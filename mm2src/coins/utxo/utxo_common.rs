use super::*;
use crate::coin_balance::{HDAddressBalance, HDWalletBalanceObject, HDWalletBalanceOps};
use crate::coin_errors::{MyAddressError, ValidatePaymentError, ValidatePaymentResult};
use crate::eth::EthCoinType;
use crate::hd_wallet::{HDAddressSelector, HDCoinAddress, HDCoinHDAccount, HDCoinWithdrawOps, TrezorCoinError};
use crate::lp_price::get_base_price_in_rel;
use crate::rpc_command::init_withdraw::WithdrawTaskHandleShared;
use crate::utxo::rpc_clients::{electrum_script_hash, BlockHashOrHeight, UnspentInfo, UnspentMap, UtxoRpcClientEnum,
                               UtxoRpcClientOps, UtxoRpcResult};
use crate::utxo::spv::SimplePaymentVerification;
use crate::utxo::tx_cache::TxCacheResult;
use crate::utxo::utxo_hd_wallet::UtxoHDAddress;
use crate::utxo::utxo_withdraw::{InitUtxoWithdraw, StandardUtxoWithdraw, UtxoWithdraw};
use crate::watcher_common::validate_watcher_reward;
use crate::{scan_for_new_addresses_impl, CanRefundHtlc, CoinBalance, CoinWithDerivationMethod, ConfirmPaymentInput,
            DexFee, DexFeeBurnDestination, GenPreimageResult, GenTakerFundingSpendArgs, GenTakerPaymentSpendArgs,
            GetWithdrawSenderAddress, RawTransactionError, RawTransactionRequest, RawTransactionRes,
            RawTransactionResult, RefundFundingSecretArgs, RefundMakerPaymentSecretArgs, RefundPaymentArgs,
            RewardTarget, SearchForSwapTxSpendInput, SendMakerPaymentArgs, SendMakerPaymentSpendPreimageInput,
            SendPaymentArgs, SendTakerFundingArgs, SignRawTransactionEnum, SignRawTransactionRequest,
            SignUtxoTransactionParams, SignatureError, SignatureResult, SpendMakerPaymentArgs, SpendPaymentArgs,
            SwapOps, SwapTxTypeWithSecretHash, TradePreimageValue, TransactionData, TransactionFut, TransactionResult,
            TxFeeDetails, TxGenError, TxMarshalingErr, TxPreimageWithSig, ValidateAddressResult,
            ValidateOtherPubKeyErr, ValidatePaymentFut, ValidatePaymentInput, ValidateSwapV2TxError,
            ValidateSwapV2TxResult, ValidateTakerFundingArgs, ValidateTakerFundingSpendPreimageError,
            ValidateTakerFundingSpendPreimageResult, ValidateTakerPaymentSpendPreimageError,
            ValidateTakerPaymentSpendPreimageResult, ValidateWatcherSpendInput, VerificationError, VerificationResult,
            WatcherSearchForSwapTxSpendInput, WatcherValidatePaymentInput, WatcherValidateTakerFeeInput,
            WithdrawResult, WithdrawSenderAddress, EARLY_CONFIRMATION_ERR_LOG, INVALID_RECEIVER_ERR_LOG,
            INVALID_REFUND_TX_ERR_LOG, INVALID_SCRIPT_ERR_LOG, INVALID_SENDER_ERR_LOG, OLD_TRANSACTION_ERR_LOG};
use crate::{MmCoinEnum, WatcherReward, WatcherRewardError};
use base64::engine::general_purpose::STANDARD;
use base64::Engine;
pub use bitcrypto::{dhash160, sha256, ChecksumType};
use bitcrypto::{dhash256, ripemd160};
use chain::constants::SEQUENCE_FINAL;
use chain::{OutPoint, TransactionInput, TransactionOutput};
use common::executor::Timer;
use common::jsonrpc_client::JsonRpcErrorType;
use common::log::{debug, error};
use crypto::Bip44Chain;
use futures::compat::Future01CompatExt;
use futures::future::{FutureExt, TryFutureExt};
use futures01::future::Either;
use itertools::Itertools;
use keys::bytes::Bytes;
#[cfg(test)] use keys::prefixes::{KMD_PREFIXES, T_QTUM_PREFIXES};
use keys::{Address, AddressBuilder, AddressBuilderOption, AddressFormat as UtxoAddressFormat, AddressFormat,
           AddressHashEnum, AddressScriptType, CompactSignature, Public, SegwitAddress};
use mm2_core::mm_ctx::MmArc;
use mm2_err_handle::prelude::*;
use mm2_number::bigdecimal_custom::CheckedDivision;
use mm2_number::{BigDecimal, MmNumber};
use primitives::hash::H512;
use rpc::v1::types::{Bytes as BytesJson, ToTxHash, TransactionInputEnum, H256 as H256Json};
#[cfg(test)] use rpc_clients::NativeClientImpl;
use script::{Builder, Opcode, Script, ScriptAddress, TransactionInputSigner, UnsignedTransactionInput};
use secp256k1::{PublicKey, Signature as SecpSignature};
use serde_json::{self as json};
use serialization::{deserialize, serialize, serialize_with_flags, CoinVariant, CompactInteger, Serializable, Stream,
                    SERIALIZE_TRANSACTION_WITNESS};
use std::cmp::Ordering;
use std::collections::hash_map::{Entry, HashMap};
use std::convert::TryFrom;
use std::str::FromStr;
use std::sync::atomic::Ordering as AtomicOrdering;
#[cfg(test)]
use utxo_common_tests::{utxo_coin_fields_for_test, utxo_coin_from_fields};
use utxo_signer::with_key_pair::{calc_and_sign_sighash, p2sh_spend, signature_hash_to_sign, SIGHASH_ALL,
                                 SIGHASH_SINGLE};
use utxo_signer::UtxoSignerOps;

pub mod utxo_tx_history_v2_common;

pub const DEFAULT_FEE_VOUT: usize = 0;
pub const DEFAULT_SWAP_TX_SPEND_SIZE: u64 = 496; // TODO: checking with komodo-like tx size, included the burn output
pub const DEFAULT_SWAP_VOUT: usize = 0;
pub const DEFAULT_SWAP_VIN: usize = 0;
const MIN_BTC_TRADING_VOL: &str = "0.00777";

macro_rules! return_err_if {
    ($cond: expr, $etype: expr) => {
        if $cond {
            return Err(MmError::new($etype));
        }
    };
}

lazy_static! {
    pub static ref HISTORY_TOO_LARGE_ERROR: Json = json!({
        "code": 1,
        "message": "history too large"
    });
}

pub const HISTORY_TOO_LARGE_ERR_CODE: i64 = -1;

pub async fn get_fee_rate(coin: &UtxoCoinFields) -> UtxoRpcResult<ActualFeeRate> {
    let conf = &coin.conf;
    match &coin.tx_fee {
        FeeRate::Dynamic(method) => {
            let fee_rate = coin
                .rpc_client
                .estimate_fee_sat(coin.decimals, method, &conf.estimate_fee_mode, conf.estimate_fee_blocks)
                .compat()
                .await?;
            Ok(ActualFeeRate::Dynamic(fee_rate))
        },
        FeeRate::FixedPerKb(satoshis) => Ok(ActualFeeRate::FixedPerKb(*satoshis)),
    }
}

pub(crate) fn address_from_extended_pubkey<T>(
    coin: &T,
    extended_pubkey: &Secp256k1ExtendedPublicKey,
    derivation_path: DerivationPath,
) -> UtxoHDAddress
where
    T: UtxoCommonOps,
{
    let pubkey = Public::Compressed(H264::from(extended_pubkey.public_key().serialize()));
    let address = coin.address_from_pubkey(&pubkey);

    UtxoHDAddress {
        address,
        pubkey,
        derivation_path,
    }
}

pub(crate) fn trezor_coin<Coin>(coin: &Coin) -> MmResult<String, TrezorCoinError>
where
    Coin: AsRef<UtxoCoinFields>,
{
    coin.as_ref().conf.trezor_coin.clone().or_mm_err(|| {
        let ticker = &coin.as_ref().conf.ticker;
        let error = format!("'{ticker}' coin has 'trezor_coin' field as `None` in the coins config");
        TrezorCoinError::Internal(error)
    })
}

pub async fn produce_hd_address_scanner<T>(coin: &T) -> BalanceResult<UtxoAddressScanner>
where
    T: AsRef<UtxoCoinFields>,
{
    UtxoAddressScanner::init(coin.as_ref().rpc_client.clone())
        .await
        .map_mm_err()
}

pub async fn scan_for_new_addresses<T>(
    coin: &T,
    hd_wallet: &T::HDWallet,
    hd_account: &mut HDCoinHDAccount<T>,
    address_scanner: &T::HDAddressScanner,
    gap_limit: u32,
) -> BalanceResult<Vec<HDAddressBalance<HDWalletBalanceObject<T>>>>
where
    T: HDWalletBalanceOps + Sync,
    HDCoinAddress<T>: std::fmt::Display,
{
    let mut addresses = scan_for_new_addresses_impl(
        coin,
        hd_wallet,
        hd_account,
        address_scanner,
        Bip44Chain::External,
        gap_limit,
    )
    .await?;
    addresses.extend(
        scan_for_new_addresses_impl(
            coin,
            hd_wallet,
            hd_account,
            address_scanner,
            Bip44Chain::Internal,
            gap_limit,
        )
        .await?,
    );

    Ok(addresses)
}

pub async fn all_known_addresses_balances<T>(
    coin: &T,
    hd_account: &HDCoinHDAccount<T>,
) -> BalanceResult<Vec<HDAddressBalance<HDWalletBalanceObject<T>>>>
where
    T: HDWalletBalanceOps + Sync,
    HDCoinAddress<T>: std::fmt::Display + Clone,
{
    let external_addresses = hd_account
        .known_addresses_number(Bip44Chain::External)
        // A UTXO coin should support both [`Bip44Chain::External`] and [`Bip44Chain::Internal`].
        .mm_err(|e| BalanceError::Internal(e.to_string()))?;
    let internal_addresses = hd_account
        .known_addresses_number(Bip44Chain::Internal)
        // A UTXO coin should support both [`Bip44Chain::External`] and [`Bip44Chain::Internal`].
        .mm_err(|e| BalanceError::Internal(e.to_string()))?;

    let mut balances = coin
        .known_addresses_balances_with_ids(hd_account, Bip44Chain::External, 0..external_addresses)
        .await?;
    balances.extend(
        coin.known_addresses_balances_with_ids(hd_account, Bip44Chain::Internal, 0..internal_addresses)
            .await?,
    );

    Ok(balances)
}

/// Requests balance of the given `address`.
pub async fn address_balance<T>(coin: &T, address: &Address) -> BalanceResult<CoinBalance>
where
    T: UtxoCommonOps + GetUtxoListOps + MarketCoinOps,
{
    if coin.as_ref().check_utxo_maturity {
        let (unspents, _) = coin.get_mature_unspent_ordered_list(address).await.map_mm_err()?;
        return Ok(unspents.to_coin_balance(coin.as_ref().decimals));
    }

    let balance = coin
        .as_ref()
        .rpc_client
        .display_balance(address.clone(), coin.as_ref().decimals)
        .compat()
        .await?;

    Ok(CoinBalance {
        spendable: balance,
        unspendable: BigDecimal::from(0),
    })
}

/// Requests balances of the given `addresses`.
/// The pairs `(Address, CoinBalance)` are guaranteed to be in the same order in which they were requested.
pub async fn addresses_balances<T>(coin: &T, addresses: Vec<Address>) -> BalanceResult<Vec<(Address, CoinBalance)>>
where
    T: UtxoCommonOps + GetUtxoMapOps + MarketCoinOps,
{
    if coin.as_ref().check_utxo_maturity {
        let (unspents_map, _) = coin
            .get_mature_unspent_ordered_map(addresses.clone())
            .await
            .map_mm_err()?;
        addresses
            .into_iter()
            .map(|address| {
                let unspents = unspents_map.get(&address).or_mm_err(|| {
                    let error = format!("'get_mature_unspent_ordered_map' should have returned '{}'", address);
                    BalanceError::Internal(error)
                })?;
                let balance = unspents.to_coin_balance(coin.as_ref().decimals);
                Ok((address, balance))
            })
            .collect()
    } else {
        Ok(coin
            .as_ref()
            .rpc_client
            .display_balances(addresses.clone(), coin.as_ref().decimals)
            .compat()
            .await
            .map_mm_err()?
            .into_iter()
            .map(|(address, spendable)| {
                let unspendable = BigDecimal::from(0);
                let balance = CoinBalance { spendable, unspendable };
                (address, balance)
            })
            .collect())
    }
}

pub fn derivation_method(coin: &UtxoCoinFields) -> &DerivationMethod<Address, UtxoHDWallet> { &coin.derivation_method }

/// returns the tx fee required to be paid for HTLC spend transaction
pub async fn get_htlc_spend_fee<T: UtxoCommonOps>(
    coin: &T,
    tx_size: u64,
    stage: &FeeApproxStage,
) -> UtxoRpcResult<u64> {
    let fee_rate = coin.get_fee_rate().await?;
    let fee_rate = match fee_rate {
        ActualFeeRate::Dynamic(dynamic_fee_rate) => {
            // increase dynamic fee for a chance if it grows in the swap
            ActualFeeRate::Dynamic(increase_dynamic_fee_by_stage(coin, dynamic_fee_rate, stage))
        },
        ActualFeeRate::FixedPerKb(_) => fee_rate,
    };

    let min_relay_fee_rate = get_min_relay_rate(coin).await.map_mm_err()?;
    Ok(get_tx_fee_with_relay_fee(&fee_rate, tx_size, min_relay_fee_rate))
}

pub fn addresses_from_script<T: UtxoCommonOps>(coin: &T, script: &Script) -> Result<Vec<Address>, String> {
    let destinations: Vec<ScriptAddress> = try_s!(script.extract_destinations());

    let conf = &coin.as_ref().conf;

    let addresses = destinations
        .into_iter()
        .map(|dst| {
            let (addr_format, build_option) = match dst.kind {
                AddressScriptType::P2PKH => (
                    coin.addr_format_for_standard_scripts(),
                    AddressBuilderOption::PubkeyHash(dst.hash),
                ),
                AddressScriptType::P2SH => (
                    coin.addr_format_for_standard_scripts(),
                    AddressBuilderOption::ScriptHash(dst.hash),
                ),
                AddressScriptType::P2WPKH => (UtxoAddressFormat::Segwit, AddressBuilderOption::PubkeyHash(dst.hash)),
                AddressScriptType::P2WSH => (UtxoAddressFormat::Segwit, AddressBuilderOption::ScriptHash(dst.hash)),
            };

            AddressBuilder::new(
                addr_format,
                conf.checksum_type,
                conf.address_prefixes.clone(),
                conf.bech32_hrp.clone(),
            )
            .with_build_option(build_option)
            .build()
            .expect("valid address props")
        })
        .collect();

    Ok(addresses)
}

pub fn denominate_satoshis(coin: &UtxoCoinFields, satoshi: i64) -> f64 {
    satoshi as f64 / 10f64.powf(coin.decimals as f64)
}

pub fn base_coin_balance<T>(coin: &T) -> BalanceFut<BigDecimal>
where
    T: MarketCoinOps,
{
    coin.my_spendable_balance()
}

pub fn address_from_str_unchecked(coin: &UtxoCoinFields, address: &str) -> MmResult<Address, AddrFromStrError> {
    let mut errors = Vec::with_capacity(3);

    match Address::from_legacyaddress(address, &coin.conf.address_prefixes) {
        Ok(legacy) => return Ok(legacy),
        Err(e) => errors.push(e),
    };

    match Address::from_segwitaddress(address, coin.conf.checksum_type) {
        Ok(segwit) => return Ok(segwit),
        Err(e) => errors.push(e),
    }

    match Address::from_cashaddress(address, coin.conf.checksum_type, &coin.conf.address_prefixes) {
        Ok(cashaddress) => return Ok(cashaddress),
        Err(e) => errors.push(e),
    }

    MmError::err(AddrFromStrError::CannotDetermineFormat(errors))
}

pub fn my_public_key(coin: &UtxoCoinFields) -> Result<&Public, MmError<UnexpectedDerivationMethod>> {
    match coin.priv_key_policy {
        PrivKeyPolicy::Iguana(ref key_pair) => Ok(key_pair.public()),
        PrivKeyPolicy::HDWallet {
            activated_key: ref activated_key_pair,
            ..
        } => Ok(activated_key_pair.public()),
        // Hardware Wallets requires BIP32/BIP44 derivation path to extract a public key.
        PrivKeyPolicy::Trezor => MmError::err(UnexpectedDerivationMethod::Trezor),
        #[cfg(target_arch = "wasm32")]
        PrivKeyPolicy::Metamask(_) => MmError::err(UnexpectedDerivationMethod::UnsupportedError(
            "`PrivKeyPolicy::Metamask` is not supported in this context".to_string(),
        )),
    }
}

pub fn checked_address_from_str<T: UtxoCommonOps>(coin: &T, address: &str) -> MmResult<Address, AddrFromStrError> {
    let addr = address_from_str_unchecked(coin.as_ref(), address)?;
    check_withdraw_address_supported(coin, &addr).map_mm_err()?;
    Ok(addr)
}

pub async fn get_current_mtp(coin: &UtxoCoinFields, coin_variant: CoinVariant) -> UtxoRpcResult<u32> {
    let current_block = coin.rpc_client.get_block_count().compat().await?;
    coin.rpc_client
        .get_median_time_past(current_block, coin.conf.mtp_block_count, coin_variant)
        .compat()
        .await
}

pub fn send_outputs_from_my_address<T>(coin: T, outputs: Vec<TransactionOutput>) -> TransactionFut
where
    T: UtxoCommonOps + GetUtxoListOps,
{
    let fut = send_outputs_from_my_address_impl(coin, outputs);
    Box::new(fut.boxed().compat().map(|tx| tx.into()))
}

pub fn tx_size_in_v_bytes(from_addr_format: &UtxoAddressFormat, tx: &UtxoTx) -> usize {
    let transaction_bytes = serialize(tx);
    // 2 bytes are used to indicate the length of signature and pubkey
    // total is 107
    let additional_len = 2 + MAX_DER_SIGNATURE_LEN + COMPRESSED_PUBKEY_LEN;
    // Virtual size of the transaction
    // https://bitcoin.stackexchange.com/questions/87275/how-to-calculate-segwit-transaction-fee-in-bytes/87276#87276
    match from_addr_format {
        UtxoAddressFormat::Segwit => {
            let base_size = transaction_bytes.len();
            // 4 additional bytes (2 for the marker and 2 for the flag) and 1 additional byte for every input in the witness for the SIGHASH flag
            let total_size = transaction_bytes.len() + 4 + tx.inputs().len() * (additional_len + 1);
            ((0.75 * base_size as f64) + (0.25 * total_size as f64)) as usize
        },
        _ => transaction_bytes.len() + tx.inputs().len() * additional_len,
    }
}

/// Implements building utxo script pubkey for an address with checking coin conf prefixes
pub fn output_script_checked(coin: &UtxoCoinFields, addr: &Address) -> MmResult<Script, UnsupportedAddr> {
    match addr.addr_format() {
        UtxoAddressFormat::Standard => {
            if addr.prefix() != &coin.conf.address_prefixes.p2pkh && addr.prefix() != &coin.conf.address_prefixes.p2sh {
                return MmError::err(UnsupportedAddr::PrefixError(coin.conf.ticker.clone()));
            }
        },
        UtxoAddressFormat::Segwit => match (coin.conf.bech32_hrp.as_ref(), addr.hrp().as_ref()) {
            (Some(conf_hrp), Some(addr_hrp)) => {
                if conf_hrp != addr_hrp {
                    return MmError::err(UnsupportedAddr::HrpError {
                        ticker: coin.conf.ticker.clone(),
                        hrp: addr_hrp.to_string(),
                    });
                }
            },
            (_, _) => {
                return MmError::err(UnsupportedAddr::HrpError {
                    ticker: coin.conf.ticker.clone(),
                    hrp: addr.hrp().clone().unwrap_or_else(|| "".to_owned()),
                });
            },
        },
        UtxoAddressFormat::CashAddress {
            network: _,
            pub_addr_prefix,
            p2sh_addr_prefix,
        } => {
            if AddressPrefix::from([*pub_addr_prefix]) != coin.conf.address_prefixes.p2pkh
                && AddressPrefix::from([*p2sh_addr_prefix]) != coin.conf.address_prefixes.p2sh
            {
                return MmError::err(UnsupportedAddr::PrefixError(coin.conf.ticker.clone()));
            }
        },
    }
    output_script(addr).map_to_mm(UnsupportedAddr::from)
}

pub struct UtxoTxBuilder<'a, T: AsRef<UtxoCoinFields> + UtxoTxGenerationOps> {
    coin: &'a T,
    from: Option<Address>,
    /// The required inputs that *must* be added in the resulting tx
    required_inputs: Vec<UnspentInfo>,
    /// The available inputs that *can* be included in the resulting tx
    available_inputs: Vec<UnspentInfo>,
    outputs: Vec<TransactionOutput>,
    fee_policy: FeePolicy,
    fee: Option<ActualFeeRate>,
    gas_fee: Option<u64>,
    tx: TransactionInputSigner,
    sum_inputs: u64,
    sum_outputs: u64,
    tx_fee_needed: u64,
    min_relay_fee_rate: Option<u64>,
    dust: Option<u64>,
    interest: u64,
}

impl<'a, T: AsRef<UtxoCoinFields> + UtxoTxGenerationOps> UtxoTxBuilder<'a, T> {
    pub async fn new(coin: &'a T) -> UtxoTxBuilder<'a, T> {
        UtxoTxBuilder {
            tx: coin.as_ref().transaction_preimage(),
            coin,
            from: coin.as_ref().derivation_method.single_addr().await,
            required_inputs: vec![],
            available_inputs: vec![],
            outputs: vec![],
            fee_policy: FeePolicy::SendExact,
            fee: None,
            gas_fee: None,
            sum_inputs: 0,
            sum_outputs: 0,
            tx_fee_needed: 0,
            min_relay_fee_rate: None,
            dust: None,
            interest: 0,
        }
    }

    pub fn with_from_address(mut self, from: Address) -> Self {
        self.from = Some(from);
        self
    }

    pub fn with_dust(mut self, dust_amount: u64) -> Self {
        self.dust = Some(dust_amount);
        self
    }

    pub fn add_required_inputs(mut self, inputs: impl IntoIterator<Item = UnspentInfo>) -> Self {
        self.required_inputs.extend(inputs);
        self
    }

    /// This function expects that utxos are sorted by amounts in ascending order
    /// Consider sorting before calling this function
    pub fn add_available_inputs(mut self, inputs: impl IntoIterator<Item = UnspentInfo>) -> Self {
        self.available_inputs.extend(inputs);
        self
    }

    pub fn add_outputs(mut self, outputs: impl IntoIterator<Item = TransactionOutput>) -> Self {
        self.outputs.extend(outputs);
        self
    }

    pub fn with_fee_policy(mut self, new_policy: FeePolicy) -> Self {
        self.fee_policy = new_policy;
        self
    }

    pub fn with_fee(mut self, fee: ActualFeeRate) -> Self {
        self.fee = Some(fee);
        self
    }

    /// Note `gas_fee` should be enough to execute all of the contract calls within UTXO outputs.
    /// QRC20 specific: `gas_fee` should be calculated by: gas_limit * gas_price * (count of contract calls),
    /// or should be sum of gas fee of all contract calls.
    pub fn with_gas_fee(mut self, gas_fee: u64) -> Self {
        self.gas_fee = Some(gas_fee);
        self
    }

    fn required_amount(&self) -> u64 {
        let mut sum_output = self
            .outputs
            .iter()
            .fold(0u64, |required, output| required + output.value);
        match self.fee_policy {
            FeePolicy::SendExact => {
                sum_output += self.total_tx_fee_needed();
            },
            FeePolicy::DeductFromOutput(_) => {},
        };
        sum_output
    }

    fn add_tx_inputs(&mut self, amount: u64) -> u64 {
        self.tx.inputs.clear();
        let mut total = 0u64;
        for utxo in &self.required_inputs {
            self.tx.inputs.push(UnsignedTransactionInput {
                previous_output: utxo.outpoint,
                prev_script: utxo.script.clone(),
                sequence: SEQUENCE_FINAL,
                amount: utxo.value,
            });
            total += utxo.value;
        }
        for utxo in &self.available_inputs {
            if total >= amount {
                break;
            }
            self.tx.inputs.push(UnsignedTransactionInput {
                previous_output: utxo.outpoint,
                prev_script: utxo.script.clone(),
                sequence: SEQUENCE_FINAL,
                amount: utxo.value,
            });
            total += utxo.value;
        }
        total
    }

    fn add_tx_outputs(&mut self) -> u64 {
        self.tx.outputs.clear();
        let mut total = 0u64;
        for output in self.outputs.clone() {
            total += output.value;
            self.tx.outputs.push(output);
        }
        total
    }

    fn make_kmd_rewards_data(coin: &T, interest: u64) -> Option<KmdRewardsDetails> {
        let rewards_amount = big_decimal_from_sat_unsigned(interest, coin.as_ref().decimals);
        if coin.supports_interest() {
            Some(KmdRewardsDetails::claimed_by_me(rewards_amount))
        } else {
            None
        }
    }

    /// Adds change output.
    /// Returns change value and dust change
    fn add_change(&mut self, change_script_pubkey: &Bytes) -> u64 {
        let sum_output_with_fee = self.sum_outputs + self.total_tx_fee_needed();
        if self.sum_inputs < sum_output_with_fee {
            return 0u64;
        }
        let change = self.sum_inputs + self.interest - sum_output_with_fee;
        if change < self.dust() {
            return 0u64;
        };
        self.tx.outputs.push({
            TransactionOutput {
                value: change,
                script_pubkey: change_script_pubkey.clone(),
            }
        });
        change
    }

    /// Recalculates tx fee for tx size.
    /// If needed, checks if tx fee is not less than min relay tx fee
    fn update_tx_fee(&mut self, from_addr_format: &UtxoAddressFormat, fee_rate: &ActualFeeRate) {
        let transaction = UtxoTx::from(self.tx.clone());
        let v_size = tx_size_in_v_bytes(from_addr_format, &transaction) as u64;
        self.tx_fee_needed = get_tx_fee_with_relay_fee(fee_rate, v_size, self.min_relay_fee_rate);
    }

    /// Deduct tx fee from output if requested by fee_policy
    fn deduct_txfee_from_output(&mut self) -> MmResult<u64, GenerateTxError> {
        match self.fee_policy {
            FeePolicy::SendExact => Ok(0),
            FeePolicy::DeductFromOutput(i) => {
                let tx_fee = self.total_tx_fee_needed();
                let min_output = tx_fee + self.dust();
                let val = self.tx.outputs[i].value;
                return_err_if!(val < min_output, GenerateTxError::DeductFeeFromOutputFailed {
                    output_idx: i,
                    output_value: val,
                    required: min_output,
                });
                self.tx.outputs[i].value -= tx_fee;
                Ok(tx_fee)
            },
        }
    }

    fn validate_not_dust(&self) -> MmResult<(), GenerateTxError> {
        for output in self.outputs.iter() {
            let script: Script = output.script_pubkey.clone().into();
            if script.opcodes().next() != Some(Ok(Opcode::OP_RETURN)) {
                return_err_if!(output.value < self.dust(), GenerateTxError::OutputValueLessThanDust {
                    value: output.value,
                    dust: self.dust()
                });
            }
        }
        Ok(())
    }

    fn sum_received_by_me(&self, change_script_pubkey: &Bytes) -> u64 {
        self.tx.outputs.iter().fold(0u64, |received_by_me, output| {
            if &output.script_pubkey == change_script_pubkey {
                received_by_me + output.value
            } else {
                received_by_me
            }
        })
    }

    fn dust(&self) -> u64 {
        match self.dust {
            Some(dust) => dust,
            None => self.coin.as_ref().dust_amount,
        }
    }

    fn total_tx_fee_needed(&self) -> u64 { self.tx_fee_needed + self.gas_fee.unwrap_or(0u64) }

    fn tx_fee_fact(&self) -> MmResult<u64, GenerateTxError> {
        (self.sum_inputs + self.interest)
            .checked_sub(self.gas_fee.unwrap_or_default())
            .or_mm_err(|| GenerateTxError::Internal("gas_fee underflow".to_owned()))?
            .checked_sub(self.sum_outputs)
            .or_mm_err(|| GenerateTxError::Internal("sum_outputs underflow".to_owned()))
    }

    /// Generates unsigned transaction (TransactionInputSigner) from specified utxos and outputs.
    /// sends the change (inputs amount - outputs amount) to the [`UtxoTxBuilder::from`] address.
    /// Also returns additional transaction data
    pub async fn build(mut self) -> GenerateTxResult {
        let coin = self.coin;
        let from = self
            .from
            .clone()
            .or_mm_err(|| GenerateTxError::Internal("'from' address is not specified".to_owned()))?;
        let change_script_pubkey = output_script(&from).map(|script| script.to_bytes())?;

        let actual_fee_rate = match self.fee {
            Some(fee) => fee,
            None => coin.get_fee_rate().await.map_mm_err()?,
        };

        return_err_if!(self.outputs.is_empty(), GenerateTxError::EmptyOutputs);

        self.validate_not_dust()?;

        return_err_if!(
            self.available_inputs.is_empty() && self.tx.inputs.is_empty(),
            GenerateTxError::EmptyUtxoSet {
                required: self.required_amount()
            }
        );

        self.min_relay_fee_rate = get_min_relay_rate(coin).await.map_mm_err()?;

        let mut one_time_fee_update = false;
        loop {
            let required_amount_0 = self.required_amount();
            self.sum_inputs = self.add_tx_inputs(required_amount_0);
            self.sum_outputs = self.add_tx_outputs();
            self.interest = coin.calc_interest_if_required(&mut self.tx).await.map_mm_err()?;

            // try once tx_fee without the change output (if maybe txfee fits between total inputs and outputs)
            if !one_time_fee_update {
                self.update_tx_fee(from.addr_format(), &actual_fee_rate);
                one_time_fee_update = true;
            }
            return_err_if!(self.sum_inputs < required_amount_0, GenerateTxError::NotEnoughUtxos {
                sum_utxos: self.sum_inputs,
                required: self.required_amount(), // send updated required amount, with txfee
            });

            self.sum_outputs = self
                .sum_outputs
                .checked_sub(self.deduct_txfee_from_output()?)
                .or_mm_err(|| GenerateTxError::Internal("sum_outputs underflow".to_owned()))?;
            let change = self.add_change(&change_script_pubkey);
            self.sum_outputs += change;
            self.update_tx_fee(from.addr_format(), &actual_fee_rate); // recalculate txfee with the change output, if added
            if self.sum_inputs + self.interest >= self.sum_outputs + self.total_tx_fee_needed() {
                break;
            }
        }

        let data = AdditionalTxData {
            fee_amount: self.tx_fee_fact()?, // we return only txfee here (w/o gas_fee)
            received_by_me: self.sum_received_by_me(&change_script_pubkey),
            spent_by_me: self.sum_inputs,
            // will be changed if the ticker is KMD
            kmd_rewards: Self::make_kmd_rewards_data(coin, self.interest),
        };

        Ok((self.tx, data))
    }

    /// Generates unsigned transaction (TransactionInputSigner) from specified utxos and outputs.
    /// Adds or updates inputs with UnspentInfo
    /// Does not do any checks or add any outputs
    pub async fn build_unchecked(mut self) -> Result<TransactionInputSigner, MmError<GenerateTxError>> {
        self.sum_outputs = 0u64;
        for output in self.tx.outputs.iter() {
            self.sum_outputs += output.value;
        }

        return_err_if!(
            self.available_inputs.is_empty() && self.tx.inputs.is_empty(),
            GenerateTxError::EmptyUtxoSet {
                required: self.sum_outputs
            }
        );

        for utxo in self.available_inputs.clone() {
            if let Some(input) = self
                .tx
                .inputs
                .iter_mut()
                .find(|input| input.previous_output == utxo.outpoint)
            {
                input.amount = utxo.value;
                input.prev_script = utxo.script;
            } else {
                self.tx.inputs.push(UnsignedTransactionInput {
                    previous_output: utxo.outpoint,
                    prev_script: utxo.script,
                    sequence: SEQUENCE_FINAL,
                    amount: utxo.value,
                });
            }
        }

        Ok(self.tx)
    }

    pub fn with_transaction_input_signer(mut self, tx_input_signer: TransactionInputSigner) -> Self {
        self.tx = tx_input_signer;
        self
    }
}

/// Calculates interest if the coin is KMD
/// Adds the value to existing output to my_script_pub or creates additional interest output
/// returns transaction and data as is if the coin is not KMD
pub async fn calc_interest_if_required<T: UtxoCommonOps>(
    coin: &T,
    unsigned: &mut TransactionInputSigner,
) -> UtxoRpcResult<u64> {
    if !coin.supports_interest() {
        return Ok(0);
    }
    unsigned.lock_time = coin.get_current_mtp().await?;
    let mut interest = 0;
    let prev_hashes = unsigned
        .inputs
        .iter()
        .map(|input| input.previous_output.hash.reversed().into())
        .collect::<HashSet<_>>();
    let prev_txns = get_verbose_transactions_from_cache_or_rpc(coin.as_ref(), prev_hashes).await?;
    for input in unsigned.inputs.iter() {
        let prev_hash = input.previous_output.hash.reversed().into();
        let tx = prev_txns
            .get(&prev_hash)
            .ok_or(MmError::new(UtxoRpcError::Internal("previous tx not found".to_owned())))?
            .to_inner();
        if let Ok(output_interest) =
            kmd_interest(tx.height, input.amount, tx.locktime as u64, unsigned.lock_time as u64)
        {
            interest += output_interest;
        };
    }
    if interest == 0 {
        // if interest is zero attempt to set the lowest possible lock_time to claim it later
        unsigned.lock_time = now_sec_u32() - 3600 + 777 * 2;
    }
    Ok(interest)
}

pub fn is_kmd<T: UtxoCommonOps>(coin: &T) -> bool { &coin.as_ref().conf.ticker == "KMD" }

/// Helper to get min relay fee rate and convert to sat
async fn get_min_relay_rate<T: AsRef<UtxoCoinFields> + UtxoTxGenerationOps>(coin: &T) -> UtxoRpcResult<Option<u64>> {
    if coin.as_ref().conf.force_min_relay_fee {
        let fee_dec = coin.as_ref().rpc_client.get_relay_fee().compat().await?;
        let min_relay_fee_rate = sat_from_big_decimal(&fee_dec, coin.as_ref().decimals).map_mm_err()?;
        Ok(Some(min_relay_fee_rate))
    } else {
        Ok(None)
    }
}

/// Helper to get tx fee if min relay rate is known
fn get_tx_fee_with_relay_fee(fee_rate: &ActualFeeRate, tx_size: u64, min_relay_fee_rate: Option<u64>) -> u64 {
    let tx_fee = fee_rate.get_tx_fee(tx_size);
    if let Some(min_relay_fee_rate) = min_relay_fee_rate {
        let min_relay_dynamic_fee_rate = ActualFeeRate::Dynamic(min_relay_fee_rate);
        let min_relay_tx_fee = min_relay_dynamic_fee_rate.get_tx_fee(tx_size);
        if tx_fee < min_relay_tx_fee {
            return min_relay_tx_fee;
        }
    }
    tx_fee
}

pub struct P2SHSpendingTxInput<'a> {
    prev_transaction: UtxoTx,
    redeem_script: Bytes,
    outputs: Vec<TransactionOutput>,
    script_data: Script,
    sequence: u32,
    lock_time: u32,
    keypair: &'a KeyPair,
}

enum LocktimeSetting {
    CalcByHtlcLocktime(u32),
    UseExact(u32),
}

enum NTimeSetting {
    UseNow,
    UseValue(Option<u32>),
}

enum FundingSpendFeeSetting {
    GetFromCoin,
    UseExact(u64),
}

async fn p2sh_spending_tx_preimage<T: UtxoCommonOps>(
    coin: &T,
    prev_tx: &UtxoTx,
    lock_time: LocktimeSetting,
    set_n_time: NTimeSetting,
    sequence: u32,
    outputs: Vec<TransactionOutput>,
) -> Result<TransactionInputSigner, String> {
    let amount = try_s!(prev_tx.first_output()).value;
    let lock_time = match lock_time {
        LocktimeSetting::CalcByHtlcLocktime(lock) => try_s!(coin.p2sh_tx_locktime(lock).await),
        LocktimeSetting::UseExact(lock) => lock,
    };
    let n_time = if coin.as_ref().conf.is_pos {
        match set_n_time {
            NTimeSetting::UseNow => Some(now_sec_u32()),
            NTimeSetting::UseValue(value) => value,
        }
    } else {
        None
    };
    let str_d_zeel = if coin.as_ref().conf.ticker == "NAV" {
        Some("".into())
    } else {
        None
    };
    let hash_algo = coin.as_ref().tx_hash_algo.into();
    Ok(TransactionInputSigner {
        lock_time,
        version: coin.as_ref().conf.tx_version,
        n_time,
        overwintered: coin.as_ref().conf.overwintered,
        inputs: vec![UnsignedTransactionInput {
            sequence,
            previous_output: OutPoint {
                hash: prev_tx.hash(),
                index: DEFAULT_SWAP_VOUT as u32,
            },
            prev_script: Vec::new().into(),
            amount,
        }],
        outputs,
        expiry_height: 0,
        join_splits: vec![],
        shielded_spends: vec![],
        shielded_outputs: vec![],
        value_balance: 0,
        version_group_id: coin.as_ref().conf.version_group_id,
        consensus_branch_id: coin.as_ref().conf.consensus_branch_id,
        zcash: coin.as_ref().conf.zcash,
        posv: coin.as_ref().conf.is_posv,
        str_d_zeel,
        hash_algo,
        v_extra_payload: None,
    })
}

pub async fn p2sh_spending_tx<T: UtxoCommonOps>(coin: &T, input: P2SHSpendingTxInput<'_>) -> Result<UtxoTx, String> {
    let unsigned = try_s!(
        p2sh_spending_tx_preimage(
            coin,
            &input.prev_transaction,
            LocktimeSetting::CalcByHtlcLocktime(input.lock_time),
            NTimeSetting::UseNow,
            input.sequence,
            input.outputs
        )
        .await
    );
    let signed_input = try_s!(p2sh_spend(
        &unsigned,
        DEFAULT_SWAP_VOUT,
        input.keypair,
        input.script_data,
        input.redeem_script.into(),
        coin.as_ref().conf.signature_version,
        coin.as_ref().conf.fork_id
    ));
    Ok(UtxoTx {
        version: unsigned.version,
        n_time: unsigned.n_time,
        overwintered: unsigned.overwintered,
        lock_time: unsigned.lock_time,
        inputs: vec![signed_input],
        outputs: unsigned.outputs,
        expiry_height: unsigned.expiry_height,
        join_splits: vec![],
        shielded_spends: vec![],
        shielded_outputs: vec![],
        value_balance: 0,
        version_group_id: coin.as_ref().conf.version_group_id,
        binding_sig: H512::default(),
        join_split_sig: H512::default(),
        join_split_pubkey: H256::default(),
        zcash: coin.as_ref().conf.zcash,
        posv: coin.as_ref().conf.is_posv,
        str_d_zeel: unsigned.str_d_zeel,
        tx_hash_algo: unsigned.hash_algo.into(),
        v_extra_payload: None,
    })
}

type GenPreimageResInner = MmResult<TransactionInputSigner, TxGenError>;

async fn gen_taker_funding_spend_preimage<T: UtxoCommonOps>(
    coin: &T,
    args: &GenTakerFundingSpendArgs<'_, T>,
    n_time: NTimeSetting,
    fee: FundingSpendFeeSetting,
) -> GenPreimageResInner {
    let payment_time_lock = args
        .taker_payment_time_lock
        .try_into()
        .map_to_mm(|e: TryFromIntError| TxGenError::LocktimeOverflow(e.to_string()))?;

    let payment_redeem_script = swap_proto_v2_scripts::taker_payment_script(
        payment_time_lock,
        args.maker_secret_hash,
        args.taker_pub,
        args.maker_pub,
    );

    let funding_amount = args
        .funding_tx
        .first_output()
        .map_to_mm(|_| TxGenError::PrevTxIsNotValid("Funding tx has no outputs".into()))?
        .value;

    let fee = match fee {
        FundingSpendFeeSetting::GetFromCoin => coin
            .get_htlc_spend_fee(DEFAULT_SWAP_TX_SPEND_SIZE, &FeeApproxStage::WithoutApprox)
            .await
            .map_mm_err()?,
        FundingSpendFeeSetting::UseExact(f) => f,
    };

    let fee_plus_dust = fee + coin.as_ref().dust_amount;
    if funding_amount < fee_plus_dust {
        return MmError::err(TxGenError::TxFeeTooHigh(format!(
            "Fee + dust {} is larger than funding amount {}",
            fee_plus_dust, funding_amount
        )));
    }

    let payment_output = TransactionOutput {
        value: funding_amount - fee,
        script_pubkey: Builder::build_p2sh(&AddressHashEnum::AddressHash(dhash160(&payment_redeem_script))).to_bytes(),
    };

    p2sh_spending_tx_preimage(
        coin,
        args.funding_tx,
        LocktimeSetting::UseExact(0),
        n_time,
        SEQUENCE_FINAL,
        vec![payment_output],
    )
    .await
    .map_to_mm(TxGenError::Legacy)
}

pub async fn gen_and_sign_taker_funding_spend_preimage<T: UtxoCommonOps>(
    coin: &T,
    args: &GenTakerFundingSpendArgs<'_, T>,
    htlc_keypair: &KeyPair,
) -> GenPreimageResult<T> {
    let funding_time_lock = args
        .funding_time_lock
        .try_into()
        .map_to_mm(|e: TryFromIntError| TxGenError::LocktimeOverflow(e.to_string()))?;

    let preimage =
        gen_taker_funding_spend_preimage(coin, args, NTimeSetting::UseNow, FundingSpendFeeSetting::GetFromCoin).await?;

    let redeem_script = swap_proto_v2_scripts::taker_funding_script(
        funding_time_lock,
        args.taker_secret_hash,
        args.taker_pub,
        args.maker_pub,
    );
    let signature = calc_and_sign_sighash(
        &preimage,
        DEFAULT_SWAP_VOUT,
        &redeem_script,
        htlc_keypair,
        coin.as_ref().conf.signature_version,
        SIGHASH_ALL,
        coin.as_ref().conf.fork_id,
    )
    .map_mm_err()?;
    Ok(TxPreimageWithSig {
        preimage: preimage.into(),
        signature: signature.take().into(),
    })
}

/// Common implementation of taker funding spend preimage validation for UTXO coins.
/// Checks maker's signature and compares received preimage with the expected tx.
pub async fn validate_taker_funding_spend_preimage<T: UtxoCommonOps + SwapOps>(
    coin: &T,
    gen_args: &GenTakerFundingSpendArgs<'_, T>,
    preimage: &TxPreimageWithSig<T>,
) -> ValidateTakerFundingSpendPreimageResult {
    let funding_amount = gen_args
        .funding_tx
        .first_output()
        .map_to_mm(|_| ValidateTakerFundingSpendPreimageError::FundingTxNoOutputs)?
        .value;

    let payment_amount = preimage
        .preimage
        .first_output()
        .map_to_mm(|_| ValidateTakerFundingSpendPreimageError::InvalidPreimage("Preimage has no outputs".into()))?
        .value;

    if payment_amount > funding_amount {
        return MmError::err(ValidateTakerFundingSpendPreimageError::InvalidPreimage(format!(
            "Preimage output {} larger than funding input {}",
            payment_amount, funding_amount
        )));
    }

    let expected_fee = coin
        .get_htlc_spend_fee(DEFAULT_SWAP_TX_SPEND_SIZE, &FeeApproxStage::WithoutApprox)
        .await
        .map_mm_err()?;

    let actual_fee = funding_amount - payment_amount;

    let fee_div = expected_fee as f64 / actual_fee as f64;

    if !(0.9..=1.1).contains(&fee_div) {
        return MmError::err(ValidateTakerFundingSpendPreimageError::UnexpectedPreimageFee(format!(
            "Too large difference between expected {} and actual {} fees",
            expected_fee, actual_fee
        )));
    }

    let expected_preimage = gen_taker_funding_spend_preimage(
        coin,
        gen_args,
        NTimeSetting::UseValue(preimage.preimage.n_time),
        FundingSpendFeeSetting::UseExact(actual_fee),
    )
    .await
    .map_mm_err()?;

    let funding_time_lock = gen_args
        .funding_time_lock
        .try_into()
        .map_to_mm(|e: TryFromIntError| ValidateTakerFundingSpendPreimageError::LocktimeOverflow(e.to_string()))?;
    let redeem_script = swap_proto_v2_scripts::taker_funding_script(
        funding_time_lock,
        gen_args.taker_secret_hash,
        gen_args.taker_pub,
        gen_args.maker_pub,
    );
    let sig_hash = signature_hash_to_sign(
        &expected_preimage,
        DEFAULT_SWAP_VOUT,
        &redeem_script,
        coin.as_ref().conf.signature_version,
        SIGHASH_ALL,
        coin.as_ref().conf.fork_id,
    )
    .map_mm_err()?;

    if !gen_args
        .maker_pub
        .verify(&sig_hash, &preimage.signature)
        .map_to_mm(|e| ValidateTakerFundingSpendPreimageError::SignatureVerificationFailure(e.to_string()))?
    {
        return MmError::err(ValidateTakerFundingSpendPreimageError::InvalidMakerSignature);
    };
    let expected_preimage_tx: UtxoTx = expected_preimage.into();
    if expected_preimage_tx != preimage.preimage {
        return MmError::err(ValidateTakerFundingSpendPreimageError::InvalidPreimage(
            "Preimage is not equal to expected".into(),
        ));
    }
    Ok(())
}

/// Common implementation of taker funding spend finalization and broadcast for UTXO coins.
pub async fn sign_and_send_taker_funding_spend<T: UtxoCommonOps>(
    coin: &T,
    preimage: &TxPreimageWithSig<T>,
    gen_args: &GenTakerFundingSpendArgs<'_, T>,
    htlc_keypair: &KeyPair,
) -> Result<UtxoTx, TransactionErr> {
    let redeem_script = swap_proto_v2_scripts::taker_funding_script(
        try_tx_s!(gen_args.funding_time_lock.try_into()),
        gen_args.taker_secret_hash,
        gen_args.taker_pub,
        gen_args.maker_pub,
    );

    let mut signer: TransactionInputSigner = preimage.preimage.clone().into();
    let payment_input = try_tx_s!(signer.inputs.first_mut().ok_or("Preimage doesn't have inputs"));
    let funding_output = try_tx_s!(gen_args.funding_tx.first_output());
    payment_input.amount = funding_output.value;
    signer.consensus_branch_id = coin.as_ref().conf.consensus_branch_id;

    let taker_signature = try_tx_s!(calc_and_sign_sighash(
        &signer,
        DEFAULT_SWAP_VOUT,
        &redeem_script,
        htlc_keypair,
        coin.as_ref().conf.signature_version,
        SIGHASH_ALL,
        coin.as_ref().conf.fork_id
    ));
    let sig_hash_all_fork_id = (SIGHASH_ALL | coin.as_ref().conf.fork_id) as u8;

    let mut maker_signature_with_sighash = preimage.signature.to_vec();
    maker_signature_with_sighash.push(sig_hash_all_fork_id);
    drop_mutability!(maker_signature_with_sighash);

    let mut taker_signature_with_sighash: Vec<u8> = taker_signature.take();
    taker_signature_with_sighash.push(sig_hash_all_fork_id);
    drop_mutability!(taker_signature_with_sighash);

    let script_sig = Builder::default()
        .push_data(&maker_signature_with_sighash)
        .push_data(&taker_signature_with_sighash)
        .push_opcode(Opcode::OP_1)
        .push_opcode(Opcode::OP_0)
        .push_data(&redeem_script)
        .into_bytes();
    let mut final_tx: UtxoTx = signer.into();
    let final_tx_input = try_tx_s!(final_tx.inputs.first_mut().ok_or("Final tx doesn't have inputs"));
    final_tx_input.script_sig = script_sig;
    drop_mutability!(final_tx);

    if let UtxoRpcClientEnum::Native(client) = &coin.as_ref().rpc_client {
        let payment_redeem_script = swap_proto_v2_scripts::taker_payment_script(
            try_tx_s!(gen_args.taker_payment_time_lock.try_into()),
            gen_args.maker_secret_hash,
            gen_args.taker_pub,
            gen_args.maker_pub,
        );
        let payment_address = AddressBuilder::new(
            UtxoAddressFormat::Standard,
            coin.as_ref().conf.checksum_type,
            coin.as_ref().conf.address_prefixes.clone(),
            coin.as_ref().conf.bech32_hrp.clone(),
        )
        .as_sh(dhash160(&payment_redeem_script).into())
        .build()
        .map_err(TransactionErr::Plain)?;
        let payment_address_str = payment_address.to_string();
        try_tx_s!(
            client
                .import_address(&payment_address_str, &payment_address_str, false)
                .compat()
                .await
        );
    }

    try_tx_s!(coin.broadcast_tx(&final_tx).await, final_tx);
    Ok(final_tx)
}

/// Make tx preimage to spend taker payment for swaps V2
async fn gen_taker_payment_spend_preimage<T: UtxoCommonOps + SwapOps>(
    coin: &T,
    args: &GenTakerPaymentSpendArgs<'_, T>,
    n_time: NTimeSetting,
) -> GenPreimageResInner {
    let mut outputs = generate_taker_fee_tx_outputs(coin, args.dex_fee).map_err(TxGenError::Other)?;
    match args.dex_fee {
        &DexFee::WithBurn { .. } | &DexFee::NoFee => {
            let script = output_script(args.maker_address).map_to_mm(|e| {
                TxGenError::Other(format!(
                    "Couldn't generate output script for maker address {}, error {}",
                    args.maker_address, e
                ))
            })?;
            let tx_fee = coin
                .get_htlc_spend_fee(DEFAULT_SWAP_TX_SPEND_SIZE, &FeeApproxStage::WithoutApprox)
                .await
                .map_mm_err()?;
            let dex_fee_value = if matches!(args.dex_fee, &DexFee::WithBurn { .. }) {
                outputs[0].value + outputs[1].value
            } else {
                0
            };
            let prev_value = args
                .taker_tx
                .first_output()
                .map_to_mm(|e| TxGenError::PrevTxIsNotValid(e.to_string()))?
                .value;
            let maker_value = prev_value
                .checked_sub(dex_fee_value)
                .ok_or(TxGenError::PrevOutputTooLow(format!(
                    "taker value too low: {}",
                    prev_value
                )))?
                .checked_sub(tx_fee)
                .ok_or(TxGenError::PrevOutputTooLow(format!(
                    "taker value too low: {}",
                    prev_value
                )))?;
            // taker also adds maker output as we can't use SIGHASH_SINGLE with two outputs, dex fee and burn,
            // and both the maker and taker sign all outputs:
            outputs.push(TransactionOutput {
                value: maker_value,
                script_pubkey: script.to_bytes(),
            })
        },
        &DexFee::Standard(..) => {}, // We do not add maker output here, only the single dex fee output (signed with SIGHASH_SINGLE) is created by the taker or validated by the maker
    }

    #[cfg(feature = "run-docker-tests")]
    {
        match *args.dex_fee {
            DexFee::NoFee => {
                if args.taker_pub.to_vec().as_slice() != coin.burn_pubkey() {
                    panic!("taker pubkey must be equal to burn pubkey for DexFee::NoFee");
                }
                assert_eq!(outputs.len(), 1); // only the maker output
            },
            DexFee::Standard(..) => {
                if args.taker_pub.to_vec().as_slice() == coin.burn_pubkey() {
                    panic!("taker pubkey must NOT be equal to burn pubkey for DexFee::Standard");
                }
                assert_eq!(outputs.len(), 1); // only the dex fee output (maker output will be added later)
            },
            DexFee::WithBurn { .. } => {
                if args.taker_pub.to_vec().as_slice() == coin.burn_pubkey() {
                    panic!("taker pubkey must NOT be equal to burn pubkey for DexFee::WithBurn");
                }
                assert_eq!(outputs.len(), 3); // dex fee, burn and maker outputs
            },
        }
    }

    p2sh_spending_tx_preimage(
        coin,
        args.taker_tx,
        LocktimeSetting::UseExact(0),
        n_time,
        SEQUENCE_FINAL,
        outputs,
    )
    .await
    .map_to_mm(TxGenError::Legacy)
}

pub async fn gen_and_sign_taker_payment_spend_preimage<T: UtxoCommonOps + SwapOps>(
    coin: &T,
    args: &GenTakerPaymentSpendArgs<'_, T>,
    htlc_keypair: &KeyPair,
) -> GenPreimageResult<T> {
    let time_lock = args
        .time_lock
        .try_into()
        .map_to_mm(|e: TryFromIntError| TxGenError::LocktimeOverflow(e.to_string()))?;

    let preimage = gen_taker_payment_spend_preimage(coin, args, NTimeSetting::UseNow).await?;

    let redeem_script =
        swap_proto_v2_scripts::taker_payment_script(time_lock, args.maker_secret_hash, args.taker_pub, args.maker_pub);

    let sig_hash_type = match args.dex_fee {
        DexFee::Standard(_) => SIGHASH_SINGLE,
        DexFee::WithBurn { .. } | DexFee::NoFee => SIGHASH_ALL,
    };

    let signature = calc_and_sign_sighash(
        &preimage,
        DEFAULT_SWAP_VOUT,
        &redeem_script,
        htlc_keypair,
        coin.as_ref().conf.signature_version,
        sig_hash_type,
        coin.as_ref().conf.fork_id,
    )
    .map_mm_err()?;
    Ok(TxPreimageWithSig {
        preimage: preimage.into(),
        signature: signature.take().into(),
    })
}

/// Common implementation of taker payment spend preimage validation for UTXO coins.
/// Checks taker's signature and compares received preimage with the expected tx.
pub async fn validate_taker_payment_spend_preimage<T: UtxoCommonOps + SwapOps>(
    coin: &T,
    gen_args: &GenTakerPaymentSpendArgs<'_, T>,
    preimage: &TxPreimageWithSig<T>,
) -> ValidateTakerPaymentSpendPreimageResult {
    // Here, we have to use the exact lock time from the preimage because maker
    // can get different values (e.g. if MTP advances during preimage exchange/fee rate changes)
    let expected_preimage =
        gen_taker_payment_spend_preimage(coin, gen_args, NTimeSetting::UseValue(preimage.preimage.n_time))
            .await
            .map_mm_err()?;

    let time_lock = gen_args
        .time_lock
        .try_into()
        .map_to_mm(|e: TryFromIntError| ValidateTakerPaymentSpendPreimageError::LocktimeOverflow(e.to_string()))?;
    let redeem_script = swap_proto_v2_scripts::taker_payment_script(
        time_lock,
        gen_args.maker_secret_hash,
        gen_args.taker_pub,
        gen_args.maker_pub,
    );

    let sig_hash_type = match gen_args.dex_fee {
        DexFee::Standard(_) => SIGHASH_SINGLE,
        DexFee::WithBurn { .. } | DexFee::NoFee => SIGHASH_ALL,
    };

    let sig_hash = signature_hash_to_sign(
        &expected_preimage,
        DEFAULT_SWAP_VOUT,
        &redeem_script,
        coin.as_ref().conf.signature_version,
        sig_hash_type,
        coin.as_ref().conf.fork_id,
    )
    .map_mm_err()?;

    if !gen_args
        .taker_pub
        .verify(&sig_hash, &preimage.signature)
        .map_to_mm(|e| ValidateTakerPaymentSpendPreimageError::SignatureVerificationFailure(e.to_string()))?
    {
        return MmError::err(ValidateTakerPaymentSpendPreimageError::InvalidTakerSignature);
    };
    let expected_preimage_tx: UtxoTx = expected_preimage.into();
    if expected_preimage_tx != preimage.preimage {
        return MmError::err(ValidateTakerPaymentSpendPreimageError::InvalidPreimage(
            "Preimage is not equal to expected".into(),
        ));
    }
    Ok(())
}

/// Common implementation of taker payment spend finalization and broadcast for UTXO coins.
/// Appends maker output to the preimage, signs it with SIGHASH_ALL and submits the resulting tx to coin's RPC.
pub async fn sign_and_broadcast_taker_payment_spend<T: UtxoCommonOps>(
    coin: &T,
    preimage: &TxPreimageWithSig<T>,
    gen_args: &GenTakerPaymentSpendArgs<'_, T>,
    secret: &[u8],
    htlc_keypair: &KeyPair,
) -> Result<UtxoTx, TransactionErr> {
    let secret_hash = dhash160(secret);
    let redeem_script = swap_proto_v2_scripts::taker_payment_script(
        try_tx_s!(gen_args.time_lock.try_into()),
        secret_hash.as_slice(),
        gen_args.taker_pub,
        htlc_keypair.public(),
    );

    let mut signer: TransactionInputSigner = preimage.preimage.clone().into();
    let payment_input = try_tx_s!(signer.inputs.first_mut().ok_or("Preimage doesn't have inputs"));
    let payment_output = try_tx_s!(gen_args.taker_tx.first_output());
    payment_input.amount = payment_output.value;
    signer.consensus_branch_id = coin.as_ref().conf.consensus_branch_id;

    // Add the maker output if DexFee is Standard (when the single dex fee output is signed with SIGHASH_SINGLE)
    // (in other DexFee options the make output is added in gen_taker_payment_spend_preimage fn)
    if let DexFee::Standard(dex_fee) = gen_args.dex_fee {
        let dex_fee_sat = try_tx_s!(sat_from_big_decimal(&dex_fee.to_decimal(), coin.as_ref().decimals));

        let miner_fee = try_tx_s!(
            coin.get_htlc_spend_fee(DEFAULT_SWAP_TX_SPEND_SIZE, &FeeApproxStage::WithoutApprox)
                .await
        );

        if miner_fee + coin.as_ref().dust_amount + dex_fee_sat > payment_output.value {
            return TX_PLAIN_ERR!("Payment amount is too small to cover miner fee + dust + dex_fee_sat");
        }

        let maker_address = try_tx_s!(coin.as_ref().derivation_method.single_addr_or_err().await);
        let maker_output = TransactionOutput {
            value: payment_output.value - miner_fee - dex_fee_sat,
            script_pubkey: try_tx_s!(output_script(&maker_address)).to_bytes(),
        };
        signer.outputs.push(maker_output);
    }
    drop_mutability!(signer);

    let maker_signature = try_tx_s!(calc_and_sign_sighash(
        &signer,
        DEFAULT_SWAP_VOUT,
        &redeem_script,
        htlc_keypair,
        coin.as_ref().conf.signature_version,
        SIGHASH_ALL,
        coin.as_ref().conf.fork_id
    ));
    let mut taker_signature_with_sighash = preimage.signature.to_vec();
    let taker_sig_hash = match gen_args.dex_fee {
        DexFee::Standard(_) => (SIGHASH_SINGLE | coin.as_ref().conf.fork_id) as u8,
        DexFee::WithBurn { .. } | DexFee::NoFee => (SIGHASH_ALL | coin.as_ref().conf.fork_id) as u8,
    };

    taker_signature_with_sighash.push(taker_sig_hash);
    drop_mutability!(taker_signature_with_sighash);

    let sig_hash_all_fork_id = (SIGHASH_ALL | coin.as_ref().conf.fork_id) as u8;
    let mut maker_signature_with_sighash: Vec<u8> = maker_signature.take();
    maker_signature_with_sighash.push(sig_hash_all_fork_id);
    drop_mutability!(maker_signature_with_sighash);

    let script_sig = Builder::default()
        .push_data(&maker_signature_with_sighash)
        .push_data(&taker_signature_with_sighash)
        .push_data(secret)
        .push_opcode(Opcode::OP_0)
        .push_data(&redeem_script)
        .into_bytes();
    let mut final_tx: UtxoTx = signer.into();
    let final_tx_input = try_tx_s!(final_tx.inputs.first_mut().ok_or("Final tx doesn't have inputs"));
    final_tx_input.script_sig = script_sig;
    drop_mutability!(final_tx);

    try_tx_s!(coin.broadcast_tx(&final_tx).await, final_tx);
    Ok(final_tx)
}

pub fn send_taker_fee<T>(coin: T, dex_fee: DexFee) -> TransactionFut
where
    T: UtxoCommonOps + GetUtxoListOps + SwapOps,
{
    let outputs = try_tx_fus!(generate_taker_fee_tx_outputs(&coin, &dex_fee,));

    #[cfg(feature = "run-docker-tests")]
    {
        let taker_pub = coin.derive_htlc_pubkey(&[]);
        match dex_fee {
            DexFee::NoFee => {
                panic!("should not send dex fee for DexFee::NoFee");
            },
            DexFee::Standard(..) => {
                if taker_pub.as_slice() == coin.burn_pubkey() {
                    panic!("taker pubkey must NOT be equal to burn pubkey for DexFee::Standard");
                }
                assert_eq!(outputs.len(), 1);
            },
            DexFee::WithBurn { .. } => {
                if taker_pub.as_slice() == coin.burn_pubkey() {
                    panic!("taker pubkey must NOT be equal to burn pubkey for DexFee::WithBurn");
                }
                assert_eq!(outputs.len(), 2);
            },
        }
    }

    send_outputs_from_my_address(coin, outputs)
}

/// Create dex fee (and optionally burn fee) outputs
fn generate_taker_fee_tx_outputs<T>(coin: &T, dex_fee: &DexFee) -> Result<Vec<TransactionOutput>, String>
where
    T: UtxoCommonOps + SwapOps,
{
    match dex_fee {
        DexFee::NoFee => Ok(vec![]),
        // TODO: return an error for DexFee::Standard like 'dex fee must contain burn amount' when nodes upgraded to this code
        DexFee::Standard(_) | DexFee::WithBurn { .. } => {
            let dex_address = dex_address(coin)?;
            let burn_address = burn_address(coin)?;
            let fee_amount = dex_fee
                .fee_amount_as_u64(coin.as_ref().decimals)
                .map_err(|err| err.to_string())?;

            let mut outputs = vec![TransactionOutput {
                value: fee_amount,
                script_pubkey: Builder::build_p2pkh(dex_address.hash()).to_bytes(),
            }];

            if let DexFee::WithBurn {
                fee_amount: _,
                burn_amount,
                burn_destination,
            } = dex_fee
            {
                let burn_amount_u64 = sat_from_big_decimal(&burn_amount.to_decimal(), coin.as_ref().decimals)
                    .map_err(|err| err.to_string())?;
                let burn_output = match burn_destination {
                    DexFeeBurnDestination::KmdOpReturn => TransactionOutput {
                        value: burn_amount_u64,
                        script_pubkey: Builder::default().push_opcode(Opcode::OP_RETURN).into_bytes(),
                    },
                    DexFeeBurnDestination::PreBurnAccount => TransactionOutput {
                        value: burn_amount_u64,
                        script_pubkey: Builder::build_p2pkh(burn_address.hash()).to_bytes(),
                    },
                };
                outputs.push(burn_output);
            }
            Ok(outputs)
        },
    }
}

pub fn send_maker_payment<T>(coin: T, args: SendPaymentArgs) -> TransactionFut
where
    T: UtxoCommonOps + GetUtxoListOps + SwapOps,
{
    let maker_htlc_key_pair = coin.derive_htlc_key_pair(args.swap_unique_data);
    let SwapPaymentOutputsResult {
        payment_address,
        outputs,
    } = try_tx_fus!(generate_swap_payment_outputs(
        &coin,
        try_tx_fus!(args.time_lock.try_into()),
        maker_htlc_key_pair.public_slice(),
        args.other_pubkey,
        args.amount,
        SwapTxTypeWithSecretHash::TakerOrMakerPayment {
            maker_secret_hash: args.secret_hash
        },
    ));
    let send_fut = match &coin.as_ref().rpc_client {
        UtxoRpcClientEnum::Electrum(_) => Either::A(send_outputs_from_my_address(coin, outputs)),
        UtxoRpcClientEnum::Native(client) => {
            let addr_string = try_tx_fus!(payment_address.display_address());
            Either::B(
                client
                    .import_address(&addr_string, &addr_string, false)
                    .map_err(|e| TransactionErr::Plain(ERRL!("{}", e)))
                    .and_then(move |_| send_outputs_from_my_address(coin, outputs)),
            )
        },
    };
    Box::new(send_fut)
}

pub fn send_taker_payment<T>(coin: T, args: SendPaymentArgs) -> TransactionFut
where
    T: UtxoCommonOps + GetUtxoListOps + SwapOps,
{
    let total_amount = match args.watcher_reward {
        Some(reward) => args.amount + reward.amount,
        None => args.amount,
    };

    let taker_htlc_key_pair = coin.derive_htlc_key_pair(args.swap_unique_data);
    let SwapPaymentOutputsResult {
        payment_address,
        outputs,
    } = try_tx_fus!(generate_swap_payment_outputs(
        &coin,
        try_tx_fus!(args.time_lock.try_into()),
        taker_htlc_key_pair.public_slice(),
        args.other_pubkey,
        total_amount,
        SwapTxTypeWithSecretHash::TakerOrMakerPayment {
            maker_secret_hash: args.secret_hash
        },
    ));

    let send_fut = match &coin.as_ref().rpc_client {
        UtxoRpcClientEnum::Electrum(_) => Either::A(send_outputs_from_my_address(coin, outputs)),
        UtxoRpcClientEnum::Native(client) => {
            let addr_string = try_tx_fus!(payment_address.display_address());
            Either::B(
                client
                    .import_address(&addr_string, &addr_string, false)
                    .map_err(|e| TransactionErr::Plain(ERRL!("{}", e)))
                    .and_then(move |_| send_outputs_from_my_address(coin, outputs)),
            )
        },
    };
    Box::new(send_fut)
}

pub async fn send_maker_spends_taker_payment<T: UtxoCommonOps + SwapOps>(
    coin: T,
    args: SpendPaymentArgs<'_>,
) -> TransactionResult {
    let mut prev_transaction: UtxoTx = try_tx_s!(deserialize(args.other_payment_tx).map_err(|e| ERRL!("{:?}", e)));
    prev_transaction.tx_hash_algo = coin.as_ref().tx_hash_algo;
    drop_mutability!(prev_transaction);
    let payment_value = try_tx_s!(prev_transaction.first_output()).value;

    let key_pair = coin.derive_htlc_key_pair(args.swap_unique_data);
    let script_data = Builder::default()
        .push_data(args.secret)
        .push_opcode(Opcode::OP_0)
        .into_script();

    let time_lock = try_tx_s!(args.time_lock.try_into());
    let redeem_script = payment_script(
        time_lock,
        args.secret_hash,
        &try_tx_s!(Public::from_slice(args.other_pubkey)),
        key_pair.public(),
    )
    .into();
    let my_address = try_tx_s!(coin.as_ref().derivation_method.single_addr_or_err().await);
    let fee = try_tx_s!(
        coin.get_htlc_spend_fee(DEFAULT_SWAP_TX_SPEND_SIZE, &FeeApproxStage::WithoutApprox)
            .await
    );
    if fee >= payment_value {
        return TX_PLAIN_ERR!(
            "HTLC spend fee {} is greater than transaction output {}",
            fee,
            payment_value
        );
    }
    let script_pubkey = output_script(&my_address).map(|script| script.to_bytes())?;
    let output = TransactionOutput {
        value: payment_value - fee,
        script_pubkey,
    };

    let input = P2SHSpendingTxInput {
        prev_transaction,
        redeem_script,
        outputs: vec![output],
        script_data,
        sequence: SEQUENCE_FINAL,
        lock_time: time_lock,
        keypair: &key_pair,
    };
    let transaction = try_tx_s!(coin.p2sh_spending_tx(input).await);

    let tx_fut = coin.as_ref().rpc_client.send_transaction(&transaction).compat();
    try_tx_s!(tx_fut.await, transaction);

    Ok(transaction.into())
}

pub fn send_maker_payment_spend_preimage<T: UtxoCommonOps + SwapOps>(
    coin: &T,
    input: SendMakerPaymentSpendPreimageInput,
) -> TransactionFut {
    let mut transaction: UtxoTx = try_tx_fus!(deserialize(input.preimage).map_err(|e| ERRL!("{:?}", e)));
    if transaction.inputs.is_empty() {
        return try_tx_fus!(TX_PLAIN_ERR!("Transaction doesn't have any input"));
    }
    let script = Script::from(transaction.inputs[DEFAULT_SWAP_VIN].script_sig.clone());
    let mut instructions = script.iter();

    let instruction_1 = try_tx_fus!(try_tx_fus!(instructions.next().ok_or("Instruction not found")));
    let instruction_2 = try_tx_fus!(try_tx_fus!(instructions.next().ok_or("Instruction not found")));

    let script_sig = try_tx_fus!(instruction_1
        .data
        .ok_or("No script signature in the taker spends maker payment preimage"));
    let redeem_script = try_tx_fus!(instruction_2
        .data
        .ok_or("No redeem script in the taker spends maker payment preimage"));
    let script_data = Builder::default()
        .push_data(input.secret)
        .push_opcode(Opcode::OP_0)
        .into_script();

    let mut resulting_script = Builder::default().push_data(script_sig).into_bytes();
    resulting_script.extend_from_slice(&script_data);
    let redeem_part = Builder::default().push_data(redeem_script).into_bytes();
    resulting_script.extend_from_slice(&redeem_part);

    transaction.inputs[DEFAULT_SWAP_VIN].script_sig = resulting_script;

    let coin = coin.clone();
    let fut = async move {
        let tx_fut = coin.as_ref().rpc_client.send_transaction(&transaction).compat();
        try_tx_s!(tx_fut.await, transaction);

        Ok(transaction.into())
    };

    Box::new(fut.boxed().compat())
}

pub fn create_maker_payment_spend_preimage<T: UtxoCommonOps + SwapOps>(
    coin: &T,
    maker_payment_tx: &[u8],
    time_lock: u32,
    maker_pub: &[u8],
    secret_hash: &[u8],
    swap_unique_data: &[u8],
) -> TransactionFut {
    let mut prev_transaction: UtxoTx = try_tx_fus!(deserialize(maker_payment_tx).map_err(|e| ERRL!("{:?}", e)));
    prev_transaction.tx_hash_algo = coin.as_ref().tx_hash_algo;
    drop_mutability!(prev_transaction);
    let payment_value = try_tx_fus!(prev_transaction.first_output()).value;

    let key_pair = coin.derive_htlc_key_pair(swap_unique_data);

    let script_data = Builder::default().into_script();
    let redeem_script = payment_script(
        time_lock,
        secret_hash,
        &try_tx_fus!(Public::from_slice(maker_pub)),
        key_pair.public(),
    )
    .into();
    let coin = coin.clone();
    let fut = async move {
        let my_address = try_tx_s!(coin.as_ref().derivation_method.single_addr_or_err().await);
        let fee = try_tx_s!(
            coin.get_htlc_spend_fee(DEFAULT_SWAP_TX_SPEND_SIZE, &FeeApproxStage::WatcherPreimage)
                .await
        );

        if fee >= payment_value {
            return TX_PLAIN_ERR!(
                "HTLC spend fee {} is greater than transaction output {}",
                fee,
                payment_value
            );
        }
        let script_pubkey = output_script(&my_address).map(|script| script.to_bytes())?;
        let output = TransactionOutput {
            value: payment_value - fee,
            script_pubkey,
        };

        let input = P2SHSpendingTxInput {
            prev_transaction,
            redeem_script,
            outputs: vec![output],
            script_data,
            sequence: SEQUENCE_FINAL,
            lock_time: time_lock,
            keypair: &key_pair,
        };
        let transaction = try_tx_s!(coin.p2sh_spending_tx(input).await);

        Ok(transaction.into())
    };
    Box::new(fut.boxed().compat())
}

pub fn create_taker_payment_refund_preimage<T: UtxoCommonOps + SwapOps>(
    coin: &T,
    taker_payment_tx: &[u8],
    time_lock: u32,
    maker_pub: &[u8],
    secret_hash: &[u8],
    swap_unique_data: &[u8],
) -> TransactionFut {
    let coin = coin.clone();
    let mut prev_transaction: UtxoTx =
        try_tx_fus!(deserialize(taker_payment_tx).map_err(|e| TransactionErr::Plain(format!("{:?}", e))));
    prev_transaction.tx_hash_algo = coin.as_ref().tx_hash_algo;
    drop_mutability!(prev_transaction);
    let payment_value = try_tx_fus!(prev_transaction.first_output()).value;

    let key_pair = coin.derive_htlc_key_pair(swap_unique_data);
    let script_data = Builder::default().push_opcode(Opcode::OP_1).into_script();
    let redeem_script = payment_script(
        time_lock,
        secret_hash,
        key_pair.public(),
        &try_tx_fus!(Public::from_slice(maker_pub)),
    )
    .into();
    let fut = async move {
        let my_address = try_tx_s!(coin.as_ref().derivation_method.single_addr_or_err().await);
        let fee = try_tx_s!(
            coin.get_htlc_spend_fee(DEFAULT_SWAP_TX_SPEND_SIZE, &FeeApproxStage::WatcherPreimage)
                .await
        );
        if fee >= payment_value {
            return TX_PLAIN_ERR!(
                "HTLC spend fee {} is greater than transaction output {}",
                fee,
                payment_value
            );
        }
        let script_pubkey = output_script(&my_address).map(|script| script.to_bytes())?;
        let output = TransactionOutput {
            value: payment_value - fee,
            script_pubkey,
        };

        let input = P2SHSpendingTxInput {
            prev_transaction,
            redeem_script,
            outputs: vec![output],
            script_data,
            sequence: SEQUENCE_FINAL - 1,
            lock_time: time_lock,
            keypair: &key_pair,
        };
        let transaction = try_tx_s!(coin.p2sh_spending_tx(input).await);

        Ok(transaction.into())
    };
    Box::new(fut.boxed().compat())
}

pub async fn send_taker_spends_maker_payment<T: UtxoCommonOps + SwapOps>(
    coin: T,
    args: SpendPaymentArgs<'_>,
) -> TransactionResult {
    let mut prev_transaction: UtxoTx = try_tx_s!(deserialize(args.other_payment_tx).map_err(|e| ERRL!("{:?}", e)));
    prev_transaction.tx_hash_algo = coin.as_ref().tx_hash_algo;
    drop_mutability!(prev_transaction);
    let payment_value = try_tx_s!(prev_transaction.first_output()).value;

    let key_pair = coin.derive_htlc_key_pair(args.swap_unique_data);

    let script_data = Builder::default()
        .push_data(args.secret)
        .push_opcode(Opcode::OP_0)
        .into_script();

    let time_lock = try_tx_s!(args.time_lock.try_into());
    let redeem_script = payment_script(
        time_lock,
        args.secret_hash,
        &try_tx_s!(Public::from_slice(args.other_pubkey)),
        key_pair.public(),
    )
    .into();

    let my_address = try_tx_s!(coin.as_ref().derivation_method.single_addr_or_err().await);
    let fee = try_tx_s!(
        coin.get_htlc_spend_fee(DEFAULT_SWAP_TX_SPEND_SIZE, &FeeApproxStage::WithoutApprox)
            .await
    );
    if fee >= payment_value {
        return TX_PLAIN_ERR!(
            "HTLC spend fee {} is greater than transaction output {}",
            fee,
            payment_value
        );
    }
    let script_pubkey = output_script(&my_address).map(|script| script.to_bytes())?;
    let output = TransactionOutput {
        value: payment_value - fee,
        script_pubkey,
    };

    let input = P2SHSpendingTxInput {
        prev_transaction,
        redeem_script,
        outputs: vec![output],
        script_data,
        sequence: SEQUENCE_FINAL,
        lock_time: time_lock,
        keypair: &key_pair,
    };
    let transaction = try_tx_s!(coin.p2sh_spending_tx(input).await);

    let tx_fut = coin.as_ref().rpc_client.send_transaction(&transaction).compat();
    try_tx_s!(tx_fut.await, transaction);

    Ok(transaction.into())
}

pub async fn refund_htlc_payment<T: UtxoCommonOps + SwapOps>(
    coin: T,
    args: RefundPaymentArgs<'_>,
) -> Result<UtxoTx, TransactionErr> {
    let my_address = try_tx_s!(coin.as_ref().derivation_method.single_addr_or_err().await).clone();
    let mut prev_transaction: UtxoTx =
        try_tx_s!(deserialize(args.payment_tx).map_err(|e| TransactionErr::Plain(format!("{:?}", e))));
    prev_transaction.tx_hash_algo = coin.as_ref().tx_hash_algo;
    drop_mutability!(prev_transaction);
    let payment_value = try_tx_s!(prev_transaction.first_output()).value;
    let other_public = try_tx_s!(Public::from_slice(args.other_pubkey));

    let key_pair = coin.derive_htlc_key_pair(args.swap_unique_data);
    let script_data = Builder::default().push_opcode(Opcode::OP_1).into_script();
    let time_lock = try_tx_s!(args.time_lock.try_into());

    let redeem_script = args
        .tx_type_with_secret_hash
        .redeem_script(time_lock, key_pair.public(), &other_public)
        .into();
    let fee = try_tx_s!(
        coin.get_htlc_spend_fee(DEFAULT_SWAP_TX_SPEND_SIZE, &FeeApproxStage::WithoutApprox)
            .await
    );
    if fee >= payment_value {
        return TX_PLAIN_ERR!(
            "HTLC spend fee {} is greater than transaction output {}",
            fee,
            payment_value
        );
    }
    let script_pubkey = output_script(&my_address).map(|script| script.to_bytes())?;
    let output = TransactionOutput {
        value: payment_value - fee,
        script_pubkey,
    };

    let input = P2SHSpendingTxInput {
        prev_transaction,
        redeem_script,
        outputs: vec![output],
        script_data,
        sequence: SEQUENCE_FINAL - 1,
        lock_time: time_lock,
        keypair: &key_pair,
    };
    let transaction = try_tx_s!(coin.p2sh_spending_tx(input).await);

    let tx_fut = coin.as_ref().rpc_client.send_transaction(&transaction).compat();
    try_tx_s!(tx_fut.await, transaction);

    Ok(transaction)
}

#[inline]
pub async fn send_taker_refunds_payment<T: UtxoCommonOps + SwapOps>(
    coin: T,
    args: RefundPaymentArgs<'_>,
) -> TransactionResult {
    refund_htlc_payment(coin, args).await.map(|tx| tx.into())
}

pub fn send_taker_payment_refund_preimage<T: UtxoCommonOps + SwapOps>(
    coin: &T,
    watcher_refunds_payment_args: RefundPaymentArgs,
) -> TransactionFut {
    let coin = coin.clone();
    let transaction: UtxoTx = try_tx_fus!(
        deserialize(watcher_refunds_payment_args.payment_tx).map_err(|e| TransactionErr::Plain(format!("{:?}", e)))
    );

    let fut = async move {
        let tx_fut = coin.as_ref().rpc_client.send_transaction(&transaction).compat();
        try_tx_s!(tx_fut.await, transaction);

        Ok(transaction.into())
    };

    Box::new(fut.boxed().compat())
}

#[inline]
pub async fn send_maker_refunds_payment<T: UtxoCommonOps + SwapOps>(
    coin: T,
    args: RefundPaymentArgs<'_>,
) -> TransactionResult {
    refund_htlc_payment(coin, args).await.map(|tx| tx.into())
}

/// Sets the amount of the input at the given index to the value of the corresponding output in the previous transaction.
///
/// This invokes the RPC client to fetch the previous transaction and extract the output value.
pub async fn set_index_amount_from_prev_tx(
    rpc_client: &UtxoRpcClientEnum,
    signer: &mut TransactionInputSigner,
    idx: usize,
) -> Result<(), String> {
    let inputs_len = signer.inputs.len();
    let input = signer.inputs.get_mut(idx).ok_or_else(|| {
        format!(
            "Input index {} out of bounds for transaction with {} inputs",
            idx, inputs_len
        )
    })?;
    let prev_output_tx_hash = input.previous_output.hash.reversed().into();
    let prev_output_index = input.previous_output.index as usize;
    let prev_tx_hex = rpc_client
        .get_transaction_bytes(&prev_output_tx_hash)
        .compat()
        .await
        .map_err(|e| format!("Failed to get prev tx hex: {e}"))?;
    let prev_tx: UtxoTx = deserialize(prev_tx_hex.0.as_slice())
        .map_err(|e| format!("Failed to deserialize prev tx {}: {}", prev_output_tx_hash, e))?;
    let prev_output = prev_tx.outputs.get(prev_output_index).ok_or_else(|| {
        format!(
            "Prev tx output index {} out of bounds for tx {}",
            input.previous_output.index,
            prev_tx.hash()
        )
    })?;
    input.amount = prev_output.value;
    Ok(())
}

/// Verifies that the script that spends a P2PK is signed by the expected pubkey.
fn verify_p2pk_input_pubkey(
    script: &Script,
    expected_pubkey: &Public,
    unsigned_tx: &TransactionInputSigner,
    index: usize,
    signature_version: SignatureVersion,
    fork_id: u32,
) -> Result<bool, String> {
    // Extract the signature from the scriptSig.
    let signature = script.extract_signature()?;
    // Validate the signature.
    try_s!(SecpSignature::from_der(&signature[..signature.len() - 1]));
    let signature = signature.into();
    // Make sure we have no more instructions. P2PK scriptSigs consist of a single instruction only containing the signature.
    if script.get_instruction(1).is_some() {
        return ERR!("Unexpected instruction at position 2 of script {:?}", script);
    };
    // Get the scriptPub for this input. We need it to get the transaction sig_hash to sign (but actually "to verify" in this case).
    let pubkey = expected_pubkey
        .to_secp256k1_pubkey()
        .map_err(|e| ERRL!("Error converting plain pubkey to secp256k1 pubkey: {}", e))?;
    // P2PK scriptPub has two valid possible formats depending on whether the public key is written in compressed or uncompressed form.
    let possible_pubkey_scripts = [
        Builder::build_p2pk(&Public::Compressed(pubkey.serialize().into())),
        Builder::build_p2pk(&Public::Normal(pubkey.serialize_uncompressed().into())),
    ];
    for pubkey_script in possible_pubkey_scripts {
        // Get the transaction hash that has been signed in the scriptSig.
        let hash = match signature_hash_to_sign(
            unsigned_tx,
            index,
            &pubkey_script,
            signature_version,
            SIGHASH_ALL,
            fork_id,
        ) {
            Ok(hash) => hash,
            Err(e) => return ERR!("Error calculating signature hash: {}", e),
        };
        // Verify that the signature is valid for the transaction hash with respect to the expected public key.
        return match expected_pubkey.verify(&hash, &signature) {
            Ok(true) => Ok(true),
            // The signature is invalid for this pubkey, try the other possible pubkey script.
            Ok(false) => continue,
            Err(e) => ERR!("Error verifying signature: {}", e),
        };
    }

    // Both possible pubkey scripts failed to verify the signature.
    Ok(false)
}

/// Extracts pubkey from script sig
fn pubkey_from_script_sig(script: &Script) -> Result<H264, String> {
    // Extract the signature from the scriptSig.
    let signature = script.extract_signature()?;
    // Validate the signature.
    try_s!(SecpSignature::from_der(&signature[..signature.len() - 1]));

    let pubkey = match script.get_instruction(1) {
        Some(Ok(instruction)) => match instruction.opcode {
            Opcode::OP_PUSHBYTES_33 => match instruction.data {
                Some(bytes) => try_s!(PublicKey::from_slice(bytes)),
                None => return ERR!("No data at instruction 1 of script {:?}", script),
            },
            _ => return ERR!("Unexpected opcode {:?}", instruction.opcode),
        },
        Some(Err(e)) => return ERR!("Error {} on getting instruction 1 of script {:?}", e, script),
        None => return ERR!("None instruction 1 of script {:?}", script),
    };

    if script.get_instruction(2).is_some() {
        return ERR!("Unexpected instruction at position 2 of script {:?}", script);
    }
    Ok(pubkey.serialize().into())
}

/// Extracts pubkey from witness script
fn pubkey_from_witness_script(witness_script: &[Bytes]) -> Result<H264, String> {
    if witness_script.len() != 2 {
        return ERR!("Invalid witness length {}", witness_script.len());
    }

    let signature = witness_script[0].clone().take();
    if signature.is_empty() {
        return ERR!("Empty signature data in witness script");
    }
    try_s!(SecpSignature::from_der(&signature[..signature.len() - 1]));

    let pubkey = try_s!(PublicKey::from_slice(&witness_script[1]));

    Ok(pubkey.serialize().into())
}

pub async fn is_tx_confirmed_before_block<T>(coin: &T, tx: &RpcTransaction, block_number: u64) -> Result<bool, String>
where
    T: UtxoCommonOps,
{
    match tx.height {
        Some(confirmed_at) => Ok(confirmed_at <= block_number),
        // fallback to a number of confirmations
        None => {
            if tx.confirmations > 0 {
                let current_block = try_s!(coin.as_ref().rpc_client.get_block_count().compat().await);
                let confirmed_at = current_block + 1 - tx.confirmations as u64;
                Ok(confirmed_at <= block_number)
            } else {
                Ok(false)
            }
        },
    }
}

/// This function is used to check that all inputs are signed/owned by the expected pubkey.
///
/// It's used to verify that all the inputs of the taker-sent dex fee are signed/owned by the taker's pubkey.
/// It's used also by watcher to verify that all the taker payment inputs are signed/owned by the taker's pubkey.
/// The `expected_pub` should be the taker's pubkey in compressed (33-byte) format.
pub async fn check_all_utxo_inputs_signed_by_pub<T: UtxoCommonOps>(
    coin: &T,
    tx: &UtxoTx,
    expected_pub: &[u8],
) -> Result<bool, MmError<ValidatePaymentError>> {
    let expected_pub =
        H264::from_slice(expected_pub).map_to_mm(|e| ValidatePaymentError::TxDeserializationError(e.to_string()))?;
    let mut unsigned_tx: Option<TransactionInputSigner> = None;

    for (idx, input) in tx.inputs.iter().enumerate() {
        let script = Script::from(input.script_sig.clone());

        // This handles the case where the input is a P2PK input.
        if !input.has_witness() && script.does_script_spend_p2pk() {
            let unsigned_tx = unsigned_tx.get_or_insert_with(|| tx.clone().into());
            // If the transaction is overwintered, we need to set the consensus branch id and the input's amount.
            // This is needed for the sighash calculation.
            if unsigned_tx.overwintered {
                set_index_amount_from_prev_tx(&coin.as_ref().rpc_client, unsigned_tx, idx)
                    .await
                    .map_err(|e| {
                        ValidatePaymentError::TxDeserializationError(format!(
                            "Failed to set index amount for input {}: {}",
                            idx, e
                        ))
                    })?;
                unsigned_tx.consensus_branch_id = coin.as_ref().conf.consensus_branch_id;
            }
            // Verfiy that the P2PK input's scriptSig corresponds to the expected public key.
            let successful_verification = verify_p2pk_input_pubkey(
                &script,
                &Public::Compressed(expected_pub),
                unsigned_tx,
                idx,
                coin.as_ref().conf.signature_version,
                coin.as_ref().conf.fork_id,
            )
            .map_to_mm(ValidatePaymentError::TxDeserializationError)?;
            if successful_verification {
                // No pubkey extraction for P2PK inputs. Continue.
                continue;
            }
            return Ok(false);
        }

        let pubkey = if input.has_witness() {
            // Extract the pubkey from a P2WPKH scriptSig.
            pubkey_from_witness_script(&input.script_witness).map_to_mm(ValidatePaymentError::TxDeserializationError)?
        } else {
            // Extract the pubkey from a P2PKH scriptSig.
            pubkey_from_script_sig(&script).map_to_mm(ValidatePaymentError::TxDeserializationError)?
        };

        if pubkey != expected_pub {
            return Ok(false);
        }
    }

    Ok(true)
}

pub fn watcher_validate_taker_fee<T: UtxoCommonOps + SwapOps>(
    coin: &T,
    input: WatcherValidateTakerFeeInput,
    output_index: usize,
) -> ValidatePaymentFut<()> {
    let coin = coin.clone();
    let sender_pubkey = input.sender_pubkey.clone();
    let min_block_number = input.min_block_number;
    let lock_duration = input.lock_duration;
    let fut = async move {
        let taker_fee_hash_len = input.taker_fee_hash.len();
        let taker_fee_hash_array: [u8; 32] = input.taker_fee_hash.try_into().map_to_mm(|_| {
            ValidatePaymentError::InternalError(format!(
                "Invalid taker_fee_hash length: expected 32 bytes, got {} bytes",
                taker_fee_hash_len
            ))
        })?;
        let taker_fee_hash = taker_fee_hash_array.into();
        let mut attempts = 0;
        loop {
            let tx_from_rpc = match coin
                .as_ref()
                .rpc_client
                .get_verbose_transaction(&taker_fee_hash)
                .compat()
                .await
            {
                Ok(t) => t,
                Err(e) => {
                    if attempts > 2 {
                        return MmError::err(ValidatePaymentError::from(e.into_inner()));
                    };
                    attempts += 1;
                    error!("Error getting tx {:?} from rpc: {:?}", taker_fee_hash, e);
                    Timer::sleep(10.).await;
                    continue;
                },
            };

            let taker_fee_tx: UtxoTx = deserialize(tx_from_rpc.hex.0.as_slice())?;
            let inputs_signed_by_pub =
                check_all_utxo_inputs_signed_by_pub(&coin, &taker_fee_tx, &sender_pubkey).await?;
            if !inputs_signed_by_pub {
                return MmError::err(ValidatePaymentError::WrongPaymentTx(format!(
                    "{}: Taker fee does not belong to the verified public key",
                    INVALID_SENDER_ERR_LOG
                )));
            }

            let tx_confirmed_before_block = is_tx_confirmed_before_block(&coin, &tx_from_rpc, min_block_number)
                .await
                .map_to_mm(ValidatePaymentError::InternalError)?;
            if tx_confirmed_before_block {
                return MmError::err(ValidatePaymentError::WrongPaymentTx(format!(
                    "{}: Fee tx {:?} confirmed before min_block {}",
                    EARLY_CONFIRMATION_ERR_LOG, tx_from_rpc, min_block_number
                )));
            }

            if now_sec_u32() - taker_fee_tx.lock_time > lock_duration as u32 {
                return MmError::err(ValidatePaymentError::WrongPaymentTx(format!(
                    "{}: Taker fee {:?} is too old",
                    OLD_TRANSACTION_ERR_LOG, taker_fee_tx
                )));
            }

            let dex_address = dex_address(&coin).map_to_mm(ValidatePaymentError::TxDeserializationError)?;
            match taker_fee_tx.outputs.get(output_index) {
                Some(out) => {
                    let expected_script_pubkey = Builder::build_p2pkh(dex_address.hash()).to_bytes();
                    if out.script_pubkey != expected_script_pubkey {
                        return MmError::err(ValidatePaymentError::WrongPaymentTx(format!(
                            "{}: Provided dex fee tx output script_pubkey doesn't match expected {:?} {:?}",
                            INVALID_RECEIVER_ERR_LOG, out.script_pubkey, expected_script_pubkey
                        )));
                    }
                },
                None => {
                    return MmError::err(ValidatePaymentError::WrongPaymentTx(format!(
                        "Provided dex fee tx {:?} does not have output {}",
                        taker_fee_tx, output_index
                    )))
                },
            }

            return Ok(());
        }
    };
    Box::new(fut.boxed().compat())
}

/// Helper fn to validate taker tx output to dex address
fn validate_dex_output<T: UtxoCommonOps + SwapOps>(
    coin: &T,
    tx: &UtxoTx,
    output_index: usize,
    dex_address: &Address,
    fee_amount: &MmNumber,
) -> MmResult<(), ValidatePaymentError> {
    let fee_amount_u64 = sat_from_big_decimal(&fee_amount.to_decimal(), coin.as_ref().decimals).map_mm_err()?;
    match tx.outputs.get(output_index) {
        Some(out) => {
            let expected_script_pubkey = Builder::build_p2pkh(dex_address.hash()).to_bytes();
            if out.script_pubkey != expected_script_pubkey {
                return MmError::err(ValidatePaymentError::WrongPaymentTx(format!(
                    "{}: Provided dex fee tx output script_pubkey doesn't match expected {:?} {:?}",
                    INVALID_RECEIVER_ERR_LOG, out.script_pubkey, expected_script_pubkey
                )));
            }
            if out.value < fee_amount_u64 {
                return MmError::err(ValidatePaymentError::WrongPaymentTx(format!(
                    "Provided dex fee tx output value is less than expected {:?} {:?}",
                    out.value, fee_amount_u64
                )));
            }
        },
        None => {
            return MmError::err(ValidatePaymentError::WrongPaymentTx(format!(
                "Provided dex fee tx {:?} does not have output {}",
                tx, output_index
            )))
        },
    }
    Ok(())
}

/// Helper fn to validate taker tx output burning coins
fn validate_burn_output<T: UtxoCommonOps + SwapOps>(
    coin: &T,
    tx: &UtxoTx,
    output_index: usize,
    burn_script_pubkey: &Script,
    burn_amount: &MmNumber,
) -> MmResult<(), ValidatePaymentError> {
    let burn_amount_u64 = sat_from_big_decimal(&burn_amount.to_decimal(), coin.as_ref().decimals).map_mm_err()?;
    match tx.outputs.get(output_index) {
        Some(out) => {
            if out.script_pubkey != burn_script_pubkey.to_bytes() {
                return MmError::err(ValidatePaymentError::WrongPaymentTx(format!(
                    "{}: Provided burn tx output script_pubkey {:?} doesn't match expected {:?}",
                    INVALID_RECEIVER_ERR_LOG,
                    out.script_pubkey,
                    burn_script_pubkey.to_bytes()
                )));
            }

            if out.value < burn_amount_u64 {
                return MmError::err(ValidatePaymentError::WrongPaymentTx(format!(
                    "Provided burn tx output value {:?} is less than expected: {:?}",
                    out.value, burn_amount
                )));
            }
        },
        None => {
            return MmError::err(ValidatePaymentError::WrongPaymentTx(format!(
                "Provided burn tx {:?} does not have output {}",
                tx, output_index
            )))
        },
    }
    Ok(())
}

pub fn validate_fee<T: UtxoCommonOps + SwapOps>(
    coin: T,
    tx: UtxoTx,
    output_index: usize,
    sender_pubkey: &[u8],
    dex_fee: DexFee,
    min_block_number: u64,
) -> ValidatePaymentFut<()> {
    let dex_address = try_f!(dex_address(&coin).map_to_mm(ValidatePaymentError::InternalError));
    let burn_address = try_f!(burn_address(&coin).map_to_mm(ValidatePaymentError::InternalError));

    let sender_pubkey = sender_pubkey.to_vec();
    let fut = async move {
        match check_all_utxo_inputs_signed_by_pub(&coin, &tx, &sender_pubkey).await {
            Ok(true) => {},
            Ok(false) => {
                return MmError::err(ValidatePaymentError::WrongPaymentTx(format!(
                    "{INVALID_SENDER_ERR_LOG}: Taker payment does not belong to the verified public key"
                )))
            },
            Err(e) => return Err(e),
        };
        let tx_from_rpc = coin
            .as_ref()
            .rpc_client
            .get_verbose_transaction(&tx.hash().reversed().into())
            .compat()
            .await
            .map_mm_err()?;

        let tx_confirmed_before_block = is_tx_confirmed_before_block(&coin, &tx_from_rpc, min_block_number)
            .await
            .map_to_mm(ValidatePaymentError::InternalError)?;

        if tx_confirmed_before_block {
            return MmError::err(ValidatePaymentError::WrongPaymentTx(format!(
                "{}: Fee tx {:?} confirmed before min_block {}",
                EARLY_CONFIRMATION_ERR_LOG, tx_from_rpc, min_block_number
            )));
        }
        if tx_from_rpc.hex.0 != serialize(&tx).take()
            && tx_from_rpc.hex.0 != serialize_with_flags(&tx, SERIALIZE_TRANSACTION_WITNESS).take()
        {
            return MmError::err(ValidatePaymentError::WrongPaymentTx(format!(
                "Provided dex fee tx {:?} doesn't match tx data from rpc {:?}",
                tx, tx_from_rpc
            )));
        }

        match dex_fee {
            DexFee::NoFee => {},
            DexFee::Standard(fee_amount) => {
                validate_dex_output(&coin, &tx, output_index, &dex_address, &fee_amount)?;
            },
            DexFee::WithBurn {
                fee_amount,
                burn_amount,
                burn_destination,
            } => match burn_destination {
                DexFeeBurnDestination::KmdOpReturn => {
                    validate_dex_output(&coin, &tx, output_index, &dex_address, &fee_amount)?;
                    let burn_script_pubkey = Builder::default().push_opcode(Opcode::OP_RETURN).into_script();
                    validate_burn_output(&coin, &tx, output_index + 1, &burn_script_pubkey, &burn_amount)?;
                },
                DexFeeBurnDestination::PreBurnAccount => {
                    let burn_script_pubkey = Builder::build_p2pkh(burn_address.hash());
                    validate_dex_output(&coin, &tx, output_index, &dex_address, &fee_amount)?;
                    validate_burn_output(&coin, &tx, output_index + 1, &burn_script_pubkey, &burn_amount)?;
                },
            },
        };
        Ok(())
    };
    Box::new(fut.boxed().compat())
}

pub async fn validate_maker_payment<T: UtxoCommonOps + SwapOps>(
    coin: &T,
    input: ValidatePaymentInput,
) -> ValidatePaymentResult<()> {
    let mut tx: UtxoTx = deserialize(input.payment_tx.as_slice())?;
    tx.tx_hash_algo = coin.as_ref().tx_hash_algo;

    let htlc_keypair = coin.derive_htlc_key_pair(&input.unique_swap_data);
    let other_pub = Public::from_slice(&input.other_pub)
        .map_to_mm(|err| ValidatePaymentError::InvalidParameter(err.to_string()))?;
    let time_lock = input
        .time_lock
        .try_into()
        .map_to_mm(ValidatePaymentError::TimelockOverflow)?;
    validate_payment(
        coin.clone(),
        &tx,
        DEFAULT_SWAP_VOUT,
        &other_pub,
        htlc_keypair.public(),
        SwapTxTypeWithSecretHash::TakerOrMakerPayment {
            maker_secret_hash: &input.secret_hash,
        },
        input.amount,
        input.watcher_reward,
        time_lock,
        input.try_spv_proof_until,
        input.confirmations,
    )
    .await
}

pub fn watcher_validate_taker_payment<T: UtxoCommonOps + SwapOps>(
    coin: &T,
    input: WatcherValidatePaymentInput,
) -> ValidatePaymentFut<()> {
    let taker_payment_tx: UtxoTx = try_f!(deserialize(input.payment_tx.as_slice()));
    let taker_payment_refund_preimage: UtxoTx = try_f!(deserialize(input.taker_payment_refund_preimage.as_slice()));
    let taker_pub = &try_f!(
        Public::from_slice(&input.taker_pub).map_err(|err| ValidatePaymentError::InvalidParameter(err.to_string()))
    );
    let maker_pub = &try_f!(
        Public::from_slice(&input.maker_pub).map_err(|err| ValidatePaymentError::InvalidParameter(err.to_string()))
    );
    let time_lock = try_f!(input
        .time_lock
        .try_into()
        .map_to_mm(ValidatePaymentError::TimelockOverflow));
    let expected_redeem = payment_script(time_lock, &input.secret_hash, taker_pub, maker_pub);
    let coin = coin.clone();

    let fut = async move {
        let inputs_signed_by_pub =
            check_all_utxo_inputs_signed_by_pub(&coin, &taker_payment_tx, &input.taker_pub).await?;
        if !inputs_signed_by_pub {
            return MmError::err(ValidatePaymentError::WrongPaymentTx(format!(
                "{INVALID_SENDER_ERR_LOG}: Taker payment does not belong to the verified public key"
            )));
        }

        let taker_payment_locking_script = match taker_payment_tx.outputs.get(DEFAULT_SWAP_VOUT) {
            Some(output) => output.script_pubkey.clone(),
            None => {
                return MmError::err(ValidatePaymentError::WrongPaymentTx(
                    "Payment tx has no outputs".to_string(),
                ))
            },
        };

        if taker_payment_locking_script != Builder::build_p2sh(&dhash160(&expected_redeem).into()).to_bytes() {
            return MmError::err(ValidatePaymentError::WrongPaymentTx(format!(
                "{INVALID_SCRIPT_ERR_LOG}: Payment tx locking script {taker_payment_locking_script:?} doesn't match expected"
            )));
        }

        let script_sig = match taker_payment_refund_preimage.inputs.get(DEFAULT_SWAP_VIN) {
            Some(input) => Script::from(input.script_sig.clone()),
            None => {
                return MmError::err(ValidatePaymentError::WrongPaymentTx(
                    "Taker payment refund tx has no inputs".to_string(),
                ))
            },
        };

        let instruction = script_sig
            .iter()
            .last()
            .or_mm_err(|| ValidatePaymentError::WrongPaymentTx(String::from("Instruction not found")))?
            .map_to_mm(|err| ValidatePaymentError::WrongPaymentTx(err.to_string()))?;

        let redeem_script = instruction.data.or_mm_err(|| {
            ValidatePaymentError::WrongPaymentTx(String::from("No redeem script in the taker payment refund preimage"))
        })?;

        if expected_redeem.as_slice() != redeem_script {
            return MmError::err(ValidatePaymentError::WrongPaymentTx(
                format!("{INVALID_REFUND_TX_ERR_LOG}: Taker payment tx locking script doesn't match with taker payment refund redeem script")
            ));
        }

        if let UtxoRpcClientEnum::Electrum(client) = &coin.as_ref().rpc_client {
            if coin.as_ref().conf.spv_conf.is_some() && input.confirmations != 0 {
                client.validate_spv_proof(&taker_payment_tx, input.wait_until).await?;
            }
        }
        Ok(())
    };
    Box::new(fut.boxed().compat())
}

pub async fn validate_taker_payment<T: UtxoCommonOps + SwapOps>(
    coin: &T,
    input: ValidatePaymentInput,
) -> ValidatePaymentResult<()> {
    let mut tx: UtxoTx = deserialize(input.payment_tx.as_slice())?;
    tx.tx_hash_algo = coin.as_ref().tx_hash_algo;

    let htlc_keypair = coin.derive_htlc_key_pair(&input.unique_swap_data);
    let other_pub = Public::from_slice(&input.other_pub)
        .map_to_mm(|err| ValidatePaymentError::InvalidParameter(err.to_string()))?;
    let time_lock = input
        .time_lock
        .try_into()
        .map_to_mm(ValidatePaymentError::TimelockOverflow)?;
    validate_payment(
        coin.clone(),
        &tx,
        DEFAULT_SWAP_VOUT,
        &other_pub,
        htlc_keypair.public(),
        SwapTxTypeWithSecretHash::TakerOrMakerPayment {
            maker_secret_hash: &input.secret_hash,
        },
        input.amount,
        input.watcher_reward,
        time_lock,
        input.try_spv_proof_until,
        input.confirmations,
    )
    .await
}

pub fn validate_payment_spend_or_refund<T: UtxoCommonOps + SwapOps>(
    coin: &T,
    input: ValidateWatcherSpendInput,
) -> ValidatePaymentFut<()> {
    let mut payment_spend_tx: UtxoTx = try_f!(deserialize(input.payment_tx.as_slice()));
    payment_spend_tx.tx_hash_algo = coin.as_ref().tx_hash_algo;

    let coin = coin.clone();
    let fut = async move {
        let my_address = coin
            .as_ref()
            .derivation_method
            .single_addr_or_err()
            .await
            .map_mm_err()?;
        let expected_script_pubkey = output_script(&my_address).map(|script| script.to_bytes())?;
        let output = payment_spend_tx
            .outputs
            .get(DEFAULT_SWAP_VOUT)
            .ok_or_else(|| ValidatePaymentError::WrongPaymentTx("Payment tx has no outputs".to_string()))?;

        if expected_script_pubkey != output.script_pubkey {
            return MmError::err(ValidatePaymentError::WrongPaymentTx(format!(
                "Provided payment tx script pubkey doesn't match expected {:?} {:?}",
                output.script_pubkey, expected_script_pubkey
            )));
        }

        Ok(())
    };

    Box::new(fut.boxed().compat())
}

pub fn check_if_my_payment_sent<T: UtxoCommonOps + SwapOps>(
    coin: T,
    time_lock: u32,
    other_pub: &[u8],
    secret_hash: &[u8],
    swap_unique_data: &[u8],
) -> Box<dyn Future<Item = Option<TransactionEnum>, Error = String> + Send> {
    let my_htlc_keypair = coin.derive_htlc_key_pair(swap_unique_data);
    let script = payment_script(
        time_lock,
        secret_hash,
        my_htlc_keypair.public(),
        &try_fus!(Public::from_slice(other_pub)),
    );
    let hash = dhash160(&script);
    let p2sh = Builder::build_p2sh(&hash.into());
    let script_hash = electrum_script_hash(&p2sh);
    let fut = async move {
        match &coin.as_ref().rpc_client {
            UtxoRpcClientEnum::Electrum(client) => {
                let history = try_s!(client.scripthash_get_history(&hex::encode(script_hash)).compat().await);
                match history.first() {
                    Some(item) => {
                        let tx_bytes = try_s!(client.get_transaction_bytes(&item.tx_hash).compat().await);
                        let mut tx: UtxoTx = try_s!(deserialize(tx_bytes.0.as_slice()).map_err(|e| ERRL!("{:?}", e)));
                        tx.tx_hash_algo = coin.as_ref().tx_hash_algo;
                        Ok(Some(tx.into()))
                    },
                    None => Ok(None),
                }
            },
            UtxoRpcClientEnum::Native(client) => {
                let target_addr = AddressBuilder::new(
                    coin.addr_format_for_standard_scripts(),
                    coin.as_ref().conf.checksum_type,
                    coin.as_ref().conf.address_prefixes.clone(),
                    coin.as_ref().conf.bech32_hrp.clone(),
                )
                .as_sh(hash.into())
                .build()?;
                let target_addr = target_addr.to_string();
                let is_imported = try_s!(client.is_address_imported(&target_addr).await);
                if !is_imported {
                    return Ok(None);
                }
                let received_by_addr = try_s!(client.list_received_by_address(0, true, true).compat().await);
                for item in received_by_addr {
                    if item.address == target_addr && !item.txids.is_empty() {
                        let tx_bytes = try_s!(client.get_transaction_bytes(&item.txids[0]).compat().await);
                        let mut tx: UtxoTx = try_s!(deserialize(tx_bytes.0.as_slice()).map_err(|e| ERRL!("{:?}", e)));
                        tx.tx_hash_algo = coin.as_ref().tx_hash_algo;
                        return Ok(Some(tx.into()));
                    }
                }
                Ok(None)
            },
        }
    };
    Box::new(fut.boxed().compat())
}

pub async fn watcher_search_for_swap_tx_spend<T: AsRef<UtxoCoinFields> + SwapOps>(
    coin: &T,
    input: WatcherSearchForSwapTxSpendInput<'_>,
    output_index: usize,
) -> Result<Option<FoundSwapTxSpend>, String> {
    search_for_swap_output_spend(
        coin.as_ref(),
        input.time_lock,
        &try_s!(Public::from_slice(input.taker_pub)),
        &try_s!(Public::from_slice(input.maker_pub)),
        input.secret_hash,
        input.tx,
        output_index,
        input.search_from_block,
    )
    .await
}

pub async fn search_for_swap_tx_spend_my<T: AsRef<UtxoCoinFields> + SwapOps>(
    coin: &T,
    input: SearchForSwapTxSpendInput<'_>,
    output_index: usize,
) -> Result<Option<FoundSwapTxSpend>, String> {
    search_for_swap_output_spend(
        coin.as_ref(),
        try_s!(input.time_lock.try_into()),
        coin.derive_htlc_key_pair(input.swap_unique_data).public(),
        &try_s!(Public::from_slice(input.other_pub)),
        input.secret_hash,
        input.tx,
        output_index,
        input.search_from_block,
    )
    .await
}

pub async fn search_for_swap_tx_spend_other<T: AsRef<UtxoCoinFields> + SwapOps>(
    coin: &T,
    input: SearchForSwapTxSpendInput<'_>,
    output_index: usize,
) -> Result<Option<FoundSwapTxSpend>, String> {
    search_for_swap_output_spend(
        coin.as_ref(),
        try_s!(input.time_lock.try_into()),
        &try_s!(Public::from_slice(input.other_pub)),
        coin.derive_htlc_key_pair(input.swap_unique_data).public(),
        input.secret_hash,
        input.tx,
        output_index,
        input.search_from_block,
    )
    .await
}

pub async fn get_taker_watcher_reward<T: UtxoCommonOps + SwapOps + MarketCoinOps>(
    coin: &T,
    other_coin: &MmCoinEnum,
    coin_amount: Option<BigDecimal>,
    other_coin_amount: Option<BigDecimal>,
    reward_amount: Option<BigDecimal>,
    wait_until: u64,
) -> Result<WatcherReward, MmError<WatcherRewardError>> {
    let reward_target = RewardTarget::PaymentReceiver;
    let is_exact_amount = reward_amount.is_some();

    let other_coin = match other_coin {
        MmCoinEnum::EthCoin(coin) => coin,
        _ => {
            return Err(WatcherRewardError::InvalidCoinType(
                "At least one coin must be Ethereum to use watcher rewards".to_string(),
            )
            .into())
        },
    };

    let amount = match reward_amount {
        Some(amount) => amount,
        None => {
            let gas_cost_eth = other_coin.get_watcher_reward_amount(wait_until).await?;
            let price_in_eth = if let (EthCoinType::Eth, Some(coin_amount), Some(other_coin_amount)) =
                (&other_coin.coin_type, coin_amount, other_coin_amount)
            {
                other_coin_amount.checked_div(coin_amount)
            } else {
                get_base_price_in_rel(Some(coin.ticker().to_string()), Some("ETH".to_string())).await
            };

            price_in_eth
                .and_then(|price_in_eth| gas_cost_eth.checked_div(price_in_eth))
                .ok_or_else(|| {
                    WatcherRewardError::RPCError(format!("Price of coin {} in ETH could not be found", coin.ticker()))
                })?
        },
    };

    let send_contract_reward_on_spend = false;

    Ok(WatcherReward {
        amount,
        is_exact_amount,
        reward_target,
        send_contract_reward_on_spend,
    })
}

/// Extract a secret from the `spend_tx`.
/// Note spender could generate the spend with several inputs where the only one input is the p2sh script.
pub fn extract_secret(secret_hash: &[u8], spend_tx: &[u8]) -> Result<[u8; 32], String> {
    let spend_tx: UtxoTx = try_s!(deserialize(spend_tx).map_err(|e| ERRL!("{:?}", e)));
    extract_secret_v2(secret_hash, &spend_tx)
}

/// Extract a secret from the `spend_tx`.
/// Note spender could generate the spend with several inputs where the only one input is the p2sh script.
pub fn extract_secret_v2(secret_hash: &[u8], spend_tx: &UtxoTx) -> Result<[u8; 32], String> {
    let expected_secret_hash = if secret_hash.len() == 32 {
        ripemd160(secret_hash)
    } else {
        let secret_hash: [u8; 20] = try_s!(secret_hash.try_into());
        H160::from(secret_hash)
    };
    for input in spend_tx.inputs.iter() {
        let script: Script = input.script_sig.clone().into();
        for instruction in script.iter().flatten() {
            if instruction.opcode == Opcode::OP_PUSHBYTES_32 {
                if let Some(secret) = instruction.data {
                    let actual_secret_hash = dhash160(secret);
                    if actual_secret_hash == expected_secret_hash {
                        return Ok(try_s!(secret.try_into()));
                    }
                }
            }
        }
    }
    ERR!("Couldn't extract secret")
}

pub fn my_address<T: UtxoCommonOps>(coin: &T) -> MmResult<String, MyAddressError> {
    match coin.as_ref().derivation_method {
        DerivationMethod::SingleAddress(ref my_address) => {
            my_address.display_address().map_to_mm(MyAddressError::InternalError)
        },
        DerivationMethod::HDWallet(_) => MmError::err(MyAddressError::UnexpectedDerivationMethod(
            "'my_address' is deprecated for HD wallets".to_string(),
        )),
    }
}

pub fn dex_address<T: UtxoCommonOps + SwapOps>(coin: &T) -> Result<Address, String> {
    address_from_raw_pubkey(
        coin.dex_pubkey(),
        coin.as_ref().conf.address_prefixes.clone(),
        coin.as_ref().conf.checksum_type,
        coin.as_ref().conf.bech32_hrp.clone(),
        coin.addr_format().clone(),
    )
}

pub fn burn_address<T: UtxoCommonOps + SwapOps>(coin: &T) -> Result<Address, String> {
    address_from_raw_pubkey(
        coin.burn_pubkey(),
        coin.as_ref().conf.address_prefixes.clone(),
        coin.as_ref().conf.checksum_type,
        coin.as_ref().conf.bech32_hrp.clone(),
        coin.addr_format().clone(),
    )
}

/// Hash message for signature using Bitcoin's message signing format.
/// sha256(sha256(PREFIX_LENGTH + PREFIX + MESSAGE_LENGTH + MESSAGE))
pub fn sign_message_hash(coin: &UtxoCoinFields, message: &str) -> Option<[u8; 32]> {
    let message_prefix = coin.conf.sign_message_prefix.clone()?;
    let mut stream = Stream::new();
    let prefix_len = CompactInteger::from(message_prefix.len());
    prefix_len.serialize(&mut stream);
    stream.append_slice(message_prefix.as_bytes());
    let msg_len = CompactInteger::from(message.len());
    msg_len.serialize(&mut stream);
    stream.append_slice(message.as_bytes());
    Some(dhash256(&stream.out()).take())
}

pub fn sign_message(
    coin: &UtxoCoinFields,
    message: &str,
    account: Option<HDAddressSelector>,
) -> SignatureResult<String> {
    let message_hash = sign_message_hash(coin, message).ok_or(SignatureError::PrefixNotFound)?;
<<<<<<< HEAD
    let private_key = coin.priv_key_policy.activated_key_or_err().map_mm_err()?.private();
    let signature = private_key.sign_compact(&H256::from(message_hash))?;
=======

    let private = if let Some(account) = account {
        let path_to_coin = coin.priv_key_policy.path_to_coin_or_err()?;
        let derivation_path = account
            .valid_derivation_path(path_to_coin)
            .mm_err(|err| SignatureError::InvalidRequest(err.to_string()))?;
        let privkey = coin
            .priv_key_policy
            .hd_wallet_derived_priv_key_or_err(&derivation_path)?;
        Private {
            prefix: coin.conf.wif_prefix,
            secret: privkey,
            compressed: true,
            checksum_type: coin.conf.checksum_type,
        }
    } else {
        *coin.priv_key_policy.activated_key_or_err()?.private()
    };

    let signature = private.sign_compact(&H256::from(message_hash))?;
>>>>>>> 0c39e502
    Ok(STANDARD.encode(&*signature))
}

pub fn verify_message<T: UtxoCommonOps>(
    coin: &T,
    signature_base64: &str,
    message: &str,
    address: &str,
) -> VerificationResult<bool> {
    let message_hash = sign_message_hash(coin.as_ref(), message).ok_or(VerificationError::PrefixNotFound)?;
    let signature = CompactSignature::try_from(STANDARD.decode(signature_base64)?)
        .map_to_mm(|err| VerificationError::SignatureDecodingError(err.to_string()))?;
    let recovered_pubkey = Public::recover_compact(&H256::from(message_hash), &signature)?;
    let received_address = checked_address_from_str(coin, address).map_mm_err()?;
    Ok(AddressHashEnum::from(recovered_pubkey.address_hash()) == *received_address.hash())
}

pub fn my_balance<T>(coin: T) -> BalanceFut<CoinBalance>
where
    T: UtxoCommonOps + GetUtxoListOps + MarketCoinOps,
{
    let fut = async move {
        let my_address = coin
            .as_ref()
            .derivation_method
            .single_addr_or_err()
            .await
            .mm_err(BalanceError::from)?;
        address_balance(&coin, &my_address).await
    };
    Box::new(fut.boxed().compat())
}

/// Takes raw transaction as input and returns tx hash in hexadecimal format
pub fn send_raw_tx(coin: &UtxoCoinFields, tx: &str) -> Box<dyn Future<Item = String, Error = String> + Send> {
    let bytes = try_fus!(hex::decode(tx));
    Box::new(
        coin.rpc_client
            .send_raw_transaction(bytes.into())
            .map_err(|e| ERRL!("{}", e))
            .map(|hash| format!("{:?}", hash)),
    )
}

/// Takes raw transaction bytes as input and returns tx hash in hexadecimal format
pub fn send_raw_tx_bytes(
    coin: &UtxoCoinFields,
    tx_bytes: &[u8],
) -> Box<dyn Future<Item = String, Error = String> + Send> {
    Box::new(
        coin.rpc_client
            .send_raw_transaction(tx_bytes.into())
            .map_err(|e| ERRL!("{}", e))
            .map(|hash| format!("{:?}", hash)),
    )
}

/// Helper to load unspent outputs from cache or rpc
async fn get_unspents_for_inputs(
    coin: &UtxoCoinFields,
    inputs: &Vec<TransactionInput>,
) -> Result<Vec<UnspentInfo>, RawTransactionError> {
    let txids_reversed = inputs
        .iter()
        .map(|input| input.previous_output.hash.reversed().into()) // reverse hashes to send to electrum
        .collect::<HashSet<H256Json>>();

    if txids_reversed.is_empty() {
        return Ok(vec![]);
    }

    let prev_txns_loaded = utxo_common::get_verbose_transactions_from_cache_or_rpc(coin, txids_reversed)
        .await
        .map_err(|err| RawTransactionError::InvalidParam(err.to_string()))?;

    let mut unspents_loaded = Vec::with_capacity(inputs.len());

    for input in inputs {
        let prev_tx = prev_txns_loaded
            .iter()
            .find(|prev_tx| (*prev_tx.0).reversed() == input.previous_output.hash.into())
            .ok_or_else(|| {
                RawTransactionError::NonExistentPrevOutputError(format!(
                    "{}/{}",
                    input.previous_output.hash, input.previous_output.index
                ))
            });
        let prev_tx = prev_tx?.1.to_inner();
        if (input.previous_output.index as usize) >= prev_tx.vout.len() {
            return Err(RawTransactionError::NonExistentPrevOutputError(format!(
                "{}/{}",
                input.previous_output.hash, input.previous_output.index
            )));
        }
        let prev_script = Script::from(
            prev_tx.vout[input.previous_output.index as usize]
                .clone()
                .script
                .hex
                .to_vec(),
        );
        let prev_amount = prev_tx.vout[input.previous_output.index as usize]
            .value
            .ok_or_else(|| {
                RawTransactionError::NonExistentPrevOutputError(String::from("No amount in transaction vout"))
            })?;
        let prev_amount = prev_amount.try_into().expect("Amount conversion must succeed");

        unspents_loaded.push(UnspentInfo {
            outpoint: OutPoint {
                hash: input.previous_output.hash,
                index: input.previous_output.index,
            },
            value: sat_from_big_decimal(&prev_amount, coin.decimals)
                .expect("Conversion to satoshi from bigdecimal must be valid"),
            height: None,
            script: prev_script,
        });
    }
    Ok(unspents_loaded)
}

/// Takes args with a raw transaction in hexadecimal format and previous transactions data as input
/// Returns signed tx in hexadecimal format
pub async fn sign_raw_tx<T: AsRef<UtxoCoinFields> + UtxoTxGenerationOps>(
    coin: &T,
    args: &SignRawTransactionRequest,
) -> RawTransactionResult {
    if let SignRawTransactionEnum::UTXO(utxo_args) = &args.tx {
        sign_raw_utxo_tx(coin, utxo_args).await
    } else {
        MmError::err(RawTransactionError::InvalidParam("utxo type expected".to_string()))
    }
}

/// Takes args with a raw transaction in hexadecimal format and previous transactions data as input
/// Returns signed tx in hexadecimal format
async fn sign_raw_utxo_tx<T: AsRef<UtxoCoinFields> + UtxoTxGenerationOps>(
    coin: &T,
    args: &SignUtxoTransactionParams,
) -> RawTransactionResult {
    let tx_bytes =
        hex::decode(args.tx_hex.as_bytes()).map_to_mm(|e| RawTransactionError::DecodeError(e.to_string()))?;
    let tx: UtxoTx = deserialize(tx_bytes.as_slice()).map_to_mm(|e| RawTransactionError::DecodeError(e.to_string()))?;

    let mut unspents = vec![];

    if let Some(prev_txns) = &args.prev_txns {
        for prev_utxo in prev_txns.iter() {
            let prev_script = hex::decode(prev_utxo.clone().script_pub_key)
                .map_to_mm(|e| RawTransactionError::DecodeError(e.to_string()))?
                .into();

            let prev_hash = hex::decode(prev_utxo.tx_hash.as_bytes())
                .map_to_mm(|e| RawTransactionError::DecodeError(e.to_string()))?;
            let prev_hash = {
                let prev_hash_len = prev_hash.len();
                let arr: [u8; 32] = prev_hash.try_into().map_to_mm(|_| {
                    RawTransactionError::DecodeError(format!(
                        "Invalid prev_out_hash length: expected 32 bytes, got {}",
                        prev_hash_len
                    ))
                })?;
                arr.into()
            };

            unspents.push(UnspentInfo {
                outpoint: OutPoint {
                    hash: prev_hash,
                    index: prev_utxo.index,
                },
                value: sat_from_big_decimal(&prev_utxo.amount, coin.as_ref().decimals)
                    .expect("conversion satoshi from bigdecimal must be valid"),
                height: None,
                script: prev_script,
            });
        }
    }

    let inputs_to_load = tx
        .inputs()
        .iter()
        .filter(|input| !unspents.iter().any(|u| u.outpoint == input.previous_output))
        .cloned()
        .collect::<Vec<TransactionInput>>();

    // If some previous utxos are not provided in the params load them from the chain
    if !inputs_to_load.is_empty() {
        let loaded_unspents = get_unspents_for_inputs(coin.as_ref(), &inputs_to_load).await?;
        unspents.extend(loaded_unspents.into_iter());
    }

    // TODO: use zeroise for privkey
    let key_pair = coin.as_ref().priv_key_policy.activated_key_or_err().unwrap();

    let mut input_signer_incomplete = TransactionInputSigner::from(tx);
    input_signer_incomplete.consensus_branch_id = coin.as_ref().conf.consensus_branch_id;

    let builder = UtxoTxBuilder::new(coin)
        .await
        .with_transaction_input_signer(input_signer_incomplete)
        .add_available_inputs(unspents);
    let unsigned = builder
        .build_unchecked()
        .await
        .map_err(|e| RawTransactionError::InvalidParam(e.to_string()))?;
    debug!("Unsigned tx = {:?} for signing", unsigned);

    let signature_version = coin.as_ref().conf.signature_version;
    let tx_signed = sign_tx(unsigned, key_pair, signature_version, coin.as_ref().conf.fork_id)
        .map_err(|err| RawTransactionError::SigningError(err.to_string()))?;

    let tx_signed_bytes = serialize_with_flags(&tx_signed, SERIALIZE_TRANSACTION_WITNESS);
    Ok(RawTransactionRes {
        tx_hex: tx_signed_bytes.into(),
    })
}

pub fn wait_for_confirmations(
    coin: &UtxoCoinFields,
    input: ConfirmPaymentInput,
) -> Box<dyn Future<Item = (), Error = String> + Send> {
    let mut tx: UtxoTx = try_fus!(deserialize(input.payment_tx.as_slice()).map_err(|e| ERRL!("{:?}", e)));
    tx.tx_hash_algo = coin.tx_hash_algo;
    coin.rpc_client.wait_for_confirmations(
        tx.hash().reversed().into(),
        tx.expiry_height,
        input.confirmations as u32,
        input.requires_nota,
        input.wait_until,
        input.check_every,
    )
}

#[derive(Debug)]
pub enum WaitForOutputSpendErr {
    NoOutputWithIndex(usize),
    Timeout { wait_until: u64, now: u64 },
}

pub async fn wait_for_output_spend_impl(
    coin: &UtxoCoinFields,
    tx: &UtxoTx,
    output_index: usize,
    from_block: u64,
    wait_until: u64,
    check_every: f64,
) -> MmResult<UtxoTx, WaitForOutputSpendErr> {
    let script_pubkey = &tx
        .outputs
        .get(output_index)
        .or_mm_err(|| WaitForOutputSpendErr::NoOutputWithIndex(output_index))?
        .script_pubkey;
    loop {
        match coin
            .rpc_client
            .find_output_spend(
                tx.hash(),
                script_pubkey,
                output_index,
                BlockHashOrHeight::Height(from_block as i64),
                coin.tx_hash_algo,
            )
            .compat()
            .await
        {
            Ok(Some(spent_output_info)) => {
                return Ok(spent_output_info.spending_tx);
            },
            Ok(None) => (),
            Err(e) => error!("Error on find_output_spend_of_tx: {}", e),
        };

        let now = now_sec();
        if now > wait_until {
            return MmError::err(WaitForOutputSpendErr::Timeout { wait_until, now });
        }
        Timer::sleep(check_every).await;
    }
}

pub async fn wait_for_output_spend<T: AsRef<UtxoCoinFields> + Send + Sync + 'static>(
    coin: T,
    tx_bytes: &[u8],
    output_index: usize,
    from_block: u64,
    wait_until: u64,
    check_every: f64,
) -> TransactionResult {
    let mut tx: UtxoTx = try_tx_s!(deserialize(tx_bytes).map_err(|e| ERRL!("{:?}", e)));
    tx.tx_hash_algo = coin.as_ref().tx_hash_algo;

    wait_for_output_spend_impl(coin.as_ref(), &tx, output_index, from_block, wait_until, check_every)
        .await
        .map(|tx| tx.into())
        .map_err(|e| TransactionErr::Plain(format!("{:?}", e)))
}

pub fn tx_enum_from_bytes(coin: &UtxoCoinFields, bytes: &[u8]) -> Result<TransactionEnum, MmError<TxMarshalingErr>> {
    let mut transaction: UtxoTx = deserialize(bytes).map_to_mm(|e| TxMarshalingErr::InvalidInput(e.to_string()))?;

    let serialized_length = transaction.tx_hex().len();
    if bytes.len() != serialized_length {
        return MmError::err(TxMarshalingErr::CrossCheckFailed(format!(
            "Expected '{}' lenght of the serialized transaction, found '{}'",
            bytes.len(),
            serialized_length
        )));
    }

    transaction.tx_hash_algo = coin.tx_hash_algo;
    Ok(transaction.into())
}

pub fn current_block(coin: &UtxoCoinFields) -> Box<dyn Future<Item = u64, Error = String> + Send> {
    Box::new(coin.rpc_client.get_block_count().map_err(|e| ERRL!("{}", e)))
}

pub fn display_priv_key(coin: &UtxoCoinFields) -> Result<String, String> {
    match coin.priv_key_policy {
        PrivKeyPolicy::Iguana(ref key_pair) => Ok(key_pair.private().to_string()),
        PrivKeyPolicy::HDWallet {
            activated_key: ref activated_key_pair,
            ..
        } => Ok(activated_key_pair.private().to_string()),
        PrivKeyPolicy::Trezor => ERR!("'display_priv_key' is not supported for Hardware Wallets"),
        #[cfg(target_arch = "wasm32")]
        PrivKeyPolicy::Metamask(_) => ERR!("'display_priv_key' doesn't support Metamask"),
    }
}

pub fn min_tx_amount(coin: &UtxoCoinFields) -> BigDecimal {
    big_decimal_from_sat(coin.dust_amount as i64, coin.decimals)
}

pub fn min_trading_vol(coin: &UtxoCoinFields) -> MmNumber {
    if coin.conf.ticker == "BTC" {
        return MmNumber::from(MIN_BTC_TRADING_VOL);
    }
    let dust_multiplier = MmNumber::from(10);
    dust_multiplier * min_tx_amount(coin).into()
}

pub fn is_asset_chain(coin: &UtxoCoinFields) -> bool { coin.conf.asset_chain }

pub const fn should_burn_dex_fee() -> bool { false } // TODO: fix back to true when negotiation version added

pub async fn get_raw_transaction(coin: &UtxoCoinFields, req: RawTransactionRequest) -> RawTransactionResult {
    let hash = H256Json::from_str(&req.tx_hash).map_to_mm(|e| RawTransactionError::InvalidHashError(e.to_string()))?;
    let hex = coin
        .rpc_client
        .get_transaction_bytes(&hash)
        .compat()
        .await
        .map_err(|e| RawTransactionError::Transport(e.to_string()))?;
    Ok(RawTransactionRes { tx_hex: hex })
}

pub async fn get_tx_hex_by_hash(coin: &UtxoCoinFields, tx_hash: Vec<u8>) -> RawTransactionResult {
    let len = tx_hash.len();
    let hash: [u8; 32] = tx_hash.try_into().map_to_mm(|_| {
        RawTransactionError::InvalidHashError(format!("Invalid hash length: expected 32, got {}", len))
    })?;

    let hex = coin
        .rpc_client
        .get_transaction_bytes(&H256Json::from(hash))
        .compat()
        .await
        .map_err(|e| RawTransactionError::Transport(e.to_string()))?;
    Ok(RawTransactionRes { tx_hex: hex })
}

pub async fn withdraw<T>(coin: T, req: WithdrawRequest) -> WithdrawResult
where
    T: UtxoCommonOps
        + GetUtxoListOps
        + MarketCoinOps
        + CoinWithDerivationMethod
        + GetWithdrawSenderAddress<Address = Address, Pubkey = Public>,
{
    StandardUtxoWithdraw::new(coin, req).await?.build().await
}

pub async fn init_withdraw<T>(
    ctx: MmArc,
    coin: T,
    req: WithdrawRequest,
    task_handle: WithdrawTaskHandleShared,
) -> WithdrawResult
where
    T: UtxoCommonOps
        + GetUtxoListOps
        + UtxoSignerOps
        + CoinWithDerivationMethod
        + GetWithdrawSenderAddress<Address = Address, Pubkey = Public>,
{
    InitUtxoWithdraw::new(ctx, coin, req, task_handle).await?.build().await
}

pub async fn get_withdraw_from_address<T>(
    coin: &T,
    req: &WithdrawRequest,
) -> MmResult<WithdrawSenderAddress<Address, Public>, WithdrawError>
where
    T: CoinWithDerivationMethod + HDWalletCoinOps<HDWallet = UtxoHDWallet> + HDCoinWithdrawOps + UtxoCommonOps,
{
    match coin.derivation_method() {
        DerivationMethod::SingleAddress(my_address) => get_withdraw_iguana_sender(coin, req, my_address),
        DerivationMethod::HDWallet(hd_wallet) => {
            let from = req.from.clone().or_mm_err(|| WithdrawError::FromAddressNotFound)?;
            coin.get_withdraw_hd_sender(hd_wallet, &from)
                .await
                .mm_err(WithdrawError::from)
        },
    }
}

#[allow(clippy::result_large_err)]
pub fn get_withdraw_iguana_sender<T: UtxoCommonOps>(
    coin: &T,
    req: &WithdrawRequest,
    my_address: &Address,
) -> MmResult<WithdrawSenderAddress<Address, Public>, WithdrawError> {
    if req.from.is_some() {
        let error = "'from' is not supported if the coin is initialized with an Iguana private key";
        return MmError::err(WithdrawError::UnexpectedFromAddress(error.to_owned()));
    }
    let pubkey = coin
        .my_public_key()
        .mm_err(|e| WithdrawError::InternalError(e.to_string()))?;
    Ok(WithdrawSenderAddress {
        address: my_address.clone(),
        pubkey: *pubkey,
        derivation_path: None,
    })
}

pub fn decimals(coin: &UtxoCoinFields) -> u8 { coin.decimals }

pub fn convert_to_address<T: UtxoCommonOps>(coin: &T, from: &str, to_address_format: Json) -> Result<String, String> {
    let to_address_format: UtxoAddressFormat =
        json::from_value(to_address_format).map_err(|e| ERRL!("Error on parse UTXO address format {:?}", e))?;
    let from_address = try_s!(coin.address_from_str(from));
    match to_address_format {
        UtxoAddressFormat::Standard => {
            // assuming convertion to p2pkh
            Ok(LegacyAddress::new(
                from_address.hash(),
                coin.as_ref().conf.address_prefixes.p2pkh.clone(),
                coin.as_ref().conf.checksum_type,
            )
            .to_string())
        },
        UtxoAddressFormat::Segwit => {
            let bech32_hrp = &coin.as_ref().conf.bech32_hrp;
            match bech32_hrp {
                Some(hrp) => Ok(SegwitAddress::new(from_address.hash(), hrp.clone()).to_string()),
                None => ERR!("Cannot convert to a segwit address for a coin with no bech32_hrp in config"),
            }
        },
        UtxoAddressFormat::CashAddress { network, .. } => Ok(try_s!(from_address
            .to_cashaddress(&network, &coin.as_ref().conf.address_prefixes)
            .and_then(|cashaddress| cashaddress.encode()))),
    }
}

pub fn validate_address<T: UtxoCommonOps>(coin: &T, address: &str) -> ValidateAddressResult {
    let result = coin.address_from_str(address);
    let address = match result {
        Ok(addr) => addr,
        Err(e) => {
            return ValidateAddressResult {
                is_valid: false,
                reason: Some(e.to_string()),
            }
        },
    };

    let is_p2pkh = address.prefix() == &coin.as_ref().conf.address_prefixes.p2pkh;
    let is_p2sh = address.prefix() == &coin.as_ref().conf.address_prefixes.p2sh;
    let is_segwit =
        address.hrp().is_some() && address.hrp() == &coin.as_ref().conf.bech32_hrp && coin.as_ref().conf.segwit;

    if is_p2pkh || is_p2sh || is_segwit {
        ValidateAddressResult {
            is_valid: true,
            reason: None,
        }
    } else {
        ValidateAddressResult {
            is_valid: false,
            reason: Some(ERRL!("Address {} has invalid prefix", address)),
        }
    }
}

// Quick fix for null valued coin fields in fee details of old tx history entries
#[cfg(not(target_arch = "wasm32"))]
async fn tx_history_migration_1<T>(coin: &T, ctx: &MmArc)
where
    T: UtxoStandardOps + UtxoCommonOps + MmCoin + MarketCoinOps,
{
    const MIGRATION_NUMBER: u64 = 1;
    let history = match coin.load_history_from_file(ctx).compat().await {
        Ok(history) => history,
        Err(e) => {
            log_tag!(
                ctx,
                "",
                "tx_history",
                "coin" => coin.as_ref().conf.ticker;
                fmt = "Error {} on 'load_history_from_file', stop the history loop", e
            );
            return;
        },
    };

    let mut updated = false;
    let to_write: Vec<TransactionDetails> = history
        .into_iter()
        .filter_map(|mut tx| match tx.fee_details {
            Some(TxFeeDetails::Utxo(ref mut fee_details)) => {
                if fee_details.coin.is_none() {
                    fee_details.coin = Some(String::from(&tx.coin));
                    updated = true;
                }
                Some(tx)
            },
            Some(_) => None,
            None => Some(tx),
        })
        .collect();

    if updated {
        if let Err(e) = coin.save_history_to_file(ctx, to_write).compat().await {
            log_tag!(
                ctx,
                "",
                "tx_history",
                "coin" => coin.as_ref().conf.ticker;
                fmt = "Error {} on 'save_history_to_file'", e
            );
            return;
        };
    }
    if let Err(e) = coin.update_migration_file(ctx, MIGRATION_NUMBER).compat().await {
        log_tag!(
            ctx,
            "",
            "tx_history",
            "coin" => coin.as_ref().conf.ticker;
            fmt = "Error {} on 'update_migration_file'", e
        );
    };
}

#[cfg(not(target_arch = "wasm32"))]
async fn migrate_tx_history<T>(coin: &T, ctx: &MmArc)
where
    T: UtxoStandardOps + UtxoCommonOps + MmCoin + MarketCoinOps,
{
    let current_migration = coin.get_tx_history_migration(ctx).compat().await.unwrap_or(0);
    if current_migration < 1 {
        tx_history_migration_1(coin, ctx).await;
    }
}

#[allow(clippy::cognitive_complexity)]
pub async fn process_history_loop<T>(coin: T, ctx: MmArc)
where
    T: UtxoStandardOps + UtxoCommonOps + MmCoin + MarketCoinOps,
{
    #[cfg(not(target_arch = "wasm32"))]
    migrate_tx_history(&coin, &ctx).await;

    let mut my_balance: Option<CoinBalance> = None;
    let history = match coin.load_history_from_file(&ctx).compat().await {
        Ok(history) => history,
        Err(e) => {
            log_tag!(
                ctx,
                "",
                "tx_history",
                "coin" => coin.as_ref().conf.ticker;
                fmt = "Error {} on 'load_history_from_file', stop the history loop", e
            );
            return;
        },
    };

    let mut history_map: HashMap<H256Json, TransactionDetails> = history
        .into_iter()
        .filter_map(|tx| {
            let tx_hash = H256Json::from_str(tx.tx.tx_hash()?).ok()?;
            Some((tx_hash, tx))
        })
        .collect();

    let mut success_iteration = 0i32;
    loop {
        if ctx.is_stopping() {
            break;
        };
        {
            let coins_ctx = CoinsContext::from_ctx(&ctx).unwrap();
            let coins = coins_ctx.coins.lock().await;
            if !coins.contains_key(&coin.as_ref().conf.ticker) {
                log_tag!(ctx, "", "tx_history", "coin" => coin.as_ref().conf.ticker; fmt = "Loop stopped");
                break;
            };
        }

        let actual_balance = match coin.my_balance().compat().await {
            Ok(actual_balance) => Some(actual_balance),
            Err(err) => {
                log_tag!(
                    ctx,
                    "",
                    "tx_history",
                    "coin" => coin.as_ref().conf.ticker;
                    fmt = "Error {:?} on getting balance", err
                );
                None
            },
        };

        let need_update = history_map.iter().any(|(_, tx)| tx.should_update());
        match (&my_balance, &actual_balance) {
            (Some(prev_balance), Some(actual_balance)) if prev_balance == actual_balance && !need_update => {
                // my balance hasn't been changed, there is no need to reload tx_history
                Timer::sleep(30.).await;
                continue;
            },
            _ => (),
        }

        let metrics = ctx.metrics.clone();
        let tx_ids = match coin.request_tx_history(metrics).await {
            RequestTxHistoryResult::Ok(tx_ids) => tx_ids,
            RequestTxHistoryResult::Retry { error } => {
                log_tag!(
                    ctx,
                    "",
                    "tx_history",
                    "coin" => coin.as_ref().conf.ticker;
                    fmt = "{}, retrying", error
                );
                Timer::sleep(10.).await;
                continue;
            },
            RequestTxHistoryResult::HistoryTooLarge => {
                log_tag!(
                    ctx,
                    "",
                    "tx_history",
                    "coin" => coin.as_ref().conf.ticker;
                    fmt = "Got `history too large`, stopping further attempts to retrieve it"
                );
                *coin.as_ref().history_sync_state.lock().unwrap() = HistorySyncState::Error(json!({
                    "code": HISTORY_TOO_LARGE_ERR_CODE,
                    "message": "Got `history too large` error from Electrum server. History is not available",
                }));
                break;
            },
            RequestTxHistoryResult::CriticalError(e) => {
                log_tag!(
                    ctx,
                    "",
                    "tx_history",
                    "coin" => coin.as_ref().conf.ticker;
                    fmt = "{}, stopping futher attempts to retreive it", e
                );
                break;
            },
        };

        // Remove transactions in the history_map that are not in the requested transaction list anymore
        let history_length = history_map.len();
        let requested_ids: HashSet<H256Json> = tx_ids.iter().map(|x| x.0).collect();
        history_map.retain(|hash, _| requested_ids.contains(hash));

        if history_map.len() < history_length {
            let to_write: Vec<TransactionDetails> = history_map.values().cloned().collect();
            if let Err(e) = coin.save_history_to_file(&ctx, to_write).compat().await {
                log_tag!(
                    ctx,
                    "",
                    "tx_history",
                    "coin" => coin.as_ref().conf.ticker;
                    fmt = "Error {} on 'save_history_to_file', stop the history loop", e
                );
                return;
            };
        }

        let mut transactions_left = if tx_ids.len() > history_map.len() {
            *coin.as_ref().history_sync_state.lock().unwrap() = HistorySyncState::InProgress(json!({
                "transactions_left": tx_ids.len() - history_map.len()
            }));
            tx_ids.len() - history_map.len()
        } else {
            *coin.as_ref().history_sync_state.lock().unwrap() = HistorySyncState::InProgress(json!({
                "transactions_left": 0
            }));
            0
        };

        // This is the cache of the already requested transactions.
        let mut input_transactions = HistoryUtxoTxMap::default();
        for (txid, height) in tx_ids {
            let mut updated = false;
            match history_map.entry(txid) {
                Entry::Vacant(e) => {
                    mm_counter!(ctx.metrics, "tx.history.request.count", 1, "coin" => coin.as_ref().conf.ticker.clone(), "method" => "tx_detail_by_hash");

                    match coin.tx_details_by_hash(&txid, &mut input_transactions).await {
                        Ok(mut tx_details) => {
                            mm_counter!(ctx.metrics, "tx.history.response.count", 1, "coin" => coin.as_ref().conf.ticker.clone(), "method" => "tx_detail_by_hash");

                            if tx_details.block_height == 0 && height > 0 {
                                tx_details.block_height = height;
                            }

                            e.insert(tx_details);
                            if transactions_left > 0 {
                                transactions_left -= 1;
                                *coin.as_ref().history_sync_state.lock().unwrap() =
                                    HistorySyncState::InProgress(json!({ "transactions_left": transactions_left }));
                            }
                            updated = true;
                        },
                        Err(e) => log_tag!(
                            ctx,
                            "",
                            "tx_history",
                            "coin" => coin.as_ref().conf.ticker;
                            fmt = "Error {:?} on getting the details of {:?}, skipping the tx", e, txid
                        ),
                    }
                },
                Entry::Occupied(mut e) => {
                    // update block height for previously unconfirmed transaction
                    if e.get().should_update_block_height() && height > 0 {
                        e.get_mut().block_height = height;
                        updated = true;
                    }
                    if e.get().should_update_timestamp() || e.get().firo_negative_fee() {
                        mm_counter!(ctx.metrics, "tx.history.request.count", 1, "coin" => coin.as_ref().conf.ticker.clone(), "method" => "tx_detail_by_hash");

                        match coin.tx_details_by_hash(&txid, &mut input_transactions).await {
                            Ok(tx_details) => {
                                mm_counter!(ctx.metrics, "tx.history.response.count", 1, "coin" => coin.as_ref().conf.ticker.clone(), "method" => "tx_detail_by_hash");
                                // replace with new tx details in case we need to update any data
                                e.insert(tx_details);
                                updated = true;
                            },
                            Err(e) => log_tag!(
                                ctx,
                                "",
                                "tx_history",
                                "coin" => coin.as_ref().conf.ticker;
                                fmt = "Error {:?} on getting the details of {:?}, skipping the tx", e, txid
                            ),
                        }
                    }
                },
            }
            if updated {
                let to_write: Vec<TransactionDetails> = history_map.values().cloned().collect();
                if let Err(e) = coin.save_history_to_file(&ctx, to_write).compat().await {
                    log_tag!(
                        ctx,
                        "",
                        "tx_history",
                        "coin" => coin.as_ref().conf.ticker;
                        fmt = "Error {} on 'save_history_to_file', stop the history loop", e
                    );
                    return;
                };
            }
        }
        *coin.as_ref().history_sync_state.lock().unwrap() = HistorySyncState::Finished;

        if success_iteration == 0 {
            log_tag!(
                ctx,
                "😅",
                "tx_history",
                "coin" => coin.as_ref().conf.ticker;
                fmt = "history has been loaded successfully"
            );
        }

        my_balance = actual_balance;
        success_iteration += 1;
        Timer::sleep(30.).await;
    }
}

pub async fn request_tx_history<T>(coin: &T, metrics: MetricsArc) -> RequestTxHistoryResult
where
    T: UtxoCommonOps + MmCoin + MarketCoinOps,
{
    let my_address = match coin.my_address() {
        Ok(addr) => addr,
        Err(e) => {
            return RequestTxHistoryResult::CriticalError(ERRL!(
                "Error on getting self address: {}. Stop tx history",
                e
            ))
        },
    };

    let tx_ids = match &coin.as_ref().rpc_client {
        UtxoRpcClientEnum::Native(client) => {
            let mut from = 0;
            let mut all_transactions = vec![];
            loop {
                mm_counter!(metrics, "tx.history.request.count", 1,
                    "coin" => coin.as_ref().conf.ticker.clone(), "client" => "native", "method" => "listtransactions");

                let transactions = match client.list_transactions(100, from).compat().await {
                    Ok(value) => value,
                    Err(e) => {
                        return RequestTxHistoryResult::Retry {
                            error: ERRL!("Error {} on list transactions", e),
                        };
                    },
                };

                mm_counter!(metrics, "tx.history.response.count", 1,
                    "coin" => coin.as_ref().conf.ticker.clone(), "client" => "native", "method" => "listtransactions");

                if transactions.is_empty() {
                    break;
                }
                from += 100;
                all_transactions.extend(transactions);
            }

            mm_counter!(metrics, "tx.history.response.total_length", all_transactions.len() as u64,
                "coin" => coin.as_ref().conf.ticker.clone(), "client" => "native", "method" => "listtransactions");

            all_transactions
                .into_iter()
                .filter_map(|item| {
                    if item.address == my_address {
                        Some((item.txid, item.blockindex))
                    } else {
                        None
                    }
                })
                .collect()
        },
        UtxoRpcClientEnum::Electrum(client) => {
            let my_address = match coin.as_ref().derivation_method.single_addr_or_err().await {
                Ok(my_address) => my_address,
                Err(e) => return RequestTxHistoryResult::CriticalError(e.to_string()),
            };
            let script = match output_script(&my_address) {
                Ok(script) => script,
                Err(err) => return RequestTxHistoryResult::CriticalError(err.to_string()),
            };
            let script_hash = electrum_script_hash(&script);

            mm_counter!(metrics, "tx.history.request.count", 1,
                "coin" => coin.as_ref().conf.ticker.clone(), "client" => "electrum", "method" => "blockchain.scripthash.get_history");

            let electrum_history = match client.scripthash_get_history(&hex::encode(script_hash)).compat().await {
                Ok(value) => value,
                Err(e) => match &e.error {
                    JsonRpcErrorType::InvalidRequest(e)
                    | JsonRpcErrorType::Parse(_, e)
                    | JsonRpcErrorType::Transport(e)
                    | JsonRpcErrorType::Internal(e) => {
                        return RequestTxHistoryResult::Retry {
                            error: ERRL!("Error {} on scripthash_get_history", e),
                        };
                    },
                    JsonRpcErrorType::Response(_addr, err) => {
                        if HISTORY_TOO_LARGE_ERROR.eq(err) {
                            return RequestTxHistoryResult::HistoryTooLarge;
                        } else {
                            return RequestTxHistoryResult::Retry {
                                error: ERRL!("Error {:?} on scripthash_get_history", e),
                            };
                        }
                    },
                },
            };
            mm_counter!(metrics, "tx.history.response.count", 1,
                "coin" => coin.as_ref().conf.ticker.clone(), "client" => "electrum", "method" => "blockchain.scripthash.get_history");

            mm_counter!(metrics, "tx.history.response.total_length", electrum_history.len() as u64,
                "coin" => coin.as_ref().conf.ticker.clone(), "client" => "electrum", "method" => "blockchain.scripthash.get_history");

            // electrum returns the most recent transactions in the end but we need to
            // process them first so rev is required
            electrum_history
                .into_iter()
                .rev()
                .map(|item| {
                    let height = if item.height < 0 { 0 } else { item.height as u64 };
                    (item.tx_hash, height)
                })
                .collect()
        },
    };
    RequestTxHistoryResult::Ok(tx_ids)
}

pub async fn tx_details_by_hash<T: UtxoCommonOps>(
    coin: &T,
    hash: &H256Json,
    input_transactions: &mut HistoryUtxoTxMap,
) -> Result<TransactionDetails, String> {
    let ticker = &coin.as_ref().conf.ticker;
    let verbose_tx = try_s!(coin.as_ref().rpc_client.get_verbose_transaction(hash).compat().await);
    let mut tx: UtxoTx = try_s!(deserialize(verbose_tx.hex.as_slice()).map_err(|e| ERRL!("{:?}", e)));
    tx.tx_hash_algo = coin.as_ref().tx_hash_algo;
    let my_address = try_s!(coin.as_ref().derivation_method.single_addr_or_err().await);

    input_transactions.insert(*hash, HistoryUtxoTx {
        tx: tx.clone(),
        height: verbose_tx.height,
    });

    let mut input_amount = 0;
    let mut output_amount = 0;
    let mut from_addresses = Vec::new();
    let mut to_addresses = Vec::new();
    let mut spent_by_me = 0;
    let mut received_by_me = 0;

    for input in tx.inputs.iter() {
        // input transaction is zero if the tx is the coinbase transaction
        if input.previous_output.hash.is_zero() {
            continue;
        }

        let prev_tx_hash: H256Json = input.previous_output.hash.reversed().into();
        let prev_tx = try_s!(
            coin.get_mut_verbose_transaction_from_map_or_rpc(prev_tx_hash, input_transactions)
                .await
        );
        let prev_tx = &mut prev_tx.tx;
        prev_tx.tx_hash_algo = coin.as_ref().tx_hash_algo;

        let prev_output_index: usize = try_s!(input.previous_output.index.try_into());
        let prev_tx_output = prev_tx.outputs.get(prev_output_index).ok_or(ERRL!(
            "Previous output index is out of bound: coin={}, prev_output_index={}, prev_tx_hash={}, tx_hash={}, tx_hex={:02x}",
            ticker,
            prev_output_index,
            prev_tx_hash,
            hash,
            verbose_tx.hex,
        ))?;
        input_amount += prev_tx_output.value;
        let from: Vec<Address> = try_s!(coin.addresses_from_script(&prev_tx_output.script_pubkey.clone().into()));
        if from.contains(&my_address) {
            spent_by_me += prev_tx_output.value;
        }
        from_addresses.extend(from.into_iter());
    }

    for output in tx.outputs.iter() {
        output_amount += output.value;
        let to = try_s!(coin.addresses_from_script(&output.script_pubkey.clone().into()));
        if to.contains(&my_address) {
            received_by_me += output.value;
        }
        to_addresses.extend(to.into_iter());
    }

    // TODO uncomment this when `calc_interest_of_tx` works fine
    // let (fee, kmd_rewards) = if ticker == "KMD" {
    //     let kmd_rewards = try_s!(coin.calc_interest_of_tx(&tx, input_transactions).await);
    //     // `input_amount = output_amount + fee`, where `output_amount = actual_output_amount + kmd_rewards`,
    //     // so to calculate an actual transaction fee, we have to subtract the `kmd_rewards` from the total `output_amount`:
    //     // `fee = input_amount - actual_output_amount` or simplified `fee = input_amount - output_amount + kmd_rewards`
    //     let fee = input_amount as i64 - output_amount as i64 + kmd_rewards as i64;
    //
    //     let my_address = &coin.as_ref().my_address;
    //     let claimed_by_me = from_addresses.iter().all(|from| from == my_address) && to_addresses.contains(my_address);
    //     let kmd_rewards_details = KmdRewardsDetails {
    //         amount: big_decimal_from_sat_unsigned(kmd_rewards, coin.as_ref().decimals),
    //         claimed_by_me,
    //     };
    //     (
    //         big_decimal_from_sat(fee, coin.as_ref().decimals),
    //         Some(kmd_rewards_details),
    //     )
    // } else if input_amount == 0 {
    //     let fee = verbose_tx.vin.iter().fold(0., |cur, input| {
    //         let fee = match input {
    //             TransactionInputEnum::Lelantus(lelantus) => lelantus.n_fees,
    //             _ => 0.,
    //         };
    //         cur + fee
    //     });
    //     (fee.into(), None)
    // } else {
    //     let fee = input_amount as i64 - output_amount as i64;
    //     (big_decimal_from_sat(fee, coin.as_ref().decimals), None)
    // };

    let (fee, kmd_rewards) = if input_amount == 0 {
        let fee = verbose_tx.vin.iter().fold(0., |cur, input| {
            let fee = match input {
                TransactionInputEnum::Lelantus(lelantus) => lelantus.n_fees,
                TransactionInputEnum::Spark(spark) => spark.n_fees,
                _ => 0.,
            };
            cur + fee
        });
        (try_s!(fee.try_into()), None)
    } else {
        let fee = input_amount as i64 - output_amount as i64;
        (big_decimal_from_sat(fee, coin.as_ref().decimals), None)
    };

    // remove address duplicates in case several inputs were spent from same address
    // or several outputs are sent to same address
    let mut from_addresses: Vec<String> =
        try_s!(from_addresses.into_iter().map(|addr| addr.display_address()).collect());
    from_addresses.sort();
    from_addresses.dedup();
    let mut to_addresses: Vec<String> = try_s!(to_addresses.into_iter().map(|addr| addr.display_address()).collect());
    to_addresses.sort();
    to_addresses.dedup();

    let fee_details = UtxoFeeDetails {
        coin: Some(coin.as_ref().conf.ticker.clone()),
        amount: fee,
    };

    Ok(TransactionDetails {
        from: from_addresses,
        to: to_addresses,
        received_by_me: big_decimal_from_sat_unsigned(received_by_me, coin.as_ref().decimals),
        spent_by_me: big_decimal_from_sat_unsigned(spent_by_me, coin.as_ref().decimals),
        my_balance_change: big_decimal_from_sat(received_by_me as i64 - spent_by_me as i64, coin.as_ref().decimals),
        total_amount: big_decimal_from_sat_unsigned(input_amount, coin.as_ref().decimals),
        tx: TransactionData::new_signed(verbose_tx.hex, tx.hash().reversed().to_vec().to_tx_hash()),
        fee_details: Some(fee_details.into()),
        block_height: verbose_tx.height.unwrap_or(0),
        coin: ticker.clone(),
        internal_id: tx.hash().reversed().to_vec().into(),
        timestamp: verbose_tx.time.into(),
        kmd_rewards,
        transaction_type: Default::default(),
        memo: None,
    })
}

pub async fn get_mut_verbose_transaction_from_map_or_rpc<'a, 'b, T>(
    coin: &'a T,
    tx_hash: H256Json,
    utxo_tx_map: &'b mut HistoryUtxoTxMap,
) -> UtxoRpcResult<&'b mut HistoryUtxoTx>
where
    T: AsRef<UtxoCoinFields>,
{
    let tx = match utxo_tx_map.entry(tx_hash) {
        Entry::Vacant(e) => {
            let verbose = coin
                .as_ref()
                .rpc_client
                .get_verbose_transaction(&tx_hash)
                .compat()
                .await?;
            let tx = HistoryUtxoTx {
                tx: deserialize(verbose.hex.as_slice())
                    .map_to_mm(|e| UtxoRpcError::InvalidResponse(format!("{:?}, tx: {:?}", e, tx_hash)))?,
                height: verbose.height,
            };
            e.insert(tx)
        },
        Entry::Occupied(e) => e.into_mut(),
    };
    Ok(tx)
}

/// This function is used when the transaction details were calculated without considering the KMD rewards.
/// We know that [`TransactionDetails::fee`] was calculated by `fee = input_amount - output_amount`,
/// where `output_amount = actual_output_amount + kmd_rewards` or `actual_output_amount = output_amount - kmd_rewards`.
/// To calculate an actual fee amount, we have to replace `output_amount` with `actual_output_amount`:
/// `actual_fee = input_amount - actual_output_amount` or `actual_fee = input_amount - output_amount + kmd_rewards`.
/// Substitute [`TransactionDetails::fee`] to the last equation:
/// `actual_fee = TransactionDetails::fee + kmd_rewards`
pub async fn update_kmd_rewards<T>(
    coin: &T,
    tx_details: &mut TransactionDetails,
    input_transactions: &mut HistoryUtxoTxMap,
) -> UtxoRpcResult<()>
where
    T: UtxoCommonOps + UtxoStandardOps + MarketCoinOps,
{
    let (Some(tx_hex), Some(tx_hash)) = (tx_details.tx.tx_hex(), tx_details.tx.tx_hash()) else {
        return MmError::err(UtxoRpcError::Internal("Invalid TransactionDetails".to_string()));
    };

    if !tx_details.should_update_kmd_rewards() {
        let error = "There is no need to update KMD rewards".to_owned();
        return MmError::err(UtxoRpcError::Internal(error));
    }

    let tx: UtxoTx = deserialize(tx_hex.as_slice()).map_to_mm(|e| {
        UtxoRpcError::Internal(format!(
            "Error deserializing the {:?} transaction hex: {:?}",
            tx_hash, e
        ))
    })?;
    let kmd_rewards = coin.calc_interest_of_tx(&tx, input_transactions).await?;
    let kmd_rewards = big_decimal_from_sat_unsigned(kmd_rewards, coin.as_ref().decimals);

    if let Some(TxFeeDetails::Utxo(UtxoFeeDetails { ref amount, .. })) = tx_details.fee_details {
        let actual_fee_amount = amount + &kmd_rewards;
        tx_details.fee_details = Some(TxFeeDetails::Utxo(UtxoFeeDetails {
            coin: Some(coin.as_ref().conf.ticker.clone()),
            amount: actual_fee_amount,
        }));
    }

    // Todo: https://github.com/KomodoPlatform/komodo-defi-framework/issues/1625
    let my_address = &coin.my_address().map_mm_err()?;
    let claimed_by_me = tx_details.from.iter().all(|from| from == my_address) && tx_details.to.contains(my_address);

    tx_details.kmd_rewards = Some(KmdRewardsDetails {
        amount: kmd_rewards,
        claimed_by_me,
    });
    Ok(())
}

pub async fn calc_interest_of_tx<T: UtxoCommonOps>(
    coin: &T,
    tx: &UtxoTx,
    input_transactions: &mut HistoryUtxoTxMap,
) -> UtxoRpcResult<u64> {
    if !coin.supports_interest() {
        let error = format!("Expected KMD ticker, found {}", coin.as_ref().conf.ticker);
        return MmError::err(UtxoRpcError::Internal(error));
    }

    let mut kmd_rewards = 0;
    for input in tx.inputs.iter() {
        // input transaction is zero if the tx is the coinbase transaction
        if input.previous_output.hash.is_zero() {
            continue;
        }

        let prev_tx_hash: H256Json = input.previous_output.hash.reversed().into();
        let prev_tx = coin
            .get_mut_verbose_transaction_from_map_or_rpc(prev_tx_hash, input_transactions)
            .await?;

        let prev_tx_value = prev_tx.tx.outputs[input.previous_output.index as usize].value;
        let prev_tx_locktime = prev_tx.tx.lock_time as u64;
        let this_tx_locktime = tx.lock_time as u64;
        if let Ok(interest) = kmd_interest(prev_tx.height, prev_tx_value, prev_tx_locktime, this_tx_locktime) {
            kmd_rewards += interest;
        }
    }
    Ok(kmd_rewards)
}

pub fn history_sync_status(coin: &UtxoCoinFields) -> HistorySyncState {
    coin.history_sync_state.lock().unwrap().clone()
}

pub fn get_trade_fee<T: UtxoCommonOps>(coin: T) -> Box<dyn Future<Item = TradeFee, Error = String> + Send> {
    let ticker = coin.as_ref().conf.ticker.clone();
    let decimals = coin.as_ref().decimals;
    let fut = async move {
        let fee = try_s!(coin.get_fee_rate().await);
        let amount = match fee {
            ActualFeeRate::Dynamic(f) => f,
            ActualFeeRate::FixedPerKb(f) => f,
        };
        Ok(TradeFee {
            coin: ticker,
            amount: big_decimal_from_sat(amount as i64, decimals).into(),
            paid_from_trading_vol: false,
        })
    };
    Box::new(fut.boxed().compat())
}

/// To ensure the `get_sender_trade_fee(x) <= get_sender_trade_fee(y)` condition is satisfied for any `x < y`,
/// we should include a `change` output into the result fee. Imagine this case:
/// Let `sum_inputs = 11000` and `total_tx_fee: { 200, if there is no the change output; 230, if there is the change output }`.
///
/// If `value = TradePreimageValue::Exact(10000)`, therefore `sum_outputs = 10000`.
/// then `change = sum_inputs - sum_outputs - total_tx_fee = 800`, so `change < dust` and `total_tx_fee = 200` (including the change output).
///
/// But if `value = TradePreimageValue::Exact(9000)`, therefore `sum_outputs = 9000`. Let `sum_inputs = 11000`, `total_tx_fee = 230`
/// where `change = sum_inputs - sum_outputs - total_tx_fee = 1770`, so `change > dust` and `total_tx_fee = 230` (including the change output).
///
/// To sum up, `get_sender_trade_fee(TradePreimageValue::Exact(9000)) > get_sender_trade_fee(TradePreimageValue::Exact(10000))`.
/// So we should always return a fee as if a transaction includes the change output.
pub async fn preimage_trade_fee_required_to_send_outputs<T>(
    coin: &T,
    ticker: &str,
    outputs: Vec<TransactionOutput>,
    fee_policy: FeePolicy,
    gas_fee: Option<u64>,
    stage: &FeeApproxStage,
) -> TradePreimageResult<BigDecimal>
where
    T: UtxoCommonOps + GetUtxoListOps,
{
    let decimals = coin.as_ref().decimals;
    let fee_rate = coin.get_fee_rate().await.map_mm_err()?;
    // [`FeePolicy::DeductFromOutput`] is used if the value is [`TradePreimageValue::UpperBound`] only
    let is_amount_upper_bound = matches!(fee_policy, FeePolicy::DeductFromOutput(_));
    let my_address = coin
        .as_ref()
        .derivation_method
        .single_addr_or_err()
        .await
        .map_mm_err()?;

    match fee_rate {
        // if it's a dynamic fee, we should generate a swap transaction to get an actual trade fee
        ActualFeeRate::Dynamic(fee_rate) => {
            // take into account that the dynamic tx fee rate may increase during the swap
            let dynamic_fee_rate = coin.increase_dynamic_fee_by_stage(fee_rate, stage);

            let outputs_count = outputs.len();
            let (unspents, _recently_sent_txs) = coin.get_unspent_ordered_list(&my_address).await.map_mm_err()?;

            let actual_fee_rate = ActualFeeRate::Dynamic(dynamic_fee_rate);
            let mut tx_builder = UtxoTxBuilder::new(coin)
                .await
                .add_available_inputs(unspents)
                .add_outputs(outputs)
                .with_fee_policy(fee_policy)
                .with_fee(actual_fee_rate);
            if let Some(gas) = gas_fee {
                tx_builder = tx_builder.with_gas_fee(gas);
            }
            let (tx, data) = tx_builder.build().await.mm_err(|e| {
                TradePreimageError::from_generate_tx_error(e, ticker.to_owned(), decimals, is_amount_upper_bound)
            })?;

            // We need to add extra tx fee for the absent change output for e.g. to ensure max_taker_vol is calculated correctly
            // (If we do not do this then in a swap the change output may appear and we may not have sufficient balance to pay taker fee)
            let total_fee = if tx.outputs.len() == outputs_count {
                // take into account the change output
                data.fee_amount + actual_fee_rate.get_tx_fee_for_change(0)
            } else {
                // the change output is included already
                data.fee_amount
            };
            Ok(big_decimal_from_sat(total_fee as i64, decimals))
        },
        ActualFeeRate::FixedPerKb(_fee) => {
            let outputs_count = outputs.len();
            let (unspents, _recently_sent_txs) = coin.get_unspent_ordered_list(&my_address).await.map_mm_err()?;
            let mut tx_builder = UtxoTxBuilder::new(coin)
                .await
                .add_available_inputs(unspents)
                .add_outputs(outputs)
                .with_fee_policy(fee_policy)
                .with_fee(fee_rate);
            if let Some(gas) = gas_fee {
                tx_builder = tx_builder.with_gas_fee(gas);
            }
            let (tx, data) = tx_builder.build().await.mm_err(|e| {
                TradePreimageError::from_generate_tx_error(e, ticker.to_string(), decimals, is_amount_upper_bound)
            })?;

            // We need to add extra tx fee for the absent change output for e.g. to ensure max_taker_vol is calculated correctly
            // (If we do not do this then in a swap the change output may appear and we may not have sufficient balance to pay taker fee)
            let total_fee = if tx.outputs.len() == outputs_count {
                let tx = UtxoTx::from(tx);
                let tx_bytes = serialize(&tx);
                // take into account the change output
                data.fee_amount + fee_rate.get_tx_fee_for_change(tx_bytes.len() as u64)
            } else {
                // the change output is included already
                data.fee_amount
            };
            Ok(big_decimal_from_sat(total_fee as i64, decimals))
        },
    }
}

/// Maker or Taker should pay fee only for sending his payment.
/// Even if refund will be required the fee will be deducted from P2SH input.
/// Please note the `get_sender_trade_fee` satisfies the following condition:
/// `get_sender_trade_fee(x) <= get_sender_trade_fee(y)` for any `x < y`.
pub async fn get_sender_trade_fee<T>(
    coin: &T,
    value: TradePreimageValue,
    stage: FeeApproxStage,
) -> TradePreimageResult<TradeFee>
where
    T: MarketCoinOps + UtxoCommonOps,
{
    let (amount, fee_policy) = match value {
        TradePreimageValue::UpperBound(upper_bound) => (upper_bound, FeePolicy::DeductFromOutput(0)),
        TradePreimageValue::Exact(amount) => (amount, FeePolicy::SendExact),
    };

    // pass the dummy params
    let time_lock = now_sec_u32();
    let my_pub = &[0; 33]; // H264 is 33 bytes
    let other_pub = &[0; 33]; // H264 is 33 bytes
    let secret_hash = &[0; 20]; // H160 is 20 bytes

    // `generate_swap_payment_outputs` may fail due to either invalid `other_pub` or a number conversation error
    let SwapPaymentOutputsResult { outputs, .. } = generate_swap_payment_outputs(
        coin,
        time_lock,
        my_pub,
        other_pub,
        amount,
        SwapTxTypeWithSecretHash::TakerOrMakerPayment {
            maker_secret_hash: secret_hash,
        },
    )
    .map_to_mm(TradePreimageError::InternalError)?;
    let gas_fee = None;
    let fee_amount = coin
        .preimage_trade_fee_required_to_send_outputs(outputs, fee_policy, gas_fee, &stage)
        .await?;
    Ok(TradeFee {
        coin: coin.as_ref().conf.ticker.clone(),
        amount: fee_amount.into(),
        paid_from_trading_vol: false,
    })
}

/// The fee to spend (receive) other payment is deducted from the trading amount so we should display it
pub fn get_receiver_trade_fee<T: UtxoCommonOps>(coin: T) -> TradePreimageFut<TradeFee> {
    let fut = async move {
        let amount_sat = get_htlc_spend_fee(&coin, DEFAULT_SWAP_TX_SPEND_SIZE, &FeeApproxStage::WithoutApprox)
            .await
            .map_mm_err()?;
        let amount = big_decimal_from_sat_unsigned(amount_sat, coin.as_ref().decimals).into();
        Ok(TradeFee {
            coin: coin.as_ref().conf.ticker.clone(),
            amount,
            paid_from_trading_vol: true,
        })
    };
    Box::new(fut.boxed().compat())
}

pub async fn get_fee_to_send_taker_fee<T>(
    coin: &T,
    dex_fee: DexFee,
    stage: FeeApproxStage,
) -> TradePreimageResult<TradeFee>
where
    T: MarketCoinOps + UtxoCommonOps + SwapOps,
{
    let outputs = generate_taker_fee_tx_outputs(coin, &dex_fee).map_err(TradePreimageError::InternalError)?;

    let gas_fee = None;
    let fee_amount = coin
        .preimage_trade_fee_required_to_send_outputs(outputs, FeePolicy::SendExact, gas_fee, &stage)
        .await?;
    Ok(TradeFee {
        coin: coin.ticker().to_owned(),
        amount: fee_amount.into(),
        paid_from_trading_vol: false,
    })
}

pub fn required_confirmations(coin: &UtxoCoinFields) -> u64 {
    coin.conf.required_confirmations.load(AtomicOrdering::Relaxed)
}

pub fn requires_notarization(coin: &UtxoCoinFields) -> bool {
    coin.conf.requires_notarization.load(AtomicOrdering::Relaxed)
}

pub fn set_required_confirmations(coin: &UtxoCoinFields, confirmations: u64) {
    coin.conf
        .required_confirmations
        .store(confirmations, AtomicOrdering::Relaxed);
}

pub fn set_requires_notarization(coin: &UtxoCoinFields, requires_nota: bool) {
    coin.conf
        .requires_notarization
        .store(requires_nota, AtomicOrdering::Relaxed);
}

pub fn coin_protocol_info<T: UtxoCommonOps>(coin: &T) -> Vec<u8> {
    rmp_serde::to_vec(coin.addr_format()).expect("Serialization should not fail")
}

pub fn is_coin_protocol_supported<T: UtxoCommonOps>(coin: &T, info: &Option<Vec<u8>>) -> bool {
    match info {
        Some(format) => rmp_serde::from_slice::<UtxoAddressFormat>(format).is_ok(),
        None => !coin.addr_format().is_segwit(),
    }
}

/// [`GetUtxoListOps::get_mature_unspent_ordered_list`] implementation.
/// Returns available mature and immature unspents in ascending order
/// + `RecentlySpentOutPoints` MutexGuard for further interaction (e.g. to add new transaction to it).
pub async fn get_mature_unspent_ordered_list<'a, T>(
    coin: &'a T,
    address: &Address,
) -> UtxoRpcResult<(MatureUnspentList, RecentlySpentOutPointsGuard<'a>)>
where
    T: UtxoCommonOps + GetUtxoListOps,
{
    let (unspents, recently_spent) = coin.get_all_unspent_ordered_list(address).await?;
    let mature_unspents = identify_mature_unspents(coin, unspents).await?;
    Ok((mature_unspents, recently_spent))
}

/// [`GetUtxoMapOps::get_mature_unspent_ordered_map`] implementation.
/// Returns available mature and immature unspents in ascending order for every given `addresses`
/// + `RecentlySpentOutPoints` MutexGuard for further interaction (e.g. to add new transaction to it).
pub async fn get_mature_unspent_ordered_map<T>(
    coin: &T,
    addresses: Vec<Address>,
) -> UtxoRpcResult<(MatureUnspentMap, RecentlySpentOutPointsGuard<'_>)>
where
    T: UtxoCommonOps + GetUtxoMapOps,
{
    let (unspents_map, recently_spent) = coin.get_all_unspent_ordered_map(addresses).await?;
    // Get an iterator of futures: `Future<Output=UtxoRpcResult<(Address, MatureUnspentList)>>`
    let fut_it = unspents_map.into_iter().map(|(address, unspents)| {
        identify_mature_unspents(coin, unspents).map(|res| -> UtxoRpcResult<(Address, MatureUnspentList)> {
            let mature_unspents = res?;
            Ok((address, mature_unspents))
        })
    });
    // Poll the `fut_it` futures concurrently.
    let result_map = futures::future::try_join_all(fut_it).await?.into_iter().collect();
    Ok((result_map, recently_spent))
}

/// Splits the given `unspents` outputs into mature and immature.
pub async fn identify_mature_unspents<T>(coin: &T, unspents: Vec<UnspentInfo>) -> UtxoRpcResult<MatureUnspentList>
where
    T: UtxoCommonOps,
{
    /// Returns `true` if the given transaction has a known non-zero height.
    fn can_tx_be_cached(tx: &RpcTransaction) -> bool { tx.height > Some(0) }

    /// Calculates actual confirmations number of the given `tx` transaction loaded from cache.
    fn calc_actual_cached_tx_confirmations(tx: &RpcTransaction, block_count: u64) -> UtxoRpcResult<u32> {
        let tx_height = tx.height.or_mm_err(|| {
            UtxoRpcError::Internal(format!(r#"Warning, height of cached "{:?}" tx is unknown"#, tx.txid))
        })?;
        // There shouldn't be cached transactions with height == 0
        if tx_height == 0 {
            let error = format!(
                r#"Warning, height of cached "{:?}" tx is expected to be non-zero"#,
                tx.txid
            );
            return MmError::err(UtxoRpcError::Internal(error));
        }
        if block_count < tx_height {
            let error = format!(
                r#"Warning, actual block_count {} less than cached tx_height {} of {:?}"#,
                block_count, tx_height, tx.txid
            );
            return MmError::err(UtxoRpcError::Internal(error));
        }

        let confirmations = block_count - tx_height + 1;
        Ok(confirmations as u32)
    }

    let block_count = coin.as_ref().rpc_client.get_block_count().compat().await?;

    let to_verbose: HashSet<H256Json> = unspents
        .iter()
        .map(|unspent| unspent.outpoint.hash.reversed().into())
        .collect();
    let verbose_txs = coin
        .get_verbose_transactions_from_cache_or_rpc(to_verbose)
        .compat()
        .await?;
    // Transactions that should be cached.
    let mut txs_to_cache = HashMap::with_capacity(verbose_txs.len());

    let mut result = MatureUnspentList::with_capacity(unspents.len());
    for unspent in unspents {
        let tx_hash: H256Json = unspent.outpoint.hash.reversed().into();
        let tx_info = verbose_txs
            .get(&tx_hash)
            .or_mm_err(|| {
                UtxoRpcError::Internal(format!(
                    "'get_verbose_transactions_from_cache_or_rpc' should have returned '{:?}'",
                    tx_hash
                ))
            })?
            .clone();
        let tx_info = match tx_info {
            VerboseTransactionFrom::Cache(mut tx) => {
                if unspent.height.is_some() {
                    tx.height = unspent.height;
                }
                match calc_actual_cached_tx_confirmations(&tx, block_count) {
                    Ok(conf) => tx.confirmations = conf,
                    // do not skip the transaction with unknown confirmations,
                    // because the transaction can be matured
                    Err(e) => error!("{}", e),
                }
                tx
            },
            VerboseTransactionFrom::Rpc(mut tx) => {
                if tx.height.is_none() {
                    tx.height = unspent.height;
                }
                if can_tx_be_cached(&tx) {
                    txs_to_cache.insert(tx_hash, tx.clone());
                }
                tx
            },
        };

        if coin.is_unspent_mature(&tx_info) {
            result.mature.push(unspent);
        } else {
            result.immature.push(unspent);
        }
    }

    coin.as_ref()
        .tx_cache
        .cache_transactions_concurrently(&txs_to_cache)
        .await;
    Ok(result)
}

pub fn is_unspent_mature(mature_confirmations: u32, output: &RpcTransaction) -> bool {
    // don't skip outputs with confirmations == 0, because we can spend them
    !output.is_coinbase() || output.confirmations >= mature_confirmations
}

/// [`UtxoCommonOps::get_verbose_transactions_from_cache_or_rpc`] implementation.
/// Loads verbose transactions from cache or requests it using RPC client.
pub async fn get_verbose_transactions_from_cache_or_rpc(
    coin: &UtxoCoinFields,
    tx_ids: HashSet<H256Json>,
) -> UtxoRpcResult<HashMap<H256Json, VerboseTransactionFrom>> {
    /// Determines whether the transaction is needed to be requested through RPC or not.
    /// Puts the inner `RpcTransaction` transaction into `result_map` if it has been loaded successfully,
    /// otherwise puts `txid` into `to_request`.
    fn on_cached_transaction_result(
        result_map: &mut HashMap<H256Json, VerboseTransactionFrom>,
        to_request: &mut Vec<H256Json>,
        txid: H256Json,
        res: TxCacheResult<Option<RpcTransaction>>,
    ) {
        match res {
            Ok(Some(tx)) => {
                result_map.insert(txid, VerboseTransactionFrom::Cache(tx));
            },
            // txid not found
            Ok(None) => {
                to_request.push(txid);
            },
            Err(err) => {
                error!(
                    "Error loading the {:?} transaction: {:?}. Trying to request tx using RPC client",
                    err, txid
                );
                to_request.push(txid);
            },
        }
    }

    let mut result_map = HashMap::with_capacity(tx_ids.len());
    let mut to_request = Vec::with_capacity(tx_ids.len());

    coin.tx_cache
        .load_transactions_from_cache_concurrently(tx_ids)
        .await
        .into_iter()
        .for_each(|(txid, res)| on_cached_transaction_result(&mut result_map, &mut to_request, txid, res));

    result_map.extend(
        coin.rpc_client
            .get_verbose_transactions(&to_request)
            .compat()
            .await?
            .into_iter()
            .map(|tx| (tx.txid, VerboseTransactionFrom::Rpc(tx))),
    );
    Ok(result_map)
}

/// Swap contract address is not used by standard UTXO coins.
#[inline]
pub fn swap_contract_address() -> Option<BytesJson> { None }

/// Fallback swap contract address is not used by standard UTXO coins.
#[inline]
pub fn fallback_swap_contract() -> Option<BytesJson> { None }

/// Convert satoshis to BigDecimal amount of coin units
#[inline]
pub fn big_decimal_from_sat(satoshis: i64, decimals: u8) -> BigDecimal {
    BigDecimal::from(satoshis) / BigDecimal::from(10u64.pow(decimals as u32))
}

#[inline]
pub fn big_decimal_from_sat_unsigned(satoshis: u64, decimals: u8) -> BigDecimal {
    BigDecimal::from(satoshis) / BigDecimal::from(10u64.pow(decimals as u32))
}

pub fn address_from_raw_pubkey(
    pub_key: &[u8],
    prefixes: NetworkAddressPrefixes,
    checksum_type: ChecksumType,
    hrp: Option<String>,
    addr_format: UtxoAddressFormat,
) -> Result<Address, String> {
    AddressBuilder::new(addr_format, checksum_type, prefixes, hrp)
        .as_pkh_from_pk(try_s!(Public::from_slice(pub_key)))
        .build()
}

pub fn address_from_pubkey(
    pubkey: &Public,
    prefixes: NetworkAddressPrefixes,
    checksum_type: ChecksumType,
    hrp: Option<String>,
    addr_format: UtxoAddressFormat,
) -> Address {
    AddressBuilder::new(addr_format, checksum_type, prefixes, hrp)
        .as_pkh_from_pk(*pubkey)
        .build()
        .expect("valid address props")
}

#[allow(clippy::too_many_arguments)]
#[cfg_attr(test, mockable)]
pub async fn validate_payment<'a, T: UtxoCommonOps>(
    coin: T,
    tx: &'a UtxoTx,
    output_index: usize,
    first_pub0: &'a Public,
    second_pub0: &'a Public,
    tx_type_with_secret_hash: SwapTxTypeWithSecretHash<'a>,
    amount: BigDecimal,
    watcher_reward: Option<WatcherReward>,
    time_lock: u32,
    try_spv_proof_until: u64,
    confirmations: u64,
) -> ValidatePaymentResult<()> {
    let amount = sat_from_big_decimal(&amount, coin.as_ref().decimals).map_mm_err()?;

    let expected_redeem = tx_type_with_secret_hash.redeem_script(time_lock, first_pub0, second_pub0);
    let tx_hash = tx.tx_hash_as_bytes();

    let tx_from_rpc = retry_on_err!(async {
        coin.as_ref()
            .rpc_client
            .get_transaction_bytes(&tx.hash().reversed().into())
            .compat()
            .await
    })
    .repeat_every_secs(10.)
    .attempts(4)
    .inspect_err(move |e| error!("Error getting tx {tx_hash:?} from rpc: {e:?}"))
    .await
    .map_err(|repeat_err| repeat_err.into_error().map(ValidatePaymentError::from))?;

    if serialize(tx).take() != tx_from_rpc.0
        && serialize_with_flags(tx, SERIALIZE_TRANSACTION_WITNESS).take() != tx_from_rpc.0
    {
        return MmError::err(ValidatePaymentError::WrongPaymentTx(format!(
            "Provided payment tx {:?} doesn't match tx data from rpc {:?}",
            tx, tx_from_rpc
        )));
    }

    let expected_script_pubkey: Bytes = Builder::build_p2sh(&dhash160(&expected_redeem).into()).into();

    let actual_output = match tx.outputs.get(output_index) {
        Some(output) => output,
        None => {
            return MmError::err(ValidatePaymentError::WrongPaymentTx(
                "Payment tx has no outputs".to_string(),
            ))
        },
    };

    if expected_script_pubkey != actual_output.script_pubkey {
        return MmError::err(ValidatePaymentError::WrongPaymentTx(format!(
            "Provided payment tx script pubkey doesn't match expected {:?} {:?}",
            actual_output.script_pubkey, expected_script_pubkey
        )));
    }

    if let Some(watcher_reward) = watcher_reward {
        let expected_reward = sat_from_big_decimal(&watcher_reward.amount, coin.as_ref().decimals).map_mm_err()?;
        let actual_reward = actual_output.value - amount;
        validate_watcher_reward(expected_reward, actual_reward, false)?;
    } else if actual_output.value != amount {
        return MmError::err(ValidatePaymentError::WrongPaymentTx(format!(
            "Provided payment tx output value doesn't match expected {:?} {:?}",
            actual_output.value, amount
        )));
    }

    if let UtxoRpcClientEnum::Electrum(client) = &coin.as_ref().rpc_client {
        if coin.as_ref().conf.spv_conf.is_some() && confirmations != 0 {
            client.validate_spv_proof(tx, try_spv_proof_until).await?;
        }
    }

    Ok(())
}

#[allow(clippy::too_many_arguments)]
async fn search_for_swap_output_spend(
    coin: &UtxoCoinFields,
    time_lock: u32,
    first_pub: &Public,
    second_pub: &Public,
    secret_hash: &[u8],
    tx: &[u8],
    output_index: usize,
    search_from_block: u64,
) -> Result<Option<FoundSwapTxSpend>, String> {
    let mut tx: UtxoTx = try_s!(deserialize(tx).map_err(|e| ERRL!("{:?}", e)));
    tx.tx_hash_algo = coin.tx_hash_algo;
    drop_mutability!(tx);
    if tx.outputs.is_empty() {
        return ERR!("Transaction doesn't have any output");
    }
    let script = payment_script(time_lock, secret_hash, first_pub, second_pub);
    let expected_script_pubkey = Builder::build_p2sh(&dhash160(&script).into()).to_bytes();
    let script_pubkey = &tx
        .outputs
        .get(output_index)
        .ok_or(ERRL!("No output with index {}", output_index))?
        .script_pubkey;

    if *script_pubkey != expected_script_pubkey {
        return ERR!(
            "Transaction {:?} output {} script_pubkey doesn't match expected {:?}",
            tx,
            output_index,
            expected_script_pubkey
        );
    }

    let spend = try_s!(
        coin.rpc_client
            .find_output_spend(
                tx.hash(),
                script_pubkey,
                output_index,
                BlockHashOrHeight::Height(search_from_block as i64),
                coin.tx_hash_algo,
            )
            .compat()
            .await
    );
    match spend {
        Some(spent_output_info) => {
            let tx = spent_output_info.spending_tx;
            let script: Script = spent_output_info.input.script_sig.into();
            if let Some(Ok(ref i)) = script.iter().nth(2) {
                if i.opcode == Opcode::OP_0 {
                    return Ok(Some(FoundSwapTxSpend::Spent(tx.into())));
                }
            }

            if let Some(Ok(ref i)) = script.iter().nth(1) {
                if i.opcode == Opcode::OP_1 {
                    return Ok(Some(FoundSwapTxSpend::Refunded(tx.into())));
                }
            }

            ERR!(
                "Couldn't find required instruction in script_sig of input 0 of tx {:?}",
                tx
            )
        },
        None => Ok(None),
    }
}

struct SwapPaymentOutputsResult {
    payment_address: Address,
    outputs: Vec<TransactionOutput>,
}

fn generate_swap_payment_outputs<T>(
    coin: T,
    time_lock: u32,
    my_pub: &[u8],
    other_pub: &[u8],
    amount: BigDecimal,
    tx_type: SwapTxTypeWithSecretHash<'_>,
) -> Result<SwapPaymentOutputsResult, String>
where
    T: AsRef<UtxoCoinFields>,
{
    let my_public = try_s!(Public::from_slice(my_pub));
    let other_public = try_s!(Public::from_slice(other_pub));
    let redeem_script = tx_type.redeem_script(time_lock, &my_public, &other_public);
    let redeem_script_hash = dhash160(&redeem_script);
    let amount = try_s!(sat_from_big_decimal(&amount, coin.as_ref().decimals));
    let htlc_out = TransactionOutput {
        value: amount,
        script_pubkey: Builder::build_p2sh(&redeem_script_hash.into()).into(),
    };
    // record secret hash to blockchain too making it impossible to lose
    // lock time may be easily brute forced so it is not mandatory to record it
    let mut op_return_builder = Builder::default().push_opcode(Opcode::OP_RETURN);

    // add the full redeem script to the OP_RETURN for ARRR to simplify the validation for the daemon
    op_return_builder = if coin.as_ref().conf.ticker == "ARRR" {
        op_return_builder.push_data(&redeem_script)
    } else {
        op_return_builder.push_data(&tx_type.op_return_data())
    };

    let op_return_script = op_return_builder.into_bytes();

    let op_return_out = TransactionOutput {
        value: 0,
        script_pubkey: op_return_script,
    };

    let payment_address = AddressBuilder::new(
        UtxoAddressFormat::Standard,
        coin.as_ref().conf.checksum_type,
        coin.as_ref().conf.address_prefixes.clone(),
        coin.as_ref().conf.bech32_hrp.clone(),
    )
    .as_sh(redeem_script_hash.into())
    .build()?;
    let result = SwapPaymentOutputsResult {
        payment_address,
        outputs: vec![htlc_out, op_return_out],
    };
    Ok(result)
}

pub fn payment_script(time_lock: u32, secret_hash: &[u8], pub_0: &Public, pub_1: &Public) -> Script {
    let mut builder = Builder::default()
        .push_opcode(Opcode::OP_IF)
        .push_data(&time_lock.to_le_bytes())
        .push_opcode(Opcode::OP_CHECKLOCKTIMEVERIFY)
        .push_opcode(Opcode::OP_DROP)
        .push_data(pub_0)
        .push_opcode(Opcode::OP_CHECKSIG)
        .push_opcode(Opcode::OP_ELSE)
        .push_opcode(Opcode::OP_SIZE)
        .push_data(&[32])
        .push_opcode(Opcode::OP_EQUALVERIFY)
        .push_opcode(Opcode::OP_HASH160);

    if secret_hash.len() == 32 {
        builder = builder.push_data(ripemd160(secret_hash).as_slice());
    } else {
        builder = builder.push_data(secret_hash);
    }

    builder
        .push_opcode(Opcode::OP_EQUALVERIFY)
        .push_data(pub_1)
        .push_opcode(Opcode::OP_CHECKSIG)
        .push_opcode(Opcode::OP_ENDIF)
        .into_script()
}

pub fn dex_fee_script(uuid: [u8; 16], time_lock: u32, watcher_pub: &Public, sender_pub: &Public) -> Script {
    let builder = Builder::default();
    builder
        .push_data(&uuid)
        .push_opcode(Opcode::OP_DROP)
        .push_opcode(Opcode::OP_IF)
        .push_data(&time_lock.to_le_bytes())
        .push_opcode(Opcode::OP_CHECKLOCKTIMEVERIFY)
        .push_opcode(Opcode::OP_DROP)
        .push_data(sender_pub)
        .push_opcode(Opcode::OP_CHECKSIG)
        .push_opcode(Opcode::OP_ELSE)
        .push_data(watcher_pub)
        .push_opcode(Opcode::OP_CHECKSIG)
        .push_opcode(Opcode::OP_ENDIF)
        .into_script()
}

/// [`GetUtxoListOps::get_unspent_ordered_list`] implementation.
/// Returns available unspents in ascending order
/// + `RecentlySpentOutPoints` MutexGuard for further interaction (e.g. to add new transaction to it).
pub async fn get_unspent_ordered_list<'a, T>(
    coin: &'a T,
    address: &Address,
) -> UtxoRpcResult<(Vec<UnspentInfo>, RecentlySpentOutPointsGuard<'a>)>
where
    T: UtxoCommonOps + GetUtxoListOps,
{
    if coin.as_ref().check_utxo_maturity {
        coin.get_mature_unspent_ordered_list(address)
            .await
            // Convert `MatureUnspentList` into `Vec<UnspentInfo>` by discarding immature unspents.
            .map(|(mature_unspents, recently_spent)| (mature_unspents.only_mature(), recently_spent))
    } else {
        coin.get_all_unspent_ordered_list(address).await
    }
}

/// [`GetUtxoMapOps::get_unspent_ordered_map`] implementation.
/// Returns available unspents in ascending order + `RecentlySpentOutPoints` MutexGuard for further interaction
/// (e.g. to add new transaction to it).
pub async fn get_unspent_ordered_map<T>(
    coin: &T,
    addresses: Vec<Address>,
) -> UtxoRpcResult<(UnspentMap, RecentlySpentOutPointsGuard<'_>)>
where
    T: UtxoCommonOps + GetUtxoMapOps,
{
    if coin.as_ref().check_utxo_maturity {
        coin.get_mature_unspent_ordered_map(addresses)
            .await
            // Convert `MatureUnspentMap` into `UnspentMap` by discarding immature unspents.
            .map(|(mature_unspents_map, recently_spent)| {
                let unspents_map = mature_unspents_map
                    .into_iter()
                    .map(|(address, unspents)| (address, unspents.only_mature()))
                    .collect();
                (unspents_map, recently_spent)
            })
    } else {
        coin.get_all_unspent_ordered_map(addresses).await
    }
}

/// [`GetUtxoListOps::get_all_unspent_ordered_list`] implementation.
/// Returns available mature and immature unspents in ascending
/// + `RecentlySpentOutPoints` MutexGuard for further interaction (e.g. to add new transaction to it).
pub async fn get_all_unspent_ordered_list<'a, T: UtxoCommonOps>(
    coin: &'a T,
    address: &Address,
) -> UtxoRpcResult<(Vec<UnspentInfo>, RecentlySpentOutPointsGuard<'a>)> {
    let decimals = coin.as_ref().decimals;
    let unspents = coin
        .as_ref()
        .rpc_client
        .list_unspent(address, decimals)
        .compat()
        .await?;
    let recently_spent = coin.as_ref().recently_spent_outpoints.lock().await;
    let unordered_unspents = recently_spent.replace_spent_outputs_with_cache(unspents.into_iter().collect());
    let ordered_unspents = sort_dedup_unspents(unordered_unspents);
    Ok((ordered_unspents, recently_spent))
}

/// [`GetUtxoMapOps::get_all_unspent_ordered_map`] implementation.
/// Returns available mature and immature unspents in ascending order for every given `addresses`
/// + `RecentlySpentOutPoints` MutexGuard for further interaction (e.g. to add new transaction to it).
pub async fn get_all_unspent_ordered_map<T: UtxoCommonOps>(
    coin: &T,
    addresses: Vec<Address>,
) -> UtxoRpcResult<(UnspentMap, RecentlySpentOutPointsGuard<'_>)> {
    let decimals = coin.as_ref().decimals;
    let mut unspents_map = coin
        .as_ref()
        .rpc_client
        .list_unspent_group(addresses, decimals)
        .compat()
        .await?;
    let recently_spent = coin.as_ref().recently_spent_outpoints.lock().await;
    for (_address, unspents) in unspents_map.iter_mut() {
        let unordered_unspents = recently_spent.replace_spent_outputs_with_cache(unspents.iter().cloned().collect());
        *unspents = sort_dedup_unspents(unordered_unspents);
    }
    Ok((unspents_map, recently_spent))
}

/// Increase the given `dynamic_fee` according to the fee approximation `stage` using the [`UtxoCoinFields::tx_fee_volatility_percent`].
pub fn increase_dynamic_fee_by_stage<T>(coin: &T, dynamic_fee: u64, stage: &FeeApproxStage) -> u64
where
    T: AsRef<UtxoCoinFields>,
{
    let base_percent = coin.as_ref().conf.tx_fee_volatility_percent;
    let percent = match stage {
        FeeApproxStage::WithoutApprox => return dynamic_fee,
        // Take into account that the dynamic fee may increase during the swap by [`UtxoCoinFields::tx_fee_volatility_percent`].
        FeeApproxStage::StartSwap => base_percent,
        // Take into account that the dynamic fee may increase until the watcher can spend it [`UtxoCoinFields::tx_fee_volatility_percent`].
        FeeApproxStage::WatcherPreimage => base_percent, //This needs discussion
        // Take into account that the dynamic fee may increase at each of the following stages up to [`UtxoCoinFields::tx_fee_volatility_percent`]:
        // - until a swap is started;
        // - during the swap.
        FeeApproxStage::OrderIssue => base_percent * 2.,
        // Take into account that the dynamic fee may increase at each of the following stages up to [`UtxoCoinFields::tx_fee_volatility_percent`]:
        // - until an order is issued;
        // - until a swap is started;
        // - during the swap.
        FeeApproxStage::TradePreimage => base_percent * 2.5,
    };
    increase_by_percent(dynamic_fee, percent)
}

fn increase_by_percent(num: u64, percent: f64) -> u64 {
    let percent = num as f64 / 100. * percent;
    num + (percent.round() as u64)
}

pub async fn can_refund_htlc<T>(coin: &T, locktime: u64) -> Result<CanRefundHtlc, MmError<UtxoRpcError>>
where
    T: UtxoCommonOps,
{
    let now = now_sec();
    if now < locktime {
        let to_wait = locktime - now + 1;
        return Ok(CanRefundHtlc::HaveToWait(to_wait.min(3600)));
    }

    let mtp = coin.get_current_mtp().await?;
    let locktime = coin.p2sh_tx_locktime(locktime as u32).await?;

    if locktime < mtp {
        Ok(CanRefundHtlc::CanRefundNow)
    } else {
        let to_wait = (locktime - mtp + 1) as u64;
        Ok(CanRefundHtlc::HaveToWait(to_wait.min(3600)))
    }
}

pub async fn p2sh_tx_locktime<T>(coin: &T, ticker: &str, htlc_locktime: u32) -> Result<u32, MmError<UtxoRpcError>>
where
    T: UtxoCommonOps,
{
    let lock_time = if ticker == "KMD" {
        now_sec_u32() - 3600 + 2 * 777
    } else {
        coin.get_current_mtp().await? - 1
    };
    Ok(lock_time.max(htlc_locktime))
}

pub fn addr_format(coin: &dyn AsRef<UtxoCoinFields>) -> &UtxoAddressFormat {
    match coin.as_ref().derivation_method {
        DerivationMethod::SingleAddress(ref my_address) => my_address.addr_format(),
        DerivationMethod::HDWallet(UtxoHDWallet { ref address_format, .. }) => address_format,
    }
}

pub fn addr_format_for_standard_scripts(coin: &dyn AsRef<UtxoCoinFields>) -> UtxoAddressFormat {
    match &coin.as_ref().conf.default_address_format {
        UtxoAddressFormat::Segwit => UtxoAddressFormat::Standard,
        format @ (UtxoAddressFormat::Standard | UtxoAddressFormat::CashAddress { .. }) => format.clone(),
    }
}

fn check_withdraw_address_supported<T>(coin: &T, addr: &Address) -> MmResult<(), UnsupportedAddr>
where
    T: UtxoCommonOps,
{
    let conf = &coin.as_ref().conf;

    match addr.addr_format() {
        // Considering that legacy is supported with any configured formats
        // This can be changed depending on the coins implementation
        UtxoAddressFormat::Standard => {
            let is_p2pkh = addr.prefix() == &conf.address_prefixes.p2pkh;
            let is_p2sh = addr.prefix() == &conf.address_prefixes.p2sh;
            if !is_p2pkh && !is_p2sh {
                MmError::err(UnsupportedAddr::PrefixError(conf.ticker.clone()))
            } else {
                Ok(())
            }
        },
        UtxoAddressFormat::Segwit => {
            if !conf.segwit {
                return MmError::err(UnsupportedAddr::SegwitNotActivated(conf.ticker.clone()));
            }

            if addr.hrp() != &conf.bech32_hrp {
                MmError::err(UnsupportedAddr::HrpError {
                    ticker: conf.ticker.clone(),
                    hrp: addr.hrp().clone().unwrap_or_default(),
                })
            } else {
                Ok(())
            }
        },
        UtxoAddressFormat::CashAddress { .. } => {
            if addr.addr_format() == &conf.default_address_format || addr.addr_format() == coin.addr_format() {
                Ok(())
            } else {
                MmError::err(UnsupportedAddr::FormatMismatch {
                    ticker: conf.ticker.clone(),
                    activated_format: coin.addr_format().to_string(),
                    used_format: addr.addr_format().to_string(),
                })
            }
        },
    }
}

pub async fn broadcast_tx<T>(coin: &T, tx: &UtxoTx) -> Result<H256Json, MmError<BroadcastTxErr>>
where
    T: AsRef<UtxoCoinFields>,
{
    coin.as_ref()
        .rpc_client
        .send_transaction(tx)
        .compat()
        .await
        .mm_err(From::from)
}

#[inline]
pub fn derive_htlc_key_pair(coin: &UtxoCoinFields, _swap_unique_data: &[u8]) -> KeyPair {
    match coin.priv_key_policy {
        PrivKeyPolicy::Iguana(k) => k,
        PrivKeyPolicy::HDWallet {
            activated_key: activated_key_pair,
            ..
        } => activated_key_pair,
        PrivKeyPolicy::Trezor => todo!(),
        #[cfg(target_arch = "wasm32")]
        PrivKeyPolicy::Metamask(_) => panic!("`PrivKeyPolicy::Metamask` is not supported for UTXO coins"),
    }
}

#[inline]
pub fn derive_htlc_pubkey(coin: &dyn SwapOps, swap_unique_data: &[u8]) -> [u8; 33] {
    coin.derive_htlc_key_pair(swap_unique_data)
        .public_slice()
        .to_vec()
        .try_into()
        .expect("valid pubkey length")
}

pub fn validate_other_pubkey(raw_pubkey: &[u8]) -> MmResult<(), ValidateOtherPubKeyErr> {
    if let Err(err) = Public::from_slice(raw_pubkey) {
        return MmError::err(ValidateOtherPubKeyErr::InvalidPubKey(err.to_string()));
    };
    Ok(())
}

/// Sorts and deduplicates the given `unspents` in ascending order.
fn sort_dedup_unspents<I>(unspents: I) -> Vec<UnspentInfo>
where
    I: IntoIterator<Item = UnspentInfo>,
{
    unspents
        .into_iter()
        // dedup just in case we add duplicates of same unspent out
        .unique_by(|unspent| unspent.outpoint)
        .sorted_unstable_by(|a, b| {
            if a.value < b.value {
                Ordering::Less
            } else {
                Ordering::Greater
            }
        })
        .collect()
}

/// Common implementation of taker funding generation and broadcast for UTXO coins.
pub async fn send_taker_funding<T>(coin: T, args: SendTakerFundingArgs<'_>) -> Result<UtxoTx, TransactionErr>
where
    T: UtxoCommonOps + GetUtxoListOps + SwapOps,
{
    let taker_htlc_key_pair = coin.derive_htlc_key_pair(args.swap_unique_data);
    let total_amount = &args.dex_fee.total_spend_amount().to_decimal() + &args.premium_amount + &args.trading_amount;

    let SwapPaymentOutputsResult {
        payment_address,
        outputs,
    } = try_tx_s!(generate_swap_payment_outputs(
        &coin,
        try_tx_s!(args.funding_time_lock.try_into()),
        taker_htlc_key_pair.public_slice(),
        args.maker_pub,
        total_amount,
        SwapTxTypeWithSecretHash::TakerFunding {
            taker_secret_hash: args.taker_secret_hash
        },
    ));
    if let UtxoRpcClientEnum::Native(client) = &coin.as_ref().rpc_client {
        let addr_string = try_tx_s!(payment_address.display_address());
        client
            .import_address(&addr_string, &addr_string, false)
            .map_err(|e| TransactionErr::Plain(ERRL!("{}", e)))
            .compat()
            .await?;
    }
    send_outputs_from_my_address_impl(coin, outputs).await
}

/// Common implementation of taker funding reclaim for UTXO coins using immediate refund path with secret reveal.
pub async fn refund_taker_funding_secret<T>(
    coin: T,
    args: RefundFundingSecretArgs<'_, T>,
) -> Result<UtxoTx, TransactionErr>
where
    T: UtxoCommonOps + GetUtxoListOps + SwapOps,
{
    let my_address = try_tx_s!(coin.as_ref().derivation_method.single_addr_or_err().await).clone();
    let payment_value = try_tx_s!(args.funding_tx.first_output()).value;

    let key_pair = coin.derive_htlc_key_pair(args.swap_unique_data);
    let script_data = Builder::default()
        .push_data(args.taker_secret)
        .push_opcode(Opcode::OP_0)
        .push_opcode(Opcode::OP_0)
        .into_script();
    let time_lock = try_tx_s!(args.funding_time_lock.try_into());

    let redeem_script = swap_proto_v2_scripts::taker_funding_script(
        time_lock,
        args.taker_secret_hash,
        key_pair.public(),
        args.maker_pubkey,
    )
    .into();
    let fee = try_tx_s!(
        coin.get_htlc_spend_fee(DEFAULT_SWAP_TX_SPEND_SIZE, &FeeApproxStage::WithoutApprox)
            .await
    );
    if fee >= payment_value {
        return TX_PLAIN_ERR!(
            "HTLC spend fee {} is greater than transaction output {}",
            fee,
            payment_value
        );
    }
    let script_pubkey = output_script(&my_address).map(|script| script.to_bytes())?;
    let output = TransactionOutput {
        value: payment_value - fee,
        script_pubkey,
    };

    let input = P2SHSpendingTxInput {
        prev_transaction: args.funding_tx.clone(),
        redeem_script,
        outputs: vec![output],
        script_data,
        sequence: SEQUENCE_FINAL,
        lock_time: time_lock,
        keypair: &key_pair,
    };
    let transaction = try_tx_s!(coin.p2sh_spending_tx(input).await);

    let tx_fut = coin.as_ref().rpc_client.send_transaction(&transaction).compat();
    try_tx_s!(tx_fut.await, transaction);

    Ok(transaction)
}

/// Common implementation of taker funding validation for UTXO coins.
pub async fn validate_taker_funding<T>(coin: &T, args: ValidateTakerFundingArgs<'_, T>) -> ValidateSwapV2TxResult
where
    T: UtxoCommonOps + SwapOps,
{
    let maker_htlc_key_pair = coin.derive_htlc_key_pair(args.swap_unique_data);
    let total_expected_amount =
        &args.dex_fee.total_spend_amount().to_decimal() + &args.premium_amount + &args.trading_amount;

    let expected_amount_sat = sat_from_big_decimal(&total_expected_amount, coin.as_ref().decimals).map_mm_err()?;

    let time_lock = args
        .funding_time_lock
        .try_into()
        .map_to_mm(|e: TryFromIntError| ValidateSwapV2TxError::Overflow(e.to_string()))?;

    let redeem_script = swap_proto_v2_scripts::taker_funding_script(
        time_lock,
        args.taker_secret_hash,
        args.taker_pub,
        maker_htlc_key_pair.public(),
    );
    let expected_output = TransactionOutput {
        value: expected_amount_sat,
        script_pubkey: Builder::build_p2sh(&AddressHashEnum::AddressHash(dhash160(&redeem_script))).into(),
    };

    if args.funding_tx.outputs.get(0) != Some(&expected_output) {
        return MmError::err(ValidateSwapV2TxError::InvalidDestinationOrAmount(format!(
            "Expected {:?}, got {:?}",
            expected_output,
            args.funding_tx.outputs.get(0)
        )));
    }

    let tx_bytes_from_rpc = coin
        .as_ref()
        .rpc_client
        .get_transaction_bytes(&args.funding_tx.hash().reversed().into())
        .compat()
        .await
        .map_mm_err()?;
    let actual_tx_bytes = serialize(args.funding_tx).take();
    if tx_bytes_from_rpc.0 != actual_tx_bytes {
        return MmError::err(ValidateSwapV2TxError::TxBytesMismatch {
            from_rpc: tx_bytes_from_rpc,
            actual: actual_tx_bytes.into(),
        });
    }

    // import funding address in native mode to track funding tx spend
    let funding_address = AddressBuilder::new(
        AddressFormat::Standard,
        coin.as_ref().conf.checksum_type,
        coin.as_ref().conf.address_prefixes.clone(),
        coin.as_ref().conf.bech32_hrp.clone(),
    )
    .as_sh(dhash160(&redeem_script).into())
    .build()
    .map_to_mm(ValidateSwapV2TxError::Internal)?;

    if let UtxoRpcClientEnum::Native(client) = &coin.as_ref().rpc_client {
        let addr_string = funding_address
            .display_address()
            .map_to_mm(ValidateSwapV2TxError::Internal)?;
        client
            .import_address(&addr_string, &addr_string, false)
            .compat()
            .await
            .map_to_mm(|e| ValidateSwapV2TxError::Rpc(e.to_string()))?;
    }
    Ok(())
}

/// Common implementation of maker payment v2 generation and broadcast for UTXO coins.
pub async fn send_maker_payment_v2<T>(coin: T, args: SendMakerPaymentArgs<'_, T>) -> Result<UtxoTx, TransactionErr>
where
    T: UtxoCommonOps + GetUtxoListOps + SwapOps,
{
    let maker_htlc_key_pair = coin.derive_htlc_key_pair(args.swap_unique_data);

    let SwapPaymentOutputsResult {
        payment_address,
        outputs,
    } = try_tx_s!(generate_swap_payment_outputs(
        &coin,
        try_tx_s!(args.time_lock.try_into()),
        maker_htlc_key_pair.public_slice(),
        args.taker_pub,
        args.amount,
        SwapTxTypeWithSecretHash::MakerPaymentV2 {
            maker_secret_hash: args.maker_secret_hash,
            taker_secret_hash: args.taker_secret_hash,
        },
    ));
    if let UtxoRpcClientEnum::Native(client) = &coin.as_ref().rpc_client {
        let addr_string = try_tx_s!(payment_address.display_address());
        client
            .import_address(&addr_string, &addr_string, false)
            .map_err(|e| TransactionErr::Plain(ERRL!("{}", e)))
            .compat()
            .await?;
    }
    send_outputs_from_my_address_impl(coin, outputs).await
}

pub fn address_to_scripthash(address: &Address) -> Result<String, keys::Error> {
    let script = output_script(address)?;
    let script_hash = electrum_script_hash(&script);
    Ok(hex::encode(script_hash))
}

pub async fn utxo_prepare_addresses_for_balance_stream_if_enabled<T>(
    coin: &T,
    addresses: HashSet<String>,
) -> MmResult<(), String>
where
    T: UtxoCommonOps,
{
    let mut valid_addresses = HashSet::with_capacity(addresses.len());
    for address in addresses {
        let valid_address = address_from_str_unchecked(coin.as_ref(), &address).mm_err(|e| e.to_string())?;
        valid_addresses.insert(valid_address);
    }
    if let UtxoRpcClientEnum::Electrum(electrum_client) = &coin.as_ref().rpc_client {
        electrum_client.subscribe_addresses(valid_addresses)?;
    };

    Ok(())
}

pub async fn spend_maker_payment_v2<T: UtxoCommonOps + SwapOps>(
    coin: &T,
    args: SpendMakerPaymentArgs<'_, T>,
) -> Result<UtxoTx, TransactionErr> {
    let my_address = try_tx_s!(coin.as_ref().derivation_method.single_addr_or_err().await).clone();
    let payment_value = try_tx_s!(args.maker_payment_tx.first_output()).value;

    let key_pair = coin.derive_htlc_key_pair(args.swap_unique_data);
    let script_data = Builder::default()
        .push_data(&args.maker_secret)
        .push_opcode(Opcode::OP_1)
        .push_opcode(Opcode::OP_0)
        .into_script();
    let time_lock = try_tx_s!(args.time_lock.try_into());

    let redeem_script = swap_proto_v2_scripts::maker_payment_script(
        time_lock,
        args.maker_secret_hash,
        args.taker_secret_hash,
        args.maker_pub,
        key_pair.public(),
    )
    .into();

    let fee = try_tx_s!(
        coin.get_htlc_spend_fee(DEFAULT_SWAP_TX_SPEND_SIZE, &FeeApproxStage::WithoutApprox)
            .await
    );
    if fee >= payment_value {
        return TX_PLAIN_ERR!(
            "HTLC spend fee {} is greater than transaction output {}",
            fee,
            payment_value
        );
    }
    let script_pubkey = try_tx_s!(output_script(&my_address)).to_bytes();
    let output = TransactionOutput {
        value: payment_value - fee,
        script_pubkey,
    };

    let input = P2SHSpendingTxInput {
        prev_transaction: args.maker_payment_tx.clone(),
        redeem_script,
        outputs: vec![output],
        script_data,
        sequence: SEQUENCE_FINAL,
        lock_time: time_lock,
        keypair: &key_pair,
    };
    let transaction = try_tx_s!(coin.p2sh_spending_tx(input).await);

    let tx_fut = coin.as_ref().rpc_client.send_transaction(&transaction).compat();
    try_tx_s!(tx_fut.await, transaction);

    Ok(transaction)
}

/// Common implementation of maker payment v2 reclaim for UTXO coins using immediate refund path with secret reveal.
pub async fn refund_maker_payment_v2_secret<T>(
    coin: T,
    args: RefundMakerPaymentSecretArgs<'_, T>,
) -> Result<UtxoTx, TransactionErr>
where
    T: UtxoCommonOps + SwapOps,
{
    let my_address = try_tx_s!(coin.as_ref().derivation_method.single_addr_or_err().await).clone();
    let payment_value = try_tx_s!(args.maker_payment_tx.first_output()).value;

    let key_pair = coin.derive_htlc_key_pair(args.swap_unique_data);
    let script_data = Builder::default()
        .push_data(args.taker_secret)
        .push_opcode(Opcode::OP_0)
        .push_opcode(Opcode::OP_0)
        .into_script();
    let time_lock = try_tx_s!(args.time_lock.try_into());

    let redeem_script = swap_proto_v2_scripts::maker_payment_script(
        time_lock,
        args.maker_secret_hash,
        args.taker_secret_hash,
        key_pair.public(),
        args.taker_pub,
    )
    .into();
    let fee = try_tx_s!(
        coin.get_htlc_spend_fee(DEFAULT_SWAP_TX_SPEND_SIZE, &FeeApproxStage::WithoutApprox)
            .await
    );
    if fee >= payment_value {
        return TX_PLAIN_ERR!(
            "HTLC spend fee {} is greater than transaction output {}",
            fee,
            payment_value
        );
    }
    let script_pubkey = try_tx_s!(output_script(&my_address)).to_bytes();
    let output = TransactionOutput {
        value: payment_value - fee,
        script_pubkey,
    };

    let input = P2SHSpendingTxInput {
        prev_transaction: args.maker_payment_tx.clone(),
        redeem_script,
        outputs: vec![output],
        script_data,
        sequence: SEQUENCE_FINAL,
        lock_time: time_lock,
        keypair: &key_pair,
    };
    let transaction = try_tx_s!(coin.p2sh_spending_tx(input).await);

    let tx_fut = coin.as_ref().rpc_client.send_transaction(&transaction).compat();
    try_tx_s!(tx_fut.await, transaction);

    Ok(transaction)
}

#[test]
fn test_increase_by_percent() {
    assert_eq!(increase_by_percent(4300, 1.), 4343);
    assert_eq!(increase_by_percent(30, 6.9), 32);
    assert_eq!(increase_by_percent(30, 6.), 32);
    assert_eq!(increase_by_percent(10, 6.), 11);
    assert_eq!(increase_by_percent(1000, 0.1), 1001);
    assert_eq!(increase_by_percent(0, 20.), 0);
    assert_eq!(increase_by_percent(20, 0.), 20);
    assert_eq!(increase_by_percent(23, 100.), 46);
    assert_eq!(increase_by_percent(100, 2.4), 102);
    assert_eq!(increase_by_percent(100, 2.5), 103);
}

#[test]
fn test_pubkey_from_script_sig() {
    let script_sig = Script::from("473044022071edae37cf518e98db3f7637b9073a7a980b957b0c7b871415dbb4898ec3ebdc022031b402a6b98e64ffdf752266449ca979a9f70144dba77ed7a6a25bfab11648f6012103ad6f89abc2e5beaa8a3ac28e22170659b3209fe2ddf439681b4b8f31508c36fa");
    let expected_pub = H264::from("03ad6f89abc2e5beaa8a3ac28e22170659b3209fe2ddf439681b4b8f31508c36fa");
    let actual_pub = pubkey_from_script_sig(&script_sig).unwrap();
    assert_eq!(expected_pub, actual_pub);

    let script_sig_err = Script::from("473044022071edae37cf518e98db3f7637b9073a7a980b957b0c7b871415dbb4898ec3ebdc022031b402a6b98e64ffdf752266449ca979a9f70144dba77ed7a6a25bfab11648f6012103ad6f89abc2e5beaa8a3ac28e22170659b3209fe2ddf439681b4b8f31508c36fa21");
    pubkey_from_script_sig(&script_sig_err).unwrap_err();

    let script_sig_err = Script::from("493044022071edae37cf518e98db3f7637b9073a7a980b957b0c7b871415dbb4898ec3ebdc022031b402a6b98e64ffdf752266449ca979a9f70144dba77ed7a6a25bfab11648f6012103ad6f89abc2e5beaa8a3ac28e22170659b3209fe2ddf439681b4b8f31508c36fa");
    pubkey_from_script_sig(&script_sig_err).unwrap_err();
}

#[test]
fn test_verify_p2pk_input_pubkey() {
    // 65-byte (uncompressed) pubkey example.
    // https://mempool.space/tx/1db6251a9afce7025a2061a19e63c700dffc3bec368bd1883decfac353357a9d
    let tx: UtxoTx = "0100000001740443e82e526cef440ed590d1c43a67f509424134542de092e5ae68721575d60100000049483045022078e86c021003cca23842d4b2862dfdb68d2478a98c08c10dcdffa060e55c72be022100f6a41da12cdc2e350045f4c97feeab76a7c0ab937bd8a9e507293ce6d37c9cc201ffffffff0200f2052a010000001976a91431891996d28cc0214faa3760a765b40846bd035888ac00ba1dd2050000004341049464205950188c29d377eebca6535e0f3699ce4069ecd77ffebfbd0bcf95e3c134cb7d2742d800a12df41413a09ef87a80516353a2f0a280547bb5512dc03da8ac00000000".into();
    let script_sig = tx.inputs[0].script_sig.clone().into();
    let expected_pub = Public::Normal("049464205950188c29d377eebca6535e0f3699ce4069ecd77ffebfbd0bcf95e3c134cb7d2742d800a12df41413a09ef87a80516353a2f0a280547bb5512dc03da8".into());
    let unsigned_tx: TransactionInputSigner = tx.into();
    let successful_verification =
        verify_p2pk_input_pubkey(&script_sig, &expected_pub, &unsigned_tx, 0, SignatureVersion::Base, 0).unwrap();
    assert!(successful_verification);

    // 33-byte (compressed) pubkey example.
    // https://kmdexplorer.io/tx/07ceb50f9eedc3b820e48dc1e5250f6625115afe4ace3089bfcc66b34f5d4344
    let tx: UtxoTx = "0400008085202f89013683897bf3bfb1e217663aa9591bd73c9eb105f8c8471e88dbe7152ca7627a19050000004948304502210087100bf4a665ebab3cc6d3472068905bdc6c6def37e432597e78e2ccc4da017a02205b5f0800cabe84bc49b5eb0997926b48dfee3b8ca5a31623ae9506272f8a5cd501ffffffff0288130000000000002321020e46e79a2a8d12b9b5d12c7a91adb4e454edfae43c0a0cb805427d2ac7613fd9ac0000000000000000226a20976bd7ad5596ac3521fd90295e753b1096e4eb90ad9ded1170b2ed81f810df5fc0dbf36752ea42000000000000000000000000".into();
    let script_sig = tx.inputs[0].script_sig.clone().into();
    let expected_pub = Public::Compressed("02f9a7b49282885cd03969f1f5478287497bc8edfceee9eac676053c107c5fcdaf".into());
    let mut unsigned_tx: TransactionInputSigner = tx.into();
    // For overwintered transactions, the amount must be set, as wel as the consensus branch id.
    unsigned_tx.inputs[0].amount = 10000;
    unsigned_tx.consensus_branch_id = 0x76b8_09bb;
    let successful_verification =
        verify_p2pk_input_pubkey(&script_sig, &expected_pub, &unsigned_tx, 0, SignatureVersion::Base, 0).unwrap();
    assert!(successful_verification);
}

#[test]
fn test_check_all_utxo_inputs_signed_by_pub_overwintered() {
    use super::utxo_tests::electrum_client_for_test;
    use common::block_on;

    // We need a running electrum client for this test to test the functionality of fetching a tx from the network, parsing it, and using its input amount for sig_hash calculations.
    let client = UtxoRpcClientEnum::Electrum(electrum_client_for_test(&[
        "electrum3.cipig.net:10001",
        "electrum1.cipig.net:10001",
        "electrum2.cipig.net:10001",
    ]));
    let mut fields = utxo_coin_fields_for_test(client, None, false);
    fields.conf.ticker = "KMD".to_owned();
    let coin = utxo_coin_from_fields(fields);

    let tx: UtxoTx = "0400008085202f89013683897bf3bfb1e217663aa9591bd73c9eb105f8c8471e88dbe7152ca7627a19050000004948304502210087100bf4a665ebab3cc6d3472068905bdc6c6def37e432597e78e2ccc4da017a02205b5f0800cabe84bc49b5eb0997926b48dfee3b8ca5a31623ae9506272f8a5cd501ffffffff0288130000000000002321020e46e79a2a8d12b9b5d12c7a91adb4e454edfae43c0a0cb805427d2ac7613fd9ac0000000000000000226a20976bd7ad5596ac3521fd90295e753b1096e4eb90ad9ded1170b2ed81f810df5fc0dbf36752ea42000000000000000000000000".into();
    let expected_pub = Public::Compressed("02f9a7b49282885cd03969f1f5478287497bc8edfceee9eac676053c107c5fcdaf".into());
    assert!(block_on(check_all_utxo_inputs_signed_by_pub(&coin, &tx, &expected_pub)).unwrap());
}

#[test]
fn test_tx_v_size() {
    // Multiple legacy inputs with P2SH and P2PKH output
    // https://live.blockcypher.com/btc-testnet/tx/ac6218b33d02e069c4055af709bbb6ca92ce11e55450cde96bc17411e281e5e7/
    let mut tx: UtxoTx = "0100000002440f1a2929eb08c350cc8d2385c77c40411560c3b43b65efb5b06f997fc67672020000006b483045022100f82e88af256d2487afe0c30a166c9ecf6b7013e764e1407317c712d47f7731bd0220358a4d7987bfde2271599b5c4376d26f9ce9f1df2e04f5de8f89593352607110012103c6a78589e18b482aea046975e6d0acbdea7bf7dbf04d9d5bd67fda917815e3edfffffffffb9c2fd7a19b55a4ffbda2ce5065d988a4f4efcf1ae567b4ddb6d97529c8fb0c000000006b483045022100dd75291db32dc859657a5eead13b85c340b4d508e57d2450ebfad76484f254130220727fcd65dda046ea62b449ab217da264dbf7c7ca7e63b39c8835973a152752c1012103c6a78589e18b482aea046975e6d0acbdea7bf7dbf04d9d5bd67fda917815e3edffffffff03102700000000000017a9148d0ad41545dea44e914c419d33d422148c35a274870000000000000000166a149c0a919d4e9a23f0234df916a7dd21f9e2fdaa8f931d0000000000001976a9146d9d2b554d768232320587df75c4338ecc8bf37d88acbd8ff160".into();
    // Removing inputs script_sig as it's not included in UnsignedTransactionInput when fees are calculated
    tx.inputs[0].script_sig = Bytes::new();
    tx.inputs[1].script_sig = Bytes::new();
    let v_size = tx_size_in_v_bytes(&UtxoAddressFormat::Standard, &tx);
    assert_eq!(v_size, 403);
    // Segwit input with 2 P2WPKH outputs
    // https://live.blockcypher.com/btc-testnet/tx/8a32e794b2a8a0356bb3b2717279d118b4010bf8bb3229abb5a2b4fb86541bb2/
    // the transaction is deserialized without the witnesses which makes the calculation of v_size similar to how
    // it's calculated in generate_transaction
    let tx: UtxoTx = "0200000000010192a4497268107d7999e9551be733f5e0eab479be7d995a061a7bbdc43ef0e5ed0000000000feffffff02cd857a00000000001600145cb39bfcd68d520e29cadc990bceb5cd1562c507a0860100000000001600149a85cc05e9a722575feb770a217c73fd6145cf01024730440220030e0fb58889ab939c701f12d950f00b64836a1a33ec0d6697fd3053d469d244022053e33d72ef53b37b86eea8dfebbafffb0f919ef952dcb6ea6058b81576d8dc86012102225de6aed071dc29d0ca10b9f64a4b502e33e55b3c0759eedd8e333834c6a7d07a1f2000".into();
    let v_size = tx_size_in_v_bytes(&UtxoAddressFormat::Segwit, &tx);
    assert_eq!(v_size, 141);
    // Segwit input with 1 P2WSH output
    // https://live.blockcypher.com/btc-testnet/tx/f8c1fed6f307eb131040965bd11018787567413e6437c907b1fd15de6517ad16/
    let tx: UtxoTx = "010000000001017996e77b2b1f4e66da606cfc2f16e3f52e1eac4a294168985bd4dbd54442e61f0100000000ffffffff01ab36010000000000220020693090c0e291752d448826a9dc72c9045b34ed4f7bd77e6e8e62645c23d69ac502483045022100d0800719239d646e69171ede7f02af916ac778ffe384fa0a5928645b23826c9f022044072622de2b47cfc81ac5172b646160b0c48d69d881a0ce77be06dbd6f6e5ac0121031ac6d25833a5961e2a8822b2e8b0ac1fd55d90cbbbb18a780552cbd66fc02bb3735a9e61".into();
    let v_size = tx_size_in_v_bytes(&UtxoAddressFormat::Segwit, &tx);
    assert_eq!(v_size, 122);
    // Multiple segwit inputs with P2PKH output
    // https://live.blockcypher.com/btc-testnet/tx/649d514d76702a0925a917d830e407f4f1b52d78832520e486c140ce8d0b879f/
    let tx: UtxoTx = "0100000000010250c434acbad252481564d56b41990577c55d247aedf4bb853dca3567c4404c8f0000000000ffffffff55baf016f0628ecf0f0ec228e24d8029879b0491ab18bac61865afaa9d16e8bb0000000000ffffffff01e8030000000000001976a9146d9d2b554d768232320587df75c4338ecc8bf37d88ac0247304402202611c05dd0e748f7c9955ed94a172af7ed56a0cdf773e8c919bef6e70b13ec1c02202fd7407891c857d95cdad1038dcc333186815f50da2fc9a334f814dd8d0a2d63012103c6a78589e18b482aea046975e6d0acbdea7bf7dbf04d9d5bd67fda917815e3ed02483045022100bb9d483f6b2b46f8e70d62d65b33b6de056e1878c9c2a1beed69005daef2f89502201690cd44cf6b114fa0d494258f427e1ed11a21d897e407d8a1ff3b7e09b9a426012103c6a78589e18b482aea046975e6d0acbdea7bf7dbf04d9d5bd67fda917815e3ed9cf7bd60".into();
    let v_size = tx_size_in_v_bytes(&UtxoAddressFormat::Segwit, &tx);
    assert_eq!(v_size, 181);
    // Multiple segwit inputs
    // https://live.blockcypher.com/btc-testnet/tx/a7bb128703b57058955d555ed48b65c2c9bdefab6d3acbb4243c56e430533def/
    let tx: UtxoTx = "010000000001023b7308e5ca5d02000b743441f7653c1110e07275b7ab0e983f489e92bfdd2b360100000000ffffffffd6c4f22e9b1090b2584a82cf4cb6f85595dd13c16ad065711a7585cc373ae2e50000000000ffffffff02947b2a00000000001600148474e72f396d44504cd30b1e7b992b65344240c609050700000000001600141b891309c8fe1338786fa3476d5d1a9718d43a0202483045022100bfae465fcd8d2636b2513f68618eb4996334c94d47e285cb538e3416eaf4521b02201b953f46ff21c8715a0997888445ca814dfdb834ef373a29e304bee8b32454d901210226bde3bca3fe7c91e4afb22c4bc58951c60b9bd73514081b6bd35f5c09b8c9a602483045022100ba48839f7becbf8f91266140f9727edd08974fcc18017661477af1d19603ed31022042fd35af1b393eeb818b420e3a5922079776cc73f006d26dd67be932e1b4f9000121034b6a54040ad2175e4c198370ac36b70d0b0ab515b59becf100c4cd310afbfd0c00000000".into();
    let v_size = tx_size_in_v_bytes(&UtxoAddressFormat::Segwit, &tx);
    assert_eq!(v_size, 209)
}

#[test]
fn test_generate_taker_fee_tx_outputs_with_standard_dex_fee() {
    let client = UtxoRpcClientEnum::Native(NativeClient(Arc::new(NativeClientImpl::default())));
    let mut fields = utxo_coin_fields_for_test(client, None, false);
    fields.conf.ticker = "MYCOIN1".to_owned();
    let coin = utxo_coin_from_fields(fields);

    let fee_amount = BigDecimal::from(6150);
    let fee_uamount = sat_from_big_decimal(&fee_amount, 8).unwrap();

    // TODO: replace with error result ('dex fee must contain burn amount') when nodes are upgraded
    let outputs = generate_taker_fee_tx_outputs(
        &coin,
        &DexFee::create_from_fields(fee_amount.into(), 0.into(), "MYCOIN1"),
    )
    .unwrap();

    let dex_address = dex_address(&coin).unwrap();

    assert_eq!(outputs.len(), 1);
    assert_eq!(outputs[0].value, fee_uamount);
    assert_eq!(
        outputs[0].script_pubkey,
        Builder::build_p2pkh(dex_address.hash()).to_bytes()
    );
}

#[test]
fn test_generate_taker_fee_tx_outputs_with_non_kmd_burn() {
    let client = UtxoRpcClientEnum::Native(NativeClient(Arc::new(NativeClientImpl::default())));
    let mut fields = utxo_coin_fields_for_test(client, None, false);
    fields.conf.ticker = "MYCOIN1".to_owned();
    let coin = utxo_coin_from_fields(fields);

    let fee_amount = BigDecimal::from(6150);
    let burn_amount = &(&fee_amount / &BigDecimal::from_str("0.75").unwrap()) - &fee_amount;
    let fee_uamount = sat_from_big_decimal(&fee_amount, 8).unwrap();
    let burn_uamount = sat_from_big_decimal(&burn_amount, 8).unwrap();

    let outputs = generate_taker_fee_tx_outputs(
        &coin,
        &DexFee::create_from_fields(fee_amount.into(), burn_amount.into(), "MYCOIN1"),
    )
    .unwrap();

    let dex_address = dex_address(&coin).unwrap();
    let burn_address = burn_address(&coin).unwrap();

    assert_eq!(outputs.len(), 2);
    assert_eq!(outputs[0].value, fee_uamount);
    assert_eq!(
        outputs[0].script_pubkey,
        Builder::build_p2pkh(dex_address.hash()).to_bytes()
    );
    assert_eq!(outputs[1].value, burn_uamount);
    assert_eq!(
        outputs[1].script_pubkey,
        Builder::build_p2pkh(burn_address.hash()).to_bytes()
    );
}

#[test]
fn test_generate_taker_fee_tx_outputs_with_kmd_burn() {
    let client = UtxoRpcClientEnum::Native(NativeClient(Arc::new(NativeClientImpl::default())));
    let mut fields = utxo_coin_fields_for_test(client, None, false);
    fields.conf.ticker = "KMD".to_owned();
    let coin = utxo_coin_from_fields(fields);

    let fee_amount = BigDecimal::from(6150);
    let burn_amount = &(&fee_amount / &BigDecimal::from_str("0.75").unwrap()) - &fee_amount;
    let fee_uamount = sat_from_big_decimal(&fee_amount, 8).unwrap();
    let burn_uamount = sat_from_big_decimal(&burn_amount, 8).unwrap();

    let outputs = generate_taker_fee_tx_outputs(
        &coin,
        &DexFee::create_from_fields(fee_amount.into(), burn_amount.into(), "KMD"),
    )
    .unwrap();

    let dex_address = address_from_raw_pubkey(
        coin.dex_pubkey(),
        coin.as_ref().conf.address_prefixes.clone(),
        coin.as_ref().conf.checksum_type,
        coin.as_ref().conf.bech32_hrp.clone(),
        coin.addr_format().clone(),
    )
    .unwrap();

    assert_eq!(outputs.len(), 2);
    assert_eq!(outputs[0].value, fee_uamount);
    assert_eq!(
        outputs[0].script_pubkey,
        Builder::build_p2pkh(dex_address.hash()).to_bytes()
    );
    assert_eq!(outputs[1].value, burn_uamount);
    assert_eq!(
        outputs[1].script_pubkey,
        Builder::default().push_opcode(Opcode::OP_RETURN).into_bytes()
    );
}

#[test]
fn test_address_to_scripthash() {
    let address = Address::from_legacyaddress("RMGJ9tRST45RnwEKHPGgBLuY3moSYP7Mhk", &KMD_PREFIXES).unwrap();
    let actual = address_to_scripthash(&address).expect("valid script hash to be built");
    let expected = "e850499408c6ebcf6b3340282747e540fb23748429fca5f2b36cdeef54ddf5b1".to_owned();
    assert_eq!(expected, actual);

    let address = Address::from_legacyaddress("R9o9xTocqr6CeEDGDH6mEYpwLoMz6jNjMW", &KMD_PREFIXES).unwrap();
    let actual = address_to_scripthash(&address).expect("valid script hash to be built");
    let expected = "a70a7a7041ef172ce4b5f8208aabed44c81e2af75493540f50af7bd9afa9955d".to_owned();
    assert_eq!(expected, actual);

    let address = Address::from_legacyaddress("qcyBHeSct7Wr4mAw18iuQ1zW5mMFYmtmBE", &T_QTUM_PREFIXES).unwrap();
    let actual = address_to_scripthash(&address).expect("valid script hash to be built");
    let expected = "c5b5922c86830289231539d1681d8ce621aac8326c96d6ac55400b4d1485f769".to_owned();
    assert_eq!(expected, actual);
}<|MERGE_RESOLUTION|>--- conflicted
+++ resolved
@@ -2914,19 +2914,17 @@
     account: Option<HDAddressSelector>,
 ) -> SignatureResult<String> {
     let message_hash = sign_message_hash(coin, message).ok_or(SignatureError::PrefixNotFound)?;
-<<<<<<< HEAD
-    let private_key = coin.priv_key_policy.activated_key_or_err().map_mm_err()?.private();
-    let signature = private_key.sign_compact(&H256::from(message_hash))?;
-=======
 
     let private = if let Some(account) = account {
-        let path_to_coin = coin.priv_key_policy.path_to_coin_or_err()?;
+        let path_to_coin = coin.priv_key_policy.path_to_coin_or_err().map_mm_err()?;
         let derivation_path = account
             .valid_derivation_path(path_to_coin)
-            .mm_err(|err| SignatureError::InvalidRequest(err.to_string()))?;
+            .mm_err(|err| SignatureError::InvalidRequest(err.to_string()))
+            .map_mm_err()?;
         let privkey = coin
             .priv_key_policy
-            .hd_wallet_derived_priv_key_or_err(&derivation_path)?;
+            .hd_wallet_derived_priv_key_or_err(&derivation_path)
+            .map_mm_err()?;
         Private {
             prefix: coin.conf.wif_prefix,
             secret: privkey,
@@ -2934,11 +2932,10 @@
             checksum_type: coin.conf.checksum_type,
         }
     } else {
-        *coin.priv_key_policy.activated_key_or_err()?.private()
-    };
-
+        *coin.priv_key_policy.activated_key_or_err().map_mm_err()?.private()
+    };
     let signature = private.sign_compact(&H256::from(message_hash))?;
->>>>>>> 0c39e502
+
     Ok(STANDARD.encode(&*signature))
 }
 
