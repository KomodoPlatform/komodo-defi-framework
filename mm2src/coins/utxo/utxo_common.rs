use super::*;
use crate::coin_balance::{AddressBalanceStatus, HDAccountBalances, HDAddressBalance, HDWalletBalanceOps};
use crate::init_withdraw::WithdrawTaskHandle;
use crate::utxo::rpc_clients::{electrum_script_hash, BlockHashOrHeight, UnspentInfo, UtxoRpcClientEnum,
                               UtxoRpcClientOps, UtxoRpcResult};
use crate::utxo::utxo_withdraw::{InitUtxoWithdraw, StandardUtxoWithdraw, UtxoWithdraw};
use crate::{CanRefundHtlc, CoinBalance, HDAddress, TradePreimageValue, TxFeeDetails, ValidateAddressResult,
            WithdrawResult};
use bigdecimal::{BigDecimal, Zero};
pub use bitcrypto::{dhash160, sha256, ChecksumType};
use chain::constants::SEQUENCE_FINAL;
use chain::{OutPoint, TransactionOutput};
use common::executor::Timer;
use common::jsonrpc_client::{JsonRpcError, JsonRpcErrorType};
use common::log::{error, info, warn};
use common::mm_ctx::MmArc;
use common::mm_error::prelude::*;
use common::mm_metrics::MetricsArc;
use common::mm_number::MmNumber;
<<<<<<< HEAD
use common::{block_on, now_ms};
use crypto::RpcDerivationPath;
=======
use common::now_ms;
>>>>>>> 6a634c09
use futures::compat::Future01CompatExt;
use futures::future::{FutureExt, TryFutureExt};
use futures01::future::Either;
use keys::bytes::Bytes;
use keys::{Address, AddressFormat as UtxoAddressFormat, AddressHashEnum, Public, SegwitAddress, Type as ScriptType};
use primitives::hash::H512;
use rpc::v1::types::{Bytes as BytesJson, TransactionInputEnum, H256 as H256Json};
use script::{Builder, Opcode, Script, ScriptAddress, TransactionInputSigner, UnsignedTransactionInput};
use secp256k1::{PublicKey, Signature};
use serde_json::{self as json};
use serialization::{deserialize, serialize, serialize_with_flags, CoinVariant, SERIALIZE_TRANSACTION_WITNESS};
use std::cmp::Ordering;
use std::collections::hash_map::{Entry, HashMap};
use std::str::FromStr;
use std::sync::atomic::Ordering as AtomicOrdering;
use utxo_signer::with_key_pair::p2sh_spend;
use utxo_signer::UtxoSignerOps;

pub use chain::Transaction as UtxoTx;

pub const DEFAULT_FEE_VOUT: usize = 0;
pub const DEFAULT_SWAP_TX_SPEND_SIZE: u64 = 305;
pub const DEFAULT_SWAP_VOUT: usize = 0;
const MIN_BTC_TRADING_VOL: &str = "0.00777";

macro_rules! true_or {
    ($cond: expr, $etype: expr) => {
        if !$cond {
            return Err(MmError::new($etype));
        }
    };
}

lazy_static! {
    pub static ref HISTORY_TOO_LARGE_ERROR: Json = json!({
        "code": 1,
        "message": "history too large"
    });
}

pub const HISTORY_TOO_LARGE_ERR_CODE: i64 = -1;

pub async fn get_tx_fee(coin: &UtxoCoinFields) -> Result<ActualTxFee, JsonRpcError> {
    let conf = &coin.conf;
    match &coin.tx_fee {
        TxFee::Fixed(fee) => Ok(ActualTxFee::Fixed(*fee)),
        TxFee::Dynamic(method) => {
            let fee = coin
                .rpc_client
                .estimate_fee_sat(coin.decimals, method, &conf.estimate_fee_mode, conf.estimate_fee_blocks)
                .compat()
                .await?;
            Ok(ActualTxFee::Dynamic(fee))
        },
        TxFee::FixedPerKb(satoshis) => Ok(ActualTxFee::FixedPerKb(*satoshis)),
    }
}

pub fn derive_address<T>(
    coin: &T,
    hd_account: &UtxoHDAccount,
    address_id: u32,
    change: bool,
) -> MmResult<HDAddress<Address>, Bip32Error>
where
    T: UtxoCommonOps,
{
    let change_child = ChildNumber::from(change as u32);
    let address_id_child = ChildNumber::from(address_id);

    let derived_pubkey = hd_account
        .extended_pubkey
        .derive_child(change_child)?
        .derive_child(address_id_child)?;
    let address = coin.address_from_extended_pubkey(&derived_pubkey);

    let mut derivation_path = hd_account.account_derivation_path.clone();
    derivation_path.push(change_child);
    derivation_path.push(address_id_child);
    Ok(HDAddress {
        address,
        derivation_path,
    })
}

pub async fn hd_wallet_balances<T>(
    coin: &T,
    hd_wallet: &UtxoHDWallet,
) -> BalanceResult<Vec<HDAccountBalances<CoinBalance>>>
where
    T: UtxoCommonOps
        + UtxoHDWalletOps
        + HDWalletBalanceOps<HDWallet = UtxoHDWallet, HDAccount = UtxoHDAccount, Address = Address, Balance = CoinBalance>,
{
    let orig_accounts = hd_wallet.accounts.lock().clone();
    let mut accounts = orig_accounts.clone();
    let mut balances = Vec::with_capacity(accounts.len());

    for hd_account in accounts.iter_mut() {
        balances.push(coin.hd_account_balances(hd_wallet, hd_account).await?);
    }

    // Update the accounts container if it hasn't been changed already while we requested the balances.
    let mut current_accounts = hd_wallet.accounts.lock();
    if *current_accounts == orig_accounts {
        *current_accounts = accounts;
    }

    Ok(balances)
}

pub async fn hd_account_balances<T>(
    coin: &T,
    hd_wallet: &UtxoHDWallet,
    hd_account: &mut UtxoHDAccount,
) -> BalanceResult<HDAccountBalances<CoinBalance>>
where
    T: UtxoCommonOps
        + UtxoHDWalletOps
        + HDWalletBalanceOps<HDWallet = UtxoHDWallet, HDAccount = UtxoHDAccount, Address = Address, Balance = CoinBalance>
        + Sync,
{
    let mut account_balances = HDAccountBalances {
        account_index: hd_account.account_id as u32,
        addresses: Vec::new(),
    };

    let external_addresses = false;
    let internal_addresses = true;

    // Request balances of the external addresses.
    account_balances.addresses.extend(
        balance_of_hd_account_used_addresses(coin, hd_account, external_addresses)
            .await?
            .into_iter(),
    );
    account_balances.addresses.extend(
        check_balance_of_hd_account_unknown_addresses(coin, hd_wallet, hd_account, external_addresses)
            .await?
            .into_iter(),
    );

    // Request balances of the internal addresses.
    account_balances.addresses.extend(
        balance_of_hd_account_used_addresses(coin, hd_account, internal_addresses)
            .await?
            .into_iter(),
    );
    account_balances.addresses.extend(
        check_balance_of_hd_account_unknown_addresses(coin, hd_wallet, hd_account, internal_addresses)
            .await?
            .into_iter(),
    );

    Ok(account_balances)
}

/// Requests balances of HD account addresses that have been used already.
pub async fn balance_of_hd_account_used_addresses<T>(
    coin: &T,
    hd_account: &UtxoHDAccount,
    change: bool,
) -> BalanceResult<Vec<HDAddressBalance<CoinBalance>>>
where
    T: UtxoCommonOps
        + UtxoHDWalletOps
        + HDWalletBalanceOps<HDWallet = UtxoHDWallet, HDAccount = UtxoHDAccount, Address = Address, Balance = CoinBalance>
        + Sync,
{
    let non_empty_addresses_number = if change {
        hd_account.internal_addresses_number
    } else {
        hd_account.external_addresses_number
    };
    let mut balances = Vec::with_capacity(non_empty_addresses_number as usize);

    for address_id in 0..non_empty_addresses_number {
        if address_id >= ChildNumber::HARDENED_FLAG {
            warn!(
                "address_id '{}' is too large. Stop the account '{}' loop",
                address_id, hd_account.account_id
            );
            break;
        }

        let HDAddress {
            address,
            derivation_path,
        } = coin.derive_address(&hd_account, address_id, change)?;

        let balance = coin.known_address_balance(&address).await?;
        balances.push(HDAddressBalance {
            address: address.to_string(),
            derivation_path: RpcDerivationPath(derivation_path),
            balance,
        });
    }
    Ok(balances)
}

/// Checks addresses that either had empty transaction history last time we checked or has not been checked before.
/// The checking stops at the moment when we find [`HDWalletBalanceOps::gap_limit`] consecutive empty addresses.
pub async fn check_balance_of_hd_account_unknown_addresses<T>(
    coin: &T,
    hd_wallet: &UtxoHDWallet,
    hd_account: &mut UtxoHDAccount,
    change: bool,
) -> BalanceResult<Vec<HDAddressBalance<CoinBalance>>>
where
    T: UtxoCommonOps
        + UtxoHDWalletOps
        + HDWalletBalanceOps<HDWallet = UtxoHDWallet, HDAccount = UtxoHDAccount, Address = Address, Balance = CoinBalance>,
{
    let gap_limit = coin.gap_limit(hd_wallet);
    let mut balances = Vec::with_capacity(gap_limit as usize);

    // Get the first unknown address id.
    let mut checking_address_id = if change {
        hd_account.internal_addresses_number
    } else {
        hd_account.external_addresses_number
    };

    let mut unused_addresses_counter = 0;
    while checking_address_id < ChildNumber::HARDENED_FLAG && unused_addresses_counter < gap_limit {
        let checking_address = coin.derive_address(hd_account, checking_address_id, change)?;

        match coin.check_address_balance(&checking_address.address).await? {
            AddressBalanceStatus::Empty => unused_addresses_counter += 1,
            // We found a non-empty address, so we have to fill up the balance list
            // with zeros starting from `last_non_empty_address_id = checking_address_id - unused_addresses_counter`.
            AddressBalanceStatus::NonEmpty(non_empty_balance) => {
                let last_non_empty_address_id = checking_address_id - unused_addresses_counter;
                for empty_address_id in last_non_empty_address_id..checking_address_id {
                    let empty_address = coin.derive_address(&hd_account, empty_address_id, change)?;

                    balances.push(HDAddressBalance {
                        address: empty_address.address.to_string(),
                        derivation_path: RpcDerivationPath(empty_address.derivation_path),
                        balance: CoinBalance::default(),
                    });
                }

                balances.push(HDAddressBalance {
                    address: checking_address.address.to_string(),
                    derivation_path: RpcDerivationPath(checking_address.derivation_path),
                    balance: non_empty_balance,
                });
                // Reset the counter of unused addresses to zero since we found a non-empty address.
                unused_addresses_counter = 0;
            },
        }

        checking_address_id += 1;
    }

    if change {
        hd_account.internal_addresses_number = checking_address_id - unused_addresses_counter;
    } else {
        hd_account.external_addresses_number = checking_address_id - unused_addresses_counter;
    }

    Ok(balances)
}

<<<<<<< HEAD
pub async fn check_address_balance(
    coin: &UtxoCoinFields,
    address: Address,
) -> BalanceResult<AddressBalanceStatus<CoinBalance>> {
    let is_empty = match &coin.rpc_client {
        UtxoRpcClientEnum::Native(native) => native
            .list_transactions_by_address(address.to_string())
            .compat()
            .await?
            .is_empty(),
        UtxoRpcClientEnum::Electrum(client) => {
            let script = output_script(&address, ScriptType::P2PKH);
            let script_hash = electrum_script_hash(&script);

            let electrum_history = client
                .scripthash_get_history(&hex::encode(script_hash))
=======
pub async fn get_tx_fee(coin: &UtxoCoinFields) -> Result<ActualTxFee, JsonRpcError> {
    let conf = &coin.conf;
    match &coin.tx_fee {
        TxFee::Dynamic(method) => {
            let fee = coin
                .rpc_client
                .estimate_fee_sat(coin.decimals, method, &conf.estimate_fee_mode, conf.estimate_fee_blocks)
>>>>>>> 6a634c09
                .compat()
                .await?;
            electrum_history.is_empty()
        },
    };

    if is_empty {
        return Ok(AddressBalanceStatus::Empty);
    }

    address_balance(coin, address).await.map(AddressBalanceStatus::NonEmpty)
}

pub async fn address_balance(coin: &UtxoCoinFields, address: Address) -> BalanceResult<CoinBalance> {
    let spendable = coin.rpc_client.display_balance(address, coin.decimals).compat().await?;
    Ok(CoinBalance {
        spendable,
        unspendable: BigDecimal::from(0),
    })
}

pub fn derivation_method(coin: &UtxoCoinFields) -> &DerivationMethod<Address, UtxoHDWallet> { &coin.derivation_method }

/// returns the fee required to be paid for HTLC spend transaction
pub async fn get_htlc_spend_fee<T>(coin: &T, tx_size: u64) -> UtxoRpcResult<u64>
where
    T: AsRef<UtxoCoinFields> + UtxoCommonOps,
{
    let coin_fee = coin.get_tx_fee().await?;
    let mut fee = match coin_fee {
        // atomic swap payment spend transaction is slightly more than 300 bytes in average as of now
        ActualTxFee::Dynamic(fee_per_kb) => (fee_per_kb * tx_size) / KILO_BYTE,
        // return satoshis here as swap spend transaction size is always less than 1 kb
        ActualTxFee::FixedPerKb(satoshis) => {
            let tx_size_kb = if tx_size % KILO_BYTE == 0 {
                tx_size / KILO_BYTE
            } else {
                tx_size / KILO_BYTE + 1
            };
            satoshis * tx_size_kb
        },
    };
    if coin.as_ref().conf.force_min_relay_fee {
        let relay_fee = coin.as_ref().rpc_client.get_relay_fee().compat().await?;
        let relay_fee_sat = sat_from_big_decimal(&relay_fee, coin.as_ref().decimals)?;
        if fee < relay_fee_sat {
            fee = relay_fee_sat;
        }
    }
    Ok(fee)
}

pub fn addresses_from_script<T: AsRef<UtxoCoinFields> + UtxoCommonOps>(
    coin: &T,
    script: &Script,
) -> Result<Vec<Address>, String> {
    let destinations: Vec<ScriptAddress> = try_s!(script.extract_destinations());

    let conf = &coin.as_ref().conf;

    let addresses = destinations
        .into_iter()
        .map(|dst| {
            let (prefix, t_addr_prefix, addr_format) = match dst.kind {
                ScriptType::P2PKH => (
                    conf.pub_addr_prefix,
                    conf.pub_t_addr_prefix,
                    coin.addr_format_for_standard_scripts(),
                ),
                ScriptType::P2SH => (
                    conf.p2sh_addr_prefix,
                    conf.p2sh_t_addr_prefix,
                    coin.addr_format_for_standard_scripts(),
                ),
                ScriptType::P2WPKH => (conf.pub_addr_prefix, conf.pub_t_addr_prefix, UtxoAddressFormat::Segwit),
                ScriptType::P2WSH => (conf.pub_addr_prefix, conf.pub_t_addr_prefix, UtxoAddressFormat::Segwit),
            };

            Address {
                hash: dst.hash,
                checksum_type: conf.checksum_type,
                prefix,
                t_addr_prefix,
                hrp: conf.bech32_hrp.clone(),
                addr_format,
            }
        })
        .collect();

    Ok(addresses)
}

pub fn denominate_satoshis(coin: &UtxoCoinFields, satoshi: i64) -> f64 {
    satoshi as f64 / 10f64.powf(coin.decimals as f64)
}

pub fn base_coin_balance<T>(coin: &T) -> BalanceFut<BigDecimal>
where
    T: MarketCoinOps,
{
    coin.my_spendable_balance()
}

pub fn address_from_str_unchecked(coin: &UtxoCoinFields, address: &str) -> Result<Address, String> {
    if let Ok(legacy) = Address::from_str(address) {
        return Ok(legacy);
    }

    if let Ok(segwit) = Address::from_segwitaddress(
        address,
        coin.conf.checksum_type,
        coin.conf.pub_addr_prefix,
        coin.conf.pub_t_addr_prefix,
    ) {
        return Ok(segwit);
    }

    if let Ok(cashaddress) = Address::from_cashaddress(
        address,
        coin.conf.checksum_type,
        coin.conf.pub_addr_prefix,
        coin.conf.p2sh_addr_prefix,
        coin.conf.pub_t_addr_prefix,
    ) {
        return Ok(cashaddress);
    }

    return ERR!("Invalid address: {}", address);
}

pub fn my_public_key(coin: &UtxoCoinFields) -> Result<&Public, MmError<DerivationMethodNotSupported>> {
    match coin.priv_key_policy {
        PrivKeyPolicy::KeyPair(ref key_pair) => Ok(key_pair.public()),
        // As of now, Hardware Wallets requires BIP39/BIP44 derivation path to extract a public key
        PrivKeyPolicy::HardwareWallet => MmError::err(DerivationMethodNotSupported::HdWalletNotSupported),
    }
}

pub fn checked_address_from_str<T>(coin: &T, address: &str) -> Result<Address, String>
where
    T: AsRef<UtxoCoinFields> + UtxoCommonOps,
{
    let addr = try_s!(address_from_str_unchecked(coin.as_ref(), address));
    try_s!(check_withdraw_address_supported(coin, &addr));
    Ok(addr)
}

pub async fn get_current_mtp(coin: &UtxoCoinFields, coin_variant: CoinVariant) -> UtxoRpcResult<u32> {
    let current_block = coin.rpc_client.get_block_count().compat().await?;
    coin.rpc_client
        .get_median_time_past(current_block, coin.conf.mtp_block_count, coin_variant)
        .compat()
        .await
}

pub fn send_outputs_from_my_address<T>(coin: T, outputs: Vec<TransactionOutput>) -> TransactionFut
where
    T: AsRef<UtxoCoinFields> + UtxoCommonOps + Send + Sync + 'static,
{
    let fut = send_outputs_from_my_address_impl(coin, outputs);
    Box::new(fut.boxed().compat().map(|tx| tx.into()))
}

pub fn tx_size_in_v_bytes(from_addr_format: &UtxoAddressFormat, tx: &UtxoTx) -> usize {
    let transaction_bytes = serialize(tx);
    // 2 bytes are used to indicate the length of signature and pubkey
    // total is 107
    let additional_len = 2 + MAX_DER_SIGNATURE_LEN + COMPRESSED_PUBKEY_LEN;
    // Virtual size of the transaction
    // https://bitcoin.stackexchange.com/questions/87275/how-to-calculate-segwit-transaction-fee-in-bytes/87276#87276
    match from_addr_format {
        UtxoAddressFormat::Segwit => {
            let base_size = transaction_bytes.len();
            // 4 additional bytes (2 for the marker and 2 for the flag) and 1 additional byte for every input in the witness for the SIGHASH flag
            let total_size = transaction_bytes.len() + 4 + tx.inputs().len() * (additional_len + 1);
            ((0.75 * base_size as f64) + (0.25 * total_size as f64)) as usize
        },
        _ => transaction_bytes.len() + tx.inputs().len() * additional_len,
    }
}

pub struct UtxoTxBuilder<'a, T: AsRef<UtxoCoinFields> + UtxoTxGenerationOps> {
    coin: &'a T,
    from: Option<Address>,
    /// The available inputs that *can* be included in the resulting tx
    available_inputs: Vec<UnspentInfo>,
    fee_policy: FeePolicy,
    fee: Option<ActualTxFee>,
    gas_fee: Option<u64>,
    tx: TransactionInputSigner,
    change: u64,
    sum_inputs: u64,
    sum_outputs_value: u64,
    tx_fee: u64,
    min_relay_fee: Option<u64>,
    dust: Option<u64>,
}

impl<'a, T: AsRef<UtxoCoinFields> + UtxoTxGenerationOps> UtxoTxBuilder<'a, T> {
    pub fn new(coin: &'a T) -> Self {
        UtxoTxBuilder {
            tx: coin.as_ref().transaction_preimage(),
            coin,
            from: coin.as_ref().derivation_method.iguana().cloned(),
            available_inputs: vec![],
            fee_policy: FeePolicy::SendExact,
            fee: None,
            gas_fee: None,
            change: 0,
            sum_inputs: 0,
            sum_outputs_value: 0,
            tx_fee: 0,
            min_relay_fee: None,
            dust: None,
        }
    }

    pub fn with_from_address(mut self, from: Address) -> Self {
        self.from = Some(from);
        self
    }

    pub fn with_dust(mut self, dust_amount: u64) -> Self {
        self.dust = Some(dust_amount);
        self
    }

    pub fn add_required_inputs(mut self, inputs: impl IntoIterator<Item = UnspentInfo>) -> Self {
        self.tx
            .inputs
            .extend(inputs.into_iter().map(|input| UnsignedTransactionInput {
                previous_output: input.outpoint,
                sequence: SEQUENCE_FINAL,
                amount: input.value,
                witness: Vec::new(),
            }));
        self
    }

    /// This function expects that utxos are sorted by amounts in ascending order
    /// Consider sorting before calling this function
    pub fn add_available_inputs(mut self, inputs: impl IntoIterator<Item = UnspentInfo>) -> Self {
        self.available_inputs.extend(inputs);
        self
    }

    pub fn add_outputs(mut self, outputs: impl IntoIterator<Item = TransactionOutput>) -> Self {
        self.tx.outputs.extend(outputs);
        self
    }

    pub fn with_fee_policy(mut self, new_policy: FeePolicy) -> Self {
        self.fee_policy = new_policy;
        self
    }

    pub fn with_fee(mut self, fee: ActualTxFee) -> Self {
        self.fee = Some(fee);
        self
    }

    /// Note `gas_fee` should be enough to execute all of the contract calls within UTXO outputs.
    /// QRC20 specific: `gas_fee` should be calculated by: gas_limit * gas_price * (count of contract calls),
    /// or should be sum of gas fee of all contract calls.
    pub fn with_gas_fee(mut self, gas_fee: u64) -> Self {
        self.gas_fee = Some(gas_fee);
        self
    }

    /// Recalculates fee and checks whether transaction is complete (inputs collected cover the outputs)
    fn update_fee_and_check_completeness(
        &mut self,
        from_addr_format: &UtxoAddressFormat,
        actual_tx_fee: &ActualTxFee,
    ) -> bool {
        self.tx_fee = match &actual_tx_fee {
            ActualTxFee::Dynamic(f) => {
                let transaction = UtxoTx::from(self.tx.clone());
                let v_size = tx_size_in_v_bytes(from_addr_format, &transaction);
                (f * v_size as u64) / KILO_BYTE
            },
            ActualTxFee::FixedPerKb(f) => {
                let transaction = UtxoTx::from(self.tx.clone());
                let v_size = tx_size_in_v_bytes(from_addr_format, &transaction) as u64;
                let v_size_kb = if v_size % KILO_BYTE == 0 {
                    v_size / KILO_BYTE
                } else {
                    v_size / KILO_BYTE + 1
                };
                f * v_size_kb
            },
        };

        match self.fee_policy {
            FeePolicy::SendExact => {
                let mut outputs_plus_fee = self.sum_outputs_value + self.tx_fee;
                if self.sum_inputs >= outputs_plus_fee {
                    self.change = self.sum_inputs - outputs_plus_fee;
                    if self.change > self.dust() {
                        // there will be change output
                        if let ActualTxFee::Dynamic(ref f) = actual_tx_fee {
                            self.tx_fee += (f * P2PKH_OUTPUT_LEN) / KILO_BYTE;
                            outputs_plus_fee += (f * P2PKH_OUTPUT_LEN) / KILO_BYTE;
                        }
                    }
                    if let Some(min_relay) = self.min_relay_fee {
                        if self.tx_fee < min_relay {
                            outputs_plus_fee -= self.tx_fee;
                            outputs_plus_fee += min_relay;
                            self.tx_fee = min_relay;
                        }
                    }
                    self.sum_inputs >= outputs_plus_fee
                } else {
                    false
                }
            },
            FeePolicy::DeductFromOutput(_) => {
                if self.sum_inputs >= self.sum_outputs_value {
                    self.change = self.sum_inputs - self.sum_outputs_value;
                    if self.change > self.dust() {
                        if let ActualTxFee::Dynamic(ref f) = actual_tx_fee {
                            self.tx_fee += (f * P2PKH_OUTPUT_LEN) / KILO_BYTE;
                        }
                    }
                    if let Some(min_relay) = self.min_relay_fee {
                        if self.tx_fee < min_relay {
                            self.tx_fee = min_relay;
                        }
                    }
                    true
                } else {
                    false
                }
            },
        }
    }

    fn dust(&self) -> u64 {
        match self.dust {
            Some(dust) => dust,
            None => self.coin.as_ref().dust_amount,
        }
    }

    /// Generates unsigned transaction (TransactionInputSigner) from specified utxos and outputs.
    /// Sends the change (inputs amount - outputs amount) to the [`UtxoTxBuilder::from`] address.
    /// Also returns additional transaction data
    pub async fn build(mut self) -> GenerateTxResult {
        let coin = self.coin;
        let dust: u64 = self.dust();
        let from = self
            .from
            .clone()
            .or_mm_err(|| GenerateTxError::Internal("'from' address is not specified".to_owned()))?;
        let change_script_pubkey = output_script(&from, ScriptType::P2PKH).to_bytes();

        let actual_tx_fee = match self.fee {
            Some(fee) => fee,
            None => coin.get_tx_fee().await?,
        };

        true_or!(!self.tx.outputs.is_empty(), GenerateTxError::EmptyOutputs);

        let mut received_by_me = 0;
        for output in self.tx.outputs.iter() {
            let script: Script = output.script_pubkey.clone().into();
            if script.opcodes().next() != Some(Ok(Opcode::OP_RETURN)) {
                true_or!(output.value >= dust, GenerateTxError::OutputValueLessThanDust {
                    value: output.value,
                    dust
                });
            }
            self.sum_outputs_value += output.value;
            if output.script_pubkey == change_script_pubkey {
                received_by_me += output.value;
            }
        }

        if let Some(gas_fee) = self.gas_fee {
            self.sum_outputs_value += gas_fee;
        }

        true_or!(
            !self.available_inputs.is_empty() || !self.tx.inputs.is_empty(),
            GenerateTxError::EmptyUtxoSet {
                required: self.sum_outputs_value
            }
        );

        self.min_relay_fee = if coin.as_ref().conf.force_min_relay_fee {
            let fee_dec = coin.as_ref().rpc_client.get_relay_fee().compat().await?;
            let min_relay_fee = sat_from_big_decimal(&fee_dec, coin.as_ref().decimals)?;
            Some(min_relay_fee)
        } else {
            None
        };

        for utxo in self.available_inputs.clone() {
            self.tx.inputs.push(UnsignedTransactionInput {
                previous_output: utxo.outpoint.clone(),
                sequence: SEQUENCE_FINAL,
                amount: utxo.value,
                witness: vec![],
            });
            self.sum_inputs += utxo.value;

            if self.update_fee_and_check_completeness(&from.addr_format, &actual_tx_fee) {
                break;
            }
        }

        match self.fee_policy {
            FeePolicy::SendExact => self.sum_outputs_value += self.tx_fee,
            FeePolicy::DeductFromOutput(i) => {
                let min_output = self.tx_fee + dust;
                let val = self.tx.outputs[i].value;
                true_or!(val >= min_output, GenerateTxError::DeductFeeFromOutputFailed {
                    output_idx: i,
                    output_value: val,
                    required: min_output,
                });
                self.tx.outputs[i].value -= self.tx_fee;
                if self.tx.outputs[i].script_pubkey == change_script_pubkey {
                    received_by_me -= self.tx_fee;
                }
            },
        };
        true_or!(
            self.sum_inputs >= self.sum_outputs_value,
            GenerateTxError::NotEnoughUtxos {
                sum_utxos: self.sum_inputs,
                required: self.sum_outputs_value
            }
        );

        let change = self.sum_inputs - self.sum_outputs_value;
        let unused_change = if change > dust {
            self.tx.outputs.push({
                TransactionOutput {
                    value: change,
                    script_pubkey: change_script_pubkey.clone(),
                }
            });
            received_by_me += change;
            None
        } else if change > 0 {
            Some(change)
        } else {
            None
        };

        let data = AdditionalTxData {
            fee_amount: self.tx_fee,
            received_by_me,
            spent_by_me: self.sum_inputs,
            unused_change,
            // will be changed if the ticker is KMD
            kmd_rewards: None,
        };

        Ok(coin
            .calc_interest_if_required(self.tx, data, change_script_pubkey)
            .await?)
    }
}

/// Calculates interest if the coin is KMD
/// Adds the value to existing output to my_script_pub or creates additional interest output
/// returns transaction and data as is if the coin is not KMD
pub async fn calc_interest_if_required<T>(
    coin: &T,
    mut unsigned: TransactionInputSigner,
    mut data: AdditionalTxData,
    my_script_pub: Bytes,
) -> UtxoRpcResult<(TransactionInputSigner, AdditionalTxData)>
where
    T: AsRef<UtxoCoinFields> + UtxoCommonOps,
{
    if coin.as_ref().conf.ticker != "KMD" {
        return Ok((unsigned, data));
    }
    unsigned.lock_time = coin.get_current_mtp().await?;
    let mut interest = 0;
    for input in unsigned.inputs.iter() {
        let prev_hash = input.previous_output.hash.reversed().into();
        let tx = coin
            .as_ref()
            .rpc_client
            .get_verbose_transaction(&prev_hash)
            .compat()
            .await?;
        if let Ok(output_interest) =
            kmd_interest(tx.height, input.amount, tx.locktime as u64, unsigned.lock_time as u64)
        {
            interest += output_interest;
        };
    }
    if interest > 0 {
        data.received_by_me += interest;
        let mut output_to_me = unsigned
            .outputs
            .iter_mut()
            .find(|out| out.script_pubkey == my_script_pub);
        // add calculated interest to existing output to my address
        // or create the new one if it's not found
        match output_to_me {
            Some(ref mut output) => output.value += interest,
            None => {
                let interest_output = TransactionOutput {
                    script_pubkey: my_script_pub,
                    value: interest,
                };
                unsigned.outputs.push(interest_output);
            },
        };
    } else {
        // if interest is zero attempt to set the lowest possible lock_time to claim it later
        unsigned.lock_time = (now_ms() / 1000) as u32 - 3600 + 777 * 2;
    }
    let rewards_amount = big_decimal_from_sat_unsigned(interest, coin.as_ref().decimals);
    data.kmd_rewards = Some(KmdRewardsDetails::claimed_by_me(rewards_amount));
    Ok((unsigned, data))
}

pub async fn p2sh_spending_tx<T>(
    coin: &T,
    prev_transaction: UtxoTx,
    redeem_script: Bytes,
    outputs: Vec<TransactionOutput>,
    script_data: Script,
    sequence: u32,
    lock_time: u32,
) -> Result<UtxoTx, String>
where
    T: AsRef<UtxoCoinFields> + UtxoCommonOps,
{
    let key_pair = try_s!(coin.as_ref().priv_key_policy.key_pair_or_err());
    let lock_time = try_s!(coin.p2sh_tx_locktime(lock_time).await);
    let n_time = if coin.as_ref().conf.is_pos {
        Some((now_ms() / 1000) as u32)
    } else {
        None
    };
    let str_d_zeel = if coin.as_ref().conf.ticker == "NAV" {
        Some("".into())
    } else {
        None
    };
    let hash_algo = coin.as_ref().tx_hash_algo.into();
    let unsigned = TransactionInputSigner {
        lock_time,
        version: coin.as_ref().conf.tx_version,
        n_time,
        overwintered: coin.as_ref().conf.overwintered,
        inputs: vec![UnsignedTransactionInput {
            sequence,
            previous_output: OutPoint {
                hash: prev_transaction.hash(),
                index: DEFAULT_SWAP_VOUT as u32,
            },
            amount: prev_transaction.outputs[0].value,
            witness: Vec::new(),
        }],
        outputs: outputs.clone(),
        expiry_height: 0,
        join_splits: vec![],
        shielded_spends: vec![],
        shielded_outputs: vec![],
        value_balance: 0,
        version_group_id: coin.as_ref().conf.version_group_id,
        consensus_branch_id: coin.as_ref().conf.consensus_branch_id,
        zcash: coin.as_ref().conf.zcash,
        str_d_zeel,
        hash_algo,
    };
    let signed_input = try_s!(p2sh_spend(
        &unsigned,
        DEFAULT_SWAP_VOUT,
        key_pair,
        script_data,
        redeem_script.into(),
        coin.as_ref().conf.signature_version,
        coin.as_ref().conf.fork_id
    ));
    Ok(UtxoTx {
        version: unsigned.version,
        n_time: unsigned.n_time,
        overwintered: unsigned.overwintered,
        lock_time: unsigned.lock_time,
        inputs: vec![signed_input],
        outputs,
        expiry_height: unsigned.expiry_height,
        join_splits: vec![],
        shielded_spends: vec![],
        shielded_outputs: vec![],
        value_balance: 0,
        version_group_id: coin.as_ref().conf.version_group_id,
        binding_sig: H512::default(),
        join_split_sig: H512::default(),
        join_split_pubkey: H256::default(),
        zcash: coin.as_ref().conf.zcash,
        str_d_zeel: unsigned.str_d_zeel,
        tx_hash_algo: unsigned.hash_algo.into(),
    })
}

pub fn send_taker_fee<T>(coin: T, fee_pub_key: &[u8], amount: BigDecimal) -> TransactionFut
where
    T: AsRef<UtxoCoinFields> + UtxoCommonOps + Send + Sync + 'static,
{
    let address = try_fus!(address_from_raw_pubkey(
        fee_pub_key,
        coin.as_ref().conf.pub_addr_prefix,
        coin.as_ref().conf.pub_t_addr_prefix,
        coin.as_ref().conf.checksum_type,
        coin.as_ref().conf.bech32_hrp.clone(),
        coin.addr_format().clone(),
    ));
    let amount = try_fus!(sat_from_big_decimal(&amount, coin.as_ref().decimals));
    let output = TransactionOutput {
        value: amount,
        script_pubkey: Builder::build_p2pkh(&address.hash).to_bytes(),
    };
    send_outputs_from_my_address(coin, vec![output])
}

pub fn send_maker_payment<T>(
    coin: T,
    time_lock: u32,
    taker_pub: &[u8],
    secret_hash: &[u8],
    amount: BigDecimal,
) -> TransactionFut
where
    T: AsRef<UtxoCoinFields> + UtxoCommonOps + Clone + Send + Sync + 'static,
{
    let SwapPaymentOutputsResult {
        payment_address,
        outputs,
    } = try_fus!(generate_swap_payment_outputs(
        &coin,
        time_lock,
        taker_pub,
        secret_hash,
        amount
    ));
    let send_fut = match &coin.as_ref().rpc_client {
        UtxoRpcClientEnum::Electrum(_) => Either::A(send_outputs_from_my_address(coin, outputs)),
        UtxoRpcClientEnum::Native(client) => {
            let addr_string = try_fus!(payment_address.display_address());
            Either::B(
                client
                    .import_address(&addr_string, &addr_string, false)
                    .map_err(|e| ERRL!("{}", e))
                    .and_then(move |_| send_outputs_from_my_address(coin, outputs)),
            )
        },
    };
    Box::new(send_fut)
}

pub fn send_taker_payment<T>(
    coin: T,
    time_lock: u32,
    maker_pub: &[u8],
    secret_hash: &[u8],
    amount: BigDecimal,
) -> TransactionFut
where
    T: AsRef<UtxoCoinFields> + UtxoCommonOps + Clone + Send + Sync + 'static,
{
    let SwapPaymentOutputsResult {
        payment_address,
        outputs,
    } = try_fus!(generate_swap_payment_outputs(
        &coin,
        time_lock,
        maker_pub,
        secret_hash,
        amount
    ));
    let send_fut = match &coin.as_ref().rpc_client {
        UtxoRpcClientEnum::Electrum(_) => Either::A(send_outputs_from_my_address(coin, outputs)),
        UtxoRpcClientEnum::Native(client) => {
            let addr_string = try_fus!(payment_address.display_address());
            Either::B(
                client
                    .import_address(&addr_string, &addr_string, false)
                    .map_err(|e| ERRL!("{}", e))
                    .and_then(move |_| send_outputs_from_my_address(coin, outputs)),
            )
        },
    };
    Box::new(send_fut)
}

pub fn send_maker_spends_taker_payment<T>(
    coin: T,
    taker_payment_tx: &[u8],
    time_lock: u32,
    taker_pub: &[u8],
    secret: &[u8],
) -> TransactionFut
where
    T: AsRef<UtxoCoinFields> + UtxoCommonOps + Send + Sync + 'static,
{
    let key_pair = try_fus!(coin.as_ref().priv_key_policy.key_pair_or_err());
    let my_address = try_fus!(coin.as_ref().derivation_method.iguana_or_err()).clone();

    let mut prev_tx: UtxoTx = try_fus!(deserialize(taker_payment_tx).map_err(|e| ERRL!("{:?}", e)));
    prev_tx.tx_hash_algo = coin.as_ref().tx_hash_algo;
    let script_data = Builder::default()
        .push_data(secret)
        .push_opcode(Opcode::OP_0)
        .into_script();
    let redeem_script = payment_script(
        time_lock,
        &*dhash160(secret),
        &try_fus!(Public::from_slice(taker_pub)),
        key_pair.public(),
    );
    let fut = async move {
        let fee = try_s!(coin.get_htlc_spend_fee(DEFAULT_SWAP_TX_SPEND_SIZE).await);
        let script_pubkey = output_script(&my_address, ScriptType::P2PKH).to_bytes();
        let output = TransactionOutput {
            value: prev_tx.outputs[0].value - fee,
            script_pubkey,
        };
        let transaction = try_s!(
            coin.p2sh_spending_tx(
                prev_tx,
                redeem_script.into(),
                vec![output],
                script_data,
                SEQUENCE_FINAL,
                time_lock
            )
            .await
        );
        let tx_fut = coin.as_ref().rpc_client.send_transaction(&transaction).compat();
        try_s!(tx_fut.await);
        Ok(transaction.into())
    };
    Box::new(fut.boxed().compat())
}

pub fn send_taker_spends_maker_payment<T>(
    coin: T,
    maker_payment_tx: &[u8],
    time_lock: u32,
    maker_pub: &[u8],
    secret: &[u8],
) -> TransactionFut
where
    T: AsRef<UtxoCoinFields> + UtxoCommonOps + Send + Sync + 'static,
{
    let key_pair = try_fus!(coin.as_ref().priv_key_policy.key_pair_or_err());
    let my_address = try_fus!(coin.as_ref().derivation_method.iguana_or_err()).clone();

    let mut prev_tx: UtxoTx = try_fus!(deserialize(maker_payment_tx).map_err(|e| ERRL!("{:?}", e)));
    prev_tx.tx_hash_algo = coin.as_ref().tx_hash_algo;
    let script_data = Builder::default()
        .push_data(secret)
        .push_opcode(Opcode::OP_0)
        .into_script();
    let redeem_script = payment_script(
        time_lock,
        &*dhash160(secret),
        &try_fus!(Public::from_slice(maker_pub)),
        key_pair.public(),
    );
    let fut = async move {
        let fee = try_s!(coin.get_htlc_spend_fee(DEFAULT_SWAP_TX_SPEND_SIZE).await);
        let script_pubkey = output_script(&my_address, ScriptType::P2PKH).to_bytes();
        let output = TransactionOutput {
            value: prev_tx.outputs[0].value - fee,
            script_pubkey,
        };
        let transaction = try_s!(
            coin.p2sh_spending_tx(
                prev_tx,
                redeem_script.into(),
                vec![output],
                script_data,
                SEQUENCE_FINAL,
                time_lock
            )
            .await
        );
        let tx_fut = coin.as_ref().rpc_client.send_transaction(&transaction).compat();
        try_s!(tx_fut.await);
        Ok(transaction.into())
    };
    Box::new(fut.boxed().compat())
}

pub fn send_taker_refunds_payment<T>(
    coin: T,
    taker_payment_tx: &[u8],
    time_lock: u32,
    maker_pub: &[u8],
    secret_hash: &[u8],
) -> TransactionFut
where
    T: AsRef<UtxoCoinFields> + UtxoCommonOps + Send + Sync + 'static,
{
    let key_pair = try_fus!(coin.as_ref().priv_key_policy.key_pair_or_err());
    let my_address = try_fus!(coin.as_ref().derivation_method.iguana_or_err()).clone();

    let mut prev_tx: UtxoTx = try_fus!(deserialize(taker_payment_tx).map_err(|e| ERRL!("{:?}", e)));
    prev_tx.tx_hash_algo = coin.as_ref().tx_hash_algo;
    let script_data = Builder::default().push_opcode(Opcode::OP_1).into_script();
    let redeem_script = payment_script(
        time_lock,
        secret_hash,
        key_pair.public(),
        &try_fus!(Public::from_slice(maker_pub)),
    );
    let fut = async move {
        let fee = try_s!(coin.get_htlc_spend_fee(DEFAULT_SWAP_TX_SPEND_SIZE).await);
        let script_pubkey = output_script(&my_address, ScriptType::P2PKH).to_bytes();
        let output = TransactionOutput {
            value: prev_tx.outputs[0].value - fee,
            script_pubkey,
        };
        let transaction = try_s!(
            coin.p2sh_spending_tx(
                prev_tx,
                redeem_script.into(),
                vec![output],
                script_data,
                SEQUENCE_FINAL - 1,
                time_lock,
            )
            .await
        );
        let tx_fut = coin.as_ref().rpc_client.send_transaction(&transaction).compat();
        try_s!(tx_fut.await);
        Ok(transaction.into())
    };
    Box::new(fut.boxed().compat())
}

pub fn send_maker_refunds_payment<T>(
    coin: T,
    maker_payment_tx: &[u8],
    time_lock: u32,
    taker_pub: &[u8],
    secret_hash: &[u8],
) -> TransactionFut
where
    T: AsRef<UtxoCoinFields> + UtxoCommonOps + Send + Sync + 'static,
{
    let key_pair = try_fus!(coin.as_ref().priv_key_policy.key_pair_or_err());
    let my_address = try_fus!(coin.as_ref().derivation_method.iguana_or_err()).clone();

    let mut prev_tx: UtxoTx = try_fus!(deserialize(maker_payment_tx).map_err(|e| ERRL!("{:?}", e)));
    prev_tx.tx_hash_algo = coin.as_ref().tx_hash_algo;
    let script_data = Builder::default().push_opcode(Opcode::OP_1).into_script();
    let redeem_script = payment_script(
        time_lock,
        secret_hash,
        key_pair.public(),
        &try_fus!(Public::from_slice(taker_pub)),
    );
    let fut = async move {
        let fee = try_s!(coin.get_htlc_spend_fee(DEFAULT_SWAP_TX_SPEND_SIZE).await);
        let script_pubkey = output_script(&my_address, ScriptType::P2PKH).to_bytes();
        let output = TransactionOutput {
            value: prev_tx.outputs[0].value - fee,
            script_pubkey,
        };
        let transaction = try_s!(
            coin.p2sh_spending_tx(
                prev_tx,
                redeem_script.into(),
                vec![output],
                script_data,
                SEQUENCE_FINAL - 1,
                time_lock,
            )
            .await
        );
        let tx_fut = coin.as_ref().rpc_client.send_transaction(&transaction).compat();
        try_s!(tx_fut.await);
        Ok(transaction.into())
    };
    Box::new(fut.boxed().compat())
}

/// Extracts pubkey from script sig
fn pubkey_from_script_sig(script: &Script) -> Result<H264, String> {
    match script.get_instruction(0) {
        Some(Ok(instruction)) => match instruction.opcode {
            Opcode::OP_PUSHBYTES_70 | Opcode::OP_PUSHBYTES_71 | Opcode::OP_PUSHBYTES_72 => match instruction.data {
                Some(bytes) => try_s!(Signature::from_der(&bytes[..bytes.len() - 1])),
                None => return ERR!("No data at instruction 0 of script {:?}", script),
            },
            _ => return ERR!("Unexpected opcode {:?}", instruction.opcode),
        },
        Some(Err(e)) => return ERR!("Error {} on getting instruction 0 of script {:?}", e, script),
        None => return ERR!("None instruction 0 of script {:?}", script),
    };

    let pubkey = match script.get_instruction(1) {
        Some(Ok(instruction)) => match instruction.opcode {
            Opcode::OP_PUSHBYTES_33 => match instruction.data {
                Some(bytes) => try_s!(PublicKey::from_slice(bytes)),
                None => return ERR!("No data at instruction 1 of script {:?}", script),
            },
            _ => return ERR!("Unexpected opcode {:?}", instruction.opcode),
        },
        Some(Err(e)) => return ERR!("Error {} on getting instruction 1 of script {:?}", e, script),
        None => return ERR!("None instruction 1 of script {:?}", script),
    };

    if script.get_instruction(2).is_some() {
        return ERR!("Unexpected instruction at position 2 of script {:?}", script);
    }
    Ok(pubkey.serialize().into())
}

/// Extracts pubkey from witness script
fn pubkey_from_witness_script(witness_script: &[Bytes]) -> Result<H264, String> {
    if witness_script.len() != 2 {
        return ERR!("Invalid witness length {}", witness_script.len());
    }

    let signature = witness_script[0].clone().take();
    if signature.is_empty() {
        return ERR!("Empty signature data in witness script");
    }
    try_s!(Signature::from_der(&signature[..signature.len() - 1]));

    let pubkey = try_s!(PublicKey::from_slice(&witness_script[1]));

    Ok(pubkey.serialize().into())
}

pub async fn is_tx_confirmed_before_block<T>(coin: &T, tx: &RpcTransaction, block_number: u64) -> Result<bool, String>
where
    T: AsRef<UtxoCoinFields> + Send + Sync + 'static,
{
    match tx.height {
        Some(confirmed_at) => Ok(confirmed_at <= block_number),
        // fallback to a number of confirmations
        None => {
            if tx.confirmations > 0 {
                let current_block = try_s!(coin.as_ref().rpc_client.get_block_count().compat().await);
                let confirmed_at = current_block + 1 - tx.confirmations as u64;
                Ok(confirmed_at <= block_number)
            } else {
                Ok(false)
            }
        },
    }
}

pub fn check_all_inputs_signed_by_pub(tx: &UtxoTx, expected_pub: &[u8]) -> Result<bool, String> {
    for input in &tx.inputs {
        let pubkey = if input.has_witness() {
            try_s!(pubkey_from_witness_script(&input.script_witness))
        } else {
            let script: Script = input.script_sig.clone().into();
            try_s!(pubkey_from_script_sig(&script))
        };
        if *pubkey != expected_pub {
            return Ok(false);
        }
    }

    Ok(true)
}

pub fn validate_fee<T>(
    coin: T,
    tx: UtxoTx,
    output_index: usize,
    sender_pubkey: &[u8],
    amount: &BigDecimal,
    min_block_number: u64,
    fee_addr: &[u8],
) -> Box<dyn Future<Item = (), Error = String> + Send>
where
    T: AsRef<UtxoCoinFields> + UtxoCommonOps + Send + Sync + 'static,
{
    let amount = amount.clone();
    let address = try_fus!(address_from_raw_pubkey(
        fee_addr,
        coin.as_ref().conf.pub_addr_prefix,
        coin.as_ref().conf.pub_t_addr_prefix,
        coin.as_ref().conf.checksum_type,
        coin.as_ref().conf.bech32_hrp.clone(),
        coin.addr_format().clone(),
    ));

    if !try_fus!(check_all_inputs_signed_by_pub(&tx, sender_pubkey)) {
        return Box::new(futures01::future::err(ERRL!("The dex fee was sent from wrong address")));
    }
    let fut = async move {
        let amount = try_s!(sat_from_big_decimal(&amount, coin.as_ref().decimals));
        let tx_from_rpc = try_s!(
            coin.as_ref()
                .rpc_client
                .get_verbose_transaction(&tx.hash().reversed().into())
                .compat()
                .await
        );

        if try_s!(is_tx_confirmed_before_block(&coin, &tx_from_rpc, min_block_number).await) {
            return ERR!(
                "Fee tx {:?} confirmed before min_block {}",
                tx_from_rpc,
                min_block_number,
            );
        }
        if tx_from_rpc.hex.0 != serialize(&tx).take()
            && tx_from_rpc.hex.0 != serialize_with_flags(&tx, SERIALIZE_TRANSACTION_WITNESS).take()
        {
            return ERR!(
                "Provided dex fee tx {:?} doesn't match tx data from rpc {:?}",
                tx,
                tx_from_rpc
            );
        }

        match tx.outputs.get(output_index) {
            Some(out) => {
                let expected_script_pubkey = Builder::build_p2pkh(&address.hash).to_bytes();
                if out.script_pubkey != expected_script_pubkey {
                    return ERR!(
                        "Provided dex fee tx output script_pubkey doesn't match expected {:?} {:?}",
                        out.script_pubkey,
                        expected_script_pubkey
                    );
                }
                if out.value < amount {
                    return ERR!(
                        "Provided dex fee tx output value is less than expected {:?} {:?}",
                        out.value,
                        amount
                    );
                }
            },
            None => {
                return ERR!("Provided dex fee tx {:?} does not have output {}", tx, output_index);
            },
        }
        Ok(())
    };
    Box::new(fut.boxed().compat())
}

pub fn validate_maker_payment<T>(
    coin: &T,
    payment_tx: &[u8],
    time_lock: u32,
    maker_pub: &[u8],
    priv_bn_hash: &[u8],
    amount: BigDecimal,
) -> Box<dyn Future<Item = (), Error = String> + Send>
where
    T: AsRef<UtxoCoinFields> + Clone + Send + Sync + 'static,
{
    let my_public = try_fus!(coin.as_ref().priv_key_policy.key_pair_or_err()).public();
    let mut tx: UtxoTx = try_fus!(deserialize(payment_tx).map_err(|e| ERRL!("{:?}", e)));
    tx.tx_hash_algo = coin.as_ref().tx_hash_algo;

    validate_payment(
        coin.clone(),
        tx,
        DEFAULT_SWAP_VOUT,
        &try_fus!(Public::from_slice(maker_pub)),
        my_public,
        priv_bn_hash,
        amount,
        time_lock,
    )
}

pub fn validate_taker_payment<T>(
    coin: &T,
    payment_tx: &[u8],
    time_lock: u32,
    taker_pub: &[u8],
    priv_bn_hash: &[u8],
    amount: BigDecimal,
) -> Box<dyn Future<Item = (), Error = String> + Send>
where
    T: AsRef<UtxoCoinFields> + Clone + Send + Sync + 'static,
{
    let my_public = try_fus!(coin.as_ref().priv_key_policy.key_pair_or_err()).public();
    let mut tx: UtxoTx = try_fus!(deserialize(payment_tx).map_err(|e| ERRL!("{:?}", e)));
    tx.tx_hash_algo = coin.as_ref().tx_hash_algo;

    validate_payment(
        coin.clone(),
        tx,
        DEFAULT_SWAP_VOUT,
        &try_fus!(Public::from_slice(taker_pub)),
        my_public,
        priv_bn_hash,
        amount,
        time_lock,
    )
}

pub fn check_if_my_payment_sent<T>(
    coin: T,
    time_lock: u32,
    other_pub: &[u8],
    secret_hash: &[u8],
) -> Box<dyn Future<Item = Option<TransactionEnum>, Error = String> + Send>
where
    T: AsRef<UtxoCoinFields> + UtxoCommonOps + Send + Sync + 'static,
{
    let my_public = try_fus!(coin.as_ref().priv_key_policy.key_pair_or_err()).public();
    let script = payment_script(
        time_lock,
        secret_hash,
        my_public,
        &try_fus!(Public::from_slice(other_pub)),
    );
    let hash = dhash160(&script);
    let p2sh = Builder::build_p2sh(&hash.into());
    let script_hash = electrum_script_hash(&p2sh);
    let fut = async move {
        match &coin.as_ref().rpc_client {
            UtxoRpcClientEnum::Electrum(client) => {
                let history = try_s!(client.scripthash_get_history(&hex::encode(script_hash)).compat().await);
                match history.first() {
                    Some(item) => {
                        let tx_bytes = try_s!(client.get_transaction_bytes(&item.tx_hash).compat().await);
                        let mut tx: UtxoTx = try_s!(deserialize(tx_bytes.0.as_slice()).map_err(|e| ERRL!("{:?}", e)));
                        tx.tx_hash_algo = coin.as_ref().tx_hash_algo;
                        Ok(Some(tx.into()))
                    },
                    None => Ok(None),
                }
            },
            UtxoRpcClientEnum::Native(client) => {
                let target_addr = Address {
                    t_addr_prefix: coin.as_ref().conf.p2sh_t_addr_prefix,
                    prefix: coin.as_ref().conf.p2sh_addr_prefix,
                    hash: hash.into(),
                    checksum_type: coin.as_ref().conf.checksum_type,
                    hrp: coin.as_ref().conf.bech32_hrp.clone(),
                    addr_format: coin.addr_format().clone(),
                };
                let target_addr = target_addr.to_string();
                let is_imported = try_s!(client.is_address_imported(&target_addr).await);
                if !is_imported {
                    return Ok(None);
                }
                let received_by_addr = try_s!(client.list_received_by_address(0, true, true).compat().await);
                for item in received_by_addr {
                    if item.address == target_addr && !item.txids.is_empty() {
                        let tx_bytes = try_s!(client.get_transaction_bytes(&item.txids[0]).compat().await);
                        let mut tx: UtxoTx = try_s!(deserialize(tx_bytes.0.as_slice()).map_err(|e| ERRL!("{:?}", e)));
                        tx.tx_hash_algo = coin.as_ref().tx_hash_algo;
                        return Ok(Some(tx.into()));
                    }
                }
                Ok(None)
            },
        }
    };
    Box::new(fut.boxed().compat())
}

pub async fn search_for_swap_tx_spend_my(
    coin: &UtxoCoinFields,
    time_lock: u32,
    other_pub: &[u8],
    secret_hash: &[u8],
    tx: &[u8],
    output_index: usize,
    search_from_block: u64,
) -> Result<Option<FoundSwapTxSpend>, String> {
    let my_public = try_s!(coin.priv_key_policy.key_pair_or_err()).public();
    search_for_swap_output_spend(
        coin,
        time_lock,
        my_public,
        &try_s!(Public::from_slice(other_pub)),
        secret_hash,
        tx,
        output_index,
        search_from_block,
    )
    .await
}

pub async fn search_for_swap_tx_spend_other(
    coin: &UtxoCoinFields,
    time_lock: u32,
    other_pub: &[u8],
    secret_hash: &[u8],
    tx: &[u8],
    output_index: usize,
    search_from_block: u64,
) -> Result<Option<FoundSwapTxSpend>, String> {
    let my_public = try_s!(coin.priv_key_policy.key_pair_or_err()).public();
    search_for_swap_output_spend(
        coin,
        time_lock,
        &try_s!(Public::from_slice(other_pub)),
        my_public,
        secret_hash,
        tx,
        output_index,
        search_from_block,
    )
    .await
}

/// Extract a secret from the `spend_tx`.
/// Note spender could generate the spend with several inputs where the only one input is the p2sh script.
pub fn extract_secret(secret_hash: &[u8], spend_tx: &[u8]) -> Result<Vec<u8>, String> {
    let spend_tx: UtxoTx = try_s!(deserialize(spend_tx).map_err(|e| ERRL!("{:?}", e)));
    for (input_idx, input) in spend_tx.inputs.into_iter().enumerate() {
        let script: Script = input.script_sig.clone().into();
        let instruction = match script.get_instruction(1) {
            Some(Ok(instr)) => instr,
            Some(Err(e)) => {
                log!("Warning: "[e]);
                continue;
            },
            None => {
                log!("Warning: couldn't find secret in "[input_idx]" input");
                continue;
            },
        };

        if instruction.opcode != Opcode::OP_PUSHBYTES_32 {
            log!("Warning: expected "[Opcode::OP_PUSHBYTES_32]" opcode, found "[instruction.opcode] " in "[input_idx]" input");
            continue;
        }

        let secret = match instruction.data {
            Some(data) => data.to_vec(),
            None => {
                log!("Warning: secret is empty in "[input_idx] " input");
                continue;
            },
        };

        let actual_secret_hash = &*dhash160(&secret);
        if actual_secret_hash != secret_hash {
            log!("Warning: invalid 'dhash160(secret)' "[actual_secret_hash]", expected "[secret_hash]);
            continue;
        }
        return Ok(secret);
    }
    ERR!("Couldn't extract secret")
}

pub fn my_address<T>(coin: &T) -> Result<String, String>
where
    T: AsRef<UtxoCoinFields> + UtxoCommonOps,
{
    match coin.as_ref().derivation_method {
        DerivationMethod::Iguana(ref my_address) => my_address.display_address(),
        DerivationMethod::HDWallet(_) => ERR!("'my_address' is deprecated for HD wallets"),
    }
}

pub fn my_balance(coin: &UtxoCoinFields) -> BalanceFut<CoinBalance> {
    let my_address = try_f!(coin.derivation_method.iguana_or_err().mm_err(BalanceError::from)).clone();
    Box::new(
        coin.rpc_client
            .display_balance(my_address, coin.decimals)
            .map_to_mm_fut(BalanceError::from)
            // at the moment standard UTXO coins do not have an unspendable balance
            .map(|spendable| CoinBalance {
                spendable,
                unspendable: BigDecimal::from(0),
            }),
    )
}

pub fn send_raw_tx(coin: &UtxoCoinFields, tx: &str) -> Box<dyn Future<Item = String, Error = String> + Send> {
    let bytes = try_fus!(hex::decode(tx));
    Box::new(
        coin.rpc_client
            .send_raw_transaction(bytes.into())
            .map_err(|e| ERRL!("{}", e))
            .map(|hash| format!("{:?}", hash)),
    )
}

pub fn wait_for_confirmations(
    coin: &UtxoCoinFields,
    tx: &[u8],
    confirmations: u64,
    requires_nota: bool,
    wait_until: u64,
    check_every: u64,
) -> Box<dyn Future<Item = (), Error = String> + Send> {
    let mut tx: UtxoTx = try_fus!(deserialize(tx).map_err(|e| ERRL!("{:?}", e)));
    tx.tx_hash_algo = coin.tx_hash_algo;
    coin.rpc_client.wait_for_confirmations(
        tx.hash().reversed().into(),
        tx.expiry_height,
        confirmations as u32,
        requires_nota,
        wait_until,
        check_every,
    )
}

pub fn wait_for_output_spend(
    coin: &UtxoCoinFields,
    tx_bytes: &[u8],
    output_index: usize,
    from_block: u64,
    wait_until: u64,
) -> TransactionFut {
    let mut tx: UtxoTx = try_fus!(deserialize(tx_bytes).map_err(|e| ERRL!("{:?}", e)));
    tx.tx_hash_algo = coin.tx_hash_algo;
    let client = coin.rpc_client.clone();
    let tx_hash_algo = coin.tx_hash_algo;
    let fut = async move {
        loop {
            match client
                .find_output_spend(
                    tx.hash(),
                    &tx.outputs[output_index].script_pubkey,
                    output_index,
                    BlockHashOrHeight::Height(from_block as i64),
                )
                .compat()
                .await
            {
                Ok(Some(spent_output_info)) => {
                    let mut tx = spent_output_info.spending_tx;
                    tx.tx_hash_algo = tx_hash_algo;
                    return Ok(tx.into());
                },
                Ok(None) => (),
                Err(e) => {
                    log!("Error " (e) " on find_output_spend of tx " [e]);
                },
            };

            if now_ms() / 1000 > wait_until {
                return ERR!(
                    "Waited too long until {} for transaction {:?} {} to be spent ",
                    wait_until,
                    tx,
                    output_index,
                );
            }
            Timer::sleep(10.).await;
        }
    };
    Box::new(fut.boxed().compat())
}

pub fn tx_enum_from_bytes(coin: &UtxoCoinFields, bytes: &[u8]) -> Result<TransactionEnum, String> {
    let mut transaction: UtxoTx = try_s!(deserialize(bytes).map_err(|err| format!("{:?}", err)));
    transaction.tx_hash_algo = coin.tx_hash_algo;
    Ok(transaction.into())
}

pub fn current_block(coin: &UtxoCoinFields) -> Box<dyn Future<Item = u64, Error = String> + Send> {
    Box::new(coin.rpc_client.get_block_count().map_err(|e| ERRL!("{}", e)))
}

pub fn display_priv_key(coin: &UtxoCoinFields) -> Result<String, String> {
    match coin.priv_key_policy {
        PrivKeyPolicy::KeyPair(ref key_pair) => Ok(key_pair.private().to_string()),
        PrivKeyPolicy::HardwareWallet => ERR!("'display_priv_key' doesn't support Hardware Wallets"),
    }
}

pub fn min_tx_amount(coin: &UtxoCoinFields) -> BigDecimal {
    big_decimal_from_sat(coin.dust_amount as i64, coin.decimals)
}

pub fn min_trading_vol(coin: &UtxoCoinFields) -> MmNumber {
    if coin.conf.ticker == "BTC" {
        return MmNumber::from(MIN_BTC_TRADING_VOL);
    }
    let dust_multiplier = MmNumber::from(10);
    dust_multiplier * min_tx_amount(coin).into()
}

pub fn is_asset_chain(coin: &UtxoCoinFields) -> bool { coin.conf.asset_chain }

pub async fn withdraw<T>(coin: T, req: WithdrawRequest) -> WithdrawResult
where
    T: AsRef<UtxoCoinFields> + UtxoCommonOps + MarketCoinOps + Send + Sync + 'static,
{
    StandardUtxoWithdraw::init(coin, req)?.build().await
}

pub async fn init_withdraw<T>(
    ctx: MmArc,
    coin: T,
    req: WithdrawRequest,
    task_handle: &WithdrawTaskHandle,
) -> WithdrawResult
where
    T: AsRef<UtxoCoinFields> + UtxoCommonOps + MarketCoinOps + UtxoSignerOps + Send + Sync + 'static,
{
    InitUtxoWithdraw::init(ctx, coin, req, task_handle).await?.build().await
}

pub fn decimals(coin: &UtxoCoinFields) -> u8 { coin.decimals }

pub fn convert_to_address<T>(coin: &T, from: &str, to_address_format: Json) -> Result<String, String>
where
    T: AsRef<UtxoCoinFields> + UtxoCommonOps,
{
    let to_address_format: UtxoAddressFormat =
        json::from_value(to_address_format).map_err(|e| ERRL!("Error on parse UTXO address format {:?}", e))?;
    let mut from_address = try_s!(coin.address_from_str(from));
    match to_address_format {
        UtxoAddressFormat::Standard => {
            from_address.addr_format = UtxoAddressFormat::Standard;
            Ok(from_address.to_string())
        },
        UtxoAddressFormat::Segwit => {
            let bech32_hrp = &coin.as_ref().conf.bech32_hrp;
            match bech32_hrp {
                Some(hrp) => Ok(SegwitAddress::new(&from_address.hash, hrp.clone()).to_string()),
                None => ERR!("Cannot convert to a segwit address for a coin with no bech32_hrp in config"),
            }
        },
        UtxoAddressFormat::CashAddress { network, .. } => Ok(try_s!(from_address
            .to_cashaddress(
                &network,
                coin.as_ref().conf.pub_addr_prefix,
                coin.as_ref().conf.p2sh_addr_prefix
            )
            .and_then(|cashaddress| cashaddress.encode()))),
    }
}

pub fn validate_address<T>(coin: &T, address: &str) -> ValidateAddressResult
where
    T: AsRef<UtxoCoinFields> + UtxoCommonOps,
{
    let result = coin.address_from_str(address);
    let address = match result {
        Ok(addr) => addr,
        Err(e) => {
            return ValidateAddressResult {
                is_valid: false,
                reason: Some(e),
            }
        },
    };

    let is_p2pkh = address.prefix == coin.as_ref().conf.pub_addr_prefix
        && address.t_addr_prefix == coin.as_ref().conf.pub_t_addr_prefix;
    let is_p2sh = address.prefix == coin.as_ref().conf.p2sh_addr_prefix
        && address.t_addr_prefix == coin.as_ref().conf.p2sh_t_addr_prefix
        && coin.as_ref().conf.segwit;
    let is_segwit = address.hrp.is_some() && address.hrp == coin.as_ref().conf.bech32_hrp && coin.as_ref().conf.segwit;

    if is_p2pkh || is_p2sh || is_segwit {
        ValidateAddressResult {
            is_valid: true,
            reason: None,
        }
    } else {
        ValidateAddressResult {
            is_valid: false,
            reason: Some(ERRL!("Address {} has invalid prefixes", address)),
        }
    }
}

#[allow(clippy::cognitive_complexity)]
pub async fn process_history_loop<T>(coin: T, ctx: MmArc)
where
    T: AsRef<UtxoCoinFields> + UtxoStandardOps + UtxoCommonOps + MmCoin + MarketCoinOps,
{
    let mut my_balance: Option<CoinBalance> = None;
    let history = match coin.load_history_from_file(&ctx).compat().await {
        Ok(history) => history,
        Err(e) => {
            log_tag!(
                ctx,
                "",
                "tx_history",
                "coin" => coin.as_ref().conf.ticker;
                fmt = "Error {} on 'load_history_from_file', stop the history loop", e
            );
            return;
        },
    };
    let mut history_map: HashMap<H256Json, TransactionDetails> = history
        .into_iter()
        .map(|tx| (H256Json::from(tx.tx_hash.as_slice()), tx))
        .collect();

    let mut success_iteration = 0i32;
    loop {
        if ctx.is_stopping() {
            break;
        };
        {
            let coins_ctx = CoinsContext::from_ctx(&ctx).unwrap();
            let coins = coins_ctx.coins.lock().await;
            if !coins.contains_key(&coin.as_ref().conf.ticker) {
                log_tag!(ctx, "", "tx_history", "coin" => coin.as_ref().conf.ticker; fmt = "Loop stopped");
                break;
            };
        }

        let actual_balance = match coin.my_balance().compat().await {
            Ok(actual_balance) => Some(actual_balance),
            Err(err) => {
                log_tag!(
                    ctx,
                    "",
                    "tx_history",
                    "coin" => coin.as_ref().conf.ticker;
                    fmt = "Error {:?} on getting balance", err
                );
                None
            },
        };

        let need_update = history_map.iter().any(|(_, tx)| tx.should_update());
        match (&my_balance, &actual_balance) {
            (Some(prev_balance), Some(actual_balance)) if prev_balance == actual_balance && !need_update => {
                // my balance hasn't been changed, there is no need to reload tx_history
                Timer::sleep(30.).await;
                continue;
            },
            _ => (),
        }

        let metrics = ctx.metrics.clone();
        let tx_ids = match coin.request_tx_history(metrics).await {
            RequestTxHistoryResult::Ok(tx_ids) => tx_ids,
            RequestTxHistoryResult::Retry { error } => {
                log_tag!(
                    ctx,
                    "",
                    "tx_history",
                    "coin" => coin.as_ref().conf.ticker;
                    fmt = "{}, retrying", error
                );
                Timer::sleep(10.).await;
                continue;
            },
            RequestTxHistoryResult::HistoryTooLarge => {
                log_tag!(
                    ctx,
                    "",
                    "tx_history",
                    "coin" => coin.as_ref().conf.ticker;
                    fmt = "Got `history too large`, stopping further attempts to retrieve it"
                );
                *coin.as_ref().history_sync_state.lock().unwrap() = HistorySyncState::Error(json!({
                    "code": HISTORY_TOO_LARGE_ERR_CODE,
                    "message": "Got `history too large` error from Electrum server. History is not available",
                }));
                break;
            },
            RequestTxHistoryResult::CriticalError(e) => {
                log_tag!(
                    ctx,
                    "",
                    "tx_history",
                    "coin" => coin.as_ref().conf.ticker;
                    fmt = "{}, stopping futher attempts to retreive it", e
                );
                break;
            },
        };
        let mut transactions_left = if tx_ids.len() > history_map.len() {
            *coin.as_ref().history_sync_state.lock().unwrap() = HistorySyncState::InProgress(json!({
                "transactions_left": tx_ids.len() - history_map.len()
            }));
            tx_ids.len() - history_map.len()
        } else {
            *coin.as_ref().history_sync_state.lock().unwrap() = HistorySyncState::InProgress(json!({
                "transactions_left": 0
            }));
            0
        };

        // This is the cache of the already requested transactions.
        let mut input_transactions = HistoryUtxoTxMap::default();
        for (txid, height) in tx_ids {
            let mut updated = false;
            match history_map.entry(txid.clone()) {
                Entry::Vacant(e) => {
                    mm_counter!(ctx.metrics, "tx.history.request.count", 1, "coin" => coin.as_ref().conf.ticker.clone(), "method" => "tx_detail_by_hash");

                    match coin.tx_details_by_hash(&txid.0, &mut input_transactions).await {
                        Ok(mut tx_details) => {
                            mm_counter!(ctx.metrics, "tx.history.response.count", 1, "coin" => coin.as_ref().conf.ticker.clone(), "method" => "tx_detail_by_hash");

                            if tx_details.block_height == 0 && height > 0 {
                                tx_details.block_height = height;
                            }

                            e.insert(tx_details);
                            if transactions_left > 0 {
                                transactions_left -= 1;
                                *coin.as_ref().history_sync_state.lock().unwrap() =
                                    HistorySyncState::InProgress(json!({ "transactions_left": transactions_left }));
                            }
                            updated = true;
                        },
                        Err(e) => log_tag!(
                            ctx,
                            "",
                            "tx_history",
                            "coin" => coin.as_ref().conf.ticker;
                            fmt = "Error {:?} on getting the details of {:?}, skipping the tx", e, txid
                        ),
                    }
                },
                Entry::Occupied(mut e) => {
                    // update block height for previously unconfirmed transaction
                    if e.get().should_update_block_height() && height > 0 {
                        e.get_mut().block_height = height;
                        updated = true;
                    }
                    if e.get().should_update_timestamp() || e.get().firo_negative_fee() {
                        mm_counter!(ctx.metrics, "tx.history.request.count", 1, "coin" => coin.as_ref().conf.ticker.clone(), "method" => "tx_detail_by_hash");

                        if let Ok(tx_details) = coin.tx_details_by_hash(&txid.0, &mut input_transactions).await {
                            mm_counter!(ctx.metrics, "tx.history.response.count", 1, "coin" => coin.as_ref().conf.ticker.clone(), "method" => "tx_detail_by_hash");
                            // replace with new tx details in case we need to update any data
                            e.insert(tx_details);
                            updated = true;
                        }
                    }
                },
            }
            if updated {
                let mut to_write: Vec<TransactionDetails> =
                    history_map.iter().map(|(_, value)| value.clone()).collect();
                // the transactions with block_height == 0 are the most recent so we need to separately handle them while sorting
                to_write.sort_unstable_by(|a, b| {
                    if a.block_height == 0 {
                        Ordering::Less
                    } else if b.block_height == 0 {
                        Ordering::Greater
                    } else {
                        b.block_height.cmp(&a.block_height)
                    }
                });
                if let Err(e) = coin.save_history_to_file(&ctx, to_write).compat().await {
                    log_tag!(
                        ctx,
                        "",
                        "tx_history",
                        "coin" => coin.as_ref().conf.ticker;
                        fmt = "Error {} on 'save_history_to_file', stop the history loop", e
                    );
                    return;
                };
            }
        }
        *coin.as_ref().history_sync_state.lock().unwrap() = HistorySyncState::Finished;

        if success_iteration == 0 {
            log_tag!(
                ctx,
                "😅",
                "tx_history",
                "coin" => coin.as_ref().conf.ticker;
                fmt = "history has been loaded successfully"
            );
        }

        my_balance = actual_balance;
        success_iteration += 1;
        Timer::sleep(30.).await;
    }
}

pub async fn request_tx_history<T>(coin: &T, metrics: MetricsArc) -> RequestTxHistoryResult
where
    T: AsRef<UtxoCoinFields> + MmCoin + MarketCoinOps,
{
    let my_address = match coin.my_address() {
        Ok(addr) => addr,
        Err(e) => {
            return RequestTxHistoryResult::CriticalError(ERRL!(
                "Error on getting self address: {}. Stop tx history",
                e
            ))
        },
    };

    let tx_ids = match &coin.as_ref().rpc_client {
        UtxoRpcClientEnum::Native(client) => {
            let mut from = 0;
            let mut all_transactions = vec![];
            loop {
                mm_counter!(metrics, "tx.history.request.count", 1,
                    "coin" => coin.as_ref().conf.ticker.clone(), "client" => "native", "method" => "listtransactions");

                let transactions = match client.list_transactions(100, from).compat().await {
                    Ok(value) => value,
                    Err(e) => {
                        return RequestTxHistoryResult::Retry {
                            error: ERRL!("Error {} on list transactions", e),
                        };
                    },
                };

                mm_counter!(metrics, "tx.history.response.count", 1,
                    "coin" => coin.as_ref().conf.ticker.clone(), "client" => "native", "method" => "listtransactions");

                if transactions.is_empty() {
                    break;
                }
                from += 100;
                all_transactions.extend(transactions);
            }

            mm_counter!(metrics, "tx.history.response.total_length", all_transactions.len() as u64,
                "coin" => coin.as_ref().conf.ticker.clone(), "client" => "native", "method" => "listtransactions");

            all_transactions
                .into_iter()
                .filter_map(|item| {
                    if item.address == my_address {
                        Some((item.txid, item.blockindex))
                    } else {
                        None
                    }
                })
                .collect()
        },
        UtxoRpcClientEnum::Electrum(client) => {
            let my_address = match coin.as_ref().derivation_method.iguana_or_err() {
                Ok(my_address) => my_address,
                Err(e) => return RequestTxHistoryResult::CriticalError(e.to_string()),
            };
            let script = output_script(my_address, ScriptType::P2PKH);
            let script_hash = electrum_script_hash(&script);

            mm_counter!(metrics, "tx.history.request.count", 1,
                "coin" => coin.as_ref().conf.ticker.clone(), "client" => "electrum", "method" => "blockchain.scripthash.get_history");

            let electrum_history = match client.scripthash_get_history(&hex::encode(script_hash)).compat().await {
                Ok(value) => value,
                Err(e) => match &e.error {
                    JsonRpcErrorType::Transport(e) | JsonRpcErrorType::Parse(_, e) => {
                        return RequestTxHistoryResult::Retry {
                            error: ERRL!("Error {} on scripthash_get_history", e),
                        };
                    },
                    JsonRpcErrorType::Response(_addr, err) => {
                        if HISTORY_TOO_LARGE_ERROR.eq(err) {
                            return RequestTxHistoryResult::HistoryTooLarge;
                        } else {
                            return RequestTxHistoryResult::Retry {
                                error: ERRL!("Error {:?} on scripthash_get_history", e),
                            };
                        }
                    },
                },
            };
            mm_counter!(metrics, "tx.history.response.count", 1,
                "coin" => coin.as_ref().conf.ticker.clone(), "client" => "electrum", "method" => "blockchain.scripthash.get_history");

            mm_counter!(metrics, "tx.history.response.total_length", electrum_history.len() as u64,
                "coin" => coin.as_ref().conf.ticker.clone(), "client" => "electrum", "method" => "blockchain.scripthash.get_history");

            // electrum returns the most recent transactions in the end but we need to
            // process them first so rev is required
            electrum_history
                .into_iter()
                .rev()
                .map(|item| {
                    let height = if item.height < 0 { 0 } else { item.height as u64 };
                    (item.tx_hash, height)
                })
                .collect()
        },
    };
    RequestTxHistoryResult::Ok(tx_ids)
}

pub async fn tx_details_by_hash<T>(
    coin: &T,
    hash: &[u8],
    input_transactions: &mut HistoryUtxoTxMap,
) -> Result<TransactionDetails, String>
where
    T: AsRef<UtxoCoinFields> + UtxoCommonOps + Send + Sync + 'static,
{
    let ticker = &coin.as_ref().conf.ticker;
    let hash = H256Json::from(hash);
    let verbose_tx = try_s!(coin.as_ref().rpc_client.get_verbose_transaction(&hash).compat().await);
    let mut tx: UtxoTx = try_s!(deserialize(verbose_tx.hex.as_slice()).map_err(|e| ERRL!("{:?}", e)));
    tx.tx_hash_algo = coin.as_ref().tx_hash_algo;
    let my_address = try_s!(coin.as_ref().derivation_method.iguana_or_err());

    input_transactions.insert(hash, HistoryUtxoTx {
        tx: tx.clone(),
        height: verbose_tx.height,
    });

    let mut input_amount = 0;
    let mut output_amount = 0;
    let mut from_addresses = Vec::new();
    let mut to_addresses = Vec::new();
    let mut spent_by_me = 0;
    let mut received_by_me = 0;

    for input in tx.inputs.iter() {
        // input transaction is zero if the tx is the coinbase transaction
        if input.previous_output.hash.is_zero() {
            continue;
        }

        let prev_tx_hash: H256Json = input.previous_output.hash.reversed().into();
        let prev_tx = try_s!(
            coin.get_mut_verbose_transaction_from_map_or_rpc(prev_tx_hash.clone(), input_transactions)
                .await
        );
        let prev_tx = &mut prev_tx.tx;
        prev_tx.tx_hash_algo = coin.as_ref().tx_hash_algo;

        let prev_tx_value = prev_tx.outputs[input.previous_output.index as usize].value;
        input_amount += prev_tx_value;
        let from: Vec<Address> = try_s!(coin.addresses_from_script(
            &prev_tx.outputs[input.previous_output.index as usize]
                .script_pubkey
                .clone()
                .into()
        ));
        if from.contains(my_address) {
            spent_by_me += prev_tx_value;
        }
        from_addresses.extend(from.into_iter());
    }

    for output in tx.outputs.iter() {
        output_amount += output.value;
        let to = try_s!(coin.addresses_from_script(&output.script_pubkey.clone().into()));
        if to.contains(my_address) {
            received_by_me += output.value;
        }
        to_addresses.extend(to.into_iter());
    }

    // TODO uncomment this when `calc_interest_of_tx` works fine
    // let (fee, kmd_rewards) = if ticker == "KMD" {
    //     let kmd_rewards = try_s!(coin.calc_interest_of_tx(&tx, input_transactions).await);
    //     // `input_amount = output_amount + fee`, where `output_amount = actual_output_amount + kmd_rewards`,
    //     // so to calculate an actual transaction fee, we have to subtract the `kmd_rewards` from the total `output_amount`:
    //     // `fee = input_amount - actual_output_amount` or simplified `fee = input_amount - output_amount + kmd_rewards`
    //     let fee = input_amount as i64 - output_amount as i64 + kmd_rewards as i64;
    //
    //     let my_address = &coin.as_ref().my_address;
    //     let claimed_by_me = from_addresses.iter().all(|from| from == my_address) && to_addresses.contains(my_address);
    //     let kmd_rewards_details = KmdRewardsDetails {
    //         amount: big_decimal_from_sat_unsigned(kmd_rewards, coin.as_ref().decimals),
    //         claimed_by_me,
    //     };
    //     (
    //         big_decimal_from_sat(fee, coin.as_ref().decimals),
    //         Some(kmd_rewards_details),
    //     )
    // } else if input_amount == 0 {
    //     let fee = verbose_tx.vin.iter().fold(0., |cur, input| {
    //         let fee = match input {
    //             TransactionInputEnum::Lelantus(lelantus) => lelantus.n_fees,
    //             _ => 0.,
    //         };
    //         cur + fee
    //     });
    //     (fee.into(), None)
    // } else {
    //     let fee = input_amount as i64 - output_amount as i64;
    //     (big_decimal_from_sat(fee, coin.as_ref().decimals), None)
    // };

    let (fee, kmd_rewards) = if input_amount == 0 {
        let fee = verbose_tx.vin.iter().fold(0., |cur, input| {
            let fee = match input {
                TransactionInputEnum::Lelantus(lelantus) => lelantus.n_fees,
                _ => 0.,
            };
            cur + fee
        });
        (fee.into(), None)
    } else {
        let fee = input_amount as i64 - output_amount as i64;
        (big_decimal_from_sat(fee, coin.as_ref().decimals), None)
    };

    // remove address duplicates in case several inputs were spent from same address
    // or several outputs are sent to same address
    let mut from_addresses: Vec<String> =
        try_s!(from_addresses.into_iter().map(|addr| addr.display_address()).collect());
    from_addresses.sort();
    from_addresses.dedup();
    let mut to_addresses: Vec<String> = try_s!(to_addresses.into_iter().map(|addr| addr.display_address()).collect());
    to_addresses.sort();
    to_addresses.dedup();

    let fee_details = UtxoFeeDetails {
        coin: Some(coin.as_ref().conf.ticker.clone()),
        amount: fee,
    };

    Ok(TransactionDetails {
        from: from_addresses,
        to: to_addresses,
        received_by_me: big_decimal_from_sat_unsigned(received_by_me, coin.as_ref().decimals),
        spent_by_me: big_decimal_from_sat_unsigned(spent_by_me, coin.as_ref().decimals),
        my_balance_change: big_decimal_from_sat(received_by_me as i64 - spent_by_me as i64, coin.as_ref().decimals),
        total_amount: big_decimal_from_sat_unsigned(input_amount, coin.as_ref().decimals),
        tx_hash: tx.hash().reversed().to_vec().into(),
        tx_hex: verbose_tx.hex,
        fee_details: Some(fee_details.into()),
        block_height: verbose_tx.height.unwrap_or(0),
        coin: ticker.clone(),
        internal_id: tx.hash().reversed().to_vec().into(),
        timestamp: verbose_tx.time.into(),
        kmd_rewards,
        transaction_type: Default::default(),
    })
}

pub async fn get_mut_verbose_transaction_from_map_or_rpc<'a, 'b, T>(
    coin: &'a T,
    tx_hash: H256Json,
    utxo_tx_map: &'b mut HistoryUtxoTxMap,
) -> UtxoRpcResult<&'b mut HistoryUtxoTx>
where
    T: AsRef<UtxoCoinFields>,
{
    let tx = match utxo_tx_map.entry(tx_hash.clone()) {
        Entry::Vacant(e) => {
            let verbose = coin
                .as_ref()
                .rpc_client
                .get_verbose_transaction(&tx_hash)
                .compat()
                .await?;
            let tx = HistoryUtxoTx {
                tx: deserialize(verbose.hex.as_slice())
                    .map_to_mm(|e| UtxoRpcError::InvalidResponse(format!("{:?}, tx: {:?}", e, tx_hash)))?,
                height: verbose.height,
            };
            e.insert(tx)
        },
        Entry::Occupied(e) => e.into_mut(),
    };
    Ok(tx)
}

/// This function is used when the transaction details were calculated without considering the KMD rewards.
/// We know that [`TransactionDetails::fee`] was calculated by `fee = input_amount - output_amount`,
/// where `output_amount = actual_output_amount + kmd_rewards` or `actual_output_amount = output_amount - kmd_rewards`.
/// To calculate an actual fee amount, we have to replace `output_amount` with `actual_output_amount`:
/// `actual_fee = input_amount - actual_output_amount` or `actual_fee = input_amount - output_amount + kmd_rewards`.
/// Substitute [`TransactionDetails::fee`] to the last equation:
/// `actual_fee = TransactionDetails::fee + kmd_rewards`
pub async fn update_kmd_rewards<T>(
    coin: &T,
    tx_details: &mut TransactionDetails,
    input_transactions: &mut HistoryUtxoTxMap,
) -> UtxoRpcResult<()>
where
    T: AsRef<UtxoCoinFields> + UtxoCommonOps + UtxoStandardOps + MarketCoinOps + Send + Sync + 'static,
{
    if !tx_details.should_update_kmd_rewards() {
        let error = "There is no need to update KMD rewards".to_owned();
        return MmError::err(UtxoRpcError::Internal(error));
    }
    let tx: UtxoTx = deserialize(tx_details.tx_hex.as_slice()).map_to_mm(|e| {
        UtxoRpcError::Internal(format!(
            "Error deserializing the {:?} transaction hex: {:?}",
            tx_details.tx_hash, e
        ))
    })?;
    let kmd_rewards = coin.calc_interest_of_tx(&tx, input_transactions).await?;
    let kmd_rewards = big_decimal_from_sat_unsigned(kmd_rewards, coin.as_ref().decimals);

    if let Some(TxFeeDetails::Utxo(UtxoFeeDetails { ref amount, .. })) = tx_details.fee_details {
        let actual_fee_amount = amount + &kmd_rewards;
        tx_details.fee_details = Some(TxFeeDetails::Utxo(UtxoFeeDetails {
            coin: Some(coin.as_ref().conf.ticker.clone()),
            amount: actual_fee_amount,
        }));
    }

    let my_address = &coin.my_address().map_to_mm(UtxoRpcError::Internal)?;
    let claimed_by_me = tx_details.from.iter().all(|from| from == my_address) && tx_details.to.contains(my_address);

    tx_details.kmd_rewards = Some(KmdRewardsDetails {
        amount: kmd_rewards,
        claimed_by_me,
    });
    Ok(())
}

pub async fn calc_interest_of_tx<T>(
    coin: &T,
    tx: &UtxoTx,
    input_transactions: &mut HistoryUtxoTxMap,
) -> UtxoRpcResult<u64>
where
    T: AsRef<UtxoCoinFields> + UtxoCommonOps + Send + Sync + 'static,
{
    if coin.as_ref().conf.ticker != "KMD" {
        let error = format!("Expected KMD ticker, found {}", coin.as_ref().conf.ticker);
        return MmError::err(UtxoRpcError::Internal(error));
    }

    let mut kmd_rewards = 0;
    for input in tx.inputs.iter() {
        // input transaction is zero if the tx is the coinbase transaction
        if input.previous_output.hash.is_zero() {
            continue;
        }

        let prev_tx_hash: H256Json = input.previous_output.hash.reversed().into();
        let prev_tx = coin
            .get_mut_verbose_transaction_from_map_or_rpc(prev_tx_hash.clone(), input_transactions)
            .await?;

        let prev_tx_value = prev_tx.tx.outputs[input.previous_output.index as usize].value;
        let prev_tx_locktime = prev_tx.tx.lock_time as u64;
        let this_tx_locktime = tx.lock_time as u64;
        if let Ok(interest) = kmd_interest(prev_tx.height, prev_tx_value, prev_tx_locktime, this_tx_locktime) {
            kmd_rewards += interest;
        }
    }
    Ok(kmd_rewards)
}

pub fn history_sync_status(coin: &UtxoCoinFields) -> HistorySyncState {
    coin.history_sync_state.lock().unwrap().clone()
}

pub fn get_trade_fee<T>(coin: T) -> Box<dyn Future<Item = TradeFee, Error = String> + Send>
where
    T: AsRef<UtxoCoinFields> + UtxoCommonOps + Send + Sync + 'static,
{
    let ticker = coin.as_ref().conf.ticker.clone();
    let decimals = coin.as_ref().decimals;
    let fut = async move {
        let fee = try_s!(coin.get_tx_fee().await);
        let amount = match fee {
            ActualTxFee::Dynamic(f) => f,
            ActualTxFee::FixedPerKb(f) => f,
        };
        Ok(TradeFee {
            coin: ticker,
            amount: big_decimal_from_sat(amount as i64, decimals).into(),
            paid_from_trading_vol: false,
        })
    };
    Box::new(fut.boxed().compat())
}

/// To ensure the `get_sender_trade_fee(x) <= get_sender_trade_fee(y)` condition is satisfied for any `x < y`,
/// we should include a `change` output into the result fee. Imagine this case:
/// Let `sum_inputs = 11000` and `total_tx_fee: { 200, if there is no the change output; 230, if there is the change output }`.
///
/// If `value = TradePreimageValue::Exact(10000)`, therefore `sum_outputs = 10000`.
/// then `change = sum_inputs - sum_outputs - total_tx_fee = 800`, so `change < dust` and `total_tx_fee = 200` (including the change output).
///
/// But if `value = TradePreimageValue::Exact(9000)`, therefore `sum_outputs = 9000`. Let `sum_inputs = 11000`, `total_tx_fee = 230`
/// where `change = sum_inputs - sum_outputs - total_tx_fee = 1770`, so `change > dust` and `total_tx_fee = 230` (including the change output).
///
/// To sum up, `get_sender_trade_fee(TradePreimageValue::Exact(9000)) > get_sender_trade_fee(TradePreimageValue::Exact(10000))`.
/// So we should always return a fee as if a transaction includes the change output.
pub async fn preimage_trade_fee_required_to_send_outputs<T>(
    coin: &T,
    outputs: Vec<TransactionOutput>,
    fee_policy: FeePolicy,
    gas_fee: Option<u64>,
    stage: &FeeApproxStage,
) -> TradePreimageResult<BigDecimal>
where
    T: AsRef<UtxoCoinFields> + UtxoCommonOps,
{
    let ticker = coin.as_ref().conf.ticker.clone();
    let decimals = coin.as_ref().decimals;
    let tx_fee = coin.get_tx_fee().await?;
    // [`FeePolicy::DeductFromOutput`] is used if the value is [`TradePreimageValue::UpperBound`] only
    let is_amount_upper_bound = matches!(fee_policy, FeePolicy::DeductFromOutput(_));
    let my_address = coin.as_ref().derivation_method.iguana_or_err()?;

    match tx_fee {
        // if it's a dynamic fee, we should generate a swap transaction to get an actual trade fee
        ActualTxFee::Dynamic(fee) => {
            // take into account that the dynamic tx fee may increase during the swap
            let dynamic_fee = coin.increase_dynamic_fee_by_stage(fee, stage);

            let outputs_count = outputs.len();
            let (unspents, _recently_sent_txs) = coin.list_unspent_ordered(my_address).await?;

            let actual_tx_fee = ActualTxFee::Dynamic(dynamic_fee);

            let mut tx_builder = UtxoTxBuilder::new(coin)
                .add_available_inputs(unspents)
                .add_outputs(outputs)
                .with_fee_policy(fee_policy)
                .with_fee(actual_tx_fee);
            if let Some(gas) = gas_fee {
                tx_builder = tx_builder.with_gas_fee(gas);
            }
            let (tx, data) = tx_builder
                .build()
                .await
                .mm_err(|e| TradePreimageError::from_generate_tx_error(e, ticker, decimals, is_amount_upper_bound))?;

            let total_fee = if tx.outputs.len() == outputs_count {
                // take into account the change output
                data.fee_amount + (dynamic_fee * P2PKH_OUTPUT_LEN) / KILO_BYTE
            } else {
                // the change output is included already
                data.fee_amount
            };

            Ok(big_decimal_from_sat(total_fee as i64, decimals))
        },
        ActualTxFee::FixedPerKb(fee) => {
            let outputs_count = outputs.len();
            let (unspents, _recently_sent_txs) = coin.list_unspent_ordered(my_address).await?;

            let mut tx_builder = UtxoTxBuilder::new(coin)
                .add_available_inputs(unspents)
                .add_outputs(outputs)
                .with_fee_policy(fee_policy)
                .with_fee(tx_fee);
            if let Some(gas) = gas_fee {
                tx_builder = tx_builder.with_gas_fee(gas);
            }
            let (tx, data) = tx_builder
                .build()
                .await
                .mm_err(|e| TradePreimageError::from_generate_tx_error(e, ticker, decimals, is_amount_upper_bound))?;

            let total_fee = if tx.outputs.len() == outputs_count {
                // take into account the change output if tx_size_kb(tx with change) > tx_size_kb(tx without change)
                let tx = UtxoTx::from(tx);
                let tx_bytes = serialize(&tx);
                if tx_bytes.len() as u64 % KILO_BYTE + P2PKH_OUTPUT_LEN > KILO_BYTE {
                    data.fee_amount + fee
                } else {
                    data.fee_amount
                }
            } else {
                // the change output is included already
                data.fee_amount
            };

            Ok(big_decimal_from_sat(total_fee as i64, decimals))
        },
    }
}

/// Maker or Taker should pay fee only for sending his payment.
/// Even if refund will be required the fee will be deducted from P2SH input.
/// Please note the `get_sender_trade_fee` satisfies the following condition:
/// `get_sender_trade_fee(x) <= get_sender_trade_fee(y)` for any `x < y`.
pub fn get_sender_trade_fee<T>(coin: T, value: TradePreimageValue, stage: FeeApproxStage) -> TradePreimageFut<TradeFee>
where
    T: AsRef<UtxoCoinFields> + MarketCoinOps + UtxoCommonOps + Send + Sync + 'static,
{
    let fut = async move {
        let (amount, fee_policy) = match value {
            TradePreimageValue::UpperBound(upper_bound) => (upper_bound, FeePolicy::DeductFromOutput(0)),
            TradePreimageValue::Exact(amount) => (amount, FeePolicy::SendExact),
        };

        // pass the dummy params
        let time_lock = (now_ms() / 1000) as u32;
        let other_pub = &[0; 33]; // H264 is 33 bytes
        let secret_hash = &[0; 20]; // H160 is 20 bytes

        // `generate_swap_payment_outputs` may fail due to either invalid `other_pub` or a number conversation error
        let SwapPaymentOutputsResult { outputs, .. } =
            generate_swap_payment_outputs(&coin, time_lock, other_pub, secret_hash, amount)
                .map_to_mm(TradePreimageError::InternalError)?;
        let gas_fee = None;
        let fee_amount = coin
            .preimage_trade_fee_required_to_send_outputs(outputs, fee_policy, gas_fee, &stage)
            .await?;
        Ok(TradeFee {
            coin: coin.as_ref().conf.ticker.clone(),
            amount: fee_amount.into(),
            paid_from_trading_vol: false,
        })
    };
    Box::new(fut.boxed().compat())
}

/// The fee to spend (receive) other payment is deducted from the trading amount so we should display it
pub fn get_receiver_trade_fee<T>(coin: T) -> TradePreimageFut<TradeFee>
where
    T: AsRef<UtxoCoinFields> + UtxoCommonOps + Send + Sync + 'static,
{
    let fut = async move {
        let amount_sat = get_htlc_spend_fee(&coin, DEFAULT_SWAP_TX_SPEND_SIZE).await?;
        let amount = big_decimal_from_sat_unsigned(amount_sat, coin.as_ref().decimals).into();
        Ok(TradeFee {
            coin: coin.as_ref().conf.ticker.clone(),
            amount,
            paid_from_trading_vol: true,
        })
    };
    Box::new(fut.boxed().compat())
}

pub fn get_fee_to_send_taker_fee<T>(
    coin: T,
    dex_fee_amount: BigDecimal,
    stage: FeeApproxStage,
) -> TradePreimageFut<TradeFee>
where
    T: AsRef<UtxoCoinFields> + MarketCoinOps + UtxoCommonOps + Send + Sync + 'static,
{
    let decimals = coin.as_ref().decimals;
    let fut = async move {
        let value = sat_from_big_decimal(&dex_fee_amount, decimals)?;
        let output = TransactionOutput {
            value,
            script_pubkey: Builder::build_p2pkh(&AddressHashEnum::default_address_hash()).to_bytes(),
        };
        let gas_fee = None;
        let fee_amount = coin
            .preimage_trade_fee_required_to_send_outputs(vec![output], FeePolicy::SendExact, gas_fee, &stage)
            .await?;
        Ok(TradeFee {
            coin: coin.ticker().to_owned(),
            amount: fee_amount.into(),
            paid_from_trading_vol: false,
        })
    };
    Box::new(fut.boxed().compat())
}

pub fn required_confirmations(coin: &UtxoCoinFields) -> u64 {
    coin.conf.required_confirmations.load(AtomicOrdering::Relaxed)
}

pub fn requires_notarization(coin: &UtxoCoinFields) -> bool {
    coin.conf.requires_notarization.load(AtomicOrdering::Relaxed)
}

pub fn set_required_confirmations(coin: &UtxoCoinFields, confirmations: u64) {
    coin.conf
        .required_confirmations
        .store(confirmations, AtomicOrdering::Relaxed);
}

pub fn set_requires_notarization(coin: &UtxoCoinFields, requires_nota: bool) {
    coin.conf
        .requires_notarization
        .store(requires_nota, AtomicOrdering::Relaxed);
}

pub fn coin_protocol_info(coin: &dyn UtxoCommonOps) -> Vec<u8> {
    rmp_serde::to_vec(coin.addr_format()).expect("Serialization should not fail")
}

pub fn is_coin_protocol_supported(coin: &dyn UtxoCommonOps, info: &Option<Vec<u8>>) -> bool {
    match info {
        Some(format) => rmp_serde::from_read_ref::<_, UtxoAddressFormat>(format).is_ok(),
        None => !coin.addr_format().is_segwit(),
    }
}

#[allow(clippy::needless_lifetimes)]
pub async fn ordered_mature_unspents<'a, T>(
    coin: &'a T,
    address: &Address,
) -> UtxoRpcResult<(Vec<UnspentInfo>, AsyncMutexGuard<'a, RecentlySpentOutPoints>)>
where
    T: AsRef<UtxoCoinFields> + UtxoCommonOps,
{
    fn calc_actual_cached_tx_confirmations(tx: &RpcTransaction, block_count: u64) -> UtxoRpcResult<u32> {
        let tx_height = tx.height.or_mm_err(|| {
            UtxoRpcError::Internal(format!(r#"Warning, height of cached "{:?}" tx is unknown"#, tx.txid))
        })?;
        // utxo_common::cache_transaction_if_possible() shouldn't cache transaction with height == 0
        if tx_height == 0 {
            let error = format!(
                r#"Warning, height of cached "{:?}" tx is expected to be non-zero"#,
                tx.txid
            );
            return MmError::err(UtxoRpcError::Internal(error));
        }
        if block_count < tx_height {
            let error = format!(
                r#"Warning, actual block_count {} less than cached tx_height {} of {:?}"#,
                block_count, tx_height, tx.txid
            );
            return MmError::err(UtxoRpcError::Internal(error));
        }

        let confirmations = block_count - tx_height + 1;
        Ok(confirmations as u32)
    }

    let (unspents, recently_spent) = list_unspent_ordered(coin, address).await?;
    let block_count = coin.as_ref().rpc_client.get_block_count().compat().await?;

    let mut result = Vec::with_capacity(unspents.len());
    for unspent in unspents {
        let tx_hash: H256Json = unspent.outpoint.hash.reversed().into();
        let tx_info = match coin
            .get_verbose_transaction_from_cache_or_rpc(tx_hash.clone())
            .compat()
            .await
        {
            Ok(x) => x,
            Err(err) => {
                log!("Error " [err] " getting the transaction " [tx_hash] ", skip the unspent output");
                continue;
            },
        };

        let tx_info = match tx_info {
            VerboseTransactionFrom::Cache(mut tx) => {
                if unspent.height.is_some() {
                    tx.height = unspent.height;
                }
                match calc_actual_cached_tx_confirmations(&tx, block_count) {
                    Ok(conf) => tx.confirmations = conf,
                    // do not skip the transaction with unknown confirmations,
                    // because the transaction can be matured
                    Err(e) => log!((e)),
                }
                tx
            },
            VerboseTransactionFrom::Rpc(mut tx) => {
                if tx.height.is_none() {
                    tx.height = unspent.height;
                }
                if let Err(e) = coin.cache_transaction_if_possible(&tx).await {
                    log!((e));
                }
                tx
            },
        };

        if coin.is_unspent_mature(&tx_info) {
            result.push(unspent);
        }
    }

    Ok((result, recently_spent))
}

pub fn is_unspent_mature(mature_confirmations: u32, output: &RpcTransaction) -> bool {
    // don't skip outputs with confirmations == 0, because we can spend them
    !output.is_coinbase() || output.confirmations >= mature_confirmations
}

#[cfg(not(target_arch = "wasm32"))]
pub async fn get_verbose_transaction_from_cache_or_rpc(
    coin: &UtxoCoinFields,
    txid: H256Json,
) -> UtxoRpcResult<VerboseTransactionFrom> {
    let tx_cache_path = match &coin.tx_cache_directory {
        Some(p) => p.clone(),
        _ => {
            // the coin doesn't support TX local cache, don't try to load from cache and don't cache it
            let tx = coin.rpc_client.get_verbose_transaction(&txid).compat().await?;
            return Ok(VerboseTransactionFrom::Rpc(tx));
        },
    };

    match tx_cache::load_transaction_from_cache(&tx_cache_path, &txid).await {
        Ok(Some(tx)) => return Ok(VerboseTransactionFrom::Cache(tx)),
        Err(err) => log!("Error " [err] " loading the " [txid] " transaction. Try request tx using Rpc client"),
        // txid just not found
        _ => (),
    }

    let tx = coin.rpc_client.get_verbose_transaction(&txid).compat().await?;
    Ok(VerboseTransactionFrom::Rpc(tx))
}

#[cfg(target_arch = "wasm32")]
pub async fn get_verbose_transaction_from_cache_or_rpc(
    coin: &UtxoCoinFields,
    txid: H256Json,
) -> UtxoRpcResult<VerboseTransactionFrom> {
    let tx = coin.rpc_client.get_verbose_transaction(&txid).compat().await?;
    Ok(VerboseTransactionFrom::Rpc(tx))
}

#[cfg(not(target_arch = "wasm32"))]
pub async fn cache_transaction_if_possible(coin: &UtxoCoinFields, tx: &RpcTransaction) -> Result<(), String> {
    let tx_cache_path = match &coin.tx_cache_directory {
        Some(p) => p.clone(),
        _ => {
            return Ok(());
        },
    };
    // check if the transaction height is set and not zero
    match tx.height {
        Some(0) => return Ok(()),
        Some(_) => (),
        None => return Ok(()),
    }

    tx_cache::cache_transaction(&tx_cache_path, tx)
        .await
        .map_err(|e| ERRL!("Error {:?} on caching transaction {:?}", e, tx.txid))
}

#[cfg(target_arch = "wasm32")]
pub async fn cache_transaction_if_possible(_coin: &UtxoCoinFields, _tx: &RpcTransaction) -> Result<(), String> {
    Ok(())
}

pub async fn my_unspendable_balance<T>(coin: &T, total_balance: &BigDecimal) -> BalanceResult<BigDecimal>
where
    T: AsRef<UtxoCoinFields> + UtxoCommonOps + MarketCoinOps + ?Sized,
{
    let mut attempts = 0i32;
    let my_address = coin.as_ref().derivation_method.iguana_or_err()?;
    loop {
        let (mature_unspents, _) = coin.ordered_mature_unspents(my_address).await?;
        let spendable_balance = mature_unspents.iter().fold(BigDecimal::zero(), |acc, x| {
            acc + big_decimal_from_sat(x.value as i64, coin.as_ref().decimals)
        });
        if total_balance >= &spendable_balance {
            return Ok(total_balance - spendable_balance);
        }

        if attempts == 2 {
            let error = format!(
                "Spendable balance {} greater than total balance {}",
                spendable_balance, total_balance
            );
            return MmError::err(BalanceError::Internal(error));
        }

        warn!(
            "Attempt N{}: spendable balance {} greater than total balance {}",
            attempts, spendable_balance, total_balance
        );

        // the balance could be changed by other instance between my_balance() and ordered_mature_unspents() calls
        // try again
        attempts += 1;
        Timer::sleep(0.3).await;
    }
}

/// Swap contract address is not used by standard UTXO coins.
pub fn swap_contract_address() -> Option<BytesJson> { None }

/// Convert satoshis to BigDecimal amount of coin units
pub fn big_decimal_from_sat(satoshis: i64, decimals: u8) -> BigDecimal {
    BigDecimal::from(satoshis) / BigDecimal::from(10u64.pow(decimals as u32))
}

pub fn big_decimal_from_sat_unsigned(satoshis: u64, decimals: u8) -> BigDecimal {
    BigDecimal::from(satoshis) / BigDecimal::from(10u64.pow(decimals as u32))
}

pub fn address_from_raw_pubkey(
    pub_key: &[u8],
    prefix: u8,
    t_addr_prefix: u8,
    checksum_type: ChecksumType,
    hrp: Option<String>,
    addr_format: UtxoAddressFormat,
) -> Result<Address, String> {
    Ok(Address {
        t_addr_prefix,
        prefix,
        hash: try_s!(Public::from_slice(pub_key)).address_hash().into(),
        checksum_type,
        hrp,
        addr_format,
    })
}

pub fn address_from_pubkey(
    pub_key: &Public,
    prefix: u8,
    t_addr_prefix: u8,
    checksum_type: ChecksumType,
    hrp: Option<String>,
    addr_format: UtxoAddressFormat,
) -> Address {
    Address {
        t_addr_prefix,
        prefix,
        hash: pub_key.address_hash().into(),
        checksum_type,
        hrp,
        addr_format,
    }
}

#[allow(clippy::too_many_arguments)]
pub fn validate_payment<T>(
    coin: T,
    tx: UtxoTx,
    output_index: usize,
    first_pub0: &Public,
    second_pub0: &Public,
    priv_bn_hash: &[u8],
    amount: BigDecimal,
    time_lock: u32,
) -> Box<dyn Future<Item = (), Error = String> + Send>
where
    T: AsRef<UtxoCoinFields> + Send + Sync + 'static,
{
    let amount = try_fus!(sat_from_big_decimal(&amount, coin.as_ref().decimals));

    let expected_redeem = payment_script(time_lock, priv_bn_hash, first_pub0, second_pub0);
    let fut = async move {
        let mut attempts = 0;
        loop {
            let tx_from_rpc = match coin
                .as_ref()
                .rpc_client
                .get_transaction_bytes(&tx.hash().reversed().into())
                .compat()
                .await
            {
                Ok(t) => t,
                Err(e) => {
                    if attempts > 2 {
                        return ERR!(
                            "Got error {:?} after 3 attempts of getting tx {:?} from RPC",
                            e,
                            tx.tx_hash()
                        );
                    };
                    attempts += 1;
                    log!("Error " [e] " getting the tx " [tx.tx_hash()] " from rpc");
                    Timer::sleep(10.).await;
                    continue;
                },
            };
            if serialize(&tx).take() != tx_from_rpc.0
                && serialize_with_flags(&tx, SERIALIZE_TRANSACTION_WITNESS).take() != tx_from_rpc.0
            {
                return ERR!(
                    "Provided payment tx {:?} doesn't match tx data from rpc {:?}",
                    tx,
                    tx_from_rpc
                );
            }

            let expected_output = TransactionOutput {
                value: amount,
                script_pubkey: Builder::build_p2sh(&dhash160(&expected_redeem).into()).into(),
            };

            let actual_output = tx.outputs.get(output_index);
            if actual_output != Some(&expected_output) {
                return ERR!(
                    "Provided payment tx output doesn't match expected {:?} {:?}",
                    actual_output,
                    expected_output
                );
            }
            return Ok(());
        }
    };
    Box::new(fut.boxed().compat())
}

#[allow(clippy::too_many_arguments)]
async fn search_for_swap_output_spend(
    coin: &UtxoCoinFields,
    time_lock: u32,
    first_pub: &Public,
    second_pub: &Public,
    secret_hash: &[u8],
    tx: &[u8],
    output_index: usize,
    search_from_block: u64,
) -> Result<Option<FoundSwapTxSpend>, String> {
    let mut tx: UtxoTx = try_s!(deserialize(tx).map_err(|e| ERRL!("{:?}", e)));
    tx.tx_hash_algo = coin.tx_hash_algo;
    let script = payment_script(time_lock, secret_hash, first_pub, second_pub);
    let expected_script_pubkey = Builder::build_p2sh(&dhash160(&script).into()).to_bytes();
    if tx.outputs[0].script_pubkey != expected_script_pubkey {
        return ERR!(
            "Transaction {:?} output 0 script_pubkey doesn't match expected {:?}",
            tx,
            expected_script_pubkey
        );
    }

    let spend = try_s!(
        coin.rpc_client
            .find_output_spend(
                tx.hash(),
                &tx.outputs[output_index].script_pubkey,
                output_index,
                BlockHashOrHeight::Height(search_from_block as i64)
            )
            .compat()
            .await
    );
    match spend {
        Some(spent_output_info) => {
            let mut tx = spent_output_info.spending_tx;
            tx.tx_hash_algo = coin.tx_hash_algo;
            let script: Script = tx.inputs[0].script_sig.clone().into();
            if let Some(Ok(ref i)) = script.iter().nth(2) {
                if i.opcode == Opcode::OP_0 {
                    return Ok(Some(FoundSwapTxSpend::Spent(tx.into())));
                }
            }

            if let Some(Ok(ref i)) = script.iter().nth(1) {
                if i.opcode == Opcode::OP_1 {
                    return Ok(Some(FoundSwapTxSpend::Refunded(tx.into())));
                }
            }

            ERR!(
                "Couldn't find required instruction in script_sig of input 0 of tx {:?}",
                tx
            )
        },
        None => Ok(None),
    }
}

struct SwapPaymentOutputsResult {
    payment_address: Address,
    outputs: Vec<TransactionOutput>,
}

fn generate_swap_payment_outputs<T>(
    coin: T,
    time_lock: u32,
    other_pub: &[u8],
    secret_hash: &[u8],
    amount: BigDecimal,
) -> Result<SwapPaymentOutputsResult, String>
where
    T: AsRef<UtxoCoinFields>,
{
    let my_public = try_s!(coin.as_ref().priv_key_policy.key_pair_or_err()).public();
    let redeem_script = payment_script(
        time_lock,
        secret_hash,
        my_public,
        &try_s!(Public::from_slice(other_pub)),
    );
    let redeem_script_hash = dhash160(&redeem_script);
    let amount = try_s!(sat_from_big_decimal(&amount, coin.as_ref().decimals));
    let htlc_out = TransactionOutput {
        value: amount,
        script_pubkey: Builder::build_p2sh(&redeem_script_hash.into()).into(),
    };
    // record secret hash to blockchain too making it impossible to lose
    // lock time may be easily brute forced so it is not mandatory to record it
    let mut op_return_builder = Builder::default().push_opcode(Opcode::OP_RETURN);

    // add the full redeem script to the OP_RETURN for ARRR to simplify the validation for the daemon
    op_return_builder = if coin.as_ref().conf.ticker == "ARRR" {
        op_return_builder.push_data(&redeem_script)
    } else {
        op_return_builder.push_bytes(secret_hash)
    };

    let op_return_script = op_return_builder.into_bytes();

    let op_return_out = TransactionOutput {
        value: 0,
        script_pubkey: op_return_script,
    };

    let payment_address = Address {
        checksum_type: coin.as_ref().conf.checksum_type,
        hash: redeem_script_hash.into(),
        prefix: coin.as_ref().conf.p2sh_addr_prefix,
        t_addr_prefix: coin.as_ref().conf.p2sh_t_addr_prefix,
        hrp: coin.as_ref().conf.bech32_hrp.clone(),
        addr_format: UtxoAddressFormat::Standard,
    };
    let result = SwapPaymentOutputsResult {
        payment_address,
        outputs: vec![htlc_out, op_return_out],
    };
    Ok(result)
}

pub fn payment_script(time_lock: u32, secret_hash: &[u8], pub_0: &Public, pub_1: &Public) -> Script {
    let builder = Builder::default();
    builder
        .push_opcode(Opcode::OP_IF)
        .push_bytes(&time_lock.to_le_bytes())
        .push_opcode(Opcode::OP_CHECKLOCKTIMEVERIFY)
        .push_opcode(Opcode::OP_DROP)
        .push_bytes(pub_0)
        .push_opcode(Opcode::OP_CHECKSIG)
        .push_opcode(Opcode::OP_ELSE)
        .push_opcode(Opcode::OP_SIZE)
        .push_bytes(&[32])
        .push_opcode(Opcode::OP_EQUALVERIFY)
        .push_opcode(Opcode::OP_HASH160)
        .push_bytes(secret_hash)
        .push_opcode(Opcode::OP_EQUALVERIFY)
        .push_bytes(pub_1)
        .push_opcode(Opcode::OP_CHECKSIG)
        .push_opcode(Opcode::OP_ENDIF)
        .into_script()
}

pub fn dex_fee_script(uuid: [u8; 16], time_lock: u32, watcher_pub: &Public, sender_pub: &Public) -> Script {
    let builder = Builder::default();
    builder
        .push_bytes(&uuid)
        .push_opcode(Opcode::OP_DROP)
        .push_opcode(Opcode::OP_IF)
        .push_bytes(&time_lock.to_le_bytes())
        .push_opcode(Opcode::OP_CHECKLOCKTIMEVERIFY)
        .push_opcode(Opcode::OP_DROP)
        .push_bytes(sender_pub)
        .push_opcode(Opcode::OP_CHECKSIG)
        .push_opcode(Opcode::OP_ELSE)
        .push_bytes(watcher_pub)
        .push_opcode(Opcode::OP_CHECKSIG)
        .push_opcode(Opcode::OP_ENDIF)
        .into_script()
}

#[allow(clippy::needless_lifetimes)]
pub async fn list_unspent_ordered<'a, T>(
    coin: &'a T,
    address: &Address,
) -> UtxoRpcResult<(Vec<UnspentInfo>, AsyncMutexGuard<'a, RecentlySpentOutPoints>)>
where
    T: AsRef<UtxoCoinFields>,
{
    let decimals = coin.as_ref().decimals;
    let mut unspents = coin
        .as_ref()
        .rpc_client
        .list_unspent(address, decimals)
        .compat()
        .await?;
    let recently_spent = coin.as_ref().recently_spent_outpoints.lock().await;
    unspents = recently_spent
        .replace_spent_outputs_with_cache(unspents.into_iter().collect())
        .into_iter()
        .collect();
    unspents.sort_unstable_by(|a, b| {
        if a.value < b.value {
            Ordering::Less
        } else {
            Ordering::Greater
        }
    });
    // dedup just in case we add duplicates of same unspent out
    // all duplicates will be removed because vector in sorted before dedup
    unspents.dedup_by(|one, another| one.outpoint == another.outpoint);
    Ok((unspents, recently_spent))
}

/// Increase the given `dynamic_fee` according to the fee approximation `stage` using the [`UtxoCoinFields::tx_fee_volatility_percent`].
pub fn increase_dynamic_fee_by_stage<T>(coin: &T, dynamic_fee: u64, stage: &FeeApproxStage) -> u64
where
    T: AsRef<UtxoCoinFields>,
{
    let base_percent = coin.as_ref().conf.tx_fee_volatility_percent;
    let percent = match stage {
        FeeApproxStage::WithoutApprox => return dynamic_fee,
        // Take into account that the dynamic fee may increase during the swap by [`UtxoCoinFields::tx_fee_volatility_percent`].
        FeeApproxStage::StartSwap => base_percent,
        // Take into account that the dynamic fee may increase at each of the following stages up to [`UtxoCoinFields::tx_fee_volatility_percent`]:
        // - until a swap is started;
        // - during the swap.
        FeeApproxStage::OrderIssue => base_percent * 2.,
        // Take into account that the dynamic fee may increase at each of the following stages up to [`UtxoCoinFields::tx_fee_volatility_percent`]:
        // - until an order is issued;
        // - until a swap is started;
        // - during the swap.
        FeeApproxStage::TradePreimage => base_percent * 2.5,
    };
    increase_by_percent(dynamic_fee, percent)
}

fn increase_by_percent(num: u64, percent: f64) -> u64 {
    let percent = num as f64 / 100. * percent;
    num + (percent.round() as u64)
}

pub async fn merge_utxo_loop<T>(
    weak: UtxoWeak,
    merge_at: usize,
    check_every: f64,
    max_merge_at_once: usize,
    constructor: impl Fn(UtxoArc) -> T,
) where
    T: AsRef<UtxoCoinFields> + UtxoCommonOps,
{
    loop {
        Timer::sleep(check_every).await;

        let coin = match weak.upgrade() {
            Some(arc) => constructor(arc),
            None => break,
        };

        let my_address = match coin.as_ref().derivation_method {
            DerivationMethod::Iguana(ref my_address) => my_address,
            DerivationMethod::HDWallet(_) => {
                warn!("'merge_utxo_loop' is currently not used for HD wallets");
                return;
            },
        };

        let ticker = &coin.as_ref().conf.ticker;
        let (unspents, recently_spent) = match coin.list_unspent_ordered(my_address).await {
            Ok((unspents, recently_spent)) => (unspents, recently_spent),
            Err(e) => {
                error!("Error {} on list_unspent_ordered of coin {}", e, ticker);
                continue;
            },
        };
        if unspents.len() >= merge_at {
            let unspents: Vec<_> = unspents.into_iter().take(max_merge_at_once).collect();
            info!("Trying to merge {} UTXOs of coin {}", unspents.len(), ticker);
            let value = unspents.iter().fold(0, |sum, unspent| sum + unspent.value);
            let script_pubkey = Builder::build_p2pkh(&my_address.hash).to_bytes();
            let output = TransactionOutput { value, script_pubkey };
            let merge_tx_fut = generate_and_send_tx(
                &coin,
                unspents,
                None,
                FeePolicy::DeductFromOutput(0),
                recently_spent,
                vec![output],
            );
            match merge_tx_fut.await {
                Ok(tx) => info!(
                    "UTXO merge successful for coin {}, tx_hash {:?}",
                    ticker,
                    tx.hash().reversed()
                ),
                Err(e) => error!("Error {} on UTXO merge attempt for coin {}", e, ticker),
            }
        }
    }
}

pub async fn can_refund_htlc<T>(coin: &T, locktime: u64) -> Result<CanRefundHtlc, MmError<UtxoRpcError>>
where
    T: UtxoCommonOps,
{
    let now = now_ms() / 1000;
    if now < locktime {
        let to_wait = locktime - now + 1;
        return Ok(CanRefundHtlc::HaveToWait(to_wait.max(3600)));
    }

    let mtp = coin.get_current_mtp().await?;
    let locktime = coin.p2sh_tx_locktime(locktime as u32).await?;

    if locktime < mtp {
        Ok(CanRefundHtlc::CanRefundNow)
    } else {
        let to_wait = (locktime - mtp + 1) as u64;
        Ok(CanRefundHtlc::HaveToWait(to_wait.max(3600)))
    }
}

pub async fn p2sh_tx_locktime<T>(coin: &T, ticker: &str, htlc_locktime: u32) -> Result<u32, MmError<UtxoRpcError>>
where
    T: UtxoCommonOps,
{
    let lock_time = if ticker == "KMD" {
        (now_ms() / 1000) as u32 - 3600 + 2 * 777
    } else {
        coin.get_current_mtp().await? - 1
    };
    Ok(lock_time.max(htlc_locktime))
}

pub fn addr_format(coin: &dyn AsRef<UtxoCoinFields>) -> &UtxoAddressFormat {
    match coin.as_ref().derivation_method {
        DerivationMethod::Iguana(ref my_address) => &my_address.addr_format,
        DerivationMethod::HDWallet(UtxoHDWallet { ref address_format, .. }) => address_format,
    }
}

pub fn addr_format_for_standard_scripts(coin: &dyn AsRef<UtxoCoinFields>) -> UtxoAddressFormat {
    match &coin.as_ref().conf.default_address_format {
        UtxoAddressFormat::Segwit => UtxoAddressFormat::Standard,
        format @ (UtxoAddressFormat::Standard | UtxoAddressFormat::CashAddress { .. }) => format.clone(),
    }
}

fn check_withdraw_address_supported<T>(coin: &T, addr: &Address) -> Result<(), MmError<UnsupportedAddr>>
where
    T: AsRef<UtxoCoinFields> + UtxoCommonOps,
{
    let conf = &coin.as_ref().conf;

    match addr.addr_format {
        // Considering that legacy is supported with any configured formats
        // This can be changed depending on the coins implementation
        UtxoAddressFormat::Standard => {
            let is_p2pkh = addr.prefix == conf.pub_addr_prefix && addr.t_addr_prefix == conf.pub_t_addr_prefix;
            let is_p2sh =
                addr.prefix == conf.p2sh_addr_prefix && addr.t_addr_prefix == conf.p2sh_t_addr_prefix && conf.segwit;
            if !is_p2pkh && !is_p2sh {
                MmError::err(UnsupportedAddr::PrefixError(conf.ticker.clone()))
            } else {
                Ok(())
            }
        },
        UtxoAddressFormat::Segwit => {
            if !conf.segwit {
                return MmError::err(UnsupportedAddr::SegwitNotActivated(conf.ticker.clone()));
            }

            if addr.hrp != conf.bech32_hrp {
                MmError::err(UnsupportedAddr::HrpError {
                    ticker: conf.ticker.clone(),
                    hrp: addr.hrp.clone().unwrap_or_default(),
                })
            } else {
                Ok(())
            }
        },
        UtxoAddressFormat::CashAddress { .. } => {
            if addr.addr_format == conf.default_address_format || addr.addr_format == *coin.addr_format() {
                Ok(())
            } else {
                MmError::err(UnsupportedAddr::FormatMismatch {
                    ticker: conf.ticker.clone(),
                    activated_format: coin.addr_format().to_string(),
                    used_format: addr.addr_format.to_string(),
                })
            }
        },
    }
}

pub async fn broadcast_tx<T>(coin: &T, tx: &UtxoTx) -> Result<H256Json, MmError<BroadcastTxErr>>
where
    T: AsRef<UtxoCoinFields>,
{
    coin.as_ref()
        .rpc_client
        .send_transaction(tx)
        .compat()
        .await
        .mm_err(From::from)
}

#[test]
fn test_increase_by_percent() {
    assert_eq!(increase_by_percent(4300, 1.), 4343);
    assert_eq!(increase_by_percent(30, 6.9), 32);
    assert_eq!(increase_by_percent(30, 6.), 32);
    assert_eq!(increase_by_percent(10, 6.), 11);
    assert_eq!(increase_by_percent(1000, 0.1), 1001);
    assert_eq!(increase_by_percent(0, 20.), 0);
    assert_eq!(increase_by_percent(20, 0.), 20);
    assert_eq!(increase_by_percent(23, 100.), 46);
    assert_eq!(increase_by_percent(100, 2.4), 102);
    assert_eq!(increase_by_percent(100, 2.5), 103);
}

#[test]
fn test_pubkey_from_script_sig() {
    let script_sig = Script::from("473044022071edae37cf518e98db3f7637b9073a7a980b957b0c7b871415dbb4898ec3ebdc022031b402a6b98e64ffdf752266449ca979a9f70144dba77ed7a6a25bfab11648f6012103ad6f89abc2e5beaa8a3ac28e22170659b3209fe2ddf439681b4b8f31508c36fa");
    let expected_pub = H264::from("03ad6f89abc2e5beaa8a3ac28e22170659b3209fe2ddf439681b4b8f31508c36fa");
    let actual_pub = pubkey_from_script_sig(&script_sig).unwrap();
    assert_eq!(expected_pub, actual_pub);

    let script_sig_err = Script::from("473044022071edae37cf518e98db3f7637b9073a7a980b957b0c7b871415dbb4898ec3ebdc022031b402a6b98e64ffdf752266449ca979a9f70144dba77ed7a6a25bfab11648f6012103ad6f89abc2e5beaa8a3ac28e22170659b3209fe2ddf439681b4b8f31508c36fa21");
    pubkey_from_script_sig(&script_sig_err).unwrap_err();

    let script_sig_err = Script::from("493044022071edae37cf518e98db3f7637b9073a7a980b957b0c7b871415dbb4898ec3ebdc022031b402a6b98e64ffdf752266449ca979a9f70144dba77ed7a6a25bfab11648f6012103ad6f89abc2e5beaa8a3ac28e22170659b3209fe2ddf439681b4b8f31508c36fa");
    pubkey_from_script_sig(&script_sig_err).unwrap_err();
}

#[test]
fn test_tx_v_size() {
    // Multiple legacy inputs with P2SH and P2PKH output
    // https://live.blockcypher.com/btc-testnet/tx/ac6218b33d02e069c4055af709bbb6ca92ce11e55450cde96bc17411e281e5e7/
    let mut tx: UtxoTx = "0100000002440f1a2929eb08c350cc8d2385c77c40411560c3b43b65efb5b06f997fc67672020000006b483045022100f82e88af256d2487afe0c30a166c9ecf6b7013e764e1407317c712d47f7731bd0220358a4d7987bfde2271599b5c4376d26f9ce9f1df2e04f5de8f89593352607110012103c6a78589e18b482aea046975e6d0acbdea7bf7dbf04d9d5bd67fda917815e3edfffffffffb9c2fd7a19b55a4ffbda2ce5065d988a4f4efcf1ae567b4ddb6d97529c8fb0c000000006b483045022100dd75291db32dc859657a5eead13b85c340b4d508e57d2450ebfad76484f254130220727fcd65dda046ea62b449ab217da264dbf7c7ca7e63b39c8835973a152752c1012103c6a78589e18b482aea046975e6d0acbdea7bf7dbf04d9d5bd67fda917815e3edffffffff03102700000000000017a9148d0ad41545dea44e914c419d33d422148c35a274870000000000000000166a149c0a919d4e9a23f0234df916a7dd21f9e2fdaa8f931d0000000000001976a9146d9d2b554d768232320587df75c4338ecc8bf37d88acbd8ff160".into();
    // Removing inputs script_sig as it's not included in UnsignedTransactionInput when fees are calculated
    tx.inputs[0].script_sig = Bytes::new();
    tx.inputs[1].script_sig = Bytes::new();
    let v_size = tx_size_in_v_bytes(&UtxoAddressFormat::Standard, &tx);
    assert_eq!(v_size, 403);
    // Segwit input with 2 P2WPKH outputs
    // https://live.blockcypher.com/btc-testnet/tx/8a32e794b2a8a0356bb3b2717279d118b4010bf8bb3229abb5a2b4fb86541bb2/
    // the transaction is deserialized without the witnesses which makes the calculation of v_size similar to how
    // it's calculated in generate_transaction
    let tx: UtxoTx = "0200000000010192a4497268107d7999e9551be733f5e0eab479be7d995a061a7bbdc43ef0e5ed0000000000feffffff02cd857a00000000001600145cb39bfcd68d520e29cadc990bceb5cd1562c507a0860100000000001600149a85cc05e9a722575feb770a217c73fd6145cf01024730440220030e0fb58889ab939c701f12d950f00b64836a1a33ec0d6697fd3053d469d244022053e33d72ef53b37b86eea8dfebbafffb0f919ef952dcb6ea6058b81576d8dc86012102225de6aed071dc29d0ca10b9f64a4b502e33e55b3c0759eedd8e333834c6a7d07a1f2000".into();
    let v_size = tx_size_in_v_bytes(&UtxoAddressFormat::Segwit, &tx);
    assert_eq!(v_size, 141);
    // Segwit input with 1 P2WSH output
    // https://live.blockcypher.com/btc-testnet/tx/f8c1fed6f307eb131040965bd11018787567413e6437c907b1fd15de6517ad16/
    let tx: UtxoTx = "010000000001017996e77b2b1f4e66da606cfc2f16e3f52e1eac4a294168985bd4dbd54442e61f0100000000ffffffff01ab36010000000000220020693090c0e291752d448826a9dc72c9045b34ed4f7bd77e6e8e62645c23d69ac502483045022100d0800719239d646e69171ede7f02af916ac778ffe384fa0a5928645b23826c9f022044072622de2b47cfc81ac5172b646160b0c48d69d881a0ce77be06dbd6f6e5ac0121031ac6d25833a5961e2a8822b2e8b0ac1fd55d90cbbbb18a780552cbd66fc02bb3735a9e61".into();
    let v_size = tx_size_in_v_bytes(&UtxoAddressFormat::Segwit, &tx);
    assert_eq!(v_size, 122);
    // Multipl segwit inputs with P2PKH output
    // https://live.blockcypher.com/btc-testnet/tx/649d514d76702a0925a917d830e407f4f1b52d78832520e486c140ce8d0b879f/
    let tx: UtxoTx = "0100000000010250c434acbad252481564d56b41990577c55d247aedf4bb853dca3567c4404c8f0000000000ffffffff55baf016f0628ecf0f0ec228e24d8029879b0491ab18bac61865afaa9d16e8bb0000000000ffffffff01e8030000000000001976a9146d9d2b554d768232320587df75c4338ecc8bf37d88ac0247304402202611c05dd0e748f7c9955ed94a172af7ed56a0cdf773e8c919bef6e70b13ec1c02202fd7407891c857d95cdad1038dcc333186815f50da2fc9a334f814dd8d0a2d63012103c6a78589e18b482aea046975e6d0acbdea7bf7dbf04d9d5bd67fda917815e3ed02483045022100bb9d483f6b2b46f8e70d62d65b33b6de056e1878c9c2a1beed69005daef2f89502201690cd44cf6b114fa0d494258f427e1ed11a21d897e407d8a1ff3b7e09b9a426012103c6a78589e18b482aea046975e6d0acbdea7bf7dbf04d9d5bd67fda917815e3ed9cf7bd60".into();
    let v_size = tx_size_in_v_bytes(&UtxoAddressFormat::Segwit, &tx);
    assert_eq!(v_size, 181);
    // Multiple segwit inputs
    // https://live.blockcypher.com/btc-testnet/tx/a7bb128703b57058955d555ed48b65c2c9bdefab6d3acbb4243c56e430533def/
    let tx: UtxoTx = "010000000001023b7308e5ca5d02000b743441f7653c1110e07275b7ab0e983f489e92bfdd2b360100000000ffffffffd6c4f22e9b1090b2584a82cf4cb6f85595dd13c16ad065711a7585cc373ae2e50000000000ffffffff02947b2a00000000001600148474e72f396d44504cd30b1e7b992b65344240c609050700000000001600141b891309c8fe1338786fa3476d5d1a9718d43a0202483045022100bfae465fcd8d2636b2513f68618eb4996334c94d47e285cb538e3416eaf4521b02201b953f46ff21c8715a0997888445ca814dfdb834ef373a29e304bee8b32454d901210226bde3bca3fe7c91e4afb22c4bc58951c60b9bd73514081b6bd35f5c09b8c9a602483045022100ba48839f7becbf8f91266140f9727edd08974fcc18017661477af1d19603ed31022042fd35af1b393eeb818b420e3a5922079776cc73f006d26dd67be932e1b4f9000121034b6a54040ad2175e4c198370ac36b70d0b0ab515b59becf100c4cd310afbfd0c00000000".into();
    let v_size = tx_size_in_v_bytes(&UtxoAddressFormat::Segwit, &tx);
    assert_eq!(v_size, 209)
}<|MERGE_RESOLUTION|>--- conflicted
+++ resolved
@@ -17,12 +17,8 @@
 use common::mm_error::prelude::*;
 use common::mm_metrics::MetricsArc;
 use common::mm_number::MmNumber;
-<<<<<<< HEAD
-use common::{block_on, now_ms};
+use common::now_ms;
 use crypto::RpcDerivationPath;
-=======
-use common::now_ms;
->>>>>>> 6a634c09
 use futures::compat::Future01CompatExt;
 use futures::future::{FutureExt, TryFutureExt};
 use futures01::future::Either;
@@ -68,7 +64,6 @@
 pub async fn get_tx_fee(coin: &UtxoCoinFields) -> Result<ActualTxFee, JsonRpcError> {
     let conf = &coin.conf;
     match &coin.tx_fee {
-        TxFee::Fixed(fee) => Ok(ActualTxFee::Fixed(*fee)),
         TxFee::Dynamic(method) => {
             let fee = coin
                 .rpc_client
@@ -211,7 +206,7 @@
         let HDAddress {
             address,
             derivation_path,
-        } = coin.derive_address(&hd_account, address_id, change)?;
+        } = coin.derive_address(hd_account, address_id, change)?;
 
         let balance = coin.known_address_balance(&address).await?;
         balances.push(HDAddressBalance {
@@ -257,7 +252,7 @@
             AddressBalanceStatus::NonEmpty(non_empty_balance) => {
                 let last_non_empty_address_id = checking_address_id - unused_addresses_counter;
                 for empty_address_id in last_non_empty_address_id..checking_address_id {
-                    let empty_address = coin.derive_address(&hd_account, empty_address_id, change)?;
+                    let empty_address = coin.derive_address(hd_account, empty_address_id, change)?;
 
                     balances.push(HDAddressBalance {
                         address: empty_address.address.to_string(),
@@ -288,7 +283,6 @@
     Ok(balances)
 }
 
-<<<<<<< HEAD
 pub async fn check_address_balance(
     coin: &UtxoCoinFields,
     address: Address,
@@ -305,15 +299,6 @@
 
             let electrum_history = client
                 .scripthash_get_history(&hex::encode(script_hash))
-=======
-pub async fn get_tx_fee(coin: &UtxoCoinFields) -> Result<ActualTxFee, JsonRpcError> {
-    let conf = &coin.conf;
-    match &coin.tx_fee {
-        TxFee::Dynamic(method) => {
-            let fee = coin
-                .rpc_client
-                .estimate_fee_sat(coin.decimals, method, &conf.estimate_fee_mode, conf.estimate_fee_blocks)
->>>>>>> 6a634c09
                 .compat()
                 .await?;
             electrum_history.is_empty()
