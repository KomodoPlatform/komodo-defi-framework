--- conflicted
+++ resolved
@@ -1338,12 +1338,8 @@
     output_index: usize,
     search_from_block: u64,
 ) -> Result<Option<FoundSwapTxSpend>, String> {
-<<<<<<< HEAD
+    let my_public = try_s!(coin.priv_key_policy.key_pair_or_err()).public();
     search_for_swap_output_spend(
-=======
-    let my_public = try_s!(coin.priv_key_policy.key_pair_or_err()).public();
-    block_on(search_for_swap_output_spend(
->>>>>>> fd5934fd
         coin,
         time_lock,
         my_public,
@@ -1365,12 +1361,8 @@
     output_index: usize,
     search_from_block: u64,
 ) -> Result<Option<FoundSwapTxSpend>, String> {
-<<<<<<< HEAD
+    let my_public = try_s!(coin.priv_key_policy.key_pair_or_err()).public();
     search_for_swap_output_spend(
-=======
-    let my_public = try_s!(coin.priv_key_policy.key_pair_or_err()).public();
-    block_on(search_for_swap_output_spend(
->>>>>>> fd5934fd
         coin,
         time_lock,
         &try_s!(Public::from_slice(other_pub)),
