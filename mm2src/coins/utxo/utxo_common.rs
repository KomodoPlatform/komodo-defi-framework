--- conflicted
+++ resolved
@@ -11,18 +11,11 @@
 use crate::utxo::tx_cache::TxCacheResult;
 use crate::utxo::utxo_withdraw::{InitUtxoWithdraw, StandardUtxoWithdraw, UtxoWithdraw};
 use crate::{CanRefundHtlc, CoinBalance, CoinWithDerivationMethod, GetWithdrawSenderAddress, HDAddressId,
-<<<<<<< HEAD
-            RawTransactionError, RawTransactionRequest, RawTransactionRes, TradePreimageValue, TransactionFut,
-            TxFeeDetails, ValidateAddressResult, ValidatePaymentInput, WithdrawFrom, WithdrawResult,
-            WithdrawSenderAddress};
-use bigdecimal::BigDecimal;
-=======
             RawTransactionError, RawTransactionRequest, RawTransactionRes, SignatureError, SignatureResult,
             TradePreimageValue, TransactionFut, TxFeeDetails, ValidateAddressResult, ValidatePaymentInput,
             VerificationError, VerificationResult, WithdrawFrom, WithdrawResult, WithdrawSenderAddress};
-use bigdecimal::{BigDecimal, Zero};
+use bigdecimal::BigDecimal;
 use bitcrypto::dhash256;
->>>>>>> b2cb7c3e
 pub use bitcrypto::{dhash160, sha256, ChecksumType};
 use chain::constants::SEQUENCE_FINAL;
 use chain::{BlockHeader, OutPoint, RawBlockHeader, TransactionOutput};
