--- conflicted
+++ resolved
@@ -14,13 +14,9 @@
 use crate::{CanRefundHtlc, CoinBalance, CoinWithDerivationMethod, GetWithdrawSenderAddress, HDAccountAddressId,
             RawTransactionError, RawTransactionRequest, RawTransactionRes, SearchForSwapTxSpendInput, SignatureError,
             SignatureResult, SwapOps, TradePreimageValue, TransactionFut, TxFeeDetails, TxMarshalingErr,
-<<<<<<< HEAD
-            ValidateAddressResult, ValidateOtherPubKeyErr, ValidatePaymentInput, VerificationError,
-            VerificationResult, WatcherValidatePaymentInput, WithdrawFrom, WithdrawResult, WithdrawSenderAddress};
-=======
-            ValidateAddressResult, ValidatePaymentFut, ValidatePaymentInput, VerificationError, VerificationResult,
-            WatcherValidatePaymentInput, WithdrawFrom, WithdrawResult, WithdrawSenderAddress};
->>>>>>> 5dbc5de4
+            ValidateAddressResult, ValidateOtherPubKeyErr, ValidatePaymentFut, ValidatePaymentInput,
+            VerificationError, VerificationResult, WatcherValidatePaymentInput, WithdrawFrom, WithdrawResult,
+            WithdrawSenderAddress};
 use bitcrypto::dhash256;
 pub use bitcrypto::{dhash160, sha256, ChecksumType};
 use chain::constants::SEQUENCE_FINAL;
