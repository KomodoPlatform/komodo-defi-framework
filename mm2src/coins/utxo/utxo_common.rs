--- conflicted
+++ resolved
@@ -320,7 +320,6 @@
         }
     }
 
-<<<<<<< HEAD
     pub fn add_required_inputs(mut self, inputs: impl IntoIterator<Item = UnspentInfo>) -> Self {
         self.tx
             .inputs
@@ -332,13 +331,6 @@
             }));
         self
     }
-=======
-    let change_script_pubkey = output_script(&coin.as_ref().my_address, ScriptType::P2PKH).to_bytes();
-    let coin_tx_fee = match fee {
-        Some(f) => f,
-        None => coin.get_tx_fee().await?,
-    };
->>>>>>> 42d76e65
 
     /// This function expects that utxos are sorted by amounts in ascending order
     /// Consider sorting before calling this function
@@ -430,17 +422,10 @@
                         if let ActualTxFee::Dynamic(ref f) = actual_tx_fee {
                             self.tx_fee += (f * P2PKH_OUTPUT_LEN) / KILO_BYTE;
                         }
-<<<<<<< HEAD
-                        if let Some(min_relay) = self.min_relay_fee {
-                            if self.tx_fee < min_relay {
-                                self.tx_fee = min_relay;
-                            }
-=======
                     }
                     if let Some(min_relay) = min_relay_fee {
                         if tx_fee < min_relay {
                             tx_fee = min_relay;
->>>>>>> 42d76e65
                         }
                     }
                     true
@@ -823,13 +808,8 @@
         coin.as_ref().key_pair.public(),
     );
     let fut = async move {
-<<<<<<< HEAD
         let fee = try_s!(coin.get_htlc_spend_fee(DEFAULT_SWAP_TX_SPEND_SIZE).await);
-        let script_pubkey = output_script(&coin.as_ref().my_address).to_bytes();
-=======
-        let fee = try_s!(coin.get_htlc_spend_fee().await);
         let script_pubkey = output_script(&coin.as_ref().my_address, ScriptType::P2PKH).to_bytes();
->>>>>>> 42d76e65
         let output = TransactionOutput {
             value: prev_tx.outputs[0].value - fee,
             script_pubkey,
@@ -875,13 +855,8 @@
         coin.as_ref().key_pair.public(),
     );
     let fut = async move {
-<<<<<<< HEAD
         let fee = try_s!(coin.get_htlc_spend_fee(DEFAULT_SWAP_TX_SPEND_SIZE).await);
-        let script_pubkey = output_script(&coin.as_ref().my_address).to_bytes();
-=======
-        let fee = try_s!(coin.get_htlc_spend_fee().await);
         let script_pubkey = output_script(&coin.as_ref().my_address, ScriptType::P2PKH).to_bytes();
->>>>>>> 42d76e65
         let output = TransactionOutput {
             value: prev_tx.outputs[0].value - fee,
             script_pubkey,
@@ -924,13 +899,8 @@
         &try_fus!(Public::from_slice(maker_pub)),
     );
     let fut = async move {
-<<<<<<< HEAD
         let fee = try_s!(coin.get_htlc_spend_fee(DEFAULT_SWAP_TX_SPEND_SIZE).await);
-        let script_pubkey = output_script(&coin.as_ref().my_address).to_bytes();
-=======
-        let fee = try_s!(coin.get_htlc_spend_fee().await);
         let script_pubkey = output_script(&coin.as_ref().my_address, ScriptType::P2PKH).to_bytes();
->>>>>>> 42d76e65
         let output = TransactionOutput {
             value: prev_tx.outputs[0].value - fee,
             script_pubkey,
@@ -973,13 +943,8 @@
         &try_fus!(Public::from_slice(taker_pub)),
     );
     let fut = async move {
-<<<<<<< HEAD
         let fee = try_s!(coin.get_htlc_spend_fee(DEFAULT_SWAP_TX_SPEND_SIZE).await);
-        let script_pubkey = output_script(&coin.as_ref().my_address).to_bytes();
-=======
-        let fee = try_s!(coin.get_htlc_spend_fee().await);
         let script_pubkey = output_script(&coin.as_ref().my_address, ScriptType::P2PKH).to_bytes();
->>>>>>> 42d76e65
         let output = TransactionOutput {
             value: prev_tx.outputs[0].value - fee,
             script_pubkey,
@@ -1462,33 +1427,6 @@
     Box::new(coin.rpc_client.get_block_count().map_err(|e| ERRL!("{}", e)))
 }
 
-<<<<<<< HEAD
-pub fn display_address_from_pubkey_str<T>(coin: &T, pubkey: &str) -> Result<String, String>
-where
-    T: AsRef<UtxoCoinFields> + UtxoCommonOps,
-{
-    let addr = try_s!(address_from_pubkey_str(coin, pubkey));
-    addr.display_address()
-}
-
-pub fn address_from_pubkey_str<T>(coin: &T, pubkey: &str) -> Result<Address, String>
-where
-    T: AsRef<UtxoCoinFields> + UtxoCommonOps,
-{
-    let pubkey_bytes = try_s!(hex::decode(pubkey));
-    let addr = try_s!(address_from_raw_pubkey(
-        &pubkey_bytes,
-        coin.as_ref().conf.pub_addr_prefix,
-        coin.as_ref().conf.pub_t_addr_prefix,
-        coin.as_ref().conf.checksum_type,
-        coin.as_ref().conf.bech32_hrp.clone(),
-        coin.as_ref().my_address.addr_format.clone()
-    ));
-    Ok(addr)
-}
-
-=======
->>>>>>> 42d76e65
 pub fn display_priv_key(coin: &UtxoCoinFields) -> String { format!("{}", coin.key_pair.private()) }
 
 pub fn min_tx_amount(coin: &UtxoCoinFields) -> BigDecimal {
