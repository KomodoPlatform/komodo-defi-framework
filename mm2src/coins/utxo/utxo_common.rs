--- conflicted
+++ resolved
@@ -1749,27 +1749,17 @@
                 .await
         );
 
-<<<<<<< HEAD
-    let maker_address = try_tx_s!(coin.as_ref().derivation_method.single_addr_or_err().await);
-    let script_pubkey = output_script(&maker_address).map(|script| script.to_bytes())?;
-    let maker_output = TransactionOutput {
-        value: maker_sat - miner_fee,
-        script_pubkey,
-    };
-    signer.outputs.push(maker_output);
-=======
         if miner_fee + coin.as_ref().dust_amount + dex_fee_sat > payment_output.value {
             return TX_PLAIN_ERR!("Payment amount is too small to cover miner fee + dust + dex_fee_sat");
         }
 
-        let maker_address = try_tx_s!(coin.as_ref().derivation_method.single_addr_or_err());
+        let maker_address = try_tx_s!(coin.as_ref().derivation_method.single_addr_or_err().await);
         let maker_output = TransactionOutput {
             value: payment_output.value - miner_fee - dex_fee_sat,
-            script_pubkey: try_tx_s!(output_script(maker_address)).to_bytes(),
+            script_pubkey: try_tx_s!(output_script(&maker_address)).to_bytes(),
         };
         signer.outputs.push(maker_output);
     }
->>>>>>> 6aa5d66a
     drop_mutability!(signer);
 
     let maker_signature = try_tx_s!(calc_and_sign_sighash(
@@ -2210,14 +2200,8 @@
 pub async fn refund_htlc_payment<T: UtxoCommonOps + SwapOps>(
     coin: T,
     args: RefundPaymentArgs<'_>,
-<<<<<<< HEAD
-    payment_type: SwapPaymentType,
-) -> TransactionResult {
-    let my_address = try_tx_s!(coin.as_ref().derivation_method.single_addr_or_err().await);
-=======
 ) -> Result<UtxoTx, TransactionErr> {
-    let my_address = try_tx_s!(coin.as_ref().derivation_method.single_addr_or_err()).clone();
->>>>>>> 6aa5d66a
+    let my_address = try_tx_s!(coin.as_ref().derivation_method.single_addr_or_err().await).clone();
     let mut prev_transaction: UtxoTx =
         try_tx_s!(deserialize(args.payment_tx).map_err(|e| TransactionErr::Plain(format!("{:?}", e))));
     prev_transaction.tx_hash_algo = coin.as_ref().tx_hash_algo;
@@ -5433,7 +5417,7 @@
     coin: &T,
     args: SpendMakerPaymentArgs<'_, T>,
 ) -> Result<UtxoTx, TransactionErr> {
-    let my_address = try_tx_s!(coin.as_ref().derivation_method.single_addr_or_err()).clone();
+    let my_address = try_tx_s!(coin.as_ref().derivation_method.single_addr_or_err().await).clone();
     let payment_value = try_tx_s!(args.maker_payment_tx.first_output()).value;
 
     let key_pair = coin.derive_htlc_key_pair(args.swap_unique_data);
@@ -5495,7 +5479,7 @@
 where
     T: UtxoCommonOps + SwapOps,
 {
-    let my_address = try_tx_s!(coin.as_ref().derivation_method.single_addr_or_err()).clone();
+    let my_address = try_tx_s!(coin.as_ref().derivation_method.single_addr_or_err().await).clone();
     let payment_value = try_tx_s!(args.maker_payment_tx.first_output()).value;
 
     let key_pair = coin.derive_htlc_key_pair(args.swap_unique_data);
