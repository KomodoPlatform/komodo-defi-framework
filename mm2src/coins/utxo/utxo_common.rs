--- conflicted
+++ resolved
@@ -1699,38 +1699,20 @@
                             updated = true;
                         }
                     }
-<<<<<<< HEAD
-                    if e.get().should_update_kmd_rewards() && e.get().block_height > 0 {
-                        mm_counter!(ctx.metrics, "tx.history.update.kmd_rewards", 1);
-                        match coin.update_kmd_rewards(e.get_mut(), &mut input_transactions).await {
-                            Ok(()) => updated = true,
-                            Err(e) => log_tag!(
-                                ctx,
-                                "😟",
-                                "tx_history",
-                                "coin" => coin.as_ref().conf.ticker;
-                                fmt = "Error {:?} on updating the KMD rewards of {:?}, skipping the tx", e, txid
-                            ),
-                        }
-                    }
-=======
                     // TODO uncomment this when `update_kmd_rewards` works correctly
                     // if e.get().should_update_kmd_rewards() && e.get().block_height > 0 {
                     //     mm_counter!(ctx.metrics, "tx.history.update.kmd_rewards", 1);
                     //     match coin.update_kmd_rewards(e.get_mut(), &mut input_transactions).await {
                     //         Ok(()) => updated = true,
-                    //         Err(e) => ctx.log.log(
+                    //         Err(e) => log_tag!(
+                    //             ctx,
                     //             "😟",
-                    //             &[&"tx_history", &coin.as_ref().conf.ticker],
-                    //             &ERRL!(
-                    //                 "Error {:?} on updating the KMD rewards of {:?}, skipping the tx",
-                    //                 e,
-                    //                 txid
-                    //             ),
+                    //             "tx_history",
+                    //             "coin" => coin.as_ref().conf.ticker;
+                    //             fmt = "Error {:?} on updating the KMD rewards of {:?}, skipping the tx", e, txid
                     //         ),
                     //     }
                     // }
->>>>>>> ddebc9c2
                 },
             }
             if updated {
