--- conflicted
+++ resolved
@@ -290,19 +290,9 @@
         },
         ActualFeeRate::FixedPerKb(_) => fee_rate,
     };
-<<<<<<< HEAD
-    if coin.as_ref().conf.force_min_relay_fee {
-        let relay_fee = coin.as_ref().rpc_client.get_relay_fee().compat().await?;
-        let relay_fee_sat = sat_from_big_decimal(&relay_fee, coin.as_ref().decimals).map_mm_err()?;
-        if fee < relay_fee_sat {
-            fee = relay_fee_sat;
-        }
-    }
-    Ok(fee)
-=======
-    let min_relay_fee_rate = get_min_relay_rate(coin).await?;
+
+    let min_relay_fee_rate = get_min_relay_rate(coin).await.map_mm_err()?;
     Ok(get_tx_fee_with_relay_fee(&fee_rate, tx_size, min_relay_fee_rate))
->>>>>>> b4b7caf8
 }
 
 pub fn addresses_from_script<T: UtxoCommonOps>(coin: &T, script: &Script) -> Result<Vec<Address>, String> {
@@ -714,11 +704,7 @@
 
         let actual_fee_rate = match self.fee {
             Some(fee) => fee,
-<<<<<<< HEAD
-            None => coin.get_tx_fee().await.map_mm_err()?,
-=======
-            None => coin.get_fee_rate().await?,
->>>>>>> b4b7caf8
+            None => coin.get_fee_rate().await.map_mm_err()?,
         };
 
         return_err_if!(self.outputs.is_empty(), GenerateTxError::EmptyOutputs);
@@ -732,31 +718,7 @@
             }
         );
 
-<<<<<<< HEAD
-        self.min_relay_fee = if coin.as_ref().conf.force_min_relay_fee {
-            let fee_dec = coin.as_ref().rpc_client.get_relay_fee().compat().await?;
-            let min_relay_fee = sat_from_big_decimal(&fee_dec, coin.as_ref().decimals).map_mm_err()?;
-            Some(min_relay_fee)
-        } else {
-            None
-        };
-
-        // The function `update_fee_and_check_completeness` checks if the total value of the current inputs
-        // (added using add_required_inputs or directly) is enough to cover the transaction outputs and fees.
-        // If it returns `true`, it indicates that no additional inputs are needed from the available inputs,
-        // and we can skip the loop that adds these additional inputs.
-        if !self.update_fee_and_check_completeness(from.addr_format(), &actual_tx_fee) {
-            for utxo in self.available_inputs.clone() {
-                self.tx.inputs.push(UnsignedTransactionInput {
-                    previous_output: utxo.outpoint,
-                    prev_script: utxo.script,
-                    sequence: SEQUENCE_FINAL,
-                    amount: utxo.value,
-                });
-                self.sum_inputs += utxo.value;
-=======
-        self.min_relay_fee_rate = get_min_relay_rate(coin).await?;
->>>>>>> b4b7caf8
+        self.min_relay_fee_rate = get_min_relay_rate(coin).await.map_mm_err()?;
 
         let mut one_time_fee_update = false;
         loop {
@@ -795,13 +757,7 @@
             kmd_rewards: Self::make_kmd_rewards_data(coin, self.interest),
         };
 
-<<<<<<< HEAD
-        coin.calc_interest_if_required(self.tx, data, change_script_pubkey, dust)
-            .await
-            .map_mm_err()
-=======
         Ok((self.tx, data))
->>>>>>> b4b7caf8
     }
 
     /// Generates unsigned transaction (TransactionInputSigner) from specified utxos and outputs.
@@ -4039,11 +3995,7 @@
     T: UtxoCommonOps + GetUtxoListOps,
 {
     let decimals = coin.as_ref().decimals;
-<<<<<<< HEAD
-    let tx_fee = coin.get_tx_fee().await.map_mm_err()?;
-=======
-    let fee_rate = coin.get_fee_rate().await?;
->>>>>>> b4b7caf8
+    let fee_rate = coin.get_fee_rate().await.map_mm_err()?;
     // [`FeePolicy::DeductFromOutput`] is used if the value is [`TradePreimageValue::UpperBound`] only
     let is_amount_upper_bound = matches!(fee_policy, FeePolicy::DeductFromOutput(_));
     let my_address = coin
@@ -4089,12 +4041,7 @@
         },
         ActualFeeRate::FixedPerKb(_fee) => {
             let outputs_count = outputs.len();
-<<<<<<< HEAD
             let (unspents, _recently_sent_txs) = coin.get_unspent_ordered_list(&my_address).await.map_mm_err()?;
-
-=======
-            let (unspents, _recently_sent_txs) = coin.get_unspent_ordered_list(&my_address).await?;
->>>>>>> b4b7caf8
             let mut tx_builder = UtxoTxBuilder::new(coin)
                 .await
                 .add_available_inputs(unspents)
