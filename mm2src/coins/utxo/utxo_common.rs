use super::*;
use crate::coin_balance::{AddressBalanceStatus, HDAddressBalance, HDWalletBalanceOps};
use crate::coin_errors::{MyAddressError, ValidatePaymentError};
use crate::hd_pubkey::{ExtractExtendedPubkey, HDExtractPubkeyError, HDXPubExtractor};
use crate::hd_wallet::{AccountUpdatingError, AddressDerivingResult, HDAccountMut, HDAccountsMap,
                       NewAccountCreatingError};
use crate::hd_wallet_storage::{HDWalletCoinWithStorageOps, HDWalletStorageResult};
use crate::rpc_command::init_withdraw::WithdrawTaskHandle;
use crate::utxo::rpc_clients::{electrum_script_hash, BlockHashOrHeight, UnspentInfo, UnspentMap, UtxoRpcClientEnum,
                               UtxoRpcClientOps, UtxoRpcResult};
use crate::utxo::spv::SimplePaymentVerification;
use crate::utxo::tx_cache::TxCacheResult;
use crate::utxo::utxo_withdraw::{InitUtxoWithdraw, StandardUtxoWithdraw, UtxoWithdraw};
use crate::{CanRefundHtlc, CoinBalance, CoinWithDerivationMethod, GetWithdrawSenderAddress, HDAccountAddressId,
            RawTransactionError, RawTransactionRequest, RawTransactionRes, SearchForSwapTxSpendInput, SignatureError,
            SignatureResult, SwapOps, TradePreimageValue, TransactionFut, TxFeeDetails, TxMarshalingErr,
<<<<<<< HEAD
            ValidateAddressResult, ValidatePaymentError, ValidatePaymentFut, ValidatePaymentInput, VerificationError,
            VerificationResult, WatcherSearchForSwapTxSpendInput, WatcherValidatePaymentInput, WithdrawFrom,
            WithdrawResult, WithdrawSenderAddress};
=======
            ValidateAddressResult, ValidatePaymentFut, ValidatePaymentInput, VerificationError, VerificationResult,
            WatcherValidatePaymentInput, WithdrawFrom, WithdrawResult, WithdrawSenderAddress};
>>>>>>> 5dbc5de4
use bitcrypto::dhash256;
pub use bitcrypto::{dhash160, sha256, ChecksumType};
use chain::constants::SEQUENCE_FINAL;
use chain::{OutPoint, TransactionOutput};
use common::executor::Timer;
use common::jsonrpc_client::JsonRpcErrorType;
use common::log::{error, warn};
use common::{now_ms, one_hundred, ten_f64};
use crypto::{Bip32DerPathOps, Bip44Chain, Bip44DerPathError, Bip44DerivationPath, RpcDerivationPath};
use futures::compat::Future01CompatExt;
use futures::future::{FutureExt, TryFutureExt};
use futures01::future::Either;
use itertools::Itertools;
use keys::bytes::Bytes;
use keys::{Address, AddressFormat as UtxoAddressFormat, AddressHashEnum, CompactSignature, Public, SegwitAddress,
           Type as ScriptType};
use mm2_core::mm_ctx::MmArc;
use mm2_err_handle::prelude::*;
use mm2_number::{BigDecimal, MmNumber};
use primitives::hash::H512;
use rpc::v1::types::{Bytes as BytesJson, ToTxHash, TransactionInputEnum, H256 as H256Json};
use script::{Builder, Opcode, Script, ScriptAddress, TransactionInputSigner, UnsignedTransactionInput};
use secp256k1::{PublicKey, Signature};
use serde_json::{self as json};
use serialization::{deserialize, serialize, serialize_with_flags, CoinVariant, CompactInteger, Serializable, Stream,
                    SERIALIZE_TRANSACTION_WITNESS};
use std::cmp::Ordering;
use std::collections::hash_map::{Entry, HashMap};
use std::str::FromStr;
use std::sync::atomic::Ordering as AtomicOrdering;
use utxo_signer::with_key_pair::p2sh_spend;
use utxo_signer::UtxoSignerOps;

pub use chain::Transaction as UtxoTx;

pub mod utxo_tx_history_v2_common;

pub const DEFAULT_FEE_VOUT: usize = 0;
pub const DEFAULT_SWAP_TX_SPEND_SIZE: u64 = 305;
pub const DEFAULT_SWAP_VOUT: usize = 0;
const MIN_BTC_TRADING_VOL: &str = "0.00777";

macro_rules! true_or {
    ($cond: expr, $etype: expr) => {
        if !$cond {
            return Err(MmError::new($etype));
        }
    };
}

lazy_static! {
    pub static ref HISTORY_TOO_LARGE_ERROR: Json = json!({
        "code": 1,
        "message": "history too large"
    });
}

pub const HISTORY_TOO_LARGE_ERR_CODE: i64 = -1;

#[derive(Clone, Debug, Deserialize, Serialize)]
pub struct UtxoMergeParams {
    merge_at: usize,
    #[serde(default = "ten_f64")]
    check_every: f64,
    #[serde(default = "one_hundred")]
    max_merge_at_once: usize,
}

pub async fn get_tx_fee(coin: &UtxoCoinFields) -> UtxoRpcResult<ActualTxFee> {
    let conf = &coin.conf;
    match &coin.tx_fee {
        TxFee::Dynamic(method) => {
            let fee = coin
                .rpc_client
                .estimate_fee_sat(coin.decimals, method, &conf.estimate_fee_mode, conf.estimate_fee_blocks)
                .compat()
                .await?;
            Ok(ActualTxFee::Dynamic(fee))
        },
        TxFee::FixedPerKb(satoshis) => Ok(ActualTxFee::FixedPerKb(*satoshis)),
    }
}

fn derive_address_with_cache<T>(
    coin: &T,
    hd_account: &UtxoHDAccount,
    hd_addresses_cache: &mut HashMap<HDAddressId, UtxoHDAddress>,
    hd_address_id: HDAddressId,
) -> AddressDerivingResult<UtxoHDAddress>
where
    T: UtxoCommonOps,
{
    // Check if the given HD address has been derived already.
    if let Some(hd_address) = hd_addresses_cache.get(&hd_address_id) {
        return Ok(hd_address.clone());
    }

    let change_child = hd_address_id.chain.to_child_number();
    let address_id_child = ChildNumber::from(hd_address_id.address_id);

    let derived_pubkey = hd_account
        .extended_pubkey
        .derive_child(change_child)?
        .derive_child(address_id_child)?;
    let address = coin.address_from_extended_pubkey(&derived_pubkey);
    let pubkey = Public::Compressed(H264::from(derived_pubkey.public_key().serialize()));

    let mut derivation_path = hd_account.account_derivation_path.to_derivation_path();
    derivation_path.push(change_child);
    derivation_path.push(address_id_child);

    let hd_address = HDAddress {
        address,
        pubkey,
        derivation_path,
    };

    // Cache the derived `hd_address`.
    hd_addresses_cache.insert(hd_address_id, hd_address.clone());
    Ok(hd_address)
}

/// [`HDWalletCoinOps::derive_addresses`] native implementation.
///
/// # Important
///
/// The [`HDAddressesCache::cache`] mutex is locked once for the entire duration of this function.
#[cfg(not(target_arch = "wasm32"))]
pub async fn derive_addresses<T, Ids>(
    coin: &T,
    hd_account: &UtxoHDAccount,
    address_ids: Ids,
) -> AddressDerivingResult<Vec<UtxoHDAddress>>
where
    T: UtxoCommonOps,
    Ids: Iterator<Item = HDAddressId>,
{
    let mut hd_addresses_cache = hd_account.derived_addresses.lock().await;
    address_ids
        .map(|hd_address_id| derive_address_with_cache(coin, hd_account, &mut hd_addresses_cache, hd_address_id))
        .collect()
}

/// [`HDWalletCoinOps::derive_addresses`] WASM implementation.
///
/// # Important
///
/// This function locks [`HDAddressesCache::cache`] mutex at each iteration.
///
/// # Performance
///
/// Locking the [`HDAddressesCache::cache`] mutex at each iteration may significantly degrade performance.
/// But this is required at least for now due the facts that:
/// 1) mm2 runs in the same thread as `KomodoPlatform/air_dex` runs;
/// 2) [`ExtendedPublicKey::derive_child`] is a synchronous operation, and it takes a long time.
/// So we need to periodically invoke Javascript runtime to handle UI events and other asynchronous tasks.
#[cfg(target_arch = "wasm32")]
pub async fn derive_addresses<T, Ids>(
    coin: &T,
    hd_account: &UtxoHDAccount,
    address_ids: Ids,
) -> AddressDerivingResult<Vec<UtxoHDAddress>>
where
    T: UtxoCommonOps,
    Ids: Iterator<Item = HDAddressId>,
{
    let mut result = Vec::new();
    for hd_address_id in address_ids {
        let mut hd_addresses_cache = hd_account.derived_addresses.lock().await;

        let hd_address = derive_address_with_cache(coin, hd_account, &mut hd_addresses_cache, hd_address_id)?;
        result.push(hd_address);
    }

    Ok(result)
}

pub async fn create_new_account<'a, Coin, XPubExtractor>(
    coin: &Coin,
    hd_wallet: &'a UtxoHDWallet,
    xpub_extractor: &XPubExtractor,
) -> MmResult<HDAccountMut<'a, UtxoHDAccount>, NewAccountCreatingError>
where
    Coin: ExtractExtendedPubkey<ExtendedPublicKey = Secp256k1ExtendedPublicKey>
        + HDWalletCoinWithStorageOps<HDWallet = UtxoHDWallet, HDAccount = UtxoHDAccount>
        + Sync,
    XPubExtractor: HDXPubExtractor + Sync,
{
    const INIT_ACCOUNT_ID: u32 = 0;
    let new_account_id = hd_wallet
        .accounts
        .lock()
        .await
        .iter()
        // The last element of the BTreeMap has the max account index.
        .last()
        .map(|(account_id, _account)| *account_id + 1)
        .unwrap_or(INIT_ACCOUNT_ID);
    let max_accounts_number = hd_wallet.account_limit();
    if new_account_id >= max_accounts_number {
        return MmError::err(NewAccountCreatingError::AccountLimitReached { max_accounts_number });
    }

    let account_child_hardened = true;
    let account_child = ChildNumber::new(new_account_id, account_child_hardened)
        .map_to_mm(|e| NewAccountCreatingError::Internal(e.to_string()))?;

    let account_derivation_path: Bip44PathToAccount = hd_wallet.derivation_path.derive(account_child)?;
    let account_pubkey = coin
        .extract_extended_pubkey(xpub_extractor, account_derivation_path.to_derivation_path())
        .await?;

    let new_account = UtxoHDAccount {
        account_id: new_account_id,
        extended_pubkey: account_pubkey,
        account_derivation_path,
        // We don't know how many addresses are used by the user at this moment.
        external_addresses_number: 0,
        internal_addresses_number: 0,
        derived_addresses: HDAddressesCache::default(),
    };

    let accounts = hd_wallet.accounts.lock().await;
    if accounts.contains_key(&new_account_id) {
        let error = format!(
            "Account '{}' has been activated while we proceed the 'create_new_account' function",
            new_account_id
        );
        return MmError::err(NewAccountCreatingError::Internal(error));
    }

    coin.upload_new_account(hd_wallet, new_account.to_storage_item())
        .await?;

    Ok(AsyncMutexGuard::map(accounts, |accounts| {
        accounts
            .entry(new_account_id)
            // the `entry` method should return [`Entry::Vacant`] due to the checks above
            .or_insert(new_account)
    }))
}

pub async fn set_known_addresses_number<T>(
    coin: &T,
    hd_wallet: &UtxoHDWallet,
    hd_account: &mut UtxoHDAccount,
    chain: Bip44Chain,
    new_known_addresses_number: u32,
) -> MmResult<(), AccountUpdatingError>
where
    T: HDWalletCoinWithStorageOps<HDWallet = UtxoHDWallet, HDAccount = UtxoHDAccount> + Sync,
{
    let max_addresses_number = hd_wallet.address_limit();
    if new_known_addresses_number >= max_addresses_number {
        return MmError::err(AccountUpdatingError::AddressLimitReached { max_addresses_number });
    }
    match chain {
        Bip44Chain::External => {
            coin.update_external_addresses_number(hd_wallet, hd_account.account_id, new_known_addresses_number)
                .await?;
            hd_account.external_addresses_number = new_known_addresses_number;
        },
        Bip44Chain::Internal => {
            coin.update_internal_addresses_number(hd_wallet, hd_account.account_id, new_known_addresses_number)
                .await?;
            hd_account.internal_addresses_number = new_known_addresses_number;
        },
    }
    Ok(())
}

pub async fn produce_hd_address_scanner<T>(coin: &T) -> BalanceResult<UtxoAddressScanner>
where
    T: AsRef<UtxoCoinFields>,
{
    Ok(UtxoAddressScanner::init(coin.as_ref().rpc_client.clone()).await?)
}

pub async fn scan_for_new_addresses<T>(
    coin: &T,
    hd_wallet: &T::HDWallet,
    hd_account: &mut T::HDAccount,
    address_scanner: &T::HDAddressScanner,
    gap_limit: u32,
) -> BalanceResult<Vec<HDAddressBalance>>
where
    T: HDWalletBalanceOps + Sync,
    T::Address: std::fmt::Display,
{
    let mut addresses = scan_for_new_addresses_impl(
        coin,
        hd_wallet,
        hd_account,
        address_scanner,
        Bip44Chain::External,
        gap_limit,
    )
    .await?;
    addresses.extend(
        scan_for_new_addresses_impl(
            coin,
            hd_wallet,
            hd_account,
            address_scanner,
            Bip44Chain::Internal,
            gap_limit,
        )
        .await?,
    );

    Ok(addresses)
}

/// Checks addresses that either had empty transaction history last time we checked or has not been checked before.
/// The checking stops at the moment when we find `gap_limit` consecutive empty addresses.
pub async fn scan_for_new_addresses_impl<T>(
    coin: &T,
    hd_wallet: &T::HDWallet,
    hd_account: &mut T::HDAccount,
    address_scanner: &T::HDAddressScanner,
    chain: Bip44Chain,
    gap_limit: u32,
) -> BalanceResult<Vec<HDAddressBalance>>
where
    T: HDWalletBalanceOps + Sync,
    T::Address: std::fmt::Display,
{
    let mut balances = Vec::with_capacity(gap_limit as usize);

    // Get the first unknown address id.
    let mut checking_address_id = hd_account
        .known_addresses_number(chain)
        // A UTXO coin should support both [`Bip44Chain::External`] and [`Bip44Chain::Internal`].
        .mm_err(|e| BalanceError::Internal(e.to_string()))?;

    let mut unused_addresses_counter = 0;
    let max_addresses_number = hd_wallet.address_limit();
    while checking_address_id < max_addresses_number && unused_addresses_counter <= gap_limit {
        let HDAddress {
            address: checking_address,
            derivation_path: checking_address_der_path,
            ..
        } = coin.derive_address(hd_account, chain, checking_address_id).await?;

        match coin.is_address_used(&checking_address, address_scanner).await? {
            // We found a non-empty address, so we have to fill up the balance list
            // with zeros starting from `last_non_empty_address_id = checking_address_id - unused_addresses_counter`.
            AddressBalanceStatus::Used(non_empty_balance) => {
                let last_non_empty_address_id = checking_address_id - unused_addresses_counter;

                // First, derive all empty addresses and put it into `balances` with default balance.
                let address_ids = (last_non_empty_address_id..checking_address_id)
                    .into_iter()
                    .map(|address_id| HDAddressId { chain, address_id });
                let empty_addresses =
                    coin.derive_addresses(hd_account, address_ids)
                        .await?
                        .into_iter()
                        .map(|empty_address| HDAddressBalance {
                            address: empty_address.address.to_string(),
                            derivation_path: RpcDerivationPath(empty_address.derivation_path),
                            chain,
                            balance: CoinBalance::default(),
                        });
                balances.extend(empty_addresses);

                // Then push this non-empty address.
                balances.push(HDAddressBalance {
                    address: checking_address.to_string(),
                    derivation_path: RpcDerivationPath(checking_address_der_path),
                    chain,
                    balance: non_empty_balance,
                });
                // Reset the counter of unused addresses to zero since we found a non-empty address.
                unused_addresses_counter = 0;
            },
            AddressBalanceStatus::NotUsed => unused_addresses_counter += 1,
        }

        checking_address_id += 1;
    }

    coin.set_known_addresses_number(
        hd_wallet,
        hd_account,
        chain,
        checking_address_id - unused_addresses_counter,
    )
    .await?;

    Ok(balances)
}

pub async fn all_known_addresses_balances<T>(
    coin: &T,
    hd_account: &T::HDAccount,
) -> BalanceResult<Vec<HDAddressBalance>>
where
    T: HDWalletBalanceOps + Sync,
    T::Address: std::fmt::Display + Clone,
{
    let external_addresses = hd_account
        .known_addresses_number(Bip44Chain::External)
        // A UTXO coin should support both [`Bip44Chain::External`] and [`Bip44Chain::Internal`].
        .mm_err(|e| BalanceError::Internal(e.to_string()))?;
    let internal_addresses = hd_account
        .known_addresses_number(Bip44Chain::Internal)
        // A UTXO coin should support both [`Bip44Chain::External`] and [`Bip44Chain::Internal`].
        .mm_err(|e| BalanceError::Internal(e.to_string()))?;

    let mut balances = coin
        .known_addresses_balances_with_ids(hd_account, Bip44Chain::External, 0..external_addresses)
        .await?;
    balances.extend(
        coin.known_addresses_balances_with_ids(hd_account, Bip44Chain::Internal, 0..internal_addresses)
            .await?,
    );

    Ok(balances)
}

pub async fn load_hd_accounts_from_storage(
    hd_wallet_storage: &HDWalletCoinStorage,
    derivation_path: &Bip44PathToCoin,
) -> HDWalletStorageResult<HDAccountsMap<UtxoHDAccount>> {
    let accounts = hd_wallet_storage.load_all_accounts().await?;
    let res: HDWalletStorageResult<HDAccountsMap<UtxoHDAccount>> = accounts
        .iter()
        .map(|account_info| {
            let account = UtxoHDAccount::try_from_storage_item(derivation_path, account_info)?;
            Ok((account.account_id, account))
        })
        .collect();
    match res {
        Ok(accounts) => Ok(accounts),
        Err(e) if e.get_inner().is_deserializing_err() => {
            warn!("Error loading HD accounts from the storage: '{}'. Clear accounts", e);
            hd_wallet_storage.clear_accounts().await?;
            Ok(HDAccountsMap::new())
        },
        Err(e) => Err(e),
    }
}

/// Requests balance of the given `address`.
pub async fn address_balance<T>(coin: &T, address: &Address) -> BalanceResult<CoinBalance>
where
    T: UtxoCommonOps + GetUtxoListOps + MarketCoinOps,
{
    if coin.as_ref().check_utxo_maturity {
        let (unspents, _) = coin.get_mature_unspent_ordered_list(address).await?;
        return Ok(unspents.to_coin_balance(coin.as_ref().decimals));
    }

    let balance = coin
        .as_ref()
        .rpc_client
        .display_balance(address.clone(), coin.as_ref().decimals)
        .compat()
        .await?;

    Ok(CoinBalance {
        spendable: balance,
        unspendable: BigDecimal::from(0),
    })
}

/// Requests balances of the given `addresses`.
/// The pairs `(Address, CoinBalance)` are guaranteed to be in the same order in which they were requested.
pub async fn addresses_balances<T>(coin: &T, addresses: Vec<Address>) -> BalanceResult<Vec<(Address, CoinBalance)>>
where
    T: UtxoCommonOps + GetUtxoMapOps + MarketCoinOps,
{
    if coin.as_ref().check_utxo_maturity {
        let (unspents_map, _) = coin.get_mature_unspent_ordered_map(addresses.clone()).await?;
        addresses
            .into_iter()
            .map(|address| {
                let unspents = unspents_map.get(&address).or_mm_err(|| {
                    let error = format!("'get_mature_unspent_ordered_map' should have returned '{}'", address);
                    BalanceError::Internal(error)
                })?;
                let balance = unspents.to_coin_balance(coin.as_ref().decimals);
                Ok((address, balance))
            })
            .collect()
    } else {
        Ok(coin
            .as_ref()
            .rpc_client
            .display_balances(addresses.clone(), coin.as_ref().decimals)
            .compat()
            .await?
            .into_iter()
            .map(|(address, spendable)| {
                let unspendable = BigDecimal::from(0);
                let balance = CoinBalance { spendable, unspendable };
                (address, balance)
            })
            .collect())
    }
}

pub fn derivation_method(coin: &UtxoCoinFields) -> &DerivationMethod<Address, UtxoHDWallet> { &coin.derivation_method }

pub async fn extract_extended_pubkey<XPubExtractor>(
    conf: &UtxoCoinConf,
    xpub_extractor: &XPubExtractor,
    derivation_path: DerivationPath,
) -> MmResult<Secp256k1ExtendedPublicKey, HDExtractPubkeyError>
where
    XPubExtractor: HDXPubExtractor,
{
    let trezor_coin = conf
        .trezor_coin
        .clone()
        .or_mm_err(|| HDExtractPubkeyError::CoinDoesntSupportTrezor)?;
    let xpub = xpub_extractor.extract_utxo_xpub(trezor_coin, derivation_path).await?;
    Secp256k1ExtendedPublicKey::from_str(&xpub).map_to_mm(|e| HDExtractPubkeyError::InvalidXpub(e.to_string()))
}

/// returns the fee required to be paid for HTLC spend transaction
pub async fn get_htlc_spend_fee<T: UtxoCommonOps>(coin: &T, tx_size: u64) -> UtxoRpcResult<u64> {
    let coin_fee = coin.get_tx_fee().await?;
    let mut fee = match coin_fee {
        // atomic swap payment spend transaction is slightly more than 300 bytes in average as of now
        ActualTxFee::Dynamic(fee_per_kb) => (fee_per_kb * tx_size) / KILO_BYTE,
        // return satoshis here as swap spend transaction size is always less than 1 kb
        ActualTxFee::FixedPerKb(satoshis) => {
            let tx_size_kb = if tx_size % KILO_BYTE == 0 {
                tx_size / KILO_BYTE
            } else {
                tx_size / KILO_BYTE + 1
            };
            satoshis * tx_size_kb
        },
    };
    if coin.as_ref().conf.force_min_relay_fee {
        let relay_fee = coin.as_ref().rpc_client.get_relay_fee().compat().await?;
        let relay_fee_sat = sat_from_big_decimal(&relay_fee, coin.as_ref().decimals)?;
        if fee < relay_fee_sat {
            fee = relay_fee_sat;
        }
    }
    Ok(fee)
}

pub fn addresses_from_script<T: UtxoCommonOps>(coin: &T, script: &Script) -> Result<Vec<Address>, String> {
    let destinations: Vec<ScriptAddress> = try_s!(script.extract_destinations());

    let conf = &coin.as_ref().conf;

    let addresses = destinations
        .into_iter()
        .map(|dst| {
            let (prefix, t_addr_prefix, addr_format) = match dst.kind {
                ScriptType::P2PKH => (
                    conf.pub_addr_prefix,
                    conf.pub_t_addr_prefix,
                    coin.addr_format_for_standard_scripts(),
                ),
                ScriptType::P2SH => (
                    conf.p2sh_addr_prefix,
                    conf.p2sh_t_addr_prefix,
                    coin.addr_format_for_standard_scripts(),
                ),
                ScriptType::P2WPKH => (conf.pub_addr_prefix, conf.pub_t_addr_prefix, UtxoAddressFormat::Segwit),
                ScriptType::P2WSH => (conf.pub_addr_prefix, conf.pub_t_addr_prefix, UtxoAddressFormat::Segwit),
            };

            Address {
                hash: dst.hash,
                checksum_type: conf.checksum_type,
                prefix,
                t_addr_prefix,
                hrp: conf.bech32_hrp.clone(),
                addr_format,
            }
        })
        .collect();

    Ok(addresses)
}

pub fn denominate_satoshis(coin: &UtxoCoinFields, satoshi: i64) -> f64 {
    satoshi as f64 / 10f64.powf(coin.decimals as f64)
}

pub fn base_coin_balance<T>(coin: &T) -> BalanceFut<BigDecimal>
where
    T: MarketCoinOps,
{
    coin.my_spendable_balance()
}

pub fn address_from_str_unchecked(coin: &UtxoCoinFields, address: &str) -> MmResult<Address, AddrFromStrError> {
    let mut errors = Vec::with_capacity(3);

    match Address::from_str(address) {
        Ok(legacy) => return Ok(legacy),
        Err(e) => errors.push(e.to_string()),
    };

    match Address::from_segwitaddress(
        address,
        coin.conf.checksum_type,
        coin.conf.pub_addr_prefix,
        coin.conf.pub_t_addr_prefix,
    ) {
        Ok(segwit) => return Ok(segwit),
        Err(e) => errors.push(e),
    }

    match Address::from_cashaddress(
        address,
        coin.conf.checksum_type,
        coin.conf.pub_addr_prefix,
        coin.conf.p2sh_addr_prefix,
        coin.conf.pub_t_addr_prefix,
    ) {
        Ok(cashaddress) => return Ok(cashaddress),
        Err(e) => errors.push(e),
    }

    MmError::err(AddrFromStrError::CannotDetermineFormat(errors))
}

pub fn my_public_key(coin: &UtxoCoinFields) -> Result<&Public, MmError<UnexpectedDerivationMethod>> {
    match coin.priv_key_policy {
        PrivKeyPolicy::KeyPair(ref key_pair) => Ok(key_pair.public()),
        // Hardware Wallets requires BIP39/BIP44 derivation path to extract a public key.
        PrivKeyPolicy::Trezor => MmError::err(UnexpectedDerivationMethod::IguanaPrivKeyUnavailable),
    }
}

pub fn checked_address_from_str<T: UtxoCommonOps>(coin: &T, address: &str) -> MmResult<Address, AddrFromStrError> {
    let addr = address_from_str_unchecked(coin.as_ref(), address)?;
    check_withdraw_address_supported(coin, &addr)?;
    Ok(addr)
}

pub async fn get_current_mtp(coin: &UtxoCoinFields, coin_variant: CoinVariant) -> UtxoRpcResult<u32> {
    let current_block = coin.rpc_client.get_block_count().compat().await?;
    coin.rpc_client
        .get_median_time_past(current_block, coin.conf.mtp_block_count, coin_variant)
        .compat()
        .await
}

pub fn send_outputs_from_my_address<T>(coin: T, outputs: Vec<TransactionOutput>) -> TransactionFut
where
    T: UtxoCommonOps + GetUtxoListOps,
{
    let fut = send_outputs_from_my_address_impl(coin, outputs);
    Box::new(fut.boxed().compat().map(|tx| tx.into()))
}

pub fn tx_size_in_v_bytes(from_addr_format: &UtxoAddressFormat, tx: &UtxoTx) -> usize {
    let transaction_bytes = serialize(tx);
    // 2 bytes are used to indicate the length of signature and pubkey
    // total is 107
    let additional_len = 2 + MAX_DER_SIGNATURE_LEN + COMPRESSED_PUBKEY_LEN;
    // Virtual size of the transaction
    // https://bitcoin.stackexchange.com/questions/87275/how-to-calculate-segwit-transaction-fee-in-bytes/87276#87276
    match from_addr_format {
        UtxoAddressFormat::Segwit => {
            let base_size = transaction_bytes.len();
            // 4 additional bytes (2 for the marker and 2 for the flag) and 1 additional byte for every input in the witness for the SIGHASH flag
            let total_size = transaction_bytes.len() + 4 + tx.inputs().len() * (additional_len + 1);
            ((0.75 * base_size as f64) + (0.25 * total_size as f64)) as usize
        },
        _ => transaction_bytes.len() + tx.inputs().len() * additional_len,
    }
}

pub struct UtxoTxBuilder<'a, T: AsRef<UtxoCoinFields> + UtxoTxGenerationOps> {
    coin: &'a T,
    from: Option<Address>,
    /// The available inputs that *can* be included in the resulting tx
    available_inputs: Vec<UnspentInfo>,
    fee_policy: FeePolicy,
    fee: Option<ActualTxFee>,
    gas_fee: Option<u64>,
    tx: TransactionInputSigner,
    change: u64,
    sum_inputs: u64,
    sum_outputs_value: u64,
    tx_fee: u64,
    min_relay_fee: Option<u64>,
    dust: Option<u64>,
}

impl<'a, T: AsRef<UtxoCoinFields> + UtxoTxGenerationOps> UtxoTxBuilder<'a, T> {
    pub fn new(coin: &'a T) -> Self {
        UtxoTxBuilder {
            tx: coin.as_ref().transaction_preimage(),
            coin,
            from: coin.as_ref().derivation_method.iguana().cloned(),
            available_inputs: vec![],
            fee_policy: FeePolicy::SendExact,
            fee: None,
            gas_fee: None,
            change: 0,
            sum_inputs: 0,
            sum_outputs_value: 0,
            tx_fee: 0,
            min_relay_fee: None,
            dust: None,
        }
    }

    pub fn with_from_address(mut self, from: Address) -> Self {
        self.from = Some(from);
        self
    }

    pub fn with_dust(mut self, dust_amount: u64) -> Self {
        self.dust = Some(dust_amount);
        self
    }

    pub fn add_required_inputs(mut self, inputs: impl IntoIterator<Item = UnspentInfo>) -> Self {
        self.tx
            .inputs
            .extend(inputs.into_iter().map(|input| UnsignedTransactionInput {
                previous_output: input.outpoint,
                sequence: SEQUENCE_FINAL,
                amount: input.value,
                witness: Vec::new(),
            }));
        self
    }

    /// This function expects that utxos are sorted by amounts in ascending order
    /// Consider sorting before calling this function
    pub fn add_available_inputs(mut self, inputs: impl IntoIterator<Item = UnspentInfo>) -> Self {
        self.available_inputs.extend(inputs);
        self
    }

    pub fn add_outputs(mut self, outputs: impl IntoIterator<Item = TransactionOutput>) -> Self {
        self.tx.outputs.extend(outputs);
        self
    }

    pub fn with_fee_policy(mut self, new_policy: FeePolicy) -> Self {
        self.fee_policy = new_policy;
        self
    }

    pub fn with_fee(mut self, fee: ActualTxFee) -> Self {
        self.fee = Some(fee);
        self
    }

    /// Note `gas_fee` should be enough to execute all of the contract calls within UTXO outputs.
    /// QRC20 specific: `gas_fee` should be calculated by: gas_limit * gas_price * (count of contract calls),
    /// or should be sum of gas fee of all contract calls.
    pub fn with_gas_fee(mut self, gas_fee: u64) -> Self {
        self.gas_fee = Some(gas_fee);
        self
    }

    /// Recalculates fee and checks whether transaction is complete (inputs collected cover the outputs)
    fn update_fee_and_check_completeness(
        &mut self,
        from_addr_format: &UtxoAddressFormat,
        actual_tx_fee: &ActualTxFee,
    ) -> bool {
        self.tx_fee = match &actual_tx_fee {
            ActualTxFee::Dynamic(f) => {
                let transaction = UtxoTx::from(self.tx.clone());
                let v_size = tx_size_in_v_bytes(from_addr_format, &transaction);
                (f * v_size as u64) / KILO_BYTE
            },
            ActualTxFee::FixedPerKb(f) => {
                let transaction = UtxoTx::from(self.tx.clone());
                let v_size = tx_size_in_v_bytes(from_addr_format, &transaction) as u64;
                let v_size_kb = if v_size % KILO_BYTE == 0 {
                    v_size / KILO_BYTE
                } else {
                    v_size / KILO_BYTE + 1
                };
                f * v_size_kb
            },
        };

        match self.fee_policy {
            FeePolicy::SendExact => {
                let mut outputs_plus_fee = self.sum_outputs_value + self.tx_fee;
                if self.sum_inputs >= outputs_plus_fee {
                    self.change = self.sum_inputs - outputs_plus_fee;
                    if self.change > self.dust() {
                        // there will be change output
                        if let ActualTxFee::Dynamic(ref f) = actual_tx_fee {
                            self.tx_fee += (f * P2PKH_OUTPUT_LEN) / KILO_BYTE;
                            outputs_plus_fee += (f * P2PKH_OUTPUT_LEN) / KILO_BYTE;
                        }
                    }
                    if let Some(min_relay) = self.min_relay_fee {
                        if self.tx_fee < min_relay {
                            outputs_plus_fee -= self.tx_fee;
                            outputs_plus_fee += min_relay;
                            self.tx_fee = min_relay;
                        }
                    }
                    self.sum_inputs >= outputs_plus_fee
                } else {
                    false
                }
            },
            FeePolicy::DeductFromOutput(_) => {
                if self.sum_inputs >= self.sum_outputs_value {
                    self.change = self.sum_inputs - self.sum_outputs_value;
                    if self.change > self.dust() {
                        if let ActualTxFee::Dynamic(ref f) = actual_tx_fee {
                            self.tx_fee += (f * P2PKH_OUTPUT_LEN) / KILO_BYTE;
                        }
                    }
                    if let Some(min_relay) = self.min_relay_fee {
                        if self.tx_fee < min_relay {
                            self.tx_fee = min_relay;
                        }
                    }
                    true
                } else {
                    false
                }
            },
        }
    }

    fn dust(&self) -> u64 {
        match self.dust {
            Some(dust) => dust,
            None => self.coin.as_ref().dust_amount,
        }
    }

    /// Generates unsigned transaction (TransactionInputSigner) from specified utxos and outputs.
    /// Sends the change (inputs amount - outputs amount) to the [`UtxoTxBuilder::from`] address.
    /// Also returns additional transaction data
    pub async fn build(mut self) -> GenerateTxResult {
        let coin = self.coin;
        let dust: u64 = self.dust();
        let from = self
            .from
            .clone()
            .or_mm_err(|| GenerateTxError::Internal("'from' address is not specified".to_owned()))?;
        let change_script_pubkey = output_script(&from, ScriptType::P2PKH).to_bytes();

        let actual_tx_fee = match self.fee {
            Some(fee) => fee,
            None => coin.get_tx_fee().await?,
        };

        true_or!(!self.tx.outputs.is_empty(), GenerateTxError::EmptyOutputs);

        let mut received_by_me = 0;
        for output in self.tx.outputs.iter() {
            let script: Script = output.script_pubkey.clone().into();
            if script.opcodes().next() != Some(Ok(Opcode::OP_RETURN)) {
                true_or!(output.value >= dust, GenerateTxError::OutputValueLessThanDust {
                    value: output.value,
                    dust
                });
            }
            self.sum_outputs_value += output.value;
            if output.script_pubkey == change_script_pubkey {
                received_by_me += output.value;
            }
        }

        if let Some(gas_fee) = self.gas_fee {
            self.sum_outputs_value += gas_fee;
        }

        true_or!(
            !self.available_inputs.is_empty() || !self.tx.inputs.is_empty(),
            GenerateTxError::EmptyUtxoSet {
                required: self.sum_outputs_value
            }
        );

        self.min_relay_fee = if coin.as_ref().conf.force_min_relay_fee {
            let fee_dec = coin.as_ref().rpc_client.get_relay_fee().compat().await?;
            let min_relay_fee = sat_from_big_decimal(&fee_dec, coin.as_ref().decimals)?;
            Some(min_relay_fee)
        } else {
            None
        };

        for utxo in self.available_inputs.clone() {
            self.tx.inputs.push(UnsignedTransactionInput {
                previous_output: utxo.outpoint,
                sequence: SEQUENCE_FINAL,
                amount: utxo.value,
                witness: vec![],
            });
            self.sum_inputs += utxo.value;

            if self.update_fee_and_check_completeness(&from.addr_format, &actual_tx_fee) {
                break;
            }
        }

        match self.fee_policy {
            FeePolicy::SendExact => self.sum_outputs_value += self.tx_fee,
            FeePolicy::DeductFromOutput(i) => {
                let min_output = self.tx_fee + dust;
                let val = self.tx.outputs[i].value;
                true_or!(val >= min_output, GenerateTxError::DeductFeeFromOutputFailed {
                    output_idx: i,
                    output_value: val,
                    required: min_output,
                });
                self.tx.outputs[i].value -= self.tx_fee;
                if self.tx.outputs[i].script_pubkey == change_script_pubkey {
                    received_by_me -= self.tx_fee;
                }
            },
        };
        true_or!(
            self.sum_inputs >= self.sum_outputs_value,
            GenerateTxError::NotEnoughUtxos {
                sum_utxos: self.sum_inputs,
                required: self.sum_outputs_value
            }
        );

        let change = self.sum_inputs - self.sum_outputs_value;
        let unused_change = if change > dust {
            self.tx.outputs.push({
                TransactionOutput {
                    value: change,
                    script_pubkey: change_script_pubkey.clone(),
                }
            });
            received_by_me += change;
            None
        } else if change > 0 {
            Some(change)
        } else {
            None
        };

        let data = AdditionalTxData {
            fee_amount: self.tx_fee,
            received_by_me,
            spent_by_me: self.sum_inputs,
            unused_change,
            // will be changed if the ticker is KMD
            kmd_rewards: None,
        };

        Ok(coin
            .calc_interest_if_required(self.tx, data, change_script_pubkey)
            .await?)
    }
}

/// Calculates interest if the coin is KMD
/// Adds the value to existing output to my_script_pub or creates additional interest output
/// returns transaction and data as is if the coin is not KMD
pub async fn calc_interest_if_required<T: UtxoCommonOps>(
    coin: &T,
    mut unsigned: TransactionInputSigner,
    mut data: AdditionalTxData,
    my_script_pub: Bytes,
) -> UtxoRpcResult<(TransactionInputSigner, AdditionalTxData)> {
    if coin.as_ref().conf.ticker != "KMD" {
        return Ok((unsigned, data));
    }
    unsigned.lock_time = coin.get_current_mtp().await?;
    let mut interest = 0;
    for input in unsigned.inputs.iter() {
        let prev_hash = input.previous_output.hash.reversed().into();
        let tx = coin
            .as_ref()
            .rpc_client
            .get_verbose_transaction(&prev_hash)
            .compat()
            .await?;
        if let Ok(output_interest) =
            kmd_interest(tx.height, input.amount, tx.locktime as u64, unsigned.lock_time as u64)
        {
            interest += output_interest;
        };
    }
    if interest > 0 {
        data.received_by_me += interest;
        let mut output_to_me = unsigned
            .outputs
            .iter_mut()
            .find(|out| out.script_pubkey == my_script_pub);
        // add calculated interest to existing output to my address
        // or create the new one if it's not found
        match output_to_me {
            Some(ref mut output) => output.value += interest,
            None => {
                let interest_output = TransactionOutput {
                    script_pubkey: my_script_pub,
                    value: interest,
                };
                unsigned.outputs.push(interest_output);
            },
        };
    } else {
        // if interest is zero attempt to set the lowest possible lock_time to claim it later
        unsigned.lock_time = (now_ms() / 1000) as u32 - 3600 + 777 * 2;
    }
    let rewards_amount = big_decimal_from_sat_unsigned(interest, coin.as_ref().decimals);
    data.kmd_rewards = Some(KmdRewardsDetails::claimed_by_me(rewards_amount));
    Ok((unsigned, data))
}

pub struct P2SHSpendingTxInput<'a> {
    prev_transaction: UtxoTx,
    redeem_script: Bytes,
    outputs: Vec<TransactionOutput>,
    script_data: Script,
    sequence: u32,
    lock_time: u32,
    keypair: &'a KeyPair,
}

pub async fn p2sh_spending_tx<T: UtxoCommonOps>(coin: &T, input: P2SHSpendingTxInput<'_>) -> Result<UtxoTx, String> {
    if input.prev_transaction.outputs.is_empty() {
        return ERR!("Transaction doesn't have any output");
    }
    let lock_time = try_s!(coin.p2sh_tx_locktime(input.lock_time).await);
    let n_time = if coin.as_ref().conf.is_pos {
        Some((now_ms() / 1000) as u32)
    } else {
        None
    };
    let str_d_zeel = if coin.as_ref().conf.ticker == "NAV" {
        Some("".into())
    } else {
        None
    };
    let hash_algo = coin.as_ref().tx_hash_algo.into();
    let unsigned = TransactionInputSigner {
        lock_time,
        version: coin.as_ref().conf.tx_version,
        n_time,
        overwintered: coin.as_ref().conf.overwintered,
        inputs: vec![UnsignedTransactionInput {
            sequence: input.sequence,
            previous_output: OutPoint {
                hash: input.prev_transaction.hash(),
                index: DEFAULT_SWAP_VOUT as u32,
            },
            amount: input.prev_transaction.outputs[0].value,
            witness: Vec::new(),
        }],
        outputs: input.outputs,
        expiry_height: 0,
        join_splits: vec![],
        shielded_spends: vec![],
        shielded_outputs: vec![],
        value_balance: 0,
        version_group_id: coin.as_ref().conf.version_group_id,
        consensus_branch_id: coin.as_ref().conf.consensus_branch_id,
        zcash: coin.as_ref().conf.zcash,
        str_d_zeel,
        hash_algo,
    };
    let signed_input = try_s!(p2sh_spend(
        &unsigned,
        DEFAULT_SWAP_VOUT,
        input.keypair,
        input.script_data,
        input.redeem_script.into(),
        coin.as_ref().conf.signature_version,
        coin.as_ref().conf.fork_id
    ));
    Ok(UtxoTx {
        version: unsigned.version,
        n_time: unsigned.n_time,
        overwintered: unsigned.overwintered,
        lock_time: unsigned.lock_time,
        inputs: vec![signed_input],
        outputs: unsigned.outputs,
        expiry_height: unsigned.expiry_height,
        join_splits: vec![],
        shielded_spends: vec![],
        shielded_outputs: vec![],
        value_balance: 0,
        version_group_id: coin.as_ref().conf.version_group_id,
        binding_sig: H512::default(),
        join_split_sig: H512::default(),
        join_split_pubkey: H256::default(),
        zcash: coin.as_ref().conf.zcash,
        str_d_zeel: unsigned.str_d_zeel,
        tx_hash_algo: unsigned.hash_algo.into(),
    })
}

pub fn send_taker_fee<T>(coin: T, fee_pub_key: &[u8], amount: BigDecimal) -> TransactionFut
where
    T: UtxoCommonOps + GetUtxoListOps,
{
    let address = try_tx_fus!(address_from_raw_pubkey(
        fee_pub_key,
        coin.as_ref().conf.pub_addr_prefix,
        coin.as_ref().conf.pub_t_addr_prefix,
        coin.as_ref().conf.checksum_type,
        coin.as_ref().conf.bech32_hrp.clone(),
        coin.addr_format().clone(),
    ));
    let amount = try_tx_fus!(sat_from_big_decimal(&amount, coin.as_ref().decimals));
    let output = TransactionOutput {
        value: amount,
        script_pubkey: Builder::build_p2pkh(&address.hash).to_bytes(),
    };
    send_outputs_from_my_address(coin, vec![output])
}

pub fn send_maker_payment<T>(
    coin: T,
    time_lock: u32,
    taker_pub: &[u8],
    secret_hash: &[u8],
    amount: BigDecimal,
    swap_unique_data: &[u8],
) -> TransactionFut
where
    T: UtxoCommonOps + GetUtxoListOps + SwapOps,
{
    let maker_htlc_key_pair = coin.derive_htlc_key_pair(swap_unique_data);
    let SwapPaymentOutputsResult {
        payment_address,
        outputs,
    } = try_tx_fus!(generate_swap_payment_outputs(
        &coin,
        time_lock,
        maker_htlc_key_pair.public_slice(),
        taker_pub,
        secret_hash,
        amount
    ));
    let send_fut = match &coin.as_ref().rpc_client {
        UtxoRpcClientEnum::Electrum(_) => Either::A(send_outputs_from_my_address(coin, outputs)),
        UtxoRpcClientEnum::Native(client) => {
            let addr_string = try_tx_fus!(payment_address.display_address());
            Either::B(
                client
                    .import_address(&addr_string, &addr_string, false)
                    .map_err(|e| TransactionErr::Plain(ERRL!("{}", e)))
                    .and_then(move |_| send_outputs_from_my_address(coin, outputs)),
            )
        },
    };
    Box::new(send_fut)
}

pub fn send_taker_payment<T>(
    coin: T,
    time_lock: u32,
    maker_pub: &[u8],
    secret_hash: &[u8],
    amount: BigDecimal,
    swap_unique_data: &[u8],
) -> TransactionFut
where
    T: UtxoCommonOps + GetUtxoListOps + SwapOps,
{
    let taker_htlc_key_pair = coin.derive_htlc_key_pair(swap_unique_data);
    let SwapPaymentOutputsResult {
        payment_address,
        outputs,
    } = try_tx_fus!(generate_swap_payment_outputs(
        &coin,
        time_lock,
        taker_htlc_key_pair.public_slice(),
        maker_pub,
        secret_hash,
        amount
    ));

    let send_fut = match &coin.as_ref().rpc_client {
        UtxoRpcClientEnum::Electrum(_) => Either::A(send_outputs_from_my_address(coin, outputs)),
        UtxoRpcClientEnum::Native(client) => {
            let addr_string = try_tx_fus!(payment_address.display_address());
            Either::B(
                client
                    .import_address(&addr_string, &addr_string, false)
                    .map_err(|e| TransactionErr::Plain(ERRL!("{}", e)))
                    .and_then(move |_| send_outputs_from_my_address(coin, outputs)),
            )
        },
    };
    Box::new(send_fut)
}

pub fn send_maker_spends_taker_payment<T: UtxoCommonOps + SwapOps>(
    coin: T,
    taker_payment_tx: &[u8],
    time_lock: u32,
    taker_pub: &[u8],
    secret: &[u8],
    swap_unique_data: &[u8],
) -> TransactionFut {
    let my_address = try_tx_fus!(coin.as_ref().derivation_method.iguana_or_err()).clone();
    let mut prev_transaction: UtxoTx = try_tx_fus!(deserialize(taker_payment_tx).map_err(|e| ERRL!("{:?}", e)));
    prev_transaction.tx_hash_algo = coin.as_ref().tx_hash_algo;
    drop_mutability!(prev_transaction);
    if prev_transaction.outputs.is_empty() {
        return try_tx_fus!(TX_PLAIN_ERR!("Transaction doesn't have any output"));
    }

    let key_pair = coin.derive_htlc_key_pair(swap_unique_data);
    let script_data = Builder::default()
        .push_data(secret)
        .push_opcode(Opcode::OP_0)
        .into_script();
    let redeem_script = payment_script(
        time_lock,
        &*dhash160(secret),
        &try_tx_fus!(Public::from_slice(taker_pub)),
        key_pair.public(),
    )
    .into();
    let fut = async move {
        let fee = try_tx_s!(coin.get_htlc_spend_fee(DEFAULT_SWAP_TX_SPEND_SIZE).await);
        if fee >= prev_transaction.outputs[0].value {
            return TX_PLAIN_ERR!(
                "HTLC spend fee {} is greater than transaction output {}",
                fee,
                prev_transaction.outputs[0].value
            );
        }
        let script_pubkey = output_script(&my_address, ScriptType::P2PKH).to_bytes();
        let output = TransactionOutput {
            value: prev_transaction.outputs[0].value - fee,
            script_pubkey,
        };

        let input = P2SHSpendingTxInput {
            prev_transaction,
            redeem_script,
            outputs: vec![output],
            script_data,
            sequence: SEQUENCE_FINAL,
            lock_time: time_lock,
            keypair: &key_pair,
        };
        let transaction = try_tx_s!(coin.p2sh_spending_tx(input).await);

        let tx_fut = coin.as_ref().rpc_client.send_transaction(&transaction).compat();
        try_tx_s!(tx_fut.await, transaction);

        Ok(transaction.into())
    };
    Box::new(fut.boxed().compat())
}

pub fn send_taker_spends_maker_payment_preimage<T: UtxoCommonOps + SwapOps>(
    coin: T,
    preimage: &[u8],
    secret: &[u8],
) -> TransactionFut {
    let mut transaction: UtxoTx = try_tx_fus!(deserialize(preimage).map_err(|e| ERRL!("{:?}", e)));
    if transaction.inputs.is_empty() {
        return try_tx_fus!(TX_PLAIN_ERR!("Transaction doesn't have any input"));
    }
    let script = Script::from(transaction.inputs[0].script_sig.clone());
    let mut instructions = script.iter();

    let instruction_1 = try_tx_fus!(try_tx_fus!(instructions.next().ok_or("Instruction not found")));
    let instruction_2 = try_tx_fus!(try_tx_fus!(instructions.next().ok_or("Instruction not found")));

    let script_sig = try_tx_fus!(instruction_1
        .data
        .ok_or("No script signature in the taker spends maker payment preimage"));
    let redeem_script = try_tx_fus!(instruction_2
        .data
        .ok_or("No redeem script in the taker spends maker payment preimage"));
    let script_data = Builder::default()
        .push_data(secret)
        .push_opcode(Opcode::OP_0)
        .into_script();

    let mut resulting_script = Builder::default().push_data(script_sig).into_bytes();
    resulting_script.extend_from_slice(&script_data);
    let redeem_part = Builder::default().push_data(redeem_script).into_bytes();
    resulting_script.extend_from_slice(&redeem_part);

    transaction.inputs[0].script_sig = resulting_script;

    let fut = async move {
        let tx_fut = coin.as_ref().rpc_client.send_transaction(&transaction).compat();
        try_tx_s!(tx_fut.await, transaction);

        Ok(transaction.into())
    };

    Box::new(fut.boxed().compat())
}

pub fn create_taker_spends_maker_payment_preimage<T: UtxoCommonOps + SwapOps>(
    coin: T,
    maker_payment_tx: &[u8],
    time_lock: u32,
    maker_pub: &[u8],
    secret_hash: &[u8],
    swap_unique_data: &[u8],
) -> TransactionFut {
    let my_address = try_tx_fus!(coin.as_ref().derivation_method.iguana_or_err()).clone();
    let mut prev_transaction: UtxoTx = try_tx_fus!(deserialize(maker_payment_tx).map_err(|e| ERRL!("{:?}", e)));
    prev_transaction.tx_hash_algo = coin.as_ref().tx_hash_algo;
    drop_mutability!(prev_transaction);
    if prev_transaction.outputs.is_empty() {
        return try_tx_fus!(TX_PLAIN_ERR!("Transaction doesn't have any output"));
    }

    let key_pair = coin.derive_htlc_key_pair(swap_unique_data);

    let script_data = Builder::default().into_script();
    let redeem_script = payment_script(
        time_lock,
        secret_hash,
        &try_tx_fus!(Public::from_slice(maker_pub)),
        key_pair.public(),
    )
    .into();
    let fut = async move {
        let fee = try_tx_s!(coin.get_htlc_spend_fee(DEFAULT_SWAP_TX_SPEND_SIZE).await);
        if fee >= prev_transaction.outputs[0].value {
            return TX_PLAIN_ERR!(
                "HTLC spend fee {} is greater than transaction output {}",
                fee,
                prev_transaction.outputs[0].value
            );
        }
        let script_pubkey = output_script(&my_address, ScriptType::P2PKH).to_bytes();
        let output = TransactionOutput {
            value: prev_transaction.outputs[0].value - fee,
            script_pubkey,
        };

        let input = P2SHSpendingTxInput {
            prev_transaction,
            redeem_script,
            outputs: vec![output],
            script_data,
            sequence: SEQUENCE_FINAL,
            lock_time: time_lock,
            keypair: &key_pair,
        };
        let transaction = try_tx_s!(coin.p2sh_spending_tx(input).await);

        Ok(transaction.into())
    };
    Box::new(fut.boxed().compat())
}

pub fn create_taker_refunds_payment<T: UtxoCommonOps + SwapOps>(
    coin: T,
    taker_payment_tx: &[u8],
    time_lock: u32,
    maker_pub: &[u8],
    secret_hash: &[u8],
    swap_unique_data: &[u8],
) -> TransactionFut {
    let my_address = try_tx_fus!(coin.as_ref().derivation_method.iguana_or_err()).clone();
    let mut prev_transaction: UtxoTx =
        try_tx_fus!(deserialize(taker_payment_tx).map_err(|e| TransactionErr::Plain(format!("{:?}", e))));
    prev_transaction.tx_hash_algo = coin.as_ref().tx_hash_algo;
    drop_mutability!(prev_transaction);
    if prev_transaction.outputs.is_empty() {
        return try_tx_fus!(TX_PLAIN_ERR!("Transaction doesn't have any output"));
    }

    let key_pair = coin.derive_htlc_key_pair(swap_unique_data);
    let script_data = Builder::default().push_opcode(Opcode::OP_1).into_script();
    let redeem_script = payment_script(
        time_lock,
        secret_hash,
        key_pair.public(),
        &try_tx_fus!(Public::from_slice(maker_pub)),
    )
    .into();
    let fut = async move {
        let fee = try_tx_s!(coin.get_htlc_spend_fee(DEFAULT_SWAP_TX_SPEND_SIZE).await);
        if fee >= prev_transaction.outputs[0].value {
            return TX_PLAIN_ERR!(
                "HTLC spend fee {} is greater than transaction output {}",
                fee,
                prev_transaction.outputs[0].value
            );
        }
        let script_pubkey = output_script(&my_address, ScriptType::P2PKH).to_bytes();
        let output = TransactionOutput {
            value: prev_transaction.outputs[0].value - fee,
            script_pubkey,
        };

        let input = P2SHSpendingTxInput {
            prev_transaction,
            redeem_script,
            outputs: vec![output],
            script_data,
            sequence: SEQUENCE_FINAL - 1,
            lock_time: time_lock,
            keypair: &key_pair,
        };
        let transaction = try_tx_s!(coin.p2sh_spending_tx(input).await);

        Ok(transaction.into())
    };
    Box::new(fut.boxed().compat())
}

pub fn send_taker_spends_maker_payment<T: UtxoCommonOps + SwapOps>(
    coin: T,
    maker_payment_tx: &[u8],
    time_lock: u32,
    maker_pub: &[u8],
    secret: &[u8],
    swap_unique_data: &[u8],
) -> TransactionFut {
    let my_address = try_tx_fus!(coin.as_ref().derivation_method.iguana_or_err()).clone();
    let mut prev_transaction: UtxoTx = try_tx_fus!(deserialize(maker_payment_tx).map_err(|e| ERRL!("{:?}", e)));
    prev_transaction.tx_hash_algo = coin.as_ref().tx_hash_algo;
    drop_mutability!(prev_transaction);
    if prev_transaction.outputs.is_empty() {
        return try_tx_fus!(TX_PLAIN_ERR!("Transaction doesn't have any output"));
    }

    let key_pair = coin.derive_htlc_key_pair(swap_unique_data);

    let script_data = Builder::default()
        .push_data(secret)
        .push_opcode(Opcode::OP_0)
        .into_script();
    let redeem_script = payment_script(
        time_lock,
        &*dhash160(secret),
        &try_tx_fus!(Public::from_slice(maker_pub)),
        key_pair.public(),
    )
    .into();
    let fut = async move {
        let fee = try_tx_s!(coin.get_htlc_spend_fee(DEFAULT_SWAP_TX_SPEND_SIZE).await);
        if fee >= prev_transaction.outputs[0].value {
            return TX_PLAIN_ERR!(
                "HTLC spend fee {} is greater than transaction output {}",
                fee,
                prev_transaction.outputs[0].value
            );
        }
        let script_pubkey = output_script(&my_address, ScriptType::P2PKH).to_bytes();
        let output = TransactionOutput {
            value: prev_transaction.outputs[0].value - fee,
            script_pubkey,
        };

        let input = P2SHSpendingTxInput {
            prev_transaction,
            redeem_script,
            outputs: vec![output],
            script_data,
            sequence: SEQUENCE_FINAL,
            lock_time: time_lock,
            keypair: &key_pair,
        };
        let transaction = try_tx_s!(coin.p2sh_spending_tx(input).await);

        let tx_fut = coin.as_ref().rpc_client.send_transaction(&transaction).compat();
        try_tx_s!(tx_fut.await, transaction);

        Ok(transaction.into())
    };
    Box::new(fut.boxed().compat())
}

pub fn send_taker_refunds_payment<T: UtxoCommonOps + SwapOps>(
    coin: T,
    taker_payment_tx: &[u8],
    time_lock: u32,
    maker_pub: &[u8],
    secret_hash: &[u8],
    swap_unique_data: &[u8],
) -> TransactionFut {
    let my_address = try_tx_fus!(coin.as_ref().derivation_method.iguana_or_err()).clone();
    let mut prev_transaction: UtxoTx =
        try_tx_fus!(deserialize(taker_payment_tx).map_err(|e| TransactionErr::Plain(format!("{:?}", e))));
    prev_transaction.tx_hash_algo = coin.as_ref().tx_hash_algo;
    drop_mutability!(prev_transaction);
    if prev_transaction.outputs.is_empty() {
        return try_tx_fus!(TX_PLAIN_ERR!("Transaction doesn't have any output"));
    }

    let key_pair = coin.derive_htlc_key_pair(swap_unique_data);
    let script_data = Builder::default().push_opcode(Opcode::OP_1).into_script();
    let redeem_script = payment_script(
        time_lock,
        secret_hash,
        key_pair.public(),
        &try_tx_fus!(Public::from_slice(maker_pub)),
    )
    .into();
    let fut = async move {
        let fee = try_tx_s!(coin.get_htlc_spend_fee(DEFAULT_SWAP_TX_SPEND_SIZE).await);
        if fee >= prev_transaction.outputs[0].value {
            return TX_PLAIN_ERR!(
                "HTLC spend fee {} is greater than transaction output {}",
                fee,
                prev_transaction.outputs[0].value
            );
        }
        let script_pubkey = output_script(&my_address, ScriptType::P2PKH).to_bytes();
        let output = TransactionOutput {
            value: prev_transaction.outputs[0].value - fee,
            script_pubkey,
        };

        let input = P2SHSpendingTxInput {
            prev_transaction,
            redeem_script,
            outputs: vec![output],
            script_data,
            sequence: SEQUENCE_FINAL - 1,
            lock_time: time_lock,
            keypair: &key_pair,
        };
        let transaction = try_tx_s!(coin.p2sh_spending_tx(input).await);

        let tx_fut = coin.as_ref().rpc_client.send_transaction(&transaction).compat();
        try_tx_s!(tx_fut.await, transaction);

        Ok(transaction.into())
    };
    Box::new(fut.boxed().compat())
}

pub fn send_watcher_refunds_taker_payment<T: UtxoCommonOps + SwapOps>(
    coin: T,
    taker_refunds_payment: &[u8],
) -> TransactionFut {
    let transaction: UtxoTx =
        try_tx_fus!(deserialize(taker_refunds_payment).map_err(|e| TransactionErr::Plain(format!("{:?}", e))));

    let fut = async move {
        let tx_fut = coin.as_ref().rpc_client.send_transaction(&transaction).compat();
        try_tx_s!(tx_fut.await, transaction);

        Ok(transaction.into())
    };

    Box::new(fut.boxed().compat())
}

pub fn send_maker_refunds_payment<T: UtxoCommonOps + SwapOps>(
    coin: T,
    maker_payment_tx: &[u8],
    time_lock: u32,
    taker_pub: &[u8],
    secret_hash: &[u8],
    swap_unique_data: &[u8],
) -> TransactionFut {
    let my_address = try_tx_fus!(coin.as_ref().derivation_method.iguana_or_err()).clone();
    let mut prev_transaction: UtxoTx = try_tx_fus!(deserialize(maker_payment_tx).map_err(|e| ERRL!("{:?}", e)));
    prev_transaction.tx_hash_algo = coin.as_ref().tx_hash_algo;
    drop_mutability!(prev_transaction);
    if prev_transaction.outputs.is_empty() {
        return try_tx_fus!(TX_PLAIN_ERR!("Transaction doesn't have any output"));
    }

    let key_pair = coin.derive_htlc_key_pair(swap_unique_data);
    let script_data = Builder::default().push_opcode(Opcode::OP_1).into_script();
    let redeem_script = payment_script(
        time_lock,
        secret_hash,
        key_pair.public(),
        &try_tx_fus!(Public::from_slice(taker_pub)),
    )
    .into();
    let fut = async move {
        let fee = try_tx_s!(coin.get_htlc_spend_fee(DEFAULT_SWAP_TX_SPEND_SIZE).await);
        if fee >= prev_transaction.outputs[0].value {
            return TX_PLAIN_ERR!(
                "HTLC spend fee {} is greater than transaction output {}",
                fee,
                prev_transaction.outputs[0].value
            );
        }
        let script_pubkey = output_script(&my_address, ScriptType::P2PKH).to_bytes();
        let output = TransactionOutput {
            value: prev_transaction.outputs[0].value - fee,
            script_pubkey,
        };

        let input = P2SHSpendingTxInput {
            prev_transaction,
            redeem_script,
            outputs: vec![output],
            script_data,
            sequence: SEQUENCE_FINAL - 1,
            lock_time: time_lock,
            keypair: &key_pair,
        };
        let transaction = try_tx_s!(coin.p2sh_spending_tx(input).await);

        let tx_fut = coin.as_ref().rpc_client.send_transaction(&transaction).compat();
        try_tx_s!(tx_fut.await, transaction);

        Ok(transaction.into())
    };
    Box::new(fut.boxed().compat())
}

/// Extracts pubkey from script sig
fn pubkey_from_script_sig(script: &Script) -> Result<H264, String> {
    match script.get_instruction(0) {
        Some(Ok(instruction)) => match instruction.opcode {
            Opcode::OP_PUSHBYTES_70 | Opcode::OP_PUSHBYTES_71 | Opcode::OP_PUSHBYTES_72 => match instruction.data {
                Some(bytes) => try_s!(Signature::from_der(&bytes[..bytes.len() - 1])),
                None => return ERR!("No data at instruction 0 of script {:?}", script),
            },
            _ => return ERR!("Unexpected opcode {:?}", instruction.opcode),
        },
        Some(Err(e)) => return ERR!("Error {} on getting instruction 0 of script {:?}", e, script),
        None => return ERR!("None instruction 0 of script {:?}", script),
    };

    let pubkey = match script.get_instruction(1) {
        Some(Ok(instruction)) => match instruction.opcode {
            Opcode::OP_PUSHBYTES_33 => match instruction.data {
                Some(bytes) => try_s!(PublicKey::from_slice(bytes)),
                None => return ERR!("No data at instruction 1 of script {:?}", script),
            },
            _ => return ERR!("Unexpected opcode {:?}", instruction.opcode),
        },
        Some(Err(e)) => return ERR!("Error {} on getting instruction 1 of script {:?}", e, script),
        None => return ERR!("None instruction 1 of script {:?}", script),
    };

    if script.get_instruction(2).is_some() {
        return ERR!("Unexpected instruction at position 2 of script {:?}", script);
    }
    Ok(pubkey.serialize().into())
}

/// Extracts pubkey from witness script
fn pubkey_from_witness_script(witness_script: &[Bytes]) -> Result<H264, String> {
    if witness_script.len() != 2 {
        return ERR!("Invalid witness length {}", witness_script.len());
    }

    let signature = witness_script[0].clone().take();
    if signature.is_empty() {
        return ERR!("Empty signature data in witness script");
    }
    try_s!(Signature::from_der(&signature[..signature.len() - 1]));

    let pubkey = try_s!(PublicKey::from_slice(&witness_script[1]));

    Ok(pubkey.serialize().into())
}

pub async fn is_tx_confirmed_before_block<T>(coin: &T, tx: &RpcTransaction, block_number: u64) -> Result<bool, String>
where
    T: UtxoCommonOps,
{
    match tx.height {
        Some(confirmed_at) => Ok(confirmed_at <= block_number),
        // fallback to a number of confirmations
        None => {
            if tx.confirmations > 0 {
                let current_block = try_s!(coin.as_ref().rpc_client.get_block_count().compat().await);
                let confirmed_at = current_block + 1 - tx.confirmations as u64;
                Ok(confirmed_at <= block_number)
            } else {
                Ok(false)
            }
        },
    }
}

pub fn check_all_inputs_signed_by_pub(tx: &[u8], expected_pub: &[u8]) -> Result<bool, String> {
    let tx: UtxoTx = try_s!(deserialize(tx).map_err(|e| ERRL!("{:?}", e)));
    check_all_utxo_inputs_signed_by_pub(&tx, expected_pub)
}

pub fn check_all_utxo_inputs_signed_by_pub(tx: &UtxoTx, expected_pub: &[u8]) -> Result<bool, String> {
    for input in &tx.inputs {
        let pubkey = if input.has_witness() {
            try_s!(pubkey_from_witness_script(&input.script_witness))
        } else {
            let script: Script = input.script_sig.clone().into();
            try_s!(pubkey_from_script_sig(&script))
        };
        if *pubkey != expected_pub {
            return Ok(false);
        }
    }

    Ok(true)
}

pub fn watcher_validate_taker_fee<T: UtxoCommonOps>(
    coin: T,
    taker_fee_hash: Vec<u8>,
    verified_pub: Vec<u8>,
) -> ValidatePaymentFut {
    let fut = async move {
        let mut attempts = 0;
        let taker_fee_hash = H256Json::from(taker_fee_hash.as_slice());
        loop {
            let taker_fee_tx = match coin
                .as_ref()
                .rpc_client
                .get_transaction_bytes(&taker_fee_hash)
                .compat()
                .await
            {
                Ok(t) => t,
                Err(e) => {
                    if attempts > 2 {
                        return MmError::err(ValidatePaymentError::TxFromRPCError(format!(
                            "Got error {:?} after 3 attempts of getting tx {:?} from RPC",
                            e, taker_fee_hash
                        )));
                    };
                    attempts += 1;
                    error!("Error getting tx {:?} from rpc: {:?}", taker_fee_hash, e);
                    Timer::sleep(10.).await;
                    continue;
                },
            };

            match check_all_inputs_signed_by_pub(&*taker_fee_tx, &verified_pub) {
                Ok(is_valid) => {
                    if !is_valid {
                        return MmError::err(ValidatePaymentError::InvalidPubkey(
                            "Taker fee does not belong to the verified public key".to_string(),
                        ));
                    }
                },
                Err(e) => {
                    return MmError::err(ValidatePaymentError::InvalidPubkey(e));
                },
            };

            return Ok(());
        }
    };
    Box::new(fut.boxed().compat())
}

pub fn validate_fee<T: UtxoCommonOps>(
    coin: T,
    tx: UtxoTx,
    output_index: usize,
    sender_pubkey: &[u8],
    amount: &BigDecimal,
    min_block_number: u64,
    fee_addr: &[u8],
) -> Box<dyn Future<Item = (), Error = String> + Send> {
    let amount = amount.clone();
    let address = try_fus!(address_from_raw_pubkey(
        fee_addr,
        coin.as_ref().conf.pub_addr_prefix,
        coin.as_ref().conf.pub_t_addr_prefix,
        coin.as_ref().conf.checksum_type,
        coin.as_ref().conf.bech32_hrp.clone(),
        coin.addr_format().clone(),
    ));

    if !try_fus!(check_all_utxo_inputs_signed_by_pub(&tx, sender_pubkey)) {
        return Box::new(futures01::future::err(ERRL!("The dex fee was sent from wrong address")));
    }
    let fut = async move {
        let amount = try_s!(sat_from_big_decimal(&amount, coin.as_ref().decimals));
        let tx_from_rpc = try_s!(
            coin.as_ref()
                .rpc_client
                .get_verbose_transaction(&tx.hash().reversed().into())
                .compat()
                .await
        );

        if try_s!(is_tx_confirmed_before_block(&coin, &tx_from_rpc, min_block_number).await) {
            return ERR!(
                "Fee tx {:?} confirmed before min_block {}",
                tx_from_rpc,
                min_block_number,
            );
        }
        if tx_from_rpc.hex.0 != serialize(&tx).take()
            && tx_from_rpc.hex.0 != serialize_with_flags(&tx, SERIALIZE_TRANSACTION_WITNESS).take()
        {
            return ERR!(
                "Provided dex fee tx {:?} doesn't match tx data from rpc {:?}",
                tx,
                tx_from_rpc
            );
        }

        match tx.outputs.get(output_index) {
            Some(out) => {
                let expected_script_pubkey = Builder::build_p2pkh(&address.hash).to_bytes();
                if out.script_pubkey != expected_script_pubkey {
                    return ERR!(
                        "Provided dex fee tx output script_pubkey doesn't match expected {:?} {:?}",
                        out.script_pubkey,
                        expected_script_pubkey
                    );
                }
                if out.value < amount {
                    return ERR!(
                        "Provided dex fee tx output value is less than expected {:?} {:?}",
                        out.value,
                        amount
                    );
                }
            },
            None => {
                return ERR!("Provided dex fee tx {:?} does not have output {}", tx, output_index);
            },
        }
        Ok(())
    };
    Box::new(fut.boxed().compat())
}

<<<<<<< HEAD
pub fn validate_maker_payment<T: UtxoCommonOps + SwapOps>(coin: &T, input: ValidatePaymentInput) -> ValidatePaymentFut {
    let mut tx: UtxoTx = try_f!(
        deserialize(input.payment_tx.as_slice()).map_to_mm(|e| ValidatePaymentError::TxParseError(e.to_string()))
    );
=======
pub fn validate_maker_payment<T: UtxoCommonOps + SwapOps>(
    coin: &T,
    input: ValidatePaymentInput,
) -> ValidatePaymentFut<()> {
    let mut tx: UtxoTx = try_f!(deserialize(input.payment_tx.as_slice()));
>>>>>>> 5dbc5de4
    tx.tx_hash_algo = coin.as_ref().tx_hash_algo;

    let htlc_keypair = coin.derive_htlc_key_pair(&input.unique_swap_data);
    let other_pub = &try_f!(
        Public::from_slice(&input.other_pub).map_to_mm(|err| ValidatePaymentError::InvalidInput(err.to_string()))
    );
    validate_payment(
        coin.clone(),
        tx,
        DEFAULT_SWAP_VOUT,
<<<<<<< HEAD
        &try_f!(Public::from_slice(&input.other_pub).map_to_mm(|e| ValidatePaymentError::InvalidPubkey(e.to_string()))),
=======
        other_pub,
>>>>>>> 5dbc5de4
        htlc_keypair.public(),
        &input.secret_hash,
        input.amount,
        input.time_lock,
        input.try_spv_proof_until,
        input.confirmations,
    )
}

pub fn watcher_validate_taker_payment<T: UtxoCommonOps + SwapOps>(
    coin: &T,
    input: WatcherValidatePaymentInput,
<<<<<<< HEAD
) -> ValidatePaymentFut {
    let mut tx: UtxoTx = try_f!(
        deserialize(input.payment_tx.as_slice()).map_to_mm(|e| ValidatePaymentError::TxParseError(e.to_string()))
    );
=======
) -> Box<dyn Future<Item = (), Error = MmError<ValidatePaymentError>> + Send> {
    let mut tx: UtxoTx = try_f!(deserialize(input.payment_tx.as_slice())
        .map_err(|err| ValidatePaymentError::TxDeserializationError(err.to_string())));
>>>>>>> 5dbc5de4
    tx.tx_hash_algo = coin.as_ref().tx_hash_algo;
    let first_pub = &try_f!(
        Public::from_slice(&input.taker_pub).map_err(|err| ValidatePaymentError::InvalidInput(err.to_string()))
    );
    let second_pub = &try_f!(
        Public::from_slice(&input.maker_pub).map_err(|err| ValidatePaymentError::InvalidInput(err.to_string()))
    );
    validate_payment(
        coin.clone(),
        tx,
        DEFAULT_SWAP_VOUT,
<<<<<<< HEAD
        &try_f!(Public::from_slice(&input.taker_pub).map_to_mm(|e| ValidatePaymentError::InvalidPubkey(e.to_string()))),
        &try_f!(Public::from_slice(&input.maker_pub).map_to_mm(|e| ValidatePaymentError::InvalidPubkey(e.to_string()))),
=======
        first_pub,
        second_pub,
>>>>>>> 5dbc5de4
        &input.secret_hash,
        input.amount,
        input.time_lock,
        input.try_spv_proof_until,
        input.confirmations,
    )
}

<<<<<<< HEAD
pub fn validate_taker_payment<T: UtxoCommonOps + SwapOps>(coin: &T, input: ValidatePaymentInput) -> ValidatePaymentFut {
    let mut tx: UtxoTx = try_f!(
        deserialize(input.payment_tx.as_slice()).map_to_mm(|e| ValidatePaymentError::TxParseError(e.to_string()))
    );
=======
pub fn validate_taker_payment<T: UtxoCommonOps + SwapOps>(
    coin: &T,
    input: ValidatePaymentInput,
) -> ValidatePaymentFut<()> {
    let mut tx: UtxoTx = try_f!(deserialize(input.payment_tx.as_slice()));
>>>>>>> 5dbc5de4
    tx.tx_hash_algo = coin.as_ref().tx_hash_algo;

    let htlc_keypair = coin.derive_htlc_key_pair(&input.unique_swap_data);
    let other_pub = &try_f!(
        Public::from_slice(&input.other_pub).map_to_mm(|err| ValidatePaymentError::InvalidInput(err.to_string()))
    );

    validate_payment(
        coin.clone(),
        tx,
        DEFAULT_SWAP_VOUT,
<<<<<<< HEAD
        &try_f!(Public::from_slice(&input.other_pub).map_to_mm(|e| ValidatePaymentError::InvalidPubkey(e.to_string()))),
=======
        other_pub,
>>>>>>> 5dbc5de4
        htlc_keypair.public(),
        &input.secret_hash,
        input.amount,
        input.time_lock,
        input.try_spv_proof_until,
        input.confirmations,
    )
}

pub fn check_if_my_payment_sent<T: UtxoCommonOps + SwapOps>(
    coin: T,
    time_lock: u32,
    other_pub: &[u8],
    secret_hash: &[u8],
    swap_unique_data: &[u8],
) -> Box<dyn Future<Item = Option<TransactionEnum>, Error = String> + Send> {
    let my_htlc_keypair = coin.derive_htlc_key_pair(swap_unique_data);
    let script = payment_script(
        time_lock,
        secret_hash,
        my_htlc_keypair.public(),
        &try_fus!(Public::from_slice(other_pub)),
    );
    let hash = dhash160(&script);
    let p2sh = Builder::build_p2sh(&hash.into());
    let script_hash = electrum_script_hash(&p2sh);
    let fut = async move {
        match &coin.as_ref().rpc_client {
            UtxoRpcClientEnum::Electrum(client) => {
                let history = try_s!(client.scripthash_get_history(&hex::encode(script_hash)).compat().await);
                match history.first() {
                    Some(item) => {
                        let tx_bytes = try_s!(client.get_transaction_bytes(&item.tx_hash).compat().await);
                        let mut tx: UtxoTx = try_s!(deserialize(tx_bytes.0.as_slice()).map_err(|e| ERRL!("{:?}", e)));
                        tx.tx_hash_algo = coin.as_ref().tx_hash_algo;
                        Ok(Some(tx.into()))
                    },
                    None => Ok(None),
                }
            },
            UtxoRpcClientEnum::Native(client) => {
                let target_addr = Address {
                    t_addr_prefix: coin.as_ref().conf.p2sh_t_addr_prefix,
                    prefix: coin.as_ref().conf.p2sh_addr_prefix,
                    hash: hash.into(),
                    checksum_type: coin.as_ref().conf.checksum_type,
                    hrp: coin.as_ref().conf.bech32_hrp.clone(),
                    addr_format: coin.addr_format().clone(),
                };
                let target_addr = target_addr.to_string();
                let is_imported = try_s!(client.is_address_imported(&target_addr).await);
                if !is_imported {
                    return Ok(None);
                }
                let received_by_addr = try_s!(client.list_received_by_address(0, true, true).compat().await);
                for item in received_by_addr {
                    if item.address == target_addr && !item.txids.is_empty() {
                        let tx_bytes = try_s!(client.get_transaction_bytes(&item.txids[0]).compat().await);
                        let mut tx: UtxoTx = try_s!(deserialize(tx_bytes.0.as_slice()).map_err(|e| ERRL!("{:?}", e)));
                        tx.tx_hash_algo = coin.as_ref().tx_hash_algo;
                        return Ok(Some(tx.into()));
                    }
                }
                Ok(None)
            },
        }
    };
    Box::new(fut.boxed().compat())
}

pub async fn watcher_search_for_swap_tx_spend<T: AsRef<UtxoCoinFields> + SwapOps>(
    coin: &T,
    input: WatcherSearchForSwapTxSpendInput<'_>,
    output_index: usize,
) -> Result<Option<FoundSwapTxSpend>, String> {
    search_for_swap_output_spend(
        coin.as_ref(),
        input.time_lock,
        &try_s!(Public::from_slice(input.taker_pub)),
        &try_s!(Public::from_slice(input.maker_pub)),
        input.secret_hash,
        input.tx,
        output_index,
        input.search_from_block,
    )
    .await
}

pub async fn search_for_swap_tx_spend_my<T: AsRef<UtxoCoinFields> + SwapOps>(
    coin: &T,
    input: SearchForSwapTxSpendInput<'_>,
    output_index: usize,
) -> Result<Option<FoundSwapTxSpend>, String> {
    search_for_swap_output_spend(
        coin.as_ref(),
        input.time_lock,
        coin.derive_htlc_key_pair(input.swap_unique_data).public(),
        &try_s!(Public::from_slice(input.other_pub)),
        input.secret_hash,
        input.tx,
        output_index,
        input.search_from_block,
    )
    .await
}

pub async fn search_for_swap_tx_spend_other<T: AsRef<UtxoCoinFields> + SwapOps>(
    coin: &T,
    input: SearchForSwapTxSpendInput<'_>,
    output_index: usize,
) -> Result<Option<FoundSwapTxSpend>, String> {
    search_for_swap_output_spend(
        coin.as_ref(),
        input.time_lock,
        &try_s!(Public::from_slice(input.other_pub)),
        coin.derive_htlc_key_pair(input.swap_unique_data).public(),
        input.secret_hash,
        input.tx,
        output_index,
        input.search_from_block,
    )
    .await
}

/// Extract a secret from the `spend_tx`.
/// Note spender could generate the spend with several inputs where the only one input is the p2sh script.
pub fn extract_secret(secret_hash: &[u8], spend_tx: &[u8]) -> Result<Vec<u8>, String> {
    let spend_tx: UtxoTx = try_s!(deserialize(spend_tx).map_err(|e| ERRL!("{:?}", e)));
    for (input_idx, input) in spend_tx.inputs.into_iter().enumerate() {
        let script: Script = input.script_sig.clone().into();
        let instruction = match script.get_instruction(1) {
            Some(Ok(instr)) => instr,
            Some(Err(e)) => {
                warn!("{:?}", e);
                continue;
            },
            None => {
                warn!("Couldn't find secret in {:?} input", input_idx);
                continue;
            },
        };

        if instruction.opcode != Opcode::OP_PUSHBYTES_32 {
            warn!(
                "Expected {:?} opcode, found {:?} in {:?} input",
                Opcode::OP_PUSHBYTES_32,
                instruction.opcode,
                input_idx
            );
            continue;
        }

        let secret = match instruction.data {
            Some(data) => data.to_vec(),
            None => {
                warn!("Secret is empty in {:?} input", input_idx);
                continue;
            },
        };

        let actual_secret_hash = &*dhash160(&secret);
        if actual_secret_hash != secret_hash {
            warn!(
                "Invalid 'dhash160(secret)' {:?}, expected {:?}",
                actual_secret_hash, secret_hash
            );
            continue;
        }
        return Ok(secret);
    }
    ERR!("Couldn't extract secret")
}

pub fn my_address<T: UtxoCommonOps>(coin: &T) -> MmResult<String, MyAddressError> {
    match coin.as_ref().derivation_method {
        DerivationMethod::Iguana(ref my_address) => {
            my_address.display_address().map_to_mm(MyAddressError::InternalError)
        },
        DerivationMethod::HDWallet(_) => MmError::err(MyAddressError::UnexpectedDerivationMethod(
            "'my_address' is deprecated for HD wallets".to_string(),
        )),
    }
}

/// Hash message for signature using Bitcoin's message signing format.
/// sha256(sha256(PREFIX_LENGTH + PREFIX + MESSAGE_LENGTH + MESSAGE))
pub fn sign_message_hash(coin: &UtxoCoinFields, message: &str) -> Option<[u8; 32]> {
    let message_prefix = coin.conf.sign_message_prefix.clone()?;
    let mut stream = Stream::new();
    let prefix_len = CompactInteger::from(message_prefix.len());
    prefix_len.serialize(&mut stream);
    stream.append_slice(message_prefix.as_bytes());
    let msg_len = CompactInteger::from(message.len());
    msg_len.serialize(&mut stream);
    stream.append_slice(message.as_bytes());
    Some(dhash256(&stream.out()).take())
}

pub fn sign_message(coin: &UtxoCoinFields, message: &str) -> SignatureResult<String> {
    let message_hash = sign_message_hash(coin, message).ok_or(SignatureError::PrefixNotFound)?;
    let private_key = coin.priv_key_policy.key_pair_or_err()?.private();
    let signature = private_key.sign_compact(&H256::from(message_hash))?;
    Ok(base64::encode(&*signature))
}

pub fn verify_message<T: UtxoCommonOps>(
    coin: &T,
    signature_base64: &str,
    message: &str,
    address: &str,
) -> VerificationResult<bool> {
    let message_hash = sign_message_hash(coin.as_ref(), message).ok_or(VerificationError::PrefixNotFound)?;
    let signature = CompactSignature::from(base64::decode(signature_base64)?);
    let recovered_pubkey = Public::recover_compact(&H256::from(message_hash), &signature)?;
    let received_address = checked_address_from_str(coin, address)?;
    Ok(AddressHashEnum::from(recovered_pubkey.address_hash()) == received_address.hash)
}

pub fn my_balance<T>(coin: T) -> BalanceFut<CoinBalance>
where
    T: UtxoCommonOps + GetUtxoListOps + MarketCoinOps,
{
    let my_address = try_f!(coin
        .as_ref()
        .derivation_method
        .iguana_or_err()
        .mm_err(BalanceError::from))
    .clone();
    let fut = async move { address_balance(&coin, &my_address).await };
    Box::new(fut.boxed().compat())
}

/// Takes raw transaction as input and returns tx hash in hexadecimal format
pub fn send_raw_tx(coin: &UtxoCoinFields, tx: &str) -> Box<dyn Future<Item = String, Error = String> + Send> {
    let bytes = try_fus!(hex::decode(tx));
    Box::new(
        coin.rpc_client
            .send_raw_transaction(bytes.into())
            .map_err(|e| ERRL!("{}", e))
            .map(|hash| format!("{:?}", hash)),
    )
}

/// Takes raw transaction bytes as input and returns tx hash in hexadecimal format
pub fn send_raw_tx_bytes(
    coin: &UtxoCoinFields,
    tx_bytes: &[u8],
) -> Box<dyn Future<Item = String, Error = String> + Send> {
    Box::new(
        coin.rpc_client
            .send_raw_transaction(tx_bytes.into())
            .map_err(|e| ERRL!("{}", e))
            .map(|hash| format!("{:?}", hash)),
    )
}

pub fn wait_for_confirmations(
    coin: &UtxoCoinFields,
    tx: &[u8],
    confirmations: u64,
    requires_nota: bool,
    wait_until: u64,
    check_every: u64,
) -> Box<dyn Future<Item = (), Error = String> + Send> {
    let mut tx: UtxoTx = try_fus!(deserialize(tx).map_err(|e| ERRL!("{:?}", e)));
    tx.tx_hash_algo = coin.tx_hash_algo;
    coin.rpc_client.wait_for_confirmations(
        tx.hash().reversed().into(),
        tx.expiry_height,
        confirmations as u32,
        requires_nota,
        wait_until,
        check_every,
    )
}

pub fn wait_for_output_spend(
    coin: &UtxoCoinFields,
    tx_bytes: &[u8],
    output_index: usize,
    from_block: u64,
    wait_until: u64,
) -> TransactionFut {
    let mut tx: UtxoTx = try_tx_fus!(deserialize(tx_bytes).map_err(|e| ERRL!("{:?}", e)));
    tx.tx_hash_algo = coin.tx_hash_algo;
    let client = coin.rpc_client.clone();
    let tx_hash_algo = coin.tx_hash_algo;
    let fut = async move {
        loop {
            match client
                .find_output_spend(
                    tx.hash(),
                    &tx.outputs[output_index].script_pubkey,
                    output_index,
                    BlockHashOrHeight::Height(from_block as i64),
                )
                .compat()
                .await
            {
                Ok(Some(spent_output_info)) => {
                    let mut tx = spent_output_info.spending_tx;
                    tx.tx_hash_algo = tx_hash_algo;
                    return Ok(tx.into());
                },
                Ok(None) => (),
                Err(e) => error!("Error on find_output_spend_of_tx: {}", e),
            };

            if now_ms() / 1000 > wait_until {
                return TX_PLAIN_ERR!(
                    "Waited too long until {} for transaction {:?} {} to be spent ",
                    wait_until,
                    tx,
                    output_index,
                );
            }
            Timer::sleep(10.).await;
        }
    };
    Box::new(fut.boxed().compat())
}

pub fn tx_enum_from_bytes(coin: &UtxoCoinFields, bytes: &[u8]) -> Result<TransactionEnum, MmError<TxMarshalingErr>> {
    let mut transaction: UtxoTx = deserialize(bytes).map_to_mm(|e| TxMarshalingErr::InvalidInput(e.to_string()))?;

    let serialized_length = transaction.tx_hex().len();
    if bytes.len() != serialized_length {
        return MmError::err(TxMarshalingErr::CrossCheckFailed(format!(
            "Expected '{}' lenght of the serialized transaction, found '{}'",
            bytes.len(),
            transaction.tx_hex().len()
        )));
    }

    transaction.tx_hash_algo = coin.tx_hash_algo;
    Ok(transaction.into())
}

pub fn current_block(coin: &UtxoCoinFields) -> Box<dyn Future<Item = u64, Error = String> + Send> {
    Box::new(coin.rpc_client.get_block_count().map_err(|e| ERRL!("{}", e)))
}

pub fn display_priv_key(coin: &UtxoCoinFields) -> Result<String, String> {
    match coin.priv_key_policy {
        PrivKeyPolicy::KeyPair(ref key_pair) => Ok(key_pair.private().to_string()),
        PrivKeyPolicy::Trezor => ERR!("'display_priv_key' doesn't support Hardware Wallets"),
    }
}

pub fn min_tx_amount(coin: &UtxoCoinFields) -> BigDecimal {
    big_decimal_from_sat(coin.dust_amount as i64, coin.decimals)
}

pub fn min_trading_vol(coin: &UtxoCoinFields) -> MmNumber {
    if coin.conf.ticker == "BTC" {
        return MmNumber::from(MIN_BTC_TRADING_VOL);
    }
    let dust_multiplier = MmNumber::from(10);
    dust_multiplier * min_tx_amount(coin).into()
}

pub fn is_asset_chain(coin: &UtxoCoinFields) -> bool { coin.conf.asset_chain }

pub async fn get_raw_transaction(coin: &UtxoCoinFields, req: RawTransactionRequest) -> RawTransactionResult {
    let hash = H256Json::from_str(&req.tx_hash).map_to_mm(|e| RawTransactionError::InvalidHashError(e.to_string()))?;
    let hex = coin
        .rpc_client
        .get_transaction_bytes(&hash)
        .compat()
        .await
        .map_err(|e| RawTransactionError::Transport(e.to_string()))?;
    Ok(RawTransactionRes { tx_hex: hex })
}

pub async fn withdraw<T>(coin: T, req: WithdrawRequest) -> WithdrawResult
where
    T: UtxoCommonOps + GetUtxoListOps + MarketCoinOps,
{
    StandardUtxoWithdraw::new(coin, req)?.build().await
}

pub async fn init_withdraw<T>(
    ctx: MmArc,
    coin: T,
    req: WithdrawRequest,
    task_handle: &WithdrawTaskHandle,
) -> WithdrawResult
where
    T: UtxoCommonOps
        + GetUtxoListOps
        + UtxoSignerOps
        + CoinWithDerivationMethod
        + GetWithdrawSenderAddress<Address = Address, Pubkey = Public>,
{
    InitUtxoWithdraw::new(ctx, coin, req, task_handle).await?.build().await
}

pub async fn get_withdraw_from_address<T>(
    coin: &T,
    req: &WithdrawRequest,
) -> MmResult<WithdrawSenderAddress<Address, Public>, WithdrawError>
where
    T: CoinWithDerivationMethod<Address = Address, HDWallet = <T as HDWalletCoinOps>::HDWallet>
        + HDWalletCoinOps<Address = Address, Pubkey = Public>
        + UtxoCommonOps,
{
    match coin.derivation_method() {
        DerivationMethod::Iguana(my_address) => get_withdraw_iguana_sender(coin, req, my_address),
        DerivationMethod::HDWallet(hd_wallet) => get_withdraw_hd_sender(coin, req, hd_wallet).await,
    }
}

pub fn get_withdraw_iguana_sender<T: UtxoCommonOps>(
    coin: &T,
    req: &WithdrawRequest,
    my_address: &Address,
) -> MmResult<WithdrawSenderAddress<Address, Public>, WithdrawError> {
    if req.from.is_some() {
        let error = "'from' is not supported if the coin is initialized with an Iguana private key";
        return MmError::err(WithdrawError::UnexpectedFromAddress(error.to_owned()));
    }
    let pubkey = coin
        .my_public_key()
        .mm_err(|e| WithdrawError::InternalError(e.to_string()))?;
    Ok(WithdrawSenderAddress {
        address: my_address.clone(),
        pubkey: *pubkey,
        derivation_path: None,
    })
}

pub async fn get_withdraw_hd_sender<T>(
    coin: &T,
    req: &WithdrawRequest,
    hd_wallet: &T::HDWallet,
) -> MmResult<WithdrawSenderAddress<Address, Public>, WithdrawError>
where
    T: HDWalletCoinOps<Address = Address, Pubkey = Public> + Sync,
{
    let HDAccountAddressId {
        account_id,
        chain,
        address_id,
    } = match req.from.clone().or_mm_err(|| WithdrawError::FromAddressNotFound)? {
        WithdrawFrom::AddressId(id) => id,
        WithdrawFrom::DerivationPath { derivation_path } => {
            let derivation_path = Bip44DerivationPath::from_str(&derivation_path)
                .map_to_mm(Bip44DerPathError::from)
                .mm_err(|e| WithdrawError::UnexpectedFromAddress(e.to_string()))?;
            let coin_type = derivation_path.coin_type();
            let expected_coin_type = hd_wallet.coin_type();
            if coin_type != expected_coin_type {
                let error = format!(
                    "Derivation path '{}' must has '{}' coin type",
                    derivation_path, expected_coin_type
                );
                return MmError::err(WithdrawError::UnexpectedFromAddress(error));
            }
            HDAccountAddressId::from(derivation_path)
        },
    };

    let hd_account = hd_wallet
        .get_account(account_id)
        .await
        .or_mm_err(|| WithdrawError::UnknownAccount { account_id })?;
    let hd_address = coin.derive_address(&hd_account, chain, address_id).await?;

    let is_address_activated = hd_account
        .is_address_activated(chain, address_id)
        // If [`HDWalletCoinOps::derive_address`] succeeds, [`HDAccountOps::is_address_activated`] shouldn't fails with an `InvalidBip44ChainError`.
        .mm_err(|e| WithdrawError::InternalError(e.to_string()))?;
    if !is_address_activated {
        let error = format!("'{}' address is not activated", hd_address.address);
        return MmError::err(WithdrawError::UnexpectedFromAddress(error));
    }

    Ok(WithdrawSenderAddress::from(hd_address))
}

pub fn decimals(coin: &UtxoCoinFields) -> u8 { coin.decimals }

pub fn convert_to_address<T: UtxoCommonOps>(coin: &T, from: &str, to_address_format: Json) -> Result<String, String> {
    let to_address_format: UtxoAddressFormat =
        json::from_value(to_address_format).map_err(|e| ERRL!("Error on parse UTXO address format {:?}", e))?;
    let mut from_address = try_s!(coin.address_from_str(from));
    match to_address_format {
        UtxoAddressFormat::Standard => {
            from_address.addr_format = UtxoAddressFormat::Standard;
            Ok(from_address.to_string())
        },
        UtxoAddressFormat::Segwit => {
            let bech32_hrp = &coin.as_ref().conf.bech32_hrp;
            match bech32_hrp {
                Some(hrp) => Ok(SegwitAddress::new(&from_address.hash, hrp.clone()).to_string()),
                None => ERR!("Cannot convert to a segwit address for a coin with no bech32_hrp in config"),
            }
        },
        UtxoAddressFormat::CashAddress { network, .. } => Ok(try_s!(from_address
            .to_cashaddress(
                &network,
                coin.as_ref().conf.pub_addr_prefix,
                coin.as_ref().conf.p2sh_addr_prefix
            )
            .and_then(|cashaddress| cashaddress.encode()))),
    }
}

pub fn validate_address<T: UtxoCommonOps>(coin: &T, address: &str) -> ValidateAddressResult {
    let result = coin.address_from_str(address);
    let address = match result {
        Ok(addr) => addr,
        Err(e) => {
            return ValidateAddressResult {
                is_valid: false,
                reason: Some(e.to_string()),
            }
        },
    };

    let is_p2pkh = address.prefix == coin.as_ref().conf.pub_addr_prefix
        && address.t_addr_prefix == coin.as_ref().conf.pub_t_addr_prefix;
    let is_p2sh = address.prefix == coin.as_ref().conf.p2sh_addr_prefix
        && address.t_addr_prefix == coin.as_ref().conf.p2sh_t_addr_prefix;
    let is_segwit = address.hrp.is_some() && address.hrp == coin.as_ref().conf.bech32_hrp && coin.as_ref().conf.segwit;

    if is_p2pkh || is_p2sh || is_segwit {
        ValidateAddressResult {
            is_valid: true,
            reason: None,
        }
    } else {
        ValidateAddressResult {
            is_valid: false,
            reason: Some(ERRL!("Address {} has invalid prefixes", address)),
        }
    }
}

// Quick fix for null valued coin fields in fee details of old tx history entries
#[cfg(not(target_arch = "wasm32"))]
async fn tx_history_migration_1<T>(coin: &T, ctx: &MmArc)
where
    T: UtxoStandardOps + UtxoCommonOps + MmCoin + MarketCoinOps,
{
    const MIGRATION_NUMBER: u64 = 1;
    let history = match coin.load_history_from_file(ctx).compat().await {
        Ok(history) => history,
        Err(e) => {
            log_tag!(
                ctx,
                "",
                "tx_history",
                "coin" => coin.as_ref().conf.ticker;
                fmt = "Error {} on 'load_history_from_file', stop the history loop", e
            );
            return;
        },
    };

    let mut updated = false;
    let to_write: Vec<TransactionDetails> = history
        .into_iter()
        .filter_map(|mut tx| match tx.fee_details {
            Some(TxFeeDetails::Utxo(ref mut fee_details)) => {
                if fee_details.coin.is_none() {
                    fee_details.coin = Some(String::from(&tx.coin));
                    updated = true;
                }
                Some(tx)
            },
            Some(_) => None,
            None => Some(tx),
        })
        .collect();

    if updated {
        if let Err(e) = coin.save_history_to_file(ctx, to_write).compat().await {
            log_tag!(
                ctx,
                "",
                "tx_history",
                "coin" => coin.as_ref().conf.ticker;
                fmt = "Error {} on 'save_history_to_file'", e
            );
            return;
        };
    }
    if let Err(e) = coin.update_migration_file(ctx, MIGRATION_NUMBER).compat().await {
        log_tag!(
            ctx,
            "",
            "tx_history",
            "coin" => coin.as_ref().conf.ticker;
            fmt = "Error {} on 'update_migration_file'", e
        );
    };
}

#[cfg(not(target_arch = "wasm32"))]
async fn migrate_tx_history<T>(coin: &T, ctx: &MmArc)
where
    T: UtxoStandardOps + UtxoCommonOps + MmCoin + MarketCoinOps,
{
    let current_migration = coin.get_tx_history_migration(ctx).compat().await.unwrap_or(0);
    if current_migration < 1 {
        tx_history_migration_1(coin, ctx).await;
    }
}

#[allow(clippy::cognitive_complexity)]
pub async fn process_history_loop<T>(coin: T, ctx: MmArc)
where
    T: UtxoStandardOps + UtxoCommonOps + MmCoin + MarketCoinOps,
{
    #[cfg(not(target_arch = "wasm32"))]
    migrate_tx_history(&coin, &ctx).await;

    let mut my_balance: Option<CoinBalance> = None;
    let history = match coin.load_history_from_file(&ctx).compat().await {
        Ok(history) => history,
        Err(e) => {
            log_tag!(
                ctx,
                "",
                "tx_history",
                "coin" => coin.as_ref().conf.ticker;
                fmt = "Error {} on 'load_history_from_file', stop the history loop", e
            );
            return;
        },
    };

    let mut history_map: HashMap<H256Json, TransactionDetails> = history
        .into_iter()
        .filter_map(|tx| {
            let tx_hash = H256Json::from_str(&tx.tx_hash).ok()?;
            Some((tx_hash, tx))
        })
        .collect();

    let mut success_iteration = 0i32;
    loop {
        if ctx.is_stopping() {
            break;
        };
        {
            let coins_ctx = CoinsContext::from_ctx(&ctx).unwrap();
            let coins = coins_ctx.coins.lock().await;
            if !coins.contains_key(&coin.as_ref().conf.ticker) {
                log_tag!(ctx, "", "tx_history", "coin" => coin.as_ref().conf.ticker; fmt = "Loop stopped");
                break;
            };
        }

        let actual_balance = match coin.my_balance().compat().await {
            Ok(actual_balance) => Some(actual_balance),
            Err(err) => {
                log_tag!(
                    ctx,
                    "",
                    "tx_history",
                    "coin" => coin.as_ref().conf.ticker;
                    fmt = "Error {:?} on getting balance", err
                );
                None
            },
        };

        let need_update = history_map.iter().any(|(_, tx)| tx.should_update());
        match (&my_balance, &actual_balance) {
            (Some(prev_balance), Some(actual_balance)) if prev_balance == actual_balance && !need_update => {
                // my balance hasn't been changed, there is no need to reload tx_history
                Timer::sleep(30.).await;
                continue;
            },
            _ => (),
        }

        let metrics = ctx.metrics.clone();
        let tx_ids = match coin.request_tx_history(metrics).await {
            RequestTxHistoryResult::Ok(tx_ids) => tx_ids,
            RequestTxHistoryResult::Retry { error } => {
                log_tag!(
                    ctx,
                    "",
                    "tx_history",
                    "coin" => coin.as_ref().conf.ticker;
                    fmt = "{}, retrying", error
                );
                Timer::sleep(10.).await;
                continue;
            },
            RequestTxHistoryResult::HistoryTooLarge => {
                log_tag!(
                    ctx,
                    "",
                    "tx_history",
                    "coin" => coin.as_ref().conf.ticker;
                    fmt = "Got `history too large`, stopping further attempts to retrieve it"
                );
                *coin.as_ref().history_sync_state.lock().unwrap() = HistorySyncState::Error(json!({
                    "code": HISTORY_TOO_LARGE_ERR_CODE,
                    "message": "Got `history too large` error from Electrum server. History is not available",
                }));
                break;
            },
            RequestTxHistoryResult::CriticalError(e) => {
                log_tag!(
                    ctx,
                    "",
                    "tx_history",
                    "coin" => coin.as_ref().conf.ticker;
                    fmt = "{}, stopping futher attempts to retreive it", e
                );
                break;
            },
        };

        // Remove transactions in the history_map that are not in the requested transaction list anymore
        let history_length = history_map.len();
        let requested_ids: HashSet<H256Json> = tx_ids.iter().map(|x| x.0).collect();
        history_map.retain(|hash, _| requested_ids.contains(hash));

        if history_map.len() < history_length {
            let to_write: Vec<TransactionDetails> = history_map.iter().map(|(_, value)| value.clone()).collect();
            if let Err(e) = coin.save_history_to_file(&ctx, to_write).compat().await {
                log_tag!(
                    ctx,
                    "",
                    "tx_history",
                    "coin" => coin.as_ref().conf.ticker;
                    fmt = "Error {} on 'save_history_to_file', stop the history loop", e
                );
                return;
            };
        }

        let mut transactions_left = if tx_ids.len() > history_map.len() {
            *coin.as_ref().history_sync_state.lock().unwrap() = HistorySyncState::InProgress(json!({
                "transactions_left": tx_ids.len() - history_map.len()
            }));
            tx_ids.len() - history_map.len()
        } else {
            *coin.as_ref().history_sync_state.lock().unwrap() = HistorySyncState::InProgress(json!({
                "transactions_left": 0
            }));
            0
        };

        // This is the cache of the already requested transactions.
        let mut input_transactions = HistoryUtxoTxMap::default();
        for (txid, height) in tx_ids {
            let mut updated = false;
            match history_map.entry(txid) {
                Entry::Vacant(e) => {
                    mm_counter!(ctx.metrics, "tx.history.request.count", 1, "coin" => coin.as_ref().conf.ticker.clone(), "method" => "tx_detail_by_hash");

                    match coin.tx_details_by_hash(&txid.0, &mut input_transactions).await {
                        Ok(mut tx_details) => {
                            mm_counter!(ctx.metrics, "tx.history.response.count", 1, "coin" => coin.as_ref().conf.ticker.clone(), "method" => "tx_detail_by_hash");

                            if tx_details.block_height == 0 && height > 0 {
                                tx_details.block_height = height;
                            }

                            e.insert(tx_details);
                            if transactions_left > 0 {
                                transactions_left -= 1;
                                *coin.as_ref().history_sync_state.lock().unwrap() =
                                    HistorySyncState::InProgress(json!({ "transactions_left": transactions_left }));
                            }
                            updated = true;
                        },
                        Err(e) => log_tag!(
                            ctx,
                            "",
                            "tx_history",
                            "coin" => coin.as_ref().conf.ticker;
                            fmt = "Error {:?} on getting the details of {:?}, skipping the tx", e, txid
                        ),
                    }
                },
                Entry::Occupied(mut e) => {
                    // update block height for previously unconfirmed transaction
                    if e.get().should_update_block_height() && height > 0 {
                        e.get_mut().block_height = height;
                        updated = true;
                    }
                    if e.get().should_update_timestamp() || e.get().firo_negative_fee() {
                        mm_counter!(ctx.metrics, "tx.history.request.count", 1, "coin" => coin.as_ref().conf.ticker.clone(), "method" => "tx_detail_by_hash");

                        if let Ok(tx_details) = coin.tx_details_by_hash(&txid.0, &mut input_transactions).await {
                            mm_counter!(ctx.metrics, "tx.history.response.count", 1, "coin" => coin.as_ref().conf.ticker.clone(), "method" => "tx_detail_by_hash");
                            // replace with new tx details in case we need to update any data
                            e.insert(tx_details);
                            updated = true;
                        }
                    }
                },
            }
            if updated {
                let to_write: Vec<TransactionDetails> = history_map.iter().map(|(_, value)| value.clone()).collect();
                if let Err(e) = coin.save_history_to_file(&ctx, to_write).compat().await {
                    log_tag!(
                        ctx,
                        "",
                        "tx_history",
                        "coin" => coin.as_ref().conf.ticker;
                        fmt = "Error {} on 'save_history_to_file', stop the history loop", e
                    );
                    return;
                };
            }
        }
        *coin.as_ref().history_sync_state.lock().unwrap() = HistorySyncState::Finished;

        if success_iteration == 0 {
            log_tag!(
                ctx,
                "😅",
                "tx_history",
                "coin" => coin.as_ref().conf.ticker;
                fmt = "history has been loaded successfully"
            );
        }

        my_balance = actual_balance;
        success_iteration += 1;
        Timer::sleep(30.).await;
    }
}

pub async fn request_tx_history<T>(coin: &T, metrics: MetricsArc) -> RequestTxHistoryResult
where
    T: UtxoCommonOps + MmCoin + MarketCoinOps,
{
    let my_address = match coin.my_address() {
        Ok(addr) => addr,
        Err(e) => {
            return RequestTxHistoryResult::CriticalError(ERRL!(
                "Error on getting self address: {}. Stop tx history",
                e
            ))
        },
    };

    let tx_ids = match &coin.as_ref().rpc_client {
        UtxoRpcClientEnum::Native(client) => {
            let mut from = 0;
            let mut all_transactions = vec![];
            loop {
                mm_counter!(metrics, "tx.history.request.count", 1,
                    "coin" => coin.as_ref().conf.ticker.clone(), "client" => "native", "method" => "listtransactions");

                let transactions = match client.list_transactions(100, from).compat().await {
                    Ok(value) => value,
                    Err(e) => {
                        return RequestTxHistoryResult::Retry {
                            error: ERRL!("Error {} on list transactions", e),
                        };
                    },
                };

                mm_counter!(metrics, "tx.history.response.count", 1,
                    "coin" => coin.as_ref().conf.ticker.clone(), "client" => "native", "method" => "listtransactions");

                if transactions.is_empty() {
                    break;
                }
                from += 100;
                all_transactions.extend(transactions);
            }

            mm_counter!(metrics, "tx.history.response.total_length", all_transactions.len() as u64,
                "coin" => coin.as_ref().conf.ticker.clone(), "client" => "native", "method" => "listtransactions");

            all_transactions
                .into_iter()
                .filter_map(|item| {
                    if item.address == my_address {
                        Some((item.txid, item.blockindex))
                    } else {
                        None
                    }
                })
                .collect()
        },
        UtxoRpcClientEnum::Electrum(client) => {
            let my_address = match coin.as_ref().derivation_method.iguana_or_err() {
                Ok(my_address) => my_address,
                Err(e) => return RequestTxHistoryResult::CriticalError(e.to_string()),
            };
            let script = output_script(my_address, ScriptType::P2PKH);
            let script_hash = electrum_script_hash(&script);

            mm_counter!(metrics, "tx.history.request.count", 1,
                "coin" => coin.as_ref().conf.ticker.clone(), "client" => "electrum", "method" => "blockchain.scripthash.get_history");

            let electrum_history = match client.scripthash_get_history(&hex::encode(script_hash)).compat().await {
                Ok(value) => value,
                Err(e) => match &e.error {
                    JsonRpcErrorType::InvalidRequest(e)
                    | JsonRpcErrorType::Parse(_, e)
                    | JsonRpcErrorType::Transport(e)
                    | JsonRpcErrorType::Internal(e) => {
                        return RequestTxHistoryResult::Retry {
                            error: ERRL!("Error {} on scripthash_get_history", e),
                        };
                    },
                    JsonRpcErrorType::Response(_addr, err) => {
                        if HISTORY_TOO_LARGE_ERROR.eq(err) {
                            return RequestTxHistoryResult::HistoryTooLarge;
                        } else {
                            return RequestTxHistoryResult::Retry {
                                error: ERRL!("Error {:?} on scripthash_get_history", e),
                            };
                        }
                    },
                },
            };
            mm_counter!(metrics, "tx.history.response.count", 1,
                "coin" => coin.as_ref().conf.ticker.clone(), "client" => "electrum", "method" => "blockchain.scripthash.get_history");

            mm_counter!(metrics, "tx.history.response.total_length", electrum_history.len() as u64,
                "coin" => coin.as_ref().conf.ticker.clone(), "client" => "electrum", "method" => "blockchain.scripthash.get_history");

            // electrum returns the most recent transactions in the end but we need to
            // process them first so rev is required
            electrum_history
                .into_iter()
                .rev()
                .map(|item| {
                    let height = if item.height < 0 { 0 } else { item.height as u64 };
                    (item.tx_hash, height)
                })
                .collect()
        },
    };
    RequestTxHistoryResult::Ok(tx_ids)
}

pub async fn tx_details_by_hash<T: UtxoCommonOps>(
    coin: &T,
    hash: &[u8],
    input_transactions: &mut HistoryUtxoTxMap,
) -> Result<TransactionDetails, String> {
    let ticker = &coin.as_ref().conf.ticker;
    let hash = H256Json::from(hash);
    let verbose_tx = try_s!(coin.as_ref().rpc_client.get_verbose_transaction(&hash).compat().await);
    let mut tx: UtxoTx = try_s!(deserialize(verbose_tx.hex.as_slice()).map_err(|e| ERRL!("{:?}", e)));
    tx.tx_hash_algo = coin.as_ref().tx_hash_algo;
    let my_address = try_s!(coin.as_ref().derivation_method.iguana_or_err());

    input_transactions.insert(hash, HistoryUtxoTx {
        tx: tx.clone(),
        height: verbose_tx.height,
    });

    let mut input_amount = 0;
    let mut output_amount = 0;
    let mut from_addresses = Vec::new();
    let mut to_addresses = Vec::new();
    let mut spent_by_me = 0;
    let mut received_by_me = 0;

    for input in tx.inputs.iter() {
        // input transaction is zero if the tx is the coinbase transaction
        if input.previous_output.hash.is_zero() {
            continue;
        }

        let prev_tx_hash: H256Json = input.previous_output.hash.reversed().into();
        let prev_tx = try_s!(
            coin.get_mut_verbose_transaction_from_map_or_rpc(prev_tx_hash, input_transactions)
                .await
        );
        let prev_tx = &mut prev_tx.tx;
        prev_tx.tx_hash_algo = coin.as_ref().tx_hash_algo;

        let prev_tx_value = prev_tx.outputs[input.previous_output.index as usize].value;
        input_amount += prev_tx_value;
        let from: Vec<Address> = try_s!(coin.addresses_from_script(
            &prev_tx.outputs[input.previous_output.index as usize]
                .script_pubkey
                .clone()
                .into()
        ));
        if from.contains(my_address) {
            spent_by_me += prev_tx_value;
        }
        from_addresses.extend(from.into_iter());
    }

    for output in tx.outputs.iter() {
        output_amount += output.value;
        let to = try_s!(coin.addresses_from_script(&output.script_pubkey.clone().into()));
        if to.contains(my_address) {
            received_by_me += output.value;
        }
        to_addresses.extend(to.into_iter());
    }

    // TODO uncomment this when `calc_interest_of_tx` works fine
    // let (fee, kmd_rewards) = if ticker == "KMD" {
    //     let kmd_rewards = try_s!(coin.calc_interest_of_tx(&tx, input_transactions).await);
    //     // `input_amount = output_amount + fee`, where `output_amount = actual_output_amount + kmd_rewards`,
    //     // so to calculate an actual transaction fee, we have to subtract the `kmd_rewards` from the total `output_amount`:
    //     // `fee = input_amount - actual_output_amount` or simplified `fee = input_amount - output_amount + kmd_rewards`
    //     let fee = input_amount as i64 - output_amount as i64 + kmd_rewards as i64;
    //
    //     let my_address = &coin.as_ref().my_address;
    //     let claimed_by_me = from_addresses.iter().all(|from| from == my_address) && to_addresses.contains(my_address);
    //     let kmd_rewards_details = KmdRewardsDetails {
    //         amount: big_decimal_from_sat_unsigned(kmd_rewards, coin.as_ref().decimals),
    //         claimed_by_me,
    //     };
    //     (
    //         big_decimal_from_sat(fee, coin.as_ref().decimals),
    //         Some(kmd_rewards_details),
    //     )
    // } else if input_amount == 0 {
    //     let fee = verbose_tx.vin.iter().fold(0., |cur, input| {
    //         let fee = match input {
    //             TransactionInputEnum::Lelantus(lelantus) => lelantus.n_fees,
    //             _ => 0.,
    //         };
    //         cur + fee
    //     });
    //     (fee.into(), None)
    // } else {
    //     let fee = input_amount as i64 - output_amount as i64;
    //     (big_decimal_from_sat(fee, coin.as_ref().decimals), None)
    // };

    let (fee, kmd_rewards) = if input_amount == 0 {
        let fee = verbose_tx.vin.iter().fold(0., |cur, input| {
            let fee = match input {
                TransactionInputEnum::Lelantus(lelantus) => lelantus.n_fees,
                _ => 0.,
            };
            cur + fee
        });
        (try_s!(fee.try_into()), None)
    } else {
        let fee = input_amount as i64 - output_amount as i64;
        (big_decimal_from_sat(fee, coin.as_ref().decimals), None)
    };

    // remove address duplicates in case several inputs were spent from same address
    // or several outputs are sent to same address
    let mut from_addresses: Vec<String> =
        try_s!(from_addresses.into_iter().map(|addr| addr.display_address()).collect());
    from_addresses.sort();
    from_addresses.dedup();
    let mut to_addresses: Vec<String> = try_s!(to_addresses.into_iter().map(|addr| addr.display_address()).collect());
    to_addresses.sort();
    to_addresses.dedup();

    let fee_details = UtxoFeeDetails {
        coin: Some(coin.as_ref().conf.ticker.clone()),
        amount: fee,
    };

    Ok(TransactionDetails {
        from: from_addresses,
        to: to_addresses,
        received_by_me: big_decimal_from_sat_unsigned(received_by_me, coin.as_ref().decimals),
        spent_by_me: big_decimal_from_sat_unsigned(spent_by_me, coin.as_ref().decimals),
        my_balance_change: big_decimal_from_sat(received_by_me as i64 - spent_by_me as i64, coin.as_ref().decimals),
        total_amount: big_decimal_from_sat_unsigned(input_amount, coin.as_ref().decimals),
        tx_hash: tx.hash().reversed().to_vec().to_tx_hash(),
        tx_hex: verbose_tx.hex,
        fee_details: Some(fee_details.into()),
        block_height: verbose_tx.height.unwrap_or(0),
        coin: ticker.clone(),
        internal_id: tx.hash().reversed().to_vec().into(),
        timestamp: verbose_tx.time.into(),
        kmd_rewards,
        transaction_type: Default::default(),
    })
}

pub async fn get_mut_verbose_transaction_from_map_or_rpc<'a, 'b, T>(
    coin: &'a T,
    tx_hash: H256Json,
    utxo_tx_map: &'b mut HistoryUtxoTxMap,
) -> UtxoRpcResult<&'b mut HistoryUtxoTx>
where
    T: AsRef<UtxoCoinFields>,
{
    let tx = match utxo_tx_map.entry(tx_hash) {
        Entry::Vacant(e) => {
            let verbose = coin
                .as_ref()
                .rpc_client
                .get_verbose_transaction(&tx_hash)
                .compat()
                .await?;
            let tx = HistoryUtxoTx {
                tx: deserialize(verbose.hex.as_slice())
                    .map_to_mm(|e| UtxoRpcError::InvalidResponse(format!("{:?}, tx: {:?}", e, tx_hash)))?,
                height: verbose.height,
            };
            e.insert(tx)
        },
        Entry::Occupied(e) => e.into_mut(),
    };
    Ok(tx)
}

/// This function is used when the transaction details were calculated without considering the KMD rewards.
/// We know that [`TransactionDetails::fee`] was calculated by `fee = input_amount - output_amount`,
/// where `output_amount = actual_output_amount + kmd_rewards` or `actual_output_amount = output_amount - kmd_rewards`.
/// To calculate an actual fee amount, we have to replace `output_amount` with `actual_output_amount`:
/// `actual_fee = input_amount - actual_output_amount` or `actual_fee = input_amount - output_amount + kmd_rewards`.
/// Substitute [`TransactionDetails::fee`] to the last equation:
/// `actual_fee = TransactionDetails::fee + kmd_rewards`
pub async fn update_kmd_rewards<T>(
    coin: &T,
    tx_details: &mut TransactionDetails,
    input_transactions: &mut HistoryUtxoTxMap,
) -> UtxoRpcResult<()>
where
    T: UtxoCommonOps + UtxoStandardOps + MarketCoinOps,
{
    if !tx_details.should_update_kmd_rewards() {
        let error = "There is no need to update KMD rewards".to_owned();
        return MmError::err(UtxoRpcError::Internal(error));
    }
    let tx: UtxoTx = deserialize(tx_details.tx_hex.as_slice()).map_to_mm(|e| {
        UtxoRpcError::Internal(format!(
            "Error deserializing the {:?} transaction hex: {:?}",
            tx_details.tx_hash, e
        ))
    })?;
    let kmd_rewards = coin.calc_interest_of_tx(&tx, input_transactions).await?;
    let kmd_rewards = big_decimal_from_sat_unsigned(kmd_rewards, coin.as_ref().decimals);

    if let Some(TxFeeDetails::Utxo(UtxoFeeDetails { ref amount, .. })) = tx_details.fee_details {
        let actual_fee_amount = amount + &kmd_rewards;
        tx_details.fee_details = Some(TxFeeDetails::Utxo(UtxoFeeDetails {
            coin: Some(coin.as_ref().conf.ticker.clone()),
            amount: actual_fee_amount,
        }));
    }

    let my_address = &coin.my_address()?;
    let claimed_by_me = tx_details.from.iter().all(|from| from == my_address) && tx_details.to.contains(my_address);

    tx_details.kmd_rewards = Some(KmdRewardsDetails {
        amount: kmd_rewards,
        claimed_by_me,
    });
    Ok(())
}

pub async fn calc_interest_of_tx<T: UtxoCommonOps>(
    coin: &T,
    tx: &UtxoTx,
    input_transactions: &mut HistoryUtxoTxMap,
) -> UtxoRpcResult<u64> {
    if coin.as_ref().conf.ticker != "KMD" {
        let error = format!("Expected KMD ticker, found {}", coin.as_ref().conf.ticker);
        return MmError::err(UtxoRpcError::Internal(error));
    }

    let mut kmd_rewards = 0;
    for input in tx.inputs.iter() {
        // input transaction is zero if the tx is the coinbase transaction
        if input.previous_output.hash.is_zero() {
            continue;
        }

        let prev_tx_hash: H256Json = input.previous_output.hash.reversed().into();
        let prev_tx = coin
            .get_mut_verbose_transaction_from_map_or_rpc(prev_tx_hash, input_transactions)
            .await?;

        let prev_tx_value = prev_tx.tx.outputs[input.previous_output.index as usize].value;
        let prev_tx_locktime = prev_tx.tx.lock_time as u64;
        let this_tx_locktime = tx.lock_time as u64;
        if let Ok(interest) = kmd_interest(prev_tx.height, prev_tx_value, prev_tx_locktime, this_tx_locktime) {
            kmd_rewards += interest;
        }
    }
    Ok(kmd_rewards)
}

pub fn history_sync_status(coin: &UtxoCoinFields) -> HistorySyncState {
    coin.history_sync_state.lock().unwrap().clone()
}

pub fn get_trade_fee<T: UtxoCommonOps>(coin: T) -> Box<dyn Future<Item = TradeFee, Error = String> + Send> {
    let ticker = coin.as_ref().conf.ticker.clone();
    let decimals = coin.as_ref().decimals;
    let fut = async move {
        let fee = try_s!(coin.get_tx_fee().await);
        let amount = match fee {
            ActualTxFee::Dynamic(f) => f,
            ActualTxFee::FixedPerKb(f) => f,
        };
        Ok(TradeFee {
            coin: ticker,
            amount: big_decimal_from_sat(amount as i64, decimals).into(),
            paid_from_trading_vol: false,
        })
    };
    Box::new(fut.boxed().compat())
}

/// To ensure the `get_sender_trade_fee(x) <= get_sender_trade_fee(y)` condition is satisfied for any `x < y`,
/// we should include a `change` output into the result fee. Imagine this case:
/// Let `sum_inputs = 11000` and `total_tx_fee: { 200, if there is no the change output; 230, if there is the change output }`.
///
/// If `value = TradePreimageValue::Exact(10000)`, therefore `sum_outputs = 10000`.
/// then `change = sum_inputs - sum_outputs - total_tx_fee = 800`, so `change < dust` and `total_tx_fee = 200` (including the change output).
///
/// But if `value = TradePreimageValue::Exact(9000)`, therefore `sum_outputs = 9000`. Let `sum_inputs = 11000`, `total_tx_fee = 230`
/// where `change = sum_inputs - sum_outputs - total_tx_fee = 1770`, so `change > dust` and `total_tx_fee = 230` (including the change output).
///
/// To sum up, `get_sender_trade_fee(TradePreimageValue::Exact(9000)) > get_sender_trade_fee(TradePreimageValue::Exact(10000))`.
/// So we should always return a fee as if a transaction includes the change output.
pub async fn preimage_trade_fee_required_to_send_outputs<T>(
    coin: &T,
    ticker: &str,
    outputs: Vec<TransactionOutput>,
    fee_policy: FeePolicy,
    gas_fee: Option<u64>,
    stage: &FeeApproxStage,
) -> TradePreimageResult<BigDecimal>
where
    T: UtxoCommonOps + GetUtxoListOps,
{
    let decimals = coin.as_ref().decimals;
    let tx_fee = coin.get_tx_fee().await?;
    // [`FeePolicy::DeductFromOutput`] is used if the value is [`TradePreimageValue::UpperBound`] only
    let is_amount_upper_bound = matches!(fee_policy, FeePolicy::DeductFromOutput(_));
    let my_address = coin.as_ref().derivation_method.iguana_or_err()?;

    match tx_fee {
        // if it's a dynamic fee, we should generate a swap transaction to get an actual trade fee
        ActualTxFee::Dynamic(fee) => {
            // take into account that the dynamic tx fee may increase during the swap
            let dynamic_fee = coin.increase_dynamic_fee_by_stage(fee, stage);

            let outputs_count = outputs.len();
            let (unspents, _recently_sent_txs) = coin.get_unspent_ordered_list(my_address).await?;

            let actual_tx_fee = ActualTxFee::Dynamic(dynamic_fee);

            let mut tx_builder = UtxoTxBuilder::new(coin)
                .add_available_inputs(unspents)
                .add_outputs(outputs)
                .with_fee_policy(fee_policy)
                .with_fee(actual_tx_fee);
            if let Some(gas) = gas_fee {
                tx_builder = tx_builder.with_gas_fee(gas);
            }
            let (tx, data) = tx_builder.build().await.mm_err(|e| {
                TradePreimageError::from_generate_tx_error(e, ticker.to_owned(), decimals, is_amount_upper_bound)
            })?;

            let total_fee = if tx.outputs.len() == outputs_count {
                // take into account the change output
                data.fee_amount + (dynamic_fee * P2PKH_OUTPUT_LEN) / KILO_BYTE
            } else {
                // the change output is included already
                data.fee_amount
            };

            Ok(big_decimal_from_sat(total_fee as i64, decimals))
        },
        ActualTxFee::FixedPerKb(fee) => {
            let outputs_count = outputs.len();
            let (unspents, _recently_sent_txs) = coin.get_unspent_ordered_list(my_address).await?;

            let mut tx_builder = UtxoTxBuilder::new(coin)
                .add_available_inputs(unspents)
                .add_outputs(outputs)
                .with_fee_policy(fee_policy)
                .with_fee(tx_fee);
            if let Some(gas) = gas_fee {
                tx_builder = tx_builder.with_gas_fee(gas);
            }
            let (tx, data) = tx_builder.build().await.mm_err(|e| {
                TradePreimageError::from_generate_tx_error(e, ticker.to_string(), decimals, is_amount_upper_bound)
            })?;

            let total_fee = if tx.outputs.len() == outputs_count {
                // take into account the change output if tx_size_kb(tx with change) > tx_size_kb(tx without change)
                let tx = UtxoTx::from(tx);
                let tx_bytes = serialize(&tx);
                if tx_bytes.len() as u64 % KILO_BYTE + P2PKH_OUTPUT_LEN > KILO_BYTE {
                    data.fee_amount + fee
                } else {
                    data.fee_amount
                }
            } else {
                // the change output is included already
                data.fee_amount
            };

            Ok(big_decimal_from_sat(total_fee as i64, decimals))
        },
    }
}

/// Maker or Taker should pay fee only for sending his payment.
/// Even if refund will be required the fee will be deducted from P2SH input.
/// Please note the `get_sender_trade_fee` satisfies the following condition:
/// `get_sender_trade_fee(x) <= get_sender_trade_fee(y)` for any `x < y`.
pub async fn get_sender_trade_fee<T>(
    coin: &T,
    value: TradePreimageValue,
    stage: FeeApproxStage,
) -> TradePreimageResult<TradeFee>
where
    T: MarketCoinOps + UtxoCommonOps,
{
    let (amount, fee_policy) = match value {
        TradePreimageValue::UpperBound(upper_bound) => (upper_bound, FeePolicy::DeductFromOutput(0)),
        TradePreimageValue::Exact(amount) => (amount, FeePolicy::SendExact),
    };

    // pass the dummy params
    let time_lock = (now_ms() / 1000) as u32;
    let my_pub = &[0; 33]; // H264 is 33 bytes
    let other_pub = &[0; 33]; // H264 is 33 bytes
    let secret_hash = &[0; 20]; // H160 is 20 bytes

    // `generate_swap_payment_outputs` may fail due to either invalid `other_pub` or a number conversation error
    let SwapPaymentOutputsResult { outputs, .. } =
        generate_swap_payment_outputs(&coin, time_lock, my_pub, other_pub, secret_hash, amount)
            .map_to_mm(TradePreimageError::InternalError)?;
    let gas_fee = None;
    let fee_amount = coin
        .preimage_trade_fee_required_to_send_outputs(outputs, fee_policy, gas_fee, &stage)
        .await?;
    Ok(TradeFee {
        coin: coin.as_ref().conf.ticker.clone(),
        amount: fee_amount.into(),
        paid_from_trading_vol: false,
    })
}

/// The fee to spend (receive) other payment is deducted from the trading amount so we should display it
pub fn get_receiver_trade_fee<T: UtxoCommonOps>(coin: T) -> TradePreimageFut<TradeFee> {
    let fut = async move {
        let amount_sat = get_htlc_spend_fee(&coin, DEFAULT_SWAP_TX_SPEND_SIZE).await?;
        let amount = big_decimal_from_sat_unsigned(amount_sat, coin.as_ref().decimals).into();
        Ok(TradeFee {
            coin: coin.as_ref().conf.ticker.clone(),
            amount,
            paid_from_trading_vol: true,
        })
    };
    Box::new(fut.boxed().compat())
}

pub async fn get_fee_to_send_taker_fee<T>(
    coin: &T,
    dex_fee_amount: BigDecimal,
    stage: FeeApproxStage,
) -> TradePreimageResult<TradeFee>
where
    T: MarketCoinOps + UtxoCommonOps,
{
    let decimals = coin.as_ref().decimals;
    let value = sat_from_big_decimal(&dex_fee_amount, decimals)?;
    let output = TransactionOutput {
        value,
        script_pubkey: Builder::build_p2pkh(&AddressHashEnum::default_address_hash()).to_bytes(),
    };
    let gas_fee = None;
    let fee_amount = coin
        .preimage_trade_fee_required_to_send_outputs(vec![output], FeePolicy::SendExact, gas_fee, &stage)
        .await?;
    Ok(TradeFee {
        coin: coin.ticker().to_owned(),
        amount: fee_amount.into(),
        paid_from_trading_vol: false,
    })
}

pub fn required_confirmations(coin: &UtxoCoinFields) -> u64 {
    coin.conf.required_confirmations.load(AtomicOrdering::Relaxed)
}

pub fn requires_notarization(coin: &UtxoCoinFields) -> bool {
    coin.conf.requires_notarization.load(AtomicOrdering::Relaxed)
}

pub fn set_required_confirmations(coin: &UtxoCoinFields, confirmations: u64) {
    coin.conf
        .required_confirmations
        .store(confirmations, AtomicOrdering::Relaxed);
}

pub fn set_requires_notarization(coin: &UtxoCoinFields, requires_nota: bool) {
    coin.conf
        .requires_notarization
        .store(requires_nota, AtomicOrdering::Relaxed);
}

pub fn coin_protocol_info<T: UtxoCommonOps>(coin: &T) -> Vec<u8> {
    rmp_serde::to_vec(coin.addr_format()).expect("Serialization should not fail")
}

pub fn is_coin_protocol_supported<T: UtxoCommonOps>(coin: &T, info: &Option<Vec<u8>>) -> bool {
    match info {
        Some(format) => rmp_serde::from_read_ref::<_, UtxoAddressFormat>(format).is_ok(),
        None => !coin.addr_format().is_segwit(),
    }
}

/// [`GetUtxoListOps::get_mature_unspent_ordered_list`] implementation.
/// Returns available mature and immature unspents in ascending order
/// + `RecentlySpentOutPoints` MutexGuard for further interaction (e.g. to add new transaction to it).
pub async fn get_mature_unspent_ordered_list<'a, T>(
    coin: &'a T,
    address: &Address,
) -> UtxoRpcResult<(MatureUnspentList, RecentlySpentOutPointsGuard<'a>)>
where
    T: UtxoCommonOps + GetUtxoListOps,
{
    let (unspents, recently_spent) = coin.get_all_unspent_ordered_list(address).await?;
    let mature_unspents = identify_mature_unspents(coin, unspents).await?;
    Ok((mature_unspents, recently_spent))
}

/// [`GetUtxoMapOps::get_mature_unspent_ordered_map`] implementation.
/// Returns available mature and immature unspents in ascending order for every given `addresses`
/// + `RecentlySpentOutPoints` MutexGuard for further interaction (e.g. to add new transaction to it).
pub async fn get_mature_unspent_ordered_map<T>(
    coin: &T,
    addresses: Vec<Address>,
) -> UtxoRpcResult<(MatureUnspentMap, RecentlySpentOutPointsGuard<'_>)>
where
    T: UtxoCommonOps + GetUtxoMapOps,
{
    let (unspents_map, recently_spent) = coin.get_all_unspent_ordered_map(addresses).await?;
    // Get an iterator of futures: `Future<Output=UtxoRpcResult<(Address, MatureUnspentList)>>`
    let fut_it = unspents_map.into_iter().map(|(address, unspents)| {
        identify_mature_unspents(coin, unspents).map(|res| -> UtxoRpcResult<(Address, MatureUnspentList)> {
            let mature_unspents = res?;
            Ok((address, mature_unspents))
        })
    });
    // Poll the `fut_it` futures concurrently.
    let result_map = futures::future::try_join_all(fut_it).await?.into_iter().collect();
    Ok((result_map, recently_spent))
}

/// Splits the given `unspents` outputs into mature and immature.
pub async fn identify_mature_unspents<T>(coin: &T, unspents: Vec<UnspentInfo>) -> UtxoRpcResult<MatureUnspentList>
where
    T: UtxoCommonOps,
{
    /// Returns `true` if the given transaction has a known non-zero height.
    fn can_tx_be_cached(tx: &RpcTransaction) -> bool { tx.height > Some(0) }

    /// Calculates actual confirmations number of the given `tx` transaction loaded from cache.
    fn calc_actual_cached_tx_confirmations(tx: &RpcTransaction, block_count: u64) -> UtxoRpcResult<u32> {
        let tx_height = tx.height.or_mm_err(|| {
            UtxoRpcError::Internal(format!(r#"Warning, height of cached "{:?}" tx is unknown"#, tx.txid))
        })?;
        // There shouldn't be cached transactions with height == 0
        if tx_height == 0 {
            let error = format!(
                r#"Warning, height of cached "{:?}" tx is expected to be non-zero"#,
                tx.txid
            );
            return MmError::err(UtxoRpcError::Internal(error));
        }
        if block_count < tx_height {
            let error = format!(
                r#"Warning, actual block_count {} less than cached tx_height {} of {:?}"#,
                block_count, tx_height, tx.txid
            );
            return MmError::err(UtxoRpcError::Internal(error));
        }

        let confirmations = block_count - tx_height + 1;
        Ok(confirmations as u32)
    }

    let block_count = coin.as_ref().rpc_client.get_block_count().compat().await?;

    let to_verbose: HashSet<H256Json> = unspents
        .iter()
        .map(|unspent| unspent.outpoint.hash.reversed().into())
        .collect();
    let verbose_txs = coin
        .get_verbose_transactions_from_cache_or_rpc(to_verbose)
        .compat()
        .await?;
    // Transactions that should be cached.
    let mut txs_to_cache = HashMap::with_capacity(verbose_txs.len());

    let mut result = MatureUnspentList::with_capacity(unspents.len());
    for unspent in unspents {
        let tx_hash: H256Json = unspent.outpoint.hash.reversed().into();
        let tx_info = verbose_txs
            .get(&tx_hash)
            .or_mm_err(|| {
                UtxoRpcError::Internal(format!(
                    "'get_verbose_transactions_from_cache_or_rpc' should have returned '{:?}'",
                    tx_hash
                ))
            })?
            .clone();
        let tx_info = match tx_info {
            VerboseTransactionFrom::Cache(mut tx) => {
                if unspent.height.is_some() {
                    tx.height = unspent.height;
                }
                match calc_actual_cached_tx_confirmations(&tx, block_count) {
                    Ok(conf) => tx.confirmations = conf,
                    // do not skip the transaction with unknown confirmations,
                    // because the transaction can be matured
                    Err(e) => error!("{}", e),
                }
                tx
            },
            VerboseTransactionFrom::Rpc(mut tx) => {
                if tx.height.is_none() {
                    tx.height = unspent.height;
                }
                if can_tx_be_cached(&tx) {
                    txs_to_cache.insert(tx_hash, tx.clone());
                }
                tx
            },
        };

        if coin.is_unspent_mature(&tx_info) {
            result.mature.push(unspent);
        } else {
            result.immature.push(unspent);
        }
    }

    coin.as_ref()
        .tx_cache
        .cache_transactions_concurrently(&txs_to_cache)
        .await;
    Ok(result)
}

pub fn is_unspent_mature(mature_confirmations: u32, output: &RpcTransaction) -> bool {
    // don't skip outputs with confirmations == 0, because we can spend them
    !output.is_coinbase() || output.confirmations >= mature_confirmations
}

/// [`UtxoCommonOps::get_verbose_transactions_from_cache_or_rpc`] implementation.
/// Loads verbose transactions from cache or requests it using RPC client.
pub async fn get_verbose_transactions_from_cache_or_rpc(
    coin: &UtxoCoinFields,
    tx_ids: HashSet<H256Json>,
) -> UtxoRpcResult<HashMap<H256Json, VerboseTransactionFrom>> {
    /// Determines whether the transaction is needed to be requested through RPC or not.
    /// Puts the inner `RpcTransaction` transaction into `result_map` if it has been loaded successfully,
    /// otherwise puts `txid` into `to_request`.
    fn on_cached_transaction_result(
        result_map: &mut HashMap<H256Json, VerboseTransactionFrom>,
        to_request: &mut Vec<H256Json>,
        txid: H256Json,
        res: TxCacheResult<Option<RpcTransaction>>,
    ) {
        match res {
            Ok(Some(tx)) => {
                result_map.insert(txid, VerboseTransactionFrom::Cache(tx));
            },
            // txid not found
            Ok(None) => {
                to_request.push(txid);
            },
            Err(err) => {
                error!(
                    "Error loading the {:?} transaction: {:?}. Trying to request tx using RPC client",
                    err, txid
                );
                to_request.push(txid);
            },
        }
    }

    let mut result_map = HashMap::with_capacity(tx_ids.len());
    let mut to_request = Vec::with_capacity(tx_ids.len());

    coin.tx_cache
        .load_transactions_from_cache_concurrently(tx_ids)
        .await
        .into_iter()
        .for_each(|(txid, res)| on_cached_transaction_result(&mut result_map, &mut to_request, txid, res));

    result_map.extend(
        coin.rpc_client
            .get_verbose_transactions(&to_request)
            .compat()
            .await?
            .into_iter()
            .map(|tx| (tx.txid, VerboseTransactionFrom::Rpc(tx))),
    );
    Ok(result_map)
}

/// Swap contract address is not used by standard UTXO coins.
#[inline]
pub fn swap_contract_address() -> Option<BytesJson> { None }

/// Convert satoshis to BigDecimal amount of coin units
#[inline]
pub fn big_decimal_from_sat(satoshis: i64, decimals: u8) -> BigDecimal {
    BigDecimal::from(satoshis) / BigDecimal::from(10u64.pow(decimals as u32))
}

#[inline]
pub fn big_decimal_from_sat_unsigned(satoshis: u64, decimals: u8) -> BigDecimal {
    BigDecimal::from(satoshis) / BigDecimal::from(10u64.pow(decimals as u32))
}

pub fn address_from_raw_pubkey(
    pub_key: &[u8],
    prefix: u8,
    t_addr_prefix: u8,
    checksum_type: ChecksumType,
    hrp: Option<String>,
    addr_format: UtxoAddressFormat,
) -> Result<Address, String> {
    Ok(Address {
        t_addr_prefix,
        prefix,
        hash: try_s!(Public::from_slice(pub_key)).address_hash().into(),
        checksum_type,
        hrp,
        addr_format,
    })
}

pub fn address_from_pubkey(
    pub_key: &Public,
    prefix: u8,
    t_addr_prefix: u8,
    checksum_type: ChecksumType,
    hrp: Option<String>,
    addr_format: UtxoAddressFormat,
) -> Address {
    Address {
        t_addr_prefix,
        prefix,
        hash: pub_key.address_hash().into(),
        checksum_type,
        hrp,
        addr_format,
    }
}

#[allow(clippy::too_many_arguments)]
#[cfg_attr(test, mockable)]
pub fn validate_payment<T: UtxoCommonOps>(
    coin: T,
    tx: UtxoTx,
    output_index: usize,
    first_pub0: &Public,
    second_pub0: &Public,
    priv_bn_hash: &[u8],
    amount: BigDecimal,
    time_lock: u32,
    try_spv_proof_until: u64,
    confirmations: u64,
<<<<<<< HEAD
) -> ValidatePaymentFut {
    let amount = try_f!(sat_from_big_decimal(&amount, coin.as_ref().decimals)
        .map_err(|e| MmError::from(ValidatePaymentError::NumConversionErr(e.into_inner()))));
=======
) -> ValidatePaymentFut<()> {
    let amount = try_f!(sat_from_big_decimal(&amount, coin.as_ref().decimals));
>>>>>>> 5dbc5de4

    let expected_redeem = payment_script(time_lock, priv_bn_hash, first_pub0, second_pub0);
    let fut = async move {
        let mut attempts = 0;
        loop {
            let tx_from_rpc = match coin
                .as_ref()
                .rpc_client
                .get_transaction_bytes(&tx.hash().reversed().into())
                .compat()
                .await
            {
                Ok(t) => t,
                Err(e) => {
                    if attempts > 2 {
<<<<<<< HEAD
                        return MmError::err(ValidatePaymentError::TxFromRPCError(format!(
                            "Got error {:?} after 3 attempts of getting tx {:?} from RPC",
                            e,
                            tx.tx_hash()
                        )));
=======
                        return MmError::err(ValidatePaymentError::from(e.into_inner()));
>>>>>>> 5dbc5de4
                    };
                    attempts += 1;
                    error!("Error getting tx {:?} from rpc: {:?}", tx.tx_hash(), e);
                    Timer::sleep(10.).await;
                    continue;
                },
            };
            if serialize(&tx).take() != tx_from_rpc.0
                && serialize_with_flags(&tx, SERIALIZE_TRANSACTION_WITNESS).take() != tx_from_rpc.0
            {
<<<<<<< HEAD
                return MmError::err(ValidatePaymentError::InvalidTx(format!(
=======
                return MmError::err(ValidatePaymentError::WrongPaymentTx(format!(
>>>>>>> 5dbc5de4
                    "Provided payment tx {:?} doesn't match tx data from rpc {:?}",
                    tx, tx_from_rpc
                )));
            }

            let expected_output = TransactionOutput {
                value: amount,
                script_pubkey: Builder::build_p2sh(&dhash160(&expected_redeem).into()).into(),
            };

            let actual_output = tx.outputs.get(output_index);
            if actual_output != Some(&expected_output) {
<<<<<<< HEAD
                return MmError::err(ValidatePaymentError::InvalidTxOutput(format!(
=======
                return MmError::err(ValidatePaymentError::WrongPaymentTx(format!(
>>>>>>> 5dbc5de4
                    "Provided payment tx output doesn't match expected {:?} {:?}",
                    actual_output, expected_output
                )));
            }

            if let UtxoRpcClientEnum::Electrum(client) = &coin.as_ref().rpc_client {
                if coin.as_ref().conf.enable_spv_proof && confirmations != 0 {
<<<<<<< HEAD
                    client
                        .validate_spv_proof(&tx, try_spv_proof_until)
                        .await
                        .map_to_mm(|e| ValidatePaymentError::SPVValidationError(e.to_string()))?;
=======
                    client.validate_spv_proof(&tx, try_spv_proof_until).await?;
>>>>>>> 5dbc5de4
                }
            }

            return Ok(());
        }
    };
    Box::new(fut.boxed().compat())
}

#[allow(clippy::too_many_arguments)]
async fn search_for_swap_output_spend(
    coin: &UtxoCoinFields,
    time_lock: u32,
    first_pub: &Public,
    second_pub: &Public,
    secret_hash: &[u8],
    tx: &[u8],
    output_index: usize,
    search_from_block: u64,
) -> Result<Option<FoundSwapTxSpend>, String> {
    let mut tx: UtxoTx = try_s!(deserialize(tx).map_err(|e| ERRL!("{:?}", e)));
    tx.tx_hash_algo = coin.tx_hash_algo;
    drop_mutability!(tx);
    if tx.outputs.is_empty() {
        return ERR!("Transaction doesn't have any output");
    }
    let script = payment_script(time_lock, secret_hash, first_pub, second_pub);
    let expected_script_pubkey = Builder::build_p2sh(&dhash160(&script).into()).to_bytes();
    if tx.outputs[0].script_pubkey != expected_script_pubkey {
        return ERR!(
            "Transaction {:?} output 0 script_pubkey doesn't match expected {:?}",
            tx,
            expected_script_pubkey
        );
    }

    let spend = try_s!(
        coin.rpc_client
            .find_output_spend(
                tx.hash(),
                &tx.outputs[output_index].script_pubkey,
                output_index,
                BlockHashOrHeight::Height(search_from_block as i64)
            )
            .compat()
            .await
    );
    match spend {
        Some(spent_output_info) => {
            let mut tx = spent_output_info.spending_tx;
            tx.tx_hash_algo = coin.tx_hash_algo;
            let script: Script = tx.inputs[0].script_sig.clone().into();
            if let Some(Ok(ref i)) = script.iter().nth(2) {
                if i.opcode == Opcode::OP_0 {
                    return Ok(Some(FoundSwapTxSpend::Spent(tx.into())));
                }
            }

            if let Some(Ok(ref i)) = script.iter().nth(1) {
                if i.opcode == Opcode::OP_1 {
                    return Ok(Some(FoundSwapTxSpend::Refunded(tx.into())));
                }
            }

            ERR!(
                "Couldn't find required instruction in script_sig of input 0 of tx {:?}",
                tx
            )
        },
        None => Ok(None),
    }
}

struct SwapPaymentOutputsResult {
    payment_address: Address,
    outputs: Vec<TransactionOutput>,
}

fn generate_swap_payment_outputs<T>(
    coin: T,
    time_lock: u32,
    my_pub: &[u8],
    other_pub: &[u8],
    secret_hash: &[u8],
    amount: BigDecimal,
) -> Result<SwapPaymentOutputsResult, String>
where
    T: AsRef<UtxoCoinFields>,
{
    let my_public = try_s!(Public::from_slice(my_pub));
    let redeem_script = payment_script(
        time_lock,
        secret_hash,
        &my_public,
        &try_s!(Public::from_slice(other_pub)),
    );
    let redeem_script_hash = dhash160(&redeem_script);
    let amount = try_s!(sat_from_big_decimal(&amount, coin.as_ref().decimals));
    let htlc_out = TransactionOutput {
        value: amount,
        script_pubkey: Builder::build_p2sh(&redeem_script_hash.into()).into(),
    };
    // record secret hash to blockchain too making it impossible to lose
    // lock time may be easily brute forced so it is not mandatory to record it
    let mut op_return_builder = Builder::default().push_opcode(Opcode::OP_RETURN);

    // add the full redeem script to the OP_RETURN for ARRR to simplify the validation for the daemon
    op_return_builder = if coin.as_ref().conf.ticker == "ARRR" {
        op_return_builder.push_data(&redeem_script)
    } else {
        op_return_builder.push_bytes(secret_hash)
    };

    let op_return_script = op_return_builder.into_bytes();

    let op_return_out = TransactionOutput {
        value: 0,
        script_pubkey: op_return_script,
    };

    let payment_address = Address {
        checksum_type: coin.as_ref().conf.checksum_type,
        hash: redeem_script_hash.into(),
        prefix: coin.as_ref().conf.p2sh_addr_prefix,
        t_addr_prefix: coin.as_ref().conf.p2sh_t_addr_prefix,
        hrp: coin.as_ref().conf.bech32_hrp.clone(),
        addr_format: UtxoAddressFormat::Standard,
    };
    let result = SwapPaymentOutputsResult {
        payment_address,
        outputs: vec![htlc_out, op_return_out],
    };
    Ok(result)
}

pub fn payment_script(time_lock: u32, secret_hash: &[u8], pub_0: &Public, pub_1: &Public) -> Script {
    let builder = Builder::default();
    builder
        .push_opcode(Opcode::OP_IF)
        .push_bytes(&time_lock.to_le_bytes())
        .push_opcode(Opcode::OP_CHECKLOCKTIMEVERIFY)
        .push_opcode(Opcode::OP_DROP)
        .push_bytes(pub_0)
        .push_opcode(Opcode::OP_CHECKSIG)
        .push_opcode(Opcode::OP_ELSE)
        .push_opcode(Opcode::OP_SIZE)
        .push_bytes(&[32])
        .push_opcode(Opcode::OP_EQUALVERIFY)
        .push_opcode(Opcode::OP_HASH160)
        .push_bytes(secret_hash)
        .push_opcode(Opcode::OP_EQUALVERIFY)
        .push_bytes(pub_1)
        .push_opcode(Opcode::OP_CHECKSIG)
        .push_opcode(Opcode::OP_ENDIF)
        .into_script()
}

pub fn dex_fee_script(uuid: [u8; 16], time_lock: u32, watcher_pub: &Public, sender_pub: &Public) -> Script {
    let builder = Builder::default();
    builder
        .push_bytes(&uuid)
        .push_opcode(Opcode::OP_DROP)
        .push_opcode(Opcode::OP_IF)
        .push_bytes(&time_lock.to_le_bytes())
        .push_opcode(Opcode::OP_CHECKLOCKTIMEVERIFY)
        .push_opcode(Opcode::OP_DROP)
        .push_bytes(sender_pub)
        .push_opcode(Opcode::OP_CHECKSIG)
        .push_opcode(Opcode::OP_ELSE)
        .push_bytes(watcher_pub)
        .push_opcode(Opcode::OP_CHECKSIG)
        .push_opcode(Opcode::OP_ENDIF)
        .into_script()
}

/// [`GetUtxoListOps::get_unspent_ordered_list`] implementation.
/// Returns available unspents in ascending order
/// + `RecentlySpentOutPoints` MutexGuard for further interaction (e.g. to add new transaction to it).
pub async fn get_unspent_ordered_list<'a, T>(
    coin: &'a T,
    address: &Address,
) -> UtxoRpcResult<(Vec<UnspentInfo>, RecentlySpentOutPointsGuard<'a>)>
where
    T: UtxoCommonOps + GetUtxoListOps,
{
    if coin.as_ref().check_utxo_maturity {
        coin.get_mature_unspent_ordered_list(address)
            .await
            // Convert `MatureUnspentList` into `Vec<UnspentInfo>` by discarding immature unspents.
            .map(|(mature_unspents, recently_spent)| (mature_unspents.only_mature(), recently_spent))
    } else {
        coin.get_all_unspent_ordered_list(address).await
    }
}

/// [`GetUtxoMapOps::get_unspent_ordered_map`] implementation.
/// Returns available unspents in ascending order + `RecentlySpentOutPoints` MutexGuard for further interaction
/// (e.g. to add new transaction to it).
pub async fn get_unspent_ordered_map<T>(
    coin: &T,
    addresses: Vec<Address>,
) -> UtxoRpcResult<(UnspentMap, RecentlySpentOutPointsGuard<'_>)>
where
    T: UtxoCommonOps + GetUtxoMapOps,
{
    if coin.as_ref().check_utxo_maturity {
        coin.get_mature_unspent_ordered_map(addresses)
            .await
            // Convert `MatureUnspentMap` into `UnspentMap` by discarding immature unspents.
            .map(|(mature_unspents_map, recently_spent)| {
                let unspents_map = mature_unspents_map
                    .into_iter()
                    .map(|(address, unspents)| (address, unspents.only_mature()))
                    .collect();
                (unspents_map, recently_spent)
            })
    } else {
        coin.get_all_unspent_ordered_map(addresses).await
    }
}

/// [`GetUtxoListOps::get_all_unspent_ordered_list`] implementation.
/// Returns available mature and immature unspents in ascending
/// + `RecentlySpentOutPoints` MutexGuard for further interaction (e.g. to add new transaction to it).
pub async fn get_all_unspent_ordered_list<'a, T: UtxoCommonOps>(
    coin: &'a T,
    address: &Address,
) -> UtxoRpcResult<(Vec<UnspentInfo>, RecentlySpentOutPointsGuard<'a>)> {
    let decimals = coin.as_ref().decimals;
    let unspents = coin
        .as_ref()
        .rpc_client
        .list_unspent(address, decimals)
        .compat()
        .await?;
    let recently_spent = coin.as_ref().recently_spent_outpoints.lock().await;
    let unordered_unspents = recently_spent.replace_spent_outputs_with_cache(unspents.into_iter().collect());
    let ordered_unspents = sort_dedup_unspents(unordered_unspents);
    Ok((ordered_unspents, recently_spent))
}

/// [`GetUtxoMapOps::get_all_unspent_ordered_map`] implementation.
/// Returns available mature and immature unspents in ascending order for every given `addresses`
/// + `RecentlySpentOutPoints` MutexGuard for further interaction (e.g. to add new transaction to it).
pub async fn get_all_unspent_ordered_map<T: UtxoCommonOps>(
    coin: &T,
    addresses: Vec<Address>,
) -> UtxoRpcResult<(UnspentMap, RecentlySpentOutPointsGuard<'_>)> {
    let decimals = coin.as_ref().decimals;
    let mut unspents_map = coin
        .as_ref()
        .rpc_client
        .list_unspent_group(addresses, decimals)
        .compat()
        .await?;
    let recently_spent = coin.as_ref().recently_spent_outpoints.lock().await;
    for (_address, unspents) in unspents_map.iter_mut() {
        let unordered_unspents = recently_spent.replace_spent_outputs_with_cache(unspents.iter().cloned().collect());
        *unspents = sort_dedup_unspents(unordered_unspents);
    }
    Ok((unspents_map, recently_spent))
}

/// Increase the given `dynamic_fee` according to the fee approximation `stage` using the [`UtxoCoinFields::tx_fee_volatility_percent`].
pub fn increase_dynamic_fee_by_stage<T>(coin: &T, dynamic_fee: u64, stage: &FeeApproxStage) -> u64
where
    T: AsRef<UtxoCoinFields>,
{
    let base_percent = coin.as_ref().conf.tx_fee_volatility_percent;
    let percent = match stage {
        FeeApproxStage::WithoutApprox => return dynamic_fee,
        // Take into account that the dynamic fee may increase during the swap by [`UtxoCoinFields::tx_fee_volatility_percent`].
        FeeApproxStage::StartSwap => base_percent,
        // Take into account that the dynamic fee may increase at each of the following stages up to [`UtxoCoinFields::tx_fee_volatility_percent`]:
        // - until a swap is started;
        // - during the swap.
        FeeApproxStage::OrderIssue => base_percent * 2.,
        // Take into account that the dynamic fee may increase at each of the following stages up to [`UtxoCoinFields::tx_fee_volatility_percent`]:
        // - until an order is issued;
        // - until a swap is started;
        // - during the swap.
        FeeApproxStage::TradePreimage => base_percent * 2.5,
    };
    increase_by_percent(dynamic_fee, percent)
}

fn increase_by_percent(num: u64, percent: f64) -> u64 {
    let percent = num as f64 / 100. * percent;
    num + (percent.round() as u64)
}

pub async fn can_refund_htlc<T>(coin: &T, locktime: u64) -> Result<CanRefundHtlc, MmError<UtxoRpcError>>
where
    T: UtxoCommonOps,
{
    let now = now_ms() / 1000;
    if now < locktime {
        let to_wait = locktime - now + 1;
        return Ok(CanRefundHtlc::HaveToWait(to_wait.min(3600)));
    }

    let mtp = coin.get_current_mtp().await?;
    let locktime = coin.p2sh_tx_locktime(locktime as u32).await?;

    if locktime < mtp {
        Ok(CanRefundHtlc::CanRefundNow)
    } else {
        let to_wait = (locktime - mtp + 1) as u64;
        Ok(CanRefundHtlc::HaveToWait(to_wait.min(3600)))
    }
}

pub async fn p2sh_tx_locktime<T>(coin: &T, ticker: &str, htlc_locktime: u32) -> Result<u32, MmError<UtxoRpcError>>
where
    T: UtxoCommonOps,
{
    let lock_time = if ticker == "KMD" {
        (now_ms() / 1000) as u32 - 3600 + 2 * 777
    } else {
        coin.get_current_mtp().await? - 1
    };
    Ok(lock_time.max(htlc_locktime))
}

pub fn addr_format(coin: &dyn AsRef<UtxoCoinFields>) -> &UtxoAddressFormat {
    match coin.as_ref().derivation_method {
        DerivationMethod::Iguana(ref my_address) => &my_address.addr_format,
        DerivationMethod::HDWallet(UtxoHDWallet { ref address_format, .. }) => address_format,
    }
}

pub fn addr_format_for_standard_scripts(coin: &dyn AsRef<UtxoCoinFields>) -> UtxoAddressFormat {
    match &coin.as_ref().conf.default_address_format {
        UtxoAddressFormat::Segwit => UtxoAddressFormat::Standard,
        format @ (UtxoAddressFormat::Standard | UtxoAddressFormat::CashAddress { .. }) => format.clone(),
    }
}

fn check_withdraw_address_supported<T>(coin: &T, addr: &Address) -> MmResult<(), UnsupportedAddr>
where
    T: UtxoCommonOps,
{
    let conf = &coin.as_ref().conf;

    match addr.addr_format {
        // Considering that legacy is supported with any configured formats
        // This can be changed depending on the coins implementation
        UtxoAddressFormat::Standard => {
            let is_p2pkh = addr.prefix == conf.pub_addr_prefix && addr.t_addr_prefix == conf.pub_t_addr_prefix;
            let is_p2sh = addr.prefix == conf.p2sh_addr_prefix && addr.t_addr_prefix == conf.p2sh_t_addr_prefix;
            if !is_p2pkh && !is_p2sh {
                MmError::err(UnsupportedAddr::PrefixError(conf.ticker.clone()))
            } else {
                Ok(())
            }
        },
        UtxoAddressFormat::Segwit => {
            if !conf.segwit {
                return MmError::err(UnsupportedAddr::SegwitNotActivated(conf.ticker.clone()));
            }

            if addr.hrp != conf.bech32_hrp {
                MmError::err(UnsupportedAddr::HrpError {
                    ticker: conf.ticker.clone(),
                    hrp: addr.hrp.clone().unwrap_or_default(),
                })
            } else {
                Ok(())
            }
        },
        UtxoAddressFormat::CashAddress { .. } => {
            if addr.addr_format == conf.default_address_format || addr.addr_format == *coin.addr_format() {
                Ok(())
            } else {
                MmError::err(UnsupportedAddr::FormatMismatch {
                    ticker: conf.ticker.clone(),
                    activated_format: coin.addr_format().to_string(),
                    used_format: addr.addr_format.to_string(),
                })
            }
        },
    }
}

pub async fn broadcast_tx<T>(coin: &T, tx: &UtxoTx) -> Result<H256Json, MmError<BroadcastTxErr>>
where
    T: AsRef<UtxoCoinFields>,
{
    coin.as_ref()
        .rpc_client
        .send_transaction(tx)
        .compat()
        .await
        .mm_err(From::from)
}

pub fn derive_htlc_key_pair(coin: &UtxoCoinFields, _swap_unique_data: &[u8]) -> KeyPair {
    match coin.priv_key_policy {
        PrivKeyPolicy::KeyPair(k) => k,
        PrivKeyPolicy::Trezor => todo!(),
    }
}

/// Sorts and deduplicates the given `unspents` in ascending order.
fn sort_dedup_unspents<I>(unspents: I) -> Vec<UnspentInfo>
where
    I: IntoIterator<Item = UnspentInfo>,
{
    unspents
        .into_iter()
        // dedup just in case we add duplicates of same unspent out
        .unique_by(|unspent| unspent.outpoint)
        .sorted_unstable_by(|a, b| {
            if a.value < b.value {
                Ordering::Less
            } else {
                Ordering::Greater
            }
        })
        .collect()
}

#[test]
fn test_increase_by_percent() {
    assert_eq!(increase_by_percent(4300, 1.), 4343);
    assert_eq!(increase_by_percent(30, 6.9), 32);
    assert_eq!(increase_by_percent(30, 6.), 32);
    assert_eq!(increase_by_percent(10, 6.), 11);
    assert_eq!(increase_by_percent(1000, 0.1), 1001);
    assert_eq!(increase_by_percent(0, 20.), 0);
    assert_eq!(increase_by_percent(20, 0.), 20);
    assert_eq!(increase_by_percent(23, 100.), 46);
    assert_eq!(increase_by_percent(100, 2.4), 102);
    assert_eq!(increase_by_percent(100, 2.5), 103);
}

#[test]
fn test_pubkey_from_script_sig() {
    let script_sig = Script::from("473044022071edae37cf518e98db3f7637b9073a7a980b957b0c7b871415dbb4898ec3ebdc022031b402a6b98e64ffdf752266449ca979a9f70144dba77ed7a6a25bfab11648f6012103ad6f89abc2e5beaa8a3ac28e22170659b3209fe2ddf439681b4b8f31508c36fa");
    let expected_pub = H264::from("03ad6f89abc2e5beaa8a3ac28e22170659b3209fe2ddf439681b4b8f31508c36fa");
    let actual_pub = pubkey_from_script_sig(&script_sig).unwrap();
    assert_eq!(expected_pub, actual_pub);

    let script_sig_err = Script::from("473044022071edae37cf518e98db3f7637b9073a7a980b957b0c7b871415dbb4898ec3ebdc022031b402a6b98e64ffdf752266449ca979a9f70144dba77ed7a6a25bfab11648f6012103ad6f89abc2e5beaa8a3ac28e22170659b3209fe2ddf439681b4b8f31508c36fa21");
    pubkey_from_script_sig(&script_sig_err).unwrap_err();

    let script_sig_err = Script::from("493044022071edae37cf518e98db3f7637b9073a7a980b957b0c7b871415dbb4898ec3ebdc022031b402a6b98e64ffdf752266449ca979a9f70144dba77ed7a6a25bfab11648f6012103ad6f89abc2e5beaa8a3ac28e22170659b3209fe2ddf439681b4b8f31508c36fa");
    pubkey_from_script_sig(&script_sig_err).unwrap_err();
}

#[test]
fn test_tx_v_size() {
    // Multiple legacy inputs with P2SH and P2PKH output
    // https://live.blockcypher.com/btc-testnet/tx/ac6218b33d02e069c4055af709bbb6ca92ce11e55450cde96bc17411e281e5e7/
    let mut tx: UtxoTx = "0100000002440f1a2929eb08c350cc8d2385c77c40411560c3b43b65efb5b06f997fc67672020000006b483045022100f82e88af256d2487afe0c30a166c9ecf6b7013e764e1407317c712d47f7731bd0220358a4d7987bfde2271599b5c4376d26f9ce9f1df2e04f5de8f89593352607110012103c6a78589e18b482aea046975e6d0acbdea7bf7dbf04d9d5bd67fda917815e3edfffffffffb9c2fd7a19b55a4ffbda2ce5065d988a4f4efcf1ae567b4ddb6d97529c8fb0c000000006b483045022100dd75291db32dc859657a5eead13b85c340b4d508e57d2450ebfad76484f254130220727fcd65dda046ea62b449ab217da264dbf7c7ca7e63b39c8835973a152752c1012103c6a78589e18b482aea046975e6d0acbdea7bf7dbf04d9d5bd67fda917815e3edffffffff03102700000000000017a9148d0ad41545dea44e914c419d33d422148c35a274870000000000000000166a149c0a919d4e9a23f0234df916a7dd21f9e2fdaa8f931d0000000000001976a9146d9d2b554d768232320587df75c4338ecc8bf37d88acbd8ff160".into();
    // Removing inputs script_sig as it's not included in UnsignedTransactionInput when fees are calculated
    tx.inputs[0].script_sig = Bytes::new();
    tx.inputs[1].script_sig = Bytes::new();
    let v_size = tx_size_in_v_bytes(&UtxoAddressFormat::Standard, &tx);
    assert_eq!(v_size, 403);
    // Segwit input with 2 P2WPKH outputs
    // https://live.blockcypher.com/btc-testnet/tx/8a32e794b2a8a0356bb3b2717279d118b4010bf8bb3229abb5a2b4fb86541bb2/
    // the transaction is deserialized without the witnesses which makes the calculation of v_size similar to how
    // it's calculated in generate_transaction
    let tx: UtxoTx = "0200000000010192a4497268107d7999e9551be733f5e0eab479be7d995a061a7bbdc43ef0e5ed0000000000feffffff02cd857a00000000001600145cb39bfcd68d520e29cadc990bceb5cd1562c507a0860100000000001600149a85cc05e9a722575feb770a217c73fd6145cf01024730440220030e0fb58889ab939c701f12d950f00b64836a1a33ec0d6697fd3053d469d244022053e33d72ef53b37b86eea8dfebbafffb0f919ef952dcb6ea6058b81576d8dc86012102225de6aed071dc29d0ca10b9f64a4b502e33e55b3c0759eedd8e333834c6a7d07a1f2000".into();
    let v_size = tx_size_in_v_bytes(&UtxoAddressFormat::Segwit, &tx);
    assert_eq!(v_size, 141);
    // Segwit input with 1 P2WSH output
    // https://live.blockcypher.com/btc-testnet/tx/f8c1fed6f307eb131040965bd11018787567413e6437c907b1fd15de6517ad16/
    let tx: UtxoTx = "010000000001017996e77b2b1f4e66da606cfc2f16e3f52e1eac4a294168985bd4dbd54442e61f0100000000ffffffff01ab36010000000000220020693090c0e291752d448826a9dc72c9045b34ed4f7bd77e6e8e62645c23d69ac502483045022100d0800719239d646e69171ede7f02af916ac778ffe384fa0a5928645b23826c9f022044072622de2b47cfc81ac5172b646160b0c48d69d881a0ce77be06dbd6f6e5ac0121031ac6d25833a5961e2a8822b2e8b0ac1fd55d90cbbbb18a780552cbd66fc02bb3735a9e61".into();
    let v_size = tx_size_in_v_bytes(&UtxoAddressFormat::Segwit, &tx);
    assert_eq!(v_size, 122);
    // Multipl segwit inputs with P2PKH output
    // https://live.blockcypher.com/btc-testnet/tx/649d514d76702a0925a917d830e407f4f1b52d78832520e486c140ce8d0b879f/
    let tx: UtxoTx = "0100000000010250c434acbad252481564d56b41990577c55d247aedf4bb853dca3567c4404c8f0000000000ffffffff55baf016f0628ecf0f0ec228e24d8029879b0491ab18bac61865afaa9d16e8bb0000000000ffffffff01e8030000000000001976a9146d9d2b554d768232320587df75c4338ecc8bf37d88ac0247304402202611c05dd0e748f7c9955ed94a172af7ed56a0cdf773e8c919bef6e70b13ec1c02202fd7407891c857d95cdad1038dcc333186815f50da2fc9a334f814dd8d0a2d63012103c6a78589e18b482aea046975e6d0acbdea7bf7dbf04d9d5bd67fda917815e3ed02483045022100bb9d483f6b2b46f8e70d62d65b33b6de056e1878c9c2a1beed69005daef2f89502201690cd44cf6b114fa0d494258f427e1ed11a21d897e407d8a1ff3b7e09b9a426012103c6a78589e18b482aea046975e6d0acbdea7bf7dbf04d9d5bd67fda917815e3ed9cf7bd60".into();
    let v_size = tx_size_in_v_bytes(&UtxoAddressFormat::Segwit, &tx);
    assert_eq!(v_size, 181);
    // Multiple segwit inputs
    // https://live.blockcypher.com/btc-testnet/tx/a7bb128703b57058955d555ed48b65c2c9bdefab6d3acbb4243c56e430533def/
    let tx: UtxoTx = "010000000001023b7308e5ca5d02000b743441f7653c1110e07275b7ab0e983f489e92bfdd2b360100000000ffffffffd6c4f22e9b1090b2584a82cf4cb6f85595dd13c16ad065711a7585cc373ae2e50000000000ffffffff02947b2a00000000001600148474e72f396d44504cd30b1e7b992b65344240c609050700000000001600141b891309c8fe1338786fa3476d5d1a9718d43a0202483045022100bfae465fcd8d2636b2513f68618eb4996334c94d47e285cb538e3416eaf4521b02201b953f46ff21c8715a0997888445ca814dfdb834ef373a29e304bee8b32454d901210226bde3bca3fe7c91e4afb22c4bc58951c60b9bd73514081b6bd35f5c09b8c9a602483045022100ba48839f7becbf8f91266140f9727edd08974fcc18017661477af1d19603ed31022042fd35af1b393eeb818b420e3a5922079776cc73f006d26dd67be932e1b4f9000121034b6a54040ad2175e4c198370ac36b70d0b0ab515b59becf100c4cd310afbfd0c00000000".into();
    let v_size = tx_size_in_v_bytes(&UtxoAddressFormat::Segwit, &tx);
    assert_eq!(v_size, 209)
}<|MERGE_RESOLUTION|>--- conflicted
+++ resolved
@@ -14,14 +14,9 @@
 use crate::{CanRefundHtlc, CoinBalance, CoinWithDerivationMethod, GetWithdrawSenderAddress, HDAccountAddressId,
             RawTransactionError, RawTransactionRequest, RawTransactionRes, SearchForSwapTxSpendInput, SignatureError,
             SignatureResult, SwapOps, TradePreimageValue, TransactionFut, TxFeeDetails, TxMarshalingErr,
-<<<<<<< HEAD
-            ValidateAddressResult, ValidatePaymentError, ValidatePaymentFut, ValidatePaymentInput, VerificationError,
-            VerificationResult, WatcherSearchForSwapTxSpendInput, WatcherValidatePaymentInput, WithdrawFrom,
-            WithdrawResult, WithdrawSenderAddress};
-=======
             ValidateAddressResult, ValidatePaymentFut, ValidatePaymentInput, VerificationError, VerificationResult,
-            WatcherValidatePaymentInput, WithdrawFrom, WithdrawResult, WithdrawSenderAddress};
->>>>>>> 5dbc5de4
+            WatcherSearchForSwapTxSpendInput, WatcherValidatePaymentInput, WithdrawFrom, WithdrawResult,
+            WithdrawSenderAddress};
 use bitcrypto::dhash256;
 pub use bitcrypto::{dhash160, sha256, ChecksumType};
 use chain::constants::SEQUENCE_FINAL;
@@ -1729,7 +1724,7 @@
     coin: T,
     taker_fee_hash: Vec<u8>,
     verified_pub: Vec<u8>,
-) -> ValidatePaymentFut {
+) -> ValidatePaymentFut<()> {
     let fut = async move {
         let mut attempts = 0;
         let taker_fee_hash = H256Json::from(taker_fee_hash.as_slice());
@@ -1851,18 +1846,11 @@
     Box::new(fut.boxed().compat())
 }
 
-<<<<<<< HEAD
-pub fn validate_maker_payment<T: UtxoCommonOps + SwapOps>(coin: &T, input: ValidatePaymentInput) -> ValidatePaymentFut {
-    let mut tx: UtxoTx = try_f!(
-        deserialize(input.payment_tx.as_slice()).map_to_mm(|e| ValidatePaymentError::TxParseError(e.to_string()))
-    );
-=======
 pub fn validate_maker_payment<T: UtxoCommonOps + SwapOps>(
     coin: &T,
     input: ValidatePaymentInput,
 ) -> ValidatePaymentFut<()> {
     let mut tx: UtxoTx = try_f!(deserialize(input.payment_tx.as_slice()));
->>>>>>> 5dbc5de4
     tx.tx_hash_algo = coin.as_ref().tx_hash_algo;
 
     let htlc_keypair = coin.derive_htlc_key_pair(&input.unique_swap_data);
@@ -1873,11 +1861,7 @@
         coin.clone(),
         tx,
         DEFAULT_SWAP_VOUT,
-<<<<<<< HEAD
-        &try_f!(Public::from_slice(&input.other_pub).map_to_mm(|e| ValidatePaymentError::InvalidPubkey(e.to_string()))),
-=======
         other_pub,
->>>>>>> 5dbc5de4
         htlc_keypair.public(),
         &input.secret_hash,
         input.amount,
@@ -1890,16 +1874,8 @@
 pub fn watcher_validate_taker_payment<T: UtxoCommonOps + SwapOps>(
     coin: &T,
     input: WatcherValidatePaymentInput,
-<<<<<<< HEAD
-) -> ValidatePaymentFut {
-    let mut tx: UtxoTx = try_f!(
-        deserialize(input.payment_tx.as_slice()).map_to_mm(|e| ValidatePaymentError::TxParseError(e.to_string()))
-    );
-=======
-) -> Box<dyn Future<Item = (), Error = MmError<ValidatePaymentError>> + Send> {
-    let mut tx: UtxoTx = try_f!(deserialize(input.payment_tx.as_slice())
-        .map_err(|err| ValidatePaymentError::TxDeserializationError(err.to_string())));
->>>>>>> 5dbc5de4
+) -> ValidatePaymentFut<()> {
+    let mut tx: UtxoTx = try_f!(deserialize(input.payment_tx.as_slice()));
     tx.tx_hash_algo = coin.as_ref().tx_hash_algo;
     let first_pub = &try_f!(
         Public::from_slice(&input.taker_pub).map_err(|err| ValidatePaymentError::InvalidInput(err.to_string()))
@@ -1911,13 +1887,8 @@
         coin.clone(),
         tx,
         DEFAULT_SWAP_VOUT,
-<<<<<<< HEAD
-        &try_f!(Public::from_slice(&input.taker_pub).map_to_mm(|e| ValidatePaymentError::InvalidPubkey(e.to_string()))),
-        &try_f!(Public::from_slice(&input.maker_pub).map_to_mm(|e| ValidatePaymentError::InvalidPubkey(e.to_string()))),
-=======
         first_pub,
         second_pub,
->>>>>>> 5dbc5de4
         &input.secret_hash,
         input.amount,
         input.time_lock,
@@ -1926,18 +1897,11 @@
     )
 }
 
-<<<<<<< HEAD
-pub fn validate_taker_payment<T: UtxoCommonOps + SwapOps>(coin: &T, input: ValidatePaymentInput) -> ValidatePaymentFut {
-    let mut tx: UtxoTx = try_f!(
-        deserialize(input.payment_tx.as_slice()).map_to_mm(|e| ValidatePaymentError::TxParseError(e.to_string()))
-    );
-=======
 pub fn validate_taker_payment<T: UtxoCommonOps + SwapOps>(
     coin: &T,
     input: ValidatePaymentInput,
 ) -> ValidatePaymentFut<()> {
     let mut tx: UtxoTx = try_f!(deserialize(input.payment_tx.as_slice()));
->>>>>>> 5dbc5de4
     tx.tx_hash_algo = coin.as_ref().tx_hash_algo;
 
     let htlc_keypair = coin.derive_htlc_key_pair(&input.unique_swap_data);
@@ -1949,11 +1913,7 @@
         coin.clone(),
         tx,
         DEFAULT_SWAP_VOUT,
-<<<<<<< HEAD
-        &try_f!(Public::from_slice(&input.other_pub).map_to_mm(|e| ValidatePaymentError::InvalidPubkey(e.to_string()))),
-=======
         other_pub,
->>>>>>> 5dbc5de4
         htlc_keypair.public(),
         &input.secret_hash,
         input.amount,
@@ -3626,14 +3586,8 @@
     time_lock: u32,
     try_spv_proof_until: u64,
     confirmations: u64,
-<<<<<<< HEAD
-) -> ValidatePaymentFut {
-    let amount = try_f!(sat_from_big_decimal(&amount, coin.as_ref().decimals)
-        .map_err(|e| MmError::from(ValidatePaymentError::NumConversionErr(e.into_inner()))));
-=======
 ) -> ValidatePaymentFut<()> {
     let amount = try_f!(sat_from_big_decimal(&amount, coin.as_ref().decimals));
->>>>>>> 5dbc5de4
 
     let expected_redeem = payment_script(time_lock, priv_bn_hash, first_pub0, second_pub0);
     let fut = async move {
@@ -3649,15 +3603,7 @@
                 Ok(t) => t,
                 Err(e) => {
                     if attempts > 2 {
-<<<<<<< HEAD
-                        return MmError::err(ValidatePaymentError::TxFromRPCError(format!(
-                            "Got error {:?} after 3 attempts of getting tx {:?} from RPC",
-                            e,
-                            tx.tx_hash()
-                        )));
-=======
                         return MmError::err(ValidatePaymentError::from(e.into_inner()));
->>>>>>> 5dbc5de4
                     };
                     attempts += 1;
                     error!("Error getting tx {:?} from rpc: {:?}", tx.tx_hash(), e);
@@ -3668,11 +3614,7 @@
             if serialize(&tx).take() != tx_from_rpc.0
                 && serialize_with_flags(&tx, SERIALIZE_TRANSACTION_WITNESS).take() != tx_from_rpc.0
             {
-<<<<<<< HEAD
                 return MmError::err(ValidatePaymentError::InvalidTx(format!(
-=======
-                return MmError::err(ValidatePaymentError::WrongPaymentTx(format!(
->>>>>>> 5dbc5de4
                     "Provided payment tx {:?} doesn't match tx data from rpc {:?}",
                     tx, tx_from_rpc
                 )));
@@ -3685,11 +3627,7 @@
 
             let actual_output = tx.outputs.get(output_index);
             if actual_output != Some(&expected_output) {
-<<<<<<< HEAD
-                return MmError::err(ValidatePaymentError::InvalidTxOutput(format!(
-=======
-                return MmError::err(ValidatePaymentError::WrongPaymentTx(format!(
->>>>>>> 5dbc5de4
+                return MmError::err(ValidatePaymentError::InvalidTx(format!(
                     "Provided payment tx output doesn't match expected {:?} {:?}",
                     actual_output, expected_output
                 )));
@@ -3697,14 +3635,7 @@
 
             if let UtxoRpcClientEnum::Electrum(client) = &coin.as_ref().rpc_client {
                 if coin.as_ref().conf.enable_spv_proof && confirmations != 0 {
-<<<<<<< HEAD
-                    client
-                        .validate_spv_proof(&tx, try_spv_proof_until)
-                        .await
-                        .map_to_mm(|e| ValidatePaymentError::SPVValidationError(e.to_string()))?;
-=======
                     client.validate_spv_proof(&tx, try_spv_proof_until).await?;
->>>>>>> 5dbc5de4
                 }
             }
 
