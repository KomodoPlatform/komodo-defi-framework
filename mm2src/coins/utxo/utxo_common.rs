use super::*;
use crate::coin_balance::{AddressBalanceStatus, HDAddressBalance, HDWalletBalanceOps};
use crate::coin_errors::{MyAddressError, ValidatePaymentError};
use crate::hd_pubkey::{ExtractExtendedPubkey, HDExtractPubkeyError, HDXPubExtractor};
use crate::hd_wallet::{AccountUpdatingError, AddressDerivingResult, HDAccountMut, HDAccountsMap,
                       NewAccountCreatingError};
use crate::hd_wallet_storage::{HDWalletCoinWithStorageOps, HDWalletStorageResult};
use crate::rpc_command::init_withdraw::WithdrawTaskHandle;
use crate::utxo::rpc_clients::{electrum_script_hash, BlockHashOrHeight, UnspentInfo, UnspentMap, UtxoRpcClientEnum,
                               UtxoRpcClientOps, UtxoRpcResult};
use crate::utxo::spv::SimplePaymentVerification;
use crate::utxo::tx_cache::TxCacheResult;
use crate::utxo::utxo_withdraw::{InitUtxoWithdraw, StandardUtxoWithdraw, UtxoWithdraw};
use crate::{CanRefundHtlc, CoinBalance, CoinWithDerivationMethod, GetWithdrawSenderAddress, HDAccountAddressId,
            RawTransactionError, RawTransactionRequest, RawTransactionRes, SearchForSwapTxSpendInput, SignatureError,
            SignatureResult, SwapOps, TradePreimageValue, TransactionFut, TxFeeDetails, TxMarshalingErr,
<<<<<<< HEAD
            ValidateAddressResult, ValidatePaymentFut, ValidatePaymentInput, VerificationError, VerificationResult,
            WatcherSearchForSwapTxSpendInput, WatcherValidatePaymentInput, WithdrawFrom, WithdrawResult,
=======
            ValidateAddressResult, ValidateOtherPubKeyErr, ValidatePaymentFut, ValidatePaymentInput,
            VerificationError, VerificationResult, WatcherValidatePaymentInput, WithdrawFrom, WithdrawResult,
>>>>>>> 8e92b9df
            WithdrawSenderAddress};
use bitcrypto::dhash256;
pub use bitcrypto::{dhash160, sha256, ChecksumType};
use chain::constants::SEQUENCE_FINAL;
use chain::{OutPoint, TransactionOutput};
use common::executor::Timer;
use common::jsonrpc_client::JsonRpcErrorType;
use common::log::{error, warn};
use common::{now_ms, one_hundred, ten_f64};
use crypto::{Bip32DerPathOps, Bip44Chain, Bip44DerPathError, Bip44DerivationPath, RpcDerivationPath};
use futures::compat::Future01CompatExt;
use futures::future::{FutureExt, TryFutureExt};
use futures01::future::Either;
use itertools::Itertools;
use keys::bytes::Bytes;
use keys::{Address, AddressFormat as UtxoAddressFormat, AddressHashEnum, CompactSignature, Public, SegwitAddress,
           Type as ScriptType};
use mm2_core::mm_ctx::MmArc;
use mm2_err_handle::prelude::*;
use mm2_number::{BigDecimal, MmNumber};
use primitives::hash::H512;
use rpc::v1::types::{Bytes as BytesJson, ToTxHash, TransactionInputEnum, H256 as H256Json};
use script::{Builder, Opcode, Script, ScriptAddress, TransactionInputSigner, UnsignedTransactionInput};
use secp256k1::{PublicKey, Signature};
use serde_json::{self as json};
use serialization::{deserialize, serialize, serialize_with_flags, CoinVariant, CompactInteger, Serializable, Stream,
                    SERIALIZE_TRANSACTION_WITNESS};
use std::cmp::Ordering;
use std::collections::hash_map::{Entry, HashMap};
use std::str::FromStr;
use std::sync::atomic::Ordering as AtomicOrdering;
use utxo_signer::with_key_pair::p2sh_spend;
use utxo_signer::UtxoSignerOps;

pub use chain::Transaction as UtxoTx;

pub mod utxo_tx_history_v2_common;

pub const DEFAULT_FEE_VOUT: usize = 0;
pub const DEFAULT_SWAP_TX_SPEND_SIZE: u64 = 305;
pub const DEFAULT_SWAP_VOUT: usize = 0;
const MIN_BTC_TRADING_VOL: &str = "0.00777";

macro_rules! true_or {
    ($cond: expr, $etype: expr) => {
        if !$cond {
            return Err(MmError::new($etype));
        }
    };
}

lazy_static! {
    pub static ref HISTORY_TOO_LARGE_ERROR: Json = json!({
        "code": 1,
        "message": "history too large"
    });
}

pub const HISTORY_TOO_LARGE_ERR_CODE: i64 = -1;

#[derive(Clone, Debug, Deserialize, Serialize)]
pub struct UtxoMergeParams {
    merge_at: usize,
    #[serde(default = "ten_f64")]
    check_every: f64,
    #[serde(default = "one_hundred")]
    max_merge_at_once: usize,
}

pub async fn get_tx_fee(coin: &UtxoCoinFields) -> UtxoRpcResult<ActualTxFee> {
    let conf = &coin.conf;
    match &coin.tx_fee {
        TxFee::Dynamic(method) => {
            let fee = coin
                .rpc_client
                .estimate_fee_sat(coin.decimals, method, &conf.estimate_fee_mode, conf.estimate_fee_blocks)
                .compat()
                .await?;
            Ok(ActualTxFee::Dynamic(fee))
        },
        TxFee::FixedPerKb(satoshis) => Ok(ActualTxFee::FixedPerKb(*satoshis)),
    }
}

fn derive_address_with_cache<T>(
    coin: &T,
    hd_account: &UtxoHDAccount,
    hd_addresses_cache: &mut HashMap<HDAddressId, UtxoHDAddress>,
    hd_address_id: HDAddressId,
) -> AddressDerivingResult<UtxoHDAddress>
where
    T: UtxoCommonOps,
{
    // Check if the given HD address has been derived already.
    if let Some(hd_address) = hd_addresses_cache.get(&hd_address_id) {
        return Ok(hd_address.clone());
    }

    let change_child = hd_address_id.chain.to_child_number();
    let address_id_child = ChildNumber::from(hd_address_id.address_id);

    let derived_pubkey = hd_account
        .extended_pubkey
        .derive_child(change_child)?
        .derive_child(address_id_child)?;
    let address = coin.address_from_extended_pubkey(&derived_pubkey);
    let pubkey = Public::Compressed(H264::from(derived_pubkey.public_key().serialize()));

    let mut derivation_path = hd_account.account_derivation_path.to_derivation_path();
    derivation_path.push(change_child);
    derivation_path.push(address_id_child);

    let hd_address = HDAddress {
        address,
        pubkey,
        derivation_path,
    };

    // Cache the derived `hd_address`.
    hd_addresses_cache.insert(hd_address_id, hd_address.clone());
    Ok(hd_address)
}

/// [`HDWalletCoinOps::derive_addresses`] native implementation.
///
/// # Important
///
/// The [`HDAddressesCache::cache`] mutex is locked once for the entire duration of this function.
#[cfg(not(target_arch = "wasm32"))]
pub async fn derive_addresses<T, Ids>(
    coin: &T,
    hd_account: &UtxoHDAccount,
    address_ids: Ids,
) -> AddressDerivingResult<Vec<UtxoHDAddress>>
where
    T: UtxoCommonOps,
    Ids: Iterator<Item = HDAddressId>,
{
    let mut hd_addresses_cache = hd_account.derived_addresses.lock().await;
    address_ids
        .map(|hd_address_id| derive_address_with_cache(coin, hd_account, &mut hd_addresses_cache, hd_address_id))
        .collect()
}

/// [`HDWalletCoinOps::derive_addresses`] WASM implementation.
///
/// # Important
///
/// This function locks [`HDAddressesCache::cache`] mutex at each iteration.
///
/// # Performance
///
/// Locking the [`HDAddressesCache::cache`] mutex at each iteration may significantly degrade performance.
/// But this is required at least for now due the facts that:
/// 1) mm2 runs in the same thread as `KomodoPlatform/air_dex` runs;
/// 2) [`ExtendedPublicKey::derive_child`] is a synchronous operation, and it takes a long time.
/// So we need to periodically invoke Javascript runtime to handle UI events and other asynchronous tasks.
#[cfg(target_arch = "wasm32")]
pub async fn derive_addresses<T, Ids>(
    coin: &T,
    hd_account: &UtxoHDAccount,
    address_ids: Ids,
) -> AddressDerivingResult<Vec<UtxoHDAddress>>
where
    T: UtxoCommonOps,
    Ids: Iterator<Item = HDAddressId>,
{
    let mut result = Vec::new();
    for hd_address_id in address_ids {
        let mut hd_addresses_cache = hd_account.derived_addresses.lock().await;

        let hd_address = derive_address_with_cache(coin, hd_account, &mut hd_addresses_cache, hd_address_id)?;
        result.push(hd_address);
    }

    Ok(result)
}

pub async fn create_new_account<'a, Coin, XPubExtractor>(
    coin: &Coin,
    hd_wallet: &'a UtxoHDWallet,
    xpub_extractor: &XPubExtractor,
) -> MmResult<HDAccountMut<'a, UtxoHDAccount>, NewAccountCreatingError>
where
    Coin: ExtractExtendedPubkey<ExtendedPublicKey = Secp256k1ExtendedPublicKey>
        + HDWalletCoinWithStorageOps<HDWallet = UtxoHDWallet, HDAccount = UtxoHDAccount>
        + Sync,
    XPubExtractor: HDXPubExtractor + Sync,
{
    const INIT_ACCOUNT_ID: u32 = 0;
    let new_account_id = hd_wallet
        .accounts
        .lock()
        .await
        .iter()
        // The last element of the BTreeMap has the max account index.
        .last()
        .map(|(account_id, _account)| *account_id + 1)
        .unwrap_or(INIT_ACCOUNT_ID);
    let max_accounts_number = hd_wallet.account_limit();
    if new_account_id >= max_accounts_number {
        return MmError::err(NewAccountCreatingError::AccountLimitReached { max_accounts_number });
    }

    let account_child_hardened = true;
    let account_child = ChildNumber::new(new_account_id, account_child_hardened)
        .map_to_mm(|e| NewAccountCreatingError::Internal(e.to_string()))?;

    let account_derivation_path: Bip44PathToAccount = hd_wallet.derivation_path.derive(account_child)?;
    let account_pubkey = coin
        .extract_extended_pubkey(xpub_extractor, account_derivation_path.to_derivation_path())
        .await?;

    let new_account = UtxoHDAccount {
        account_id: new_account_id,
        extended_pubkey: account_pubkey,
        account_derivation_path,
        // We don't know how many addresses are used by the user at this moment.
        external_addresses_number: 0,
        internal_addresses_number: 0,
        derived_addresses: HDAddressesCache::default(),
    };

    let accounts = hd_wallet.accounts.lock().await;
    if accounts.contains_key(&new_account_id) {
        let error = format!(
            "Account '{}' has been activated while we proceed the 'create_new_account' function",
            new_account_id
        );
        return MmError::err(NewAccountCreatingError::Internal(error));
    }

    coin.upload_new_account(hd_wallet, new_account.to_storage_item())
        .await?;

    Ok(AsyncMutexGuard::map(accounts, |accounts| {
        accounts
            .entry(new_account_id)
            // the `entry` method should return [`Entry::Vacant`] due to the checks above
            .or_insert(new_account)
    }))
}

pub async fn set_known_addresses_number<T>(
    coin: &T,
    hd_wallet: &UtxoHDWallet,
    hd_account: &mut UtxoHDAccount,
    chain: Bip44Chain,
    new_known_addresses_number: u32,
) -> MmResult<(), AccountUpdatingError>
where
    T: HDWalletCoinWithStorageOps<HDWallet = UtxoHDWallet, HDAccount = UtxoHDAccount> + Sync,
{
    let max_addresses_number = hd_wallet.address_limit();
    if new_known_addresses_number >= max_addresses_number {
        return MmError::err(AccountUpdatingError::AddressLimitReached { max_addresses_number });
    }
    match chain {
        Bip44Chain::External => {
            coin.update_external_addresses_number(hd_wallet, hd_account.account_id, new_known_addresses_number)
                .await?;
            hd_account.external_addresses_number = new_known_addresses_number;
        },
        Bip44Chain::Internal => {
            coin.update_internal_addresses_number(hd_wallet, hd_account.account_id, new_known_addresses_number)
                .await?;
            hd_account.internal_addresses_number = new_known_addresses_number;
        },
    }
    Ok(())
}

pub async fn produce_hd_address_scanner<T>(coin: &T) -> BalanceResult<UtxoAddressScanner>
where
    T: AsRef<UtxoCoinFields>,
{
    Ok(UtxoAddressScanner::init(coin.as_ref().rpc_client.clone()).await?)
}

pub async fn scan_for_new_addresses<T>(
    coin: &T,
    hd_wallet: &T::HDWallet,
    hd_account: &mut T::HDAccount,
    address_scanner: &T::HDAddressScanner,
    gap_limit: u32,
) -> BalanceResult<Vec<HDAddressBalance>>
where
    T: HDWalletBalanceOps + Sync,
    T::Address: std::fmt::Display,
{
    let mut addresses = scan_for_new_addresses_impl(
        coin,
        hd_wallet,
        hd_account,
        address_scanner,
        Bip44Chain::External,
        gap_limit,
    )
    .await?;
    addresses.extend(
        scan_for_new_addresses_impl(
            coin,
            hd_wallet,
            hd_account,
            address_scanner,
            Bip44Chain::Internal,
            gap_limit,
        )
        .await?,
    );

    Ok(addresses)
}

/// Checks addresses that either had empty transaction history last time we checked or has not been checked before.
/// The checking stops at the moment when we find `gap_limit` consecutive empty addresses.
pub async fn scan_for_new_addresses_impl<T>(
    coin: &T,
    hd_wallet: &T::HDWallet,
    hd_account: &mut T::HDAccount,
    address_scanner: &T::HDAddressScanner,
    chain: Bip44Chain,
    gap_limit: u32,
) -> BalanceResult<Vec<HDAddressBalance>>
where
    T: HDWalletBalanceOps + Sync,
    T::Address: std::fmt::Display,
{
    let mut balances = Vec::with_capacity(gap_limit as usize);

    // Get the first unknown address id.
    let mut checking_address_id = hd_account
        .known_addresses_number(chain)
        // A UTXO coin should support both [`Bip44Chain::External`] and [`Bip44Chain::Internal`].
        .mm_err(|e| BalanceError::Internal(e.to_string()))?;

    let mut unused_addresses_counter = 0;
    let max_addresses_number = hd_wallet.address_limit();
    while checking_address_id < max_addresses_number && unused_addresses_counter <= gap_limit {
        let HDAddress {
            address: checking_address,
            derivation_path: checking_address_der_path,
            ..
        } = coin.derive_address(hd_account, chain, checking_address_id).await?;

        match coin.is_address_used(&checking_address, address_scanner).await? {
            // We found a non-empty address, so we have to fill up the balance list
            // with zeros starting from `last_non_empty_address_id = checking_address_id - unused_addresses_counter`.
            AddressBalanceStatus::Used(non_empty_balance) => {
                let last_non_empty_address_id = checking_address_id - unused_addresses_counter;

                // First, derive all empty addresses and put it into `balances` with default balance.
                let address_ids = (last_non_empty_address_id..checking_address_id)
                    .into_iter()
                    .map(|address_id| HDAddressId { chain, address_id });
                let empty_addresses =
                    coin.derive_addresses(hd_account, address_ids)
                        .await?
                        .into_iter()
                        .map(|empty_address| HDAddressBalance {
                            address: empty_address.address.to_string(),
                            derivation_path: RpcDerivationPath(empty_address.derivation_path),
                            chain,
                            balance: CoinBalance::default(),
                        });
                balances.extend(empty_addresses);

                // Then push this non-empty address.
                balances.push(HDAddressBalance {
                    address: checking_address.to_string(),
                    derivation_path: RpcDerivationPath(checking_address_der_path),
                    chain,
                    balance: non_empty_balance,
                });
                // Reset the counter of unused addresses to zero since we found a non-empty address.
                unused_addresses_counter = 0;
            },
            AddressBalanceStatus::NotUsed => unused_addresses_counter += 1,
        }

        checking_address_id += 1;
    }

    coin.set_known_addresses_number(
        hd_wallet,
        hd_account,
        chain,
        checking_address_id - unused_addresses_counter,
    )
    .await?;

    Ok(balances)
}

pub async fn all_known_addresses_balances<T>(
    coin: &T,
    hd_account: &T::HDAccount,
) -> BalanceResult<Vec<HDAddressBalance>>
where
    T: HDWalletBalanceOps + Sync,
    T::Address: std::fmt::Display + Clone,
{
    let external_addresses = hd_account
        .known_addresses_number(Bip44Chain::External)
        // A UTXO coin should support both [`Bip44Chain::External`] and [`Bip44Chain::Internal`].
        .mm_err(|e| BalanceError::Internal(e.to_string()))?;
    let internal_addresses = hd_account
        .known_addresses_number(Bip44Chain::Internal)
        // A UTXO coin should support both [`Bip44Chain::External`] and [`Bip44Chain::Internal`].
        .mm_err(|e| BalanceError::Internal(e.to_string()))?;

    let mut balances = coin
        .known_addresses_balances_with_ids(hd_account, Bip44Chain::External, 0..external_addresses)
        .await?;
    balances.extend(
        coin.known_addresses_balances_with_ids(hd_account, Bip44Chain::Internal, 0..internal_addresses)
            .await?,
    );

    Ok(balances)
}

pub async fn load_hd_accounts_from_storage(
    hd_wallet_storage: &HDWalletCoinStorage,
    derivation_path: &Bip44PathToCoin,
) -> HDWalletStorageResult<HDAccountsMap<UtxoHDAccount>> {
    let accounts = hd_wallet_storage.load_all_accounts().await?;
    let res: HDWalletStorageResult<HDAccountsMap<UtxoHDAccount>> = accounts
        .iter()
        .map(|account_info| {
            let account = UtxoHDAccount::try_from_storage_item(derivation_path, account_info)?;
            Ok((account.account_id, account))
        })
        .collect();
    match res {
        Ok(accounts) => Ok(accounts),
        Err(e) if e.get_inner().is_deserializing_err() => {
            warn!("Error loading HD accounts from the storage: '{}'. Clear accounts", e);
            hd_wallet_storage.clear_accounts().await?;
            Ok(HDAccountsMap::new())
        },
        Err(e) => Err(e),
    }
}

/// Requests balance of the given `address`.
pub async fn address_balance<T>(coin: &T, address: &Address) -> BalanceResult<CoinBalance>
where
    T: UtxoCommonOps + GetUtxoListOps + MarketCoinOps,
{
    if coin.as_ref().check_utxo_maturity {
        let (unspents, _) = coin.get_mature_unspent_ordered_list(address).await?;
        return Ok(unspents.to_coin_balance(coin.as_ref().decimals));
    }

    let balance = coin
        .as_ref()
        .rpc_client
        .display_balance(address.clone(), coin.as_ref().decimals)
        .compat()
        .await?;

    Ok(CoinBalance {
        spendable: balance,
        unspendable: BigDecimal::from(0),
    })
}

/// Requests balances of the given `addresses`.
/// The pairs `(Address, CoinBalance)` are guaranteed to be in the same order in which they were requested.
pub async fn addresses_balances<T>(coin: &T, addresses: Vec<Address>) -> BalanceResult<Vec<(Address, CoinBalance)>>
where
    T: UtxoCommonOps + GetUtxoMapOps + MarketCoinOps,
{
    if coin.as_ref().check_utxo_maturity {
        let (unspents_map, _) = coin.get_mature_unspent_ordered_map(addresses.clone()).await?;
        addresses
            .into_iter()
            .map(|address| {
                let unspents = unspents_map.get(&address).or_mm_err(|| {
                    let error = format!("'get_mature_unspent_ordered_map' should have returned '{}'", address);
                    BalanceError::Internal(error)
                })?;
                let balance = unspents.to_coin_balance(coin.as_ref().decimals);
                Ok((address, balance))
            })
            .collect()
    } else {
        Ok(coin
            .as_ref()
            .rpc_client
            .display_balances(addresses.clone(), coin.as_ref().decimals)
            .compat()
            .await?
            .into_iter()
            .map(|(address, spendable)| {
                let unspendable = BigDecimal::from(0);
                let balance = CoinBalance { spendable, unspendable };
                (address, balance)
            })
            .collect())
    }
}

pub fn derivation_method(coin: &UtxoCoinFields) -> &DerivationMethod<Address, UtxoHDWallet> { &coin.derivation_method }

pub async fn extract_extended_pubkey<XPubExtractor>(
    conf: &UtxoCoinConf,
    xpub_extractor: &XPubExtractor,
    derivation_path: DerivationPath,
) -> MmResult<Secp256k1ExtendedPublicKey, HDExtractPubkeyError>
where
    XPubExtractor: HDXPubExtractor,
{
    let trezor_coin = conf
        .trezor_coin
        .clone()
        .or_mm_err(|| HDExtractPubkeyError::CoinDoesntSupportTrezor)?;
    let xpub = xpub_extractor.extract_utxo_xpub(trezor_coin, derivation_path).await?;
    Secp256k1ExtendedPublicKey::from_str(&xpub).map_to_mm(|e| HDExtractPubkeyError::InvalidXpub(e.to_string()))
}

/// returns the fee required to be paid for HTLC spend transaction
pub async fn get_htlc_spend_fee<T: UtxoCommonOps>(coin: &T, tx_size: u64) -> UtxoRpcResult<u64> {
    let coin_fee = coin.get_tx_fee().await?;
    let mut fee = match coin_fee {
        // atomic swap payment spend transaction is slightly more than 300 bytes in average as of now
        ActualTxFee::Dynamic(fee_per_kb) => (fee_per_kb * tx_size) / KILO_BYTE,
        // return satoshis here as swap spend transaction size is always less than 1 kb
        ActualTxFee::FixedPerKb(satoshis) => {
            let tx_size_kb = if tx_size % KILO_BYTE == 0 {
                tx_size / KILO_BYTE
            } else {
                tx_size / KILO_BYTE + 1
            };
            satoshis * tx_size_kb
        },
    };
    if coin.as_ref().conf.force_min_relay_fee {
        let relay_fee = coin.as_ref().rpc_client.get_relay_fee().compat().await?;
        let relay_fee_sat = sat_from_big_decimal(&relay_fee, coin.as_ref().decimals)?;
        if fee < relay_fee_sat {
            fee = relay_fee_sat;
        }
    }
    Ok(fee)
}

pub fn addresses_from_script<T: UtxoCommonOps>(coin: &T, script: &Script) -> Result<Vec<Address>, String> {
    let destinations: Vec<ScriptAddress> = try_s!(script.extract_destinations());

    let conf = &coin.as_ref().conf;

    let addresses = destinations
        .into_iter()
        .map(|dst| {
            let (prefix, t_addr_prefix, addr_format) = match dst.kind {
                ScriptType::P2PKH => (
                    conf.pub_addr_prefix,
                    conf.pub_t_addr_prefix,
                    coin.addr_format_for_standard_scripts(),
                ),
                ScriptType::P2SH => (
                    conf.p2sh_addr_prefix,
                    conf.p2sh_t_addr_prefix,
                    coin.addr_format_for_standard_scripts(),
                ),
                ScriptType::P2WPKH => (conf.pub_addr_prefix, conf.pub_t_addr_prefix, UtxoAddressFormat::Segwit),
                ScriptType::P2WSH => (conf.pub_addr_prefix, conf.pub_t_addr_prefix, UtxoAddressFormat::Segwit),
            };

            Address {
                hash: dst.hash,
                checksum_type: conf.checksum_type,
                prefix,
                t_addr_prefix,
                hrp: conf.bech32_hrp.clone(),
                addr_format,
            }
        })
        .collect();

    Ok(addresses)
}

pub fn denominate_satoshis(coin: &UtxoCoinFields, satoshi: i64) -> f64 {
    satoshi as f64 / 10f64.powf(coin.decimals as f64)
}

pub fn base_coin_balance<T>(coin: &T) -> BalanceFut<BigDecimal>
where
    T: MarketCoinOps,
{
    coin.my_spendable_balance()
}

pub fn address_from_str_unchecked(coin: &UtxoCoinFields, address: &str) -> MmResult<Address, AddrFromStrError> {
    let mut errors = Vec::with_capacity(3);

    match Address::from_str(address) {
        Ok(legacy) => return Ok(legacy),
        Err(e) => errors.push(e.to_string()),
    };

    match Address::from_segwitaddress(
        address,
        coin.conf.checksum_type,
        coin.conf.pub_addr_prefix,
        coin.conf.pub_t_addr_prefix,
    ) {
        Ok(segwit) => return Ok(segwit),
        Err(e) => errors.push(e),
    }

    match Address::from_cashaddress(
        address,
        coin.conf.checksum_type,
        coin.conf.pub_addr_prefix,
        coin.conf.p2sh_addr_prefix,
        coin.conf.pub_t_addr_prefix,
    ) {
        Ok(cashaddress) => return Ok(cashaddress),
        Err(e) => errors.push(e),
    }

    MmError::err(AddrFromStrError::CannotDetermineFormat(errors))
}

pub fn my_public_key(coin: &UtxoCoinFields) -> Result<&Public, MmError<UnexpectedDerivationMethod>> {
    match coin.priv_key_policy {
        PrivKeyPolicy::KeyPair(ref key_pair) => Ok(key_pair.public()),
        // Hardware Wallets requires BIP39/BIP44 derivation path to extract a public key.
        PrivKeyPolicy::Trezor => MmError::err(UnexpectedDerivationMethod::IguanaPrivKeyUnavailable),
    }
}

pub fn checked_address_from_str<T: UtxoCommonOps>(coin: &T, address: &str) -> MmResult<Address, AddrFromStrError> {
    let addr = address_from_str_unchecked(coin.as_ref(), address)?;
    check_withdraw_address_supported(coin, &addr)?;
    Ok(addr)
}

pub async fn get_current_mtp(coin: &UtxoCoinFields, coin_variant: CoinVariant) -> UtxoRpcResult<u32> {
    let current_block = coin.rpc_client.get_block_count().compat().await?;
    coin.rpc_client
        .get_median_time_past(current_block, coin.conf.mtp_block_count, coin_variant)
        .compat()
        .await
}

pub fn send_outputs_from_my_address<T>(coin: T, outputs: Vec<TransactionOutput>) -> TransactionFut
where
    T: UtxoCommonOps + GetUtxoListOps,
{
    let fut = send_outputs_from_my_address_impl(coin, outputs);
    Box::new(fut.boxed().compat().map(|tx| tx.into()))
}

pub fn tx_size_in_v_bytes(from_addr_format: &UtxoAddressFormat, tx: &UtxoTx) -> usize {
    let transaction_bytes = serialize(tx);
    // 2 bytes are used to indicate the length of signature and pubkey
    // total is 107
    let additional_len = 2 + MAX_DER_SIGNATURE_LEN + COMPRESSED_PUBKEY_LEN;
    // Virtual size of the transaction
    // https://bitcoin.stackexchange.com/questions/87275/how-to-calculate-segwit-transaction-fee-in-bytes/87276#87276
    match from_addr_format {
        UtxoAddressFormat::Segwit => {
            let base_size = transaction_bytes.len();
            // 4 additional bytes (2 for the marker and 2 for the flag) and 1 additional byte for every input in the witness for the SIGHASH flag
            let total_size = transaction_bytes.len() + 4 + tx.inputs().len() * (additional_len + 1);
            ((0.75 * base_size as f64) + (0.25 * total_size as f64)) as usize
        },
        _ => transaction_bytes.len() + tx.inputs().len() * additional_len,
    }
}

pub struct UtxoTxBuilder<'a, T: AsRef<UtxoCoinFields> + UtxoTxGenerationOps> {
    coin: &'a T,
    from: Option<Address>,
    /// The available inputs that *can* be included in the resulting tx
    available_inputs: Vec<UnspentInfo>,
    fee_policy: FeePolicy,
    fee: Option<ActualTxFee>,
    gas_fee: Option<u64>,
    tx: TransactionInputSigner,
    change: u64,
    sum_inputs: u64,
    sum_outputs_value: u64,
    tx_fee: u64,
    min_relay_fee: Option<u64>,
    dust: Option<u64>,
}

impl<'a, T: AsRef<UtxoCoinFields> + UtxoTxGenerationOps> UtxoTxBuilder<'a, T> {
    pub fn new(coin: &'a T) -> Self {
        UtxoTxBuilder {
            tx: coin.as_ref().transaction_preimage(),
            coin,
            from: coin.as_ref().derivation_method.iguana().cloned(),
            available_inputs: vec![],
            fee_policy: FeePolicy::SendExact,
            fee: None,
            gas_fee: None,
            change: 0,
            sum_inputs: 0,
            sum_outputs_value: 0,
            tx_fee: 0,
            min_relay_fee: None,
            dust: None,
        }
    }

    pub fn with_from_address(mut self, from: Address) -> Self {
        self.from = Some(from);
        self
    }

    pub fn with_dust(mut self, dust_amount: u64) -> Self {
        self.dust = Some(dust_amount);
        self
    }

    pub fn add_required_inputs(mut self, inputs: impl IntoIterator<Item = UnspentInfo>) -> Self {
        self.tx
            .inputs
            .extend(inputs.into_iter().map(|input| UnsignedTransactionInput {
                previous_output: input.outpoint,
                sequence: SEQUENCE_FINAL,
                amount: input.value,
                witness: Vec::new(),
            }));
        self
    }

    /// This function expects that utxos are sorted by amounts in ascending order
    /// Consider sorting before calling this function
    pub fn add_available_inputs(mut self, inputs: impl IntoIterator<Item = UnspentInfo>) -> Self {
        self.available_inputs.extend(inputs);
        self
    }

    pub fn add_outputs(mut self, outputs: impl IntoIterator<Item = TransactionOutput>) -> Self {
        self.tx.outputs.extend(outputs);
        self
    }

    pub fn with_fee_policy(mut self, new_policy: FeePolicy) -> Self {
        self.fee_policy = new_policy;
        self
    }

    pub fn with_fee(mut self, fee: ActualTxFee) -> Self {
        self.fee = Some(fee);
        self
    }

    /// Note `gas_fee` should be enough to execute all of the contract calls within UTXO outputs.
    /// QRC20 specific: `gas_fee` should be calculated by: gas_limit * gas_price * (count of contract calls),
    /// or should be sum of gas fee of all contract calls.
    pub fn with_gas_fee(mut self, gas_fee: u64) -> Self {
        self.gas_fee = Some(gas_fee);
        self
    }

    /// Recalculates fee and checks whether transaction is complete (inputs collected cover the outputs)
    fn update_fee_and_check_completeness(
        &mut self,
        from_addr_format: &UtxoAddressFormat,
        actual_tx_fee: &ActualTxFee,
    ) -> bool {
        self.tx_fee = match &actual_tx_fee {
            ActualTxFee::Dynamic(f) => {
                let transaction = UtxoTx::from(self.tx.clone());
                let v_size = tx_size_in_v_bytes(from_addr_format, &transaction);
                (f * v_size as u64) / KILO_BYTE
            },
            ActualTxFee::FixedPerKb(f) => {
                let transaction = UtxoTx::from(self.tx.clone());
                let v_size = tx_size_in_v_bytes(from_addr_format, &transaction) as u64;
                let v_size_kb = if v_size % KILO_BYTE == 0 {
                    v_size / KILO_BYTE
                } else {
                    v_size / KILO_BYTE + 1
                };
                f * v_size_kb
            },
        };

        match self.fee_policy {
            FeePolicy::SendExact => {
                let mut outputs_plus_fee = self.sum_outputs_value + self.tx_fee;
                if self.sum_inputs >= outputs_plus_fee {
                    self.change = self.sum_inputs - outputs_plus_fee;
                    if self.change > self.dust() {
                        // there will be change output
                        if let ActualTxFee::Dynamic(ref f) = actual_tx_fee {
                            self.tx_fee += (f * P2PKH_OUTPUT_LEN) / KILO_BYTE;
                            outputs_plus_fee += (f * P2PKH_OUTPUT_LEN) / KILO_BYTE;
                        }
                    }
                    if let Some(min_relay) = self.min_relay_fee {
                        if self.tx_fee < min_relay {
                            outputs_plus_fee -= self.tx_fee;
                            outputs_plus_fee += min_relay;
                            self.tx_fee = min_relay;
                        }
                    }
                    self.sum_inputs >= outputs_plus_fee
                } else {
                    false
                }
            },
            FeePolicy::DeductFromOutput(_) => {
                if self.sum_inputs >= self.sum_outputs_value {
                    self.change = self.sum_inputs - self.sum_outputs_value;
                    if self.change > self.dust() {
                        if let ActualTxFee::Dynamic(ref f) = actual_tx_fee {
                            self.tx_fee += (f * P2PKH_OUTPUT_LEN) / KILO_BYTE;
                        }
                    }
                    if let Some(min_relay) = self.min_relay_fee {
                        if self.tx_fee < min_relay {
                            self.tx_fee = min_relay;
                        }
                    }
                    true
                } else {
                    false
                }
            },
        }
    }

    fn dust(&self) -> u64 {
        match self.dust {
            Some(dust) => dust,
            None => self.coin.as_ref().dust_amount,
        }
    }

    /// Generates unsigned transaction (TransactionInputSigner) from specified utxos and outputs.
    /// Sends the change (inputs amount - outputs amount) to the [`UtxoTxBuilder::from`] address.
    /// Also returns additional transaction data
    pub async fn build(mut self) -> GenerateTxResult {
        let coin = self.coin;
        let dust: u64 = self.dust();
        let from = self
            .from
            .clone()
            .or_mm_err(|| GenerateTxError::Internal("'from' address is not specified".to_owned()))?;
        let change_script_pubkey = output_script(&from, ScriptType::P2PKH).to_bytes();

        let actual_tx_fee = match self.fee {
            Some(fee) => fee,
            None => coin.get_tx_fee().await?,
        };

        true_or!(!self.tx.outputs.is_empty(), GenerateTxError::EmptyOutputs);

        let mut received_by_me = 0;
        for output in self.tx.outputs.iter() {
            let script: Script = output.script_pubkey.clone().into();
            if script.opcodes().next() != Some(Ok(Opcode::OP_RETURN)) {
                true_or!(output.value >= dust, GenerateTxError::OutputValueLessThanDust {
                    value: output.value,
                    dust
                });
            }
            self.sum_outputs_value += output.value;
            if output.script_pubkey == change_script_pubkey {
                received_by_me += output.value;
            }
        }

        if let Some(gas_fee) = self.gas_fee {
            self.sum_outputs_value += gas_fee;
        }

        true_or!(
            !self.available_inputs.is_empty() || !self.tx.inputs.is_empty(),
            GenerateTxError::EmptyUtxoSet {
                required: self.sum_outputs_value
            }
        );

        self.min_relay_fee = if coin.as_ref().conf.force_min_relay_fee {
            let fee_dec = coin.as_ref().rpc_client.get_relay_fee().compat().await?;
            let min_relay_fee = sat_from_big_decimal(&fee_dec, coin.as_ref().decimals)?;
            Some(min_relay_fee)
        } else {
            None
        };

        for utxo in self.available_inputs.clone() {
            self.tx.inputs.push(UnsignedTransactionInput {
                previous_output: utxo.outpoint,
                sequence: SEQUENCE_FINAL,
                amount: utxo.value,
                witness: vec![],
            });
            self.sum_inputs += utxo.value;

            if self.update_fee_and_check_completeness(&from.addr_format, &actual_tx_fee) {
                break;
            }
        }

        match self.fee_policy {
            FeePolicy::SendExact => self.sum_outputs_value += self.tx_fee,
            FeePolicy::DeductFromOutput(i) => {
                let min_output = self.tx_fee + dust;
                let val = self.tx.outputs[i].value;
                true_or!(val >= min_output, GenerateTxError::DeductFeeFromOutputFailed {
                    output_idx: i,
                    output_value: val,
                    required: min_output,
                });
                self.tx.outputs[i].value -= self.tx_fee;
                if self.tx.outputs[i].script_pubkey == change_script_pubkey {
                    received_by_me -= self.tx_fee;
                }
            },
        };
        true_or!(
            self.sum_inputs >= self.sum_outputs_value,
            GenerateTxError::NotEnoughUtxos {
                sum_utxos: self.sum_inputs,
                required: self.sum_outputs_value
            }
        );

        let change = self.sum_inputs - self.sum_outputs_value;
        let unused_change = if change > dust {
            self.tx.outputs.push({
                TransactionOutput {
                    value: change,
                    script_pubkey: change_script_pubkey.clone(),
                }
            });
            received_by_me += change;
            None
        } else if change > 0 {
            Some(change)
        } else {
            None
        };

        let data = AdditionalTxData {
            fee_amount: self.tx_fee,
            received_by_me,
            spent_by_me: self.sum_inputs,
            unused_change,
            // will be changed if the ticker is KMD
            kmd_rewards: None,
        };

        Ok(coin
            .calc_interest_if_required(self.tx, data, change_script_pubkey)
            .await?)
    }
}

/// Calculates interest if the coin is KMD
/// Adds the value to existing output to my_script_pub or creates additional interest output
/// returns transaction and data as is if the coin is not KMD
pub async fn calc_interest_if_required<T: UtxoCommonOps>(
    coin: &T,
    mut unsigned: TransactionInputSigner,
    mut data: AdditionalTxData,
    my_script_pub: Bytes,
) -> UtxoRpcResult<(TransactionInputSigner, AdditionalTxData)> {
    if coin.as_ref().conf.ticker != "KMD" {
        return Ok((unsigned, data));
    }
    unsigned.lock_time = coin.get_current_mtp().await?;
    let mut interest = 0;
    for input in unsigned.inputs.iter() {
        let prev_hash = input.previous_output.hash.reversed().into();
        let tx = coin
            .as_ref()
            .rpc_client
            .get_verbose_transaction(&prev_hash)
            .compat()
            .await?;
        if let Ok(output_interest) =
            kmd_interest(tx.height, input.amount, tx.locktime as u64, unsigned.lock_time as u64)
        {
            interest += output_interest;
        };
    }
    if interest > 0 {
        data.received_by_me += interest;
        let mut output_to_me = unsigned
            .outputs
            .iter_mut()
            .find(|out| out.script_pubkey == my_script_pub);
        // add calculated interest to existing output to my address
        // or create the new one if it's not found
        match output_to_me {
            Some(ref mut output) => output.value += interest,
            None => {
                let interest_output = TransactionOutput {
                    script_pubkey: my_script_pub,
                    value: interest,
                };
                unsigned.outputs.push(interest_output);
            },
        };
    } else {
        // if interest is zero attempt to set the lowest possible lock_time to claim it later
        unsigned.lock_time = (now_ms() / 1000) as u32 - 3600 + 777 * 2;
    }
    let rewards_amount = big_decimal_from_sat_unsigned(interest, coin.as_ref().decimals);
    data.kmd_rewards = Some(KmdRewardsDetails::claimed_by_me(rewards_amount));
    Ok((unsigned, data))
}

pub struct P2SHSpendingTxInput<'a> {
    prev_transaction: UtxoTx,
    redeem_script: Bytes,
    outputs: Vec<TransactionOutput>,
    script_data: Script,
    sequence: u32,
    lock_time: u32,
    keypair: &'a KeyPair,
}

pub async fn p2sh_spending_tx<T: UtxoCommonOps>(coin: &T, input: P2SHSpendingTxInput<'_>) -> Result<UtxoTx, String> {
    if input.prev_transaction.outputs.is_empty() {
        return ERR!("Transaction doesn't have any output");
    }
    let lock_time = try_s!(coin.p2sh_tx_locktime(input.lock_time).await);
    let n_time = if coin.as_ref().conf.is_pos {
        Some((now_ms() / 1000) as u32)
    } else {
        None
    };
    let str_d_zeel = if coin.as_ref().conf.ticker == "NAV" {
        Some("".into())
    } else {
        None
    };
    let hash_algo = coin.as_ref().tx_hash_algo.into();
    let unsigned = TransactionInputSigner {
        lock_time,
        version: coin.as_ref().conf.tx_version,
        n_time,
        overwintered: coin.as_ref().conf.overwintered,
        inputs: vec![UnsignedTransactionInput {
            sequence: input.sequence,
            previous_output: OutPoint {
                hash: input.prev_transaction.hash(),
                index: DEFAULT_SWAP_VOUT as u32,
            },
            amount: input.prev_transaction.outputs[0].value,
            witness: Vec::new(),
        }],
        outputs: input.outputs,
        expiry_height: 0,
        join_splits: vec![],
        shielded_spends: vec![],
        shielded_outputs: vec![],
        value_balance: 0,
        version_group_id: coin.as_ref().conf.version_group_id,
        consensus_branch_id: coin.as_ref().conf.consensus_branch_id,
        zcash: coin.as_ref().conf.zcash,
        str_d_zeel,
        hash_algo,
    };
    let signed_input = try_s!(p2sh_spend(
        &unsigned,
        DEFAULT_SWAP_VOUT,
        input.keypair,
        input.script_data,
        input.redeem_script.into(),
        coin.as_ref().conf.signature_version,
        coin.as_ref().conf.fork_id
    ));
    Ok(UtxoTx {
        version: unsigned.version,
        n_time: unsigned.n_time,
        overwintered: unsigned.overwintered,
        lock_time: unsigned.lock_time,
        inputs: vec![signed_input],
        outputs: unsigned.outputs,
        expiry_height: unsigned.expiry_height,
        join_splits: vec![],
        shielded_spends: vec![],
        shielded_outputs: vec![],
        value_balance: 0,
        version_group_id: coin.as_ref().conf.version_group_id,
        binding_sig: H512::default(),
        join_split_sig: H512::default(),
        join_split_pubkey: H256::default(),
        zcash: coin.as_ref().conf.zcash,
        str_d_zeel: unsigned.str_d_zeel,
        tx_hash_algo: unsigned.hash_algo.into(),
    })
}

pub fn send_taker_fee<T>(coin: T, fee_pub_key: &[u8], amount: BigDecimal) -> TransactionFut
where
    T: UtxoCommonOps + GetUtxoListOps,
{
    let address = try_tx_fus!(address_from_raw_pubkey(
        fee_pub_key,
        coin.as_ref().conf.pub_addr_prefix,
        coin.as_ref().conf.pub_t_addr_prefix,
        coin.as_ref().conf.checksum_type,
        coin.as_ref().conf.bech32_hrp.clone(),
        coin.addr_format().clone(),
    ));
    let amount = try_tx_fus!(sat_from_big_decimal(&amount, coin.as_ref().decimals));
    let output = TransactionOutput {
        value: amount,
        script_pubkey: Builder::build_p2pkh(&address.hash).to_bytes(),
    };
    send_outputs_from_my_address(coin, vec![output])
}

pub fn send_maker_payment<T>(
    coin: T,
    time_lock: u32,
    taker_pub: &[u8],
    secret_hash: &[u8],
    amount: BigDecimal,
    swap_unique_data: &[u8],
) -> TransactionFut
where
    T: UtxoCommonOps + GetUtxoListOps + SwapOps,
{
    let maker_htlc_key_pair = coin.derive_htlc_key_pair(swap_unique_data);
    let SwapPaymentOutputsResult {
        payment_address,
        outputs,
    } = try_tx_fus!(generate_swap_payment_outputs(
        &coin,
        time_lock,
        maker_htlc_key_pair.public_slice(),
        taker_pub,
        secret_hash,
        amount
    ));
    let send_fut = match &coin.as_ref().rpc_client {
        UtxoRpcClientEnum::Electrum(_) => Either::A(send_outputs_from_my_address(coin, outputs)),
        UtxoRpcClientEnum::Native(client) => {
            let addr_string = try_tx_fus!(payment_address.display_address());
            Either::B(
                client
                    .import_address(&addr_string, &addr_string, false)
                    .map_err(|e| TransactionErr::Plain(ERRL!("{}", e)))
                    .and_then(move |_| send_outputs_from_my_address(coin, outputs)),
            )
        },
    };
    Box::new(send_fut)
}

pub fn send_taker_payment<T>(
    coin: T,
    time_lock: u32,
    maker_pub: &[u8],
    secret_hash: &[u8],
    amount: BigDecimal,
    swap_unique_data: &[u8],
) -> TransactionFut
where
    T: UtxoCommonOps + GetUtxoListOps + SwapOps,
{
    let taker_htlc_key_pair = coin.derive_htlc_key_pair(swap_unique_data);
    let SwapPaymentOutputsResult {
        payment_address,
        outputs,
    } = try_tx_fus!(generate_swap_payment_outputs(
        &coin,
        time_lock,
        taker_htlc_key_pair.public_slice(),
        maker_pub,
        secret_hash,
        amount
    ));

    let send_fut = match &coin.as_ref().rpc_client {
        UtxoRpcClientEnum::Electrum(_) => Either::A(send_outputs_from_my_address(coin, outputs)),
        UtxoRpcClientEnum::Native(client) => {
            let addr_string = try_tx_fus!(payment_address.display_address());
            Either::B(
                client
                    .import_address(&addr_string, &addr_string, false)
                    .map_err(|e| TransactionErr::Plain(ERRL!("{}", e)))
                    .and_then(move |_| send_outputs_from_my_address(coin, outputs)),
            )
        },
    };
    Box::new(send_fut)
}

pub fn send_maker_spends_taker_payment<T: UtxoCommonOps + SwapOps>(
    coin: T,
    taker_payment_tx: &[u8],
    time_lock: u32,
    taker_pub: &[u8],
    secret: &[u8],
    swap_unique_data: &[u8],
) -> TransactionFut {
    let my_address = try_tx_fus!(coin.as_ref().derivation_method.iguana_or_err()).clone();
    let mut prev_transaction: UtxoTx = try_tx_fus!(deserialize(taker_payment_tx).map_err(|e| ERRL!("{:?}", e)));
    prev_transaction.tx_hash_algo = coin.as_ref().tx_hash_algo;
    drop_mutability!(prev_transaction);
    if prev_transaction.outputs.is_empty() {
        return try_tx_fus!(TX_PLAIN_ERR!("Transaction doesn't have any output"));
    }

    let key_pair = coin.derive_htlc_key_pair(swap_unique_data);
    let script_data = Builder::default()
        .push_data(secret)
        .push_opcode(Opcode::OP_0)
        .into_script();
    let redeem_script = payment_script(
        time_lock,
        &*dhash160(secret),
        &try_tx_fus!(Public::from_slice(taker_pub)),
        key_pair.public(),
    )
    .into();
    let fut = async move {
        let fee = try_tx_s!(coin.get_htlc_spend_fee(DEFAULT_SWAP_TX_SPEND_SIZE).await);
        if fee >= prev_transaction.outputs[0].value {
            return TX_PLAIN_ERR!(
                "HTLC spend fee {} is greater than transaction output {}",
                fee,
                prev_transaction.outputs[0].value
            );
        }
        let script_pubkey = output_script(&my_address, ScriptType::P2PKH).to_bytes();
        let output = TransactionOutput {
            value: prev_transaction.outputs[0].value - fee,
            script_pubkey,
        };

        let input = P2SHSpendingTxInput {
            prev_transaction,
            redeem_script,
            outputs: vec![output],
            script_data,
            sequence: SEQUENCE_FINAL,
            lock_time: time_lock,
            keypair: &key_pair,
        };
        let transaction = try_tx_s!(coin.p2sh_spending_tx(input).await);

        let tx_fut = coin.as_ref().rpc_client.send_transaction(&transaction).compat();
        try_tx_s!(tx_fut.await, transaction);

        Ok(transaction.into())
    };
    Box::new(fut.boxed().compat())
}

pub fn send_taker_spends_maker_payment_preimage<T: UtxoCommonOps + SwapOps>(
    coin: T,
    preimage: &[u8],
    secret: &[u8],
) -> TransactionFut {
    let mut transaction: UtxoTx = try_tx_fus!(deserialize(preimage).map_err(|e| ERRL!("{:?}", e)));
    if transaction.inputs.is_empty() {
        return try_tx_fus!(TX_PLAIN_ERR!("Transaction doesn't have any input"));
    }
    let script = Script::from(transaction.inputs[0].script_sig.clone());
    let mut instructions = script.iter();

    let instruction_1 = try_tx_fus!(try_tx_fus!(instructions.next().ok_or("Instruction not found")));
    let instruction_2 = try_tx_fus!(try_tx_fus!(instructions.next().ok_or("Instruction not found")));

    let script_sig = try_tx_fus!(instruction_1
        .data
        .ok_or("No script signature in the taker spends maker payment preimage"));
    let redeem_script = try_tx_fus!(instruction_2
        .data
        .ok_or("No redeem script in the taker spends maker payment preimage"));
    let script_data = Builder::default()
        .push_data(secret)
        .push_opcode(Opcode::OP_0)
        .into_script();

    let mut resulting_script = Builder::default().push_data(script_sig).into_bytes();
    resulting_script.extend_from_slice(&script_data);
    let redeem_part = Builder::default().push_data(redeem_script).into_bytes();
    resulting_script.extend_from_slice(&redeem_part);

    transaction.inputs[0].script_sig = resulting_script;

    let fut = async move {
        let tx_fut = coin.as_ref().rpc_client.send_transaction(&transaction).compat();
        try_tx_s!(tx_fut.await, transaction);

        Ok(transaction.into())
    };

    Box::new(fut.boxed().compat())
}

pub fn create_taker_spends_maker_payment_preimage<T: UtxoCommonOps + SwapOps>(
    coin: T,
    maker_payment_tx: &[u8],
    time_lock: u32,
    maker_pub: &[u8],
    secret_hash: &[u8],
    swap_unique_data: &[u8],
) -> TransactionFut {
    let my_address = try_tx_fus!(coin.as_ref().derivation_method.iguana_or_err()).clone();
    let mut prev_transaction: UtxoTx = try_tx_fus!(deserialize(maker_payment_tx).map_err(|e| ERRL!("{:?}", e)));
    prev_transaction.tx_hash_algo = coin.as_ref().tx_hash_algo;
    drop_mutability!(prev_transaction);
    if prev_transaction.outputs.is_empty() {
        return try_tx_fus!(TX_PLAIN_ERR!("Transaction doesn't have any output"));
    }

    let key_pair = coin.derive_htlc_key_pair(swap_unique_data);

    let script_data = Builder::default().into_script();
    let redeem_script = payment_script(
        time_lock,
        secret_hash,
        &try_tx_fus!(Public::from_slice(maker_pub)),
        key_pair.public(),
    )
    .into();
    let fut = async move {
        let fee = try_tx_s!(coin.get_htlc_spend_fee(DEFAULT_SWAP_TX_SPEND_SIZE).await);
        if fee >= prev_transaction.outputs[0].value {
            return TX_PLAIN_ERR!(
                "HTLC spend fee {} is greater than transaction output {}",
                fee,
                prev_transaction.outputs[0].value
            );
        }
        let script_pubkey = output_script(&my_address, ScriptType::P2PKH).to_bytes();
        let output = TransactionOutput {
            value: prev_transaction.outputs[0].value - fee,
            script_pubkey,
        };

        let input = P2SHSpendingTxInput {
            prev_transaction,
            redeem_script,
            outputs: vec![output],
            script_data,
            sequence: SEQUENCE_FINAL,
            lock_time: time_lock,
            keypair: &key_pair,
        };
        let transaction = try_tx_s!(coin.p2sh_spending_tx(input).await);

        Ok(transaction.into())
    };
    Box::new(fut.boxed().compat())
}

pub fn create_taker_refunds_payment_preimage<T: UtxoCommonOps + SwapOps>(
    coin: T,
    taker_payment_tx: &[u8],
    time_lock: u32,
    maker_pub: &[u8],
    secret_hash: &[u8],
    swap_unique_data: &[u8],
) -> TransactionFut {
    let my_address = try_tx_fus!(coin.as_ref().derivation_method.iguana_or_err()).clone();
    let mut prev_transaction: UtxoTx =
        try_tx_fus!(deserialize(taker_payment_tx).map_err(|e| TransactionErr::Plain(format!("{:?}", e))));
    prev_transaction.tx_hash_algo = coin.as_ref().tx_hash_algo;
    drop_mutability!(prev_transaction);
    if prev_transaction.outputs.is_empty() {
        return try_tx_fus!(TX_PLAIN_ERR!("Transaction doesn't have any output"));
    }

    let key_pair = coin.derive_htlc_key_pair(swap_unique_data);
    let script_data = Builder::default().push_opcode(Opcode::OP_1).into_script();
    let redeem_script = payment_script(
        time_lock,
        secret_hash,
        key_pair.public(),
        &try_tx_fus!(Public::from_slice(maker_pub)),
    )
    .into();
    let fut = async move {
        let fee = try_tx_s!(coin.get_htlc_spend_fee(DEFAULT_SWAP_TX_SPEND_SIZE).await);
        if fee >= prev_transaction.outputs[0].value {
            return TX_PLAIN_ERR!(
                "HTLC spend fee {} is greater than transaction output {}",
                fee,
                prev_transaction.outputs[0].value
            );
        }
        let script_pubkey = output_script(&my_address, ScriptType::P2PKH).to_bytes();
        let output = TransactionOutput {
            value: prev_transaction.outputs[0].value - fee,
            script_pubkey,
        };

        let input = P2SHSpendingTxInput {
            prev_transaction,
            redeem_script,
            outputs: vec![output],
            script_data,
            sequence: SEQUENCE_FINAL - 1,
            lock_time: time_lock,
            keypair: &key_pair,
        };
        let transaction = try_tx_s!(coin.p2sh_spending_tx(input).await);

        Ok(transaction.into())
    };
    Box::new(fut.boxed().compat())
}

pub fn send_taker_spends_maker_payment<T: UtxoCommonOps + SwapOps>(
    coin: T,
    maker_payment_tx: &[u8],
    time_lock: u32,
    maker_pub: &[u8],
    secret: &[u8],
    swap_unique_data: &[u8],
) -> TransactionFut {
    let my_address = try_tx_fus!(coin.as_ref().derivation_method.iguana_or_err()).clone();
    let mut prev_transaction: UtxoTx = try_tx_fus!(deserialize(maker_payment_tx).map_err(|e| ERRL!("{:?}", e)));
    prev_transaction.tx_hash_algo = coin.as_ref().tx_hash_algo;
    drop_mutability!(prev_transaction);
    if prev_transaction.outputs.is_empty() {
        return try_tx_fus!(TX_PLAIN_ERR!("Transaction doesn't have any output"));
    }

    let key_pair = coin.derive_htlc_key_pair(swap_unique_data);

    let script_data = Builder::default()
        .push_data(secret)
        .push_opcode(Opcode::OP_0)
        .into_script();
    let redeem_script = payment_script(
        time_lock,
        &*dhash160(secret),
        &try_tx_fus!(Public::from_slice(maker_pub)),
        key_pair.public(),
    )
    .into();
    let fut = async move {
        let fee = try_tx_s!(coin.get_htlc_spend_fee(DEFAULT_SWAP_TX_SPEND_SIZE).await);
        if fee >= prev_transaction.outputs[0].value {
            return TX_PLAIN_ERR!(
                "HTLC spend fee {} is greater than transaction output {}",
                fee,
                prev_transaction.outputs[0].value
            );
        }
        let script_pubkey = output_script(&my_address, ScriptType::P2PKH).to_bytes();
        let output = TransactionOutput {
            value: prev_transaction.outputs[0].value - fee,
            script_pubkey,
        };

        let input = P2SHSpendingTxInput {
            prev_transaction,
            redeem_script,
            outputs: vec![output],
            script_data,
            sequence: SEQUENCE_FINAL,
            lock_time: time_lock,
            keypair: &key_pair,
        };
        let transaction = try_tx_s!(coin.p2sh_spending_tx(input).await);

        let tx_fut = coin.as_ref().rpc_client.send_transaction(&transaction).compat();
        try_tx_s!(tx_fut.await, transaction);

        Ok(transaction.into())
    };
    Box::new(fut.boxed().compat())
}

pub fn send_taker_refunds_payment<T: UtxoCommonOps + SwapOps>(
    coin: T,
    taker_payment_tx: &[u8],
    time_lock: u32,
    maker_pub: &[u8],
    secret_hash: &[u8],
    swap_unique_data: &[u8],
) -> TransactionFut {
    let my_address = try_tx_fus!(coin.as_ref().derivation_method.iguana_or_err()).clone();
    let mut prev_transaction: UtxoTx =
        try_tx_fus!(deserialize(taker_payment_tx).map_err(|e| TransactionErr::Plain(format!("{:?}", e))));
    prev_transaction.tx_hash_algo = coin.as_ref().tx_hash_algo;
    drop_mutability!(prev_transaction);
    if prev_transaction.outputs.is_empty() {
        return try_tx_fus!(TX_PLAIN_ERR!("Transaction doesn't have any output"));
    }

    let key_pair = coin.derive_htlc_key_pair(swap_unique_data);
    let script_data = Builder::default().push_opcode(Opcode::OP_1).into_script();
    let redeem_script = payment_script(
        time_lock,
        secret_hash,
        key_pair.public(),
        &try_tx_fus!(Public::from_slice(maker_pub)),
    )
    .into();
    let fut = async move {
        let fee = try_tx_s!(coin.get_htlc_spend_fee(DEFAULT_SWAP_TX_SPEND_SIZE).await);
        if fee >= prev_transaction.outputs[0].value {
            return TX_PLAIN_ERR!(
                "HTLC spend fee {} is greater than transaction output {}",
                fee,
                prev_transaction.outputs[0].value
            );
        }
        let script_pubkey = output_script(&my_address, ScriptType::P2PKH).to_bytes();
        let output = TransactionOutput {
            value: prev_transaction.outputs[0].value - fee,
            script_pubkey,
        };

        let input = P2SHSpendingTxInput {
            prev_transaction,
            redeem_script,
            outputs: vec![output],
            script_data,
            sequence: SEQUENCE_FINAL - 1,
            lock_time: time_lock,
            keypair: &key_pair,
        };
        let transaction = try_tx_s!(coin.p2sh_spending_tx(input).await);

        let tx_fut = coin.as_ref().rpc_client.send_transaction(&transaction).compat();
        try_tx_s!(tx_fut.await, transaction);

        Ok(transaction.into())
    };
    Box::new(fut.boxed().compat())
}

pub fn send_watcher_refunds_taker_payment_preimage<T: UtxoCommonOps + SwapOps>(
    coin: T,
    taker_refunds_payment: &[u8],
) -> TransactionFut {
    let transaction: UtxoTx =
        try_tx_fus!(deserialize(taker_refunds_payment).map_err(|e| TransactionErr::Plain(format!("{:?}", e))));

    let fut = async move {
        let tx_fut = coin.as_ref().rpc_client.send_transaction(&transaction).compat();
        try_tx_s!(tx_fut.await, transaction);

        Ok(transaction.into())
    };

    Box::new(fut.boxed().compat())
}

pub fn send_maker_refunds_payment<T: UtxoCommonOps + SwapOps>(
    coin: T,
    maker_payment_tx: &[u8],
    time_lock: u32,
    taker_pub: &[u8],
    secret_hash: &[u8],
    swap_unique_data: &[u8],
) -> TransactionFut {
    let my_address = try_tx_fus!(coin.as_ref().derivation_method.iguana_or_err()).clone();
    let mut prev_transaction: UtxoTx = try_tx_fus!(deserialize(maker_payment_tx).map_err(|e| ERRL!("{:?}", e)));
    prev_transaction.tx_hash_algo = coin.as_ref().tx_hash_algo;
    drop_mutability!(prev_transaction);
    if prev_transaction.outputs.is_empty() {
        return try_tx_fus!(TX_PLAIN_ERR!("Transaction doesn't have any output"));
    }

    let key_pair = coin.derive_htlc_key_pair(swap_unique_data);
    let script_data = Builder::default().push_opcode(Opcode::OP_1).into_script();
    let redeem_script = payment_script(
        time_lock,
        secret_hash,
        key_pair.public(),
        &try_tx_fus!(Public::from_slice(taker_pub)),
    )
    .into();
    let fut = async move {
        let fee = try_tx_s!(coin.get_htlc_spend_fee(DEFAULT_SWAP_TX_SPEND_SIZE).await);
        if fee >= prev_transaction.outputs[0].value {
            return TX_PLAIN_ERR!(
                "HTLC spend fee {} is greater than transaction output {}",
                fee,
                prev_transaction.outputs[0].value
            );
        }
        let script_pubkey = output_script(&my_address, ScriptType::P2PKH).to_bytes();
        let output = TransactionOutput {
            value: prev_transaction.outputs[0].value - fee,
            script_pubkey,
        };

        let input = P2SHSpendingTxInput {
            prev_transaction,
            redeem_script,
            outputs: vec![output],
            script_data,
            sequence: SEQUENCE_FINAL - 1,
            lock_time: time_lock,
            keypair: &key_pair,
        };
        let transaction = try_tx_s!(coin.p2sh_spending_tx(input).await);

        let tx_fut = coin.as_ref().rpc_client.send_transaction(&transaction).compat();
        try_tx_s!(tx_fut.await, transaction);

        Ok(transaction.into())
    };
    Box::new(fut.boxed().compat())
}

/// Extracts pubkey from script sig
fn pubkey_from_script_sig(script: &Script) -> Result<H264, String> {
    match script.get_instruction(0) {
        Some(Ok(instruction)) => match instruction.opcode {
            Opcode::OP_PUSHBYTES_70 | Opcode::OP_PUSHBYTES_71 | Opcode::OP_PUSHBYTES_72 => match instruction.data {
                Some(bytes) => try_s!(Signature::from_der(&bytes[..bytes.len() - 1])),
                None => return ERR!("No data at instruction 0 of script {:?}", script),
            },
            _ => return ERR!("Unexpected opcode {:?}", instruction.opcode),
        },
        Some(Err(e)) => return ERR!("Error {} on getting instruction 0 of script {:?}", e, script),
        None => return ERR!("None instruction 0 of script {:?}", script),
    };

    let pubkey = match script.get_instruction(1) {
        Some(Ok(instruction)) => match instruction.opcode {
            Opcode::OP_PUSHBYTES_33 => match instruction.data {
                Some(bytes) => try_s!(PublicKey::from_slice(bytes)),
                None => return ERR!("No data at instruction 1 of script {:?}", script),
            },
            _ => return ERR!("Unexpected opcode {:?}", instruction.opcode),
        },
        Some(Err(e)) => return ERR!("Error {} on getting instruction 1 of script {:?}", e, script),
        None => return ERR!("None instruction 1 of script {:?}", script),
    };

    if script.get_instruction(2).is_some() {
        return ERR!("Unexpected instruction at position 2 of script {:?}", script);
    }
    Ok(pubkey.serialize().into())
}

/// Extracts pubkey from witness script
fn pubkey_from_witness_script(witness_script: &[Bytes]) -> Result<H264, String> {
    if witness_script.len() != 2 {
        return ERR!("Invalid witness length {}", witness_script.len());
    }

    let signature = witness_script[0].clone().take();
    if signature.is_empty() {
        return ERR!("Empty signature data in witness script");
    }
    try_s!(Signature::from_der(&signature[..signature.len() - 1]));

    let pubkey = try_s!(PublicKey::from_slice(&witness_script[1]));

    Ok(pubkey.serialize().into())
}

pub async fn is_tx_confirmed_before_block<T>(coin: &T, tx: &RpcTransaction, block_number: u64) -> Result<bool, String>
where
    T: UtxoCommonOps,
{
    match tx.height {
        Some(confirmed_at) => Ok(confirmed_at <= block_number),
        // fallback to a number of confirmations
        None => {
            if tx.confirmations > 0 {
                let current_block = try_s!(coin.as_ref().rpc_client.get_block_count().compat().await);
                let confirmed_at = current_block + 1 - tx.confirmations as u64;
                Ok(confirmed_at <= block_number)
            } else {
                Ok(false)
            }
        },
    }
}

pub fn check_all_inputs_signed_by_pub(tx: &[u8], expected_pub: &[u8]) -> Result<bool, String> {
    let tx: UtxoTx = try_s!(deserialize(tx).map_err(|e| ERRL!("{:?}", e)));
    check_all_utxo_inputs_signed_by_pub(&tx, expected_pub)
}

pub fn check_all_utxo_inputs_signed_by_pub(tx: &UtxoTx, expected_pub: &[u8]) -> Result<bool, String> {
    for input in &tx.inputs {
        let pubkey = if input.has_witness() {
            try_s!(pubkey_from_witness_script(&input.script_witness))
        } else {
            let script: Script = input.script_sig.clone().into();
            try_s!(pubkey_from_script_sig(&script))
        };
        if *pubkey != expected_pub {
            return Ok(false);
        }
    }

    Ok(true)
}

pub fn watcher_validate_taker_fee<T: UtxoCommonOps>(
    coin: T,
    taker_fee_hash: Vec<u8>,
    verified_pub: Vec<u8>,
) -> ValidatePaymentFut<()> {
    let fut = async move {
        let mut attempts = 0;
        let taker_fee_hash = H256Json::from(taker_fee_hash.as_slice());
        loop {
            let taker_fee_tx = match coin
                .as_ref()
                .rpc_client
                .get_transaction_bytes(&taker_fee_hash)
                .compat()
                .await
            {
                Ok(t) => t,
                Err(e) => {
                    if attempts > 2 {
                        return MmError::err(ValidatePaymentError::from(e.into_inner()));
                    };
                    attempts += 1;
                    error!("Error getting tx {:?} from rpc: {:?}", taker_fee_hash, e);
                    Timer::sleep(10.).await;
                    continue;
                },
            };

            match check_all_inputs_signed_by_pub(&*taker_fee_tx, &verified_pub) {
                Ok(is_valid) => {
                    if !is_valid {
                        return MmError::err(ValidatePaymentError::WrongPaymentTx(
                            "Taker fee does not belong to the verified public key".to_string(),
                        ));
                    }
                },
                Err(e) => {
                    return MmError::err(ValidatePaymentError::WrongPaymentTx(e));
                },
            };

            return Ok(());
        }
    };
    Box::new(fut.boxed().compat())
}

pub fn validate_fee<T: UtxoCommonOps>(
    coin: T,
    tx: UtxoTx,
    output_index: usize,
    sender_pubkey: &[u8],
    amount: &BigDecimal,
    min_block_number: u64,
    fee_addr: &[u8],
) -> Box<dyn Future<Item = (), Error = String> + Send> {
    let amount = amount.clone();
    let address = try_fus!(address_from_raw_pubkey(
        fee_addr,
        coin.as_ref().conf.pub_addr_prefix,
        coin.as_ref().conf.pub_t_addr_prefix,
        coin.as_ref().conf.checksum_type,
        coin.as_ref().conf.bech32_hrp.clone(),
        coin.addr_format().clone(),
    ));

    if !try_fus!(check_all_utxo_inputs_signed_by_pub(&tx, sender_pubkey)) {
        return Box::new(futures01::future::err(ERRL!("The dex fee was sent from wrong address")));
    }
    let fut = async move {
        let amount = try_s!(sat_from_big_decimal(&amount, coin.as_ref().decimals));
        let tx_from_rpc = try_s!(
            coin.as_ref()
                .rpc_client
                .get_verbose_transaction(&tx.hash().reversed().into())
                .compat()
                .await
        );

        if try_s!(is_tx_confirmed_before_block(&coin, &tx_from_rpc, min_block_number).await) {
            return ERR!(
                "Fee tx {:?} confirmed before min_block {}",
                tx_from_rpc,
                min_block_number,
            );
        }
        if tx_from_rpc.hex.0 != serialize(&tx).take()
            && tx_from_rpc.hex.0 != serialize_with_flags(&tx, SERIALIZE_TRANSACTION_WITNESS).take()
        {
            return ERR!(
                "Provided dex fee tx {:?} doesn't match tx data from rpc {:?}",
                tx,
                tx_from_rpc
            );
        }

        match tx.outputs.get(output_index) {
            Some(out) => {
                let expected_script_pubkey = Builder::build_p2pkh(&address.hash).to_bytes();
                if out.script_pubkey != expected_script_pubkey {
                    return ERR!(
                        "Provided dex fee tx output script_pubkey doesn't match expected {:?} {:?}",
                        out.script_pubkey,
                        expected_script_pubkey
                    );
                }
                if out.value < amount {
                    return ERR!(
                        "Provided dex fee tx output value is less than expected {:?} {:?}",
                        out.value,
                        amount
                    );
                }
            },
            None => {
                return ERR!("Provided dex fee tx {:?} does not have output {}", tx, output_index);
            },
        }
        Ok(())
    };
    Box::new(fut.boxed().compat())
}

pub fn validate_maker_payment<T: UtxoCommonOps + SwapOps>(
    coin: &T,
    input: ValidatePaymentInput,
) -> ValidatePaymentFut<()> {
    let mut tx: UtxoTx = try_f!(deserialize(input.payment_tx.as_slice()));
    tx.tx_hash_algo = coin.as_ref().tx_hash_algo;

    let htlc_keypair = coin.derive_htlc_key_pair(&input.unique_swap_data);
    let other_pub =
        &try_f!(Public::from_slice(&input.other_pub)
            .map_to_mm(|err| ValidatePaymentError::InvalidParameter(err.to_string())));
    validate_payment(
        coin.clone(),
        tx,
        DEFAULT_SWAP_VOUT,
        other_pub,
        htlc_keypair.public(),
        &input.secret_hash,
        input.amount,
        input.time_lock,
        input.try_spv_proof_until,
        input.confirmations,
    )
}

pub fn watcher_validate_taker_payment<T: UtxoCommonOps + SwapOps>(
    coin: &T,
    input: WatcherValidatePaymentInput,
) -> ValidatePaymentFut<()> {
    let mut tx: UtxoTx = try_f!(deserialize(input.payment_tx.as_slice()));
    tx.tx_hash_algo = coin.as_ref().tx_hash_algo;
    let first_pub = &try_f!(
        Public::from_slice(&input.taker_pub).map_err(|err| ValidatePaymentError::InvalidParameter(err.to_string()))
    );
    let second_pub = &try_f!(
        Public::from_slice(&input.maker_pub).map_err(|err| ValidatePaymentError::InvalidParameter(err.to_string()))
    );
    validate_payment(
        coin.clone(),
        tx,
        DEFAULT_SWAP_VOUT,
        first_pub,
        second_pub,
        &input.secret_hash,
        input.amount,
        input.time_lock,
        input.try_spv_proof_until,
        input.confirmations,
    )
}

pub fn validate_taker_payment<T: UtxoCommonOps + SwapOps>(
    coin: &T,
    input: ValidatePaymentInput,
) -> ValidatePaymentFut<()> {
    let mut tx: UtxoTx = try_f!(deserialize(input.payment_tx.as_slice()));
    tx.tx_hash_algo = coin.as_ref().tx_hash_algo;

    let htlc_keypair = coin.derive_htlc_key_pair(&input.unique_swap_data);
    let other_pub =
        &try_f!(Public::from_slice(&input.other_pub)
            .map_to_mm(|err| ValidatePaymentError::InvalidParameter(err.to_string())));

    validate_payment(
        coin.clone(),
        tx,
        DEFAULT_SWAP_VOUT,
        other_pub,
        htlc_keypair.public(),
        &input.secret_hash,
        input.amount,
        input.time_lock,
        input.try_spv_proof_until,
        input.confirmations,
    )
}

pub fn check_if_my_payment_sent<T: UtxoCommonOps + SwapOps>(
    coin: T,
    time_lock: u32,
    other_pub: &[u8],
    secret_hash: &[u8],
    swap_unique_data: &[u8],
) -> Box<dyn Future<Item = Option<TransactionEnum>, Error = String> + Send> {
    let my_htlc_keypair = coin.derive_htlc_key_pair(swap_unique_data);
    let script = payment_script(
        time_lock,
        secret_hash,
        my_htlc_keypair.public(),
        &try_fus!(Public::from_slice(other_pub)),
    );
    let hash = dhash160(&script);
    let p2sh = Builder::build_p2sh(&hash.into());
    let script_hash = electrum_script_hash(&p2sh);
    let fut = async move {
        match &coin.as_ref().rpc_client {
            UtxoRpcClientEnum::Electrum(client) => {
                let history = try_s!(client.scripthash_get_history(&hex::encode(script_hash)).compat().await);
                match history.first() {
                    Some(item) => {
                        let tx_bytes = try_s!(client.get_transaction_bytes(&item.tx_hash).compat().await);
                        let mut tx: UtxoTx = try_s!(deserialize(tx_bytes.0.as_slice()).map_err(|e| ERRL!("{:?}", e)));
                        tx.tx_hash_algo = coin.as_ref().tx_hash_algo;
                        Ok(Some(tx.into()))
                    },
                    None => Ok(None),
                }
            },
            UtxoRpcClientEnum::Native(client) => {
                let target_addr = Address {
                    t_addr_prefix: coin.as_ref().conf.p2sh_t_addr_prefix,
                    prefix: coin.as_ref().conf.p2sh_addr_prefix,
                    hash: hash.into(),
                    checksum_type: coin.as_ref().conf.checksum_type,
                    hrp: coin.as_ref().conf.bech32_hrp.clone(),
                    addr_format: coin.addr_format().clone(),
                };
                let target_addr = target_addr.to_string();
                let is_imported = try_s!(client.is_address_imported(&target_addr).await);
                if !is_imported {
                    return Ok(None);
                }
                let received_by_addr = try_s!(client.list_received_by_address(0, true, true).compat().await);
                for item in received_by_addr {
                    if item.address == target_addr && !item.txids.is_empty() {
                        let tx_bytes = try_s!(client.get_transaction_bytes(&item.txids[0]).compat().await);
                        let mut tx: UtxoTx = try_s!(deserialize(tx_bytes.0.as_slice()).map_err(|e| ERRL!("{:?}", e)));
                        tx.tx_hash_algo = coin.as_ref().tx_hash_algo;
                        return Ok(Some(tx.into()));
                    }
                }
                Ok(None)
            },
        }
    };
    Box::new(fut.boxed().compat())
}

pub async fn watcher_search_for_swap_tx_spend<T: AsRef<UtxoCoinFields> + SwapOps>(
    coin: &T,
    input: WatcherSearchForSwapTxSpendInput<'_>,
    output_index: usize,
) -> Result<Option<FoundSwapTxSpend>, String> {
    search_for_swap_output_spend(
        coin.as_ref(),
        input.time_lock,
        &try_s!(Public::from_slice(input.taker_pub)),
        &try_s!(Public::from_slice(input.maker_pub)),
        input.secret_hash,
        input.tx,
        output_index,
        input.search_from_block,
    )
    .await
}

pub async fn search_for_swap_tx_spend_my<T: AsRef<UtxoCoinFields> + SwapOps>(
    coin: &T,
    input: SearchForSwapTxSpendInput<'_>,
    output_index: usize,
) -> Result<Option<FoundSwapTxSpend>, String> {
    search_for_swap_output_spend(
        coin.as_ref(),
        input.time_lock,
        coin.derive_htlc_key_pair(input.swap_unique_data).public(),
        &try_s!(Public::from_slice(input.other_pub)),
        input.secret_hash,
        input.tx,
        output_index,
        input.search_from_block,
    )
    .await
}

pub async fn search_for_swap_tx_spend_other<T: AsRef<UtxoCoinFields> + SwapOps>(
    coin: &T,
    input: SearchForSwapTxSpendInput<'_>,
    output_index: usize,
) -> Result<Option<FoundSwapTxSpend>, String> {
    search_for_swap_output_spend(
        coin.as_ref(),
        input.time_lock,
        &try_s!(Public::from_slice(input.other_pub)),
        coin.derive_htlc_key_pair(input.swap_unique_data).public(),
        input.secret_hash,
        input.tx,
        output_index,
        input.search_from_block,
    )
    .await
}

/// Extract a secret from the `spend_tx`.
/// Note spender could generate the spend with several inputs where the only one input is the p2sh script.
pub fn extract_secret(secret_hash: &[u8], spend_tx: &[u8]) -> Result<Vec<u8>, String> {
    let spend_tx: UtxoTx = try_s!(deserialize(spend_tx).map_err(|e| ERRL!("{:?}", e)));
    for (input_idx, input) in spend_tx.inputs.into_iter().enumerate() {
        let script: Script = input.script_sig.clone().into();
        let instruction = match script.get_instruction(1) {
            Some(Ok(instr)) => instr,
            Some(Err(e)) => {
                warn!("{:?}", e);
                continue;
            },
            None => {
                warn!("Couldn't find secret in {:?} input", input_idx);
                continue;
            },
        };

        if instruction.opcode != Opcode::OP_PUSHBYTES_32 {
            warn!(
                "Expected {:?} opcode, found {:?} in {:?} input",
                Opcode::OP_PUSHBYTES_32,
                instruction.opcode,
                input_idx
            );
            continue;
        }

        let secret = match instruction.data {
            Some(data) => data.to_vec(),
            None => {
                warn!("Secret is empty in {:?} input", input_idx);
                continue;
            },
        };

        let actual_secret_hash = &*dhash160(&secret);
        if actual_secret_hash != secret_hash {
            warn!(
                "Invalid 'dhash160(secret)' {:?}, expected {:?}",
                actual_secret_hash, secret_hash
            );
            continue;
        }
        return Ok(secret);
    }
    ERR!("Couldn't extract secret")
}

pub fn my_address<T: UtxoCommonOps>(coin: &T) -> MmResult<String, MyAddressError> {
    match coin.as_ref().derivation_method {
        DerivationMethod::Iguana(ref my_address) => {
            my_address.display_address().map_to_mm(MyAddressError::InternalError)
        },
        DerivationMethod::HDWallet(_) => MmError::err(MyAddressError::UnexpectedDerivationMethod(
            "'my_address' is deprecated for HD wallets".to_string(),
        )),
    }
}

/// Hash message for signature using Bitcoin's message signing format.
/// sha256(sha256(PREFIX_LENGTH + PREFIX + MESSAGE_LENGTH + MESSAGE))
pub fn sign_message_hash(coin: &UtxoCoinFields, message: &str) -> Option<[u8; 32]> {
    let message_prefix = coin.conf.sign_message_prefix.clone()?;
    let mut stream = Stream::new();
    let prefix_len = CompactInteger::from(message_prefix.len());
    prefix_len.serialize(&mut stream);
    stream.append_slice(message_prefix.as_bytes());
    let msg_len = CompactInteger::from(message.len());
    msg_len.serialize(&mut stream);
    stream.append_slice(message.as_bytes());
    Some(dhash256(&stream.out()).take())
}

pub fn sign_message(coin: &UtxoCoinFields, message: &str) -> SignatureResult<String> {
    let message_hash = sign_message_hash(coin, message).ok_or(SignatureError::PrefixNotFound)?;
    let private_key = coin.priv_key_policy.key_pair_or_err()?.private();
    let signature = private_key.sign_compact(&H256::from(message_hash))?;
    Ok(base64::encode(&*signature))
}

pub fn verify_message<T: UtxoCommonOps>(
    coin: &T,
    signature_base64: &str,
    message: &str,
    address: &str,
) -> VerificationResult<bool> {
    let message_hash = sign_message_hash(coin.as_ref(), message).ok_or(VerificationError::PrefixNotFound)?;
    let signature = CompactSignature::from(base64::decode(signature_base64)?);
    let recovered_pubkey = Public::recover_compact(&H256::from(message_hash), &signature)?;
    let received_address = checked_address_from_str(coin, address)?;
    Ok(AddressHashEnum::from(recovered_pubkey.address_hash()) == received_address.hash)
}

pub fn my_balance<T>(coin: T) -> BalanceFut<CoinBalance>
where
    T: UtxoCommonOps + GetUtxoListOps + MarketCoinOps,
{
    let my_address = try_f!(coin
        .as_ref()
        .derivation_method
        .iguana_or_err()
        .mm_err(BalanceError::from))
    .clone();
    let fut = async move { address_balance(&coin, &my_address).await };
    Box::new(fut.boxed().compat())
}

/// Takes raw transaction as input and returns tx hash in hexadecimal format
pub fn send_raw_tx(coin: &UtxoCoinFields, tx: &str) -> Box<dyn Future<Item = String, Error = String> + Send> {
    let bytes = try_fus!(hex::decode(tx));
    Box::new(
        coin.rpc_client
            .send_raw_transaction(bytes.into())
            .map_err(|e| ERRL!("{}", e))
            .map(|hash| format!("{:?}", hash)),
    )
}

/// Takes raw transaction bytes as input and returns tx hash in hexadecimal format
pub fn send_raw_tx_bytes(
    coin: &UtxoCoinFields,
    tx_bytes: &[u8],
) -> Box<dyn Future<Item = String, Error = String> + Send> {
    Box::new(
        coin.rpc_client
            .send_raw_transaction(tx_bytes.into())
            .map_err(|e| ERRL!("{}", e))
            .map(|hash| format!("{:?}", hash)),
    )
}

pub fn wait_for_confirmations(
    coin: &UtxoCoinFields,
    tx: &[u8],
    confirmations: u64,
    requires_nota: bool,
    wait_until: u64,
    check_every: u64,
) -> Box<dyn Future<Item = (), Error = String> + Send> {
    let mut tx: UtxoTx = try_fus!(deserialize(tx).map_err(|e| ERRL!("{:?}", e)));
    tx.tx_hash_algo = coin.tx_hash_algo;
    coin.rpc_client.wait_for_confirmations(
        tx.hash().reversed().into(),
        tx.expiry_height,
        confirmations as u32,
        requires_nota,
        wait_until,
        check_every,
    )
}

pub fn wait_for_output_spend(
    coin: &UtxoCoinFields,
    tx_bytes: &[u8],
    output_index: usize,
    from_block: u64,
    wait_until: u64,
) -> TransactionFut {
    let mut tx: UtxoTx = try_tx_fus!(deserialize(tx_bytes).map_err(|e| ERRL!("{:?}", e)));
    tx.tx_hash_algo = coin.tx_hash_algo;
    let client = coin.rpc_client.clone();
    let tx_hash_algo = coin.tx_hash_algo;
    let fut = async move {
        loop {
            match client
                .find_output_spend(
                    tx.hash(),
                    &tx.outputs[output_index].script_pubkey,
                    output_index,
                    BlockHashOrHeight::Height(from_block as i64),
                )
                .compat()
                .await
            {
                Ok(Some(spent_output_info)) => {
                    let mut tx = spent_output_info.spending_tx;
                    tx.tx_hash_algo = tx_hash_algo;
                    return Ok(tx.into());
                },
                Ok(None) => (),
                Err(e) => error!("Error on find_output_spend_of_tx: {}", e),
            };

            if now_ms() / 1000 > wait_until {
                return TX_PLAIN_ERR!(
                    "Waited too long until {} for transaction {:?} {} to be spent ",
                    wait_until,
                    tx,
                    output_index,
                );
            }
            Timer::sleep(10.).await;
        }
    };
    Box::new(fut.boxed().compat())
}

pub fn tx_enum_from_bytes(coin: &UtxoCoinFields, bytes: &[u8]) -> Result<TransactionEnum, MmError<TxMarshalingErr>> {
    let mut transaction: UtxoTx = deserialize(bytes).map_to_mm(|e| TxMarshalingErr::InvalidInput(e.to_string()))?;

    let serialized_length = transaction.tx_hex().len();
    if bytes.len() != serialized_length {
        return MmError::err(TxMarshalingErr::CrossCheckFailed(format!(
            "Expected '{}' lenght of the serialized transaction, found '{}'",
            bytes.len(),
            transaction.tx_hex().len()
        )));
    }

    transaction.tx_hash_algo = coin.tx_hash_algo;
    Ok(transaction.into())
}

pub fn current_block(coin: &UtxoCoinFields) -> Box<dyn Future<Item = u64, Error = String> + Send> {
    Box::new(coin.rpc_client.get_block_count().map_err(|e| ERRL!("{}", e)))
}

pub fn display_priv_key(coin: &UtxoCoinFields) -> Result<String, String> {
    match coin.priv_key_policy {
        PrivKeyPolicy::KeyPair(ref key_pair) => Ok(key_pair.private().to_string()),
        PrivKeyPolicy::Trezor => ERR!("'display_priv_key' doesn't support Hardware Wallets"),
    }
}

pub fn min_tx_amount(coin: &UtxoCoinFields) -> BigDecimal {
    big_decimal_from_sat(coin.dust_amount as i64, coin.decimals)
}

pub fn min_trading_vol(coin: &UtxoCoinFields) -> MmNumber {
    if coin.conf.ticker == "BTC" {
        return MmNumber::from(MIN_BTC_TRADING_VOL);
    }
    let dust_multiplier = MmNumber::from(10);
    dust_multiplier * min_tx_amount(coin).into()
}

pub fn is_asset_chain(coin: &UtxoCoinFields) -> bool { coin.conf.asset_chain }

pub async fn get_raw_transaction(coin: &UtxoCoinFields, req: RawTransactionRequest) -> RawTransactionResult {
    let hash = H256Json::from_str(&req.tx_hash).map_to_mm(|e| RawTransactionError::InvalidHashError(e.to_string()))?;
    let hex = coin
        .rpc_client
        .get_transaction_bytes(&hash)
        .compat()
        .await
        .map_err(|e| RawTransactionError::Transport(e.to_string()))?;
    Ok(RawTransactionRes { tx_hex: hex })
}

pub async fn withdraw<T>(coin: T, req: WithdrawRequest) -> WithdrawResult
where
    T: UtxoCommonOps + GetUtxoListOps + MarketCoinOps,
{
    StandardUtxoWithdraw::new(coin, req)?.build().await
}

pub async fn init_withdraw<T>(
    ctx: MmArc,
    coin: T,
    req: WithdrawRequest,
    task_handle: &WithdrawTaskHandle,
) -> WithdrawResult
where
    T: UtxoCommonOps
        + GetUtxoListOps
        + UtxoSignerOps
        + CoinWithDerivationMethod
        + GetWithdrawSenderAddress<Address = Address, Pubkey = Public>,
{
    InitUtxoWithdraw::new(ctx, coin, req, task_handle).await?.build().await
}

pub async fn get_withdraw_from_address<T>(
    coin: &T,
    req: &WithdrawRequest,
) -> MmResult<WithdrawSenderAddress<Address, Public>, WithdrawError>
where
    T: CoinWithDerivationMethod<Address = Address, HDWallet = <T as HDWalletCoinOps>::HDWallet>
        + HDWalletCoinOps<Address = Address, Pubkey = Public>
        + UtxoCommonOps,
{
    match coin.derivation_method() {
        DerivationMethod::Iguana(my_address) => get_withdraw_iguana_sender(coin, req, my_address),
        DerivationMethod::HDWallet(hd_wallet) => get_withdraw_hd_sender(coin, req, hd_wallet).await,
    }
}

pub fn get_withdraw_iguana_sender<T: UtxoCommonOps>(
    coin: &T,
    req: &WithdrawRequest,
    my_address: &Address,
) -> MmResult<WithdrawSenderAddress<Address, Public>, WithdrawError> {
    if req.from.is_some() {
        let error = "'from' is not supported if the coin is initialized with an Iguana private key";
        return MmError::err(WithdrawError::UnexpectedFromAddress(error.to_owned()));
    }
    let pubkey = coin
        .my_public_key()
        .mm_err(|e| WithdrawError::InternalError(e.to_string()))?;
    Ok(WithdrawSenderAddress {
        address: my_address.clone(),
        pubkey: *pubkey,
        derivation_path: None,
    })
}

pub async fn get_withdraw_hd_sender<T>(
    coin: &T,
    req: &WithdrawRequest,
    hd_wallet: &T::HDWallet,
) -> MmResult<WithdrawSenderAddress<Address, Public>, WithdrawError>
where
    T: HDWalletCoinOps<Address = Address, Pubkey = Public> + Sync,
{
    let HDAccountAddressId {
        account_id,
        chain,
        address_id,
    } = match req.from.clone().or_mm_err(|| WithdrawError::FromAddressNotFound)? {
        WithdrawFrom::AddressId(id) => id,
        WithdrawFrom::DerivationPath { derivation_path } => {
            let derivation_path = Bip44DerivationPath::from_str(&derivation_path)
                .map_to_mm(Bip44DerPathError::from)
                .mm_err(|e| WithdrawError::UnexpectedFromAddress(e.to_string()))?;
            let coin_type = derivation_path.coin_type();
            let expected_coin_type = hd_wallet.coin_type();
            if coin_type != expected_coin_type {
                let error = format!(
                    "Derivation path '{}' must has '{}' coin type",
                    derivation_path, expected_coin_type
                );
                return MmError::err(WithdrawError::UnexpectedFromAddress(error));
            }
            HDAccountAddressId::from(derivation_path)
        },
    };

    let hd_account = hd_wallet
        .get_account(account_id)
        .await
        .or_mm_err(|| WithdrawError::UnknownAccount { account_id })?;
    let hd_address = coin.derive_address(&hd_account, chain, address_id).await?;

    let is_address_activated = hd_account
        .is_address_activated(chain, address_id)
        // If [`HDWalletCoinOps::derive_address`] succeeds, [`HDAccountOps::is_address_activated`] shouldn't fails with an `InvalidBip44ChainError`.
        .mm_err(|e| WithdrawError::InternalError(e.to_string()))?;
    if !is_address_activated {
        let error = format!("'{}' address is not activated", hd_address.address);
        return MmError::err(WithdrawError::UnexpectedFromAddress(error));
    }

    Ok(WithdrawSenderAddress::from(hd_address))
}

pub fn decimals(coin: &UtxoCoinFields) -> u8 { coin.decimals }

pub fn convert_to_address<T: UtxoCommonOps>(coin: &T, from: &str, to_address_format: Json) -> Result<String, String> {
    let to_address_format: UtxoAddressFormat =
        json::from_value(to_address_format).map_err(|e| ERRL!("Error on parse UTXO address format {:?}", e))?;
    let mut from_address = try_s!(coin.address_from_str(from));
    match to_address_format {
        UtxoAddressFormat::Standard => {
            from_address.addr_format = UtxoAddressFormat::Standard;
            Ok(from_address.to_string())
        },
        UtxoAddressFormat::Segwit => {
            let bech32_hrp = &coin.as_ref().conf.bech32_hrp;
            match bech32_hrp {
                Some(hrp) => Ok(SegwitAddress::new(&from_address.hash, hrp.clone()).to_string()),
                None => ERR!("Cannot convert to a segwit address for a coin with no bech32_hrp in config"),
            }
        },
        UtxoAddressFormat::CashAddress { network, .. } => Ok(try_s!(from_address
            .to_cashaddress(
                &network,
                coin.as_ref().conf.pub_addr_prefix,
                coin.as_ref().conf.p2sh_addr_prefix
            )
            .and_then(|cashaddress| cashaddress.encode()))),
    }
}

pub fn validate_address<T: UtxoCommonOps>(coin: &T, address: &str) -> ValidateAddressResult {
    let result = coin.address_from_str(address);
    let address = match result {
        Ok(addr) => addr,
        Err(e) => {
            return ValidateAddressResult {
                is_valid: false,
                reason: Some(e.to_string()),
            }
        },
    };

    let is_p2pkh = address.prefix == coin.as_ref().conf.pub_addr_prefix
        && address.t_addr_prefix == coin.as_ref().conf.pub_t_addr_prefix;
    let is_p2sh = address.prefix == coin.as_ref().conf.p2sh_addr_prefix
        && address.t_addr_prefix == coin.as_ref().conf.p2sh_t_addr_prefix;
    let is_segwit = address.hrp.is_some() && address.hrp == coin.as_ref().conf.bech32_hrp && coin.as_ref().conf.segwit;

    if is_p2pkh || is_p2sh || is_segwit {
        ValidateAddressResult {
            is_valid: true,
            reason: None,
        }
    } else {
        ValidateAddressResult {
            is_valid: false,
            reason: Some(ERRL!("Address {} has invalid prefixes", address)),
        }
    }
}

// Quick fix for null valued coin fields in fee details of old tx history entries
#[cfg(not(target_arch = "wasm32"))]
async fn tx_history_migration_1<T>(coin: &T, ctx: &MmArc)
where
    T: UtxoStandardOps + UtxoCommonOps + MmCoin + MarketCoinOps,
{
    const MIGRATION_NUMBER: u64 = 1;
    let history = match coin.load_history_from_file(ctx).compat().await {
        Ok(history) => history,
        Err(e) => {
            log_tag!(
                ctx,
                "",
                "tx_history",
                "coin" => coin.as_ref().conf.ticker;
                fmt = "Error {} on 'load_history_from_file', stop the history loop", e
            );
            return;
        },
    };

    let mut updated = false;
    let to_write: Vec<TransactionDetails> = history
        .into_iter()
        .filter_map(|mut tx| match tx.fee_details {
            Some(TxFeeDetails::Utxo(ref mut fee_details)) => {
                if fee_details.coin.is_none() {
                    fee_details.coin = Some(String::from(&tx.coin));
                    updated = true;
                }
                Some(tx)
            },
            Some(_) => None,
            None => Some(tx),
        })
        .collect();

    if updated {
        if let Err(e) = coin.save_history_to_file(ctx, to_write).compat().await {
            log_tag!(
                ctx,
                "",
                "tx_history",
                "coin" => coin.as_ref().conf.ticker;
                fmt = "Error {} on 'save_history_to_file'", e
            );
            return;
        };
    }
    if let Err(e) = coin.update_migration_file(ctx, MIGRATION_NUMBER).compat().await {
        log_tag!(
            ctx,
            "",
            "tx_history",
            "coin" => coin.as_ref().conf.ticker;
            fmt = "Error {} on 'update_migration_file'", e
        );
    };
}

#[cfg(not(target_arch = "wasm32"))]
async fn migrate_tx_history<T>(coin: &T, ctx: &MmArc)
where
    T: UtxoStandardOps + UtxoCommonOps + MmCoin + MarketCoinOps,
{
    let current_migration = coin.get_tx_history_migration(ctx).compat().await.unwrap_or(0);
    if current_migration < 1 {
        tx_history_migration_1(coin, ctx).await;
    }
}

#[allow(clippy::cognitive_complexity)]
pub async fn process_history_loop<T>(coin: T, ctx: MmArc)
where
    T: UtxoStandardOps + UtxoCommonOps + MmCoin + MarketCoinOps,
{
    #[cfg(not(target_arch = "wasm32"))]
    migrate_tx_history(&coin, &ctx).await;

    let mut my_balance: Option<CoinBalance> = None;
    let history = match coin.load_history_from_file(&ctx).compat().await {
        Ok(history) => history,
        Err(e) => {
            log_tag!(
                ctx,
                "",
                "tx_history",
                "coin" => coin.as_ref().conf.ticker;
                fmt = "Error {} on 'load_history_from_file', stop the history loop", e
            );
            return;
        },
    };

    let mut history_map: HashMap<H256Json, TransactionDetails> = history
        .into_iter()
        .filter_map(|tx| {
            let tx_hash = H256Json::from_str(&tx.tx_hash).ok()?;
            Some((tx_hash, tx))
        })
        .collect();

    let mut success_iteration = 0i32;
    loop {
        if ctx.is_stopping() {
            break;
        };
        {
            let coins_ctx = CoinsContext::from_ctx(&ctx).unwrap();
            let coins = coins_ctx.coins.lock().await;
            if !coins.contains_key(&coin.as_ref().conf.ticker) {
                log_tag!(ctx, "", "tx_history", "coin" => coin.as_ref().conf.ticker; fmt = "Loop stopped");
                break;
            };
        }

        let actual_balance = match coin.my_balance().compat().await {
            Ok(actual_balance) => Some(actual_balance),
            Err(err) => {
                log_tag!(
                    ctx,
                    "",
                    "tx_history",
                    "coin" => coin.as_ref().conf.ticker;
                    fmt = "Error {:?} on getting balance", err
                );
                None
            },
        };

        let need_update = history_map.iter().any(|(_, tx)| tx.should_update());
        match (&my_balance, &actual_balance) {
            (Some(prev_balance), Some(actual_balance)) if prev_balance == actual_balance && !need_update => {
                // my balance hasn't been changed, there is no need to reload tx_history
                Timer::sleep(30.).await;
                continue;
            },
            _ => (),
        }

        let metrics = ctx.metrics.clone();
        let tx_ids = match coin.request_tx_history(metrics).await {
            RequestTxHistoryResult::Ok(tx_ids) => tx_ids,
            RequestTxHistoryResult::Retry { error } => {
                log_tag!(
                    ctx,
                    "",
                    "tx_history",
                    "coin" => coin.as_ref().conf.ticker;
                    fmt = "{}, retrying", error
                );
                Timer::sleep(10.).await;
                continue;
            },
            RequestTxHistoryResult::HistoryTooLarge => {
                log_tag!(
                    ctx,
                    "",
                    "tx_history",
                    "coin" => coin.as_ref().conf.ticker;
                    fmt = "Got `history too large`, stopping further attempts to retrieve it"
                );
                *coin.as_ref().history_sync_state.lock().unwrap() = HistorySyncState::Error(json!({
                    "code": HISTORY_TOO_LARGE_ERR_CODE,
                    "message": "Got `history too large` error from Electrum server. History is not available",
                }));
                break;
            },
            RequestTxHistoryResult::CriticalError(e) => {
                log_tag!(
                    ctx,
                    "",
                    "tx_history",
                    "coin" => coin.as_ref().conf.ticker;
                    fmt = "{}, stopping futher attempts to retreive it", e
                );
                break;
            },
        };

        // Remove transactions in the history_map that are not in the requested transaction list anymore
        let history_length = history_map.len();
        let requested_ids: HashSet<H256Json> = tx_ids.iter().map(|x| x.0).collect();
        history_map.retain(|hash, _| requested_ids.contains(hash));

        if history_map.len() < history_length {
            let to_write: Vec<TransactionDetails> = history_map.iter().map(|(_, value)| value.clone()).collect();
            if let Err(e) = coin.save_history_to_file(&ctx, to_write).compat().await {
                log_tag!(
                    ctx,
                    "",
                    "tx_history",
                    "coin" => coin.as_ref().conf.ticker;
                    fmt = "Error {} on 'save_history_to_file', stop the history loop", e
                );
                return;
            };
        }

        let mut transactions_left = if tx_ids.len() > history_map.len() {
            *coin.as_ref().history_sync_state.lock().unwrap() = HistorySyncState::InProgress(json!({
                "transactions_left": tx_ids.len() - history_map.len()
            }));
            tx_ids.len() - history_map.len()
        } else {
            *coin.as_ref().history_sync_state.lock().unwrap() = HistorySyncState::InProgress(json!({
                "transactions_left": 0
            }));
            0
        };

        // This is the cache of the already requested transactions.
        let mut input_transactions = HistoryUtxoTxMap::default();
        for (txid, height) in tx_ids {
            let mut updated = false;
            match history_map.entry(txid) {
                Entry::Vacant(e) => {
                    mm_counter!(ctx.metrics, "tx.history.request.count", 1, "coin" => coin.as_ref().conf.ticker.clone(), "method" => "tx_detail_by_hash");

                    match coin.tx_details_by_hash(&txid.0, &mut input_transactions).await {
                        Ok(mut tx_details) => {
                            mm_counter!(ctx.metrics, "tx.history.response.count", 1, "coin" => coin.as_ref().conf.ticker.clone(), "method" => "tx_detail_by_hash");

                            if tx_details.block_height == 0 && height > 0 {
                                tx_details.block_height = height;
                            }

                            e.insert(tx_details);
                            if transactions_left > 0 {
                                transactions_left -= 1;
                                *coin.as_ref().history_sync_state.lock().unwrap() =
                                    HistorySyncState::InProgress(json!({ "transactions_left": transactions_left }));
                            }
                            updated = true;
                        },
                        Err(e) => log_tag!(
                            ctx,
                            "",
                            "tx_history",
                            "coin" => coin.as_ref().conf.ticker;
                            fmt = "Error {:?} on getting the details of {:?}, skipping the tx", e, txid
                        ),
                    }
                },
                Entry::Occupied(mut e) => {
                    // update block height for previously unconfirmed transaction
                    if e.get().should_update_block_height() && height > 0 {
                        e.get_mut().block_height = height;
                        updated = true;
                    }
                    if e.get().should_update_timestamp() || e.get().firo_negative_fee() {
                        mm_counter!(ctx.metrics, "tx.history.request.count", 1, "coin" => coin.as_ref().conf.ticker.clone(), "method" => "tx_detail_by_hash");

                        if let Ok(tx_details) = coin.tx_details_by_hash(&txid.0, &mut input_transactions).await {
                            mm_counter!(ctx.metrics, "tx.history.response.count", 1, "coin" => coin.as_ref().conf.ticker.clone(), "method" => "tx_detail_by_hash");
                            // replace with new tx details in case we need to update any data
                            e.insert(tx_details);
                            updated = true;
                        }
                    }
                },
            }
            if updated {
                let to_write: Vec<TransactionDetails> = history_map.iter().map(|(_, value)| value.clone()).collect();
                if let Err(e) = coin.save_history_to_file(&ctx, to_write).compat().await {
                    log_tag!(
                        ctx,
                        "",
                        "tx_history",
                        "coin" => coin.as_ref().conf.ticker;
                        fmt = "Error {} on 'save_history_to_file', stop the history loop", e
                    );
                    return;
                };
            }
        }
        *coin.as_ref().history_sync_state.lock().unwrap() = HistorySyncState::Finished;

        if success_iteration == 0 {
            log_tag!(
                ctx,
                "😅",
                "tx_history",
                "coin" => coin.as_ref().conf.ticker;
                fmt = "history has been loaded successfully"
            );
        }

        my_balance = actual_balance;
        success_iteration += 1;
        Timer::sleep(30.).await;
    }
}

pub async fn request_tx_history<T>(coin: &T, metrics: MetricsArc) -> RequestTxHistoryResult
where
    T: UtxoCommonOps + MmCoin + MarketCoinOps,
{
    let my_address = match coin.my_address() {
        Ok(addr) => addr,
        Err(e) => {
            return RequestTxHistoryResult::CriticalError(ERRL!(
                "Error on getting self address: {}. Stop tx history",
                e
            ))
        },
    };

    let tx_ids = match &coin.as_ref().rpc_client {
        UtxoRpcClientEnum::Native(client) => {
            let mut from = 0;
            let mut all_transactions = vec![];
            loop {
                mm_counter!(metrics, "tx.history.request.count", 1,
                    "coin" => coin.as_ref().conf.ticker.clone(), "client" => "native", "method" => "listtransactions");

                let transactions = match client.list_transactions(100, from).compat().await {
                    Ok(value) => value,
                    Err(e) => {
                        return RequestTxHistoryResult::Retry {
                            error: ERRL!("Error {} on list transactions", e),
                        };
                    },
                };

                mm_counter!(metrics, "tx.history.response.count", 1,
                    "coin" => coin.as_ref().conf.ticker.clone(), "client" => "native", "method" => "listtransactions");

                if transactions.is_empty() {
                    break;
                }
                from += 100;
                all_transactions.extend(transactions);
            }

            mm_counter!(metrics, "tx.history.response.total_length", all_transactions.len() as u64,
                "coin" => coin.as_ref().conf.ticker.clone(), "client" => "native", "method" => "listtransactions");

            all_transactions
                .into_iter()
                .filter_map(|item| {
                    if item.address == my_address {
                        Some((item.txid, item.blockindex))
                    } else {
                        None
                    }
                })
                .collect()
        },
        UtxoRpcClientEnum::Electrum(client) => {
            let my_address = match coin.as_ref().derivation_method.iguana_or_err() {
                Ok(my_address) => my_address,
                Err(e) => return RequestTxHistoryResult::CriticalError(e.to_string()),
            };
            let script = output_script(my_address, ScriptType::P2PKH);
            let script_hash = electrum_script_hash(&script);

            mm_counter!(metrics, "tx.history.request.count", 1,
                "coin" => coin.as_ref().conf.ticker.clone(), "client" => "electrum", "method" => "blockchain.scripthash.get_history");

            let electrum_history = match client.scripthash_get_history(&hex::encode(script_hash)).compat().await {
                Ok(value) => value,
                Err(e) => match &e.error {
                    JsonRpcErrorType::InvalidRequest(e)
                    | JsonRpcErrorType::Parse(_, e)
                    | JsonRpcErrorType::Transport(e)
                    | JsonRpcErrorType::Internal(e) => {
                        return RequestTxHistoryResult::Retry {
                            error: ERRL!("Error {} on scripthash_get_history", e),
                        };
                    },
                    JsonRpcErrorType::Response(_addr, err) => {
                        if HISTORY_TOO_LARGE_ERROR.eq(err) {
                            return RequestTxHistoryResult::HistoryTooLarge;
                        } else {
                            return RequestTxHistoryResult::Retry {
                                error: ERRL!("Error {:?} on scripthash_get_history", e),
                            };
                        }
                    },
                },
            };
            mm_counter!(metrics, "tx.history.response.count", 1,
                "coin" => coin.as_ref().conf.ticker.clone(), "client" => "electrum", "method" => "blockchain.scripthash.get_history");

            mm_counter!(metrics, "tx.history.response.total_length", electrum_history.len() as u64,
                "coin" => coin.as_ref().conf.ticker.clone(), "client" => "electrum", "method" => "blockchain.scripthash.get_history");

            // electrum returns the most recent transactions in the end but we need to
            // process them first so rev is required
            electrum_history
                .into_iter()
                .rev()
                .map(|item| {
                    let height = if item.height < 0 { 0 } else { item.height as u64 };
                    (item.tx_hash, height)
                })
                .collect()
        },
    };
    RequestTxHistoryResult::Ok(tx_ids)
}

pub async fn tx_details_by_hash<T: UtxoCommonOps>(
    coin: &T,
    hash: &[u8],
    input_transactions: &mut HistoryUtxoTxMap,
) -> Result<TransactionDetails, String> {
    let ticker = &coin.as_ref().conf.ticker;
    let hash = H256Json::from(hash);
    let verbose_tx = try_s!(coin.as_ref().rpc_client.get_verbose_transaction(&hash).compat().await);
    let mut tx: UtxoTx = try_s!(deserialize(verbose_tx.hex.as_slice()).map_err(|e| ERRL!("{:?}", e)));
    tx.tx_hash_algo = coin.as_ref().tx_hash_algo;
    let my_address = try_s!(coin.as_ref().derivation_method.iguana_or_err());

    input_transactions.insert(hash, HistoryUtxoTx {
        tx: tx.clone(),
        height: verbose_tx.height,
    });

    let mut input_amount = 0;
    let mut output_amount = 0;
    let mut from_addresses = Vec::new();
    let mut to_addresses = Vec::new();
    let mut spent_by_me = 0;
    let mut received_by_me = 0;

    for input in tx.inputs.iter() {
        // input transaction is zero if the tx is the coinbase transaction
        if input.previous_output.hash.is_zero() {
            continue;
        }

        let prev_tx_hash: H256Json = input.previous_output.hash.reversed().into();
        let prev_tx = try_s!(
            coin.get_mut_verbose_transaction_from_map_or_rpc(prev_tx_hash, input_transactions)
                .await
        );
        let prev_tx = &mut prev_tx.tx;
        prev_tx.tx_hash_algo = coin.as_ref().tx_hash_algo;

        let prev_tx_value = prev_tx.outputs[input.previous_output.index as usize].value;
        input_amount += prev_tx_value;
        let from: Vec<Address> = try_s!(coin.addresses_from_script(
            &prev_tx.outputs[input.previous_output.index as usize]
                .script_pubkey
                .clone()
                .into()
        ));
        if from.contains(my_address) {
            spent_by_me += prev_tx_value;
        }
        from_addresses.extend(from.into_iter());
    }

    for output in tx.outputs.iter() {
        output_amount += output.value;
        let to = try_s!(coin.addresses_from_script(&output.script_pubkey.clone().into()));
        if to.contains(my_address) {
            received_by_me += output.value;
        }
        to_addresses.extend(to.into_iter());
    }

    // TODO uncomment this when `calc_interest_of_tx` works fine
    // let (fee, kmd_rewards) = if ticker == "KMD" {
    //     let kmd_rewards = try_s!(coin.calc_interest_of_tx(&tx, input_transactions).await);
    //     // `input_amount = output_amount + fee`, where `output_amount = actual_output_amount + kmd_rewards`,
    //     // so to calculate an actual transaction fee, we have to subtract the `kmd_rewards` from the total `output_amount`:
    //     // `fee = input_amount - actual_output_amount` or simplified `fee = input_amount - output_amount + kmd_rewards`
    //     let fee = input_amount as i64 - output_amount as i64 + kmd_rewards as i64;
    //
    //     let my_address = &coin.as_ref().my_address;
    //     let claimed_by_me = from_addresses.iter().all(|from| from == my_address) && to_addresses.contains(my_address);
    //     let kmd_rewards_details = KmdRewardsDetails {
    //         amount: big_decimal_from_sat_unsigned(kmd_rewards, coin.as_ref().decimals),
    //         claimed_by_me,
    //     };
    //     (
    //         big_decimal_from_sat(fee, coin.as_ref().decimals),
    //         Some(kmd_rewards_details),
    //     )
    // } else if input_amount == 0 {
    //     let fee = verbose_tx.vin.iter().fold(0., |cur, input| {
    //         let fee = match input {
    //             TransactionInputEnum::Lelantus(lelantus) => lelantus.n_fees,
    //             _ => 0.,
    //         };
    //         cur + fee
    //     });
    //     (fee.into(), None)
    // } else {
    //     let fee = input_amount as i64 - output_amount as i64;
    //     (big_decimal_from_sat(fee, coin.as_ref().decimals), None)
    // };

    let (fee, kmd_rewards) = if input_amount == 0 {
        let fee = verbose_tx.vin.iter().fold(0., |cur, input| {
            let fee = match input {
                TransactionInputEnum::Lelantus(lelantus) => lelantus.n_fees,
                _ => 0.,
            };
            cur + fee
        });
        (try_s!(fee.try_into()), None)
    } else {
        let fee = input_amount as i64 - output_amount as i64;
        (big_decimal_from_sat(fee, coin.as_ref().decimals), None)
    };

    // remove address duplicates in case several inputs were spent from same address
    // or several outputs are sent to same address
    let mut from_addresses: Vec<String> =
        try_s!(from_addresses.into_iter().map(|addr| addr.display_address()).collect());
    from_addresses.sort();
    from_addresses.dedup();
    let mut to_addresses: Vec<String> = try_s!(to_addresses.into_iter().map(|addr| addr.display_address()).collect());
    to_addresses.sort();
    to_addresses.dedup();

    let fee_details = UtxoFeeDetails {
        coin: Some(coin.as_ref().conf.ticker.clone()),
        amount: fee,
    };

    Ok(TransactionDetails {
        from: from_addresses,
        to: to_addresses,
        received_by_me: big_decimal_from_sat_unsigned(received_by_me, coin.as_ref().decimals),
        spent_by_me: big_decimal_from_sat_unsigned(spent_by_me, coin.as_ref().decimals),
        my_balance_change: big_decimal_from_sat(received_by_me as i64 - spent_by_me as i64, coin.as_ref().decimals),
        total_amount: big_decimal_from_sat_unsigned(input_amount, coin.as_ref().decimals),
        tx_hash: tx.hash().reversed().to_vec().to_tx_hash(),
        tx_hex: verbose_tx.hex,
        fee_details: Some(fee_details.into()),
        block_height: verbose_tx.height.unwrap_or(0),
        coin: ticker.clone(),
        internal_id: tx.hash().reversed().to_vec().into(),
        timestamp: verbose_tx.time.into(),
        kmd_rewards,
        transaction_type: Default::default(),
    })
}

pub async fn get_mut_verbose_transaction_from_map_or_rpc<'a, 'b, T>(
    coin: &'a T,
    tx_hash: H256Json,
    utxo_tx_map: &'b mut HistoryUtxoTxMap,
) -> UtxoRpcResult<&'b mut HistoryUtxoTx>
where
    T: AsRef<UtxoCoinFields>,
{
    let tx = match utxo_tx_map.entry(tx_hash) {
        Entry::Vacant(e) => {
            let verbose = coin
                .as_ref()
                .rpc_client
                .get_verbose_transaction(&tx_hash)
                .compat()
                .await?;
            let tx = HistoryUtxoTx {
                tx: deserialize(verbose.hex.as_slice())
                    .map_to_mm(|e| UtxoRpcError::InvalidResponse(format!("{:?}, tx: {:?}", e, tx_hash)))?,
                height: verbose.height,
            };
            e.insert(tx)
        },
        Entry::Occupied(e) => e.into_mut(),
    };
    Ok(tx)
}

/// This function is used when the transaction details were calculated without considering the KMD rewards.
/// We know that [`TransactionDetails::fee`] was calculated by `fee = input_amount - output_amount`,
/// where `output_amount = actual_output_amount + kmd_rewards` or `actual_output_amount = output_amount - kmd_rewards`.
/// To calculate an actual fee amount, we have to replace `output_amount` with `actual_output_amount`:
/// `actual_fee = input_amount - actual_output_amount` or `actual_fee = input_amount - output_amount + kmd_rewards`.
/// Substitute [`TransactionDetails::fee`] to the last equation:
/// `actual_fee = TransactionDetails::fee + kmd_rewards`
pub async fn update_kmd_rewards<T>(
    coin: &T,
    tx_details: &mut TransactionDetails,
    input_transactions: &mut HistoryUtxoTxMap,
) -> UtxoRpcResult<()>
where
    T: UtxoCommonOps + UtxoStandardOps + MarketCoinOps,
{
    if !tx_details.should_update_kmd_rewards() {
        let error = "There is no need to update KMD rewards".to_owned();
        return MmError::err(UtxoRpcError::Internal(error));
    }
    let tx: UtxoTx = deserialize(tx_details.tx_hex.as_slice()).map_to_mm(|e| {
        UtxoRpcError::Internal(format!(
            "Error deserializing the {:?} transaction hex: {:?}",
            tx_details.tx_hash, e
        ))
    })?;
    let kmd_rewards = coin.calc_interest_of_tx(&tx, input_transactions).await?;
    let kmd_rewards = big_decimal_from_sat_unsigned(kmd_rewards, coin.as_ref().decimals);

    if let Some(TxFeeDetails::Utxo(UtxoFeeDetails { ref amount, .. })) = tx_details.fee_details {
        let actual_fee_amount = amount + &kmd_rewards;
        tx_details.fee_details = Some(TxFeeDetails::Utxo(UtxoFeeDetails {
            coin: Some(coin.as_ref().conf.ticker.clone()),
            amount: actual_fee_amount,
        }));
    }

    let my_address = &coin.my_address()?;
    let claimed_by_me = tx_details.from.iter().all(|from| from == my_address) && tx_details.to.contains(my_address);

    tx_details.kmd_rewards = Some(KmdRewardsDetails {
        amount: kmd_rewards,
        claimed_by_me,
    });
    Ok(())
}

pub async fn calc_interest_of_tx<T: UtxoCommonOps>(
    coin: &T,
    tx: &UtxoTx,
    input_transactions: &mut HistoryUtxoTxMap,
) -> UtxoRpcResult<u64> {
    if coin.as_ref().conf.ticker != "KMD" {
        let error = format!("Expected KMD ticker, found {}", coin.as_ref().conf.ticker);
        return MmError::err(UtxoRpcError::Internal(error));
    }

    let mut kmd_rewards = 0;
    for input in tx.inputs.iter() {
        // input transaction is zero if the tx is the coinbase transaction
        if input.previous_output.hash.is_zero() {
            continue;
        }

        let prev_tx_hash: H256Json = input.previous_output.hash.reversed().into();
        let prev_tx = coin
            .get_mut_verbose_transaction_from_map_or_rpc(prev_tx_hash, input_transactions)
            .await?;

        let prev_tx_value = prev_tx.tx.outputs[input.previous_output.index as usize].value;
        let prev_tx_locktime = prev_tx.tx.lock_time as u64;
        let this_tx_locktime = tx.lock_time as u64;
        if let Ok(interest) = kmd_interest(prev_tx.height, prev_tx_value, prev_tx_locktime, this_tx_locktime) {
            kmd_rewards += interest;
        }
    }
    Ok(kmd_rewards)
}

pub fn history_sync_status(coin: &UtxoCoinFields) -> HistorySyncState {
    coin.history_sync_state.lock().unwrap().clone()
}

pub fn get_trade_fee<T: UtxoCommonOps>(coin: T) -> Box<dyn Future<Item = TradeFee, Error = String> + Send> {
    let ticker = coin.as_ref().conf.ticker.clone();
    let decimals = coin.as_ref().decimals;
    let fut = async move {
        let fee = try_s!(coin.get_tx_fee().await);
        let amount = match fee {
            ActualTxFee::Dynamic(f) => f,
            ActualTxFee::FixedPerKb(f) => f,
        };
        Ok(TradeFee {
            coin: ticker,
            amount: big_decimal_from_sat(amount as i64, decimals).into(),
            paid_from_trading_vol: false,
        })
    };
    Box::new(fut.boxed().compat())
}

/// To ensure the `get_sender_trade_fee(x) <= get_sender_trade_fee(y)` condition is satisfied for any `x < y`,
/// we should include a `change` output into the result fee. Imagine this case:
/// Let `sum_inputs = 11000` and `total_tx_fee: { 200, if there is no the change output; 230, if there is the change output }`.
///
/// If `value = TradePreimageValue::Exact(10000)`, therefore `sum_outputs = 10000`.
/// then `change = sum_inputs - sum_outputs - total_tx_fee = 800`, so `change < dust` and `total_tx_fee = 200` (including the change output).
///
/// But if `value = TradePreimageValue::Exact(9000)`, therefore `sum_outputs = 9000`. Let `sum_inputs = 11000`, `total_tx_fee = 230`
/// where `change = sum_inputs - sum_outputs - total_tx_fee = 1770`, so `change > dust` and `total_tx_fee = 230` (including the change output).
///
/// To sum up, `get_sender_trade_fee(TradePreimageValue::Exact(9000)) > get_sender_trade_fee(TradePreimageValue::Exact(10000))`.
/// So we should always return a fee as if a transaction includes the change output.
pub async fn preimage_trade_fee_required_to_send_outputs<T>(
    coin: &T,
    ticker: &str,
    outputs: Vec<TransactionOutput>,
    fee_policy: FeePolicy,
    gas_fee: Option<u64>,
    stage: &FeeApproxStage,
) -> TradePreimageResult<BigDecimal>
where
    T: UtxoCommonOps + GetUtxoListOps,
{
    let decimals = coin.as_ref().decimals;
    let tx_fee = coin.get_tx_fee().await?;
    // [`FeePolicy::DeductFromOutput`] is used if the value is [`TradePreimageValue::UpperBound`] only
    let is_amount_upper_bound = matches!(fee_policy, FeePolicy::DeductFromOutput(_));
    let my_address = coin.as_ref().derivation_method.iguana_or_err()?;

    match tx_fee {
        // if it's a dynamic fee, we should generate a swap transaction to get an actual trade fee
        ActualTxFee::Dynamic(fee) => {
            // take into account that the dynamic tx fee may increase during the swap
            let dynamic_fee = coin.increase_dynamic_fee_by_stage(fee, stage);

            let outputs_count = outputs.len();
            let (unspents, _recently_sent_txs) = coin.get_unspent_ordered_list(my_address).await?;

            let actual_tx_fee = ActualTxFee::Dynamic(dynamic_fee);

            let mut tx_builder = UtxoTxBuilder::new(coin)
                .add_available_inputs(unspents)
                .add_outputs(outputs)
                .with_fee_policy(fee_policy)
                .with_fee(actual_tx_fee);
            if let Some(gas) = gas_fee {
                tx_builder = tx_builder.with_gas_fee(gas);
            }
            let (tx, data) = tx_builder.build().await.mm_err(|e| {
                TradePreimageError::from_generate_tx_error(e, ticker.to_owned(), decimals, is_amount_upper_bound)
            })?;

            let total_fee = if tx.outputs.len() == outputs_count {
                // take into account the change output
                data.fee_amount + (dynamic_fee * P2PKH_OUTPUT_LEN) / KILO_BYTE
            } else {
                // the change output is included already
                data.fee_amount
            };

            Ok(big_decimal_from_sat(total_fee as i64, decimals))
        },
        ActualTxFee::FixedPerKb(fee) => {
            let outputs_count = outputs.len();
            let (unspents, _recently_sent_txs) = coin.get_unspent_ordered_list(my_address).await?;

            let mut tx_builder = UtxoTxBuilder::new(coin)
                .add_available_inputs(unspents)
                .add_outputs(outputs)
                .with_fee_policy(fee_policy)
                .with_fee(tx_fee);
            if let Some(gas) = gas_fee {
                tx_builder = tx_builder.with_gas_fee(gas);
            }
            let (tx, data) = tx_builder.build().await.mm_err(|e| {
                TradePreimageError::from_generate_tx_error(e, ticker.to_string(), decimals, is_amount_upper_bound)
            })?;

            let total_fee = if tx.outputs.len() == outputs_count {
                // take into account the change output if tx_size_kb(tx with change) > tx_size_kb(tx without change)
                let tx = UtxoTx::from(tx);
                let tx_bytes = serialize(&tx);
                if tx_bytes.len() as u64 % KILO_BYTE + P2PKH_OUTPUT_LEN > KILO_BYTE {
                    data.fee_amount + fee
                } else {
                    data.fee_amount
                }
            } else {
                // the change output is included already
                data.fee_amount
            };

            Ok(big_decimal_from_sat(total_fee as i64, decimals))
        },
    }
}

/// Maker or Taker should pay fee only for sending his payment.
/// Even if refund will be required the fee will be deducted from P2SH input.
/// Please note the `get_sender_trade_fee` satisfies the following condition:
/// `get_sender_trade_fee(x) <= get_sender_trade_fee(y)` for any `x < y`.
pub async fn get_sender_trade_fee<T>(
    coin: &T,
    value: TradePreimageValue,
    stage: FeeApproxStage,
) -> TradePreimageResult<TradeFee>
where
    T: MarketCoinOps + UtxoCommonOps,
{
    let (amount, fee_policy) = match value {
        TradePreimageValue::UpperBound(upper_bound) => (upper_bound, FeePolicy::DeductFromOutput(0)),
        TradePreimageValue::Exact(amount) => (amount, FeePolicy::SendExact),
    };

    // pass the dummy params
    let time_lock = (now_ms() / 1000) as u32;
    let my_pub = &[0; 33]; // H264 is 33 bytes
    let other_pub = &[0; 33]; // H264 is 33 bytes
    let secret_hash = &[0; 20]; // H160 is 20 bytes

    // `generate_swap_payment_outputs` may fail due to either invalid `other_pub` or a number conversation error
    let SwapPaymentOutputsResult { outputs, .. } =
        generate_swap_payment_outputs(&coin, time_lock, my_pub, other_pub, secret_hash, amount)
            .map_to_mm(TradePreimageError::InternalError)?;
    let gas_fee = None;
    let fee_amount = coin
        .preimage_trade_fee_required_to_send_outputs(outputs, fee_policy, gas_fee, &stage)
        .await?;
    Ok(TradeFee {
        coin: coin.as_ref().conf.ticker.clone(),
        amount: fee_amount.into(),
        paid_from_trading_vol: false,
    })
}

/// The fee to spend (receive) other payment is deducted from the trading amount so we should display it
pub fn get_receiver_trade_fee<T: UtxoCommonOps>(coin: T) -> TradePreimageFut<TradeFee> {
    let fut = async move {
        let amount_sat = get_htlc_spend_fee(&coin, DEFAULT_SWAP_TX_SPEND_SIZE).await?;
        let amount = big_decimal_from_sat_unsigned(amount_sat, coin.as_ref().decimals).into();
        Ok(TradeFee {
            coin: coin.as_ref().conf.ticker.clone(),
            amount,
            paid_from_trading_vol: true,
        })
    };
    Box::new(fut.boxed().compat())
}

pub async fn get_fee_to_send_taker_fee<T>(
    coin: &T,
    dex_fee_amount: BigDecimal,
    stage: FeeApproxStage,
) -> TradePreimageResult<TradeFee>
where
    T: MarketCoinOps + UtxoCommonOps,
{
    let decimals = coin.as_ref().decimals;
    let value = sat_from_big_decimal(&dex_fee_amount, decimals)?;
    let output = TransactionOutput {
        value,
        script_pubkey: Builder::build_p2pkh(&AddressHashEnum::default_address_hash()).to_bytes(),
    };
    let gas_fee = None;
    let fee_amount = coin
        .preimage_trade_fee_required_to_send_outputs(vec![output], FeePolicy::SendExact, gas_fee, &stage)
        .await?;
    Ok(TradeFee {
        coin: coin.ticker().to_owned(),
        amount: fee_amount.into(),
        paid_from_trading_vol: false,
    })
}

pub fn required_confirmations(coin: &UtxoCoinFields) -> u64 {
    coin.conf.required_confirmations.load(AtomicOrdering::Relaxed)
}

pub fn requires_notarization(coin: &UtxoCoinFields) -> bool {
    coin.conf.requires_notarization.load(AtomicOrdering::Relaxed)
}

pub fn set_required_confirmations(coin: &UtxoCoinFields, confirmations: u64) {
    coin.conf
        .required_confirmations
        .store(confirmations, AtomicOrdering::Relaxed);
}

pub fn set_requires_notarization(coin: &UtxoCoinFields, requires_nota: bool) {
    coin.conf
        .requires_notarization
        .store(requires_nota, AtomicOrdering::Relaxed);
}

pub fn coin_protocol_info<T: UtxoCommonOps>(coin: &T) -> Vec<u8> {
    rmp_serde::to_vec(coin.addr_format()).expect("Serialization should not fail")
}

pub fn is_coin_protocol_supported<T: UtxoCommonOps>(coin: &T, info: &Option<Vec<u8>>) -> bool {
    match info {
        Some(format) => rmp_serde::from_read_ref::<_, UtxoAddressFormat>(format).is_ok(),
        None => !coin.addr_format().is_segwit(),
    }
}

/// [`GetUtxoListOps::get_mature_unspent_ordered_list`] implementation.
/// Returns available mature and immature unspents in ascending order
/// + `RecentlySpentOutPoints` MutexGuard for further interaction (e.g. to add new transaction to it).
pub async fn get_mature_unspent_ordered_list<'a, T>(
    coin: &'a T,
    address: &Address,
) -> UtxoRpcResult<(MatureUnspentList, RecentlySpentOutPointsGuard<'a>)>
where
    T: UtxoCommonOps + GetUtxoListOps,
{
    let (unspents, recently_spent) = coin.get_all_unspent_ordered_list(address).await?;
    let mature_unspents = identify_mature_unspents(coin, unspents).await?;
    Ok((mature_unspents, recently_spent))
}

/// [`GetUtxoMapOps::get_mature_unspent_ordered_map`] implementation.
/// Returns available mature and immature unspents in ascending order for every given `addresses`
/// + `RecentlySpentOutPoints` MutexGuard for further interaction (e.g. to add new transaction to it).
pub async fn get_mature_unspent_ordered_map<T>(
    coin: &T,
    addresses: Vec<Address>,
) -> UtxoRpcResult<(MatureUnspentMap, RecentlySpentOutPointsGuard<'_>)>
where
    T: UtxoCommonOps + GetUtxoMapOps,
{
    let (unspents_map, recently_spent) = coin.get_all_unspent_ordered_map(addresses).await?;
    // Get an iterator of futures: `Future<Output=UtxoRpcResult<(Address, MatureUnspentList)>>`
    let fut_it = unspents_map.into_iter().map(|(address, unspents)| {
        identify_mature_unspents(coin, unspents).map(|res| -> UtxoRpcResult<(Address, MatureUnspentList)> {
            let mature_unspents = res?;
            Ok((address, mature_unspents))
        })
    });
    // Poll the `fut_it` futures concurrently.
    let result_map = futures::future::try_join_all(fut_it).await?.into_iter().collect();
    Ok((result_map, recently_spent))
}

/// Splits the given `unspents` outputs into mature and immature.
pub async fn identify_mature_unspents<T>(coin: &T, unspents: Vec<UnspentInfo>) -> UtxoRpcResult<MatureUnspentList>
where
    T: UtxoCommonOps,
{
    /// Returns `true` if the given transaction has a known non-zero height.
    fn can_tx_be_cached(tx: &RpcTransaction) -> bool { tx.height > Some(0) }

    /// Calculates actual confirmations number of the given `tx` transaction loaded from cache.
    fn calc_actual_cached_tx_confirmations(tx: &RpcTransaction, block_count: u64) -> UtxoRpcResult<u32> {
        let tx_height = tx.height.or_mm_err(|| {
            UtxoRpcError::Internal(format!(r#"Warning, height of cached "{:?}" tx is unknown"#, tx.txid))
        })?;
        // There shouldn't be cached transactions with height == 0
        if tx_height == 0 {
            let error = format!(
                r#"Warning, height of cached "{:?}" tx is expected to be non-zero"#,
                tx.txid
            );
            return MmError::err(UtxoRpcError::Internal(error));
        }
        if block_count < tx_height {
            let error = format!(
                r#"Warning, actual block_count {} less than cached tx_height {} of {:?}"#,
                block_count, tx_height, tx.txid
            );
            return MmError::err(UtxoRpcError::Internal(error));
        }

        let confirmations = block_count - tx_height + 1;
        Ok(confirmations as u32)
    }

    let block_count = coin.as_ref().rpc_client.get_block_count().compat().await?;

    let to_verbose: HashSet<H256Json> = unspents
        .iter()
        .map(|unspent| unspent.outpoint.hash.reversed().into())
        .collect();
    let verbose_txs = coin
        .get_verbose_transactions_from_cache_or_rpc(to_verbose)
        .compat()
        .await?;
    // Transactions that should be cached.
    let mut txs_to_cache = HashMap::with_capacity(verbose_txs.len());

    let mut result = MatureUnspentList::with_capacity(unspents.len());
    for unspent in unspents {
        let tx_hash: H256Json = unspent.outpoint.hash.reversed().into();
        let tx_info = verbose_txs
            .get(&tx_hash)
            .or_mm_err(|| {
                UtxoRpcError::Internal(format!(
                    "'get_verbose_transactions_from_cache_or_rpc' should have returned '{:?}'",
                    tx_hash
                ))
            })?
            .clone();
        let tx_info = match tx_info {
            VerboseTransactionFrom::Cache(mut tx) => {
                if unspent.height.is_some() {
                    tx.height = unspent.height;
                }
                match calc_actual_cached_tx_confirmations(&tx, block_count) {
                    Ok(conf) => tx.confirmations = conf,
                    // do not skip the transaction with unknown confirmations,
                    // because the transaction can be matured
                    Err(e) => error!("{}", e),
                }
                tx
            },
            VerboseTransactionFrom::Rpc(mut tx) => {
                if tx.height.is_none() {
                    tx.height = unspent.height;
                }
                if can_tx_be_cached(&tx) {
                    txs_to_cache.insert(tx_hash, tx.clone());
                }
                tx
            },
        };

        if coin.is_unspent_mature(&tx_info) {
            result.mature.push(unspent);
        } else {
            result.immature.push(unspent);
        }
    }

    coin.as_ref()
        .tx_cache
        .cache_transactions_concurrently(&txs_to_cache)
        .await;
    Ok(result)
}

pub fn is_unspent_mature(mature_confirmations: u32, output: &RpcTransaction) -> bool {
    // don't skip outputs with confirmations == 0, because we can spend them
    !output.is_coinbase() || output.confirmations >= mature_confirmations
}

/// [`UtxoCommonOps::get_verbose_transactions_from_cache_or_rpc`] implementation.
/// Loads verbose transactions from cache or requests it using RPC client.
pub async fn get_verbose_transactions_from_cache_or_rpc(
    coin: &UtxoCoinFields,
    tx_ids: HashSet<H256Json>,
) -> UtxoRpcResult<HashMap<H256Json, VerboseTransactionFrom>> {
    /// Determines whether the transaction is needed to be requested through RPC or not.
    /// Puts the inner `RpcTransaction` transaction into `result_map` if it has been loaded successfully,
    /// otherwise puts `txid` into `to_request`.
    fn on_cached_transaction_result(
        result_map: &mut HashMap<H256Json, VerboseTransactionFrom>,
        to_request: &mut Vec<H256Json>,
        txid: H256Json,
        res: TxCacheResult<Option<RpcTransaction>>,
    ) {
        match res {
            Ok(Some(tx)) => {
                result_map.insert(txid, VerboseTransactionFrom::Cache(tx));
            },
            // txid not found
            Ok(None) => {
                to_request.push(txid);
            },
            Err(err) => {
                error!(
                    "Error loading the {:?} transaction: {:?}. Trying to request tx using RPC client",
                    err, txid
                );
                to_request.push(txid);
            },
        }
    }

    let mut result_map = HashMap::with_capacity(tx_ids.len());
    let mut to_request = Vec::with_capacity(tx_ids.len());

    coin.tx_cache
        .load_transactions_from_cache_concurrently(tx_ids)
        .await
        .into_iter()
        .for_each(|(txid, res)| on_cached_transaction_result(&mut result_map, &mut to_request, txid, res));

    result_map.extend(
        coin.rpc_client
            .get_verbose_transactions(&to_request)
            .compat()
            .await?
            .into_iter()
            .map(|tx| (tx.txid, VerboseTransactionFrom::Rpc(tx))),
    );
    Ok(result_map)
}

/// Swap contract address is not used by standard UTXO coins.
#[inline]
pub fn swap_contract_address() -> Option<BytesJson> { None }

/// Convert satoshis to BigDecimal amount of coin units
#[inline]
pub fn big_decimal_from_sat(satoshis: i64, decimals: u8) -> BigDecimal {
    BigDecimal::from(satoshis) / BigDecimal::from(10u64.pow(decimals as u32))
}

#[inline]
pub fn big_decimal_from_sat_unsigned(satoshis: u64, decimals: u8) -> BigDecimal {
    BigDecimal::from(satoshis) / BigDecimal::from(10u64.pow(decimals as u32))
}

pub fn address_from_raw_pubkey(
    pub_key: &[u8],
    prefix: u8,
    t_addr_prefix: u8,
    checksum_type: ChecksumType,
    hrp: Option<String>,
    addr_format: UtxoAddressFormat,
) -> Result<Address, String> {
    Ok(Address {
        t_addr_prefix,
        prefix,
        hash: try_s!(Public::from_slice(pub_key)).address_hash().into(),
        checksum_type,
        hrp,
        addr_format,
    })
}

pub fn address_from_pubkey(
    pub_key: &Public,
    prefix: u8,
    t_addr_prefix: u8,
    checksum_type: ChecksumType,
    hrp: Option<String>,
    addr_format: UtxoAddressFormat,
) -> Address {
    Address {
        t_addr_prefix,
        prefix,
        hash: pub_key.address_hash().into(),
        checksum_type,
        hrp,
        addr_format,
    }
}

#[allow(clippy::too_many_arguments)]
#[cfg_attr(test, mockable)]
pub fn validate_payment<T: UtxoCommonOps>(
    coin: T,
    tx: UtxoTx,
    output_index: usize,
    first_pub0: &Public,
    second_pub0: &Public,
    priv_bn_hash: &[u8],
    amount: BigDecimal,
    time_lock: u32,
    try_spv_proof_until: u64,
    confirmations: u64,
) -> ValidatePaymentFut<()> {
    let amount = try_f!(sat_from_big_decimal(&amount, coin.as_ref().decimals));

    let expected_redeem = payment_script(time_lock, priv_bn_hash, first_pub0, second_pub0);
    let fut = async move {
        let mut attempts = 0;
        loop {
            let tx_from_rpc = match coin
                .as_ref()
                .rpc_client
                .get_transaction_bytes(&tx.hash().reversed().into())
                .compat()
                .await
            {
                Ok(t) => t,
                Err(e) => {
                    if attempts > 2 {
                        return MmError::err(ValidatePaymentError::from(e.into_inner()));
                    };
                    attempts += 1;
                    error!("Error getting tx {:?} from rpc: {:?}", tx.tx_hash(), e);
                    Timer::sleep(10.).await;
                    continue;
                },
            };
            if serialize(&tx).take() != tx_from_rpc.0
                && serialize_with_flags(&tx, SERIALIZE_TRANSACTION_WITNESS).take() != tx_from_rpc.0
            {
                return MmError::err(ValidatePaymentError::WrongPaymentTx(format!(
                    "Provided payment tx {:?} doesn't match tx data from rpc {:?}",
                    tx, tx_from_rpc
                )));
            }

            let expected_output = TransactionOutput {
                value: amount,
                script_pubkey: Builder::build_p2sh(&dhash160(&expected_redeem).into()).into(),
            };

            let actual_output = tx.outputs.get(output_index);
            if actual_output != Some(&expected_output) {
                return MmError::err(ValidatePaymentError::WrongPaymentTx(format!(
                    "Provided payment tx output doesn't match expected {:?} {:?}",
                    actual_output, expected_output
                )));
            }

            if let UtxoRpcClientEnum::Electrum(client) = &coin.as_ref().rpc_client {
                if coin.as_ref().conf.enable_spv_proof && confirmations != 0 {
                    client.validate_spv_proof(&tx, try_spv_proof_until).await?;
                }
            }

            return Ok(());
        }
    };
    Box::new(fut.boxed().compat())
}

#[allow(clippy::too_many_arguments)]
async fn search_for_swap_output_spend(
    coin: &UtxoCoinFields,
    time_lock: u32,
    first_pub: &Public,
    second_pub: &Public,
    secret_hash: &[u8],
    tx: &[u8],
    output_index: usize,
    search_from_block: u64,
) -> Result<Option<FoundSwapTxSpend>, String> {
    let mut tx: UtxoTx = try_s!(deserialize(tx).map_err(|e| ERRL!("{:?}", e)));
    tx.tx_hash_algo = coin.tx_hash_algo;
    drop_mutability!(tx);
    if tx.outputs.is_empty() {
        return ERR!("Transaction doesn't have any output");
    }
    let script = payment_script(time_lock, secret_hash, first_pub, second_pub);
    let expected_script_pubkey = Builder::build_p2sh(&dhash160(&script).into()).to_bytes();
    if tx.outputs[0].script_pubkey != expected_script_pubkey {
        return ERR!(
            "Transaction {:?} output 0 script_pubkey doesn't match expected {:?}",
            tx,
            expected_script_pubkey
        );
    }

    let spend = try_s!(
        coin.rpc_client
            .find_output_spend(
                tx.hash(),
                &tx.outputs[output_index].script_pubkey,
                output_index,
                BlockHashOrHeight::Height(search_from_block as i64)
            )
            .compat()
            .await
    );
    match spend {
        Some(spent_output_info) => {
            let mut tx = spent_output_info.spending_tx;
            tx.tx_hash_algo = coin.tx_hash_algo;
            let script: Script = tx.inputs[0].script_sig.clone().into();
            if let Some(Ok(ref i)) = script.iter().nth(2) {
                if i.opcode == Opcode::OP_0 {
                    return Ok(Some(FoundSwapTxSpend::Spent(tx.into())));
                }
            }

            if let Some(Ok(ref i)) = script.iter().nth(1) {
                if i.opcode == Opcode::OP_1 {
                    return Ok(Some(FoundSwapTxSpend::Refunded(tx.into())));
                }
            }

            ERR!(
                "Couldn't find required instruction in script_sig of input 0 of tx {:?}",
                tx
            )
        },
        None => Ok(None),
    }
}

struct SwapPaymentOutputsResult {
    payment_address: Address,
    outputs: Vec<TransactionOutput>,
}

fn generate_swap_payment_outputs<T>(
    coin: T,
    time_lock: u32,
    my_pub: &[u8],
    other_pub: &[u8],
    secret_hash: &[u8],
    amount: BigDecimal,
) -> Result<SwapPaymentOutputsResult, String>
where
    T: AsRef<UtxoCoinFields>,
{
    let my_public = try_s!(Public::from_slice(my_pub));
    let redeem_script = payment_script(
        time_lock,
        secret_hash,
        &my_public,
        &try_s!(Public::from_slice(other_pub)),
    );
    let redeem_script_hash = dhash160(&redeem_script);
    let amount = try_s!(sat_from_big_decimal(&amount, coin.as_ref().decimals));
    let htlc_out = TransactionOutput {
        value: amount,
        script_pubkey: Builder::build_p2sh(&redeem_script_hash.into()).into(),
    };
    // record secret hash to blockchain too making it impossible to lose
    // lock time may be easily brute forced so it is not mandatory to record it
    let mut op_return_builder = Builder::default().push_opcode(Opcode::OP_RETURN);

    // add the full redeem script to the OP_RETURN for ARRR to simplify the validation for the daemon
    op_return_builder = if coin.as_ref().conf.ticker == "ARRR" {
        op_return_builder.push_data(&redeem_script)
    } else {
        op_return_builder.push_bytes(secret_hash)
    };

    let op_return_script = op_return_builder.into_bytes();

    let op_return_out = TransactionOutput {
        value: 0,
        script_pubkey: op_return_script,
    };

    let payment_address = Address {
        checksum_type: coin.as_ref().conf.checksum_type,
        hash: redeem_script_hash.into(),
        prefix: coin.as_ref().conf.p2sh_addr_prefix,
        t_addr_prefix: coin.as_ref().conf.p2sh_t_addr_prefix,
        hrp: coin.as_ref().conf.bech32_hrp.clone(),
        addr_format: UtxoAddressFormat::Standard,
    };
    let result = SwapPaymentOutputsResult {
        payment_address,
        outputs: vec![htlc_out, op_return_out],
    };
    Ok(result)
}

pub fn payment_script(time_lock: u32, secret_hash: &[u8], pub_0: &Public, pub_1: &Public) -> Script {
    let builder = Builder::default();
    builder
        .push_opcode(Opcode::OP_IF)
        .push_bytes(&time_lock.to_le_bytes())
        .push_opcode(Opcode::OP_CHECKLOCKTIMEVERIFY)
        .push_opcode(Opcode::OP_DROP)
        .push_bytes(pub_0)
        .push_opcode(Opcode::OP_CHECKSIG)
        .push_opcode(Opcode::OP_ELSE)
        .push_opcode(Opcode::OP_SIZE)
        .push_bytes(&[32])
        .push_opcode(Opcode::OP_EQUALVERIFY)
        .push_opcode(Opcode::OP_HASH160)
        .push_bytes(secret_hash)
        .push_opcode(Opcode::OP_EQUALVERIFY)
        .push_bytes(pub_1)
        .push_opcode(Opcode::OP_CHECKSIG)
        .push_opcode(Opcode::OP_ENDIF)
        .into_script()
}

pub fn dex_fee_script(uuid: [u8; 16], time_lock: u32, watcher_pub: &Public, sender_pub: &Public) -> Script {
    let builder = Builder::default();
    builder
        .push_bytes(&uuid)
        .push_opcode(Opcode::OP_DROP)
        .push_opcode(Opcode::OP_IF)
        .push_bytes(&time_lock.to_le_bytes())
        .push_opcode(Opcode::OP_CHECKLOCKTIMEVERIFY)
        .push_opcode(Opcode::OP_DROP)
        .push_bytes(sender_pub)
        .push_opcode(Opcode::OP_CHECKSIG)
        .push_opcode(Opcode::OP_ELSE)
        .push_bytes(watcher_pub)
        .push_opcode(Opcode::OP_CHECKSIG)
        .push_opcode(Opcode::OP_ENDIF)
        .into_script()
}

/// [`GetUtxoListOps::get_unspent_ordered_list`] implementation.
/// Returns available unspents in ascending order
/// + `RecentlySpentOutPoints` MutexGuard for further interaction (e.g. to add new transaction to it).
pub async fn get_unspent_ordered_list<'a, T>(
    coin: &'a T,
    address: &Address,
) -> UtxoRpcResult<(Vec<UnspentInfo>, RecentlySpentOutPointsGuard<'a>)>
where
    T: UtxoCommonOps + GetUtxoListOps,
{
    if coin.as_ref().check_utxo_maturity {
        coin.get_mature_unspent_ordered_list(address)
            .await
            // Convert `MatureUnspentList` into `Vec<UnspentInfo>` by discarding immature unspents.
            .map(|(mature_unspents, recently_spent)| (mature_unspents.only_mature(), recently_spent))
    } else {
        coin.get_all_unspent_ordered_list(address).await
    }
}

/// [`GetUtxoMapOps::get_unspent_ordered_map`] implementation.
/// Returns available unspents in ascending order + `RecentlySpentOutPoints` MutexGuard for further interaction
/// (e.g. to add new transaction to it).
pub async fn get_unspent_ordered_map<T>(
    coin: &T,
    addresses: Vec<Address>,
) -> UtxoRpcResult<(UnspentMap, RecentlySpentOutPointsGuard<'_>)>
where
    T: UtxoCommonOps + GetUtxoMapOps,
{
    if coin.as_ref().check_utxo_maturity {
        coin.get_mature_unspent_ordered_map(addresses)
            .await
            // Convert `MatureUnspentMap` into `UnspentMap` by discarding immature unspents.
            .map(|(mature_unspents_map, recently_spent)| {
                let unspents_map = mature_unspents_map
                    .into_iter()
                    .map(|(address, unspents)| (address, unspents.only_mature()))
                    .collect();
                (unspents_map, recently_spent)
            })
    } else {
        coin.get_all_unspent_ordered_map(addresses).await
    }
}

/// [`GetUtxoListOps::get_all_unspent_ordered_list`] implementation.
/// Returns available mature and immature unspents in ascending
/// + `RecentlySpentOutPoints` MutexGuard for further interaction (e.g. to add new transaction to it).
pub async fn get_all_unspent_ordered_list<'a, T: UtxoCommonOps>(
    coin: &'a T,
    address: &Address,
) -> UtxoRpcResult<(Vec<UnspentInfo>, RecentlySpentOutPointsGuard<'a>)> {
    let decimals = coin.as_ref().decimals;
    let unspents = coin
        .as_ref()
        .rpc_client
        .list_unspent(address, decimals)
        .compat()
        .await?;
    let recently_spent = coin.as_ref().recently_spent_outpoints.lock().await;
    let unordered_unspents = recently_spent.replace_spent_outputs_with_cache(unspents.into_iter().collect());
    let ordered_unspents = sort_dedup_unspents(unordered_unspents);
    Ok((ordered_unspents, recently_spent))
}

/// [`GetUtxoMapOps::get_all_unspent_ordered_map`] implementation.
/// Returns available mature and immature unspents in ascending order for every given `addresses`
/// + `RecentlySpentOutPoints` MutexGuard for further interaction (e.g. to add new transaction to it).
pub async fn get_all_unspent_ordered_map<T: UtxoCommonOps>(
    coin: &T,
    addresses: Vec<Address>,
) -> UtxoRpcResult<(UnspentMap, RecentlySpentOutPointsGuard<'_>)> {
    let decimals = coin.as_ref().decimals;
    let mut unspents_map = coin
        .as_ref()
        .rpc_client
        .list_unspent_group(addresses, decimals)
        .compat()
        .await?;
    let recently_spent = coin.as_ref().recently_spent_outpoints.lock().await;
    for (_address, unspents) in unspents_map.iter_mut() {
        let unordered_unspents = recently_spent.replace_spent_outputs_with_cache(unspents.iter().cloned().collect());
        *unspents = sort_dedup_unspents(unordered_unspents);
    }
    Ok((unspents_map, recently_spent))
}

/// Increase the given `dynamic_fee` according to the fee approximation `stage` using the [`UtxoCoinFields::tx_fee_volatility_percent`].
pub fn increase_dynamic_fee_by_stage<T>(coin: &T, dynamic_fee: u64, stage: &FeeApproxStage) -> u64
where
    T: AsRef<UtxoCoinFields>,
{
    let base_percent = coin.as_ref().conf.tx_fee_volatility_percent;
    let percent = match stage {
        FeeApproxStage::WithoutApprox => return dynamic_fee,
        // Take into account that the dynamic fee may increase during the swap by [`UtxoCoinFields::tx_fee_volatility_percent`].
        FeeApproxStage::StartSwap => base_percent,
        // Take into account that the dynamic fee may increase at each of the following stages up to [`UtxoCoinFields::tx_fee_volatility_percent`]:
        // - until a swap is started;
        // - during the swap.
        FeeApproxStage::OrderIssue => base_percent * 2.,
        // Take into account that the dynamic fee may increase at each of the following stages up to [`UtxoCoinFields::tx_fee_volatility_percent`]:
        // - until an order is issued;
        // - until a swap is started;
        // - during the swap.
        FeeApproxStage::TradePreimage => base_percent * 2.5,
    };
    increase_by_percent(dynamic_fee, percent)
}

fn increase_by_percent(num: u64, percent: f64) -> u64 {
    let percent = num as f64 / 100. * percent;
    num + (percent.round() as u64)
}

pub async fn can_refund_htlc<T>(coin: &T, locktime: u64) -> Result<CanRefundHtlc, MmError<UtxoRpcError>>
where
    T: UtxoCommonOps,
{
    let now = now_ms() / 1000;
    if now < locktime {
        let to_wait = locktime - now + 1;
        return Ok(CanRefundHtlc::HaveToWait(to_wait.min(3600)));
    }

    let mtp = coin.get_current_mtp().await?;
    let locktime = coin.p2sh_tx_locktime(locktime as u32).await?;

    if locktime < mtp {
        Ok(CanRefundHtlc::CanRefundNow)
    } else {
        let to_wait = (locktime - mtp + 1) as u64;
        Ok(CanRefundHtlc::HaveToWait(to_wait.min(3600)))
    }
}

pub async fn p2sh_tx_locktime<T>(coin: &T, ticker: &str, htlc_locktime: u32) -> Result<u32, MmError<UtxoRpcError>>
where
    T: UtxoCommonOps,
{
    let lock_time = if ticker == "KMD" {
        (now_ms() / 1000) as u32 - 3600 + 2 * 777
    } else {
        coin.get_current_mtp().await? - 1
    };
    Ok(lock_time.max(htlc_locktime))
}

pub fn addr_format(coin: &dyn AsRef<UtxoCoinFields>) -> &UtxoAddressFormat {
    match coin.as_ref().derivation_method {
        DerivationMethod::Iguana(ref my_address) => &my_address.addr_format,
        DerivationMethod::HDWallet(UtxoHDWallet { ref address_format, .. }) => address_format,
    }
}

pub fn addr_format_for_standard_scripts(coin: &dyn AsRef<UtxoCoinFields>) -> UtxoAddressFormat {
    match &coin.as_ref().conf.default_address_format {
        UtxoAddressFormat::Segwit => UtxoAddressFormat::Standard,
        format @ (UtxoAddressFormat::Standard | UtxoAddressFormat::CashAddress { .. }) => format.clone(),
    }
}

fn check_withdraw_address_supported<T>(coin: &T, addr: &Address) -> MmResult<(), UnsupportedAddr>
where
    T: UtxoCommonOps,
{
    let conf = &coin.as_ref().conf;

    match addr.addr_format {
        // Considering that legacy is supported with any configured formats
        // This can be changed depending on the coins implementation
        UtxoAddressFormat::Standard => {
            let is_p2pkh = addr.prefix == conf.pub_addr_prefix && addr.t_addr_prefix == conf.pub_t_addr_prefix;
            let is_p2sh = addr.prefix == conf.p2sh_addr_prefix && addr.t_addr_prefix == conf.p2sh_t_addr_prefix;
            if !is_p2pkh && !is_p2sh {
                MmError::err(UnsupportedAddr::PrefixError(conf.ticker.clone()))
            } else {
                Ok(())
            }
        },
        UtxoAddressFormat::Segwit => {
            if !conf.segwit {
                return MmError::err(UnsupportedAddr::SegwitNotActivated(conf.ticker.clone()));
            }

            if addr.hrp != conf.bech32_hrp {
                MmError::err(UnsupportedAddr::HrpError {
                    ticker: conf.ticker.clone(),
                    hrp: addr.hrp.clone().unwrap_or_default(),
                })
            } else {
                Ok(())
            }
        },
        UtxoAddressFormat::CashAddress { .. } => {
            if addr.addr_format == conf.default_address_format || addr.addr_format == *coin.addr_format() {
                Ok(())
            } else {
                MmError::err(UnsupportedAddr::FormatMismatch {
                    ticker: conf.ticker.clone(),
                    activated_format: coin.addr_format().to_string(),
                    used_format: addr.addr_format.to_string(),
                })
            }
        },
    }
}

pub async fn broadcast_tx<T>(coin: &T, tx: &UtxoTx) -> Result<H256Json, MmError<BroadcastTxErr>>
where
    T: AsRef<UtxoCoinFields>,
{
    coin.as_ref()
        .rpc_client
        .send_transaction(tx)
        .compat()
        .await
        .mm_err(From::from)
}

pub fn derive_htlc_key_pair(coin: &UtxoCoinFields, _swap_unique_data: &[u8]) -> KeyPair {
    match coin.priv_key_policy {
        PrivKeyPolicy::KeyPair(k) => k,
        PrivKeyPolicy::Trezor => todo!(),
    }
}

pub fn validate_other_pubkey(raw_pubkey: &[u8]) -> MmResult<(), ValidateOtherPubKeyErr> {
    if let Err(err) = Public::from_slice(raw_pubkey) {
        return MmError::err(ValidateOtherPubKeyErr::InvalidPubKey(err.to_string()));
    };
    Ok(())
}

/// Sorts and deduplicates the given `unspents` in ascending order.
fn sort_dedup_unspents<I>(unspents: I) -> Vec<UnspentInfo>
where
    I: IntoIterator<Item = UnspentInfo>,
{
    unspents
        .into_iter()
        // dedup just in case we add duplicates of same unspent out
        .unique_by(|unspent| unspent.outpoint)
        .sorted_unstable_by(|a, b| {
            if a.value < b.value {
                Ordering::Less
            } else {
                Ordering::Greater
            }
        })
        .collect()
}

#[test]
fn test_increase_by_percent() {
    assert_eq!(increase_by_percent(4300, 1.), 4343);
    assert_eq!(increase_by_percent(30, 6.9), 32);
    assert_eq!(increase_by_percent(30, 6.), 32);
    assert_eq!(increase_by_percent(10, 6.), 11);
    assert_eq!(increase_by_percent(1000, 0.1), 1001);
    assert_eq!(increase_by_percent(0, 20.), 0);
    assert_eq!(increase_by_percent(20, 0.), 20);
    assert_eq!(increase_by_percent(23, 100.), 46);
    assert_eq!(increase_by_percent(100, 2.4), 102);
    assert_eq!(increase_by_percent(100, 2.5), 103);
}

#[test]
fn test_pubkey_from_script_sig() {
    let script_sig = Script::from("473044022071edae37cf518e98db3f7637b9073a7a980b957b0c7b871415dbb4898ec3ebdc022031b402a6b98e64ffdf752266449ca979a9f70144dba77ed7a6a25bfab11648f6012103ad6f89abc2e5beaa8a3ac28e22170659b3209fe2ddf439681b4b8f31508c36fa");
    let expected_pub = H264::from("03ad6f89abc2e5beaa8a3ac28e22170659b3209fe2ddf439681b4b8f31508c36fa");
    let actual_pub = pubkey_from_script_sig(&script_sig).unwrap();
    assert_eq!(expected_pub, actual_pub);

    let script_sig_err = Script::from("473044022071edae37cf518e98db3f7637b9073a7a980b957b0c7b871415dbb4898ec3ebdc022031b402a6b98e64ffdf752266449ca979a9f70144dba77ed7a6a25bfab11648f6012103ad6f89abc2e5beaa8a3ac28e22170659b3209fe2ddf439681b4b8f31508c36fa21");
    pubkey_from_script_sig(&script_sig_err).unwrap_err();

    let script_sig_err = Script::from("493044022071edae37cf518e98db3f7637b9073a7a980b957b0c7b871415dbb4898ec3ebdc022031b402a6b98e64ffdf752266449ca979a9f70144dba77ed7a6a25bfab11648f6012103ad6f89abc2e5beaa8a3ac28e22170659b3209fe2ddf439681b4b8f31508c36fa");
    pubkey_from_script_sig(&script_sig_err).unwrap_err();
}

#[test]
fn test_tx_v_size() {
    // Multiple legacy inputs with P2SH and P2PKH output
    // https://live.blockcypher.com/btc-testnet/tx/ac6218b33d02e069c4055af709bbb6ca92ce11e55450cde96bc17411e281e5e7/
    let mut tx: UtxoTx = "0100000002440f1a2929eb08c350cc8d2385c77c40411560c3b43b65efb5b06f997fc67672020000006b483045022100f82e88af256d2487afe0c30a166c9ecf6b7013e764e1407317c712d47f7731bd0220358a4d7987bfde2271599b5c4376d26f9ce9f1df2e04f5de8f89593352607110012103c6a78589e18b482aea046975e6d0acbdea7bf7dbf04d9d5bd67fda917815e3edfffffffffb9c2fd7a19b55a4ffbda2ce5065d988a4f4efcf1ae567b4ddb6d97529c8fb0c000000006b483045022100dd75291db32dc859657a5eead13b85c340b4d508e57d2450ebfad76484f254130220727fcd65dda046ea62b449ab217da264dbf7c7ca7e63b39c8835973a152752c1012103c6a78589e18b482aea046975e6d0acbdea7bf7dbf04d9d5bd67fda917815e3edffffffff03102700000000000017a9148d0ad41545dea44e914c419d33d422148c35a274870000000000000000166a149c0a919d4e9a23f0234df916a7dd21f9e2fdaa8f931d0000000000001976a9146d9d2b554d768232320587df75c4338ecc8bf37d88acbd8ff160".into();
    // Removing inputs script_sig as it's not included in UnsignedTransactionInput when fees are calculated
    tx.inputs[0].script_sig = Bytes::new();
    tx.inputs[1].script_sig = Bytes::new();
    let v_size = tx_size_in_v_bytes(&UtxoAddressFormat::Standard, &tx);
    assert_eq!(v_size, 403);
    // Segwit input with 2 P2WPKH outputs
    // https://live.blockcypher.com/btc-testnet/tx/8a32e794b2a8a0356bb3b2717279d118b4010bf8bb3229abb5a2b4fb86541bb2/
    // the transaction is deserialized without the witnesses which makes the calculation of v_size similar to how
    // it's calculated in generate_transaction
    let tx: UtxoTx = "0200000000010192a4497268107d7999e9551be733f5e0eab479be7d995a061a7bbdc43ef0e5ed0000000000feffffff02cd857a00000000001600145cb39bfcd68d520e29cadc990bceb5cd1562c507a0860100000000001600149a85cc05e9a722575feb770a217c73fd6145cf01024730440220030e0fb58889ab939c701f12d950f00b64836a1a33ec0d6697fd3053d469d244022053e33d72ef53b37b86eea8dfebbafffb0f919ef952dcb6ea6058b81576d8dc86012102225de6aed071dc29d0ca10b9f64a4b502e33e55b3c0759eedd8e333834c6a7d07a1f2000".into();
    let v_size = tx_size_in_v_bytes(&UtxoAddressFormat::Segwit, &tx);
    assert_eq!(v_size, 141);
    // Segwit input with 1 P2WSH output
    // https://live.blockcypher.com/btc-testnet/tx/f8c1fed6f307eb131040965bd11018787567413e6437c907b1fd15de6517ad16/
    let tx: UtxoTx = "010000000001017996e77b2b1f4e66da606cfc2f16e3f52e1eac4a294168985bd4dbd54442e61f0100000000ffffffff01ab36010000000000220020693090c0e291752d448826a9dc72c9045b34ed4f7bd77e6e8e62645c23d69ac502483045022100d0800719239d646e69171ede7f02af916ac778ffe384fa0a5928645b23826c9f022044072622de2b47cfc81ac5172b646160b0c48d69d881a0ce77be06dbd6f6e5ac0121031ac6d25833a5961e2a8822b2e8b0ac1fd55d90cbbbb18a780552cbd66fc02bb3735a9e61".into();
    let v_size = tx_size_in_v_bytes(&UtxoAddressFormat::Segwit, &tx);
    assert_eq!(v_size, 122);
    // Multipl segwit inputs with P2PKH output
    // https://live.blockcypher.com/btc-testnet/tx/649d514d76702a0925a917d830e407f4f1b52d78832520e486c140ce8d0b879f/
    let tx: UtxoTx = "0100000000010250c434acbad252481564d56b41990577c55d247aedf4bb853dca3567c4404c8f0000000000ffffffff55baf016f0628ecf0f0ec228e24d8029879b0491ab18bac61865afaa9d16e8bb0000000000ffffffff01e8030000000000001976a9146d9d2b554d768232320587df75c4338ecc8bf37d88ac0247304402202611c05dd0e748f7c9955ed94a172af7ed56a0cdf773e8c919bef6e70b13ec1c02202fd7407891c857d95cdad1038dcc333186815f50da2fc9a334f814dd8d0a2d63012103c6a78589e18b482aea046975e6d0acbdea7bf7dbf04d9d5bd67fda917815e3ed02483045022100bb9d483f6b2b46f8e70d62d65b33b6de056e1878c9c2a1beed69005daef2f89502201690cd44cf6b114fa0d494258f427e1ed11a21d897e407d8a1ff3b7e09b9a426012103c6a78589e18b482aea046975e6d0acbdea7bf7dbf04d9d5bd67fda917815e3ed9cf7bd60".into();
    let v_size = tx_size_in_v_bytes(&UtxoAddressFormat::Segwit, &tx);
    assert_eq!(v_size, 181);
    // Multiple segwit inputs
    // https://live.blockcypher.com/btc-testnet/tx/a7bb128703b57058955d555ed48b65c2c9bdefab6d3acbb4243c56e430533def/
    let tx: UtxoTx = "010000000001023b7308e5ca5d02000b743441f7653c1110e07275b7ab0e983f489e92bfdd2b360100000000ffffffffd6c4f22e9b1090b2584a82cf4cb6f85595dd13c16ad065711a7585cc373ae2e50000000000ffffffff02947b2a00000000001600148474e72f396d44504cd30b1e7b992b65344240c609050700000000001600141b891309c8fe1338786fa3476d5d1a9718d43a0202483045022100bfae465fcd8d2636b2513f68618eb4996334c94d47e285cb538e3416eaf4521b02201b953f46ff21c8715a0997888445ca814dfdb834ef373a29e304bee8b32454d901210226bde3bca3fe7c91e4afb22c4bc58951c60b9bd73514081b6bd35f5c09b8c9a602483045022100ba48839f7becbf8f91266140f9727edd08974fcc18017661477af1d19603ed31022042fd35af1b393eeb818b420e3a5922079776cc73f006d26dd67be932e1b4f9000121034b6a54040ad2175e4c198370ac36b70d0b0ab515b59becf100c4cd310afbfd0c00000000".into();
    let v_size = tx_size_in_v_bytes(&UtxoAddressFormat::Segwit, &tx);
    assert_eq!(v_size, 209)
}<|MERGE_RESOLUTION|>--- conflicted
+++ resolved
@@ -14,14 +14,9 @@
 use crate::{CanRefundHtlc, CoinBalance, CoinWithDerivationMethod, GetWithdrawSenderAddress, HDAccountAddressId,
             RawTransactionError, RawTransactionRequest, RawTransactionRes, SearchForSwapTxSpendInput, SignatureError,
             SignatureResult, SwapOps, TradePreimageValue, TransactionFut, TxFeeDetails, TxMarshalingErr,
-<<<<<<< HEAD
-            ValidateAddressResult, ValidatePaymentFut, ValidatePaymentInput, VerificationError, VerificationResult,
-            WatcherSearchForSwapTxSpendInput, WatcherValidatePaymentInput, WithdrawFrom, WithdrawResult,
-=======
             ValidateAddressResult, ValidateOtherPubKeyErr, ValidatePaymentFut, ValidatePaymentInput,
-            VerificationError, VerificationResult, WatcherValidatePaymentInput, WithdrawFrom, WithdrawResult,
->>>>>>> 8e92b9df
-            WithdrawSenderAddress};
+            VerificationError, VerificationResult, WatcherSearchForSwapTxSpendInput, WatcherValidatePaymentInput,
+            WithdrawFrom, WithdrawResult, WithdrawSenderAddress};
 use bitcrypto::dhash256;
 pub use bitcrypto::{dhash160, sha256, ChecksumType};
 use chain::constants::SEQUENCE_FINAL;
