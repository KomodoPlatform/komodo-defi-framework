use super::*;
use crate::coin_balance::{AddressBalanceStatus, HDAddressBalance, HDWalletBalanceOps};
use crate::coin_errors::{MyAddressError, ValidatePaymentError};
use crate::hd_confirm_address::HDConfirmAddress;
use crate::hd_pubkey::{ExtractExtendedPubkey, HDExtractPubkeyError, HDXPubExtractor};
use crate::hd_wallet::{AccountUpdatingError, AddressDerivingResult, HDAccountMut, HDAccountsMap,
                       NewAccountCreatingError, NewAddressDeriveConfirmError, NewAddressDerivingError};
use crate::hd_wallet_storage::{HDWalletCoinWithStorageOps, HDWalletStorageResult};
use crate::rpc_command::init_withdraw::WithdrawTaskHandle;
use crate::utxo::rpc_clients::{electrum_script_hash, BlockHashOrHeight, UnspentInfo, UnspentMap, UtxoRpcClientEnum,
                               UtxoRpcClientOps, UtxoRpcResult};
use crate::utxo::spv::SimplePaymentVerification;
use crate::utxo::tx_cache::TxCacheResult;
use crate::utxo::utxo_withdraw::{InitUtxoWithdraw, StandardUtxoWithdraw, UtxoWithdraw};
<<<<<<< HEAD
use crate::WatcherReward;
use crate::{CanRefundHtlc, CoinBalance, CoinWithDerivationMethod, GetWithdrawSenderAddress, HDAccountAddressId,
            RawTransactionError, RawTransactionRequest, RawTransactionRes, RefundPaymentArgs,
=======
use crate::{CanRefundHtlc, CoinBalance, CoinWithDerivationMethod, ConfirmPaymentInput, GetWithdrawSenderAddress,
            HDAccountAddressId, RawTransactionError, RawTransactionRequest, RawTransactionRes, RefundPaymentArgs,
>>>>>>> 32e7c650
            SearchForSwapTxSpendInput, SendMakerPaymentSpendPreimageInput, SendPaymentArgs, SignatureError,
            SignatureResult, SpendPaymentArgs, SwapOps, TradePreimageValue, TransactionFut, TxFeeDetails,
            TxMarshalingErr, ValidateAddressResult, ValidateOtherPubKeyErr, ValidatePaymentFut, ValidatePaymentInput,
            VerificationError, VerificationResult, WatcherSearchForSwapTxSpendInput, WatcherValidatePaymentInput,
            WatcherValidateTakerFeeInput, WithdrawFrom, WithdrawResult, WithdrawSenderAddress,
            EARLY_CONFIRMATION_ERR_LOG, INVALID_RECEIVER_ERR_LOG, INVALID_REFUND_TX_ERR_LOG, INVALID_SCRIPT_ERR_LOG,
            INVALID_SENDER_ERR_LOG, OLD_TRANSACTION_ERR_LOG};
pub use bitcrypto::{dhash160, sha256, ChecksumType};
use bitcrypto::{dhash256, ripemd160};
use chain::constants::SEQUENCE_FINAL;
use chain::{OutPoint, TransactionOutput};
use common::executor::Timer;
use common::jsonrpc_client::JsonRpcErrorType;
use common::log::{error, warn};
use common::{now_ms, one_hundred, ten_f64};
use crypto::{Bip32DerPathOps, Bip44Chain, RpcDerivationPath, StandardHDPath, StandardHDPathError};
use futures::compat::Future01CompatExt;
use futures::future::{FutureExt, TryFutureExt};
use futures01::future::Either;
use itertools::Itertools;
use keys::bytes::Bytes;
use keys::{Address, AddressFormat as UtxoAddressFormat, AddressHashEnum, CompactSignature, Public, SegwitAddress,
           Type as ScriptType};
use mm2_core::mm_ctx::MmArc;
use mm2_err_handle::prelude::*;
use mm2_number::{BigDecimal, MmNumber};
use primitives::hash::H512;
use rpc::v1::types::{Bytes as BytesJson, ToTxHash, TransactionInputEnum, H256 as H256Json};
use script::{Builder, Opcode, Script, ScriptAddress, TransactionInputSigner, UnsignedTransactionInput};
use secp256k1::{PublicKey, Signature};
use serde_json::{self as json};
use serialization::{deserialize, serialize, serialize_with_flags, CoinVariant, CompactInteger, Serializable, Stream,
                    SERIALIZE_TRANSACTION_WITNESS};
use std::cmp::Ordering;
use std::collections::hash_map::{Entry, HashMap};
use std::str::FromStr;
use std::sync::atomic::Ordering as AtomicOrdering;
use utxo_signer::with_key_pair::p2sh_spend;
use utxo_signer::UtxoSignerOps;

pub use chain::Transaction as UtxoTx;

pub mod utxo_tx_history_v2_common;

pub const DEFAULT_FEE_VOUT: usize = 0;
pub const DEFAULT_SWAP_TX_SPEND_SIZE: u64 = 305;
pub const DEFAULT_SWAP_VOUT: usize = 0;
pub const DEFAULT_SWAP_VIN: usize = 0;
const MIN_BTC_TRADING_VOL: &str = "0.00777";

macro_rules! true_or {
    ($cond: expr, $etype: expr) => {
        if !$cond {
            return Err(MmError::new($etype));
        }
    };
}

lazy_static! {
    pub static ref HISTORY_TOO_LARGE_ERROR: Json = json!({
        "code": 1,
        "message": "history too large"
    });
}

pub const HISTORY_TOO_LARGE_ERR_CODE: i64 = -1;

#[derive(Clone, Debug, Deserialize, Serialize)]
pub struct UtxoMergeParams {
    merge_at: usize,
    #[serde(default = "ten_f64")]
    check_every: f64,
    #[serde(default = "one_hundred")]
    max_merge_at_once: usize,
}

pub async fn get_tx_fee(coin: &UtxoCoinFields) -> UtxoRpcResult<ActualTxFee> {
    let conf = &coin.conf;
    match &coin.tx_fee {
        TxFee::Dynamic(method) => {
            let fee = coin
                .rpc_client
                .estimate_fee_sat(coin.decimals, method, &conf.estimate_fee_mode, conf.estimate_fee_blocks)
                .compat()
                .await?;
            Ok(ActualTxFee::Dynamic(fee))
        },
        TxFee::FixedPerKb(satoshis) => Ok(ActualTxFee::FixedPerKb(*satoshis)),
    }
}

fn derive_address_with_cache<T>(
    coin: &T,
    hd_account: &UtxoHDAccount,
    hd_addresses_cache: &mut HashMap<HDAddressId, UtxoHDAddress>,
    hd_address_id: HDAddressId,
) -> AddressDerivingResult<UtxoHDAddress>
where
    T: UtxoCommonOps,
{
    // Check if the given HD address has been derived already.
    if let Some(hd_address) = hd_addresses_cache.get(&hd_address_id) {
        return Ok(hd_address.clone());
    }

    let change_child = hd_address_id.chain.to_child_number();
    let address_id_child = ChildNumber::from(hd_address_id.address_id);

    let derived_pubkey = hd_account
        .extended_pubkey
        .derive_child(change_child)?
        .derive_child(address_id_child)?;
    let address = coin.address_from_extended_pubkey(&derived_pubkey);
    let pubkey = Public::Compressed(H264::from(derived_pubkey.public_key().serialize()));

    let mut derivation_path = hd_account.account_derivation_path.to_derivation_path();
    derivation_path.push(change_child);
    derivation_path.push(address_id_child);

    let hd_address = HDAddress {
        address,
        pubkey,
        derivation_path,
    };

    // Cache the derived `hd_address`.
    hd_addresses_cache.insert(hd_address_id, hd_address.clone());
    Ok(hd_address)
}

/// [`HDWalletCoinOps::derive_addresses`] native implementation.
///
/// # Important
///
/// The [`HDAddressesCache::cache`] mutex is locked once for the entire duration of this function.
#[cfg(not(target_arch = "wasm32"))]
pub async fn derive_addresses<T, Ids>(
    coin: &T,
    hd_account: &UtxoHDAccount,
    address_ids: Ids,
) -> AddressDerivingResult<Vec<UtxoHDAddress>>
where
    T: UtxoCommonOps,
    Ids: Iterator<Item = HDAddressId>,
{
    let mut hd_addresses_cache = hd_account.derived_addresses.lock().await;
    address_ids
        .map(|hd_address_id| derive_address_with_cache(coin, hd_account, &mut hd_addresses_cache, hd_address_id))
        .collect()
}

/// [`HDWalletCoinOps::derive_addresses`] WASM implementation.
///
/// # Important
///
/// This function locks [`HDAddressesCache::cache`] mutex at each iteration.
///
/// # Performance
///
/// Locking the [`HDAddressesCache::cache`] mutex at each iteration may significantly degrade performance.
/// But this is required at least for now due the facts that:
/// 1) mm2 runs in the same thread as `KomodoPlatform/air_dex` runs;
/// 2) [`ExtendedPublicKey::derive_child`] is a synchronous operation, and it takes a long time.
/// So we need to periodically invoke Javascript runtime to handle UI events and other asynchronous tasks.
#[cfg(target_arch = "wasm32")]
pub async fn derive_addresses<T, Ids>(
    coin: &T,
    hd_account: &UtxoHDAccount,
    address_ids: Ids,
) -> AddressDerivingResult<Vec<UtxoHDAddress>>
where
    T: UtxoCommonOps,
    Ids: Iterator<Item = HDAddressId>,
{
    let mut result = Vec::new();
    for hd_address_id in address_ids {
        let mut hd_addresses_cache = hd_account.derived_addresses.lock().await;

        let hd_address = derive_address_with_cache(coin, hd_account, &mut hd_addresses_cache, hd_address_id)?;
        result.push(hd_address);
    }

    Ok(result)
}

pub async fn generate_and_confirm_new_address<Coin, ConfirmAddress>(
    coin: &Coin,
    hd_wallet: &Coin::HDWallet,
    hd_account: &mut Coin::HDAccount,
    chain: Bip44Chain,
    confirm_address: &ConfirmAddress,
) -> MmResult<HDAddress<Coin::Address, Coin::Pubkey>, NewAddressDeriveConfirmError>
where
    Coin: HDWalletCoinWithStorageOps<Address = Address, HDWallet = UtxoHDWallet, HDAccount = UtxoHDAccount>
        + AsRef<UtxoCoinFields>
        + Sync,
    ConfirmAddress: HDConfirmAddress,
{
    use crate::hd_wallet::inner_impl;

    let inner_impl::NewAddress {
        address,
        new_known_addresses_number,
    } = inner_impl::generate_new_address_immutable(coin, hd_wallet, hd_account, chain).await?;

    let trezor_coin = coin.as_ref().conf.trezor_coin.clone().or_mm_err(|| {
        let ticker = &coin.as_ref().conf.ticker;
        let error = format!("'{ticker}' coin must contain the 'trezor_coin' field in the coins config");
        NewAddressDeriveConfirmError::DeriveError(NewAddressDerivingError::Internal(error))
    })?;
    let expected_address = address.address.to_string();
    // Ask the user to confirm if the given `expected_address` is the same as on the HW display.
    confirm_address
        .confirm_utxo_address(trezor_coin, address.derivation_path.clone(), expected_address)
        .await?;

    let actual_known_addresses_number = hd_account.known_addresses_number(chain)?;
    // Check if the actual `known_addresses_number` hasn't been changed while we waited for the user confirmation.
    // If the actual value is greater than the new one, we don't need to update.
    if actual_known_addresses_number < new_known_addresses_number {
        coin.set_known_addresses_number(hd_wallet, hd_account, chain, new_known_addresses_number)
            .await?;
    }

    Ok(address)
}

pub async fn create_new_account<'a, Coin, XPubExtractor>(
    coin: &Coin,
    hd_wallet: &'a UtxoHDWallet,
    xpub_extractor: &XPubExtractor,
) -> MmResult<HDAccountMut<'a, UtxoHDAccount>, NewAccountCreatingError>
where
    Coin: ExtractExtendedPubkey<ExtendedPublicKey = Secp256k1ExtendedPublicKey>
        + HDWalletCoinWithStorageOps<HDWallet = UtxoHDWallet, HDAccount = UtxoHDAccount>
        + Sync,
    XPubExtractor: HDXPubExtractor,
{
    const INIT_ACCOUNT_ID: u32 = 0;
    let new_account_id = hd_wallet
        .accounts
        .lock()
        .await
        .iter()
        // The last element of the BTreeMap has the max account index.
        .last()
        .map(|(account_id, _account)| *account_id + 1)
        .unwrap_or(INIT_ACCOUNT_ID);
    let max_accounts_number = hd_wallet.account_limit();
    if new_account_id >= max_accounts_number {
        return MmError::err(NewAccountCreatingError::AccountLimitReached { max_accounts_number });
    }

    let account_child_hardened = true;
    let account_child = ChildNumber::new(new_account_id, account_child_hardened)
        .map_to_mm(|e| NewAccountCreatingError::Internal(e.to_string()))?;

    let account_derivation_path: StandardHDPathToAccount = hd_wallet.derivation_path.derive(account_child)?;
    let account_pubkey = coin
        .extract_extended_pubkey(xpub_extractor, account_derivation_path.to_derivation_path())
        .await?;

    let new_account = UtxoHDAccount {
        account_id: new_account_id,
        extended_pubkey: account_pubkey,
        account_derivation_path,
        // We don't know how many addresses are used by the user at this moment.
        external_addresses_number: 0,
        internal_addresses_number: 0,
        derived_addresses: HDAddressesCache::default(),
    };

    let accounts = hd_wallet.accounts.lock().await;
    if accounts.contains_key(&new_account_id) {
        let error = format!(
            "Account '{}' has been activated while we proceed the 'create_new_account' function",
            new_account_id
        );
        return MmError::err(NewAccountCreatingError::Internal(error));
    }

    coin.upload_new_account(hd_wallet, new_account.to_storage_item())
        .await?;

    Ok(AsyncMutexGuard::map(accounts, |accounts| {
        accounts
            .entry(new_account_id)
            // the `entry` method should return [`Entry::Vacant`] due to the checks above
            .or_insert(new_account)
    }))
}

pub async fn set_known_addresses_number<T>(
    coin: &T,
    hd_wallet: &UtxoHDWallet,
    hd_account: &mut UtxoHDAccount,
    chain: Bip44Chain,
    new_known_addresses_number: u32,
) -> MmResult<(), AccountUpdatingError>
where
    T: HDWalletCoinWithStorageOps<HDWallet = UtxoHDWallet, HDAccount = UtxoHDAccount> + Sync,
{
    let max_addresses_number = hd_wallet.address_limit();
    if new_known_addresses_number >= max_addresses_number {
        return MmError::err(AccountUpdatingError::AddressLimitReached { max_addresses_number });
    }
    match chain {
        Bip44Chain::External => {
            coin.update_external_addresses_number(hd_wallet, hd_account.account_id, new_known_addresses_number)
                .await?;
            hd_account.external_addresses_number = new_known_addresses_number;
        },
        Bip44Chain::Internal => {
            coin.update_internal_addresses_number(hd_wallet, hd_account.account_id, new_known_addresses_number)
                .await?;
            hd_account.internal_addresses_number = new_known_addresses_number;
        },
    }
    Ok(())
}

pub async fn produce_hd_address_scanner<T>(coin: &T) -> BalanceResult<UtxoAddressScanner>
where
    T: AsRef<UtxoCoinFields>,
{
    Ok(UtxoAddressScanner::init(coin.as_ref().rpc_client.clone()).await?)
}

pub async fn scan_for_new_addresses<T>(
    coin: &T,
    hd_wallet: &T::HDWallet,
    hd_account: &mut T::HDAccount,
    address_scanner: &T::HDAddressScanner,
    gap_limit: u32,
) -> BalanceResult<Vec<HDAddressBalance>>
where
    T: HDWalletBalanceOps + Sync,
    T::Address: std::fmt::Display,
{
    let mut addresses = scan_for_new_addresses_impl(
        coin,
        hd_wallet,
        hd_account,
        address_scanner,
        Bip44Chain::External,
        gap_limit,
    )
    .await?;
    addresses.extend(
        scan_for_new_addresses_impl(
            coin,
            hd_wallet,
            hd_account,
            address_scanner,
            Bip44Chain::Internal,
            gap_limit,
        )
        .await?,
    );

    Ok(addresses)
}

/// Checks addresses that either had empty transaction history last time we checked or has not been checked before.
/// The checking stops at the moment when we find `gap_limit` consecutive empty addresses.
pub async fn scan_for_new_addresses_impl<T>(
    coin: &T,
    hd_wallet: &T::HDWallet,
    hd_account: &mut T::HDAccount,
    address_scanner: &T::HDAddressScanner,
    chain: Bip44Chain,
    gap_limit: u32,
) -> BalanceResult<Vec<HDAddressBalance>>
where
    T: HDWalletBalanceOps + Sync,
    T::Address: std::fmt::Display,
{
    let mut balances = Vec::with_capacity(gap_limit as usize);

    // Get the first unknown address id.
    let mut checking_address_id = hd_account
        .known_addresses_number(chain)
        // A UTXO coin should support both [`Bip44Chain::External`] and [`Bip44Chain::Internal`].
        .mm_err(|e| BalanceError::Internal(e.to_string()))?;

    let mut unused_addresses_counter = 0;
    let max_addresses_number = hd_wallet.address_limit();
    while checking_address_id < max_addresses_number && unused_addresses_counter <= gap_limit {
        let HDAddress {
            address: checking_address,
            derivation_path: checking_address_der_path,
            ..
        } = coin.derive_address(hd_account, chain, checking_address_id).await?;

        match coin.is_address_used(&checking_address, address_scanner).await? {
            // We found a non-empty address, so we have to fill up the balance list
            // with zeros starting from `last_non_empty_address_id = checking_address_id - unused_addresses_counter`.
            AddressBalanceStatus::Used(non_empty_balance) => {
                let last_non_empty_address_id = checking_address_id - unused_addresses_counter;

                // First, derive all empty addresses and put it into `balances` with default balance.
                let address_ids = (last_non_empty_address_id..checking_address_id)
                    .into_iter()
                    .map(|address_id| HDAddressId { chain, address_id });
                let empty_addresses =
                    coin.derive_addresses(hd_account, address_ids)
                        .await?
                        .into_iter()
                        .map(|empty_address| HDAddressBalance {
                            address: empty_address.address.to_string(),
                            derivation_path: RpcDerivationPath(empty_address.derivation_path),
                            chain,
                            balance: CoinBalance::default(),
                        });
                balances.extend(empty_addresses);

                // Then push this non-empty address.
                balances.push(HDAddressBalance {
                    address: checking_address.to_string(),
                    derivation_path: RpcDerivationPath(checking_address_der_path),
                    chain,
                    balance: non_empty_balance,
                });
                // Reset the counter of unused addresses to zero since we found a non-empty address.
                unused_addresses_counter = 0;
            },
            AddressBalanceStatus::NotUsed => unused_addresses_counter += 1,
        }

        checking_address_id += 1;
    }

    coin.set_known_addresses_number(
        hd_wallet,
        hd_account,
        chain,
        checking_address_id - unused_addresses_counter,
    )
    .await?;

    Ok(balances)
}

pub async fn all_known_addresses_balances<T>(
    coin: &T,
    hd_account: &T::HDAccount,
) -> BalanceResult<Vec<HDAddressBalance>>
where
    T: HDWalletBalanceOps + Sync,
    T::Address: std::fmt::Display + Clone,
{
    let external_addresses = hd_account
        .known_addresses_number(Bip44Chain::External)
        // A UTXO coin should support both [`Bip44Chain::External`] and [`Bip44Chain::Internal`].
        .mm_err(|e| BalanceError::Internal(e.to_string()))?;
    let internal_addresses = hd_account
        .known_addresses_number(Bip44Chain::Internal)
        // A UTXO coin should support both [`Bip44Chain::External`] and [`Bip44Chain::Internal`].
        .mm_err(|e| BalanceError::Internal(e.to_string()))?;

    let mut balances = coin
        .known_addresses_balances_with_ids(hd_account, Bip44Chain::External, 0..external_addresses)
        .await?;
    balances.extend(
        coin.known_addresses_balances_with_ids(hd_account, Bip44Chain::Internal, 0..internal_addresses)
            .await?,
    );

    Ok(balances)
}

pub async fn load_hd_accounts_from_storage(
    hd_wallet_storage: &HDWalletCoinStorage,
    derivation_path: &StandardHDPathToCoin,
) -> HDWalletStorageResult<HDAccountsMap<UtxoHDAccount>> {
    let accounts = hd_wallet_storage.load_all_accounts().await?;
    let res: HDWalletStorageResult<HDAccountsMap<UtxoHDAccount>> = accounts
        .iter()
        .map(|account_info| {
            let account = UtxoHDAccount::try_from_storage_item(derivation_path, account_info)?;
            Ok((account.account_id, account))
        })
        .collect();
    match res {
        Ok(accounts) => Ok(accounts),
        Err(e) if e.get_inner().is_deserializing_err() => {
            warn!("Error loading HD accounts from the storage: '{}'. Clear accounts", e);
            hd_wallet_storage.clear_accounts().await?;
            Ok(HDAccountsMap::new())
        },
        Err(e) => Err(e),
    }
}

/// Requests balance of the given `address`.
pub async fn address_balance<T>(coin: &T, address: &Address) -> BalanceResult<CoinBalance>
where
    T: UtxoCommonOps + GetUtxoListOps + MarketCoinOps,
{
    if coin.as_ref().check_utxo_maturity {
        let (unspents, _) = coin.get_mature_unspent_ordered_list(address).await?;
        return Ok(unspents.to_coin_balance(coin.as_ref().decimals));
    }

    let balance = coin
        .as_ref()
        .rpc_client
        .display_balance(address.clone(), coin.as_ref().decimals)
        .compat()
        .await?;

    Ok(CoinBalance {
        spendable: balance,
        unspendable: BigDecimal::from(0),
    })
}

/// Requests balances of the given `addresses`.
/// The pairs `(Address, CoinBalance)` are guaranteed to be in the same order in which they were requested.
pub async fn addresses_balances<T>(coin: &T, addresses: Vec<Address>) -> BalanceResult<Vec<(Address, CoinBalance)>>
where
    T: UtxoCommonOps + GetUtxoMapOps + MarketCoinOps,
{
    if coin.as_ref().check_utxo_maturity {
        let (unspents_map, _) = coin.get_mature_unspent_ordered_map(addresses.clone()).await?;
        addresses
            .into_iter()
            .map(|address| {
                let unspents = unspents_map.get(&address).or_mm_err(|| {
                    let error = format!("'get_mature_unspent_ordered_map' should have returned '{}'", address);
                    BalanceError::Internal(error)
                })?;
                let balance = unspents.to_coin_balance(coin.as_ref().decimals);
                Ok((address, balance))
            })
            .collect()
    } else {
        Ok(coin
            .as_ref()
            .rpc_client
            .display_balances(addresses.clone(), coin.as_ref().decimals)
            .compat()
            .await?
            .into_iter()
            .map(|(address, spendable)| {
                let unspendable = BigDecimal::from(0);
                let balance = CoinBalance { spendable, unspendable };
                (address, balance)
            })
            .collect())
    }
}

pub fn derivation_method(coin: &UtxoCoinFields) -> &DerivationMethod<Address, UtxoHDWallet> { &coin.derivation_method }

pub async fn extract_extended_pubkey<XPubExtractor>(
    conf: &UtxoCoinConf,
    xpub_extractor: &XPubExtractor,
    derivation_path: DerivationPath,
) -> MmResult<Secp256k1ExtendedPublicKey, HDExtractPubkeyError>
where
    XPubExtractor: HDXPubExtractor,
{
    let trezor_coin = conf
        .trezor_coin
        .clone()
        .or_mm_err(|| HDExtractPubkeyError::CoinDoesntSupportTrezor)?;
    let xpub = xpub_extractor.extract_utxo_xpub(trezor_coin, derivation_path).await?;
    Secp256k1ExtendedPublicKey::from_str(&xpub).map_to_mm(|e| HDExtractPubkeyError::InvalidXpub(e.to_string()))
}

/// returns the fee required to be paid for HTLC spend transaction
pub async fn get_htlc_spend_fee<T: UtxoCommonOps>(
    coin: &T,
    tx_size: u64,
    stage: &FeeApproxStage,
) -> UtxoRpcResult<u64> {
    let coin_fee = coin.get_tx_fee().await?;
    let mut fee = match coin_fee {
        // atomic swap payment spend transaction is slightly more than 300 bytes in average as of now
        ActualTxFee::Dynamic(fee_per_kb) => {
            let fee_per_kb = increase_dynamic_fee_by_stage(&coin, fee_per_kb, stage);
            (fee_per_kb * tx_size) / KILO_BYTE
        },
        // return satoshis here as swap spend transaction size is always less than 1 kb
        ActualTxFee::FixedPerKb(satoshis) => {
            let tx_size_kb = if tx_size % KILO_BYTE == 0 {
                tx_size / KILO_BYTE
            } else {
                tx_size / KILO_BYTE + 1
            };
            satoshis * tx_size_kb
        },
    };
    if coin.as_ref().conf.force_min_relay_fee {
        let relay_fee = coin.as_ref().rpc_client.get_relay_fee().compat().await?;
        let relay_fee_sat = sat_from_big_decimal(&relay_fee, coin.as_ref().decimals)?;
        if fee < relay_fee_sat {
            fee = relay_fee_sat;
        }
    }
    Ok(fee)
}

pub fn addresses_from_script<T: UtxoCommonOps>(coin: &T, script: &Script) -> Result<Vec<Address>, String> {
    let destinations: Vec<ScriptAddress> = try_s!(script.extract_destinations());

    let conf = &coin.as_ref().conf;

    let addresses = destinations
        .into_iter()
        .map(|dst| {
            let (prefix, t_addr_prefix, addr_format) = match dst.kind {
                ScriptType::P2PKH => (
                    conf.pub_addr_prefix,
                    conf.pub_t_addr_prefix,
                    coin.addr_format_for_standard_scripts(),
                ),
                ScriptType::P2SH => (
                    conf.p2sh_addr_prefix,
                    conf.p2sh_t_addr_prefix,
                    coin.addr_format_for_standard_scripts(),
                ),
                ScriptType::P2WPKH => (conf.pub_addr_prefix, conf.pub_t_addr_prefix, UtxoAddressFormat::Segwit),
                ScriptType::P2WSH => (conf.pub_addr_prefix, conf.pub_t_addr_prefix, UtxoAddressFormat::Segwit),
            };

            Address {
                hash: dst.hash,
                checksum_type: conf.checksum_type,
                prefix,
                t_addr_prefix,
                hrp: conf.bech32_hrp.clone(),
                addr_format,
            }
        })
        .collect();

    Ok(addresses)
}

pub fn denominate_satoshis(coin: &UtxoCoinFields, satoshi: i64) -> f64 {
    satoshi as f64 / 10f64.powf(coin.decimals as f64)
}

pub fn base_coin_balance<T>(coin: &T) -> BalanceFut<BigDecimal>
where
    T: MarketCoinOps,
{
    coin.my_spendable_balance()
}

pub fn address_from_str_unchecked(coin: &UtxoCoinFields, address: &str) -> MmResult<Address, AddrFromStrError> {
    let mut errors = Vec::with_capacity(3);

    match Address::from_str(address) {
        Ok(legacy) => return Ok(legacy),
        Err(e) => errors.push(e.to_string()),
    };

    match Address::from_segwitaddress(
        address,
        coin.conf.checksum_type,
        coin.conf.pub_addr_prefix,
        coin.conf.pub_t_addr_prefix,
    ) {
        Ok(segwit) => return Ok(segwit),
        Err(e) => errors.push(e),
    }

    match Address::from_cashaddress(
        address,
        coin.conf.checksum_type,
        coin.conf.pub_addr_prefix,
        coin.conf.p2sh_addr_prefix,
        coin.conf.pub_t_addr_prefix,
    ) {
        Ok(cashaddress) => return Ok(cashaddress),
        Err(e) => errors.push(e),
    }

    MmError::err(AddrFromStrError::CannotDetermineFormat(errors))
}

pub fn my_public_key(coin: &UtxoCoinFields) -> Result<&Public, MmError<UnexpectedDerivationMethod>> {
    match coin.priv_key_policy {
        PrivKeyPolicy::KeyPair(ref key_pair) => Ok(key_pair.public()),
        // Hardware Wallets requires BIP39/BIP44 derivation path to extract a public key.
        PrivKeyPolicy::Trezor => MmError::err(UnexpectedDerivationMethod::ExpectedSingleAddress),
    }
}

pub fn checked_address_from_str<T: UtxoCommonOps>(coin: &T, address: &str) -> MmResult<Address, AddrFromStrError> {
    let addr = address_from_str_unchecked(coin.as_ref(), address)?;
    check_withdraw_address_supported(coin, &addr)?;
    Ok(addr)
}

pub async fn get_current_mtp(coin: &UtxoCoinFields, coin_variant: CoinVariant) -> UtxoRpcResult<u32> {
    let current_block = coin.rpc_client.get_block_count().compat().await?;
    coin.rpc_client
        .get_median_time_past(current_block, coin.conf.mtp_block_count, coin_variant)
        .compat()
        .await
}

pub fn send_outputs_from_my_address<T>(coin: T, outputs: Vec<TransactionOutput>) -> TransactionFut
where
    T: UtxoCommonOps + GetUtxoListOps,
{
    let fut = send_outputs_from_my_address_impl(coin, outputs);
    Box::new(fut.boxed().compat().map(|tx| tx.into()))
}

pub fn tx_size_in_v_bytes(from_addr_format: &UtxoAddressFormat, tx: &UtxoTx) -> usize {
    let transaction_bytes = serialize(tx);
    // 2 bytes are used to indicate the length of signature and pubkey
    // total is 107
    let additional_len = 2 + MAX_DER_SIGNATURE_LEN + COMPRESSED_PUBKEY_LEN;
    // Virtual size of the transaction
    // https://bitcoin.stackexchange.com/questions/87275/how-to-calculate-segwit-transaction-fee-in-bytes/87276#87276
    match from_addr_format {
        UtxoAddressFormat::Segwit => {
            let base_size = transaction_bytes.len();
            // 4 additional bytes (2 for the marker and 2 for the flag) and 1 additional byte for every input in the witness for the SIGHASH flag
            let total_size = transaction_bytes.len() + 4 + tx.inputs().len() * (additional_len + 1);
            ((0.75 * base_size as f64) + (0.25 * total_size as f64)) as usize
        },
        _ => transaction_bytes.len() + tx.inputs().len() * additional_len,
    }
}

pub struct UtxoTxBuilder<'a, T: AsRef<UtxoCoinFields> + UtxoTxGenerationOps> {
    coin: &'a T,
    from: Option<Address>,
    /// The available inputs that *can* be included in the resulting tx
    available_inputs: Vec<UnspentInfo>,
    fee_policy: FeePolicy,
    fee: Option<ActualTxFee>,
    gas_fee: Option<u64>,
    tx: TransactionInputSigner,
    change: u64,
    sum_inputs: u64,
    sum_outputs_value: u64,
    tx_fee: u64,
    min_relay_fee: Option<u64>,
    dust: Option<u64>,
}

impl<'a, T: AsRef<UtxoCoinFields> + UtxoTxGenerationOps> UtxoTxBuilder<'a, T> {
    pub fn new(coin: &'a T) -> Self {
        UtxoTxBuilder {
            tx: coin.as_ref().transaction_preimage(),
            coin,
            from: coin.as_ref().derivation_method.single_addr().cloned(),
            available_inputs: vec![],
            fee_policy: FeePolicy::SendExact,
            fee: None,
            gas_fee: None,
            change: 0,
            sum_inputs: 0,
            sum_outputs_value: 0,
            tx_fee: 0,
            min_relay_fee: None,
            dust: None,
        }
    }

    pub fn with_from_address(mut self, from: Address) -> Self {
        self.from = Some(from);
        self
    }

    pub fn with_dust(mut self, dust_amount: u64) -> Self {
        self.dust = Some(dust_amount);
        self
    }

    pub fn add_required_inputs(mut self, inputs: impl IntoIterator<Item = UnspentInfo>) -> Self {
        self.tx
            .inputs
            .extend(inputs.into_iter().map(|input| UnsignedTransactionInput {
                previous_output: input.outpoint,
                sequence: SEQUENCE_FINAL,
                amount: input.value,
                witness: Vec::new(),
            }));
        self
    }

    /// This function expects that utxos are sorted by amounts in ascending order
    /// Consider sorting before calling this function
    pub fn add_available_inputs(mut self, inputs: impl IntoIterator<Item = UnspentInfo>) -> Self {
        self.available_inputs.extend(inputs);
        self
    }

    pub fn add_outputs(mut self, outputs: impl IntoIterator<Item = TransactionOutput>) -> Self {
        self.tx.outputs.extend(outputs);
        self
    }

    pub fn with_fee_policy(mut self, new_policy: FeePolicy) -> Self {
        self.fee_policy = new_policy;
        self
    }

    pub fn with_fee(mut self, fee: ActualTxFee) -> Self {
        self.fee = Some(fee);
        self
    }

    /// Note `gas_fee` should be enough to execute all of the contract calls within UTXO outputs.
    /// QRC20 specific: `gas_fee` should be calculated by: gas_limit * gas_price * (count of contract calls),
    /// or should be sum of gas fee of all contract calls.
    pub fn with_gas_fee(mut self, gas_fee: u64) -> Self {
        self.gas_fee = Some(gas_fee);
        self
    }

    /// Recalculates fee and checks whether transaction is complete (inputs collected cover the outputs)
    fn update_fee_and_check_completeness(
        &mut self,
        from_addr_format: &UtxoAddressFormat,
        actual_tx_fee: &ActualTxFee,
    ) -> bool {
        self.tx_fee = match &actual_tx_fee {
            ActualTxFee::Dynamic(f) => {
                let transaction = UtxoTx::from(self.tx.clone());
                let v_size = tx_size_in_v_bytes(from_addr_format, &transaction);
                (f * v_size as u64) / KILO_BYTE
            },
            ActualTxFee::FixedPerKb(f) => {
                let transaction = UtxoTx::from(self.tx.clone());
                let v_size = tx_size_in_v_bytes(from_addr_format, &transaction) as u64;
                let v_size_kb = if v_size % KILO_BYTE == 0 {
                    v_size / KILO_BYTE
                } else {
                    v_size / KILO_BYTE + 1
                };
                f * v_size_kb
            },
        };

        match self.fee_policy {
            FeePolicy::SendExact => {
                let mut outputs_plus_fee = self.sum_outputs_value + self.tx_fee;
                if self.sum_inputs >= outputs_plus_fee {
                    self.change = self.sum_inputs - outputs_plus_fee;
                    if self.change > self.dust() {
                        // there will be change output
                        if let ActualTxFee::Dynamic(ref f) = actual_tx_fee {
                            self.tx_fee += (f * P2PKH_OUTPUT_LEN) / KILO_BYTE;
                            outputs_plus_fee += (f * P2PKH_OUTPUT_LEN) / KILO_BYTE;
                        }
                    }
                    if let Some(min_relay) = self.min_relay_fee {
                        if self.tx_fee < min_relay {
                            outputs_plus_fee -= self.tx_fee;
                            outputs_plus_fee += min_relay;
                            self.tx_fee = min_relay;
                        }
                    }
                    self.sum_inputs >= outputs_plus_fee
                } else {
                    false
                }
            },
            FeePolicy::DeductFromOutput(_) => {
                if self.sum_inputs >= self.sum_outputs_value {
                    self.change = self.sum_inputs - self.sum_outputs_value;
                    if self.change > self.dust() {
                        if let ActualTxFee::Dynamic(ref f) = actual_tx_fee {
                            self.tx_fee += (f * P2PKH_OUTPUT_LEN) / KILO_BYTE;
                        }
                    }
                    if let Some(min_relay) = self.min_relay_fee {
                        if self.tx_fee < min_relay {
                            self.tx_fee = min_relay;
                        }
                    }
                    true
                } else {
                    false
                }
            },
        }
    }

    fn dust(&self) -> u64 {
        match self.dust {
            Some(dust) => dust,
            None => self.coin.as_ref().dust_amount,
        }
    }

    /// Generates unsigned transaction (TransactionInputSigner) from specified utxos and outputs.
    /// Sends the change (inputs amount - outputs amount) to the [`UtxoTxBuilder::from`] address.
    /// Also returns additional transaction data
    pub async fn build(mut self) -> GenerateTxResult {
        let coin = self.coin;
        let dust: u64 = self.dust();
        let from = self
            .from
            .clone()
            .or_mm_err(|| GenerateTxError::Internal("'from' address is not specified".to_owned()))?;
        let change_script_pubkey = output_script(&from, ScriptType::P2PKH).to_bytes();

        let actual_tx_fee = match self.fee {
            Some(fee) => fee,
            None => coin.get_tx_fee().await?,
        };

        true_or!(!self.tx.outputs.is_empty(), GenerateTxError::EmptyOutputs);

        let mut received_by_me = 0;
        for output in self.tx.outputs.iter() {
            let script: Script = output.script_pubkey.clone().into();
            if script.opcodes().next() != Some(Ok(Opcode::OP_RETURN)) {
                true_or!(output.value >= dust, GenerateTxError::OutputValueLessThanDust {
                    value: output.value,
                    dust
                });
            }
            self.sum_outputs_value += output.value;
            if output.script_pubkey == change_script_pubkey {
                received_by_me += output.value;
            }
        }

        if let Some(gas_fee) = self.gas_fee {
            self.sum_outputs_value += gas_fee;
        }

        true_or!(
            !self.available_inputs.is_empty() || !self.tx.inputs.is_empty(),
            GenerateTxError::EmptyUtxoSet {
                required: self.sum_outputs_value
            }
        );

        self.min_relay_fee = if coin.as_ref().conf.force_min_relay_fee {
            let fee_dec = coin.as_ref().rpc_client.get_relay_fee().compat().await?;
            let min_relay_fee = sat_from_big_decimal(&fee_dec, coin.as_ref().decimals)?;
            Some(min_relay_fee)
        } else {
            None
        };

        for utxo in self.available_inputs.clone() {
            self.tx.inputs.push(UnsignedTransactionInput {
                previous_output: utxo.outpoint,
                sequence: SEQUENCE_FINAL,
                amount: utxo.value,
                witness: vec![],
            });
            self.sum_inputs += utxo.value;

            if self.update_fee_and_check_completeness(&from.addr_format, &actual_tx_fee) {
                break;
            }
        }

        match self.fee_policy {
            FeePolicy::SendExact => self.sum_outputs_value += self.tx_fee,
            FeePolicy::DeductFromOutput(i) => {
                let min_output = self.tx_fee + dust;
                let val = self.tx.outputs[i].value;
                true_or!(val >= min_output, GenerateTxError::DeductFeeFromOutputFailed {
                    output_idx: i,
                    output_value: val,
                    required: min_output,
                });
                self.tx.outputs[i].value -= self.tx_fee;
                if self.tx.outputs[i].script_pubkey == change_script_pubkey {
                    received_by_me -= self.tx_fee;
                }
            },
        };
        true_or!(
            self.sum_inputs >= self.sum_outputs_value,
            GenerateTxError::NotEnoughUtxos {
                sum_utxos: self.sum_inputs,
                required: self.sum_outputs_value
            }
        );

        let change = self.sum_inputs - self.sum_outputs_value;
        let unused_change = if change > dust {
            self.tx.outputs.push({
                TransactionOutput {
                    value: change,
                    script_pubkey: change_script_pubkey.clone(),
                }
            });
            received_by_me += change;
            None
        } else if change > 0 {
            Some(change)
        } else {
            None
        };

        let data = AdditionalTxData {
            fee_amount: self.tx_fee,
            received_by_me,
            spent_by_me: self.sum_inputs,
            unused_change,
            // will be changed if the ticker is KMD
            kmd_rewards: None,
        };

        Ok(coin
            .calc_interest_if_required(self.tx, data, change_script_pubkey)
            .await?)
    }
}

/// Calculates interest if the coin is KMD
/// Adds the value to existing output to my_script_pub or creates additional interest output
/// returns transaction and data as is if the coin is not KMD
pub async fn calc_interest_if_required<T: UtxoCommonOps>(
    coin: &T,
    mut unsigned: TransactionInputSigner,
    mut data: AdditionalTxData,
    my_script_pub: Bytes,
) -> UtxoRpcResult<(TransactionInputSigner, AdditionalTxData)> {
    if coin.as_ref().conf.ticker != "KMD" {
        return Ok((unsigned, data));
    }
    unsigned.lock_time = coin.get_current_mtp().await?;
    let mut interest = 0;
    for input in unsigned.inputs.iter() {
        let prev_hash = input.previous_output.hash.reversed().into();
        let tx = coin
            .as_ref()
            .rpc_client
            .get_verbose_transaction(&prev_hash)
            .compat()
            .await?;
        if let Ok(output_interest) =
            kmd_interest(tx.height, input.amount, tx.locktime as u64, unsigned.lock_time as u64)
        {
            interest += output_interest;
        };
    }
    if interest > 0 {
        data.received_by_me += interest;
        let mut output_to_me = unsigned
            .outputs
            .iter_mut()
            .find(|out| out.script_pubkey == my_script_pub);
        // add calculated interest to existing output to my address
        // or create the new one if it's not found
        match output_to_me {
            Some(ref mut output) => output.value += interest,
            None => {
                let interest_output = TransactionOutput {
                    script_pubkey: my_script_pub,
                    value: interest,
                };
                unsigned.outputs.push(interest_output);
            },
        };
    } else {
        // if interest is zero attempt to set the lowest possible lock_time to claim it later
        unsigned.lock_time = (now_ms() / 1000) as u32 - 3600 + 777 * 2;
    }
    let rewards_amount = big_decimal_from_sat_unsigned(interest, coin.as_ref().decimals);
    data.kmd_rewards = Some(KmdRewardsDetails::claimed_by_me(rewards_amount));
    Ok((unsigned, data))
}

pub struct P2SHSpendingTxInput<'a> {
    prev_transaction: UtxoTx,
    redeem_script: Bytes,
    outputs: Vec<TransactionOutput>,
    script_data: Script,
    sequence: u32,
    lock_time: u32,
    keypair: &'a KeyPair,
}

pub async fn p2sh_spending_tx<T: UtxoCommonOps>(coin: &T, input: P2SHSpendingTxInput<'_>) -> Result<UtxoTx, String> {
    if input.prev_transaction.outputs.is_empty() {
        return ERR!("Transaction doesn't have any output");
    }
    let lock_time = try_s!(coin.p2sh_tx_locktime(input.lock_time).await);
    let n_time = if coin.as_ref().conf.is_pos {
        Some((now_ms() / 1000) as u32)
    } else {
        None
    };
    let str_d_zeel = if coin.as_ref().conf.ticker == "NAV" {
        Some("".into())
    } else {
        None
    };
    let hash_algo = coin.as_ref().tx_hash_algo.into();
    let unsigned = TransactionInputSigner {
        lock_time,
        version: coin.as_ref().conf.tx_version,
        n_time,
        overwintered: coin.as_ref().conf.overwintered,
        inputs: vec![UnsignedTransactionInput {
            sequence: input.sequence,
            previous_output: OutPoint {
                hash: input.prev_transaction.hash(),
                index: DEFAULT_SWAP_VOUT as u32,
            },
            amount: input.prev_transaction.outputs[0].value,
            witness: Vec::new(),
        }],
        outputs: input.outputs,
        expiry_height: 0,
        join_splits: vec![],
        shielded_spends: vec![],
        shielded_outputs: vec![],
        value_balance: 0,
        version_group_id: coin.as_ref().conf.version_group_id,
        consensus_branch_id: coin.as_ref().conf.consensus_branch_id,
        zcash: coin.as_ref().conf.zcash,
        str_d_zeel,
        hash_algo,
    };
    let signed_input = try_s!(p2sh_spend(
        &unsigned,
        DEFAULT_SWAP_VOUT,
        input.keypair,
        input.script_data,
        input.redeem_script.into(),
        coin.as_ref().conf.signature_version,
        coin.as_ref().conf.fork_id
    ));
    Ok(UtxoTx {
        version: unsigned.version,
        n_time: unsigned.n_time,
        overwintered: unsigned.overwintered,
        lock_time: unsigned.lock_time,
        inputs: vec![signed_input],
        outputs: unsigned.outputs,
        expiry_height: unsigned.expiry_height,
        join_splits: vec![],
        shielded_spends: vec![],
        shielded_outputs: vec![],
        value_balance: 0,
        version_group_id: coin.as_ref().conf.version_group_id,
        binding_sig: H512::default(),
        join_split_sig: H512::default(),
        join_split_pubkey: H256::default(),
        zcash: coin.as_ref().conf.zcash,
        str_d_zeel: unsigned.str_d_zeel,
        tx_hash_algo: unsigned.hash_algo.into(),
    })
}

pub fn send_taker_fee<T>(coin: T, fee_pub_key: &[u8], amount: BigDecimal) -> TransactionFut
where
    T: UtxoCommonOps + GetUtxoListOps,
{
    let address = try_tx_fus!(address_from_raw_pubkey(
        fee_pub_key,
        coin.as_ref().conf.pub_addr_prefix,
        coin.as_ref().conf.pub_t_addr_prefix,
        coin.as_ref().conf.checksum_type,
        coin.as_ref().conf.bech32_hrp.clone(),
        coin.addr_format().clone(),
    ));
    let amount = try_tx_fus!(sat_from_big_decimal(&amount, coin.as_ref().decimals));
    let output = TransactionOutput {
        value: amount,
        script_pubkey: Builder::build_p2pkh(&address.hash).to_bytes(),
    };
    send_outputs_from_my_address(coin, vec![output])
}

pub fn send_maker_payment<T>(coin: T, args: SendPaymentArgs) -> TransactionFut
where
    T: UtxoCommonOps + GetUtxoListOps + SwapOps,
{
    let total_amount = match args.watcher_reward {
        Some(reward) => args.amount + reward.amount,
        None => args.amount,
    };

    let maker_htlc_key_pair = coin.derive_htlc_key_pair(args.swap_unique_data);
    let SwapPaymentOutputsResult {
        payment_address,
        outputs,
    } = try_tx_fus!(generate_swap_payment_outputs(
        &coin,
        args.time_lock,
        maker_htlc_key_pair.public_slice(),
        args.other_pubkey,
        args.secret_hash,
        total_amount
    ));
    let send_fut = match &coin.as_ref().rpc_client {
        UtxoRpcClientEnum::Electrum(_) => Either::A(send_outputs_from_my_address(coin, outputs)),
        UtxoRpcClientEnum::Native(client) => {
            let addr_string = try_tx_fus!(payment_address.display_address());
            Either::B(
                client
                    .import_address(&addr_string, &addr_string, false)
                    .map_err(|e| TransactionErr::Plain(ERRL!("{}", e)))
                    .and_then(move |_| send_outputs_from_my_address(coin, outputs)),
            )
        },
    };
    Box::new(send_fut)
}

pub fn send_taker_payment<T>(coin: T, args: SendPaymentArgs) -> TransactionFut
where
    T: UtxoCommonOps + GetUtxoListOps + SwapOps,
{
    let total_amount = match args.watcher_reward {
        Some(reward) => args.amount + reward.amount,
        None => args.amount,
    };

    let taker_htlc_key_pair = coin.derive_htlc_key_pair(args.swap_unique_data);
    let SwapPaymentOutputsResult {
        payment_address,
        outputs,
    } = try_tx_fus!(generate_swap_payment_outputs(
        &coin,
        args.time_lock,
        taker_htlc_key_pair.public_slice(),
        args.other_pubkey,
        args.secret_hash,
        total_amount
    ));

    let send_fut = match &coin.as_ref().rpc_client {
        UtxoRpcClientEnum::Electrum(_) => Either::A(send_outputs_from_my_address(coin, outputs)),
        UtxoRpcClientEnum::Native(client) => {
            let addr_string = try_tx_fus!(payment_address.display_address());
            Either::B(
                client
                    .import_address(&addr_string, &addr_string, false)
                    .map_err(|e| TransactionErr::Plain(ERRL!("{}", e)))
                    .and_then(move |_| send_outputs_from_my_address(coin, outputs)),
            )
        },
    };
    Box::new(send_fut)
}

pub fn send_maker_spends_taker_payment<T: UtxoCommonOps + SwapOps>(coin: T, args: SpendPaymentArgs) -> TransactionFut {
    let my_address = try_tx_fus!(coin.as_ref().derivation_method.single_addr_or_err()).clone();
    let mut prev_transaction: UtxoTx = try_tx_fus!(deserialize(args.other_payment_tx).map_err(|e| ERRL!("{:?}", e)));
    prev_transaction.tx_hash_algo = coin.as_ref().tx_hash_algo;
    drop_mutability!(prev_transaction);
    if prev_transaction.outputs.is_empty() {
        return try_tx_fus!(TX_PLAIN_ERR!("Transaction doesn't have any output"));
    }

    let key_pair = coin.derive_htlc_key_pair(args.swap_unique_data);
    let script_data = Builder::default()
        .push_data(args.secret)
        .push_opcode(Opcode::OP_0)
        .into_script();

    let redeem_script = payment_script(
        args.time_lock,
        args.secret_hash,
        &try_tx_fus!(Public::from_slice(args.other_pubkey)),
        key_pair.public(),
    )
    .into();
    let time_lock = args.time_lock;
    let fut = async move {
        let fee = try_tx_s!(
            coin.get_htlc_spend_fee(DEFAULT_SWAP_TX_SPEND_SIZE, &FeeApproxStage::WithoutApprox)
                .await
        );
        if fee >= prev_transaction.outputs[0].value {
            return TX_PLAIN_ERR!(
                "HTLC spend fee {} is greater than transaction output {}",
                fee,
                prev_transaction.outputs[0].value
            );
        }
        let script_pubkey = output_script(&my_address, ScriptType::P2PKH).to_bytes();
        let output = TransactionOutput {
            value: prev_transaction.outputs[0].value - fee,
            script_pubkey,
        };

        let input = P2SHSpendingTxInput {
            prev_transaction,
            redeem_script,
            outputs: vec![output],
            script_data,
            sequence: SEQUENCE_FINAL,
            lock_time: time_lock,
            keypair: &key_pair,
        };
        let transaction = try_tx_s!(coin.p2sh_spending_tx(input).await);

        let tx_fut = coin.as_ref().rpc_client.send_transaction(&transaction).compat();
        try_tx_s!(tx_fut.await, transaction);

        Ok(transaction.into())
    };
    Box::new(fut.boxed().compat())
}

pub fn send_maker_payment_spend_preimage<T: UtxoCommonOps + SwapOps>(
    coin: &T,
    input: SendMakerPaymentSpendPreimageInput,
) -> TransactionFut {
    let mut transaction: UtxoTx = try_tx_fus!(deserialize(input.preimage).map_err(|e| ERRL!("{:?}", e)));
    if transaction.inputs.is_empty() {
        return try_tx_fus!(TX_PLAIN_ERR!("Transaction doesn't have any input"));
    }
    let script = Script::from(transaction.inputs[DEFAULT_SWAP_VIN].script_sig.clone());
    let mut instructions = script.iter();

    let instruction_1 = try_tx_fus!(try_tx_fus!(instructions.next().ok_or("Instruction not found")));
    let instruction_2 = try_tx_fus!(try_tx_fus!(instructions.next().ok_or("Instruction not found")));

    let script_sig = try_tx_fus!(instruction_1
        .data
        .ok_or("No script signature in the taker spends maker payment preimage"));
    let redeem_script = try_tx_fus!(instruction_2
        .data
        .ok_or("No redeem script in the taker spends maker payment preimage"));
    let script_data = Builder::default()
        .push_data(input.secret)
        .push_opcode(Opcode::OP_0)
        .into_script();

    let mut resulting_script = Builder::default().push_data(script_sig).into_bytes();
    resulting_script.extend_from_slice(&script_data);
    let redeem_part = Builder::default().push_data(redeem_script).into_bytes();
    resulting_script.extend_from_slice(&redeem_part);

    transaction.inputs[DEFAULT_SWAP_VIN].script_sig = resulting_script;

    let coin = coin.clone();
    let fut = async move {
        let tx_fut = coin.as_ref().rpc_client.send_transaction(&transaction).compat();
        try_tx_s!(tx_fut.await, transaction);

        Ok(transaction.into())
    };

    Box::new(fut.boxed().compat())
}

pub fn create_maker_payment_spend_preimage<T: UtxoCommonOps + SwapOps>(
    coin: &T,
    maker_payment_tx: &[u8],
    time_lock: u32,
    maker_pub: &[u8],
    secret_hash: &[u8],
    swap_unique_data: &[u8],
) -> TransactionFut {
    let my_address = try_tx_fus!(coin.as_ref().derivation_method.single_addr_or_err()).clone();
    let mut prev_transaction: UtxoTx = try_tx_fus!(deserialize(maker_payment_tx).map_err(|e| ERRL!("{:?}", e)));
    prev_transaction.tx_hash_algo = coin.as_ref().tx_hash_algo;
    drop_mutability!(prev_transaction);
    if prev_transaction.outputs.is_empty() {
        return try_tx_fus!(TX_PLAIN_ERR!("Transaction doesn't have any output"));
    }

    let key_pair = coin.derive_htlc_key_pair(swap_unique_data);

    let script_data = Builder::default().into_script();
    let redeem_script = payment_script(
        time_lock,
        secret_hash,
        &try_tx_fus!(Public::from_slice(maker_pub)),
        key_pair.public(),
    )
    .into();
    let coin = coin.clone();
    let fut = async move {
        let fee = try_tx_s!(
            coin.get_htlc_spend_fee(DEFAULT_SWAP_TX_SPEND_SIZE, &FeeApproxStage::WatcherPreimage)
                .await
        );

        if fee >= prev_transaction.outputs[0].value {
            return TX_PLAIN_ERR!(
                "HTLC spend fee {} is greater than transaction output {}",
                fee,
                prev_transaction.outputs[0].value
            );
        }
        let script_pubkey = output_script(&my_address, ScriptType::P2PKH).to_bytes();
        let output = TransactionOutput {
            value: prev_transaction.outputs[0].value - fee,
            script_pubkey,
        };

        let input = P2SHSpendingTxInput {
            prev_transaction,
            redeem_script,
            outputs: vec![output],
            script_data,
            sequence: SEQUENCE_FINAL,
            lock_time: time_lock,
            keypair: &key_pair,
        };
        let transaction = try_tx_s!(coin.p2sh_spending_tx(input).await);

        Ok(transaction.into())
    };
    Box::new(fut.boxed().compat())
}

pub fn create_taker_payment_refund_preimage<T: UtxoCommonOps + SwapOps>(
    coin: &T,
    taker_payment_tx: &[u8],
    time_lock: u32,
    maker_pub: &[u8],
    secret_hash: &[u8],
    swap_unique_data: &[u8],
) -> TransactionFut {
    let coin = coin.clone();
    let my_address = try_tx_fus!(coin.as_ref().derivation_method.single_addr_or_err()).clone();
    let mut prev_transaction: UtxoTx =
        try_tx_fus!(deserialize(taker_payment_tx).map_err(|e| TransactionErr::Plain(format!("{:?}", e))));
    prev_transaction.tx_hash_algo = coin.as_ref().tx_hash_algo;
    drop_mutability!(prev_transaction);
    if prev_transaction.outputs.is_empty() {
        return try_tx_fus!(TX_PLAIN_ERR!("Transaction doesn't have any output"));
    }

    let key_pair = coin.derive_htlc_key_pair(swap_unique_data);
    let script_data = Builder::default().push_opcode(Opcode::OP_1).into_script();
    let redeem_script = payment_script(
        time_lock,
        secret_hash,
        key_pair.public(),
        &try_tx_fus!(Public::from_slice(maker_pub)),
    )
    .into();
    let fut = async move {
        let fee = try_tx_s!(
            coin.get_htlc_spend_fee(DEFAULT_SWAP_TX_SPEND_SIZE, &FeeApproxStage::WatcherPreimage)
                .await
        );
        if fee >= prev_transaction.outputs[0].value {
            return TX_PLAIN_ERR!(
                "HTLC spend fee {} is greater than transaction output {}",
                fee,
                prev_transaction.outputs[0].value
            );
        }
        let script_pubkey = output_script(&my_address, ScriptType::P2PKH).to_bytes();
        let output = TransactionOutput {
            value: prev_transaction.outputs[0].value - fee,
            script_pubkey,
        };

        let input = P2SHSpendingTxInput {
            prev_transaction,
            redeem_script,
            outputs: vec![output],
            script_data,
            sequence: SEQUENCE_FINAL - 1,
            lock_time: time_lock,
            keypair: &key_pair,
        };
        let transaction = try_tx_s!(coin.p2sh_spending_tx(input).await);

        Ok(transaction.into())
    };
    Box::new(fut.boxed().compat())
}

pub fn send_taker_spends_maker_payment<T: UtxoCommonOps + SwapOps>(coin: T, args: SpendPaymentArgs) -> TransactionFut {
    let my_address = try_tx_fus!(coin.as_ref().derivation_method.single_addr_or_err()).clone();
    let mut prev_transaction: UtxoTx = try_tx_fus!(deserialize(args.other_payment_tx).map_err(|e| ERRL!("{:?}", e)));
    prev_transaction.tx_hash_algo = coin.as_ref().tx_hash_algo;
    drop_mutability!(prev_transaction);
    if prev_transaction.outputs.is_empty() {
        return try_tx_fus!(TX_PLAIN_ERR!("Transaction doesn't have any output"));
    }

    let key_pair = coin.derive_htlc_key_pair(args.swap_unique_data);

    let script_data = Builder::default()
        .push_data(args.secret)
        .push_opcode(Opcode::OP_0)
        .into_script();
    let redeem_script = payment_script(
        args.time_lock,
        args.secret_hash,
        &try_tx_fus!(Public::from_slice(args.other_pubkey)),
        key_pair.public(),
    )
    .into();

    let time_lock = args.time_lock;
    let fut = async move {
        let fee = try_tx_s!(
            coin.get_htlc_spend_fee(DEFAULT_SWAP_TX_SPEND_SIZE, &FeeApproxStage::WithoutApprox)
                .await
        );
        if fee >= prev_transaction.outputs[0].value {
            return TX_PLAIN_ERR!(
                "HTLC spend fee {} is greater than transaction output {}",
                fee,
                prev_transaction.outputs[0].value
            );
        }
        let script_pubkey = output_script(&my_address, ScriptType::P2PKH).to_bytes();
        let output = TransactionOutput {
            value: prev_transaction.outputs[0].value - fee,
            script_pubkey,
        };

        let input = P2SHSpendingTxInput {
            prev_transaction,
            redeem_script,
            outputs: vec![output],
            script_data,
            sequence: SEQUENCE_FINAL,
            lock_time: time_lock,
            keypair: &key_pair,
        };
        let transaction = try_tx_s!(coin.p2sh_spending_tx(input).await);

        let tx_fut = coin.as_ref().rpc_client.send_transaction(&transaction).compat();
        try_tx_s!(tx_fut.await, transaction);

        Ok(transaction.into())
    };
    Box::new(fut.boxed().compat())
}

pub fn send_taker_refunds_payment<T: UtxoCommonOps + SwapOps>(coin: T, args: RefundPaymentArgs) -> TransactionFut {
    let my_address = try_tx_fus!(coin.as_ref().derivation_method.single_addr_or_err()).clone();
    let mut prev_transaction: UtxoTx =
        try_tx_fus!(deserialize(args.payment_tx).map_err(|e| TransactionErr::Plain(format!("{:?}", e))));
    prev_transaction.tx_hash_algo = coin.as_ref().tx_hash_algo;
    drop_mutability!(prev_transaction);
    if prev_transaction.outputs.is_empty() {
        return try_tx_fus!(TX_PLAIN_ERR!("Transaction doesn't have any output"));
    }

    let key_pair = coin.derive_htlc_key_pair(args.swap_unique_data);
    let script_data = Builder::default().push_opcode(Opcode::OP_1).into_script();
    let redeem_script = payment_script(
        args.time_lock,
        args.secret_hash,
        key_pair.public(),
        &try_tx_fus!(Public::from_slice(args.other_pubkey)),
    )
    .into();
    let time_lock = args.time_lock;
    let fut = async move {
        let fee = try_tx_s!(
            coin.get_htlc_spend_fee(DEFAULT_SWAP_TX_SPEND_SIZE, &FeeApproxStage::WithoutApprox)
                .await
        );
        if fee >= prev_transaction.outputs[0].value {
            return TX_PLAIN_ERR!(
                "HTLC spend fee {} is greater than transaction output {}",
                fee,
                prev_transaction.outputs[0].value
            );
        }
        let script_pubkey = output_script(&my_address, ScriptType::P2PKH).to_bytes();
        let output = TransactionOutput {
            value: prev_transaction.outputs[0].value - fee,
            script_pubkey,
        };

        let input = P2SHSpendingTxInput {
            prev_transaction,
            redeem_script,
            outputs: vec![output],
            script_data,
            sequence: SEQUENCE_FINAL - 1,
            lock_time: time_lock,
            keypair: &key_pair,
        };
        let transaction = try_tx_s!(coin.p2sh_spending_tx(input).await);

        let tx_fut = coin.as_ref().rpc_client.send_transaction(&transaction).compat();
        try_tx_s!(tx_fut.await, transaction);

        Ok(transaction.into())
    };
    Box::new(fut.boxed().compat())
}

pub fn send_taker_payment_refund_preimage<T: UtxoCommonOps + SwapOps>(
    coin: &T,
    watcher_refunds_payment_args: RefundPaymentArgs,
) -> TransactionFut {
    let coin = coin.clone();
    let transaction: UtxoTx = try_tx_fus!(
        deserialize(watcher_refunds_payment_args.payment_tx).map_err(|e| TransactionErr::Plain(format!("{:?}", e)))
    );

    let fut = async move {
        let tx_fut = coin.as_ref().rpc_client.send_transaction(&transaction).compat();
        try_tx_s!(tx_fut.await, transaction);

        Ok(transaction.into())
    };

    Box::new(fut.boxed().compat())
}

pub fn send_maker_refunds_payment<T: UtxoCommonOps + SwapOps>(coin: T, args: RefundPaymentArgs) -> TransactionFut {
    let my_address = try_tx_fus!(coin.as_ref().derivation_method.single_addr_or_err()).clone();
    let mut prev_transaction: UtxoTx = try_tx_fus!(deserialize(args.payment_tx).map_err(|e| ERRL!("{:?}", e)));
    prev_transaction.tx_hash_algo = coin.as_ref().tx_hash_algo;
    drop_mutability!(prev_transaction);
    if prev_transaction.outputs.is_empty() {
        return try_tx_fus!(TX_PLAIN_ERR!("Transaction doesn't have any output"));
    }
    let key_pair = coin.derive_htlc_key_pair(args.swap_unique_data);
    let script_data = Builder::default().push_opcode(Opcode::OP_1).into_script();
    let redeem_script = payment_script(
        args.time_lock,
        args.secret_hash,
        key_pair.public(),
        &try_tx_fus!(Public::from_slice(args.other_pubkey)),
    )
    .into();
    let time_lock = args.time_lock;
    let fut = async move {
        let fee = try_tx_s!(
            coin.get_htlc_spend_fee(DEFAULT_SWAP_TX_SPEND_SIZE, &FeeApproxStage::WithoutApprox)
                .await
        );
        if fee >= prev_transaction.outputs[0].value {
            return TX_PLAIN_ERR!(
                "HTLC spend fee {} is greater than transaction output {}",
                fee,
                prev_transaction.outputs[0].value
            );
        }
        let script_pubkey = output_script(&my_address, ScriptType::P2PKH).to_bytes();
        let output = TransactionOutput {
            value: prev_transaction.outputs[0].value - fee,
            script_pubkey,
        };

        let input = P2SHSpendingTxInput {
            prev_transaction,
            redeem_script,
            outputs: vec![output],
            script_data,
            sequence: SEQUENCE_FINAL - 1,
            lock_time: time_lock,
            keypair: &key_pair,
        };
        let transaction = try_tx_s!(coin.p2sh_spending_tx(input).await);

        let tx_fut = coin.as_ref().rpc_client.send_transaction(&transaction).compat();
        try_tx_s!(tx_fut.await, transaction);

        Ok(transaction.into())
    };
    Box::new(fut.boxed().compat())
}

/// Extracts pubkey from script sig
fn pubkey_from_script_sig(script: &Script) -> Result<H264, String> {
    match script.get_instruction(0) {
        Some(Ok(instruction)) => match instruction.opcode {
            Opcode::OP_PUSHBYTES_70 | Opcode::OP_PUSHBYTES_71 | Opcode::OP_PUSHBYTES_72 => match instruction.data {
                Some(bytes) => try_s!(Signature::from_der(&bytes[..bytes.len() - 1])),
                None => return ERR!("No data at instruction 0 of script {:?}", script),
            },
            _ => return ERR!("Unexpected opcode {:?}", instruction.opcode),
        },
        Some(Err(e)) => return ERR!("Error {} on getting instruction 0 of script {:?}", e, script),
        None => return ERR!("None instruction 0 of script {:?}", script),
    };

    let pubkey = match script.get_instruction(1) {
        Some(Ok(instruction)) => match instruction.opcode {
            Opcode::OP_PUSHBYTES_33 => match instruction.data {
                Some(bytes) => try_s!(PublicKey::from_slice(bytes)),
                None => return ERR!("No data at instruction 1 of script {:?}", script),
            },
            _ => return ERR!("Unexpected opcode {:?}", instruction.opcode),
        },
        Some(Err(e)) => return ERR!("Error {} on getting instruction 1 of script {:?}", e, script),
        None => return ERR!("None instruction 1 of script {:?}", script),
    };

    if script.get_instruction(2).is_some() {
        return ERR!("Unexpected instruction at position 2 of script {:?}", script);
    }
    Ok(pubkey.serialize().into())
}

/// Extracts pubkey from witness script
fn pubkey_from_witness_script(witness_script: &[Bytes]) -> Result<H264, String> {
    if witness_script.len() != 2 {
        return ERR!("Invalid witness length {}", witness_script.len());
    }

    let signature = witness_script[0].clone().take();
    if signature.is_empty() {
        return ERR!("Empty signature data in witness script");
    }
    try_s!(Signature::from_der(&signature[..signature.len() - 1]));

    let pubkey = try_s!(PublicKey::from_slice(&witness_script[1]));

    Ok(pubkey.serialize().into())
}

pub async fn is_tx_confirmed_before_block<T>(coin: &T, tx: &RpcTransaction, block_number: u64) -> Result<bool, String>
where
    T: UtxoCommonOps,
{
    match tx.height {
        Some(confirmed_at) => Ok(confirmed_at <= block_number),
        // fallback to a number of confirmations
        None => {
            if tx.confirmations > 0 {
                let current_block = try_s!(coin.as_ref().rpc_client.get_block_count().compat().await);
                let confirmed_at = current_block + 1 - tx.confirmations as u64;
                Ok(confirmed_at <= block_number)
            } else {
                Ok(false)
            }
        },
    }
}

pub fn check_all_inputs_signed_by_pub(tx: &[u8], expected_pub: &[u8]) -> Result<bool, MmError<ValidatePaymentError>> {
    let tx: UtxoTx = deserialize(tx)?;
    check_all_utxo_inputs_signed_by_pub(&tx, expected_pub)
}

pub fn check_all_utxo_inputs_signed_by_pub(
    tx: &UtxoTx,
    expected_pub: &[u8],
) -> Result<bool, MmError<ValidatePaymentError>> {
    for input in &tx.inputs {
        let pubkey = if input.has_witness() {
            pubkey_from_witness_script(&input.script_witness).map_to_mm(ValidatePaymentError::TxDeserializationError)?
        } else {
            let script: Script = input.script_sig.clone().into();
            pubkey_from_script_sig(&script).map_to_mm(ValidatePaymentError::TxDeserializationError)?
        };
        if *pubkey != expected_pub {
            return Ok(false);
        }
    }

    Ok(true)
}

pub fn watcher_validate_taker_fee<T: UtxoCommonOps>(
    coin: &T,
    input: WatcherValidateTakerFeeInput,
    output_index: usize,
) -> ValidatePaymentFut<()> {
    let coin = coin.clone();
    let sender_pubkey = input.sender_pubkey;
    let taker_fee_hash = input.taker_fee_hash;
    let min_block_number = input.min_block_number;
    let lock_duration = input.lock_duration;
    let fee_addr = input.fee_addr.to_vec();

    let fut = async move {
        let mut attempts = 0;
        loop {
            let tx_from_rpc = match coin
                .as_ref()
                .rpc_client
                .get_verbose_transaction(&H256Json::from(taker_fee_hash.as_slice()))
                .compat()
                .await
            {
                Ok(t) => t,
                Err(e) => {
                    if attempts > 2 {
                        return MmError::err(ValidatePaymentError::from(e.into_inner()));
                    };
                    attempts += 1;
                    error!("Error getting tx {:?} from rpc: {:?}", taker_fee_hash, e);
                    Timer::sleep(10.).await;
                    continue;
                },
            };

            let taker_fee_tx: UtxoTx = deserialize(tx_from_rpc.hex.0.as_slice())?;
            let inputs_signed_by_pub = check_all_utxo_inputs_signed_by_pub(&taker_fee_tx, &sender_pubkey)?;
            if !inputs_signed_by_pub {
                return MmError::err(ValidatePaymentError::WrongPaymentTx(format!(
                    "{}: Taker fee does not belong to the verified public key",
                    INVALID_SENDER_ERR_LOG
                )));
            }

            let tx_confirmed_before_block = is_tx_confirmed_before_block(&coin, &tx_from_rpc, min_block_number)
                .await
                .map_to_mm(ValidatePaymentError::InternalError)?;
            if tx_confirmed_before_block {
                return MmError::err(ValidatePaymentError::WrongPaymentTx(format!(
                    "{}: Fee tx {:?} confirmed before min_block {}",
                    EARLY_CONFIRMATION_ERR_LOG, taker_fee_tx, min_block_number
                )));
            }

            if (now_ms() / 1000) as u32 - taker_fee_tx.lock_time > lock_duration as u32 {
                return MmError::err(ValidatePaymentError::WrongPaymentTx(format!(
                    "{}: Taker fee {:?} is too old",
                    OLD_TRANSACTION_ERR_LOG, taker_fee_tx
                )));
            }

            let address = address_from_raw_pubkey(
                &fee_addr,
                coin.as_ref().conf.pub_addr_prefix,
                coin.as_ref().conf.pub_t_addr_prefix,
                coin.as_ref().conf.checksum_type,
                coin.as_ref().conf.bech32_hrp.clone(),
                coin.addr_format().clone(),
            )
            .map_to_mm(ValidatePaymentError::TxDeserializationError)?;

            match taker_fee_tx.outputs.get(output_index) {
                Some(out) => {
                    let expected_script_pubkey = Builder::build_p2pkh(&address.hash).to_bytes();
                    if out.script_pubkey != expected_script_pubkey {
                        return MmError::err(ValidatePaymentError::WrongPaymentTx(format!(
                            "{}: Provided dex fee tx output script_pubkey doesn't match expected {:?} {:?}",
                            INVALID_RECEIVER_ERR_LOG, out.script_pubkey, expected_script_pubkey
                        )));
                    }
                },
                None => {
                    return MmError::err(ValidatePaymentError::WrongPaymentTx(format!(
                        "Provided dex fee tx {:?} does not have output {}",
                        taker_fee_tx, output_index
                    )))
                },
            }

            return Ok(());
        }
    };
    Box::new(fut.boxed().compat())
}

pub fn validate_fee<T: UtxoCommonOps>(
    coin: T,
    tx: UtxoTx,
    output_index: usize,
    sender_pubkey: &[u8],
    amount: &BigDecimal,
    min_block_number: u64,
    fee_addr: &[u8],
) -> ValidatePaymentFut<()> {
    let amount = amount.clone();
    let address = try_f!(address_from_raw_pubkey(
        fee_addr,
        coin.as_ref().conf.pub_addr_prefix,
        coin.as_ref().conf.pub_t_addr_prefix,
        coin.as_ref().conf.checksum_type,
        coin.as_ref().conf.bech32_hrp.clone(),
        coin.addr_format().clone(),
    )
    .map_to_mm(ValidatePaymentError::TxDeserializationError));

    let inputs_signed_by_pub = try_f!(check_all_utxo_inputs_signed_by_pub(&tx, sender_pubkey));
    if !inputs_signed_by_pub {
        return Box::new(futures01::future::err(
            ValidatePaymentError::WrongPaymentTx(format!(
                "{INVALID_SENDER_ERR_LOG}: Taker payment does not belong to the verified public key"
            ))
            .into(),
        ));
    }

    let fut = async move {
        let amount = sat_from_big_decimal(&amount, coin.as_ref().decimals)?;
        let tx_from_rpc = coin
            .as_ref()
            .rpc_client
            .get_verbose_transaction(&tx.hash().reversed().into())
            .compat()
            .await?;

        let tx_confirmed_before_block = is_tx_confirmed_before_block(&coin, &tx_from_rpc, min_block_number)
            .await
            .map_to_mm(ValidatePaymentError::InternalError)?;

        if tx_confirmed_before_block {
            return MmError::err(ValidatePaymentError::WrongPaymentTx(format!(
                "{}: Fee tx {:?} confirmed before min_block {}",
                EARLY_CONFIRMATION_ERR_LOG, tx_from_rpc, min_block_number
            )));
        }
        if tx_from_rpc.hex.0 != serialize(&tx).take()
            && tx_from_rpc.hex.0 != serialize_with_flags(&tx, SERIALIZE_TRANSACTION_WITNESS).take()
        {
            return MmError::err(ValidatePaymentError::WrongPaymentTx(format!(
                "Provided dex fee tx {:?} doesn't match tx data from rpc {:?}",
                tx, tx_from_rpc
            )));
        }

        match tx.outputs.get(output_index) {
            Some(out) => {
                let expected_script_pubkey = Builder::build_p2pkh(&address.hash).to_bytes();
                if out.script_pubkey != expected_script_pubkey {
                    return MmError::err(ValidatePaymentError::WrongPaymentTx(format!(
                        "{}: Provided dex fee tx output script_pubkey doesn't match expected {:?} {:?}",
                        INVALID_RECEIVER_ERR_LOG, out.script_pubkey, expected_script_pubkey
                    )));
                }
                if out.value < amount {
                    return MmError::err(ValidatePaymentError::WrongPaymentTx(format!(
                        "Provided dex fee tx output value is less than expected {:?} {:?}",
                        out.value, amount
                    )));
                }
            },
            None => {
                return MmError::err(ValidatePaymentError::WrongPaymentTx(format!(
                    "Provided dex fee tx {:?} does not have output {}",
                    tx, output_index
                )))
            },
        }
        Ok(())
    };
    Box::new(fut.boxed().compat())
}

pub fn validate_maker_payment<T: UtxoCommonOps + SwapOps>(
    coin: &T,
    input: ValidatePaymentInput,
) -> ValidatePaymentFut<()> {
    let mut tx: UtxoTx = try_f!(deserialize(input.payment_tx.as_slice()));
    tx.tx_hash_algo = coin.as_ref().tx_hash_algo;

    let htlc_keypair = coin.derive_htlc_key_pair(&input.unique_swap_data);
    let other_pub =
        &try_f!(Public::from_slice(&input.other_pub)
            .map_to_mm(|err| ValidatePaymentError::InvalidParameter(err.to_string())));
    validate_payment(
        coin.clone(),
        tx,
        DEFAULT_SWAP_VOUT,
        other_pub,
        htlc_keypair.public(),
        &input.secret_hash,
        input.amount,
        input.min_watcher_reward,
        input.time_lock,
        input.try_spv_proof_until,
        input.confirmations,
    )
}

pub fn watcher_validate_taker_payment<T: UtxoCommonOps + SwapOps>(
    coin: &T,
    input: WatcherValidatePaymentInput,
) -> ValidatePaymentFut<()> {
    let taker_payment_tx: UtxoTx = try_f!(deserialize(input.payment_tx.as_slice()));
    let taker_payment_refund_preimage: UtxoTx = try_f!(deserialize(input.taker_payment_refund_preimage.as_slice()));
    let taker_pub = &try_f!(
        Public::from_slice(&input.taker_pub).map_err(|err| ValidatePaymentError::InvalidParameter(err.to_string()))
    );
    let maker_pub = &try_f!(
        Public::from_slice(&input.maker_pub).map_err(|err| ValidatePaymentError::InvalidParameter(err.to_string()))
    );
    let expected_redeem = payment_script(input.time_lock, &input.secret_hash, taker_pub, maker_pub);
    let coin = coin.clone();

    let fut = async move {
        let inputs_signed_by_pub = check_all_utxo_inputs_signed_by_pub(&taker_payment_tx, &input.taker_pub)?;
        if !inputs_signed_by_pub {
            return MmError::err(ValidatePaymentError::WrongPaymentTx(format!(
                "{INVALID_SENDER_ERR_LOG}: Taker payment does not belong to the verified public key"
            )));
        }

        let taker_payment_locking_script = match taker_payment_tx.outputs.get(DEFAULT_SWAP_VOUT) {
            Some(output) => output.script_pubkey.clone(),
            None => {
                return MmError::err(ValidatePaymentError::WrongPaymentTx(
                    "Payment tx has no outputs".to_string(),
                ))
            },
        };

        if taker_payment_locking_script != Builder::build_p2sh(&dhash160(&expected_redeem).into()).to_bytes() {
            return MmError::err(ValidatePaymentError::WrongPaymentTx(format!(
                "{INVALID_SCRIPT_ERR_LOG}: Payment tx locking script {taker_payment_locking_script:?} doesn't match expected"
            )));
        }

        let script_sig = match taker_payment_refund_preimage.inputs.get(DEFAULT_SWAP_VIN) {
            Some(input) => Script::from(input.script_sig.clone()),
            None => {
                return MmError::err(ValidatePaymentError::WrongPaymentTx(
                    "Taker payment refund tx has no inputs".to_string(),
                ))
            },
        };

        let instruction = script_sig
            .iter()
            .last()
            .or_mm_err(|| ValidatePaymentError::WrongPaymentTx(String::from("Instruction not found")))?
            .map_to_mm(|err| ValidatePaymentError::WrongPaymentTx(err.to_string()))?;

        let redeem_script = instruction.data.or_mm_err(|| {
            ValidatePaymentError::WrongPaymentTx(String::from("No redeem script in the taker payment refund preimage"))
        })?;

        if expected_redeem.as_slice() != redeem_script {
            return MmError::err(ValidatePaymentError::WrongPaymentTx(
                format!("{INVALID_REFUND_TX_ERR_LOG}: Taker payment tx locking script doesn't match with taker payment refund redeem script")
            ));
        }

        if let UtxoRpcClientEnum::Electrum(client) = &coin.as_ref().rpc_client {
            if coin.as_ref().conf.spv_conf.is_some() && input.confirmations != 0 {
                client
                    .validate_spv_proof(&taker_payment_tx, input.try_spv_proof_until)
                    .await?;
            }
        }
        Ok(())
    };
    Box::new(fut.boxed().compat())
}

pub fn validate_taker_payment<T: UtxoCommonOps + SwapOps>(
    coin: &T,
    input: ValidatePaymentInput,
) -> ValidatePaymentFut<()> {
    let mut tx: UtxoTx = try_f!(deserialize(input.payment_tx.as_slice()));
    tx.tx_hash_algo = coin.as_ref().tx_hash_algo;

    let htlc_keypair = coin.derive_htlc_key_pair(&input.unique_swap_data);
    let other_pub =
        &try_f!(Public::from_slice(&input.other_pub)
            .map_to_mm(|err| ValidatePaymentError::InvalidParameter(err.to_string())));

    validate_payment(
        coin.clone(),
        tx,
        DEFAULT_SWAP_VOUT,
        other_pub,
        htlc_keypair.public(),
        &input.secret_hash,
        input.amount,
        input.min_watcher_reward,
        input.time_lock,
        input.try_spv_proof_until,
        input.confirmations,
    )
}

pub fn check_if_my_payment_sent<T: UtxoCommonOps + SwapOps>(
    coin: T,
    time_lock: u32,
    other_pub: &[u8],
    secret_hash: &[u8],
    swap_unique_data: &[u8],
) -> Box<dyn Future<Item = Option<TransactionEnum>, Error = String> + Send> {
    let my_htlc_keypair = coin.derive_htlc_key_pair(swap_unique_data);
    let script = payment_script(
        time_lock,
        secret_hash,
        my_htlc_keypair.public(),
        &try_fus!(Public::from_slice(other_pub)),
    );
    let hash = dhash160(&script);
    let p2sh = Builder::build_p2sh(&hash.into());
    let script_hash = electrum_script_hash(&p2sh);
    let fut = async move {
        match &coin.as_ref().rpc_client {
            UtxoRpcClientEnum::Electrum(client) => {
                let history = try_s!(client.scripthash_get_history(&hex::encode(script_hash)).compat().await);
                match history.first() {
                    Some(item) => {
                        let tx_bytes = try_s!(client.get_transaction_bytes(&item.tx_hash).compat().await);
                        let mut tx: UtxoTx = try_s!(deserialize(tx_bytes.0.as_slice()).map_err(|e| ERRL!("{:?}", e)));
                        tx.tx_hash_algo = coin.as_ref().tx_hash_algo;
                        Ok(Some(tx.into()))
                    },
                    None => Ok(None),
                }
            },
            UtxoRpcClientEnum::Native(client) => {
                let target_addr = Address {
                    t_addr_prefix: coin.as_ref().conf.p2sh_t_addr_prefix,
                    prefix: coin.as_ref().conf.p2sh_addr_prefix,
                    hash: hash.into(),
                    checksum_type: coin.as_ref().conf.checksum_type,
                    hrp: coin.as_ref().conf.bech32_hrp.clone(),
                    addr_format: coin.addr_format().clone(),
                };
                let target_addr = target_addr.to_string();
                let is_imported = try_s!(client.is_address_imported(&target_addr).await);
                if !is_imported {
                    return Ok(None);
                }
                let received_by_addr = try_s!(client.list_received_by_address(0, true, true).compat().await);
                for item in received_by_addr {
                    if item.address == target_addr && !item.txids.is_empty() {
                        let tx_bytes = try_s!(client.get_transaction_bytes(&item.txids[0]).compat().await);
                        let mut tx: UtxoTx = try_s!(deserialize(tx_bytes.0.as_slice()).map_err(|e| ERRL!("{:?}", e)));
                        tx.tx_hash_algo = coin.as_ref().tx_hash_algo;
                        return Ok(Some(tx.into()));
                    }
                }
                Ok(None)
            },
        }
    };
    Box::new(fut.boxed().compat())
}

pub async fn watcher_search_for_swap_tx_spend<T: AsRef<UtxoCoinFields> + SwapOps>(
    coin: &T,
    input: WatcherSearchForSwapTxSpendInput<'_>,
    output_index: usize,
) -> Result<Option<FoundSwapTxSpend>, String> {
    search_for_swap_output_spend(
        coin.as_ref(),
        input.time_lock,
        &try_s!(Public::from_slice(input.taker_pub)),
        &try_s!(Public::from_slice(input.maker_pub)),
        input.secret_hash,
        input.tx,
        output_index,
        input.search_from_block,
    )
    .await
}

pub async fn search_for_swap_tx_spend_my<T: AsRef<UtxoCoinFields> + SwapOps>(
    coin: &T,
    input: SearchForSwapTxSpendInput<'_>,
    output_index: usize,
) -> Result<Option<FoundSwapTxSpend>, String> {
    search_for_swap_output_spend(
        coin.as_ref(),
        input.time_lock,
        coin.derive_htlc_key_pair(input.swap_unique_data).public(),
        &try_s!(Public::from_slice(input.other_pub)),
        input.secret_hash,
        input.tx,
        output_index,
        input.search_from_block,
    )
    .await
}

pub async fn search_for_swap_tx_spend_other<T: AsRef<UtxoCoinFields> + SwapOps>(
    coin: &T,
    input: SearchForSwapTxSpendInput<'_>,
    output_index: usize,
) -> Result<Option<FoundSwapTxSpend>, String> {
    search_for_swap_output_spend(
        coin.as_ref(),
        input.time_lock,
        &try_s!(Public::from_slice(input.other_pub)),
        coin.derive_htlc_key_pair(input.swap_unique_data).public(),
        input.secret_hash,
        input.tx,
        output_index,
        input.search_from_block,
    )
    .await
}

/// Extract a secret from the `spend_tx`.
/// Note spender could generate the spend with several inputs where the only one input is the p2sh script.
pub fn extract_secret(secret_hash: &[u8], spend_tx: &[u8]) -> Result<Vec<u8>, String> {
    let spend_tx: UtxoTx = try_s!(deserialize(spend_tx).map_err(|e| ERRL!("{:?}", e)));
    for (input_idx, input) in spend_tx.inputs.into_iter().enumerate() {
        let script: Script = input.script_sig.clone().into();
        let instruction = match script.get_instruction(1) {
            Some(Ok(instr)) => instr,
            Some(Err(e)) => {
                warn!("{:?}", e);
                continue;
            },
            None => {
                warn!("Couldn't find secret in {:?} input", input_idx);
                continue;
            },
        };

        if instruction.opcode != Opcode::OP_PUSHBYTES_32 {
            warn!(
                "Expected {:?} opcode, found {:?} in {:?} input",
                Opcode::OP_PUSHBYTES_32,
                instruction.opcode,
                input_idx
            );
            continue;
        }

        let secret = match instruction.data {
            Some(data) => data.to_vec(),
            None => {
                warn!("Secret is empty in {:?} input", input_idx);
                continue;
            },
        };

        let expected_secret_hash = if secret_hash.len() == 32 {
            ripemd160(secret_hash)
        } else {
            H160::from(secret_hash)
        };
        let actual_secret_hash = dhash160(&secret);
        if actual_secret_hash != expected_secret_hash {
            warn!(
                "Invalid secret hash {:?}, expected {:?}",
                actual_secret_hash, expected_secret_hash
            );
            continue;
        }
        return Ok(secret);
    }
    ERR!("Couldn't extract secret")
}

pub fn my_address<T: UtxoCommonOps>(coin: &T) -> MmResult<String, MyAddressError> {
    match coin.as_ref().derivation_method {
        DerivationMethod::SingleAddress(ref my_address) => {
            my_address.display_address().map_to_mm(MyAddressError::InternalError)
        },
        DerivationMethod::HDWallet(_) => MmError::err(MyAddressError::UnexpectedDerivationMethod(
            "'my_address' is deprecated for HD wallets".to_string(),
        )),
    }
}

/// Hash message for signature using Bitcoin's message signing format.
/// sha256(sha256(PREFIX_LENGTH + PREFIX + MESSAGE_LENGTH + MESSAGE))
pub fn sign_message_hash(coin: &UtxoCoinFields, message: &str) -> Option<[u8; 32]> {
    let message_prefix = coin.conf.sign_message_prefix.clone()?;
    let mut stream = Stream::new();
    let prefix_len = CompactInteger::from(message_prefix.len());
    prefix_len.serialize(&mut stream);
    stream.append_slice(message_prefix.as_bytes());
    let msg_len = CompactInteger::from(message.len());
    msg_len.serialize(&mut stream);
    stream.append_slice(message.as_bytes());
    Some(dhash256(&stream.out()).take())
}

pub fn sign_message(coin: &UtxoCoinFields, message: &str) -> SignatureResult<String> {
    let message_hash = sign_message_hash(coin, message).ok_or(SignatureError::PrefixNotFound)?;
    let private_key = coin.priv_key_policy.key_pair_or_err()?.private();
    let signature = private_key.sign_compact(&H256::from(message_hash))?;
    Ok(base64::encode(&*signature))
}

pub fn verify_message<T: UtxoCommonOps>(
    coin: &T,
    signature_base64: &str,
    message: &str,
    address: &str,
) -> VerificationResult<bool> {
    let message_hash = sign_message_hash(coin.as_ref(), message).ok_or(VerificationError::PrefixNotFound)?;
    let signature = CompactSignature::from(base64::decode(signature_base64)?);
    let recovered_pubkey = Public::recover_compact(&H256::from(message_hash), &signature)?;
    let received_address = checked_address_from_str(coin, address)?;
    Ok(AddressHashEnum::from(recovered_pubkey.address_hash()) == received_address.hash)
}

pub fn my_balance<T>(coin: T) -> BalanceFut<CoinBalance>
where
    T: UtxoCommonOps + GetUtxoListOps + MarketCoinOps,
{
    let my_address = try_f!(coin
        .as_ref()
        .derivation_method
        .single_addr_or_err()
        .mm_err(BalanceError::from))
    .clone();
    let fut = async move { address_balance(&coin, &my_address).await };
    Box::new(fut.boxed().compat())
}

/// Takes raw transaction as input and returns tx hash in hexadecimal format
pub fn send_raw_tx(coin: &UtxoCoinFields, tx: &str) -> Box<dyn Future<Item = String, Error = String> + Send> {
    let bytes = try_fus!(hex::decode(tx));
    Box::new(
        coin.rpc_client
            .send_raw_transaction(bytes.into())
            .map_err(|e| ERRL!("{}", e))
            .map(|hash| format!("{:?}", hash)),
    )
}

/// Takes raw transaction bytes as input and returns tx hash in hexadecimal format
pub fn send_raw_tx_bytes(
    coin: &UtxoCoinFields,
    tx_bytes: &[u8],
) -> Box<dyn Future<Item = String, Error = String> + Send> {
    Box::new(
        coin.rpc_client
            .send_raw_transaction(tx_bytes.into())
            .map_err(|e| ERRL!("{}", e))
            .map(|hash| format!("{:?}", hash)),
    )
}

pub fn wait_for_confirmations(
    coin: &UtxoCoinFields,
    input: ConfirmPaymentInput,
) -> Box<dyn Future<Item = (), Error = String> + Send> {
    let mut tx: UtxoTx = try_fus!(deserialize(input.payment_tx.as_slice()).map_err(|e| ERRL!("{:?}", e)));
    tx.tx_hash_algo = coin.tx_hash_algo;
    coin.rpc_client.wait_for_confirmations(
        tx.hash().reversed().into(),
        tx.expiry_height,
        input.confirmations as u32,
        input.requires_nota,
        input.wait_until,
        input.check_every,
    )
}

pub fn wait_for_output_spend(
    coin: &UtxoCoinFields,
    tx_bytes: &[u8],
    output_index: usize,
    from_block: u64,
    wait_until: u64,
    check_every: f64,
) -> TransactionFut {
    let mut tx: UtxoTx = try_tx_fus!(deserialize(tx_bytes).map_err(|e| ERRL!("{:?}", e)));
    tx.tx_hash_algo = coin.tx_hash_algo;
    let client = coin.rpc_client.clone();
    let tx_hash_algo = coin.tx_hash_algo;
    let fut = async move {
        loop {
            match client
                .find_output_spend(
                    tx.hash(),
                    &tx.outputs[output_index].script_pubkey,
                    output_index,
                    BlockHashOrHeight::Height(from_block as i64),
                )
                .compat()
                .await
            {
                Ok(Some(spent_output_info)) => {
                    let mut tx = spent_output_info.spending_tx;
                    tx.tx_hash_algo = tx_hash_algo;
                    return Ok(tx.into());
                },
                Ok(None) => (),
                Err(e) => error!("Error on find_output_spend_of_tx: {}", e),
            };

            if now_ms() / 1000 > wait_until {
                return TX_PLAIN_ERR!(
                    "Waited too long until {} for transaction {:?} {} to be spent ",
                    wait_until,
                    tx,
                    output_index,
                );
            }
            Timer::sleep(check_every).await;
        }
    };
    Box::new(fut.boxed().compat())
}

pub fn tx_enum_from_bytes(coin: &UtxoCoinFields, bytes: &[u8]) -> Result<TransactionEnum, MmError<TxMarshalingErr>> {
    let mut transaction: UtxoTx = deserialize(bytes).map_to_mm(|e| TxMarshalingErr::InvalidInput(e.to_string()))?;

    let serialized_length = transaction.tx_hex().len();
    if bytes.len() != serialized_length {
        return MmError::err(TxMarshalingErr::CrossCheckFailed(format!(
            "Expected '{}' lenght of the serialized transaction, found '{}'",
            bytes.len(),
            serialized_length
        )));
    }

    transaction.tx_hash_algo = coin.tx_hash_algo;
    Ok(transaction.into())
}

pub fn current_block(coin: &UtxoCoinFields) -> Box<dyn Future<Item = u64, Error = String> + Send> {
    Box::new(coin.rpc_client.get_block_count().map_err(|e| ERRL!("{}", e)))
}

pub fn display_priv_key(coin: &UtxoCoinFields) -> Result<String, String> {
    match coin.priv_key_policy {
        PrivKeyPolicy::KeyPair(ref key_pair) => Ok(key_pair.private().to_string()),
        PrivKeyPolicy::Trezor => ERR!("'display_priv_key' doesn't support Hardware Wallets"),
    }
}

pub fn min_tx_amount(coin: &UtxoCoinFields) -> BigDecimal {
    big_decimal_from_sat(coin.dust_amount as i64, coin.decimals)
}

pub fn min_trading_vol(coin: &UtxoCoinFields) -> MmNumber {
    if coin.conf.ticker == "BTC" {
        return MmNumber::from(MIN_BTC_TRADING_VOL);
    }
    let dust_multiplier = MmNumber::from(10);
    dust_multiplier * min_tx_amount(coin).into()
}

pub fn is_asset_chain(coin: &UtxoCoinFields) -> bool { coin.conf.asset_chain }

pub async fn get_raw_transaction(coin: &UtxoCoinFields, req: RawTransactionRequest) -> RawTransactionResult {
    let hash = H256Json::from_str(&req.tx_hash).map_to_mm(|e| RawTransactionError::InvalidHashError(e.to_string()))?;
    let hex = coin
        .rpc_client
        .get_transaction_bytes(&hash)
        .compat()
        .await
        .map_err(|e| RawTransactionError::Transport(e.to_string()))?;
    Ok(RawTransactionRes { tx_hex: hex })
}

pub async fn get_tx_hex_by_hash(coin: &UtxoCoinFields, tx_hash: Vec<u8>) -> RawTransactionResult {
    let hex = coin
        .rpc_client
        .get_transaction_bytes(&H256Json::from(tx_hash.as_slice()))
        .compat()
        .await
        .map_err(|e| RawTransactionError::Transport(e.to_string()))?;
    Ok(RawTransactionRes { tx_hex: hex })
}

pub async fn withdraw<T>(coin: T, req: WithdrawRequest) -> WithdrawResult
where
    T: UtxoCommonOps + GetUtxoListOps + MarketCoinOps,
{
    StandardUtxoWithdraw::new(coin, req)?.build().await
}

pub async fn init_withdraw<T>(
    ctx: MmArc,
    coin: T,
    req: WithdrawRequest,
    task_handle: &WithdrawTaskHandle,
) -> WithdrawResult
where
    T: UtxoCommonOps
        + GetUtxoListOps
        + UtxoSignerOps
        + CoinWithDerivationMethod
        + GetWithdrawSenderAddress<Address = Address, Pubkey = Public>,
{
    InitUtxoWithdraw::new(ctx, coin, req, task_handle).await?.build().await
}

pub async fn get_withdraw_from_address<T>(
    coin: &T,
    req: &WithdrawRequest,
) -> MmResult<WithdrawSenderAddress<Address, Public>, WithdrawError>
where
    T: CoinWithDerivationMethod<Address = Address, HDWallet = <T as HDWalletCoinOps>::HDWallet>
        + HDWalletCoinOps<Address = Address, Pubkey = Public>
        + UtxoCommonOps,
{
    match coin.derivation_method() {
        DerivationMethod::SingleAddress(my_address) => get_withdraw_iguana_sender(coin, req, my_address),
        DerivationMethod::HDWallet(hd_wallet) => get_withdraw_hd_sender(coin, req, hd_wallet).await,
    }
}

#[allow(clippy::result_large_err)]
pub fn get_withdraw_iguana_sender<T: UtxoCommonOps>(
    coin: &T,
    req: &WithdrawRequest,
    my_address: &Address,
) -> MmResult<WithdrawSenderAddress<Address, Public>, WithdrawError> {
    if req.from.is_some() {
        let error = "'from' is not supported if the coin is initialized with an Iguana private key";
        return MmError::err(WithdrawError::UnexpectedFromAddress(error.to_owned()));
    }
    let pubkey = coin
        .my_public_key()
        .mm_err(|e| WithdrawError::InternalError(e.to_string()))?;
    Ok(WithdrawSenderAddress {
        address: my_address.clone(),
        pubkey: *pubkey,
        derivation_path: None,
    })
}

pub async fn get_withdraw_hd_sender<T>(
    coin: &T,
    req: &WithdrawRequest,
    hd_wallet: &T::HDWallet,
) -> MmResult<WithdrawSenderAddress<Address, Public>, WithdrawError>
where
    T: HDWalletCoinOps<Address = Address, Pubkey = Public> + Sync,
{
    let HDAccountAddressId {
        account_id,
        chain,
        address_id,
    } = match req.from.clone().or_mm_err(|| WithdrawError::FromAddressNotFound)? {
        WithdrawFrom::AddressId(id) => id,
        WithdrawFrom::DerivationPath { derivation_path } => {
            let derivation_path = StandardHDPath::from_str(&derivation_path)
                .map_to_mm(StandardHDPathError::from)
                .mm_err(|e| WithdrawError::UnexpectedFromAddress(e.to_string()))?;
            let coin_type = derivation_path.coin_type();
            let expected_coin_type = hd_wallet.coin_type();
            if coin_type != expected_coin_type {
                let error = format!(
                    "Derivation path '{}' must has '{}' coin type",
                    derivation_path, expected_coin_type
                );
                return MmError::err(WithdrawError::UnexpectedFromAddress(error));
            }
            HDAccountAddressId::from(derivation_path)
        },
    };

    let hd_account = hd_wallet
        .get_account(account_id)
        .await
        .or_mm_err(|| WithdrawError::UnknownAccount { account_id })?;
    let hd_address = coin.derive_address(&hd_account, chain, address_id).await?;

    let is_address_activated = hd_account
        .is_address_activated(chain, address_id)
        // If [`HDWalletCoinOps::derive_address`] succeeds, [`HDAccountOps::is_address_activated`] shouldn't fails with an `InvalidBip44ChainError`.
        .mm_err(|e| WithdrawError::InternalError(e.to_string()))?;
    if !is_address_activated {
        let error = format!("'{}' address is not activated", hd_address.address);
        return MmError::err(WithdrawError::UnexpectedFromAddress(error));
    }

    Ok(WithdrawSenderAddress::from(hd_address))
}

pub fn decimals(coin: &UtxoCoinFields) -> u8 { coin.decimals }

pub fn convert_to_address<T: UtxoCommonOps>(coin: &T, from: &str, to_address_format: Json) -> Result<String, String> {
    let to_address_format: UtxoAddressFormat =
        json::from_value(to_address_format).map_err(|e| ERRL!("Error on parse UTXO address format {:?}", e))?;
    let mut from_address = try_s!(coin.address_from_str(from));
    match to_address_format {
        UtxoAddressFormat::Standard => {
            from_address.addr_format = UtxoAddressFormat::Standard;
            Ok(from_address.to_string())
        },
        UtxoAddressFormat::Segwit => {
            let bech32_hrp = &coin.as_ref().conf.bech32_hrp;
            match bech32_hrp {
                Some(hrp) => Ok(SegwitAddress::new(&from_address.hash, hrp.clone()).to_string()),
                None => ERR!("Cannot convert to a segwit address for a coin with no bech32_hrp in config"),
            }
        },
        UtxoAddressFormat::CashAddress { network, .. } => Ok(try_s!(from_address
            .to_cashaddress(
                &network,
                coin.as_ref().conf.pub_addr_prefix,
                coin.as_ref().conf.p2sh_addr_prefix
            )
            .and_then(|cashaddress| cashaddress.encode()))),
    }
}

pub fn validate_address<T: UtxoCommonOps>(coin: &T, address: &str) -> ValidateAddressResult {
    let result = coin.address_from_str(address);
    let address = match result {
        Ok(addr) => addr,
        Err(e) => {
            return ValidateAddressResult {
                is_valid: false,
                reason: Some(e.to_string()),
            }
        },
    };

    let is_p2pkh = address.prefix == coin.as_ref().conf.pub_addr_prefix
        && address.t_addr_prefix == coin.as_ref().conf.pub_t_addr_prefix;
    let is_p2sh = address.prefix == coin.as_ref().conf.p2sh_addr_prefix
        && address.t_addr_prefix == coin.as_ref().conf.p2sh_t_addr_prefix;
    let is_segwit = address.hrp.is_some() && address.hrp == coin.as_ref().conf.bech32_hrp && coin.as_ref().conf.segwit;

    if is_p2pkh || is_p2sh || is_segwit {
        ValidateAddressResult {
            is_valid: true,
            reason: None,
        }
    } else {
        ValidateAddressResult {
            is_valid: false,
            reason: Some(ERRL!("Address {} has invalid prefixes", address)),
        }
    }
}

// Quick fix for null valued coin fields in fee details of old tx history entries
#[cfg(not(target_arch = "wasm32"))]
async fn tx_history_migration_1<T>(coin: &T, ctx: &MmArc)
where
    T: UtxoStandardOps + UtxoCommonOps + MmCoin + MarketCoinOps,
{
    const MIGRATION_NUMBER: u64 = 1;
    let history = match coin.load_history_from_file(ctx).compat().await {
        Ok(history) => history,
        Err(e) => {
            log_tag!(
                ctx,
                "",
                "tx_history",
                "coin" => coin.as_ref().conf.ticker;
                fmt = "Error {} on 'load_history_from_file', stop the history loop", e
            );
            return;
        },
    };

    let mut updated = false;
    let to_write: Vec<TransactionDetails> = history
        .into_iter()
        .filter_map(|mut tx| match tx.fee_details {
            Some(TxFeeDetails::Utxo(ref mut fee_details)) => {
                if fee_details.coin.is_none() {
                    fee_details.coin = Some(String::from(&tx.coin));
                    updated = true;
                }
                Some(tx)
            },
            Some(_) => None,
            None => Some(tx),
        })
        .collect();

    if updated {
        if let Err(e) = coin.save_history_to_file(ctx, to_write).compat().await {
            log_tag!(
                ctx,
                "",
                "tx_history",
                "coin" => coin.as_ref().conf.ticker;
                fmt = "Error {} on 'save_history_to_file'", e
            );
            return;
        };
    }
    if let Err(e) = coin.update_migration_file(ctx, MIGRATION_NUMBER).compat().await {
        log_tag!(
            ctx,
            "",
            "tx_history",
            "coin" => coin.as_ref().conf.ticker;
            fmt = "Error {} on 'update_migration_file'", e
        );
    };
}

#[cfg(not(target_arch = "wasm32"))]
async fn migrate_tx_history<T>(coin: &T, ctx: &MmArc)
where
    T: UtxoStandardOps + UtxoCommonOps + MmCoin + MarketCoinOps,
{
    let current_migration = coin.get_tx_history_migration(ctx).compat().await.unwrap_or(0);
    if current_migration < 1 {
        tx_history_migration_1(coin, ctx).await;
    }
}

#[allow(clippy::cognitive_complexity)]
pub async fn process_history_loop<T>(coin: T, ctx: MmArc)
where
    T: UtxoStandardOps + UtxoCommonOps + MmCoin + MarketCoinOps,
{
    #[cfg(not(target_arch = "wasm32"))]
    migrate_tx_history(&coin, &ctx).await;

    let mut my_balance: Option<CoinBalance> = None;
    let history = match coin.load_history_from_file(&ctx).compat().await {
        Ok(history) => history,
        Err(e) => {
            log_tag!(
                ctx,
                "",
                "tx_history",
                "coin" => coin.as_ref().conf.ticker;
                fmt = "Error {} on 'load_history_from_file', stop the history loop", e
            );
            return;
        },
    };

    let mut history_map: HashMap<H256Json, TransactionDetails> = history
        .into_iter()
        .filter_map(|tx| {
            let tx_hash = H256Json::from_str(&tx.tx_hash).ok()?;
            Some((tx_hash, tx))
        })
        .collect();

    let mut success_iteration = 0i32;
    loop {
        if ctx.is_stopping() {
            break;
        };
        {
            let coins_ctx = CoinsContext::from_ctx(&ctx).unwrap();
            let coins = coins_ctx.coins.lock().await;
            if !coins.contains_key(&coin.as_ref().conf.ticker) {
                log_tag!(ctx, "", "tx_history", "coin" => coin.as_ref().conf.ticker; fmt = "Loop stopped");
                break;
            };
        }

        let actual_balance = match coin.my_balance().compat().await {
            Ok(actual_balance) => Some(actual_balance),
            Err(err) => {
                log_tag!(
                    ctx,
                    "",
                    "tx_history",
                    "coin" => coin.as_ref().conf.ticker;
                    fmt = "Error {:?} on getting balance", err
                );
                None
            },
        };

        let need_update = history_map.iter().any(|(_, tx)| tx.should_update());
        match (&my_balance, &actual_balance) {
            (Some(prev_balance), Some(actual_balance)) if prev_balance == actual_balance && !need_update => {
                // my balance hasn't been changed, there is no need to reload tx_history
                Timer::sleep(30.).await;
                continue;
            },
            _ => (),
        }

        let metrics = ctx.metrics.clone();
        let tx_ids = match coin.request_tx_history(metrics).await {
            RequestTxHistoryResult::Ok(tx_ids) => tx_ids,
            RequestTxHistoryResult::Retry { error } => {
                log_tag!(
                    ctx,
                    "",
                    "tx_history",
                    "coin" => coin.as_ref().conf.ticker;
                    fmt = "{}, retrying", error
                );
                Timer::sleep(10.).await;
                continue;
            },
            RequestTxHistoryResult::HistoryTooLarge => {
                log_tag!(
                    ctx,
                    "",
                    "tx_history",
                    "coin" => coin.as_ref().conf.ticker;
                    fmt = "Got `history too large`, stopping further attempts to retrieve it"
                );
                *coin.as_ref().history_sync_state.lock().unwrap() = HistorySyncState::Error(json!({
                    "code": HISTORY_TOO_LARGE_ERR_CODE,
                    "message": "Got `history too large` error from Electrum server. History is not available",
                }));
                break;
            },
            RequestTxHistoryResult::CriticalError(e) => {
                log_tag!(
                    ctx,
                    "",
                    "tx_history",
                    "coin" => coin.as_ref().conf.ticker;
                    fmt = "{}, stopping futher attempts to retreive it", e
                );
                break;
            },
        };

        // Remove transactions in the history_map that are not in the requested transaction list anymore
        let history_length = history_map.len();
        let requested_ids: HashSet<H256Json> = tx_ids.iter().map(|x| x.0).collect();
        history_map.retain(|hash, _| requested_ids.contains(hash));

        if history_map.len() < history_length {
            let to_write: Vec<TransactionDetails> = history_map.values().cloned().collect();
            if let Err(e) = coin.save_history_to_file(&ctx, to_write).compat().await {
                log_tag!(
                    ctx,
                    "",
                    "tx_history",
                    "coin" => coin.as_ref().conf.ticker;
                    fmt = "Error {} on 'save_history_to_file', stop the history loop", e
                );
                return;
            };
        }

        let mut transactions_left = if tx_ids.len() > history_map.len() {
            *coin.as_ref().history_sync_state.lock().unwrap() = HistorySyncState::InProgress(json!({
                "transactions_left": tx_ids.len() - history_map.len()
            }));
            tx_ids.len() - history_map.len()
        } else {
            *coin.as_ref().history_sync_state.lock().unwrap() = HistorySyncState::InProgress(json!({
                "transactions_left": 0
            }));
            0
        };

        // This is the cache of the already requested transactions.
        let mut input_transactions = HistoryUtxoTxMap::default();
        for (txid, height) in tx_ids {
            let mut updated = false;
            match history_map.entry(txid) {
                Entry::Vacant(e) => {
                    mm_counter!(ctx.metrics, "tx.history.request.count", 1, "coin" => coin.as_ref().conf.ticker.clone(), "method" => "tx_detail_by_hash");

                    match coin.tx_details_by_hash(&txid.0, &mut input_transactions).await {
                        Ok(mut tx_details) => {
                            mm_counter!(ctx.metrics, "tx.history.response.count", 1, "coin" => coin.as_ref().conf.ticker.clone(), "method" => "tx_detail_by_hash");

                            if tx_details.block_height == 0 && height > 0 {
                                tx_details.block_height = height;
                            }

                            e.insert(tx_details);
                            if transactions_left > 0 {
                                transactions_left -= 1;
                                *coin.as_ref().history_sync_state.lock().unwrap() =
                                    HistorySyncState::InProgress(json!({ "transactions_left": transactions_left }));
                            }
                            updated = true;
                        },
                        Err(e) => log_tag!(
                            ctx,
                            "",
                            "tx_history",
                            "coin" => coin.as_ref().conf.ticker;
                            fmt = "Error {:?} on getting the details of {:?}, skipping the tx", e, txid
                        ),
                    }
                },
                Entry::Occupied(mut e) => {
                    // update block height for previously unconfirmed transaction
                    if e.get().should_update_block_height() && height > 0 {
                        e.get_mut().block_height = height;
                        updated = true;
                    }
                    if e.get().should_update_timestamp() || e.get().firo_negative_fee() {
                        mm_counter!(ctx.metrics, "tx.history.request.count", 1, "coin" => coin.as_ref().conf.ticker.clone(), "method" => "tx_detail_by_hash");

                        if let Ok(tx_details) = coin.tx_details_by_hash(&txid.0, &mut input_transactions).await {
                            mm_counter!(ctx.metrics, "tx.history.response.count", 1, "coin" => coin.as_ref().conf.ticker.clone(), "method" => "tx_detail_by_hash");
                            // replace with new tx details in case we need to update any data
                            e.insert(tx_details);
                            updated = true;
                        }
                    }
                },
            }
            if updated {
                let to_write: Vec<TransactionDetails> = history_map.values().cloned().collect();
                if let Err(e) = coin.save_history_to_file(&ctx, to_write).compat().await {
                    log_tag!(
                        ctx,
                        "",
                        "tx_history",
                        "coin" => coin.as_ref().conf.ticker;
                        fmt = "Error {} on 'save_history_to_file', stop the history loop", e
                    );
                    return;
                };
            }
        }
        *coin.as_ref().history_sync_state.lock().unwrap() = HistorySyncState::Finished;

        if success_iteration == 0 {
            log_tag!(
                ctx,
                "😅",
                "tx_history",
                "coin" => coin.as_ref().conf.ticker;
                fmt = "history has been loaded successfully"
            );
        }

        my_balance = actual_balance;
        success_iteration += 1;
        Timer::sleep(30.).await;
    }
}

pub async fn request_tx_history<T>(coin: &T, metrics: MetricsArc) -> RequestTxHistoryResult
where
    T: UtxoCommonOps + MmCoin + MarketCoinOps,
{
    let my_address = match coin.my_address() {
        Ok(addr) => addr,
        Err(e) => {
            return RequestTxHistoryResult::CriticalError(ERRL!(
                "Error on getting self address: {}. Stop tx history",
                e
            ))
        },
    };

    let tx_ids = match &coin.as_ref().rpc_client {
        UtxoRpcClientEnum::Native(client) => {
            let mut from = 0;
            let mut all_transactions = vec![];
            loop {
                mm_counter!(metrics, "tx.history.request.count", 1,
                    "coin" => coin.as_ref().conf.ticker.clone(), "client" => "native", "method" => "listtransactions");

                let transactions = match client.list_transactions(100, from).compat().await {
                    Ok(value) => value,
                    Err(e) => {
                        return RequestTxHistoryResult::Retry {
                            error: ERRL!("Error {} on list transactions", e),
                        };
                    },
                };

                mm_counter!(metrics, "tx.history.response.count", 1,
                    "coin" => coin.as_ref().conf.ticker.clone(), "client" => "native", "method" => "listtransactions");

                if transactions.is_empty() {
                    break;
                }
                from += 100;
                all_transactions.extend(transactions);
            }

            mm_counter!(metrics, "tx.history.response.total_length", all_transactions.len() as u64,
                "coin" => coin.as_ref().conf.ticker.clone(), "client" => "native", "method" => "listtransactions");

            all_transactions
                .into_iter()
                .filter_map(|item| {
                    if item.address == my_address {
                        Some((item.txid, item.blockindex))
                    } else {
                        None
                    }
                })
                .collect()
        },
        UtxoRpcClientEnum::Electrum(client) => {
            let my_address = match coin.as_ref().derivation_method.single_addr_or_err() {
                Ok(my_address) => my_address,
                Err(e) => return RequestTxHistoryResult::CriticalError(e.to_string()),
            };
            let script = output_script(my_address, ScriptType::P2PKH);
            let script_hash = electrum_script_hash(&script);

            mm_counter!(metrics, "tx.history.request.count", 1,
                "coin" => coin.as_ref().conf.ticker.clone(), "client" => "electrum", "method" => "blockchain.scripthash.get_history");

            let electrum_history = match client.scripthash_get_history(&hex::encode(script_hash)).compat().await {
                Ok(value) => value,
                Err(e) => match &e.error {
                    JsonRpcErrorType::InvalidRequest(e)
                    | JsonRpcErrorType::Parse(_, e)
                    | JsonRpcErrorType::Transport(e)
                    | JsonRpcErrorType::Internal(e) => {
                        return RequestTxHistoryResult::Retry {
                            error: ERRL!("Error {} on scripthash_get_history", e),
                        };
                    },
                    JsonRpcErrorType::Response(_addr, err) => {
                        if HISTORY_TOO_LARGE_ERROR.eq(err) {
                            return RequestTxHistoryResult::HistoryTooLarge;
                        } else {
                            return RequestTxHistoryResult::Retry {
                                error: ERRL!("Error {:?} on scripthash_get_history", e),
                            };
                        }
                    },
                },
            };
            mm_counter!(metrics, "tx.history.response.count", 1,
                "coin" => coin.as_ref().conf.ticker.clone(), "client" => "electrum", "method" => "blockchain.scripthash.get_history");

            mm_counter!(metrics, "tx.history.response.total_length", electrum_history.len() as u64,
                "coin" => coin.as_ref().conf.ticker.clone(), "client" => "electrum", "method" => "blockchain.scripthash.get_history");

            // electrum returns the most recent transactions in the end but we need to
            // process them first so rev is required
            electrum_history
                .into_iter()
                .rev()
                .map(|item| {
                    let height = if item.height < 0 { 0 } else { item.height as u64 };
                    (item.tx_hash, height)
                })
                .collect()
        },
    };
    RequestTxHistoryResult::Ok(tx_ids)
}

pub async fn tx_details_by_hash<T: UtxoCommonOps>(
    coin: &T,
    hash: &[u8],
    input_transactions: &mut HistoryUtxoTxMap,
) -> Result<TransactionDetails, String> {
    let ticker = &coin.as_ref().conf.ticker;
    let hash = H256Json::from(hash);
    let verbose_tx = try_s!(coin.as_ref().rpc_client.get_verbose_transaction(&hash).compat().await);
    let mut tx: UtxoTx = try_s!(deserialize(verbose_tx.hex.as_slice()).map_err(|e| ERRL!("{:?}", e)));
    tx.tx_hash_algo = coin.as_ref().tx_hash_algo;
    let my_address = try_s!(coin.as_ref().derivation_method.single_addr_or_err());

    input_transactions.insert(hash, HistoryUtxoTx {
        tx: tx.clone(),
        height: verbose_tx.height,
    });

    let mut input_amount = 0;
    let mut output_amount = 0;
    let mut from_addresses = Vec::new();
    let mut to_addresses = Vec::new();
    let mut spent_by_me = 0;
    let mut received_by_me = 0;

    for input in tx.inputs.iter() {
        // input transaction is zero if the tx is the coinbase transaction
        if input.previous_output.hash.is_zero() {
            continue;
        }

        let prev_tx_hash: H256Json = input.previous_output.hash.reversed().into();
        let prev_tx = try_s!(
            coin.get_mut_verbose_transaction_from_map_or_rpc(prev_tx_hash, input_transactions)
                .await
        );
        let prev_tx = &mut prev_tx.tx;
        prev_tx.tx_hash_algo = coin.as_ref().tx_hash_algo;

        let prev_tx_value = prev_tx.outputs[input.previous_output.index as usize].value;
        input_amount += prev_tx_value;
        let from: Vec<Address> = try_s!(coin.addresses_from_script(
            &prev_tx.outputs[input.previous_output.index as usize]
                .script_pubkey
                .clone()
                .into()
        ));
        if from.contains(my_address) {
            spent_by_me += prev_tx_value;
        }
        from_addresses.extend(from.into_iter());
    }

    for output in tx.outputs.iter() {
        output_amount += output.value;
        let to = try_s!(coin.addresses_from_script(&output.script_pubkey.clone().into()));
        if to.contains(my_address) {
            received_by_me += output.value;
        }
        to_addresses.extend(to.into_iter());
    }

    // TODO uncomment this when `calc_interest_of_tx` works fine
    // let (fee, kmd_rewards) = if ticker == "KMD" {
    //     let kmd_rewards = try_s!(coin.calc_interest_of_tx(&tx, input_transactions).await);
    //     // `input_amount = output_amount + fee`, where `output_amount = actual_output_amount + kmd_rewards`,
    //     // so to calculate an actual transaction fee, we have to subtract the `kmd_rewards` from the total `output_amount`:
    //     // `fee = input_amount - actual_output_amount` or simplified `fee = input_amount - output_amount + kmd_rewards`
    //     let fee = input_amount as i64 - output_amount as i64 + kmd_rewards as i64;
    //
    //     let my_address = &coin.as_ref().my_address;
    //     let claimed_by_me = from_addresses.iter().all(|from| from == my_address) && to_addresses.contains(my_address);
    //     let kmd_rewards_details = KmdRewardsDetails {
    //         amount: big_decimal_from_sat_unsigned(kmd_rewards, coin.as_ref().decimals),
    //         claimed_by_me,
    //     };
    //     (
    //         big_decimal_from_sat(fee, coin.as_ref().decimals),
    //         Some(kmd_rewards_details),
    //     )
    // } else if input_amount == 0 {
    //     let fee = verbose_tx.vin.iter().fold(0., |cur, input| {
    //         let fee = match input {
    //             TransactionInputEnum::Lelantus(lelantus) => lelantus.n_fees,
    //             _ => 0.,
    //         };
    //         cur + fee
    //     });
    //     (fee.into(), None)
    // } else {
    //     let fee = input_amount as i64 - output_amount as i64;
    //     (big_decimal_from_sat(fee, coin.as_ref().decimals), None)
    // };

    let (fee, kmd_rewards) = if input_amount == 0 {
        let fee = verbose_tx.vin.iter().fold(0., |cur, input| {
            let fee = match input {
                TransactionInputEnum::Lelantus(lelantus) => lelantus.n_fees,
                _ => 0.,
            };
            cur + fee
        });
        (try_s!(fee.try_into()), None)
    } else {
        let fee = input_amount as i64 - output_amount as i64;
        (big_decimal_from_sat(fee, coin.as_ref().decimals), None)
    };

    // remove address duplicates in case several inputs were spent from same address
    // or several outputs are sent to same address
    let mut from_addresses: Vec<String> =
        try_s!(from_addresses.into_iter().map(|addr| addr.display_address()).collect());
    from_addresses.sort();
    from_addresses.dedup();
    let mut to_addresses: Vec<String> = try_s!(to_addresses.into_iter().map(|addr| addr.display_address()).collect());
    to_addresses.sort();
    to_addresses.dedup();

    let fee_details = UtxoFeeDetails {
        coin: Some(coin.as_ref().conf.ticker.clone()),
        amount: fee,
    };

    Ok(TransactionDetails {
        from: from_addresses,
        to: to_addresses,
        received_by_me: big_decimal_from_sat_unsigned(received_by_me, coin.as_ref().decimals),
        spent_by_me: big_decimal_from_sat_unsigned(spent_by_me, coin.as_ref().decimals),
        my_balance_change: big_decimal_from_sat(received_by_me as i64 - spent_by_me as i64, coin.as_ref().decimals),
        total_amount: big_decimal_from_sat_unsigned(input_amount, coin.as_ref().decimals),
        tx_hash: tx.hash().reversed().to_vec().to_tx_hash(),
        tx_hex: verbose_tx.hex,
        fee_details: Some(fee_details.into()),
        block_height: verbose_tx.height.unwrap_or(0),
        coin: ticker.clone(),
        internal_id: tx.hash().reversed().to_vec().into(),
        timestamp: verbose_tx.time.into(),
        kmd_rewards,
        transaction_type: Default::default(),
        memo: None,
    })
}

pub async fn get_mut_verbose_transaction_from_map_or_rpc<'a, 'b, T>(
    coin: &'a T,
    tx_hash: H256Json,
    utxo_tx_map: &'b mut HistoryUtxoTxMap,
) -> UtxoRpcResult<&'b mut HistoryUtxoTx>
where
    T: AsRef<UtxoCoinFields>,
{
    let tx = match utxo_tx_map.entry(tx_hash) {
        Entry::Vacant(e) => {
            let verbose = coin
                .as_ref()
                .rpc_client
                .get_verbose_transaction(&tx_hash)
                .compat()
                .await?;
            let tx = HistoryUtxoTx {
                tx: deserialize(verbose.hex.as_slice())
                    .map_to_mm(|e| UtxoRpcError::InvalidResponse(format!("{:?}, tx: {:?}", e, tx_hash)))?,
                height: verbose.height,
            };
            e.insert(tx)
        },
        Entry::Occupied(e) => e.into_mut(),
    };
    Ok(tx)
}

/// This function is used when the transaction details were calculated without considering the KMD rewards.
/// We know that [`TransactionDetails::fee`] was calculated by `fee = input_amount - output_amount`,
/// where `output_amount = actual_output_amount + kmd_rewards` or `actual_output_amount = output_amount - kmd_rewards`.
/// To calculate an actual fee amount, we have to replace `output_amount` with `actual_output_amount`:
/// `actual_fee = input_amount - actual_output_amount` or `actual_fee = input_amount - output_amount + kmd_rewards`.
/// Substitute [`TransactionDetails::fee`] to the last equation:
/// `actual_fee = TransactionDetails::fee + kmd_rewards`
pub async fn update_kmd_rewards<T>(
    coin: &T,
    tx_details: &mut TransactionDetails,
    input_transactions: &mut HistoryUtxoTxMap,
) -> UtxoRpcResult<()>
where
    T: UtxoCommonOps + UtxoStandardOps + MarketCoinOps,
{
    if !tx_details.should_update_kmd_rewards() {
        let error = "There is no need to update KMD rewards".to_owned();
        return MmError::err(UtxoRpcError::Internal(error));
    }
    let tx: UtxoTx = deserialize(tx_details.tx_hex.as_slice()).map_to_mm(|e| {
        UtxoRpcError::Internal(format!(
            "Error deserializing the {:?} transaction hex: {:?}",
            tx_details.tx_hash, e
        ))
    })?;
    let kmd_rewards = coin.calc_interest_of_tx(&tx, input_transactions).await?;
    let kmd_rewards = big_decimal_from_sat_unsigned(kmd_rewards, coin.as_ref().decimals);

    if let Some(TxFeeDetails::Utxo(UtxoFeeDetails { ref amount, .. })) = tx_details.fee_details {
        let actual_fee_amount = amount + &kmd_rewards;
        tx_details.fee_details = Some(TxFeeDetails::Utxo(UtxoFeeDetails {
            coin: Some(coin.as_ref().conf.ticker.clone()),
            amount: actual_fee_amount,
        }));
    }

    let my_address = &coin.my_address()?;
    let claimed_by_me = tx_details.from.iter().all(|from| from == my_address) && tx_details.to.contains(my_address);

    tx_details.kmd_rewards = Some(KmdRewardsDetails {
        amount: kmd_rewards,
        claimed_by_me,
    });
    Ok(())
}

pub async fn calc_interest_of_tx<T: UtxoCommonOps>(
    coin: &T,
    tx: &UtxoTx,
    input_transactions: &mut HistoryUtxoTxMap,
) -> UtxoRpcResult<u64> {
    if coin.as_ref().conf.ticker != "KMD" {
        let error = format!("Expected KMD ticker, found {}", coin.as_ref().conf.ticker);
        return MmError::err(UtxoRpcError::Internal(error));
    }

    let mut kmd_rewards = 0;
    for input in tx.inputs.iter() {
        // input transaction is zero if the tx is the coinbase transaction
        if input.previous_output.hash.is_zero() {
            continue;
        }

        let prev_tx_hash: H256Json = input.previous_output.hash.reversed().into();
        let prev_tx = coin
            .get_mut_verbose_transaction_from_map_or_rpc(prev_tx_hash, input_transactions)
            .await?;

        let prev_tx_value = prev_tx.tx.outputs[input.previous_output.index as usize].value;
        let prev_tx_locktime = prev_tx.tx.lock_time as u64;
        let this_tx_locktime = tx.lock_time as u64;
        if let Ok(interest) = kmd_interest(prev_tx.height, prev_tx_value, prev_tx_locktime, this_tx_locktime) {
            kmd_rewards += interest;
        }
    }
    Ok(kmd_rewards)
}

pub fn history_sync_status(coin: &UtxoCoinFields) -> HistorySyncState {
    coin.history_sync_state.lock().unwrap().clone()
}

pub fn get_trade_fee<T: UtxoCommonOps>(coin: T) -> Box<dyn Future<Item = TradeFee, Error = String> + Send> {
    let ticker = coin.as_ref().conf.ticker.clone();
    let decimals = coin.as_ref().decimals;
    let fut = async move {
        let fee = try_s!(coin.get_tx_fee().await);
        let amount = match fee {
            ActualTxFee::Dynamic(f) => f,
            ActualTxFee::FixedPerKb(f) => f,
        };
        Ok(TradeFee {
            coin: ticker,
            amount: big_decimal_from_sat(amount as i64, decimals).into(),
            paid_from_trading_vol: false,
        })
    };
    Box::new(fut.boxed().compat())
}

/// To ensure the `get_sender_trade_fee(x) <= get_sender_trade_fee(y)` condition is satisfied for any `x < y`,
/// we should include a `change` output into the result fee. Imagine this case:
/// Let `sum_inputs = 11000` and `total_tx_fee: { 200, if there is no the change output; 230, if there is the change output }`.
///
/// If `value = TradePreimageValue::Exact(10000)`, therefore `sum_outputs = 10000`.
/// then `change = sum_inputs - sum_outputs - total_tx_fee = 800`, so `change < dust` and `total_tx_fee = 200` (including the change output).
///
/// But if `value = TradePreimageValue::Exact(9000)`, therefore `sum_outputs = 9000`. Let `sum_inputs = 11000`, `total_tx_fee = 230`
/// where `change = sum_inputs - sum_outputs - total_tx_fee = 1770`, so `change > dust` and `total_tx_fee = 230` (including the change output).
///
/// To sum up, `get_sender_trade_fee(TradePreimageValue::Exact(9000)) > get_sender_trade_fee(TradePreimageValue::Exact(10000))`.
/// So we should always return a fee as if a transaction includes the change output.
pub async fn preimage_trade_fee_required_to_send_outputs<T>(
    coin: &T,
    ticker: &str,
    outputs: Vec<TransactionOutput>,
    fee_policy: FeePolicy,
    gas_fee: Option<u64>,
    stage: &FeeApproxStage,
) -> TradePreimageResult<BigDecimal>
where
    T: UtxoCommonOps + GetUtxoListOps,
{
    let decimals = coin.as_ref().decimals;
    let tx_fee = coin.get_tx_fee().await?;
    // [`FeePolicy::DeductFromOutput`] is used if the value is [`TradePreimageValue::UpperBound`] only
    let is_amount_upper_bound = matches!(fee_policy, FeePolicy::DeductFromOutput(_));
    let my_address = coin.as_ref().derivation_method.single_addr_or_err()?;

    match tx_fee {
        // if it's a dynamic fee, we should generate a swap transaction to get an actual trade fee
        ActualTxFee::Dynamic(fee) => {
            // take into account that the dynamic tx fee may increase during the swap
            let dynamic_fee = coin.increase_dynamic_fee_by_stage(fee, stage);

            let outputs_count = outputs.len();
            let (unspents, _recently_sent_txs) = coin.get_unspent_ordered_list(my_address).await?;

            let actual_tx_fee = ActualTxFee::Dynamic(dynamic_fee);

            let mut tx_builder = UtxoTxBuilder::new(coin)
                .add_available_inputs(unspents)
                .add_outputs(outputs)
                .with_fee_policy(fee_policy)
                .with_fee(actual_tx_fee);
            if let Some(gas) = gas_fee {
                tx_builder = tx_builder.with_gas_fee(gas);
            }
            let (tx, data) = tx_builder.build().await.mm_err(|e| {
                TradePreimageError::from_generate_tx_error(e, ticker.to_owned(), decimals, is_amount_upper_bound)
            })?;

            let total_fee = if tx.outputs.len() == outputs_count {
                // take into account the change output
                data.fee_amount + (dynamic_fee * P2PKH_OUTPUT_LEN) / KILO_BYTE
            } else {
                // the change output is included already
                data.fee_amount
            };

            Ok(big_decimal_from_sat(total_fee as i64, decimals))
        },
        ActualTxFee::FixedPerKb(fee) => {
            let outputs_count = outputs.len();
            let (unspents, _recently_sent_txs) = coin.get_unspent_ordered_list(my_address).await?;

            let mut tx_builder = UtxoTxBuilder::new(coin)
                .add_available_inputs(unspents)
                .add_outputs(outputs)
                .with_fee_policy(fee_policy)
                .with_fee(tx_fee);
            if let Some(gas) = gas_fee {
                tx_builder = tx_builder.with_gas_fee(gas);
            }
            let (tx, data) = tx_builder.build().await.mm_err(|e| {
                TradePreimageError::from_generate_tx_error(e, ticker.to_string(), decimals, is_amount_upper_bound)
            })?;

            let total_fee = if tx.outputs.len() == outputs_count {
                // take into account the change output if tx_size_kb(tx with change) > tx_size_kb(tx without change)
                let tx = UtxoTx::from(tx);
                let tx_bytes = serialize(&tx);
                if tx_bytes.len() as u64 % KILO_BYTE + P2PKH_OUTPUT_LEN > KILO_BYTE {
                    data.fee_amount + fee
                } else {
                    data.fee_amount
                }
            } else {
                // the change output is included already
                data.fee_amount
            };

            Ok(big_decimal_from_sat(total_fee as i64, decimals))
        },
    }
}

/// Maker or Taker should pay fee only for sending his payment.
/// Even if refund will be required the fee will be deducted from P2SH input.
/// Please note the `get_sender_trade_fee` satisfies the following condition:
/// `get_sender_trade_fee(x) <= get_sender_trade_fee(y)` for any `x < y`.
pub async fn get_sender_trade_fee<T>(
    coin: &T,
    value: TradePreimageValue,
    stage: FeeApproxStage,
) -> TradePreimageResult<TradeFee>
where
    T: MarketCoinOps + UtxoCommonOps,
{
    let (amount, fee_policy) = match value {
        TradePreimageValue::UpperBound(upper_bound) => (upper_bound, FeePolicy::DeductFromOutput(0)),
        TradePreimageValue::Exact(amount) => (amount, FeePolicy::SendExact),
    };

    // pass the dummy params
    let time_lock = (now_ms() / 1000) as u32;
    let my_pub = &[0; 33]; // H264 is 33 bytes
    let other_pub = &[0; 33]; // H264 is 33 bytes
    let secret_hash = &[0; 20]; // H160 is 20 bytes

    // `generate_swap_payment_outputs` may fail due to either invalid `other_pub` or a number conversation error
    let SwapPaymentOutputsResult { outputs, .. } =
        generate_swap_payment_outputs(coin, time_lock, my_pub, other_pub, secret_hash, amount)
            .map_to_mm(TradePreimageError::InternalError)?;
    let gas_fee = None;
    let fee_amount = coin
        .preimage_trade_fee_required_to_send_outputs(outputs, fee_policy, gas_fee, &stage)
        .await?;
    Ok(TradeFee {
        coin: coin.as_ref().conf.ticker.clone(),
        amount: fee_amount.into(),
        paid_from_trading_vol: false,
    })
}

/// The fee to spend (receive) other payment is deducted from the trading amount so we should display it
pub fn get_receiver_trade_fee<T: UtxoCommonOps>(coin: T) -> TradePreimageFut<TradeFee> {
    let fut = async move {
        let amount_sat = get_htlc_spend_fee(&coin, DEFAULT_SWAP_TX_SPEND_SIZE, &FeeApproxStage::WithoutApprox).await?;
        let amount = big_decimal_from_sat_unsigned(amount_sat, coin.as_ref().decimals).into();
        Ok(TradeFee {
            coin: coin.as_ref().conf.ticker.clone(),
            amount,
            paid_from_trading_vol: true,
        })
    };
    Box::new(fut.boxed().compat())
}

pub async fn get_fee_to_send_taker_fee<T>(
    coin: &T,
    dex_fee_amount: BigDecimal,
    stage: FeeApproxStage,
) -> TradePreimageResult<TradeFee>
where
    T: MarketCoinOps + UtxoCommonOps,
{
    let decimals = coin.as_ref().decimals;
    println!("**dex_fee_amount: {}", dex_fee_amount);
    let value = sat_from_big_decimal(&dex_fee_amount, decimals)?;
    let output = TransactionOutput {
        value,
        script_pubkey: Builder::build_p2pkh(&AddressHashEnum::default_address_hash()).to_bytes(),
    };
    let gas_fee = None;
    let fee_amount = coin
        .preimage_trade_fee_required_to_send_outputs(vec![output], FeePolicy::SendExact, gas_fee, &stage)
        .await?;
    Ok(TradeFee {
        coin: coin.ticker().to_owned(),
        amount: fee_amount.into(),
        paid_from_trading_vol: false,
    })
}

pub fn required_confirmations(coin: &UtxoCoinFields) -> u64 {
    coin.conf.required_confirmations.load(AtomicOrdering::Relaxed)
}

pub fn requires_notarization(coin: &UtxoCoinFields) -> bool {
    coin.conf.requires_notarization.load(AtomicOrdering::Relaxed)
}

pub fn set_required_confirmations(coin: &UtxoCoinFields, confirmations: u64) {
    coin.conf
        .required_confirmations
        .store(confirmations, AtomicOrdering::Relaxed);
}

pub fn set_requires_notarization(coin: &UtxoCoinFields, requires_nota: bool) {
    coin.conf
        .requires_notarization
        .store(requires_nota, AtomicOrdering::Relaxed);
}

pub fn coin_protocol_info<T: UtxoCommonOps>(coin: &T) -> Vec<u8> {
    rmp_serde::to_vec(coin.addr_format()).expect("Serialization should not fail")
}

pub fn is_coin_protocol_supported<T: UtxoCommonOps>(coin: &T, info: &Option<Vec<u8>>) -> bool {
    match info {
        Some(format) => rmp_serde::from_read_ref::<_, UtxoAddressFormat>(format).is_ok(),
        None => !coin.addr_format().is_segwit(),
    }
}

/// [`GetUtxoListOps::get_mature_unspent_ordered_list`] implementation.
/// Returns available mature and immature unspents in ascending order
/// + `RecentlySpentOutPoints` MutexGuard for further interaction (e.g. to add new transaction to it).
pub async fn get_mature_unspent_ordered_list<'a, T>(
    coin: &'a T,
    address: &Address,
) -> UtxoRpcResult<(MatureUnspentList, RecentlySpentOutPointsGuard<'a>)>
where
    T: UtxoCommonOps + GetUtxoListOps,
{
    let (unspents, recently_spent) = coin.get_all_unspent_ordered_list(address).await?;
    let mature_unspents = identify_mature_unspents(coin, unspents).await?;
    Ok((mature_unspents, recently_spent))
}

/// [`GetUtxoMapOps::get_mature_unspent_ordered_map`] implementation.
/// Returns available mature and immature unspents in ascending order for every given `addresses`
/// + `RecentlySpentOutPoints` MutexGuard for further interaction (e.g. to add new transaction to it).
pub async fn get_mature_unspent_ordered_map<T>(
    coin: &T,
    addresses: Vec<Address>,
) -> UtxoRpcResult<(MatureUnspentMap, RecentlySpentOutPointsGuard<'_>)>
where
    T: UtxoCommonOps + GetUtxoMapOps,
{
    let (unspents_map, recently_spent) = coin.get_all_unspent_ordered_map(addresses).await?;
    // Get an iterator of futures: `Future<Output=UtxoRpcResult<(Address, MatureUnspentList)>>`
    let fut_it = unspents_map.into_iter().map(|(address, unspents)| {
        identify_mature_unspents(coin, unspents).map(|res| -> UtxoRpcResult<(Address, MatureUnspentList)> {
            let mature_unspents = res?;
            Ok((address, mature_unspents))
        })
    });
    // Poll the `fut_it` futures concurrently.
    let result_map = futures::future::try_join_all(fut_it).await?.into_iter().collect();
    Ok((result_map, recently_spent))
}

/// Splits the given `unspents` outputs into mature and immature.
pub async fn identify_mature_unspents<T>(coin: &T, unspents: Vec<UnspentInfo>) -> UtxoRpcResult<MatureUnspentList>
where
    T: UtxoCommonOps,
{
    /// Returns `true` if the given transaction has a known non-zero height.
    fn can_tx_be_cached(tx: &RpcTransaction) -> bool { tx.height > Some(0) }

    /// Calculates actual confirmations number of the given `tx` transaction loaded from cache.
    fn calc_actual_cached_tx_confirmations(tx: &RpcTransaction, block_count: u64) -> UtxoRpcResult<u32> {
        let tx_height = tx.height.or_mm_err(|| {
            UtxoRpcError::Internal(format!(r#"Warning, height of cached "{:?}" tx is unknown"#, tx.txid))
        })?;
        // There shouldn't be cached transactions with height == 0
        if tx_height == 0 {
            let error = format!(
                r#"Warning, height of cached "{:?}" tx is expected to be non-zero"#,
                tx.txid
            );
            return MmError::err(UtxoRpcError::Internal(error));
        }
        if block_count < tx_height {
            let error = format!(
                r#"Warning, actual block_count {} less than cached tx_height {} of {:?}"#,
                block_count, tx_height, tx.txid
            );
            return MmError::err(UtxoRpcError::Internal(error));
        }

        let confirmations = block_count - tx_height + 1;
        Ok(confirmations as u32)
    }

    let block_count = coin.as_ref().rpc_client.get_block_count().compat().await?;

    let to_verbose: HashSet<H256Json> = unspents
        .iter()
        .map(|unspent| unspent.outpoint.hash.reversed().into())
        .collect();
    let verbose_txs = coin
        .get_verbose_transactions_from_cache_or_rpc(to_verbose)
        .compat()
        .await?;
    // Transactions that should be cached.
    let mut txs_to_cache = HashMap::with_capacity(verbose_txs.len());

    let mut result = MatureUnspentList::with_capacity(unspents.len());
    for unspent in unspents {
        let tx_hash: H256Json = unspent.outpoint.hash.reversed().into();
        let tx_info = verbose_txs
            .get(&tx_hash)
            .or_mm_err(|| {
                UtxoRpcError::Internal(format!(
                    "'get_verbose_transactions_from_cache_or_rpc' should have returned '{:?}'",
                    tx_hash
                ))
            })?
            .clone();
        let tx_info = match tx_info {
            VerboseTransactionFrom::Cache(mut tx) => {
                if unspent.height.is_some() {
                    tx.height = unspent.height;
                }
                match calc_actual_cached_tx_confirmations(&tx, block_count) {
                    Ok(conf) => tx.confirmations = conf,
                    // do not skip the transaction with unknown confirmations,
                    // because the transaction can be matured
                    Err(e) => error!("{}", e),
                }
                tx
            },
            VerboseTransactionFrom::Rpc(mut tx) => {
                if tx.height.is_none() {
                    tx.height = unspent.height;
                }
                if can_tx_be_cached(&tx) {
                    txs_to_cache.insert(tx_hash, tx.clone());
                }
                tx
            },
        };

        if coin.is_unspent_mature(&tx_info) {
            result.mature.push(unspent);
        } else {
            result.immature.push(unspent);
        }
    }

    coin.as_ref()
        .tx_cache
        .cache_transactions_concurrently(&txs_to_cache)
        .await;
    Ok(result)
}

pub fn is_unspent_mature(mature_confirmations: u32, output: &RpcTransaction) -> bool {
    // don't skip outputs with confirmations == 0, because we can spend them
    !output.is_coinbase() || output.confirmations >= mature_confirmations
}

/// [`UtxoCommonOps::get_verbose_transactions_from_cache_or_rpc`] implementation.
/// Loads verbose transactions from cache or requests it using RPC client.
pub async fn get_verbose_transactions_from_cache_or_rpc(
    coin: &UtxoCoinFields,
    tx_ids: HashSet<H256Json>,
) -> UtxoRpcResult<HashMap<H256Json, VerboseTransactionFrom>> {
    /// Determines whether the transaction is needed to be requested through RPC or not.
    /// Puts the inner `RpcTransaction` transaction into `result_map` if it has been loaded successfully,
    /// otherwise puts `txid` into `to_request`.
    fn on_cached_transaction_result(
        result_map: &mut HashMap<H256Json, VerboseTransactionFrom>,
        to_request: &mut Vec<H256Json>,
        txid: H256Json,
        res: TxCacheResult<Option<RpcTransaction>>,
    ) {
        match res {
            Ok(Some(tx)) => {
                result_map.insert(txid, VerboseTransactionFrom::Cache(tx));
            },
            // txid not found
            Ok(None) => {
                to_request.push(txid);
            },
            Err(err) => {
                error!(
                    "Error loading the {:?} transaction: {:?}. Trying to request tx using RPC client",
                    err, txid
                );
                to_request.push(txid);
            },
        }
    }

    let mut result_map = HashMap::with_capacity(tx_ids.len());
    let mut to_request = Vec::with_capacity(tx_ids.len());

    coin.tx_cache
        .load_transactions_from_cache_concurrently(tx_ids)
        .await
        .into_iter()
        .for_each(|(txid, res)| on_cached_transaction_result(&mut result_map, &mut to_request, txid, res));

    result_map.extend(
        coin.rpc_client
            .get_verbose_transactions(&to_request)
            .compat()
            .await?
            .into_iter()
            .map(|tx| (tx.txid, VerboseTransactionFrom::Rpc(tx))),
    );
    Ok(result_map)
}

/// Swap contract address is not used by standard UTXO coins.
#[inline]
pub fn swap_contract_address() -> Option<BytesJson> { None }

/// Fallback swap contract address is not used by standard UTXO coins.
#[inline]
pub fn fallback_swap_contract() -> Option<BytesJson> { None }

/// Convert satoshis to BigDecimal amount of coin units
#[inline]
pub fn big_decimal_from_sat(satoshis: i64, decimals: u8) -> BigDecimal {
    BigDecimal::from(satoshis) / BigDecimal::from(10u64.pow(decimals as u32))
}

#[inline]
pub fn big_decimal_from_sat_unsigned(satoshis: u64, decimals: u8) -> BigDecimal {
    BigDecimal::from(satoshis) / BigDecimal::from(10u64.pow(decimals as u32))
}

pub fn address_from_raw_pubkey(
    pub_key: &[u8],
    prefix: u8,
    t_addr_prefix: u8,
    checksum_type: ChecksumType,
    hrp: Option<String>,
    addr_format: UtxoAddressFormat,
) -> Result<Address, String> {
    Ok(Address {
        t_addr_prefix,
        prefix,
        hash: try_s!(Public::from_slice(pub_key)).address_hash().into(),
        checksum_type,
        hrp,
        addr_format,
    })
}

pub fn address_from_pubkey(
    pub_key: &Public,
    prefix: u8,
    t_addr_prefix: u8,
    checksum_type: ChecksumType,
    hrp: Option<String>,
    addr_format: UtxoAddressFormat,
) -> Address {
    Address {
        t_addr_prefix,
        prefix,
        hash: pub_key.address_hash().into(),
        checksum_type,
        hrp,
        addr_format,
    }
}

#[allow(clippy::too_many_arguments)]
#[cfg_attr(test, mockable)]
pub fn validate_payment<T: UtxoCommonOps>(
    coin: T,
    tx: UtxoTx,
    output_index: usize,
    first_pub0: &Public,
    second_pub0: &Public,
    priv_bn_hash: &[u8],
    amount: BigDecimal,
    min_watcher_reward: Option<WatcherReward>,
    time_lock: u32,
    try_spv_proof_until: u64,
    confirmations: u64,
) -> ValidatePaymentFut<()> {
    let amount = try_f!(sat_from_big_decimal(&amount, coin.as_ref().decimals));

    let expected_redeem = payment_script(time_lock, priv_bn_hash, first_pub0, second_pub0);
    let fut = async move {
        let tx_hash = tx.tx_hash();

        let tx_from_rpc = retry_on_err!(coin
            .as_ref()
            .rpc_client
            .get_transaction_bytes(&tx.hash().reversed().into())
            .compat())
        .repeat_every_secs(10.)
        .attempts(4)
        .inspect_err(move |e| error!("Error getting tx {tx_hash:?} from rpc: {e:?}"))
        .await
        .map_err(|repeat_err| repeat_err.into_error().map(ValidatePaymentError::from))?;

        if serialize(&tx).take() != tx_from_rpc.0
            && serialize_with_flags(&tx, SERIALIZE_TRANSACTION_WITNESS).take() != tx_from_rpc.0
        {
            return MmError::err(ValidatePaymentError::WrongPaymentTx(format!(
                "Provided payment tx {:?} doesn't match tx data from rpc {:?}",
                tx, tx_from_rpc
            )));
        }

        let expected_script_pubkey: Bytes = Builder::build_p2sh(&dhash160(&expected_redeem).into()).into();

        let actual_output = match tx.outputs.get(output_index) {
            Some(output) => output,
            None => {
                return MmError::err(ValidatePaymentError::WrongPaymentTx(
                    "Payment tx has no outputs".to_string(),
                ))
            },
        };

        if expected_script_pubkey != actual_output.script_pubkey {
            return MmError::err(ValidatePaymentError::WrongPaymentTx(format!(
                "Provided payment tx script pubkey doesn't match expected {:?} {:?}",
                actual_output.script_pubkey, expected_script_pubkey
            )));
        }

        if let Some(min_watcher_reward) = min_watcher_reward {
            let min_watcher_reward = sat_from_big_decimal(&min_watcher_reward.amount, coin.as_ref().decimals)?;
            let min_expected_amount = min_watcher_reward + amount;
            if actual_output.value < min_expected_amount {
                return MmError::err(ValidatePaymentError::WrongPaymentTx(format!(
                    "Provided payment tx output value is less than expected {:?} {:?}",
                    actual_output.value, min_expected_amount
                )));
            }
        } else if actual_output.value != amount {
            return MmError::err(ValidatePaymentError::WrongPaymentTx(format!(
                "Provided payment tx output value doesn't match expected {:?} {:?}",
                actual_output.value, amount
            )));
        }

        if let UtxoRpcClientEnum::Electrum(client) = &coin.as_ref().rpc_client {
            if coin.as_ref().conf.spv_conf.is_some() && confirmations != 0 {
                client.validate_spv_proof(&tx, try_spv_proof_until).await?;
            }
        }

        Ok(())
    };
    Box::new(fut.boxed().compat())
}

#[allow(clippy::too_many_arguments)]
async fn search_for_swap_output_spend(
    coin: &UtxoCoinFields,
    time_lock: u32,
    first_pub: &Public,
    second_pub: &Public,
    secret_hash: &[u8],
    tx: &[u8],
    output_index: usize,
    search_from_block: u64,
) -> Result<Option<FoundSwapTxSpend>, String> {
    let mut tx: UtxoTx = try_s!(deserialize(tx).map_err(|e| ERRL!("{:?}", e)));
    tx.tx_hash_algo = coin.tx_hash_algo;
    drop_mutability!(tx);
    if tx.outputs.is_empty() {
        return ERR!("Transaction doesn't have any output");
    }
    let script = payment_script(time_lock, secret_hash, first_pub, second_pub);
    let expected_script_pubkey = Builder::build_p2sh(&dhash160(&script).into()).to_bytes();
    if tx.outputs[0].script_pubkey != expected_script_pubkey {
        return ERR!(
            "Transaction {:?} output 0 script_pubkey doesn't match expected {:?}",
            tx,
            expected_script_pubkey
        );
    }

    let spend = try_s!(
        coin.rpc_client
            .find_output_spend(
                tx.hash(),
                &tx.outputs[output_index].script_pubkey,
                output_index,
                BlockHashOrHeight::Height(search_from_block as i64)
            )
            .compat()
            .await
    );
    match spend {
        Some(spent_output_info) => {
            let mut tx = spent_output_info.spending_tx;
            tx.tx_hash_algo = coin.tx_hash_algo;
            let script: Script = tx.inputs[DEFAULT_SWAP_VIN].script_sig.clone().into();
            if let Some(Ok(ref i)) = script.iter().nth(2) {
                if i.opcode == Opcode::OP_0 {
                    return Ok(Some(FoundSwapTxSpend::Spent(tx.into())));
                }
            }

            if let Some(Ok(ref i)) = script.iter().nth(1) {
                if i.opcode == Opcode::OP_1 {
                    return Ok(Some(FoundSwapTxSpend::Refunded(tx.into())));
                }
            }

            ERR!(
                "Couldn't find required instruction in script_sig of input 0 of tx {:?}",
                tx
            )
        },
        None => Ok(None),
    }
}

struct SwapPaymentOutputsResult {
    payment_address: Address,
    outputs: Vec<TransactionOutput>,
}

fn generate_swap_payment_outputs<T>(
    coin: T,
    time_lock: u32,
    my_pub: &[u8],
    other_pub: &[u8],
    secret_hash: &[u8],
    amount: BigDecimal,
) -> Result<SwapPaymentOutputsResult, String>
where
    T: AsRef<UtxoCoinFields>,
{
    let my_public = try_s!(Public::from_slice(my_pub));
    let redeem_script = payment_script(
        time_lock,
        secret_hash,
        &my_public,
        &try_s!(Public::from_slice(other_pub)),
    );
    let redeem_script_hash = dhash160(&redeem_script);
    let amount = try_s!(sat_from_big_decimal(&amount, coin.as_ref().decimals));
    let htlc_out = TransactionOutput {
        value: amount,
        script_pubkey: Builder::build_p2sh(&redeem_script_hash.into()).into(),
    };
    // record secret hash to blockchain too making it impossible to lose
    // lock time may be easily brute forced so it is not mandatory to record it
    let mut op_return_builder = Builder::default().push_opcode(Opcode::OP_RETURN);

    // add the full redeem script to the OP_RETURN for ARRR to simplify the validation for the daemon
    op_return_builder = if coin.as_ref().conf.ticker == "ARRR" {
        op_return_builder.push_data(&redeem_script)
    } else {
        op_return_builder.push_bytes(secret_hash)
    };

    let op_return_script = op_return_builder.into_bytes();

    let op_return_out = TransactionOutput {
        value: 0,
        script_pubkey: op_return_script,
    };

    let payment_address = Address {
        checksum_type: coin.as_ref().conf.checksum_type,
        hash: redeem_script_hash.into(),
        prefix: coin.as_ref().conf.p2sh_addr_prefix,
        t_addr_prefix: coin.as_ref().conf.p2sh_t_addr_prefix,
        hrp: coin.as_ref().conf.bech32_hrp.clone(),
        addr_format: UtxoAddressFormat::Standard,
    };
    let result = SwapPaymentOutputsResult {
        payment_address,
        outputs: vec![htlc_out, op_return_out],
    };
    Ok(result)
}

pub fn payment_script(time_lock: u32, secret_hash: &[u8], pub_0: &Public, pub_1: &Public) -> Script {
    let mut builder = Builder::default()
        .push_opcode(Opcode::OP_IF)
        .push_bytes(&time_lock.to_le_bytes())
        .push_opcode(Opcode::OP_CHECKLOCKTIMEVERIFY)
        .push_opcode(Opcode::OP_DROP)
        .push_bytes(pub_0)
        .push_opcode(Opcode::OP_CHECKSIG)
        .push_opcode(Opcode::OP_ELSE)
        .push_opcode(Opcode::OP_SIZE)
        .push_bytes(&[32])
        .push_opcode(Opcode::OP_EQUALVERIFY)
        .push_opcode(Opcode::OP_HASH160);

    if secret_hash.len() == 32 {
        builder = builder.push_bytes(ripemd160(secret_hash).as_slice());
    } else {
        builder = builder.push_bytes(secret_hash);
    }

    builder
        .push_opcode(Opcode::OP_EQUALVERIFY)
        .push_bytes(pub_1)
        .push_opcode(Opcode::OP_CHECKSIG)
        .push_opcode(Opcode::OP_ENDIF)
        .into_script()
}

pub fn dex_fee_script(uuid: [u8; 16], time_lock: u32, watcher_pub: &Public, sender_pub: &Public) -> Script {
    let builder = Builder::default();
    builder
        .push_bytes(&uuid)
        .push_opcode(Opcode::OP_DROP)
        .push_opcode(Opcode::OP_IF)
        .push_bytes(&time_lock.to_le_bytes())
        .push_opcode(Opcode::OP_CHECKLOCKTIMEVERIFY)
        .push_opcode(Opcode::OP_DROP)
        .push_bytes(sender_pub)
        .push_opcode(Opcode::OP_CHECKSIG)
        .push_opcode(Opcode::OP_ELSE)
        .push_bytes(watcher_pub)
        .push_opcode(Opcode::OP_CHECKSIG)
        .push_opcode(Opcode::OP_ENDIF)
        .into_script()
}

/// [`GetUtxoListOps::get_unspent_ordered_list`] implementation.
/// Returns available unspents in ascending order
/// + `RecentlySpentOutPoints` MutexGuard for further interaction (e.g. to add new transaction to it).
pub async fn get_unspent_ordered_list<'a, T>(
    coin: &'a T,
    address: &Address,
) -> UtxoRpcResult<(Vec<UnspentInfo>, RecentlySpentOutPointsGuard<'a>)>
where
    T: UtxoCommonOps + GetUtxoListOps,
{
    if coin.as_ref().check_utxo_maturity {
        coin.get_mature_unspent_ordered_list(address)
            .await
            // Convert `MatureUnspentList` into `Vec<UnspentInfo>` by discarding immature unspents.
            .map(|(mature_unspents, recently_spent)| (mature_unspents.only_mature(), recently_spent))
    } else {
        coin.get_all_unspent_ordered_list(address).await
    }
}

/// [`GetUtxoMapOps::get_unspent_ordered_map`] implementation.
/// Returns available unspents in ascending order + `RecentlySpentOutPoints` MutexGuard for further interaction
/// (e.g. to add new transaction to it).
pub async fn get_unspent_ordered_map<T>(
    coin: &T,
    addresses: Vec<Address>,
) -> UtxoRpcResult<(UnspentMap, RecentlySpentOutPointsGuard<'_>)>
where
    T: UtxoCommonOps + GetUtxoMapOps,
{
    if coin.as_ref().check_utxo_maturity {
        coin.get_mature_unspent_ordered_map(addresses)
            .await
            // Convert `MatureUnspentMap` into `UnspentMap` by discarding immature unspents.
            .map(|(mature_unspents_map, recently_spent)| {
                let unspents_map = mature_unspents_map
                    .into_iter()
                    .map(|(address, unspents)| (address, unspents.only_mature()))
                    .collect();
                (unspents_map, recently_spent)
            })
    } else {
        coin.get_all_unspent_ordered_map(addresses).await
    }
}

/// [`GetUtxoListOps::get_all_unspent_ordered_list`] implementation.
/// Returns available mature and immature unspents in ascending
/// + `RecentlySpentOutPoints` MutexGuard for further interaction (e.g. to add new transaction to it).
pub async fn get_all_unspent_ordered_list<'a, T: UtxoCommonOps>(
    coin: &'a T,
    address: &Address,
) -> UtxoRpcResult<(Vec<UnspentInfo>, RecentlySpentOutPointsGuard<'a>)> {
    let decimals = coin.as_ref().decimals;
    let unspents = coin
        .as_ref()
        .rpc_client
        .list_unspent(address, decimals)
        .compat()
        .await?;
    let recently_spent = coin.as_ref().recently_spent_outpoints.lock().await;
    let unordered_unspents = recently_spent.replace_spent_outputs_with_cache(unspents.into_iter().collect());
    let ordered_unspents = sort_dedup_unspents(unordered_unspents);
    Ok((ordered_unspents, recently_spent))
}

/// [`GetUtxoMapOps::get_all_unspent_ordered_map`] implementation.
/// Returns available mature and immature unspents in ascending order for every given `addresses`
/// + `RecentlySpentOutPoints` MutexGuard for further interaction (e.g. to add new transaction to it).
pub async fn get_all_unspent_ordered_map<T: UtxoCommonOps>(
    coin: &T,
    addresses: Vec<Address>,
) -> UtxoRpcResult<(UnspentMap, RecentlySpentOutPointsGuard<'_>)> {
    let decimals = coin.as_ref().decimals;
    let mut unspents_map = coin
        .as_ref()
        .rpc_client
        .list_unspent_group(addresses, decimals)
        .compat()
        .await?;
    let recently_spent = coin.as_ref().recently_spent_outpoints.lock().await;
    for (_address, unspents) in unspents_map.iter_mut() {
        let unordered_unspents = recently_spent.replace_spent_outputs_with_cache(unspents.iter().cloned().collect());
        *unspents = sort_dedup_unspents(unordered_unspents);
    }
    Ok((unspents_map, recently_spent))
}

/// Increase the given `dynamic_fee` according to the fee approximation `stage` using the [`UtxoCoinFields::tx_fee_volatility_percent`].
pub fn increase_dynamic_fee_by_stage<T>(coin: &T, dynamic_fee: u64, stage: &FeeApproxStage) -> u64
where
    T: AsRef<UtxoCoinFields>,
{
    let base_percent = coin.as_ref().conf.tx_fee_volatility_percent;
    let percent = match stage {
        FeeApproxStage::WithoutApprox => return dynamic_fee,
        // Take into account that the dynamic fee may increase during the swap by [`UtxoCoinFields::tx_fee_volatility_percent`].
        FeeApproxStage::StartSwap => base_percent,
        // Take into account that the dynamic fee may increase until the watcher can spend it [`UtxoCoinFields::tx_fee_volatility_percent`].
        FeeApproxStage::WatcherPreimage => base_percent, //This needs discussion
        // Take into account that the dynamic fee may increase at each of the following stages up to [`UtxoCoinFields::tx_fee_volatility_percent`]:
        // - until a swap is started;
        // - during the swap.
        FeeApproxStage::OrderIssue => base_percent * 2.,
        // Take into account that the dynamic fee may increase at each of the following stages up to [`UtxoCoinFields::tx_fee_volatility_percent`]:
        // - until an order is issued;
        // - until a swap is started;
        // - during the swap.
        FeeApproxStage::TradePreimage => base_percent * 2.5,
    };
    increase_by_percent(dynamic_fee, percent)
}

fn increase_by_percent(num: u64, percent: f64) -> u64 {
    let percent = num as f64 / 100. * percent;
    num + (percent.round() as u64)
}

pub async fn can_refund_htlc<T>(coin: &T, locktime: u64) -> Result<CanRefundHtlc, MmError<UtxoRpcError>>
where
    T: UtxoCommonOps,
{
    let now = now_ms() / 1000;
    if now < locktime {
        let to_wait = locktime - now + 1;
        return Ok(CanRefundHtlc::HaveToWait(to_wait.min(3600)));
    }

    let mtp = coin.get_current_mtp().await?;
    let locktime = coin.p2sh_tx_locktime(locktime as u32).await?;

    if locktime < mtp {
        Ok(CanRefundHtlc::CanRefundNow)
    } else {
        let to_wait = (locktime - mtp + 1) as u64;
        Ok(CanRefundHtlc::HaveToWait(to_wait.min(3600)))
    }
}

pub async fn p2sh_tx_locktime<T>(coin: &T, ticker: &str, htlc_locktime: u32) -> Result<u32, MmError<UtxoRpcError>>
where
    T: UtxoCommonOps,
{
    let lock_time = if ticker == "KMD" {
        (now_ms() / 1000) as u32 - 3600 + 2 * 777
    } else {
        coin.get_current_mtp().await? - 1
    };
    Ok(lock_time.max(htlc_locktime))
}

pub fn addr_format(coin: &dyn AsRef<UtxoCoinFields>) -> &UtxoAddressFormat {
    match coin.as_ref().derivation_method {
        DerivationMethod::SingleAddress(ref my_address) => &my_address.addr_format,
        DerivationMethod::HDWallet(UtxoHDWallet { ref address_format, .. }) => address_format,
    }
}

pub fn addr_format_for_standard_scripts(coin: &dyn AsRef<UtxoCoinFields>) -> UtxoAddressFormat {
    match &coin.as_ref().conf.default_address_format {
        UtxoAddressFormat::Segwit => UtxoAddressFormat::Standard,
        format @ (UtxoAddressFormat::Standard | UtxoAddressFormat::CashAddress { .. }) => format.clone(),
    }
}

fn check_withdraw_address_supported<T>(coin: &T, addr: &Address) -> MmResult<(), UnsupportedAddr>
where
    T: UtxoCommonOps,
{
    let conf = &coin.as_ref().conf;

    match addr.addr_format {
        // Considering that legacy is supported with any configured formats
        // This can be changed depending on the coins implementation
        UtxoAddressFormat::Standard => {
            let is_p2pkh = addr.prefix == conf.pub_addr_prefix && addr.t_addr_prefix == conf.pub_t_addr_prefix;
            let is_p2sh = addr.prefix == conf.p2sh_addr_prefix && addr.t_addr_prefix == conf.p2sh_t_addr_prefix;
            if !is_p2pkh && !is_p2sh {
                MmError::err(UnsupportedAddr::PrefixError(conf.ticker.clone()))
            } else {
                Ok(())
            }
        },
        UtxoAddressFormat::Segwit => {
            if !conf.segwit {
                return MmError::err(UnsupportedAddr::SegwitNotActivated(conf.ticker.clone()));
            }

            if addr.hrp != conf.bech32_hrp {
                MmError::err(UnsupportedAddr::HrpError {
                    ticker: conf.ticker.clone(),
                    hrp: addr.hrp.clone().unwrap_or_default(),
                })
            } else {
                Ok(())
            }
        },
        UtxoAddressFormat::CashAddress { .. } => {
            if addr.addr_format == conf.default_address_format || addr.addr_format == *coin.addr_format() {
                Ok(())
            } else {
                MmError::err(UnsupportedAddr::FormatMismatch {
                    ticker: conf.ticker.clone(),
                    activated_format: coin.addr_format().to_string(),
                    used_format: addr.addr_format.to_string(),
                })
            }
        },
    }
}

pub async fn broadcast_tx<T>(coin: &T, tx: &UtxoTx) -> Result<H256Json, MmError<BroadcastTxErr>>
where
    T: AsRef<UtxoCoinFields>,
{
    coin.as_ref()
        .rpc_client
        .send_transaction(tx)
        .compat()
        .await
        .mm_err(From::from)
}

#[inline]
pub fn derive_htlc_key_pair(coin: &UtxoCoinFields, _swap_unique_data: &[u8]) -> KeyPair {
    match coin.priv_key_policy {
        PrivKeyPolicy::KeyPair(k) => k,
        PrivKeyPolicy::Trezor => todo!(),
    }
}

#[inline]
pub fn derive_htlc_pubkey(coin: &dyn SwapOps, swap_unique_data: &[u8]) -> Vec<u8> {
    coin.derive_htlc_key_pair(swap_unique_data).public_slice().to_vec()
}

pub fn validate_other_pubkey(raw_pubkey: &[u8]) -> MmResult<(), ValidateOtherPubKeyErr> {
    if let Err(err) = Public::from_slice(raw_pubkey) {
        return MmError::err(ValidateOtherPubKeyErr::InvalidPubKey(err.to_string()));
    };
    Ok(())
}

/// Sorts and deduplicates the given `unspents` in ascending order.
fn sort_dedup_unspents<I>(unspents: I) -> Vec<UnspentInfo>
where
    I: IntoIterator<Item = UnspentInfo>,
{
    unspents
        .into_iter()
        // dedup just in case we add duplicates of same unspent out
        .unique_by(|unspent| unspent.outpoint)
        .sorted_unstable_by(|a, b| {
            if a.value < b.value {
                Ordering::Less
            } else {
                Ordering::Greater
            }
        })
        .collect()
}

#[test]
fn test_increase_by_percent() {
    assert_eq!(increase_by_percent(4300, 1.), 4343);
    assert_eq!(increase_by_percent(30, 6.9), 32);
    assert_eq!(increase_by_percent(30, 6.), 32);
    assert_eq!(increase_by_percent(10, 6.), 11);
    assert_eq!(increase_by_percent(1000, 0.1), 1001);
    assert_eq!(increase_by_percent(0, 20.), 0);
    assert_eq!(increase_by_percent(20, 0.), 20);
    assert_eq!(increase_by_percent(23, 100.), 46);
    assert_eq!(increase_by_percent(100, 2.4), 102);
    assert_eq!(increase_by_percent(100, 2.5), 103);
}

#[test]
fn test_pubkey_from_script_sig() {
    let script_sig = Script::from("473044022071edae37cf518e98db3f7637b9073a7a980b957b0c7b871415dbb4898ec3ebdc022031b402a6b98e64ffdf752266449ca979a9f70144dba77ed7a6a25bfab11648f6012103ad6f89abc2e5beaa8a3ac28e22170659b3209fe2ddf439681b4b8f31508c36fa");
    let expected_pub = H264::from("03ad6f89abc2e5beaa8a3ac28e22170659b3209fe2ddf439681b4b8f31508c36fa");
    let actual_pub = pubkey_from_script_sig(&script_sig).unwrap();
    assert_eq!(expected_pub, actual_pub);

    let script_sig_err = Script::from("473044022071edae37cf518e98db3f7637b9073a7a980b957b0c7b871415dbb4898ec3ebdc022031b402a6b98e64ffdf752266449ca979a9f70144dba77ed7a6a25bfab11648f6012103ad6f89abc2e5beaa8a3ac28e22170659b3209fe2ddf439681b4b8f31508c36fa21");
    pubkey_from_script_sig(&script_sig_err).unwrap_err();

    let script_sig_err = Script::from("493044022071edae37cf518e98db3f7637b9073a7a980b957b0c7b871415dbb4898ec3ebdc022031b402a6b98e64ffdf752266449ca979a9f70144dba77ed7a6a25bfab11648f6012103ad6f89abc2e5beaa8a3ac28e22170659b3209fe2ddf439681b4b8f31508c36fa");
    pubkey_from_script_sig(&script_sig_err).unwrap_err();
}

#[test]
fn test_tx_v_size() {
    // Multiple legacy inputs with P2SH and P2PKH output
    // https://live.blockcypher.com/btc-testnet/tx/ac6218b33d02e069c4055af709bbb6ca92ce11e55450cde96bc17411e281e5e7/
    let mut tx: UtxoTx = "0100000002440f1a2929eb08c350cc8d2385c77c40411560c3b43b65efb5b06f997fc67672020000006b483045022100f82e88af256d2487afe0c30a166c9ecf6b7013e764e1407317c712d47f7731bd0220358a4d7987bfde2271599b5c4376d26f9ce9f1df2e04f5de8f89593352607110012103c6a78589e18b482aea046975e6d0acbdea7bf7dbf04d9d5bd67fda917815e3edfffffffffb9c2fd7a19b55a4ffbda2ce5065d988a4f4efcf1ae567b4ddb6d97529c8fb0c000000006b483045022100dd75291db32dc859657a5eead13b85c340b4d508e57d2450ebfad76484f254130220727fcd65dda046ea62b449ab217da264dbf7c7ca7e63b39c8835973a152752c1012103c6a78589e18b482aea046975e6d0acbdea7bf7dbf04d9d5bd67fda917815e3edffffffff03102700000000000017a9148d0ad41545dea44e914c419d33d422148c35a274870000000000000000166a149c0a919d4e9a23f0234df916a7dd21f9e2fdaa8f931d0000000000001976a9146d9d2b554d768232320587df75c4338ecc8bf37d88acbd8ff160".into();
    // Removing inputs script_sig as it's not included in UnsignedTransactionInput when fees are calculated
    tx.inputs[0].script_sig = Bytes::new();
    tx.inputs[1].script_sig = Bytes::new();
    let v_size = tx_size_in_v_bytes(&UtxoAddressFormat::Standard, &tx);
    assert_eq!(v_size, 403);
    // Segwit input with 2 P2WPKH outputs
    // https://live.blockcypher.com/btc-testnet/tx/8a32e794b2a8a0356bb3b2717279d118b4010bf8bb3229abb5a2b4fb86541bb2/
    // the transaction is deserialized without the witnesses which makes the calculation of v_size similar to how
    // it's calculated in generate_transaction
    let tx: UtxoTx = "0200000000010192a4497268107d7999e9551be733f5e0eab479be7d995a061a7bbdc43ef0e5ed0000000000feffffff02cd857a00000000001600145cb39bfcd68d520e29cadc990bceb5cd1562c507a0860100000000001600149a85cc05e9a722575feb770a217c73fd6145cf01024730440220030e0fb58889ab939c701f12d950f00b64836a1a33ec0d6697fd3053d469d244022053e33d72ef53b37b86eea8dfebbafffb0f919ef952dcb6ea6058b81576d8dc86012102225de6aed071dc29d0ca10b9f64a4b502e33e55b3c0759eedd8e333834c6a7d07a1f2000".into();
    let v_size = tx_size_in_v_bytes(&UtxoAddressFormat::Segwit, &tx);
    assert_eq!(v_size, 141);
    // Segwit input with 1 P2WSH output
    // https://live.blockcypher.com/btc-testnet/tx/f8c1fed6f307eb131040965bd11018787567413e6437c907b1fd15de6517ad16/
    let tx: UtxoTx = "010000000001017996e77b2b1f4e66da606cfc2f16e3f52e1eac4a294168985bd4dbd54442e61f0100000000ffffffff01ab36010000000000220020693090c0e291752d448826a9dc72c9045b34ed4f7bd77e6e8e62645c23d69ac502483045022100d0800719239d646e69171ede7f02af916ac778ffe384fa0a5928645b23826c9f022044072622de2b47cfc81ac5172b646160b0c48d69d881a0ce77be06dbd6f6e5ac0121031ac6d25833a5961e2a8822b2e8b0ac1fd55d90cbbbb18a780552cbd66fc02bb3735a9e61".into();
    let v_size = tx_size_in_v_bytes(&UtxoAddressFormat::Segwit, &tx);
    assert_eq!(v_size, 122);
    // Multipl segwit inputs with P2PKH output
    // https://live.blockcypher.com/btc-testnet/tx/649d514d76702a0925a917d830e407f4f1b52d78832520e486c140ce8d0b879f/
    let tx: UtxoTx = "0100000000010250c434acbad252481564d56b41990577c55d247aedf4bb853dca3567c4404c8f0000000000ffffffff55baf016f0628ecf0f0ec228e24d8029879b0491ab18bac61865afaa9d16e8bb0000000000ffffffff01e8030000000000001976a9146d9d2b554d768232320587df75c4338ecc8bf37d88ac0247304402202611c05dd0e748f7c9955ed94a172af7ed56a0cdf773e8c919bef6e70b13ec1c02202fd7407891c857d95cdad1038dcc333186815f50da2fc9a334f814dd8d0a2d63012103c6a78589e18b482aea046975e6d0acbdea7bf7dbf04d9d5bd67fda917815e3ed02483045022100bb9d483f6b2b46f8e70d62d65b33b6de056e1878c9c2a1beed69005daef2f89502201690cd44cf6b114fa0d494258f427e1ed11a21d897e407d8a1ff3b7e09b9a426012103c6a78589e18b482aea046975e6d0acbdea7bf7dbf04d9d5bd67fda917815e3ed9cf7bd60".into();
    let v_size = tx_size_in_v_bytes(&UtxoAddressFormat::Segwit, &tx);
    assert_eq!(v_size, 181);
    // Multiple segwit inputs
    // https://live.blockcypher.com/btc-testnet/tx/a7bb128703b57058955d555ed48b65c2c9bdefab6d3acbb4243c56e430533def/
    let tx: UtxoTx = "010000000001023b7308e5ca5d02000b743441f7653c1110e07275b7ab0e983f489e92bfdd2b360100000000ffffffffd6c4f22e9b1090b2584a82cf4cb6f85595dd13c16ad065711a7585cc373ae2e50000000000ffffffff02947b2a00000000001600148474e72f396d44504cd30b1e7b992b65344240c609050700000000001600141b891309c8fe1338786fa3476d5d1a9718d43a0202483045022100bfae465fcd8d2636b2513f68618eb4996334c94d47e285cb538e3416eaf4521b02201b953f46ff21c8715a0997888445ca814dfdb834ef373a29e304bee8b32454d901210226bde3bca3fe7c91e4afb22c4bc58951c60b9bd73514081b6bd35f5c09b8c9a602483045022100ba48839f7becbf8f91266140f9727edd08974fcc18017661477af1d19603ed31022042fd35af1b393eeb818b420e3a5922079776cc73f006d26dd67be932e1b4f9000121034b6a54040ad2175e4c198370ac36b70d0b0ab515b59becf100c4cd310afbfd0c00000000".into();
    let v_size = tx_size_in_v_bytes(&UtxoAddressFormat::Segwit, &tx);
    assert_eq!(v_size, 209)
}<|MERGE_RESOLUTION|>--- conflicted
+++ resolved
@@ -12,14 +12,9 @@
 use crate::utxo::spv::SimplePaymentVerification;
 use crate::utxo::tx_cache::TxCacheResult;
 use crate::utxo::utxo_withdraw::{InitUtxoWithdraw, StandardUtxoWithdraw, UtxoWithdraw};
-<<<<<<< HEAD
 use crate::WatcherReward;
-use crate::{CanRefundHtlc, CoinBalance, CoinWithDerivationMethod, GetWithdrawSenderAddress, HDAccountAddressId,
-            RawTransactionError, RawTransactionRequest, RawTransactionRes, RefundPaymentArgs,
-=======
 use crate::{CanRefundHtlc, CoinBalance, CoinWithDerivationMethod, ConfirmPaymentInput, GetWithdrawSenderAddress,
             HDAccountAddressId, RawTransactionError, RawTransactionRequest, RawTransactionRes, RefundPaymentArgs,
->>>>>>> 32e7c650
             SearchForSwapTxSpendInput, SendMakerPaymentSpendPreimageInput, SendPaymentArgs, SignatureError,
             SignatureResult, SpendPaymentArgs, SwapOps, TradePreimageValue, TransactionFut, TxFeeDetails,
             TxMarshalingErr, ValidateAddressResult, ValidateOtherPubKeyErr, ValidatePaymentFut, ValidatePaymentInput,
