use super::*;
use crate::coin_balance::{AddressBalanceStatus, HDAddressBalance, HDWalletBalanceOps};
use crate::hd_pubkey::{ExtractExtendedPubkey, HDExtractPubkeyError, HDXPubExtractor};
use crate::hd_wallet::{AccountUpdatingError, AddressDerivingError, HDAccountMut, HDAccountsMap,
                       NewAccountCreatingError};
use crate::hd_wallet_storage::{HDWalletCoinWithStorageOps, HDWalletStorageResult};
use crate::rpc_command::init_withdraw::WithdrawTaskHandle;
use crate::utxo::rpc_clients::{electrum_script_hash, BlockHashOrHeight, UnspentInfo, UnspentMap, UtxoRpcClientEnum,
                               UtxoRpcClientOps, UtxoRpcResult};
use crate::utxo::spv::SimplePaymentVerification;
use crate::utxo::tx_cache::TxCacheResult;
use crate::utxo::utxo_withdraw::{InitUtxoWithdraw, StandardUtxoWithdraw, UtxoWithdraw};
use crate::{CanRefundHtlc, CoinBalance, CoinWithDerivationMethod, GetWithdrawSenderAddress, HDAddressId,
            RawTransactionError, RawTransactionRequest, RawTransactionRes, SearchForSwapTxSpendInput, SignatureError,
<<<<<<< HEAD
            SignatureResult, SignedTransactionFut, SwapOps, TradePreimageValue, TransactionFut, TxFeeDetails,
            ValidateAddressResult, ValidatePaymentInput, VerificationError, VerificationResult,
            WatcherSpendsMakerPaymentInput, WatcherValidatePaymentInput, WithdrawFrom, WithdrawResult,
            WithdrawSenderAddress};
=======
            SignatureResult, SwapOps, TradePreimageValue, TransactionFut, TxFeeDetails, TxMarshalingErr,
            ValidateAddressResult, ValidatePaymentInput, VerificationError, VerificationResult, WithdrawFrom,
            WithdrawResult, WithdrawSenderAddress};
>>>>>>> ebb0e81e
use bitcrypto::dhash256;
pub use bitcrypto::{dhash160, sha256, ChecksumType};
use chain::constants::SEQUENCE_FINAL;
use chain::{OutPoint, TransactionOutput};
use common::executor::Timer;
use common::jsonrpc_client::JsonRpcErrorType;
use common::log::{debug, error, info, warn};
use common::{now_ms, one_hundred, ten_f64};
use crypto::{Bip32DerPathOps, Bip44Chain, Bip44DerPathError, Bip44DerivationPath, RpcDerivationPath};
use futures::compat::Future01CompatExt;
use futures::future::{FutureExt, TryFutureExt};
use futures01::future::Either;
use itertools::Itertools;
use keys::bytes::Bytes;
use keys::{Address, AddressFormat as UtxoAddressFormat, AddressHashEnum, CompactSignature, Public, SegwitAddress,
           Type as ScriptType};
use mm2_core::mm_ctx::MmArc;
use mm2_err_handle::prelude::*;
use mm2_number::{BigDecimal, MmNumber};
use primitives::hash::H512;
use rpc::v1::types::{Bytes as BytesJson, ToTxHash, TransactionInputEnum, H256 as H256Json};
use script::{Builder, Opcode, Script, ScriptAddress, TransactionInputSigner, UnsignedTransactionInput};
use secp256k1::{PublicKey, Signature};
use serde_json::{self as json};
use serialization::{deserialize, serialize, serialize_with_flags, CoinVariant, CompactInteger, Serializable, Stream,
                    SERIALIZE_TRANSACTION_WITNESS};
use spv_validation::helpers_validation::validate_headers;
use spv_validation::storage::BlockHeaderStorageOps;
use std::cmp::Ordering;
use std::collections::hash_map::{Entry, HashMap};
use std::str::FromStr;
use std::sync::atomic::Ordering as AtomicOrdering;
use utxo_signer::sign_common::p2sh_spend_with_signature;
use utxo_signer::with_key_pair::{calc_and_sign_sighash, p2sh_spend};
use utxo_signer::UtxoSignerOps;

pub use chain::Transaction as UtxoTx;

pub const DEFAULT_FEE_VOUT: usize = 0;
pub const DEFAULT_SWAP_TX_SPEND_SIZE: u64 = 305;
pub const DEFAULT_SWAP_VOUT: usize = 0;
const MIN_BTC_TRADING_VOL: &str = "0.00777";

macro_rules! true_or {
    ($cond: expr, $etype: expr) => {
        if !$cond {
            return Err(MmError::new($etype));
        }
    };
}

lazy_static! {
    pub static ref HISTORY_TOO_LARGE_ERROR: Json = json!({
        "code": 1,
        "message": "history too large"
    });
}

pub const HISTORY_TOO_LARGE_ERR_CODE: i64 = -1;

#[derive(Clone, Debug, Deserialize, Serialize)]
pub struct UtxoMergeParams {
    merge_at: usize,
    #[serde(default = "ten_f64")]
    check_every: f64,
    #[serde(default = "one_hundred")]
    max_merge_at_once: usize,
}

pub async fn get_tx_fee(coin: &UtxoCoinFields) -> UtxoRpcResult<ActualTxFee> {
    let conf = &coin.conf;
    match &coin.tx_fee {
        TxFee::Dynamic(method) => {
            let fee = coin
                .rpc_client
                .estimate_fee_sat(coin.decimals, method, &conf.estimate_fee_mode, conf.estimate_fee_blocks)
                .compat()
                .await?;
            Ok(ActualTxFee::Dynamic(fee))
        },
        TxFee::FixedPerKb(satoshis) => Ok(ActualTxFee::FixedPerKb(*satoshis)),
    }
}

pub fn derive_address<T: UtxoCommonOps>(
    coin: &T,
    hd_account: &UtxoHDAccount,
    chain: Bip44Chain,
    address_id: u32,
) -> MmResult<HDAddress<Address, Public>, AddressDerivingError> {
    let change_child = chain.to_child_number();
    let address_id_child = ChildNumber::from(address_id);

    let derived_pubkey = hd_account
        .extended_pubkey
        .derive_child(change_child)?
        .derive_child(address_id_child)?;
    let address = coin.address_from_extended_pubkey(&derived_pubkey);
    let pubkey = Public::Compressed(H264::from(derived_pubkey.public_key().serialize()));

    let mut derivation_path = hd_account.account_derivation_path.to_derivation_path();
    derivation_path.push(change_child);
    derivation_path.push(address_id_child);
    Ok(HDAddress {
        address,
        pubkey,
        derivation_path,
    })
}

pub async fn create_new_account<'a, Coin, XPubExtractor>(
    coin: &Coin,
    hd_wallet: &'a UtxoHDWallet,
    xpub_extractor: &XPubExtractor,
) -> MmResult<HDAccountMut<'a, UtxoHDAccount>, NewAccountCreatingError>
where
    Coin: ExtractExtendedPubkey<ExtendedPublicKey = Secp256k1ExtendedPublicKey>
        + HDWalletCoinWithStorageOps<HDWallet = UtxoHDWallet, HDAccount = UtxoHDAccount>
        + Sync,
    XPubExtractor: HDXPubExtractor + Sync,
{
    const INIT_ACCOUNT_ID: u32 = 0;
    let new_account_id = hd_wallet
        .accounts
        .lock()
        .await
        .iter()
        // The last element of the BTreeMap has the max account index.
        .last()
        .map(|(account_id, _account)| *account_id + 1)
        .unwrap_or(INIT_ACCOUNT_ID);
    if new_account_id >= ChildNumber::HARDENED_FLAG {
        return MmError::err(NewAccountCreatingError::AccountLimitReached {
            max_accounts_number: ChildNumber::HARDENED_FLAG,
        });
    }

    let account_child_hardened = true;
    let account_child = ChildNumber::new(new_account_id, account_child_hardened)
        .map_to_mm(|e| NewAccountCreatingError::Internal(e.to_string()))?;

    let account_derivation_path: Bip44PathToAccount = hd_wallet.derivation_path.derive(account_child)?;
    let account_pubkey = coin
        .extract_extended_pubkey(xpub_extractor, account_derivation_path.to_derivation_path())
        .await?;

    let new_account = UtxoHDAccount {
        account_id: new_account_id,
        extended_pubkey: account_pubkey,
        account_derivation_path,
        // We don't know how many addresses are used by the user at this moment.
        external_addresses_number: 0,
        internal_addresses_number: 0,
    };

    let accounts = hd_wallet.accounts.lock().await;
    if accounts.contains_key(&new_account_id) {
        let error = format!(
            "Account '{}' has been activated while we proceed the 'create_new_account' function",
            new_account_id
        );
        return MmError::err(NewAccountCreatingError::Internal(error));
    }

    coin.upload_new_account(hd_wallet, new_account.to_storage_item())
        .await?;

    Ok(AsyncMutexGuard::map(accounts, |accounts| {
        accounts
            .entry(new_account_id)
            // the `entry` method should return [`Entry::Vacant`] due to the checks above
            .or_insert(new_account)
    }))
}

pub async fn set_known_addresses_number<T>(
    coin: &T,
    hd_wallet: &UtxoHDWallet,
    hd_account: &mut UtxoHDAccount,
    chain: Bip44Chain,
    new_known_addresses_number: u32,
) -> MmResult<(), AccountUpdatingError>
where
    T: HDWalletCoinWithStorageOps<HDWallet = UtxoHDWallet, HDAccount = UtxoHDAccount> + Sync,
{
    if new_known_addresses_number >= ChildNumber::HARDENED_FLAG {
        return MmError::err(AccountUpdatingError::AddressLimitReached {
            max_addresses_number: ChildNumber::HARDENED_FLAG,
        });
    }
    match chain {
        Bip44Chain::External => {
            coin.update_external_addresses_number(hd_wallet, hd_account.account_id, new_known_addresses_number)
                .await?;
            hd_account.external_addresses_number = new_known_addresses_number;
        },
        Bip44Chain::Internal => {
            coin.update_internal_addresses_number(hd_wallet, hd_account.account_id, new_known_addresses_number)
                .await?;
            hd_account.internal_addresses_number = new_known_addresses_number;
        },
    }
    Ok(())
}

pub async fn produce_hd_address_scanner<T>(coin: &T) -> BalanceResult<UtxoAddressScanner>
where
    T: AsRef<UtxoCoinFields>,
{
    Ok(UtxoAddressScanner::init(coin.as_ref().rpc_client.clone()).await?)
}

pub async fn scan_for_new_addresses<T>(
    coin: &T,
    hd_wallet: &T::HDWallet,
    hd_account: &mut T::HDAccount,
    address_scanner: &T::HDAddressScanner,
    gap_limit: u32,
) -> BalanceResult<Vec<HDAddressBalance>>
where
    T: HDWalletBalanceOps + Sync,
    T::Address: std::fmt::Display,
{
    let mut addresses = scan_for_new_addresses_impl(
        coin,
        hd_wallet,
        hd_account,
        address_scanner,
        Bip44Chain::External,
        gap_limit,
    )
    .await?;
    addresses.extend(
        scan_for_new_addresses_impl(
            coin,
            hd_wallet,
            hd_account,
            address_scanner,
            Bip44Chain::Internal,
            gap_limit,
        )
        .await?,
    );

    Ok(addresses)
}

/// Checks addresses that either had empty transaction history last time we checked or has not been checked before.
/// The checking stops at the moment when we find `gap_limit` consecutive empty addresses.
pub async fn scan_for_new_addresses_impl<T>(
    coin: &T,
    hd_wallet: &T::HDWallet,
    hd_account: &mut T::HDAccount,
    address_scanner: &T::HDAddressScanner,
    chain: Bip44Chain,
    gap_limit: u32,
) -> BalanceResult<Vec<HDAddressBalance>>
where
    T: HDWalletBalanceOps + Sync,
    T::Address: std::fmt::Display,
{
    let mut balances = Vec::with_capacity(gap_limit as usize);

    // Get the first unknown address id.
    let mut checking_address_id = hd_account
        .known_addresses_number(chain)
        // A UTXO coin should support both [`Bip44Chain::External`] and [`Bip44Chain::Internal`].
        .mm_err(|e| BalanceError::Internal(e.to_string()))?;

    let mut unused_addresses_counter = 0;
    while checking_address_id < ChildNumber::HARDENED_FLAG && unused_addresses_counter < gap_limit {
        let HDAddress {
            address: checking_address,
            derivation_path: checking_address_der_path,
            ..
        } = coin.derive_address(hd_account, chain, checking_address_id)?;

        match coin.is_address_used(&checking_address, address_scanner).await? {
            // We found a non-empty address, so we have to fill up the balance list
            // with zeros starting from `last_non_empty_address_id = checking_address_id - unused_addresses_counter`.
            AddressBalanceStatus::Used(non_empty_balance) => {
                let last_non_empty_address_id = checking_address_id - unused_addresses_counter;
                for empty_address_id in last_non_empty_address_id..checking_address_id {
                    let empty_address = coin.derive_address(hd_account, chain, empty_address_id)?;

                    balances.push(HDAddressBalance {
                        address: empty_address.address.to_string(),
                        derivation_path: RpcDerivationPath(empty_address.derivation_path),
                        chain,
                        balance: CoinBalance::default(),
                    });
                }

                balances.push(HDAddressBalance {
                    address: checking_address.to_string(),
                    derivation_path: RpcDerivationPath(checking_address_der_path),
                    chain,
                    balance: non_empty_balance,
                });
                // Reset the counter of unused addresses to zero since we found a non-empty address.
                unused_addresses_counter = 0;
            },
            AddressBalanceStatus::NotUsed => unused_addresses_counter += 1,
        }

        checking_address_id += 1;
    }

    coin.set_known_addresses_number(
        hd_wallet,
        hd_account,
        chain,
        checking_address_id - unused_addresses_counter,
    )
    .await?;

    Ok(balances)
}

pub async fn all_known_addresses_balances<T>(
    coin: &T,
    hd_account: &T::HDAccount,
) -> BalanceResult<Vec<HDAddressBalance>>
where
    T: HDWalletBalanceOps + Sync,
    T::Address: std::fmt::Display + Clone,
{
    let external_addresses = hd_account
        .known_addresses_number(Bip44Chain::External)
        // A UTXO coin should support both [`Bip44Chain::External`] and [`Bip44Chain::Internal`].
        .mm_err(|e| BalanceError::Internal(e.to_string()))?;
    let internal_addresses = hd_account
        .known_addresses_number(Bip44Chain::Internal)
        // A UTXO coin should support both [`Bip44Chain::External`] and [`Bip44Chain::Internal`].
        .mm_err(|e| BalanceError::Internal(e.to_string()))?;

    let mut balances = coin
        .known_addresses_balances_with_ids(hd_account, Bip44Chain::External, 0..external_addresses)
        .await?;
    balances.extend(
        coin.known_addresses_balances_with_ids(hd_account, Bip44Chain::Internal, 0..internal_addresses)
            .await?,
    );

    Ok(balances)
}

pub async fn load_hd_accounts_from_storage(
    hd_wallet_storage: &HDWalletCoinStorage,
    derivation_path: &Bip44PathToCoin,
) -> HDWalletStorageResult<HDAccountsMap<UtxoHDAccount>> {
    let accounts = hd_wallet_storage.load_all_accounts().await?;
    let res: HDWalletStorageResult<HDAccountsMap<UtxoHDAccount>> = accounts
        .iter()
        .map(|account_info| {
            let account = UtxoHDAccount::try_from_storage_item(derivation_path, account_info)?;
            Ok((account.account_id, account))
        })
        .collect();
    match res {
        Ok(accounts) => Ok(accounts),
        Err(e) if e.get_inner().is_deserializing_err() => {
            warn!("Error loading HD accounts from the storage: '{}'. Clear accounts", e);
            hd_wallet_storage.clear_accounts().await?;
            Ok(HDAccountsMap::new())
        },
        Err(e) => Err(e),
    }
}

/// Requests balance of the given `address`.
pub async fn address_balance<T>(coin: &T, address: &Address) -> BalanceResult<CoinBalance>
where
    T: UtxoCommonOps + GetUtxoListOps + MarketCoinOps,
{
    if coin.as_ref().check_utxo_maturity {
        let (unspents, _) = coin.get_mature_unspent_ordered_list(address).await?;
        return Ok(unspents.to_coin_balance(coin.as_ref().decimals));
    }

    let balance = coin
        .as_ref()
        .rpc_client
        .display_balance(address.clone(), coin.as_ref().decimals)
        .compat()
        .await?;

    Ok(CoinBalance {
        spendable: balance,
        unspendable: BigDecimal::from(0),
    })
}

/// Requests balances of the given `addresses`.
/// The pairs `(Address, CoinBalance)` are guaranteed to be in the same order in which they were requested.
pub async fn addresses_balances<T>(coin: &T, addresses: Vec<Address>) -> BalanceResult<Vec<(Address, CoinBalance)>>
where
    T: UtxoCommonOps + GetUtxoMapOps + MarketCoinOps,
{
    if coin.as_ref().check_utxo_maturity {
        let (unspents_map, _) = coin.get_mature_unspent_ordered_map(addresses.clone()).await?;
        addresses
            .into_iter()
            .map(|address| {
                let unspents = unspents_map.get(&address).or_mm_err(|| {
                    let error = format!("'get_mature_unspent_ordered_map' should have returned '{}'", address);
                    BalanceError::Internal(error)
                })?;
                let balance = unspents.to_coin_balance(coin.as_ref().decimals);
                Ok((address, balance))
            })
            .collect()
    } else {
        Ok(coin
            .as_ref()
            .rpc_client
            .display_balances(addresses.clone(), coin.as_ref().decimals)
            .compat()
            .await?
            .into_iter()
            .map(|(address, spendable)| {
                let unspendable = BigDecimal::from(0);
                let balance = CoinBalance { spendable, unspendable };
                (address, balance)
            })
            .collect())
    }
}

pub fn derivation_method(coin: &UtxoCoinFields) -> &DerivationMethod<Address, UtxoHDWallet> { &coin.derivation_method }

pub async fn extract_extended_pubkey<XPubExtractor>(
    conf: &UtxoCoinConf,
    xpub_extractor: &XPubExtractor,
    derivation_path: DerivationPath,
) -> MmResult<Secp256k1ExtendedPublicKey, HDExtractPubkeyError>
where
    XPubExtractor: HDXPubExtractor,
{
    let trezor_coin = conf
        .trezor_coin
        .or_mm_err(|| HDExtractPubkeyError::CoinDoesntSupportTrezor)?;
    let xpub = xpub_extractor.extract_utxo_xpub(trezor_coin, derivation_path).await?;
    Secp256k1ExtendedPublicKey::from_str(&xpub).map_to_mm(HDExtractPubkeyError::InvalidXpub)
}

/// returns the fee required to be paid for HTLC spend transaction
pub async fn get_htlc_spend_fee<T: UtxoCommonOps>(coin: &T, tx_size: u64) -> UtxoRpcResult<u64> {
    let coin_fee = coin.get_tx_fee().await?;
    let mut fee = match coin_fee {
        // atomic swap payment spend transaction is slightly more than 300 bytes in average as of now
        ActualTxFee::Dynamic(fee_per_kb) => (fee_per_kb * tx_size) / KILO_BYTE,
        // return satoshis here as swap spend transaction size is always less than 1 kb
        ActualTxFee::FixedPerKb(satoshis) => {
            let tx_size_kb = if tx_size % KILO_BYTE == 0 {
                tx_size / KILO_BYTE
            } else {
                tx_size / KILO_BYTE + 1
            };
            satoshis * tx_size_kb
        },
    };
    if coin.as_ref().conf.force_min_relay_fee {
        let relay_fee = coin.as_ref().rpc_client.get_relay_fee().compat().await?;
        let relay_fee_sat = sat_from_big_decimal(&relay_fee, coin.as_ref().decimals)?;
        if fee < relay_fee_sat {
            fee = relay_fee_sat;
        }
    }
    Ok(fee)
}

pub fn addresses_from_script<T: UtxoCommonOps>(coin: &T, script: &Script) -> Result<Vec<Address>, String> {
    let destinations: Vec<ScriptAddress> = try_s!(script.extract_destinations());

    let conf = &coin.as_ref().conf;

    let addresses = destinations
        .into_iter()
        .map(|dst| {
            let (prefix, t_addr_prefix, addr_format) = match dst.kind {
                ScriptType::P2PKH => (
                    conf.pub_addr_prefix,
                    conf.pub_t_addr_prefix,
                    coin.addr_format_for_standard_scripts(),
                ),
                ScriptType::P2SH => (
                    conf.p2sh_addr_prefix,
                    conf.p2sh_t_addr_prefix,
                    coin.addr_format_for_standard_scripts(),
                ),
                ScriptType::P2WPKH => (conf.pub_addr_prefix, conf.pub_t_addr_prefix, UtxoAddressFormat::Segwit),
                ScriptType::P2WSH => (conf.pub_addr_prefix, conf.pub_t_addr_prefix, UtxoAddressFormat::Segwit),
            };

            Address {
                hash: dst.hash,
                checksum_type: conf.checksum_type,
                prefix,
                t_addr_prefix,
                hrp: conf.bech32_hrp.clone(),
                addr_format,
            }
        })
        .collect();

    Ok(addresses)
}

pub fn denominate_satoshis(coin: &UtxoCoinFields, satoshi: i64) -> f64 {
    satoshi as f64 / 10f64.powf(coin.decimals as f64)
}

pub fn base_coin_balance<T>(coin: &T) -> BalanceFut<BigDecimal>
where
    T: MarketCoinOps,
{
    coin.my_spendable_balance()
}

pub fn address_from_str_unchecked(coin: &UtxoCoinFields, address: &str) -> Result<Address, String> {
    if let Ok(legacy) = Address::from_str(address) {
        return Ok(legacy);
    }

    if let Ok(segwit) = Address::from_segwitaddress(
        address,
        coin.conf.checksum_type,
        coin.conf.pub_addr_prefix,
        coin.conf.pub_t_addr_prefix,
    ) {
        return Ok(segwit);
    }

    if let Ok(cashaddress) = Address::from_cashaddress(
        address,
        coin.conf.checksum_type,
        coin.conf.pub_addr_prefix,
        coin.conf.p2sh_addr_prefix,
        coin.conf.pub_t_addr_prefix,
    ) {
        return Ok(cashaddress);
    }

    return ERR!("Invalid address: {}", address);
}

pub fn my_public_key(coin: &UtxoCoinFields) -> Result<&Public, MmError<UnexpectedDerivationMethod>> {
    match coin.priv_key_policy {
        PrivKeyPolicy::KeyPair(ref key_pair) => Ok(key_pair.public()),
        // Hardware Wallets requires BIP39/BIP44 derivation path to extract a public key.
        PrivKeyPolicy::Trezor => MmError::err(UnexpectedDerivationMethod::IguanaPrivKeyUnavailable),
    }
}

pub fn checked_address_from_str<T: UtxoCommonOps>(coin: &T, address: &str) -> Result<Address, String> {
    let addr = try_s!(address_from_str_unchecked(coin.as_ref(), address));
    try_s!(check_withdraw_address_supported(coin, &addr));
    Ok(addr)
}

pub async fn get_current_mtp(coin: &UtxoCoinFields, coin_variant: CoinVariant) -> UtxoRpcResult<u32> {
    let current_block = coin.rpc_client.get_block_count().compat().await?;
    coin.rpc_client
        .get_median_time_past(current_block, coin.conf.mtp_block_count, coin_variant)
        .compat()
        .await
}

pub fn send_outputs_from_my_address<T>(coin: T, outputs: Vec<TransactionOutput>) -> TransactionFut
where
    T: UtxoCommonOps + GetUtxoListOps,
{
    let fut = send_outputs_from_my_address_impl(coin, outputs);
    Box::new(fut.boxed().compat().map(|tx| tx.into()))
}

pub fn tx_size_in_v_bytes(from_addr_format: &UtxoAddressFormat, tx: &UtxoTx) -> usize {
    let transaction_bytes = serialize(tx);
    // 2 bytes are used to indicate the length of signature and pubkey
    // total is 107
    let additional_len = 2 + MAX_DER_SIGNATURE_LEN + COMPRESSED_PUBKEY_LEN;
    // Virtual size of the transaction
    // https://bitcoin.stackexchange.com/questions/87275/how-to-calculate-segwit-transaction-fee-in-bytes/87276#87276
    match from_addr_format {
        UtxoAddressFormat::Segwit => {
            let base_size = transaction_bytes.len();
            // 4 additional bytes (2 for the marker and 2 for the flag) and 1 additional byte for every input in the witness for the SIGHASH flag
            let total_size = transaction_bytes.len() + 4 + tx.inputs().len() * (additional_len + 1);
            ((0.75 * base_size as f64) + (0.25 * total_size as f64)) as usize
        },
        _ => transaction_bytes.len() + tx.inputs().len() * additional_len,
    }
}

pub struct UtxoTxBuilder<'a, T: AsRef<UtxoCoinFields> + UtxoTxGenerationOps> {
    coin: &'a T,
    from: Option<Address>,
    /// The available inputs that *can* be included in the resulting tx
    available_inputs: Vec<UnspentInfo>,
    fee_policy: FeePolicy,
    fee: Option<ActualTxFee>,
    gas_fee: Option<u64>,
    tx: TransactionInputSigner,
    change: u64,
    sum_inputs: u64,
    sum_outputs_value: u64,
    tx_fee: u64,
    min_relay_fee: Option<u64>,
    dust: Option<u64>,
}

impl<'a, T: AsRef<UtxoCoinFields> + UtxoTxGenerationOps> UtxoTxBuilder<'a, T> {
    pub fn new(coin: &'a T) -> Self {
        UtxoTxBuilder {
            tx: coin.as_ref().transaction_preimage(),
            coin,
            from: coin.as_ref().derivation_method.iguana().cloned(),
            available_inputs: vec![],
            fee_policy: FeePolicy::SendExact,
            fee: None,
            gas_fee: None,
            change: 0,
            sum_inputs: 0,
            sum_outputs_value: 0,
            tx_fee: 0,
            min_relay_fee: None,
            dust: None,
        }
    }

    pub fn with_from_address(mut self, from: Address) -> Self {
        self.from = Some(from);
        self
    }

    pub fn with_dust(mut self, dust_amount: u64) -> Self {
        self.dust = Some(dust_amount);
        self
    }

    pub fn add_required_inputs(mut self, inputs: impl IntoIterator<Item = UnspentInfo>) -> Self {
        self.tx
            .inputs
            .extend(inputs.into_iter().map(|input| UnsignedTransactionInput {
                previous_output: input.outpoint,
                sequence: SEQUENCE_FINAL,
                amount: input.value,
                witness: Vec::new(),
            }));
        self
    }

    /// This function expects that utxos are sorted by amounts in ascending order
    /// Consider sorting before calling this function
    pub fn add_available_inputs(mut self, inputs: impl IntoIterator<Item = UnspentInfo>) -> Self {
        self.available_inputs.extend(inputs);
        self
    }

    pub fn add_outputs(mut self, outputs: impl IntoIterator<Item = TransactionOutput>) -> Self {
        self.tx.outputs.extend(outputs);
        self
    }

    pub fn with_fee_policy(mut self, new_policy: FeePolicy) -> Self {
        self.fee_policy = new_policy;
        self
    }

    pub fn with_fee(mut self, fee: ActualTxFee) -> Self {
        self.fee = Some(fee);
        self
    }

    /// Note `gas_fee` should be enough to execute all of the contract calls within UTXO outputs.
    /// QRC20 specific: `gas_fee` should be calculated by: gas_limit * gas_price * (count of contract calls),
    /// or should be sum of gas fee of all contract calls.
    pub fn with_gas_fee(mut self, gas_fee: u64) -> Self {
        self.gas_fee = Some(gas_fee);
        self
    }

    /// Recalculates fee and checks whether transaction is complete (inputs collected cover the outputs)
    fn update_fee_and_check_completeness(
        &mut self,
        from_addr_format: &UtxoAddressFormat,
        actual_tx_fee: &ActualTxFee,
    ) -> bool {
        self.tx_fee = match &actual_tx_fee {
            ActualTxFee::Dynamic(f) => {
                let transaction = UtxoTx::from(self.tx.clone());
                let v_size = tx_size_in_v_bytes(from_addr_format, &transaction);
                (f * v_size as u64) / KILO_BYTE
            },
            ActualTxFee::FixedPerKb(f) => {
                let transaction = UtxoTx::from(self.tx.clone());
                let v_size = tx_size_in_v_bytes(from_addr_format, &transaction) as u64;
                let v_size_kb = if v_size % KILO_BYTE == 0 {
                    v_size / KILO_BYTE
                } else {
                    v_size / KILO_BYTE + 1
                };
                f * v_size_kb
            },
        };

        match self.fee_policy {
            FeePolicy::SendExact => {
                let mut outputs_plus_fee = self.sum_outputs_value + self.tx_fee;
                if self.sum_inputs >= outputs_plus_fee {
                    self.change = self.sum_inputs - outputs_plus_fee;
                    if self.change > self.dust() {
                        // there will be change output
                        if let ActualTxFee::Dynamic(ref f) = actual_tx_fee {
                            self.tx_fee += (f * P2PKH_OUTPUT_LEN) / KILO_BYTE;
                            outputs_plus_fee += (f * P2PKH_OUTPUT_LEN) / KILO_BYTE;
                        }
                    }
                    if let Some(min_relay) = self.min_relay_fee {
                        if self.tx_fee < min_relay {
                            outputs_plus_fee -= self.tx_fee;
                            outputs_plus_fee += min_relay;
                            self.tx_fee = min_relay;
                        }
                    }
                    self.sum_inputs >= outputs_plus_fee
                } else {
                    false
                }
            },
            FeePolicy::DeductFromOutput(_) => {
                if self.sum_inputs >= self.sum_outputs_value {
                    self.change = self.sum_inputs - self.sum_outputs_value;
                    if self.change > self.dust() {
                        if let ActualTxFee::Dynamic(ref f) = actual_tx_fee {
                            self.tx_fee += (f * P2PKH_OUTPUT_LEN) / KILO_BYTE;
                        }
                    }
                    if let Some(min_relay) = self.min_relay_fee {
                        if self.tx_fee < min_relay {
                            self.tx_fee = min_relay;
                        }
                    }
                    true
                } else {
                    false
                }
            },
        }
    }

    fn dust(&self) -> u64 {
        match self.dust {
            Some(dust) => dust,
            None => self.coin.as_ref().dust_amount,
        }
    }

    /// Generates unsigned transaction (TransactionInputSigner) from specified utxos and outputs.
    /// Sends the change (inputs amount - outputs amount) to the [`UtxoTxBuilder::from`] address.
    /// Also returns additional transaction data
    pub async fn build(mut self) -> GenerateTxResult {
        let coin = self.coin;
        let dust: u64 = self.dust();
        let from = self
            .from
            .clone()
            .or_mm_err(|| GenerateTxError::Internal("'from' address is not specified".to_owned()))?;
        let change_script_pubkey = output_script(&from, ScriptType::P2PKH).to_bytes();

        let actual_tx_fee = match self.fee {
            Some(fee) => fee,
            None => coin.get_tx_fee().await?,
        };

        true_or!(!self.tx.outputs.is_empty(), GenerateTxError::EmptyOutputs);

        let mut received_by_me = 0;
        for output in self.tx.outputs.iter() {
            let script: Script = output.script_pubkey.clone().into();
            if script.opcodes().next() != Some(Ok(Opcode::OP_RETURN)) {
                true_or!(output.value >= dust, GenerateTxError::OutputValueLessThanDust {
                    value: output.value,
                    dust
                });
            }
            self.sum_outputs_value += output.value;
            if output.script_pubkey == change_script_pubkey {
                received_by_me += output.value;
            }
        }

        if let Some(gas_fee) = self.gas_fee {
            self.sum_outputs_value += gas_fee;
        }

        true_or!(
            !self.available_inputs.is_empty() || !self.tx.inputs.is_empty(),
            GenerateTxError::EmptyUtxoSet {
                required: self.sum_outputs_value
            }
        );

        self.min_relay_fee = if coin.as_ref().conf.force_min_relay_fee {
            let fee_dec = coin.as_ref().rpc_client.get_relay_fee().compat().await?;
            let min_relay_fee = sat_from_big_decimal(&fee_dec, coin.as_ref().decimals)?;
            Some(min_relay_fee)
        } else {
            None
        };

        for utxo in self.available_inputs.clone() {
            self.tx.inputs.push(UnsignedTransactionInput {
                previous_output: utxo.outpoint,
                sequence: SEQUENCE_FINAL,
                amount: utxo.value,
                witness: vec![],
            });
            self.sum_inputs += utxo.value;

            if self.update_fee_and_check_completeness(&from.addr_format, &actual_tx_fee) {
                break;
            }
        }

        match self.fee_policy {
            FeePolicy::SendExact => self.sum_outputs_value += self.tx_fee,
            FeePolicy::DeductFromOutput(i) => {
                let min_output = self.tx_fee + dust;
                let val = self.tx.outputs[i].value;
                true_or!(val >= min_output, GenerateTxError::DeductFeeFromOutputFailed {
                    output_idx: i,
                    output_value: val,
                    required: min_output,
                });
                self.tx.outputs[i].value -= self.tx_fee;
                if self.tx.outputs[i].script_pubkey == change_script_pubkey {
                    received_by_me -= self.tx_fee;
                }
            },
        };
        true_or!(
            self.sum_inputs >= self.sum_outputs_value,
            GenerateTxError::NotEnoughUtxos {
                sum_utxos: self.sum_inputs,
                required: self.sum_outputs_value
            }
        );

        let change = self.sum_inputs - self.sum_outputs_value;
        let unused_change = if change > dust {
            self.tx.outputs.push({
                TransactionOutput {
                    value: change,
                    script_pubkey: change_script_pubkey.clone(),
                }
            });
            received_by_me += change;
            None
        } else if change > 0 {
            Some(change)
        } else {
            None
        };

        let data = AdditionalTxData {
            fee_amount: self.tx_fee,
            received_by_me,
            spent_by_me: self.sum_inputs,
            unused_change,
            // will be changed if the ticker is KMD
            kmd_rewards: None,
        };

        Ok(coin
            .calc_interest_if_required(self.tx, data, change_script_pubkey)
            .await?)
    }
}

/// Calculates interest if the coin is KMD
/// Adds the value to existing output to my_script_pub or creates additional interest output
/// returns transaction and data as is if the coin is not KMD
pub async fn calc_interest_if_required<T: UtxoCommonOps>(
    coin: &T,
    mut unsigned: TransactionInputSigner,
    mut data: AdditionalTxData,
    my_script_pub: Bytes,
) -> UtxoRpcResult<(TransactionInputSigner, AdditionalTxData)> {
    if coin.as_ref().conf.ticker != "KMD" {
        return Ok((unsigned, data));
    }
    unsigned.lock_time = coin.get_current_mtp().await?;
    let mut interest = 0;
    for input in unsigned.inputs.iter() {
        let prev_hash = input.previous_output.hash.reversed().into();
        let tx = coin
            .as_ref()
            .rpc_client
            .get_verbose_transaction(&prev_hash)
            .compat()
            .await?;
        if let Ok(output_interest) =
            kmd_interest(tx.height, input.amount, tx.locktime as u64, unsigned.lock_time as u64)
        {
            interest += output_interest;
        };
    }
    if interest > 0 {
        data.received_by_me += interest;
        let mut output_to_me = unsigned
            .outputs
            .iter_mut()
            .find(|out| out.script_pubkey == my_script_pub);
        // add calculated interest to existing output to my address
        // or create the new one if it's not found
        match output_to_me {
            Some(ref mut output) => output.value += interest,
            None => {
                let interest_output = TransactionOutput {
                    script_pubkey: my_script_pub,
                    value: interest,
                };
                unsigned.outputs.push(interest_output);
            },
        };
    } else {
        // if interest is zero attempt to set the lowest possible lock_time to claim it later
        unsigned.lock_time = (now_ms() / 1000) as u32 - 3600 + 777 * 2;
    }
    let rewards_amount = big_decimal_from_sat_unsigned(interest, coin.as_ref().decimals);
    data.kmd_rewards = Some(KmdRewardsDetails::claimed_by_me(rewards_amount));
    Ok((unsigned, data))
}

pub struct WatcherP2SHSpendingTxInput {
    prev_transaction: UtxoTx,
    redeem_script: Bytes,
    outputs: Vec<TransactionOutput>,
    script_data: Script,
    sequence: u32,
    lock_time: u32,
}

pub struct P2SHSpendingTxInput<'a> {
    prev_transaction: UtxoTx,
    redeem_script: Bytes,
    outputs: Vec<TransactionOutput>,
    script_data: Script,
    sequence: u32,
    lock_time: u32,
    keypair: &'a KeyPair,
}

pub async fn watcher_p2sh_spending_tx<T: UtxoCommonOps>(
    coin: &T,
    input: WatcherP2SHSpendingTxInput,
    signature: Bytes,
) -> Result<UtxoTx, String> {
    let lock_time = try_s!(coin.p2sh_tx_locktime(input.lock_time).await);
    let n_time = if coin.as_ref().conf.is_pos {
        Some((now_ms() / 1000) as u32)
    } else {
        None
    };
    let str_d_zeel = if coin.as_ref().conf.ticker == "NAV" {
        Some("".into())
    } else {
        None
    };

    let unsigned_input = UnsignedTransactionInput {
        sequence: input.sequence,
        previous_output: OutPoint {
            hash: input.prev_transaction.hash(),
            index: DEFAULT_SWAP_VOUT as u32,
        },
        amount: input.prev_transaction.outputs[0].value,
        witness: Vec::new(),
    };

    let signed_input = p2sh_spend_with_signature(
        &unsigned_input,
        input.redeem_script.into(),
        input.script_data,
        coin.as_ref().conf.fork_id,
        signature,
    );

    Ok(UtxoTx {
        version: coin.as_ref().conf.tx_version,
        n_time,
        overwintered: coin.as_ref().conf.overwintered,
        lock_time,
        inputs: vec![signed_input],
        outputs: input.outputs,
        expiry_height: 0,
        join_splits: vec![],
        shielded_spends: vec![],
        shielded_outputs: vec![],
        value_balance: 0,
        version_group_id: coin.as_ref().conf.version_group_id,
        binding_sig: H512::default(),
        join_split_sig: H512::default(),
        join_split_pubkey: H256::default(),
        zcash: coin.as_ref().conf.zcash,
        str_d_zeel,
        tx_hash_algo: coin.as_ref().tx_hash_algo,
    })
}

pub async fn p2sh_spending_tx<T: UtxoCommonOps>(coin: &T, input: P2SHSpendingTxInput<'_>) -> Result<UtxoTx, String> {
    let lock_time = try_s!(coin.p2sh_tx_locktime(input.lock_time).await);
    let n_time = if coin.as_ref().conf.is_pos {
        Some((now_ms() / 1000) as u32)
    } else {
        None
    };
    let str_d_zeel = if coin.as_ref().conf.ticker == "NAV" {
        Some("".into())
    } else {
        None
    };
    let hash_algo = coin.as_ref().tx_hash_algo.into();
    let unsigned = TransactionInputSigner {
        lock_time,
        version: coin.as_ref().conf.tx_version,
        n_time,
        overwintered: coin.as_ref().conf.overwintered,
        inputs: vec![UnsignedTransactionInput {
            sequence: input.sequence,
            previous_output: OutPoint {
                hash: input.prev_transaction.hash(),
                index: DEFAULT_SWAP_VOUT as u32,
            },
            amount: input.prev_transaction.outputs[0].value,
            witness: Vec::new(),
        }],
        outputs: input.outputs,
        expiry_height: 0,
        join_splits: vec![],
        shielded_spends: vec![],
        shielded_outputs: vec![],
        value_balance: 0,
        version_group_id: coin.as_ref().conf.version_group_id,
        consensus_branch_id: coin.as_ref().conf.consensus_branch_id,
        zcash: coin.as_ref().conf.zcash,
        str_d_zeel,
        hash_algo,
    };
    let signed_input = try_s!(p2sh_spend(
        &unsigned,
        DEFAULT_SWAP_VOUT,
        input.keypair,
        input.script_data,
        input.redeem_script.into(),
        coin.as_ref().conf.signature_version,
        coin.as_ref().conf.fork_id
    ));
    Ok(UtxoTx {
        version: unsigned.version,
        n_time: unsigned.n_time,
        overwintered: unsigned.overwintered,
        lock_time: unsigned.lock_time,
        inputs: vec![signed_input],
        outputs: unsigned.outputs,
        expiry_height: unsigned.expiry_height,
        join_splits: vec![],
        shielded_spends: vec![],
        shielded_outputs: vec![],
        value_balance: 0,
        version_group_id: coin.as_ref().conf.version_group_id,
        binding_sig: H512::default(),
        join_split_sig: H512::default(),
        join_split_pubkey: H256::default(),
        zcash: coin.as_ref().conf.zcash,
        str_d_zeel: unsigned.str_d_zeel,
        tx_hash_algo: unsigned.hash_algo.into(),
    })
}

pub fn sign_maker_payment<T: UtxoCommonOps + SwapOps>(
    coin: T,
    maker_payment_tx: &[u8],
    time_lock: u32,
    maker_pub: &[u8],
    secret_hash: &[u8],
    swap_unique_data: &[u8],
) -> SignedTransactionFut {
    let n_time = if coin.as_ref().conf.is_pos {
        Some((now_ms() / 1000) as u32)
    } else {
        None
    };

    let str_d_zeel = if coin.as_ref().conf.ticker == "NAV" {
        Some("".into())
    } else {
        None
    };

    let hash_algo = coin.as_ref().tx_hash_algo.into();

    let mut prev_transaction: UtxoTx = try_tx_fus!(deserialize(maker_payment_tx).map_err(|e| ERRL!("{:?}", e)));
    prev_transaction.tx_hash_algo = coin.as_ref().tx_hash_algo;

    let inputs = vec![UnsignedTransactionInput {
        sequence: SEQUENCE_FINAL,
        previous_output: OutPoint {
            hash: prev_transaction.hash(),
            index: DEFAULT_SWAP_VOUT as u32,
        },
        amount: prev_transaction.outputs[0].value,
        witness: Vec::new(),
    }];

    let my_address = try_tx_fus!(coin.as_ref().derivation_method.iguana_or_err()).clone();

    let key_pair = coin.derive_htlc_key_pair(swap_unique_data);

    let redeem_script: Bytes = payment_script(
        time_lock,
        secret_hash,
        &try_tx_fus!(Public::from_slice(maker_pub)),
        key_pair.public(),
    )
    .into();

    let fut = async move {
        let fee = try_tx_s!(coin.get_htlc_spend_fee(DEFAULT_SWAP_TX_SPEND_SIZE).await);
        let script_pubkey = output_script(&my_address, ScriptType::P2PKH).to_bytes();
        let output = TransactionOutput {
            value: prev_transaction.outputs[0].value - fee,
            script_pubkey,
        };

        let unsigned = TransactionInputSigner {
            lock_time: time_lock,
            version: coin.as_ref().conf.tx_version,
            n_time,
            overwintered: coin.as_ref().conf.overwintered,
            inputs,
            outputs: vec![output],
            expiry_height: 0,
            join_splits: vec![],
            shielded_spends: vec![],
            shielded_outputs: vec![],
            value_balance: 0,
            version_group_id: coin.as_ref().conf.version_group_id,
            consensus_branch_id: coin.as_ref().conf.consensus_branch_id,
            zcash: coin.as_ref().conf.zcash,
            str_d_zeel,
            hash_algo,
        };

        let signature = try_tx_s!(calc_and_sign_sighash(
            &unsigned,
            DEFAULT_SWAP_VOUT,
            redeem_script.into(),
            &key_pair,
            coin.as_ref().conf.signature_version,
            coin.as_ref().conf.fork_id,
        ));

        Ok(signature)
    };

    Box::new(fut.boxed().compat())
}

pub fn send_taker_fee<T>(coin: T, fee_pub_key: &[u8], amount: BigDecimal) -> TransactionFut
where
    T: UtxoCommonOps + GetUtxoListOps,
{
    let address = try_tx_fus!(address_from_raw_pubkey(
        fee_pub_key,
        coin.as_ref().conf.pub_addr_prefix,
        coin.as_ref().conf.pub_t_addr_prefix,
        coin.as_ref().conf.checksum_type,
        coin.as_ref().conf.bech32_hrp.clone(),
        coin.addr_format().clone(),
    ));
    let amount = try_tx_fus!(sat_from_big_decimal(&amount, coin.as_ref().decimals));
    let output = TransactionOutput {
        value: amount,
        script_pubkey: Builder::build_p2pkh(&address.hash).to_bytes(),
    };
    send_outputs_from_my_address(coin, vec![output])
}

pub fn send_maker_payment<T>(
    coin: T,
    time_lock: u32,
    taker_pub: &[u8],
    secret_hash: &[u8],
    amount: BigDecimal,
    swap_unique_data: &[u8],
) -> TransactionFut
where
    T: UtxoCommonOps + GetUtxoListOps + SwapOps,
{
    let maker_htlc_key_pair = coin.derive_htlc_key_pair(swap_unique_data);
    let SwapPaymentOutputsResult {
        payment_address,
        outputs,
    } = try_tx_fus!(generate_swap_payment_outputs(
        &coin,
        time_lock,
        maker_htlc_key_pair.public_slice(),
        taker_pub,
        secret_hash,
        amount
    ));
    let send_fut = match &coin.as_ref().rpc_client {
        UtxoRpcClientEnum::Electrum(_) => Either::A(send_outputs_from_my_address(coin, outputs)),
        UtxoRpcClientEnum::Native(client) => {
            let addr_string = try_tx_fus!(payment_address.display_address());
            Either::B(
                client
                    .import_address(&addr_string, &addr_string, false)
                    .map_err(|e| TransactionErr::Plain(ERRL!("{}", e)))
                    .and_then(move |_| send_outputs_from_my_address(coin, outputs)),
            )
        },
    };
    Box::new(send_fut)
}

pub fn send_taker_payment<T>(
    coin: T,
    time_lock: u32,
    maker_pub: &[u8],
    secret_hash: &[u8],
    amount: BigDecimal,
    swap_unique_data: &[u8],
) -> TransactionFut
where
    T: UtxoCommonOps + GetUtxoListOps + SwapOps,
{
    let taker_htlc_key_pair = coin.derive_htlc_key_pair(swap_unique_data);
    let SwapPaymentOutputsResult {
        payment_address,
        outputs,
    } = try_tx_fus!(generate_swap_payment_outputs(
        &coin,
        time_lock,
        taker_htlc_key_pair.public_slice(),
        maker_pub,
        secret_hash,
        amount
    ));

    let send_fut = match &coin.as_ref().rpc_client {
        UtxoRpcClientEnum::Electrum(_) => Either::A(send_outputs_from_my_address(coin, outputs)),
        UtxoRpcClientEnum::Native(client) => {
            let addr_string = try_tx_fus!(payment_address.display_address());
            Either::B(
                client
                    .import_address(&addr_string, &addr_string, false)
                    .map_err(|e| TransactionErr::Plain(ERRL!("{}", e)))
                    .and_then(move |_| send_outputs_from_my_address(coin, outputs)),
            )
        },
    };
    Box::new(send_fut)
}

pub fn send_maker_spends_taker_payment<T: UtxoCommonOps + SwapOps>(
    coin: T,
    taker_payment_tx: &[u8],
    time_lock: u32,
    taker_pub: &[u8],
    secret: &[u8],
    swap_unique_data: &[u8],
) -> TransactionFut {
    let my_address = try_tx_fus!(coin.as_ref().derivation_method.iguana_or_err()).clone();
    let mut prev_transaction: UtxoTx = try_tx_fus!(deserialize(taker_payment_tx).map_err(|e| ERRL!("{:?}", e)));
    prev_transaction.tx_hash_algo = coin.as_ref().tx_hash_algo;

    let key_pair = coin.derive_htlc_key_pair(swap_unique_data);
    let script_data = Builder::default()
        .push_data(secret)
        .push_opcode(Opcode::OP_0)
        .into_script();
    let redeem_script = payment_script(
        time_lock,
        &*dhash160(secret),
        &try_tx_fus!(Public::from_slice(taker_pub)),
        key_pair.public(),
    )
    .into();
    let fut = async move {
        let fee = try_tx_s!(coin.get_htlc_spend_fee(DEFAULT_SWAP_TX_SPEND_SIZE).await);
        let script_pubkey = output_script(&my_address, ScriptType::P2PKH).to_bytes();
        let output = TransactionOutput {
            value: prev_transaction.outputs[0].value - fee,
            script_pubkey,
        };

        let input = P2SHSpendingTxInput {
            prev_transaction,
            redeem_script,
            outputs: vec![output],
            script_data,
            sequence: SEQUENCE_FINAL,
            lock_time: time_lock,
            keypair: &key_pair,
        };
        let transaction = try_tx_s!(coin.p2sh_spending_tx(input).await);

        let tx_fut = coin.as_ref().rpc_client.send_transaction(&transaction).compat();
        try_tx_s!(tx_fut.await, transaction);

        Ok(transaction.into())
    };
    Box::new(fut.boxed().compat())
}

pub fn send_taker_spends_maker_payment<T: UtxoCommonOps + SwapOps>(
    coin: T,
    maker_payment_tx: &[u8],
    time_lock: u32,
    maker_pub: &[u8],
    secret: &[u8],
    swap_unique_data: &[u8],
) -> TransactionFut {
    let my_address = try_tx_fus!(coin.as_ref().derivation_method.iguana_or_err()).clone();
    let mut prev_transaction: UtxoTx = try_tx_fus!(deserialize(maker_payment_tx).map_err(|e| ERRL!("{:?}", e)));
    prev_transaction.tx_hash_algo = coin.as_ref().tx_hash_algo;

    let key_pair = coin.derive_htlc_key_pair(swap_unique_data);

    let script_data = Builder::default()
        .push_data(secret)
        .push_opcode(Opcode::OP_0)
        .into_script();
    let redeem_script = payment_script(
        time_lock,
        &*dhash160(secret),
        &try_tx_fus!(Public::from_slice(maker_pub)),
        key_pair.public(),
    )
    .into();
    let fut = async move {
        let fee = try_tx_s!(coin.get_htlc_spend_fee(DEFAULT_SWAP_TX_SPEND_SIZE).await);
        let script_pubkey = output_script(&my_address, ScriptType::P2PKH).to_bytes();
        let output = TransactionOutput {
            value: prev_transaction.outputs[0].value - fee,
            script_pubkey,
        };

        let input = P2SHSpendingTxInput {
            prev_transaction,
            redeem_script,
            outputs: vec![output],
            script_data,
            sequence: SEQUENCE_FINAL,
            lock_time: time_lock,
            keypair: &key_pair,
        };
        let transaction = try_tx_s!(coin.p2sh_spending_tx(input).await);

        let tx_fut = coin.as_ref().rpc_client.send_transaction(&transaction).compat();
        try_tx_s!(tx_fut.await, transaction);

        Ok(transaction.into())
    };
    Box::new(fut.boxed().compat())
}

pub fn send_watcher_spends_maker_payment<T: UtxoCommonOps + SwapOps>(
    coin: T,
    payment_input: WatcherSpendsMakerPaymentInput<'_>,
) -> TransactionFut {
    let taker_address = try_tx_fus!(address_from_raw_pubkey(
        payment_input.taker_pub,
        coin.as_ref().conf.pub_addr_prefix,
        coin.as_ref().conf.pub_t_addr_prefix,
        coin.as_ref().conf.checksum_type,
        coin.as_ref().conf.bech32_hrp.clone(),
        coin.addr_format().clone(),
    ));

    let mut prev_transaction: UtxoTx =
        try_tx_fus!(deserialize(payment_input.maker_payment_tx).map_err(|e| ERRL!("{:?}", e)));
    prev_transaction.tx_hash_algo = coin.as_ref().tx_hash_algo;

    let script_data = Builder::default()
        .push_data(payment_input.secret)
        .push_opcode(Opcode::OP_0)
        .into_script();

    let redeem_script = payment_script(
        payment_input.time_lock,
        &*dhash160(payment_input.secret),
        &try_tx_fus!(Public::from_slice(payment_input.maker_pub)),
        &try_tx_fus!(Public::from_slice(payment_input.taker_pub)),
    )
    .into();

    let signature: Bytes = payment_input.signature.into();
    let lock_time = payment_input.time_lock;

    let fut = async move {
        let fee = try_tx_s!(coin.get_htlc_spend_fee(DEFAULT_SWAP_TX_SPEND_SIZE).await);
        let script_pubkey = output_script(&taker_address, ScriptType::P2PKH).to_bytes();
        let output = TransactionOutput {
            value: prev_transaction.outputs[0].value - fee,
            script_pubkey,
        };

        let input = WatcherP2SHSpendingTxInput {
            prev_transaction,
            redeem_script,
            outputs: vec![output],
            script_data,
            sequence: SEQUENCE_FINAL,
            lock_time,
        };

        let transaction = try_tx_s!(coin.watcher_p2sh_spending_tx(input, signature).await);

        let tx_fut = coin.as_ref().rpc_client.send_transaction(&transaction).compat();
        try_tx_s!(tx_fut.await, transaction);

        Ok(transaction.into())
    };
    Box::new(fut.boxed().compat())
}

pub fn send_taker_refunds_payment<T: UtxoCommonOps + SwapOps>(
    coin: T,
    taker_payment_tx: &[u8],
    time_lock: u32,
    maker_pub: &[u8],
    secret_hash: &[u8],
    swap_unique_data: &[u8],
) -> TransactionFut {
    let my_address = try_tx_fus!(coin.as_ref().derivation_method.iguana_or_err()).clone();
    let mut prev_transaction: UtxoTx =
        try_tx_fus!(deserialize(taker_payment_tx).map_err(|e| TransactionErr::Plain(format!("{:?}", e))));
    prev_transaction.tx_hash_algo = coin.as_ref().tx_hash_algo;

    let key_pair = coin.derive_htlc_key_pair(swap_unique_data);
    let script_data = Builder::default().push_opcode(Opcode::OP_1).into_script();
    let redeem_script = payment_script(
        time_lock,
        secret_hash,
        key_pair.public(),
        &try_tx_fus!(Public::from_slice(maker_pub)),
    )
    .into();
    let fut = async move {
        let fee = try_tx_s!(coin.get_htlc_spend_fee(DEFAULT_SWAP_TX_SPEND_SIZE).await);
        let script_pubkey = output_script(&my_address, ScriptType::P2PKH).to_bytes();
        let output = TransactionOutput {
            value: prev_transaction.outputs[0].value - fee,
            script_pubkey,
        };

        let input = P2SHSpendingTxInput {
            prev_transaction,
            redeem_script,
            outputs: vec![output],
            script_data,
            sequence: SEQUENCE_FINAL - 1,
            lock_time: time_lock,
            keypair: &key_pair,
        };
        let transaction = try_tx_s!(coin.p2sh_spending_tx(input).await);

        let tx_fut = coin.as_ref().rpc_client.send_transaction(&transaction).compat();
        try_tx_s!(tx_fut.await, transaction);

        Ok(transaction.into())
    };
    Box::new(fut.boxed().compat())
}

pub fn send_maker_refunds_payment<T: UtxoCommonOps + SwapOps>(
    coin: T,
    maker_payment_tx: &[u8],
    time_lock: u32,
    taker_pub: &[u8],
    secret_hash: &[u8],
    swap_unique_data: &[u8],
) -> TransactionFut {
    let my_address = try_tx_fus!(coin.as_ref().derivation_method.iguana_or_err()).clone();
    let mut prev_transaction: UtxoTx = try_tx_fus!(deserialize(maker_payment_tx).map_err(|e| ERRL!("{:?}", e)));
    prev_transaction.tx_hash_algo = coin.as_ref().tx_hash_algo;

    let key_pair = coin.derive_htlc_key_pair(swap_unique_data);
    let script_data = Builder::default().push_opcode(Opcode::OP_1).into_script();
    let redeem_script = payment_script(
        time_lock,
        secret_hash,
        key_pair.public(),
        &try_tx_fus!(Public::from_slice(taker_pub)),
    )
    .into();
    let fut = async move {
        let fee = try_tx_s!(coin.get_htlc_spend_fee(DEFAULT_SWAP_TX_SPEND_SIZE).await);
        let script_pubkey = output_script(&my_address, ScriptType::P2PKH).to_bytes();
        let output = TransactionOutput {
            value: prev_transaction.outputs[0].value - fee,
            script_pubkey,
        };

        let input = P2SHSpendingTxInput {
            prev_transaction,
            redeem_script,
            outputs: vec![output],
            script_data,
            sequence: SEQUENCE_FINAL - 1,
            lock_time: time_lock,
            keypair: &key_pair,
        };
        let transaction = try_tx_s!(coin.p2sh_spending_tx(input).await);

        let tx_fut = coin.as_ref().rpc_client.send_transaction(&transaction).compat();
        try_tx_s!(tx_fut.await, transaction);

        Ok(transaction.into())
    };
    Box::new(fut.boxed().compat())
}

/// Extracts pubkey from script sig
fn pubkey_from_script_sig(script: &Script) -> Result<H264, String> {
    match script.get_instruction(0) {
        Some(Ok(instruction)) => match instruction.opcode {
            Opcode::OP_PUSHBYTES_70 | Opcode::OP_PUSHBYTES_71 | Opcode::OP_PUSHBYTES_72 => match instruction.data {
                Some(bytes) => try_s!(Signature::from_der(&bytes[..bytes.len() - 1])),
                None => return ERR!("No data at instruction 0 of script {:?}", script),
            },
            _ => return ERR!("Unexpected opcode {:?}", instruction.opcode),
        },
        Some(Err(e)) => return ERR!("Error {} on getting instruction 0 of script {:?}", e, script),
        None => return ERR!("None instruction 0 of script {:?}", script),
    };

    let pubkey = match script.get_instruction(1) {
        Some(Ok(instruction)) => match instruction.opcode {
            Opcode::OP_PUSHBYTES_33 => match instruction.data {
                Some(bytes) => try_s!(PublicKey::from_slice(bytes)),
                None => return ERR!("No data at instruction 1 of script {:?}", script),
            },
            _ => return ERR!("Unexpected opcode {:?}", instruction.opcode),
        },
        Some(Err(e)) => return ERR!("Error {} on getting instruction 1 of script {:?}", e, script),
        None => return ERR!("None instruction 1 of script {:?}", script),
    };

    if script.get_instruction(2).is_some() {
        return ERR!("Unexpected instruction at position 2 of script {:?}", script);
    }
    Ok(pubkey.serialize().into())
}

/// Extracts pubkey from witness script
fn pubkey_from_witness_script(witness_script: &[Bytes]) -> Result<H264, String> {
    if witness_script.len() != 2 {
        return ERR!("Invalid witness length {}", witness_script.len());
    }

    let signature = witness_script[0].clone().take();
    if signature.is_empty() {
        return ERR!("Empty signature data in witness script");
    }
    try_s!(Signature::from_der(&signature[..signature.len() - 1]));

    let pubkey = try_s!(PublicKey::from_slice(&witness_script[1]));

    Ok(pubkey.serialize().into())
}

pub async fn is_tx_confirmed_before_block<T>(coin: &T, tx: &RpcTransaction, block_number: u64) -> Result<bool, String>
where
    T: UtxoCommonOps,
{
    match tx.height {
        Some(confirmed_at) => Ok(confirmed_at <= block_number),
        // fallback to a number of confirmations
        None => {
            if tx.confirmations > 0 {
                let current_block = try_s!(coin.as_ref().rpc_client.get_block_count().compat().await);
                let confirmed_at = current_block + 1 - tx.confirmations as u64;
                Ok(confirmed_at <= block_number)
            } else {
                Ok(false)
            }
        },
    }
}

pub fn check_all_inputs_signed_by_pub(tx: &UtxoTx, expected_pub: &[u8]) -> Result<bool, String> {
    for input in &tx.inputs {
        let pubkey = if input.has_witness() {
            try_s!(pubkey_from_witness_script(&input.script_witness))
        } else {
            let script: Script = input.script_sig.clone().into();
            try_s!(pubkey_from_script_sig(&script))
        };
        if *pubkey != expected_pub {
            return Ok(false);
        }
    }

    Ok(true)
}

pub fn validate_fee<T: UtxoCommonOps>(
    coin: T,
    tx: UtxoTx,
    output_index: usize,
    sender_pubkey: &[u8],
    amount: &BigDecimal,
    min_block_number: u64,
    fee_addr: &[u8],
) -> Box<dyn Future<Item = (), Error = String> + Send> {
    let amount = amount.clone();
    let address = try_fus!(address_from_raw_pubkey(
        fee_addr,
        coin.as_ref().conf.pub_addr_prefix,
        coin.as_ref().conf.pub_t_addr_prefix,
        coin.as_ref().conf.checksum_type,
        coin.as_ref().conf.bech32_hrp.clone(),
        coin.addr_format().clone(),
    ));

    if !try_fus!(check_all_inputs_signed_by_pub(&tx, sender_pubkey)) {
        return Box::new(futures01::future::err(ERRL!("The dex fee was sent from wrong address")));
    }
    let fut = async move {
        let amount = try_s!(sat_from_big_decimal(&amount, coin.as_ref().decimals));
        let tx_from_rpc = try_s!(
            coin.as_ref()
                .rpc_client
                .get_verbose_transaction(&tx.hash().reversed().into())
                .compat()
                .await
        );

        if try_s!(is_tx_confirmed_before_block(&coin, &tx_from_rpc, min_block_number).await) {
            return ERR!(
                "Fee tx {:?} confirmed before min_block {}",
                tx_from_rpc,
                min_block_number,
            );
        }
        if tx_from_rpc.hex.0 != serialize(&tx).take()
            && tx_from_rpc.hex.0 != serialize_with_flags(&tx, SERIALIZE_TRANSACTION_WITNESS).take()
        {
            return ERR!(
                "Provided dex fee tx {:?} doesn't match tx data from rpc {:?}",
                tx,
                tx_from_rpc
            );
        }

        match tx.outputs.get(output_index) {
            Some(out) => {
                let expected_script_pubkey = Builder::build_p2pkh(&address.hash).to_bytes();
                if out.script_pubkey != expected_script_pubkey {
                    return ERR!(
                        "Provided dex fee tx output script_pubkey doesn't match expected {:?} {:?}",
                        out.script_pubkey,
                        expected_script_pubkey
                    );
                }
                if out.value < amount {
                    return ERR!(
                        "Provided dex fee tx output value is less than expected {:?} {:?}",
                        out.value,
                        amount
                    );
                }
            },
            None => {
                return ERR!("Provided dex fee tx {:?} does not have output {}", tx, output_index);
            },
        }
        Ok(())
    };
    Box::new(fut.boxed().compat())
}

pub fn validate_maker_payment<T: UtxoCommonOps + SwapOps>(
    coin: &T,
    input: ValidatePaymentInput,
) -> Box<dyn Future<Item = (), Error = String> + Send> {
    let mut tx: UtxoTx = try_fus!(deserialize(input.payment_tx.as_slice()).map_err(|e| ERRL!("{:?}", e)));
    tx.tx_hash_algo = coin.as_ref().tx_hash_algo;

    let htlc_keypair = coin.derive_htlc_key_pair(&input.unique_swap_data);
    validate_payment(
        coin.clone(),
        tx,
        DEFAULT_SWAP_VOUT,
        &try_fus!(Public::from_slice(&input.other_pub)),
        htlc_keypair.public(),
        &input.secret_hash,
        input.amount,
        input.time_lock,
        input.try_spv_proof_until,
        input.confirmations,
    )
}

pub fn watcher_validate_taker_payment<T: UtxoCommonOps + SwapOps>(
    coin: &T,
    input: WatcherValidatePaymentInput,
) -> Box<dyn Future<Item = (), Error = String> + Send> {
    let mut tx: UtxoTx = try_fus!(deserialize(input.payment_tx.as_slice()).map_err(|e| ERRL!("{:?}", e)));
    tx.tx_hash_algo = coin.as_ref().tx_hash_algo;

    validate_payment(
        coin.clone(),
        tx,
        DEFAULT_SWAP_VOUT,
        &try_fus!(Public::from_slice(&input.taker_pub)),
        &try_fus!(Public::from_slice(&input.maker_pub)),
        &input.secret_hash,
        input.amount,
        input.time_lock,
        input.try_spv_proof_until,
        input.confirmations,
    )
}

pub fn validate_taker_payment<T: UtxoCommonOps + SwapOps>(
    coin: &T,
    input: ValidatePaymentInput,
) -> Box<dyn Future<Item = (), Error = String> + Send> {
    let mut tx: UtxoTx = try_fus!(deserialize(input.payment_tx.as_slice()).map_err(|e| ERRL!("{:?}", e)));
    tx.tx_hash_algo = coin.as_ref().tx_hash_algo;

    let htlc_keypair = coin.derive_htlc_key_pair(&input.unique_swap_data);

    validate_payment(
        coin.clone(),
        tx,
        DEFAULT_SWAP_VOUT,
        &try_fus!(Public::from_slice(&input.other_pub)),
        htlc_keypair.public(),
        &input.secret_hash,
        input.amount,
        input.time_lock,
        input.try_spv_proof_until,
        input.confirmations,
    )
}

pub fn check_if_my_payment_sent<T: UtxoCommonOps + SwapOps>(
    coin: T,
    time_lock: u32,
    other_pub: &[u8],
    secret_hash: &[u8],
    swap_unique_data: &[u8],
) -> Box<dyn Future<Item = Option<TransactionEnum>, Error = String> + Send> {
    let my_htlc_keypair = coin.derive_htlc_key_pair(swap_unique_data);
    let script = payment_script(
        time_lock,
        secret_hash,
        my_htlc_keypair.public(),
        &try_fus!(Public::from_slice(other_pub)),
    );
    let hash = dhash160(&script);
    let p2sh = Builder::build_p2sh(&hash.into());
    let script_hash = electrum_script_hash(&p2sh);
    let fut = async move {
        match &coin.as_ref().rpc_client {
            UtxoRpcClientEnum::Electrum(client) => {
                let history = try_s!(client.scripthash_get_history(&hex::encode(script_hash)).compat().await);
                match history.first() {
                    Some(item) => {
                        let tx_bytes = try_s!(client.get_transaction_bytes(&item.tx_hash).compat().await);
                        let mut tx: UtxoTx = try_s!(deserialize(tx_bytes.0.as_slice()).map_err(|e| ERRL!("{:?}", e)));
                        tx.tx_hash_algo = coin.as_ref().tx_hash_algo;
                        Ok(Some(tx.into()))
                    },
                    None => Ok(None),
                }
            },
            UtxoRpcClientEnum::Native(client) => {
                let target_addr = Address {
                    t_addr_prefix: coin.as_ref().conf.p2sh_t_addr_prefix,
                    prefix: coin.as_ref().conf.p2sh_addr_prefix,
                    hash: hash.into(),
                    checksum_type: coin.as_ref().conf.checksum_type,
                    hrp: coin.as_ref().conf.bech32_hrp.clone(),
                    addr_format: coin.addr_format().clone(),
                };
                let target_addr = target_addr.to_string();
                let is_imported = try_s!(client.is_address_imported(&target_addr).await);
                if !is_imported {
                    return Ok(None);
                }
                let received_by_addr = try_s!(client.list_received_by_address(0, true, true).compat().await);
                for item in received_by_addr {
                    if item.address == target_addr && !item.txids.is_empty() {
                        let tx_bytes = try_s!(client.get_transaction_bytes(&item.txids[0]).compat().await);
                        let mut tx: UtxoTx = try_s!(deserialize(tx_bytes.0.as_slice()).map_err(|e| ERRL!("{:?}", e)));
                        tx.tx_hash_algo = coin.as_ref().tx_hash_algo;
                        return Ok(Some(tx.into()));
                    }
                }
                Ok(None)
            },
        }
    };
    Box::new(fut.boxed().compat())
}

pub async fn search_for_swap_tx_spend_my<T: AsRef<UtxoCoinFields> + SwapOps>(
    coin: &T,
    input: SearchForSwapTxSpendInput<'_>,
    output_index: usize,
) -> Result<Option<FoundSwapTxSpend>, String> {
    search_for_swap_output_spend(
        coin.as_ref(),
        input.time_lock,
        coin.derive_htlc_key_pair(input.swap_unique_data).public(),
        &try_s!(Public::from_slice(input.other_pub)),
        input.secret_hash,
        input.tx,
        output_index,
        input.search_from_block,
    )
    .await
}

pub async fn search_for_swap_tx_spend_other<T: AsRef<UtxoCoinFields> + SwapOps>(
    coin: &T,
    input: SearchForSwapTxSpendInput<'_>,
    output_index: usize,
) -> Result<Option<FoundSwapTxSpend>, String> {
    search_for_swap_output_spend(
        coin.as_ref(),
        input.time_lock,
        &try_s!(Public::from_slice(input.other_pub)),
        coin.derive_htlc_key_pair(input.swap_unique_data).public(),
        input.secret_hash,
        input.tx,
        output_index,
        input.search_from_block,
    )
    .await
}

/// Extract a secret from the `spend_tx`.
/// Note spender could generate the spend with several inputs where the only one input is the p2sh script.
pub fn extract_secret(secret_hash: &[u8], spend_tx: &[u8]) -> Result<Vec<u8>, String> {
    let spend_tx: UtxoTx = try_s!(deserialize(spend_tx).map_err(|e| ERRL!("{:?}", e)));
    for (input_idx, input) in spend_tx.inputs.into_iter().enumerate() {
        let script: Script = input.script_sig.clone().into();
        let instruction = match script.get_instruction(1) {
            Some(Ok(instr)) => instr,
            Some(Err(e)) => {
                warn!("{:?}", e);
                continue;
            },
            None => {
                warn!("Couldn't find secret in {:?} input", input_idx);
                continue;
            },
        };

        if instruction.opcode != Opcode::OP_PUSHBYTES_32 {
            warn!(
                "Expected {:?} opcode, found {:?} in {:?} input",
                Opcode::OP_PUSHBYTES_32,
                instruction.opcode,
                input_idx
            );
            continue;
        }

        let secret = match instruction.data {
            Some(data) => data.to_vec(),
            None => {
                warn!("Secret is empty in {:?} input", input_idx);
                continue;
            },
        };

        let actual_secret_hash = &*dhash160(&secret);
        if actual_secret_hash != secret_hash {
            warn!(
                "Invalid 'dhash160(secret)' {:?}, expected {:?}",
                actual_secret_hash, secret_hash
            );
            continue;
        }
        return Ok(secret);
    }
    ERR!("Couldn't extract secret")
}

pub fn my_address<T: UtxoCommonOps>(coin: &T) -> Result<String, String> {
    match coin.as_ref().derivation_method {
        DerivationMethod::Iguana(ref my_address) => my_address.display_address(),
        DerivationMethod::HDWallet(_) => ERR!("'my_address' is deprecated for HD wallets"),
    }
}

/// Hash message for signature using Bitcoin's message signing format.
/// sha256(sha256(PREFIX_LENGTH + PREFIX + MESSAGE_LENGTH + MESSAGE))
pub fn sign_message_hash(coin: &UtxoCoinFields, message: &str) -> Option<[u8; 32]> {
    let message_prefix = coin.conf.sign_message_prefix.clone()?;
    let mut stream = Stream::new();
    let prefix_len = CompactInteger::from(message_prefix.len());
    prefix_len.serialize(&mut stream);
    stream.append_slice(message_prefix.as_bytes());
    let msg_len = CompactInteger::from(message.len());
    msg_len.serialize(&mut stream);
    stream.append_slice(message.as_bytes());
    Some(dhash256(&stream.out()).take())
}

pub fn sign_message(coin: &UtxoCoinFields, message: &str) -> SignatureResult<String> {
    let message_hash = sign_message_hash(coin, message).ok_or(SignatureError::PrefixNotFound)?;
    let private_key = coin.priv_key_policy.key_pair_or_err()?.private();
    let signature = private_key.sign_compact(&H256::from(message_hash))?;
    Ok(base64::encode(&*signature))
}

pub fn verify_message<T: UtxoCommonOps>(
    coin: &T,
    signature_base64: &str,
    message: &str,
    address: &str,
) -> VerificationResult<bool> {
    let message_hash = sign_message_hash(coin.as_ref(), message).ok_or(VerificationError::PrefixNotFound)?;
    let signature = CompactSignature::from(base64::decode(signature_base64)?);
    let recovered_pubkey = Public::recover_compact(&H256::from(message_hash), &signature)?;
    let received_address = checked_address_from_str(coin, address).map_err(VerificationError::AddressDecodingError)?;
    Ok(AddressHashEnum::from(recovered_pubkey.address_hash()) == received_address.hash)
}

pub fn my_balance<T>(coin: T) -> BalanceFut<CoinBalance>
where
    T: UtxoCommonOps + GetUtxoListOps + MarketCoinOps,
{
    let my_address = try_f!(coin
        .as_ref()
        .derivation_method
        .iguana_or_err()
        .mm_err(BalanceError::from))
    .clone();
    let fut = async move { address_balance(&coin, &my_address).await };
    Box::new(fut.boxed().compat())
}

/// Takes raw transaction as input and returns tx hash in hexadecimal format
pub fn send_raw_tx(coin: &UtxoCoinFields, tx: &str) -> Box<dyn Future<Item = String, Error = String> + Send> {
    let bytes = try_fus!(hex::decode(tx));
    Box::new(
        coin.rpc_client
            .send_raw_transaction(bytes.into())
            .map_err(|e| ERRL!("{}", e))
            .map(|hash| format!("{:?}", hash)),
    )
}

/// Takes raw transaction bytes as input and returns tx hash in hexadecimal format
pub fn send_raw_tx_bytes(
    coin: &UtxoCoinFields,
    tx_bytes: &[u8],
) -> Box<dyn Future<Item = String, Error = String> + Send> {
    Box::new(
        coin.rpc_client
            .send_raw_transaction(tx_bytes.into())
            .map_err(|e| ERRL!("{}", e))
            .map(|hash| format!("{:?}", hash)),
    )
}

pub fn wait_for_confirmations(
    coin: &UtxoCoinFields,
    tx: &[u8],
    confirmations: u64,
    requires_nota: bool,
    wait_until: u64,
    check_every: u64,
) -> Box<dyn Future<Item = (), Error = String> + Send> {
    let mut tx: UtxoTx = try_fus!(deserialize(tx).map_err(|e| ERRL!("{:?}", e)));
    tx.tx_hash_algo = coin.tx_hash_algo;
    coin.rpc_client.wait_for_confirmations(
        tx.hash().reversed().into(),
        tx.expiry_height,
        confirmations as u32,
        requires_nota,
        wait_until,
        check_every,
    )
}

pub fn wait_for_output_spend(
    coin: &UtxoCoinFields,
    tx_bytes: &[u8],
    output_index: usize,
    from_block: u64,
    wait_until: u64,
) -> TransactionFut {
    let mut tx: UtxoTx = try_tx_fus!(deserialize(tx_bytes).map_err(|e| ERRL!("{:?}", e)));
    tx.tx_hash_algo = coin.tx_hash_algo;
    let client = coin.rpc_client.clone();
    let tx_hash_algo = coin.tx_hash_algo;
    let fut = async move {
        loop {
            match client
                .find_output_spend(
                    tx.hash(),
                    &tx.outputs[output_index].script_pubkey,
                    output_index,
                    BlockHashOrHeight::Height(from_block as i64),
                )
                .compat()
                .await
            {
                Ok(Some(spent_output_info)) => {
                    let mut tx = spent_output_info.spending_tx;
                    tx.tx_hash_algo = tx_hash_algo;
                    return Ok(tx.into());
                },
                Ok(None) => (),
                Err(e) => error!("Error on find_output_spend_of_tx: {}", e),
            };

            if now_ms() / 1000 > wait_until {
                return TX_PLAIN_ERR!(
                    "Waited too long until {} for transaction {:?} {} to be spent ",
                    wait_until,
                    tx,
                    output_index,
                );
            }
            Timer::sleep(10.).await;
        }
    };
    Box::new(fut.boxed().compat())
}

pub fn tx_enum_from_bytes(coin: &UtxoCoinFields, bytes: &[u8]) -> Result<TransactionEnum, MmError<TxMarshalingErr>> {
    let mut transaction: UtxoTx = deserialize(bytes).map_to_mm(|e| TxMarshalingErr::InvalidInput(e.to_string()))?;

    let serialized_length = transaction.tx_hex().len();
    if bytes.len() != serialized_length {
        return MmError::err(TxMarshalingErr::CrossCheckFailed(format!(
            "Expected '{}' lenght of the serialized transaction, found '{}'",
            bytes.len(),
            transaction.tx_hex().len()
        )));
    }

    transaction.tx_hash_algo = coin.tx_hash_algo;
    Ok(transaction.into())
}

pub fn current_block(coin: &UtxoCoinFields) -> Box<dyn Future<Item = u64, Error = String> + Send> {
    Box::new(coin.rpc_client.get_block_count().map_err(|e| ERRL!("{}", e)))
}

pub fn display_priv_key(coin: &UtxoCoinFields) -> Result<String, String> {
    match coin.priv_key_policy {
        PrivKeyPolicy::KeyPair(ref key_pair) => Ok(key_pair.private().to_string()),
        PrivKeyPolicy::Trezor => ERR!("'display_priv_key' doesn't support Hardware Wallets"),
    }
}

pub fn min_tx_amount(coin: &UtxoCoinFields) -> BigDecimal {
    big_decimal_from_sat(coin.dust_amount as i64, coin.decimals)
}

pub fn min_trading_vol(coin: &UtxoCoinFields) -> MmNumber {
    if coin.conf.ticker == "BTC" {
        return MmNumber::from(MIN_BTC_TRADING_VOL);
    }
    let dust_multiplier = MmNumber::from(10);
    dust_multiplier * min_tx_amount(coin).into()
}

pub fn is_asset_chain(coin: &UtxoCoinFields) -> bool { coin.conf.asset_chain }

pub async fn get_raw_transaction(coin: &UtxoCoinFields, req: RawTransactionRequest) -> RawTransactionResult {
    let hash = H256Json::from_str(&req.tx_hash).map_to_mm(|e| RawTransactionError::InvalidHashError(e.to_string()))?;
    let hex = coin
        .rpc_client
        .get_transaction_bytes(&hash)
        .compat()
        .await
        .map_err(|e| RawTransactionError::Transport(e.to_string()))?;
    Ok(RawTransactionRes { tx_hex: hex })
}

pub async fn withdraw<T>(coin: T, req: WithdrawRequest) -> WithdrawResult
where
    T: UtxoCommonOps + GetUtxoListOps + MarketCoinOps,
{
    StandardUtxoWithdraw::new(coin, req)?.build().await
}

pub async fn init_withdraw<T>(
    ctx: MmArc,
    coin: T,
    req: WithdrawRequest,
    task_handle: &WithdrawTaskHandle,
) -> WithdrawResult
where
    T: UtxoCommonOps
        + GetUtxoListOps
        + UtxoSignerOps
        + CoinWithDerivationMethod
        + GetWithdrawSenderAddress<Address = Address, Pubkey = Public>,
{
    InitUtxoWithdraw::new(ctx, coin, req, task_handle).await?.build().await
}

pub async fn get_withdraw_from_address<T>(
    coin: &T,
    req: &WithdrawRequest,
) -> MmResult<WithdrawSenderAddress<Address, Public>, WithdrawError>
where
    T: CoinWithDerivationMethod<Address = Address, HDWallet = <T as HDWalletCoinOps>::HDWallet>
        + HDWalletCoinOps<Address = Address, Pubkey = Public>
        + UtxoCommonOps,
{
    match coin.derivation_method() {
        DerivationMethod::Iguana(my_address) => get_withdraw_iguana_sender(coin, req, my_address),
        DerivationMethod::HDWallet(hd_wallet) => get_withdraw_hd_sender(coin, req, hd_wallet).await,
    }
}

pub fn get_withdraw_iguana_sender<T: UtxoCommonOps>(
    coin: &T,
    req: &WithdrawRequest,
    my_address: &Address,
) -> MmResult<WithdrawSenderAddress<Address, Public>, WithdrawError> {
    if req.from.is_some() {
        let error = "'from' is not supported if the coin is initialized with an Iguana private key";
        return MmError::err(WithdrawError::UnexpectedFromAddress(error.to_owned()));
    }
    let pubkey = coin
        .my_public_key()
        .mm_err(|e| WithdrawError::InternalError(e.to_string()))?;
    Ok(WithdrawSenderAddress {
        address: my_address.clone(),
        pubkey: *pubkey,
        derivation_path: None,
    })
}

pub async fn get_withdraw_hd_sender<T>(
    coin: &T,
    req: &WithdrawRequest,
    hd_wallet: &T::HDWallet,
) -> MmResult<WithdrawSenderAddress<Address, Public>, WithdrawError>
where
    T: HDWalletCoinOps<Address = Address, Pubkey = Public>,
{
    let HDAddressId {
        account_id,
        chain,
        address_id,
    } = match req.from.clone().or_mm_err(|| WithdrawError::FromAddressNotFound)? {
        WithdrawFrom::AddressId(id) => id,
        WithdrawFrom::DerivationPath { derivation_path } => {
            let derivation_path = Bip44DerivationPath::from_str(&derivation_path)
                .map_to_mm(Bip44DerPathError::from)
                .mm_err(|e| WithdrawError::UnexpectedFromAddress(e.to_string()))?;
            let coin_type = derivation_path.coin_type();
            let expected_coin_type = hd_wallet.coin_type();
            if coin_type != expected_coin_type {
                let error = format!(
                    "Derivation path '{}' must has '{}' coin type",
                    derivation_path, expected_coin_type
                );
                return MmError::err(WithdrawError::UnexpectedFromAddress(error));
            }
            HDAddressId::from(derivation_path)
        },
    };

    let hd_account = hd_wallet
        .get_account(account_id)
        .await
        .or_mm_err(|| WithdrawError::UnknownAccount { account_id })?;
    let hd_address = coin.derive_address(&hd_account, chain, address_id)?;

    let is_address_activated = hd_account
        .is_address_activated(chain, address_id)
        // If [`HDWalletCoinOps::derive_address`] succeeds, [`HDAccountOps::is_address_activated`] shouldn't fails with an `InvalidBip44ChainError`.
        .mm_err(|e| WithdrawError::InternalError(e.to_string()))?;
    if !is_address_activated {
        let error = format!("'{}' address is not activated", hd_address.address);
        return MmError::err(WithdrawError::UnexpectedFromAddress(error));
    }

    Ok(WithdrawSenderAddress::from(hd_address))
}

pub fn decimals(coin: &UtxoCoinFields) -> u8 { coin.decimals }

pub fn convert_to_address<T: UtxoCommonOps>(coin: &T, from: &str, to_address_format: Json) -> Result<String, String> {
    let to_address_format: UtxoAddressFormat =
        json::from_value(to_address_format).map_err(|e| ERRL!("Error on parse UTXO address format {:?}", e))?;
    let mut from_address = try_s!(coin.address_from_str(from));
    match to_address_format {
        UtxoAddressFormat::Standard => {
            from_address.addr_format = UtxoAddressFormat::Standard;
            Ok(from_address.to_string())
        },
        UtxoAddressFormat::Segwit => {
            let bech32_hrp = &coin.as_ref().conf.bech32_hrp;
            match bech32_hrp {
                Some(hrp) => Ok(SegwitAddress::new(&from_address.hash, hrp.clone()).to_string()),
                None => ERR!("Cannot convert to a segwit address for a coin with no bech32_hrp in config"),
            }
        },
        UtxoAddressFormat::CashAddress { network, .. } => Ok(try_s!(from_address
            .to_cashaddress(
                &network,
                coin.as_ref().conf.pub_addr_prefix,
                coin.as_ref().conf.p2sh_addr_prefix
            )
            .and_then(|cashaddress| cashaddress.encode()))),
    }
}

pub fn validate_address<T: UtxoCommonOps>(coin: &T, address: &str) -> ValidateAddressResult {
    let result = coin.address_from_str(address);
    let address = match result {
        Ok(addr) => addr,
        Err(e) => {
            return ValidateAddressResult {
                is_valid: false,
                reason: Some(e),
            }
        },
    };

    let is_p2pkh = address.prefix == coin.as_ref().conf.pub_addr_prefix
        && address.t_addr_prefix == coin.as_ref().conf.pub_t_addr_prefix;
    let is_p2sh = address.prefix == coin.as_ref().conf.p2sh_addr_prefix
        && address.t_addr_prefix == coin.as_ref().conf.p2sh_t_addr_prefix;
    let is_segwit = address.hrp.is_some() && address.hrp == coin.as_ref().conf.bech32_hrp && coin.as_ref().conf.segwit;

    if is_p2pkh || is_p2sh || is_segwit {
        ValidateAddressResult {
            is_valid: true,
            reason: None,
        }
    } else {
        ValidateAddressResult {
            is_valid: false,
            reason: Some(ERRL!("Address {} has invalid prefixes", address)),
        }
    }
}

#[allow(clippy::cognitive_complexity)]
pub async fn process_history_loop<T>(coin: T, ctx: MmArc)
where
    T: UtxoStandardOps + UtxoCommonOps + MmCoin + MarketCoinOps,
{
    let mut my_balance: Option<CoinBalance> = None;
    let history = match coin.load_history_from_file(&ctx).compat().await {
        Ok(history) => history,
        Err(e) => {
            log_tag!(
                ctx,
                "",
                "tx_history",
                "coin" => coin.as_ref().conf.ticker;
                fmt = "Error {} on 'load_history_from_file', stop the history loop", e
            );
            return;
        },
    };

    let mut history_map: HashMap<H256Json, TransactionDetails> = history
        .into_iter()
        .filter_map(|tx| {
            let tx_hash = H256Json::from_str(&tx.tx_hash).ok()?;
            Some((tx_hash, tx))
        })
        .collect();

    let mut success_iteration = 0i32;
    loop {
        if ctx.is_stopping() {
            break;
        };
        {
            let coins_ctx = CoinsContext::from_ctx(&ctx).unwrap();
            let coins = coins_ctx.coins.lock().await;
            if !coins.contains_key(&coin.as_ref().conf.ticker) {
                log_tag!(ctx, "", "tx_history", "coin" => coin.as_ref().conf.ticker; fmt = "Loop stopped");
                break;
            };
        }

        let actual_balance = match coin.my_balance().compat().await {
            Ok(actual_balance) => Some(actual_balance),
            Err(err) => {
                log_tag!(
                    ctx,
                    "",
                    "tx_history",
                    "coin" => coin.as_ref().conf.ticker;
                    fmt = "Error {:?} on getting balance", err
                );
                None
            },
        };

        let need_update = history_map.iter().any(|(_, tx)| tx.should_update());
        match (&my_balance, &actual_balance) {
            (Some(prev_balance), Some(actual_balance)) if prev_balance == actual_balance && !need_update => {
                // my balance hasn't been changed, there is no need to reload tx_history
                Timer::sleep(30.).await;
                continue;
            },
            _ => (),
        }

        let metrics = ctx.metrics.clone();
        let tx_ids = match coin.request_tx_history(metrics).await {
            RequestTxHistoryResult::Ok(tx_ids) => tx_ids,
            RequestTxHistoryResult::Retry { error } => {
                log_tag!(
                    ctx,
                    "",
                    "tx_history",
                    "coin" => coin.as_ref().conf.ticker;
                    fmt = "{}, retrying", error
                );
                Timer::sleep(10.).await;
                continue;
            },
            RequestTxHistoryResult::HistoryTooLarge => {
                log_tag!(
                    ctx,
                    "",
                    "tx_history",
                    "coin" => coin.as_ref().conf.ticker;
                    fmt = "Got `history too large`, stopping further attempts to retrieve it"
                );
                *coin.as_ref().history_sync_state.lock().unwrap() = HistorySyncState::Error(json!({
                    "code": HISTORY_TOO_LARGE_ERR_CODE,
                    "message": "Got `history too large` error from Electrum server. History is not available",
                }));
                break;
            },
            RequestTxHistoryResult::CriticalError(e) => {
                log_tag!(
                    ctx,
                    "",
                    "tx_history",
                    "coin" => coin.as_ref().conf.ticker;
                    fmt = "{}, stopping futher attempts to retreive it", e
                );
                break;
            },
        };

        // Remove transactions in the history_map that are not in the requested transaction list anymore
        let history_length = history_map.len();
        let requested_ids: HashSet<H256Json> = tx_ids.iter().map(|x| x.0).collect();
        history_map.retain(|hash, _| requested_ids.contains(hash));

        if history_map.len() < history_length {
            let to_write: Vec<TransactionDetails> = history_map.iter().map(|(_, value)| value.clone()).collect();
            if let Err(e) = coin.save_history_to_file(&ctx, to_write).compat().await {
                log_tag!(
                    ctx,
                    "",
                    "tx_history",
                    "coin" => coin.as_ref().conf.ticker;
                    fmt = "Error {} on 'save_history_to_file', stop the history loop", e
                );
                return;
            };
        }

        let mut transactions_left = if tx_ids.len() > history_map.len() {
            *coin.as_ref().history_sync_state.lock().unwrap() = HistorySyncState::InProgress(json!({
                "transactions_left": tx_ids.len() - history_map.len()
            }));
            tx_ids.len() - history_map.len()
        } else {
            *coin.as_ref().history_sync_state.lock().unwrap() = HistorySyncState::InProgress(json!({
                "transactions_left": 0
            }));
            0
        };

        // This is the cache of the already requested transactions.
        let mut input_transactions = HistoryUtxoTxMap::default();
        for (txid, height) in tx_ids {
            let mut updated = false;
            match history_map.entry(txid) {
                Entry::Vacant(e) => {
                    mm_counter!(ctx.metrics, "tx.history.request.count", 1, "coin" => coin.as_ref().conf.ticker.clone(), "method" => "tx_detail_by_hash");

                    match coin.tx_details_by_hash(&txid.0, &mut input_transactions).await {
                        Ok(mut tx_details) => {
                            mm_counter!(ctx.metrics, "tx.history.response.count", 1, "coin" => coin.as_ref().conf.ticker.clone(), "method" => "tx_detail_by_hash");

                            if tx_details.block_height == 0 && height > 0 {
                                tx_details.block_height = height;
                            }

                            e.insert(tx_details);
                            if transactions_left > 0 {
                                transactions_left -= 1;
                                *coin.as_ref().history_sync_state.lock().unwrap() =
                                    HistorySyncState::InProgress(json!({ "transactions_left": transactions_left }));
                            }
                            updated = true;
                        },
                        Err(e) => log_tag!(
                            ctx,
                            "",
                            "tx_history",
                            "coin" => coin.as_ref().conf.ticker;
                            fmt = "Error {:?} on getting the details of {:?}, skipping the tx", e, txid
                        ),
                    }
                },
                Entry::Occupied(mut e) => {
                    // update block height for previously unconfirmed transaction
                    if e.get().should_update_block_height() && height > 0 {
                        e.get_mut().block_height = height;
                        updated = true;
                    }
                    if e.get().should_update_timestamp() || e.get().firo_negative_fee() {
                        mm_counter!(ctx.metrics, "tx.history.request.count", 1, "coin" => coin.as_ref().conf.ticker.clone(), "method" => "tx_detail_by_hash");

                        if let Ok(tx_details) = coin.tx_details_by_hash(&txid.0, &mut input_transactions).await {
                            mm_counter!(ctx.metrics, "tx.history.response.count", 1, "coin" => coin.as_ref().conf.ticker.clone(), "method" => "tx_detail_by_hash");
                            // replace with new tx details in case we need to update any data
                            e.insert(tx_details);
                            updated = true;
                        }
                    }
                },
            }
            if updated {
                let to_write: Vec<TransactionDetails> = history_map.iter().map(|(_, value)| value.clone()).collect();
                if let Err(e) = coin.save_history_to_file(&ctx, to_write).compat().await {
                    log_tag!(
                        ctx,
                        "",
                        "tx_history",
                        "coin" => coin.as_ref().conf.ticker;
                        fmt = "Error {} on 'save_history_to_file', stop the history loop", e
                    );
                    return;
                };
            }
        }
        *coin.as_ref().history_sync_state.lock().unwrap() = HistorySyncState::Finished;

        if success_iteration == 0 {
            log_tag!(
                ctx,
                "😅",
                "tx_history",
                "coin" => coin.as_ref().conf.ticker;
                fmt = "history has been loaded successfully"
            );
        }

        my_balance = actual_balance;
        success_iteration += 1;
        Timer::sleep(30.).await;
    }
}

pub async fn request_tx_history<T>(coin: &T, metrics: MetricsArc) -> RequestTxHistoryResult
where
    T: UtxoCommonOps + MmCoin + MarketCoinOps,
{
    let my_address = match coin.my_address() {
        Ok(addr) => addr,
        Err(e) => {
            return RequestTxHistoryResult::CriticalError(ERRL!(
                "Error on getting self address: {}. Stop tx history",
                e
            ))
        },
    };

    let tx_ids = match &coin.as_ref().rpc_client {
        UtxoRpcClientEnum::Native(client) => {
            let mut from = 0;
            let mut all_transactions = vec![];
            loop {
                mm_counter!(metrics, "tx.history.request.count", 1,
                    "coin" => coin.as_ref().conf.ticker.clone(), "client" => "native", "method" => "listtransactions");

                let transactions = match client.list_transactions(100, from).compat().await {
                    Ok(value) => value,
                    Err(e) => {
                        return RequestTxHistoryResult::Retry {
                            error: ERRL!("Error {} on list transactions", e),
                        };
                    },
                };

                mm_counter!(metrics, "tx.history.response.count", 1,
                    "coin" => coin.as_ref().conf.ticker.clone(), "client" => "native", "method" => "listtransactions");

                if transactions.is_empty() {
                    break;
                }
                from += 100;
                all_transactions.extend(transactions);
            }

            mm_counter!(metrics, "tx.history.response.total_length", all_transactions.len() as u64,
                "coin" => coin.as_ref().conf.ticker.clone(), "client" => "native", "method" => "listtransactions");

            all_transactions
                .into_iter()
                .filter_map(|item| {
                    if item.address == my_address {
                        Some((item.txid, item.blockindex))
                    } else {
                        None
                    }
                })
                .collect()
        },
        UtxoRpcClientEnum::Electrum(client) => {
            let my_address = match coin.as_ref().derivation_method.iguana_or_err() {
                Ok(my_address) => my_address,
                Err(e) => return RequestTxHistoryResult::CriticalError(e.to_string()),
            };
            let script = output_script(my_address, ScriptType::P2PKH);
            let script_hash = electrum_script_hash(&script);

            mm_counter!(metrics, "tx.history.request.count", 1,
                "coin" => coin.as_ref().conf.ticker.clone(), "client" => "electrum", "method" => "blockchain.scripthash.get_history");

            let electrum_history = match client.scripthash_get_history(&hex::encode(script_hash)).compat().await {
                Ok(value) => value,
                Err(e) => match &e.error {
                    JsonRpcErrorType::InvalidRequest(e)
                    | JsonRpcErrorType::Transport(e)
                    | JsonRpcErrorType::Parse(_, e) => {
                        return RequestTxHistoryResult::Retry {
                            error: ERRL!("Error {} on scripthash_get_history", e),
                        };
                    },
                    JsonRpcErrorType::Response(_addr, err) => {
                        if HISTORY_TOO_LARGE_ERROR.eq(err) {
                            return RequestTxHistoryResult::HistoryTooLarge;
                        } else {
                            return RequestTxHistoryResult::Retry {
                                error: ERRL!("Error {:?} on scripthash_get_history", e),
                            };
                        }
                    },
                },
            };
            mm_counter!(metrics, "tx.history.response.count", 1,
                "coin" => coin.as_ref().conf.ticker.clone(), "client" => "electrum", "method" => "blockchain.scripthash.get_history");

            mm_counter!(metrics, "tx.history.response.total_length", electrum_history.len() as u64,
                "coin" => coin.as_ref().conf.ticker.clone(), "client" => "electrum", "method" => "blockchain.scripthash.get_history");

            // electrum returns the most recent transactions in the end but we need to
            // process them first so rev is required
            electrum_history
                .into_iter()
                .rev()
                .map(|item| {
                    let height = if item.height < 0 { 0 } else { item.height as u64 };
                    (item.tx_hash, height)
                })
                .collect()
        },
    };
    RequestTxHistoryResult::Ok(tx_ids)
}

pub async fn tx_details_by_hash<T: UtxoCommonOps>(
    coin: &T,
    hash: &[u8],
    input_transactions: &mut HistoryUtxoTxMap,
) -> Result<TransactionDetails, String> {
    let ticker = &coin.as_ref().conf.ticker;
    let hash = H256Json::from(hash);
    let verbose_tx = try_s!(coin.as_ref().rpc_client.get_verbose_transaction(&hash).compat().await);
    let mut tx: UtxoTx = try_s!(deserialize(verbose_tx.hex.as_slice()).map_err(|e| ERRL!("{:?}", e)));
    tx.tx_hash_algo = coin.as_ref().tx_hash_algo;
    let my_address = try_s!(coin.as_ref().derivation_method.iguana_or_err());

    input_transactions.insert(hash, HistoryUtxoTx {
        tx: tx.clone(),
        height: verbose_tx.height,
    });

    let mut input_amount = 0;
    let mut output_amount = 0;
    let mut from_addresses = Vec::new();
    let mut to_addresses = Vec::new();
    let mut spent_by_me = 0;
    let mut received_by_me = 0;

    for input in tx.inputs.iter() {
        // input transaction is zero if the tx is the coinbase transaction
        if input.previous_output.hash.is_zero() {
            continue;
        }

        let prev_tx_hash: H256Json = input.previous_output.hash.reversed().into();
        let prev_tx = try_s!(
            coin.get_mut_verbose_transaction_from_map_or_rpc(prev_tx_hash, input_transactions)
                .await
        );
        let prev_tx = &mut prev_tx.tx;
        prev_tx.tx_hash_algo = coin.as_ref().tx_hash_algo;

        let prev_tx_value = prev_tx.outputs[input.previous_output.index as usize].value;
        input_amount += prev_tx_value;
        let from: Vec<Address> = try_s!(coin.addresses_from_script(
            &prev_tx.outputs[input.previous_output.index as usize]
                .script_pubkey
                .clone()
                .into()
        ));
        if from.contains(my_address) {
            spent_by_me += prev_tx_value;
        }
        from_addresses.extend(from.into_iter());
    }

    for output in tx.outputs.iter() {
        output_amount += output.value;
        let to = try_s!(coin.addresses_from_script(&output.script_pubkey.clone().into()));
        if to.contains(my_address) {
            received_by_me += output.value;
        }
        to_addresses.extend(to.into_iter());
    }

    // TODO uncomment this when `calc_interest_of_tx` works fine
    // let (fee, kmd_rewards) = if ticker == "KMD" {
    //     let kmd_rewards = try_s!(coin.calc_interest_of_tx(&tx, input_transactions).await);
    //     // `input_amount = output_amount + fee`, where `output_amount = actual_output_amount + kmd_rewards`,
    //     // so to calculate an actual transaction fee, we have to subtract the `kmd_rewards` from the total `output_amount`:
    //     // `fee = input_amount - actual_output_amount` or simplified `fee = input_amount - output_amount + kmd_rewards`
    //     let fee = input_amount as i64 - output_amount as i64 + kmd_rewards as i64;
    //
    //     let my_address = &coin.as_ref().my_address;
    //     let claimed_by_me = from_addresses.iter().all(|from| from == my_address) && to_addresses.contains(my_address);
    //     let kmd_rewards_details = KmdRewardsDetails {
    //         amount: big_decimal_from_sat_unsigned(kmd_rewards, coin.as_ref().decimals),
    //         claimed_by_me,
    //     };
    //     (
    //         big_decimal_from_sat(fee, coin.as_ref().decimals),
    //         Some(kmd_rewards_details),
    //     )
    // } else if input_amount == 0 {
    //     let fee = verbose_tx.vin.iter().fold(0., |cur, input| {
    //         let fee = match input {
    //             TransactionInputEnum::Lelantus(lelantus) => lelantus.n_fees,
    //             _ => 0.,
    //         };
    //         cur + fee
    //     });
    //     (fee.into(), None)
    // } else {
    //     let fee = input_amount as i64 - output_amount as i64;
    //     (big_decimal_from_sat(fee, coin.as_ref().decimals), None)
    // };

    let (fee, kmd_rewards) = if input_amount == 0 {
        let fee = verbose_tx.vin.iter().fold(0., |cur, input| {
            let fee = match input {
                TransactionInputEnum::Lelantus(lelantus) => lelantus.n_fees,
                _ => 0.,
            };
            cur + fee
        });
        (try_s!(fee.try_into()), None)
    } else {
        let fee = input_amount as i64 - output_amount as i64;
        (big_decimal_from_sat(fee, coin.as_ref().decimals), None)
    };

    // remove address duplicates in case several inputs were spent from same address
    // or several outputs are sent to same address
    let mut from_addresses: Vec<String> =
        try_s!(from_addresses.into_iter().map(|addr| addr.display_address()).collect());
    from_addresses.sort();
    from_addresses.dedup();
    let mut to_addresses: Vec<String> = try_s!(to_addresses.into_iter().map(|addr| addr.display_address()).collect());
    to_addresses.sort();
    to_addresses.dedup();

    let fee_details = UtxoFeeDetails {
        coin: Some(coin.as_ref().conf.ticker.clone()),
        amount: fee,
    };

    Ok(TransactionDetails {
        from: from_addresses,
        to: to_addresses,
        received_by_me: big_decimal_from_sat_unsigned(received_by_me, coin.as_ref().decimals),
        spent_by_me: big_decimal_from_sat_unsigned(spent_by_me, coin.as_ref().decimals),
        my_balance_change: big_decimal_from_sat(received_by_me as i64 - spent_by_me as i64, coin.as_ref().decimals),
        total_amount: big_decimal_from_sat_unsigned(input_amount, coin.as_ref().decimals),
        tx_hash: tx.hash().reversed().to_vec().to_tx_hash(),
        tx_hex: verbose_tx.hex,
        fee_details: Some(fee_details.into()),
        block_height: verbose_tx.height.unwrap_or(0),
        coin: ticker.clone(),
        internal_id: tx.hash().reversed().to_vec().into(),
        timestamp: verbose_tx.time.into(),
        kmd_rewards,
        transaction_type: Default::default(),
    })
}

pub async fn get_mut_verbose_transaction_from_map_or_rpc<'a, 'b, T>(
    coin: &'a T,
    tx_hash: H256Json,
    utxo_tx_map: &'b mut HistoryUtxoTxMap,
) -> UtxoRpcResult<&'b mut HistoryUtxoTx>
where
    T: AsRef<UtxoCoinFields>,
{
    let tx = match utxo_tx_map.entry(tx_hash) {
        Entry::Vacant(e) => {
            let verbose = coin
                .as_ref()
                .rpc_client
                .get_verbose_transaction(&tx_hash)
                .compat()
                .await?;
            let tx = HistoryUtxoTx {
                tx: deserialize(verbose.hex.as_slice())
                    .map_to_mm(|e| UtxoRpcError::InvalidResponse(format!("{:?}, tx: {:?}", e, tx_hash)))?,
                height: verbose.height,
            };
            e.insert(tx)
        },
        Entry::Occupied(e) => e.into_mut(),
    };
    Ok(tx)
}

/// This function is used when the transaction details were calculated without considering the KMD rewards.
/// We know that [`TransactionDetails::fee`] was calculated by `fee = input_amount - output_amount`,
/// where `output_amount = actual_output_amount + kmd_rewards` or `actual_output_amount = output_amount - kmd_rewards`.
/// To calculate an actual fee amount, we have to replace `output_amount` with `actual_output_amount`:
/// `actual_fee = input_amount - actual_output_amount` or `actual_fee = input_amount - output_amount + kmd_rewards`.
/// Substitute [`TransactionDetails::fee`] to the last equation:
/// `actual_fee = TransactionDetails::fee + kmd_rewards`
pub async fn update_kmd_rewards<T>(
    coin: &T,
    tx_details: &mut TransactionDetails,
    input_transactions: &mut HistoryUtxoTxMap,
) -> UtxoRpcResult<()>
where
    T: UtxoCommonOps + UtxoStandardOps + MarketCoinOps,
{
    if !tx_details.should_update_kmd_rewards() {
        let error = "There is no need to update KMD rewards".to_owned();
        return MmError::err(UtxoRpcError::Internal(error));
    }
    let tx: UtxoTx = deserialize(tx_details.tx_hex.as_slice()).map_to_mm(|e| {
        UtxoRpcError::Internal(format!(
            "Error deserializing the {:?} transaction hex: {:?}",
            tx_details.tx_hash, e
        ))
    })?;
    let kmd_rewards = coin.calc_interest_of_tx(&tx, input_transactions).await?;
    let kmd_rewards = big_decimal_from_sat_unsigned(kmd_rewards, coin.as_ref().decimals);

    if let Some(TxFeeDetails::Utxo(UtxoFeeDetails { ref amount, .. })) = tx_details.fee_details {
        let actual_fee_amount = amount + &kmd_rewards;
        tx_details.fee_details = Some(TxFeeDetails::Utxo(UtxoFeeDetails {
            coin: Some(coin.as_ref().conf.ticker.clone()),
            amount: actual_fee_amount,
        }));
    }

    let my_address = &coin.my_address().map_to_mm(UtxoRpcError::Internal)?;
    let claimed_by_me = tx_details.from.iter().all(|from| from == my_address) && tx_details.to.contains(my_address);

    tx_details.kmd_rewards = Some(KmdRewardsDetails {
        amount: kmd_rewards,
        claimed_by_me,
    });
    Ok(())
}

pub async fn calc_interest_of_tx<T: UtxoCommonOps>(
    coin: &T,
    tx: &UtxoTx,
    input_transactions: &mut HistoryUtxoTxMap,
) -> UtxoRpcResult<u64> {
    if coin.as_ref().conf.ticker != "KMD" {
        let error = format!("Expected KMD ticker, found {}", coin.as_ref().conf.ticker);
        return MmError::err(UtxoRpcError::Internal(error));
    }

    let mut kmd_rewards = 0;
    for input in tx.inputs.iter() {
        // input transaction is zero if the tx is the coinbase transaction
        if input.previous_output.hash.is_zero() {
            continue;
        }

        let prev_tx_hash: H256Json = input.previous_output.hash.reversed().into();
        let prev_tx = coin
            .get_mut_verbose_transaction_from_map_or_rpc(prev_tx_hash, input_transactions)
            .await?;

        let prev_tx_value = prev_tx.tx.outputs[input.previous_output.index as usize].value;
        let prev_tx_locktime = prev_tx.tx.lock_time as u64;
        let this_tx_locktime = tx.lock_time as u64;
        if let Ok(interest) = kmd_interest(prev_tx.height, prev_tx_value, prev_tx_locktime, this_tx_locktime) {
            kmd_rewards += interest;
        }
    }
    Ok(kmd_rewards)
}

pub fn history_sync_status(coin: &UtxoCoinFields) -> HistorySyncState {
    coin.history_sync_state.lock().unwrap().clone()
}

pub fn get_trade_fee<T: UtxoCommonOps>(coin: T) -> Box<dyn Future<Item = TradeFee, Error = String> + Send> {
    let ticker = coin.as_ref().conf.ticker.clone();
    let decimals = coin.as_ref().decimals;
    let fut = async move {
        let fee = try_s!(coin.get_tx_fee().await);
        let amount = match fee {
            ActualTxFee::Dynamic(f) => f,
            ActualTxFee::FixedPerKb(f) => f,
        };
        Ok(TradeFee {
            coin: ticker,
            amount: big_decimal_from_sat(amount as i64, decimals).into(),
            paid_from_trading_vol: false,
        })
    };
    Box::new(fut.boxed().compat())
}

/// To ensure the `get_sender_trade_fee(x) <= get_sender_trade_fee(y)` condition is satisfied for any `x < y`,
/// we should include a `change` output into the result fee. Imagine this case:
/// Let `sum_inputs = 11000` and `total_tx_fee: { 200, if there is no the change output; 230, if there is the change output }`.
///
/// If `value = TradePreimageValue::Exact(10000)`, therefore `sum_outputs = 10000`.
/// then `change = sum_inputs - sum_outputs - total_tx_fee = 800`, so `change < dust` and `total_tx_fee = 200` (including the change output).
///
/// But if `value = TradePreimageValue::Exact(9000)`, therefore `sum_outputs = 9000`. Let `sum_inputs = 11000`, `total_tx_fee = 230`
/// where `change = sum_inputs - sum_outputs - total_tx_fee = 1770`, so `change > dust` and `total_tx_fee = 230` (including the change output).
///
/// To sum up, `get_sender_trade_fee(TradePreimageValue::Exact(9000)) > get_sender_trade_fee(TradePreimageValue::Exact(10000))`.
/// So we should always return a fee as if a transaction includes the change output.
pub async fn preimage_trade_fee_required_to_send_outputs<T>(
    coin: &T,
    ticker: &str,
    outputs: Vec<TransactionOutput>,
    fee_policy: FeePolicy,
    gas_fee: Option<u64>,
    stage: &FeeApproxStage,
) -> TradePreimageResult<BigDecimal>
where
    T: UtxoCommonOps + GetUtxoListOps,
{
    let decimals = coin.as_ref().decimals;
    let tx_fee = coin.get_tx_fee().await?;
    // [`FeePolicy::DeductFromOutput`] is used if the value is [`TradePreimageValue::UpperBound`] only
    let is_amount_upper_bound = matches!(fee_policy, FeePolicy::DeductFromOutput(_));
    let my_address = coin.as_ref().derivation_method.iguana_or_err()?;

    match tx_fee {
        // if it's a dynamic fee, we should generate a swap transaction to get an actual trade fee
        ActualTxFee::Dynamic(fee) => {
            // take into account that the dynamic tx fee may increase during the swap
            let dynamic_fee = coin.increase_dynamic_fee_by_stage(fee, stage);

            let outputs_count = outputs.len();
            let (unspents, _recently_sent_txs) = coin.get_unspent_ordered_list(my_address).await?;

            let actual_tx_fee = ActualTxFee::Dynamic(dynamic_fee);

            let mut tx_builder = UtxoTxBuilder::new(coin)
                .add_available_inputs(unspents)
                .add_outputs(outputs)
                .with_fee_policy(fee_policy)
                .with_fee(actual_tx_fee);
            if let Some(gas) = gas_fee {
                tx_builder = tx_builder.with_gas_fee(gas);
            }
            let (tx, data) = tx_builder.build().await.mm_err(|e| {
                TradePreimageError::from_generate_tx_error(e, ticker.to_owned(), decimals, is_amount_upper_bound)
            })?;

            let total_fee = if tx.outputs.len() == outputs_count {
                // take into account the change output
                data.fee_amount + (dynamic_fee * P2PKH_OUTPUT_LEN) / KILO_BYTE
            } else {
                // the change output is included already
                data.fee_amount
            };

            Ok(big_decimal_from_sat(total_fee as i64, decimals))
        },
        ActualTxFee::FixedPerKb(fee) => {
            let outputs_count = outputs.len();
            let (unspents, _recently_sent_txs) = coin.get_unspent_ordered_list(my_address).await?;

            let mut tx_builder = UtxoTxBuilder::new(coin)
                .add_available_inputs(unspents)
                .add_outputs(outputs)
                .with_fee_policy(fee_policy)
                .with_fee(tx_fee);
            if let Some(gas) = gas_fee {
                tx_builder = tx_builder.with_gas_fee(gas);
            }
            let (tx, data) = tx_builder.build().await.mm_err(|e| {
                TradePreimageError::from_generate_tx_error(e, ticker.to_string(), decimals, is_amount_upper_bound)
            })?;

            let total_fee = if tx.outputs.len() == outputs_count {
                // take into account the change output if tx_size_kb(tx with change) > tx_size_kb(tx without change)
                let tx = UtxoTx::from(tx);
                let tx_bytes = serialize(&tx);
                if tx_bytes.len() as u64 % KILO_BYTE + P2PKH_OUTPUT_LEN > KILO_BYTE {
                    data.fee_amount + fee
                } else {
                    data.fee_amount
                }
            } else {
                // the change output is included already
                data.fee_amount
            };

            Ok(big_decimal_from_sat(total_fee as i64, decimals))
        },
    }
}

/// Maker or Taker should pay fee only for sending his payment.
/// Even if refund will be required the fee will be deducted from P2SH input.
/// Please note the `get_sender_trade_fee` satisfies the following condition:
/// `get_sender_trade_fee(x) <= get_sender_trade_fee(y)` for any `x < y`.
pub async fn get_sender_trade_fee<T>(
    coin: &T,
    value: TradePreimageValue,
    stage: FeeApproxStage,
) -> TradePreimageResult<TradeFee>
where
    T: MarketCoinOps + UtxoCommonOps,
{
    let (amount, fee_policy) = match value {
        TradePreimageValue::UpperBound(upper_bound) => (upper_bound, FeePolicy::DeductFromOutput(0)),
        TradePreimageValue::Exact(amount) => (amount, FeePolicy::SendExact),
    };

    // pass the dummy params
    let time_lock = (now_ms() / 1000) as u32;
    let my_pub = &[0; 33]; // H264 is 33 bytes
    let other_pub = &[0; 33]; // H264 is 33 bytes
    let secret_hash = &[0; 20]; // H160 is 20 bytes

    // `generate_swap_payment_outputs` may fail due to either invalid `other_pub` or a number conversation error
    let SwapPaymentOutputsResult { outputs, .. } =
        generate_swap_payment_outputs(&coin, time_lock, my_pub, other_pub, secret_hash, amount)
            .map_to_mm(TradePreimageError::InternalError)?;
    let gas_fee = None;
    let fee_amount = coin
        .preimage_trade_fee_required_to_send_outputs(outputs, fee_policy, gas_fee, &stage)
        .await?;
    Ok(TradeFee {
        coin: coin.as_ref().conf.ticker.clone(),
        amount: fee_amount.into(),
        paid_from_trading_vol: false,
    })
}

/// The fee to spend (receive) other payment is deducted from the trading amount so we should display it
pub fn get_receiver_trade_fee<T: UtxoCommonOps>(coin: T) -> TradePreimageFut<TradeFee> {
    let fut = async move {
        let amount_sat = get_htlc_spend_fee(&coin, DEFAULT_SWAP_TX_SPEND_SIZE).await?;
        let amount = big_decimal_from_sat_unsigned(amount_sat, coin.as_ref().decimals).into();
        Ok(TradeFee {
            coin: coin.as_ref().conf.ticker.clone(),
            amount,
            paid_from_trading_vol: true,
        })
    };
    Box::new(fut.boxed().compat())
}

pub async fn get_fee_to_send_taker_fee<T>(
    coin: &T,
    dex_fee_amount: BigDecimal,
    stage: FeeApproxStage,
) -> TradePreimageResult<TradeFee>
where
    T: MarketCoinOps + UtxoCommonOps,
{
    let decimals = coin.as_ref().decimals;
    let value = sat_from_big_decimal(&dex_fee_amount, decimals)?;
    let output = TransactionOutput {
        value,
        script_pubkey: Builder::build_p2pkh(&AddressHashEnum::default_address_hash()).to_bytes(),
    };
    let gas_fee = None;
    let fee_amount = coin
        .preimage_trade_fee_required_to_send_outputs(vec![output], FeePolicy::SendExact, gas_fee, &stage)
        .await?;
    Ok(TradeFee {
        coin: coin.ticker().to_owned(),
        amount: fee_amount.into(),
        paid_from_trading_vol: false,
    })
}

pub fn required_confirmations(coin: &UtxoCoinFields) -> u64 {
    coin.conf.required_confirmations.load(AtomicOrdering::Relaxed)
}

pub fn requires_notarization(coin: &UtxoCoinFields) -> bool {
    coin.conf.requires_notarization.load(AtomicOrdering::Relaxed)
}

pub fn set_required_confirmations(coin: &UtxoCoinFields, confirmations: u64) {
    coin.conf
        .required_confirmations
        .store(confirmations, AtomicOrdering::Relaxed);
}

pub fn set_requires_notarization(coin: &UtxoCoinFields, requires_nota: bool) {
    coin.conf
        .requires_notarization
        .store(requires_nota, AtomicOrdering::Relaxed);
}

pub fn coin_protocol_info<T: UtxoCommonOps>(coin: &T) -> Vec<u8> {
    rmp_serde::to_vec(coin.addr_format()).expect("Serialization should not fail")
}

pub fn is_coin_protocol_supported<T: UtxoCommonOps>(coin: &T, info: &Option<Vec<u8>>) -> bool {
    match info {
        Some(format) => rmp_serde::from_read_ref::<_, UtxoAddressFormat>(format).is_ok(),
        None => !coin.addr_format().is_segwit(),
    }
}

/// [`GetUtxoListOps::get_mature_unspent_ordered_list`] implementation.
/// Returns available mature and immature unspents in ascending order
/// + `RecentlySpentOutPoints` MutexGuard for further interaction (e.g. to add new transaction to it).
pub async fn get_mature_unspent_ordered_list<'a, T>(
    coin: &'a T,
    address: &Address,
) -> UtxoRpcResult<(MatureUnspentList, RecentlySpentOutPointsGuard<'a>)>
where
    T: UtxoCommonOps + GetUtxoListOps,
{
    let (unspents, recently_spent) = coin.get_all_unspent_ordered_list(address).await?;
    let mature_unspents = identify_mature_unspents(coin, unspents).await?;
    Ok((mature_unspents, recently_spent))
}

/// [`GetUtxoMapOps::get_mature_unspent_ordered_map`] implementation.
/// Returns available mature and immature unspents in ascending order for every given `addresses`
/// + `RecentlySpentOutPoints` MutexGuard for further interaction (e.g. to add new transaction to it).
pub async fn get_mature_unspent_ordered_map<T>(
    coin: &T,
    addresses: Vec<Address>,
) -> UtxoRpcResult<(MatureUnspentMap, RecentlySpentOutPointsGuard<'_>)>
where
    T: UtxoCommonOps + GetUtxoMapOps,
{
    let (unspents_map, recently_spent) = coin.get_all_unspent_ordered_map(addresses).await?;
    // Get an iterator of futures: `Future<Output=UtxoRpcResult<(Address, MatureUnspentList)>>`
    let fut_it = unspents_map.into_iter().map(|(address, unspents)| {
        identify_mature_unspents(coin, unspents).map(|res| -> UtxoRpcResult<(Address, MatureUnspentList)> {
            let mature_unspents = res?;
            Ok((address, mature_unspents))
        })
    });
    // Poll the `fut_it` futures concurrently.
    let result_map = futures::future::try_join_all(fut_it).await?.into_iter().collect();
    Ok((result_map, recently_spent))
}

/// Splits the given `unspents` outputs into mature and immature.
pub async fn identify_mature_unspents<T>(coin: &T, unspents: Vec<UnspentInfo>) -> UtxoRpcResult<MatureUnspentList>
where
    T: UtxoCommonOps,
{
    /// Returns `true` if the given transaction has a known non-zero height.
    fn can_tx_be_cached(tx: &RpcTransaction) -> bool { tx.height > Some(0) }

    /// Calculates actual confirmations number of the given `tx` transaction loaded from cache.
    fn calc_actual_cached_tx_confirmations(tx: &RpcTransaction, block_count: u64) -> UtxoRpcResult<u32> {
        let tx_height = tx.height.or_mm_err(|| {
            UtxoRpcError::Internal(format!(r#"Warning, height of cached "{:?}" tx is unknown"#, tx.txid))
        })?;
        // There shouldn't be cached transactions with height == 0
        if tx_height == 0 {
            let error = format!(
                r#"Warning, height of cached "{:?}" tx is expected to be non-zero"#,
                tx.txid
            );
            return MmError::err(UtxoRpcError::Internal(error));
        }
        if block_count < tx_height {
            let error = format!(
                r#"Warning, actual block_count {} less than cached tx_height {} of {:?}"#,
                block_count, tx_height, tx.txid
            );
            return MmError::err(UtxoRpcError::Internal(error));
        }

        let confirmations = block_count - tx_height + 1;
        Ok(confirmations as u32)
    }

    let block_count = coin.as_ref().rpc_client.get_block_count().compat().await?;

    let to_verbose: HashSet<H256Json> = unspents
        .iter()
        .map(|unspent| unspent.outpoint.hash.reversed().into())
        .collect();
    let verbose_txs = coin
        .get_verbose_transactions_from_cache_or_rpc(to_verbose)
        .compat()
        .await?;
    // Transactions that should be cached.
    let mut txs_to_cache = HashMap::with_capacity(verbose_txs.len());

    let mut result = MatureUnspentList::with_capacity(unspents.len());
    for unspent in unspents {
        let tx_hash: H256Json = unspent.outpoint.hash.reversed().into();
        let tx_info = verbose_txs
            .get(&tx_hash)
            .or_mm_err(|| {
                UtxoRpcError::Internal(format!(
                    "'get_verbose_transactions_from_cache_or_rpc' should have returned '{:?}'",
                    tx_hash
                ))
            })?
            .clone();
        let tx_info = match tx_info {
            VerboseTransactionFrom::Cache(mut tx) => {
                if unspent.height.is_some() {
                    tx.height = unspent.height;
                }
                match calc_actual_cached_tx_confirmations(&tx, block_count) {
                    Ok(conf) => tx.confirmations = conf,
                    // do not skip the transaction with unknown confirmations,
                    // because the transaction can be matured
                    Err(e) => error!("{}", e),
                }
                tx
            },
            VerboseTransactionFrom::Rpc(mut tx) => {
                if tx.height.is_none() {
                    tx.height = unspent.height;
                }
                if can_tx_be_cached(&tx) {
                    txs_to_cache.insert(tx_hash, tx.clone());
                }
                tx
            },
        };

        if coin.is_unspent_mature(&tx_info) {
            result.mature.push(unspent);
        } else {
            result.immature.push(unspent);
        }
    }

    coin.as_ref()
        .tx_cache
        .cache_transactions_concurrently(&txs_to_cache)
        .await;
    Ok(result)
}

pub fn is_unspent_mature(mature_confirmations: u32, output: &RpcTransaction) -> bool {
    // don't skip outputs with confirmations == 0, because we can spend them
    !output.is_coinbase() || output.confirmations >= mature_confirmations
}

/// [`UtxoCommonOps::get_verbose_transactions_from_cache_or_rpc`] implementation.
/// Loads verbose transactions from cache or requests it using RPC client.
pub async fn get_verbose_transactions_from_cache_or_rpc(
    coin: &UtxoCoinFields,
    tx_ids: HashSet<H256Json>,
) -> UtxoRpcResult<HashMap<H256Json, VerboseTransactionFrom>> {
    /// Determines whether the transaction is needed to be requested through RPC or not.
    /// Puts the inner `RpcTransaction` transaction into `result_map` if it has been loaded successfully,
    /// otherwise puts `txid` into `to_request`.
    fn on_cached_transaction_result(
        result_map: &mut HashMap<H256Json, VerboseTransactionFrom>,
        to_request: &mut Vec<H256Json>,
        txid: H256Json,
        res: TxCacheResult<Option<RpcTransaction>>,
    ) {
        match res {
            Ok(Some(tx)) => {
                result_map.insert(txid, VerboseTransactionFrom::Cache(tx));
            },
            // txid not found
            Ok(None) => {
                to_request.push(txid);
            },
            Err(err) => {
                error!(
                    "Error loading the {:?} transaction: {:?}. Trying to request tx using RPC client",
                    err, txid
                );
                to_request.push(txid);
            },
        }
    }

    let mut result_map = HashMap::with_capacity(tx_ids.len());
    let mut to_request = Vec::with_capacity(tx_ids.len());

    coin.tx_cache
        .load_transactions_from_cache_concurrently(tx_ids)
        .await
        .into_iter()
        .for_each(|(txid, res)| on_cached_transaction_result(&mut result_map, &mut to_request, txid, res));

    result_map.extend(
        coin.rpc_client
            .get_verbose_transactions(&to_request)
            .compat()
            .await?
            .into_iter()
            .map(|tx| (tx.txid, VerboseTransactionFrom::Rpc(tx))),
    );
    Ok(result_map)
}

/// Swap contract address is not used by standard UTXO coins.
#[inline]
pub fn swap_contract_address() -> Option<BytesJson> { None }

/// Convert satoshis to BigDecimal amount of coin units
#[inline]
pub fn big_decimal_from_sat(satoshis: i64, decimals: u8) -> BigDecimal {
    BigDecimal::from(satoshis) / BigDecimal::from(10u64.pow(decimals as u32))
}

#[inline]
pub fn big_decimal_from_sat_unsigned(satoshis: u64, decimals: u8) -> BigDecimal {
    BigDecimal::from(satoshis) / BigDecimal::from(10u64.pow(decimals as u32))
}

pub fn address_from_raw_pubkey(
    pub_key: &[u8],
    prefix: u8,
    t_addr_prefix: u8,
    checksum_type: ChecksumType,
    hrp: Option<String>,
    addr_format: UtxoAddressFormat,
) -> Result<Address, String> {
    Ok(Address {
        t_addr_prefix,
        prefix,
        hash: try_s!(Public::from_slice(pub_key)).address_hash().into(),
        checksum_type,
        hrp,
        addr_format,
    })
}

pub fn address_from_pubkey(
    pub_key: &Public,
    prefix: u8,
    t_addr_prefix: u8,
    checksum_type: ChecksumType,
    hrp: Option<String>,
    addr_format: UtxoAddressFormat,
) -> Address {
    Address {
        t_addr_prefix,
        prefix,
        hash: pub_key.address_hash().into(),
        checksum_type,
        hrp,
        addr_format,
    }
}

#[allow(clippy::too_many_arguments)]
#[cfg_attr(test, mockable)]
pub fn validate_payment<T: UtxoCommonOps>(
    coin: T,
    tx: UtxoTx,
    output_index: usize,
    first_pub0: &Public,
    second_pub0: &Public,
    priv_bn_hash: &[u8],
    amount: BigDecimal,
    time_lock: u32,
    try_spv_proof_until: u64,
    confirmations: u64,
) -> Box<dyn Future<Item = (), Error = String> + Send> {
    let amount = try_fus!(sat_from_big_decimal(&amount, coin.as_ref().decimals));

    let expected_redeem = payment_script(time_lock, priv_bn_hash, first_pub0, second_pub0);
    let fut = async move {
        let mut attempts = 0;
        loop {
            let tx_from_rpc = match coin
                .as_ref()
                .rpc_client
                .get_transaction_bytes(&tx.hash().reversed().into())
                .compat()
                .await
            {
                Ok(t) => t,
                Err(e) => {
                    if attempts > 2 {
                        return ERR!(
                            "Got error {:?} after 3 attempts of getting tx {:?} from RPC",
                            e,
                            tx.tx_hash()
                        );
                    };
                    attempts += 1;
                    error!("Error getting tx {:?} from rpc: {:?}", tx.tx_hash(), e);
                    Timer::sleep(10.).await;
                    continue;
                },
            };
            if serialize(&tx).take() != tx_from_rpc.0
                && serialize_with_flags(&tx, SERIALIZE_TRANSACTION_WITNESS).take() != tx_from_rpc.0
            {
                return ERR!(
                    "Provided payment tx {:?} doesn't match tx data from rpc {:?}",
                    tx,
                    tx_from_rpc
                );
            }

            let expected_output = TransactionOutput {
                value: amount,
                script_pubkey: Builder::build_p2sh(&dhash160(&expected_redeem).into()).into(),
            };

            let actual_output = tx.outputs.get(output_index);
            if actual_output != Some(&expected_output) {
                return ERR!(
                    "Provided payment tx output doesn't match expected {:?} {:?}",
                    actual_output,
                    expected_output
                );
            }

            if let UtxoRpcClientEnum::Electrum(client) = &coin.as_ref().rpc_client {
                if coin.as_ref().conf.enable_spv_proof && confirmations != 0 {
                    client
                        .validate_spv_proof(&tx, try_spv_proof_until)
                        .await
                        .map_err(|e| format!("{:?}", e))?;
                }
            }

            return Ok(());
        }
    };
    Box::new(fut.boxed().compat())
}

#[allow(clippy::too_many_arguments)]
async fn search_for_swap_output_spend(
    coin: &UtxoCoinFields,
    time_lock: u32,
    first_pub: &Public,
    second_pub: &Public,
    secret_hash: &[u8],
    tx: &[u8],
    output_index: usize,
    search_from_block: u64,
) -> Result<Option<FoundSwapTxSpend>, String> {
    let mut tx: UtxoTx = try_s!(deserialize(tx).map_err(|e| ERRL!("{:?}", e)));
    tx.tx_hash_algo = coin.tx_hash_algo;
    let script = payment_script(time_lock, secret_hash, first_pub, second_pub);
    let expected_script_pubkey = Builder::build_p2sh(&dhash160(&script).into()).to_bytes();
    if tx.outputs[0].script_pubkey != expected_script_pubkey {
        return ERR!(
            "Transaction {:?} output 0 script_pubkey doesn't match expected {:?}",
            tx,
            expected_script_pubkey
        );
    }

    let spend = try_s!(
        coin.rpc_client
            .find_output_spend(
                tx.hash(),
                &tx.outputs[output_index].script_pubkey,
                output_index,
                BlockHashOrHeight::Height(search_from_block as i64)
            )
            .compat()
            .await
    );
    match spend {
        Some(spent_output_info) => {
            let mut tx = spent_output_info.spending_tx;
            tx.tx_hash_algo = coin.tx_hash_algo;
            let script: Script = tx.inputs[0].script_sig.clone().into();
            if let Some(Ok(ref i)) = script.iter().nth(2) {
                if i.opcode == Opcode::OP_0 {
                    return Ok(Some(FoundSwapTxSpend::Spent(tx.into())));
                }
            }

            if let Some(Ok(ref i)) = script.iter().nth(1) {
                if i.opcode == Opcode::OP_1 {
                    return Ok(Some(FoundSwapTxSpend::Refunded(tx.into())));
                }
            }

            ERR!(
                "Couldn't find required instruction in script_sig of input 0 of tx {:?}",
                tx
            )
        },
        None => Ok(None),
    }
}

struct SwapPaymentOutputsResult {
    payment_address: Address,
    outputs: Vec<TransactionOutput>,
}

fn generate_swap_payment_outputs<T>(
    coin: T,
    time_lock: u32,
    my_pub: &[u8],
    other_pub: &[u8],
    secret_hash: &[u8],
    amount: BigDecimal,
) -> Result<SwapPaymentOutputsResult, String>
where
    T: AsRef<UtxoCoinFields>,
{
    let my_public = try_s!(Public::from_slice(my_pub));
    let redeem_script = payment_script(
        time_lock,
        secret_hash,
        &my_public,
        &try_s!(Public::from_slice(other_pub)),
    );
    let redeem_script_hash = dhash160(&redeem_script);
    let amount = try_s!(sat_from_big_decimal(&amount, coin.as_ref().decimals));
    let htlc_out = TransactionOutput {
        value: amount,
        script_pubkey: Builder::build_p2sh(&redeem_script_hash.into()).into(),
    };
    // record secret hash to blockchain too making it impossible to lose
    // lock time may be easily brute forced so it is not mandatory to record it
    let mut op_return_builder = Builder::default().push_opcode(Opcode::OP_RETURN);

    // add the full redeem script to the OP_RETURN for ARRR to simplify the validation for the daemon
    op_return_builder = if coin.as_ref().conf.ticker == "ARRR" {
        op_return_builder.push_data(&redeem_script)
    } else {
        op_return_builder.push_bytes(secret_hash)
    };

    let op_return_script = op_return_builder.into_bytes();

    let op_return_out = TransactionOutput {
        value: 0,
        script_pubkey: op_return_script,
    };

    let payment_address = Address {
        checksum_type: coin.as_ref().conf.checksum_type,
        hash: redeem_script_hash.into(),
        prefix: coin.as_ref().conf.p2sh_addr_prefix,
        t_addr_prefix: coin.as_ref().conf.p2sh_t_addr_prefix,
        hrp: coin.as_ref().conf.bech32_hrp.clone(),
        addr_format: UtxoAddressFormat::Standard,
    };
    let result = SwapPaymentOutputsResult {
        payment_address,
        outputs: vec![htlc_out, op_return_out],
    };
    Ok(result)
}

pub fn payment_script(time_lock: u32, secret_hash: &[u8], pub_0: &Public, pub_1: &Public) -> Script {
    let builder = Builder::default();
    builder
        .push_opcode(Opcode::OP_IF)
        .push_bytes(&time_lock.to_le_bytes())
        .push_opcode(Opcode::OP_CHECKLOCKTIMEVERIFY)
        .push_opcode(Opcode::OP_DROP)
        .push_bytes(pub_0)
        .push_opcode(Opcode::OP_CHECKSIG)
        .push_opcode(Opcode::OP_ELSE)
        .push_opcode(Opcode::OP_SIZE)
        .push_bytes(&[32])
        .push_opcode(Opcode::OP_EQUALVERIFY)
        .push_opcode(Opcode::OP_HASH160)
        .push_bytes(secret_hash)
        .push_opcode(Opcode::OP_EQUALVERIFY)
        .push_bytes(pub_1)
        .push_opcode(Opcode::OP_CHECKSIG)
        .push_opcode(Opcode::OP_ENDIF)
        .into_script()
}

pub fn dex_fee_script(uuid: [u8; 16], time_lock: u32, watcher_pub: &Public, sender_pub: &Public) -> Script {
    let builder = Builder::default();
    builder
        .push_bytes(&uuid)
        .push_opcode(Opcode::OP_DROP)
        .push_opcode(Opcode::OP_IF)
        .push_bytes(&time_lock.to_le_bytes())
        .push_opcode(Opcode::OP_CHECKLOCKTIMEVERIFY)
        .push_opcode(Opcode::OP_DROP)
        .push_bytes(sender_pub)
        .push_opcode(Opcode::OP_CHECKSIG)
        .push_opcode(Opcode::OP_ELSE)
        .push_bytes(watcher_pub)
        .push_opcode(Opcode::OP_CHECKSIG)
        .push_opcode(Opcode::OP_ENDIF)
        .into_script()
}

/// [`GetUtxoListOps::get_unspent_ordered_list`] implementation.
/// Returns available unspents in ascending order
/// + `RecentlySpentOutPoints` MutexGuard for further interaction (e.g. to add new transaction to it).
pub async fn get_unspent_ordered_list<'a, T>(
    coin: &'a T,
    address: &Address,
) -> UtxoRpcResult<(Vec<UnspentInfo>, RecentlySpentOutPointsGuard<'a>)>
where
    T: UtxoCommonOps + GetUtxoListOps,
{
    if coin.as_ref().check_utxo_maturity {
        coin.get_mature_unspent_ordered_list(address)
            .await
            // Convert `MatureUnspentList` into `Vec<UnspentInfo>` by discarding immature unspents.
            .map(|(mature_unspents, recently_spent)| (mature_unspents.only_mature(), recently_spent))
    } else {
        coin.get_all_unspent_ordered_list(address).await
    }
}

/// [`GetUtxoMapOps::get_unspent_ordered_map`] implementation.
/// Returns available unspents in ascending order + `RecentlySpentOutPoints` MutexGuard for further interaction
/// (e.g. to add new transaction to it).
pub async fn get_unspent_ordered_map<T>(
    coin: &T,
    addresses: Vec<Address>,
) -> UtxoRpcResult<(UnspentMap, RecentlySpentOutPointsGuard<'_>)>
where
    T: UtxoCommonOps + GetUtxoMapOps,
{
    if coin.as_ref().check_utxo_maturity {
        coin.get_mature_unspent_ordered_map(addresses)
            .await
            // Convert `MatureUnspentMap` into `UnspentMap` by discarding immature unspents.
            .map(|(mature_unspents_map, recently_spent)| {
                let unspents_map = mature_unspents_map
                    .into_iter()
                    .map(|(address, unspents)| (address, unspents.only_mature()))
                    .collect();
                (unspents_map, recently_spent)
            })
    } else {
        coin.get_all_unspent_ordered_map(addresses).await
    }
}

/// [`GetUtxoListOps::get_all_unspent_ordered_list`] implementation.
/// Returns available mature and immature unspents in ascending
/// + `RecentlySpentOutPoints` MutexGuard for further interaction (e.g. to add new transaction to it).
pub async fn get_all_unspent_ordered_list<'a, T: UtxoCommonOps>(
    coin: &'a T,
    address: &Address,
) -> UtxoRpcResult<(Vec<UnspentInfo>, RecentlySpentOutPointsGuard<'a>)> {
    let decimals = coin.as_ref().decimals;
    let unspents = coin
        .as_ref()
        .rpc_client
        .list_unspent(address, decimals)
        .compat()
        .await?;
    let recently_spent = coin.as_ref().recently_spent_outpoints.lock().await;
    let unordered_unspents = recently_spent.replace_spent_outputs_with_cache(unspents.into_iter().collect());
    let ordered_unspents = sort_dedup_unspents(unordered_unspents);
    Ok((ordered_unspents, recently_spent))
}

/// [`GetUtxoMapOps::get_all_unspent_ordered_map`] implementation.
/// Returns available mature and immature unspents in ascending order for every given `addresses`
/// + `RecentlySpentOutPoints` MutexGuard for further interaction (e.g. to add new transaction to it).
pub async fn get_all_unspent_ordered_map<T: UtxoCommonOps>(
    coin: &T,
    addresses: Vec<Address>,
) -> UtxoRpcResult<(UnspentMap, RecentlySpentOutPointsGuard<'_>)> {
    let decimals = coin.as_ref().decimals;
    let mut unspents_map = coin
        .as_ref()
        .rpc_client
        .list_unspent_group(addresses, decimals)
        .compat()
        .await?;
    let recently_spent = coin.as_ref().recently_spent_outpoints.lock().await;
    for (_address, unspents) in unspents_map.iter_mut() {
        let unordered_unspents = recently_spent.replace_spent_outputs_with_cache(unspents.iter().cloned().collect());
        *unspents = sort_dedup_unspents(unordered_unspents);
    }
    Ok((unspents_map, recently_spent))
}

/// Increase the given `dynamic_fee` according to the fee approximation `stage` using the [`UtxoCoinFields::tx_fee_volatility_percent`].
pub fn increase_dynamic_fee_by_stage<T>(coin: &T, dynamic_fee: u64, stage: &FeeApproxStage) -> u64
where
    T: AsRef<UtxoCoinFields>,
{
    let base_percent = coin.as_ref().conf.tx_fee_volatility_percent;
    let percent = match stage {
        FeeApproxStage::WithoutApprox => return dynamic_fee,
        // Take into account that the dynamic fee may increase during the swap by [`UtxoCoinFields::tx_fee_volatility_percent`].
        FeeApproxStage::StartSwap => base_percent,
        // Take into account that the dynamic fee may increase at each of the following stages up to [`UtxoCoinFields::tx_fee_volatility_percent`]:
        // - until a swap is started;
        // - during the swap.
        FeeApproxStage::OrderIssue => base_percent * 2.,
        // Take into account that the dynamic fee may increase at each of the following stages up to [`UtxoCoinFields::tx_fee_volatility_percent`]:
        // - until an order is issued;
        // - until a swap is started;
        // - during the swap.
        FeeApproxStage::TradePreimage => base_percent * 2.5,
    };
    increase_by_percent(dynamic_fee, percent)
}

fn increase_by_percent(num: u64, percent: f64) -> u64 {
    let percent = num as f64 / 100. * percent;
    num + (percent.round() as u64)
}

pub async fn block_header_utxo_loop<T: UtxoCommonOps>(weak: UtxoWeak, constructor: impl Fn(UtxoArc) -> T) {
    {
        let coin = match weak.upgrade() {
            Some(arc) => constructor(arc),
            None => return,
        };
        let ticker = coin.as_ref().conf.ticker.as_str();
        let storage = match &coin.as_ref().rpc_client {
            UtxoRpcClientEnum::Native(_) => return,
            UtxoRpcClientEnum::Electrum(e) => match e.block_headers_storage() {
                None => return,
                Some(storage) => storage,
            },
        };
        match storage.is_initialized_for(ticker).await {
            Ok(true) => info!("Block Header Storage already initialized for {}", ticker),
            Ok(false) => {
                if let Err(e) = storage.init(ticker).await {
                    error!(
                        "Couldn't initiate storage - aborting the block_header_utxo_loop: {:?}",
                        e
                    );
                    return;
                }
                info!("Block Header Storage successfully initialized for {}", ticker);
            },
            Err(_e) => return,
        };
    }
    while let Some(arc) = weak.upgrade() {
        let coin = constructor(arc);
        let client = match &coin.as_ref().rpc_client {
            UtxoRpcClientEnum::Native(_) => break,
            UtxoRpcClientEnum::Electrum(client) => client,
        };
        let storage = match client.block_headers_storage() {
            None => return,
            Some(storage) => storage,
        };
        let params = storage.params.clone();
        let (check_every, blocks_limit_to_check, difficulty_check, constant_difficulty) = (
            params.check_every,
            params.blocks_limit_to_check,
            params.difficulty_check,
            params.constant_difficulty,
        );
        let height =
            ok_or_continue_after_sleep!(coin.as_ref().rpc_client.get_block_count().compat().await, check_every);
        let (block_registry, block_headers) = ok_or_continue_after_sleep!(
            client
                .retrieve_last_headers(blocks_limit_to_check, height)
                .compat()
                .await,
            check_every
        );
        ok_or_continue_after_sleep!(
            validate_headers(block_headers, difficulty_check, constant_difficulty),
            check_every
        );

        let ticker = coin.as_ref().conf.ticker.as_str();
        ok_or_continue_after_sleep!(
            storage.add_block_headers_to_storage(ticker, block_registry).await,
            check_every
        );
        debug!("tick block_header_utxo_loop for {}", coin.as_ref().conf.ticker);
        Timer::sleep(check_every).await;
    }
}

pub async fn merge_utxo_loop<T>(
    weak: UtxoWeak,
    merge_at: usize,
    check_every: f64,
    max_merge_at_once: usize,
    constructor: impl Fn(UtxoArc) -> T,
) where
    T: UtxoCommonOps + GetUtxoListOps,
{
    loop {
        Timer::sleep(check_every).await;

        let coin = match weak.upgrade() {
            Some(arc) => constructor(arc),
            None => break,
        };

        let my_address = match coin.as_ref().derivation_method {
            DerivationMethod::Iguana(ref my_address) => my_address,
            DerivationMethod::HDWallet(_) => {
                warn!("'merge_utxo_loop' is currently not used for HD wallets");
                return;
            },
        };

        let ticker = &coin.as_ref().conf.ticker;
        let (unspents, recently_spent) = match coin.get_unspent_ordered_list(my_address).await {
            Ok((unspents, recently_spent)) => (unspents, recently_spent),
            Err(e) => {
                error!("Error {} on get_unspent_ordered_list of coin {}", e, ticker);
                continue;
            },
        };
        if unspents.len() >= merge_at {
            let unspents: Vec<_> = unspents.into_iter().take(max_merge_at_once).collect();
            info!("Trying to merge {} UTXOs of coin {}", unspents.len(), ticker);
            let value = unspents.iter().fold(0, |sum, unspent| sum + unspent.value);
            let script_pubkey = Builder::build_p2pkh(&my_address.hash).to_bytes();
            let output = TransactionOutput { value, script_pubkey };
            let merge_tx_fut = generate_and_send_tx(
                &coin,
                unspents,
                None,
                FeePolicy::DeductFromOutput(0),
                recently_spent,
                vec![output],
            );
            match merge_tx_fut.await {
                Ok(tx) => info!(
                    "UTXO merge successful for coin {}, tx_hash {:?}",
                    ticker,
                    tx.hash().reversed()
                ),
                Err(e) => error!("Error {:?} on UTXO merge attempt for coin {}", e, ticker),
            }
        }
    }
}

pub async fn can_refund_htlc<T>(coin: &T, locktime: u64) -> Result<CanRefundHtlc, MmError<UtxoRpcError>>
where
    T: UtxoCommonOps,
{
    let now = now_ms() / 1000;
    if now < locktime {
        let to_wait = locktime - now + 1;
        return Ok(CanRefundHtlc::HaveToWait(to_wait.min(3600)));
    }

    let mtp = coin.get_current_mtp().await?;
    let locktime = coin.p2sh_tx_locktime(locktime as u32).await?;

    if locktime < mtp {
        Ok(CanRefundHtlc::CanRefundNow)
    } else {
        let to_wait = (locktime - mtp + 1) as u64;
        Ok(CanRefundHtlc::HaveToWait(to_wait.min(3600)))
    }
}

pub async fn p2sh_tx_locktime<T>(coin: &T, ticker: &str, htlc_locktime: u32) -> Result<u32, MmError<UtxoRpcError>>
where
    T: UtxoCommonOps,
{
    let lock_time = if ticker == "KMD" {
        (now_ms() / 1000) as u32 - 3600 + 2 * 777
    } else {
        coin.get_current_mtp().await? - 1
    };
    Ok(lock_time.max(htlc_locktime))
}

pub fn addr_format(coin: &dyn AsRef<UtxoCoinFields>) -> &UtxoAddressFormat {
    match coin.as_ref().derivation_method {
        DerivationMethod::Iguana(ref my_address) => &my_address.addr_format,
        DerivationMethod::HDWallet(UtxoHDWallet { ref address_format, .. }) => address_format,
    }
}

pub fn addr_format_for_standard_scripts(coin: &dyn AsRef<UtxoCoinFields>) -> UtxoAddressFormat {
    match &coin.as_ref().conf.default_address_format {
        UtxoAddressFormat::Segwit => UtxoAddressFormat::Standard,
        format @ (UtxoAddressFormat::Standard | UtxoAddressFormat::CashAddress { .. }) => format.clone(),
    }
}

fn check_withdraw_address_supported<T>(coin: &T, addr: &Address) -> Result<(), MmError<UnsupportedAddr>>
where
    T: UtxoCommonOps,
{
    let conf = &coin.as_ref().conf;

    match addr.addr_format {
        // Considering that legacy is supported with any configured formats
        // This can be changed depending on the coins implementation
        UtxoAddressFormat::Standard => {
            let is_p2pkh = addr.prefix == conf.pub_addr_prefix && addr.t_addr_prefix == conf.pub_t_addr_prefix;
            let is_p2sh = addr.prefix == conf.p2sh_addr_prefix && addr.t_addr_prefix == conf.p2sh_t_addr_prefix;
            if !is_p2pkh && !is_p2sh {
                MmError::err(UnsupportedAddr::PrefixError(conf.ticker.clone()))
            } else {
                Ok(())
            }
        },
        UtxoAddressFormat::Segwit => {
            if !conf.segwit {
                return MmError::err(UnsupportedAddr::SegwitNotActivated(conf.ticker.clone()));
            }

            if addr.hrp != conf.bech32_hrp {
                MmError::err(UnsupportedAddr::HrpError {
                    ticker: conf.ticker.clone(),
                    hrp: addr.hrp.clone().unwrap_or_default(),
                })
            } else {
                Ok(())
            }
        },
        UtxoAddressFormat::CashAddress { .. } => {
            if addr.addr_format == conf.default_address_format || addr.addr_format == *coin.addr_format() {
                Ok(())
            } else {
                MmError::err(UnsupportedAddr::FormatMismatch {
                    ticker: conf.ticker.clone(),
                    activated_format: coin.addr_format().to_string(),
                    used_format: addr.addr_format.to_string(),
                })
            }
        },
    }
}

pub async fn broadcast_tx<T>(coin: &T, tx: &UtxoTx) -> Result<H256Json, MmError<BroadcastTxErr>>
where
    T: AsRef<UtxoCoinFields>,
{
    coin.as_ref()
        .rpc_client
        .send_transaction(tx)
        .compat()
        .await
        .mm_err(From::from)
}

pub fn derive_htlc_key_pair(coin: &UtxoCoinFields, _swap_unique_data: &[u8]) -> KeyPair {
    match coin.priv_key_policy {
        PrivKeyPolicy::KeyPair(k) => k,
        PrivKeyPolicy::Trezor => todo!(),
    }
}

/// Sorts and deduplicates the given `unspents` in ascending order.
fn sort_dedup_unspents<I>(unspents: I) -> Vec<UnspentInfo>
where
    I: IntoIterator<Item = UnspentInfo>,
{
    unspents
        .into_iter()
        // dedup just in case we add duplicates of same unspent out
        .unique_by(|unspent| unspent.outpoint)
        .sorted_unstable_by(|a, b| {
            if a.value < b.value {
                Ordering::Less
            } else {
                Ordering::Greater
            }
        })
        .collect()
}

#[test]
fn test_increase_by_percent() {
    assert_eq!(increase_by_percent(4300, 1.), 4343);
    assert_eq!(increase_by_percent(30, 6.9), 32);
    assert_eq!(increase_by_percent(30, 6.), 32);
    assert_eq!(increase_by_percent(10, 6.), 11);
    assert_eq!(increase_by_percent(1000, 0.1), 1001);
    assert_eq!(increase_by_percent(0, 20.), 0);
    assert_eq!(increase_by_percent(20, 0.), 20);
    assert_eq!(increase_by_percent(23, 100.), 46);
    assert_eq!(increase_by_percent(100, 2.4), 102);
    assert_eq!(increase_by_percent(100, 2.5), 103);
}

#[test]
fn test_pubkey_from_script_sig() {
    let script_sig = Script::from("473044022071edae37cf518e98db3f7637b9073a7a980b957b0c7b871415dbb4898ec3ebdc022031b402a6b98e64ffdf752266449ca979a9f70144dba77ed7a6a25bfab11648f6012103ad6f89abc2e5beaa8a3ac28e22170659b3209fe2ddf439681b4b8f31508c36fa");
    let expected_pub = H264::from("03ad6f89abc2e5beaa8a3ac28e22170659b3209fe2ddf439681b4b8f31508c36fa");
    let actual_pub = pubkey_from_script_sig(&script_sig).unwrap();
    assert_eq!(expected_pub, actual_pub);

    let script_sig_err = Script::from("473044022071edae37cf518e98db3f7637b9073a7a980b957b0c7b871415dbb4898ec3ebdc022031b402a6b98e64ffdf752266449ca979a9f70144dba77ed7a6a25bfab11648f6012103ad6f89abc2e5beaa8a3ac28e22170659b3209fe2ddf439681b4b8f31508c36fa21");
    pubkey_from_script_sig(&script_sig_err).unwrap_err();

    let script_sig_err = Script::from("493044022071edae37cf518e98db3f7637b9073a7a980b957b0c7b871415dbb4898ec3ebdc022031b402a6b98e64ffdf752266449ca979a9f70144dba77ed7a6a25bfab11648f6012103ad6f89abc2e5beaa8a3ac28e22170659b3209fe2ddf439681b4b8f31508c36fa");
    pubkey_from_script_sig(&script_sig_err).unwrap_err();
}

#[test]
fn test_tx_v_size() {
    // Multiple legacy inputs with P2SH and P2PKH output
    // https://live.blockcypher.com/btc-testnet/tx/ac6218b33d02e069c4055af709bbb6ca92ce11e55450cde96bc17411e281e5e7/
    let mut tx: UtxoTx = "0100000002440f1a2929eb08c350cc8d2385c77c40411560c3b43b65efb5b06f997fc67672020000006b483045022100f82e88af256d2487afe0c30a166c9ecf6b7013e764e1407317c712d47f7731bd0220358a4d7987bfde2271599b5c4376d26f9ce9f1df2e04f5de8f89593352607110012103c6a78589e18b482aea046975e6d0acbdea7bf7dbf04d9d5bd67fda917815e3edfffffffffb9c2fd7a19b55a4ffbda2ce5065d988a4f4efcf1ae567b4ddb6d97529c8fb0c000000006b483045022100dd75291db32dc859657a5eead13b85c340b4d508e57d2450ebfad76484f254130220727fcd65dda046ea62b449ab217da264dbf7c7ca7e63b39c8835973a152752c1012103c6a78589e18b482aea046975e6d0acbdea7bf7dbf04d9d5bd67fda917815e3edffffffff03102700000000000017a9148d0ad41545dea44e914c419d33d422148c35a274870000000000000000166a149c0a919d4e9a23f0234df916a7dd21f9e2fdaa8f931d0000000000001976a9146d9d2b554d768232320587df75c4338ecc8bf37d88acbd8ff160".into();
    // Removing inputs script_sig as it's not included in UnsignedTransactionInput when fees are calculated
    tx.inputs[0].script_sig = Bytes::new();
    tx.inputs[1].script_sig = Bytes::new();
    let v_size = tx_size_in_v_bytes(&UtxoAddressFormat::Standard, &tx);
    assert_eq!(v_size, 403);
    // Segwit input with 2 P2WPKH outputs
    // https://live.blockcypher.com/btc-testnet/tx/8a32e794b2a8a0356bb3b2717279d118b4010bf8bb3229abb5a2b4fb86541bb2/
    // the transaction is deserialized without the witnesses which makes the calculation of v_size similar to how
    // it's calculated in generate_transaction
    let tx: UtxoTx = "0200000000010192a4497268107d7999e9551be733f5e0eab479be7d995a061a7bbdc43ef0e5ed0000000000feffffff02cd857a00000000001600145cb39bfcd68d520e29cadc990bceb5cd1562c507a0860100000000001600149a85cc05e9a722575feb770a217c73fd6145cf01024730440220030e0fb58889ab939c701f12d950f00b64836a1a33ec0d6697fd3053d469d244022053e33d72ef53b37b86eea8dfebbafffb0f919ef952dcb6ea6058b81576d8dc86012102225de6aed071dc29d0ca10b9f64a4b502e33e55b3c0759eedd8e333834c6a7d07a1f2000".into();
    let v_size = tx_size_in_v_bytes(&UtxoAddressFormat::Segwit, &tx);
    assert_eq!(v_size, 141);
    // Segwit input with 1 P2WSH output
    // https://live.blockcypher.com/btc-testnet/tx/f8c1fed6f307eb131040965bd11018787567413e6437c907b1fd15de6517ad16/
    let tx: UtxoTx = "010000000001017996e77b2b1f4e66da606cfc2f16e3f52e1eac4a294168985bd4dbd54442e61f0100000000ffffffff01ab36010000000000220020693090c0e291752d448826a9dc72c9045b34ed4f7bd77e6e8e62645c23d69ac502483045022100d0800719239d646e69171ede7f02af916ac778ffe384fa0a5928645b23826c9f022044072622de2b47cfc81ac5172b646160b0c48d69d881a0ce77be06dbd6f6e5ac0121031ac6d25833a5961e2a8822b2e8b0ac1fd55d90cbbbb18a780552cbd66fc02bb3735a9e61".into();
    let v_size = tx_size_in_v_bytes(&UtxoAddressFormat::Segwit, &tx);
    assert_eq!(v_size, 122);
    // Multipl segwit inputs with P2PKH output
    // https://live.blockcypher.com/btc-testnet/tx/649d514d76702a0925a917d830e407f4f1b52d78832520e486c140ce8d0b879f/
    let tx: UtxoTx = "0100000000010250c434acbad252481564d56b41990577c55d247aedf4bb853dca3567c4404c8f0000000000ffffffff55baf016f0628ecf0f0ec228e24d8029879b0491ab18bac61865afaa9d16e8bb0000000000ffffffff01e8030000000000001976a9146d9d2b554d768232320587df75c4338ecc8bf37d88ac0247304402202611c05dd0e748f7c9955ed94a172af7ed56a0cdf773e8c919bef6e70b13ec1c02202fd7407891c857d95cdad1038dcc333186815f50da2fc9a334f814dd8d0a2d63012103c6a78589e18b482aea046975e6d0acbdea7bf7dbf04d9d5bd67fda917815e3ed02483045022100bb9d483f6b2b46f8e70d62d65b33b6de056e1878c9c2a1beed69005daef2f89502201690cd44cf6b114fa0d494258f427e1ed11a21d897e407d8a1ff3b7e09b9a426012103c6a78589e18b482aea046975e6d0acbdea7bf7dbf04d9d5bd67fda917815e3ed9cf7bd60".into();
    let v_size = tx_size_in_v_bytes(&UtxoAddressFormat::Segwit, &tx);
    assert_eq!(v_size, 181);
    // Multiple segwit inputs
    // https://live.blockcypher.com/btc-testnet/tx/a7bb128703b57058955d555ed48b65c2c9bdefab6d3acbb4243c56e430533def/
    let tx: UtxoTx = "010000000001023b7308e5ca5d02000b743441f7653c1110e07275b7ab0e983f489e92bfdd2b360100000000ffffffffd6c4f22e9b1090b2584a82cf4cb6f85595dd13c16ad065711a7585cc373ae2e50000000000ffffffff02947b2a00000000001600148474e72f396d44504cd30b1e7b992b65344240c609050700000000001600141b891309c8fe1338786fa3476d5d1a9718d43a0202483045022100bfae465fcd8d2636b2513f68618eb4996334c94d47e285cb538e3416eaf4521b02201b953f46ff21c8715a0997888445ca814dfdb834ef373a29e304bee8b32454d901210226bde3bca3fe7c91e4afb22c4bc58951c60b9bd73514081b6bd35f5c09b8c9a602483045022100ba48839f7becbf8f91266140f9727edd08974fcc18017661477af1d19603ed31022042fd35af1b393eeb818b420e3a5922079776cc73f006d26dd67be932e1b4f9000121034b6a54040ad2175e4c198370ac36b70d0b0ab515b59becf100c4cd310afbfd0c00000000".into();
    let v_size = tx_size_in_v_bytes(&UtxoAddressFormat::Segwit, &tx);
    assert_eq!(v_size, 209)
}<|MERGE_RESOLUTION|>--- conflicted
+++ resolved
@@ -12,16 +12,10 @@
 use crate::utxo::utxo_withdraw::{InitUtxoWithdraw, StandardUtxoWithdraw, UtxoWithdraw};
 use crate::{CanRefundHtlc, CoinBalance, CoinWithDerivationMethod, GetWithdrawSenderAddress, HDAddressId,
             RawTransactionError, RawTransactionRequest, RawTransactionRes, SearchForSwapTxSpendInput, SignatureError,
-<<<<<<< HEAD
             SignatureResult, SignedTransactionFut, SwapOps, TradePreimageValue, TransactionFut, TxFeeDetails,
-            ValidateAddressResult, ValidatePaymentInput, VerificationError, VerificationResult,
+            TxMarshalingErr, ValidateAddressResult, ValidatePaymentInput, VerificationError, VerificationResult,
             WatcherSpendsMakerPaymentInput, WatcherValidatePaymentInput, WithdrawFrom, WithdrawResult,
             WithdrawSenderAddress};
-=======
-            SignatureResult, SwapOps, TradePreimageValue, TransactionFut, TxFeeDetails, TxMarshalingErr,
-            ValidateAddressResult, ValidatePaymentInput, VerificationError, VerificationResult, WithdrawFrom,
-            WithdrawResult, WithdrawSenderAddress};
->>>>>>> ebb0e81e
 use bitcrypto::dhash256;
 pub use bitcrypto::{dhash160, sha256, ChecksumType};
 use chain::constants::SEQUENCE_FINAL;
