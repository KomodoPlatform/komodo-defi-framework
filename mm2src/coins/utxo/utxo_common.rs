--- conflicted
+++ resolved
@@ -13,17 +13,12 @@
 use crate::utxo::utxo_withdraw::{InitUtxoWithdraw, StandardUtxoWithdraw, UtxoWithdraw};
 use crate::watcher_common::validate_watcher_reward;
 use crate::{scan_for_new_addresses_impl, CanRefundHtlc, CoinBalance, CoinWithDerivationMethod, ConfirmPaymentInput,
-<<<<<<< HEAD
-            DexFee, GenPreimageResult, GenTakerPaymentPreimageArgs, GenTakerPaymentSpendArgs,
-=======
-            DexFee, DexFeeBurnDestination, GenPreimageResult, GenTakerFundingSpendArgs, GenTakerPaymentSpendArgs,
->>>>>>> b59860b3
+            DexFee, DexFeeBurnDestination, GenPreimageResult, GenTakerPaymentPreimageArgs, GenTakerPaymentSpendArgs,
             GetWithdrawSenderAddress, RawTransactionError, RawTransactionRequest, RawTransactionRes,
             RawTransactionResult, RefundFundingSecretArgs, RefundMakerPaymentSecretArgs, RefundPaymentArgs,
             RewardTarget, SearchForSwapTxSpendInput, SendMakerPaymentArgs, SendMakerPaymentSpendPreimageInput,
             SendPaymentArgs, SendTakerFundingArgs, SignRawTransactionEnum, SignRawTransactionRequest,
             SignUtxoTransactionParams, SignatureError, SignatureResult, SpendMakerPaymentArgs, SpendPaymentArgs,
-<<<<<<< HEAD
             SwapOps, SwapTxTypeWithSecretHash, TakerCoinSwapOpsV2, TradePreimageValue, TransactionData,
             TransactionFut, TransactionResult, TxFeeDetails, TxGenError, TxMarshalingErr, TxPreimageWithSig,
             ValidateAddressResult, ValidateOtherPubKeyErr, ValidatePaymentFut, ValidatePaymentInput,
@@ -34,17 +29,6 @@
             WatcherValidatePaymentInput, WatcherValidateTakerFeeInput, WithdrawResult, WithdrawSenderAddress,
             EARLY_CONFIRMATION_ERR_LOG, INVALID_RECEIVER_ERR_LOG, INVALID_REFUND_TX_ERR_LOG, INVALID_SCRIPT_ERR_LOG,
             INVALID_SENDER_ERR_LOG, OLD_TRANSACTION_ERR_LOG};
-=======
-            SwapOps, SwapTxTypeWithSecretHash, TradePreimageValue, TransactionData, TransactionFut, TransactionResult,
-            TxFeeDetails, TxGenError, TxMarshalingErr, TxPreimageWithSig, ValidateAddressResult,
-            ValidateOtherPubKeyErr, ValidatePaymentFut, ValidatePaymentInput, ValidateSwapV2TxError,
-            ValidateSwapV2TxResult, ValidateTakerFundingArgs, ValidateTakerFundingSpendPreimageError,
-            ValidateTakerFundingSpendPreimageResult, ValidateTakerPaymentSpendPreimageError,
-            ValidateTakerPaymentSpendPreimageResult, ValidateWatcherSpendInput, VerificationError, VerificationResult,
-            WatcherSearchForSwapTxSpendInput, WatcherValidatePaymentInput, WatcherValidateTakerFeeInput,
-            WithdrawResult, WithdrawSenderAddress, EARLY_CONFIRMATION_ERR_LOG, INVALID_RECEIVER_ERR_LOG,
-            INVALID_REFUND_TX_ERR_LOG, INVALID_SCRIPT_ERR_LOG, INVALID_SENDER_ERR_LOG, OLD_TRANSACTION_ERR_LOG};
->>>>>>> b59860b3
 use crate::{MmCoinEnum, WatcherReward, WatcherRewardError};
 use base64::engine::general_purpose::STANDARD;
 use base64::Engine;
@@ -969,6 +953,7 @@
             posv: coin.as_ref().conf.is_posv,
             str_d_zeel: None,
             hash_algo: coin.as_ref().tx_hash_algo.into(),
+            v_extra_payload: None,
         };
 
         let redeem_script = swap_proto_v2_scripts::taker_funding_script(
@@ -1029,6 +1014,7 @@
             posv: coin.as_ref().conf.is_posv,
             str_d_zeel: None,
             hash_algo: coin.as_ref().tx_hash_algo.into(),
+            v_extra_payload: None,
         };
 
         let redeem_script = swap_proto_v2_scripts::taker_payment_script(
@@ -1088,6 +1074,7 @@
             posv: coin.as_ref().conf.is_posv,
             str_d_zeel: None,
             hash_algo: coin.as_ref().tx_hash_algo.into(),
+            v_extra_payload: None,
         };
 
         let redeem_script = swap_proto_v2_scripts::maker_payment_script(
@@ -1247,7 +1234,6 @@
         .value;
 
     let fee = match fee {
-<<<<<<< HEAD
         FundingSpendFeeSetting::GetFromCoin => {
             let calculated_fee = coin.get_taker_payment_fee().await.unwrap().amount.to_decimal();
             let calculated_fee = sat_from_big_decimal(&calculated_fee, coin.as_ref().decimals).mm_err(|e| e.into())?;
@@ -1257,12 +1243,6 @@
             // Since any fee above that will be paid from our (maker) trading volume.
             calculated_fee.min(taker_instructed_fee)
         },
-=======
-        FundingSpendFeeSetting::GetFromCoin => coin
-            .get_htlc_spend_fee(DEFAULT_SWAP_TX_SPEND_SIZE, &FeeApproxStage::WithoutApprox)
-            .await
-            .map_mm_err()?,
->>>>>>> b59860b3
         FundingSpendFeeSetting::UseExact(f) => f,
     };
 
@@ -1360,14 +1340,6 @@
         )));
     }
 
-<<<<<<< HEAD
-=======
-    let expected_fee = coin
-        .get_htlc_spend_fee(DEFAULT_SWAP_TX_SPEND_SIZE, &FeeApproxStage::WithoutApprox)
-        .await
-        .map_mm_err()?;
-
->>>>>>> b59860b3
     let actual_fee = funding_amount - payment_amount;
     let instructed_fee =
         sat_from_big_decimal(&gen_args.taker_payment_fee, coin.as_ref().decimals).mm_err(|e| e.into())?;
@@ -1741,13 +1713,8 @@
     ));
     let mut taker_signature_with_sighash = preimage.signature.to_vec();
     let taker_sig_hash = match gen_args.dex_fee {
-<<<<<<< HEAD
         DexFee::Standard(_) => SIGHASH_SINGLE | coin.as_ref().conf.fork_id,
-        DexFee::WithBurn { .. } => SIGHASH_ALL | coin.as_ref().conf.fork_id,
-=======
-        DexFee::Standard(_) => (SIGHASH_SINGLE | coin.as_ref().conf.fork_id) as u8,
-        DexFee::WithBurn { .. } | DexFee::NoFee => (SIGHASH_ALL | coin.as_ref().conf.fork_id) as u8,
->>>>>>> b59860b3
+        DexFee::WithBurn { .. } | DexFee::NoFee => SIGHASH_ALL | coin.as_ref().conf.fork_id,
     };
 
     taker_signature_with_sighash.push(taker_sig_hash);
@@ -2333,7 +2300,7 @@
     unsigned_tx: &TransactionInputSigner,
     index: usize,
     signature_version: SignatureVersion,
-    fork_id: u32,
+    fork_id: u8,
 ) -> Result<bool, String> {
     // Extract the signature from the scriptSig.
     let signature = script.extract_signature()?;
