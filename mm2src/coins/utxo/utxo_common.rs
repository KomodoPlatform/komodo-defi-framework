--- conflicted
+++ resolved
@@ -2187,12 +2187,7 @@
 {
     let mut attempts = 0i32;
     loop {
-<<<<<<< HEAD
-        let mature_unspents = try_s!(coin.ordered_mature_unspents(&coin.as_ref().my_address).compat().await);
-=======
-        let balance = try_s!(coin.my_balance().compat().await);
         let (mature_unspents, _) = try_s!(coin.ordered_mature_unspents(&coin.as_ref().my_address).await);
->>>>>>> 9670720b
         let spendable_balance = mature_unspents.iter().fold(BigDecimal::zero(), |acc, x| {
             acc + big_decimal_from_sat(x.value as i64, coin.as_ref().decimals)
         });
