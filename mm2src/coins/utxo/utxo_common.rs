--- conflicted
+++ resolved
@@ -2,20 +2,24 @@
 use crate::coin_balance::{AddressBalanceStatus, HDAddressBalance, HDWalletBalanceOps};
 use crate::coin_errors::{MyAddressError, ValidatePaymentError};
 use crate::hd_pubkey::{ExtractExtendedPubkey, HDExtractPubkeyError, HDXPubExtractor};
-use crate::hd_wallet::{AccountUpdatingError, AddressDerivingError, HDAccountMut, HDAccountsMap,
-                       NewAccountCreatingError};
+use crate::hd_wallet::{
+    AccountUpdatingError, AddressDerivingError, HDAccountMut, HDAccountsMap, NewAccountCreatingError,
+};
 use crate::hd_wallet_storage::{HDWalletCoinWithStorageOps, HDWalletStorageResult};
 use crate::rpc_command::init_withdraw::WithdrawTaskHandle;
-use crate::utxo::rpc_clients::{electrum_script_hash, BlockHashOrHeight, UnspentInfo, UnspentMap, UtxoRpcClientEnum,
-                               UtxoRpcClientOps, UtxoRpcResult};
+use crate::utxo::rpc_clients::{
+    electrum_script_hash, BlockHashOrHeight, UnspentInfo, UnspentMap, UtxoRpcClientEnum, UtxoRpcClientOps,
+    UtxoRpcResult,
+};
 use crate::utxo::spv::SimplePaymentVerification;
 use crate::utxo::tx_cache::TxCacheResult;
 use crate::utxo::utxo_withdraw::{InitUtxoWithdraw, StandardUtxoWithdraw, UtxoWithdraw};
-use crate::{CanRefundHtlc, CoinBalance, CoinWithDerivationMethod, GetWithdrawSenderAddress, HDAddressId,
-            RawTransactionError, RawTransactionRequest, RawTransactionRes, SearchForSwapTxSpendInput, SignatureError,
-            SignatureResult, SwapOps, TradePreimageValue, TransactionFut, TxFeeDetails, TxMarshalingErr,
-            ValidateAddressResult, ValidatePaymentFut, ValidatePaymentInput, VerificationError, VerificationResult,
-            WithdrawFrom, WithdrawResult, WithdrawSenderAddress};
+use crate::{
+    CanRefundHtlc, CoinBalance, CoinWithDerivationMethod, GetWithdrawSenderAddress, HDAddressId, RawTransactionError,
+    RawTransactionRequest, RawTransactionRes, SearchForSwapTxSpendInput, SignatureError, SignatureResult, SwapOps,
+    TradePreimageValue, TransactionFut, TxFeeDetails, TxMarshalingErr, ValidateAddressResult, ValidatePaymentFut,
+    ValidatePaymentInput, VerificationError, VerificationResult, WithdrawFrom, WithdrawResult, WithdrawSenderAddress,
+};
 use bitcrypto::dhash256;
 pub use bitcrypto::{dhash160, sha256, ChecksumType};
 use chain::constants::SEQUENCE_FINAL;
@@ -30,8 +34,10 @@
 use futures01::future::Either;
 use itertools::Itertools;
 use keys::bytes::Bytes;
-use keys::{Address, AddressFormat as UtxoAddressFormat, AddressHashEnum, CompactSignature, Public, SegwitAddress,
-           Type as ScriptType};
+use keys::{
+    Address, AddressFormat as UtxoAddressFormat, AddressHashEnum, CompactSignature, Public, SegwitAddress,
+    Type as ScriptType,
+};
 use mm2_core::mm_ctx::MmArc;
 use mm2_err_handle::prelude::*;
 use mm2_number::{BigDecimal, MmNumber};
@@ -40,8 +46,10 @@
 use script::{Builder, Opcode, Script, ScriptAddress, TransactionInputSigner, UnsignedTransactionInput};
 use secp256k1::{PublicKey, Signature};
 use serde_json::{self as json};
-use serialization::{deserialize, serialize, serialize_with_flags, CoinVariant, CompactInteger, Serializable, Stream,
-                    SERIALIZE_TRANSACTION_WITNESS};
+use serialization::{
+    deserialize, serialize, serialize_with_flags, CoinVariant, CompactInteger, Serializable, Stream,
+    SERIALIZE_TRANSACTION_WITNESS,
+};
 use std::cmp::Ordering;
 use std::collections::hash_map::{Entry, HashMap};
 use std::str::FromStr;
@@ -442,7 +450,9 @@
     }
 }
 
-pub fn derivation_method(coin: &UtxoCoinFields) -> &DerivationMethod<Address, UtxoHDWallet> { &coin.derivation_method }
+pub fn derivation_method(coin: &UtxoCoinFields) -> &DerivationMethod<Address, UtxoHDWallet> {
+    &coin.derivation_method
+}
 
 pub async fn extract_extended_pubkey<XPubExtractor>(
     conf: &UtxoCoinConf,
@@ -795,10 +805,13 @@
         for output in self.tx.outputs.iter() {
             let script: Script = output.script_pubkey.clone().into();
             if script.opcodes().next() != Some(Ok(Opcode::OP_RETURN)) {
-                true_or!(output.value >= dust, GenerateTxError::OutputValueLessThanDust {
-                    value: output.value,
-                    dust
-                });
+                true_or!(
+                    output.value >= dust,
+                    GenerateTxError::OutputValueLessThanDust {
+                        value: output.value,
+                        dust
+                    }
+                );
             }
             self.sum_outputs_value += output.value;
             if output.script_pubkey == change_script_pubkey {
@@ -844,11 +857,14 @@
             FeePolicy::DeductFromOutput(i) => {
                 let min_output = self.tx_fee + dust;
                 let val = self.tx.outputs[i].value;
-                true_or!(val >= min_output, GenerateTxError::DeductFeeFromOutputFailed {
-                    output_idx: i,
-                    output_value: val,
-                    required: min_output,
-                });
+                true_or!(
+                    val >= min_output,
+                    GenerateTxError::DeductFeeFromOutputFailed {
+                        output_idx: i,
+                        output_value: val,
+                        required: min_output,
+                    }
+                );
                 self.tx.outputs[i].value -= self.tx_fee;
                 if self.tx.outputs[i].script_pubkey == change_script_pubkey {
                     received_by_me -= self.tx_fee;
@@ -1870,7 +1886,9 @@
     dust_multiplier * min_tx_amount(coin).into()
 }
 
-pub fn is_asset_chain(coin: &UtxoCoinFields) -> bool { coin.conf.asset_chain }
+pub fn is_asset_chain(coin: &UtxoCoinFields) -> bool {
+    coin.conf.asset_chain
+}
 
 pub async fn get_raw_transaction(coin: &UtxoCoinFields, req: RawTransactionRequest) -> RawTransactionResult {
     let hash = H256Json::from_str(&req.tx_hash).map_to_mm(|e| RawTransactionError::InvalidHashError(e.to_string()))?;
@@ -1989,7 +2007,9 @@
     Ok(WithdrawSenderAddress::from(hd_address))
 }
 
-pub fn decimals(coin: &UtxoCoinFields) -> u8 { coin.decimals }
+pub fn decimals(coin: &UtxoCoinFields) -> u8 {
+    coin.decimals
+}
 
 pub fn convert_to_address<T: UtxoCommonOps>(coin: &T, from: &str, to_address_format: Json) -> Result<String, String> {
     let to_address_format: UtxoAddressFormat =
@@ -2388,10 +2408,13 @@
     tx.tx_hash_algo = coin.as_ref().tx_hash_algo;
     let my_address = try_s!(coin.as_ref().derivation_method.iguana_or_err());
 
-    input_transactions.insert(hash, HistoryUtxoTx {
-        tx: tx.clone(),
-        height: verbose_tx.height,
-    });
+    input_transactions.insert(
+        hash,
+        HistoryUtxoTx {
+            tx: tx.clone(),
+            height: verbose_tx.height,
+        },
+    );
 
     let mut input_amount = 0;
     let mut output_amount = 0;
@@ -2894,7 +2917,9 @@
     T: UtxoCommonOps,
 {
     /// Returns `true` if the given transaction has a known non-zero height.
-    fn can_tx_be_cached(tx: &RpcTransaction) -> bool { tx.height > Some(0) }
+    fn can_tx_be_cached(tx: &RpcTransaction) -> bool {
+        tx.height > Some(0)
+    }
 
     /// Calculates actual confirmations number of the given `tx` transaction loaded from cache.
     fn calc_actual_cached_tx_confirmations(tx: &RpcTransaction, block_count: u64) -> UtxoRpcResult<u32> {
@@ -3044,7 +3069,9 @@
 
 /// Swap contract address is not used by standard UTXO coins.
 #[inline]
-pub fn swap_contract_address() -> Option<BytesJson> { None }
+pub fn swap_contract_address() -> Option<BytesJson> {
+    None
+}
 
 /// Convert satoshis to BigDecimal amount of coin units
 #[inline]
@@ -3155,14 +3182,7 @@
 
             if let UtxoRpcClientEnum::Electrum(client) = &coin.as_ref().rpc_client {
                 if coin.as_ref().conf.enable_spv_proof && confirmations != 0 {
-<<<<<<< HEAD
                     client.validate_spv_proof(&tx, try_spv_proof_until).await?;
-=======
-                    client
-                        .validate_spv_proof(&tx, try_spv_proof_until)
-                        .await
-                        .map_err(|e| format!("{}", e))?;
->>>>>>> 15196588
                 }
             }
 
