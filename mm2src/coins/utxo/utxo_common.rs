use super::*;
use crate::coin_balance::{AddressBalanceStatus, HDAddressBalance, HDWalletBalanceOps};
use crate::hd_pubkey::{ExtractExtendedPubkey, HDExtractPubkeyError, HDXPubExtractor};
use crate::hd_wallet::{AccountUpdatingError, AddressDerivingError, HDAccountMut, HDAccountsMap,
                       NewAccountCreatingError};
use crate::hd_wallet_storage::{HDWalletCoinWithStorageOps, HDWalletStorageResult};
use crate::init_withdraw::WithdrawTaskHandle;
use crate::utxo::rpc_clients::{electrum_script_hash, BlockHashOrHeight, UnspentInfo, UtxoRpcClientEnum,
                               UtxoRpcClientOps, UtxoRpcResult};
use crate::utxo::utxo_withdraw::{InitUtxoWithdraw, StandardUtxoWithdraw, UtxoWithdraw};
use crate::{CanRefundHtlc, CoinBalance, CoinWithDerivationMethod, GetWithdrawSenderAddress, HDAddressId,
            RawTransactionError, RawTransactionRequest, RawTransactionRes, TradePreimageValue, TxFeeDetails,
            ValidateAddressResult, ValidatePaymentInput, WithdrawFrom, WithdrawResult, WithdrawSenderAddress};
use bigdecimal::{BigDecimal, Zero};
pub use bitcrypto::{dhash160, sha256, ChecksumType};
use chain::constants::SEQUENCE_FINAL;
use chain::{BlockHeader, OutPoint, RawBlockHeader, TransactionOutput};
use common::executor::Timer;
use common::jsonrpc_client::JsonRpcErrorType;
use common::log::{debug, error, info, warn};
use common::mm_ctx::MmArc;
use common::mm_error::prelude::*;
use common::mm_metrics::MetricsArc;
use common::mm_number::MmNumber;
use common::privkey::key_pair_from_secret;
use common::{now_ms, one_hundred, ten_f64};
use crypto::{Bip32DerPathOps, Bip44Chain, Bip44DerPathError, Bip44DerivationPath, RpcDerivationPath};
use futures::compat::Future01CompatExt;
use futures::future::{FutureExt, TryFutureExt};
use futures01::future::Either;
use keys::bytes::Bytes;
use keys::{Address, AddressFormat as UtxoAddressFormat, AddressHashEnum, Public, SegwitAddress, Type as ScriptType};
use primitives::hash::H512;
use rpc::v1::types::{Bytes as BytesJson, ToTxHash, TransactionInputEnum, H256 as H256Json};
use script::{Builder, Opcode, Script, ScriptAddress, TransactionInputSigner, UnsignedTransactionInput};
use secp256k1::{PublicKey, Signature};
use serde_json::{self as json};
use serialization::{deserialize, serialize, serialize_list, serialize_with_flags, CoinVariant,
                    SERIALIZE_TRANSACTION_WITNESS};
use spv_validation::helpers_validation::validate_headers;
use spv_validation::spv_proof::SPVProof;
use spv_validation::types::SPVError;
use std::cmp::Ordering;
use std::collections::hash_map::{Entry, HashMap};
use std::str::FromStr;
use std::sync::atomic::Ordering as AtomicOrdering;
use utxo_block_header_storage::BlockHeaderStorageOps;
use utxo_signer::with_key_pair::p2sh_spend;
use utxo_signer::UtxoSignerOps;

pub use chain::Transaction as UtxoTx;

pub const DEFAULT_FEE_VOUT: usize = 0;
pub const DEFAULT_SWAP_TX_SPEND_SIZE: u64 = 305;
pub const DEFAULT_SWAP_VOUT: usize = 0;
const MIN_BTC_TRADING_VOL: &str = "0.00777";

macro_rules! true_or {
    ($cond: expr, $etype: expr) => {
        if !$cond {
            return Err(MmError::new($etype));
        }
    };
}

lazy_static! {
    pub static ref HISTORY_TOO_LARGE_ERROR: Json = json!({
        "code": 1,
        "message": "history too large"
    });
}

pub const HISTORY_TOO_LARGE_ERR_CODE: i64 = -1;

#[derive(Clone, Debug, Deserialize, Serialize)]
pub struct UtxoMergeParams {
    merge_at: usize,
    #[serde(default = "ten_f64")]
    check_every: f64,
    #[serde(default = "one_hundred")]
    max_merge_at_once: usize,
}

pub async fn get_tx_fee(coin: &UtxoCoinFields) -> UtxoRpcResult<ActualTxFee> {
    let conf = &coin.conf;
    match &coin.tx_fee {
        TxFee::Dynamic(method) => {
            let fee = coin
                .rpc_client
                .estimate_fee_sat(coin.decimals, method, &conf.estimate_fee_mode, conf.estimate_fee_blocks)
                .compat()
                .await?;
            Ok(ActualTxFee::Dynamic(fee))
        },
        TxFee::FixedPerKb(satoshis) => Ok(ActualTxFee::FixedPerKb(*satoshis)),
    }
}

pub fn derive_address<T: UtxoCommonOps>(
    coin: &T,
    hd_account: &UtxoHDAccount,
    chain: Bip44Chain,
    address_id: u32,
) -> MmResult<HDAddress<Address, Public>, AddressDerivingError> {
    let change_child = chain.to_child_number();
    let address_id_child = ChildNumber::from(address_id);

    let derived_pubkey = hd_account
        .extended_pubkey
        .derive_child(change_child)?
        .derive_child(address_id_child)?;
    let address = coin.address_from_extended_pubkey(&derived_pubkey);
    let pubkey = Public::Compressed(H264::from(derived_pubkey.public_key().serialize()));

    let mut derivation_path = hd_account.account_derivation_path.to_derivation_path();
    derivation_path.push(change_child);
    derivation_path.push(address_id_child);
    Ok(HDAddress {
        address,
        pubkey,
        derivation_path,
    })
}

pub async fn create_new_account<'a, Coin, XPubExtractor>(
    coin: &Coin,
    hd_wallet: &'a UtxoHDWallet,
    xpub_extractor: &XPubExtractor,
) -> MmResult<HDAccountMut<'a, UtxoHDAccount>, NewAccountCreatingError>
where
    Coin: ExtractExtendedPubkey<ExtendedPublicKey = Secp256k1ExtendedPublicKey>
        + HDWalletCoinWithStorageOps<HDWallet = UtxoHDWallet, HDAccount = UtxoHDAccount>
        + Sync,
    XPubExtractor: HDXPubExtractor + Sync,
{
    const INIT_ACCOUNT_ID: u32 = 0;
    let new_account_id = hd_wallet
        .accounts
        .lock()
        .await
        .iter()
        // The last element of the BTreeMap has the max account index.
        .last()
        .map(|(account_id, _account)| *account_id + 1)
        .unwrap_or(INIT_ACCOUNT_ID);
    if new_account_id >= ChildNumber::HARDENED_FLAG {
        return MmError::err(NewAccountCreatingError::AccountLimitReached {
            max_accounts_number: ChildNumber::HARDENED_FLAG,
        });
    }

    let account_child_hardened = true;
    let account_child = ChildNumber::new(new_account_id, account_child_hardened)
        .map_to_mm(|e| NewAccountCreatingError::Internal(e.to_string()))?;

    let account_derivation_path: Bip44PathToAccount = hd_wallet.derivation_path.derive(account_child)?;
    let account_pubkey = coin
        .extract_extended_pubkey(xpub_extractor, account_derivation_path.to_derivation_path())
        .await?;

    let new_account = UtxoHDAccount {
        account_id: new_account_id,
        extended_pubkey: account_pubkey,
        account_derivation_path,
        // We don't know how many addresses are used by the user at this moment.
        external_addresses_number: 0,
        internal_addresses_number: 0,
    };

    let accounts = hd_wallet.accounts.lock().await;
    if accounts.contains_key(&new_account_id) {
        let error = format!(
            "Account '{}' has been activated while we proceed the 'create_new_account' function",
            new_account_id
        );
        return MmError::err(NewAccountCreatingError::Internal(error));
    }

    coin.upload_new_account(hd_wallet, new_account.to_storage_item())
        .await?;

    Ok(AsyncMutexGuard::map(accounts, |accounts| {
        accounts
            .entry(new_account_id)
            // the `entry` method should return [`Entry::Vacant`] due to the checks above
            .or_insert(new_account)
    }))
}

pub async fn set_known_addresses_number<T>(
    coin: &T,
    hd_wallet: &UtxoHDWallet,
    hd_account: &mut UtxoHDAccount,
    chain: Bip44Chain,
    new_known_addresses_number: u32,
) -> MmResult<(), AccountUpdatingError>
where
    T: HDWalletCoinWithStorageOps<HDWallet = UtxoHDWallet, HDAccount = UtxoHDAccount> + Sync,
{
    if new_known_addresses_number >= ChildNumber::HARDENED_FLAG {
        return MmError::err(AccountUpdatingError::AddressLimitReached {
            max_addresses_number: ChildNumber::HARDENED_FLAG,
        });
    }
    match chain {
        Bip44Chain::External => {
            coin.update_external_addresses_number(hd_wallet, hd_account.account_id, new_known_addresses_number)
                .await?;
            hd_account.external_addresses_number = new_known_addresses_number;
        },
        Bip44Chain::Internal => {
            coin.update_internal_addresses_number(hd_wallet, hd_account.account_id, new_known_addresses_number)
                .await?;
            hd_account.internal_addresses_number = new_known_addresses_number;
        },
    }
    Ok(())
}

pub async fn produce_hd_address_scanner<T>(coin: &T) -> BalanceResult<UtxoAddressScanner>
where
    T: AsRef<UtxoCoinFields>,
{
    Ok(UtxoAddressScanner::init(coin.as_ref().rpc_client.clone()).await?)
}

pub async fn scan_for_new_addresses<T>(
    coin: &T,
    hd_wallet: &T::HDWallet,
    hd_account: &mut T::HDAccount,
    address_scanner: &T::HDAddressScanner,
    gap_limit: u32,
) -> BalanceResult<Vec<HDAddressBalance>>
where
    T: HDWalletBalanceOps + Sync,
    T::Address: std::fmt::Display,
{
    let mut addresses = scan_for_new_addresses_impl(
        coin,
        hd_wallet,
        hd_account,
        address_scanner,
        Bip44Chain::External,
        gap_limit,
    )
    .await?;
    addresses.extend(
        scan_for_new_addresses_impl(
            coin,
            hd_wallet,
            hd_account,
            address_scanner,
            Bip44Chain::Internal,
            gap_limit,
        )
        .await?,
    );

    Ok(addresses)
}

/// Checks addresses that either had empty transaction history last time we checked or has not been checked before.
/// The checking stops at the moment when we find `gap_limit` consecutive empty addresses.
pub async fn scan_for_new_addresses_impl<T>(
    coin: &T,
    hd_wallet: &T::HDWallet,
    hd_account: &mut T::HDAccount,
    address_scanner: &T::HDAddressScanner,
    chain: Bip44Chain,
    gap_limit: u32,
) -> BalanceResult<Vec<HDAddressBalance>>
where
    T: HDWalletBalanceOps + Sync,
    T::Address: std::fmt::Display,
{
    let mut balances = Vec::with_capacity(gap_limit as usize);

    // Get the first unknown address id.
    let mut checking_address_id = hd_account
        .known_addresses_number(chain)
        // A UTXO coin should support both [`Bip44Chain::External`] and [`Bip44Chain::Internal`].
        .mm_err(|e| BalanceError::Internal(e.to_string()))?;

    let mut unused_addresses_counter = 0;
    while checking_address_id < ChildNumber::HARDENED_FLAG && unused_addresses_counter < gap_limit {
        let HDAddress {
            address: checking_address,
            derivation_path: checking_address_der_path,
            ..
        } = coin.derive_address(hd_account, chain, checking_address_id)?;

        match coin.is_address_used(&checking_address, address_scanner).await? {
            // We found a non-empty address, so we have to fill up the balance list
            // with zeros starting from `last_non_empty_address_id = checking_address_id - unused_addresses_counter`.
            AddressBalanceStatus::Used(non_empty_balance) => {
                let last_non_empty_address_id = checking_address_id - unused_addresses_counter;
                for empty_address_id in last_non_empty_address_id..checking_address_id {
                    let empty_address = coin.derive_address(hd_account, chain, empty_address_id)?;

                    balances.push(HDAddressBalance {
                        address: empty_address.address.to_string(),
                        derivation_path: RpcDerivationPath(empty_address.derivation_path),
                        chain,
                        balance: CoinBalance::default(),
                    });
                }

                balances.push(HDAddressBalance {
                    address: checking_address.to_string(),
                    derivation_path: RpcDerivationPath(checking_address_der_path),
                    chain,
                    balance: non_empty_balance,
                });
                // Reset the counter of unused addresses to zero since we found a non-empty address.
                unused_addresses_counter = 0;
            },
            AddressBalanceStatus::NotUsed => unused_addresses_counter += 1,
        }

        checking_address_id += 1;
    }

    coin.set_known_addresses_number(
        hd_wallet,
        hd_account,
        chain,
        checking_address_id - unused_addresses_counter,
    )
    .await?;

    Ok(balances)
}

pub async fn all_known_addresses_balances<T>(
    coin: &T,
    hd_account: &T::HDAccount,
) -> BalanceResult<Vec<HDAddressBalance>>
where
    T: HDWalletBalanceOps + Sync,
    T::Address: std::fmt::Display,
{
    let external_addresses = hd_account
        .known_addresses_number(Bip44Chain::External)
        // A UTXO coin should support both [`Bip44Chain::External`] and [`Bip44Chain::Internal`].
        .mm_err(|e| BalanceError::Internal(e.to_string()))?;
    let internal_addresses = hd_account
        .known_addresses_number(Bip44Chain::Internal)
        // A UTXO coin should support both [`Bip44Chain::External`] and [`Bip44Chain::Internal`].
        .mm_err(|e| BalanceError::Internal(e.to_string()))?;

    let mut balances = coin
        .known_addresses_balances_with_ids(hd_account, Bip44Chain::External, 0..external_addresses)
        .await?;
    balances.extend(
        coin.known_addresses_balances_with_ids(hd_account, Bip44Chain::Internal, 0..internal_addresses)
            .await?,
    );

    Ok(balances)
}

pub async fn load_hd_accounts_from_storage(
    hd_wallet_storage: &HDWalletCoinStorage,
    derivation_path: &Bip44PathToCoin,
) -> HDWalletStorageResult<HDAccountsMap<UtxoHDAccount>> {
    let accounts = hd_wallet_storage.load_all_accounts().await?;
    let res: HDWalletStorageResult<HDAccountsMap<UtxoHDAccount>> = accounts
        .iter()
        .map(|account_info| {
            let account = UtxoHDAccount::try_from_storage_item(derivation_path, account_info)?;
            Ok((account.account_id, account))
        })
        .collect();
    match res {
        Ok(accounts) => Ok(accounts),
        Err(e) if e.get_inner().is_deserializing_err() => {
            warn!("Error loading HD accounts from the storage: '{}'. Clear accounts", e);
            hd_wallet_storage.clear_accounts().await?;
            Ok(HDAccountsMap::new())
        },
        Err(e) => Err(e),
    }
}

pub async fn address_balance<T>(coin: &T, address: &Address) -> BalanceResult<CoinBalance>
where
    T: UtxoCommonOps + MarketCoinOps,
{
    let balance = coin
        .as_ref()
        .rpc_client
        .display_balance(address.clone(), coin.as_ref().decimals)
        .compat()
        .await?;

    if !coin.as_ref().check_utxo_maturity {
        return Ok(CoinBalance {
            spendable: balance,
            unspendable: BigDecimal::from(0),
        });
    }

    let unspendable = address_unspendable_balance(coin, address, &balance).await?;
    let spendable = &balance - &unspendable;
    Ok(CoinBalance { spendable, unspendable })
}

pub fn derivation_method(coin: &UtxoCoinFields) -> &DerivationMethod<Address, UtxoHDWallet> { &coin.derivation_method }

pub async fn extract_extended_pubkey<XPubExtractor>(
    conf: &UtxoCoinConf,
    xpub_extractor: &XPubExtractor,
    derivation_path: DerivationPath,
) -> MmResult<Secp256k1ExtendedPublicKey, HDExtractPubkeyError>
where
    XPubExtractor: HDXPubExtractor,
{
    let trezor_coin = conf
        .trezor_coin
        .or_mm_err(|| HDExtractPubkeyError::CoinDoesntSupportTrezor)?;
    let xpub = xpub_extractor.extract_utxo_xpub(trezor_coin, derivation_path).await?;
    Secp256k1ExtendedPublicKey::from_str(&xpub).map_to_mm(HDExtractPubkeyError::InvalidXpub)
}

/// returns the fee required to be paid for HTLC spend transaction
pub async fn get_htlc_spend_fee<T: UtxoCommonOps>(coin: &T, tx_size: u64) -> UtxoRpcResult<u64> {
    let coin_fee = coin.get_tx_fee().await?;
    let mut fee = match coin_fee {
        // atomic swap payment spend transaction is slightly more than 300 bytes in average as of now
        ActualTxFee::Dynamic(fee_per_kb) => (fee_per_kb * tx_size) / KILO_BYTE,
        // return satoshis here as swap spend transaction size is always less than 1 kb
        ActualTxFee::FixedPerKb(satoshis) => {
            let tx_size_kb = if tx_size % KILO_BYTE == 0 {
                tx_size / KILO_BYTE
            } else {
                tx_size / KILO_BYTE + 1
            };
            satoshis * tx_size_kb
        },
    };
    if coin.as_ref().conf.force_min_relay_fee {
        let relay_fee = coin.as_ref().rpc_client.get_relay_fee().compat().await?;
        let relay_fee_sat = sat_from_big_decimal(&relay_fee, coin.as_ref().decimals)?;
        if fee < relay_fee_sat {
            fee = relay_fee_sat;
        }
    }
    Ok(fee)
}

pub fn addresses_from_script<T: UtxoCommonOps>(coin: &T, script: &Script) -> Result<Vec<Address>, String> {
    let destinations: Vec<ScriptAddress> = try_s!(script.extract_destinations());

    let conf = &coin.as_ref().conf;

    let addresses = destinations
        .into_iter()
        .map(|dst| {
            let (prefix, t_addr_prefix, addr_format) = match dst.kind {
                ScriptType::P2PKH => (
                    conf.pub_addr_prefix,
                    conf.pub_t_addr_prefix,
                    coin.addr_format_for_standard_scripts(),
                ),
                ScriptType::P2SH => (
                    conf.p2sh_addr_prefix,
                    conf.p2sh_t_addr_prefix,
                    coin.addr_format_for_standard_scripts(),
                ),
                ScriptType::P2WPKH => (conf.pub_addr_prefix, conf.pub_t_addr_prefix, UtxoAddressFormat::Segwit),
                ScriptType::P2WSH => (conf.pub_addr_prefix, conf.pub_t_addr_prefix, UtxoAddressFormat::Segwit),
            };

            Address {
                hash: dst.hash,
                checksum_type: conf.checksum_type,
                prefix,
                t_addr_prefix,
                hrp: conf.bech32_hrp.clone(),
                addr_format,
            }
        })
        .collect();

    Ok(addresses)
}

pub fn denominate_satoshis(coin: &UtxoCoinFields, satoshi: i64) -> f64 {
    satoshi as f64 / 10f64.powf(coin.decimals as f64)
}

pub fn base_coin_balance<T>(coin: &T) -> BalanceFut<BigDecimal>
where
    T: MarketCoinOps,
{
    coin.my_spendable_balance()
}

pub fn address_from_str_unchecked(coin: &UtxoCoinFields, address: &str) -> Result<Address, String> {
    if let Ok(legacy) = Address::from_str(address) {
        return Ok(legacy);
    }

    if let Ok(segwit) = Address::from_segwitaddress(
        address,
        coin.conf.checksum_type,
        coin.conf.pub_addr_prefix,
        coin.conf.pub_t_addr_prefix,
    ) {
        return Ok(segwit);
    }

    if let Ok(cashaddress) = Address::from_cashaddress(
        address,
        coin.conf.checksum_type,
        coin.conf.pub_addr_prefix,
        coin.conf.p2sh_addr_prefix,
        coin.conf.pub_t_addr_prefix,
    ) {
        return Ok(cashaddress);
    }

    return ERR!("Invalid address: {}", address);
}

pub fn my_public_key(coin: &UtxoCoinFields) -> Result<&Public, MmError<UnexpectedDerivationMethod>> {
    match coin.priv_key_policy {
        PrivKeyPolicy::KeyPair(ref key_pair) => Ok(key_pair.public()),
        // Hardware Wallets requires BIP39/BIP44 derivation path to extract a public key.
        PrivKeyPolicy::Trezor => MmError::err(UnexpectedDerivationMethod::IguanaPrivKeyUnavailable),
    }
}

pub fn checked_address_from_str<T: UtxoCommonOps>(coin: &T, address: &str) -> Result<Address, String> {
    let addr = try_s!(address_from_str_unchecked(coin.as_ref(), address));
    try_s!(check_withdraw_address_supported(coin, &addr));
    Ok(addr)
}

pub async fn get_current_mtp(coin: &UtxoCoinFields, coin_variant: CoinVariant) -> UtxoRpcResult<u32> {
    let current_block = coin.rpc_client.get_block_count().compat().await?;
    coin.rpc_client
        .get_median_time_past(current_block, coin.conf.mtp_block_count, coin_variant)
        .compat()
        .await
}

pub fn send_outputs_from_my_address<T: UtxoCommonOps>(coin: T, outputs: Vec<TransactionOutput>) -> TransactionFut {
    let fut = send_outputs_from_my_address_impl(coin, outputs);
    Box::new(fut.boxed().compat().map(|tx| tx.into()))
}

pub fn tx_size_in_v_bytes(from_addr_format: &UtxoAddressFormat, tx: &UtxoTx) -> usize {
    let transaction_bytes = serialize(tx);
    // 2 bytes are used to indicate the length of signature and pubkey
    // total is 107
    let additional_len = 2 + MAX_DER_SIGNATURE_LEN + COMPRESSED_PUBKEY_LEN;
    // Virtual size of the transaction
    // https://bitcoin.stackexchange.com/questions/87275/how-to-calculate-segwit-transaction-fee-in-bytes/87276#87276
    match from_addr_format {
        UtxoAddressFormat::Segwit => {
            let base_size = transaction_bytes.len();
            // 4 additional bytes (2 for the marker and 2 for the flag) and 1 additional byte for every input in the witness for the SIGHASH flag
            let total_size = transaction_bytes.len() + 4 + tx.inputs().len() * (additional_len + 1);
            ((0.75 * base_size as f64) + (0.25 * total_size as f64)) as usize
        },
        _ => transaction_bytes.len() + tx.inputs().len() * additional_len,
    }
}

pub struct UtxoTxBuilder<'a, T: AsRef<UtxoCoinFields> + UtxoTxGenerationOps> {
    coin: &'a T,
    from: Option<Address>,
    /// The available inputs that *can* be included in the resulting tx
    available_inputs: Vec<UnspentInfo>,
    fee_policy: FeePolicy,
    fee: Option<ActualTxFee>,
    gas_fee: Option<u64>,
    tx: TransactionInputSigner,
    change: u64,
    sum_inputs: u64,
    sum_outputs_value: u64,
    tx_fee: u64,
    min_relay_fee: Option<u64>,
    dust: Option<u64>,
}

impl<'a, T: AsRef<UtxoCoinFields> + UtxoTxGenerationOps> UtxoTxBuilder<'a, T> {
    pub fn new(coin: &'a T) -> Self {
        UtxoTxBuilder {
            tx: coin.as_ref().transaction_preimage(),
            coin,
            from: coin.as_ref().derivation_method.iguana().cloned(),
            available_inputs: vec![],
            fee_policy: FeePolicy::SendExact,
            fee: None,
            gas_fee: None,
            change: 0,
            sum_inputs: 0,
            sum_outputs_value: 0,
            tx_fee: 0,
            min_relay_fee: None,
            dust: None,
        }
    }

    pub fn with_from_address(mut self, from: Address) -> Self {
        self.from = Some(from);
        self
    }

    pub fn with_dust(mut self, dust_amount: u64) -> Self {
        self.dust = Some(dust_amount);
        self
    }

    pub fn add_required_inputs(mut self, inputs: impl IntoIterator<Item = UnspentInfo>) -> Self {
        self.tx
            .inputs
            .extend(inputs.into_iter().map(|input| UnsignedTransactionInput {
                previous_output: input.outpoint,
                sequence: SEQUENCE_FINAL,
                amount: input.value,
                witness: Vec::new(),
            }));
        self
    }

    /// This function expects that utxos are sorted by amounts in ascending order
    /// Consider sorting before calling this function
    pub fn add_available_inputs(mut self, inputs: impl IntoIterator<Item = UnspentInfo>) -> Self {
        self.available_inputs.extend(inputs);
        self
    }

    pub fn add_outputs(mut self, outputs: impl IntoIterator<Item = TransactionOutput>) -> Self {
        self.tx.outputs.extend(outputs);
        self
    }

    pub fn with_fee_policy(mut self, new_policy: FeePolicy) -> Self {
        self.fee_policy = new_policy;
        self
    }

    pub fn with_fee(mut self, fee: ActualTxFee) -> Self {
        self.fee = Some(fee);
        self
    }

    /// Note `gas_fee` should be enough to execute all of the contract calls within UTXO outputs.
    /// QRC20 specific: `gas_fee` should be calculated by: gas_limit * gas_price * (count of contract calls),
    /// or should be sum of gas fee of all contract calls.
    pub fn with_gas_fee(mut self, gas_fee: u64) -> Self {
        self.gas_fee = Some(gas_fee);
        self
    }

    /// Recalculates fee and checks whether transaction is complete (inputs collected cover the outputs)
    fn update_fee_and_check_completeness(
        &mut self,
        from_addr_format: &UtxoAddressFormat,
        actual_tx_fee: &ActualTxFee,
    ) -> bool {
        self.tx_fee = match &actual_tx_fee {
            ActualTxFee::Dynamic(f) => {
                let transaction = UtxoTx::from(self.tx.clone());
                let v_size = tx_size_in_v_bytes(from_addr_format, &transaction);
                (f * v_size as u64) / KILO_BYTE
            },
            ActualTxFee::FixedPerKb(f) => {
                let transaction = UtxoTx::from(self.tx.clone());
                let v_size = tx_size_in_v_bytes(from_addr_format, &transaction) as u64;
                let v_size_kb = if v_size % KILO_BYTE == 0 {
                    v_size / KILO_BYTE
                } else {
                    v_size / KILO_BYTE + 1
                };
                f * v_size_kb
            },
        };

        match self.fee_policy {
            FeePolicy::SendExact => {
                let mut outputs_plus_fee = self.sum_outputs_value + self.tx_fee;
                if self.sum_inputs >= outputs_plus_fee {
                    self.change = self.sum_inputs - outputs_plus_fee;
                    if self.change > self.dust() {
                        // there will be change output
                        if let ActualTxFee::Dynamic(ref f) = actual_tx_fee {
                            self.tx_fee += (f * P2PKH_OUTPUT_LEN) / KILO_BYTE;
                            outputs_plus_fee += (f * P2PKH_OUTPUT_LEN) / KILO_BYTE;
                        }
                    }
                    if let Some(min_relay) = self.min_relay_fee {
                        if self.tx_fee < min_relay {
                            outputs_plus_fee -= self.tx_fee;
                            outputs_plus_fee += min_relay;
                            self.tx_fee = min_relay;
                        }
                    }
                    self.sum_inputs >= outputs_plus_fee
                } else {
                    false
                }
            },
            FeePolicy::DeductFromOutput(_) => {
                if self.sum_inputs >= self.sum_outputs_value {
                    self.change = self.sum_inputs - self.sum_outputs_value;
                    if self.change > self.dust() {
                        if let ActualTxFee::Dynamic(ref f) = actual_tx_fee {
                            self.tx_fee += (f * P2PKH_OUTPUT_LEN) / KILO_BYTE;
                        }
                    }
                    if let Some(min_relay) = self.min_relay_fee {
                        if self.tx_fee < min_relay {
                            self.tx_fee = min_relay;
                        }
                    }
                    true
                } else {
                    false
                }
            },
        }
    }

    fn dust(&self) -> u64 {
        match self.dust {
            Some(dust) => dust,
            None => self.coin.as_ref().dust_amount,
        }
    }

    /// Generates unsigned transaction (TransactionInputSigner) from specified utxos and outputs.
    /// Sends the change (inputs amount - outputs amount) to the [`UtxoTxBuilder::from`] address.
    /// Also returns additional transaction data
    pub async fn build(mut self) -> GenerateTxResult {
        let coin = self.coin;
        let dust: u64 = self.dust();
        let from = self
            .from
            .clone()
            .or_mm_err(|| GenerateTxError::Internal("'from' address is not specified".to_owned()))?;
        let change_script_pubkey = output_script(&from, ScriptType::P2PKH).to_bytes();

        let actual_tx_fee = match self.fee {
            Some(fee) => fee,
            None => coin.get_tx_fee().await?,
        };

        true_or!(!self.tx.outputs.is_empty(), GenerateTxError::EmptyOutputs);

        let mut received_by_me = 0;
        for output in self.tx.outputs.iter() {
            let script: Script = output.script_pubkey.clone().into();
            if script.opcodes().next() != Some(Ok(Opcode::OP_RETURN)) {
                true_or!(output.value >= dust, GenerateTxError::OutputValueLessThanDust {
                    value: output.value,
                    dust
                });
            }
            self.sum_outputs_value += output.value;
            if output.script_pubkey == change_script_pubkey {
                received_by_me += output.value;
            }
        }

        if let Some(gas_fee) = self.gas_fee {
            self.sum_outputs_value += gas_fee;
        }

        true_or!(
            !self.available_inputs.is_empty() || !self.tx.inputs.is_empty(),
            GenerateTxError::EmptyUtxoSet {
                required: self.sum_outputs_value
            }
        );

        self.min_relay_fee = if coin.as_ref().conf.force_min_relay_fee {
            let fee_dec = coin.as_ref().rpc_client.get_relay_fee().compat().await?;
            let min_relay_fee = sat_from_big_decimal(&fee_dec, coin.as_ref().decimals)?;
            Some(min_relay_fee)
        } else {
            None
        };

        for utxo in self.available_inputs.clone() {
            self.tx.inputs.push(UnsignedTransactionInput {
                previous_output: utxo.outpoint.clone(),
                sequence: SEQUENCE_FINAL,
                amount: utxo.value,
                witness: vec![],
            });
            self.sum_inputs += utxo.value;

            if self.update_fee_and_check_completeness(&from.addr_format, &actual_tx_fee) {
                break;
            }
        }

        match self.fee_policy {
            FeePolicy::SendExact => self.sum_outputs_value += self.tx_fee,
            FeePolicy::DeductFromOutput(i) => {
                let min_output = self.tx_fee + dust;
                let val = self.tx.outputs[i].value;
                true_or!(val >= min_output, GenerateTxError::DeductFeeFromOutputFailed {
                    output_idx: i,
                    output_value: val,
                    required: min_output,
                });
                self.tx.outputs[i].value -= self.tx_fee;
                if self.tx.outputs[i].script_pubkey == change_script_pubkey {
                    received_by_me -= self.tx_fee;
                }
            },
        };
        true_or!(
            self.sum_inputs >= self.sum_outputs_value,
            GenerateTxError::NotEnoughUtxos {
                sum_utxos: self.sum_inputs,
                required: self.sum_outputs_value
            }
        );

        let change = self.sum_inputs - self.sum_outputs_value;
        let unused_change = if change > dust {
            self.tx.outputs.push({
                TransactionOutput {
                    value: change,
                    script_pubkey: change_script_pubkey.clone(),
                }
            });
            received_by_me += change;
            None
        } else if change > 0 {
            Some(change)
        } else {
            None
        };

        let data = AdditionalTxData {
            fee_amount: self.tx_fee,
            received_by_me,
            spent_by_me: self.sum_inputs,
            unused_change,
            // will be changed if the ticker is KMD
            kmd_rewards: None,
        };

        Ok(coin
            .calc_interest_if_required(self.tx, data, change_script_pubkey)
            .await?)
    }
}

/// Calculates interest if the coin is KMD
/// Adds the value to existing output to my_script_pub or creates additional interest output
/// returns transaction and data as is if the coin is not KMD
pub async fn calc_interest_if_required<T: UtxoCommonOps>(
    coin: &T,
    mut unsigned: TransactionInputSigner,
    mut data: AdditionalTxData,
    my_script_pub: Bytes,
) -> UtxoRpcResult<(TransactionInputSigner, AdditionalTxData)> {
    if coin.as_ref().conf.ticker != "KMD" {
        return Ok((unsigned, data));
    }
    unsigned.lock_time = coin.get_current_mtp().await?;
    let mut interest = 0;
    for input in unsigned.inputs.iter() {
        let prev_hash = input.previous_output.hash.reversed().into();
        let tx = coin
            .as_ref()
            .rpc_client
            .get_verbose_transaction(&prev_hash)
            .compat()
            .await?;
        if let Ok(output_interest) =
            kmd_interest(tx.height, input.amount, tx.locktime as u64, unsigned.lock_time as u64)
        {
            interest += output_interest;
        };
    }
    if interest > 0 {
        data.received_by_me += interest;
        let mut output_to_me = unsigned
            .outputs
            .iter_mut()
            .find(|out| out.script_pubkey == my_script_pub);
        // add calculated interest to existing output to my address
        // or create the new one if it's not found
        match output_to_me {
            Some(ref mut output) => output.value += interest,
            None => {
                let interest_output = TransactionOutput {
                    script_pubkey: my_script_pub,
                    value: interest,
                };
                unsigned.outputs.push(interest_output);
            },
        };
    } else {
        // if interest is zero attempt to set the lowest possible lock_time to claim it later
        unsigned.lock_time = (now_ms() / 1000) as u32 - 3600 + 777 * 2;
    }
    let rewards_amount = big_decimal_from_sat_unsigned(interest, coin.as_ref().decimals);
    data.kmd_rewards = Some(KmdRewardsDetails::claimed_by_me(rewards_amount));
    Ok((unsigned, data))
}

#[allow(clippy::too_many_arguments)]
pub async fn p2sh_spending_tx<T: UtxoCommonOps>(
    coin: &T,
    prev_transaction: UtxoTx,
    redeem_script: Bytes,
    outputs: Vec<TransactionOutput>,
    script_data: Script,
    sequence: u32,
    lock_time: u32,
    keypair: &KeyPair,
) -> Result<UtxoTx, String> {
    let lock_time = try_s!(coin.p2sh_tx_locktime(lock_time).await);
    let n_time = if coin.as_ref().conf.is_pos {
        Some((now_ms() / 1000) as u32)
    } else {
        None
    };
    let str_d_zeel = if coin.as_ref().conf.ticker == "NAV" {
        Some("".into())
    } else {
        None
    };
    let hash_algo = coin.as_ref().tx_hash_algo.into();
    let unsigned = TransactionInputSigner {
        lock_time,
        version: coin.as_ref().conf.tx_version,
        n_time,
        overwintered: coin.as_ref().conf.overwintered,
        inputs: vec![UnsignedTransactionInput {
            sequence,
            previous_output: OutPoint {
                hash: prev_transaction.hash(),
                index: DEFAULT_SWAP_VOUT as u32,
            },
            amount: prev_transaction.outputs[0].value,
            witness: Vec::new(),
        }],
        outputs: outputs.clone(),
        expiry_height: 0,
        join_splits: vec![],
        shielded_spends: vec![],
        shielded_outputs: vec![],
        value_balance: 0,
        version_group_id: coin.as_ref().conf.version_group_id,
        consensus_branch_id: coin.as_ref().conf.consensus_branch_id,
        zcash: coin.as_ref().conf.zcash,
        str_d_zeel,
        hash_algo,
    };
    let signed_input = try_s!(p2sh_spend(
        &unsigned,
        DEFAULT_SWAP_VOUT,
        keypair,
        script_data,
        redeem_script.into(),
        coin.as_ref().conf.signature_version,
        coin.as_ref().conf.fork_id
    ));
    Ok(UtxoTx {
        version: unsigned.version,
        n_time: unsigned.n_time,
        overwintered: unsigned.overwintered,
        lock_time: unsigned.lock_time,
        inputs: vec![signed_input],
        outputs,
        expiry_height: unsigned.expiry_height,
        join_splits: vec![],
        shielded_spends: vec![],
        shielded_outputs: vec![],
        value_balance: 0,
        version_group_id: coin.as_ref().conf.version_group_id,
        binding_sig: H512::default(),
        join_split_sig: H512::default(),
        join_split_pubkey: H256::default(),
        zcash: coin.as_ref().conf.zcash,
        str_d_zeel: unsigned.str_d_zeel,
        tx_hash_algo: unsigned.hash_algo.into(),
    })
}

pub fn send_taker_fee<T: UtxoCommonOps>(coin: T, fee_pub_key: &[u8], amount: BigDecimal) -> TransactionFut {
    let address = try_fus!(address_from_raw_pubkey(
        fee_pub_key,
        coin.as_ref().conf.pub_addr_prefix,
        coin.as_ref().conf.pub_t_addr_prefix,
        coin.as_ref().conf.checksum_type,
        coin.as_ref().conf.bech32_hrp.clone(),
        coin.addr_format().clone(),
    ));
    let amount = try_fus!(sat_from_big_decimal(&amount, coin.as_ref().decimals));
    let output = TransactionOutput {
        value: amount,
        script_pubkey: Builder::build_p2pkh(&address.hash).to_bytes(),
    };
    send_outputs_from_my_address(coin, vec![output])
}

pub fn send_maker_payment<T: UtxoCommonOps>(
    coin: T,
    time_lock: u32,
    maker_pub: &[u8],
    taker_pub: &[u8],
    secret_hash: &[u8],
    amount: BigDecimal,
) -> TransactionFut {
    let SwapPaymentOutputsResult {
        payment_address,
        outputs,
    } = try_fus!(generate_swap_payment_outputs(
        &coin,
        time_lock,
        maker_pub,
        taker_pub,
        secret_hash,
        amount
    ));
    let send_fut = match &coin.as_ref().rpc_client {
        UtxoRpcClientEnum::Electrum(_) => Either::A(send_outputs_from_my_address(coin, outputs)),
        UtxoRpcClientEnum::Native(client) => {
            let addr_string = try_fus!(payment_address.display_address());
            Either::B(
                client
                    .import_address(&addr_string, &addr_string, false)
                    .map_err(|e| ERRL!("{}", e))
                    .and_then(move |_| send_outputs_from_my_address(coin, outputs)),
            )
        },
    };
    Box::new(send_fut)
}

pub fn send_taker_payment<T: UtxoCommonOps>(
    coin: T,
    time_lock: u32,
    taker_pub: &[u8],
    maker_pub: &[u8],
    secret_hash: &[u8],
    amount: BigDecimal,
) -> TransactionFut {
    let SwapPaymentOutputsResult {
        payment_address,
        outputs,
    } = try_fus!(generate_swap_payment_outputs(
        &coin,
        time_lock,
        taker_pub,
        maker_pub,
        secret_hash,
        amount
    ));
    let send_fut = match &coin.as_ref().rpc_client {
        UtxoRpcClientEnum::Electrum(_) => Either::A(send_outputs_from_my_address(coin, outputs)),
        UtxoRpcClientEnum::Native(client) => {
            let addr_string = try_fus!(payment_address.display_address());
            Either::B(
                client
                    .import_address(&addr_string, &addr_string, false)
                    .map_err(|e| ERRL!("{}", e))
                    .and_then(move |_| send_outputs_from_my_address(coin, outputs)),
            )
        },
    };
    Box::new(send_fut)
}

pub fn send_maker_spends_taker_payment<T: UtxoCommonOps>(
    coin: T,
    taker_payment_tx: &[u8],
    time_lock: u32,
    taker_pub: &[u8],
    secret: &[u8],
    htlc_privkey: &[u8],
) -> TransactionFut {
    let key_pair = try_fus!(key_pair_from_secret(htlc_privkey));
    let my_address = try_fus!(coin.as_ref().derivation_method.iguana_or_err()).clone();

    let mut prev_tx: UtxoTx = try_fus!(deserialize(taker_payment_tx).map_err(|e| ERRL!("{:?}", e)));
    prev_tx.tx_hash_algo = coin.as_ref().tx_hash_algo;
    let script_data = Builder::default()
        .push_data(secret)
        .push_opcode(Opcode::OP_0)
        .into_script();
    let redeem_script = payment_script(
        time_lock,
        &*dhash160(secret),
        &try_fus!(Public::from_slice(taker_pub)),
        key_pair.public(),
    );
    let fut = async move {
        let fee = try_s!(coin.get_htlc_spend_fee(DEFAULT_SWAP_TX_SPEND_SIZE).await);
        let script_pubkey = output_script(&my_address, ScriptType::P2PKH).to_bytes();
        let output = TransactionOutput {
            value: prev_tx.outputs[0].value - fee,
            script_pubkey,
        };
        let transaction = try_s!(
            coin.p2sh_spending_tx(
                prev_tx,
                redeem_script.into(),
                vec![output],
                script_data,
                SEQUENCE_FINAL,
                time_lock,
                &key_pair,
            )
            .await
        );
        let tx_fut = coin.as_ref().rpc_client.send_transaction(&transaction).compat();
        try_s!(tx_fut.await);
        Ok(transaction.into())
    };
    Box::new(fut.boxed().compat())
}

pub fn send_taker_spends_maker_payment<T: UtxoCommonOps>(
    coin: T,
    maker_payment_tx: &[u8],
    time_lock: u32,
    maker_pub: &[u8],
    secret: &[u8],
    htlc_privkey: &[u8],
) -> TransactionFut {
    let key_pair = try_fus!(key_pair_from_secret(htlc_privkey));
    let my_address = try_fus!(coin.as_ref().derivation_method.iguana_or_err()).clone();

    let mut prev_tx: UtxoTx = try_fus!(deserialize(maker_payment_tx).map_err(|e| ERRL!("{:?}", e)));
    prev_tx.tx_hash_algo = coin.as_ref().tx_hash_algo;
    let script_data = Builder::default()
        .push_data(secret)
        .push_opcode(Opcode::OP_0)
        .into_script();
    let redeem_script = payment_script(
        time_lock,
        &*dhash160(secret),
        &try_fus!(Public::from_slice(maker_pub)),
        key_pair.public(),
    );
    let fut = async move {
        let fee = try_s!(coin.get_htlc_spend_fee(DEFAULT_SWAP_TX_SPEND_SIZE).await);
        let script_pubkey = output_script(&my_address, ScriptType::P2PKH).to_bytes();
        let output = TransactionOutput {
            value: prev_tx.outputs[0].value - fee,
            script_pubkey,
        };
        let transaction = try_s!(
            coin.p2sh_spending_tx(
                prev_tx,
                redeem_script.into(),
                vec![output],
                script_data,
                SEQUENCE_FINAL,
                time_lock,
                &key_pair,
            )
            .await
        );
        let tx_fut = coin.as_ref().rpc_client.send_transaction(&transaction).compat();
        try_s!(tx_fut.await);
        Ok(transaction.into())
    };
    Box::new(fut.boxed().compat())
}

pub fn send_taker_refunds_payment<T: UtxoCommonOps>(
    coin: T,
    taker_payment_tx: &[u8],
    time_lock: u32,
    maker_pub: &[u8],
    secret_hash: &[u8],
    htlc_privkey: &[u8],
) -> TransactionFut {
    let key_pair = try_fus!(key_pair_from_secret(htlc_privkey));
    let my_address = try_fus!(coin.as_ref().derivation_method.iguana_or_err()).clone();

    let mut prev_tx: UtxoTx = try_fus!(deserialize(taker_payment_tx).map_err(|e| ERRL!("{:?}", e)));
    prev_tx.tx_hash_algo = coin.as_ref().tx_hash_algo;
    let script_data = Builder::default().push_opcode(Opcode::OP_1).into_script();
    let redeem_script = payment_script(
        time_lock,
        secret_hash,
        key_pair.public(),
        &try_fus!(Public::from_slice(maker_pub)),
    );
    let fut = async move {
        let fee = try_s!(coin.get_htlc_spend_fee(DEFAULT_SWAP_TX_SPEND_SIZE).await);
        let script_pubkey = output_script(&my_address, ScriptType::P2PKH).to_bytes();
        let output = TransactionOutput {
            value: prev_tx.outputs[0].value - fee,
            script_pubkey,
        };
        let transaction = try_s!(
            coin.p2sh_spending_tx(
                prev_tx,
                redeem_script.into(),
                vec![output],
                script_data,
                SEQUENCE_FINAL - 1,
                time_lock,
                &key_pair,
            )
            .await
        );
        let tx_fut = coin.as_ref().rpc_client.send_transaction(&transaction).compat();
        try_s!(tx_fut.await);
        Ok(transaction.into())
    };
    Box::new(fut.boxed().compat())
}

pub fn send_maker_refunds_payment<T: UtxoCommonOps>(
    coin: T,
    maker_payment_tx: &[u8],
    time_lock: u32,
    taker_pub: &[u8],
    secret_hash: &[u8],
    htlc_privkey: &[u8],
) -> TransactionFut {
    let key_pair = try_fus!(key_pair_from_secret(htlc_privkey));
    let my_address = try_fus!(coin.as_ref().derivation_method.iguana_or_err()).clone();

    let mut prev_tx: UtxoTx = try_fus!(deserialize(maker_payment_tx).map_err(|e| ERRL!("{:?}", e)));
    prev_tx.tx_hash_algo = coin.as_ref().tx_hash_algo;
    let script_data = Builder::default().push_opcode(Opcode::OP_1).into_script();
    let redeem_script = payment_script(
        time_lock,
        secret_hash,
        key_pair.public(),
        &try_fus!(Public::from_slice(taker_pub)),
    );
    let fut = async move {
        let fee = try_s!(coin.get_htlc_spend_fee(DEFAULT_SWAP_TX_SPEND_SIZE).await);
        let script_pubkey = output_script(&my_address, ScriptType::P2PKH).to_bytes();
        let output = TransactionOutput {
            value: prev_tx.outputs[0].value - fee,
            script_pubkey,
        };
        let transaction = try_s!(
            coin.p2sh_spending_tx(
                prev_tx,
                redeem_script.into(),
                vec![output],
                script_data,
                SEQUENCE_FINAL - 1,
                time_lock,
                &key_pair,
            )
            .await
        );
        let tx_fut = coin.as_ref().rpc_client.send_transaction(&transaction).compat();
        try_s!(tx_fut.await);
        Ok(transaction.into())
    };
    Box::new(fut.boxed().compat())
}

/// Extracts pubkey from script sig
fn pubkey_from_script_sig(script: &Script) -> Result<H264, String> {
    match script.get_instruction(0) {
        Some(Ok(instruction)) => match instruction.opcode {
            Opcode::OP_PUSHBYTES_70 | Opcode::OP_PUSHBYTES_71 | Opcode::OP_PUSHBYTES_72 => match instruction.data {
                Some(bytes) => try_s!(Signature::from_der(&bytes[..bytes.len() - 1])),
                None => return ERR!("No data at instruction 0 of script {:?}", script),
            },
            _ => return ERR!("Unexpected opcode {:?}", instruction.opcode),
        },
        Some(Err(e)) => return ERR!("Error {} on getting instruction 0 of script {:?}", e, script),
        None => return ERR!("None instruction 0 of script {:?}", script),
    };

    let pubkey = match script.get_instruction(1) {
        Some(Ok(instruction)) => match instruction.opcode {
            Opcode::OP_PUSHBYTES_33 => match instruction.data {
                Some(bytes) => try_s!(PublicKey::from_slice(bytes)),
                None => return ERR!("No data at instruction 1 of script {:?}", script),
            },
            _ => return ERR!("Unexpected opcode {:?}", instruction.opcode),
        },
        Some(Err(e)) => return ERR!("Error {} on getting instruction 1 of script {:?}", e, script),
        None => return ERR!("None instruction 1 of script {:?}", script),
    };

    if script.get_instruction(2).is_some() {
        return ERR!("Unexpected instruction at position 2 of script {:?}", script);
    }
    Ok(pubkey.serialize().into())
}

/// Extracts pubkey from witness script
fn pubkey_from_witness_script(witness_script: &[Bytes]) -> Result<H264, String> {
    if witness_script.len() != 2 {
        return ERR!("Invalid witness length {}", witness_script.len());
    }

    let signature = witness_script[0].clone().take();
    if signature.is_empty() {
        return ERR!("Empty signature data in witness script");
    }
    try_s!(Signature::from_der(&signature[..signature.len() - 1]));

    let pubkey = try_s!(PublicKey::from_slice(&witness_script[1]));

    Ok(pubkey.serialize().into())
}

pub async fn is_tx_confirmed_before_block<T>(coin: &T, tx: &RpcTransaction, block_number: u64) -> Result<bool, String>
where
    T: UtxoCommonOps,
{
    match tx.height {
        Some(confirmed_at) => Ok(confirmed_at <= block_number),
        // fallback to a number of confirmations
        None => {
            if tx.confirmations > 0 {
                let current_block = try_s!(coin.as_ref().rpc_client.get_block_count().compat().await);
                let confirmed_at = current_block + 1 - tx.confirmations as u64;
                Ok(confirmed_at <= block_number)
            } else {
                Ok(false)
            }
        },
    }
}

pub fn check_all_inputs_signed_by_pub(tx: &UtxoTx, expected_pub: &[u8]) -> Result<bool, String> {
    for input in &tx.inputs {
        let pubkey = if input.has_witness() {
            try_s!(pubkey_from_witness_script(&input.script_witness))
        } else {
            let script: Script = input.script_sig.clone().into();
            try_s!(pubkey_from_script_sig(&script))
        };
        if *pubkey != expected_pub {
            return Ok(false);
        }
    }

    Ok(true)
}

pub fn validate_fee<T: UtxoCommonOps>(
    coin: T,
    tx: UtxoTx,
    output_index: usize,
    sender_pubkey: &[u8],
    amount: &BigDecimal,
    min_block_number: u64,
    fee_addr: &[u8],
) -> Box<dyn Future<Item = (), Error = String> + Send> {
    let amount = amount.clone();
    let address = try_fus!(address_from_raw_pubkey(
        fee_addr,
        coin.as_ref().conf.pub_addr_prefix,
        coin.as_ref().conf.pub_t_addr_prefix,
        coin.as_ref().conf.checksum_type,
        coin.as_ref().conf.bech32_hrp.clone(),
        coin.addr_format().clone(),
    ));

    if !try_fus!(check_all_inputs_signed_by_pub(&tx, sender_pubkey)) {
        return Box::new(futures01::future::err(ERRL!("The dex fee was sent from wrong address")));
    }
    let fut = async move {
        let amount = try_s!(sat_from_big_decimal(&amount, coin.as_ref().decimals));
        let tx_from_rpc = try_s!(
            coin.as_ref()
                .rpc_client
                .get_verbose_transaction(&tx.hash().reversed().into())
                .compat()
                .await
        );

        if try_s!(is_tx_confirmed_before_block(&coin, &tx_from_rpc, min_block_number).await) {
            return ERR!(
                "Fee tx {:?} confirmed before min_block {}",
                tx_from_rpc,
                min_block_number,
            );
        }
        if tx_from_rpc.hex.0 != serialize(&tx).take()
            && tx_from_rpc.hex.0 != serialize_with_flags(&tx, SERIALIZE_TRANSACTION_WITNESS).take()
        {
            return ERR!(
                "Provided dex fee tx {:?} doesn't match tx data from rpc {:?}",
                tx,
                tx_from_rpc
            );
        }

        match tx.outputs.get(output_index) {
            Some(out) => {
                let expected_script_pubkey = Builder::build_p2pkh(&address.hash).to_bytes();
                if out.script_pubkey != expected_script_pubkey {
                    return ERR!(
                        "Provided dex fee tx output script_pubkey doesn't match expected {:?} {:?}",
                        out.script_pubkey,
                        expected_script_pubkey
                    );
                }
                if out.value < amount {
                    return ERR!(
                        "Provided dex fee tx output value is less than expected {:?} {:?}",
                        out.value,
                        amount
                    );
                }
            },
            None => {
                return ERR!("Provided dex fee tx {:?} does not have output {}", tx, output_index);
            },
        }
        Ok(())
    };
    Box::new(fut.boxed().compat())
}

pub fn validate_maker_payment<T: UtxoCommonOps>(
    coin: &T,
    input: ValidatePaymentInput,
) -> Box<dyn Future<Item = (), Error = String> + Send> {
    let my_public = try_fus!(Public::from_slice(&input.taker_pub));
    let mut tx: UtxoTx = try_fus!(deserialize(input.payment_tx.as_slice()).map_err(|e| ERRL!("{:?}", e)));
    tx.tx_hash_algo = coin.as_ref().tx_hash_algo;

    validate_payment(
        coin.clone(),
        tx,
        DEFAULT_SWAP_VOUT,
        &try_fus!(Public::from_slice(&input.maker_pub)),
        &my_public,
        &input.secret_hash,
        input.amount,
        input.time_lock,
        input.confirmations,
    )
}

pub fn validate_taker_payment<T: UtxoCommonOps>(
    coin: &T,
    input: ValidatePaymentInput,
) -> Box<dyn Future<Item = (), Error = String> + Send> {
    let my_public = try_fus!(Public::from_slice(&input.maker_pub));
    let mut tx: UtxoTx = try_fus!(deserialize(input.payment_tx.as_slice()).map_err(|e| ERRL!("{:?}", e)));
    tx.tx_hash_algo = coin.as_ref().tx_hash_algo;

    validate_payment(
        coin.clone(),
        tx,
        DEFAULT_SWAP_VOUT,
        &try_fus!(Public::from_slice(&input.taker_pub)),
        &my_public,
        &input.secret_hash,
        input.amount,
        input.time_lock,
        input.confirmations,
    )
}

pub fn check_if_my_payment_sent<T: UtxoCommonOps>(
    coin: T,
    time_lock: u32,
    my_pub: &[u8],
    other_pub: &[u8],
    secret_hash: &[u8],
) -> Box<dyn Future<Item = Option<TransactionEnum>, Error = String> + Send> {
    let my_public = try_fus!(Public::from_slice(my_pub));
    let script = payment_script(
        time_lock,
        secret_hash,
        &my_public,
        &try_fus!(Public::from_slice(other_pub)),
    );
    let hash = dhash160(&script);
    let p2sh = Builder::build_p2sh(&hash.into());
    let script_hash = electrum_script_hash(&p2sh);
    let fut = async move {
        match &coin.as_ref().rpc_client {
            UtxoRpcClientEnum::Electrum(client) => {
                let history = try_s!(client.scripthash_get_history(&hex::encode(script_hash)).compat().await);
                match history.first() {
                    Some(item) => {
                        let tx_bytes = try_s!(client.get_transaction_bytes(&item.tx_hash).compat().await);
                        let mut tx: UtxoTx = try_s!(deserialize(tx_bytes.0.as_slice()).map_err(|e| ERRL!("{:?}", e)));
                        tx.tx_hash_algo = coin.as_ref().tx_hash_algo;
                        Ok(Some(tx.into()))
                    },
                    None => Ok(None),
                }
            },
            UtxoRpcClientEnum::Native(client) => {
                let target_addr = Address {
                    t_addr_prefix: coin.as_ref().conf.p2sh_t_addr_prefix,
                    prefix: coin.as_ref().conf.p2sh_addr_prefix,
                    hash: hash.into(),
                    checksum_type: coin.as_ref().conf.checksum_type,
                    hrp: coin.as_ref().conf.bech32_hrp.clone(),
                    addr_format: coin.addr_format().clone(),
                };
                let target_addr = target_addr.to_string();
                let is_imported = try_s!(client.is_address_imported(&target_addr).await);
                if !is_imported {
                    return Ok(None);
                }
                let received_by_addr = try_s!(client.list_received_by_address(0, true, true).compat().await);
                for item in received_by_addr {
                    if item.address == target_addr && !item.txids.is_empty() {
                        let tx_bytes = try_s!(client.get_transaction_bytes(&item.txids[0]).compat().await);
                        let mut tx: UtxoTx = try_s!(deserialize(tx_bytes.0.as_slice()).map_err(|e| ERRL!("{:?}", e)));
                        tx.tx_hash_algo = coin.as_ref().tx_hash_algo;
                        return Ok(Some(tx.into()));
                    }
                }
                Ok(None)
            },
        }
    };
    Box::new(fut.boxed().compat())
}

pub async fn search_for_swap_tx_spend_my(
    coin: &UtxoCoinFields,
    time_lock: u32,
    other_pub: &[u8],
    secret_hash: &[u8],
    tx: &[u8],
    output_index: usize,
    search_from_block: u64,
) -> Result<Option<FoundSwapTxSpend>, String> {
    let my_public = try_s!(coin.priv_key_policy.key_pair_or_err()).public();
    search_for_swap_output_spend(
        coin,
        time_lock,
        my_public,
        &try_s!(Public::from_slice(other_pub)),
        secret_hash,
        tx,
        output_index,
        search_from_block,
    )
    .await
}

pub async fn search_for_swap_tx_spend_other(
    coin: &UtxoCoinFields,
    time_lock: u32,
    other_pub: &[u8],
    secret_hash: &[u8],
    tx: &[u8],
    output_index: usize,
    search_from_block: u64,
) -> Result<Option<FoundSwapTxSpend>, String> {
    let my_public = try_s!(coin.priv_key_policy.key_pair_or_err()).public();
    search_for_swap_output_spend(
        coin,
        time_lock,
        &try_s!(Public::from_slice(other_pub)),
        my_public,
        secret_hash,
        tx,
        output_index,
        search_from_block,
    )
    .await
}

/// Extract a secret from the `spend_tx`.
/// Note spender could generate the spend with several inputs where the only one input is the p2sh script.
pub fn extract_secret(secret_hash: &[u8], spend_tx: &[u8]) -> Result<Vec<u8>, String> {
    let spend_tx: UtxoTx = try_s!(deserialize(spend_tx).map_err(|e| ERRL!("{:?}", e)));
    for (input_idx, input) in spend_tx.inputs.into_iter().enumerate() {
        let script: Script = input.script_sig.clone().into();
        let instruction = match script.get_instruction(1) {
            Some(Ok(instr)) => instr,
            Some(Err(e)) => {
                log!("Warning: "[e]);
                continue;
            },
            None => {
                log!("Warning: couldn't find secret in "[input_idx]" input");
                continue;
            },
        };

        if instruction.opcode != Opcode::OP_PUSHBYTES_32 {
            log!("Warning: expected "[Opcode::OP_PUSHBYTES_32]" opcode, found "[instruction.opcode] " in "[input_idx]" input");
            continue;
        }

        let secret = match instruction.data {
            Some(data) => data.to_vec(),
            None => {
                log!("Warning: secret is empty in "[input_idx] " input");
                continue;
            },
        };

        let actual_secret_hash = &*dhash160(&secret);
        if actual_secret_hash != secret_hash {
            log!("Warning: invalid 'dhash160(secret)' "[actual_secret_hash]", expected "[secret_hash]);
            continue;
        }
        return Ok(secret);
    }
    ERR!("Couldn't extract secret")
}

pub fn my_address<T: UtxoCommonOps>(coin: &T) -> Result<String, String> {
    match coin.as_ref().derivation_method {
        DerivationMethod::Iguana(ref my_address) => my_address.display_address(),
        DerivationMethod::HDWallet(_) => ERR!("'my_address' is deprecated for HD wallets"),
    }
}

pub fn my_balance<T>(coin: T) -> BalanceFut<CoinBalance>
where
    T: UtxoCommonOps + MarketCoinOps,
{
    let my_address = try_f!(coin
        .as_ref()
        .derivation_method
        .iguana_or_err()
        .mm_err(BalanceError::from))
    .clone();
    let fut = async move { address_balance(&coin, &my_address).await };
    Box::new(fut.boxed().compat())
}

pub fn send_raw_tx(coin: &UtxoCoinFields, tx: &str) -> Box<dyn Future<Item = String, Error = String> + Send> {
    let bytes = try_fus!(hex::decode(tx));
    Box::new(
        coin.rpc_client
            .send_raw_transaction(bytes.into())
            .map_err(|e| ERRL!("{}", e))
            .map(|hash| format!("{:?}", hash)),
    )
}

pub fn wait_for_confirmations(
    coin: &UtxoCoinFields,
    tx: &[u8],
    confirmations: u64,
    requires_nota: bool,
    wait_until: u64,
    check_every: u64,
) -> Box<dyn Future<Item = (), Error = String> + Send> {
    let mut tx: UtxoTx = try_fus!(deserialize(tx).map_err(|e| ERRL!("{:?}", e)));
    tx.tx_hash_algo = coin.tx_hash_algo;
    coin.rpc_client.wait_for_confirmations(
        tx.hash().reversed().into(),
        tx.expiry_height,
        confirmations as u32,
        requires_nota,
        wait_until,
        check_every,
    )
}

pub fn wait_for_output_spend(
    coin: &UtxoCoinFields,
    tx_bytes: &[u8],
    output_index: usize,
    from_block: u64,
    wait_until: u64,
) -> TransactionFut {
    let mut tx: UtxoTx = try_fus!(deserialize(tx_bytes).map_err(|e| ERRL!("{:?}", e)));
    tx.tx_hash_algo = coin.tx_hash_algo;
    let client = coin.rpc_client.clone();
    let tx_hash_algo = coin.tx_hash_algo;
    let fut = async move {
        loop {
            match client
                .find_output_spend(
                    tx.hash(),
                    &tx.outputs[output_index].script_pubkey,
                    output_index,
                    BlockHashOrHeight::Height(from_block as i64),
                )
                .compat()
                .await
            {
                Ok(Some(spent_output_info)) => {
                    let mut tx = spent_output_info.spending_tx;
                    tx.tx_hash_algo = tx_hash_algo;
                    return Ok(tx.into());
                },
                Ok(None) => (),
                Err(e) => {
                    log!("Error " (e) " on find_output_spend of tx " [e]);
                },
            };

            if now_ms() / 1000 > wait_until {
                return ERR!(
                    "Waited too long until {} for transaction {:?} {} to be spent ",
                    wait_until,
                    tx,
                    output_index,
                );
            }
            Timer::sleep(10.).await;
        }
    };
    Box::new(fut.boxed().compat())
}

pub fn tx_enum_from_bytes(coin: &UtxoCoinFields, bytes: &[u8]) -> Result<TransactionEnum, String> {
    let mut transaction: UtxoTx = try_s!(deserialize(bytes).map_err(|err| format!("{:?}", err)));
    transaction.tx_hash_algo = coin.tx_hash_algo;
    Ok(transaction.into())
}

pub fn current_block(coin: &UtxoCoinFields) -> Box<dyn Future<Item = u64, Error = String> + Send> {
    Box::new(coin.rpc_client.get_block_count().map_err(|e| ERRL!("{}", e)))
}

pub fn display_priv_key(coin: &UtxoCoinFields) -> Result<String, String> {
    match coin.priv_key_policy {
        PrivKeyPolicy::KeyPair(ref key_pair) => Ok(key_pair.private().to_string()),
        PrivKeyPolicy::Trezor => ERR!("'display_priv_key' doesn't support Hardware Wallets"),
    }
}

pub fn min_tx_amount(coin: &UtxoCoinFields) -> BigDecimal {
    big_decimal_from_sat(coin.dust_amount as i64, coin.decimals)
}

pub fn min_trading_vol(coin: &UtxoCoinFields) -> MmNumber {
    if coin.conf.ticker == "BTC" {
        return MmNumber::from(MIN_BTC_TRADING_VOL);
    }
    let dust_multiplier = MmNumber::from(10);
    dust_multiplier * min_tx_amount(coin).into()
}

pub fn is_asset_chain(coin: &UtxoCoinFields) -> bool { coin.conf.asset_chain }

pub async fn get_raw_transaction(coin: &UtxoCoinFields, req: RawTransactionRequest) -> RawTransactionResult {
    let hash = H256Json::from_str(&req.tx_hash).map_to_mm(|e| RawTransactionError::InvalidHashError(e.to_string()))?;
    let hex = coin
        .rpc_client
        .get_transaction_bytes(&hash)
        .compat()
        .await
        .map_err(|e| RawTransactionError::Transport(e.to_string()))?;
    Ok(RawTransactionRes { tx_hex: hex })
}

pub async fn withdraw<T>(coin: T, req: WithdrawRequest) -> WithdrawResult
where
    T: UtxoCommonOps + MarketCoinOps,
{
    StandardUtxoWithdraw::new(coin, req)?.build().await
}

pub async fn init_withdraw<T>(
    ctx: MmArc,
    coin: T,
    req: WithdrawRequest,
    task_handle: &WithdrawTaskHandle,
) -> WithdrawResult
where
    T: UtxoCommonOps
        + UtxoSignerOps
        + CoinWithDerivationMethod
        + GetWithdrawSenderAddress<Address = Address, Pubkey = Public>,
{
    InitUtxoWithdraw::new(ctx, coin, req, task_handle).await?.build().await
}

pub async fn get_withdraw_from_address<T>(
    coin: &T,
    req: &WithdrawRequest,
) -> MmResult<WithdrawSenderAddress<Address, Public>, WithdrawError>
where
    T: CoinWithDerivationMethod<Address = Address, HDWallet = <T as HDWalletCoinOps>::HDWallet>
        + HDWalletCoinOps<Address = Address, Pubkey = Public>
        + UtxoCommonOps,
{
    match coin.derivation_method() {
        DerivationMethod::Iguana(my_address) => get_withdraw_iguana_sender(coin, req, my_address),
        DerivationMethod::HDWallet(hd_wallet) => get_withdraw_hd_sender(coin, req, hd_wallet).await,
    }
}

pub fn get_withdraw_iguana_sender<T: UtxoCommonOps>(
    coin: &T,
    req: &WithdrawRequest,
    my_address: &Address,
) -> MmResult<WithdrawSenderAddress<Address, Public>, WithdrawError> {
    if req.from.is_some() {
        let error = "'from' is not supported if the coin is initialized with an Iguana private key";
        return MmError::err(WithdrawError::UnexpectedFromAddress(error.to_owned()));
    }
    let pubkey = coin
        .my_public_key()
        .mm_err(|e| WithdrawError::InternalError(e.to_string()))?;
    Ok(WithdrawSenderAddress {
        address: my_address.clone(),
        pubkey: *pubkey,
        derivation_path: None,
    })
}

pub async fn get_withdraw_hd_sender<T>(
    coin: &T,
    req: &WithdrawRequest,
    hd_wallet: &T::HDWallet,
) -> MmResult<WithdrawSenderAddress<Address, Public>, WithdrawError>
where
    T: HDWalletCoinOps<Address = Address, Pubkey = Public>,
{
    let HDAddressId {
        account_id,
        chain,
        address_id,
    } = match req.from.clone().or_mm_err(|| WithdrawError::FromAddressNotFound)? {
        WithdrawFrom::AddressId(id) => id,
        WithdrawFrom::DerivationPath { derivation_path } => {
            let derivation_path = Bip44DerivationPath::from_str(&derivation_path)
                .map_to_mm(Bip44DerPathError::from)
                .mm_err(|e| WithdrawError::UnexpectedFromAddress(e.to_string()))?;
            let coin_type = derivation_path.coin_type();
            let expected_coin_type = hd_wallet.coin_type();
            if coin_type != expected_coin_type {
                let error = format!(
                    "Derivation path '{}' must has '{}' coin type",
                    derivation_path, expected_coin_type
                );
                return MmError::err(WithdrawError::UnexpectedFromAddress(error));
            }
            HDAddressId::from(derivation_path)
        },
    };

    let hd_account = hd_wallet
        .get_account(account_id)
        .await
        .or_mm_err(|| WithdrawError::UnknownAccount { account_id })?;
    let hd_address = coin.derive_address(&hd_account, chain, address_id)?;

    let is_address_activated = hd_account
        .is_address_activated(chain, address_id)
        // If [`HDWalletCoinOps::derive_address`] succeeds, [`HDAccountOps::is_address_activated`] shouldn't fails with an `InvalidBip44ChainError`.
        .mm_err(|e| WithdrawError::InternalError(e.to_string()))?;
    if !is_address_activated {
        let error = format!("'{}' address is not activated", hd_address.address);
        return MmError::err(WithdrawError::UnexpectedFromAddress(error));
    }

    Ok(WithdrawSenderAddress::from(hd_address))
}

pub fn decimals(coin: &UtxoCoinFields) -> u8 { coin.decimals }

pub fn convert_to_address<T: UtxoCommonOps>(coin: &T, from: &str, to_address_format: Json) -> Result<String, String> {
    let to_address_format: UtxoAddressFormat =
        json::from_value(to_address_format).map_err(|e| ERRL!("Error on parse UTXO address format {:?}", e))?;
    let mut from_address = try_s!(coin.address_from_str(from));
    match to_address_format {
        UtxoAddressFormat::Standard => {
            from_address.addr_format = UtxoAddressFormat::Standard;
            Ok(from_address.to_string())
        },
        UtxoAddressFormat::Segwit => {
            let bech32_hrp = &coin.as_ref().conf.bech32_hrp;
            match bech32_hrp {
                Some(hrp) => Ok(SegwitAddress::new(&from_address.hash, hrp.clone()).to_string()),
                None => ERR!("Cannot convert to a segwit address for a coin with no bech32_hrp in config"),
            }
        },
        UtxoAddressFormat::CashAddress { network, .. } => Ok(try_s!(from_address
            .to_cashaddress(
                &network,
                coin.as_ref().conf.pub_addr_prefix,
                coin.as_ref().conf.p2sh_addr_prefix
            )
            .and_then(|cashaddress| cashaddress.encode()))),
    }
}

pub fn validate_address<T: UtxoCommonOps>(coin: &T, address: &str) -> ValidateAddressResult {
    let result = coin.address_from_str(address);
    let address = match result {
        Ok(addr) => addr,
        Err(e) => {
            return ValidateAddressResult {
                is_valid: false,
                reason: Some(e),
            }
        },
    };

    let is_p2pkh = address.prefix == coin.as_ref().conf.pub_addr_prefix
        && address.t_addr_prefix == coin.as_ref().conf.pub_t_addr_prefix;
    let is_p2sh = address.prefix == coin.as_ref().conf.p2sh_addr_prefix
        && address.t_addr_prefix == coin.as_ref().conf.p2sh_t_addr_prefix
        && coin.as_ref().conf.segwit;
    let is_segwit = address.hrp.is_some() && address.hrp == coin.as_ref().conf.bech32_hrp && coin.as_ref().conf.segwit;

    if is_p2pkh || is_p2sh || is_segwit {
        ValidateAddressResult {
            is_valid: true,
            reason: None,
        }
    } else {
        ValidateAddressResult {
            is_valid: false,
            reason: Some(ERRL!("Address {} has invalid prefixes", address)),
        }
    }
}

#[allow(clippy::cognitive_complexity)]
pub async fn process_history_loop<T>(coin: T, ctx: MmArc)
where
    T: UtxoStandardOps + UtxoCommonOps + MmCoin + MarketCoinOps,
{
    let mut my_balance: Option<CoinBalance> = None;
    let history = match coin.load_history_from_file(&ctx).compat().await {
        Ok(history) => history,
        Err(e) => {
            log_tag!(
                ctx,
                "",
                "tx_history",
                "coin" => coin.as_ref().conf.ticker;
                fmt = "Error {} on 'load_history_from_file', stop the history loop", e
            );
            return;
        },
    };
    let mut history_map: HashMap<H256Json, TransactionDetails> = history
        .into_iter()
        .map(|tx| (H256Json::from(tx.tx_hash.as_bytes()), tx))
        .collect();

    let mut success_iteration = 0i32;
    loop {
        if ctx.is_stopping() {
            break;
        };
        {
            let coins_ctx = CoinsContext::from_ctx(&ctx).unwrap();
            let coins = coins_ctx.coins.lock().await;
            if !coins.contains_key(&coin.as_ref().conf.ticker) {
                log_tag!(ctx, "", "tx_history", "coin" => coin.as_ref().conf.ticker; fmt = "Loop stopped");
                break;
            };
        }

        let actual_balance = match coin.my_balance().compat().await {
            Ok(actual_balance) => Some(actual_balance),
            Err(err) => {
                log_tag!(
                    ctx,
                    "",
                    "tx_history",
                    "coin" => coin.as_ref().conf.ticker;
                    fmt = "Error {:?} on getting balance", err
                );
                None
            },
        };

        let need_update = history_map.iter().any(|(_, tx)| tx.should_update());
        match (&my_balance, &actual_balance) {
            (Some(prev_balance), Some(actual_balance)) if prev_balance == actual_balance && !need_update => {
                // my balance hasn't been changed, there is no need to reload tx_history
                Timer::sleep(30.).await;
                continue;
            },
            _ => (),
        }

        let metrics = ctx.metrics.clone();
        let tx_ids = match coin.request_tx_history(metrics).await {
            RequestTxHistoryResult::Ok(tx_ids) => tx_ids,
            RequestTxHistoryResult::Retry { error } => {
                log_tag!(
                    ctx,
                    "",
                    "tx_history",
                    "coin" => coin.as_ref().conf.ticker;
                    fmt = "{}, retrying", error
                );
                Timer::sleep(10.).await;
                continue;
            },
            RequestTxHistoryResult::HistoryTooLarge => {
                log_tag!(
                    ctx,
                    "",
                    "tx_history",
                    "coin" => coin.as_ref().conf.ticker;
                    fmt = "Got `history too large`, stopping further attempts to retrieve it"
                );
                *coin.as_ref().history_sync_state.lock().unwrap() = HistorySyncState::Error(json!({
                    "code": HISTORY_TOO_LARGE_ERR_CODE,
                    "message": "Got `history too large` error from Electrum server. History is not available",
                }));
                break;
            },
            RequestTxHistoryResult::CriticalError(e) => {
                log_tag!(
                    ctx,
                    "",
                    "tx_history",
                    "coin" => coin.as_ref().conf.ticker;
                    fmt = "{}, stopping futher attempts to retreive it", e
                );
                break;
            },
        };
        let mut transactions_left = if tx_ids.len() > history_map.len() {
            *coin.as_ref().history_sync_state.lock().unwrap() = HistorySyncState::InProgress(json!({
                "transactions_left": tx_ids.len() - history_map.len()
            }));
            tx_ids.len() - history_map.len()
        } else {
            *coin.as_ref().history_sync_state.lock().unwrap() = HistorySyncState::InProgress(json!({
                "transactions_left": 0
            }));
            0
        };

        // This is the cache of the already requested transactions.
        let mut input_transactions = HistoryUtxoTxMap::default();
        for (txid, height) in tx_ids {
            let mut updated = false;
            match history_map.entry(txid) {
                Entry::Vacant(e) => {
                    mm_counter!(ctx.metrics, "tx.history.request.count", 1, "coin" => coin.as_ref().conf.ticker.clone(), "method" => "tx_detail_by_hash");

                    match coin.tx_details_by_hash(&txid.0, &mut input_transactions).await {
                        Ok(mut tx_details) => {
                            mm_counter!(ctx.metrics, "tx.history.response.count", 1, "coin" => coin.as_ref().conf.ticker.clone(), "method" => "tx_detail_by_hash");

                            if tx_details.block_height == 0 && height > 0 {
                                tx_details.block_height = height;
                            }

                            e.insert(tx_details);
                            if transactions_left > 0 {
                                transactions_left -= 1;
                                *coin.as_ref().history_sync_state.lock().unwrap() =
                                    HistorySyncState::InProgress(json!({ "transactions_left": transactions_left }));
                            }
                            updated = true;
                        },
                        Err(e) => log_tag!(
                            ctx,
                            "",
                            "tx_history",
                            "coin" => coin.as_ref().conf.ticker;
                            fmt = "Error {:?} on getting the details of {:?}, skipping the tx", e, txid
                        ),
                    }
                },
                Entry::Occupied(mut e) => {
                    // update block height for previously unconfirmed transaction
                    if e.get().should_update_block_height() && height > 0 {
                        e.get_mut().block_height = height;
                        updated = true;
                    }
                    if e.get().should_update_timestamp() || e.get().firo_negative_fee() {
                        mm_counter!(ctx.metrics, "tx.history.request.count", 1, "coin" => coin.as_ref().conf.ticker.clone(), "method" => "tx_detail_by_hash");

                        if let Ok(tx_details) = coin.tx_details_by_hash(&txid.0, &mut input_transactions).await {
                            mm_counter!(ctx.metrics, "tx.history.response.count", 1, "coin" => coin.as_ref().conf.ticker.clone(), "method" => "tx_detail_by_hash");
                            // replace with new tx details in case we need to update any data
                            e.insert(tx_details);
                            updated = true;
                        }
                    }
                },
            }
            if updated {
                let mut to_write: Vec<TransactionDetails> =
                    history_map.iter().map(|(_, value)| value.clone()).collect();
                // the transactions with block_height == 0 are the most recent so we need to separately handle them while sorting
                to_write.sort_unstable_by(|a, b| {
                    if a.block_height == 0 {
                        Ordering::Less
                    } else if b.block_height == 0 {
                        Ordering::Greater
                    } else {
                        b.block_height.cmp(&a.block_height)
                    }
                });
                if let Err(e) = coin.save_history_to_file(&ctx, to_write).compat().await {
                    log_tag!(
                        ctx,
                        "",
                        "tx_history",
                        "coin" => coin.as_ref().conf.ticker;
                        fmt = "Error {} on 'save_history_to_file', stop the history loop", e
                    );
                    return;
                };
            }
        }
        *coin.as_ref().history_sync_state.lock().unwrap() = HistorySyncState::Finished;

        if success_iteration == 0 {
            log_tag!(
                ctx,
                "😅",
                "tx_history",
                "coin" => coin.as_ref().conf.ticker;
                fmt = "history has been loaded successfully"
            );
        }

        my_balance = actual_balance;
        success_iteration += 1;
        Timer::sleep(30.).await;
    }
}

pub async fn request_tx_history<T>(coin: &T, metrics: MetricsArc) -> RequestTxHistoryResult
where
    T: UtxoCommonOps + MmCoin + MarketCoinOps,
{
    let my_address = match coin.my_address() {
        Ok(addr) => addr,
        Err(e) => {
            return RequestTxHistoryResult::CriticalError(ERRL!(
                "Error on getting self address: {}. Stop tx history",
                e
            ))
        },
    };

    let tx_ids = match &coin.as_ref().rpc_client {
        UtxoRpcClientEnum::Native(client) => {
            let mut from = 0;
            let mut all_transactions = vec![];
            loop {
                mm_counter!(metrics, "tx.history.request.count", 1,
                    "coin" => coin.as_ref().conf.ticker.clone(), "client" => "native", "method" => "listtransactions");

                let transactions = match client.list_transactions(100, from).compat().await {
                    Ok(value) => value,
                    Err(e) => {
                        return RequestTxHistoryResult::Retry {
                            error: ERRL!("Error {} on list transactions", e),
                        };
                    },
                };

                mm_counter!(metrics, "tx.history.response.count", 1,
                    "coin" => coin.as_ref().conf.ticker.clone(), "client" => "native", "method" => "listtransactions");

                if transactions.is_empty() {
                    break;
                }
                from += 100;
                all_transactions.extend(transactions);
            }

            mm_counter!(metrics, "tx.history.response.total_length", all_transactions.len() as u64,
                "coin" => coin.as_ref().conf.ticker.clone(), "client" => "native", "method" => "listtransactions");

            all_transactions
                .into_iter()
                .filter_map(|item| {
                    if item.address == my_address {
                        Some((item.txid, item.blockindex))
                    } else {
                        None
                    }
                })
                .collect()
        },
        UtxoRpcClientEnum::Electrum(client) => {
            let my_address = match coin.as_ref().derivation_method.iguana_or_err() {
                Ok(my_address) => my_address,
                Err(e) => return RequestTxHistoryResult::CriticalError(e.to_string()),
            };
            let script = output_script(my_address, ScriptType::P2PKH);
            let script_hash = electrum_script_hash(&script);

            mm_counter!(metrics, "tx.history.request.count", 1,
                "coin" => coin.as_ref().conf.ticker.clone(), "client" => "electrum", "method" => "blockchain.scripthash.get_history");

            let electrum_history = match client.scripthash_get_history(&hex::encode(script_hash)).compat().await {
                Ok(value) => value,
                Err(e) => match &e.error {
                    JsonRpcErrorType::Transport(e) | JsonRpcErrorType::Parse(_, e) => {
                        return RequestTxHistoryResult::Retry {
                            error: ERRL!("Error {} on scripthash_get_history", e),
                        };
                    },
                    JsonRpcErrorType::Response(_addr, err) => {
                        if HISTORY_TOO_LARGE_ERROR.eq(err) {
                            return RequestTxHistoryResult::HistoryTooLarge;
                        } else {
                            return RequestTxHistoryResult::Retry {
                                error: ERRL!("Error {:?} on scripthash_get_history", e),
                            };
                        }
                    },
                },
            };
            mm_counter!(metrics, "tx.history.response.count", 1,
                "coin" => coin.as_ref().conf.ticker.clone(), "client" => "electrum", "method" => "blockchain.scripthash.get_history");

            mm_counter!(metrics, "tx.history.response.total_length", electrum_history.len() as u64,
                "coin" => coin.as_ref().conf.ticker.clone(), "client" => "electrum", "method" => "blockchain.scripthash.get_history");

            // electrum returns the most recent transactions in the end but we need to
            // process them first so rev is required
            electrum_history
                .into_iter()
                .rev()
                .map(|item| {
                    let height = if item.height < 0 { 0 } else { item.height as u64 };
                    (item.tx_hash, height)
                })
                .collect()
        },
    };
    RequestTxHistoryResult::Ok(tx_ids)
}

pub async fn tx_details_by_hash<T: UtxoCommonOps>(
    coin: &T,
    hash: &[u8],
    input_transactions: &mut HistoryUtxoTxMap,
) -> Result<TransactionDetails, String> {
    let ticker = &coin.as_ref().conf.ticker;
    let hash = H256Json::from(hash);
    let verbose_tx = try_s!(coin.as_ref().rpc_client.get_verbose_transaction(&hash).compat().await);
    let mut tx: UtxoTx = try_s!(deserialize(verbose_tx.hex.as_slice()).map_err(|e| ERRL!("{:?}", e)));
    tx.tx_hash_algo = coin.as_ref().tx_hash_algo;
    let my_address = try_s!(coin.as_ref().derivation_method.iguana_or_err());

    input_transactions.insert(hash, HistoryUtxoTx {
        tx: tx.clone(),
        height: verbose_tx.height,
    });

    let mut input_amount = 0;
    let mut output_amount = 0;
    let mut from_addresses = Vec::new();
    let mut to_addresses = Vec::new();
    let mut spent_by_me = 0;
    let mut received_by_me = 0;

    for input in tx.inputs.iter() {
        // input transaction is zero if the tx is the coinbase transaction
        if input.previous_output.hash.is_zero() {
            continue;
        }

        let prev_tx_hash: H256Json = input.previous_output.hash.reversed().into();
        let prev_tx = try_s!(
            coin.get_mut_verbose_transaction_from_map_or_rpc(prev_tx_hash, input_transactions)
                .await
        );
        let prev_tx = &mut prev_tx.tx;
        prev_tx.tx_hash_algo = coin.as_ref().tx_hash_algo;

        let prev_tx_value = prev_tx.outputs[input.previous_output.index as usize].value;
        input_amount += prev_tx_value;
        let from: Vec<Address> = try_s!(coin.addresses_from_script(
            &prev_tx.outputs[input.previous_output.index as usize]
                .script_pubkey
                .clone()
                .into()
        ));
        if from.contains(my_address) {
            spent_by_me += prev_tx_value;
        }
        from_addresses.extend(from.into_iter());
    }

    for output in tx.outputs.iter() {
        output_amount += output.value;
        let to = try_s!(coin.addresses_from_script(&output.script_pubkey.clone().into()));
        if to.contains(my_address) {
            received_by_me += output.value;
        }
        to_addresses.extend(to.into_iter());
    }

    // TODO uncomment this when `calc_interest_of_tx` works fine
    // let (fee, kmd_rewards) = if ticker == "KMD" {
    //     let kmd_rewards = try_s!(coin.calc_interest_of_tx(&tx, input_transactions).await);
    //     // `input_amount = output_amount + fee`, where `output_amount = actual_output_amount + kmd_rewards`,
    //     // so to calculate an actual transaction fee, we have to subtract the `kmd_rewards` from the total `output_amount`:
    //     // `fee = input_amount - actual_output_amount` or simplified `fee = input_amount - output_amount + kmd_rewards`
    //     let fee = input_amount as i64 - output_amount as i64 + kmd_rewards as i64;
    //
    //     let my_address = &coin.as_ref().my_address;
    //     let claimed_by_me = from_addresses.iter().all(|from| from == my_address) && to_addresses.contains(my_address);
    //     let kmd_rewards_details = KmdRewardsDetails {
    //         amount: big_decimal_from_sat_unsigned(kmd_rewards, coin.as_ref().decimals),
    //         claimed_by_me,
    //     };
    //     (
    //         big_decimal_from_sat(fee, coin.as_ref().decimals),
    //         Some(kmd_rewards_details),
    //     )
    // } else if input_amount == 0 {
    //     let fee = verbose_tx.vin.iter().fold(0., |cur, input| {
    //         let fee = match input {
    //             TransactionInputEnum::Lelantus(lelantus) => lelantus.n_fees,
    //             _ => 0.,
    //         };
    //         cur + fee
    //     });
    //     (fee.into(), None)
    // } else {
    //     let fee = input_amount as i64 - output_amount as i64;
    //     (big_decimal_from_sat(fee, coin.as_ref().decimals), None)
    // };

    let (fee, kmd_rewards) = if input_amount == 0 {
        let fee = verbose_tx.vin.iter().fold(0., |cur, input| {
            let fee = match input {
                TransactionInputEnum::Lelantus(lelantus) => lelantus.n_fees,
                _ => 0.,
            };
            cur + fee
        });
        (fee.into(), None)
    } else {
        let fee = input_amount as i64 - output_amount as i64;
        (big_decimal_from_sat(fee, coin.as_ref().decimals), None)
    };

    // remove address duplicates in case several inputs were spent from same address
    // or several outputs are sent to same address
    let mut from_addresses: Vec<String> =
        try_s!(from_addresses.into_iter().map(|addr| addr.display_address()).collect());
    from_addresses.sort();
    from_addresses.dedup();
    let mut to_addresses: Vec<String> = try_s!(to_addresses.into_iter().map(|addr| addr.display_address()).collect());
    to_addresses.sort();
    to_addresses.dedup();

    let fee_details = UtxoFeeDetails {
        coin: Some(coin.as_ref().conf.ticker.clone()),
        amount: fee,
    };

    Ok(TransactionDetails {
        from: from_addresses,
        to: to_addresses,
        received_by_me: big_decimal_from_sat_unsigned(received_by_me, coin.as_ref().decimals),
        spent_by_me: big_decimal_from_sat_unsigned(spent_by_me, coin.as_ref().decimals),
        my_balance_change: big_decimal_from_sat(received_by_me as i64 - spent_by_me as i64, coin.as_ref().decimals),
        total_amount: big_decimal_from_sat_unsigned(input_amount, coin.as_ref().decimals),
        tx_hash: tx.hash().reversed().to_vec().to_tx_hash(),
        tx_hex: verbose_tx.hex,
        fee_details: Some(fee_details.into()),
        block_height: verbose_tx.height.unwrap_or(0),
        coin: ticker.clone(),
        internal_id: tx.hash().reversed().to_vec().into(),
        timestamp: verbose_tx.time.into(),
        kmd_rewards,
        transaction_type: Default::default(),
    })
}

pub async fn get_mut_verbose_transaction_from_map_or_rpc<'a, 'b, T>(
    coin: &'a T,
    tx_hash: H256Json,
    utxo_tx_map: &'b mut HistoryUtxoTxMap,
) -> UtxoRpcResult<&'b mut HistoryUtxoTx>
where
    T: AsRef<UtxoCoinFields>,
{
    let tx = match utxo_tx_map.entry(tx_hash) {
        Entry::Vacant(e) => {
            let verbose = coin
                .as_ref()
                .rpc_client
                .get_verbose_transaction(&tx_hash)
                .compat()
                .await?;
            let tx = HistoryUtxoTx {
                tx: deserialize(verbose.hex.as_slice())
                    .map_to_mm(|e| UtxoRpcError::InvalidResponse(format!("{:?}, tx: {:?}", e, tx_hash)))?,
                height: verbose.height,
            };
            e.insert(tx)
        },
        Entry::Occupied(e) => e.into_mut(),
    };
    Ok(tx)
}

/// This function is used when the transaction details were calculated without considering the KMD rewards.
/// We know that [`TransactionDetails::fee`] was calculated by `fee = input_amount - output_amount`,
/// where `output_amount = actual_output_amount + kmd_rewards` or `actual_output_amount = output_amount - kmd_rewards`.
/// To calculate an actual fee amount, we have to replace `output_amount` with `actual_output_amount`:
/// `actual_fee = input_amount - actual_output_amount` or `actual_fee = input_amount - output_amount + kmd_rewards`.
/// Substitute [`TransactionDetails::fee`] to the last equation:
/// `actual_fee = TransactionDetails::fee + kmd_rewards`
pub async fn update_kmd_rewards<T>(
    coin: &T,
    tx_details: &mut TransactionDetails,
    input_transactions: &mut HistoryUtxoTxMap,
) -> UtxoRpcResult<()>
where
    T: UtxoCommonOps + UtxoStandardOps + MarketCoinOps,
{
    if !tx_details.should_update_kmd_rewards() {
        let error = "There is no need to update KMD rewards".to_owned();
        return MmError::err(UtxoRpcError::Internal(error));
    }
    let tx: UtxoTx = deserialize(tx_details.tx_hex.as_slice()).map_to_mm(|e| {
        UtxoRpcError::Internal(format!(
            "Error deserializing the {:?} transaction hex: {:?}",
            tx_details.tx_hash, e
        ))
    })?;
    let kmd_rewards = coin.calc_interest_of_tx(&tx, input_transactions).await?;
    let kmd_rewards = big_decimal_from_sat_unsigned(kmd_rewards, coin.as_ref().decimals);

    if let Some(TxFeeDetails::Utxo(UtxoFeeDetails { ref amount, .. })) = tx_details.fee_details {
        let actual_fee_amount = amount + &kmd_rewards;
        tx_details.fee_details = Some(TxFeeDetails::Utxo(UtxoFeeDetails {
            coin: Some(coin.as_ref().conf.ticker.clone()),
            amount: actual_fee_amount,
        }));
    }

    let my_address = &coin.my_address().map_to_mm(UtxoRpcError::Internal)?;
    let claimed_by_me = tx_details.from.iter().all(|from| from == my_address) && tx_details.to.contains(my_address);

    tx_details.kmd_rewards = Some(KmdRewardsDetails {
        amount: kmd_rewards,
        claimed_by_me,
    });
    Ok(())
}

pub async fn calc_interest_of_tx<T: UtxoCommonOps>(
    coin: &T,
    tx: &UtxoTx,
    input_transactions: &mut HistoryUtxoTxMap,
) -> UtxoRpcResult<u64> {
    if coin.as_ref().conf.ticker != "KMD" {
        let error = format!("Expected KMD ticker, found {}", coin.as_ref().conf.ticker);
        return MmError::err(UtxoRpcError::Internal(error));
    }

    let mut kmd_rewards = 0;
    for input in tx.inputs.iter() {
        // input transaction is zero if the tx is the coinbase transaction
        if input.previous_output.hash.is_zero() {
            continue;
        }

        let prev_tx_hash: H256Json = input.previous_output.hash.reversed().into();
        let prev_tx = coin
            .get_mut_verbose_transaction_from_map_or_rpc(prev_tx_hash, input_transactions)
            .await?;

        let prev_tx_value = prev_tx.tx.outputs[input.previous_output.index as usize].value;
        let prev_tx_locktime = prev_tx.tx.lock_time as u64;
        let this_tx_locktime = tx.lock_time as u64;
        if let Ok(interest) = kmd_interest(prev_tx.height, prev_tx_value, prev_tx_locktime, this_tx_locktime) {
            kmd_rewards += interest;
        }
    }
    Ok(kmd_rewards)
}

pub fn history_sync_status(coin: &UtxoCoinFields) -> HistorySyncState {
    coin.history_sync_state.lock().unwrap().clone()
}

pub fn get_trade_fee<T: UtxoCommonOps>(coin: T) -> Box<dyn Future<Item = TradeFee, Error = String> + Send> {
    let ticker = coin.as_ref().conf.ticker.clone();
    let decimals = coin.as_ref().decimals;
    let fut = async move {
        let fee = try_s!(coin.get_tx_fee().await);
        let amount = match fee {
            ActualTxFee::Dynamic(f) => f,
            ActualTxFee::FixedPerKb(f) => f,
        };
        Ok(TradeFee {
            coin: ticker,
            amount: big_decimal_from_sat(amount as i64, decimals).into(),
            paid_from_trading_vol: false,
        })
    };
    Box::new(fut.boxed().compat())
}

/// To ensure the `get_sender_trade_fee(x) <= get_sender_trade_fee(y)` condition is satisfied for any `x < y`,
/// we should include a `change` output into the result fee. Imagine this case:
/// Let `sum_inputs = 11000` and `total_tx_fee: { 200, if there is no the change output; 230, if there is the change output }`.
///
/// If `value = TradePreimageValue::Exact(10000)`, therefore `sum_outputs = 10000`.
/// then `change = sum_inputs - sum_outputs - total_tx_fee = 800`, so `change < dust` and `total_tx_fee = 200` (including the change output).
///
/// But if `value = TradePreimageValue::Exact(9000)`, therefore `sum_outputs = 9000`. Let `sum_inputs = 11000`, `total_tx_fee = 230`
/// where `change = sum_inputs - sum_outputs - total_tx_fee = 1770`, so `change > dust` and `total_tx_fee = 230` (including the change output).
///
/// To sum up, `get_sender_trade_fee(TradePreimageValue::Exact(9000)) > get_sender_trade_fee(TradePreimageValue::Exact(10000))`.
/// So we should always return a fee as if a transaction includes the change output.
pub async fn preimage_trade_fee_required_to_send_outputs<T: UtxoCommonOps>(
    coin: &T,
    outputs: Vec<TransactionOutput>,
    fee_policy: FeePolicy,
    gas_fee: Option<u64>,
    stage: &FeeApproxStage,
) -> TradePreimageResult<BigDecimal> {
    let ticker = coin.as_ref().conf.ticker.clone();
    let decimals = coin.as_ref().decimals;
    let tx_fee = coin.get_tx_fee().await?;
    // [`FeePolicy::DeductFromOutput`] is used if the value is [`TradePreimageValue::UpperBound`] only
    let is_amount_upper_bound = matches!(fee_policy, FeePolicy::DeductFromOutput(_));
    let my_address = coin.as_ref().derivation_method.iguana_or_err()?;

    match tx_fee {
        // if it's a dynamic fee, we should generate a swap transaction to get an actual trade fee
        ActualTxFee::Dynamic(fee) => {
            // take into account that the dynamic tx fee may increase during the swap
            let dynamic_fee = coin.increase_dynamic_fee_by_stage(fee, stage);

            let outputs_count = outputs.len();
            let (unspents, _recently_sent_txs) = coin.list_unspent_ordered(my_address).await?;

            let actual_tx_fee = ActualTxFee::Dynamic(dynamic_fee);

            let mut tx_builder = UtxoTxBuilder::new(coin)
                .add_available_inputs(unspents)
                .add_outputs(outputs)
                .with_fee_policy(fee_policy)
                .with_fee(actual_tx_fee);
            if let Some(gas) = gas_fee {
                tx_builder = tx_builder.with_gas_fee(gas);
            }
            let (tx, data) = tx_builder
                .build()
                .await
                .mm_err(|e| TradePreimageError::from_generate_tx_error(e, ticker, decimals, is_amount_upper_bound))?;

            let total_fee = if tx.outputs.len() == outputs_count {
                // take into account the change output
                data.fee_amount + (dynamic_fee * P2PKH_OUTPUT_LEN) / KILO_BYTE
            } else {
                // the change output is included already
                data.fee_amount
            };

            Ok(big_decimal_from_sat(total_fee as i64, decimals))
        },
        ActualTxFee::FixedPerKb(fee) => {
            let outputs_count = outputs.len();
            let (unspents, _recently_sent_txs) = coin.list_unspent_ordered(my_address).await?;

            let mut tx_builder = UtxoTxBuilder::new(coin)
                .add_available_inputs(unspents)
                .add_outputs(outputs)
                .with_fee_policy(fee_policy)
                .with_fee(tx_fee);
            if let Some(gas) = gas_fee {
                tx_builder = tx_builder.with_gas_fee(gas);
            }
            let (tx, data) = tx_builder
                .build()
                .await
                .mm_err(|e| TradePreimageError::from_generate_tx_error(e, ticker, decimals, is_amount_upper_bound))?;

            let total_fee = if tx.outputs.len() == outputs_count {
                // take into account the change output if tx_size_kb(tx with change) > tx_size_kb(tx without change)
                let tx = UtxoTx::from(tx);
                let tx_bytes = serialize(&tx);
                if tx_bytes.len() as u64 % KILO_BYTE + P2PKH_OUTPUT_LEN > KILO_BYTE {
                    data.fee_amount + fee
                } else {
                    data.fee_amount
                }
            } else {
                // the change output is included already
                data.fee_amount
            };

            Ok(big_decimal_from_sat(total_fee as i64, decimals))
        },
    }
}

/// Maker or Taker should pay fee only for sending his payment.
/// Even if refund will be required the fee will be deducted from P2SH input.
/// Please note the `get_sender_trade_fee` satisfies the following condition:
/// `get_sender_trade_fee(x) <= get_sender_trade_fee(y)` for any `x < y`.
pub async fn get_sender_trade_fee<T>(
    coin: &T,
    value: TradePreimageValue,
    stage: FeeApproxStage,
) -> TradePreimageResult<TradeFee>
where
    T: MarketCoinOps + UtxoCommonOps,
{
    let (amount, fee_policy) = match value {
        TradePreimageValue::UpperBound(upper_bound) => (upper_bound, FeePolicy::DeductFromOutput(0)),
        TradePreimageValue::Exact(amount) => (amount, FeePolicy::SendExact),
    };

    // pass the dummy params
    let time_lock = (now_ms() / 1000) as u32;
    let my_pub = &[0; 33]; // H264 is 33 bytes
    let other_pub = &[0; 33]; // H264 is 33 bytes
    let secret_hash = &[0; 20]; // H160 is 20 bytes

    // `generate_swap_payment_outputs` may fail due to either invalid `other_pub` or a number conversation error
    let SwapPaymentOutputsResult { outputs, .. } =
        generate_swap_payment_outputs(&coin, time_lock, my_pub, other_pub, secret_hash, amount)
            .map_to_mm(TradePreimageError::InternalError)?;
    let gas_fee = None;
    let fee_amount = coin
        .preimage_trade_fee_required_to_send_outputs(outputs, fee_policy, gas_fee, &stage)
        .await?;
    Ok(TradeFee {
        coin: coin.as_ref().conf.ticker.clone(),
        amount: fee_amount.into(),
        paid_from_trading_vol: false,
    })
}

/// The fee to spend (receive) other payment is deducted from the trading amount so we should display it
pub fn get_receiver_trade_fee<T: UtxoCommonOps>(coin: T) -> TradePreimageFut<TradeFee> {
    let fut = async move {
        let amount_sat = get_htlc_spend_fee(&coin, DEFAULT_SWAP_TX_SPEND_SIZE).await?;
        let amount = big_decimal_from_sat_unsigned(amount_sat, coin.as_ref().decimals).into();
        Ok(TradeFee {
            coin: coin.as_ref().conf.ticker.clone(),
            amount,
            paid_from_trading_vol: true,
        })
    };
    Box::new(fut.boxed().compat())
}

pub async fn get_fee_to_send_taker_fee<T>(
    coin: &T,
    dex_fee_amount: BigDecimal,
    stage: FeeApproxStage,
) -> TradePreimageResult<TradeFee>
where
    T: MarketCoinOps + UtxoCommonOps,
{
    let decimals = coin.as_ref().decimals;
    let value = sat_from_big_decimal(&dex_fee_amount, decimals)?;
    let output = TransactionOutput {
        value,
        script_pubkey: Builder::build_p2pkh(&AddressHashEnum::default_address_hash()).to_bytes(),
    };
    let gas_fee = None;
    let fee_amount = coin
        .preimage_trade_fee_required_to_send_outputs(vec![output], FeePolicy::SendExact, gas_fee, &stage)
        .await?;
    Ok(TradeFee {
        coin: coin.ticker().to_owned(),
        amount: fee_amount.into(),
        paid_from_trading_vol: false,
    })
}

pub fn required_confirmations(coin: &UtxoCoinFields) -> u64 {
    coin.conf.required_confirmations.load(AtomicOrdering::Relaxed)
}

pub fn requires_notarization(coin: &UtxoCoinFields) -> bool {
    coin.conf.requires_notarization.load(AtomicOrdering::Relaxed)
}

pub fn set_required_confirmations(coin: &UtxoCoinFields, confirmations: u64) {
    coin.conf
        .required_confirmations
        .store(confirmations, AtomicOrdering::Relaxed);
}

pub fn set_requires_notarization(coin: &UtxoCoinFields, requires_nota: bool) {
    coin.conf
        .requires_notarization
        .store(requires_nota, AtomicOrdering::Relaxed);
}

pub fn coin_protocol_info<T: UtxoCommonOps>(coin: &T) -> Vec<u8> {
    rmp_serde::to_vec(coin.addr_format()).expect("Serialization should not fail")
}

pub fn is_coin_protocol_supported<T: UtxoCommonOps>(coin: &T, info: &Option<Vec<u8>>) -> bool {
    match info {
        Some(format) => rmp_serde::from_read_ref::<_, UtxoAddressFormat>(format).is_ok(),
        None => !coin.addr_format().is_segwit(),
    }
}

pub async fn list_mature_unspent_ordered<'a, T: UtxoCommonOps>(
    coin: &'a T,
    address: &Address,
) -> UtxoRpcResult<(Vec<UnspentInfo>, AsyncMutexGuard<'a, RecentlySpentOutPoints>)> {
    fn calc_actual_cached_tx_confirmations(tx: &RpcTransaction, block_count: u64) -> UtxoRpcResult<u32> {
        let tx_height = tx.height.or_mm_err(|| {
            UtxoRpcError::Internal(format!(r#"Warning, height of cached "{:?}" tx is unknown"#, tx.txid))
        })?;
        // utxo_common::cache_transaction_if_possible() shouldn't cache transaction with height == 0
        if tx_height == 0 {
            let error = format!(
                r#"Warning, height of cached "{:?}" tx is expected to be non-zero"#,
                tx.txid
            );
            return MmError::err(UtxoRpcError::Internal(error));
        }
        if block_count < tx_height {
            let error = format!(
                r#"Warning, actual block_count {} less than cached tx_height {} of {:?}"#,
                block_count, tx_height, tx.txid
            );
            return MmError::err(UtxoRpcError::Internal(error));
        }

        let confirmations = block_count - tx_height + 1;
        Ok(confirmations as u32)
    }

    let (unspents, recently_spent) = coin.list_all_unspent_ordered(address).await?;
    let block_count = coin.as_ref().rpc_client.get_block_count().compat().await?;

    let mut result = Vec::with_capacity(unspents.len());
    for unspent in unspents {
        let tx_hash: H256Json = unspent.outpoint.hash.reversed().into();
        let tx_info = match coin.get_verbose_transaction_from_cache_or_rpc(tx_hash).compat().await {
            Ok(x) => x,
            Err(err) => {
                log!("Error " [err] " getting the transaction " [tx_hash] ", skip the unspent output");
                continue;
            },
        };

        let tx_info = match tx_info {
            VerboseTransactionFrom::Cache(mut tx) => {
                if unspent.height.is_some() {
                    tx.height = unspent.height;
                }
                match calc_actual_cached_tx_confirmations(&tx, block_count) {
                    Ok(conf) => tx.confirmations = conf,
                    // do not skip the transaction with unknown confirmations,
                    // because the transaction can be matured
                    Err(e) => log!((e)),
                }
                tx
            },
            VerboseTransactionFrom::Rpc(mut tx) => {
                if tx.height.is_none() {
                    tx.height = unspent.height;
                }
                if let Err(e) = coin.cache_transaction_if_possible(&tx).await {
                    log!((e));
                }
                tx
            },
        };

        if coin.is_unspent_mature(&tx_info) {
            result.push(unspent);
        }
    }

    Ok((result, recently_spent))
}

pub fn is_unspent_mature(mature_confirmations: u32, output: &RpcTransaction) -> bool {
    // don't skip outputs with confirmations == 0, because we can spend them
    !output.is_coinbase() || output.confirmations >= mature_confirmations
}

#[cfg(not(target_arch = "wasm32"))]
pub async fn get_verbose_transaction_from_cache_or_rpc(
    coin: &UtxoCoinFields,
    txid: H256Json,
) -> UtxoRpcResult<VerboseTransactionFrom> {
    let tx_cache_path = match &coin.tx_cache_directory {
        Some(p) => p.clone(),
        _ => {
            // the coin doesn't support TX local cache, don't try to load from cache and don't cache it
            let tx = coin.rpc_client.get_verbose_transaction(&txid).compat().await?;
            return Ok(VerboseTransactionFrom::Rpc(tx));
        },
    };

    match tx_cache::load_transaction_from_cache(&tx_cache_path, &txid).await {
        Ok(Some(tx)) => return Ok(VerboseTransactionFrom::Cache(tx)),
        Err(err) => log!("Error " [err] " loading the " [txid] " transaction. Try request tx using Rpc client"),
        // txid just not found
        _ => (),
    }

    let tx = coin.rpc_client.get_verbose_transaction(&txid).compat().await?;
    Ok(VerboseTransactionFrom::Rpc(tx))
}

#[cfg(target_arch = "wasm32")]
pub async fn get_verbose_transaction_from_cache_or_rpc(
    coin: &UtxoCoinFields,
    txid: H256Json,
) -> UtxoRpcResult<VerboseTransactionFrom> {
    let tx = coin.rpc_client.get_verbose_transaction(&txid).compat().await?;
    Ok(VerboseTransactionFrom::Rpc(tx))
}

#[cfg(not(target_arch = "wasm32"))]
pub async fn cache_transaction_if_possible(coin: &UtxoCoinFields, tx: &RpcTransaction) -> Result<(), String> {
    let tx_cache_path = match &coin.tx_cache_directory {
        Some(p) => p.clone(),
        _ => {
            return Ok(());
        },
    };
    // check if the transaction height is set and not zero
    match tx.height {
        Some(0) => return Ok(()),
        Some(_) => (),
        None => return Ok(()),
    }

    tx_cache::cache_transaction(&tx_cache_path, tx)
        .await
        .map_err(|e| ERRL!("Error {:?} on caching transaction {:?}", e, tx.txid))
}

#[cfg(target_arch = "wasm32")]
pub async fn cache_transaction_if_possible(_coin: &UtxoCoinFields, _tx: &RpcTransaction) -> Result<(), String> {
    Ok(())
}

pub async fn address_unspendable_balance<T>(
    coin: &T,
    address: &Address,
    total_balance: &BigDecimal,
) -> BalanceResult<BigDecimal>
where
    T: UtxoCommonOps + MarketCoinOps,
{
    let mut attempts = 0i32;
    loop {
        let (mature_unspents, _) = coin.list_mature_unspent_ordered(address).await?;
        let spendable_balance = mature_unspents.iter().fold(BigDecimal::zero(), |acc, x| {
            acc + big_decimal_from_sat(x.value as i64, coin.as_ref().decimals)
        });
        if total_balance >= &spendable_balance {
            return Ok(total_balance - spendable_balance);
        }

        if attempts == 2 {
            let error = format!(
                "Spendable balance {} greater than total balance {}",
                spendable_balance, total_balance
            );
            return MmError::err(BalanceError::Internal(error));
        }

        warn!(
            "Attempt N{}: spendable balance {} greater than total balance {}",
            attempts, spendable_balance, total_balance
        );

        // the balance could be changed by other instance between my_balance() and list_mature_unspent_ordered() calls
        // try again
        attempts += 1;
        Timer::sleep(0.3).await;
    }
}

/// Swap contract address is not used by standard UTXO coins.
pub fn swap_contract_address() -> Option<BytesJson> { None }

/// Convert satoshis to BigDecimal amount of coin units
pub fn big_decimal_from_sat(satoshis: i64, decimals: u8) -> BigDecimal {
    BigDecimal::from(satoshis) / BigDecimal::from(10u64.pow(decimals as u32))
}

pub fn big_decimal_from_sat_unsigned(satoshis: u64, decimals: u8) -> BigDecimal {
    BigDecimal::from(satoshis) / BigDecimal::from(10u64.pow(decimals as u32))
}

pub fn address_from_raw_pubkey(
    pub_key: &[u8],
    prefix: u8,
    t_addr_prefix: u8,
    checksum_type: ChecksumType,
    hrp: Option<String>,
    addr_format: UtxoAddressFormat,
) -> Result<Address, String> {
    Ok(Address {
        t_addr_prefix,
        prefix,
        hash: try_s!(Public::from_slice(pub_key)).address_hash().into(),
        checksum_type,
        hrp,
        addr_format,
    })
}

pub fn address_from_pubkey(
    pub_key: &Public,
    prefix: u8,
    t_addr_prefix: u8,
    checksum_type: ChecksumType,
    hrp: Option<String>,
    addr_format: UtxoAddressFormat,
) -> Address {
    Address {
        t_addr_prefix,
        prefix,
        hash: pub_key.address_hash().into(),
        checksum_type,
        hrp,
        addr_format,
    }
}

pub async fn validate_spv_proof<T: UtxoCommonOps>(coin: T, tx: UtxoTx) -> Result<(), MmError<SPVError>> {
    let client = match &coin.as_ref().rpc_client {
        UtxoRpcClientEnum::Native(_) => return Ok(()),
        UtxoRpcClientEnum::Electrum(electrum_client) => electrum_client,
    };
    if tx.outputs.is_empty() {
        return MmError::err(SPVError::InvalidVout);
    }
    let height = get_tx_height(&tx, client).await?;
    let block_header = block_header_from_storage_or_rpc(&coin, height, &coin.as_ref().block_headers_storage)
        .await
        .map_err(|_e| SPVError::UnableToGetHeader)?;
    let raw_header = RawBlockHeader::new(block_header.raw().take())?;

    let merkle_branch = client
        .blockchain_transaction_get_merkle(tx.hash().reversed().into(), height)
        .compat()
        .await
        .map_to_mm(|_e| SPVError::UnableToGetMerkle)?;
    let intermediate_nodes: Vec<H256> = merkle_branch
        .merkle
        .into_iter()
        .map(|hash| hash.reversed().into())
        .collect();
    let proof = SPVProof {
        tx_id: tx.hash(),
        vin: serialize_list(&tx.inputs).take(),
        vout: serialize_list(&tx.outputs).take(),
        index: merkle_branch.pos as u64,
        confirming_header: block_header,
        raw_header,
        intermediate_nodes,
    };
    proof.validate().map_err(MmError::new)
}

pub async fn get_tx_height(tx: &UtxoTx, client: &ElectrumClient) -> Result<u64, MmError<GetTxHeightError>> {
    for output in tx.outputs.clone() {
        let script_pubkey_str = hex::encode(electrum_script_hash(&output.script_pubkey));
        if let Ok(history) = client.scripthash_get_history(script_pubkey_str.as_str()).compat().await {
            if let Some(item) = history
                .into_iter()
                .find(|item| item.tx_hash.reversed() == H256Json(*tx.hash()) && item.height > 0)
            {
                return Ok(item.height as u64);
            }
        }
    }
    MmError::err(GetTxHeightError::HeightNotFound)
}

#[allow(clippy::too_many_arguments)]
pub fn validate_payment<T: UtxoCommonOps>(
    coin: T,
    tx: UtxoTx,
    output_index: usize,
    first_pub0: &Public,
    second_pub0: &Public,
    priv_bn_hash: &[u8],
    amount: BigDecimal,
    time_lock: u32,
    confirmations: u64,
) -> Box<dyn Future<Item = (), Error = String> + Send> {
    let amount = try_fus!(sat_from_big_decimal(&amount, coin.as_ref().decimals));

    let expected_redeem = payment_script(time_lock, priv_bn_hash, first_pub0, second_pub0);
    let fut = async move {
        let mut attempts = 0;
        loop {
            let tx_from_rpc = match coin
                .as_ref()
                .rpc_client
                .get_transaction_bytes(&tx.hash().reversed().into())
                .compat()
                .await
            {
                Ok(t) => t,
                Err(e) => {
                    if attempts > 2 {
                        return ERR!(
                            "Got error {:?} after 3 attempts of getting tx {:?} from RPC",
                            e,
                            tx.tx_hash()
                        );
                    };
                    attempts += 1;
                    log!("Error " [e] " getting the tx " [tx.tx_hash()] " from rpc");
                    Timer::sleep(10.).await;
                    continue;
                },
            };
            if serialize(&tx).take() != tx_from_rpc.0
                && serialize_with_flags(&tx, SERIALIZE_TRANSACTION_WITNESS).take() != tx_from_rpc.0
            {
                return ERR!(
                    "Provided payment tx {:?} doesn't match tx data from rpc {:?}",
                    tx,
                    tx_from_rpc
                );
            }

            let expected_output = TransactionOutput {
                value: amount,
                script_pubkey: Builder::build_p2sh(&dhash160(&expected_redeem).into()).into(),
            };

            let actual_output = tx.outputs.get(output_index);
            if actual_output != Some(&expected_output) {
                return ERR!(
                    "Provided payment tx output doesn't match expected {:?} {:?}",
                    actual_output,
                    expected_output
                );
            }
            return match confirmations {
                0 => Ok(()),
                _ => validate_spv_proof(coin, tx).await.map_err(|e| format!("{:?}", e)),
            };
        }
    };
    Box::new(fut.boxed().compat())
}

#[allow(clippy::too_many_arguments)]
async fn search_for_swap_output_spend(
    coin: &UtxoCoinFields,
    time_lock: u32,
    first_pub: &Public,
    second_pub: &Public,
    secret_hash: &[u8],
    tx: &[u8],
    output_index: usize,
    search_from_block: u64,
) -> Result<Option<FoundSwapTxSpend>, String> {
    let mut tx: UtxoTx = try_s!(deserialize(tx).map_err(|e| ERRL!("{:?}", e)));
    tx.tx_hash_algo = coin.tx_hash_algo;
    let script = payment_script(time_lock, secret_hash, first_pub, second_pub);
    let expected_script_pubkey = Builder::build_p2sh(&dhash160(&script).into()).to_bytes();
    if tx.outputs[0].script_pubkey != expected_script_pubkey {
        return ERR!(
            "Transaction {:?} output 0 script_pubkey doesn't match expected {:?}",
            tx,
            expected_script_pubkey
        );
    }

    let spend = try_s!(
        coin.rpc_client
            .find_output_spend(
                tx.hash(),
                &tx.outputs[output_index].script_pubkey,
                output_index,
                BlockHashOrHeight::Height(search_from_block as i64)
            )
            .compat()
            .await
    );
    match spend {
        Some(spent_output_info) => {
            let mut tx = spent_output_info.spending_tx;
            tx.tx_hash_algo = coin.tx_hash_algo;
            let script: Script = tx.inputs[0].script_sig.clone().into();
            if let Some(Ok(ref i)) = script.iter().nth(2) {
                if i.opcode == Opcode::OP_0 {
                    return Ok(Some(FoundSwapTxSpend::Spent(tx.into())));
                }
            }

            if let Some(Ok(ref i)) = script.iter().nth(1) {
                if i.opcode == Opcode::OP_1 {
                    return Ok(Some(FoundSwapTxSpend::Refunded(tx.into())));
                }
            }

            ERR!(
                "Couldn't find required instruction in script_sig of input 0 of tx {:?}",
                tx
            )
        },
        None => Ok(None),
    }
}

struct SwapPaymentOutputsResult {
    payment_address: Address,
    outputs: Vec<TransactionOutput>,
}

fn generate_swap_payment_outputs<T>(
    coin: T,
    time_lock: u32,
    my_pub: &[u8],
    other_pub: &[u8],
    secret_hash: &[u8],
    amount: BigDecimal,
) -> Result<SwapPaymentOutputsResult, String>
where
    T: AsRef<UtxoCoinFields>,
{
    let my_public = try_s!(Public::from_slice(my_pub));
    let redeem_script = payment_script(
        time_lock,
        secret_hash,
        &my_public,
        &try_s!(Public::from_slice(other_pub)),
    );
    let redeem_script_hash = dhash160(&redeem_script);
    let amount = try_s!(sat_from_big_decimal(&amount, coin.as_ref().decimals));
    let htlc_out = TransactionOutput {
        value: amount,
        script_pubkey: Builder::build_p2sh(&redeem_script_hash.into()).into(),
    };
    // record secret hash to blockchain too making it impossible to lose
    // lock time may be easily brute forced so it is not mandatory to record it
    let mut op_return_builder = Builder::default().push_opcode(Opcode::OP_RETURN);

    // add the full redeem script to the OP_RETURN for ARRR to simplify the validation for the daemon
    op_return_builder = if coin.as_ref().conf.ticker == "ARRR" {
        op_return_builder.push_data(&redeem_script)
    } else {
        op_return_builder.push_bytes(secret_hash)
    };

    let op_return_script = op_return_builder.into_bytes();

    let op_return_out = TransactionOutput {
        value: 0,
        script_pubkey: op_return_script,
    };

    let payment_address = Address {
        checksum_type: coin.as_ref().conf.checksum_type,
        hash: redeem_script_hash.into(),
        prefix: coin.as_ref().conf.p2sh_addr_prefix,
        t_addr_prefix: coin.as_ref().conf.p2sh_t_addr_prefix,
        hrp: coin.as_ref().conf.bech32_hrp.clone(),
        addr_format: UtxoAddressFormat::Standard,
    };
    let result = SwapPaymentOutputsResult {
        payment_address,
        outputs: vec![htlc_out, op_return_out],
    };
    Ok(result)
}

pub fn payment_script(time_lock: u32, secret_hash: &[u8], pub_0: &Public, pub_1: &Public) -> Script {
    let builder = Builder::default();
    builder
        .push_opcode(Opcode::OP_IF)
        .push_bytes(&time_lock.to_le_bytes())
        .push_opcode(Opcode::OP_CHECKLOCKTIMEVERIFY)
        .push_opcode(Opcode::OP_DROP)
        .push_bytes(pub_0)
        .push_opcode(Opcode::OP_CHECKSIG)
        .push_opcode(Opcode::OP_ELSE)
        .push_opcode(Opcode::OP_SIZE)
        .push_bytes(&[32])
        .push_opcode(Opcode::OP_EQUALVERIFY)
        .push_opcode(Opcode::OP_HASH160)
        .push_bytes(secret_hash)
        .push_opcode(Opcode::OP_EQUALVERIFY)
        .push_bytes(pub_1)
        .push_opcode(Opcode::OP_CHECKSIG)
        .push_opcode(Opcode::OP_ENDIF)
        .into_script()
}

pub fn dex_fee_script(uuid: [u8; 16], time_lock: u32, watcher_pub: &Public, sender_pub: &Public) -> Script {
    let builder = Builder::default();
    builder
        .push_bytes(&uuid)
        .push_opcode(Opcode::OP_DROP)
        .push_opcode(Opcode::OP_IF)
        .push_bytes(&time_lock.to_le_bytes())
        .push_opcode(Opcode::OP_CHECKLOCKTIMEVERIFY)
        .push_opcode(Opcode::OP_DROP)
        .push_bytes(sender_pub)
        .push_opcode(Opcode::OP_CHECKSIG)
        .push_opcode(Opcode::OP_ELSE)
        .push_bytes(watcher_pub)
        .push_opcode(Opcode::OP_CHECKSIG)
        .push_opcode(Opcode::OP_ENDIF)
        .into_script()
}

pub async fn list_unspent_ordered<'a, T: UtxoCommonOps>(
    coin: &'a T,
    address: &Address,
) -> UtxoRpcResult<(Vec<UnspentInfo>, AsyncMutexGuard<'a, RecentlySpentOutPoints>)> {
    if coin.as_ref().check_utxo_maturity {
        coin.list_mature_unspent_ordered(address).await
    } else {
        coin.list_all_unspent_ordered(address).await
    }
}

pub async fn list_all_unspent_ordered<'a, T>(
    coin: &'a T,
    address: &Address,
) -> UtxoRpcResult<(Vec<UnspentInfo>, AsyncMutexGuard<'a, RecentlySpentOutPoints>)>
where
    T: AsRef<UtxoCoinFields>,
{
    let decimals = coin.as_ref().decimals;
    let mut unspents = coin
        .as_ref()
        .rpc_client
        .list_unspent(address, decimals)
        .compat()
        .await?;
    let recently_spent = coin.as_ref().recently_spent_outpoints.lock().await;
    unspents = recently_spent
        .replace_spent_outputs_with_cache(unspents.into_iter().collect())
        .into_iter()
        .collect();
    unspents.sort_unstable_by(|a, b| {
        if a.value < b.value {
            Ordering::Less
        } else {
            Ordering::Greater
        }
    });
    // dedup just in case we add duplicates of same unspent out
    // all duplicates will be removed because vector in sorted before dedup
    unspents.dedup_by(|one, another| one.outpoint == another.outpoint);
    Ok((unspents, recently_spent))
}

/// Increase the given `dynamic_fee` according to the fee approximation `stage` using the [`UtxoCoinFields::tx_fee_volatility_percent`].
pub fn increase_dynamic_fee_by_stage<T>(coin: &T, dynamic_fee: u64, stage: &FeeApproxStage) -> u64
where
    T: AsRef<UtxoCoinFields>,
{
    let base_percent = coin.as_ref().conf.tx_fee_volatility_percent;
    let percent = match stage {
        FeeApproxStage::WithoutApprox => return dynamic_fee,
        // Take into account that the dynamic fee may increase during the swap by [`UtxoCoinFields::tx_fee_volatility_percent`].
        FeeApproxStage::StartSwap => base_percent,
        // Take into account that the dynamic fee may increase at each of the following stages up to [`UtxoCoinFields::tx_fee_volatility_percent`]:
        // - until a swap is started;
        // - during the swap.
        FeeApproxStage::OrderIssue => base_percent * 2.,
        // Take into account that the dynamic fee may increase at each of the following stages up to [`UtxoCoinFields::tx_fee_volatility_percent`]:
        // - until an order is issued;
        // - until a swap is started;
        // - during the swap.
        FeeApproxStage::TradePreimage => base_percent * 2.5,
    };
    increase_by_percent(dynamic_fee, percent)
}

fn increase_by_percent(num: u64, percent: f64) -> u64 {
    let percent = num as f64 / 100. * percent;
    num + (percent.round() as u64)
}

pub async fn valid_block_header_from_storage<T>(
    coin: &T,
    height: u64,
    storage: &BlockHeaderStorage,
    client: &ElectrumClient,
) -> Result<BlockHeader, MmError<GetBlockHeaderError>>
where
    T: AsRef<UtxoCoinFields>,
{
    match storage
        .get_block_header(coin.as_ref().conf.ticker.as_str(), height)
        .await?
    {
        None => {
            let bytes = client.blockchain_block_header(height).compat().await?;
            let header: BlockHeader = deserialize(bytes.0.as_slice())?;
            let params = &storage.params;
            let blocks_limit = params.blocks_limit_to_check;
            let (headers_registry, headers) = client.retrieve_last_headers(blocks_limit, height).compat().await?;
            match spv_validation::helpers_validation::validate_headers(
                headers,
                params.difficulty_check,
                params.constant_difficulty,
            ) {
                Ok(_) => {
                    storage
                        .add_block_headers_to_storage(coin.as_ref().conf.ticker.as_str(), headers_registry)
                        .await?;
                    Ok(header)
                },
                Err(err) => MmError::err(GetBlockHeaderError::SPVError(err)),
            }
        },
        Some(header) => Ok(header),
    }
}

pub async fn block_header_from_storage_or_rpc<T>(
    coin: &T,
    height: u64,
    storage: &Option<BlockHeaderStorage>,
) -> Result<BlockHeader, MmError<GetBlockHeaderError>>
where
    T: AsRef<UtxoCoinFields>,
{
    let client = match &coin.as_ref().rpc_client {
        UtxoRpcClientEnum::Native(_) => {
            return MmError::err(GetBlockHeaderError::NativeNotSupported(
                "Native client not supported".to_string(),
            ))
        },
        UtxoRpcClientEnum::Electrum(client) => client,
    };

    match storage {
        Some(ref storage) => valid_block_header_from_storage(&coin, height, storage, client).await,
        None => Ok(deserialize(
            client.blockchain_block_header(height).compat().await?.as_slice(),
        )?),
    }
}

<<<<<<< HEAD
pub async fn block_header_utxo_loop<T>(weak: UtxoWeak, constructor: impl Fn(UtxoArc) -> T)
where
    T: AsRef<UtxoCoinFields> + UtxoCommonOps,
{
=======
macro_rules! try_loop_with_sleep {
    ($e:expr, $delay: ident) => {
        match $e {
            Ok(res) => res,
            Err(e) => {
                error!("error {:?}", e);
                Timer::sleep($delay).await;
                continue;
            },
        }
    };
}

pub async fn block_header_utxo_loop<T: UtxoCommonOps>(weak: UtxoWeak, constructor: impl Fn(UtxoArc) -> T) {
>>>>>>> a945471a
    {
        let coin = match weak.upgrade() {
            Some(arc) => constructor(arc),
            None => return,
        };
        let ticker = coin.as_ref().conf.ticker.as_str();
        let storage = match &coin.as_ref().block_headers_storage {
            None => return,
            Some(storage) => storage,
        };
        match storage.is_initialized_for(ticker).await {
            Ok(true) => info!("Block Header Storage already initialized for {}", ticker),
            Ok(false) => {
                if let Err(e) = storage.init(ticker).await {
                    error!(
                        "Couldn't initiate storage - aborting the block_header_utxo_loop: {:?}",
                        e
                    );
                    return;
                }
                info!("Block Header Storage successfully initialized for {}", ticker);
            },
            Err(_e) => return,
        };
    }
    while let Some(arc) = weak.upgrade() {
        let coin = constructor(arc);
        let storage = match &coin.as_ref().block_headers_storage {
            None => break,
            Some(storage) => storage,
        };
        let params = storage.params.clone();
        let (check_every, blocks_limit_to_check, difficulty_check, constant_difficulty) = (
            params.check_every,
            params.blocks_limit_to_check,
            params.difficulty_check,
            params.constant_difficulty,
        );
        let height =
            ok_or_continue_after_sleep!(coin.as_ref().rpc_client.get_block_count().compat().await, check_every);
        let client = match &coin.as_ref().rpc_client {
            UtxoRpcClientEnum::Native(_) => break,
            UtxoRpcClientEnum::Electrum(client) => client,
        };
        let (block_registry, block_headers) = ok_or_continue_after_sleep!(
            client
                .retrieve_last_headers(blocks_limit_to_check, height)
                .compat()
                .await,
            check_every
        );
        ok_or_continue_after_sleep!(
            validate_headers(block_headers, difficulty_check, constant_difficulty),
            check_every
        );

        let ticker = coin.as_ref().conf.ticker.as_str();
        ok_or_continue_after_sleep!(
            storage.add_block_headers_to_storage(ticker, block_registry).await,
            check_every
        );
        debug!("tick block_header_utxo_loop for {}", coin.as_ref().conf.ticker);
        Timer::sleep(check_every).await;
    }
}

pub async fn merge_utxo_loop<T: UtxoCommonOps>(
    weak: UtxoWeak,
    merge_at: usize,
    check_every: f64,
    max_merge_at_once: usize,
    constructor: impl Fn(UtxoArc) -> T,
) {
    loop {
        Timer::sleep(check_every).await;

        let coin = match weak.upgrade() {
            Some(arc) => constructor(arc),
            None => break,
        };

        let my_address = match coin.as_ref().derivation_method {
            DerivationMethod::Iguana(ref my_address) => my_address,
            DerivationMethod::HDWallet(_) => {
                warn!("'merge_utxo_loop' is currently not used for HD wallets");
                return;
            },
        };

        let ticker = &coin.as_ref().conf.ticker;
        let (unspents, recently_spent) = match coin.list_unspent_ordered(my_address).await {
            Ok((unspents, recently_spent)) => (unspents, recently_spent),
            Err(e) => {
                error!("Error {} on list_unspent_ordered of coin {}", e, ticker);
                continue;
            },
        };
        if unspents.len() >= merge_at {
            let unspents: Vec<_> = unspents.into_iter().take(max_merge_at_once).collect();
            info!("Trying to merge {} UTXOs of coin {}", unspents.len(), ticker);
            let value = unspents.iter().fold(0, |sum, unspent| sum + unspent.value);
            let script_pubkey = Builder::build_p2pkh(&my_address.hash).to_bytes();
            let output = TransactionOutput { value, script_pubkey };
            let merge_tx_fut = generate_and_send_tx(
                &coin,
                unspents,
                None,
                FeePolicy::DeductFromOutput(0),
                recently_spent,
                vec![output],
            );
            match merge_tx_fut.await {
                Ok(tx) => info!(
                    "UTXO merge successful for coin {}, tx_hash {:?}",
                    ticker,
                    tx.hash().reversed()
                ),
                Err(e) => error!("Error {} on UTXO merge attempt for coin {}", e, ticker),
            }
        }
    }
}

pub async fn can_refund_htlc<T>(coin: &T, locktime: u64) -> Result<CanRefundHtlc, MmError<UtxoRpcError>>
where
    T: UtxoCommonOps,
{
    let now = now_ms() / 1000;
    if now < locktime {
        let to_wait = locktime - now + 1;
        return Ok(CanRefundHtlc::HaveToWait(to_wait.max(3600)));
    }

    let mtp = coin.get_current_mtp().await?;
    let locktime = coin.p2sh_tx_locktime(locktime as u32).await?;

    if locktime < mtp {
        Ok(CanRefundHtlc::CanRefundNow)
    } else {
        let to_wait = (locktime - mtp + 1) as u64;
        Ok(CanRefundHtlc::HaveToWait(to_wait.max(3600)))
    }
}

pub async fn p2sh_tx_locktime<T>(coin: &T, ticker: &str, htlc_locktime: u32) -> Result<u32, MmError<UtxoRpcError>>
where
    T: UtxoCommonOps,
{
    let lock_time = if ticker == "KMD" {
        (now_ms() / 1000) as u32 - 3600 + 2 * 777
    } else {
        coin.get_current_mtp().await? - 1
    };
    Ok(lock_time.max(htlc_locktime))
}

pub fn addr_format(coin: &dyn AsRef<UtxoCoinFields>) -> &UtxoAddressFormat {
    match coin.as_ref().derivation_method {
        DerivationMethod::Iguana(ref my_address) => &my_address.addr_format,
        DerivationMethod::HDWallet(UtxoHDWallet { ref address_format, .. }) => address_format,
    }
}

pub fn addr_format_for_standard_scripts(coin: &dyn AsRef<UtxoCoinFields>) -> UtxoAddressFormat {
    match &coin.as_ref().conf.default_address_format {
        UtxoAddressFormat::Segwit => UtxoAddressFormat::Standard,
        format @ (UtxoAddressFormat::Standard | UtxoAddressFormat::CashAddress { .. }) => format.clone(),
    }
}

fn check_withdraw_address_supported<T>(coin: &T, addr: &Address) -> Result<(), MmError<UnsupportedAddr>>
where
    T: UtxoCommonOps,
{
    let conf = &coin.as_ref().conf;

    match addr.addr_format {
        // Considering that legacy is supported with any configured formats
        // This can be changed depending on the coins implementation
        UtxoAddressFormat::Standard => {
            let is_p2pkh = addr.prefix == conf.pub_addr_prefix && addr.t_addr_prefix == conf.pub_t_addr_prefix;
            let is_p2sh =
                addr.prefix == conf.p2sh_addr_prefix && addr.t_addr_prefix == conf.p2sh_t_addr_prefix && conf.segwit;
            if !is_p2pkh && !is_p2sh {
                MmError::err(UnsupportedAddr::PrefixError(conf.ticker.clone()))
            } else {
                Ok(())
            }
        },
        UtxoAddressFormat::Segwit => {
            if !conf.segwit {
                return MmError::err(UnsupportedAddr::SegwitNotActivated(conf.ticker.clone()));
            }

            if addr.hrp != conf.bech32_hrp {
                MmError::err(UnsupportedAddr::HrpError {
                    ticker: conf.ticker.clone(),
                    hrp: addr.hrp.clone().unwrap_or_default(),
                })
            } else {
                Ok(())
            }
        },
        UtxoAddressFormat::CashAddress { .. } => {
            if addr.addr_format == conf.default_address_format || addr.addr_format == *coin.addr_format() {
                Ok(())
            } else {
                MmError::err(UnsupportedAddr::FormatMismatch {
                    ticker: conf.ticker.clone(),
                    activated_format: coin.addr_format().to_string(),
                    used_format: addr.addr_format.to_string(),
                })
            }
        },
    }
}

pub async fn broadcast_tx<T>(coin: &T, tx: &UtxoTx) -> Result<H256Json, MmError<BroadcastTxErr>>
where
    T: AsRef<UtxoCoinFields>,
{
    coin.as_ref()
        .rpc_client
        .send_transaction(tx)
        .compat()
        .await
        .mm_err(From::from)
}

pub fn get_htlc_key_pair<T>(coin: &T) -> KeyPair
where
    T: AsRef<UtxoCoinFields>,
{
    match &coin.as_ref().priv_key_policy {
        PrivKeyPolicy::KeyPair(key_pair) => key_pair.clone(),
        PrivKeyPolicy::Trezor => KeyPair::random_compressed(),
    }
}

#[test]
fn test_increase_by_percent() {
    assert_eq!(increase_by_percent(4300, 1.), 4343);
    assert_eq!(increase_by_percent(30, 6.9), 32);
    assert_eq!(increase_by_percent(30, 6.), 32);
    assert_eq!(increase_by_percent(10, 6.), 11);
    assert_eq!(increase_by_percent(1000, 0.1), 1001);
    assert_eq!(increase_by_percent(0, 20.), 0);
    assert_eq!(increase_by_percent(20, 0.), 20);
    assert_eq!(increase_by_percent(23, 100.), 46);
    assert_eq!(increase_by_percent(100, 2.4), 102);
    assert_eq!(increase_by_percent(100, 2.5), 103);
}

#[test]
fn test_pubkey_from_script_sig() {
    let script_sig = Script::from("473044022071edae37cf518e98db3f7637b9073a7a980b957b0c7b871415dbb4898ec3ebdc022031b402a6b98e64ffdf752266449ca979a9f70144dba77ed7a6a25bfab11648f6012103ad6f89abc2e5beaa8a3ac28e22170659b3209fe2ddf439681b4b8f31508c36fa");
    let expected_pub = H264::from("03ad6f89abc2e5beaa8a3ac28e22170659b3209fe2ddf439681b4b8f31508c36fa");
    let actual_pub = pubkey_from_script_sig(&script_sig).unwrap();
    assert_eq!(expected_pub, actual_pub);

    let script_sig_err = Script::from("473044022071edae37cf518e98db3f7637b9073a7a980b957b0c7b871415dbb4898ec3ebdc022031b402a6b98e64ffdf752266449ca979a9f70144dba77ed7a6a25bfab11648f6012103ad6f89abc2e5beaa8a3ac28e22170659b3209fe2ddf439681b4b8f31508c36fa21");
    pubkey_from_script_sig(&script_sig_err).unwrap_err();

    let script_sig_err = Script::from("493044022071edae37cf518e98db3f7637b9073a7a980b957b0c7b871415dbb4898ec3ebdc022031b402a6b98e64ffdf752266449ca979a9f70144dba77ed7a6a25bfab11648f6012103ad6f89abc2e5beaa8a3ac28e22170659b3209fe2ddf439681b4b8f31508c36fa");
    pubkey_from_script_sig(&script_sig_err).unwrap_err();
}

#[test]
fn test_tx_v_size() {
    // Multiple legacy inputs with P2SH and P2PKH output
    // https://live.blockcypher.com/btc-testnet/tx/ac6218b33d02e069c4055af709bbb6ca92ce11e55450cde96bc17411e281e5e7/
    let mut tx: UtxoTx = "0100000002440f1a2929eb08c350cc8d2385c77c40411560c3b43b65efb5b06f997fc67672020000006b483045022100f82e88af256d2487afe0c30a166c9ecf6b7013e764e1407317c712d47f7731bd0220358a4d7987bfde2271599b5c4376d26f9ce9f1df2e04f5de8f89593352607110012103c6a78589e18b482aea046975e6d0acbdea7bf7dbf04d9d5bd67fda917815e3edfffffffffb9c2fd7a19b55a4ffbda2ce5065d988a4f4efcf1ae567b4ddb6d97529c8fb0c000000006b483045022100dd75291db32dc859657a5eead13b85c340b4d508e57d2450ebfad76484f254130220727fcd65dda046ea62b449ab217da264dbf7c7ca7e63b39c8835973a152752c1012103c6a78589e18b482aea046975e6d0acbdea7bf7dbf04d9d5bd67fda917815e3edffffffff03102700000000000017a9148d0ad41545dea44e914c419d33d422148c35a274870000000000000000166a149c0a919d4e9a23f0234df916a7dd21f9e2fdaa8f931d0000000000001976a9146d9d2b554d768232320587df75c4338ecc8bf37d88acbd8ff160".into();
    // Removing inputs script_sig as it's not included in UnsignedTransactionInput when fees are calculated
    tx.inputs[0].script_sig = Bytes::new();
    tx.inputs[1].script_sig = Bytes::new();
    let v_size = tx_size_in_v_bytes(&UtxoAddressFormat::Standard, &tx);
    assert_eq!(v_size, 403);
    // Segwit input with 2 P2WPKH outputs
    // https://live.blockcypher.com/btc-testnet/tx/8a32e794b2a8a0356bb3b2717279d118b4010bf8bb3229abb5a2b4fb86541bb2/
    // the transaction is deserialized without the witnesses which makes the calculation of v_size similar to how
    // it's calculated in generate_transaction
    let tx: UtxoTx = "0200000000010192a4497268107d7999e9551be733f5e0eab479be7d995a061a7bbdc43ef0e5ed0000000000feffffff02cd857a00000000001600145cb39bfcd68d520e29cadc990bceb5cd1562c507a0860100000000001600149a85cc05e9a722575feb770a217c73fd6145cf01024730440220030e0fb58889ab939c701f12d950f00b64836a1a33ec0d6697fd3053d469d244022053e33d72ef53b37b86eea8dfebbafffb0f919ef952dcb6ea6058b81576d8dc86012102225de6aed071dc29d0ca10b9f64a4b502e33e55b3c0759eedd8e333834c6a7d07a1f2000".into();
    let v_size = tx_size_in_v_bytes(&UtxoAddressFormat::Segwit, &tx);
    assert_eq!(v_size, 141);
    // Segwit input with 1 P2WSH output
    // https://live.blockcypher.com/btc-testnet/tx/f8c1fed6f307eb131040965bd11018787567413e6437c907b1fd15de6517ad16/
    let tx: UtxoTx = "010000000001017996e77b2b1f4e66da606cfc2f16e3f52e1eac4a294168985bd4dbd54442e61f0100000000ffffffff01ab36010000000000220020693090c0e291752d448826a9dc72c9045b34ed4f7bd77e6e8e62645c23d69ac502483045022100d0800719239d646e69171ede7f02af916ac778ffe384fa0a5928645b23826c9f022044072622de2b47cfc81ac5172b646160b0c48d69d881a0ce77be06dbd6f6e5ac0121031ac6d25833a5961e2a8822b2e8b0ac1fd55d90cbbbb18a780552cbd66fc02bb3735a9e61".into();
    let v_size = tx_size_in_v_bytes(&UtxoAddressFormat::Segwit, &tx);
    assert_eq!(v_size, 122);
    // Multipl segwit inputs with P2PKH output
    // https://live.blockcypher.com/btc-testnet/tx/649d514d76702a0925a917d830e407f4f1b52d78832520e486c140ce8d0b879f/
    let tx: UtxoTx = "0100000000010250c434acbad252481564d56b41990577c55d247aedf4bb853dca3567c4404c8f0000000000ffffffff55baf016f0628ecf0f0ec228e24d8029879b0491ab18bac61865afaa9d16e8bb0000000000ffffffff01e8030000000000001976a9146d9d2b554d768232320587df75c4338ecc8bf37d88ac0247304402202611c05dd0e748f7c9955ed94a172af7ed56a0cdf773e8c919bef6e70b13ec1c02202fd7407891c857d95cdad1038dcc333186815f50da2fc9a334f814dd8d0a2d63012103c6a78589e18b482aea046975e6d0acbdea7bf7dbf04d9d5bd67fda917815e3ed02483045022100bb9d483f6b2b46f8e70d62d65b33b6de056e1878c9c2a1beed69005daef2f89502201690cd44cf6b114fa0d494258f427e1ed11a21d897e407d8a1ff3b7e09b9a426012103c6a78589e18b482aea046975e6d0acbdea7bf7dbf04d9d5bd67fda917815e3ed9cf7bd60".into();
    let v_size = tx_size_in_v_bytes(&UtxoAddressFormat::Segwit, &tx);
    assert_eq!(v_size, 181);
    // Multiple segwit inputs
    // https://live.blockcypher.com/btc-testnet/tx/a7bb128703b57058955d555ed48b65c2c9bdefab6d3acbb4243c56e430533def/
    let tx: UtxoTx = "010000000001023b7308e5ca5d02000b743441f7653c1110e07275b7ab0e983f489e92bfdd2b360100000000ffffffffd6c4f22e9b1090b2584a82cf4cb6f85595dd13c16ad065711a7585cc373ae2e50000000000ffffffff02947b2a00000000001600148474e72f396d44504cd30b1e7b992b65344240c609050700000000001600141b891309c8fe1338786fa3476d5d1a9718d43a0202483045022100bfae465fcd8d2636b2513f68618eb4996334c94d47e285cb538e3416eaf4521b02201b953f46ff21c8715a0997888445ca814dfdb834ef373a29e304bee8b32454d901210226bde3bca3fe7c91e4afb22c4bc58951c60b9bd73514081b6bd35f5c09b8c9a602483045022100ba48839f7becbf8f91266140f9727edd08974fcc18017661477af1d19603ed31022042fd35af1b393eeb818b420e3a5922079776cc73f006d26dd67be932e1b4f9000121034b6a54040ad2175e4c198370ac36b70d0b0ab515b59becf100c4cd310afbfd0c00000000".into();
    let v_size = tx_size_in_v_bytes(&UtxoAddressFormat::Segwit, &tx);
    assert_eq!(v_size, 209)
}<|MERGE_RESOLUTION|>--- conflicted
+++ resolved
@@ -3348,27 +3348,7 @@
     }
 }
 
-<<<<<<< HEAD
-pub async fn block_header_utxo_loop<T>(weak: UtxoWeak, constructor: impl Fn(UtxoArc) -> T)
-where
-    T: AsRef<UtxoCoinFields> + UtxoCommonOps,
-{
-=======
-macro_rules! try_loop_with_sleep {
-    ($e:expr, $delay: ident) => {
-        match $e {
-            Ok(res) => res,
-            Err(e) => {
-                error!("error {:?}", e);
-                Timer::sleep($delay).await;
-                continue;
-            },
-        }
-    };
-}
-
 pub async fn block_header_utxo_loop<T: UtxoCommonOps>(weak: UtxoWeak, constructor: impl Fn(UtxoArc) -> T) {
->>>>>>> a945471a
     {
         let coin = match weak.upgrade() {
             Some(arc) => constructor(arc),
