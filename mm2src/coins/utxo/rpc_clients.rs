#![cfg_attr(not(feature = "native"), allow(unused_imports))]
#![cfg_attr(not(feature = "native"), allow(unused_macros))]
#![cfg_attr(not(feature = "native"), allow(dead_code))]

use crate::{RpcTransportEventHandler, RpcTransportEventHandlerShared};
use bigdecimal::BigDecimal;
use bytes::BytesMut;
use chain::{BlockHeader, OutPoint, Transaction as UtxoTx};
<<<<<<< HEAD
use common::custom_futures::{join_all_sequential, select_ok_sequential};
use common::executor::{spawn, Timer};
use common::jsonrpc_client::{JsonRpcClient, JsonRpcRemoteAddr, JsonRpcRequest, JsonRpcResponse, JsonRpcResponseFut,
                             RpcRes};
use common::wio::slurp_req;
use common::{median, StringError};
=======
use common::{median, OrdRange, StringError};
use common::custom_futures::{join_all_sequential, select_ok_sequential};
use common::executor::{spawn, Timer};
use common::jsonrpc_client::{JsonRpcClient, JsonRpcMultiClient, JsonRpcRemoteAddr, JsonRpcResponseFut, JsonRpcRequest, JsonRpcResponse, RpcRes};
use common::wio::{slurp_req};
use crate::{RpcTransportEventHandler, RpcTransportEventHandlerShared};
use futures01::{Future, Poll, Sink, Stream};
use futures01::future::{Either, loop_fn, Loop, select_ok};
use futures01::sync::{mpsc, oneshot};
>>>>>>> 08d013c6
use futures::channel::oneshot as async_oneshot;
#[cfg(not(feature = "native"))]
use futures::channel::oneshot::Sender as ShotSender;
use futures::compat::Future01CompatExt;
use futures::future::{select as select_func, FutureExt, TryFutureExt};
use futures::lock::Mutex as AsyncMutex;
use futures::select;
use futures01::future::{loop_fn, select_ok, Either, Loop};
use futures01::sync::{mpsc, oneshot};
use futures01::{Future, Poll, Sink, Stream};
use futures_timer::{Delay, FutureExt as FutureTimerExt};
use gstuff::{now_float, now_ms};
use http::header::AUTHORIZATION;
use http::Uri;
use http::{Request, StatusCode};
use keys::Address;
#[cfg(test)] use mocktopus::macros::*;
use rpc::v1::types::{Bytes as BytesJson, Transaction as RpcTransaction, VerboseBlockClient, H256 as H256Json};
#[cfg(feature = "native")]
use rustls::{self, ClientConfig, Session};
use script::Builder;
use serde_json::{self as json, Value as Json};
use serialization::{deserialize, serialize, CompactInteger, Reader};
use sha2::{Digest, Sha256};
use std::cmp::Ordering;
use std::collections::hash_map::{Entry, HashMap};
use std::fmt;
use std::io;
use std::net::{SocketAddr, ToSocketAddrs};
use std::num::NonZeroU64;
use std::ops::Deref;
#[cfg(not(feature = "native"))] use std::os::raw::c_char;
use std::sync::atomic::{AtomicU64, Ordering as AtomicOrdering};
use std::sync::Arc;
use std::time::Duration;
#[cfg(feature = "native")] use tokio::codec::{Decoder, Encoder};
#[cfg(feature = "native")] use tokio_io::{AsyncRead, AsyncWrite};
#[cfg(feature = "native")] use tokio_rustls::webpki::DNSNameRef;
#[cfg(feature = "native")]
use tokio_rustls::{TlsConnector, TlsStream};
#[cfg(feature = "native")] use tokio_tcp::TcpStream;
#[cfg(feature = "native")] use webpki_roots::TLS_SERVER_ROOTS;

/// Skips the server certificate verification on TLS connection
pub struct NoCertificateVerification {}

#[cfg(feature = "native")]
impl rustls::ServerCertVerifier for NoCertificateVerification {
    fn verify_server_cert(
        &self,
        _roots: &rustls::RootCertStore,
        _presented_certs: &[rustls::Certificate],
        _dns_name: DNSNameRef<'_>,
        _ocsp: &[u8],
    ) -> Result<rustls::ServerCertVerified, rustls::TLSError> {
        Ok(rustls::ServerCertVerified::assertion())
    }
}

#[derive(Debug)]
pub enum UtxoRpcClientEnum {
    Native(NativeClient),
    Electrum(ElectrumClient),
}

impl From<ElectrumClient> for UtxoRpcClientEnum {
    fn from(client: ElectrumClient) -> UtxoRpcClientEnum { UtxoRpcClientEnum::Electrum(client) }
}

impl Deref for UtxoRpcClientEnum {
    type Target = dyn UtxoRpcClientOps;
    fn deref(&self) -> &dyn UtxoRpcClientOps {
        match self {
            UtxoRpcClientEnum::Native(ref c) => c,
            UtxoRpcClientEnum::Electrum(ref c) => c,
        }
    }
}

impl Clone for UtxoRpcClientEnum {
    fn clone(&self) -> Self {
        match self {
            UtxoRpcClientEnum::Native(c) => UtxoRpcClientEnum::Native(c.clone()),
            UtxoRpcClientEnum::Electrum(c) => UtxoRpcClientEnum::Electrum(c.clone()),
        }
    }
}

impl UtxoRpcClientEnum {
    pub fn wait_for_confirmations(
        &self,
        tx: &UtxoTx,
        confirmations: u32,
        requires_notarization: bool,
        wait_until: u64,
        check_every: u64,
    ) -> Box<dyn Future<Item = (), Error = String> + Send> {
        let tx = tx.clone();
        let selfi = self.clone();
        let fut = async move {
            loop {
                if now_ms() / 1000 > wait_until {
                    return ERR!(
                        "Waited too long until {} for transaction {:?} to be confirmed {} times",
                        wait_until,
                        tx,
                        confirmations
                    );
                }

                match selfi
                    .get_verbose_transaction(tx.hash().reversed().into())
                    .compat()
                    .await
                {
                    Ok(t) => {
                        let tx_confirmations = if requires_notarization {
                            t.confirmations
                        } else {
                            t.rawconfirmations.unwrap_or(t.confirmations)
                        };
                        if tx_confirmations >= confirmations {
                            return Ok(());
                        } else {
                            log!({ "Waiting for tx {:?} confirmations, now {}, required {}, requires_notarization {}", tx.hash().reversed(), tx_confirmations, confirmations, requires_notarization });
                        }
                    },
                    Err(e) => {
                        log!("Error " [e] " getting the transaction " [tx.hash().reversed()] ", retrying in 10 seconds")
                    },
                }

                Timer::sleep(check_every as f64).await;
            }
        };
        Box::new(fut.boxed().compat())
    }
}

/// Generic unspent info required to build transactions, we need this separate type because native
/// and Electrum provide different list_unspent format.
#[derive(Clone, Debug)]
pub struct UnspentInfo {
    pub outpoint: OutPoint,
    pub value: u64,
}

pub type UtxoRpcRes<T> = Box<dyn Future<Item = T, Error = String> + Send + 'static>;

/// Common operations that both types of UTXO clients have but implement them differently
pub trait UtxoRpcClientOps: fmt::Debug + Send + Sync + 'static {
    fn list_unspent_ordered(&self, address: &Address) -> UtxoRpcRes<Vec<UnspentInfo>>;

    fn send_transaction(&self, tx: &UtxoTx, my_addr: Address) -> UtxoRpcRes<H256Json>;

    fn send_raw_transaction(&self, tx: BytesJson) -> RpcRes<H256Json>;

    fn get_transaction_bytes(&self, txid: H256Json) -> RpcRes<BytesJson>;

    fn get_verbose_transaction(&self, txid: H256Json) -> RpcRes<RpcTransaction>;

    fn get_block_count(&self) -> RpcRes<u64>;

    fn display_balance(&self, address: Address, decimals: u8) -> RpcRes<BigDecimal>;

    /// returns fee estimation per KByte in satoshis
    fn estimate_fee_sat(
        &self,
        decimals: u8,
        fee_method: &EstimateFeeMethod,
        mode: &Option<EstimateFeeMode>,
    ) -> RpcRes<u64>;

    fn get_relay_fee(&self) -> RpcRes<BigDecimal>;

    fn find_output_spend(
        &self,
        tx: &UtxoTx,
        vout: usize,
        from_block: u64,
    ) -> Box<dyn Future<Item = Option<UtxoTx>, Error = String> + Send>;

    /// Get median time past for `count` blocks in the past including `starting_block`
    fn get_median_time_past(
        &self,
        starting_block: u64,
        count: NonZeroU64,
    ) -> Box<dyn Future<Item = u32, Error = String> + Send>;
}

#[derive(Clone, Deserialize, Debug, PartialEq)]
pub struct NativeUnspent {
    pub txid: H256Json,
    pub vout: u32,
    pub address: String,
    pub account: Option<String>,
    #[serde(rename = "scriptPubKey")]
    pub script_pub_key: BytesJson,
    pub amount: f64,
    pub confirmations: u64,
    pub spendable: bool,
}

#[derive(Clone, Deserialize, Debug)]
pub struct ValidateAddressRes {
    #[serde(rename = "isvalid")]
    pub is_valid: bool,
    pub address: String,
    #[serde(rename = "scriptPubKey")]
    pub script_pub_key: BytesJson,
    #[serde(rename = "segid")]
    pub seg_id: Option<u32>,
    #[serde(rename = "ismine")]
    pub is_mine: bool,
    #[serde(rename = "iswatchonly")]
    pub is_watch_only: bool,
    #[serde(rename = "isscript")]
    pub is_script: bool,
    pub account: Option<String>,
}

#[derive(Clone, Debug, Deserialize)]
pub struct ListTransactionsItem {
    pub account: Option<String>,
    #[serde(default)]
    pub address: String,
    pub category: String,
    pub amount: f64,
    pub vout: u64,
    #[serde(default)]
    pub fee: f64,
    #[serde(default)]
    pub confirmations: i64,
    #[serde(default)]
    pub blockhash: H256Json,
    #[serde(default)]
    pub blockindex: u64,
    #[serde(default)]
    pub txid: H256Json,
    pub timereceived: u64,
}

#[derive(Clone, Debug, Deserialize)]
pub struct ReceivedByAddressItem {
    #[serde(default)]
    pub account: String,
    pub address: String,
    pub txids: Vec<H256Json>,
}

#[derive(Clone, Debug, Deserialize)]
pub struct EstimateSmartFeeRes {
    #[serde(rename = "feerate")]
    #[serde(default)]
    pub fee_rate: f64,
    #[serde(default)]
    pub errors: Vec<String>,
    pub blocks: i64,
}

#[derive(Clone, Debug, Deserialize)]
pub struct ListSinceBlockRes {
    transactions: Vec<ListTransactionsItem>,
    #[serde(rename = "lastblock")]
    last_block: H256Json,
}

#[derive(Clone, Debug, Deserialize)]
pub struct NetworkInfoLocalAddress {
    address: String,
    port: u16,
    score: u64,
}

#[derive(Clone, Debug, Deserialize)]
pub struct NetworkInfoNetwork {
    name: String,
    limited: bool,
    reachable: bool,
    proxy: String,
    proxy_randomize_credentials: bool,
}

#[derive(Clone, Debug, Deserialize)]
pub struct NetworkInfo {
    connections: u64,
    #[serde(rename = "localaddresses")]
    local_addresses: Vec<NetworkInfoLocalAddress>,
    #[serde(rename = "localservices")]
    local_services: String,
    networks: Vec<NetworkInfoNetwork>,
    #[serde(rename = "protocolversion")]
    protocol_version: u64,
    #[serde(rename = "relayfee")]
    relay_fee: BigDecimal,
    subversion: String,
    #[serde(rename = "timeoffset")]
    time_offset: i64,
    version: u64,
    warnings: String,
}

#[derive(Debug)]
pub enum EstimateFeeMethod {
    /// estimatefee, deprecated in many coins: https://bitcoincore.org/en/doc/0.16.0/rpc/util/estimatefee/
    Standard,
    /// estimatesmartfee added since 0.16.0 bitcoind RPC: https://bitcoincore.org/en/doc/0.16.0/rpc/util/estimatesmartfee/
    SmartFee,
}

/// RPC client for UTXO based coins
/// https://bitcoin.org/en/developer-reference#rpc-quick-reference - Bitcoin RPC API reference
/// Other coins have additional methods or miss some of these
/// This description will be updated with more info
#[derive(Clone, Debug)]
pub struct NativeClientImpl {
    /// Name of coin the rpc client is intended to work with
    pub coin_ticker: String,
    /// The uri to send requests to
    pub uri: String,
    /// Value of Authorization header, e.g. "Basic base64(user:password)"
    pub auth: String,
    /// Transport event handlers
    pub event_handlers: Vec<RpcTransportEventHandlerShared>,
}

#[derive(Clone, Debug)]
pub struct NativeClient(pub Arc<NativeClientImpl>);
impl Deref for NativeClient {
    type Target = NativeClientImpl;
    fn deref(&self) -> &NativeClientImpl { &*self.0 }
}

/// The trait provides methods to generate the JsonRpcClient instance info such as name of coin.
pub trait UtxoJsonRpcClientInfo: JsonRpcClient {
    /// Name of coin the rpc client is intended to work with
    fn coin_name(&self) -> &str;

    /// Generate client info from coin name
    fn client_info(&self) -> String { format!("coin: {}", self.coin_name()) }
}

impl UtxoJsonRpcClientInfo for NativeClientImpl {
    fn coin_name(&self) -> &str { self.coin_ticker.as_str() }
}

impl JsonRpcClient for NativeClientImpl {
    fn version(&self) -> &'static str { "1.0" }

    fn next_id(&self) -> String { "0".into() }

    fn client_info(&self) -> String { UtxoJsonRpcClientInfo::client_info(self) }

    fn transport(&self, request: JsonRpcRequest) -> JsonRpcResponseFut {
        let request_body = try_fus!(json::to_string(&request));
        // measure now only body length, because the `hyper` crate doesn't allow to get total HTTP packet length
        self.event_handlers.on_outgoing_request(request_body.as_bytes());

        let uri = self.uri.clone();

        let http_request = try_fus!(Request::builder()
            .method("POST")
            .header(AUTHORIZATION, self.auth.clone())
            .uri(uri.clone())
            .body(Vec::from(request_body)));

        let event_handles = self.event_handlers.clone();
        Box::new(
            slurp_req(http_request).then(move |result| -> Result<(JsonRpcRemoteAddr, JsonRpcResponse), String> {
                let res = try_s!(result);
                // measure now only body length, because the `hyper` crate doesn't allow to get total HTTP packet length
                event_handles.on_incoming_response(&res.2);

                let body = try_s!(std::str::from_utf8(&res.2));

                if res.0 != StatusCode::OK {
                    return ERR!(
                        "Rpc request {:?} failed with HTTP status code {}, response body: {}",
                        request,
                        res.0,
                        body
                    );
                }

                let response = try_s!(json::from_str(body));
                Ok((uri.into(), response))
            }),
        )
    }
}

#[cfg_attr(test, mockable)]
impl UtxoRpcClientOps for NativeClient {
    fn list_unspent_ordered(&self, address: &Address) -> UtxoRpcRes<Vec<UnspentInfo>> {
        let clone = self.0.clone();
        Box::new(
            self.list_unspent(0, std::i32::MAX, vec![address.to_string()])
                .map_err(|e| ERRL!("{}", e))
                .and_then(move |unspents| {
                    let mut futures = vec![];
                    for unspent in unspents.iter() {
                        let delay_f = Delay::new(Duration::from_millis(10)).map_err(|e| ERRL!("{}", e));
                        let tx_id = unspent.txid.clone();
                        let vout = unspent.vout as usize;
                        let arc = clone.clone();
                        // The delay here is required to mitigate "Work queue depth exceeded" error from coin daemon.
                        // It happens even when we run requests sequentially.
                        // Seems like daemon need some time to clean up it's queue after response is sent.
                        futures.push(
                            delay_f.and_then(move |_| arc.output_amount(tx_id, vout).map_err(|e| ERRL!("{}", e))),
                        );
                    }

                    join_all_sequential(futures).map(move |amounts| {
                        let zip_iter = amounts.iter().zip(unspents.iter());
                        let mut result: Vec<UnspentInfo> = zip_iter
                            .map(|(value, unspent)| UnspentInfo {
                                outpoint: OutPoint {
                                    hash: unspent.txid.reversed().into(),
                                    index: unspent.vout,
                                },
                                value: *value,
                            })
                            .collect();

                        result.sort_unstable_by(|a, b| {
                            if a.value < b.value {
                                Ordering::Less
                            } else {
                                Ordering::Greater
                            }
                        });
                        result
                    })
                }),
        )
    }

    fn send_transaction(&self, tx: &UtxoTx, _addr: Address) -> UtxoRpcRes<H256Json> {
        Box::new(
            self.send_raw_transaction(BytesJson::from(serialize(tx)))
                .map_err(|e| ERRL!("{}", e)),
        )
    }

    /// https://bitcoin.org/en/developer-reference#sendrawtransaction
    fn send_raw_transaction(&self, tx: BytesJson) -> RpcRes<H256Json> { rpc_func!(self, "sendrawtransaction", tx) }

    fn get_transaction_bytes(&self, txid: H256Json) -> RpcRes<BytesJson> { self.get_raw_transaction_bytes(txid) }

    fn get_verbose_transaction(&self, txid: H256Json) -> RpcRes<RpcTransaction> {
        self.get_raw_transaction_verbose(txid)
    }

    fn get_block_count(&self) -> RpcRes<u64> { self.0.get_block_count() }

    fn display_balance(&self, address: Address, _decimals: u8) -> RpcRes<BigDecimal> {
        Box::new(
            self.list_unspent(0, std::i32::MAX, vec![address.to_string()])
                .map(|unspents| unspents.iter().fold(0., |sum, unspent| sum + unspent.amount).into()),
        )
    }

    fn estimate_fee_sat(
        &self,
        decimals: u8,
        fee_method: &EstimateFeeMethod,
        mode: &Option<EstimateFeeMode>,
    ) -> RpcRes<u64> {
        match fee_method {
            EstimateFeeMethod::Standard => Box::new(self.estimate_fee().map(move |fee| {
                if fee > 0.00001 {
                    (fee * 10.0_f64.powf(decimals as f64)) as u64
                } else {
                    1000
                }
            })),
            EstimateFeeMethod::SmartFee => Box::new(self.estimate_smart_fee(mode).map(move |res| {
                if res.fee_rate > 0.00001 {
                    (res.fee_rate * 10.0_f64.powf(decimals as f64)) as u64
                } else {
                    1000
                }
            })),
        }
    }

    fn get_relay_fee(&self) -> RpcRes<BigDecimal> { Box::new(self.get_network_info().map(|info| info.relay_fee)) }

    fn find_output_spend(
        &self,
        tx: &UtxoTx,
        vout: usize,
        from_block: u64,
    ) -> Box<dyn Future<Item = Option<UtxoTx>, Error = String> + Send> {
        let selfi = self.clone();
        let tx = tx.clone();
        let fut = async move {
            let from_block_hash = try_s!(selfi.get_block_hash(from_block).compat().await);
            let list_since_block: ListSinceBlockRes = try_s!(selfi.list_since_block(from_block_hash).compat().await);
            for transaction in list_since_block.transactions {
                let maybe_spend_tx_bytes = try_s!(selfi.get_raw_transaction_bytes(transaction.txid).compat().await);
                let maybe_spend_tx: UtxoTx =
                    try_s!(deserialize(maybe_spend_tx_bytes.as_slice()).map_err(|e| ERRL!("{:?}", e)));

                for input in maybe_spend_tx.inputs.iter() {
                    if input.previous_output.hash == tx.hash() && input.previous_output.index == vout as u32 {
                        return Ok(Some(maybe_spend_tx));
                    }
                }
            }
            Ok(None)
        };
        Box::new(fut.boxed().compat())
    }

    fn get_median_time_past(
        &self,
        starting_block: u64,
        count: NonZeroU64,
    ) -> Box<dyn Future<Item = u32, Error = String> + Send> {
        let selfi = self.clone();
        let fut = async move {
            let starting_block_data = try_s!(selfi.get_block(starting_block.to_string()).compat().await);
            if let Some(median) = starting_block_data.mediantime {
                return Ok(median);
            }

            let mut block_timestamps = vec![starting_block_data.time];
            let from = if starting_block <= count.get() {
                0
            } else {
                starting_block - count.get() + 1
            };
            for block_n in from..starting_block {
                let block_data = try_s!(selfi.get_block(block_n.to_string()).compat().await);
                block_timestamps.push(block_data.time);
            }
            // can unwrap because count is non zero
            Ok(median(block_timestamps.as_mut_slice()).unwrap())
        };
        Box::new(fut.boxed().compat())
    }
}

#[cfg_attr(test, mockable)]
impl NativeClientImpl {
    /// https://bitcoin.org/en/developer-reference#listunspent
    pub fn list_unspent(&self, min_conf: i32, max_conf: i32, addresses: Vec<String>) -> RpcRes<Vec<NativeUnspent>> {
        rpc_func!(self, "listunspent", min_conf, max_conf, addresses)
    }

    /// https://bitcoin.org/en/developer-reference#importaddress
    pub fn import_address(&self, address: &str, label: &str, rescan: bool) -> RpcRes<()> {
        rpc_func!(self, "importaddress", address, label, rescan)
    }

    /// https://bitcoin.org/en/developer-reference#validateaddress
    pub fn validate_address(&self, address: String) -> RpcRes<ValidateAddressRes> {
        rpc_func!(self, "validateaddress", address)
    }

    pub fn output_amount(&self, txid: H256Json, index: usize) -> UtxoRpcRes<u64> {
        let fut = self.get_raw_transaction_bytes(txid).map_err(|e| ERRL!("{}", e));
        Box::new(fut.and_then(move |bytes| {
            let tx: UtxoTx = try_s!(deserialize(bytes.as_slice()).map_err(|e| ERRL!(
                "Error {:?} trying to deserialize the transaction {:?}",
                e,
                bytes
            )));
            Ok(tx.outputs[index].value)
        }))
    }

    /// https://developer.bitcoin.org/reference/rpc/getblock.html
    /// Always returns verbose block
    pub fn get_block(&self, height: String) -> RpcRes<VerboseBlockClient> {
        let verbose = true;
        rpc_func!(self, "getblock", height, verbose)
    }

    /// https://bitcoin.org/en/developer-reference#getblockcount
    pub fn get_block_count(&self) -> RpcRes<u64> { rpc_func!(self, "getblockcount") }

    /// https://bitcoin.org/en/developer-reference#getrawtransaction
    /// Always returns verbose transaction
    fn get_raw_transaction_verbose(&self, txid: H256Json) -> RpcRes<RpcTransaction> {
        let verbose = 1;
        rpc_func!(self, "getrawtransaction", txid, verbose)
    }

    /// https://bitcoin.org/en/developer-reference#getrawtransaction
    /// Always returns transaction bytes
    fn get_raw_transaction_bytes(&self, txid: H256Json) -> RpcRes<BytesJson> {
        let verbose = 0;
        rpc_func!(self, "getrawtransaction", txid, verbose)
    }

    /// https://bitcoin.org/en/developer-reference#estimatefee
    /// Always estimate fee for transaction to be confirmed in next block
    fn estimate_fee(&self) -> RpcRes<f64> {
        let n_blocks = 1;
        rpc_func!(self, "estimatefee", n_blocks)
    }

    /// https://bitcoincore.org/en/doc/0.18.0/rpc/util/estimatesmartfee/
    /// Always estimate fee for transaction to be confirmed in next block
    pub fn estimate_smart_fee(&self, mode: &Option<EstimateFeeMode>) -> RpcRes<EstimateSmartFeeRes> {
        let n_blocks = 1;
        match mode {
            Some(m) => rpc_func!(self, "estimatesmartfee", n_blocks, m),
            None => rpc_func!(self, "estimatesmartfee", n_blocks),
        }
    }

    /// https://bitcoin.org/en/developer-reference#listtransactions
    pub fn list_transactions(&self, count: u64, from: u64) -> RpcRes<Vec<ListTransactionsItem>> {
        let account = "*";
        let watch_only = true;
        rpc_func!(self, "listtransactions", account, count, from, watch_only)
    }

    /// https://bitcoin.org/en/developer-reference#listreceivedbyaddress
    pub fn list_received_by_address(
        &self,
        min_conf: u64,
        include_empty: bool,
        include_watch_only: bool,
    ) -> RpcRes<Vec<ReceivedByAddressItem>> {
        rpc_func!(
            self,
            "listreceivedbyaddress",
            min_conf,
            include_empty,
            include_watch_only
        )
    }

    pub fn detect_fee_method(&self) -> impl Future<Item = EstimateFeeMethod, Error = String> + Send {
        let estimate_fee_fut = self.estimate_fee();
        self.estimate_smart_fee(&None).then(move |res| -> Box<dyn Future<Item=EstimateFeeMethod, Error=String> + Send> {
            match res {
                Ok(smart_fee) => if smart_fee.fee_rate > 0. {
                    Box::new(futures01::future::ok(EstimateFeeMethod::SmartFee))
                } else {
                    log!("fee_rate from smart fee should be above zero, but got " [smart_fee] ", trying estimatefee");
                    Box::new(estimate_fee_fut.map_err(|e| ERRL!("{}", e)).and_then(|res| if res > 0. {
                        Ok(EstimateFeeMethod::Standard)
                    } else {
                        ERR!("Estimate fee result should be above zero, but got {}, consider setting txfee in config", res)
                    }))
                },
                Err(e) => {
                    log!("Error " (e) " on estimate smart fee, trying estimatefee");
                    Box::new(estimate_fee_fut.map_err(|e| ERRL!("{}", e)).and_then(|res| if res > 0. {
                        Ok(EstimateFeeMethod::Standard)
                    } else {
                        ERR!("Estimate fee result should be above zero, but got {}, consider setting txfee in config", res)
                    }))
                }
            }
        })
    }

    /// https://bitcoin.org/en/developer-reference#listsinceblock
    /// uses default target confirmations 1 and always includes watch_only addresses
    fn list_since_block(&self, block_hash: H256Json) -> RpcRes<ListSinceBlockRes> {
        let target_confirmations = 1;
        let include_watch_only = true;
        rpc_func!(
            self,
            "listsinceblock",
            block_hash,
            target_confirmations,
            include_watch_only
        )
    }

    /// https://bitcoin.org/en/developer-reference#getblockhash
    fn get_block_hash(&self, block_number: u64) -> RpcRes<H256Json> { rpc_func!(self, "getblockhash", block_number) }

    /// https://bitcoin.org/en/developer-reference#sendtoaddress
    pub fn send_to_address(&self, addr: &str, amount: &BigDecimal) -> RpcRes<H256Json> {
        rpc_func!(self, "sendtoaddress", addr, amount)
    }

    /// https://bitcoin.org/en/developer-reference#getnetworkinfo
    pub fn get_network_info(&self) -> RpcRes<NetworkInfo> { rpc_func!(self, "getnetworkinfo") }
}

#[derive(Debug, Deserialize)]
struct ElectrumUnspent {
    height: Option<u64>,
    tx_hash: H256Json,
    tx_pos: u32,
    value: u64,
}

#[derive(Debug, Deserialize)]
#[serde(untagged)]
pub enum ElectrumNonce {
    Number(u64),
    Hash(H256Json),
}

#[derive(Debug, Deserialize)]
pub struct ElectrumBlockHeadersRes {
    count: u64,
    pub hex: BytesJson,
    max: u64,
}

/// The block header compatible with Electrum 1.2
#[derive(Debug, Deserialize)]
pub struct ElectrumBlockHeaderV12 {
    bits: u64,
    block_height: u64,
    merkle_root: H256Json,
    nonce: ElectrumNonce,
    prev_block_hash: H256Json,
    timestamp: u64,
    version: u64,
}

/// The block header compatible with Electrum 1.4
#[derive(Debug, Deserialize)]
pub struct ElectrumBlockHeaderV14 {
    height: u64,
    hex: BytesJson,
}

#[derive(Debug, Deserialize)]
#[serde(untagged)]
pub enum ElectrumBlockHeader {
    V12(ElectrumBlockHeaderV12),
    V14(ElectrumBlockHeaderV14),
}

#[derive(Debug, Deserialize, Serialize)]
pub enum EstimateFeeMode {
    ECONOMICAL,
    CONSERVATIVE,
    UNSET,
}

impl ElectrumBlockHeader {
    fn block_height(&self) -> u64 {
        match self {
            ElectrumBlockHeader::V12(h) => h.block_height,
            ElectrumBlockHeader::V14(h) => h.height,
        }
    }
}

#[derive(Debug, Deserialize)]
pub struct ElectrumTxHistoryItem {
    pub height: i64,
    pub tx_hash: H256Json,
    pub fee: Option<i64>,
}

#[derive(Debug, Deserialize)]
struct ElectrumBalance {
    confirmed: i64,
    unconfirmed: i64,
}

fn sha_256(input: &[u8]) -> Vec<u8> {
    let mut sha = Sha256::new();
    sha.input(input);
    sha.result().to_vec()
}

pub fn electrum_script_hash(script: &[u8]) -> Vec<u8> {
    let mut result = sha_256(script);
    result.reverse();
    result
}

#[derive(Debug, Deserialize, Serialize)]
/// Deserializable Electrum protocol representation for RPC
pub enum ElectrumProtocol {
    /// TCP
    TCP,
    /// SSL/TLS
    SSL,
}

#[derive(Debug, Deserialize, Serialize)]
/// Deserializable Electrum protocol version representation for RPC
/// https://electrumx-spesmilo.readthedocs.io/en/latest/protocol-methods.html#server.version
pub struct ElectrumProtocolVersion {
    pub server_software_version: String,
    pub protocol_version: String,
}

#[derive(Debug, Deserialize, Serialize)]
/// Electrum request RPC representation
pub struct ElectrumRpcRequest {
    pub url: String,
    #[serde(default)]
    pub protocol: ElectrumProtocol,
    #[serde(default)]
    pub disable_cert_verification: bool,
}

impl Default for ElectrumProtocol {
    fn default() -> Self { ElectrumProtocol::TCP }
}

/// Electrum client configuration
#[derive(Clone, Debug, Serialize)]
enum ElectrumConfig {
    TCP,
    SSL { dns_name: String, skip_validation: bool },
}

fn addr_to_socket_addr(input: &str) -> Result<SocketAddr, String> {
    let mut addr = match input.to_socket_addrs() {
        Ok(a) => a,
        Err(e) => return ERR!("{} resolve error {:?}", input, e),
    };
    match addr.next() {
        Some(a) => Ok(a),
        None => ERR!("{} resolved to None.", input),
    }
}

/// Attempts to process the request (parse url, etc), build up the config and create new electrum connection
#[cfg(feature = "native")]
pub fn spawn_electrum(
    req: &ElectrumRpcRequest,
    event_handlers: Vec<RpcTransportEventHandlerShared>,
) -> Result<ElectrumConnection, String> {
    let config = match req.protocol {
        ElectrumProtocol::TCP => ElectrumConfig::TCP,
        ElectrumProtocol::SSL => {
            let uri: Uri = try_s!(req.url.parse());
            let host = try_s!(uri.host().ok_or(ERRL!("Couldn't retrieve host from addr {}", req.url)));

            #[cfg(feature = "native")]
            fn check(host: &str) -> Result<(), String> {
                DNSNameRef::try_from_ascii_str(host)
                    .map(|_| ())
                    .map_err(|e| fomat!([e]))
            }
            #[cfg(not(feature = "native"))]
            fn check(_host: &str) -> Result<(), String> { Ok(()) }

            try_s!(check(host));

            ElectrumConfig::SSL {
                dns_name: host.into(),
                skip_validation: req.disable_cert_verification,
            }
        },
    };

    Ok(electrum_connect(req.url.clone(), config, event_handlers))
}

#[cfg(not(feature = "native"))]
#[cfg_attr(feature = "w-bindgen", wasm_bindgen(raw_module = "../../../js/defined-in-js.js"))]
extern "C" {
    fn host_electrum_connect(ptr: *const c_char, len: i32) -> i32;
    fn host_electrum_is_connected(ri: i32) -> i32;
    fn host_electrum_request(ri: i32, ptr: *const c_char, len: i32) -> i32;
    fn host_electrum_reply(ri: i32, id: i32, rbuf: *mut c_char, rcap: i32) -> i32;
}

#[cfg(not(feature = "native"))]
pub fn spawn_electrum(
    req: &ElectrumRpcRequest,
    _event_handlers: Vec<RpcTransportEventHandlerShared>,
) -> Result<ElectrumConnection, String> {
    use std::net::{IpAddr, Ipv4Addr};

    let args = unwrap!(json::to_vec(req));
    let rc = unsafe { host_electrum_connect(args.as_ptr() as *const c_char, args.len() as i32) };
    if rc < 0 {
        panic!("!host_electrum_connect: {}", rc)
    }
    let ri = rc; // Random ID assigned by the host to connection.

    let responses = Arc::new(Mutex::new(HashMap::new()));
    let tx = Arc::new(AsyncMutex::new(None));

    let config = match req.protocol {
        ElectrumProtocol::TCP => ElectrumConfig::TCP,
        ElectrumProtocol::SSL => {
            let uri: Uri = try_s!(req.url.parse());
            let host = try_s!(uri.host().ok_or("!host"));
            ElectrumConfig::SSL {
                dns_name: host.into(),
                skip_validation: req.disable_cert_verification,
            }
        },
    };

    Ok(ElectrumConnection {
        addr: req.url.clone(),
        config,
        tx,
        shutdown_tx: None,
        responses,
        ri,
<<<<<<< HEAD
=======
        protocol_version: AsyncMutex::new(None),
>>>>>>> 08d013c6
    })
}

#[derive(Debug)]
/// Represents the active Electrum connection to selected address
pub struct ElectrumConnection {
    /// The client connected to this SocketAddr
    addr: String,
    /// Configuration
    config: ElectrumConfig,
    /// The Sender forwarding requests to writing part of underlying stream
    tx: Arc<AsyncMutex<Option<mpsc::Sender<Vec<u8>>>>>,
    /// The Sender used to shutdown the background connection loop when ElectrumConnection is dropped
    shutdown_tx: Option<oneshot::Sender<()>>,
    /// Responses are stored here
    responses: Arc<AsyncMutex<HashMap<String, async_oneshot::Sender<JsonRpcResponse>>>>,
    /// [Random] connection ID assigned by the WASM host
    ri: i32,
<<<<<<< HEAD
=======
    /// Selected protocol version. The value is initialized after the server.version RPC call.
    protocol_version: AsyncMutex<Option<f32>>,
>>>>>>> 08d013c6
}

impl ElectrumConnection {
    #[cfg(feature = "native")]
    async fn is_connected(&self) -> bool { self.tx.lock().await.is_some() }

    #[cfg(not(feature = "native"))]
    async fn is_connected(&self) -> bool {
        let rc = unsafe { host_electrum_is_connected(self.ri) };
        if rc < 0 {
            panic!("!host_electrum_is_connected: {}", rc)
        }
        //log! ("is_connected] host_electrum_is_connected (" [=self.ri] ") " [=rc]);
        if rc == 1 {
            true
        } else {
            false
        }
    }

    async fn set_protocol_version(&self, version: f32) {
        self.protocol_version.lock().await.replace(version);
    }
}

impl Drop for ElectrumConnection {
    fn drop(&mut self) {
        if let Some(shutdown_tx) = self.shutdown_tx.take() {
            if shutdown_tx.send(()).is_err() {
                log!("electrum_connection_drop] Warning, shutdown_tx already closed");
            }
        }
    }
}

#[derive(Debug)]
pub struct ElectrumClientImpl {
    coin_ticker: String,
    connections: AsyncMutex<Vec<ElectrumConnection>>,
    next_id: AtomicU64,
    event_handlers: Vec<RpcTransportEventHandlerShared>,
    protocol_version: OrdRange<f32>,
}

#[cfg(feature = "native")]
async fn electrum_request_multi(
    client: ElectrumClient,
    request: JsonRpcRequest,
) -> Result<(JsonRpcRemoteAddr, JsonRpcResponse), String> {
    let mut futures = vec![];
    for connection in client.connections.lock().await.iter() {
        let connection_addr = connection.addr.clone();
        match &*connection.tx.lock().await {
            Some(tx) => {
                let fut = electrum_request(request.clone(), tx.clone(), connection.responses.clone())
                    .map(|response| (JsonRpcRemoteAddr(connection_addr), response));
                futures.push(fut)
            },
            None => (),
        }
    }
    if futures.is_empty() {
        return ERR!("All electrums are currently disconnected");
    }
    if request.method != "server.ping" {
        Ok(try_s!(
            select_ok_sequential(futures)
                .map_err(|e| ERRL!("{:?}", e))
                .compat()
                .await
        ))
    } else {
        // server.ping must be sent to all servers to keep all connections alive
        Ok(try_s!(
            select_ok(futures)
                .map(|(result, _)| result)
                .map_err(|e| ERRL!("{:?}", e))
                .compat()
                .await
        ))
    }
}

#[cfg(feature = "native")]
async fn electrum_request_to(
    client: ElectrumClient,
    request: JsonRpcRequest,
    to_addr: String,
) -> Result<(JsonRpcRemoteAddr, JsonRpcResponse), String> {
    let connections = client.connections.lock().await;
    let connection = connections.iter().find(|c| c.addr == to_addr)
        .ok_or(ERRL!("Unknown destination address {}", to_addr))?;

    let response = match &*connection.tx.lock().await {
        Some(tx) => try_s!(electrum_request(request.clone(), tx.clone(), connection.responses.clone()).compat().await),
        None => return ERR!("Connection {} is not established yet", to_addr),
    };

    Ok((JsonRpcRemoteAddr(to_addr.to_owned()), response))
}

#[cfg(not(feature = "native"))]
lazy_static! {
    static ref ELECTRUM_REPLIES: Mutex<HashMap<(i32, i32), ShotSender<()>>> = Mutex::new(HashMap::new());
}

#[no_mangle]
#[cfg(not(feature = "native"))]
pub extern "C" fn electrum_replied(ri: i32, id: i32) {
    //log! ("electrum_replied] " [=ri] ", " [=id]);
    let mut electrum_replies = unwrap!(ELECTRUM_REPLIES.lock());
    if let Some(tx) = electrum_replies.remove(&(ri, id)) {
        let _ = tx.send(());
    }
}

/// AG: As of now the pings tend to fail.
///     I haven't looked into this because we'll probably use a websocket or Java implementation instead.
#[cfg(not(feature = "native"))]
async fn electrum_request_multi(
    client: ElectrumClient,
    request: JsonRpcRequest,
) -> Result<(JsonRpcRemoteAddr, JsonRpcResponse), String> {
    use futures::future::{select, Either};
    use std::mem::MaybeUninit;
    use std::os::raw::c_char;
    use std::str::from_utf8;

    let req = try_s!(json::to_string(&request));
    let id: i32 = try_s!(request.id.parse());
    let mut jres: Option<JsonRpcResponse> = None;
    // address of server from which an Rpc response was received
    let mut remote_address = JsonRpcRemoteAddr::default();

    for connection in client.connections.lock().await.iter() {
        let (tx, rx) = futures::channel::oneshot::channel();
        try_s!(ELECTRUM_REPLIES.lock()).insert((connection.ri, id), tx);
        let rc = unsafe { host_electrum_request(connection.ri, req.as_ptr() as *const c_char, req.len() as i32) };
        if rc != 0 {
            return ERR!("!host_electrum_request: {}", rc);
        }

        // Wait for the host to invoke `fn electrum_replied`.
        let timeout = Timer::sleep(10.);
        let rc = select(rx, timeout).await;
        match rc {
            Either::Left((_r, _t)) => (),
            Either::Right((_t, _r)) => {
                log! ("Electrum " (connection.ri) " timeout");
                continue;
            },
        };

        let mut buf: [u8; 131072] = unsafe { MaybeUninit::uninit().assume_init() };
        let rc = unsafe { host_electrum_reply(connection.ri, id, buf.as_mut_ptr() as *mut c_char, buf.len() as i32) };
        if rc <= 0 {
            log!("!host_electrum_reply: "(rc));
            continue;
        } // Skip to the next connection.
        let res = try_s!(from_utf8(&buf[0..rc as usize]));
        //log! ("electrum_request_multi] ri " (connection.ri) ", res: " (res));
        let res: Json = try_s!(json::from_str(res));
        // TODO: Detect errors and fill the `error` field somehow?
        jres = Some(JsonRpcResponse {
            jsonrpc: req.clone(),
            id: request.id.clone(),
            result: res,
            error: Json::Null,
        });
        remote_address = JsonRpcRemoteAddr(connection.addr.clone());
        // server.ping must be sent to all servers to keep all connections alive
        if request.method != "server.ping" {
            break;
        }
    }
    let jres = try_s!(jres.ok_or("!jres"));
    Ok((remote_address, jres))
}

impl ElectrumClientImpl {
    /// Create an Electrum connection and spawn a green thread actor to handle it.
    pub async fn add_server(&self, req: &ElectrumRpcRequest) -> Result<(), String> {
        let connection = try_s!(spawn_electrum(req, self.event_handlers.clone()));
        self.connections.lock().await.push(connection);
        Ok(())
    }

    /// Remove an Electrum connection and stop corresponding spawned actor.
    pub async fn remove_server(&self, server_addr: &str) -> Result<(), String> {
        let mut connections = self.connections.lock().await;
        // do not use retain, we would have to return an error if we did not find connection by the passd address
        let pos = connections.iter()
            .position(|con| &con.addr == server_addr)
            .ok_or(ERRL!("Unknown electrum address {}", server_addr))?;
        // shutdown_tx will be closed immediately on the connection drop
        connections.remove(pos);
        Ok(())
    }

    /// Check if one of the spawned connections is connected.
    pub async fn is_connected(&self) -> bool {
        for connection in self.connections.lock().await.iter() {
            if connection.is_connected().await {
                return true;
            }
        }
        false
    }

    pub async fn count_connections(&self) -> usize {
        self.connections.lock().await.len()
    }

    /// Check if the protocol version was checked for one of the spawned connections.
    pub async fn is_protocol_version_checked(&self) -> bool {
        for connection in self.connections.lock().await.iter() {
            if connection.protocol_version.lock().await.is_some() {
                return true;
            }
        }
        false
    }

    /// Set the protocol version for the specified server.
    pub async fn set_protocol_version(&self, server_addr: &str, version: f32) -> Result<(), String> {
        let connections = self.connections.lock().await;
        let con = connections.iter().find(|con| &con.addr == server_addr)
            .ok_or(ERRL!("Unknown electrum address {}", server_addr))?;
        con.set_protocol_version(version).await;
        Ok(())
    }

    /// Get available protocol versions.
    pub fn protocol_version(&self) -> &OrdRange<f32> {
        &self.protocol_version
    }
}

#[derive(Clone, Debug)]
pub struct ElectrumClient(pub Arc<ElectrumClientImpl>);
impl Deref for ElectrumClient {
    type Target = ElectrumClientImpl;
    fn deref(&self) -> &ElectrumClientImpl { &*self.0 }
}

const BLOCKCHAIN_HEADERS_SUB_ID: &str = "blockchain.headers.subscribe";

impl UtxoJsonRpcClientInfo for ElectrumClient {
    fn coin_name(&self) -> &str { self.coin_ticker.as_str() }
}

impl JsonRpcClient for ElectrumClient {
    fn version(&self) -> &'static str { "2.0" }

    fn next_id(&self) -> String { self.next_id.fetch_add(1, AtomicOrdering::Relaxed).to_string() }

    fn client_info(&self) -> String { UtxoJsonRpcClientInfo::client_info(self) }

    fn transport(&self, request: JsonRpcRequest) -> JsonRpcResponseFut {
        Box::new(electrum_request_multi(self.clone(), request).boxed().compat())
    }
}

impl JsonRpcMultiClient for ElectrumClient {
    fn transport_exact(&self, to_addr: String, request: JsonRpcRequest) -> JsonRpcResponseFut {
        Box::new(electrum_request_to(self.clone(), request, to_addr).boxed().compat())
    }
}

impl ElectrumClient {
    /// https://electrumx.readthedocs.io/en/latest/protocol-methods.html#server-ping
    pub fn server_ping(&self) -> RpcRes<()> { rpc_func!(self, "server.ping") }

    /// https://electrumx.readthedocs.io/en/latest/protocol-methods.html#server-version
    pub fn server_version(&self, server_address: &str, client_name: &str, version: &OrdRange<f32>) -> RpcRes<ElectrumProtocolVersion> {
        let protocol_version: Vec<String> = version.flatten().into_iter().map(|v| format!("{}", v)).collect();
        rpc_func_from!(self, server_address, "server.version", client_name, protocol_version)
    }

    /// https://electrumx.readthedocs.io/en/latest/protocol-methods.html#blockchain-scripthash-listunspent
    /// It can return duplicates sometimes: https://github.com/artemii235/SuperNET/issues/269
    /// We should remove them to build valid transactions
    fn scripthash_list_unspent(&self, hash: &str) -> RpcRes<Vec<ElectrumUnspent>> {
        Box::new(rpc_func!(self, "blockchain.scripthash.listunspent", hash).and_then(
            move |unspents: Vec<ElectrumUnspent>| {
                let mut map: HashMap<(H256Json, u32), bool> = HashMap::new();
                let unspents = unspents
                    .into_iter()
                    .filter(|unspent| match map.entry((unspent.tx_hash.clone(), unspent.tx_pos)) {
                        Entry::Occupied(_) => false,
                        Entry::Vacant(e) => {
                            e.insert(true);
                            true
                        },
                    })
                    .collect();
                Ok(unspents)
            },
        ))
    }

    /// https://electrumx.readthedocs.io/en/latest/protocol-methods.html#blockchain-scripthash-get-history
    pub fn scripthash_get_history(&self, hash: &str) -> RpcRes<Vec<ElectrumTxHistoryItem>> {
        rpc_func!(self, "blockchain.scripthash.get_history", hash)
    }

    /// https://electrumx.readthedocs.io/en/latest/protocol-methods.html#blockchain-scripthash-gethistory
    fn scripthash_get_balance(&self, hash: &str) -> RpcRes<ElectrumBalance> {
        rpc_func!(self, "blockchain.scripthash.get_balance", hash)
    }

    /// https://electrumx.readthedocs.io/en/latest/protocol-methods.html#blockchain-headers-subscribe
    pub fn blockchain_headers_subscribe(&self) -> RpcRes<ElectrumBlockHeader> {
        rpc_func!(self, "blockchain.headers.subscribe")
    }

    /// https://electrumx.readthedocs.io/en/latest/protocol-methods.html#blockchain-transaction-broadcast
    fn blockchain_transaction_broadcast(&self, tx: BytesJson) -> RpcRes<H256Json> {
        rpc_func!(self, "blockchain.transaction.broadcast", tx)
    }

    /// https://electrumx.readthedocs.io/en/latest/protocol-methods.html#blockchain-estimatefee
    /// Always estimate fee for transaction to be confirmed in next block
    fn estimate_fee(&self, mode: &Option<EstimateFeeMode>) -> RpcRes<f64> {
        let n_blocks = 1;
        match mode {
            Some(m) => rpc_func!(self, "blockchain.estimatefee", n_blocks, m),
            None => rpc_func!(self, "blockchain.estimatefee", n_blocks),
        }
    }

    /// https://electrumx.readthedocs.io/en/latest/protocol-methods.html#blockchain-block-headers
<<<<<<< HEAD
    pub fn blockchain_block_headers(
        &self,
        start_height: u64,
        count: NonZeroU64,
        cp_height: u64,
    ) -> RpcRes<ElectrumBlockHeadersRes> {
        rpc_func!(self, "blockchain.block.headers", start_height, count, cp_height)
=======
    pub fn blockchain_block_headers(&self, start_height: u64, count: NonZeroU64)
        -> RpcRes<ElectrumBlockHeadersRes> {
        rpc_func!(self, "blockchain.block.headers", start_height, count)
>>>>>>> 08d013c6
    }
}

#[cfg_attr(test, mockable)]
impl UtxoRpcClientOps for ElectrumClient {
    fn list_unspent_ordered(&self, address: &Address) -> UtxoRpcRes<Vec<UnspentInfo>> {
        let script = Builder::build_p2pkh(&address.hash);
        let script_hash = electrum_script_hash(&script);
        Box::new(
            self.scripthash_list_unspent(&hex::encode(script_hash))
                .map_err(|e| ERRL!("{}", e))
                .map(move |unspents| {
                    let mut result: Vec<UnspentInfo> = unspents
                        .iter()
                        .map(|unspent| UnspentInfo {
                            outpoint: OutPoint {
                                hash: unspent.tx_hash.reversed().into(),
                                index: unspent.tx_pos,
                            },
                            value: unspent.value,
                        })
                        .collect();

                    result.sort_unstable_by(|a, b| {
                        if a.value < b.value {
                            Ordering::Less
                        } else {
                            Ordering::Greater
                        }
                    });
                    result
                }),
        )
    }

    fn send_transaction(&self, tx: &UtxoTx, my_addr: Address) -> UtxoRpcRes<H256Json> {
        let bytes = BytesJson::from(serialize(tx));
        let inputs = tx.inputs.clone();
        let arc = self.clone();
        let script = Builder::build_p2pkh(&my_addr.hash);
        let script_hash = hex::encode(electrum_script_hash(&script));
        Box::new(
            self.blockchain_transaction_broadcast(bytes)
                .map_err(|e| ERRL!("{}", e))
                .and_then(move |res| {
                    // Check every second until Electrum server recognizes that used UTXOs are spent
                    loop_fn(
                        (res, arc, script_hash, inputs),
                        move |(res, arc, script_hash, inputs)| {
                            let delay_f = Delay::new(Duration::from_secs(1)).map_err(|e| ERRL!("{}", e));
                            delay_f.and_then(move |_res| {
                                arc.scripthash_list_unspent(&script_hash).then(move |unspents| {
                                    let unspents = match unspents {
                                        Ok(unspents) => unspents,
                                        Err(e) => {
                                            log!("Error getting Electrum unspents "[e]);
                                            // we can just keep looping in case of error hoping it will go away
                                            return Ok(Loop::Continue((res, arc, script_hash, inputs)));
                                        },
                                    };

                                    for input in inputs.iter() {
                                        let find = unspents.iter().find(|unspent| {
                                            unspent.tx_hash == input.previous_output.hash.reversed().into()
                                                && unspent.tx_pos == input.previous_output.index
                                        });
                                        // Check again if at least 1 spent outpoint is still there
                                        if find.is_some() {
                                            return Ok(Loop::Continue((res, arc, script_hash, inputs)));
                                        }
                                    }

                                    Ok(Loop::Break(res))
                                })
                            })
                        },
                    )
                }),
        )
    }

    /// https://electrumx.readthedocs.io/en/latest/protocol-methods.html#blockchain-transaction-get
    /// returns verbose transaction by default
    fn get_verbose_transaction(&self, txid: H256Json) -> RpcRes<RpcTransaction> {
        let verbose = true;
        rpc_func!(self, "blockchain.transaction.get", txid, verbose)
    }

    /// https://electrumx.readthedocs.io/en/latest/protocol-methods.html#blockchain-transaction-get
    /// returns transaction bytes by default
    fn get_transaction_bytes(&self, txid: H256Json) -> RpcRes<BytesJson> {
        let verbose = false;
        rpc_func!(self, "blockchain.transaction.get", txid, verbose)
    }

    fn get_block_count(&self) -> RpcRes<u64> { Box::new(self.blockchain_headers_subscribe().map(|r| r.block_height())) }

    fn display_balance(&self, address: Address, decimals: u8) -> RpcRes<BigDecimal> {
        let hash = electrum_script_hash(&Builder::build_p2pkh(&address.hash));
        let hash_str = hex::encode(hash);
        Box::new(self.scripthash_get_balance(&hash_str).map(move |result| {
            BigDecimal::from(result.confirmed + result.unconfirmed) / BigDecimal::from(10u64.pow(decimals as u32))
        }))
    }

    fn estimate_fee_sat(
        &self,
        decimals: u8,
        _fee_method: &EstimateFeeMethod,
        mode: &Option<EstimateFeeMode>,
    ) -> RpcRes<u64> {
        Box::new(self.estimate_fee(mode).map(move |fee| {
            if fee > 0.00001 {
                (fee * 10.0_f64.powf(decimals as f64)) as u64
            } else {
                1000
            }
        }))
    }

    fn send_raw_transaction(&self, tx: BytesJson) -> RpcRes<H256Json> { self.blockchain_transaction_broadcast(tx) }

    fn get_relay_fee(&self) -> RpcRes<BigDecimal> { rpc_func!(self, "blockchain.relayfee") }

    fn find_output_spend(
        &self,
        tx: &UtxoTx,
        vout: usize,
        _from_block: u64,
    ) -> Box<dyn Future<Item = Option<UtxoTx>, Error = String> + Send> {
        let selfi = self.clone();
        let script_hash = hex::encode(electrum_script_hash(&tx.outputs[vout].script_pubkey));
        let tx = tx.clone();
        let fut = async move {
            let history = try_s!(selfi.scripthash_get_history(&script_hash).compat().await);

            if history.len() < 2 {
                return Ok(None);
            }

            for item in history.iter() {
                let transaction = try_s!(selfi.get_transaction_bytes(item.tx_hash.clone()).compat().await);

                let maybe_spend_tx: UtxoTx = try_s!(deserialize(transaction.as_slice()).map_err(|e| ERRL!("{:?}", e)));

                for input in maybe_spend_tx.inputs.iter() {
                    if input.previous_output.hash == tx.hash() && input.previous_output.index == vout as u32 {
                        return Ok(Some(maybe_spend_tx));
                    }
                }
            }
            Ok(None)
        };
        Box::new(fut.boxed().compat())
    }

    fn get_median_time_past(
        &self,
        starting_block: u64,
        count: NonZeroU64,
    ) -> Box<dyn Future<Item = u32, Error = String> + Send> {
        let from = if starting_block <= count.get() {
            0
        } else {
            starting_block - count.get() + 1
        };
<<<<<<< HEAD
        Box::new(
            self.blockchain_block_headers(from, count, 0)
                .map_err(|e| ERRL!("{}", e))
                .and_then(|res| {
                    if res.count == 0 {
                        return ERR!("Server returned zero count");
                    }
                    let len = CompactInteger::from(res.count);
                    let mut serialized = serialize(&len).take();
                    serialized.extend(res.hex.0.into_iter());
                    let mut reader = Reader::new(serialized.as_slice());
                    let headers = try_s!(reader.read_list::<BlockHeader>().map_err(|e| ERRL!("{:?}", e)));
                    let mut timestamps: Vec<_> = headers.into_iter().map(|block| block.time).collect();
                    // can unwrap because count is non zero
                    Ok(median(timestamps.as_mut_slice()).unwrap())
                }),
=======
        Box::new(self.blockchain_block_headers(from, count)
            .map_err(|e| ERRL!("{}", e))
            .and_then(|res| {
                if res.count == 0 {
                    return ERR!("Server returned zero count");
                }
                let len = CompactInteger::from(res.count);
                let mut serialized = serialize(&len).take();
                serialized.extend(res.hex.0.into_iter());
                let mut reader = Reader::new(serialized.as_slice());
                let headers = try_s!(reader.read_list::<BlockHeader>().map_err(|e| ERRL!("{:?}", e)));
                let mut timestamps: Vec<_> = headers.into_iter().map(|block| block.time).collect();
                // can unwrap because count is non zero
                Ok(median(timestamps.as_mut_slice()).unwrap())
            })
>>>>>>> 08d013c6
        )
    }
}

#[cfg_attr(test, mockable)]
impl ElectrumClientImpl {
    pub fn new(coin_ticker: String, event_handlers: Vec<RpcTransportEventHandlerShared>) -> ElectrumClientImpl {
        let protocol_version = OrdRange::new(1.2, 1.4).unwrap();
        ElectrumClientImpl {
            coin_ticker,
            connections: AsyncMutex::new(vec![]),
            next_id: 0.into(),
            event_handlers,
            protocol_version,
        }
    }

    #[cfg(test)]
    pub fn with_protocol_version(coin_ticker: String, event_handlers: Vec<RpcTransportEventHandlerShared>, protocol_version: OrdRange<f32>) -> ElectrumClientImpl {
        ElectrumClientImpl {
            protocol_version,
            ..ElectrumClientImpl::new(coin_ticker, event_handlers)
        }
    }
}

/// Helper function casting mpsc::Receiver as Stream.
fn rx_to_stream(rx: mpsc::Receiver<Vec<u8>>) -> impl Stream<Item = Vec<u8>, Error = io::Error> {
    rx.map_err(|_| panic!("errors not possible on rx"))
}

async fn electrum_process_chunk(
    chunk: BytesMut,
    arc: Arc<AsyncMutex<HashMap<String, async_oneshot::Sender<JsonRpcResponse>>>>,
) {
    // we should split the received chunk because we can get several responses in 1 chunk.
    let split = chunk.split(|item| *item == b'\n');
    for chunk in split {
        // split returns empty slice if it ends with separator which is our case
        if !chunk.is_empty() {
            let raw_json: Json = match json::from_slice(chunk) {
                Ok(json) => json,
                Err(e) => {
                    log!([e]);
                    return;
                },
            };

            // detect if we got standard JSONRPC response or subscription response as JSONRPC request
            if raw_json["method"].is_null() && raw_json["params"].is_null() {
                let response: JsonRpcResponse = match json::from_value(raw_json) {
                    Ok(res) => res,
                    Err(e) => {
                        log!([e]);
                        return;
                    },
                };
                let mut resp = arc.lock().await;
                // the corresponding sender may not exist, receiver may be dropped
                // these situations are not considered as errors so we just silently skip them
                if let Some(tx) = resp.remove(&response.id.to_string()) {
                    tx.send(response).unwrap_or(())
                }
                drop(resp);
            } else {
                let request: JsonRpcRequest = match json::from_value(raw_json) {
                    Ok(res) => res,
                    Err(e) => {
                        log!([e]);
                        return;
                    },
                };
                let id = match request.method.as_ref() {
                    BLOCKCHAIN_HEADERS_SUB_ID => BLOCKCHAIN_HEADERS_SUB_ID,
                    _ => {
                        log!("Couldn't get id of request "[request]);
                        return;
                    },
                };

                let response = JsonRpcResponse {
                    id: id.into(),
                    jsonrpc: "2.0".into(),
                    result: request.params[0].clone(),
                    error: Json::Null,
                };
                let mut resp = arc.lock().await;
                // the corresponding sender may not exist, receiver may be dropped
                // these situations are not considered as errors so we just silently skip them
                if let Some(tx) = resp.remove(&response.id.to_string()) {
                    tx.send(response).unwrap_or(())
                }
                drop(resp);
            }
        }
    }
}

macro_rules! try_loop {
    ($e:expr, $addr: ident, $delay: ident) => {
        match $e {
            Ok(res) => res,
            Err(e) => {
                log!([$addr] " error " [e]);
                if $delay < 30 {
                    $delay += 5;
                }
                continue;
            }
        }
    };
}

/// The enum wrapping possible variants of underlying Streams
#[cfg(feature = "native")]
enum ElectrumStream<S> {
    Tcp(TcpStream),
    Tls(TlsStream<TcpStream, S>),
}

#[cfg(feature = "native")]
impl<S> AsRef<TcpStream> for ElectrumStream<S> {
    fn as_ref(&self) -> &TcpStream {
        match self {
            ElectrumStream::Tcp(stream) => stream,
            ElectrumStream::Tls(stream) => stream.get_ref().0,
        }
    }
}

#[cfg(feature = "native")]
impl<S: Session> std::io::Read for ElectrumStream<S> {
    fn read(&mut self, buf: &mut [u8]) -> std::io::Result<usize> {
        match self {
            ElectrumStream::Tcp(stream) => stream.read(buf),
            ElectrumStream::Tls(stream) => stream.read(buf),
        }
    }
}

#[cfg(feature = "native")]
impl<S: Session> AsyncRead for ElectrumStream<S> {}

#[cfg(feature = "native")]
impl<S: Session> std::io::Write for ElectrumStream<S> {
    fn write(&mut self, buf: &[u8]) -> std::io::Result<usize> {
        match self {
            ElectrumStream::Tcp(stream) => stream.write(buf),
            ElectrumStream::Tls(stream) => stream.write(buf),
        }
    }

    fn flush(&mut self) -> std::io::Result<()> {
        match self {
            ElectrumStream::Tcp(stream) => stream.flush(),
            ElectrumStream::Tls(stream) => stream.flush(),
        }
    }
}

#[cfg(feature = "native")]
impl<S: Session> AsyncWrite for ElectrumStream<S> {
    fn shutdown(&mut self) -> Poll<(), std::io::Error> {
        match self {
            ElectrumStream::Tcp(stream) => stream.shutdown(),
            ElectrumStream::Tls(stream) => stream.shutdown(),
        }
    }
}

const ELECTRUM_TIMEOUT: u64 = 60;

async fn electrum_last_chunk_loop(last_chunk: Arc<AtomicU64>) -> Result<(), String> {
    loop {
        Timer::sleep(ELECTRUM_TIMEOUT as f64).await;
        let last = (last_chunk.load(AtomicOrdering::Relaxed) / 1000) as f64;
        if now_float() - last > ELECTRUM_TIMEOUT as f64 {
            break ERR!(
                "Didn't receive any data since {}. Shutting down the connection.",
                last as i64
            );
        }
    }
}

#[cfg(feature = "native")]
async fn connect_loop(
    config: ElectrumConfig,
    addr: String,
    responses: Arc<AsyncMutex<HashMap<String, async_oneshot::Sender<JsonRpcResponse>>>>,
    connection_tx: Arc<AsyncMutex<Option<mpsc::Sender<Vec<u8>>>>>,
    event_handlers: Vec<RpcTransportEventHandlerShared>,
) -> Result<(), ()> {
    let mut delay: u64 = 0;

    loop {
        if delay > 0 {
            Timer::sleep(delay as f64).await;
        };

        let socket_addr = try_loop!(addr_to_socket_addr(&addr), addr, delay);

        let connect_f = match config.clone() {
            ElectrumConfig::TCP => Either::A(TcpStream::connect(&socket_addr).map(ElectrumStream::Tcp)),
            ElectrumConfig::SSL {
                dns_name,
                skip_validation,
            } => {
                let mut ssl_config = ClientConfig::new();
                ssl_config.root_store.add_server_trust_anchors(&TLS_SERVER_ROOTS);
                if skip_validation {
                    ssl_config
                        .dangerous()
                        .set_certificate_verifier(Arc::new(NoCertificateVerification {}));
                }
                let tls_connector = TlsConnector::from(Arc::new(ssl_config));

                Either::B(TcpStream::connect(&socket_addr).and_then(move |stream| {
                    // Can use `unwrap` cause `dns_name` is pre-checked.
                    let dns = unwrap!(DNSNameRef::try_from_ascii_str(&dns_name).map_err(|e| fomat!([e])));
                    tls_connector.connect(dns, stream).map(ElectrumStream::Tls)
                }))
            },
        };

        let stream = try_loop!(connect_f.compat().await, addr, delay);
        try_loop!(stream.as_ref().set_nodelay(true), addr, delay);
        // reset the delay if we've connected successfully
        delay = 0;
<<<<<<< HEAD
        log!("Electrum client connected to "(addr));
=======
        log!("Electrum client connected to " (addr));
        try_loop!(event_handlers.on_connected(addr.clone()), addr, delay);
>>>>>>> 08d013c6
        let last_chunk = Arc::new(AtomicU64::new(now_ms()));
        let mut last_chunk_f = electrum_last_chunk_loop(last_chunk.clone()).boxed().fuse();

        let (tx, rx) = mpsc::channel(0);
        *connection_tx.lock().await = Some(tx);
        let rx = rx_to_stream(rx).inspect(|data| {
            // measure the length of each sent packet
            event_handlers.on_outgoing_request(&data);
        });

        let (sink, stream) = Bytes.framed(stream).split();
        let mut recv_f = stream
            .for_each(|chunk| {
                // measure the length of each sent packet
                event_handlers.on_incoming_response(&chunk);

                last_chunk.store(now_ms(), AtomicOrdering::Relaxed);
                electrum_process_chunk(chunk, responses.clone())
                    .unit_error()
                    .boxed()
                    .compat()
                    .then(|_| Ok(()))
            })
            .compat()
            .fuse();

        // this forwards the messages from rx to sink (write) part of tcp stream
        let mut send_f = sink.send_all(rx).compat().fuse();
        macro_rules! reset_tx_and_continue {
            ($e: expr) => { match $e {
                    Ok(_) => {
                        log!([addr] " stopped with Ok");
                        *connection_tx.lock().await = None;
                        continue;
                    },
                    Err(e) => {
                        log!([addr] " error " [e]);
                        *connection_tx.lock().await = None;
                        continue;
                    }
                }
            }
        }

        select! {
            last_chunk = last_chunk_f => reset_tx_and_continue!(last_chunk),
            recv = recv_f => reset_tx_and_continue!(recv),
            send = send_f => reset_tx_and_continue!(send),
        }
    }
}

#[cfg(not(feature = "native"))]
async fn connect_loop(
    _config: ElectrumConfig,
    _addr: SocketAddr,
    _responses: Arc<Mutex<HashMap<String, JsonRpcResponse>>>,
    _connection_tx: Arc<AsyncMutex<Option<mpsc::Sender<Vec<u8>>>>>,
) -> Result<(), ()> {
    unimplemented!()
}

/// Builds up the electrum connection, spawns endless loop that attempts to reconnect to the server
/// in case of connection errors
#[cfg(feature = "native")]
fn electrum_connect(
    addr: String,
    config: ElectrumConfig,
    event_handlers: Vec<RpcTransportEventHandlerShared>,
) -> ElectrumConnection {
    let (shutdown_tx, shutdown_rx) = oneshot::channel::<()>();
    let responses = Arc::new(AsyncMutex::new(HashMap::new()));
    let tx = Arc::new(AsyncMutex::new(None));

    let connect_loop = connect_loop(
        config.clone(),
        addr.clone(),
        responses.clone(),
        tx.clone(),
        event_handlers,
    );

    let connect_loop = select_func(connect_loop.boxed(), shutdown_rx.compat());
    spawn(connect_loop.map(|_| ()));
    ElectrumConnection {
        addr,
        config,
        tx,
        shutdown_tx: Some(shutdown_tx),
        responses,
        ri: -1,
<<<<<<< HEAD
=======
        protocol_version: AsyncMutex::new(None),
>>>>>>> 08d013c6
    }
}

#[cfg(not(feature = "native"))]
fn electrum_connect(
    _addr: SocketAddr,
    _config: ElectrumConfig,
    _event_handlers: Vec<RpcTransportEventHandlerShared>,
) -> ElectrumConnection {
    unimplemented!()
}

/// A simple `Codec` implementation that reads buffer until \n according to Electrum protocol specification:
/// https://electrumx.readthedocs.io/en/latest/protocol-basics.html#message-stream
///
/// Implementation adopted from https://github.com/tokio-rs/tokio/blob/master/examples/connect.rs#L84
pub struct Bytes;

#[cfg(feature = "native")]
impl Decoder for Bytes {
    type Item = BytesMut;
    type Error = io::Error;

    fn decode(&mut self, buf: &mut BytesMut) -> io::Result<Option<BytesMut>> {
        let len = buf.len();
        if len > 0 && buf[len - 1] == b'\n' {
            Ok(Some(buf.split_to(len)))
        } else {
            Ok(None)
        }
    }
}

#[cfg(feature = "native")]
impl Encoder for Bytes {
    type Item = Vec<u8>;
    type Error = io::Error;

    fn encode(&mut self, data: Vec<u8>, buf: &mut BytesMut) -> io::Result<()> {
        buf.extend_from_slice(&data);
        Ok(())
    }
}

fn electrum_request(
    request: JsonRpcRequest,
    tx: mpsc::Sender<Vec<u8>>,
    responses: Arc<AsyncMutex<HashMap<String, async_oneshot::Sender<JsonRpcResponse>>>>,
) -> Box<dyn Future<Item = JsonRpcResponse, Error = String> + Send + 'static> {
    let send_fut = async move {
        let mut json = try_s!(json::to_string(&request));
        // Electrum request and responses must end with \n
        // https://electrumx.readthedocs.io/en/latest/protocol-basics.html#message-stream
        json.push('\n');
        let request_id = request.get_id().to_string();
        let (req_tx, resp_rx) = async_oneshot::channel();
        responses.lock().await.insert(request_id, req_tx);
        try_s!(tx.send(json.into_bytes()).compat().await);
        let response = try_s!(resp_rx.await);
        Ok(response)
    };
    let send_fut = send_fut
        .boxed()
        .compat()
        .map_err(StringError)
        .timeout(Duration::from_secs(ELECTRUM_TIMEOUT));

    Box::new(send_fut.map_err(|e| ERRL!("{}", e.0)))
}<|MERGE_RESOLUTION|>--- conflicted
+++ resolved
@@ -6,24 +6,12 @@
 use bigdecimal::BigDecimal;
 use bytes::BytesMut;
 use chain::{BlockHeader, OutPoint, Transaction as UtxoTx};
-<<<<<<< HEAD
 use common::custom_futures::{join_all_sequential, select_ok_sequential};
 use common::executor::{spawn, Timer};
-use common::jsonrpc_client::{JsonRpcClient, JsonRpcRemoteAddr, JsonRpcRequest, JsonRpcResponse, JsonRpcResponseFut,
-                             RpcRes};
+use common::jsonrpc_client::{JsonRpcClient, JsonRpcMultiClient, JsonRpcRemoteAddr, JsonRpcRequest, JsonRpcResponse,
+                             JsonRpcResponseFut, RpcRes};
 use common::wio::slurp_req;
-use common::{median, StringError};
-=======
 use common::{median, OrdRange, StringError};
-use common::custom_futures::{join_all_sequential, select_ok_sequential};
-use common::executor::{spawn, Timer};
-use common::jsonrpc_client::{JsonRpcClient, JsonRpcMultiClient, JsonRpcRemoteAddr, JsonRpcResponseFut, JsonRpcRequest, JsonRpcResponse, RpcRes};
-use common::wio::{slurp_req};
-use crate::{RpcTransportEventHandler, RpcTransportEventHandlerShared};
-use futures01::{Future, Poll, Sink, Stream};
-use futures01::future::{Either, loop_fn, Loop, select_ok};
-use futures01::sync::{mpsc, oneshot};
->>>>>>> 08d013c6
 use futures::channel::oneshot as async_oneshot;
 #[cfg(not(feature = "native"))]
 use futures::channel::oneshot::Sender as ShotSender;
@@ -930,10 +918,7 @@
         shutdown_tx: None,
         responses,
         ri,
-<<<<<<< HEAD
-=======
         protocol_version: AsyncMutex::new(None),
->>>>>>> 08d013c6
     })
 }
 
@@ -952,11 +937,8 @@
     responses: Arc<AsyncMutex<HashMap<String, async_oneshot::Sender<JsonRpcResponse>>>>,
     /// [Random] connection ID assigned by the WASM host
     ri: i32,
-<<<<<<< HEAD
-=======
     /// Selected protocol version. The value is initialized after the server.version RPC call.
     protocol_version: AsyncMutex<Option<f32>>,
->>>>>>> 08d013c6
 }
 
 impl ElectrumConnection {
@@ -977,9 +959,7 @@
         }
     }
 
-    async fn set_protocol_version(&self, version: f32) {
-        self.protocol_version.lock().await.replace(version);
-    }
+    async fn set_protocol_version(&self, version: f32) { self.protocol_version.lock().await.replace(version); }
 }
 
 impl Drop for ElectrumConnection {
@@ -1047,11 +1027,17 @@
     to_addr: String,
 ) -> Result<(JsonRpcRemoteAddr, JsonRpcResponse), String> {
     let connections = client.connections.lock().await;
-    let connection = connections.iter().find(|c| c.addr == to_addr)
+    let connection = connections
+        .iter()
+        .find(|c| c.addr == to_addr)
         .ok_or(ERRL!("Unknown destination address {}", to_addr))?;
 
     let response = match &*connection.tx.lock().await {
-        Some(tx) => try_s!(electrum_request(request.clone(), tx.clone(), connection.responses.clone()).compat().await),
+        Some(tx) => try_s!(
+            electrum_request(request.clone(), tx.clone(), connection.responses.clone())
+                .compat()
+                .await
+        ),
         None => return ERR!("Connection {} is not established yet", to_addr),
     };
 
@@ -1148,8 +1134,9 @@
     pub async fn remove_server(&self, server_addr: &str) -> Result<(), String> {
         let mut connections = self.connections.lock().await;
         // do not use retain, we would have to return an error if we did not find connection by the passd address
-        let pos = connections.iter()
-            .position(|con| &con.addr == server_addr)
+        let pos = connections
+            .iter()
+            .position(|con| con.addr == server_addr)
             .ok_or(ERRL!("Unknown electrum address {}", server_addr))?;
         // shutdown_tx will be closed immediately on the connection drop
         connections.remove(pos);
@@ -1166,9 +1153,7 @@
         false
     }
 
-    pub async fn count_connections(&self) -> usize {
-        self.connections.lock().await.len()
-    }
+    pub async fn count_connections(&self) -> usize { self.connections.lock().await.len() }
 
     /// Check if the protocol version was checked for one of the spawned connections.
     pub async fn is_protocol_version_checked(&self) -> bool {
@@ -1183,16 +1168,16 @@
     /// Set the protocol version for the specified server.
     pub async fn set_protocol_version(&self, server_addr: &str, version: f32) -> Result<(), String> {
         let connections = self.connections.lock().await;
-        let con = connections.iter().find(|con| &con.addr == server_addr)
+        let con = connections
+            .iter()
+            .find(|con| con.addr == server_addr)
             .ok_or(ERRL!("Unknown electrum address {}", server_addr))?;
         con.set_protocol_version(version).await;
         Ok(())
     }
 
     /// Get available protocol versions.
-    pub fn protocol_version(&self) -> &OrdRange<f32> {
-        &self.protocol_version
-    }
+    pub fn protocol_version(&self) -> &OrdRange<f32> { &self.protocol_version }
 }
 
 #[derive(Clone, Debug)]
@@ -1231,7 +1216,12 @@
     pub fn server_ping(&self) -> RpcRes<()> { rpc_func!(self, "server.ping") }
 
     /// https://electrumx.readthedocs.io/en/latest/protocol-methods.html#server-version
-    pub fn server_version(&self, server_address: &str, client_name: &str, version: &OrdRange<f32>) -> RpcRes<ElectrumProtocolVersion> {
+    pub fn server_version(
+        &self,
+        server_address: &str,
+        client_name: &str,
+        version: &OrdRange<f32>,
+    ) -> RpcRes<ElectrumProtocolVersion> {
         let protocol_version: Vec<String> = version.flatten().into_iter().map(|v| format!("{}", v)).collect();
         rpc_func_from!(self, server_address, "server.version", client_name, protocol_version)
     }
@@ -1289,19 +1279,8 @@
     }
 
     /// https://electrumx.readthedocs.io/en/latest/protocol-methods.html#blockchain-block-headers
-<<<<<<< HEAD
-    pub fn blockchain_block_headers(
-        &self,
-        start_height: u64,
-        count: NonZeroU64,
-        cp_height: u64,
-    ) -> RpcRes<ElectrumBlockHeadersRes> {
-        rpc_func!(self, "blockchain.block.headers", start_height, count, cp_height)
-=======
-    pub fn blockchain_block_headers(&self, start_height: u64, count: NonZeroU64)
-        -> RpcRes<ElectrumBlockHeadersRes> {
+    pub fn blockchain_block_headers(&self, start_height: u64, count: NonZeroU64) -> RpcRes<ElectrumBlockHeadersRes> {
         rpc_func!(self, "blockchain.block.headers", start_height, count)
->>>>>>> 08d013c6
     }
 }
 
@@ -1468,9 +1447,8 @@
         } else {
             starting_block - count.get() + 1
         };
-<<<<<<< HEAD
         Box::new(
-            self.blockchain_block_headers(from, count, 0)
+            self.blockchain_block_headers(from, count)
                 .map_err(|e| ERRL!("{}", e))
                 .and_then(|res| {
                     if res.count == 0 {
@@ -1485,23 +1463,6 @@
                     // can unwrap because count is non zero
                     Ok(median(timestamps.as_mut_slice()).unwrap())
                 }),
-=======
-        Box::new(self.blockchain_block_headers(from, count)
-            .map_err(|e| ERRL!("{}", e))
-            .and_then(|res| {
-                if res.count == 0 {
-                    return ERR!("Server returned zero count");
-                }
-                let len = CompactInteger::from(res.count);
-                let mut serialized = serialize(&len).take();
-                serialized.extend(res.hex.0.into_iter());
-                let mut reader = Reader::new(serialized.as_slice());
-                let headers = try_s!(reader.read_list::<BlockHeader>().map_err(|e| ERRL!("{:?}", e)));
-                let mut timestamps: Vec<_> = headers.into_iter().map(|block| block.time).collect();
-                // can unwrap because count is non zero
-                Ok(median(timestamps.as_mut_slice()).unwrap())
-            })
->>>>>>> 08d013c6
         )
     }
 }
@@ -1520,7 +1481,11 @@
     }
 
     #[cfg(test)]
-    pub fn with_protocol_version(coin_ticker: String, event_handlers: Vec<RpcTransportEventHandlerShared>, protocol_version: OrdRange<f32>) -> ElectrumClientImpl {
+    pub fn with_protocol_version(
+        coin_ticker: String,
+        event_handlers: Vec<RpcTransportEventHandlerShared>,
+        protocol_version: OrdRange<f32>,
+    ) -> ElectrumClientImpl {
         ElectrumClientImpl {
             protocol_version,
             ..ElectrumClientImpl::new(coin_ticker, event_handlers)
@@ -1731,12 +1696,8 @@
         try_loop!(stream.as_ref().set_nodelay(true), addr, delay);
         // reset the delay if we've connected successfully
         delay = 0;
-<<<<<<< HEAD
         log!("Electrum client connected to "(addr));
-=======
-        log!("Electrum client connected to " (addr));
         try_loop!(event_handlers.on_connected(addr.clone()), addr, delay);
->>>>>>> 08d013c6
         let last_chunk = Arc::new(AtomicU64::new(now_ms()));
         let mut last_chunk_f = electrum_last_chunk_loop(last_chunk.clone()).boxed().fuse();
 
@@ -1828,10 +1789,7 @@
         shutdown_tx: Some(shutdown_tx),
         responses,
         ri: -1,
-<<<<<<< HEAD
-=======
         protocol_version: AsyncMutex::new(None),
->>>>>>> 08d013c6
     }
 }
 
