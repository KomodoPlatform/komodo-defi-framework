#![cfg_attr(target_arch = "wasm32", allow(unused_macros))]
#![cfg_attr(target_arch = "wasm32", allow(dead_code))]

use crate::utxo::{output_script, sat_from_big_decimal};
use crate::{NumConversError, RpcTransportEventHandler, RpcTransportEventHandlerShared};
use bigdecimal::BigDecimal;
use chain::{BlockHeader, OutPoint, Transaction as UtxoTx};
use common::custom_futures::{select_ok_sequential, FutureTimerExt};
use common::executor::{spawn, Timer};
use common::jsonrpc_client::{JsonRpcClient, JsonRpcError, JsonRpcErrorType, JsonRpcMultiClient, JsonRpcRemoteAddr,
                             JsonRpcRequest, JsonRpcResponse, JsonRpcResponseFut, RpcRes};
use common::log::{error, info, warn};
use common::mm_error::prelude::*;
use common::mm_number::MmNumber;
use common::{median, now_float, now_ms, OrdRange};
use derive_more::Display;
use futures::channel::oneshot as async_oneshot;
use futures::compat::{Future01CompatExt, Stream01CompatExt};
use futures::future::{select as select_func, FutureExt, TryFutureExt};
use futures::lock::Mutex as AsyncMutex;
use futures::{select, StreamExt};
use futures01::future::select_ok;
use futures01::sync::{mpsc, oneshot};
use futures01::{Future, Sink, Stream};
use http::Uri;
<<<<<<< HEAD
use keys::Address;
=======
use http::{Request, StatusCode};
use keys::{Address, Type as ScriptType};
>>>>>>> 7489372e
#[cfg(test)] use mocktopus::macros::*;
use rpc::v1::types::{Bytes as BytesJson, Transaction as RpcTransaction, H256 as H256Json};
use serde_json::{self as json, Value as Json};
use serialization::{deserialize, serialize, serialize_with_flags, CoinVariant, CompactInteger, Reader,
                    SERIALIZE_TRANSACTION_WITNESS};
use sha2::{Digest, Sha256};
use std::collections::hash_map::{Entry, HashMap};
use std::fmt;
use std::io;
use std::net::{SocketAddr, ToSocketAddrs};
use std::num::NonZeroU64;
use std::ops::Deref;
use std::sync::atomic::{AtomicU64, Ordering as AtomicOrdering};
use std::sync::Arc;
use std::time::Duration;

cfg_native! {
    use futures::future::Either;
    use futures::io::Error;
    use http::header::AUTHORIZATION;
    use http::{Request, StatusCode};
    use std::pin::Pin;
    use std::task::{Context, Poll};
    use tokio::io::{AsyncBufReadExt, AsyncRead, AsyncWrite, AsyncWriteExt, BufReader, ReadBuf};
    use tokio::net::TcpStream;
    use tokio_rustls::{client::TlsStream, TlsConnector};
    use tokio_rustls::webpki::DNSNameRef;
    use webpki_roots::TLS_SERVER_ROOTS;
}

pub type AddressesByLabelResult = HashMap<String, AddressPurpose>;

#[derive(Debug, Deserialize)]
pub struct AddressPurpose {
    purpose: String,
}

/// Skips the server certificate verification on TLS connection
pub struct NoCertificateVerification {}

#[cfg(not(target_arch = "wasm32"))]
impl rustls::ServerCertVerifier for NoCertificateVerification {
    fn verify_server_cert(
        &self,
        _roots: &rustls::RootCertStore,
        _presented_certs: &[rustls::Certificate],
        _dns_name: DNSNameRef<'_>,
        _ocsp: &[u8],
    ) -> Result<rustls::ServerCertVerified, rustls::TLSError> {
        Ok(rustls::ServerCertVerified::assertion())
    }
}

#[derive(Debug)]
pub enum UtxoRpcClientEnum {
    Native(NativeClient),
    Electrum(ElectrumClient),
}

impl From<ElectrumClient> for UtxoRpcClientEnum {
    fn from(client: ElectrumClient) -> UtxoRpcClientEnum { UtxoRpcClientEnum::Electrum(client) }
}

impl From<NativeClient> for UtxoRpcClientEnum {
    fn from(client: NativeClient) -> UtxoRpcClientEnum { UtxoRpcClientEnum::Native(client) }
}

impl Deref for UtxoRpcClientEnum {
    type Target = dyn UtxoRpcClientOps;
    fn deref(&self) -> &dyn UtxoRpcClientOps {
        match self {
            UtxoRpcClientEnum::Native(ref c) => c,
            UtxoRpcClientEnum::Electrum(ref c) => c,
        }
    }
}

impl Clone for UtxoRpcClientEnum {
    fn clone(&self) -> Self {
        match self {
            UtxoRpcClientEnum::Native(c) => UtxoRpcClientEnum::Native(c.clone()),
            UtxoRpcClientEnum::Electrum(c) => UtxoRpcClientEnum::Electrum(c.clone()),
        }
    }
}

impl UtxoRpcClientEnum {
    pub fn wait_for_confirmations(
        &self,
        tx: &UtxoTx,
        confirmations: u32,
        requires_notarization: bool,
        wait_until: u64,
        check_every: u64,
    ) -> Box<dyn Future<Item = (), Error = String> + Send> {
        let tx = tx.clone();
        let selfi = self.clone();
        let fut = async move {
            loop {
                if now_ms() / 1000 > wait_until {
                    return ERR!(
                        "Waited too long until {} for transaction {:?} to be confirmed {} times",
                        wait_until,
                        tx,
                        confirmations
                    );
                }

                match selfi
                    .get_verbose_transaction(tx.hash().reversed().into())
                    .compat()
                    .await
                {
                    Ok(t) => {
                        let tx_confirmations = if requires_notarization {
                            t.confirmations
                        } else {
                            t.rawconfirmations.unwrap_or(t.confirmations)
                        };
                        if tx_confirmations >= confirmations {
                            return Ok(());
                        } else {
                            info!(
                                "Waiting for tx {:?} confirmations, now {}, required {}, requires_notarization {}",
                                tx.hash().reversed(),
                                tx_confirmations,
                                confirmations,
                                requires_notarization
                            )
                        }
                    },
                    Err(e) => error!(
                        "Error {:?} getting the transaction {:?}, retrying in 10 seconds",
                        e,
                        tx.hash().reversed()
                    ),
                }

                Timer::sleep(check_every as f64).await;
            }
        };
        Box::new(fut.boxed().compat())
    }
}

/// Generic unspent info required to build transactions, we need this separate type because native
/// and Electrum provide different list_unspent format.
#[derive(Clone, Debug, Eq, Hash, PartialEq)]
pub struct UnspentInfo {
    pub outpoint: OutPoint,
    pub value: u64,
    /// The block height transaction mined in.
    /// Note None if the transaction is not mined yet.
    pub height: Option<u64>,
}

impl From<ElectrumUnspent> for UnspentInfo {
    fn from(electrum: ElectrumUnspent) -> UnspentInfo {
        UnspentInfo {
            outpoint: OutPoint {
                hash: electrum.tx_hash.reversed().into(),
                index: electrum.tx_pos,
            },
            value: electrum.value,
            height: electrum.height,
        }
    }
}

pub type UtxoRpcResult<T> = Result<T, MmError<UtxoRpcError>>;
pub type UtxoRpcFut<T> = Box<dyn Future<Item = T, Error = MmError<UtxoRpcError>> + Send + 'static>;

#[derive(Debug, Display)]
pub enum UtxoRpcError {
    Transport(JsonRpcError),
    ResponseParseError(JsonRpcError),
    InvalidResponse(String),
    Internal(String),
}

impl From<JsonRpcError> for UtxoRpcError {
    fn from(e: JsonRpcError) -> Self {
        match e.error {
            JsonRpcErrorType::Transport(_) => UtxoRpcError::Transport(e),
            JsonRpcErrorType::Parse(_, _) | JsonRpcErrorType::Response(_, _) => UtxoRpcError::ResponseParseError(e),
        }
    }
}

impl From<serialization::Error> for UtxoRpcError {
    fn from(e: serialization::Error) -> Self { UtxoRpcError::InvalidResponse(format!("{:?}", e)) }
}

impl From<NumConversError> for UtxoRpcError {
    fn from(e: NumConversError) -> Self { UtxoRpcError::Internal(e.to_string()) }
}

/// Common operations that both types of UTXO clients have but implement them differently
pub trait UtxoRpcClientOps: fmt::Debug + Send + Sync + 'static {
    fn list_unspent(&self, address: &Address, decimals: u8) -> UtxoRpcFut<Vec<UnspentInfo>>;

    fn send_transaction(&self, tx: &UtxoTx) -> Box<dyn Future<Item = H256Json, Error = String> + Send + 'static>;

    fn send_raw_transaction(&self, tx: BytesJson) -> UtxoRpcFut<H256Json>;

    fn get_transaction_bytes(&self, txid: H256Json) -> UtxoRpcFut<BytesJson>;

    fn get_verbose_transaction(&self, txid: H256Json) -> RpcRes<RpcTransaction>;

    fn get_block_count(&self) -> UtxoRpcFut<u64>;

    fn display_balance(&self, address: Address, decimals: u8) -> RpcRes<BigDecimal>;

    /// returns fee estimation per KByte in satoshis
    fn estimate_fee_sat(
        &self,
        decimals: u8,
        fee_method: &EstimateFeeMethod,
        mode: &Option<EstimateFeeMode>,
        n_blocks: u32,
    ) -> RpcRes<u64>;

    fn get_relay_fee(&self) -> RpcRes<BigDecimal>;

    fn find_output_spend(
        &self,
        tx: &UtxoTx,
        vout: usize,
        from_block: u64,
    ) -> Box<dyn Future<Item = Option<UtxoTx>, Error = String> + Send>;

    /// Get median time past for `count` blocks in the past including `starting_block`
    fn get_median_time_past(
        &self,
        starting_block: u64,
        count: NonZeroU64,
        coin_variant: CoinVariant,
    ) -> UtxoRpcFut<u32>;
}

#[derive(Clone, Deserialize, Debug)]
pub struct NativeUnspent {
    pub txid: H256Json,
    pub vout: u32,
    pub address: String,
    pub account: Option<String>,
    #[serde(rename = "scriptPubKey")]
    pub script_pub_key: BytesJson,
    pub amount: MmNumber,
    pub confirmations: u64,
    pub spendable: bool,
}

#[derive(Clone, Deserialize, Debug)]
pub struct ValidateAddressRes {
    #[serde(rename = "isvalid")]
    pub is_valid: bool,
    pub address: String,
    #[serde(rename = "scriptPubKey")]
    pub script_pub_key: BytesJson,
    #[serde(rename = "segid")]
    pub seg_id: Option<u32>,
    #[serde(rename = "ismine")]
    pub is_mine: Option<bool>,
    #[serde(rename = "iswatchonly")]
    pub is_watch_only: Option<bool>,
    #[serde(rename = "isscript")]
    pub is_script: bool,
    pub account: Option<String>,
}

#[derive(Clone, Debug, Deserialize)]
pub struct ListTransactionsItem {
    pub account: Option<String>,
    #[serde(default)]
    pub address: String,
    pub category: String,
    pub amount: f64,
    pub vout: u64,
    #[serde(default)]
    pub fee: f64,
    #[serde(default)]
    pub confirmations: i64,
    #[serde(default)]
    pub blockhash: H256Json,
    #[serde(default)]
    pub blockindex: u64,
    #[serde(default)]
    pub txid: H256Json,
    pub timereceived: u64,
    #[serde(default)]
    pub walletconflicts: Vec<String>,
}

impl ListTransactionsItem {
    /// Checks if the transaction is conflicting.
    /// It means the transaction has conflicts or has negative confirmations.
    pub fn is_conflicting(&self) -> bool { self.confirmations < 0 || !self.walletconflicts.is_empty() }
}

#[derive(Clone, Debug, Deserialize)]
pub struct ReceivedByAddressItem {
    #[serde(default)]
    pub account: String,
    pub address: String,
    pub txids: Vec<H256Json>,
}

#[derive(Clone, Debug, Deserialize)]
pub struct EstimateSmartFeeRes {
    #[serde(rename = "feerate")]
    #[serde(default)]
    pub fee_rate: f64,
    #[serde(default)]
    pub errors: Vec<String>,
    pub blocks: i64,
}

#[derive(Clone, Debug, Deserialize)]
pub struct ListSinceBlockRes {
    transactions: Vec<ListTransactionsItem>,
    #[serde(rename = "lastblock")]
    last_block: H256Json,
}

#[derive(Clone, Debug, Deserialize)]
pub struct NetworkInfoLocalAddress {
    address: String,
    port: u16,
    score: u64,
}

#[derive(Clone, Debug, Deserialize)]
pub struct NetworkInfoNetwork {
    name: String,
    limited: bool,
    reachable: bool,
    proxy: String,
    proxy_randomize_credentials: bool,
}

#[derive(Clone, Debug, Deserialize)]
pub struct NetworkInfo {
    connections: u64,
    #[serde(rename = "localaddresses")]
    local_addresses: Vec<NetworkInfoLocalAddress>,
    #[serde(rename = "localservices")]
    local_services: String,
    networks: Vec<NetworkInfoNetwork>,
    #[serde(rename = "protocolversion")]
    protocol_version: u64,
    #[serde(rename = "relayfee")]
    relay_fee: BigDecimal,
    subversion: String,
    #[serde(rename = "timeoffset")]
    time_offset: i64,
    version: u64,
    warnings: String,
}

#[derive(Clone, Debug, Deserialize)]
pub struct GetAddressInfoRes {
    // as of now we are interested in ismine and iswatchonly fields only, but this response contains much more info
    #[serde(rename = "ismine")]
    pub is_mine: bool,
    #[serde(rename = "iswatchonly")]
    pub is_watch_only: bool,
}

#[derive(Debug)]
pub enum EstimateFeeMethod {
    /// estimatefee, deprecated in many coins: https://bitcoincore.org/en/doc/0.16.0/rpc/util/estimatefee/
    Standard,
    /// estimatesmartfee added since 0.16.0 bitcoind RPC: https://bitcoincore.org/en/doc/0.16.0/rpc/util/estimatesmartfee/
    SmartFee,
}

#[derive(Debug, Deserialize)]
#[serde(untagged)]
pub enum BlockNonce {
    String(String),
    U64(u64),
}

#[derive(Debug, Deserialize)]
pub struct VerboseBlock {
    /// Block hash
    pub hash: H256Json,
    /// Number of confirmations. -1 if block is on the side chain
    pub confirmations: i64,
    /// Block size
    pub size: u32,
    /// Block size, excluding witness data
    pub strippedsize: Option<u32>,
    /// Block weight
    pub weight: Option<u32>,
    /// Block height
    pub height: Option<u32>,
    /// Block version
    pub version: u32,
    /// Block version as hex
    #[serde(rename = "versionHex")]
    pub version_hex: Option<String>,
    /// Merkle root of this block
    pub merkleroot: H256Json,
    /// Transactions ids
    pub tx: Vec<H256Json>,
    /// Block time in seconds since epoch (Jan 1 1970 GMT)
    pub time: u32,
    /// Median block time in seconds since epoch (Jan 1 1970 GMT)
    pub mediantime: Option<u32>,
    /// Block nonce
    pub nonce: BlockNonce,
    /// Block nbits
    pub bits: String,
    /// Block difficulty
    pub difficulty: f64,
    /// Expected number of hashes required to produce the chain up to this block (in hex)
    pub chainwork: H256Json,
    /// Hash of previous block
    pub previousblockhash: Option<H256Json>,
    /// Hash of next block
    pub nextblockhash: Option<H256Json>,
}

pub type RpcReqSub<T> = async_oneshot::Sender<Result<T, JsonRpcError>>;

#[derive(Clone, Debug, Eq, Hash, PartialEq)]
pub struct ListUnspentArgs {
    min_conf: i32,
    max_conf: i32,
    addresses: Vec<String>,
}

/// RPC client for UTXO based coins
/// https://developer.bitcoin.org/reference/rpc/index.html - Bitcoin RPC API reference
/// Other coins have additional methods or miss some of these
/// This description will be updated with more info
#[derive(Debug)]
pub struct NativeClientImpl {
    /// Name of coin the rpc client is intended to work with
    pub coin_ticker: String,
    /// The uri to send requests to
    pub uri: String,
    /// Value of Authorization header, e.g. "Basic base64(user:password)"
    pub auth: String,
    /// Transport event handlers
    pub event_handlers: Vec<RpcTransportEventHandlerShared>,
    pub request_id: AtomicU64,
    pub list_unspent_concurrent_map: ConcurrentRequestMap<ListUnspentArgs, Vec<NativeUnspent>>,
}

#[cfg(test)]
impl Default for NativeClientImpl {
    fn default() -> Self {
        NativeClientImpl {
            coin_ticker: "TEST".to_string(),
            uri: "".to_string(),
            auth: "".to_string(),
            event_handlers: vec![],
            request_id: Default::default(),
            list_unspent_concurrent_map: ConcurrentRequestMap::new(),
        }
    }
}

#[derive(Clone, Debug)]
pub struct NativeClient(pub Arc<NativeClientImpl>);
impl Deref for NativeClient {
    type Target = NativeClientImpl;
    fn deref(&self) -> &NativeClientImpl { &*self.0 }
}

/// The trait provides methods to generate the JsonRpcClient instance info such as name of coin.
pub trait UtxoJsonRpcClientInfo: JsonRpcClient {
    /// Name of coin the rpc client is intended to work with
    fn coin_name(&self) -> &str;

    /// Generate client info from coin name
    fn client_info(&self) -> String { format!("coin: {}", self.coin_name()) }
}

impl UtxoJsonRpcClientInfo for NativeClientImpl {
    fn coin_name(&self) -> &str { self.coin_ticker.as_str() }
}

impl JsonRpcClient for NativeClientImpl {
    fn version(&self) -> &'static str { "1.0" }

    fn next_id(&self) -> String { self.request_id.fetch_add(1, AtomicOrdering::Relaxed).to_string() }

    fn client_info(&self) -> String { UtxoJsonRpcClientInfo::client_info(self) }

    #[cfg(target_arch = "wasm32")]
    fn transport(&self, _request: JsonRpcRequest) -> JsonRpcResponseFut {
        Box::new(futures01::future::err(ERRL!(
            "'NativeClientImpl' must be used in native mode only"
        )))
    }

    #[cfg(not(target_arch = "wasm32"))]
    fn transport(&self, request: JsonRpcRequest) -> JsonRpcResponseFut {
        use common::wio::slurp_req;

        let request_body = try_fus!(json::to_string(&request));
        // measure now only body length, because the `hyper` crate doesn't allow to get total HTTP packet length
        self.event_handlers.on_outgoing_request(request_body.as_bytes());

        let uri = self.uri.clone();

        let http_request = try_fus!(Request::builder()
            .method("POST")
            .header(AUTHORIZATION, self.auth.clone())
            .uri(uri.clone())
            .body(Vec::from(request_body)));

        let event_handles = self.event_handlers.clone();
        Box::new(slurp_req(http_request).boxed().compat().then(
            move |result| -> Result<(JsonRpcRemoteAddr, JsonRpcResponse), String> {
                let res = try_s!(result);
                // measure now only body length, because the `hyper` crate doesn't allow to get total HTTP packet length
                event_handles.on_incoming_response(&res.2);

                let body = try_s!(std::str::from_utf8(&res.2));

                if res.0 != StatusCode::OK {
                    return ERR!(
                        "Rpc request {:?} failed with HTTP status code {}, response body: {}",
                        request,
                        res.0,
                        body
                    );
                }

                let response = try_s!(json::from_str(body));
                Ok((uri.into(), response))
            },
        ))
    }
}

#[cfg_attr(test, mockable)]
impl UtxoRpcClientOps for NativeClient {
    fn list_unspent(&self, address: &Address, decimals: u8) -> UtxoRpcFut<Vec<UnspentInfo>> {
        let fut = self
            .list_unspent_impl(0, std::i32::MAX, vec![address.to_string()])
            .map_to_mm_fut(UtxoRpcError::from)
            .and_then(move |unspents| {
                let unspents: UtxoRpcResult<Vec<_>> = unspents
                    .into_iter()
                    .map(|unspent| {
                        Ok(UnspentInfo {
                            outpoint: OutPoint {
                                hash: unspent.txid.reversed().into(),
                                index: unspent.vout,
                            },
                            value: sat_from_big_decimal(&unspent.amount.to_decimal(), decimals)?,
                            height: None,
                        })
                    })
                    .collect();
                unspents
            });
        Box::new(fut)
    }

    fn send_transaction(&self, tx: &UtxoTx) -> Box<dyn Future<Item = H256Json, Error = String> + Send + 'static> {
        let tx_bytes = if tx.has_witness() {
            BytesJson::from(serialize_with_flags(tx, SERIALIZE_TRANSACTION_WITNESS))
        } else {
            BytesJson::from(serialize(tx))
        };
        Box::new(self.send_raw_transaction(tx_bytes).map_err(|e| ERRL!("{}", e)))
    }

    /// https://developer.bitcoin.org/reference/rpc/sendrawtransaction
    fn send_raw_transaction(&self, tx: BytesJson) -> UtxoRpcFut<H256Json> {
        Box::new(rpc_func!(self, "sendrawtransaction", tx).map_to_mm_fut(UtxoRpcError::from))
    }

    fn get_transaction_bytes(&self, txid: H256Json) -> UtxoRpcFut<BytesJson> {
        Box::new(self.get_raw_transaction_bytes(txid).map_to_mm_fut(UtxoRpcError::from))
    }

    fn get_verbose_transaction(&self, txid: H256Json) -> RpcRes<RpcTransaction> {
        self.get_raw_transaction_verbose(txid)
    }

    fn get_block_count(&self) -> UtxoRpcFut<u64> {
        Box::new(self.0.get_block_count().map_to_mm_fut(UtxoRpcError::from))
    }

    fn display_balance(&self, address: Address, _decimals: u8) -> RpcRes<BigDecimal> {
        Box::new(
            self.list_unspent_impl(0, std::i32::MAX, vec![address.to_string()])
                .map(|unspents| {
                    unspents
                        .iter()
                        .fold(BigDecimal::from(0), |sum, unspent| sum + unspent.amount.to_decimal())
                }),
        )
    }

    fn estimate_fee_sat(
        &self,
        decimals: u8,
        fee_method: &EstimateFeeMethod,
        mode: &Option<EstimateFeeMode>,
        n_blocks: u32,
    ) -> RpcRes<u64> {
        match fee_method {
            EstimateFeeMethod::Standard => Box::new(self.estimate_fee(n_blocks).map(move |fee| {
                if fee > 0.00001 {
                    (fee * 10.0_f64.powf(decimals as f64)) as u64
                } else {
                    1000
                }
            })),
            EstimateFeeMethod::SmartFee => Box::new(self.estimate_smart_fee(mode, n_blocks).map(move |res| {
                if res.fee_rate > 0.00001 {
                    (res.fee_rate * 10.0_f64.powf(decimals as f64)) as u64
                } else {
                    1000
                }
            })),
        }
    }

    fn get_relay_fee(&self) -> RpcRes<BigDecimal> { Box::new(self.get_network_info().map(|info| info.relay_fee)) }

    fn find_output_spend(
        &self,
        tx: &UtxoTx,
        vout: usize,
        from_block: u64,
    ) -> Box<dyn Future<Item = Option<UtxoTx>, Error = String> + Send> {
        let selfi = self.clone();
        let tx = tx.clone();
        let fut = async move {
            let from_block_hash = try_s!(selfi.get_block_hash(from_block).compat().await);
            let list_since_block: ListSinceBlockRes = try_s!(selfi.list_since_block(from_block_hash).compat().await);
            for transaction in list_since_block
                .transactions
                .into_iter()
                .filter(|tx| !tx.is_conflicting())
            {
                let maybe_spend_tx_bytes = try_s!(selfi.get_raw_transaction_bytes(transaction.txid).compat().await);
                let maybe_spend_tx: UtxoTx =
                    try_s!(deserialize(maybe_spend_tx_bytes.as_slice()).map_err(|e| ERRL!("{:?}", e)));

                for input in maybe_spend_tx.inputs.iter() {
                    if input.previous_output.hash == tx.hash() && input.previous_output.index == vout as u32 {
                        return Ok(Some(maybe_spend_tx));
                    }
                }
            }
            Ok(None)
        };
        Box::new(fut.boxed().compat())
    }

    fn get_median_time_past(
        &self,
        starting_block: u64,
        count: NonZeroU64,
        _coin_variant: CoinVariant,
    ) -> UtxoRpcFut<u32> {
        let selfi = self.clone();
        let fut = async move {
            let starting_block_hash = selfi.get_block_hash(starting_block).compat().await?;
            let starting_block_data = selfi.get_block(starting_block_hash).compat().await?;
            if let Some(median) = starting_block_data.mediantime {
                return Ok(median);
            }

            let mut block_timestamps = vec![starting_block_data.time];
            let from = if starting_block <= count.get() {
                0
            } else {
                starting_block - count.get() + 1
            };
            for block_n in from..starting_block {
                let block_hash = selfi.get_block_hash(block_n).compat().await?;
                let block_data = selfi.get_block(block_hash).compat().await?;
                block_timestamps.push(block_data.time);
            }
            // can unwrap because count is non zero
            Ok(median(block_timestamps.as_mut_slice()).unwrap())
        };
        Box::new(fut.boxed().compat())
    }
}

#[cfg_attr(test, mockable)]
impl NativeClient {
    /// https://developer.bitcoin.org/reference/rpc/listunspent
    pub fn list_unspent_impl(
        &self,
        min_conf: i32,
        max_conf: i32,
        addresses: Vec<String>,
    ) -> RpcRes<Vec<NativeUnspent>> {
        let request_fut = rpc_func!(self, "listunspent", &min_conf, &max_conf, &addresses);
        let arc = self.clone();
        let args = ListUnspentArgs {
            min_conf,
            max_conf,
            addresses,
        };
        let fut = async move { arc.list_unspent_concurrent_map.wrap_request(args, request_fut).await };
        Box::new(fut.boxed().compat())
    }
}

#[cfg_attr(test, mockable)]
impl NativeClientImpl {
    /// https://developer.bitcoin.org/reference/rpc/importaddress
    pub fn import_address(&self, address: &str, label: &str, rescan: bool) -> RpcRes<()> {
        rpc_func!(self, "importaddress", address, label, rescan)
    }

    /// https://developer.bitcoin.org/reference/rpc/validateaddress
    pub fn validate_address(&self, address: &str) -> RpcRes<ValidateAddressRes> {
        rpc_func!(self, "validateaddress", address)
    }

    pub fn output_amount(
        &self,
        txid: H256Json,
        index: usize,
    ) -> Box<dyn Future<Item = u64, Error = String> + Send + 'static> {
        let fut = self.get_raw_transaction_bytes(txid).map_err(|e| ERRL!("{}", e));
        Box::new(fut.and_then(move |bytes| {
            let tx: UtxoTx = try_s!(deserialize(bytes.as_slice()).map_err(|e| ERRL!(
                "Error {:?} trying to deserialize the transaction {:?}",
                e,
                bytes
            )));
            Ok(tx.outputs[index].value)
        }))
    }

    /// https://developer.bitcoin.org/reference/rpc/getblock.html
    /// Always returns verbose block
    pub fn get_block(&self, hash: H256Json) -> RpcRes<VerboseBlock> {
        let verbose = true;
        rpc_func!(self, "getblock", hash, verbose)
    }

    /// https://developer.bitcoin.org/reference/rpc/getblockhash.html
    pub fn get_block_hash(&self, height: u64) -> RpcRes<H256Json> { rpc_func!(self, "getblockhash", height) }

    /// https://developer.bitcoin.org/reference/rpc/getblockcount.html
    pub fn get_block_count(&self) -> RpcRes<u64> { rpc_func!(self, "getblockcount") }

    /// https://developer.bitcoin.org/reference/rpc/getrawtransaction.html
    /// Always returns verbose transaction
    fn get_raw_transaction_verbose(&self, txid: H256Json) -> RpcRes<RpcTransaction> {
        let verbose = 1;
        rpc_func!(self, "getrawtransaction", txid, verbose)
    }

    /// https://developer.bitcoin.org/reference/rpc/getrawtransaction.html
    /// Always returns transaction bytes
    pub fn get_raw_transaction_bytes(&self, txid: H256Json) -> RpcRes<BytesJson> {
        let verbose = 0;
        rpc_func!(self, "getrawtransaction", txid, verbose)
    }

    /// https://developer.bitcoin.org/reference/rpc/estimatefee.html
    /// It is recommended to set n_blocks as low as possible.
    /// However, in some cases, n_blocks = 1 leads to an unreasonably high fee estimation.
    /// https://github.com/KomodoPlatform/atomicDEX-API/issues/656#issuecomment-743759659
    fn estimate_fee(&self, n_blocks: u32) -> RpcRes<f64> { rpc_func!(self, "estimatefee", n_blocks) }

    /// https://developer.bitcoin.org/reference/rpc/estimatesmartfee.html
    /// It is recommended to set n_blocks as low as possible.
    /// However, in some cases, n_blocks = 1 leads to an unreasonably high fee estimation.
    /// https://github.com/KomodoPlatform/atomicDEX-API/issues/656#issuecomment-743759659
    pub fn estimate_smart_fee(&self, mode: &Option<EstimateFeeMode>, n_blocks: u32) -> RpcRes<EstimateSmartFeeRes> {
        match mode {
            Some(m) => rpc_func!(self, "estimatesmartfee", n_blocks, m),
            None => rpc_func!(self, "estimatesmartfee", n_blocks),
        }
    }

    /// https://developer.bitcoin.org/reference/rpc/listtransactions.html
    pub fn list_transactions(&self, count: u64, from: u64) -> RpcRes<Vec<ListTransactionsItem>> {
        let account = "*";
        let watch_only = true;
        rpc_func!(self, "listtransactions", account, count, from, watch_only)
    }

    /// https://developer.bitcoin.org/reference/rpc/listreceivedbyaddress.html
    pub fn list_received_by_address(
        &self,
        min_conf: u64,
        include_empty: bool,
        include_watch_only: bool,
    ) -> RpcRes<Vec<ReceivedByAddressItem>> {
        rpc_func!(
            self,
            "listreceivedbyaddress",
            min_conf,
            include_empty,
            include_watch_only
        )
    }

    pub fn detect_fee_method(&self) -> impl Future<Item = EstimateFeeMethod, Error = String> + Send {
        let estimate_fee_fut = self.estimate_fee(1);
        self.estimate_smart_fee(&None, 1).then(move |res| -> Box<dyn Future<Item=EstimateFeeMethod, Error=String> + Send> {
            match res {
                Ok(smart_fee) => if smart_fee.fee_rate > 0. {
                    Box::new(futures01::future::ok(EstimateFeeMethod::SmartFee))
                } else {
                    info!("fee_rate from smart fee should be above zero, but got {:?}, trying estimatefee", smart_fee);
                    Box::new(estimate_fee_fut.map_err(|e| ERRL!("{}", e)).and_then(|res| if res > 0. {
                        Ok(EstimateFeeMethod::Standard)
                    } else {
                        ERR!("Estimate fee result should be above zero, but got {}, consider setting txfee in config", res)
                    }))
                },
                Err(e) => {
                    error!("Error {} on estimate smart fee, trying estimatefee", e);
                    Box::new(estimate_fee_fut.map_err(|e| ERRL!("{}", e)).and_then(|res| if res > 0. {
                        Ok(EstimateFeeMethod::Standard)
                    } else {
                        ERR!("Estimate fee result should be above zero, but got {}, consider setting txfee in config", res)
                    }))
                }
            }
        })
    }

    /// https://developer.bitcoin.org/reference/rpc/listsinceblock.html
    /// uses default target confirmations 1 and always includes watch_only addresses
    pub fn list_since_block(&self, block_hash: H256Json) -> RpcRes<ListSinceBlockRes> {
        let target_confirmations = 1;
        let include_watch_only = true;
        rpc_func!(
            self,
            "listsinceblock",
            block_hash,
            target_confirmations,
            include_watch_only
        )
    }

    /// https://developer.bitcoin.org/reference/rpc/sendtoaddress.html
    pub fn send_to_address(&self, addr: &str, amount: &BigDecimal) -> RpcRes<H256Json> {
        rpc_func!(self, "sendtoaddress", addr, amount)
    }

    /// Returns the list of addresses assigned the specified label.
    /// https://developer.bitcoin.org/reference/rpc/getaddressesbylabel.html
    pub fn get_addresses_by_label(&self, label: &str) -> RpcRes<AddressesByLabelResult> {
        rpc_func!(self, "getaddressesbylabel", label)
    }

    /// https://developer.bitcoin.org/reference/rpc/getnetworkinfo.html
    pub fn get_network_info(&self) -> RpcRes<NetworkInfo> { rpc_func!(self, "getnetworkinfo") }

    /// https://developer.bitcoin.org/reference/rpc/getaddressinfo.html
    pub fn get_address_info(&self, address: &str) -> RpcRes<GetAddressInfoRes> {
        rpc_func!(self, "getaddressinfo", address)
    }
}

impl NativeClientImpl {
    /// Check whether input address is imported to daemon
    pub async fn is_address_imported(&self, address: &str) -> Result<bool, String> {
        let validate_res = try_s!(self.validate_address(address).compat().await);
        match (validate_res.is_mine, validate_res.is_watch_only) {
            (Some(is_mine), Some(is_watch_only)) => Ok(is_mine || is_watch_only),
            // ignoring (Some(_), None) and (None, Some(_)) variants, there seem to be no known daemons that return is_mine,
            // but do not return is_watch_only, so it's ok to fallback to getaddressinfo
            _ => {
                let address_info = try_s!(self.get_address_info(address).compat().await);
                Ok(address_info.is_mine || address_info.is_watch_only)
            },
        }
    }
}

#[derive(Clone, Debug, Deserialize)]
pub struct ElectrumUnspent {
    pub height: Option<u64>,
    pub tx_hash: H256Json,
    pub tx_pos: u32,
    pub value: u64,
}

#[derive(Debug, Deserialize)]
#[serde(untagged)]
pub enum ElectrumNonce {
    Number(u64),
    Hash(H256Json),
}

#[derive(Debug, Deserialize)]
pub struct ElectrumBlockHeadersRes {
    count: u64,
    pub hex: BytesJson,
    max: u64,
}

/// The block header compatible with Electrum 1.2
#[derive(Debug, Deserialize)]
pub struct ElectrumBlockHeaderV12 {
    bits: u64,
    block_height: u64,
    merkle_root: H256Json,
    nonce: ElectrumNonce,
    prev_block_hash: H256Json,
    timestamp: u64,
    version: u64,
}

/// The block header compatible with Electrum 1.4
#[derive(Debug, Deserialize)]
pub struct ElectrumBlockHeaderV14 {
    height: u64,
    hex: BytesJson,
}

#[derive(Debug, Deserialize)]
#[serde(untagged)]
pub enum ElectrumBlockHeader {
    V12(ElectrumBlockHeaderV12),
    V14(ElectrumBlockHeaderV14),
}

#[allow(clippy::upper_case_acronyms)]
#[derive(Debug, Deserialize, Serialize)]
pub enum EstimateFeeMode {
    ECONOMICAL,
    CONSERVATIVE,
    UNSET,
}

impl ElectrumBlockHeader {
    fn block_height(&self) -> u64 {
        match self {
            ElectrumBlockHeader::V12(h) => h.block_height,
            ElectrumBlockHeader::V14(h) => h.height,
        }
    }
}

#[derive(Debug, Deserialize)]
pub struct ElectrumTxHistoryItem {
    pub height: i64,
    pub tx_hash: H256Json,
    pub fee: Option<i64>,
}

#[derive(Clone, Debug, Deserialize)]
pub struct ElectrumBalance {
    confirmed: i64,
    unconfirmed: i64,
}

fn sha_256(input: &[u8]) -> Vec<u8> {
    let mut sha = Sha256::new();
    sha.input(input);
    sha.result().to_vec()
}

pub fn electrum_script_hash(script: &[u8]) -> Vec<u8> {
    let mut result = sha_256(script);
    result.reverse();
    result
}

#[allow(clippy::upper_case_acronyms)]
#[derive(Debug, Deserialize, Serialize)]
/// Deserializable Electrum protocol representation for RPC
pub enum ElectrumProtocol {
    /// TCP
    TCP,
    /// SSL/TLS
    SSL,
    /// Insecure WebSocket.
    WS,
    /// Secure WebSocket.
    WSS,
}

#[cfg(not(target_arch = "wasm32"))]
impl Default for ElectrumProtocol {
    fn default() -> Self { ElectrumProtocol::TCP }
}

#[cfg(target_arch = "wasm32")]
impl Default for ElectrumProtocol {
    fn default() -> Self { ElectrumProtocol::WS }
}

#[derive(Debug, Deserialize, Serialize)]
/// Deserializable Electrum protocol version representation for RPC
/// https://electrumx-spesmilo.readthedocs.io/en/latest/protocol-methods.html#server.version
pub struct ElectrumProtocolVersion {
    pub server_software_version: String,
    pub protocol_version: String,
}

#[derive(Debug, Deserialize, Serialize)]
/// Electrum request RPC representation
pub struct ElectrumRpcRequest {
    pub url: String,
    #[serde(default)]
    pub protocol: ElectrumProtocol,
    #[serde(default)]
    pub disable_cert_verification: bool,
}

/// Electrum client configuration
#[allow(clippy::upper_case_acronyms)]
#[cfg(not(target_arch = "wasm32"))]
#[derive(Clone, Debug, Serialize)]
enum ElectrumConfig {
    TCP,
    SSL { dns_name: String, skip_validation: bool },
}

/// Electrum client configuration
#[cfg(target_arch = "wasm32")]
#[derive(Clone, Debug, Serialize)]
enum ElectrumConfig {
    WS,
    WSS,
}

fn addr_to_socket_addr(input: &str) -> Result<SocketAddr, String> {
    let mut addr = match input.to_socket_addrs() {
        Ok(a) => a,
        Err(e) => return ERR!("{} resolve error {:?}", input, e),
    };
    match addr.next() {
        Some(a) => Ok(a),
        None => ERR!("{} resolved to None.", input),
    }
}

/// Attempts to process the request (parse url, etc), build up the config and create new electrum connection
#[cfg(not(target_arch = "wasm32"))]
pub fn spawn_electrum(
    req: &ElectrumRpcRequest,
    event_handlers: Vec<RpcTransportEventHandlerShared>,
) -> Result<ElectrumConnection, String> {
    let config = match req.protocol {
        ElectrumProtocol::TCP => ElectrumConfig::TCP,
        ElectrumProtocol::SSL => {
            let uri: Uri = try_s!(req.url.parse());
            let host = uri
                .host()
                .ok_or(ERRL!("Couldn't retrieve host from addr {}", req.url))?;

            // check the dns name
            try_s!(DNSNameRef::try_from_ascii_str(host));

            ElectrumConfig::SSL {
                dns_name: host.into(),
                skip_validation: req.disable_cert_verification,
            }
        },
        ElectrumProtocol::WS | ElectrumProtocol::WSS => {
            return ERR!("'ws' and 'wss' protocols are not supported yet. Consider using 'TCP' or 'SSL'")
        },
    };

    Ok(electrum_connect(req.url.clone(), config, event_handlers))
}

/// Attempts to process the request (parse url, etc), build up the config and create new electrum connection
#[cfg(target_arch = "wasm32")]
pub fn spawn_electrum(
    req: &ElectrumRpcRequest,
    event_handlers: Vec<RpcTransportEventHandlerShared>,
) -> Result<ElectrumConnection, String> {
    let mut url = req.url.clone();
    let uri: Uri = try_s!(req.url.parse());

    if uri.scheme().is_some() {
        return ERR!(
            "There has not to be a scheme in the url: {}. \
            'ws://' scheme is used by default. \
            Consider using 'protocol: \"WSS\"' in the electrum request to switch to the 'wss://' scheme.",
            url
        );
    }

    let config = match req.protocol {
        ElectrumProtocol::WS => {
            url.insert_str(0, "ws://");
            ElectrumConfig::WS
        },
        ElectrumProtocol::WSS => {
            url.insert_str(0, "wss://");
            ElectrumConfig::WSS
        },
        ElectrumProtocol::TCP | ElectrumProtocol::SSL => {
            return ERR!("'TCP' and 'SSL' are not supported in a browser. Please use 'WS' or 'WSS' protocols");
        },
    };

    Ok(electrum_connect(url, config, event_handlers))
}

#[derive(Debug)]
/// Represents the active Electrum connection to selected address
pub struct ElectrumConnection {
    /// The client connected to this SocketAddr
    addr: String,
    /// Configuration
    config: ElectrumConfig,
    /// The Sender forwarding requests to writing part of underlying stream
    tx: Arc<AsyncMutex<Option<mpsc::Sender<Vec<u8>>>>>,
    /// The Sender used to shutdown the background connection loop when ElectrumConnection is dropped
    shutdown_tx: Option<oneshot::Sender<()>>,
    /// Responses are stored here
    responses: Arc<AsyncMutex<HashMap<String, async_oneshot::Sender<JsonRpcResponse>>>>,
    /// Selected protocol version. The value is initialized after the server.version RPC call.
    protocol_version: AsyncMutex<Option<f32>>,
}

impl ElectrumConnection {
    async fn is_connected(&self) -> bool { self.tx.lock().await.is_some() }

    async fn set_protocol_version(&self, version: f32) { self.protocol_version.lock().await.replace(version); }
}

impl Drop for ElectrumConnection {
    fn drop(&mut self) {
        if let Some(shutdown_tx) = self.shutdown_tx.take() {
            if shutdown_tx.send(()).is_err() {
                warn!("electrum_connection_drop] Warning, shutdown_tx already closed");
            }
        }
    }
}

#[derive(Debug)]
struct ConcurrentRequestState<V> {
    is_running: bool,
    subscribers: Vec<RpcReqSub<V>>,
}

impl<V> ConcurrentRequestState<V> {
    fn new() -> Self {
        ConcurrentRequestState {
            is_running: false,
            subscribers: Vec::new(),
        }
    }
}

#[derive(Debug)]
pub struct ConcurrentRequestMap<K, V> {
    inner: AsyncMutex<HashMap<K, ConcurrentRequestState<V>>>,
}

impl<K, V> Default for ConcurrentRequestMap<K, V> {
    fn default() -> Self {
        ConcurrentRequestMap {
            inner: AsyncMutex::new(HashMap::new()),
        }
    }
}

impl<K: Clone + Eq + std::hash::Hash, V: Clone> ConcurrentRequestMap<K, V> {
    pub fn new() -> ConcurrentRequestMap<K, V> { ConcurrentRequestMap::default() }

    async fn wrap_request(&self, request_arg: K, request_fut: RpcRes<V>) -> Result<V, JsonRpcError> {
        let mut map = self.inner.lock().await;
        let state = map
            .entry(request_arg.clone())
            .or_insert_with(ConcurrentRequestState::new);
        if state.is_running {
            let (tx, rx) = async_oneshot::channel();
            state.subscribers.push(tx);
            // drop here to avoid holding the lock during await
            drop(map);
            rx.await.unwrap()
        } else {
            // drop here to avoid holding the lock during await
            drop(map);
            let request_res = request_fut.compat().await;
            let mut map = self.inner.lock().await;
            let state = map.get_mut(&request_arg).unwrap();
            for sub in state.subscribers.drain(..) {
                if sub.send(request_res.clone()).is_err() {
                    warn!("subscriber is dropped");
                }
            }
            state.is_running = false;
            request_res
        }
    }
}

#[derive(Debug)]
pub struct ElectrumClientImpl {
    coin_ticker: String,
    connections: AsyncMutex<Vec<ElectrumConnection>>,
    next_id: AtomicU64,
    event_handlers: Vec<RpcTransportEventHandlerShared>,
    protocol_version: OrdRange<f32>,
    get_balance_concurrent_map: ConcurrentRequestMap<String, ElectrumBalance>,
    list_unspent_concurrent_map: ConcurrentRequestMap<String, Vec<ElectrumUnspent>>,
}

async fn electrum_request_multi(
    client: ElectrumClient,
    request: JsonRpcRequest,
) -> Result<(JsonRpcRemoteAddr, JsonRpcResponse), String> {
    let mut futures = vec![];
    let connections = client.connections.lock().await;
    for connection in connections.iter() {
        let connection_addr = connection.addr.clone();
        match &*connection.tx.lock().await {
            Some(tx) => {
                let fut = electrum_request(
                    request.clone(),
                    tx.clone(),
                    connection.responses.clone(),
                    ELECTRUM_TIMEOUT / connections.len() as u64,
                )
                .map(|response| (JsonRpcRemoteAddr(connection_addr), response));
                futures.push(fut)
            },
            None => (),
        }
    }
    drop(connections);
    if futures.is_empty() {
        return ERR!("All electrums are currently disconnected");
    }
    if request.method != "server.ping" {
        Ok(try_s!(
            select_ok_sequential(futures)
                .map_err(|e| ERRL!("{:?}", e))
                .compat()
                .await
        ))
    } else {
        // server.ping must be sent to all servers to keep all connections alive
        Ok(try_s!(
            select_ok(futures)
                .map(|(result, _)| result)
                .map_err(|e| ERRL!("{:?}", e))
                .compat()
                .await
        ))
    }
}

async fn electrum_request_to(
    client: ElectrumClient,
    request: JsonRpcRequest,
    to_addr: String,
) -> Result<(JsonRpcRemoteAddr, JsonRpcResponse), String> {
    let (tx, responses) = {
        let connections = client.connections.lock().await;
        let connection = connections
            .iter()
            .find(|c| c.addr == to_addr)
            .ok_or(ERRL!("Unknown destination address {}", to_addr))?;
        let responses = connection.responses.clone();
        let tx = {
            match &*connection.tx.lock().await {
                Some(tx) => tx.clone(),
                None => return ERR!("Connection {} is not established yet", to_addr),
            }
        };
        (tx, responses)
    };

    let response = try_s!(
        electrum_request(request.clone(), tx, responses, ELECTRUM_TIMEOUT)
            .compat()
            .await
    );
    Ok((JsonRpcRemoteAddr(to_addr.to_owned()), response))
}

impl ElectrumClientImpl {
    /// Create an Electrum connection and spawn a green thread actor to handle it.
    pub async fn add_server(&self, req: &ElectrumRpcRequest) -> Result<(), String> {
        let connection = try_s!(spawn_electrum(req, self.event_handlers.clone()));
        self.connections.lock().await.push(connection);
        Ok(())
    }

    /// Remove an Electrum connection and stop corresponding spawned actor.
    pub async fn remove_server(&self, server_addr: &str) -> Result<(), String> {
        let mut connections = self.connections.lock().await;
        // do not use retain, we would have to return an error if we did not find connection by the passd address
        let pos = connections
            .iter()
            .position(|con| con.addr == server_addr)
            .ok_or(ERRL!("Unknown electrum address {}", server_addr))?;
        // shutdown_tx will be closed immediately on the connection drop
        connections.remove(pos);
        Ok(())
    }

    /// Check if one of the spawned connections is connected.
    pub async fn is_connected(&self) -> bool {
        for connection in self.connections.lock().await.iter() {
            if connection.is_connected().await {
                return true;
            }
        }
        false
    }

    pub async fn count_connections(&self) -> usize { self.connections.lock().await.len() }

    /// Check if the protocol version was checked for one of the spawned connections.
    pub async fn is_protocol_version_checked(&self) -> bool {
        for connection in self.connections.lock().await.iter() {
            if connection.protocol_version.lock().await.is_some() {
                return true;
            }
        }
        false
    }

    /// Set the protocol version for the specified server.
    pub async fn set_protocol_version(&self, server_addr: &str, version: f32) -> Result<(), String> {
        let connections = self.connections.lock().await;
        let con = connections
            .iter()
            .find(|con| con.addr == server_addr)
            .ok_or(ERRL!("Unknown electrum address {}", server_addr))?;
        con.set_protocol_version(version).await;
        Ok(())
    }

    /// Get available protocol versions.
    pub fn protocol_version(&self) -> &OrdRange<f32> { &self.protocol_version }
}

#[derive(Clone, Debug)]
pub struct ElectrumClient(pub Arc<ElectrumClientImpl>);
impl Deref for ElectrumClient {
    type Target = ElectrumClientImpl;
    fn deref(&self) -> &ElectrumClientImpl { &*self.0 }
}

const BLOCKCHAIN_HEADERS_SUB_ID: &str = "blockchain.headers.subscribe";

impl UtxoJsonRpcClientInfo for ElectrumClient {
    fn coin_name(&self) -> &str { self.coin_ticker.as_str() }
}

impl JsonRpcClient for ElectrumClient {
    fn version(&self) -> &'static str { "2.0" }

    fn next_id(&self) -> String { self.next_id.fetch_add(1, AtomicOrdering::Relaxed).to_string() }

    fn client_info(&self) -> String { UtxoJsonRpcClientInfo::client_info(self) }

    fn transport(&self, request: JsonRpcRequest) -> JsonRpcResponseFut {
        Box::new(electrum_request_multi(self.clone(), request).boxed().compat())
    }
}

impl JsonRpcMultiClient for ElectrumClient {
    fn transport_exact(&self, to_addr: String, request: JsonRpcRequest) -> JsonRpcResponseFut {
        Box::new(electrum_request_to(self.clone(), request, to_addr).boxed().compat())
    }
}

impl ElectrumClient {
    /// https://electrumx.readthedocs.io/en/latest/protocol-methods.html#server-ping
    pub fn server_ping(&self) -> RpcRes<()> { rpc_func!(self, "server.ping") }

    /// https://electrumx.readthedocs.io/en/latest/protocol-methods.html#server-version
    pub fn server_version(
        &self,
        server_address: &str,
        client_name: &str,
        version: &OrdRange<f32>,
    ) -> RpcRes<ElectrumProtocolVersion> {
        let protocol_version: Vec<String> = version.flatten().into_iter().map(|v| format!("{}", v)).collect();
        rpc_func_from!(self, server_address, "server.version", client_name, protocol_version)
    }

    /// https://electrumx.readthedocs.io/en/latest/protocol-methods.html#blockchain-scripthash-listunspent
    /// It can return duplicates sometimes: https://github.com/artemii235/SuperNET/issues/269
    /// We should remove them to build valid transactions
    pub fn scripthash_list_unspent(&self, hash: &str) -> RpcRes<Vec<ElectrumUnspent>> {
        let request_fut = Box::new(rpc_func!(self, "blockchain.scripthash.listunspent", hash).and_then(
            move |unspents: Vec<ElectrumUnspent>| {
                let mut map: HashMap<(H256Json, u32), bool> = HashMap::new();
                let unspents = unspents
                    .into_iter()
                    .filter(|unspent| match map.entry((unspent.tx_hash.clone(), unspent.tx_pos)) {
                        Entry::Occupied(_) => false,
                        Entry::Vacant(e) => {
                            e.insert(true);
                            true
                        },
                    })
                    .collect();
                Ok(unspents)
            },
        ));
        let arc = self.clone();
        let hash = hash.to_owned();
        let fut = async move { arc.list_unspent_concurrent_map.wrap_request(hash, request_fut).await };
        Box::new(fut.boxed().compat())
    }

    /// https://electrumx.readthedocs.io/en/latest/protocol-methods.html#blockchain-scripthash-get-history
    pub fn scripthash_get_history(&self, hash: &str) -> RpcRes<Vec<ElectrumTxHistoryItem>> {
        rpc_func!(self, "blockchain.scripthash.get_history", hash)
    }

    /// https://electrumx.readthedocs.io/en/latest/protocol-methods.html#blockchain-scripthash-gethistory
    pub fn scripthash_get_balance(&self, hash: &str) -> RpcRes<ElectrumBalance> {
        let arc = self.clone();
        let hash = hash.to_owned();
        let fut = async move {
            let request = rpc_func!(arc, "blockchain.scripthash.get_balance", &hash);
            arc.get_balance_concurrent_map.wrap_request(hash, request).await
        };
        Box::new(fut.boxed().compat())
    }

    /// https://electrumx.readthedocs.io/en/latest/protocol-methods.html#blockchain-headers-subscribe
    pub fn blockchain_headers_subscribe(&self) -> RpcRes<ElectrumBlockHeader> {
        rpc_func!(self, "blockchain.headers.subscribe")
    }

    /// https://electrumx.readthedocs.io/en/latest/protocol-methods.html#blockchain-transaction-broadcast
    fn blockchain_transaction_broadcast(&self, tx: BytesJson) -> RpcRes<H256Json> {
        rpc_func!(self, "blockchain.transaction.broadcast", tx)
    }

    /// https://electrumx.readthedocs.io/en/latest/protocol-methods.html#blockchain-estimatefee
    /// It is recommended to set n_blocks as low as possible.
    /// However, in some cases, n_blocks = 1 leads to an unreasonably high fee estimation.
    /// https://github.com/KomodoPlatform/atomicDEX-API/issues/656#issuecomment-743759659
    fn estimate_fee(&self, mode: &Option<EstimateFeeMode>, n_blocks: u32) -> RpcRes<f64> {
        match mode {
            Some(m) => rpc_func!(self, "blockchain.estimatefee", n_blocks, m),
            None => rpc_func!(self, "blockchain.estimatefee", n_blocks),
        }
    }

    /// https://electrumx.readthedocs.io/en/latest/protocol-methods.html#blockchain-block-headers
    pub fn blockchain_block_headers(&self, start_height: u64, count: NonZeroU64) -> RpcRes<ElectrumBlockHeadersRes> {
        rpc_func!(self, "blockchain.block.headers", start_height, count)
    }
}

#[cfg_attr(test, mockable)]
impl UtxoRpcClientOps for ElectrumClient {
    fn list_unspent(&self, address: &Address, _decimals: u8) -> UtxoRpcFut<Vec<UnspentInfo>> {
        let script = output_script(address, ScriptType::P2PKH);
        let script_hash = electrum_script_hash(&script);
        Box::new(
            self.scripthash_list_unspent(&hex::encode(script_hash))
                .map_to_mm_fut(UtxoRpcError::from)
                .map(move |unspents| {
                    unspents
                        .iter()
                        .map(|unspent| UnspentInfo {
                            outpoint: OutPoint {
                                hash: unspent.tx_hash.reversed().into(),
                                index: unspent.tx_pos,
                            },
                            value: unspent.value,
                            height: unspent.height,
                        })
                        .collect()
                }),
        )
    }

    fn send_transaction(&self, tx: &UtxoTx) -> Box<dyn Future<Item = H256Json, Error = String> + Send + 'static> {
        let bytes = if tx.has_witness() {
            BytesJson::from(serialize_with_flags(tx, SERIALIZE_TRANSACTION_WITNESS))
        } else {
            BytesJson::from(serialize(tx))
        };
        Box::new(self.blockchain_transaction_broadcast(bytes).map_err(|e| ERRL!("{}", e)))
    }

    fn send_raw_transaction(&self, tx: BytesJson) -> UtxoRpcFut<H256Json> {
        Box::new(
            self.blockchain_transaction_broadcast(tx)
                .map_to_mm_fut(UtxoRpcError::from),
        )
    }

    /// https://electrumx.readthedocs.io/en/latest/protocol-methods.html#blockchain-transaction-get
    /// returns transaction bytes by default
    fn get_transaction_bytes(&self, txid: H256Json) -> UtxoRpcFut<BytesJson> {
        let verbose = false;
        Box::new(rpc_func!(self, "blockchain.transaction.get", txid, verbose).map_to_mm_fut(UtxoRpcError::from))
    }

    /// https://electrumx.readthedocs.io/en/latest/protocol-methods.html#blockchain-transaction-get
    /// returns verbose transaction by default
    fn get_verbose_transaction(&self, txid: H256Json) -> RpcRes<RpcTransaction> {
        let verbose = true;
        rpc_func!(self, "blockchain.transaction.get", txid, verbose)
    }

    fn get_block_count(&self) -> UtxoRpcFut<u64> {
        Box::new(
            self.blockchain_headers_subscribe()
                .map(|r| r.block_height())
                .map_to_mm_fut(UtxoRpcError::from),
        )
    }

    fn display_balance(&self, address: Address, decimals: u8) -> RpcRes<BigDecimal> {
        let hash = electrum_script_hash(&output_script(&address, ScriptType::P2PKH));
        let hash_str = hex::encode(hash);
        Box::new(self.scripthash_get_balance(&hash_str).map(move |result| {
            BigDecimal::from(result.confirmed + result.unconfirmed) / BigDecimal::from(10u64.pow(decimals as u32))
        }))
    }

    fn estimate_fee_sat(
        &self,
        decimals: u8,
        _fee_method: &EstimateFeeMethod,
        mode: &Option<EstimateFeeMode>,
        n_blocks: u32,
    ) -> RpcRes<u64> {
        Box::new(self.estimate_fee(mode, n_blocks).map(move |fee| {
            if fee > 0.00001 {
                (fee * 10.0_f64.powf(decimals as f64)) as u64
            } else {
                1000
            }
        }))
    }

    fn get_relay_fee(&self) -> RpcRes<BigDecimal> { rpc_func!(self, "blockchain.relayfee") }

    fn find_output_spend(
        &self,
        tx: &UtxoTx,
        vout: usize,
        _from_block: u64,
    ) -> Box<dyn Future<Item = Option<UtxoTx>, Error = String> + Send> {
        let selfi = self.clone();
        let script_hash = hex::encode(electrum_script_hash(&tx.outputs[vout].script_pubkey));
        let tx = tx.clone();
        let fut = async move {
            let history = try_s!(selfi.scripthash_get_history(&script_hash).compat().await);

            if history.len() < 2 {
                return Ok(None);
            }

            for item in history.iter() {
                let transaction = try_s!(selfi.get_transaction_bytes(item.tx_hash.clone()).compat().await);

                let maybe_spend_tx: UtxoTx = try_s!(deserialize(transaction.as_slice()).map_err(|e| ERRL!("{:?}", e)));

                for input in maybe_spend_tx.inputs.iter() {
                    if input.previous_output.hash == tx.hash() && input.previous_output.index == vout as u32 {
                        return Ok(Some(maybe_spend_tx));
                    }
                }
            }
            Ok(None)
        };
        Box::new(fut.boxed().compat())
    }

    fn get_median_time_past(
        &self,
        starting_block: u64,
        count: NonZeroU64,
        coin_variant: CoinVariant,
    ) -> UtxoRpcFut<u32> {
        let from = if starting_block <= count.get() {
            0
        } else {
            starting_block - count.get() + 1
        };
        Box::new(
            self.blockchain_block_headers(from, count)
                .map_to_mm_fut(UtxoRpcError::from)
                .and_then(|res| {
                    if res.count == 0 {
                        return MmError::err(UtxoRpcError::InvalidResponse("Server returned zero count".to_owned()));
                    }
                    let len = CompactInteger::from(res.count);
                    let mut serialized = serialize(&len).take();
                    serialized.extend(res.hex.0.into_iter());
                    let mut reader = Reader::new_with_coin_variant(serialized.as_slice(), coin_variant);
                    let headers = reader.read_list::<BlockHeader>()?;
                    let mut timestamps: Vec<_> = headers.into_iter().map(|block| block.time).collect();
                    // can unwrap because count is non zero
                    Ok(median(timestamps.as_mut_slice()).unwrap())
                }),
        )
    }
}

#[cfg_attr(test, mockable)]
impl ElectrumClientImpl {
    pub fn new(coin_ticker: String, event_handlers: Vec<RpcTransportEventHandlerShared>) -> ElectrumClientImpl {
        let protocol_version = OrdRange::new(1.2, 1.4).unwrap();
        ElectrumClientImpl {
            coin_ticker,
            connections: AsyncMutex::new(vec![]),
            next_id: 0.into(),
            event_handlers,
            protocol_version,
            get_balance_concurrent_map: ConcurrentRequestMap::new(),
            list_unspent_concurrent_map: ConcurrentRequestMap::new(),
        }
    }

    #[cfg(test)]
    pub fn with_protocol_version(
        coin_ticker: String,
        event_handlers: Vec<RpcTransportEventHandlerShared>,
        protocol_version: OrdRange<f32>,
    ) -> ElectrumClientImpl {
        ElectrumClientImpl {
            protocol_version,
            ..ElectrumClientImpl::new(coin_ticker, event_handlers)
        }
    }
}

/// Helper function casting mpsc::Receiver as Stream.
fn rx_to_stream(rx: mpsc::Receiver<Vec<u8>>) -> impl Stream<Item = Vec<u8>, Error = io::Error> {
    rx.map_err(|_| panic!("errors not possible on rx"))
}

async fn electrum_process_json(
    raw_json: Json,
    arc: &Arc<AsyncMutex<HashMap<String, async_oneshot::Sender<JsonRpcResponse>>>>,
) {
    // detect if we got standard JSONRPC response or subscription response as JSONRPC request
    if raw_json["method"].is_null() && raw_json["params"].is_null() {
        let response: JsonRpcResponse = match json::from_value(raw_json) {
            Ok(res) => res,
            Err(e) => {
                error!("{}", e);
                return;
            },
        };
        let mut resp = arc.lock().await;
        // the corresponding sender may not exist, receiver may be dropped
        // these situations are not considered as errors so we just silently skip them
        if let Some(tx) = resp.remove(&response.id.to_string()) {
            tx.send(response).unwrap_or(())
        }
        drop(resp);
    } else {
        let request: JsonRpcRequest = match json::from_value(raw_json) {
            Ok(res) => res,
            Err(e) => {
                error!("{}", e);
                return;
            },
        };
        let id = match request.method.as_ref() {
            BLOCKCHAIN_HEADERS_SUB_ID => BLOCKCHAIN_HEADERS_SUB_ID,
            _ => {
                error!("Couldn't get id of request {:?}", request);
                return;
            },
        };

        let response = JsonRpcResponse {
            id: id.into(),
            jsonrpc: "2.0".into(),
            result: request.params[0].clone(),
            error: Json::Null,
        };
        let mut resp = arc.lock().await;
        // the corresponding sender may not exist, receiver may be dropped
        // these situations are not considered as errors so we just silently skip them
        if let Some(tx) = resp.remove(&response.id.to_string()) {
            tx.send(response).unwrap_or(())
        }
        drop(resp);
    }
}

async fn electrum_process_chunk(
    chunk: &[u8],
    arc: &Arc<AsyncMutex<HashMap<String, async_oneshot::Sender<JsonRpcResponse>>>>,
) {
    // we should split the received chunk because we can get several responses in 1 chunk.
    let split = chunk.split(|item| *item == b'\n');
    for chunk in split {
        // split returns empty slice if it ends with separator which is our case
        if !chunk.is_empty() {
            let raw_json: Json = match json::from_slice(chunk) {
                Ok(json) => json,
                Err(e) => {
                    error!("{}", e);
                    return;
                },
            };
            electrum_process_json(raw_json, arc).await
        }
    }
}

macro_rules! try_loop {
    ($e:expr, $addr: ident, $delay: ident) => {
        match $e {
            Ok(res) => res,
            Err(e) => {
                error!("{:?} error {:?}", $addr, e);
                if $delay < 30 {
                    $delay += 5;
                }
                continue;
            },
        }
    };
}

/// The enum wrapping possible variants of underlying Streams
#[cfg(not(target_arch = "wasm32"))]
#[allow(clippy::large_enum_variant)]
enum ElectrumStream {
    Tcp(TcpStream),
    Tls(TlsStream<TcpStream>),
}

#[cfg(not(target_arch = "wasm32"))]
impl AsRef<TcpStream> for ElectrumStream {
    fn as_ref(&self) -> &TcpStream {
        match self {
            ElectrumStream::Tcp(stream) => stream,
            ElectrumStream::Tls(stream) => stream.get_ref().0,
        }
    }
}

#[cfg(not(target_arch = "wasm32"))]
impl AsyncRead for ElectrumStream {
    fn poll_read(self: Pin<&mut Self>, cx: &mut Context<'_>, buf: &mut ReadBuf<'_>) -> Poll<io::Result<()>> {
        match self.get_mut() {
            ElectrumStream::Tcp(stream) => AsyncRead::poll_read(Pin::new(stream), cx, buf),
            ElectrumStream::Tls(stream) => AsyncRead::poll_read(Pin::new(stream), cx, buf),
        }
    }
}

#[cfg(not(target_arch = "wasm32"))]
impl AsyncWrite for ElectrumStream {
    fn poll_write(self: Pin<&mut Self>, cx: &mut Context<'_>, buf: &[u8]) -> Poll<io::Result<usize>> {
        match self.get_mut() {
            ElectrumStream::Tcp(stream) => AsyncWrite::poll_write(Pin::new(stream), cx, buf),
            ElectrumStream::Tls(stream) => AsyncWrite::poll_write(Pin::new(stream), cx, buf),
        }
    }

    fn poll_flush(self: Pin<&mut Self>, cx: &mut Context<'_>) -> Poll<Result<(), Error>> {
        match self.get_mut() {
            ElectrumStream::Tcp(stream) => AsyncWrite::poll_flush(Pin::new(stream), cx),
            ElectrumStream::Tls(stream) => AsyncWrite::poll_flush(Pin::new(stream), cx),
        }
    }

    fn poll_shutdown(self: Pin<&mut Self>, cx: &mut Context<'_>) -> Poll<Result<(), Error>> {
        match self.get_mut() {
            ElectrumStream::Tcp(stream) => AsyncWrite::poll_shutdown(Pin::new(stream), cx),
            ElectrumStream::Tls(stream) => AsyncWrite::poll_shutdown(Pin::new(stream), cx),
        }
    }
}

const ELECTRUM_TIMEOUT: u64 = 60;

async fn electrum_last_chunk_loop(last_chunk: Arc<AtomicU64>) {
    loop {
        Timer::sleep(ELECTRUM_TIMEOUT as f64).await;
        let last = (last_chunk.load(AtomicOrdering::Relaxed) / 1000) as f64;
        if now_float() - last > ELECTRUM_TIMEOUT as f64 {
            warn!(
                "Didn't receive any data since {}. Shutting down the connection.",
                last as i64
            );
            break;
        }
    }
}

#[cfg(not(target_arch = "wasm32"))]
async fn connect_loop(
    config: ElectrumConfig,
    addr: String,
    responses: Arc<AsyncMutex<HashMap<String, async_oneshot::Sender<JsonRpcResponse>>>>,
    connection_tx: Arc<AsyncMutex<Option<mpsc::Sender<Vec<u8>>>>>,
    event_handlers: Vec<RpcTransportEventHandlerShared>,
) -> Result<(), ()> {
    let mut delay: u64 = 0;

    loop {
        if delay > 0 {
            Timer::sleep(delay as f64).await;
        };

        let socket_addr = try_loop!(addr_to_socket_addr(&addr), addr, delay);

        let connect_f = match config.clone() {
            ElectrumConfig::TCP => Either::Left(TcpStream::connect(&socket_addr).map_ok(ElectrumStream::Tcp)),
            ElectrumConfig::SSL {
                dns_name,
                skip_validation,
            } => {
                let mut ssl_config = rustls::ClientConfig::new();
                ssl_config.root_store.add_server_trust_anchors(&TLS_SERVER_ROOTS);
                if skip_validation {
                    ssl_config
                        .dangerous()
                        .set_certificate_verifier(Arc::new(NoCertificateVerification {}));
                }
                let tls_connector = TlsConnector::from(Arc::new(ssl_config));

                Either::Right(TcpStream::connect(&socket_addr).and_then(move |stream| {
                    // Can use `unwrap` cause `dns_name` is pre-checked.
                    let dns = DNSNameRef::try_from_ascii_str(&dns_name)
                        .map_err(|e| fomat!([e]))
                        .unwrap();
                    tls_connector.connect(dns, stream).map_ok(ElectrumStream::Tls)
                }))
            },
        };

        let stream = try_loop!(connect_f.await, addr, delay);
        try_loop!(stream.as_ref().set_nodelay(true), addr, delay);
        // reset the delay if we've connected successfully
        delay = 0;
        info!("Electrum client connected to {}", addr);
        try_loop!(event_handlers.on_connected(addr.clone()), addr, delay);
        let last_chunk = Arc::new(AtomicU64::new(now_ms()));
        let mut last_chunk_f = electrum_last_chunk_loop(last_chunk.clone()).boxed().fuse();

        let (tx, rx) = mpsc::channel(0);
        *connection_tx.lock().await = Some(tx);
        let rx = rx_to_stream(rx).inspect(|data| {
            // measure the length of each sent packet
            event_handlers.on_outgoing_request(data);
        });

        let (read, mut write) = tokio::io::split(stream);
        let recv_f = {
            let addr = addr.clone();
            let responses = responses.clone();
            let event_handlers = event_handlers.clone();
            async move {
                let mut buffer = String::with_capacity(1024);
                let mut buf_reader = BufReader::new(read);
                loop {
                    match buf_reader.read_line(&mut buffer).await {
                        Ok(c) => {
                            if c == 0 {
                                info!("EOF from {}", addr);
                                break;
                            }
                        },
                        Err(e) => {
                            error!("Error on read {} from {}", e, addr);
                            break;
                        },
                    };
                    // measure the length of each incoming packet
                    event_handlers.on_incoming_response(buffer.as_bytes());
                    last_chunk.store(now_ms(), AtomicOrdering::Relaxed);

                    electrum_process_chunk(buffer.as_bytes(), &responses).await;
                    buffer.clear();
                }
            }
        };
        let mut recv_f = Box::pin(recv_f).fuse();

        let send_f = {
            let addr = addr.clone();
            let mut rx = rx.compat();
            async move {
                while let Some(Ok(bytes)) = rx.next().await {
                    if let Err(e) = write.write_all(&bytes).await {
                        error!("Write error {} to {}", e, addr);
                    }
                }
            }
        };
        let mut send_f = Box::pin(send_f).fuse();
        macro_rules! reset_tx_and_continue {
            () => {
                info!("{} connection dropped", addr);
                *connection_tx.lock().await = None;
                continue;
            };
        }

        select! {
            _last_chunk = last_chunk_f => { reset_tx_and_continue!(); },
            _recv = recv_f => { reset_tx_and_continue!(); },
            _send = send_f => { reset_tx_and_continue!(); },
        }
    }
}

#[cfg(target_arch = "wasm32")]
async fn connect_loop(
    _config: ElectrumConfig,
    addr: String,
    responses: Arc<AsyncMutex<HashMap<String, async_oneshot::Sender<JsonRpcResponse>>>>,
    connection_tx: Arc<AsyncMutex<Option<mpsc::Sender<Vec<u8>>>>>,
    event_handlers: Vec<RpcTransportEventHandlerShared>,
) -> Result<(), ()> {
    use std::sync::atomic::AtomicUsize;

    lazy_static! {
        static ref CONN_IDX: Arc<AtomicUsize> = Arc::new(AtomicUsize::new(0));
    }

    use common::wasm_ws::ws_transport;

    let mut delay: u64 = 0;
    loop {
        if delay > 0 {
            Timer::sleep(delay as f64).await;
        }

        let conn_idx = CONN_IDX.fetch_add(1, AtomicOrdering::Relaxed);
        let (mut transport_tx, mut transport_rx) = try_loop!(ws_transport(conn_idx, &addr).await, addr, delay);

        // reset the delay if we've connected successfully
        delay = 0;
        info!("Electrum client connected to {}", addr);
        try_loop!(event_handlers.on_connected(addr.clone()), addr, delay);

        let last_chunk = Arc::new(AtomicU64::new(now_ms()));
        let mut last_chunk_fut = electrum_last_chunk_loop(last_chunk.clone()).boxed().fuse();

        let (outgoing_tx, outgoing_rx) = mpsc::channel(0);
        *connection_tx.lock().await = Some(outgoing_tx);

        let incoming_fut = {
            let addr = addr.clone();
            let responses = responses.clone();
            let event_handlers = event_handlers.clone();
            async move {
                while let Some(incoming_res) = transport_rx.next().await {
                    last_chunk.store(now_ms(), AtomicOrdering::Relaxed);
                    match incoming_res {
                        Ok(incoming_json) => {
                            // measure the length of each incoming packet
                            let incoming_str = incoming_json.to_string();
                            event_handlers.on_incoming_response(incoming_str.as_bytes());

                            electrum_process_json(incoming_json, &responses).await;
                        },
                        Err(e) => {
                            error!("{} error: {:?}", addr, e);
                        },
                    }
                }
            }
        };
        let mut incoming_fut = Box::pin(incoming_fut).fuse();

        let outgoing_fut = {
            let addr = addr.clone();
            let mut outgoing_rx = rx_to_stream(outgoing_rx).compat();
            let event_handlers = event_handlers.clone();
            async move {
                while let Some(Ok(data)) = outgoing_rx.next().await {
                    let raw_json: Json = match json::from_slice(&data) {
                        Ok(js) => js,
                        Err(e) => {
                            error!("Error {} deserializing the outgoing data: {:?}", e, data);
                            continue;
                        },
                    };
                    // measure the length of each sent packet
                    event_handlers.on_outgoing_request(&data);

                    if let Err(e) = transport_tx.send(raw_json).await {
                        error!("Error sending to {}: {:?}", addr, e);
                    }
                }
            }
        };
        let mut outgoing_fut = Box::pin(outgoing_fut).fuse();

        macro_rules! reset_tx_and_continue {
            () => {
                info!("{} connection dropped", addr);
                *connection_tx.lock().await = None;
                continue;
            };
        }

        select! {
            _last_chunk = last_chunk_fut => { reset_tx_and_continue!(); },
            _incoming = incoming_fut => { reset_tx_and_continue!(); },
            _outgoing = outgoing_fut => { reset_tx_and_continue!(); },
        }
    }
}

/// Builds up the electrum connection, spawns endless loop that attempts to reconnect to the server
/// in case of connection errors
fn electrum_connect(
    addr: String,
    config: ElectrumConfig,
    event_handlers: Vec<RpcTransportEventHandlerShared>,
) -> ElectrumConnection {
    let (shutdown_tx, shutdown_rx) = oneshot::channel::<()>();
    let responses = Arc::new(AsyncMutex::new(HashMap::new()));
    let tx = Arc::new(AsyncMutex::new(None));

    let connect_loop = connect_loop(
        config.clone(),
        addr.clone(),
        responses.clone(),
        tx.clone(),
        event_handlers,
    );

    let connect_loop = select_func(connect_loop.boxed(), shutdown_rx.compat());
    spawn(connect_loop.map(|_| ()));
    ElectrumConnection {
        addr,
        config,
        tx,
        shutdown_tx: Some(shutdown_tx),
        responses,
        protocol_version: AsyncMutex::new(None),
    }
}

fn electrum_request(
    request: JsonRpcRequest,
    tx: mpsc::Sender<Vec<u8>>,
    responses: Arc<AsyncMutex<HashMap<String, async_oneshot::Sender<JsonRpcResponse>>>>,
    timeout: u64,
) -> Box<dyn Future<Item = JsonRpcResponse, Error = String> + Send + 'static> {
    let send_fut = async move {
        let mut json = try_s!(json::to_string(&request));
        #[cfg(not(target_arch = "wasm"))]
        {
            // Electrum request and responses must end with \n
            // https://electrumx.readthedocs.io/en/latest/protocol-basics.html#message-stream
            json.push('\n');
        }

        let request_id = request.get_id().to_string();
        let (req_tx, resp_rx) = async_oneshot::channel();
        responses.lock().await.insert(request_id, req_tx);
        try_s!(tx.send(json.into_bytes()).compat().await);
        let response = try_s!(resp_rx.await);
        Ok(response)
    };
    let send_fut = send_fut
        .boxed()
        .timeout(Duration::from_secs(timeout))
        .compat()
        .then(|res| match res {
            Ok(response) => response,
            Err(timeout_error) => ERR!("{}", timeout_error),
        })
        .map_err(|e| ERRL!("{}", e));
    Box::new(send_fut)
}<|MERGE_RESOLUTION|>--- conflicted
+++ resolved
@@ -23,12 +23,7 @@
 use futures01::sync::{mpsc, oneshot};
 use futures01::{Future, Sink, Stream};
 use http::Uri;
-<<<<<<< HEAD
-use keys::Address;
-=======
-use http::{Request, StatusCode};
 use keys::{Address, Type as ScriptType};
->>>>>>> 7489372e
 #[cfg(test)] use mocktopus::macros::*;
 use rpc::v1::types::{Bytes as BytesJson, Transaction as RpcTransaction, H256 as H256Json};
 use serde_json::{self as json, Value as Json};
