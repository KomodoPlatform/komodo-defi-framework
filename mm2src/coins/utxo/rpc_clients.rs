--- conflicted
+++ resolved
@@ -177,8 +177,6 @@
                         }
                     },
                     Err(e) => {
-<<<<<<< HEAD
-=======
                         if e.get_inner().is_tx_not_found_error() {
                             if tx_not_found_retries == 0 {
                                 return ERR!(
@@ -197,7 +195,6 @@
                             continue;
                         };
 
->>>>>>> 5dbc5de4
                         if expiry_height > 0 {
                             let block = match selfi.get_block_count().compat().await {
                                 Ok(b) => b,
