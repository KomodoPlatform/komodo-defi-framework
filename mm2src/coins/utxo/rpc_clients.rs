#![cfg_attr(target_arch = "wasm32", allow(unused_macros))]
#![cfg_attr(target_arch = "wasm32", allow(dead_code))]

mod connection_manager_common;
mod connection_manager_multiple;
mod connection_manager_selective;

use crate::utxo::ScripthashNotification;
use async_trait::async_trait;
<<<<<<< HEAD
use chain::{BlockHeader, BlockHeaderBits, BlockHeaderNonce, OutPoint, Transaction as UtxoTx};
=======
use chain::{BlockHeader, BlockHeaderBits, BlockHeaderNonce, OutPoint, Transaction as UtxoTx, TransactionInput,
            TxHashAlgo};
use common::custom_futures::{select_ok_sequential, timeout::FutureTimerExt};
use common::custom_iter::{CollectInto, TryIntoGroupMap};
use common::executor::{abortable_queue, abortable_queue::AbortableQueue, AbortableSystem, SpawnFuture, Timer};
use common::jsonrpc_client::{JsonRpcBatchClient, JsonRpcBatchResponse, JsonRpcClient, JsonRpcError, JsonRpcErrorType,
                             JsonRpcId, JsonRpcMultiClient, JsonRpcRemoteAddr, JsonRpcRequest, JsonRpcRequestEnum,
                             JsonRpcResponse, JsonRpcResponseEnum, JsonRpcResponseFut, RpcRes};
use common::log::{debug, LogOnError};
use common::log::{error, info, warn};
use common::{median, now_float, now_ms, now_sec, OrdRange};
>>>>>>> 96fac7c8
use derive_more::Display;
use futures::channel::oneshot as async_oneshot;
use futures::compat::{Future01CompatExt, Stream01CompatExt};
use futures::future::{join_all, FutureExt, TryFutureExt};
use futures::lock::Mutex as AsyncMutex;
use futures::{select, StreamExt};
use futures01::future::select_ok;
use futures01::sync::mpsc;
use futures01::{Future, Sink, Stream};
use http::uri::InvalidUri;
use http::Uri;
use itertools::Itertools;
use keys::hash::H256;
use keys::Address;
#[cfg(test)] use mocktopus::macros::*;
use rand::seq::SliceRandom;
use rpc::v1::types::{Bytes as BytesJson, Transaction as RpcTransaction, H256 as H256Json};
use serde_json::{self as json, Value as Json};
use serialization::{deserialize, serialize, serialize_with_flags, CoinVariant, CompactInteger, Reader,
                    SERIALIZE_TRANSACTION_WITNESS};
use sha2::{Digest, Sha256};
use spv_validation::helpers_validation::SPVError;
use spv_validation::storage::BlockHeaderStorageOps;
use std::collections::hash_map::Entry;
use std::collections::HashMap;
use std::convert::TryInto;
use std::fmt;
use std::fmt::{Debug, Formatter};
use std::io;
use std::net::{SocketAddr, ToSocketAddrs};
use std::num::NonZeroU64;
use std::ops::Deref;
use std::sync::atomic::{AtomicU64, Ordering as AtomicOrdering};
use std::sync::Arc;
use std::time::Duration;

use common::custom_futures::{select_ok_sequential, timeout::FutureTimerExt};
use common::custom_iter::{CollectInto, TryIntoGroupMap};
use common::executor::{abortable_queue::AbortableQueue, abortable_queue::WeakSpawner, AbortableSystem, SpawnFuture,
                       Timer};
use common::jsonrpc_client::{JsonRpcBatchClient, JsonRpcBatchResponse, JsonRpcClient, JsonRpcError, JsonRpcErrorType,
                             JsonRpcId, JsonRpcMultiClient, JsonRpcRemoteAddr, JsonRpcRequest, JsonRpcRequestEnum,
                             JsonRpcResponse, JsonRpcResponseEnum, JsonRpcResponseFut, RpcRes};
use common::log::{debug, error, info, warn};
use common::{median, now_float, now_ms, now_sec, small_rng, OrdRange};
use mm2_core::ConnectionManagerPolicy;
use mm2_err_handle::prelude::*;
use mm2_number::{BigDecimal, BigInt, MmNumber};
use mm2_rpc::data::legacy::{ElectrumProtocol, Priority};

use crate::utxo::rpc_clients::connection_manager_common::{ConnectionManagerErr, ConnectionManagerTrait};
use crate::utxo::rpc_clients::connection_manager_multiple::ConnectionManagerMultiple;
use crate::utxo::rpc_clients::connection_manager_selective::ConnectionManagerSelective;
use crate::utxo::utxo_block_header_storage::BlockHeaderStorage;
use crate::utxo::{output_script, sat_from_big_decimal, GetBlockHeaderError, GetConfirmedTxError, GetTxError,
                  GetTxHeightError};
use crate::{big_decimal_from_sat_unsigned, NumConversError, RpcTransportEventHandler, RpcTransportEventHandlerShared};

use super::ScripthashNotificationSender;

cfg_native! {
    use futures::future::Either;
    use futures::io::Error;
    use http::header::AUTHORIZATION;
    use http::{Request, StatusCode};
    use rustls::client::ServerCertVerified;
    use rustls::{Certificate, ClientConfig, ServerName, OwnedTrustAnchor, RootCertStore};
    use std::convert::TryFrom;
    use std::pin::Pin;
    use std::task::{Context, Poll};
    use std::time::SystemTime;
    use tokio::io::{AsyncBufReadExt, AsyncRead, AsyncWrite, AsyncWriteExt, BufReader, ReadBuf};
    use tokio::net::TcpStream;
    use tokio_rustls::{client::TlsStream, TlsConnector};
    use tokio_rustls::webpki::DnsNameRef;
    use webpki_roots::TLS_SERVER_ROOTS;
}

pub const NO_TX_ERROR_CODE: &str = "'code': -5";
const RESPONSE_TOO_LARGE_CODE: i16 = -32600;
const TX_NOT_FOUND_RETRIES: u8 = 10;
const BLOCKCHAIN_HEADERS_SUB_ID: &str = "blockchain.headers.subscribe";
const BLOCKCHAIN_SCRIPTHASH_SUB_ID: &str = "blockchain.scripthash.subscribe";
const PING_TIMEOUT_SEC: f64 = 30_f64;

pub type AddressesByLabelResult = HashMap<String, AddressPurpose>;
pub type JsonRpcPendingRequestsShared = Arc<AsyncMutex<JsonRpcPendingRequests>>;
pub type JsonRpcPendingRequests = HashMap<JsonRpcId, async_oneshot::Sender<JsonRpcResponseEnum>>;
pub type UnspentMap = HashMap<Address, Vec<UnspentInfo>>;

type ElectrumTxHistory = Vec<ElectrumTxHistoryItem>;
type ElectrumScriptHash = String;
type ScriptHashUnspents = Vec<ElectrumUnspent>;

#[derive(Debug, Deserialize)]
#[allow(dead_code)]
pub struct AddressPurpose {
    purpose: String,
}

/// Skips the server certificate verification on TLS connection
pub struct NoCertificateVerification {}

#[cfg(not(target_arch = "wasm32"))]
impl rustls::client::ServerCertVerifier for NoCertificateVerification {
    fn verify_server_cert(
        &self,
        _: &Certificate,
        _: &[Certificate],
        _: &ServerName,
        _: &mut dyn Iterator<Item = &[u8]>,
        _: &[u8],
        _: SystemTime,
    ) -> Result<ServerCertVerified, rustls::Error> {
        Ok(rustls::client::ServerCertVerified::assertion())
    }
}

#[derive(Debug)]
pub enum UtxoRpcClientEnum {
    Native(NativeClient),
    Electrum(ElectrumClient),
}

impl ToString for UtxoRpcClientEnum {
    fn to_string(&self) -> String {
        match self {
            UtxoRpcClientEnum::Native(_) => "native".to_owned(),
            UtxoRpcClientEnum::Electrum(_) => "electrum".to_owned(),
        }
    }
}

impl From<ElectrumClient> for UtxoRpcClientEnum {
    fn from(client: ElectrumClient) -> UtxoRpcClientEnum { UtxoRpcClientEnum::Electrum(client) }
}

impl From<NativeClient> for UtxoRpcClientEnum {
    fn from(client: NativeClient) -> UtxoRpcClientEnum { UtxoRpcClientEnum::Native(client) }
}

impl Deref for UtxoRpcClientEnum {
    type Target = dyn UtxoRpcClientOps;
    fn deref(&self) -> &dyn UtxoRpcClientOps {
        match self {
            UtxoRpcClientEnum::Native(ref c) => c,
            UtxoRpcClientEnum::Electrum(ref c) => c,
        }
    }
}

impl Clone for UtxoRpcClientEnum {
    fn clone(&self) -> Self {
        match self {
            UtxoRpcClientEnum::Native(c) => UtxoRpcClientEnum::Native(c.clone()),
            UtxoRpcClientEnum::Electrum(c) => UtxoRpcClientEnum::Electrum(c.clone()),
        }
    }
}

impl UtxoRpcClientEnum {
    pub fn wait_for_confirmations(
        &self,
        tx_hash: H256Json,
        expiry_height: u32,
        confirmations: u32,
        requires_notarization: bool,
        wait_until: u64,
        check_every: u64,
    ) -> Box<dyn Future<Item = (), Error = String> + Send> {
        let selfi = self.clone();
        let mut tx_not_found_retries = TX_NOT_FOUND_RETRIES;
        let fut = async move {
            loop {
                if now_sec() > wait_until {
                    return ERR!(
                        "Waited too long until {} for transaction {:?} to be confirmed {} times",
                        wait_until,
                        tx_hash,
                        confirmations
                    );
                }

                match selfi.get_verbose_transaction(&tx_hash).compat().await {
                    Ok(t) => {
                        let tx_confirmations = if requires_notarization {
                            t.confirmations
                        } else {
                            t.rawconfirmations.unwrap_or(t.confirmations)
                        };
                        if tx_confirmations >= confirmations {
                            return Ok(());
                        } else {
                            info!(
                                "Waiting for tx {:?} confirmations, now {}, required {}, requires_notarization {}",
                                tx_hash, tx_confirmations, confirmations, requires_notarization
                            )
                        }
                    },
                    Err(e) => {
                        if e.get_inner().is_tx_not_found_error() {
                            if tx_not_found_retries == 0 {
                                return ERR!(
                                    "Tx {} was not found on chain after {} tries, error: {}",
                                    tx_hash,
                                    TX_NOT_FOUND_RETRIES,
                                    e,
                                );
                            }
                            error!(
                                "Tx {} not found on chain, error: {}, retrying in {} seconds. Retries left: {}",
                                tx_hash, e, check_every, tx_not_found_retries
                            );
                            tx_not_found_retries -= 1;
                            Timer::sleep(check_every as f64).await;
                            continue;
                        };

                        if expiry_height > 0 {
                            let block = match selfi.get_block_count().compat().await {
                                Ok(b) => b,
                                Err(e) => {
                                    error!("Error {} getting block number, retrying in {} seconds", e, check_every);
                                    Timer::sleep(check_every as f64).await;
                                    continue;
                                },
                            };

                            if block > expiry_height as u64 {
                                return ERR!("The transaction {:?} has expired, current block {}", tx_hash, block);
                            }
                        }
                        error!(
                            "Error {:?} getting the transaction {:?}, retrying in {} seconds",
                            e, tx_hash, check_every
                        )
                    },
                }

                Timer::sleep(check_every as f64).await;
            }
        };
        Box::new(fut.boxed().compat())
    }

    #[inline]
    pub fn is_native(&self) -> bool {
        match self {
            UtxoRpcClientEnum::Native(_) => true,
            UtxoRpcClientEnum::Electrum(_) => false,
        }
    }
}

/// Generic unspent info required to build transactions, we need this separate type because native
/// and Electrum provide different list_unspent format.
#[derive(Clone, Debug, Eq, Hash, PartialEq)]
pub struct UnspentInfo {
    pub outpoint: OutPoint,
    pub value: u64,
    /// The block height transaction mined in.
    /// Note None if the transaction is not mined yet.
    pub height: Option<u64>,
}

impl From<ElectrumUnspent> for UnspentInfo {
    fn from(electrum: ElectrumUnspent) -> UnspentInfo {
        UnspentInfo {
            outpoint: OutPoint {
                hash: electrum.tx_hash.reversed().into(),
                index: electrum.tx_pos,
            },
            value: electrum.value,
            height: electrum.height,
        }
    }
}

#[derive(Debug, PartialEq)]
pub enum BlockHashOrHeight {
    Height(i64),
    Hash(H256Json),
}

#[derive(Debug, PartialEq)]
pub struct SpentOutputInfo {
    /// The input that spends the output
    pub input: TransactionInput,
    /// The index of spending input
    pub input_index: usize,
    /// The transaction spending the output
    pub spending_tx: UtxoTx,
    /// The block hash or height the includes the spending transaction
    /// For electrum clients the block height will be returned, for native clients the block hash will be returned
    pub spent_in_block: BlockHashOrHeight,
}

pub type UtxoRpcResult<T> = Result<T, MmError<UtxoRpcError>>;
pub type UtxoRpcFut<T> = Box<dyn Future<Item = T, Error = MmError<UtxoRpcError>> + Send + 'static>;

#[derive(Debug, Display)]
pub enum UtxoRpcError {
    Transport(JsonRpcError),
    ResponseParseError(JsonRpcError),
    InvalidResponse(String),
    Internal(String),
}

impl From<JsonRpcError> for UtxoRpcError {
    fn from(e: JsonRpcError) -> Self {
        match e.error {
            JsonRpcErrorType::InvalidRequest(_) | JsonRpcErrorType::Internal(_) => {
                UtxoRpcError::Internal(e.to_string())
            },
            JsonRpcErrorType::Transport(_) => UtxoRpcError::Transport(e),
            JsonRpcErrorType::Parse(_, _) | JsonRpcErrorType::Response(_, _) => UtxoRpcError::ResponseParseError(e),
        }
    }
}

impl From<serialization::Error> for UtxoRpcError {
    fn from(e: serialization::Error) -> Self { UtxoRpcError::InvalidResponse(format!("{:?}", e)) }
}

impl From<NumConversError> for UtxoRpcError {
    fn from(e: NumConversError) -> Self { UtxoRpcError::Internal(e.to_string()) }
}

impl From<keys::Error> for UtxoRpcError {
    fn from(e: keys::Error) -> Self { UtxoRpcError::Internal(e.to_string()) }
}

impl UtxoRpcError {
    pub fn is_tx_not_found_error(&self) -> bool {
        if let UtxoRpcError::ResponseParseError(ref json_err) = self {
            if let JsonRpcErrorType::Response(_, json) = &json_err.error {
                return json["error"]["code"] == -5 // native compatible
                    || json["message"].as_str().unwrap_or_default().contains(NO_TX_ERROR_CODE);
                // electrum compatible;
            }
        };
        false
    }

    pub fn is_response_too_large(&self) -> bool {
        if let UtxoRpcError::ResponseParseError(ref json_err) = self {
            if let JsonRpcErrorType::Response(_, json) = &json_err.error {
                return json["code"] == RESPONSE_TOO_LARGE_CODE;
            }
        };
        false
    }

    pub fn is_network_error(&self) -> bool { matches!(self, UtxoRpcError::Transport(_)) }
}

/// Common operations that both types of UTXO clients have but implement them differently
#[async_trait]
pub trait UtxoRpcClientOps: fmt::Debug + Send + Sync + 'static {
    /// Returns available unspents for the given `address`.
    fn list_unspent(&self, address: &Address, decimals: u8) -> UtxoRpcFut<Vec<UnspentInfo>>;

    /// Returns available unspents for every given `addresses`.
    fn list_unspent_group(&self, addresses: Vec<Address>, decimals: u8) -> UtxoRpcFut<UnspentMap>;

    /// Submits the given `tx` transaction to blockchain network.
    fn send_transaction(&self, tx: &UtxoTx) -> UtxoRpcFut<H256Json>;

    /// Submits the raw `tx` transaction (serialized, hex-encoded) to blockchain network.
    fn send_raw_transaction(&self, tx: BytesJson) -> UtxoRpcFut<H256Json>;

    fn blockchain_scripthash_subscribe(&self, scripthash: String) -> UtxoRpcFut<Json>;

    /// Returns raw transaction (serialized, hex-encoded) by the given `txid`.
    fn get_transaction_bytes(&self, txid: &H256Json) -> UtxoRpcFut<BytesJson>;

    /// Returns verbose transaction by the given `txid`.
    fn get_verbose_transaction(&self, txid: &H256Json) -> UtxoRpcFut<RpcTransaction>;

    /// Returns verbose transactions in the same order they were requested.
    fn get_verbose_transactions(&self, tx_ids: &[H256Json]) -> UtxoRpcFut<Vec<RpcTransaction>>;

    /// Returns the height of the most-work fully-validated chain.
    fn get_block_count(&self) -> UtxoRpcFut<u64>;

    /// Requests balance of the given `address`.
    fn display_balance(&self, address: Address, decimals: u8) -> RpcRes<BigDecimal>;

    /// Requests balances of the given `addresses`.
    /// The pairs `(Address, BigDecimal)` are guaranteed to be in the same order in which they were requested.
    fn display_balances(&self, addresses: Vec<Address>, decimals: u8) -> UtxoRpcFut<Vec<(Address, BigDecimal)>>;

    /// Returns fee estimation per KByte in satoshis.
    fn estimate_fee_sat(
        &self,
        decimals: u8,
        fee_method: &EstimateFeeMethod,
        mode: &Option<EstimateFeeMode>,
        n_blocks: u32,
    ) -> UtxoRpcFut<u64>;

    /// Returns the minimum fee a low-priority transaction must pay in order to be accepted to the daemon’s memory pool.
    fn get_relay_fee(&self) -> RpcRes<BigDecimal>;

    /// Tries to find a transaction that spends the specified `vout` output of the `tx_hash` transaction.
    fn find_output_spend(
        &self,
        tx_hash: H256,
        script_pubkey: &[u8],
        vout: usize,
        from_block: BlockHashOrHeight,
        tx_hash_algo: TxHashAlgo,
    ) -> Box<dyn Future<Item = Option<SpentOutputInfo>, Error = String> + Send>;

    /// Get median time past for `count` blocks in the past including `starting_block`
    fn get_median_time_past(
        &self,
        starting_block: u64,
        count: NonZeroU64,
        coin_variant: CoinVariant,
    ) -> UtxoRpcFut<u32>;

    /// Returns block time in seconds since epoch (Jan 1 1970 GMT).
    async fn get_block_timestamp(&self, height: u64) -> Result<u64, MmError<GetBlockHeaderError>>;

    /// Returns verbose transaction by the given `txid` if it's on-chain or None if it's not.
    async fn get_tx_if_onchain(&self, tx_hash: &H256Json) -> Result<Option<UtxoTx>, MmError<GetTxError>> {
        match self
            .get_transaction_bytes(tx_hash)
            .compat()
            .await
            .map_err(|e| e.into_inner())
        {
            Ok(bytes) => Ok(Some(deserialize(bytes.as_slice())?)),
            Err(err) => {
                if err.is_tx_not_found_error() {
                    return Ok(None);
                }
                Err(err.into())
            },
        }
    }
}

#[derive(Clone, Deserialize, Debug)]
#[cfg_attr(test, derive(Default))]
pub struct NativeUnspent {
    pub txid: H256Json,
    pub vout: u32,
    pub address: String,
    pub account: Option<String>,
    #[serde(rename = "scriptPubKey")]
    pub script_pub_key: BytesJson,
    pub amount: MmNumber,
    pub confirmations: u64,
    pub spendable: bool,
}

#[derive(Clone, Deserialize, Debug)]
pub struct ValidateAddressRes {
    #[serde(rename = "isvalid")]
    pub is_valid: bool,
    pub address: String,
    #[serde(rename = "scriptPubKey")]
    pub script_pub_key: BytesJson,
    #[serde(rename = "segid")]
    pub seg_id: Option<u32>,
    #[serde(rename = "ismine")]
    pub is_mine: Option<bool>,
    #[serde(rename = "iswatchonly")]
    pub is_watch_only: Option<bool>,
    #[serde(rename = "isscript")]
    pub is_script: bool,
    pub account: Option<String>,
}

#[derive(Clone, Debug, Deserialize)]
#[cfg_attr(test, derive(Default))]
pub struct ListTransactionsItem {
    pub account: Option<String>,
    #[serde(default)]
    pub address: String,
    pub category: String,
    pub amount: f64,
    pub vout: u64,
    #[serde(default)]
    pub fee: f64,
    #[serde(default)]
    pub confirmations: i64,
    #[serde(default)]
    pub blockhash: H256Json,
    #[serde(default)]
    pub blockindex: u64,
    #[serde(default)]
    pub txid: H256Json,
    pub timereceived: u64,
    #[serde(default)]
    pub walletconflicts: Vec<String>,
}

impl ListTransactionsItem {
    /// Checks if the transaction is conflicting.
    /// It means the transaction has conflicts or has negative confirmations.
    pub fn is_conflicting(&self) -> bool { self.confirmations < 0 || !self.walletconflicts.is_empty() }
}

#[derive(Clone, Debug, Deserialize)]
pub struct ReceivedByAddressItem {
    #[serde(default)]
    pub account: String,
    pub address: String,
    pub txids: Vec<H256Json>,
}

#[derive(Clone, Debug, Deserialize)]
pub struct EstimateSmartFeeRes {
    #[serde(rename = "feerate")]
    #[serde(default)]
    pub fee_rate: f64,
    #[serde(default)]
    pub errors: Vec<String>,
    pub blocks: i64,
}

#[derive(Clone, Debug, Deserialize)]
pub struct ListSinceBlockRes {
    transactions: Vec<ListTransactionsItem>,
    #[serde(rename = "lastblock")]
    #[allow(dead_code)]
    last_block: H256Json,
}

#[derive(Clone, Debug, Deserialize)]
#[allow(dead_code)]
pub struct NetworkInfoLocalAddress {
    address: String,
    port: u16,
    score: u64,
}

#[derive(Clone, Debug, Deserialize)]
#[allow(dead_code)]
pub struct NetworkInfoNetwork {
    name: String,
    limited: bool,
    reachable: bool,
    proxy: String,
    proxy_randomize_credentials: bool,
}

#[derive(Clone, Debug, Deserialize)]
#[allow(dead_code)]
pub struct NetworkInfo {
    connections: u64,
    #[serde(rename = "localaddresses")]
    local_addresses: Vec<NetworkInfoLocalAddress>,
    #[serde(rename = "localservices")]
    local_services: String,
    networks: Vec<NetworkInfoNetwork>,
    #[serde(rename = "protocolversion")]
    protocol_version: u64,
    #[serde(rename = "relayfee")]
    relay_fee: BigDecimal,
    subversion: String,
    #[serde(rename = "timeoffset")]
    time_offset: i64,
    version: u64,
    warnings: String,
}

#[derive(Clone, Debug, Deserialize)]
pub struct GetAddressInfoRes {
    // as of now we are interested in ismine and iswatchonly fields only, but this response contains much more info
    #[serde(rename = "ismine")]
    pub is_mine: bool,
    #[serde(rename = "iswatchonly")]
    pub is_watch_only: bool,
}

#[derive(Debug)]
pub enum EstimateFeeMethod {
    /// estimatefee, deprecated in many coins: https://bitcoincore.org/en/doc/0.16.0/rpc/util/estimatefee/
    Standard,
    /// estimatesmartfee added since 0.16.0 bitcoind RPC: https://bitcoincore.org/en/doc/0.16.0/rpc/util/estimatesmartfee/
    SmartFee,
}

#[derive(Debug, Deserialize, Serialize)]
#[serde(untagged)]
pub enum BlockNonce {
    String(String),
    U64(u64),
}

#[derive(Debug, Deserialize, Serialize)]
pub struct VerboseBlock {
    /// Block hash
    pub hash: H256Json,
    /// Number of confirmations. -1 if block is on the side chain
    pub confirmations: i64,
    /// Block size
    pub size: u32,
    /// Block size, excluding witness data
    pub strippedsize: Option<u32>,
    /// Block weight
    pub weight: Option<u32>,
    /// Block height
    pub height: Option<u32>,
    /// Block version
    pub version: u32,
    /// Block version as hex
    #[serde(rename = "versionHex")]
    pub version_hex: Option<String>,
    /// Merkle root of this block
    pub merkleroot: H256Json,
    /// Transactions ids
    pub tx: Vec<H256Json>,
    /// Block time in seconds since epoch (Jan 1 1970 GMT)
    pub time: u32,
    /// Median block time in seconds since epoch (Jan 1 1970 GMT)
    pub mediantime: Option<u32>,
    /// Block nonce
    pub nonce: BlockNonce,
    /// Block nbits
    pub bits: String,
    /// Block difficulty
    pub difficulty: f64,
    /// Expected number of hashes required to produce the chain up to this block (in hex)
    pub chainwork: H256Json,
    /// Hash of previous block
    pub previousblockhash: Option<H256Json>,
    /// Hash of next block
    pub nextblockhash: Option<H256Json>,
    #[serde(rename = "finalsaplingroot")]
    pub final_sapling_root: Option<H256Json>,
}

pub type RpcReqSub<T> = async_oneshot::Sender<Result<T, JsonRpcError>>;

#[derive(Clone, Debug, Eq, Hash, PartialEq)]
pub struct ListUnspentArgs {
    min_conf: i32,
    max_conf: i32,
    addresses: Vec<String>,
}

/// RPC client for UTXO based coins
/// https://developer.bitcoin.org/reference/rpc/index.html - Bitcoin RPC API reference
/// Other coins have additional methods or miss some of these
/// This description will be updated with more info
#[derive(Debug)]
pub struct NativeClientImpl {
    /// Name of coin the rpc client is intended to work with
    pub coin_ticker: String,
    /// The uri to send requests to
    pub uri: String,
    /// Value of Authorization header, e.g. "Basic base64(user:password)"
    pub auth: String,
    /// Transport event handlers
    pub event_handlers: Vec<RpcTransportEventHandlerShared>,
    pub request_id: AtomicU64,
    pub list_unspent_concurrent_map: ConcurrentRequestMap<ListUnspentArgs, Vec<NativeUnspent>>,
}

#[cfg(test)]
impl Default for NativeClientImpl {
    fn default() -> Self {
        NativeClientImpl {
            coin_ticker: "TEST".to_string(),
            uri: "".to_string(),
            auth: "".to_string(),
            event_handlers: vec![],
            request_id: Default::default(),
            list_unspent_concurrent_map: ConcurrentRequestMap::new(),
        }
    }
}

#[derive(Clone, Debug)]
pub struct NativeClient(pub Arc<NativeClientImpl>);
impl Deref for NativeClient {
    type Target = NativeClientImpl;
    fn deref(&self) -> &NativeClientImpl { &self.0 }
}

/// The trait provides methods to generate the JsonRpcClient instance info such as name of coin.
pub trait UtxoJsonRpcClientInfo: JsonRpcClient {
    /// Name of coin the rpc client is intended to work with
    fn coin_name(&self) -> &str;

    /// Generate client info from coin name
    fn client_info(&self) -> String { format!("coin: {}", self.coin_name()) }
}

impl UtxoJsonRpcClientInfo for NativeClientImpl {
    fn coin_name(&self) -> &str { self.coin_ticker.as_str() }
}

impl JsonRpcClient for NativeClientImpl {
    fn version(&self) -> &'static str { "1.0" }

    fn next_id(&self) -> String { self.request_id.fetch_add(1, AtomicOrdering::Relaxed).to_string() }

    fn client_info(&self) -> String { UtxoJsonRpcClientInfo::client_info(self) }

    #[cfg(target_arch = "wasm32")]
    fn transport(&self, _request: JsonRpcRequestEnum) -> JsonRpcResponseFut {
        Box::new(futures01::future::err(JsonRpcErrorType::Internal(
            "'NativeClientImpl' must be used in native mode only".to_string(),
        )))
    }

    #[cfg(not(target_arch = "wasm32"))]
    fn transport(&self, request: JsonRpcRequestEnum) -> JsonRpcResponseFut {
        use mm2_net::transport::slurp_req;

        let request_body =
            try_f!(json::to_string(&request).map_err(|e| JsonRpcErrorType::InvalidRequest(e.to_string())));
        // measure now only body length, because the `hyper` crate doesn't allow to get total HTTP packet length
        self.event_handlers.on_outgoing_request(request_body.len());

        let uri = self.uri.clone();
        let auth = self.auth.clone();
        let http_request = try_f!(Request::builder()
            .method("POST")
            .header(AUTHORIZATION, auth)
            .uri(uri.clone())
            .body(Vec::from(request_body))
            .map_err(|e| JsonRpcErrorType::InvalidRequest(e.to_string())));

        let event_handlers = self.event_handlers.clone();
        Box::new(slurp_req(http_request).boxed().compat().then(
            move |result| -> Result<(JsonRpcRemoteAddr, JsonRpcResponseEnum), JsonRpcErrorType> {
                let res = result.map_err(|e| e.into_inner())?;
                // measure now only body length, because the `hyper` crate doesn't allow to get total HTTP packet length
                event_handlers.on_incoming_response(res.2.len());

                let body =
                    std::str::from_utf8(&res.2).map_err(|e| JsonRpcErrorType::parse_error(&uri, e.to_string()))?;

                if res.0 != StatusCode::OK {
                    let res_value = serde_json::from_slice(&res.2)
                        .map_err(|e| JsonRpcErrorType::parse_error(&uri, e.to_string()))?;
                    return Err(JsonRpcErrorType::Response(uri.into(), res_value));
                }

                let response = json::from_str(body).map_err(|e| JsonRpcErrorType::parse_error(&uri, e.to_string()))?;
                Ok((uri.into(), response))
            },
        ))
    }
}

impl JsonRpcBatchClient for NativeClientImpl {}

// if mockable is placed before async_trait there is `munmap_chunk(): invalid pointer` error on async fn mocking attempt
#[async_trait]
#[cfg_attr(test, mockable)]
impl UtxoRpcClientOps for NativeClient {
    fn list_unspent(&self, address: &Address, decimals: u8) -> UtxoRpcFut<Vec<UnspentInfo>> {
        let fut = self
            .list_unspent_impl(0, std::i32::MAX, vec![address.to_string()])
            .map_to_mm_fut(UtxoRpcError::from)
            .and_then(move |unspents| {
                let unspents: UtxoRpcResult<Vec<_>> = unspents
                    .into_iter()
                    .map(|unspent| {
                        Ok(UnspentInfo {
                            outpoint: OutPoint {
                                hash: unspent.txid.reversed().into(),
                                index: unspent.vout,
                            },
                            value: sat_from_big_decimal(&unspent.amount.to_decimal(), decimals)?,
                            height: None,
                        })
                    })
                    .collect();
                unspents
            });
        Box::new(fut)
    }

    fn list_unspent_group(&self, addresses: Vec<Address>, decimals: u8) -> UtxoRpcFut<UnspentMap> {
        let mut addresses_str = Vec::with_capacity(addresses.len());
        let mut addresses_map = HashMap::with_capacity(addresses.len());
        for addr in addresses {
            let addr_str = addr.to_string();
            addresses_str.push(addr_str.clone());
            addresses_map.insert(addr_str, addr);
        }

        let fut = self
            .list_unspent_impl(0, std::i32::MAX, addresses_str)
            .map_to_mm_fut(UtxoRpcError::from)
            .and_then(move |unspents| {
                unspents
                    .into_iter()
                    // Convert `Vec<NativeUnspent>` into `UnspentMap`.
                    .map(|unspent| {
                        let orig_address = addresses_map
                            .get(&unspent.address)
                            .or_mm_err(|| {
                                UtxoRpcError::InvalidResponse(format!("Unexpected address '{}'", unspent.address))
                            })?
                            .clone();
                        let unspent_info = UnspentInfo {
                            outpoint: OutPoint {
                                hash: unspent.txid.reversed().into(),
                                index: unspent.vout,
                            },
                            value: sat_from_big_decimal(&unspent.amount.to_decimal(), decimals)?,
                            height: None,
                        };
                        Ok((orig_address, unspent_info))
                    })
                    // Collect `(Address, UnspentInfo)` items into `HashMap<Address, Vec<UnspentInfo>>` grouped by the addresses.
                    .try_into_group_map()
            });
        Box::new(fut)
    }

    fn send_transaction(&self, tx: &UtxoTx) -> UtxoRpcFut<H256Json> {
        let tx_bytes = if tx.has_witness() {
            BytesJson::from(serialize_with_flags(tx, SERIALIZE_TRANSACTION_WITNESS))
        } else {
            BytesJson::from(serialize(tx))
        };
        Box::new(self.send_raw_transaction(tx_bytes))
    }

    /// https://developer.bitcoin.org/reference/rpc/sendrawtransaction
    fn send_raw_transaction(&self, tx: BytesJson) -> UtxoRpcFut<H256Json> {
        Box::new(rpc_func!(self, "sendrawtransaction", tx).map_to_mm_fut(UtxoRpcError::from))
    }

    fn blockchain_scripthash_subscribe(&self, _scripthash: String) -> UtxoRpcFut<Json> {
        Box::new(futures01::future::err(
            UtxoRpcError::Internal("blockchain_scripthash_subscribe` is not supported for Native Clients".to_owned())
                .into(),
        ))
    }

    fn get_transaction_bytes(&self, txid: &H256Json) -> UtxoRpcFut<BytesJson> {
        Box::new(self.get_raw_transaction_bytes(txid).map_to_mm_fut(UtxoRpcError::from))
    }

    fn get_verbose_transaction(&self, txid: &H256Json) -> UtxoRpcFut<RpcTransaction> {
        Box::new(self.get_raw_transaction_verbose(txid).map_to_mm_fut(UtxoRpcError::from))
    }

    fn get_verbose_transactions(&self, tx_ids: &[H256Json]) -> UtxoRpcFut<Vec<RpcTransaction>> {
        Box::new(
            self.get_raw_transaction_verbose_batch(tx_ids)
                .map_to_mm_fut(UtxoRpcError::from),
        )
    }

    fn get_block_count(&self) -> UtxoRpcFut<u64> {
        Box::new(self.0.get_block_count().map_to_mm_fut(UtxoRpcError::from))
    }

    fn display_balance(&self, address: Address, _decimals: u8) -> RpcRes<BigDecimal> {
        Box::new(
            self.list_unspent_impl(0, std::i32::MAX, vec![address.to_string()])
                .map(|unspents| {
                    unspents
                        .iter()
                        .fold(BigDecimal::from(0), |sum, unspent| sum + unspent.amount.to_decimal())
                }),
        )
    }

    fn display_balances(&self, addresses: Vec<Address>, decimals: u8) -> UtxoRpcFut<Vec<(Address, BigDecimal)>> {
        let this = self.clone();
        let fut = async move {
            let unspent_map = this.list_unspent_group(addresses.clone(), decimals).compat().await?;
            let balances = addresses
                .into_iter()
                .map(|address| {
                    let balance = address_balance_from_unspent_map(&address, &unspent_map, decimals);
                    (address, balance)
                })
                .collect();
            Ok(balances)
        };
        Box::new(fut.boxed().compat())
    }

    fn estimate_fee_sat(
        &self,
        decimals: u8,
        fee_method: &EstimateFeeMethod,
        mode: &Option<EstimateFeeMode>,
        n_blocks: u32,
    ) -> UtxoRpcFut<u64> {
        match fee_method {
            EstimateFeeMethod::Standard => Box::new(self.estimate_fee(n_blocks).map(move |fee| {
                if fee > 0.00001 {
                    (fee * 10.0_f64.powf(decimals as f64)) as u64
                } else {
                    1000
                }
            })),
            EstimateFeeMethod::SmartFee => Box::new(self.estimate_smart_fee(mode, n_blocks).map(move |res| {
                if res.fee_rate > 0.00001 {
                    (res.fee_rate * 10.0_f64.powf(decimals as f64)) as u64
                } else {
                    1000
                }
            })),
        }
    }

    fn get_relay_fee(&self) -> RpcRes<BigDecimal> { Box::new(self.get_network_info().map(|info| info.relay_fee)) }

    fn find_output_spend(
        &self,
        tx_hash: H256,
        _script_pubkey: &[u8],
        vout: usize,
        from_block: BlockHashOrHeight,
        tx_hash_algo: TxHashAlgo,
    ) -> Box<dyn Future<Item = Option<SpentOutputInfo>, Error = String> + Send> {
        let selfi = self.clone();
        let fut = async move {
            let from_block_hash = match from_block {
                BlockHashOrHeight::Height(h) => try_s!(selfi.get_block_hash(h as u64).compat().await),
                BlockHashOrHeight::Hash(h) => h,
            };
            let list_since_block: ListSinceBlockRes = try_s!(selfi.list_since_block(from_block_hash).compat().await);
            for transaction in list_since_block
                .transactions
                .into_iter()
                .filter(|tx| !tx.is_conflicting())
            {
                let maybe_spend_tx_bytes = try_s!(selfi.get_raw_transaction_bytes(&transaction.txid).compat().await);
                let mut maybe_spend_tx: UtxoTx =
                    try_s!(deserialize(maybe_spend_tx_bytes.as_slice()).map_err(|e| ERRL!("{:?}", e)));
                maybe_spend_tx.tx_hash_algo = tx_hash_algo;
                drop_mutability!(maybe_spend_tx);

                for (index, input) in maybe_spend_tx.inputs.iter().enumerate() {
                    if input.previous_output.hash == tx_hash && input.previous_output.index == vout as u32 {
                        return Ok(Some(SpentOutputInfo {
                            input: input.clone(),
                            input_index: index,
                            spending_tx: maybe_spend_tx,
                            spent_in_block: BlockHashOrHeight::Hash(transaction.blockhash),
                        }));
                    }
                }
            }
            Ok(None)
        };
        Box::new(fut.boxed().compat())
    }

    fn get_median_time_past(
        &self,
        starting_block: u64,
        count: NonZeroU64,
        _coin_variant: CoinVariant,
    ) -> UtxoRpcFut<u32> {
        let selfi = self.clone();
        let fut = async move {
            let starting_block_hash = selfi.get_block_hash(starting_block).compat().await?;
            let starting_block_data = selfi.get_block(starting_block_hash).compat().await?;
            if let Some(median) = starting_block_data.mediantime {
                return Ok(median);
            }

            let mut block_timestamps = vec![starting_block_data.time];
            let from = if starting_block <= count.get() {
                0
            } else {
                starting_block - count.get() + 1
            };
            for block_n in from..starting_block {
                let block_hash = selfi.get_block_hash(block_n).compat().await?;
                let block_data = selfi.get_block(block_hash).compat().await?;
                block_timestamps.push(block_data.time);
            }
            // can unwrap because count is non zero
            Ok(median(block_timestamps.as_mut_slice()).unwrap())
        };
        Box::new(fut.boxed().compat())
    }

    async fn get_block_timestamp(&self, height: u64) -> Result<u64, MmError<GetBlockHeaderError>> {
        let block = self.get_block_by_height(height).await?;
        Ok(block.time as u64)
    }
}

#[cfg_attr(test, mockable)]
impl NativeClient {
    /// https://developer.bitcoin.org/reference/rpc/listunspent
    pub fn list_unspent_impl(
        &self,
        min_conf: i32,
        max_conf: i32,
        addresses: Vec<String>,
    ) -> RpcRes<Vec<NativeUnspent>> {
        let request_fut = rpc_func!(self, "listunspent", &min_conf, &max_conf, &addresses);
        let arc = self.clone();
        let args = ListUnspentArgs {
            min_conf,
            max_conf,
            addresses,
        };
        let fut = async move { arc.list_unspent_concurrent_map.wrap_request(args, request_fut).await };
        Box::new(fut.boxed().compat())
    }

    pub fn list_all_transactions(&self, step: u64) -> RpcRes<Vec<ListTransactionsItem>> {
        let selfi = self.clone();
        let fut = async move {
            let mut from = 0;
            let mut transaction_list = Vec::new();

            loop {
                let transactions = selfi.list_transactions(step, from).compat().await?;
                if transactions.is_empty() {
                    return Ok(transaction_list);
                }

                transaction_list.extend(transactions.into_iter());
                from += step;
            }
        };
        Box::new(fut.boxed().compat())
    }
}

impl NativeClient {
    pub async fn get_block_by_height(&self, height: u64) -> UtxoRpcResult<VerboseBlock> {
        let block_hash = self.get_block_hash(height).compat().await?;
        self.get_block(block_hash).compat().await
    }
}

#[cfg_attr(test, mockable)]
impl NativeClientImpl {
    /// https://developer.bitcoin.org/reference/rpc/importaddress
    pub fn import_address(&self, address: &str, label: &str, rescan: bool) -> RpcRes<()> {
        rpc_func!(self, "importaddress", address, label, rescan)
    }

    /// https://developer.bitcoin.org/reference/rpc/validateaddress
    pub fn validate_address(&self, address: &str) -> RpcRes<ValidateAddressRes> {
        rpc_func!(self, "validateaddress", address)
    }

    pub fn output_amount(
        &self,
        txid: H256Json,
        index: usize,
    ) -> Box<dyn Future<Item = u64, Error = String> + Send + 'static> {
        let fut = self.get_raw_transaction_bytes(&txid).map_err(|e| ERRL!("{}", e));
        Box::new(fut.and_then(move |bytes| {
            let tx: UtxoTx = try_s!(deserialize(bytes.as_slice()).map_err(|e| ERRL!(
                "Error {:?} trying to deserialize the transaction {:?}",
                e,
                bytes
            )));
            Ok(tx.outputs[index].value)
        }))
    }

    /// https://developer.bitcoin.org/reference/rpc/getblock.html
    /// Always returns verbose block
    pub fn get_block(&self, hash: H256Json) -> UtxoRpcFut<VerboseBlock> {
        let verbose = true;
        Box::new(rpc_func!(self, "getblock", hash, verbose).map_to_mm_fut(UtxoRpcError::from))
    }

    /// https://developer.bitcoin.org/reference/rpc/getblockhash.html
    pub fn get_block_hash(&self, height: u64) -> UtxoRpcFut<H256Json> {
        Box::new(rpc_func!(self, "getblockhash", height).map_to_mm_fut(UtxoRpcError::from))
    }

    /// https://developer.bitcoin.org/reference/rpc/getblockcount.html
    pub fn get_block_count(&self) -> RpcRes<u64> { rpc_func!(self, "getblockcount") }

    /// https://developer.bitcoin.org/reference/rpc/getrawtransaction.html
    /// Always returns verbose transaction
    fn get_raw_transaction_verbose(&self, txid: &H256Json) -> RpcRes<RpcTransaction> {
        let verbose = 1;
        rpc_func!(self, "getrawtransaction", txid, verbose)
    }

    /// https://developer.bitcoin.org/reference/rpc/getrawtransaction.html
    /// Always returns verbose transactions in the same order they were requested.
    fn get_raw_transaction_verbose_batch(&self, tx_ids: &[H256Json]) -> RpcRes<Vec<RpcTransaction>> {
        let verbose = 1;
        let requests = tx_ids
            .iter()
            .map(|txid| rpc_req!(self, "getrawtransaction", txid, verbose));
        self.batch_rpc(requests)
    }

    /// https://developer.bitcoin.org/reference/rpc/getrawtransaction.html
    /// Always returns transaction bytes
    pub fn get_raw_transaction_bytes(&self, txid: &H256Json) -> RpcRes<BytesJson> {
        let verbose = 0;
        rpc_func!(self, "getrawtransaction", txid, verbose)
    }

    /// https://developer.bitcoin.org/reference/rpc/estimatefee.html
    /// It is recommended to set n_blocks as low as possible.
    /// However, in some cases, n_blocks = 1 leads to an unreasonably high fee estimation.
    /// https://github.com/KomodoPlatform/atomicDEX-API/issues/656#issuecomment-743759659
    pub fn estimate_fee(&self, n_blocks: u32) -> UtxoRpcFut<f64> {
        Box::new(rpc_func!(self, "estimatefee", n_blocks).map_to_mm_fut(UtxoRpcError::from))
    }

    /// https://developer.bitcoin.org/reference/rpc/estimatesmartfee.html
    /// It is recommended to set n_blocks as low as possible.
    /// However, in some cases, n_blocks = 1 leads to an unreasonably high fee estimation.
    /// https://github.com/KomodoPlatform/atomicDEX-API/issues/656#issuecomment-743759659
    pub fn estimate_smart_fee(&self, mode: &Option<EstimateFeeMode>, n_blocks: u32) -> UtxoRpcFut<EstimateSmartFeeRes> {
        match mode {
            Some(m) => Box::new(rpc_func!(self, "estimatesmartfee", n_blocks, m).map_to_mm_fut(UtxoRpcError::from)),
            None => Box::new(rpc_func!(self, "estimatesmartfee", n_blocks).map_to_mm_fut(UtxoRpcError::from)),
        }
    }

    /// https://developer.bitcoin.org/reference/rpc/listtransactions.html
    pub fn list_transactions(&self, count: u64, from: u64) -> RpcRes<Vec<ListTransactionsItem>> {
        let account = "*";
        let watch_only = true;
        rpc_func!(self, "listtransactions", account, count, from, watch_only)
    }

    /// https://developer.bitcoin.org/reference/rpc/listreceivedbyaddress.html
    pub fn list_received_by_address(
        &self,
        min_conf: u64,
        include_empty: bool,
        include_watch_only: bool,
    ) -> RpcRes<Vec<ReceivedByAddressItem>> {
        rpc_func!(
            self,
            "listreceivedbyaddress",
            min_conf,
            include_empty,
            include_watch_only
        )
    }

    pub fn detect_fee_method(&self) -> impl Future<Item = EstimateFeeMethod, Error = String> + Send {
        let estimate_fee_fut = self.estimate_fee(1);
        self.estimate_smart_fee(&None, 1).then(move |res| -> Box<dyn Future<Item=EstimateFeeMethod, Error=String> + Send> {
            match res {
                Ok(smart_fee) => if smart_fee.fee_rate > 0. {
                    Box::new(futures01::future::ok(EstimateFeeMethod::SmartFee))
                } else {
                    info!("fee_rate from smart fee should be above zero, but got {:?}, trying estimatefee", smart_fee);
                    Box::new(estimate_fee_fut.map_err(|e| ERRL!("{}", e)).and_then(|res| if res > 0. {
                        Ok(EstimateFeeMethod::Standard)
                    } else {
                        ERR!("Estimate fee result should be above zero, but got {}, consider setting txfee in config", res)
                    }))
                },
                Err(e) => {
                    error!("Error {} on estimate smart fee, trying estimatefee", e);
                    Box::new(estimate_fee_fut.map_err(|e| ERRL!("{}", e)).and_then(|res| if res > 0. {
                        Ok(EstimateFeeMethod::Standard)
                    } else {
                        ERR!("Estimate fee result should be above zero, but got {}, consider setting txfee in config", res)
                    }))
                }
            }
        })
    }

    /// https://developer.bitcoin.org/reference/rpc/listsinceblock.html
    /// uses default target confirmations 1 and always includes watch_only addresses
    pub fn list_since_block(&self, block_hash: H256Json) -> RpcRes<ListSinceBlockRes> {
        let target_confirmations = 1;
        let include_watch_only = true;
        rpc_func!(
            self,
            "listsinceblock",
            block_hash,
            target_confirmations,
            include_watch_only
        )
    }

    /// https://developer.bitcoin.org/reference/rpc/sendtoaddress.html
    pub fn send_to_address(&self, addr: &str, amount: &BigDecimal) -> RpcRes<H256Json> {
        rpc_func!(self, "sendtoaddress", addr, amount)
    }

    /// Returns the list of addresses assigned the specified label.
    /// https://developer.bitcoin.org/reference/rpc/getaddressesbylabel.html
    pub fn get_addresses_by_label(&self, label: &str) -> RpcRes<AddressesByLabelResult> {
        rpc_func!(self, "getaddressesbylabel", label)
    }

    /// https://developer.bitcoin.org/reference/rpc/getnetworkinfo.html
    pub fn get_network_info(&self) -> RpcRes<NetworkInfo> { rpc_func!(self, "getnetworkinfo") }

    /// https://developer.bitcoin.org/reference/rpc/getaddressinfo.html
    pub fn get_address_info(&self, address: &str) -> RpcRes<GetAddressInfoRes> {
        rpc_func!(self, "getaddressinfo", address)
    }

    /// https://developer.bitcoin.org/reference/rpc/getblockheader.html
    pub fn get_block_header_bytes(&self, block_hash: H256Json) -> RpcRes<BytesJson> {
        let verbose = false;
        rpc_func!(self, "getblockheader", block_hash, verbose)
    }
}

impl NativeClientImpl {
    /// Check whether input address is imported to daemon
    pub async fn is_address_imported(&self, address: &str) -> Result<bool, String> {
        let validate_res = try_s!(self.validate_address(address).compat().await);
        match (validate_res.is_mine, validate_res.is_watch_only) {
            (Some(is_mine), Some(is_watch_only)) => Ok(is_mine || is_watch_only),
            // ignoring (Some(_), None) and (None, Some(_)) variants, there seem to be no known daemons that return is_mine,
            // but do not return is_watch_only, so it's ok to fallback to getaddressinfo
            _ => {
                let address_info = try_s!(self.get_address_info(address).compat().await);
                Ok(address_info.is_mine || address_info.is_watch_only)
            },
        }
    }
}

#[derive(Clone, Debug, Deserialize)]
pub struct ElectrumUnspent {
    pub height: Option<u64>,
    pub tx_hash: H256Json,
    pub tx_pos: u32,
    pub value: u64,
}

#[derive(Clone, Debug, Deserialize)]
#[serde(untagged)]
pub enum ElectrumNonce {
    Number(u64),
    Hash(H256Json),
}

#[allow(clippy::from_over_into)]
impl Into<BlockHeaderNonce> for ElectrumNonce {
    fn into(self) -> BlockHeaderNonce {
        match self {
            ElectrumNonce::Number(n) => BlockHeaderNonce::U32(n as u32),
            ElectrumNonce::Hash(h) => BlockHeaderNonce::H256(h.into()),
        }
    }
}

#[derive(Debug, Deserialize)]
pub struct ElectrumBlockHeadersRes {
    pub count: u64,
    pub hex: BytesJson,
    #[allow(dead_code)]
    max: u64,
}

/// The block header compatible with Electrum 1.2
#[derive(Clone, Debug, Deserialize)]
pub struct ElectrumBlockHeaderV12 {
    pub bits: u64,
    pub block_height: u64,
    pub merkle_root: H256Json,
    pub nonce: ElectrumNonce,
    pub prev_block_hash: H256Json,
    pub timestamp: u64,
    pub version: u64,
}

impl ElectrumBlockHeaderV12 {
    fn as_block_header(&self) -> BlockHeader {
        BlockHeader {
            version: self.version as u32,
            previous_header_hash: self.prev_block_hash.into(),
            merkle_root_hash: self.merkle_root.into(),
            claim_trie_root: None,
            hash_final_sapling_root: None,
            time: self.timestamp as u32,
            bits: BlockHeaderBits::U32(self.bits as u32),
            nonce: self.nonce.clone().into(),
            solution: None,
            aux_pow: None,
            prog_pow: None,
            mtp_pow: None,
            is_verus: false,
            hash_state_root: None,
            hash_utxo_root: None,
            prevout_stake: None,
            vch_block_sig_dlgt: None,
            n_height: None,
            n_nonce_u64: None,
            mix_hash: None,
        }
    }

    #[inline]
    pub fn as_hex(&self) -> String {
        let block_header = self.as_block_header();
        let serialized = serialize(&block_header);
        hex::encode(serialized)
    }

    #[inline]
    pub fn hash(&self) -> H256Json {
        let block_header = self.as_block_header();
        BlockHeader::hash(&block_header).into()
    }
}

/// The block header compatible with Electrum 1.4
#[derive(Clone, Debug, Deserialize)]
pub struct ElectrumBlockHeaderV14 {
    pub height: u64,
    pub hex: BytesJson,
}

impl ElectrumBlockHeaderV14 {
    pub fn hash(&self) -> H256Json { self.hex.clone().into_vec()[..].into() }
}

#[derive(Clone, Debug, Deserialize)]
#[serde(untagged)]
pub enum ElectrumBlockHeader {
    V12(ElectrumBlockHeaderV12),
    V14(ElectrumBlockHeaderV14),
}

/// The merkle branch of a confirmed transaction
#[derive(Clone, Debug, Deserialize)]
pub struct TxMerkleBranch {
    pub merkle: Vec<H256Json>,
    pub block_height: u64,
    pub pos: usize,
}

#[derive(Clone)]
pub struct ConfirmedTransactionInfo {
    pub tx: UtxoTx,
    pub header: BlockHeader,
    pub index: u64,
    pub height: u64,
}

#[derive(Debug, PartialEq)]
pub struct BestBlock {
    pub height: u64,
    pub hash: H256Json,
}

impl From<ElectrumBlockHeader> for BestBlock {
    fn from(block_header: ElectrumBlockHeader) -> Self {
        BestBlock {
            height: block_header.block_height(),
            hash: block_header.block_hash(),
        }
    }
}

#[allow(clippy::upper_case_acronyms)]
#[derive(Debug, Deserialize, Serialize)]
pub enum EstimateFeeMode {
    ECONOMICAL,
    CONSERVATIVE,
    UNSET,
}

impl ElectrumBlockHeader {
    pub fn block_height(&self) -> u64 {
        match self {
            ElectrumBlockHeader::V12(h) => h.block_height,
            ElectrumBlockHeader::V14(h) => h.height,
        }
    }

    fn block_hash(&self) -> H256Json {
        match self {
            ElectrumBlockHeader::V12(h) => h.hash(),
            ElectrumBlockHeader::V14(h) => h.hash(),
        }
    }
}

#[derive(Debug, Deserialize)]
pub struct ElectrumTxHistoryItem {
    pub height: i64,
    pub tx_hash: H256Json,
    pub fee: Option<i64>,
}

#[derive(Clone, Debug, Deserialize)]
pub struct ElectrumBalance {
    pub(crate) confirmed: i128,
    pub(crate) unconfirmed: i128,
}

impl ElectrumBalance {
    #[inline]
    pub fn to_big_decimal(&self, decimals: u8) -> BigDecimal {
        let balance_sat = BigInt::from(self.confirmed) + BigInt::from(self.unconfirmed);
        BigDecimal::from(balance_sat) / BigDecimal::from(10u64.pow(decimals as u32))
    }
}

#[inline]
fn sha_256(input: &[u8]) -> Vec<u8> {
    let mut sha = Sha256::new();
    sha.update(input);
    sha.finalize().to_vec()
}

#[inline]
pub fn electrum_script_hash(script: &[u8]) -> Vec<u8> {
    let mut result = sha_256(script);
    result.reverse();
    result
}

#[derive(Debug, Deserialize, Serialize)]
/// Deserializable Electrum protocol version representation for RPC
/// https://electrumx-spesmilo.readthedocs.io/en/latest/protocol-methods.html#server.version
pub struct ElectrumProtocolVersion {
    pub server_software_version: String,
    pub protocol_version: String,
}

#[derive(Clone, Debug, Deserialize, Serialize)]
/// Electrum request RPC representation
pub struct ElectrumConnSettings {
    pub url: String,
    #[serde(default)]
    pub protocol: ElectrumProtocol,
    #[serde(default)]
    pub disable_cert_verification: bool,
    #[serde(default)]
    pub priority: Priority,
    pub timeout_sec: Option<u64>,
}

/// Electrum client configuration
#[allow(clippy::upper_case_acronyms)]
#[cfg(not(target_arch = "wasm32"))]
#[derive(Clone, Debug, Serialize)]
enum ElectrumConfig {
    TCP,
    SSL { dns_name: String, skip_validation: bool },
}

/// Electrum client configuration
#[allow(clippy::upper_case_acronyms)]
#[cfg(target_arch = "wasm32")]
#[derive(Clone, Debug, Serialize)]
enum ElectrumConfig {
    WS,
    WSS,
}

fn addr_to_socket_addr(input: &str) -> Result<SocketAddr, String> {
    let mut addr = match input.to_socket_addrs() {
        Ok(a) => a,
        Err(e) => return ERR!("{} resolve error {:?}", input, e),
    };
    match addr.next() {
        Some(a) => Ok(a),
        None => ERR!("{} resolved to None.", input),
    }
}

/// Attempts to process the request (parse url, etc), build up the config and create new electrum connection
/// The function takes `abortable_system` that will be used to spawn Electrum's related futures.
#[cfg(not(target_arch = "wasm32"))]
fn spawn_electrum(
    conn_settings: &ElectrumConnSettings,
    spawner: WeakSpawner,
    event_sender: futures::channel::mpsc::UnboundedSender<ElectrumClientEvent>,
    scripthash_notification_sender: &ScripthashNotificationSender,
) -> Result<(ElectrumConnection, async_oneshot::Receiver<()>), ConnectionManagerErr> {
    let config = match conn_settings.protocol {
        ElectrumProtocol::TCP => ElectrumConfig::TCP,
        ElectrumProtocol::SSL => {
            let uri: Uri = conn_settings.url.parse().map_err(|err: InvalidUri| {
                ConnectionManagerErr::ConnectingError(conn_settings.url.to_string(), err.to_string())
            })?;
            let host = uri.host().ok_or_else(|| {
                ConnectionManagerErr::ConnectingError(
                    conn_settings.url.to_string(),
                    "Couldn't retrieve host from addr".to_string(),
                )
            })?;
            DnsNameRef::try_from_ascii_str(host)
                .map_err(|err| ConnectionManagerErr::ConnectingError(conn_settings.url.clone(), err.to_string()))?;

            ElectrumConfig::SSL {
                dns_name: host.into(),
                skip_validation: conn_settings.disable_cert_verification,
            }
        },
        ElectrumProtocol::WS | ElectrumProtocol::WSS => {
            return Err(ConnectionManagerErr::ConnectingError(
                conn_settings.url.clone(),
                "'ws' and 'wss' protocols are not supported yet. Consider using 'TCP' or 'SSL'".to_string(),
            ));
        },
    };

    Ok(electrum_connect(
        conn_settings.url.clone(),
        config,
        spawner,
        event_sender,
        scripthash_notification_sender,
    ))
}

/// Attempts to process the request (parse url, etc), build up the config and create new electrum connection
/// The function takes `abortable_system` that will be used to spawn Electrum's related futures.
#[cfg(target_arch = "wasm32")]
fn spawn_electrum(
    conn_settings: &ElectrumConnSettings,
    spawner: WeakSpawner,
    event_sender: futures::channel::mpsc::UnboundedSender<ElectrumClientEvent>,
    scripthash_notification_sender: &ScripthashNotificationSender,
) -> Result<(ElectrumConnection, async_oneshot::Receiver<()>), ConnectionManagerErr> {
    let mut url = conn_settings.url.clone();
    let uri: Uri = conn_settings
        .url
        .parse()
        .map_err(|err: InvalidUri| ConnectionManagerErr::ConnectingError(url.clone(), err.to_string()))?;

    if uri.scheme().is_some() {
        return Err(ConnectionManagerErr::ConnectingError(
            url,
            "There has not to be a scheme in the url: {}. \
            'ws://' scheme is used by default. \
            Consider using 'protocol: \"WSS\"' in the electrum request to switch to the 'wss://' scheme."
                .to_string(),
        ));
    }

    let config = match conn_settings.protocol {
        ElectrumProtocol::WS => {
            url.insert_str(0, "ws://");
            ElectrumConfig::WS
        },
        ElectrumProtocol::WSS => {
            url.insert_str(0, "wss://");
            ElectrumConfig::WSS
        },
        ElectrumProtocol::TCP | ElectrumProtocol::SSL => {
            return Err(ConnectionManagerErr::ConnectingError(
                url,
                "'TCP' and 'SSL' are not supported in a browser. Please use 'WS' or 'WSS' protocols".to_string(),
            ));
        },
    };

    Ok(electrum_connect(
        conn_settings.url.clone(),
        config,
        spawner,
        event_sender,
        scripthash_notification_sender,
    ))
}

/// Represents the active Electrum connection to selected address
#[derive(Debug)]
pub struct ElectrumConnection {
    /// The client connected to this SocketAddr
    addr: String,
    /// Configuration
    #[allow(dead_code)]
    config: ElectrumConfig,
    /// The Sender forwarding requests to writing part of underlying stream
    tx: Arc<AsyncMutex<Option<mpsc::Sender<Vec<u8>>>>>,
    /// Responses are stored here
    responses: JsonRpcPendingRequestsShared,
    /// Selected protocol version. The value is initialized after the server.version RPC call.
    protocol_version: AsyncMutex<Option<f32>>,
}

impl ElectrumConnection {
    async fn is_connected(&self) -> bool { self.tx.lock().await.is_some() }

    async fn set_protocol_version(&self, version: f32) { self.protocol_version.lock().await.replace(version); }
}

#[derive(Debug)]
struct ConcurrentRequestState<V> {
    is_running: bool,
    subscribers: Vec<RpcReqSub<V>>,
}

impl<V> ConcurrentRequestState<V> {
    fn new() -> Self {
        ConcurrentRequestState {
            is_running: false,
            subscribers: Vec::new(),
        }
    }
}

#[derive(Debug)]
pub struct ConcurrentRequestMap<K, V> {
    inner: AsyncMutex<HashMap<K, ConcurrentRequestState<V>>>,
}

impl<K, V> Default for ConcurrentRequestMap<K, V> {
    fn default() -> Self {
        ConcurrentRequestMap {
            inner: AsyncMutex::new(HashMap::new()),
        }
    }
}

impl<K: Clone + Eq + std::hash::Hash, V: Clone> ConcurrentRequestMap<K, V> {
    pub fn new() -> ConcurrentRequestMap<K, V> { ConcurrentRequestMap::default() }

    async fn wrap_request(&self, request_arg: K, request_fut: RpcRes<V>) -> Result<V, JsonRpcError> {
        let mut map = self.inner.lock().await;
        let state = map
            .entry(request_arg.clone())
            .or_insert_with(ConcurrentRequestState::new);
        if state.is_running {
            let (tx, rx) = async_oneshot::channel();
            state.subscribers.push(tx);
            // drop here to avoid holding the lock during await
            drop(map);
            rx.await.unwrap()
        } else {
            // drop here to avoid holding the lock during await
            drop(map);
            let request_res = request_fut.compat().await;
            let mut map = self.inner.lock().await;
            let state = map.get_mut(&request_arg).unwrap();
            for sub in state.subscribers.drain(..) {
                if sub.send(request_res.clone()).is_err() {
                    warn!("subscriber is dropped");
                }
            }
            state.is_running = false;
            request_res
        }
    }
}

pub struct ElectrumClientImpl {
    client_name: String,
    coin_ticker: String,
    pub(crate) connection_manager: Arc<dyn Deref<Target = dyn ConnectionManagerTrait + Send + Sync> + Send + Sync>,
    connections: AsyncMutex<Vec<ElectrumConnection>>,
    next_id: AtomicU64,
    protocol_version: OrdRange<f32>,
    get_balance_concurrent_map: ConcurrentRequestMap<String, ElectrumBalance>,
    list_unspent_concurrent_map: ConcurrentRequestMap<String, Vec<ElectrumUnspent>>,
    block_headers_storage: BlockHeaderStorage,
    negotiate_version: bool,
    /// This is used for balance event streaming implementation for UTXOs.
    /// If balance event streaming isn't enabled, this value will always be `None`; otherwise,
    /// it will be used for sending scripthash messages to trigger re-connections, re-fetching the balances, etc.
    pub(crate) scripthash_notification_sender: ScripthashNotificationSender,
    abortable_system: AbortableQueue,
}

impl Debug for ElectrumClientImpl {
    fn fmt(&self, f: &mut Formatter<'_>) -> fmt::Result { f.write_str("electrum_client_impl") }
}

async fn electrum_request_multi(
    client: ElectrumClient,
    request: JsonRpcRequestEnum,
) -> Result<(JsonRpcRemoteAddr, JsonRpcResponseEnum), JsonRpcErrorType> {
    let mut futures = vec![];
    let connections = client.connection_manager.get_connection().await;

    for (i, connection) in connections.iter().enumerate() {
        let connection = connection.lock().await;
        if client.negotiate_version && connection.protocol_version.lock().await.is_none() {
            continue;
        }

        let connection_addr = connection.addr.clone();
        let json = json::to_string(&request).map_err(|e| JsonRpcErrorType::InvalidRequest(e.to_string()))?;
        if let Some(tx) = &*connection.tx.lock().await {
            let fut = electrum_request(
                json,
                request.rpc_id(),
                tx.clone(),
                connection.responses.clone(),
                ELECTRUM_TIMEOUT_SEC / (connections.len() - i) as u64,
            )
            .map(|response| (JsonRpcRemoteAddr(connection_addr), response));
            futures.push(fut)
        };
    }
    drop(connections);

    if futures.is_empty() {
        return Err(JsonRpcErrorType::Transport(
            "All electrums are currently disconnected".to_string(),
        ));
    }

    if let JsonRpcRequestEnum::Single(single) = &request {
        if single.method == "server.ping" {
            // server.ping must be sent to all servers to keep all connections alive
            return select_ok(futures).map(|(result, _)| result).compat().await;
        }
    }

    let (res, no_of_failed_requests) = select_ok_sequential(futures)
        .compat()
        .await
        .map_err(|e| JsonRpcErrorType::Transport(format!("{:?}", e)))?;
    client.rotate_servers(no_of_failed_requests).await;

    Ok(res)
}

async fn electrum_request_to(
    client: ElectrumClient,
    request: JsonRpcRequestEnum,
    to_addr: String,
) -> Result<(JsonRpcRemoteAddr, JsonRpcResponseEnum), JsonRpcErrorType> {
    let (tx, responses) = {
        let conn = client
            .connection_manager
            .get_connection_by_address(to_addr.as_ref())
            .await;
        let conn = conn.map_err(|err| JsonRpcErrorType::Internal(err.to_string()))?;
        let guard = conn.lock().await;
        let connection: &ElectrumConnection = guard.deref();

        let responses = connection.responses.clone();
        let tx = {
            match &*connection.tx.lock().await {
                Some(tx) => tx.clone(),
                None => {
                    return Err(JsonRpcErrorType::Transport(format!(
                        "Connection {} is not established yet",
                        to_addr
                    )))
                },
            }
        };

        (tx, responses)
    };
    let json = json::to_string(&request).map_err(|err| JsonRpcErrorType::InvalidRequest(err.to_string()))?;
    let response = electrum_request(json, request.rpc_id(), tx, responses, ELECTRUM_TIMEOUT_SEC)
        .compat()
        .await?;
    Ok((JsonRpcRemoteAddr(to_addr.to_owned()), response))
}

impl ElectrumClientImpl {
    pub async fn connect(&self) -> Result<(), String> {
        debug!("electrum_client_impl connect");
        self.connection_manager.connect().await.map_err(|err| err.to_string())
    }

    /// Remove an Electrum connection and stop corresponding spawned actor.
    pub async fn remove_server(&self, server_addr: &str) -> Result<(), String> {
        self.connection_manager
            .remove_server(server_addr)
            .await
            .map_err(|err| err.to_string())
    }

    /// Moves the Electrum servers that fail in a multi request to the end.
    pub async fn rotate_servers(&self, no_of_rotations: usize) {
        self.connection_manager.rotate_servers(no_of_rotations).await
    }

    /// Check if one of the spawned connections is connected.
    pub async fn is_connected(&self) -> bool { self.connection_manager.is_connected().await }

    /// Check if all connections have been removed.
    pub async fn is_connections_pool_empty(&self) -> bool { self.connection_manager.is_connections_pool_empty().await }

    /// Set the protocol version for the specified server.
    pub async fn set_protocol_version(&self, server_addr: &str, version: f32) -> Result<(), String> {
        debug!(
            "Set protocol version for electrum server: {}, version: {}",
            server_addr, version
        );
        let conn = self
            .connection_manager
            .get_connection_by_address(server_addr)
            .await
            .map_err(|err| err.to_string())?;
        conn.lock().await.set_protocol_version(version).await;

        if let Some(sender) = &self.scripthash_notification_sender {
            sender
                .unbounded_send(ScripthashNotification::RefreshSubscriptions)
                .map_err(|e| ERRL!("Failed sending scripthash message. {}", e))?;
        }

        Ok(())
    }

    /// Get available protocol versions.
    pub fn protocol_version(&self) -> &OrdRange<f32> { &self.protocol_version }

    /// Get block headers storage.
    pub fn block_headers_storage(&self) -> &BlockHeaderStorage { &self.block_headers_storage }

    pub fn weak_spawner(&self) -> WeakSpawner { self.abortable_system.weak_spawner() }
}

#[derive(Clone, Debug)]
pub struct ElectrumClient {
    pub client_impl: Arc<ElectrumClientImpl>,
}

impl Deref for ElectrumClient {
    type Target = ElectrumClientImpl;
    fn deref(&self) -> &ElectrumClientImpl { &self.client_impl }
}

#[derive(Debug)]
pub(super) enum ElectrumClientEvent {
    Connected {
        address: String,
        conn_ready_notifier: async_oneshot::Sender<()>,
    },
    Disconnected {
        address: String,
    },
    OutgoingRequest {
        data_len: usize,
    },
    IncomingResponse {
        data_len: usize,
    },
}

impl UtxoJsonRpcClientInfo for ElectrumClient {
    fn coin_name(&self) -> &str { self.coin_ticker.as_str() }
}

impl JsonRpcClient for ElectrumClient {
    fn version(&self) -> &'static str { "2.0" }

    fn next_id(&self) -> String { self.next_id.fetch_add(1, AtomicOrdering::Relaxed).to_string() }

    fn client_info(&self) -> String { UtxoJsonRpcClientInfo::client_info(self) }

    fn transport(&self, request: JsonRpcRequestEnum) -> JsonRpcResponseFut {
        Box::new(electrum_request_multi(self.clone(), request).boxed().compat())
    }
}

impl JsonRpcBatchClient for ElectrumClient {}

impl JsonRpcMultiClient for ElectrumClient {
    fn transport_exact(&self, to_addr: String, request: JsonRpcRequestEnum) -> JsonRpcResponseFut {
        Box::new(electrum_request_to(self.clone(), request, to_addr).boxed().compat())
    }
}

#[derive(Debug)]
pub(super) struct ElectrumClientSettings {
    pub(super) client_name: String,
    pub(super) servers: Vec<ElectrumConnSettings>,
    pub(super) coin_ticker: String,
    pub(super) negotiate_version: bool,
    pub(super) connection_manager_policy: ConnectionManagerPolicy,
}

impl ElectrumClient {
    pub(super) fn try_new(
        client_settings: ElectrumClientSettings,
        event_handlers: Vec<RpcTransportEventHandlerShared>,
        block_headers_storage: BlockHeaderStorage,
        abortable_system: AbortableQueue,
        scripthash_notification_sender: ScripthashNotificationSender,
    ) -> Result<ElectrumClient, String> {
        let spawner = abortable_system.weak_spawner();
        let (sender, receiver) = futures::channel::mpsc::unbounded::<ElectrumClientEvent>();
        let client = ElectrumClient {
            client_impl: Arc::new(ElectrumClientImpl::try_new(
                client_settings,
                block_headers_storage,
                abortable_system,
                sender,
                scripthash_notification_sender,
            )?),
        };
        spawner.spawn(client.clone().ping_loop());
        spawner.spawn(client.clone().event_loop(receiver, event_handlers));

        Ok(client)
    }

    async fn event_loop(
        self,
        mut receiver: futures::channel::mpsc::UnboundedReceiver<ElectrumClientEvent>,
        event_handlers: Vec<RpcTransportEventHandlerShared>,
    ) {
        while let Some(event) = receiver.next().await {
            match event {
                ElectrumClientEvent::Connected {
                    address,
                    conn_ready_notifier,
                } => {
                    self.on_connected(&address, conn_ready_notifier).await;
                    let _ = event_handlers.on_connected(&address);
                    info!("{address} Connected")
                },
                ElectrumClientEvent::Disconnected { address } => {
                    self.connection_manager.on_disconnected(&address).await;
                    let _ = event_handlers.on_disconnected(&address);
                    info!("{address} Disconnected")
                },
                ElectrumClientEvent::IncomingResponse { data_len } => event_handlers.on_incoming_response(data_len),
                ElectrumClientEvent::OutgoingRequest { data_len } => event_handlers.on_outgoing_request(data_len),
            }
        }
    }

    async fn ping_loop(self) {
        loop {
            debug!("ping looop");
            if !self.is_connected().await {
                continue;
            }
            debug!("Ping connected electrum servers");
            if let Err(e) = self.server_ping().compat().await {
                error!("Electrum server ping error: {}", e);
            }

            Timer::sleep(PING_TIMEOUT_SEC).await;
        }
    }

    async fn on_connected(&self, address: &str, conn_ready_notifier: async_oneshot::Sender<()>) {
        debug!(
            "electrum_client_impl on connected to address: {}. Spawning service futures",
            address
        );

        let negotiate_version = self.negotiate_version;
        if !negotiate_version || check_electrum_server_version(self, &self.client_name, address).await {
            if conn_ready_notifier.send(()).is_err() {
                error!("Failed to notify connection is ready: {}", address);
            }
        } else if let Err(err) = &self.connection_manager.connect().await {
            error!("Failed to reconnect: {}, {}", address, err);
        }
    }

    /// https://electrumx.readthedocs.io/en/latest/protocol-methods.html#server-ping
    pub fn server_ping(&self) -> RpcRes<()> { rpc_func!(self, "server.ping") }

    /// https://electrumx.readthedocs.io/en/latest/protocol-methods.html#server-version
    pub fn server_version(
        &self,
        server_address: &str,
        client_name: &str,
        version: &OrdRange<f32>,
    ) -> RpcRes<ElectrumProtocolVersion> {
        let protocol_version: Vec<String> = version.flatten().into_iter().map(|v| format!("{}", v)).collect();
        rpc_func_from!(self, server_address, "server.version", client_name, protocol_version)
    }

    /// https://electrumx.readthedocs.io/en/latest/protocol-methods.html#blockchain-headers-subscribe
    pub fn get_block_count_from(&self, server_address: &str) -> RpcRes<u64> {
        Box::new(
            rpc_func_from!(self, server_address, BLOCKCHAIN_HEADERS_SUB_ID)
                .map(|r: ElectrumBlockHeader| r.block_height()),
        )
    }

    /// https://electrumx.readthedocs.io/en/latest/protocol-methods.html#blockchain-block-headers
    pub fn get_block_headers_from(
        &self,
        server_address: &str,
        start_height: u64,
        count: NonZeroU64,
    ) -> RpcRes<ElectrumBlockHeadersRes> {
        rpc_func_from!(self, server_address, "blockchain.block.headers", start_height, count)
    }

    /// https://electrumx.readthedocs.io/en/latest/protocol-methods.html#blockchain-scripthash-listunspent
    /// It can return duplicates sometimes: https://github.com/artemii235/SuperNET/issues/269
    /// We should remove them to build valid transactions
    pub fn scripthash_list_unspent(&self, hash: &str) -> RpcRes<Vec<ElectrumUnspent>> {
        let request_fut = Box::new(rpc_func!(self, "blockchain.scripthash.listunspent", hash).and_then(
            move |unspents: Vec<ElectrumUnspent>| {
                let mut map: HashMap<(H256Json, u32), bool> = HashMap::new();
                let unspents = unspents
                    .into_iter()
                    .filter(|unspent| match map.entry((unspent.tx_hash, unspent.tx_pos)) {
                        Entry::Occupied(_) => false,
                        Entry::Vacant(e) => {
                            e.insert(true);
                            true
                        },
                    })
                    .collect();
                Ok(unspents)
            },
        ));
        let arc = self.clone();
        let hash = hash.to_owned();
        let fut = async move { arc.list_unspent_concurrent_map.wrap_request(hash, request_fut).await };
        Box::new(fut.boxed().compat())
    }

    /// https://electrumx.readthedocs.io/en/latest/protocol-methods.html#blockchain-scripthash-listunspent
    /// It can return duplicates sometimes: https://github.com/artemii235/SuperNET/issues/269
    /// We should remove them to build valid transactions.
    /// Please note the function returns `ScriptHashUnspents` elements in the same order in which they were requested.
    pub fn scripthash_list_unspent_batch(&self, hashes: Vec<ElectrumScriptHash>) -> RpcRes<Vec<ScriptHashUnspents>> {
        let requests = hashes
            .iter()
            .map(|hash| rpc_req!(self, "blockchain.scripthash.listunspent", hash));
        Box::new(self.batch_rpc(requests).map(move |unspents: Vec<ScriptHashUnspents>| {
            unspents
                .into_iter()
                .map(|hash_unspents| {
                    hash_unspents
                        .into_iter()
                        .unique_by(|unspent| (unspent.tx_hash, unspent.tx_pos))
                        .collect::<Vec<_>>()
                })
                .collect()
        }))
    }

    /// https://electrumx.readthedocs.io/en/latest/protocol-methods.html#blockchain-scripthash-get-history
    pub fn scripthash_get_history(&self, hash: &str) -> RpcRes<ElectrumTxHistory> {
        rpc_func!(self, "blockchain.scripthash.get_history", hash)
    }

    /// https://electrumx.readthedocs.io/en/latest/protocol-methods.html#blockchain-scripthash-get-history
    /// Requests history of the `hashes` in a batch and returns them in the same order they were requested.
    pub fn scripthash_get_history_batch<I>(&self, hashes: I) -> RpcRes<Vec<ElectrumTxHistory>>
    where
        I: IntoIterator<Item = String>,
    {
        let requests = hashes
            .into_iter()
            .map(|hash| rpc_req!(self, "blockchain.scripthash.get_history", hash));
        self.batch_rpc(requests)
    }

    /// https://electrumx.readthedocs.io/en/latest/protocol-methods.html#blockchain-scripthash-gethistory
    pub fn scripthash_get_balance(&self, hash: &str) -> RpcRes<ElectrumBalance> {
        let arc = self.clone();
        let hash = hash.to_owned();
        let fut = async move {
            let request = rpc_func!(arc, "blockchain.scripthash.get_balance", &hash);
            arc.get_balance_concurrent_map.wrap_request(hash, request).await
        };
        Box::new(fut.boxed().compat())
    }

    /// https://electrumx.readthedocs.io/en/latest/protocol-methods.html#blockchain-scripthash-gethistory
    /// Requests balances in a batch and returns them in the same order they were requested.
    pub fn scripthash_get_balances<I>(&self, hashes: I) -> RpcRes<Vec<ElectrumBalance>>
    where
        I: IntoIterator<Item = String>,
    {
        let requests = hashes
            .into_iter()
            .map(|hash| rpc_req!(self, "blockchain.scripthash.get_balance", &hash));
        self.batch_rpc(requests)
    }

    /// https://electrumx.readthedocs.io/en/latest/protocol-methods.html#blockchain-headers-subscribe
    pub fn blockchain_headers_subscribe(&self) -> RpcRes<ElectrumBlockHeader> {
        rpc_func!(self, BLOCKCHAIN_HEADERS_SUB_ID)
    }

    /// https://electrumx.readthedocs.io/en/latest/protocol-methods.html#blockchain-transaction-broadcast
    pub fn blockchain_transaction_broadcast(&self, tx: BytesJson) -> RpcRes<H256Json> {
        rpc_func!(self, "blockchain.transaction.broadcast", tx)
    }

    /// https://electrumx.readthedocs.io/en/latest/protocol-methods.html#blockchain-estimatefee
    /// It is recommended to set n_blocks as low as possible.
    /// However, in some cases, n_blocks = 1 leads to an unreasonably high fee estimation.
    /// https://github.com/KomodoPlatform/atomicDEX-API/issues/656#issuecomment-743759659
    pub fn estimate_fee(&self, mode: &Option<EstimateFeeMode>, n_blocks: u32) -> UtxoRpcFut<f64> {
        match mode {
            Some(m) => {
                Box::new(rpc_func!(self, "blockchain.estimatefee", n_blocks, m).map_to_mm_fut(UtxoRpcError::from))
            },
            None => Box::new(rpc_func!(self, "blockchain.estimatefee", n_blocks).map_to_mm_fut(UtxoRpcError::from)),
        }
    }

    /// https://electrumx.readthedocs.io/en/latest/protocol-methods.html#blockchain-block-header
    pub fn blockchain_block_header(&self, height: u64) -> RpcRes<BytesJson> {
        rpc_func!(self, "blockchain.block.header", height)
    }

    /// https://electrumx.readthedocs.io/en/latest/protocol-methods.html#blockchain-block-headers
    pub fn blockchain_block_headers(&self, start_height: u64, count: NonZeroU64) -> RpcRes<ElectrumBlockHeadersRes> {
        rpc_func!(self, "blockchain.block.headers", start_height, count)
    }

    /// https://electrumx.readthedocs.io/en/latest/protocol-methods.html#blockchain-transaction-get-merkle
    pub fn blockchain_transaction_get_merkle(&self, txid: H256Json, height: u64) -> RpcRes<TxMerkleBranch> {
        rpc_func!(self, "blockchain.transaction.get_merkle", txid, height)
    }

    // get_tx_height_from_rpc is costly since it loops through history after requesting the whole history of the script pubkey
    // This method should always be used if the block headers are saved to the DB
    async fn get_tx_height_from_storage(&self, tx: &UtxoTx) -> Result<u64, MmError<GetTxHeightError>> {
        let tx_hash = tx.hash().reversed();
        let blockhash = self.get_verbose_transaction(&tx_hash.into()).compat().await?.blockhash;
        Ok(self
            .block_headers_storage()
            .get_block_height_by_hash(blockhash.into())
            .await?
            .ok_or_else(|| {
                GetTxHeightError::HeightNotFound(format!(
                    "Transaction block header is not found in storage for {}",
                    self.client_impl.coin_ticker
                ))
            })?
            .try_into()?)
    }

    // get_tx_height_from_storage is always preferred to be used instead of this, but if there is no headers in storage (storing headers is not enabled)
    // this function can be used instead
    async fn get_tx_height_from_rpc(&self, tx: &UtxoTx) -> Result<u64, GetTxHeightError> {
        for output in tx.outputs.clone() {
            let script_pubkey_str = hex::encode(electrum_script_hash(&output.script_pubkey));
            if let Ok(history) = self.scripthash_get_history(script_pubkey_str.as_str()).compat().await {
                if let Some(item) = history
                    .into_iter()
                    .find(|item| item.tx_hash.reversed() == H256Json(*tx.hash()) && item.height > 0)
                {
                    return Ok(item.height as u64);
                }
            }
        }
        Err(GetTxHeightError::HeightNotFound(format!(
            "Couldn't find height through electrum for {}",
            self.coin_ticker
        )))
    }

    async fn block_header_from_storage(&self, height: u64) -> Result<BlockHeader, MmError<GetBlockHeaderError>> {
        self.block_headers_storage()
            .get_block_header(height)
            .await?
            .ok_or_else(|| {
                GetBlockHeaderError::Internal(format!("Header not found in storage for {}", self.coin_ticker)).into()
            })
    }

    async fn block_header_from_storage_or_rpc(&self, height: u64) -> Result<BlockHeader, MmError<GetBlockHeaderError>> {
        match self.block_header_from_storage(height).await {
            Ok(h) => Ok(h),
            Err(_) => Ok(deserialize(
                self.blockchain_block_header(height).compat().await?.as_slice(),
            )?),
        }
    }

    pub async fn get_confirmed_tx_info_from_rpc(
        &self,
        tx: &UtxoTx,
    ) -> Result<ConfirmedTransactionInfo, GetConfirmedTxError> {
        let height = self.get_tx_height_from_rpc(tx).await?;

        let merkle_branch = self
            .blockchain_transaction_get_merkle(tx.hash().reversed().into(), height)
            .compat()
            .await?;

        let header = deserialize(self.blockchain_block_header(height).compat().await?.as_slice())?;

        Ok(ConfirmedTransactionInfo {
            tx: tx.clone(),
            header,
            index: merkle_branch.pos as u64,
            height,
        })
    }

    pub async fn get_merkle_and_validated_header(
        &self,
        tx: &UtxoTx,
    ) -> Result<(TxMerkleBranch, BlockHeader, u64), MmError<SPVError>> {
        let height = self.get_tx_height_from_storage(tx).await?;

        let merkle_branch = self
            .blockchain_transaction_get_merkle(tx.hash().reversed().into(), height)
            .compat()
            .await
            .map_to_mm(|err| SPVError::UnableToGetMerkle {
                coin: self.coin_ticker.clone(),
                err: err.to_string(),
            })?;

        let header = self.block_header_from_storage(height).await?;

        Ok((merkle_branch, header, height))
    }
}

async fn check_electrum_server_version(client: &ElectrumClient, client_name: &str, electrum_addr: &str) -> bool {
    async fn remove_server(client: &ElectrumClient, electrum_addr: &str) {
        if let Err(e) = client.remove_server(electrum_addr).await {
            error!("Error on remove server: {}", e);
        }
    }

    let protocol_version = client.protocol_version();
    debug!("Check version, supported protocols: {:?}", protocol_version);
    let version = match client
        .server_version(electrum_addr, client_name, protocol_version)
        .compat()
        .await
    {
        Ok(version) => version,
        Err(e) => {
            error!("Electrum {} server.version error: {:?}", electrum_addr, e);
            if !e.error.is_transport() {
                remove_server(client, electrum_addr).await;
            };
            return false;
        },
    };

    let actual_version = match version.protocol_version.parse::<f32>() {
        Ok(v) => v,
        Err(e) => {
            error!("Error while parsing protocol_version: {:?}", e);
            remove_server(client, electrum_addr).await;
            return false;
        },
    };

    if !protocol_version.contains(&actual_version) {
        error!(
            "Received unsupported protocol version {:?} from {:?}. Remove the connection",
            actual_version, electrum_addr
        );
        remove_server(client, electrum_addr).await;
        return false;
    }

    match client.set_protocol_version(electrum_addr, actual_version).await {
        Ok(()) => info!(
            "Using protocol version {:?} for Electrum {:?}",
            actual_version, electrum_addr
        ),
        Err(e) => {
            error!("Error on set protocol_version: {}", e);
            return false;
        },
    };

    true
}

#[cfg_attr(test, mockable)]
impl ElectrumClient {
    pub fn retrieve_headers_from(
        &self,
        server_address: &str,
        from_height: u64,
        to_height: u64,
    ) -> UtxoRpcFut<(HashMap<u64, BlockHeader>, Vec<BlockHeader>)> {
        let coin_name = self.coin_ticker.clone();
        if from_height == 0 || to_height < from_height {
            return Box::new(futures01::future::err(
                UtxoRpcError::Internal("Invalid values for from/to parameters".to_string()).into(),
            ));
        }
        let count: NonZeroU64 = match (to_height - from_height + 1).try_into() {
            Ok(c) => c,
            Err(e) => return Box::new(futures01::future::err(UtxoRpcError::Internal(e.to_string()).into())),
        };
        Box::new(
            self.get_block_headers_from(server_address, from_height, count)
                .map_to_mm_fut(UtxoRpcError::from)
                .and_then(move |headers| {
                    let (block_registry, block_headers) = {
                        if headers.count == 0 {
                            return MmError::err(UtxoRpcError::Internal("No headers available".to_string()));
                        }
                        let len = CompactInteger::from(headers.count);
                        let mut serialized = serialize(&len).take();
                        serialized.extend(headers.hex.0.into_iter());
                        drop_mutability!(serialized);
                        let mut reader =
                            Reader::new_with_coin_variant(serialized.as_slice(), coin_name.as_str().into());
                        let maybe_block_headers = reader.read_list::<BlockHeader>();
                        let block_headers = match maybe_block_headers {
                            Ok(headers) => headers,
                            Err(e) => return MmError::err(UtxoRpcError::InvalidResponse(format!("{:?}", e))),
                        };
                        let mut block_registry: HashMap<u64, BlockHeader> = HashMap::new();
                        let mut starting_height = from_height;
                        for block_header in &block_headers {
                            block_registry.insert(starting_height, block_header.clone());
                            starting_height += 1;
                        }
                        (block_registry, block_headers)
                    };
                    Ok((block_registry, block_headers))
                }),
        )
    }

    pub(crate) fn get_servers_with_latest_block_count(&self) -> UtxoRpcFut<(Vec<String>, u64)> {
        let selfi = self.clone();
        let fut = async move {
            let connections = selfi.connections.lock().await;
            let futures = connections
                .iter()
                .map(|connection| {
                    let addr = connection.addr.clone();
                    selfi
                        .get_block_count_from(&addr)
                        .map(|response| (addr, response))
                        .compat()
                })
                .collect::<Vec<_>>();
            drop(connections);

            let responses = join_all(futures).await;

            // First, we use filter_map to get rid of any errors and collect the
            // server addresses and block counts into two vectors
            let (responding_servers, block_counts_from_all_servers): (Vec<_>, Vec<_>) =
                responses.clone().into_iter().filter_map(|res| res.ok()).unzip();

            // Next, we use max to find the maximum block count from all servers
            if let Some(max_block_count) = block_counts_from_all_servers.clone().iter().max() {
                // Then, we use filter and collect to get the servers that have the maximum block count
                let servers_with_max_count: Vec<_> = responding_servers
                    .into_iter()
                    .zip(block_counts_from_all_servers)
                    .filter(|(_, count)| count == max_block_count)
                    .map(|(addr, _)| addr)
                    .collect();

                // Finally, we return a tuple of servers with max count and the max count
                return Ok((servers_with_max_count, *max_block_count));
            }

            return Err(MmError::new(UtxoRpcError::Internal(format!(
                "Couldn't get block count from any server for {}, responses: {:?}",
                &selfi.coin_ticker, responses
            ))));
        };

        Box::new(fut.boxed().compat())
    }
}

// if mockable is placed before async_trait there is `munmap_chunk(): invalid pointer` error on async fn mocking attempt
#[async_trait]
#[cfg_attr(test, mockable)]
impl UtxoRpcClientOps for ElectrumClient {
    fn list_unspent(&self, address: &Address, _decimals: u8) -> UtxoRpcFut<Vec<UnspentInfo>> {
        let script = try_f!(output_script(address));
        let script_hash = electrum_script_hash(&script);
        Box::new(
            self.scripthash_list_unspent(&hex::encode(script_hash))
                .map_to_mm_fut(UtxoRpcError::from)
                .map(move |unspents| {
                    unspents
                        .iter()
                        .map(|unspent| UnspentInfo {
                            outpoint: OutPoint {
                                hash: unspent.tx_hash.reversed().into(),
                                index: unspent.tx_pos,
                            },
                            value: unspent.value,
                            height: unspent.height,
                        })
                        .collect()
                }),
        )
    }

    fn list_unspent_group(&self, addresses: Vec<Address>, _decimals: u8) -> UtxoRpcFut<UnspentMap> {
        let script_hashes = try_f!(addresses
            .iter()
            .map(|addr| {
                let script = output_script(addr)?;
                let script_hash = electrum_script_hash(&script);
                Ok(hex::encode(script_hash))
            })
            .collect::<Result<Vec<_>, keys::Error>>());

        let this = self.clone();
        let fut = async move {
            let unspents = this.scripthash_list_unspent_batch(script_hashes).compat().await?;

            let unspent_map = addresses
                .into_iter()
                // `scripthash_list_unspent_batch` returns `ScriptHashUnspents` elements in the same order in which they were requested.
                // So we can zip `addresses` and `unspents` into one iterator.
                .zip(unspents)
                // Map `(Address, Vec<ElectrumUnspent>)` pairs into `(Address, Vec<UnspentInfo>)`.
                .map(|(address, electrum_unspents)| (address, electrum_unspents.collect_into()))
                .collect();
            Ok(unspent_map)
        };
        Box::new(fut.boxed().compat())
    }

    fn send_transaction(&self, tx: &UtxoTx) -> UtxoRpcFut<H256Json> {
        let bytes = if tx.has_witness() {
            BytesJson::from(serialize_with_flags(tx, SERIALIZE_TRANSACTION_WITNESS))
        } else {
            BytesJson::from(serialize(tx))
        };
        Box::new(
            self.blockchain_transaction_broadcast(bytes)
                .map_to_mm_fut(UtxoRpcError::from),
        )
    }

    fn send_raw_transaction(&self, tx: BytesJson) -> UtxoRpcFut<H256Json> {
        Box::new(
            self.blockchain_transaction_broadcast(tx)
                .map_to_mm_fut(UtxoRpcError::from),
        )
    }

    fn blockchain_scripthash_subscribe(&self, scripthash: String) -> UtxoRpcFut<Json> {
        Box::new(rpc_func!(self, BLOCKCHAIN_SCRIPTHASH_SUB_ID, scripthash).map_to_mm_fut(UtxoRpcError::from))
    }

    /// https://electrumx.readthedocs.io/en/latest/protocol-methods.html#blockchain-transaction-get
    /// returns transaction bytes by default
    fn get_transaction_bytes(&self, txid: &H256Json) -> UtxoRpcFut<BytesJson> {
        let verbose = false;
        Box::new(rpc_func!(self, "blockchain.transaction.get", txid, verbose).map_to_mm_fut(UtxoRpcError::from))
    }

    /// https://electrumx.readthedocs.io/en/latest/protocol-methods.html#blockchain-transaction-get
    /// returns verbose transaction by default
    fn get_verbose_transaction(&self, txid: &H256Json) -> UtxoRpcFut<RpcTransaction> {
        let verbose = true;
        Box::new(rpc_func!(self, "blockchain.transaction.get", txid, verbose).map_to_mm_fut(UtxoRpcError::from))
    }

    /// https://electrumx.readthedocs.io/en/latest/protocol-methods.html#blockchain-transaction-get
    /// Returns verbose transactions in a batch.
    fn get_verbose_transactions(&self, tx_ids: &[H256Json]) -> UtxoRpcFut<Vec<RpcTransaction>> {
        let verbose = true;
        let requests = tx_ids
            .iter()
            .map(|txid| rpc_req!(self, "blockchain.transaction.get", txid, verbose));
        Box::new(self.batch_rpc(requests).map_to_mm_fut(UtxoRpcError::from))
    }

    fn get_block_count(&self) -> UtxoRpcFut<u64> {
        Box::new(
            self.blockchain_headers_subscribe()
                .map(|r| r.block_height())
                .map_to_mm_fut(UtxoRpcError::from),
        )
    }

    fn display_balance(&self, address: Address, decimals: u8) -> RpcRes<BigDecimal> {
        let output_script = try_f!(output_script(&address).map_err(|err| JsonRpcError::new(
            UtxoJsonRpcClientInfo::client_info(self),
            rpc_req!(self, "blockchain.scripthash.get_balance").into(),
            JsonRpcErrorType::Internal(err.to_string())
        )));
        let hash = electrum_script_hash(&output_script);
        let hash_str = hex::encode(hash);
        Box::new(
            self.scripthash_get_balance(&hash_str)
                .map(move |electrum_balance| electrum_balance.to_big_decimal(decimals)),
        )
    }

    fn display_balances(&self, addresses: Vec<Address>, decimals: u8) -> UtxoRpcFut<Vec<(Address, BigDecimal)>> {
        let this = self.clone();
        let fut = async move {
            let hashes = addresses
                .iter()
                .map(|address| {
                    let output_script = output_script(address)?;
                    let hash = electrum_script_hash(&output_script);

                    Ok(hex::encode(hash))
                })
                .collect::<Result<Vec<_>, keys::Error>>()?;

            let electrum_balances = this.scripthash_get_balances(hashes).compat().await?;
            let balances = electrum_balances
                .into_iter()
                // `scripthash_get_balances` returns `ElectrumBalance` elements in the same order in which they were requested.
                // So we can zip `addresses` and the balances into one iterator.
                .zip(addresses)
                .map(|(electrum_balance, address)| (address, electrum_balance.to_big_decimal(decimals)))
                .collect();
            Ok(balances)
        };

        Box::new(fut.boxed().compat())
    }

    fn estimate_fee_sat(
        &self,
        decimals: u8,
        _fee_method: &EstimateFeeMethod,
        mode: &Option<EstimateFeeMode>,
        n_blocks: u32,
    ) -> UtxoRpcFut<u64> {
        Box::new(self.estimate_fee(mode, n_blocks).map(move |fee| {
            if fee > 0.00001 {
                (fee * 10.0_f64.powf(decimals as f64)) as u64
            } else {
                1000
            }
        }))
    }

    fn get_relay_fee(&self) -> RpcRes<BigDecimal> { rpc_func!(self, "blockchain.relayfee") }

    fn find_output_spend(
        &self,
        tx_hash: H256,
        script_pubkey: &[u8],
        vout: usize,
        _from_block: BlockHashOrHeight,
        tx_hash_algo: TxHashAlgo,
    ) -> Box<dyn Future<Item = Option<SpentOutputInfo>, Error = String> + Send> {
        let selfi = self.clone();
        let script_hash = hex::encode(electrum_script_hash(script_pubkey));
        let fut = async move {
            let history = try_s!(selfi.scripthash_get_history(&script_hash).compat().await);

            if history.len() < 2 {
                return Ok(None);
            }

            for item in history.iter() {
                let transaction = try_s!(selfi.get_transaction_bytes(&item.tx_hash).compat().await);

                let mut maybe_spend_tx: UtxoTx =
                    try_s!(deserialize(transaction.as_slice()).map_err(|e| ERRL!("{:?}", e)));
                maybe_spend_tx.tx_hash_algo = tx_hash_algo;
                drop_mutability!(maybe_spend_tx);

                for (index, input) in maybe_spend_tx.inputs.iter().enumerate() {
                    if input.previous_output.hash == tx_hash && input.previous_output.index == vout as u32 {
                        return Ok(Some(SpentOutputInfo {
                            input: input.clone(),
                            input_index: index,
                            spending_tx: maybe_spend_tx,
                            spent_in_block: BlockHashOrHeight::Height(item.height),
                        }));
                    }
                }
            }
            Ok(None)
        };
        Box::new(fut.boxed().compat())
    }

    fn get_median_time_past(
        &self,
        starting_block: u64,
        count: NonZeroU64,
        coin_variant: CoinVariant,
    ) -> UtxoRpcFut<u32> {
        let from = if starting_block <= count.get() {
            0
        } else {
            starting_block - count.get() + 1
        };
        Box::new(
            self.blockchain_block_headers(from, count)
                .map_to_mm_fut(UtxoRpcError::from)
                .and_then(|res| {
                    if res.count == 0 {
                        return MmError::err(UtxoRpcError::InvalidResponse("Server returned zero count".to_owned()));
                    }
                    let len = CompactInteger::from(res.count);
                    let mut serialized = serialize(&len).take();
                    serialized.extend(res.hex.0.into_iter());
                    let mut reader = Reader::new_with_coin_variant(serialized.as_slice(), coin_variant);
                    let headers = reader.read_list::<BlockHeader>()?;
                    let mut timestamps: Vec<_> = headers.into_iter().map(|block| block.time).collect();
                    // can unwrap because count is non zero
                    Ok(median(timestamps.as_mut_slice()).unwrap())
                }),
        )
    }

    async fn get_block_timestamp(&self, height: u64) -> Result<u64, MmError<GetBlockHeaderError>> {
        Ok(self.block_header_from_storage_or_rpc(height).await?.time as u64)
    }
}

#[cfg_attr(test, mockable)]
impl ElectrumClientImpl {
    pub(super) fn try_new(
        client_settings: ElectrumClientSettings,
        block_headers_storage: BlockHeaderStorage,
        abortable_system: AbortableQueue,
        event_sender: futures::channel::mpsc::UnboundedSender<ElectrumClientEvent>,
        scripthash_notification_sender: ScripthashNotificationSender,
    ) -> Result<ElectrumClientImpl, String> {
        let sub_abortable_system = abortable_system
            .create_subsystem()
            .map_err(|err| ERRL!("Failed to create connection_manager abortable system: {}", err))?;
        debug!("Init connection_manager with settings: {:?}", client_settings);
        let mut rng = small_rng();
        let mut servers = client_settings.servers;
        servers.as_mut_slice().shuffle(&mut rng);
        let connection_manager: Arc<dyn Deref<Target = dyn ConnectionManagerTrait + Send + Sync> + Send + Sync> =
            match client_settings.connection_manager_policy {
                ConnectionManagerPolicy::Selective => Arc::new(ConnectionManagerSelective::try_new(
                    servers,
                    sub_abortable_system,
                    event_sender,
                    scripthash_notification_sender.clone(),
                )?),
                ConnectionManagerPolicy::Multiple => Arc::new(ConnectionManagerMultiple::try_new(
                    servers,
                    sub_abortable_system,
                    event_sender,
                    scripthash_notification_sender.clone(),
                )?),
            };
        let protocol_version = OrdRange::new(1.2, 1.4).unwrap();
        Ok(ElectrumClientImpl {
            client_name: client_settings.client_name,
            coin_ticker: client_settings.coin_ticker,
            connection_manager,
            connections: AsyncMutex::new(vec![]),
            next_id: 0.into(),
            protocol_version,
            get_balance_concurrent_map: ConcurrentRequestMap::new(),
            list_unspent_concurrent_map: ConcurrentRequestMap::new(),
            block_headers_storage,
            negotiate_version: client_settings.negotiate_version,
            abortable_system,
            scripthash_notification_sender,
        })
    }

    #[cfg(test)]
    pub(super) fn with_protocol_version(
        client_settings: ElectrumClientSettings,
        protocol_version: OrdRange<f32>,
        block_headers_storage: BlockHeaderStorage,
        abortable_system: AbortableQueue,
        event_sender: futures::channel::mpsc::UnboundedSender<ElectrumClientEvent>,
        scripthash_notification_sender: ScripthashNotificationSender,
    ) -> ElectrumClientImpl {
        ElectrumClientImpl {
            protocol_version,
            ..ElectrumClientImpl::try_new(
                client_settings,
                block_headers_storage,
                abortable_system,
                event_sender,
                scripthash_notification_sender,
            )
            .expect("Expected electrum_client_impl constructed without a problem")
        }
    }
}

/// Helper function casting mpsc::Receiver as Stream.
fn rx_to_stream(rx: mpsc::Receiver<Vec<u8>>) -> impl Stream<Item = Vec<u8>, Error = io::Error> {
    rx.map_err(|_| panic!("errors not possible on rx"))
}

async fn electrum_process_json(
    raw_json: Json,
    arc: &JsonRpcPendingRequestsShared,
    scripthash_notification_sender: &ScripthashNotificationSender,
) {
    // detect if we got standard JSONRPC response or subscription response as JSONRPC request
    #[derive(Deserialize)]
    #[serde(untagged)]
    enum ElectrumRpcResponseEnum {
        /// The subscription response as JSONRPC request.
        ///
        /// NOTE Because JsonRpcResponse uses default values for each of its field,
        /// this variant has to stay at top in this enumeration to be properly deserialized
        /// from serde.
        SubscriptionNotification(JsonRpcRequest),
        /// The standard JSONRPC single response.
        SingleResponse(JsonRpcResponse),
        /// The batch of standard JSONRPC responses.
        BatchResponses(JsonRpcBatchResponse),
    }

    let response: ElectrumRpcResponseEnum = match json::from_value(raw_json) {
        Ok(res) => res,
        Err(e) => {
            error!("{}", e);
            return;
        },
    };

    let response = match response {
        ElectrumRpcResponseEnum::SingleResponse(single) => JsonRpcResponseEnum::Single(single),
        ElectrumRpcResponseEnum::BatchResponses(batch) => JsonRpcResponseEnum::Batch(batch),
        ElectrumRpcResponseEnum::SubscriptionNotification(req) => {
            let id = match req.method.as_ref() {
                BLOCKCHAIN_HEADERS_SUB_ID => BLOCKCHAIN_HEADERS_SUB_ID,
                BLOCKCHAIN_SCRIPTHASH_SUB_ID => {
                    let scripthash = match req.params.first() {
                        Some(t) => t.as_str().unwrap_or_default(),
                        None => {
                            debug!("Notification must contain the scripthash value.");
                            return;
                        },
                    };

                    if let Some(sender) = scripthash_notification_sender {
                        debug!("Sending scripthash message");
                        if let Err(e) = sender.unbounded_send(ScripthashNotification::Triggered(scripthash.to_string()))
                        {
                            error!("Failed sending scripthash message. {e}");
                            return;
                        };
                    };
                    BLOCKCHAIN_SCRIPTHASH_SUB_ID
                },
                _ => {
                    error!("Couldn't get id of request {:?}", req);
                    return;
                },
            };
            JsonRpcResponseEnum::Single(JsonRpcResponse {
                id: id.into(),
                jsonrpc: "2.0".into(),
                result: req.params[0].clone(),
                error: Json::Null,
            })
        },
    };

    // the corresponding sender may not exist, receiver may be dropped
    // these situations are not considered as errors so we just silently skip them
    let mut pending = arc.lock().await;
    if let Some(tx) = pending.remove(&response.rpc_id()) {
        tx.send(response).ok();
    }
}

async fn electrum_process_chunk(
    chunk: &[u8],
    arc: &JsonRpcPendingRequestsShared,
    scripthash_notification_sender: ScripthashNotificationSender,
) {
    // we should split the received chunk because we can get several responses in 1 chunk.
    let split = chunk.split(|item| *item == b'\n');

    for chunk in split {
        // split returns empty slice if it ends with separator which is our case
        if !chunk.is_empty() {
            let raw_json: Json = match json::from_slice(chunk) {
                Ok(json) => json,
                Err(e) => {
                    error!("{}", e);
                    return;
                },
            };
            electrum_process_json(raw_json, arc, &scripthash_notification_sender).await
        }
    }
}

/// The enum wrapping possible variants of underlying Streams
#[cfg(not(target_arch = "wasm32"))]
#[allow(clippy::large_enum_variant)]
enum ElectrumStream {
    Tcp(TcpStream),
    Tls(TlsStream<TcpStream>),
}

#[cfg(not(target_arch = "wasm32"))]
impl AsRef<TcpStream> for ElectrumStream {
    fn as_ref(&self) -> &TcpStream {
        match self {
            ElectrumStream::Tcp(stream) => stream,
            ElectrumStream::Tls(stream) => stream.get_ref().0,
        }
    }
}

#[cfg(not(target_arch = "wasm32"))]
impl AsyncRead for ElectrumStream {
    fn poll_read(self: Pin<&mut Self>, cx: &mut Context<'_>, buf: &mut ReadBuf<'_>) -> Poll<io::Result<()>> {
        match self.get_mut() {
            ElectrumStream::Tcp(stream) => AsyncRead::poll_read(Pin::new(stream), cx, buf),
            ElectrumStream::Tls(stream) => AsyncRead::poll_read(Pin::new(stream), cx, buf),
        }
    }
}

#[cfg(not(target_arch = "wasm32"))]
impl AsyncWrite for ElectrumStream {
    fn poll_write(self: Pin<&mut Self>, cx: &mut Context<'_>, buf: &[u8]) -> Poll<io::Result<usize>> {
        match self.get_mut() {
            ElectrumStream::Tcp(stream) => AsyncWrite::poll_write(Pin::new(stream), cx, buf),
            ElectrumStream::Tls(stream) => AsyncWrite::poll_write(Pin::new(stream), cx, buf),
        }
    }

    fn poll_flush(self: Pin<&mut Self>, cx: &mut Context<'_>) -> Poll<Result<(), Error>> {
        match self.get_mut() {
            ElectrumStream::Tcp(stream) => AsyncWrite::poll_flush(Pin::new(stream), cx),
            ElectrumStream::Tls(stream) => AsyncWrite::poll_flush(Pin::new(stream), cx),
        }
    }

    fn poll_shutdown(self: Pin<&mut Self>, cx: &mut Context<'_>) -> Poll<Result<(), Error>> {
        match self.get_mut() {
            ElectrumStream::Tcp(stream) => AsyncWrite::poll_shutdown(Pin::new(stream), cx),
            ElectrumStream::Tls(stream) => AsyncWrite::poll_shutdown(Pin::new(stream), cx),
        }
    }
}

const ELECTRUM_TIMEOUT_SEC: u64 = 60;

async fn electrum_last_chunk_loop(last_chunk: Arc<AtomicU64>) {
    loop {
        Timer::sleep(ELECTRUM_TIMEOUT_SEC as f64).await;
        let last_sec = (last_chunk.load(AtomicOrdering::Relaxed) / 1000) as f64;
        if now_float() - last_sec > ELECTRUM_TIMEOUT_SEC as f64 {
            warn!(
                "Didn't receive any data since {}. Shutting down the connection.",
                last_sec as i64
            );
            break;
        }
    }
}

#[cfg(not(target_arch = "wasm32"))]
fn rustls_client_config(unsafe_conf: bool) -> Arc<ClientConfig> {
    let mut cert_store = RootCertStore::empty();

    cert_store.add_server_trust_anchors(
        TLS_SERVER_ROOTS
            .0
            .iter()
            .map(|ta| OwnedTrustAnchor::from_subject_spki_name_constraints(ta.subject, ta.spki, ta.name_constraints)),
    );

    let mut tls_config = rustls::ClientConfig::builder()
        .with_safe_defaults()
        .with_root_certificates(cert_store)
        .with_no_client_auth();

    if unsafe_conf {
        tls_config
            .dangerous()
            .set_certificate_verifier(Arc::new(NoCertificateVerification {}));
    }
    Arc::new(tls_config)
}

#[cfg(not(target_arch = "wasm32"))]
lazy_static! {
    static ref SAFE_TLS_CONFIG: Arc<ClientConfig> = rustls_client_config(false);
    static ref UNSAFE_TLS_CONFIG: Arc<ClientConfig> = rustls_client_config(true);
}

macro_rules! handle_connect_err {
    ($e:expr, $addr: ident) => {
        match $e {
            Ok(res) => res,
            Err(e) => {
                error!("{}", ERRL!("{:?} error {:?}", $addr, e));
                return;
            },
        }
    };
}

#[cfg(not(target_arch = "wasm32"))]
#[allow(clippy::too_many_arguments)]
async fn connect_impl<Spawner: SpawnFuture>(
    config: ElectrumConfig,
    addr: String,
    responses: JsonRpcPendingRequestsShared,
    connection_tx: Arc<AsyncMutex<Option<mpsc::Sender<Vec<u8>>>>>,
    event_sender: futures::channel::mpsc::UnboundedSender<ElectrumClientEvent>,
    conn_ready_notifier: async_oneshot::Sender<()>,
    scripthash_notification_sender: ScripthashNotificationSender,
    _spawner: Spawner,
) {
    let delay = Arc::new(AtomicU64::new(0));

    let current_delay = delay.load(AtomicOrdering::Relaxed);
    if current_delay > 0 {
        Timer::sleep(current_delay as f64).await;
    };

    let socket_addr = handle_connect_err!(addr_to_socket_addr(&addr), addr);

    let mut secure_connection = false;
    let connect_f = match config.clone() {
        ElectrumConfig::TCP => Either::Left(TcpStream::connect(&socket_addr).map_ok(ElectrumStream::Tcp)),
        ElectrumConfig::SSL {
            dns_name,
            skip_validation,
        } => {
            let tls_connector = if skip_validation {
                TlsConnector::from(UNSAFE_TLS_CONFIG.clone())
            } else {
                secure_connection = true;
                TlsConnector::from(SAFE_TLS_CONFIG.clone())
            };

            Either::Right(TcpStream::connect(&socket_addr).and_then(move |stream| {
                // Can use `unwrap` cause `dns_name` is pre-checked.
                let dns = ServerName::try_from(dns_name.as_str())
                    .map_err(|e| format!("{:?}", e))
                    .unwrap();
                tls_connector.connect(dns, stream).map_ok(ElectrumStream::Tls)
            }))
        },
    };

    let stream = handle_connect_err!(connect_f.await, addr);
    handle_connect_err!(stream.as_ref().set_nodelay(true), addr);
    match secure_connection {
        true => info!("Electrum client connected to {} securely", addr),
        false => info!("Electrum client connected to {}", addr),
    };
    handle_connect_err!(
        event_sender.unbounded_send(ElectrumClientEvent::Connected {
            address: addr.clone(),
            conn_ready_notifier,
        }),
        addr
    );

    let last_chunk = Arc::new(AtomicU64::new(now_ms()));
    let mut last_chunk_f = electrum_last_chunk_loop(last_chunk.clone()).boxed().fuse();

    let (tx, rx) = mpsc::channel(0);
    // the place connection is getting connected
    *connection_tx.lock().await = Some(tx);
    let rx = rx_to_stream(rx).inspect(|data| {
        // measure the length of each sent packet
        handle_connect_err!(
            event_sender.unbounded_send(ElectrumClientEvent::OutgoingRequest { data_len: data.len() }),
            addr
        );
    });

    let (read, mut write) = tokio::io::split(stream);
    let recv_f = {
        let delay = delay.clone();
        let addr = addr.clone();
        let responses = responses.clone();
        let scripthash_notification_sender = scripthash_notification_sender.clone();
        let event_sender = event_sender.clone();
        async move {
            let mut buffer = String::with_capacity(1024);
            let mut buf_reader = BufReader::new(read);
            loop {
                match buf_reader.read_line(&mut buffer).await {
                    Ok(c) => {
                        if c == 0 {
                            info!("EOF from {}", addr);
                            break;
                        }
                        // reset the delay if we've connected successfully and only if we received some data from connection
                        delay.store(0, AtomicOrdering::Relaxed);
                    },
                    Err(e) => {
                        error!("Error on read {} from {}", e, addr);
                        break;
                    },
                };
                // measure the length of each incoming packet
                handle_connect_err!(
                    event_sender.unbounded_send(ElectrumClientEvent::IncomingResponse { data_len: buffer.len() }),
                    addr
                );
                last_chunk.store(now_ms(), AtomicOrdering::Relaxed);

                electrum_process_chunk(buffer.as_bytes(), &responses, scripthash_notification_sender.clone()).await;
                buffer.clear();
            }
        }
    };
    let mut recv_f = Box::pin(recv_f).fuse();

    let send_f = {
        let addr = addr.clone();
        let mut rx = rx.compat();
        async move {
            while let Some(Ok(bytes)) = rx.next().await {
                if let Err(e) = write.write_all(&bytes).await {
                    error!("Write error {} to {}", e, addr);
                }
            }
        }
    };
    let mut send_f = Box::pin(send_f).fuse();
    macro_rules! reset_tx {
        () => {
            info!("{} connection dropped", addr);
            //event_handlers.on_disconnected(&addr).error_log();
            *connection_tx.lock().await = None;

            handle_connect_err!(
                event_sender.unbounded_send(ElectrumClientEvent::Disconnected {
                    address: addr.clone(),
                }),
                addr
            );
        };
    }

    select! {
        _last_chunk = last_chunk_f => { reset_tx!(); },
        _recv = recv_f => { reset_tx!(); },
        _send = send_f => { reset_tx!(); },
    }
}

#[cfg(target_arch = "wasm32")]
#[allow(clippy::too_many_arguments)]
async fn connect_impl<Spawner: SpawnFuture>(
    _config: ElectrumConfig,
    addr: String,
    responses: JsonRpcPendingRequestsShared,
    connection_tx: Arc<AsyncMutex<Option<mpsc::Sender<Vec<u8>>>>>,
    event_sender: futures::channel::mpsc::UnboundedSender<ElectrumClientEvent>,
    conn_ready_notifier: async_oneshot::Sender<()>,
    scripthash_notification_sender: ScripthashNotificationSender,
    spawner: Spawner,
) {
    use std::sync::atomic::AtomicUsize;

    lazy_static! {
        static ref CONN_IDX: Arc<AtomicUsize> = Arc::new(AtomicUsize::new(0));
    }

    use mm2_net::wasm::wasm_ws::ws_transport;

    let conn_idx = CONN_IDX.fetch_add(1, AtomicOrdering::Relaxed);
    let (mut transport_tx, mut transport_rx) = handle_connect_err!(ws_transport(conn_idx, &addr, &spawner).await, addr);

    info!("Electrum client connected to {}", addr);
    handle_connect_err!(
        event_sender.unbounded_send(ElectrumClientEvent::Connected {
            address: addr.clone(),
            conn_ready_notifier,
        }),
        addr
    );

    let last_chunk = Arc::new(AtomicU64::new(now_ms()));
    let mut last_chunk_fut = electrum_last_chunk_loop(last_chunk.clone()).boxed().fuse();

    let (outgoing_tx, outgoing_rx) = mpsc::channel(0);
    *connection_tx.lock().await = Some(outgoing_tx);

    let incoming_fut = {
        let addr = addr.clone();
        let responses = responses.clone();
        let scripthash_notification_sender = scripthash_notification_sender.clone();
        let event_sender = event_sender.clone();
        async move {
            while let Some(incoming_res) = transport_rx.next().await {
                last_chunk.store(now_ms(), AtomicOrdering::Relaxed);
                match incoming_res {
                    Ok(incoming_json) => {
                        // measure the length of each incoming packet
                        let incoming_str = incoming_json.to_string();
                        handle_connect_err!(
                            event_sender.unbounded_send(ElectrumClientEvent::IncomingResponse {
                                data_len: incoming_str.len()
                            }),
                            addr
                        );
                        electrum_process_json(incoming_json, &responses, &scripthash_notification_sender).await;
                    },
                    Err(e) => {
                        error!("{} error: {:?}", addr, e);
                    },
                }
            }
        }
    };
    let mut incoming_fut = Box::pin(incoming_fut).fuse();

    let outgoing_fut = {
        let addr = addr.clone();
        let mut outgoing_rx = rx_to_stream(outgoing_rx).compat();
        let event_sender = event_sender.clone();
        async move {
            while let Some(Ok(data)) = outgoing_rx.next().await {
                let raw_json: Json = match json::from_slice(&data) {
                    Ok(js) => js,
                    Err(e) => {
                        error!("Error {} deserializing the outgoing data: {:?}", e, data);
                        continue;
                    },
                };
                // measure the length of each sent packet
                handle_connect_err!(
                    event_sender.unbounded_send(ElectrumClientEvent::OutgoingRequest { data_len: data.len() }),
                    addr
                );

                if let Err(e) = transport_tx.send(raw_json).await {
                    error!("Error sending to {}: {:?}", addr, e);
                }
            }
        }
    };
    let mut outgoing_fut = Box::pin(outgoing_fut).fuse();

    macro_rules! reset_tx_and_continue {
        () => {
            info!("{} connection dropped", addr);
            *connection_tx.lock().await = None;
            handle_connect_err!(
                event_sender.unbounded_send(ElectrumClientEvent::Disconnected {
                    address: addr.clone(),
                }),
                addr
            );
        };
    }

    select! {
        _last_chunk = last_chunk_fut => { reset_tx_and_continue!(); },
        _incoming = incoming_fut => { reset_tx_and_continue!(); },
        _outgoing = outgoing_fut => { reset_tx_and_continue!(); },
    }
}

/// Builds up the electrum connection, spawns endless loop that attempts to reconnect to the server
/// in case of connection errors.
/// The function takes `abortable_system` that will be used to spawn Electrum's related futures.
fn electrum_connect(
    addr: String,
    config: ElectrumConfig,
    spawner: WeakSpawner,
    event_sender: futures::channel::mpsc::UnboundedSender<ElectrumClientEvent>,
    scripthash_notification_sender: &ScripthashNotificationSender,
) -> (ElectrumConnection, async_oneshot::Receiver<()>) {
    let responses = Arc::new(AsyncMutex::new(JsonRpcPendingRequests::default()));
    let tx = Arc::new(AsyncMutex::new(None));

    let (conn_ready_sender, conn_ready_receiver) = async_oneshot::channel::<()>();
    let fut = connect_impl(
        config.clone(),
        addr.clone(),
        responses.clone(),
        tx.clone(),
        event_sender,
        conn_ready_sender,
        scripthash_notification_sender.clone(),
        spawner.clone(),
    );

    spawner.spawn(fut);
    (
        ElectrumConnection {
            addr,
            config,
            tx,
            responses,
            protocol_version: AsyncMutex::new(None),
        },
        conn_ready_receiver,
    )
}

/// # Important
/// `electrum_request` should always return [`JsonRpcErrorType::Transport`] error.
fn electrum_request(
    mut req_json: String,
    rpc_id: JsonRpcId,
    tx: mpsc::Sender<Vec<u8>>,
    responses: JsonRpcPendingRequestsShared,
    timeout: u64,
) -> Box<dyn Future<Item = JsonRpcResponseEnum, Error = JsonRpcErrorType> + Send + 'static> {
    let send_fut = async move {
        #[cfg(not(target_arch = "wasm"))]
        {
            // Electrum request and responses must end with \n
            // https://electrumx.readthedocs.io/en/latest/protocol-basics.html#message-stream
            req_json.push('\n');
        }
        let (req_tx, resp_rx) = async_oneshot::channel();
        responses.lock().await.insert(rpc_id, req_tx);
        tx.send(req_json.into_bytes())
            .compat()
            .await
            .map_err(|err| JsonRpcErrorType::Transport(err.to_string()))?;
        let resps = resp_rx.await.map_err(|e| JsonRpcErrorType::Transport(e.to_string()))?;
        Ok(resps)
    };
    let send_fut = send_fut
        .boxed()
        .timeout(Duration::from_secs(timeout))
        .compat()
        .then(move |res| res.map_err(|err| JsonRpcErrorType::Transport(err.to_string()))?);
    Box::new(send_fut)
}

fn address_balance_from_unspent_map(address: &Address, unspent_map: &UnspentMap, decimals: u8) -> BigDecimal {
    let unspents = match unspent_map.get(address) {
        Some(unspents) => unspents,
        // If `balances` doesn't contain `address`, there are no unspents related to the address.
        // Consider the balance of that address equal to 0.
        None => return BigDecimal::from(0),
    };
    unspents.iter().fold(BigDecimal::from(0), |sum, unspent| {
        sum + big_decimal_from_sat_unsigned(unspent.value, decimals)
    })
}<|MERGE_RESOLUTION|>--- conflicted
+++ resolved
@@ -7,21 +7,8 @@
 
 use crate::utxo::ScripthashNotification;
 use async_trait::async_trait;
-<<<<<<< HEAD
-use chain::{BlockHeader, BlockHeaderBits, BlockHeaderNonce, OutPoint, Transaction as UtxoTx};
-=======
 use chain::{BlockHeader, BlockHeaderBits, BlockHeaderNonce, OutPoint, Transaction as UtxoTx, TransactionInput,
             TxHashAlgo};
-use common::custom_futures::{select_ok_sequential, timeout::FutureTimerExt};
-use common::custom_iter::{CollectInto, TryIntoGroupMap};
-use common::executor::{abortable_queue, abortable_queue::AbortableQueue, AbortableSystem, SpawnFuture, Timer};
-use common::jsonrpc_client::{JsonRpcBatchClient, JsonRpcBatchResponse, JsonRpcClient, JsonRpcError, JsonRpcErrorType,
-                             JsonRpcId, JsonRpcMultiClient, JsonRpcRemoteAddr, JsonRpcRequest, JsonRpcRequestEnum,
-                             JsonRpcResponse, JsonRpcResponseEnum, JsonRpcResponseFut, RpcRes};
-use common::log::{debug, LogOnError};
-use common::log::{error, info, warn};
-use common::{median, now_float, now_ms, now_sec, OrdRange};
->>>>>>> 96fac7c8
 use derive_more::Display;
 use futures::channel::oneshot as async_oneshot;
 use futures::compat::{Future01CompatExt, Stream01CompatExt};
