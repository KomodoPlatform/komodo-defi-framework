#![cfg_attr(target_arch = "wasm32", allow(unused_macros))]
#![cfg_attr(target_arch = "wasm32", allow(dead_code))]

use crate::utxo::utxo_block_header_storage::BlockHeaderStorage;
<<<<<<< HEAD
use crate::utxo::{output_script, output_script_p2pk, sat_from_big_decimal, GetBlockHeaderError, GetConfirmedTxError,
                  GetTxError, GetTxHeightError, NumConversResult, ScripthashNotification};
use crate::{big_decimal_from_sat_unsigned, NumConversError, RpcTransportEventHandler, RpcTransportEventHandlerShared};
=======
use crate::utxo::{output_script, sat_from_big_decimal, GetBlockHeaderError, GetConfirmedTxError, GetTxError,
                  GetTxHeightError, ScripthashNotification};
use crate::{big_decimal_from_sat_unsigned, MyAddressError, NumConversError, RpcTransportEventHandler,
            RpcTransportEventHandlerShared};
>>>>>>> ee3c4181
use async_trait::async_trait;
use chain::{BlockHeader, BlockHeaderBits, BlockHeaderNonce, OutPoint, Transaction as UtxoTx, TransactionInput,
            TxHashAlgo};
use common::custom_futures::{select_ok_sequential, timeout::FutureTimerExt};
use common::custom_iter::TryIntoGroupMap;
use common::executor::{abortable_queue, abortable_queue::AbortableQueue, AbortableSystem, SpawnFuture, Timer};
use common::jsonrpc_client::{JsonRpcBatchClient, JsonRpcBatchResponse, JsonRpcClient, JsonRpcError, JsonRpcErrorType,
                             JsonRpcId, JsonRpcMultiClient, JsonRpcRemoteAddr, JsonRpcRequest, JsonRpcRequestEnum,
                             JsonRpcResponse, JsonRpcResponseEnum, JsonRpcResponseFut, RpcRes};
use common::log::{debug, LogOnError};
use common::log::{error, info, warn};
use common::{median, now_float, now_ms, now_sec, OrdRange};
use derive_more::Display;
use enum_derives::EnumFromStringify;
use futures::channel::oneshot as async_oneshot;
use futures::compat::{Future01CompatExt, Stream01CompatExt};
use futures::future::{join_all, FutureExt, TryFutureExt};
use futures::lock::Mutex as AsyncMutex;
use futures::{select, StreamExt};
use futures01::future::select_ok;
use futures01::sync::mpsc;
use futures01::{Future, Sink, Stream};
use http::Uri;
use itertools::Itertools;
use keys::hash::H256;
use keys::Address;
use mm2_err_handle::prelude::*;
use mm2_number::{BigDecimal, BigInt, MmNumber};
use mm2_rpc::data::legacy::ElectrumProtocol;
#[cfg(test)] use mocktopus::macros::*;
use rpc::v1::types::{Bytes as BytesJson, Transaction as RpcTransaction, H256 as H256Json};
use script::Script;
use serde_json::{self as json, Value as Json};
use serialization::{deserialize, serialize, serialize_with_flags, CoinVariant, CompactInteger, Reader,
                    SERIALIZE_TRANSACTION_WITNESS};
use sha2::{Digest, Sha256};
use spv_validation::helpers_validation::SPVError;
use spv_validation::storage::BlockHeaderStorageOps;
use std::collections::hash_map::Entry;
use std::collections::HashMap;
use std::convert::TryInto;
use std::fmt;
use std::io;
use std::net::{SocketAddr, ToSocketAddrs};
use std::num::NonZeroU64;
use std::ops::Deref;
use std::sync::atomic::{AtomicU64, Ordering as AtomicOrdering};
use std::sync::Arc;
use std::time::Duration;

use super::ScripthashNotificationSender;

cfg_native! {
    use futures::future::Either;
    use futures::io::Error;
    use http::header::AUTHORIZATION;
    use http::{Request, StatusCode};
    use rustls::client::ServerCertVerified;
    use rustls::{Certificate, ClientConfig, ServerName, OwnedTrustAnchor, RootCertStore};
    use std::convert::TryFrom;
    use std::pin::Pin;
    use std::task::{Context, Poll};
    use std::time::SystemTime;
    use tokio::io::{AsyncBufReadExt, AsyncRead, AsyncWrite, AsyncWriteExt, BufReader, ReadBuf};
    use tokio::net::TcpStream;
    use tokio_rustls::{client::TlsStream, TlsConnector};
    use webpki_roots::TLS_SERVER_ROOTS;
}

pub const NO_TX_ERROR_CODE: &str = "'code': -5";
const RESPONSE_TOO_LARGE_CODE: i16 = -32600;
const TX_NOT_FOUND_RETRIES: u8 = 10;

pub type AddressesByLabelResult = HashMap<String, AddressPurpose>;
pub type JsonRpcPendingRequestsShared = Arc<AsyncMutex<JsonRpcPendingRequests>>;
pub type JsonRpcPendingRequests = HashMap<JsonRpcId, async_oneshot::Sender<JsonRpcResponseEnum>>;
pub type UnspentMap = HashMap<Address, Vec<UnspentInfo>>;

type ElectrumTxHistory = Vec<ElectrumTxHistoryItem>;
type ElectrumScriptHash = String;
type ScriptHashUnspents = Vec<ElectrumUnspent>;

#[derive(Debug, Deserialize)]
#[allow(dead_code)]
pub struct AddressPurpose {
    purpose: String,
}

/// Skips the server certificate verification on TLS connection
pub struct NoCertificateVerification {}

#[cfg(not(target_arch = "wasm32"))]
impl rustls::client::ServerCertVerifier for NoCertificateVerification {
    fn verify_server_cert(
        &self,
        _: &Certificate,
        _: &[Certificate],
        _: &ServerName,
        _: &mut dyn Iterator<Item = &[u8]>,
        _: &[u8],
        _: SystemTime,
    ) -> Result<ServerCertVerified, rustls::Error> {
        Ok(rustls::client::ServerCertVerified::assertion())
    }
}

#[derive(Debug)]
pub enum UtxoRpcClientEnum {
    Native(NativeClient),
    Electrum(ElectrumClient),
}

impl ToString for UtxoRpcClientEnum {
    fn to_string(&self) -> String {
        match self {
            UtxoRpcClientEnum::Native(_) => "native".to_owned(),
            UtxoRpcClientEnum::Electrum(_) => "electrum".to_owned(),
        }
    }
}

impl From<ElectrumClient> for UtxoRpcClientEnum {
    fn from(client: ElectrumClient) -> UtxoRpcClientEnum { UtxoRpcClientEnum::Electrum(client) }
}

impl From<NativeClient> for UtxoRpcClientEnum {
    fn from(client: NativeClient) -> UtxoRpcClientEnum { UtxoRpcClientEnum::Native(client) }
}

impl Deref for UtxoRpcClientEnum {
    type Target = dyn UtxoRpcClientOps;
    fn deref(&self) -> &dyn UtxoRpcClientOps {
        match self {
            UtxoRpcClientEnum::Native(ref c) => c,
            UtxoRpcClientEnum::Electrum(ref c) => c,
        }
    }
}

impl Clone for UtxoRpcClientEnum {
    fn clone(&self) -> Self {
        match self {
            UtxoRpcClientEnum::Native(c) => UtxoRpcClientEnum::Native(c.clone()),
            UtxoRpcClientEnum::Electrum(c) => UtxoRpcClientEnum::Electrum(c.clone()),
        }
    }
}

impl UtxoRpcClientEnum {
    pub fn wait_for_confirmations(
        &self,
        tx_hash: H256Json,
        expiry_height: u32,
        confirmations: u32,
        requires_notarization: bool,
        wait_until: u64,
        check_every: u64,
    ) -> Box<dyn Future<Item = (), Error = String> + Send> {
        let selfi = self.clone();
        let mut tx_not_found_retries = TX_NOT_FOUND_RETRIES;
        let fut = async move {
            loop {
                if now_sec() > wait_until {
                    return ERR!(
                        "Waited too long until {} for transaction {:?} to be confirmed {} times",
                        wait_until,
                        tx_hash,
                        confirmations
                    );
                }

                match selfi.get_verbose_transaction(&tx_hash).compat().await {
                    Ok(t) => {
                        let tx_confirmations = if requires_notarization {
                            t.confirmations
                        } else {
                            t.rawconfirmations.unwrap_or(t.confirmations)
                        };
                        if tx_confirmations >= confirmations {
                            return Ok(());
                        } else {
                            info!(
                                "Waiting for tx {:?} confirmations, now {}, required {}, requires_notarization {}",
                                tx_hash, tx_confirmations, confirmations, requires_notarization
                            )
                        }
                    },
                    Err(e) => {
                        if e.get_inner().is_tx_not_found_error() {
                            if tx_not_found_retries == 0 {
                                return ERR!(
                                    "Tx {} was not found on chain after {} tries, error: {}",
                                    tx_hash,
                                    TX_NOT_FOUND_RETRIES,
                                    e,
                                );
                            }
                            error!(
                                "Tx {} not found on chain, error: {}, retrying in {} seconds. Retries left: {}",
                                tx_hash, e, check_every, tx_not_found_retries
                            );
                            tx_not_found_retries -= 1;
                            Timer::sleep(check_every as f64).await;
                            continue;
                        };

                        if expiry_height > 0 {
                            let block = match selfi.get_block_count().compat().await {
                                Ok(b) => b,
                                Err(e) => {
                                    error!("Error {} getting block number, retrying in {} seconds", e, check_every);
                                    Timer::sleep(check_every as f64).await;
                                    continue;
                                },
                            };

                            if block > expiry_height as u64 {
                                return ERR!("The transaction {:?} has expired, current block {}", tx_hash, block);
                            }
                        }
                        error!(
                            "Error {:?} getting the transaction {:?}, retrying in {} seconds",
                            e, tx_hash, check_every
                        )
                    },
                }

                Timer::sleep(check_every as f64).await;
            }
        };
        Box::new(fut.boxed().compat())
    }

    #[inline]
    pub fn is_native(&self) -> bool {
        match self {
            UtxoRpcClientEnum::Native(_) => true,
            UtxoRpcClientEnum::Electrum(_) => false,
        }
    }
}

/// Generic unspent info required to build transactions, we need this separate type because native
/// and Electrum provide different list_unspent format.
#[derive(Clone, Debug, Eq, Hash, PartialEq)]
pub struct UnspentInfo {
    pub outpoint: OutPoint,
    pub value: u64,
    /// The block height transaction mined in.
    /// Note None if the transaction is not mined yet.
    pub height: Option<u64>,
    /// The script pubkey of the UTXO
    pub script: Script,
}

impl UnspentInfo {
    fn from_electrum(unspent: ElectrumUnspent, script: Script) -> UnspentInfo {
        UnspentInfo {
            outpoint: OutPoint {
                hash: unspent.tx_hash.reversed().into(),
                index: unspent.tx_pos,
            },
            value: unspent.value,
            height: unspent.height,
            script,
        }
    }

    fn from_native(unspent: NativeUnspent, decimals: u8, height: Option<u64>) -> NumConversResult<UnspentInfo> {
        Ok(UnspentInfo {
            outpoint: OutPoint {
                hash: unspent.txid.reversed().into(),
                index: unspent.vout,
            },
            value: sat_from_big_decimal(&unspent.amount.to_decimal(), decimals)?,
            height,
            script: unspent.script_pub_key.0.into(),
        })
    }
}

#[derive(Debug, PartialEq)]
pub enum BlockHashOrHeight {
    Height(i64),
    Hash(H256Json),
}

#[derive(Debug, PartialEq)]
pub struct SpentOutputInfo {
    /// The input that spends the output
    pub input: TransactionInput,
    /// The index of spending input
    pub input_index: usize,
    /// The transaction spending the output
    pub spending_tx: UtxoTx,
    /// The block hash or height the includes the spending transaction
    /// For electrum clients the block height will be returned, for native clients the block hash will be returned
    pub spent_in_block: BlockHashOrHeight,
}

pub type UtxoRpcResult<T> = Result<T, MmError<UtxoRpcError>>;
pub type UtxoRpcFut<T> = Box<dyn Future<Item = T, Error = MmError<UtxoRpcError>> + Send + 'static>;

#[derive(Debug, Display, EnumFromStringify)]
pub enum UtxoRpcError {
    Transport(JsonRpcError),
    ResponseParseError(JsonRpcError),
    InvalidResponse(String),
    #[from_stringify("MyAddressError")]
    Internal(String),
}

impl From<JsonRpcError> for UtxoRpcError {
    fn from(e: JsonRpcError) -> Self {
        match e.error {
            JsonRpcErrorType::InvalidRequest(_) | JsonRpcErrorType::Internal(_) => {
                UtxoRpcError::Internal(e.to_string())
            },
            JsonRpcErrorType::Transport(_) => UtxoRpcError::Transport(e),
            JsonRpcErrorType::Parse(_, _) | JsonRpcErrorType::Response(_, _) => UtxoRpcError::ResponseParseError(e),
        }
    }
}

impl From<serialization::Error> for UtxoRpcError {
    fn from(e: serialization::Error) -> Self { UtxoRpcError::InvalidResponse(format!("{:?}", e)) }
}

impl From<NumConversError> for UtxoRpcError {
    fn from(e: NumConversError) -> Self { UtxoRpcError::Internal(e.to_string()) }
}

impl From<keys::Error> for UtxoRpcError {
    fn from(e: keys::Error) -> Self { UtxoRpcError::Internal(e.to_string()) }
}

impl UtxoRpcError {
    pub fn is_tx_not_found_error(&self) -> bool {
        if let UtxoRpcError::ResponseParseError(ref json_err) = self {
            if let JsonRpcErrorType::Response(_, json) = &json_err.error {
                return json["error"]["code"] == -5 // native compatible
                    || json["message"].as_str().unwrap_or_default().contains(NO_TX_ERROR_CODE);
                // electrum compatible;
            }
        };
        false
    }

    pub fn is_response_too_large(&self) -> bool {
        if let UtxoRpcError::ResponseParseError(ref json_err) = self {
            if let JsonRpcErrorType::Response(_, json) = &json_err.error {
                return json["code"] == RESPONSE_TOO_LARGE_CODE;
            }
        };
        false
    }

    pub fn is_network_error(&self) -> bool { matches!(self, UtxoRpcError::Transport(_)) }
}

/// Common operations that both types of UTXO clients have but implement them differently
#[async_trait]
pub trait UtxoRpcClientOps: fmt::Debug + Send + Sync + 'static {
    /// Returns available unspents for the given `address`.
    fn list_unspent(&self, address: &Address, decimals: u8) -> UtxoRpcFut<Vec<UnspentInfo>>;

    /// Returns available unspents for every given `addresses`.
    fn list_unspent_group(&self, addresses: Vec<Address>, decimals: u8) -> UtxoRpcFut<UnspentMap>;

    /// Submits the given `tx` transaction to blockchain network.
    fn send_transaction(&self, tx: &UtxoTx) -> UtxoRpcFut<H256Json>;

    /// Submits the raw `tx` transaction (serialized, hex-encoded) to blockchain network.
    fn send_raw_transaction(&self, tx: BytesJson) -> UtxoRpcFut<H256Json>;

    fn blockchain_scripthash_subscribe(&self, scripthash: String) -> UtxoRpcFut<Json>;

    /// Returns raw transaction (serialized, hex-encoded) by the given `txid`.
    fn get_transaction_bytes(&self, txid: &H256Json) -> UtxoRpcFut<BytesJson>;

    /// Returns verbose transaction by the given `txid`.
    fn get_verbose_transaction(&self, txid: &H256Json) -> UtxoRpcFut<RpcTransaction>;

    /// Returns verbose transactions in the same order they were requested.
    fn get_verbose_transactions(&self, tx_ids: &[H256Json]) -> UtxoRpcFut<Vec<RpcTransaction>>;

    /// Returns the height of the most-work fully-validated chain.
    fn get_block_count(&self) -> UtxoRpcFut<u64>;

    /// Requests balance of the given `address`.
    fn display_balance(&self, address: Address, decimals: u8) -> RpcRes<BigDecimal>;

    /// Requests balances of the given `addresses`.
    /// The pairs `(Address, BigDecimal)` are guaranteed to be in the same order in which they were requested.
    fn display_balances(&self, addresses: Vec<Address>, decimals: u8) -> UtxoRpcFut<Vec<(Address, BigDecimal)>>;

    /// Returns fee estimation per KByte in satoshis.
    fn estimate_fee_sat(
        &self,
        decimals: u8,
        fee_method: &EstimateFeeMethod,
        mode: &Option<EstimateFeeMode>,
        n_blocks: u32,
    ) -> UtxoRpcFut<u64>;

    /// Returns the minimum fee a low-priority transaction must pay in order to be accepted to the daemon’s memory pool.
    fn get_relay_fee(&self) -> RpcRes<BigDecimal>;

    /// Tries to find a transaction that spends the specified `vout` output of the `tx_hash` transaction.
    fn find_output_spend(
        &self,
        tx_hash: H256,
        script_pubkey: &[u8],
        vout: usize,
        from_block: BlockHashOrHeight,
        tx_hash_algo: TxHashAlgo,
    ) -> Box<dyn Future<Item = Option<SpentOutputInfo>, Error = String> + Send>;

    /// Get median time past for `count` blocks in the past including `starting_block`
    fn get_median_time_past(
        &self,
        starting_block: u64,
        count: NonZeroU64,
        coin_variant: CoinVariant,
    ) -> UtxoRpcFut<u32>;

    /// Returns block time in seconds since epoch (Jan 1 1970 GMT).
    async fn get_block_timestamp(&self, height: u64) -> Result<u64, MmError<GetBlockHeaderError>>;

    /// Returns verbose transaction by the given `txid` if it's on-chain or None if it's not.
    async fn get_tx_if_onchain(&self, tx_hash: &H256Json) -> Result<Option<UtxoTx>, MmError<GetTxError>> {
        match self
            .get_transaction_bytes(tx_hash)
            .compat()
            .await
            .map_err(|e| e.into_inner())
        {
            Ok(bytes) => Ok(Some(deserialize(bytes.as_slice())?)),
            Err(err) => {
                if err.is_tx_not_found_error() {
                    return Ok(None);
                }
                Err(err.into())
            },
        }
    }
}

#[derive(Clone, Deserialize, Debug)]
#[cfg_attr(test, derive(Default))]
pub struct NativeUnspent {
    pub txid: H256Json,
    pub vout: u32,
    pub address: String,
    pub account: Option<String>,
    #[serde(rename = "scriptPubKey")]
    pub script_pub_key: BytesJson,
    pub amount: MmNumber,
    pub confirmations: u64,
    pub spendable: bool,
}

#[derive(Clone, Deserialize, Debug)]
pub struct ValidateAddressRes {
    #[serde(rename = "isvalid")]
    pub is_valid: bool,
    pub address: String,
    #[serde(rename = "scriptPubKey")]
    pub script_pub_key: BytesJson,
    #[serde(rename = "segid")]
    pub seg_id: Option<u32>,
    #[serde(rename = "ismine")]
    pub is_mine: Option<bool>,
    #[serde(rename = "iswatchonly")]
    pub is_watch_only: Option<bool>,
    #[serde(rename = "isscript")]
    pub is_script: bool,
    pub account: Option<String>,
}

#[derive(Clone, Debug, Deserialize)]
#[cfg_attr(test, derive(Default))]
pub struct ListTransactionsItem {
    pub account: Option<String>,
    #[serde(default)]
    pub address: String,
    pub category: String,
    pub amount: f64,
    pub vout: u64,
    #[serde(default)]
    pub fee: f64,
    #[serde(default)]
    pub confirmations: i64,
    #[serde(default)]
    pub blockhash: H256Json,
    #[serde(default)]
    pub blockindex: u64,
    #[serde(default)]
    pub txid: H256Json,
    pub timereceived: u64,
    #[serde(default)]
    pub walletconflicts: Vec<String>,
}

impl ListTransactionsItem {
    /// Checks if the transaction is conflicting.
    /// It means the transaction has conflicts or has negative confirmations.
    pub fn is_conflicting(&self) -> bool { self.confirmations < 0 || !self.walletconflicts.is_empty() }
}

#[derive(Clone, Debug, Deserialize)]
pub struct ReceivedByAddressItem {
    #[serde(default)]
    pub account: String,
    pub address: String,
    pub txids: Vec<H256Json>,
}

#[derive(Clone, Debug, Deserialize)]
pub struct EstimateSmartFeeRes {
    #[serde(rename = "feerate")]
    #[serde(default)]
    pub fee_rate: f64,
    #[serde(default)]
    pub errors: Vec<String>,
    pub blocks: i64,
}

#[derive(Clone, Debug, Deserialize)]
pub struct ListSinceBlockRes {
    transactions: Vec<ListTransactionsItem>,
    #[serde(rename = "lastblock")]
    #[allow(dead_code)]
    last_block: H256Json,
}

#[derive(Clone, Debug, Deserialize)]
#[allow(dead_code)]
pub struct NetworkInfoLocalAddress {
    address: String,
    port: u16,
    score: u64,
}

#[derive(Clone, Debug, Deserialize)]
#[allow(dead_code)]
pub struct NetworkInfoNetwork {
    name: String,
    limited: bool,
    reachable: bool,
    proxy: String,
    proxy_randomize_credentials: bool,
}

#[derive(Clone, Debug, Deserialize)]
#[allow(dead_code)]
pub struct NetworkInfo {
    connections: u64,
    #[serde(rename = "localaddresses")]
    local_addresses: Vec<NetworkInfoLocalAddress>,
    #[serde(rename = "localservices")]
    local_services: String,
    networks: Vec<NetworkInfoNetwork>,
    #[serde(rename = "protocolversion")]
    protocol_version: u64,
    #[serde(rename = "relayfee")]
    relay_fee: BigDecimal,
    subversion: String,
    #[serde(rename = "timeoffset")]
    time_offset: i64,
    version: u64,
    warnings: String,
}

#[derive(Clone, Debug, Deserialize)]
pub struct GetAddressInfoRes {
    // as of now we are interested in ismine and iswatchonly fields only, but this response contains much more info
    #[serde(rename = "ismine")]
    pub is_mine: bool,
    #[serde(rename = "iswatchonly")]
    pub is_watch_only: bool,
}

#[derive(Debug)]
pub enum EstimateFeeMethod {
    /// estimatefee, deprecated in many coins: https://bitcoincore.org/en/doc/0.16.0/rpc/util/estimatefee/
    Standard,
    /// estimatesmartfee added since 0.16.0 bitcoind RPC: https://bitcoincore.org/en/doc/0.16.0/rpc/util/estimatesmartfee/
    SmartFee,
}

#[derive(Debug, Deserialize, Serialize)]
#[serde(untagged)]
pub enum BlockNonce {
    String(String),
    U64(u64),
}

#[derive(Debug, Deserialize, Serialize)]
pub struct VerboseBlock {
    /// Block hash
    pub hash: H256Json,
    /// Number of confirmations. -1 if block is on the side chain
    pub confirmations: i64,
    /// Block size
    pub size: u32,
    /// Block size, excluding witness data
    pub strippedsize: Option<u32>,
    /// Block weight
    pub weight: Option<u32>,
    /// Block height
    pub height: Option<u32>,
    /// Block version
    pub version: u32,
    /// Block version as hex
    #[serde(rename = "versionHex")]
    pub version_hex: Option<String>,
    /// Merkle root of this block
    pub merkleroot: H256Json,
    /// Transactions ids
    pub tx: Vec<H256Json>,
    /// Block time in seconds since epoch (Jan 1 1970 GMT)
    pub time: u32,
    /// Median block time in seconds since epoch (Jan 1 1970 GMT)
    pub mediantime: Option<u32>,
    /// Block nonce
    pub nonce: BlockNonce,
    /// Block nbits
    pub bits: String,
    /// Block difficulty
    pub difficulty: f64,
    /// Expected number of hashes required to produce the chain up to this block (in hex)
    pub chainwork: H256Json,
    /// Hash of previous block
    pub previousblockhash: Option<H256Json>,
    /// Hash of next block
    pub nextblockhash: Option<H256Json>,
    #[serde(rename = "finalsaplingroot")]
    pub final_sapling_root: Option<H256Json>,
}

pub type RpcReqSub<T> = async_oneshot::Sender<Result<T, JsonRpcError>>;

#[derive(Clone, Debug, Eq, Hash, PartialEq)]
pub struct ListUnspentArgs {
    min_conf: i32,
    max_conf: i32,
    addresses: Vec<String>,
}

/// RPC client for UTXO based coins
/// https://developer.bitcoin.org/reference/rpc/index.html - Bitcoin RPC API reference
/// Other coins have additional methods or miss some of these
/// This description will be updated with more info
#[derive(Debug)]
pub struct NativeClientImpl {
    /// Name of coin the rpc client is intended to work with
    pub coin_ticker: String,
    /// The uri to send requests to
    pub uri: String,
    /// Value of Authorization header, e.g. "Basic base64(user:password)"
    pub auth: String,
    /// Transport event handlers
    pub event_handlers: Vec<RpcTransportEventHandlerShared>,
    pub request_id: AtomicU64,
    pub list_unspent_concurrent_map: ConcurrentRequestMap<ListUnspentArgs, Vec<NativeUnspent>>,
}

#[cfg(test)]
impl Default for NativeClientImpl {
    fn default() -> Self {
        NativeClientImpl {
            coin_ticker: "TEST".to_string(),
            uri: "".to_string(),
            auth: "".to_string(),
            event_handlers: vec![],
            request_id: Default::default(),
            list_unspent_concurrent_map: ConcurrentRequestMap::new(),
        }
    }
}

#[derive(Clone, Debug)]
pub struct NativeClient(pub Arc<NativeClientImpl>);
impl Deref for NativeClient {
    type Target = NativeClientImpl;
    fn deref(&self) -> &NativeClientImpl { &self.0 }
}

/// The trait provides methods to generate the JsonRpcClient instance info such as name of coin.
pub trait UtxoJsonRpcClientInfo: JsonRpcClient {
    /// Name of coin the rpc client is intended to work with
    fn coin_name(&self) -> &str;

    /// Generate client info from coin name
    fn client_info(&self) -> String { format!("coin: {}", self.coin_name()) }
}

impl UtxoJsonRpcClientInfo for NativeClientImpl {
    fn coin_name(&self) -> &str { self.coin_ticker.as_str() }
}

impl JsonRpcClient for NativeClientImpl {
    fn version(&self) -> &'static str { "1.0" }

    fn next_id(&self) -> String { self.request_id.fetch_add(1, AtomicOrdering::Relaxed).to_string() }

    fn client_info(&self) -> String { UtxoJsonRpcClientInfo::client_info(self) }

    #[cfg(target_arch = "wasm32")]
    fn transport(&self, _request: JsonRpcRequestEnum) -> JsonRpcResponseFut {
        Box::new(futures01::future::err(JsonRpcErrorType::Internal(
            "'NativeClientImpl' must be used in native mode only".to_string(),
        )))
    }

    #[cfg(not(target_arch = "wasm32"))]
    fn transport(&self, request: JsonRpcRequestEnum) -> JsonRpcResponseFut {
        use mm2_net::transport::slurp_req;

        let request_body =
            try_f!(json::to_string(&request).map_err(|e| JsonRpcErrorType::InvalidRequest(e.to_string())));
        // measure now only body length, because the `hyper` crate doesn't allow to get total HTTP packet length
        self.event_handlers.on_outgoing_request(request_body.as_bytes());

        let uri = self.uri.clone();

        let http_request = try_f!(Request::builder()
            .method("POST")
            .header(AUTHORIZATION, self.auth.clone())
            .uri(uri.clone())
            .body(Vec::from(request_body))
            .map_err(|e| JsonRpcErrorType::InvalidRequest(e.to_string())));

        let event_handlers = self.event_handlers.clone();
        Box::new(slurp_req(http_request).boxed().compat().then(
            move |result| -> Result<(JsonRpcRemoteAddr, JsonRpcResponseEnum), JsonRpcErrorType> {
                let res = result.map_err(|e| e.into_inner())?;
                // measure now only body length, because the `hyper` crate doesn't allow to get total HTTP packet length
                event_handlers.on_incoming_response(&res.2);

                let body =
                    std::str::from_utf8(&res.2).map_err(|e| JsonRpcErrorType::parse_error(&uri, e.to_string()))?;

                if res.0 != StatusCode::OK {
                    let res_value = serde_json::from_slice(&res.2)
                        .map_err(|e| JsonRpcErrorType::parse_error(&uri, e.to_string()))?;
                    return Err(JsonRpcErrorType::Response(uri.into(), res_value));
                }

                let response = json::from_str(body).map_err(|e| JsonRpcErrorType::parse_error(&uri, e.to_string()))?;
                Ok((uri.into(), response))
            },
        ))
    }
}

impl JsonRpcBatchClient for NativeClientImpl {}

// if mockable is placed before async_trait there is `munmap_chunk(): invalid pointer` error on async fn mocking attempt
#[async_trait]
#[cfg_attr(test, mockable)]
impl UtxoRpcClientOps for NativeClient {
    fn list_unspent(&self, address: &Address, decimals: u8) -> UtxoRpcFut<Vec<UnspentInfo>> {
        let fut = self
            .list_unspent_impl(0, std::i32::MAX, vec![address.to_string()])
            .map_to_mm_fut(UtxoRpcError::from)
            .and_then(move |unspents| {
                unspents
                    .into_iter()
                    .map(|unspent| Ok(UnspentInfo::from_native(unspent, decimals, None)?))
                    .collect::<UtxoRpcResult<_>>()
            });
        Box::new(fut)
    }

    fn list_unspent_group(&self, addresses: Vec<Address>, decimals: u8) -> UtxoRpcFut<UnspentMap> {
        let mut addresses_str = Vec::with_capacity(addresses.len());
        let mut addresses_map = HashMap::with_capacity(addresses.len());
        for addr in addresses {
            let addr_str = addr.to_string();
            addresses_str.push(addr_str.clone());
            addresses_map.insert(addr_str, addr);
        }

        let fut = self
            .list_unspent_impl(0, std::i32::MAX, addresses_str)
            .map_to_mm_fut(UtxoRpcError::from)
            .and_then(move |unspents| {
                unspents
                    .into_iter()
                    // Convert `Vec<NativeUnspent>` into `UnspentMap`.
                    .map(|unspent| {
                        let orig_address = addresses_map
                            .get(&unspent.address)
                            .or_mm_err(|| {
                                UtxoRpcError::InvalidResponse(format!("Unexpected address '{}'", unspent.address))
                            })?
                            .clone();
                        let unspent_info = UnspentInfo::from_native(unspent, decimals, None)?;
                        Ok((orig_address, unspent_info))
                    })
                    // Collect `(Address, UnspentInfo)` items into `HashMap<Address, Vec<UnspentInfo>>` grouped by the addresses.
                    .try_into_group_map()
            });
        Box::new(fut)
    }

    fn send_transaction(&self, tx: &UtxoTx) -> UtxoRpcFut<H256Json> {
        let tx_bytes = if tx.has_witness() {
            BytesJson::from(serialize_with_flags(tx, SERIALIZE_TRANSACTION_WITNESS))
        } else {
            BytesJson::from(serialize(tx))
        };
        Box::new(self.send_raw_transaction(tx_bytes))
    }

    /// https://developer.bitcoin.org/reference/rpc/sendrawtransaction
    fn send_raw_transaction(&self, tx: BytesJson) -> UtxoRpcFut<H256Json> {
        Box::new(rpc_func!(self, "sendrawtransaction", tx).map_to_mm_fut(UtxoRpcError::from))
    }

    fn blockchain_scripthash_subscribe(&self, _scripthash: String) -> UtxoRpcFut<Json> {
        Box::new(futures01::future::err(
            UtxoRpcError::Internal("blockchain_scripthash_subscribe` is not supported for Native Clients".to_owned())
                .into(),
        ))
    }

    fn get_transaction_bytes(&self, txid: &H256Json) -> UtxoRpcFut<BytesJson> {
        Box::new(self.get_raw_transaction_bytes(txid).map_to_mm_fut(UtxoRpcError::from))
    }

    fn get_verbose_transaction(&self, txid: &H256Json) -> UtxoRpcFut<RpcTransaction> {
        Box::new(self.get_raw_transaction_verbose(txid).map_to_mm_fut(UtxoRpcError::from))
    }

    fn get_verbose_transactions(&self, tx_ids: &[H256Json]) -> UtxoRpcFut<Vec<RpcTransaction>> {
        Box::new(
            self.get_raw_transaction_verbose_batch(tx_ids)
                .map_to_mm_fut(UtxoRpcError::from),
        )
    }

    fn get_block_count(&self) -> UtxoRpcFut<u64> {
        Box::new(self.0.get_block_count().map_to_mm_fut(UtxoRpcError::from))
    }

    fn display_balance(&self, address: Address, _decimals: u8) -> RpcRes<BigDecimal> {
        Box::new(
            self.list_unspent_impl(0, std::i32::MAX, vec![address.to_string()])
                .map(|unspents| {
                    unspents
                        .iter()
                        .fold(BigDecimal::from(0), |sum, unspent| sum + unspent.amount.to_decimal())
                }),
        )
    }

    fn display_balances(&self, addresses: Vec<Address>, decimals: u8) -> UtxoRpcFut<Vec<(Address, BigDecimal)>> {
        let this = self.clone();
        let fut = async move {
            let unspent_map = this.list_unspent_group(addresses.clone(), decimals).compat().await?;
            let balances = addresses
                .into_iter()
                .map(|address| {
                    let balance = address_balance_from_unspent_map(&address, &unspent_map, decimals);
                    (address, balance)
                })
                .collect();
            Ok(balances)
        };
        Box::new(fut.boxed().compat())
    }

    fn estimate_fee_sat(
        &self,
        decimals: u8,
        fee_method: &EstimateFeeMethod,
        mode: &Option<EstimateFeeMode>,
        n_blocks: u32,
    ) -> UtxoRpcFut<u64> {
        match fee_method {
            EstimateFeeMethod::Standard => Box::new(self.estimate_fee(n_blocks).map(move |fee| {
                if fee > 0.00001 {
                    (fee * 10.0_f64.powf(decimals as f64)) as u64
                } else {
                    1000
                }
            })),
            EstimateFeeMethod::SmartFee => Box::new(self.estimate_smart_fee(mode, n_blocks).map(move |res| {
                if res.fee_rate > 0.00001 {
                    (res.fee_rate * 10.0_f64.powf(decimals as f64)) as u64
                } else {
                    1000
                }
            })),
        }
    }

    fn get_relay_fee(&self) -> RpcRes<BigDecimal> { Box::new(self.get_network_info().map(|info| info.relay_fee)) }

    fn find_output_spend(
        &self,
        tx_hash: H256,
        _script_pubkey: &[u8],
        vout: usize,
        from_block: BlockHashOrHeight,
        tx_hash_algo: TxHashAlgo,
    ) -> Box<dyn Future<Item = Option<SpentOutputInfo>, Error = String> + Send> {
        let selfi = self.clone();
        let fut = async move {
            let from_block_hash = match from_block {
                BlockHashOrHeight::Height(h) => try_s!(selfi.get_block_hash(h as u64).compat().await),
                BlockHashOrHeight::Hash(h) => h,
            };
            let list_since_block: ListSinceBlockRes = try_s!(selfi.list_since_block(from_block_hash).compat().await);
            for transaction in list_since_block
                .transactions
                .into_iter()
                .filter(|tx| !tx.is_conflicting())
            {
                let maybe_spend_tx_bytes = try_s!(selfi.get_raw_transaction_bytes(&transaction.txid).compat().await);
                let mut maybe_spend_tx: UtxoTx =
                    try_s!(deserialize(maybe_spend_tx_bytes.as_slice()).map_err(|e| ERRL!("{:?}", e)));
                maybe_spend_tx.tx_hash_algo = tx_hash_algo;
                drop_mutability!(maybe_spend_tx);

                for (index, input) in maybe_spend_tx.inputs.iter().enumerate() {
                    if input.previous_output.hash == tx_hash && input.previous_output.index == vout as u32 {
                        return Ok(Some(SpentOutputInfo {
                            input: input.clone(),
                            input_index: index,
                            spending_tx: maybe_spend_tx,
                            spent_in_block: BlockHashOrHeight::Hash(transaction.blockhash),
                        }));
                    }
                }
            }
            Ok(None)
        };
        Box::new(fut.boxed().compat())
    }

    fn get_median_time_past(
        &self,
        starting_block: u64,
        count: NonZeroU64,
        _coin_variant: CoinVariant,
    ) -> UtxoRpcFut<u32> {
        let selfi = self.clone();
        let fut = async move {
            let starting_block_hash = selfi.get_block_hash(starting_block).compat().await?;
            let starting_block_data = selfi.get_block(starting_block_hash).compat().await?;
            if let Some(median) = starting_block_data.mediantime {
                return Ok(median);
            }

            let mut block_timestamps = vec![starting_block_data.time];
            let from = if starting_block <= count.get() {
                0
            } else {
                starting_block - count.get() + 1
            };
            for block_n in from..starting_block {
                let block_hash = selfi.get_block_hash(block_n).compat().await?;
                let block_data = selfi.get_block(block_hash).compat().await?;
                block_timestamps.push(block_data.time);
            }
            // can unwrap because count is non zero
            Ok(median(block_timestamps.as_mut_slice()).unwrap())
        };
        Box::new(fut.boxed().compat())
    }

    async fn get_block_timestamp(&self, height: u64) -> Result<u64, MmError<GetBlockHeaderError>> {
        let block = self.get_block_by_height(height).await?;
        Ok(block.time as u64)
    }
}

#[cfg_attr(test, mockable)]
impl NativeClient {
    /// https://developer.bitcoin.org/reference/rpc/listunspent
    pub fn list_unspent_impl(
        &self,
        min_conf: i32,
        max_conf: i32,
        addresses: Vec<String>,
    ) -> RpcRes<Vec<NativeUnspent>> {
        let request_fut = rpc_func!(self, "listunspent", &min_conf, &max_conf, &addresses);
        let arc = self.clone();
        let args = ListUnspentArgs {
            min_conf,
            max_conf,
            addresses,
        };
        let fut = async move { arc.list_unspent_concurrent_map.wrap_request(args, request_fut).await };
        Box::new(fut.boxed().compat())
    }

    pub fn list_all_transactions(&self, step: u64) -> RpcRes<Vec<ListTransactionsItem>> {
        let selfi = self.clone();
        let fut = async move {
            let mut from = 0;
            let mut transaction_list = Vec::new();

            loop {
                let transactions = selfi.list_transactions(step, from).compat().await?;
                if transactions.is_empty() {
                    return Ok(transaction_list);
                }

                transaction_list.extend(transactions.into_iter());
                from += step;
            }
        };
        Box::new(fut.boxed().compat())
    }
}

impl NativeClient {
    pub async fn get_block_by_height(&self, height: u64) -> UtxoRpcResult<VerboseBlock> {
        let block_hash = self.get_block_hash(height).compat().await?;
        self.get_block(block_hash).compat().await
    }
}

#[cfg_attr(test, mockable)]
impl NativeClientImpl {
    /// https://developer.bitcoin.org/reference/rpc/importaddress
    pub fn import_address(&self, address: &str, label: &str, rescan: bool) -> RpcRes<()> {
        rpc_func!(self, "importaddress", address, label, rescan)
    }

    /// https://developer.bitcoin.org/reference/rpc/validateaddress
    pub fn validate_address(&self, address: &str) -> RpcRes<ValidateAddressRes> {
        rpc_func!(self, "validateaddress", address)
    }

    pub fn output_amount(
        &self,
        txid: H256Json,
        index: usize,
    ) -> Box<dyn Future<Item = u64, Error = String> + Send + 'static> {
        let fut = self.get_raw_transaction_bytes(&txid).map_err(|e| ERRL!("{}", e));
        Box::new(fut.and_then(move |bytes| {
            let tx: UtxoTx = try_s!(deserialize(bytes.as_slice()).map_err(|e| ERRL!(
                "Error {:?} trying to deserialize the transaction {:?}",
                e,
                bytes
            )));
            Ok(tx.outputs[index].value)
        }))
    }

    /// https://developer.bitcoin.org/reference/rpc/getblock.html
    /// Always returns verbose block
    pub fn get_block(&self, hash: H256Json) -> UtxoRpcFut<VerboseBlock> {
        let verbose = true;
        Box::new(rpc_func!(self, "getblock", hash, verbose).map_to_mm_fut(UtxoRpcError::from))
    }

    /// https://developer.bitcoin.org/reference/rpc/getblockhash.html
    pub fn get_block_hash(&self, height: u64) -> UtxoRpcFut<H256Json> {
        Box::new(rpc_func!(self, "getblockhash", height).map_to_mm_fut(UtxoRpcError::from))
    }

    /// https://developer.bitcoin.org/reference/rpc/getblockcount.html
    pub fn get_block_count(&self) -> RpcRes<u64> { rpc_func!(self, "getblockcount") }

    /// https://developer.bitcoin.org/reference/rpc/getrawtransaction.html
    /// Always returns verbose transaction
    fn get_raw_transaction_verbose(&self, txid: &H256Json) -> RpcRes<RpcTransaction> {
        let verbose = 1;
        rpc_func!(self, "getrawtransaction", txid, verbose)
    }

    /// https://developer.bitcoin.org/reference/rpc/getrawtransaction.html
    /// Always returns verbose transactions in the same order they were requested.
    fn get_raw_transaction_verbose_batch(&self, tx_ids: &[H256Json]) -> RpcRes<Vec<RpcTransaction>> {
        let verbose = 1;
        let requests = tx_ids
            .iter()
            .map(|txid| rpc_req!(self, "getrawtransaction", txid, verbose));
        self.batch_rpc(requests)
    }

    /// https://developer.bitcoin.org/reference/rpc/getrawtransaction.html
    /// Always returns transaction bytes
    pub fn get_raw_transaction_bytes(&self, txid: &H256Json) -> RpcRes<BytesJson> {
        let verbose = 0;
        rpc_func!(self, "getrawtransaction", txid, verbose)
    }

    /// https://developer.bitcoin.org/reference/rpc/estimatefee.html
    /// It is recommended to set n_blocks as low as possible.
    /// However, in some cases, n_blocks = 1 leads to an unreasonably high fee estimation.
    /// https://github.com/KomodoPlatform/atomicDEX-API/issues/656#issuecomment-743759659
    pub fn estimate_fee(&self, n_blocks: u32) -> UtxoRpcFut<f64> {
        Box::new(rpc_func!(self, "estimatefee", n_blocks).map_to_mm_fut(UtxoRpcError::from))
    }

    /// https://developer.bitcoin.org/reference/rpc/estimatesmartfee.html
    /// It is recommended to set n_blocks as low as possible.
    /// However, in some cases, n_blocks = 1 leads to an unreasonably high fee estimation.
    /// https://github.com/KomodoPlatform/atomicDEX-API/issues/656#issuecomment-743759659
    pub fn estimate_smart_fee(&self, mode: &Option<EstimateFeeMode>, n_blocks: u32) -> UtxoRpcFut<EstimateSmartFeeRes> {
        match mode {
            Some(m) => Box::new(rpc_func!(self, "estimatesmartfee", n_blocks, m).map_to_mm_fut(UtxoRpcError::from)),
            None => Box::new(rpc_func!(self, "estimatesmartfee", n_blocks).map_to_mm_fut(UtxoRpcError::from)),
        }
    }

    /// https://developer.bitcoin.org/reference/rpc/listtransactions.html
    pub fn list_transactions(&self, count: u64, from: u64) -> RpcRes<Vec<ListTransactionsItem>> {
        let account = "*";
        let watch_only = true;
        rpc_func!(self, "listtransactions", account, count, from, watch_only)
    }

    /// https://developer.bitcoin.org/reference/rpc/listreceivedbyaddress.html
    pub fn list_received_by_address(
        &self,
        min_conf: u64,
        include_empty: bool,
        include_watch_only: bool,
    ) -> RpcRes<Vec<ReceivedByAddressItem>> {
        rpc_func!(
            self,
            "listreceivedbyaddress",
            min_conf,
            include_empty,
            include_watch_only
        )
    }

    pub fn detect_fee_method(&self) -> impl Future<Item = EstimateFeeMethod, Error = String> + Send {
        let estimate_fee_fut = self.estimate_fee(1);
        self.estimate_smart_fee(&None, 1).then(move |res| -> Box<dyn Future<Item=EstimateFeeMethod, Error=String> + Send> {
            match res {
                Ok(smart_fee) => if smart_fee.fee_rate > 0. {
                    Box::new(futures01::future::ok(EstimateFeeMethod::SmartFee))
                } else {
                    info!("fee_rate from smart fee should be above zero, but got {:?}, trying estimatefee", smart_fee);
                    Box::new(estimate_fee_fut.map_err(|e| ERRL!("{}", e)).and_then(|res| if res > 0. {
                        Ok(EstimateFeeMethod::Standard)
                    } else {
                        ERR!("Estimate fee result should be above zero, but got {}, consider setting txfee in config", res)
                    }))
                },
                Err(e) => {
                    error!("Error {} on estimate smart fee, trying estimatefee", e);
                    Box::new(estimate_fee_fut.map_err(|e| ERRL!("{}", e)).and_then(|res| if res > 0. {
                        Ok(EstimateFeeMethod::Standard)
                    } else {
                        ERR!("Estimate fee result should be above zero, but got {}, consider setting txfee in config", res)
                    }))
                }
            }
        })
    }

    /// https://developer.bitcoin.org/reference/rpc/listsinceblock.html
    /// uses default target confirmations 1 and always includes watch_only addresses
    pub fn list_since_block(&self, block_hash: H256Json) -> RpcRes<ListSinceBlockRes> {
        let target_confirmations = 1;
        let include_watch_only = true;
        rpc_func!(
            self,
            "listsinceblock",
            block_hash,
            target_confirmations,
            include_watch_only
        )
    }

    /// https://developer.bitcoin.org/reference/rpc/sendtoaddress.html
    pub fn send_to_address(&self, addr: &str, amount: &BigDecimal) -> RpcRes<H256Json> {
        rpc_func!(self, "sendtoaddress", addr, amount)
    }

    /// Returns the list of addresses assigned the specified label.
    /// https://developer.bitcoin.org/reference/rpc/getaddressesbylabel.html
    pub fn get_addresses_by_label(&self, label: &str) -> RpcRes<AddressesByLabelResult> {
        rpc_func!(self, "getaddressesbylabel", label)
    }

    /// https://developer.bitcoin.org/reference/rpc/getnetworkinfo.html
    pub fn get_network_info(&self) -> RpcRes<NetworkInfo> { rpc_func!(self, "getnetworkinfo") }

    /// https://developer.bitcoin.org/reference/rpc/getaddressinfo.html
    pub fn get_address_info(&self, address: &str) -> RpcRes<GetAddressInfoRes> {
        rpc_func!(self, "getaddressinfo", address)
    }

    /// https://developer.bitcoin.org/reference/rpc/getblockheader.html
    pub fn get_block_header_bytes(&self, block_hash: H256Json) -> RpcRes<BytesJson> {
        let verbose = false;
        rpc_func!(self, "getblockheader", block_hash, verbose)
    }
}

impl NativeClientImpl {
    /// Check whether input address is imported to daemon
    pub async fn is_address_imported(&self, address: &str) -> Result<bool, String> {
        let validate_res = try_s!(self.validate_address(address).compat().await);
        match (validate_res.is_mine, validate_res.is_watch_only) {
            (Some(is_mine), Some(is_watch_only)) => Ok(is_mine || is_watch_only),
            // ignoring (Some(_), None) and (None, Some(_)) variants, there seem to be no known daemons that return is_mine,
            // but do not return is_watch_only, so it's ok to fallback to getaddressinfo
            _ => {
                let address_info = try_s!(self.get_address_info(address).compat().await);
                Ok(address_info.is_mine || address_info.is_watch_only)
            },
        }
    }
}

#[derive(Clone, Debug, Deserialize)]
pub struct ElectrumUnspent {
    pub height: Option<u64>,
    pub tx_hash: H256Json,
    pub tx_pos: u32,
    pub value: u64,
}

#[derive(Clone, Debug, Deserialize)]
#[serde(untagged)]
pub enum ElectrumNonce {
    Number(u64),
    Hash(H256Json),
}

#[allow(clippy::from_over_into)]
impl Into<BlockHeaderNonce> for ElectrumNonce {
    fn into(self) -> BlockHeaderNonce {
        match self {
            ElectrumNonce::Number(n) => BlockHeaderNonce::U32(n as u32),
            ElectrumNonce::Hash(h) => BlockHeaderNonce::H256(h.into()),
        }
    }
}

#[derive(Debug, Deserialize)]
pub struct ElectrumBlockHeadersRes {
    pub count: u64,
    pub hex: BytesJson,
    #[allow(dead_code)]
    max: u64,
}

/// The block header compatible with Electrum 1.2
#[derive(Clone, Debug, Deserialize)]
pub struct ElectrumBlockHeaderV12 {
    pub bits: u64,
    pub block_height: u64,
    pub merkle_root: H256Json,
    pub nonce: ElectrumNonce,
    pub prev_block_hash: H256Json,
    pub timestamp: u64,
    pub version: u64,
}

impl ElectrumBlockHeaderV12 {
    fn as_block_header(&self) -> BlockHeader {
        BlockHeader {
            version: self.version as u32,
            previous_header_hash: self.prev_block_hash.into(),
            merkle_root_hash: self.merkle_root.into(),
            claim_trie_root: None,
            hash_final_sapling_root: None,
            time: self.timestamp as u32,
            bits: BlockHeaderBits::U32(self.bits as u32),
            nonce: self.nonce.clone().into(),
            solution: None,
            aux_pow: None,
            prog_pow: None,
            mtp_pow: None,
            is_verus: false,
            hash_state_root: None,
            hash_utxo_root: None,
            prevout_stake: None,
            vch_block_sig_dlgt: None,
            n_height: None,
            n_nonce_u64: None,
            mix_hash: None,
        }
    }

    #[inline]
    pub fn as_hex(&self) -> String {
        let block_header = self.as_block_header();
        let serialized = serialize(&block_header);
        hex::encode(serialized)
    }

    #[inline]
    pub fn hash(&self) -> H256Json {
        let block_header = self.as_block_header();
        BlockHeader::hash(&block_header).into()
    }
}

/// The block header compatible with Electrum 1.4
#[derive(Clone, Debug, Deserialize)]
pub struct ElectrumBlockHeaderV14 {
    pub height: u64,
    pub hex: BytesJson,
}

impl ElectrumBlockHeaderV14 {
    pub fn hash(&self) -> H256Json { self.hex.clone().into_vec()[..].into() }
}

#[derive(Clone, Debug, Deserialize)]
#[serde(untagged)]
pub enum ElectrumBlockHeader {
    V12(ElectrumBlockHeaderV12),
    V14(ElectrumBlockHeaderV14),
}

/// The merkle branch of a confirmed transaction
#[derive(Clone, Debug, Deserialize)]
pub struct TxMerkleBranch {
    pub merkle: Vec<H256Json>,
    pub block_height: u64,
    pub pos: usize,
}

#[derive(Clone)]
pub struct ConfirmedTransactionInfo {
    pub tx: UtxoTx,
    pub header: BlockHeader,
    pub index: u64,
    pub height: u64,
}

#[derive(Debug, PartialEq)]
pub struct BestBlock {
    pub height: u64,
    pub hash: H256Json,
}

impl From<ElectrumBlockHeader> for BestBlock {
    fn from(block_header: ElectrumBlockHeader) -> Self {
        BestBlock {
            height: block_header.block_height(),
            hash: block_header.block_hash(),
        }
    }
}

#[allow(clippy::upper_case_acronyms)]
#[derive(Debug, Deserialize, Serialize)]
pub enum EstimateFeeMode {
    ECONOMICAL,
    CONSERVATIVE,
    UNSET,
}

impl ElectrumBlockHeader {
    pub fn block_height(&self) -> u64 {
        match self {
            ElectrumBlockHeader::V12(h) => h.block_height,
            ElectrumBlockHeader::V14(h) => h.height,
        }
    }

    fn block_hash(&self) -> H256Json {
        match self {
            ElectrumBlockHeader::V12(h) => h.hash(),
            ElectrumBlockHeader::V14(h) => h.hash(),
        }
    }
}

#[derive(Debug, Deserialize)]
pub struct ElectrumTxHistoryItem {
    pub height: i64,
    pub tx_hash: H256Json,
    pub fee: Option<i64>,
}

#[derive(Clone, Debug, Deserialize)]
pub struct ElectrumBalance {
    pub(crate) confirmed: i128,
    pub(crate) unconfirmed: i128,
}

impl ElectrumBalance {
    #[inline]
    pub fn to_big_decimal(&self, decimals: u8) -> BigDecimal {
        let balance_sat = BigInt::from(self.confirmed) + BigInt::from(self.unconfirmed);
        BigDecimal::from(balance_sat) / BigDecimal::from(10u64.pow(decimals as u32))
    }
}

#[inline]
fn sha_256(input: &[u8]) -> Vec<u8> {
    let mut sha = Sha256::new();
    sha.update(input);
    sha.finalize().to_vec()
}

#[inline]
pub fn electrum_script_hash(script: &[u8]) -> Vec<u8> {
    let mut result = sha_256(script);
    result.reverse();
    result
}

#[derive(Debug, Deserialize, Serialize)]
/// Deserializable Electrum protocol version representation for RPC
/// https://electrumx-spesmilo.readthedocs.io/en/latest/protocol-methods.html#server.version
pub struct ElectrumProtocolVersion {
    pub server_software_version: String,
    pub protocol_version: String,
}

#[derive(Clone, Debug, Deserialize, Serialize)]
/// Electrum request RPC representation
pub struct ElectrumRpcRequest {
    pub url: String,
    #[serde(default)]
    pub protocol: ElectrumProtocol,
    #[serde(default)]
    pub disable_cert_verification: bool,
}

/// Electrum client configuration
#[allow(clippy::upper_case_acronyms)]
#[cfg(not(target_arch = "wasm32"))]
#[derive(Clone, Debug, Serialize)]
enum ElectrumConfig {
    TCP,
    SSL { dns_name: String, skip_validation: bool },
}

/// Electrum client configuration
#[allow(clippy::upper_case_acronyms)]
#[cfg(target_arch = "wasm32")]
#[derive(Clone, Debug, Serialize)]
enum ElectrumConfig {
    WS,
    WSS,
}

fn addr_to_socket_addr(input: &str) -> Result<SocketAddr, String> {
    let mut addr = match input.to_socket_addrs() {
        Ok(a) => a,
        Err(e) => return ERR!("{} resolve error {:?}", input, e),
    };
    match addr.next() {
        Some(a) => Ok(a),
        None => ERR!("{} resolved to None.", input),
    }
}

#[cfg(not(target_arch = "wasm32"))]
fn server_name_from_domain(dns_name: &str) -> Result<ServerName, String> {
    match ServerName::try_from(dns_name) {
        Ok(dns_name) if matches!(dns_name, ServerName::DnsName(_)) => Ok(dns_name),
        _ => ERR!("Couldn't parse DNS name from '{}'", dns_name),
    }
}

/// Attempts to process the request (parse url, etc), build up the config and create new electrum connection
/// The function takes `abortable_system` that will be used to spawn Electrum's related futures.
#[cfg(not(target_arch = "wasm32"))]
pub fn spawn_electrum(
    req: &ElectrumRpcRequest,
    event_handlers: Vec<RpcTransportEventHandlerShared>,
    scripthash_notification_sender: &ScripthashNotificationSender,
    abortable_system: AbortableQueue,
) -> Result<ElectrumConnection, String> {
    let config = match req.protocol {
        ElectrumProtocol::TCP => ElectrumConfig::TCP,
        ElectrumProtocol::SSL => {
            let uri: Uri = try_s!(req.url.parse());
            let host = uri
                .host()
                .ok_or(ERRL!("Couldn't retrieve host from addr {}", req.url))?;

            try_s!(server_name_from_domain(host));

            ElectrumConfig::SSL {
                dns_name: host.into(),
                skip_validation: req.disable_cert_verification,
            }
        },
        ElectrumProtocol::WS | ElectrumProtocol::WSS => {
            return ERR!("'ws' and 'wss' protocols are not supported yet. Consider using 'TCP' or 'SSL'")
        },
    };

    Ok(electrum_connect(
        req.url.clone(),
        config,
        event_handlers,
        scripthash_notification_sender,
        abortable_system,
    ))
}

/// Attempts to process the request (parse url, etc), build up the config and create new electrum connection
/// The function takes `abortable_system` that will be used to spawn Electrum's related futures.
#[cfg(target_arch = "wasm32")]
pub fn spawn_electrum(
    req: &ElectrumRpcRequest,
    event_handlers: Vec<RpcTransportEventHandlerShared>,
    scripthash_notification_sender: &ScripthashNotificationSender,
    abortable_system: AbortableQueue,
) -> Result<ElectrumConnection, String> {
    let mut url = req.url.clone();
    let uri: Uri = try_s!(req.url.parse());

    if uri.scheme().is_some() {
        return ERR!(
            "There has not to be a scheme in the url: {}. \
            'ws://' scheme is used by default. \
            Consider using 'protocol: \"WSS\"' in the electrum request to switch to the 'wss://' scheme.",
            url
        );
    }

    let config = match req.protocol {
        ElectrumProtocol::WS => {
            url.insert_str(0, "ws://");
            ElectrumConfig::WS
        },
        ElectrumProtocol::WSS => {
            url.insert_str(0, "wss://");
            ElectrumConfig::WSS
        },
        ElectrumProtocol::TCP | ElectrumProtocol::SSL => {
            return ERR!("'TCP' and 'SSL' are not supported in a browser. Please use 'WS' or 'WSS' protocols");
        },
    };

    Ok(electrum_connect(
        url,
        config,
        event_handlers,
        scripthash_notification_sender,
        abortable_system,
    ))
}

/// Represents the active Electrum connection to selected address
pub struct ElectrumConnection {
    /// The client connected to this SocketAddr
    addr: String,
    /// Configuration
    #[allow(dead_code)]
    config: ElectrumConfig,
    /// The Sender forwarding requests to writing part of underlying stream
    tx: Arc<AsyncMutex<Option<mpsc::Sender<Vec<u8>>>>>,
    /// Responses are stored here
    responses: JsonRpcPendingRequestsShared,
    /// Selected protocol version. The value is initialized after the server.version RPC call.
    protocol_version: AsyncMutex<Option<f32>>,
    /// This spawner is used to spawn Electrum's related futures that should be aborted on coin deactivation.
    /// and on [`MmArc::stop`].
    /// This field is not used directly, but it holds all abort handles of futures spawned at `electrum_connect`.
    ///
    /// Please also note that this abortable system is a subsystem of [`ElectrumClientImpl::abortable_system`].
    /// For more info see [`ElectrumClientImpl::add_server`].
    _abortable_system: AbortableQueue,
}

impl ElectrumConnection {
    async fn is_connected(&self) -> bool { self.tx.lock().await.is_some() }

    async fn set_protocol_version(&self, version: f32) { self.protocol_version.lock().await.replace(version); }

    async fn reset_protocol_version(&self) { *self.protocol_version.lock().await = None; }
}

#[derive(Debug)]
struct ConcurrentRequestState<V> {
    is_running: bool,
    subscribers: Vec<RpcReqSub<V>>,
}

impl<V> ConcurrentRequestState<V> {
    fn new() -> Self {
        ConcurrentRequestState {
            is_running: false,
            subscribers: Vec::new(),
        }
    }
}

#[derive(Debug)]
pub struct ConcurrentRequestMap<K, V> {
    inner: AsyncMutex<HashMap<K, ConcurrentRequestState<V>>>,
}

impl<K, V> Default for ConcurrentRequestMap<K, V> {
    fn default() -> Self {
        ConcurrentRequestMap {
            inner: AsyncMutex::new(HashMap::new()),
        }
    }
}

impl<K: Clone + Eq + std::hash::Hash, V: Clone> ConcurrentRequestMap<K, V> {
    pub fn new() -> ConcurrentRequestMap<K, V> { ConcurrentRequestMap::default() }

    async fn wrap_request(&self, request_arg: K, request_fut: RpcRes<V>) -> Result<V, JsonRpcError> {
        let mut map = self.inner.lock().await;
        let state = map
            .entry(request_arg.clone())
            .or_insert_with(ConcurrentRequestState::new);
        if state.is_running {
            let (tx, rx) = async_oneshot::channel();
            state.subscribers.push(tx);
            // drop here to avoid holding the lock during await
            drop(map);
            rx.await.unwrap()
        } else {
            // drop here to avoid holding the lock during await
            drop(map);
            let request_res = request_fut.compat().await;
            let mut map = self.inner.lock().await;
            let state = map.get_mut(&request_arg).unwrap();
            for sub in state.subscribers.drain(..) {
                if sub.send(request_res.clone()).is_err() {
                    warn!("subscriber is dropped");
                }
            }
            state.is_running = false;
            request_res
        }
    }
}

#[derive(Debug)]
pub struct ElectrumClientImpl {
    coin_ticker: String,
    connections: AsyncMutex<Vec<ElectrumConnection>>,
    next_id: AtomicU64,
    event_handlers: Vec<RpcTransportEventHandlerShared>,
    protocol_version: OrdRange<f32>,
    get_balance_concurrent_map: ConcurrentRequestMap<String, ElectrumBalance>,
    list_unspent_concurrent_map: ConcurrentRequestMap<String, Vec<ElectrumUnspent>>,
    block_headers_storage: BlockHeaderStorage,
    /// This spawner is used to spawn Electrum's related futures that should be aborted on coin deactivation,
    /// and on [`MmArc::stop`].
    ///
    /// Please also note that this abortable system is a subsystem of [`UtxoCoinFields::abortable_system`].
    abortable_system: AbortableQueue,
    negotiate_version: bool,
    /// This is used for balance event streaming implementation for UTXOs.
    /// If balance event streaming isn't enabled, this value will always be `None`; otherwise,
    /// it will be used for sending scripthash messages to trigger re-connections, re-fetching the balances, etc.
    pub(crate) scripthash_notification_sender: ScripthashNotificationSender,
}

async fn electrum_request_multi(
    client: ElectrumClient,
    request: JsonRpcRequestEnum,
) -> Result<(JsonRpcRemoteAddr, JsonRpcResponseEnum), JsonRpcErrorType> {
    let mut futures = vec![];
    let connections = client.connections.lock().await;
    for (i, connection) in connections.iter().enumerate() {
        if client.negotiate_version && connection.protocol_version.lock().await.is_none() {
            continue;
        }

        let connection_addr = connection.addr.clone();
        let json = json::to_string(&request).map_err(|e| JsonRpcErrorType::InvalidRequest(e.to_string()))?;
        if let Some(tx) = &*connection.tx.lock().await {
            let fut = electrum_request(
                json,
                request.rpc_id(),
                tx.clone(),
                connection.responses.clone(),
                ELECTRUM_TIMEOUT / (connections.len() - i) as u64,
            )
            .map(|response| (JsonRpcRemoteAddr(connection_addr), response));
            futures.push(fut)
        }
    }
    drop(connections);

    if futures.is_empty() {
        return Err(JsonRpcErrorType::Transport(
            "All electrums are currently disconnected".to_string(),
        ));
    }

    if let JsonRpcRequestEnum::Single(single) = &request {
        if single.method == "server.ping" {
            // server.ping must be sent to all servers to keep all connections alive
            return select_ok(futures).map(|(result, _)| result).compat().await;
        }
    }

    let (res, no_of_failed_requests) = select_ok_sequential(futures)
        .compat()
        .await
        .map_err(|e| JsonRpcErrorType::Transport(format!("{:?}", e)))?;
    client.rotate_servers(no_of_failed_requests).await;

    Ok(res)
}

async fn electrum_request_to(
    client: ElectrumClient,
    request: JsonRpcRequestEnum,
    to_addr: String,
) -> Result<(JsonRpcRemoteAddr, JsonRpcResponseEnum), JsonRpcErrorType> {
    let (tx, responses) = {
        let connections = client.connections.lock().await;
        let connection = connections
            .iter()
            .find(|c| c.addr == to_addr)
            .ok_or_else(|| JsonRpcErrorType::Internal(format!("Unknown destination address {}", to_addr)))?;
        let responses = connection.responses.clone();
        let tx = {
            match &*connection.tx.lock().await {
                Some(tx) => tx.clone(),
                None => {
                    return Err(JsonRpcErrorType::Transport(format!(
                        "Connection {} is not established yet",
                        to_addr
                    )))
                },
            }
        };
        (tx, responses)
    };
    let json = json::to_string(&request).map_err(|err| JsonRpcErrorType::InvalidRequest(err.to_string()))?;
    let response = electrum_request(json, request.rpc_id(), tx, responses, ELECTRUM_TIMEOUT)
        .compat()
        .await?;
    Ok((JsonRpcRemoteAddr(to_addr.to_owned()), response))
}

impl ElectrumClientImpl {
    pub fn spawner(&self) -> abortable_queue::WeakSpawner { self.abortable_system.weak_spawner() }

    /// Create an Electrum connection and spawn a green thread actor to handle it.
    pub async fn add_server(&self, req: &ElectrumRpcRequest) -> Result<(), String> {
        let subsystem = try_s!(self.abortable_system.create_subsystem());
        let connection = try_s!(spawn_electrum(
            req,
            self.event_handlers.clone(),
            &self.scripthash_notification_sender,
            subsystem,
        ));
        self.connections.lock().await.push(connection);
        Ok(())
    }

    /// Remove an Electrum connection and stop corresponding spawned actor.
    pub async fn remove_server(&self, server_addr: &str) -> Result<(), String> {
        let mut connections = self.connections.lock().await;
        // do not use retain, we would have to return an error if we did not find connection by the passd address
        let pos = connections
            .iter()
            .position(|con| con.addr == server_addr)
            .ok_or(ERRL!("Unknown electrum address {}", server_addr))?;
        // shutdown_tx will be closed immediately on the connection drop
        connections.remove(pos);
        Ok(())
    }

    /// Moves the Electrum servers that fail in a multi request to the end.
    pub async fn rotate_servers(&self, no_of_rotations: usize) {
        let mut connections = self.connections.lock().await;
        connections.rotate_left(no_of_rotations);
    }

    /// Check if one of the spawned connections is connected.
    pub async fn is_connected(&self) -> bool {
        for connection in self.connections.lock().await.iter() {
            if connection.is_connected().await {
                return true;
            }
        }
        false
    }

    /// Check if all connections have been removed.
    pub async fn is_connections_pool_empty(&self) -> bool { self.connections.lock().await.is_empty() }

    pub async fn count_connections(&self) -> usize { self.connections.lock().await.len() }

    /// Check if the protocol version was checked for one of the spawned connections.
    pub async fn is_protocol_version_checked(&self) -> bool {
        for connection in self.connections.lock().await.iter() {
            if connection.protocol_version.lock().await.is_some() {
                return true;
            }
        }
        false
    }

    /// Set the protocol version for the specified server.
    pub async fn set_protocol_version(&self, server_addr: &str, version: f32) -> Result<(), String> {
        let connections = self.connections.lock().await;
        let con = connections
            .iter()
            .find(|con| con.addr == server_addr)
            .ok_or(ERRL!("Unknown electrum address {}", server_addr))?;
        con.set_protocol_version(version).await;

        if let Some(sender) = &self.scripthash_notification_sender {
            sender
                .unbounded_send(ScripthashNotification::RefreshSubscriptions)
                .map_err(|e| ERRL!("Failed sending scripthash message. {}", e))?;
        }

        Ok(())
    }

    /// Reset the protocol version for the specified server.
    pub async fn reset_protocol_version(&self, server_addr: &str) -> Result<(), String> {
        let connections = self.connections.lock().await;
        let con = connections
            .iter()
            .find(|con| con.addr == server_addr)
            .ok_or(ERRL!("Unknown electrum address {}", server_addr))?;
        con.reset_protocol_version().await;
        Ok(())
    }

    /// Get available protocol versions.
    pub fn protocol_version(&self) -> &OrdRange<f32> { &self.protocol_version }

    /// Get block headers storage.
    pub fn block_headers_storage(&self) -> &BlockHeaderStorage { &self.block_headers_storage }
}

#[derive(Clone, Debug)]
pub struct ElectrumClient(pub Arc<ElectrumClientImpl>);
impl Deref for ElectrumClient {
    type Target = ElectrumClientImpl;
    fn deref(&self) -> &ElectrumClientImpl { &self.0 }
}

const BLOCKCHAIN_HEADERS_SUB_ID: &str = "blockchain.headers.subscribe";

const BLOCKCHAIN_SCRIPTHASH_SUB_ID: &str = "blockchain.scripthash.subscribe";

impl UtxoJsonRpcClientInfo for ElectrumClient {
    fn coin_name(&self) -> &str { self.coin_ticker.as_str() }
}

impl JsonRpcClient for ElectrumClient {
    fn version(&self) -> &'static str { "2.0" }

    fn next_id(&self) -> String { self.next_id.fetch_add(1, AtomicOrdering::Relaxed).to_string() }

    fn client_info(&self) -> String { UtxoJsonRpcClientInfo::client_info(self) }

    fn transport(&self, request: JsonRpcRequestEnum) -> JsonRpcResponseFut {
        Box::new(electrum_request_multi(self.clone(), request).boxed().compat())
    }
}

impl JsonRpcBatchClient for ElectrumClient {}

impl JsonRpcMultiClient for ElectrumClient {
    fn transport_exact(&self, to_addr: String, request: JsonRpcRequestEnum) -> JsonRpcResponseFut {
        Box::new(electrum_request_to(self.clone(), request, to_addr).boxed().compat())
    }
}

impl ElectrumClient {
    /// https://electrumx.readthedocs.io/en/latest/protocol-methods.html#server-ping
    pub fn server_ping(&self) -> RpcRes<()> { rpc_func!(self, "server.ping") }

    /// https://electrumx.readthedocs.io/en/latest/protocol-methods.html#server-version
    pub fn server_version(
        &self,
        server_address: &str,
        client_name: &str,
        version: &OrdRange<f32>,
    ) -> RpcRes<ElectrumProtocolVersion> {
        let protocol_version: Vec<String> = version.flatten().into_iter().map(|v| format!("{}", v)).collect();
        rpc_func_from!(self, server_address, "server.version", client_name, protocol_version)
    }

    /// https://electrumx.readthedocs.io/en/latest/protocol-methods.html#blockchain-headers-subscribe
    pub fn get_block_count_from(&self, server_address: &str) -> RpcRes<u64> {
        Box::new(
            rpc_func_from!(self, server_address, BLOCKCHAIN_HEADERS_SUB_ID)
                .map(|r: ElectrumBlockHeader| r.block_height()),
        )
    }

    /// https://electrumx.readthedocs.io/en/latest/protocol-methods.html#blockchain-block-headers
    pub fn get_block_headers_from(
        &self,
        server_address: &str,
        start_height: u64,
        count: NonZeroU64,
    ) -> RpcRes<ElectrumBlockHeadersRes> {
        rpc_func_from!(self, server_address, "blockchain.block.headers", start_height, count)
    }

    /// https://electrumx.readthedocs.io/en/latest/protocol-methods.html#blockchain-scripthash-listunspent
    /// It can return duplicates sometimes: https://github.com/artemii235/SuperNET/issues/269
    /// We should remove them to build valid transactions
    pub fn scripthash_list_unspent(&self, hash: &str) -> RpcRes<Vec<ElectrumUnspent>> {
        let request_fut = Box::new(rpc_func!(self, "blockchain.scripthash.listunspent", hash).and_then(
            move |unspents: Vec<ElectrumUnspent>| {
                let mut map: HashMap<(H256Json, u32), bool> = HashMap::new();
                let unspents = unspents
                    .into_iter()
                    .filter(|unspent| match map.entry((unspent.tx_hash, unspent.tx_pos)) {
                        Entry::Occupied(_) => false,
                        Entry::Vacant(e) => {
                            e.insert(true);
                            true
                        },
                    })
                    .collect();
                Ok(unspents)
            },
        ));
        let arc = self.clone();
        let hash = hash.to_owned();
        let fut = async move { arc.list_unspent_concurrent_map.wrap_request(hash, request_fut).await };
        Box::new(fut.boxed().compat())
    }

    /// https://electrumx.readthedocs.io/en/latest/protocol-methods.html#blockchain-scripthash-listunspent
    /// It can return duplicates sometimes: https://github.com/artemii235/SuperNET/issues/269
    /// We should remove them to build valid transactions.
    /// Please note the function returns `ScriptHashUnspents` elements in the same order in which they were requested.
    pub fn scripthash_list_unspent_batch(&self, hashes: Vec<ElectrumScriptHash>) -> RpcRes<Vec<ScriptHashUnspents>> {
        let requests = hashes
            .iter()
            .map(|hash| rpc_req!(self, "blockchain.scripthash.listunspent", hash));
        Box::new(self.batch_rpc(requests).map(move |unspents: Vec<ScriptHashUnspents>| {
            unspents
                .into_iter()
                .map(|hash_unspents| {
                    hash_unspents
                        .into_iter()
                        .unique_by(|unspent| (unspent.tx_hash, unspent.tx_pos))
                        .collect::<Vec<_>>()
                })
                .collect()
        }))
    }

    /// https://electrumx.readthedocs.io/en/latest/protocol-methods.html#blockchain-scripthash-get-history
    pub fn scripthash_get_history(&self, hash: &str) -> RpcRes<ElectrumTxHistory> {
        rpc_func!(self, "blockchain.scripthash.get_history", hash)
    }

    /// https://electrumx.readthedocs.io/en/latest/protocol-methods.html#blockchain-scripthash-get-history
    /// Requests history of the `hashes` in a batch and returns them in the same order they were requested.
    pub fn scripthash_get_history_batch<I>(&self, hashes: I) -> RpcRes<Vec<ElectrumTxHistory>>
    where
        I: IntoIterator<Item = String>,
    {
        let requests = hashes
            .into_iter()
            .map(|hash| rpc_req!(self, "blockchain.scripthash.get_history", hash));
        self.batch_rpc(requests)
    }

    /// https://electrumx.readthedocs.io/en/latest/protocol-methods.html#blockchain-scripthash-gethistory
    pub fn scripthash_get_balance(&self, hash: &str) -> RpcRes<ElectrumBalance> {
        let arc = self.clone();
        let hash = hash.to_owned();
        let fut = async move {
            let request = rpc_func!(arc, "blockchain.scripthash.get_balance", &hash);
            arc.get_balance_concurrent_map.wrap_request(hash, request).await
        };
        Box::new(fut.boxed().compat())
    }

    /// https://electrumx.readthedocs.io/en/latest/protocol-methods.html#blockchain-scripthash-gethistory
    /// Requests balances in a batch and returns them in the same order they were requested.
    pub fn scripthash_get_balances<I>(&self, hashes: I) -> RpcRes<Vec<ElectrumBalance>>
    where
        I: IntoIterator<Item = String>,
    {
        let requests = hashes
            .into_iter()
            .map(|hash| rpc_req!(self, "blockchain.scripthash.get_balance", &hash));
        self.batch_rpc(requests)
    }

    /// https://electrumx.readthedocs.io/en/latest/protocol-methods.html#blockchain-headers-subscribe
    pub fn blockchain_headers_subscribe(&self) -> RpcRes<ElectrumBlockHeader> {
        rpc_func!(self, BLOCKCHAIN_HEADERS_SUB_ID)
    }

    /// https://electrumx.readthedocs.io/en/latest/protocol-methods.html#blockchain-transaction-broadcast
    pub fn blockchain_transaction_broadcast(&self, tx: BytesJson) -> RpcRes<H256Json> {
        rpc_func!(self, "blockchain.transaction.broadcast", tx)
    }

    /// https://electrumx.readthedocs.io/en/latest/protocol-methods.html#blockchain-estimatefee
    /// It is recommended to set n_blocks as low as possible.
    /// However, in some cases, n_blocks = 1 leads to an unreasonably high fee estimation.
    /// https://github.com/KomodoPlatform/atomicDEX-API/issues/656#issuecomment-743759659
    pub fn estimate_fee(&self, mode: &Option<EstimateFeeMode>, n_blocks: u32) -> UtxoRpcFut<f64> {
        match mode {
            Some(m) => {
                Box::new(rpc_func!(self, "blockchain.estimatefee", n_blocks, m).map_to_mm_fut(UtxoRpcError::from))
            },
            None => Box::new(rpc_func!(self, "blockchain.estimatefee", n_blocks).map_to_mm_fut(UtxoRpcError::from)),
        }
    }

    /// https://electrumx.readthedocs.io/en/latest/protocol-methods.html#blockchain-block-header
    pub fn blockchain_block_header(&self, height: u64) -> RpcRes<BytesJson> {
        rpc_func!(self, "blockchain.block.header", height)
    }

    /// https://electrumx.readthedocs.io/en/latest/protocol-methods.html#blockchain-block-headers
    pub fn blockchain_block_headers(&self, start_height: u64, count: NonZeroU64) -> RpcRes<ElectrumBlockHeadersRes> {
        rpc_func!(self, "blockchain.block.headers", start_height, count)
    }

    /// https://electrumx.readthedocs.io/en/latest/protocol-methods.html#blockchain-transaction-get-merkle
    pub fn blockchain_transaction_get_merkle(&self, txid: H256Json, height: u64) -> RpcRes<TxMerkleBranch> {
        rpc_func!(self, "blockchain.transaction.get_merkle", txid, height)
    }

    // get_tx_height_from_rpc is costly since it loops through history after requesting the whole history of the script pubkey
    // This method should always be used if the block headers are saved to the DB
    async fn get_tx_height_from_storage(&self, tx: &UtxoTx) -> Result<u64, MmError<GetTxHeightError>> {
        let tx_hash = tx.hash().reversed();
        let blockhash = self.get_verbose_transaction(&tx_hash.into()).compat().await?.blockhash;
        Ok(self
            .block_headers_storage()
            .get_block_height_by_hash(blockhash.into())
            .await?
            .ok_or_else(|| {
                GetTxHeightError::HeightNotFound(format!(
                    "Transaction block header is not found in storage for {}",
                    self.0.coin_ticker
                ))
            })?
            .try_into()?)
    }

    // get_tx_height_from_storage is always preferred to be used instead of this, but if there is no headers in storage (storing headers is not enabled)
    // this function can be used instead
    async fn get_tx_height_from_rpc(&self, tx: &UtxoTx) -> Result<u64, GetTxHeightError> {
        for output in tx.outputs.clone() {
            let script_pubkey_str = hex::encode(electrum_script_hash(&output.script_pubkey));
            if let Ok(history) = self.scripthash_get_history(script_pubkey_str.as_str()).compat().await {
                if let Some(item) = history
                    .into_iter()
                    .find(|item| item.tx_hash.reversed() == H256Json(*tx.hash()) && item.height > 0)
                {
                    return Ok(item.height as u64);
                }
            }
        }
        Err(GetTxHeightError::HeightNotFound(format!(
            "Couldn't find height through electrum for {}",
            self.coin_ticker
        )))
    }

    async fn block_header_from_storage(&self, height: u64) -> Result<BlockHeader, MmError<GetBlockHeaderError>> {
        self.block_headers_storage()
            .get_block_header(height)
            .await?
            .ok_or_else(|| {
                GetBlockHeaderError::Internal(format!("Header not found in storage for {}", self.coin_ticker)).into()
            })
    }

    async fn block_header_from_storage_or_rpc(&self, height: u64) -> Result<BlockHeader, MmError<GetBlockHeaderError>> {
        match self.block_header_from_storage(height).await {
            Ok(h) => Ok(h),
            Err(_) => Ok(deserialize(
                self.blockchain_block_header(height).compat().await?.as_slice(),
            )?),
        }
    }

    pub async fn get_confirmed_tx_info_from_rpc(
        &self,
        tx: &UtxoTx,
    ) -> Result<ConfirmedTransactionInfo, GetConfirmedTxError> {
        let height = self.get_tx_height_from_rpc(tx).await?;

        let merkle_branch = self
            .blockchain_transaction_get_merkle(tx.hash().reversed().into(), height)
            .compat()
            .await?;

        let header = deserialize(self.blockchain_block_header(height).compat().await?.as_slice())?;

        Ok(ConfirmedTransactionInfo {
            tx: tx.clone(),
            header,
            index: merkle_branch.pos as u64,
            height,
        })
    }

    pub async fn get_merkle_and_validated_header(
        &self,
        tx: &UtxoTx,
    ) -> Result<(TxMerkleBranch, BlockHeader, u64), MmError<SPVError>> {
        let height = self.get_tx_height_from_storage(tx).await?;

        let merkle_branch = self
            .blockchain_transaction_get_merkle(tx.hash().reversed().into(), height)
            .compat()
            .await
            .map_to_mm(|err| SPVError::UnableToGetMerkle {
                coin: self.coin_ticker.clone(),
                err: err.to_string(),
            })?;

        let header = self.block_header_from_storage(height).await?;

        Ok((merkle_branch, header, height))
    }
}

#[cfg_attr(test, mockable)]
impl ElectrumClient {
    pub fn retrieve_headers_from(
        &self,
        server_address: &str,
        from_height: u64,
        to_height: u64,
    ) -> UtxoRpcFut<(HashMap<u64, BlockHeader>, Vec<BlockHeader>)> {
        let coin_name = self.coin_ticker.clone();
        if from_height == 0 || to_height < from_height {
            return Box::new(futures01::future::err(
                UtxoRpcError::Internal("Invalid values for from/to parameters".to_string()).into(),
            ));
        }
        let count: NonZeroU64 = match (to_height - from_height + 1).try_into() {
            Ok(c) => c,
            Err(e) => return Box::new(futures01::future::err(UtxoRpcError::Internal(e.to_string()).into())),
        };
        Box::new(
            self.get_block_headers_from(server_address, from_height, count)
                .map_to_mm_fut(UtxoRpcError::from)
                .and_then(move |headers| {
                    let (block_registry, block_headers) = {
                        if headers.count == 0 {
                            return MmError::err(UtxoRpcError::Internal("No headers available".to_string()));
                        }
                        let len = CompactInteger::from(headers.count);
                        let mut serialized = serialize(&len).take();
                        serialized.extend(headers.hex.0.into_iter());
                        drop_mutability!(serialized);
                        let mut reader =
                            Reader::new_with_coin_variant(serialized.as_slice(), coin_name.as_str().into());
                        let maybe_block_headers = reader.read_list::<BlockHeader>();
                        let block_headers = match maybe_block_headers {
                            Ok(headers) => headers,
                            Err(e) => return MmError::err(UtxoRpcError::InvalidResponse(format!("{:?}", e))),
                        };
                        let mut block_registry: HashMap<u64, BlockHeader> = HashMap::new();
                        let mut starting_height = from_height;
                        for block_header in &block_headers {
                            block_registry.insert(starting_height, block_header.clone());
                            starting_height += 1;
                        }
                        (block_registry, block_headers)
                    };
                    Ok((block_registry, block_headers))
                }),
        )
    }

    pub(crate) fn get_servers_with_latest_block_count(&self) -> UtxoRpcFut<(Vec<String>, u64)> {
        let selfi = self.clone();
        let fut = async move {
            let connections = selfi.connections.lock().await;
            let futures = connections
                .iter()
                .map(|connection| {
                    let addr = connection.addr.clone();
                    selfi
                        .get_block_count_from(&addr)
                        .map(|response| (addr, response))
                        .compat()
                })
                .collect::<Vec<_>>();
            drop(connections);

            let responses = join_all(futures).await;

            // First, we use filter_map to get rid of any errors and collect the
            // server addresses and block counts into two vectors
            let (responding_servers, block_counts_from_all_servers): (Vec<_>, Vec<_>) =
                responses.clone().into_iter().filter_map(|res| res.ok()).unzip();

            // Next, we use max to find the maximum block count from all servers
            if let Some(max_block_count) = block_counts_from_all_servers.clone().iter().max() {
                // Then, we use filter and collect to get the servers that have the maximum block count
                let servers_with_max_count: Vec<_> = responding_servers
                    .into_iter()
                    .zip(block_counts_from_all_servers)
                    .filter(|(_, count)| count == max_block_count)
                    .map(|(addr, _)| addr)
                    .collect();

                // Finally, we return a tuple of servers with max count and the max count
                return Ok((servers_with_max_count, *max_block_count));
            }

            return Err(MmError::new(UtxoRpcError::Internal(format!(
                "Couldn't get block count from any server for {}, responses: {:?}",
                &selfi.coin_ticker, responses
            ))));
        };

        Box::new(fut.boxed().compat())
    }
}

// if mockable is placed before async_trait there is `munmap_chunk(): invalid pointer` error on async fn mocking attempt
#[async_trait]
#[cfg_attr(test, mockable)]
impl UtxoRpcClientOps for ElectrumClient {
    fn list_unspent(&self, address: &Address, _decimals: u8) -> UtxoRpcFut<Vec<UnspentInfo>> {
        let mut output_scripts = vec![try_f!(output_script(address))];

        // If the plain pubkey is available, fetch the UTXOs found in P2PK outputs as well (if any).
        if let Some(pubkey) = address.pubkey() {
            let p2pk_output_script = output_script_p2pk(pubkey);
            output_scripts.push(p2pk_output_script);
        }

        let this = self.clone();
        let fut = async move {
            let hashes = output_scripts
                .iter()
                .map(|s| hex::encode(electrum_script_hash(s)))
                .collect();
            let unspents = this.scripthash_list_unspent_batch(hashes).compat().await?;

            let unspents = unspents
                .into_iter()
                .zip(output_scripts)
                .flat_map(|(unspents, output_script)| {
                    unspents
                        .into_iter()
                        .map(move |unspent| UnspentInfo::from_electrum(unspent, output_script.clone()))
                })
                .collect();
            Ok(unspents)
        };

        Box::new(fut.boxed().compat())
    }

    fn list_unspent_group(&self, addresses: Vec<Address>, _decimals: u8) -> UtxoRpcFut<UnspentMap> {
        let output_scripts = try_f!(addresses
            .iter()
            .map(output_script)
            .collect::<Result<Vec<_>, keys::Error>>());

        let this = self.clone();
        let fut = async move {
            let hashes = output_scripts
                .iter()
                .map(|s| hex::encode(electrum_script_hash(s)))
                .collect();
            let unspents = this.scripthash_list_unspent_batch(hashes).compat().await?;

            let unspents: Vec<Vec<UnspentInfo>> = unspents
                .into_iter()
                .zip(output_scripts)
                .map(|(unspents, output_script)| {
                    unspents
                        .into_iter()
                        .map(|unspent| UnspentInfo::from_electrum(unspent, output_script.clone()))
                        .collect()
                })
                .collect();

            let unspent_map = addresses
                .into_iter()
                // `scripthash_list_unspent_batch` returns `ScriptHashUnspents` elements in the same order in which they were requested.
                // So we can zip `addresses` and `unspents` into one iterator.
                .zip(unspents)
                .collect();
            Ok(unspent_map)
        };
        Box::new(fut.boxed().compat())
    }

    fn send_transaction(&self, tx: &UtxoTx) -> UtxoRpcFut<H256Json> {
        let bytes = if tx.has_witness() {
            BytesJson::from(serialize_with_flags(tx, SERIALIZE_TRANSACTION_WITNESS))
        } else {
            BytesJson::from(serialize(tx))
        };
        Box::new(
            self.blockchain_transaction_broadcast(bytes)
                .map_to_mm_fut(UtxoRpcError::from),
        )
    }

    fn send_raw_transaction(&self, tx: BytesJson) -> UtxoRpcFut<H256Json> {
        Box::new(
            self.blockchain_transaction_broadcast(tx)
                .map_to_mm_fut(UtxoRpcError::from),
        )
    }

    fn blockchain_scripthash_subscribe(&self, scripthash: String) -> UtxoRpcFut<Json> {
        Box::new(rpc_func!(self, BLOCKCHAIN_SCRIPTHASH_SUB_ID, scripthash).map_to_mm_fut(UtxoRpcError::from))
    }

    /// https://electrumx.readthedocs.io/en/latest/protocol-methods.html#blockchain-transaction-get
    /// returns transaction bytes by default
    fn get_transaction_bytes(&self, txid: &H256Json) -> UtxoRpcFut<BytesJson> {
        let verbose = false;
        Box::new(rpc_func!(self, "blockchain.transaction.get", txid, verbose).map_to_mm_fut(UtxoRpcError::from))
    }

    /// https://electrumx.readthedocs.io/en/latest/protocol-methods.html#blockchain-transaction-get
    /// returns verbose transaction by default
    fn get_verbose_transaction(&self, txid: &H256Json) -> UtxoRpcFut<RpcTransaction> {
        let verbose = true;
        Box::new(rpc_func!(self, "blockchain.transaction.get", txid, verbose).map_to_mm_fut(UtxoRpcError::from))
    }

    /// https://electrumx.readthedocs.io/en/latest/protocol-methods.html#blockchain-transaction-get
    /// Returns verbose transactions in a batch.
    fn get_verbose_transactions(&self, tx_ids: &[H256Json]) -> UtxoRpcFut<Vec<RpcTransaction>> {
        let verbose = true;
        let requests = tx_ids
            .iter()
            .map(|txid| rpc_req!(self, "blockchain.transaction.get", txid, verbose));
        Box::new(self.batch_rpc(requests).map_to_mm_fut(UtxoRpcError::from))
    }

    fn get_block_count(&self) -> UtxoRpcFut<u64> {
        Box::new(
            self.blockchain_headers_subscribe()
                .map(|r| r.block_height())
                .map_to_mm_fut(UtxoRpcError::from),
        )
    }

    fn display_balance(&self, address: Address, decimals: u8) -> RpcRes<BigDecimal> {
        let output_script = try_f!(output_script(&address).map_err(|err| JsonRpcError::new(
            UtxoJsonRpcClientInfo::client_info(self),
            rpc_req!(self, "blockchain.scripthash.get_balance").into(),
            JsonRpcErrorType::Internal(err.to_string())
        )));
        let mut hashes = vec![hex::encode(electrum_script_hash(&output_script))];

        // If the plain pubkey is available, fetch the balance found in P2PK output as well (if any).
        if let Some(pubkey) = address.pubkey() {
            let p2pk_output_script = output_script_p2pk(pubkey);
            hashes.push(hex::encode(electrum_script_hash(&p2pk_output_script)));
        }

        let this = self.clone();
        let fut = async move {
            Ok(this
                .scripthash_get_balances(hashes)
                .compat()
                .await?
                .into_iter()
                .fold(BigDecimal::from(0), |sum, electrum_balance| {
                    sum + electrum_balance.to_big_decimal(decimals)
                }))
        };
        Box::new(fut.boxed().compat())
    }

    fn display_balances(&self, addresses: Vec<Address>, decimals: u8) -> UtxoRpcFut<Vec<(Address, BigDecimal)>> {
        let this = self.clone();
        let fut = async move {
            let hashes = addresses
                .iter()
                .map(|address| {
                    let output_script = output_script(address)?;
                    let hash = electrum_script_hash(&output_script);

                    Ok(hex::encode(hash))
                })
                .collect::<Result<Vec<_>, keys::Error>>()?;

            let electrum_balances = this.scripthash_get_balances(hashes).compat().await?;
            let balances = electrum_balances
                .into_iter()
                // `scripthash_get_balances` returns `ElectrumBalance` elements in the same order in which they were requested.
                // So we can zip `addresses` and the balances into one iterator.
                .zip(addresses)
                .map(|(electrum_balance, address)| (address, electrum_balance.to_big_decimal(decimals)))
                .collect();
            Ok(balances)
        };

        Box::new(fut.boxed().compat())
    }

    fn estimate_fee_sat(
        &self,
        decimals: u8,
        _fee_method: &EstimateFeeMethod,
        mode: &Option<EstimateFeeMode>,
        n_blocks: u32,
    ) -> UtxoRpcFut<u64> {
        Box::new(self.estimate_fee(mode, n_blocks).map(move |fee| {
            if fee > 0.00001 {
                (fee * 10.0_f64.powf(decimals as f64)) as u64
            } else {
                1000
            }
        }))
    }

    fn get_relay_fee(&self) -> RpcRes<BigDecimal> { rpc_func!(self, "blockchain.relayfee") }

    fn find_output_spend(
        &self,
        tx_hash: H256,
        script_pubkey: &[u8],
        vout: usize,
        _from_block: BlockHashOrHeight,
        tx_hash_algo: TxHashAlgo,
    ) -> Box<dyn Future<Item = Option<SpentOutputInfo>, Error = String> + Send> {
        let selfi = self.clone();
        let script_hash = hex::encode(electrum_script_hash(script_pubkey));
        let fut = async move {
            let history = try_s!(selfi.scripthash_get_history(&script_hash).compat().await);

            if history.len() < 2 {
                return Ok(None);
            }

            for item in history.iter() {
                let transaction = try_s!(selfi.get_transaction_bytes(&item.tx_hash).compat().await);

                let mut maybe_spend_tx: UtxoTx =
                    try_s!(deserialize(transaction.as_slice()).map_err(|e| ERRL!("{:?}", e)));
                maybe_spend_tx.tx_hash_algo = tx_hash_algo;
                drop_mutability!(maybe_spend_tx);

                for (index, input) in maybe_spend_tx.inputs.iter().enumerate() {
                    if input.previous_output.hash == tx_hash && input.previous_output.index == vout as u32 {
                        return Ok(Some(SpentOutputInfo {
                            input: input.clone(),
                            input_index: index,
                            spending_tx: maybe_spend_tx,
                            spent_in_block: BlockHashOrHeight::Height(item.height),
                        }));
                    }
                }
            }
            Ok(None)
        };
        Box::new(fut.boxed().compat())
    }

    fn get_median_time_past(
        &self,
        starting_block: u64,
        count: NonZeroU64,
        coin_variant: CoinVariant,
    ) -> UtxoRpcFut<u32> {
        let from = if starting_block <= count.get() {
            0
        } else {
            starting_block - count.get() + 1
        };
        Box::new(
            self.blockchain_block_headers(from, count)
                .map_to_mm_fut(UtxoRpcError::from)
                .and_then(|res| {
                    if res.count == 0 {
                        return MmError::err(UtxoRpcError::InvalidResponse("Server returned zero count".to_owned()));
                    }
                    let len = CompactInteger::from(res.count);
                    let mut serialized = serialize(&len).take();
                    serialized.extend(res.hex.0.into_iter());
                    let mut reader = Reader::new_with_coin_variant(serialized.as_slice(), coin_variant);
                    let headers = reader.read_list::<BlockHeader>()?;
                    let mut timestamps: Vec<_> = headers.into_iter().map(|block| block.time).collect();
                    // can unwrap because count is non zero
                    Ok(median(timestamps.as_mut_slice()).unwrap())
                }),
        )
    }

    async fn get_block_timestamp(&self, height: u64) -> Result<u64, MmError<GetBlockHeaderError>> {
        Ok(self.block_header_from_storage_or_rpc(height).await?.time as u64)
    }
}

#[cfg_attr(test, mockable)]
impl ElectrumClientImpl {
    pub fn new(
        coin_ticker: String,
        event_handlers: Vec<RpcTransportEventHandlerShared>,
        block_headers_storage: BlockHeaderStorage,
        abortable_system: AbortableQueue,
        negotiate_version: bool,
        scripthash_notification_sender: ScripthashNotificationSender,
    ) -> ElectrumClientImpl {
        let protocol_version = OrdRange::new(1.2, 1.4).unwrap();
        ElectrumClientImpl {
            coin_ticker,
            connections: AsyncMutex::new(vec![]),
            next_id: 0.into(),
            event_handlers,
            protocol_version,
            get_balance_concurrent_map: ConcurrentRequestMap::new(),
            list_unspent_concurrent_map: ConcurrentRequestMap::new(),
            block_headers_storage,
            abortable_system,
            negotiate_version,
            scripthash_notification_sender,
        }
    }

    #[cfg(test)]
    pub fn with_protocol_version(
        coin_ticker: String,
        event_handlers: Vec<RpcTransportEventHandlerShared>,
        protocol_version: OrdRange<f32>,
        block_headers_storage: BlockHeaderStorage,
        abortable_system: AbortableQueue,
        scripthash_notification_sender: ScripthashNotificationSender,
    ) -> ElectrumClientImpl {
        ElectrumClientImpl {
            protocol_version,
            ..ElectrumClientImpl::new(
                coin_ticker,
                event_handlers,
                block_headers_storage,
                abortable_system,
                false,
                scripthash_notification_sender,
            )
        }
    }
}

/// Helper function casting mpsc::Receiver as Stream.
fn rx_to_stream(rx: mpsc::Receiver<Vec<u8>>) -> impl Stream<Item = Vec<u8>, Error = io::Error> {
    rx.map_err(|_| panic!("errors not possible on rx"))
}

async fn electrum_process_json(
    raw_json: Json,
    arc: &JsonRpcPendingRequestsShared,
    scripthash_notification_sender: &ScripthashNotificationSender,
) {
    // detect if we got standard JSONRPC response or subscription response as JSONRPC request
    #[derive(Deserialize)]
    #[serde(untagged)]
    enum ElectrumRpcResponseEnum {
        /// The subscription response as JSONRPC request.
        ///
        /// NOTE Because JsonRpcResponse uses default values for each of its field,
        /// this variant has to stay at top in this enumeration to be properly deserialized
        /// from serde.
        SubscriptionNotification(JsonRpcRequest),
        /// The standard JSONRPC single response.
        SingleResponse(JsonRpcResponse),
        /// The batch of standard JSONRPC responses.
        BatchResponses(JsonRpcBatchResponse),
    }

    let response: ElectrumRpcResponseEnum = match json::from_value(raw_json) {
        Ok(res) => res,
        Err(e) => {
            error!("{}", e);
            return;
        },
    };

    let response = match response {
        ElectrumRpcResponseEnum::SingleResponse(single) => JsonRpcResponseEnum::Single(single),
        ElectrumRpcResponseEnum::BatchResponses(batch) => JsonRpcResponseEnum::Batch(batch),
        ElectrumRpcResponseEnum::SubscriptionNotification(req) => {
            let id = match req.method.as_ref() {
                BLOCKCHAIN_HEADERS_SUB_ID => BLOCKCHAIN_HEADERS_SUB_ID,
                BLOCKCHAIN_SCRIPTHASH_SUB_ID => {
                    let scripthash = match req.params.first() {
                        Some(t) => t.as_str().unwrap_or_default(),
                        None => {
                            debug!("Notification must contain the scripthash value.");
                            return;
                        },
                    };

                    if let Some(sender) = scripthash_notification_sender {
                        debug!("Sending scripthash message");
                        if let Err(e) = sender.unbounded_send(ScripthashNotification::Triggered(scripthash.to_string()))
                        {
                            error!("Failed sending scripthash message. {e}");
                            return;
                        };
                    };
                    BLOCKCHAIN_SCRIPTHASH_SUB_ID
                },
                _ => {
                    error!("Couldn't get id of request {:?}", req);
                    return;
                },
            };
            JsonRpcResponseEnum::Single(JsonRpcResponse {
                id: id.into(),
                jsonrpc: "2.0".into(),
                result: req.params[0].clone(),
                error: Json::Null,
            })
        },
    };

    // the corresponding sender may not exist, receiver may be dropped
    // these situations are not considered as errors so we just silently skip them
    let mut pending = arc.lock().await;
    if let Some(tx) = pending.remove(&response.rpc_id()) {
        tx.send(response).ok();
    }
}

async fn electrum_process_chunk(
    chunk: &[u8],
    arc: &JsonRpcPendingRequestsShared,
    scripthash_notification_sender: ScripthashNotificationSender,
) {
    // we should split the received chunk because we can get several responses in 1 chunk.
    let split = chunk.split(|item| *item == b'\n');
    for chunk in split {
        // split returns empty slice if it ends with separator which is our case
        if !chunk.is_empty() {
            let raw_json: Json = match json::from_slice(chunk) {
                Ok(json) => json,
                Err(e) => {
                    error!("{}", e);
                    return;
                },
            };
            electrum_process_json(raw_json, arc, &scripthash_notification_sender).await
        }
    }
}

fn increase_delay(delay: &AtomicU64) {
    if delay.load(AtomicOrdering::Relaxed) < 60 {
        delay.fetch_add(5, AtomicOrdering::Relaxed);
    }
}

macro_rules! try_loop {
    ($e:expr, $addr: ident, $delay: ident) => {
        match $e {
            Ok(res) => res,
            Err(e) => {
                error!("{:?} error {:?}", $addr, e);
                increase_delay(&$delay);
                continue;
            },
        }
    };
}

/// The enum wrapping possible variants of underlying Streams
#[cfg(not(target_arch = "wasm32"))]
#[allow(clippy::large_enum_variant)]
enum ElectrumStream {
    Tcp(TcpStream),
    Tls(TlsStream<TcpStream>),
}

#[cfg(not(target_arch = "wasm32"))]
impl AsRef<TcpStream> for ElectrumStream {
    fn as_ref(&self) -> &TcpStream {
        match self {
            ElectrumStream::Tcp(stream) => stream,
            ElectrumStream::Tls(stream) => stream.get_ref().0,
        }
    }
}

#[cfg(not(target_arch = "wasm32"))]
impl AsyncRead for ElectrumStream {
    fn poll_read(self: Pin<&mut Self>, cx: &mut Context<'_>, buf: &mut ReadBuf<'_>) -> Poll<io::Result<()>> {
        match self.get_mut() {
            ElectrumStream::Tcp(stream) => AsyncRead::poll_read(Pin::new(stream), cx, buf),
            ElectrumStream::Tls(stream) => AsyncRead::poll_read(Pin::new(stream), cx, buf),
        }
    }
}

#[cfg(not(target_arch = "wasm32"))]
impl AsyncWrite for ElectrumStream {
    fn poll_write(self: Pin<&mut Self>, cx: &mut Context<'_>, buf: &[u8]) -> Poll<io::Result<usize>> {
        match self.get_mut() {
            ElectrumStream::Tcp(stream) => AsyncWrite::poll_write(Pin::new(stream), cx, buf),
            ElectrumStream::Tls(stream) => AsyncWrite::poll_write(Pin::new(stream), cx, buf),
        }
    }

    fn poll_flush(self: Pin<&mut Self>, cx: &mut Context<'_>) -> Poll<Result<(), Error>> {
        match self.get_mut() {
            ElectrumStream::Tcp(stream) => AsyncWrite::poll_flush(Pin::new(stream), cx),
            ElectrumStream::Tls(stream) => AsyncWrite::poll_flush(Pin::new(stream), cx),
        }
    }

    fn poll_shutdown(self: Pin<&mut Self>, cx: &mut Context<'_>) -> Poll<Result<(), Error>> {
        match self.get_mut() {
            ElectrumStream::Tcp(stream) => AsyncWrite::poll_shutdown(Pin::new(stream), cx),
            ElectrumStream::Tls(stream) => AsyncWrite::poll_shutdown(Pin::new(stream), cx),
        }
    }
}

const ELECTRUM_TIMEOUT: u64 = 60;

async fn electrum_last_chunk_loop(last_chunk: Arc<AtomicU64>) {
    loop {
        Timer::sleep(ELECTRUM_TIMEOUT as f64).await;
        let last = (last_chunk.load(AtomicOrdering::Relaxed) / 1000) as f64;
        if now_float() - last > ELECTRUM_TIMEOUT as f64 {
            warn!(
                "Didn't receive any data since {}. Shutting down the connection.",
                last as i64
            );
            break;
        }
    }
}

#[cfg(not(target_arch = "wasm32"))]
fn rustls_client_config(unsafe_conf: bool) -> Arc<ClientConfig> {
    let mut cert_store = RootCertStore::empty();

    cert_store.add_trust_anchors(
        TLS_SERVER_ROOTS
            .iter()
            .map(|ta| OwnedTrustAnchor::from_subject_spki_name_constraints(ta.subject, ta.spki, ta.name_constraints)),
    );

    let mut tls_config = rustls::ClientConfig::builder()
        .with_safe_defaults()
        .with_root_certificates(cert_store)
        .with_no_client_auth();

    if unsafe_conf {
        tls_config
            .dangerous()
            .set_certificate_verifier(Arc::new(NoCertificateVerification {}));
    }
    Arc::new(tls_config)
}

#[cfg(not(target_arch = "wasm32"))]
lazy_static! {
    static ref SAFE_TLS_CONFIG: Arc<ClientConfig> = rustls_client_config(false);
    static ref UNSAFE_TLS_CONFIG: Arc<ClientConfig> = rustls_client_config(true);
}

#[cfg(not(target_arch = "wasm32"))]
async fn connect_loop<Spawner: SpawnFuture>(
    config: ElectrumConfig,
    addr: String,
    responses: JsonRpcPendingRequestsShared,
    connection_tx: Arc<AsyncMutex<Option<mpsc::Sender<Vec<u8>>>>>,
    event_handlers: Vec<RpcTransportEventHandlerShared>,
    scripthash_notification_sender: ScripthashNotificationSender,
    _spawner: Spawner,
) -> Result<(), ()> {
    let delay = Arc::new(AtomicU64::new(0));

    loop {
        let current_delay = delay.load(AtomicOrdering::Relaxed);
        if current_delay > 0 {
            Timer::sleep(current_delay as f64).await;
        };

        let socket_addr = addr_to_socket_addr(&addr).map_err(|e| {
            error!("{:?} error {:?}", addr, e);
        })?;

        let connect_f = match config.clone() {
            ElectrumConfig::TCP => Either::Left(TcpStream::connect(&socket_addr).map_ok(ElectrumStream::Tcp)),
            ElectrumConfig::SSL {
                dns_name,
                skip_validation,
            } => {
                let tls_connector = if skip_validation {
                    TlsConnector::from(UNSAFE_TLS_CONFIG.clone())
                } else {
                    TlsConnector::from(SAFE_TLS_CONFIG.clone())
                };
                // The address should always be correct since we checked it beforehand in initializaiton.
                let dns = server_name_from_domain(dns_name.as_str()).map_err(|e| {
                    error!("{:?} error {:?}", addr, e);
                })?;

                Either::Right(
                    TcpStream::connect(&socket_addr)
                        .and_then(move |stream| tls_connector.connect(dns, stream).map_ok(ElectrumStream::Tls)),
                )
            },
        };

        let stream = try_loop!(connect_f.await, addr, delay);
        try_loop!(stream.as_ref().set_nodelay(true), addr, delay);
        info!("Electrum client connected to {}", addr);
        try_loop!(event_handlers.on_connected(addr.clone()), addr, delay);
        let last_chunk = Arc::new(AtomicU64::new(now_ms()));
        let mut last_chunk_f = electrum_last_chunk_loop(last_chunk.clone()).boxed().fuse();

        let (tx, rx) = mpsc::channel(0);
        *connection_tx.lock().await = Some(tx);
        let rx = rx_to_stream(rx).inspect(|data| {
            // measure the length of each sent packet
            event_handlers.on_outgoing_request(data);
        });

        let (read, mut write) = tokio::io::split(stream);
        let recv_f = {
            let delay = delay.clone();
            let addr = addr.clone();
            let responses = responses.clone();
            let scripthash_notification_sender = scripthash_notification_sender.clone();
            let event_handlers = event_handlers.clone();
            async move {
                let mut buffer = String::with_capacity(1024);
                let mut buf_reader = BufReader::new(read);
                loop {
                    match buf_reader.read_line(&mut buffer).await {
                        Ok(c) => {
                            if c == 0 {
                                info!("EOF from {}", addr);
                                break;
                            }
                            // reset the delay if we've connected successfully and only if we received some data from connection
                            delay.store(0, AtomicOrdering::Relaxed);
                        },
                        Err(e) => {
                            error!("Error on read {} from {}", e, addr);
                            break;
                        },
                    };
                    // measure the length of each incoming packet
                    event_handlers.on_incoming_response(buffer.as_bytes());
                    last_chunk.store(now_ms(), AtomicOrdering::Relaxed);

                    electrum_process_chunk(buffer.as_bytes(), &responses, scripthash_notification_sender.clone()).await;
                    buffer.clear();
                }
            }
        };
        let mut recv_f = Box::pin(recv_f).fuse();

        let send_f = {
            let addr = addr.clone();
            let mut rx = rx.compat();
            async move {
                while let Some(Ok(bytes)) = rx.next().await {
                    if let Err(e) = write.write_all(&bytes).await {
                        error!("Write error {} to {}", e, addr);
                    }
                }
            }
        };
        let mut send_f = Box::pin(send_f).fuse();
        macro_rules! reset_tx_and_continue {
            () => {
                info!("{} connection dropped", addr);
                event_handlers.on_disconnected(addr.clone()).error_log();
                *connection_tx.lock().await = None;
                increase_delay(&delay);
                continue;
            };
        }

        select! {
            _last_chunk = last_chunk_f => { reset_tx_and_continue!(); },
            _recv = recv_f => { reset_tx_and_continue!(); },
            _send = send_f => { reset_tx_and_continue!(); },
        }
    }
}

#[cfg(target_arch = "wasm32")]
async fn connect_loop<Spawner: SpawnFuture>(
    _config: ElectrumConfig,
    addr: String,
    responses: JsonRpcPendingRequestsShared,
    connection_tx: Arc<AsyncMutex<Option<mpsc::Sender<Vec<u8>>>>>,
    event_handlers: Vec<RpcTransportEventHandlerShared>,
    scripthash_notification_sender: ScripthashNotificationSender,
    spawner: Spawner,
) -> Result<(), ()> {
    use std::sync::atomic::AtomicUsize;

    lazy_static! {
        static ref CONN_IDX: Arc<AtomicUsize> = Arc::new(AtomicUsize::new(0));
    }

    use mm2_net::wasm::wasm_ws::ws_transport;

    let delay = Arc::new(AtomicU64::new(0));
    loop {
        let current_delay = delay.load(AtomicOrdering::Relaxed);
        if current_delay > 0 {
            Timer::sleep(current_delay as f64).await;
        }

        let conn_idx = CONN_IDX.fetch_add(1, AtomicOrdering::Relaxed);
        let (mut transport_tx, mut transport_rx) =
            try_loop!(ws_transport(conn_idx, &addr, &spawner).await, addr, delay);

        info!("Electrum client connected to {}", addr);
        try_loop!(event_handlers.on_connected(addr.clone()), addr, delay);

        let last_chunk = Arc::new(AtomicU64::new(now_ms()));
        let mut last_chunk_fut = electrum_last_chunk_loop(last_chunk.clone()).boxed().fuse();

        let (outgoing_tx, outgoing_rx) = mpsc::channel(0);
        *connection_tx.lock().await = Some(outgoing_tx);

        let incoming_fut = {
            let delay = delay.clone();
            let addr = addr.clone();
            let responses = responses.clone();
            let scripthash_notification_sender = scripthash_notification_sender.clone();
            let event_handlers = event_handlers.clone();
            async move {
                while let Some(incoming_res) = transport_rx.next().await {
                    last_chunk.store(now_ms(), AtomicOrdering::Relaxed);
                    match incoming_res {
                        Ok(incoming_json) => {
                            // reset the delay if we've connected successfully and only if we received some data from connection
                            delay.store(0, AtomicOrdering::Relaxed);
                            // measure the length of each incoming packet
                            let incoming_str = incoming_json.to_string();
                            event_handlers.on_incoming_response(incoming_str.as_bytes());

                            electrum_process_json(incoming_json, &responses, &scripthash_notification_sender).await;
                        },
                        Err(e) => {
                            error!("{} error: {:?}", addr, e);
                        },
                    }
                }
            }
        };
        let mut incoming_fut = Box::pin(incoming_fut).fuse();

        let outgoing_fut = {
            let addr = addr.clone();
            let mut outgoing_rx = rx_to_stream(outgoing_rx).compat();
            let event_handlers = event_handlers.clone();
            async move {
                while let Some(Ok(data)) = outgoing_rx.next().await {
                    let raw_json: Json = match json::from_slice(&data) {
                        Ok(js) => js,
                        Err(e) => {
                            error!("Error {} deserializing the outgoing data: {:?}", e, data);
                            continue;
                        },
                    };
                    // measure the length of each sent packet
                    event_handlers.on_outgoing_request(&data);

                    if let Err(e) = transport_tx.send(raw_json).await {
                        error!("Error sending to {}: {:?}", addr, e);
                    }
                }
            }
        };
        let mut outgoing_fut = Box::pin(outgoing_fut).fuse();

        macro_rules! reset_tx_and_continue {
            () => {
                info!("{} connection dropped", addr);
                *connection_tx.lock().await = None;
                event_handlers.on_disconnected(addr.clone()).error_log();
                increase_delay(&delay);
                continue;
            };
        }

        select! {
            _last_chunk = last_chunk_fut => { reset_tx_and_continue!(); },
            _incoming = incoming_fut => { reset_tx_and_continue!(); },
            _outgoing = outgoing_fut => { reset_tx_and_continue!(); },
        }
    }
}

/// Builds up the electrum connection, spawns endless loop that attempts to reconnect to the server
/// in case of connection errors.
/// The function takes `abortable_system` that will be used to spawn Electrum's related futures.
fn electrum_connect(
    addr: String,
    config: ElectrumConfig,
    event_handlers: Vec<RpcTransportEventHandlerShared>,
    scripthash_notification_sender: &ScripthashNotificationSender,
    abortable_system: AbortableQueue,
) -> ElectrumConnection {
    let responses = Arc::new(AsyncMutex::new(JsonRpcPendingRequests::default()));
    let tx = Arc::new(AsyncMutex::new(None));

    let spawner = abortable_system.weak_spawner();
    let fut = connect_loop(
        config.clone(),
        addr.clone(),
        responses.clone(),
        tx.clone(),
        event_handlers,
        scripthash_notification_sender.clone(),
        spawner.clone(),
    )
    .then(|_| futures::future::ready(()));

    spawner.spawn(fut);
    ElectrumConnection {
        addr,
        config,
        tx,
        responses,
        protocol_version: AsyncMutex::new(None),
        _abortable_system: abortable_system,
    }
}

/// # Important
/// `electrum_request` should always return [`JsonRpcErrorType::Transport`] error.
fn electrum_request(
    mut req_json: String,
    rpc_id: JsonRpcId,
    tx: mpsc::Sender<Vec<u8>>,
    responses: JsonRpcPendingRequestsShared,
    timeout: u64,
) -> Box<dyn Future<Item = JsonRpcResponseEnum, Error = JsonRpcErrorType> + Send + 'static> {
    let send_fut = async move {
        #[cfg(not(target_arch = "wasm"))]
        {
            // Electrum request and responses must end with \n
            // https://electrumx.readthedocs.io/en/latest/protocol-basics.html#message-stream
            req_json.push('\n');
        }
        let (req_tx, resp_rx) = async_oneshot::channel();
        responses.lock().await.insert(rpc_id, req_tx);
        tx.send(req_json.into_bytes())
            .compat()
            .await
            .map_err(|err| JsonRpcErrorType::Transport(err.to_string()))?;
        let resps = resp_rx.await.map_err(|e| JsonRpcErrorType::Transport(e.to_string()))?;
        Ok(resps)
    };
    let send_fut = send_fut
        .boxed()
        .timeout(Duration::from_secs(timeout))
        .compat()
        .then(move |res| res.map_err(|err| JsonRpcErrorType::Transport(err.to_string()))?);
    Box::new(send_fut)
}

fn address_balance_from_unspent_map(address: &Address, unspent_map: &UnspentMap, decimals: u8) -> BigDecimal {
    let unspents = match unspent_map.get(address) {
        Some(unspents) => unspents,
        // If `balances` doesn't contain `address`, there are no unspents related to the address.
        // Consider the balance of that address equal to 0.
        None => return BigDecimal::from(0),
    };
    unspents.iter().fold(BigDecimal::from(0), |sum, unspent| {
        sum + big_decimal_from_sat_unsigned(unspent.value, decimals)
    })
}<|MERGE_RESOLUTION|>--- conflicted
+++ resolved
@@ -2,16 +2,10 @@
 #![cfg_attr(target_arch = "wasm32", allow(dead_code))]
 
 use crate::utxo::utxo_block_header_storage::BlockHeaderStorage;
-<<<<<<< HEAD
 use crate::utxo::{output_script, output_script_p2pk, sat_from_big_decimal, GetBlockHeaderError, GetConfirmedTxError,
                   GetTxError, GetTxHeightError, NumConversResult, ScripthashNotification};
-use crate::{big_decimal_from_sat_unsigned, NumConversError, RpcTransportEventHandler, RpcTransportEventHandlerShared};
-=======
-use crate::utxo::{output_script, sat_from_big_decimal, GetBlockHeaderError, GetConfirmedTxError, GetTxError,
-                  GetTxHeightError, ScripthashNotification};
 use crate::{big_decimal_from_sat_unsigned, MyAddressError, NumConversError, RpcTransportEventHandler,
             RpcTransportEventHandlerShared};
->>>>>>> ee3c4181
 use async_trait::async_trait;
 use chain::{BlockHeader, BlockHeaderBits, BlockHeaderNonce, OutPoint, Transaction as UtxoTx, TransactionInput,
             TxHashAlgo};
