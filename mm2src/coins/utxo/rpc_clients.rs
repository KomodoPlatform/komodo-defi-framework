#![cfg_attr(not(feature = "native"), allow(unused_imports))]
#![cfg_attr(not(feature = "native"), allow(unused_macros))]
#![cfg_attr(not(feature = "native"), allow(dead_code))]

use crate::utxo::sat_from_big_decimal;
use crate::{RpcTransportEventHandler, RpcTransportEventHandlerShared};
use bigdecimal::BigDecimal;
use chain::{BlockHeader, OutPoint, Transaction as UtxoTx};
use common::custom_futures::select_ok_sequential;
use common::executor::{spawn, Timer};
use common::jsonrpc_client::{JsonRpcClient, JsonRpcError, JsonRpcMultiClient, JsonRpcRemoteAddr, JsonRpcRequest,
                             JsonRpcResponse, JsonRpcResponseFut, RpcRes};
use common::mm_number::MmNumber;
use common::wio::slurp_req;
use common::{median, OrdRange, StringError};
use futures::channel::oneshot as async_oneshot;
#[cfg(not(feature = "native"))]
use futures::channel::oneshot::Sender as ShotSender;
use futures::compat::{Future01CompatExt, Stream01CompatExt};
use futures::future::{select as select_func, Either, FutureExt, TryFutureExt};
use futures::io::Error;
use futures::lock::Mutex as AsyncMutex;
use futures::{select, StreamExt};
<<<<<<< HEAD
use futures01::future::{loop_fn, select_ok, Loop};
use futures01::sync::{mpsc, oneshot};
use futures01::{Future, Sink, Stream};
use futures_timer::{Delay, FutureExt as FutureTimerExt};
=======
use futures01::future::select_ok;
use futures01::sync::{mpsc, oneshot};
use futures01::{Future, Sink, Stream};
use futures_timer::FutureExt as FutureTimerExt;
>>>>>>> b72a4bf0
use gstuff::{now_float, now_ms};
use http::header::AUTHORIZATION;
use http::Uri;
use http::{Request, StatusCode};
use keys::Address;
#[cfg(test)] use mocktopus::macros::*;
use primitives::bytes::Bytes;
use rpc::v1::types::{Bytes as BytesJson, Transaction as RpcTransaction, VerboseBlockClient, H256 as H256Json};
#[cfg(feature = "native")] use rustls::{self};
use script::Builder;
use serde_json::{self as json, Value as Json};
use serialization::{deserialize, serialize, CompactInteger, Reader};
use sha2::{Digest, Sha256};
use std::collections::hash_map::{Entry, HashMap};
use std::fmt;
use std::io;
use std::net::{SocketAddr, ToSocketAddrs};
use std::num::NonZeroU64;
use std::ops::Deref;
#[cfg(not(feature = "native"))] use std::os::raw::c_char;
use std::pin::Pin;
<<<<<<< HEAD
use std::str::FromStr;
use std::sync::atomic::{AtomicU64, Ordering as AtomicOrdering};
=======
use std::sync::atomic::{AtomicBool, AtomicU64, Ordering as AtomicOrdering};
>>>>>>> b72a4bf0
use std::sync::Arc;
use std::task::{Context, Poll};
use std::time::Duration;
#[cfg(feature = "native")]
use tokio::io::{AsyncBufReadExt, AsyncRead, AsyncWrite, AsyncWriteExt, BufReader};
#[cfg(feature = "native")] use tokio::net::TcpStream;
#[cfg(feature = "native")] use tokio_rustls::webpki::DNSNameRef;
#[cfg(feature = "native")]
use tokio_rustls::{client::TlsStream, TlsConnector};
#[cfg(feature = "native")] use webpki_roots::TLS_SERVER_ROOTS;

/// Skips the server certificate verification on TLS connection
pub struct NoCertificateVerification {}

#[cfg(feature = "native")]
impl rustls::ServerCertVerifier for NoCertificateVerification {
    fn verify_server_cert(
        &self,
        _roots: &rustls::RootCertStore,
        _presented_certs: &[rustls::Certificate],
        _dns_name: DNSNameRef<'_>,
        _ocsp: &[u8],
    ) -> Result<rustls::ServerCertVerified, rustls::TLSError> {
        Ok(rustls::ServerCertVerified::assertion())
    }
}

#[derive(Debug)]
pub enum UtxoRpcClientEnum {
    Native(NativeClient),
    Electrum(ElectrumClient),
}

impl From<ElectrumClient> for UtxoRpcClientEnum {
    fn from(client: ElectrumClient) -> UtxoRpcClientEnum { UtxoRpcClientEnum::Electrum(client) }
}

impl From<NativeClient> for UtxoRpcClientEnum {
    fn from(client: NativeClient) -> UtxoRpcClientEnum { UtxoRpcClientEnum::Native(client) }
}

impl Deref for UtxoRpcClientEnum {
    type Target = dyn UtxoRpcClientOps;
    fn deref(&self) -> &dyn UtxoRpcClientOps {
        match self {
            UtxoRpcClientEnum::Native(ref c) => c,
            UtxoRpcClientEnum::Electrum(ref c) => c,
        }
    }
}

impl Clone for UtxoRpcClientEnum {
    fn clone(&self) -> Self {
        match self {
            UtxoRpcClientEnum::Native(c) => UtxoRpcClientEnum::Native(c.clone()),
            UtxoRpcClientEnum::Electrum(c) => UtxoRpcClientEnum::Electrum(c.clone()),
        }
    }
}

impl UtxoRpcClientEnum {
    pub fn wait_for_confirmations(
        &self,
        tx: &UtxoTx,
        confirmations: u32,
        requires_notarization: bool,
        wait_until: u64,
        check_every: u64,
    ) -> Box<dyn Future<Item = (), Error = String> + Send> {
        let tx = tx.clone();
        let selfi = self.clone();
        let fut = async move {
            loop {
                if now_ms() / 1000 > wait_until {
                    return ERR!(
                        "Waited too long until {} for transaction {:?} to be confirmed {} times",
                        wait_until,
                        tx,
                        confirmations
                    );
                }

                match selfi
                    .get_verbose_transaction(tx.hash().reversed().into())
                    .compat()
                    .await
                {
                    Ok(t) => {
                        let tx_confirmations = if requires_notarization {
                            t.confirmations
                        } else {
                            t.rawconfirmations.unwrap_or(t.confirmations)
                        };
                        if tx_confirmations >= confirmations {
                            return Ok(());
                        } else {
                            log!({ "Waiting for tx {:?} confirmations, now {}, required {}, requires_notarization {}", tx.hash().reversed(), tx_confirmations, confirmations, requires_notarization });
                        }
                    },
                    Err(e) => {
                        log!("Error " [e] " getting the transaction " [tx.hash().reversed()] ", retrying in 10 seconds")
                    },
                }

                Timer::sleep(check_every as f64).await;
            }
        };
        Box::new(fut.boxed().compat())
    }
}

/// Generic unspent info required to build transactions, we need this separate type because native
/// and Electrum provide different list_unspent format.
<<<<<<< HEAD
#[derive(Clone, Debug, Eq, PartialEq)]
=======
#[derive(Clone, Debug, Eq, Hash, PartialEq)]
>>>>>>> b72a4bf0
pub struct UnspentInfo {
    pub outpoint: OutPoint,
    pub value: u64,
    /// The block height transaction mined in.
    /// Note None if the transaction is not mined yet.
    pub height: Option<u64>,
}

pub type UtxoRpcRes<T> = Box<dyn Future<Item = T, Error = String> + Send + 'static>;

/// Common operations that both types of UTXO clients have but implement them differently
pub trait UtxoRpcClientOps: fmt::Debug + Send + Sync + 'static {
    fn list_unspent(&self, address: &Address) -> UtxoRpcRes<Vec<UnspentInfo>>;

    fn send_transaction(&self, tx: &UtxoTx) -> UtxoRpcRes<H256Json>;

    fn send_raw_transaction(&self, tx: BytesJson) -> RpcRes<H256Json>;

    fn get_transaction_bytes(&self, txid: H256Json) -> RpcRes<BytesJson>;

    fn get_verbose_transaction(&self, txid: H256Json) -> RpcRes<RpcTransaction>;

    fn get_block_count(&self) -> RpcRes<u64>;

    fn display_balance(&self, address: Address, decimals: u8) -> RpcRes<BigDecimal>;

    /// returns fee estimation per KByte in satoshis
    fn estimate_fee_sat(
        &self,
        decimals: u8,
        fee_method: &EstimateFeeMethod,
        mode: &Option<EstimateFeeMode>,
    ) -> RpcRes<u64>;

    fn get_relay_fee(&self) -> RpcRes<BigDecimal>;

    fn find_output_spend(
        &self,
        tx: &UtxoTx,
        vout: usize,
        from_block: u64,
    ) -> Box<dyn Future<Item = Option<UtxoTx>, Error = String> + Send>;

    /// Get median time past for `count` blocks in the past including `starting_block`
    fn get_median_time_past(
        &self,
        starting_block: u64,
        count: NonZeroU64,
    ) -> Box<dyn Future<Item = u32, Error = String> + Send>;
}

#[derive(Clone, Deserialize, Debug)]
pub struct NativeUnspent {
    pub txid: H256Json,
    pub vout: u32,
    pub address: String,
    pub account: Option<String>,
    #[serde(rename = "scriptPubKey")]
    pub script_pub_key: BytesJson,
<<<<<<< HEAD
    pub amount: Box<json::value::RawValue>,
=======
    pub amount: MmNumber,
>>>>>>> b72a4bf0
    pub confirmations: u64,
    pub spendable: bool,
}

#[derive(Clone, Deserialize, Debug)]
pub struct ValidateAddressRes {
    #[serde(rename = "isvalid")]
    pub is_valid: bool,
    pub address: String,
    #[serde(rename = "scriptPubKey")]
    pub script_pub_key: BytesJson,
    #[serde(rename = "segid")]
    pub seg_id: Option<u32>,
    #[serde(rename = "ismine")]
    pub is_mine: bool,
    #[serde(rename = "iswatchonly")]
    pub is_watch_only: bool,
    #[serde(rename = "isscript")]
    pub is_script: bool,
    pub account: Option<String>,
}

#[derive(Clone, Debug, Deserialize)]
pub struct ListTransactionsItem {
    pub account: Option<String>,
    #[serde(default)]
    pub address: String,
    pub category: String,
    pub amount: f64,
    pub vout: u64,
    #[serde(default)]
    pub fee: f64,
    #[serde(default)]
    pub confirmations: i64,
    #[serde(default)]
    pub blockhash: H256Json,
    #[serde(default)]
    pub blockindex: u64,
    #[serde(default)]
    pub txid: H256Json,
    pub timereceived: u64,
}

#[derive(Clone, Debug, Deserialize)]
pub struct ReceivedByAddressItem {
    #[serde(default)]
    pub account: String,
    pub address: String,
    pub txids: Vec<H256Json>,
}

#[derive(Clone, Debug, Deserialize)]
pub struct EstimateSmartFeeRes {
    #[serde(rename = "feerate")]
    #[serde(default)]
    pub fee_rate: f64,
    #[serde(default)]
    pub errors: Vec<String>,
    pub blocks: i64,
}

#[derive(Clone, Debug, Deserialize)]
pub struct ListSinceBlockRes {
    transactions: Vec<ListTransactionsItem>,
    #[serde(rename = "lastblock")]
    last_block: H256Json,
}

#[derive(Clone, Debug, Deserialize)]
pub struct NetworkInfoLocalAddress {
    address: String,
    port: u16,
    score: u64,
}

#[derive(Clone, Debug, Deserialize)]
pub struct NetworkInfoNetwork {
    name: String,
    limited: bool,
    reachable: bool,
    proxy: String,
    proxy_randomize_credentials: bool,
}

#[derive(Clone, Debug, Deserialize)]
pub struct NetworkInfo {
    connections: u64,
    #[serde(rename = "localaddresses")]
    local_addresses: Vec<NetworkInfoLocalAddress>,
    #[serde(rename = "localservices")]
    local_services: String,
    networks: Vec<NetworkInfoNetwork>,
    #[serde(rename = "protocolversion")]
    protocol_version: u64,
    #[serde(rename = "relayfee")]
    relay_fee: BigDecimal,
    subversion: String,
    #[serde(rename = "timeoffset")]
    time_offset: i64,
    version: u64,
    warnings: String,
}

#[derive(Debug)]
pub enum EstimateFeeMethod {
    /// estimatefee, deprecated in many coins: https://bitcoincore.org/en/doc/0.16.0/rpc/util/estimatefee/
    Standard,
    /// estimatesmartfee added since 0.16.0 bitcoind RPC: https://bitcoincore.org/en/doc/0.16.0/rpc/util/estimatesmartfee/
    SmartFee,
}

pub type RpcReqSub<T> = async_oneshot::Sender<Result<T, JsonRpcError>>;

/// RPC client for UTXO based coins
/// https://bitcoin.org/en/developer-reference#rpc-quick-reference - Bitcoin RPC API reference
/// Other coins have additional methods or miss some of these
/// This description will be updated with more info
#[derive(Debug)]
pub struct NativeClientImpl {
    /// Name of coin the rpc client is intended to work with
    pub coin_ticker: String,
    /// The uri to send requests to
    pub uri: String,
    /// Value of Authorization header, e.g. "Basic base64(user:password)"
    pub auth: String,
    /// Transport event handlers
    pub event_handlers: Vec<RpcTransportEventHandlerShared>,
    pub request_id: AtomicU64,
<<<<<<< HEAD
    /// The cache of recently send transactions used to track the spent UTXOs and replace them with new outputs
    /// The daemon needs some time to update the listunspent list for address which makes it return already spent UTXOs
    /// This cache helps to prevent UTXO reuse in such cases
    pub recently_sent_txs: AsyncMutex<HashMap<H256Json, UtxoTx>>,
=======
    pub list_unspent_in_progress: AtomicBool,
    pub list_unspent_subs: AsyncMutex<Vec<RpcReqSub<Vec<NativeUnspent>>>>,
    /// coin decimals used to convert the decimal amount returned from daemon to correct satoshis amount
    pub coin_decimals: u8,
}

#[cfg(test)]
impl Default for NativeClientImpl {
    fn default() -> Self {
        NativeClientImpl {
            coin_ticker: "TEST".to_string(),
            uri: "".to_string(),
            auth: "".to_string(),
            event_handlers: vec![],
            request_id: Default::default(),
            list_unspent_in_progress: Default::default(),
            list_unspent_subs: Default::default(),
            coin_decimals: 8,
        }
    }
>>>>>>> b72a4bf0
}

#[derive(Clone, Debug)]
pub struct NativeClient(pub Arc<NativeClientImpl>);
impl Deref for NativeClient {
    type Target = NativeClientImpl;
    fn deref(&self) -> &NativeClientImpl { &*self.0 }
}

/// The trait provides methods to generate the JsonRpcClient instance info such as name of coin.
pub trait UtxoJsonRpcClientInfo: JsonRpcClient {
    /// Name of coin the rpc client is intended to work with
    fn coin_name(&self) -> &str;

    /// Generate client info from coin name
    fn client_info(&self) -> String { format!("coin: {}", self.coin_name()) }
}

impl UtxoJsonRpcClientInfo for NativeClientImpl {
    fn coin_name(&self) -> &str { self.coin_ticker.as_str() }
}

impl JsonRpcClient for NativeClientImpl {
    fn version(&self) -> &'static str { "1.0" }

    fn next_id(&self) -> String { self.request_id.fetch_add(1, AtomicOrdering::Relaxed).to_string() }

    fn client_info(&self) -> String { UtxoJsonRpcClientInfo::client_info(self) }

    fn transport(&self, request: JsonRpcRequest) -> JsonRpcResponseFut {
        let request_body = try_fus!(json::to_string(&request));
        // measure now only body length, because the `hyper` crate doesn't allow to get total HTTP packet length
        self.event_handlers.on_outgoing_request(request_body.as_bytes());

        let uri = self.uri.clone();

        let http_request = try_fus!(Request::builder()
            .method("POST")
            .header(AUTHORIZATION, self.auth.clone())
            .uri(uri.clone())
            .body(Vec::from(request_body)));

        let event_handles = self.event_handlers.clone();
        Box::new(slurp_req(http_request).boxed().compat().then(
            move |result| -> Result<(JsonRpcRemoteAddr, JsonRpcResponse), String> {
                let res = try_s!(result);
                // measure now only body length, because the `hyper` crate doesn't allow to get total HTTP packet length
                event_handles.on_incoming_response(&res.2);

                let body = try_s!(std::str::from_utf8(&res.2));

                if res.0 != StatusCode::OK {
                    return ERR!(
                        "Rpc request {:?} failed with HTTP status code {}, response body: {}",
                        request,
                        res.0,
                        body
                    );
                }

                let response = try_s!(json::from_str(body));
                Ok((uri.into(), response))
            },
        ))
    }
}

fn replace_spent_outputs_with_cache(
    mut outputs: Vec<UnspentInfo>,
    recently_sent: &HashMap<H256Json, UtxoTx>,
    addr_script_pubkey: Bytes,
) -> Vec<UnspentInfo> {
    let mut replacement_unspents = Vec::new();
    outputs = outputs
        .into_iter()
        .filter(|unspent| {
            let tx = recently_sent.iter().find(|(_, tx)| {
                tx.inputs
                    .iter()
                    .find(|input| input.previous_output == unspent.outpoint)
                    .is_some()
            });
            match tx {
                Some(tx) => {
                    for (index, output) in tx.1.outputs.iter().enumerate() {
                        if output.script_pubkey == addr_script_pubkey {
                            let unspent = UnspentInfo {
                                outpoint: OutPoint {
                                    hash: tx.0.reversed().into(),
                                    index: index as u32,
                                },
                                value: output.value,
                                height: None,
                            };
                            if !replacement_unspents.contains(&unspent) {
                                replacement_unspents.push(unspent);
                            }
                        }
                    }
                    false
                },
                None => true,
            }
        })
        .collect();
    if replacement_unspents.is_empty() {
        return outputs;
    }
    outputs.extend(replacement_unspents);
    replace_spent_outputs_with_cache(outputs, recently_sent, addr_script_pubkey)
}

#[cfg_attr(test, mockable)]
impl UtxoRpcClientOps for NativeClient {
<<<<<<< HEAD
    fn list_unspent_ordered(&self, address: &Address) -> UtxoRpcRes<Vec<UnspentInfo>> {
        /*
=======
    fn list_unspent(&self, address: &Address) -> UtxoRpcRes<Vec<UnspentInfo>> {
        let decimals = self.coin_decimals;
>>>>>>> b72a4bf0
        let fut = self
            .list_unspent_impl(0, std::i32::MAX, vec![address.to_string()])
            .map_err(|e| ERRL!("{}", e))
            .and_then(move |unspents| {
                let unspents: Result<Vec<_>, _> = unspents
                    .into_iter()
                    .map(|unspent| {
                        Ok(UnspentInfo {
                            outpoint: OutPoint {
                                hash: unspent.txid.reversed().into(),
                                index: unspent.vout,
                            },
                            value: try_s!(sat_from_big_decimal(&unspent.amount.to_decimal(), decimals)),
                            height: None,
                        })
                    })
                    .collect();
                Ok(try_s!(unspents))
            });
<<<<<<< HEAD
        */
        let arc = self.clone();
        let address = address.clone();
        let fut = self
            .list_unspent(0, 999999, vec![address.to_string()])
            .map_err(|e| ERRL!("{}", e))
            .and_then(|unspents| {
                let fut = async move {
                    let mut result: Vec<_> = unspents
                        .into_iter()
                        .map(|unspent| UnspentInfo {
                            outpoint: OutPoint {
                                hash: unspent.txid.reversed().into(),
                                index: unspent.vout,
                            },
                            value: sat_from_big_decimal(&BigDecimal::from_str(&unspent.amount.to_string()).unwrap(), 8)
                                .expect("sat_from_big_decimal should never fail here"),
                            height: None,
                        })
                        .collect();
                    let recently_sent = arc.recently_sent_txs.lock().await;
                    let addr_script_pubkey = Builder::build_p2pkh(&address.hash).to_bytes();
                    result = replace_spent_outputs_with_cache(result, &recently_sent, addr_script_pubkey);
                    result.sort_unstable_by(|a, b| {
                        if a.value < b.value {
                            Ordering::Less
                        } else {
                            Ordering::Greater
                        }
                    });
                    // dedup just in case we add duplicates of same unspent out
                    // all duplicates will be removed because vector in sorted before dedup
                    result.dedup();
                    Ok(result)
                };
                fut.boxed().compat()
            });
        Box::new(fut)
    }

    fn send_transaction(&self, tx: &UtxoTx, addr: Address) -> UtxoRpcRes<H256Json> {
        let arc = self.clone();
        let tx = tx.clone();
        let tx_bytes = BytesJson::from(serialize(&tx));
        let fut = async move {
            let tx_hash = try_s!(arc.send_raw_transaction(tx_bytes).compat().await);
            arc.recently_sent_txs.lock().await.insert(tx_hash.clone(), tx.clone());
            Ok(tx_hash)
        };

        Box::new(fut.boxed().compat())
=======
        Box::new(fut)
    }

    fn send_transaction(&self, tx: &UtxoTx) -> UtxoRpcRes<H256Json> {
        let tx_bytes = BytesJson::from(serialize(tx));
        Box::new(self.send_raw_transaction(tx_bytes).map_err(|e| ERRL!("{}", e)))
>>>>>>> b72a4bf0
    }

    /// https://bitcoin.org/en/developer-reference#sendrawtransaction
    fn send_raw_transaction(&self, tx: BytesJson) -> RpcRes<H256Json> { rpc_func!(self, "sendrawtransaction", tx) }

    fn get_transaction_bytes(&self, txid: H256Json) -> RpcRes<BytesJson> { self.get_raw_transaction_bytes(txid) }

    fn get_verbose_transaction(&self, txid: H256Json) -> RpcRes<RpcTransaction> {
        self.get_raw_transaction_verbose(txid)
    }

    fn get_block_count(&self) -> RpcRes<u64> { self.0.get_block_count() }

    fn display_balance(&self, address: Address, _decimals: u8) -> RpcRes<BigDecimal> {
        Box::new(
<<<<<<< HEAD
            self.list_unspent(0, std::i32::MAX, vec![address.to_string()])
                .map(|unspents| {
                    unspents.iter().fold(BigDecimal::from(0), |sum, unspent| {
                        &sum + BigDecimal::from_str(&unspent.amount.to_string()).unwrap()
                    })
=======
            self.list_unspent_impl(0, std::i32::MAX, vec![address.to_string()])
                .map(|unspents| {
                    unspents
                        .iter()
                        .fold(BigDecimal::from(0), |sum, unspent| sum + unspent.amount.to_decimal())
>>>>>>> b72a4bf0
                }),
        )
    }

    fn estimate_fee_sat(
        &self,
        decimals: u8,
        fee_method: &EstimateFeeMethod,
        mode: &Option<EstimateFeeMode>,
    ) -> RpcRes<u64> {
        match fee_method {
            EstimateFeeMethod::Standard => Box::new(self.estimate_fee().map(move |fee| {
                if fee > 0.00001 {
                    (fee * 10.0_f64.powf(decimals as f64)) as u64
                } else {
                    1000
                }
            })),
            EstimateFeeMethod::SmartFee => Box::new(self.estimate_smart_fee(mode).map(move |res| {
                if res.fee_rate > 0.00001 {
                    (res.fee_rate * 10.0_f64.powf(decimals as f64)) as u64
                } else {
                    1000
                }
            })),
        }
    }

    fn get_relay_fee(&self) -> RpcRes<BigDecimal> { Box::new(self.get_network_info().map(|info| info.relay_fee)) }

    fn find_output_spend(
        &self,
        tx: &UtxoTx,
        vout: usize,
        from_block: u64,
    ) -> Box<dyn Future<Item = Option<UtxoTx>, Error = String> + Send> {
        let selfi = self.clone();
        let tx = tx.clone();
        let fut = async move {
            let from_block_hash = try_s!(selfi.get_block_hash(from_block).compat().await);
            let list_since_block: ListSinceBlockRes = try_s!(selfi.list_since_block(from_block_hash).compat().await);
            for transaction in list_since_block.transactions {
                let maybe_spend_tx_bytes = try_s!(selfi.get_raw_transaction_bytes(transaction.txid).compat().await);
                let maybe_spend_tx: UtxoTx =
                    try_s!(deserialize(maybe_spend_tx_bytes.as_slice()).map_err(|e| ERRL!("{:?}", e)));

                for input in maybe_spend_tx.inputs.iter() {
                    if input.previous_output.hash == tx.hash() && input.previous_output.index == vout as u32 {
                        return Ok(Some(maybe_spend_tx));
                    }
                }
            }
            Ok(None)
        };
        Box::new(fut.boxed().compat())
    }

    fn get_median_time_past(
        &self,
        starting_block: u64,
        count: NonZeroU64,
    ) -> Box<dyn Future<Item = u32, Error = String> + Send> {
        let selfi = self.clone();
        let fut = async move {
            let starting_block_data = try_s!(selfi.get_block(starting_block.to_string()).compat().await);
            if let Some(median) = starting_block_data.mediantime {
                return Ok(median);
            }

            let mut block_timestamps = vec![starting_block_data.time];
            let from = if starting_block <= count.get() {
                0
            } else {
                starting_block - count.get() + 1
            };
            for block_n in from..starting_block {
                let block_data = try_s!(selfi.get_block(block_n.to_string()).compat().await);
                block_timestamps.push(block_data.time);
            }
            // can unwrap because count is non zero
            Ok(median(block_timestamps.as_mut_slice()).unwrap())
        };
        Box::new(fut.boxed().compat())
    }
}

#[cfg_attr(test, mockable)]
impl NativeClient {
    /// https://bitcoin.org/en/developer-reference#listunspent
    pub fn list_unspent_impl(
        &self,
        min_conf: i32,
        max_conf: i32,
        addresses: Vec<String>,
    ) -> RpcRes<Vec<NativeUnspent>> {
        let arc = self.clone();
        if self
            .list_unspent_in_progress
            .compare_and_swap(false, true, AtomicOrdering::Relaxed)
        {
            let fut = async move {
                let (tx, rx) = async_oneshot::channel();
                arc.list_unspent_subs.lock().await.push(tx);
                rx.await.unwrap()
            };
            Box::new(fut.boxed().compat())
        } else {
            let fut = async move {
                let unspents_res = rpc_func!(arc, "listunspent", min_conf, max_conf, addresses)
                    .compat()
                    .await;
                for sub in arc.list_unspent_subs.lock().await.drain(..) {
                    if sub.send(unspents_res.clone()).is_err() {
                        log!("list_unspent_sub is dropped");
                    }
                }
                arc.list_unspent_in_progress.store(false, AtomicOrdering::Relaxed);
                unspents_res
            };
            Box::new(fut.boxed().compat())
        }
    }
}

#[cfg_attr(test, mockable)]
impl NativeClientImpl {
    /// https://bitcoin.org/en/developer-reference#importaddress
    pub fn import_address(&self, address: &str, label: &str, rescan: bool) -> RpcRes<()> {
        rpc_func!(self, "importaddress", address, label, rescan)
    }

    /// https://bitcoin.org/en/developer-reference#validateaddress
    pub fn validate_address(&self, address: String) -> RpcRes<ValidateAddressRes> {
        rpc_func!(self, "validateaddress", address)
    }

    pub fn output_amount(&self, txid: H256Json, index: usize) -> UtxoRpcRes<u64> {
        let fut = self.get_raw_transaction_bytes(txid).map_err(|e| ERRL!("{}", e));
        Box::new(fut.and_then(move |bytes| {
            let tx: UtxoTx = try_s!(deserialize(bytes.as_slice()).map_err(|e| ERRL!(
                "Error {:?} trying to deserialize the transaction {:?}",
                e,
                bytes
            )));
            Ok(tx.outputs[index].value)
        }))
    }

    /// https://developer.bitcoin.org/reference/rpc/getblock.html
    /// Always returns verbose block
    pub fn get_block(&self, height: String) -> RpcRes<VerboseBlockClient> {
        let verbose = true;
        rpc_func!(self, "getblock", height, verbose)
    }

    /// https://bitcoin.org/en/developer-reference#getblockcount
    pub fn get_block_count(&self) -> RpcRes<u64> { rpc_func!(self, "getblockcount") }

    /// https://bitcoin.org/en/developer-reference#getrawtransaction
    /// Always returns verbose transaction
    fn get_raw_transaction_verbose(&self, txid: H256Json) -> RpcRes<RpcTransaction> {
        let verbose = 1;
        rpc_func!(self, "getrawtransaction", txid, verbose)
    }

    /// https://bitcoin.org/en/developer-reference#getrawtransaction
    /// Always returns transaction bytes
    fn get_raw_transaction_bytes(&self, txid: H256Json) -> RpcRes<BytesJson> {
        let verbose = 0;
        rpc_func!(self, "getrawtransaction", txid, verbose)
    }

    /// https://bitcoin.org/en/developer-reference#estimatefee
    /// Always estimate fee for transaction to be confirmed in next block
    fn estimate_fee(&self) -> RpcRes<f64> {
        let n_blocks = 1;
        rpc_func!(self, "estimatefee", n_blocks)
    }

    /// https://bitcoincore.org/en/doc/0.18.0/rpc/util/estimatesmartfee/
    /// Always estimate fee for transaction to be confirmed in next block
    pub fn estimate_smart_fee(&self, mode: &Option<EstimateFeeMode>) -> RpcRes<EstimateSmartFeeRes> {
        let n_blocks = 1;
        match mode {
            Some(m) => rpc_func!(self, "estimatesmartfee", n_blocks, m),
            None => rpc_func!(self, "estimatesmartfee", n_blocks),
        }
    }

    /// https://bitcoin.org/en/developer-reference#listtransactions
    pub fn list_transactions(&self, count: u64, from: u64) -> RpcRes<Vec<ListTransactionsItem>> {
        let account = "*";
        let watch_only = true;
        rpc_func!(self, "listtransactions", account, count, from, watch_only)
    }

    /// https://bitcoin.org/en/developer-reference#listreceivedbyaddress
    pub fn list_received_by_address(
        &self,
        min_conf: u64,
        include_empty: bool,
        include_watch_only: bool,
    ) -> RpcRes<Vec<ReceivedByAddressItem>> {
        rpc_func!(
            self,
            "listreceivedbyaddress",
            min_conf,
            include_empty,
            include_watch_only
        )
    }

    pub fn detect_fee_method(&self) -> impl Future<Item = EstimateFeeMethod, Error = String> + Send {
        let estimate_fee_fut = self.estimate_fee();
        self.estimate_smart_fee(&None).then(move |res| -> Box<dyn Future<Item=EstimateFeeMethod, Error=String> + Send> {
            match res {
                Ok(smart_fee) => if smart_fee.fee_rate > 0. {
                    Box::new(futures01::future::ok(EstimateFeeMethod::SmartFee))
                } else {
                    log!("fee_rate from smart fee should be above zero, but got " [smart_fee] ", trying estimatefee");
                    Box::new(estimate_fee_fut.map_err(|e| ERRL!("{}", e)).and_then(|res| if res > 0. {
                        Ok(EstimateFeeMethod::Standard)
                    } else {
                        ERR!("Estimate fee result should be above zero, but got {}, consider setting txfee in config", res)
                    }))
                },
                Err(e) => {
                    log!("Error " (e) " on estimate smart fee, trying estimatefee");
                    Box::new(estimate_fee_fut.map_err(|e| ERRL!("{}", e)).and_then(|res| if res > 0. {
                        Ok(EstimateFeeMethod::Standard)
                    } else {
                        ERR!("Estimate fee result should be above zero, but got {}, consider setting txfee in config", res)
                    }))
                }
            }
        })
    }

    /// https://bitcoin.org/en/developer-reference#listsinceblock
    /// uses default target confirmations 1 and always includes watch_only addresses
    fn list_since_block(&self, block_hash: H256Json) -> RpcRes<ListSinceBlockRes> {
        let target_confirmations = 1;
        let include_watch_only = true;
        rpc_func!(
            self,
            "listsinceblock",
            block_hash,
            target_confirmations,
            include_watch_only
        )
    }

    /// https://bitcoin.org/en/developer-reference#getblockhash
    fn get_block_hash(&self, block_number: u64) -> RpcRes<H256Json> { rpc_func!(self, "getblockhash", block_number) }

    /// https://bitcoin.org/en/developer-reference#sendtoaddress
    pub fn send_to_address(&self, addr: &str, amount: &BigDecimal) -> RpcRes<H256Json> {
        rpc_func!(self, "sendtoaddress", addr, amount)
    }

    /// https://bitcoin.org/en/developer-reference#getnetworkinfo
    pub fn get_network_info(&self) -> RpcRes<NetworkInfo> { rpc_func!(self, "getnetworkinfo") }
}

#[derive(Clone, Debug, Deserialize)]
struct ElectrumUnspent {
    height: Option<u64>,
    tx_hash: H256Json,
    tx_pos: u32,
    value: u64,
}

#[derive(Debug, Deserialize)]
#[serde(untagged)]
pub enum ElectrumNonce {
    Number(u64),
    Hash(H256Json),
}

#[derive(Debug, Deserialize)]
pub struct ElectrumBlockHeadersRes {
    count: u64,
    pub hex: BytesJson,
    max: u64,
}

/// The block header compatible with Electrum 1.2
#[derive(Debug, Deserialize)]
pub struct ElectrumBlockHeaderV12 {
    bits: u64,
    block_height: u64,
    merkle_root: H256Json,
    nonce: ElectrumNonce,
    prev_block_hash: H256Json,
    timestamp: u64,
    version: u64,
}

/// The block header compatible with Electrum 1.4
#[derive(Debug, Deserialize)]
pub struct ElectrumBlockHeaderV14 {
    height: u64,
    hex: BytesJson,
}

#[derive(Debug, Deserialize)]
#[serde(untagged)]
pub enum ElectrumBlockHeader {
    V12(ElectrumBlockHeaderV12),
    V14(ElectrumBlockHeaderV14),
}

#[derive(Debug, Deserialize, Serialize)]
pub enum EstimateFeeMode {
    ECONOMICAL,
    CONSERVATIVE,
    UNSET,
}

impl ElectrumBlockHeader {
    fn block_height(&self) -> u64 {
        match self {
            ElectrumBlockHeader::V12(h) => h.block_height,
            ElectrumBlockHeader::V14(h) => h.height,
        }
    }
}

#[derive(Debug, Deserialize)]
pub struct ElectrumTxHistoryItem {
    pub height: i64,
    pub tx_hash: H256Json,
    pub fee: Option<i64>,
}

#[derive(Clone, Debug, Deserialize)]
struct ElectrumBalance {
    confirmed: i64,
    unconfirmed: i64,
}

fn sha_256(input: &[u8]) -> Vec<u8> {
    let mut sha = Sha256::new();
    sha.input(input);
    sha.result().to_vec()
}

pub fn electrum_script_hash(script: &[u8]) -> Vec<u8> {
    let mut result = sha_256(script);
    result.reverse();
    result
}

#[derive(Debug, Deserialize, Serialize)]
/// Deserializable Electrum protocol representation for RPC
pub enum ElectrumProtocol {
    /// TCP
    TCP,
    /// SSL/TLS
    SSL,
}

#[derive(Debug, Deserialize, Serialize)]
/// Deserializable Electrum protocol version representation for RPC
/// https://electrumx-spesmilo.readthedocs.io/en/latest/protocol-methods.html#server.version
pub struct ElectrumProtocolVersion {
    pub server_software_version: String,
    pub protocol_version: String,
}

#[derive(Debug, Deserialize, Serialize)]
/// Electrum request RPC representation
pub struct ElectrumRpcRequest {
    pub url: String,
    #[serde(default)]
    pub protocol: ElectrumProtocol,
    #[serde(default)]
    pub disable_cert_verification: bool,
}

impl Default for ElectrumProtocol {
    fn default() -> Self { ElectrumProtocol::TCP }
}

/// Electrum client configuration
#[derive(Clone, Debug, Serialize)]
enum ElectrumConfig {
    TCP,
    SSL { dns_name: String, skip_validation: bool },
}

fn addr_to_socket_addr(input: &str) -> Result<SocketAddr, String> {
    let mut addr = match input.to_socket_addrs() {
        Ok(a) => a,
        Err(e) => return ERR!("{} resolve error {:?}", input, e),
    };
    match addr.next() {
        Some(a) => Ok(a),
        None => ERR!("{} resolved to None.", input),
    }
}

/// Attempts to process the request (parse url, etc), build up the config and create new electrum connection
#[cfg(feature = "native")]
pub fn spawn_electrum(
    req: &ElectrumRpcRequest,
    event_handlers: Vec<RpcTransportEventHandlerShared>,
) -> Result<ElectrumConnection, String> {
    let config = match req.protocol {
        ElectrumProtocol::TCP => ElectrumConfig::TCP,
        ElectrumProtocol::SSL => {
            let uri: Uri = try_s!(req.url.parse());
            let host = try_s!(uri.host().ok_or(ERRL!("Couldn't retrieve host from addr {}", req.url)));

            #[cfg(feature = "native")]
            fn check(host: &str) -> Result<(), String> {
                DNSNameRef::try_from_ascii_str(host)
                    .map(|_| ())
                    .map_err(|e| fomat!([e]))
            }
            #[cfg(not(feature = "native"))]
            fn check(_host: &str) -> Result<(), String> { Ok(()) }

            try_s!(check(host));

            ElectrumConfig::SSL {
                dns_name: host.into(),
                skip_validation: req.disable_cert_verification,
            }
        },
    };

    Ok(electrum_connect(req.url.clone(), config, event_handlers))
}

#[cfg(not(feature = "native"))]
#[cfg_attr(feature = "w-bindgen", wasm_bindgen(raw_module = "../../../js/defined-in-js.js"))]
extern "C" {
    fn host_electrum_connect(ptr: *const c_char, len: i32) -> i32;
    fn host_electrum_is_connected(ri: i32) -> i32;
    fn host_electrum_request(ri: i32, ptr: *const c_char, len: i32) -> i32;
    fn host_electrum_reply(ri: i32, id: i32, rbuf: *mut c_char, rcap: i32) -> i32;
}

#[cfg(not(feature = "native"))]
pub fn spawn_electrum(
    req: &ElectrumRpcRequest,
    _event_handlers: Vec<RpcTransportEventHandlerShared>,
) -> Result<ElectrumConnection, String> {
    use std::net::{IpAddr, Ipv4Addr};

    let args = unwrap!(json::to_vec(req));
    let rc = unsafe { host_electrum_connect(args.as_ptr() as *const c_char, args.len() as i32) };
    if rc < 0 {
        panic!("!host_electrum_connect: {}", rc)
    }
    let ri = rc; // Random ID assigned by the host to connection.

    let responses = Arc::new(Mutex::new(HashMap::new()));
    let tx = Arc::new(AsyncMutex::new(None));

    let config = match req.protocol {
        ElectrumProtocol::TCP => ElectrumConfig::TCP,
        ElectrumProtocol::SSL => {
            let uri: Uri = try_s!(req.url.parse());
            let host = try_s!(uri.host().ok_or("!host"));
            ElectrumConfig::SSL {
                dns_name: host.into(),
                skip_validation: req.disable_cert_verification,
            }
        },
    };

    Ok(ElectrumConnection {
        addr: req.url.clone(),
        config,
        tx,
        shutdown_tx: None,
        responses,
        ri,
        protocol_version: AsyncMutex::new(None),
    })
}

#[derive(Debug)]
/// Represents the active Electrum connection to selected address
pub struct ElectrumConnection {
    /// The client connected to this SocketAddr
    addr: String,
    /// Configuration
    config: ElectrumConfig,
    /// The Sender forwarding requests to writing part of underlying stream
    tx: Arc<AsyncMutex<Option<mpsc::Sender<Vec<u8>>>>>,
    /// The Sender used to shutdown the background connection loop when ElectrumConnection is dropped
    shutdown_tx: Option<oneshot::Sender<()>>,
    /// Responses are stored here
    responses: Arc<AsyncMutex<HashMap<String, async_oneshot::Sender<JsonRpcResponse>>>>,
    /// [Random] connection ID assigned by the WASM host
    ri: i32,
    /// Selected protocol version. The value is initialized after the server.version RPC call.
    protocol_version: AsyncMutex<Option<f32>>,
}

impl ElectrumConnection {
    #[cfg(feature = "native")]
    async fn is_connected(&self) -> bool { self.tx.lock().await.is_some() }

    #[cfg(not(feature = "native"))]
    async fn is_connected(&self) -> bool {
        let rc = unsafe { host_electrum_is_connected(self.ri) };
        if rc < 0 {
            panic!("!host_electrum_is_connected: {}", rc)
        }
        //log! ("is_connected] host_electrum_is_connected (" [=self.ri] ") " [=rc]);
        if rc == 1 {
            true
        } else {
            false
        }
    }

    async fn set_protocol_version(&self, version: f32) { self.protocol_version.lock().await.replace(version); }
}

impl Drop for ElectrumConnection {
    fn drop(&mut self) {
        if let Some(shutdown_tx) = self.shutdown_tx.take() {
            if shutdown_tx.send(()).is_err() {
                log!("electrum_connection_drop] Warning, shutdown_tx already closed");
            }
        }
    }
}

#[derive(Debug)]
pub struct RpcRequestState<T> {
    is_request_running: Arc<AtomicBool>,
    response_subs: Vec<oneshot::Sender<Result<T, JsonRpcError>>>,
}

#[derive(Debug)]
pub struct RpcRequestWrapper<Key, Response> {
    inner: HashMap<Key, RpcRequestState<Response>>,
}

impl<Key, Response> RpcRequestWrapper<Key, Response> {
    fn new() -> Self { RpcRequestWrapper { inner: HashMap::new() } }

    #[allow(dead_code)]
    async fn wrap_request(
        &mut self,
        _key: Key,
        _request: impl Future<Item = Response, Error = JsonRpcError>,
    ) -> Result<Response, JsonRpcError> {
        unimplemented!()
    }
}

#[derive(Debug)]
pub struct ElectrumClientImpl {
    coin_ticker: String,
    connections: AsyncMutex<Vec<ElectrumConnection>>,
    next_id: AtomicU64,
    event_handlers: Vec<RpcTransportEventHandlerShared>,
    protocol_version: OrdRange<f32>,
    get_balance_wrapper: RpcRequestWrapper<Address, ElectrumBalance>,
    list_unspent_wrapper: RpcRequestWrapper<Address, Vec<ElectrumUnspent>>,
    list_unspent_in_progress: AtomicBool,
    list_unspent_subs: AsyncMutex<Vec<RpcReqSub<Vec<ElectrumUnspent>>>>,
    get_balance_in_progress: AtomicBool,
    get_balance_subs: AsyncMutex<Vec<async_oneshot::Sender<Result<ElectrumBalance, JsonRpcError>>>>,
}

#[cfg(feature = "native")]
async fn electrum_request_multi(
    client: ElectrumClient,
    request: JsonRpcRequest,
) -> Result<(JsonRpcRemoteAddr, JsonRpcResponse), String> {
    let mut futures = vec![];
    for connection in client.connections.lock().await.iter() {
        let connection_addr = connection.addr.clone();
        match &*connection.tx.lock().await {
            Some(tx) => {
                let fut = electrum_request(request.clone(), tx.clone(), connection.responses.clone())
                    .map(|response| (JsonRpcRemoteAddr(connection_addr), response));
                futures.push(fut)
            },
            None => (),
        }
    }
    if futures.is_empty() {
        return ERR!("All electrums are currently disconnected");
    }
    if request.method != "server.ping" {
        Ok(try_s!(
            select_ok_sequential(futures)
                .map_err(|e| ERRL!("{:?}", e))
                .compat()
                .await
        ))
    } else {
        // server.ping must be sent to all servers to keep all connections alive
        Ok(try_s!(
            select_ok(futures)
                .map(|(result, _)| result)
                .map_err(|e| ERRL!("{:?}", e))
                .compat()
                .await
        ))
    }
}

#[cfg(feature = "native")]
async fn electrum_request_to(
    client: ElectrumClient,
    request: JsonRpcRequest,
    to_addr: String,
) -> Result<(JsonRpcRemoteAddr, JsonRpcResponse), String> {
    let connections = client.connections.lock().await;
    let connection = connections
        .iter()
        .find(|c| c.addr == to_addr)
        .ok_or(ERRL!("Unknown destination address {}", to_addr))?;

    let response = match &*connection.tx.lock().await {
        Some(tx) => try_s!(
            electrum_request(request.clone(), tx.clone(), connection.responses.clone())
                .compat()
                .await
        ),
        None => return ERR!("Connection {} is not established yet", to_addr),
    };

    Ok((JsonRpcRemoteAddr(to_addr.to_owned()), response))
}

#[cfg(not(feature = "native"))]
lazy_static! {
    static ref ELECTRUM_REPLIES: Mutex<HashMap<(i32, i32), ShotSender<()>>> = Mutex::new(HashMap::new());
}

#[no_mangle]
#[cfg(not(feature = "native"))]
pub extern "C" fn electrum_replied(ri: i32, id: i32) {
    //log! ("electrum_replied] " [=ri] ", " [=id]);
    let mut electrum_replies = unwrap!(ELECTRUM_REPLIES.lock());
    if let Some(tx) = electrum_replies.remove(&(ri, id)) {
        let _ = tx.send(());
    }
}

/// AG: As of now the pings tend to fail.
///     I haven't looked into this because we'll probably use a websocket or Java implementation instead.
#[cfg(not(feature = "native"))]
async fn electrum_request_multi(
    client: ElectrumClient,
    request: JsonRpcRequest,
) -> Result<(JsonRpcRemoteAddr, JsonRpcResponse), String> {
    use futures::future::{select, Either};
    use std::mem::MaybeUninit;
    use std::os::raw::c_char;
    use std::str::from_utf8;

    let req = try_s!(json::to_string(&request));
    let id: i32 = try_s!(request.id.parse());
    let mut jres: Option<JsonRpcResponse> = None;
    // address of server from which an Rpc response was received
    let mut remote_address = JsonRpcRemoteAddr::default();

    for connection in client.connections.lock().await.iter() {
        let (tx, rx) = futures::channel::oneshot::channel();
        try_s!(ELECTRUM_REPLIES.lock()).insert((connection.ri, id), tx);
        let rc = unsafe { host_electrum_request(connection.ri, req.as_ptr() as *const c_char, req.len() as i32) };
        if rc != 0 {
            return ERR!("!host_electrum_request: {}", rc);
        }

        // Wait for the host to invoke `fn electrum_replied`.
        let timeout = Timer::sleep(10.);
        let rc = select(rx, timeout).await;
        match rc {
            Either::Left((_r, _t)) => (),
            Either::Right((_t, _r)) => {
                log! ("Electrum " (connection.ri) " timeout");
                continue;
            },
        };

        let mut buf: [u8; 131072] = unsafe { MaybeUninit::uninit().assume_init() };
        let rc = unsafe { host_electrum_reply(connection.ri, id, buf.as_mut_ptr() as *mut c_char, buf.len() as i32) };
        if rc <= 0 {
            log!("!host_electrum_reply: "(rc));
            continue;
        } // Skip to the next connection.
        let res = try_s!(from_utf8(&buf[0..rc as usize]));
        //log! ("electrum_request_multi] ri " (connection.ri) ", res: " (res));
        let res: Json = try_s!(json::from_str(res));
        // TODO: Detect errors and fill the `error` field somehow?
        jres = Some(JsonRpcResponse {
            jsonrpc: req.clone(),
            id: request.id.clone(),
            result: res,
            error: Json::Null,
        });
        remote_address = JsonRpcRemoteAddr(connection.addr.clone());
        // server.ping must be sent to all servers to keep all connections alive
        if request.method != "server.ping" {
            break;
        }
    }
    let jres = try_s!(jres.ok_or("!jres"));
    Ok((remote_address, jres))
}

impl ElectrumClientImpl {
    /// Create an Electrum connection and spawn a green thread actor to handle it.
    pub async fn add_server(&self, req: &ElectrumRpcRequest) -> Result<(), String> {
        let connection = try_s!(spawn_electrum(req, self.event_handlers.clone()));
        self.connections.lock().await.push(connection);
        Ok(())
    }

    /// Remove an Electrum connection and stop corresponding spawned actor.
    pub async fn remove_server(&self, server_addr: &str) -> Result<(), String> {
        let mut connections = self.connections.lock().await;
        // do not use retain, we would have to return an error if we did not find connection by the passd address
        let pos = connections
            .iter()
            .position(|con| con.addr == server_addr)
            .ok_or(ERRL!("Unknown electrum address {}", server_addr))?;
        // shutdown_tx will be closed immediately on the connection drop
        connections.remove(pos);
        Ok(())
    }

    /// Check if one of the spawned connections is connected.
    pub async fn is_connected(&self) -> bool {
        for connection in self.connections.lock().await.iter() {
            if connection.is_connected().await {
                return true;
            }
        }
        false
    }

    pub async fn count_connections(&self) -> usize { self.connections.lock().await.len() }

    /// Check if the protocol version was checked for one of the spawned connections.
    pub async fn is_protocol_version_checked(&self) -> bool {
        for connection in self.connections.lock().await.iter() {
            if connection.protocol_version.lock().await.is_some() {
                return true;
            }
        }
        false
    }

    /// Set the protocol version for the specified server.
    pub async fn set_protocol_version(&self, server_addr: &str, version: f32) -> Result<(), String> {
        let connections = self.connections.lock().await;
        let con = connections
            .iter()
            .find(|con| con.addr == server_addr)
            .ok_or(ERRL!("Unknown electrum address {}", server_addr))?;
        con.set_protocol_version(version).await;
        Ok(())
    }

    /// Get available protocol versions.
    pub fn protocol_version(&self) -> &OrdRange<f32> { &self.protocol_version }
}

#[derive(Clone, Debug)]
pub struct ElectrumClient(pub Arc<ElectrumClientImpl>);
impl Deref for ElectrumClient {
    type Target = ElectrumClientImpl;
    fn deref(&self) -> &ElectrumClientImpl { &*self.0 }
}

const BLOCKCHAIN_HEADERS_SUB_ID: &str = "blockchain.headers.subscribe";

impl UtxoJsonRpcClientInfo for ElectrumClient {
    fn coin_name(&self) -> &str { self.coin_ticker.as_str() }
}

impl JsonRpcClient for ElectrumClient {
    fn version(&self) -> &'static str { "2.0" }

    fn next_id(&self) -> String { self.next_id.fetch_add(1, AtomicOrdering::Relaxed).to_string() }

    fn client_info(&self) -> String { UtxoJsonRpcClientInfo::client_info(self) }

    fn transport(&self, request: JsonRpcRequest) -> JsonRpcResponseFut {
        Box::new(electrum_request_multi(self.clone(), request).boxed().compat())
    }
}

impl JsonRpcMultiClient for ElectrumClient {
    fn transport_exact(&self, to_addr: String, request: JsonRpcRequest) -> JsonRpcResponseFut {
        Box::new(electrum_request_to(self.clone(), request, to_addr).boxed().compat())
    }
}

impl ElectrumClient {
    /// https://electrumx.readthedocs.io/en/latest/protocol-methods.html#server-ping
    pub fn server_ping(&self) -> RpcRes<()> { rpc_func!(self, "server.ping") }

    /// https://electrumx.readthedocs.io/en/latest/protocol-methods.html#server-version
    pub fn server_version(
        &self,
        server_address: &str,
        client_name: &str,
        version: &OrdRange<f32>,
    ) -> RpcRes<ElectrumProtocolVersion> {
        let protocol_version: Vec<String> = version.flatten().into_iter().map(|v| format!("{}", v)).collect();
        rpc_func_from!(self, server_address, "server.version", client_name, protocol_version)
    }

    /// https://electrumx.readthedocs.io/en/latest/protocol-methods.html#blockchain-scripthash-listunspent
    /// It can return duplicates sometimes: https://github.com/artemii235/SuperNET/issues/269
    /// We should remove them to build valid transactions
    fn scripthash_list_unspent(&self, hash: &str) -> RpcRes<Vec<ElectrumUnspent>> {
        let arc = self.clone();
        let hash = hash.to_owned();
        if self
            .list_unspent_in_progress
            .compare_and_swap(false, true, AtomicOrdering::Relaxed)
        {
            let fut = async move {
                let (tx, rx) = async_oneshot::channel();
                arc.list_unspent_subs.lock().await.push(tx);
                rx.await.unwrap()
            };
            Box::new(fut.boxed().compat())
        } else {
            let fut = async move {
                let unspents_res = rpc_func!(arc, "blockchain.scripthash.listunspent", hash)
                    .and_then(move |unspents: Vec<ElectrumUnspent>| {
                        let mut map: HashMap<(H256Json, u32), bool> = HashMap::new();
                        let unspents = unspents
                            .into_iter()
                            .filter(|unspent| match map.entry((unspent.tx_hash.clone(), unspent.tx_pos)) {
                                Entry::Occupied(_) => false,
                                Entry::Vacant(e) => {
                                    e.insert(true);
                                    true
                                },
                            })
                            .collect();
                        Ok(unspents)
                    })
                    .compat()
                    .await;
                for sub in arc.list_unspent_subs.lock().await.drain(..) {
                    if sub.send(unspents_res.clone()).is_err() {
                        log!("list_unspent_sub is dropped");
                    }
                }
                arc.list_unspent_in_progress.store(false, AtomicOrdering::Relaxed);
                unspents_res
            };
            Box::new(fut.boxed().compat())
        }
    }

    /// https://electrumx.readthedocs.io/en/latest/protocol-methods.html#blockchain-scripthash-get-history
    pub fn scripthash_get_history(&self, hash: &str) -> RpcRes<Vec<ElectrumTxHistoryItem>> {
        rpc_func!(self, "blockchain.scripthash.get_history", hash)
    }

    /// https://electrumx.readthedocs.io/en/latest/protocol-methods.html#blockchain-scripthash-gethistory
    fn scripthash_get_balance(&self, hash: &str) -> RpcRes<ElectrumBalance> {
        let arc = self.clone();
        let hash = hash.to_owned();
        if self
            .get_balance_in_progress
            .compare_and_swap(false, true, AtomicOrdering::Relaxed)
        {
            let fut = async move {
                let (tx, rx) = async_oneshot::channel();
                arc.get_balance_subs.lock().await.push(tx);
                rx.await.unwrap()
            };
            Box::new(fut.boxed().compat())
        } else {
            let fut = async move {
                let balance_res = rpc_func!(arc, "blockchain.scripthash.get_balance", hash).compat().await;
                for sub in arc.get_balance_subs.lock().await.drain(..) {
                    if sub.send(balance_res.clone()).is_err() {
                        log!("list_unspent_sub is dropped");
                    }
                }
                arc.get_balance_in_progress.store(false, AtomicOrdering::Relaxed);
                balance_res
            };
            Box::new(fut.boxed().compat())
        }
    }

    /// https://electrumx.readthedocs.io/en/latest/protocol-methods.html#blockchain-headers-subscribe
    pub fn blockchain_headers_subscribe(&self) -> RpcRes<ElectrumBlockHeader> {
        rpc_func!(self, "blockchain.headers.subscribe")
    }

    /// https://electrumx.readthedocs.io/en/latest/protocol-methods.html#blockchain-transaction-broadcast
    fn blockchain_transaction_broadcast(&self, tx: BytesJson) -> RpcRes<H256Json> {
        rpc_func!(self, "blockchain.transaction.broadcast", tx)
    }

    /// https://electrumx.readthedocs.io/en/latest/protocol-methods.html#blockchain-estimatefee
    /// Always estimate fee for transaction to be confirmed in next block
    fn estimate_fee(&self, mode: &Option<EstimateFeeMode>) -> RpcRes<f64> {
        let n_blocks = 1;
        match mode {
            Some(m) => rpc_func!(self, "blockchain.estimatefee", n_blocks, m),
            None => rpc_func!(self, "blockchain.estimatefee", n_blocks),
        }
    }

    /// https://electrumx.readthedocs.io/en/latest/protocol-methods.html#blockchain-block-headers
    pub fn blockchain_block_headers(&self, start_height: u64, count: NonZeroU64) -> RpcRes<ElectrumBlockHeadersRes> {
        rpc_func!(self, "blockchain.block.headers", start_height, count)
    }
}

#[cfg_attr(test, mockable)]
impl UtxoRpcClientOps for ElectrumClient {
    fn list_unspent(&self, address: &Address) -> UtxoRpcRes<Vec<UnspentInfo>> {
        let script = Builder::build_p2pkh(&address.hash);
        let script_hash = electrum_script_hash(&script);
        Box::new(
            self.scripthash_list_unspent(&hex::encode(script_hash))
                .map_err(|e| ERRL!("{}", e))
                .map(move |unspents| {
                    unspents
                        .iter()
                        .map(|unspent| UnspentInfo {
                            outpoint: OutPoint {
                                hash: unspent.tx_hash.reversed().into(),
                                index: unspent.tx_pos,
                            },
                            value: unspent.value,
                            height: unspent.height,
                        })
                        .collect()
                }),
        )
    }

    fn send_transaction(&self, tx: &UtxoTx) -> UtxoRpcRes<H256Json> {
        let bytes = BytesJson::from(serialize(tx));
        Box::new(self.blockchain_transaction_broadcast(bytes).map_err(|e| ERRL!("{}", e)))
    }

    fn send_raw_transaction(&self, tx: BytesJson) -> RpcRes<H256Json> { self.blockchain_transaction_broadcast(tx) }

    /// https://electrumx.readthedocs.io/en/latest/protocol-methods.html#blockchain-transaction-get
    /// returns transaction bytes by default
    fn get_transaction_bytes(&self, txid: H256Json) -> RpcRes<BytesJson> {
        let verbose = false;
        rpc_func!(self, "blockchain.transaction.get", txid, verbose)
    }

    /// https://electrumx.readthedocs.io/en/latest/protocol-methods.html#blockchain-transaction-get
    /// returns verbose transaction by default
    fn get_verbose_transaction(&self, txid: H256Json) -> RpcRes<RpcTransaction> {
        let verbose = true;
        rpc_func!(self, "blockchain.transaction.get", txid, verbose)
    }

    fn get_block_count(&self) -> RpcRes<u64> { Box::new(self.blockchain_headers_subscribe().map(|r| r.block_height())) }

    fn display_balance(&self, address: Address, decimals: u8) -> RpcRes<BigDecimal> {
        let hash = electrum_script_hash(&Builder::build_p2pkh(&address.hash));
        let hash_str = hex::encode(hash);
        Box::new(self.scripthash_get_balance(&hash_str).map(move |result| {
            BigDecimal::from(result.confirmed + result.unconfirmed) / BigDecimal::from(10u64.pow(decimals as u32))
        }))
    }

    fn estimate_fee_sat(
        &self,
        decimals: u8,
        _fee_method: &EstimateFeeMethod,
        mode: &Option<EstimateFeeMode>,
    ) -> RpcRes<u64> {
        Box::new(self.estimate_fee(mode).map(move |fee| {
            if fee > 0.00001 {
                (fee * 10.0_f64.powf(decimals as f64)) as u64
            } else {
                1000
            }
        }))
    }

    fn get_relay_fee(&self) -> RpcRes<BigDecimal> { rpc_func!(self, "blockchain.relayfee") }

    fn find_output_spend(
        &self,
        tx: &UtxoTx,
        vout: usize,
        _from_block: u64,
    ) -> Box<dyn Future<Item = Option<UtxoTx>, Error = String> + Send> {
        let selfi = self.clone();
        let script_hash = hex::encode(electrum_script_hash(&tx.outputs[vout].script_pubkey));
        let tx = tx.clone();
        let fut = async move {
            let history = try_s!(selfi.scripthash_get_history(&script_hash).compat().await);

            if history.len() < 2 {
                return Ok(None);
            }

            for item in history.iter() {
                let transaction = try_s!(selfi.get_transaction_bytes(item.tx_hash.clone()).compat().await);

                let maybe_spend_tx: UtxoTx = try_s!(deserialize(transaction.as_slice()).map_err(|e| ERRL!("{:?}", e)));

                for input in maybe_spend_tx.inputs.iter() {
                    if input.previous_output.hash == tx.hash() && input.previous_output.index == vout as u32 {
                        return Ok(Some(maybe_spend_tx));
                    }
                }
            }
            Ok(None)
        };
        Box::new(fut.boxed().compat())
    }

    fn get_median_time_past(
        &self,
        starting_block: u64,
        count: NonZeroU64,
    ) -> Box<dyn Future<Item = u32, Error = String> + Send> {
        let from = if starting_block <= count.get() {
            0
        } else {
            starting_block - count.get() + 1
        };
        Box::new(
            self.blockchain_block_headers(from, count)
                .map_err(|e| ERRL!("{}", e))
                .and_then(|res| {
                    if res.count == 0 {
                        return ERR!("Server returned zero count");
                    }
                    let len = CompactInteger::from(res.count);
                    let mut serialized = serialize(&len).take();
                    serialized.extend(res.hex.0.into_iter());
                    let mut reader = Reader::new(serialized.as_slice());
                    let headers = try_s!(reader.read_list::<BlockHeader>().map_err(|e| ERRL!("{:?}", e)));
                    let mut timestamps: Vec<_> = headers.into_iter().map(|block| block.time).collect();
                    // can unwrap because count is non zero
                    Ok(median(timestamps.as_mut_slice()).unwrap())
                }),
        )
    }
}

#[cfg_attr(test, mockable)]
impl ElectrumClientImpl {
    pub fn new(coin_ticker: String, event_handlers: Vec<RpcTransportEventHandlerShared>) -> ElectrumClientImpl {
        let protocol_version = OrdRange::new(1.2, 1.4).unwrap();
        ElectrumClientImpl {
            coin_ticker,
            connections: AsyncMutex::new(vec![]),
            next_id: 0.into(),
            event_handlers,
            protocol_version,
            get_balance_wrapper: RpcRequestWrapper::new(),
            list_unspent_wrapper: RpcRequestWrapper::new(),
            list_unspent_in_progress: Default::default(),
            list_unspent_subs: Default::default(),
            get_balance_in_progress: Default::default(),
            get_balance_subs: Default::default(),
        }
    }

    #[cfg(test)]
    pub fn with_protocol_version(
        coin_ticker: String,
        event_handlers: Vec<RpcTransportEventHandlerShared>,
        protocol_version: OrdRange<f32>,
    ) -> ElectrumClientImpl {
        ElectrumClientImpl {
            protocol_version,
            ..ElectrumClientImpl::new(coin_ticker, event_handlers)
        }
    }
}

/// Helper function casting mpsc::Receiver as Stream.
fn rx_to_stream(rx: mpsc::Receiver<Vec<u8>>) -> impl Stream<Item = Vec<u8>, Error = io::Error> {
    rx.map_err(|_| panic!("errors not possible on rx"))
}

async fn electrum_process_chunk(
    chunk: &[u8],
    arc: Arc<AsyncMutex<HashMap<String, async_oneshot::Sender<JsonRpcResponse>>>>,
) {
    // we should split the received chunk because we can get several responses in 1 chunk.
    let split = chunk.split(|item| *item == b'\n');
    for chunk in split {
        // split returns empty slice if it ends with separator which is our case
        if !chunk.is_empty() {
            let raw_json: Json = match json::from_slice(chunk) {
                Ok(json) => json,
                Err(e) => {
                    log!([e]);
                    return;
                },
            };

            // detect if we got standard JSONRPC response or subscription response as JSONRPC request
            if raw_json["method"].is_null() && raw_json["params"].is_null() {
                let response: JsonRpcResponse = match json::from_value(raw_json) {
                    Ok(res) => res,
                    Err(e) => {
                        log!([e]);
                        return;
                    },
                };
                let mut resp = arc.lock().await;
                // the corresponding sender may not exist, receiver may be dropped
                // these situations are not considered as errors so we just silently skip them
                if let Some(tx) = resp.remove(&response.id.to_string()) {
                    tx.send(response).unwrap_or(())
                }
                drop(resp);
            } else {
                let request: JsonRpcRequest = match json::from_value(raw_json) {
                    Ok(res) => res,
                    Err(e) => {
                        log!([e]);
                        return;
                    },
                };
                let id = match request.method.as_ref() {
                    BLOCKCHAIN_HEADERS_SUB_ID => BLOCKCHAIN_HEADERS_SUB_ID,
                    _ => {
                        log!("Couldn't get id of request "[request]);
                        return;
                    },
                };

                let response = JsonRpcResponse {
                    id: id.into(),
                    jsonrpc: "2.0".into(),
                    result: request.params[0].clone(),
                    error: Json::Null,
                };
                let mut resp = arc.lock().await;
                // the corresponding sender may not exist, receiver may be dropped
                // these situations are not considered as errors so we just silently skip them
                if let Some(tx) = resp.remove(&response.id.to_string()) {
                    tx.send(response).unwrap_or(())
                }
                drop(resp);
            }
        }
    }
}

macro_rules! try_loop {
    ($e:expr, $addr: ident, $delay: ident) => {
        match $e {
            Ok(res) => res,
            Err(e) => {
                log!([$addr] " error " [e]);
                if $delay < 30 {
                    $delay += 5;
                }
                continue;
            }
        }
    };
}

/// The enum wrapping possible variants of underlying Streams
#[cfg(feature = "native")]
#[allow(clippy::large_enum_variant)]
enum ElectrumStream {
    Tcp(TcpStream),
    Tls(TlsStream<TcpStream>),
}

#[cfg(feature = "native")]
impl AsRef<TcpStream> for ElectrumStream {
    fn as_ref(&self) -> &TcpStream {
        match self {
            ElectrumStream::Tcp(stream) => stream,
            ElectrumStream::Tls(stream) => stream.get_ref().0,
        }
    }
}

impl AsyncRead for ElectrumStream {
    fn poll_read(self: Pin<&mut Self>, cx: &mut Context<'_>, buf: &mut [u8]) -> Poll<io::Result<usize>> {
        match self.get_mut() {
            ElectrumStream::Tcp(stream) => AsyncRead::poll_read(Pin::new(stream), cx, buf),
            ElectrumStream::Tls(stream) => AsyncRead::poll_read(Pin::new(stream), cx, buf),
        }
    }
}

impl AsyncWrite for ElectrumStream {
    fn poll_write(self: Pin<&mut Self>, cx: &mut Context<'_>, buf: &[u8]) -> Poll<io::Result<usize>> {
        match self.get_mut() {
            ElectrumStream::Tcp(stream) => AsyncWrite::poll_write(Pin::new(stream), cx, buf),
            ElectrumStream::Tls(stream) => AsyncWrite::poll_write(Pin::new(stream), cx, buf),
        }
    }

    fn poll_flush(self: Pin<&mut Self>, cx: &mut Context<'_>) -> Poll<Result<(), Error>> {
        match self.get_mut() {
            ElectrumStream::Tcp(stream) => AsyncWrite::poll_flush(Pin::new(stream), cx),
            ElectrumStream::Tls(stream) => AsyncWrite::poll_flush(Pin::new(stream), cx),
        }
    }

    fn poll_shutdown(self: Pin<&mut Self>, cx: &mut Context<'_>) -> Poll<Result<(), Error>> {
        match self.get_mut() {
            ElectrumStream::Tcp(stream) => AsyncWrite::poll_shutdown(Pin::new(stream), cx),
            ElectrumStream::Tls(stream) => AsyncWrite::poll_shutdown(Pin::new(stream), cx),
        }
    }
}

const ELECTRUM_TIMEOUT: u64 = 60;

async fn electrum_last_chunk_loop(last_chunk: Arc<AtomicU64>) {
    loop {
        Timer::sleep(ELECTRUM_TIMEOUT as f64).await;
        let last = (last_chunk.load(AtomicOrdering::Relaxed) / 1000) as f64;
        if now_float() - last > ELECTRUM_TIMEOUT as f64 {
            log!("Didn't receive any data since " (last as i64) ". Shutting down the connection.");
            break;
        }
    }
}

#[cfg(feature = "native")]
async fn connect_loop(
    config: ElectrumConfig,
    addr: String,
    responses: Arc<AsyncMutex<HashMap<String, async_oneshot::Sender<JsonRpcResponse>>>>,
    connection_tx: Arc<AsyncMutex<Option<mpsc::Sender<Vec<u8>>>>>,
    event_handlers: Vec<RpcTransportEventHandlerShared>,
) -> Result<(), ()> {
    let mut delay: u64 = 0;

    loop {
        if delay > 0 {
            Timer::sleep(delay as f64).await;
        };

        let socket_addr = try_loop!(addr_to_socket_addr(&addr), addr, delay);

        let connect_f = match config.clone() {
            ElectrumConfig::TCP => Either::Left(TcpStream::connect(&socket_addr).map_ok(ElectrumStream::Tcp)),
            ElectrumConfig::SSL {
                dns_name,
                skip_validation,
            } => {
                let mut ssl_config = rustls::ClientConfig::new();
                ssl_config.root_store.add_server_trust_anchors(&TLS_SERVER_ROOTS);
                if skip_validation {
                    ssl_config
                        .dangerous()
                        .set_certificate_verifier(Arc::new(NoCertificateVerification {}));
                }
                let tls_connector = TlsConnector::from(Arc::new(ssl_config));

                Either::Right(TcpStream::connect(&socket_addr).and_then(move |stream| {
                    // Can use `unwrap` cause `dns_name` is pre-checked.
                    let dns = unwrap!(DNSNameRef::try_from_ascii_str(&dns_name).map_err(|e| fomat!([e])));
                    tls_connector.connect(dns, stream).map_ok(ElectrumStream::Tls)
                }))
            },
        };

        let stream = try_loop!(connect_f.await, addr, delay);
        try_loop!(stream.as_ref().set_nodelay(true), addr, delay);
        // reset the delay if we've connected successfully
        delay = 0;
        log!("Electrum client connected to "(addr));
        try_loop!(event_handlers.on_connected(addr.clone()), addr, delay);
        let last_chunk = Arc::new(AtomicU64::new(now_ms()));
        let mut last_chunk_f = electrum_last_chunk_loop(last_chunk.clone()).boxed().fuse();

        let (tx, rx) = mpsc::channel(0);
        *connection_tx.lock().await = Some(tx);
        let rx = rx_to_stream(rx).inspect(|data| {
            // measure the length of each sent packet
            event_handlers.on_outgoing_request(&data);
        });

        let (read, mut write) = tokio::io::split(stream);
        let recv_f = {
            let addr = addr.clone();
            let responses = responses.clone();
            async move {
                let mut buffer = String::with_capacity(1024);
                let mut buf_reader = BufReader::new(read);
                loop {
                    match buf_reader.read_line(&mut buffer).await {
                        Ok(c) => {
                            if c == 0 {
                                log!("EOF from"(addr));
                                break;
                            }
                        },
                        Err(e) => {
                            log!("Error on read "(e) " from "(addr));
                            break;
                        },
                    };
                    last_chunk.store(now_ms(), AtomicOrdering::Relaxed);
                    electrum_process_chunk(buffer.as_bytes(), responses.clone()).await;
                    buffer.clear();
                }
            }
        };
        let mut recv_f = Box::pin(recv_f).fuse();

        let send_f = {
            let addr = addr.clone();
            let mut rx = rx.compat();
            async move {
<<<<<<< HEAD
                loop {
                    let msg = match rx.next().await {
                        Some(Ok(bytes)) => bytes,
                        _ => break,
                    };
                    if let Err(e) = write.write_all(&msg).await {
=======
                while let Some(Ok(bytes)) = rx.next().await {
                    if let Err(e) = write.write_all(&bytes).await {
>>>>>>> b72a4bf0
                        log!("Write error "(e) " to " (addr));
                    }
                }
            }
        };
        let mut send_f = Box::pin(send_f).fuse();
        macro_rules! reset_tx_and_continue {
            () => {
                log!([addr] " connection dropped");
                *connection_tx.lock().await = None;
                continue;
            };
        }

        select! {
            last_chunk = last_chunk_f => { reset_tx_and_continue!(); },
            recv = recv_f => { reset_tx_and_continue!(); },
            send = send_f => { reset_tx_and_continue!(); },
        }
    }
}

#[cfg(not(feature = "native"))]
async fn connect_loop(
    _config: ElectrumConfig,
    _addr: SocketAddr,
    _responses: Arc<Mutex<HashMap<String, JsonRpcResponse>>>,
    _connection_tx: Arc<AsyncMutex<Option<mpsc::Sender<Vec<u8>>>>>,
) -> Result<(), ()> {
    unimplemented!()
}

/// Builds up the electrum connection, spawns endless loop that attempts to reconnect to the server
/// in case of connection errors
#[cfg(feature = "native")]
fn electrum_connect(
    addr: String,
    config: ElectrumConfig,
    event_handlers: Vec<RpcTransportEventHandlerShared>,
) -> ElectrumConnection {
    let (shutdown_tx, shutdown_rx) = oneshot::channel::<()>();
    let responses = Arc::new(AsyncMutex::new(HashMap::new()));
    let tx = Arc::new(AsyncMutex::new(None));

    let connect_loop = connect_loop(
        config.clone(),
        addr.clone(),
        responses.clone(),
        tx.clone(),
        event_handlers,
    );

    let connect_loop = select_func(connect_loop.boxed(), shutdown_rx.compat());
    spawn(connect_loop.map(|_| ()));
    ElectrumConnection {
        addr,
        config,
        tx,
        shutdown_tx: Some(shutdown_tx),
        responses,
        ri: -1,
        protocol_version: AsyncMutex::new(None),
    }
}

#[cfg(not(feature = "native"))]
fn electrum_connect(
    _addr: SocketAddr,
    _config: ElectrumConfig,
    _event_handlers: Vec<RpcTransportEventHandlerShared>,
) -> ElectrumConnection {
    unimplemented!()
}

fn electrum_request(
    request: JsonRpcRequest,
    tx: mpsc::Sender<Vec<u8>>,
    responses: Arc<AsyncMutex<HashMap<String, async_oneshot::Sender<JsonRpcResponse>>>>,
) -> Box<dyn Future<Item = JsonRpcResponse, Error = String> + Send + 'static> {
    let send_fut = async move {
        let mut json = try_s!(json::to_string(&request));
        // Electrum request and responses must end with \n
        // https://electrumx.readthedocs.io/en/latest/protocol-basics.html#message-stream
        json.push('\n');
        let request_id = request.get_id().to_string();
        let (req_tx, resp_rx) = async_oneshot::channel();
        responses.lock().await.insert(request_id, req_tx);
        try_s!(tx.send(json.into_bytes()).compat().await);
        let response = try_s!(resp_rx.await);
        Ok(response)
    };
    let send_fut = send_fut
        .boxed()
        .compat()
        .map_err(StringError)
        .timeout(Duration::from_secs(ELECTRUM_TIMEOUT));

    Box::new(send_fut.map_err(|e| ERRL!("{}", e.0)))
}<|MERGE_RESOLUTION|>--- conflicted
+++ resolved
@@ -21,17 +21,10 @@
 use futures::io::Error;
 use futures::lock::Mutex as AsyncMutex;
 use futures::{select, StreamExt};
-<<<<<<< HEAD
-use futures01::future::{loop_fn, select_ok, Loop};
-use futures01::sync::{mpsc, oneshot};
-use futures01::{Future, Sink, Stream};
-use futures_timer::{Delay, FutureExt as FutureTimerExt};
-=======
 use futures01::future::select_ok;
 use futures01::sync::{mpsc, oneshot};
 use futures01::{Future, Sink, Stream};
 use futures_timer::FutureExt as FutureTimerExt;
->>>>>>> b72a4bf0
 use gstuff::{now_float, now_ms};
 use http::header::AUTHORIZATION;
 use http::Uri;
@@ -53,12 +46,7 @@
 use std::ops::Deref;
 #[cfg(not(feature = "native"))] use std::os::raw::c_char;
 use std::pin::Pin;
-<<<<<<< HEAD
-use std::str::FromStr;
-use std::sync::atomic::{AtomicU64, Ordering as AtomicOrdering};
-=======
 use std::sync::atomic::{AtomicBool, AtomicU64, Ordering as AtomicOrdering};
->>>>>>> b72a4bf0
 use std::sync::Arc;
 use std::task::{Context, Poll};
 use std::time::Duration;
@@ -172,11 +160,7 @@
 
 /// Generic unspent info required to build transactions, we need this separate type because native
 /// and Electrum provide different list_unspent format.
-<<<<<<< HEAD
-#[derive(Clone, Debug, Eq, PartialEq)]
-=======
 #[derive(Clone, Debug, Eq, Hash, PartialEq)]
->>>>>>> b72a4bf0
 pub struct UnspentInfo {
     pub outpoint: OutPoint,
     pub value: u64,
@@ -236,11 +220,7 @@
     pub account: Option<String>,
     #[serde(rename = "scriptPubKey")]
     pub script_pub_key: BytesJson,
-<<<<<<< HEAD
-    pub amount: Box<json::value::RawValue>,
-=======
     pub amount: MmNumber,
->>>>>>> b72a4bf0
     pub confirmations: u64,
     pub spendable: bool,
 }
@@ -369,12 +349,6 @@
     /// Transport event handlers
     pub event_handlers: Vec<RpcTransportEventHandlerShared>,
     pub request_id: AtomicU64,
-<<<<<<< HEAD
-    /// The cache of recently send transactions used to track the spent UTXOs and replace them with new outputs
-    /// The daemon needs some time to update the listunspent list for address which makes it return already spent UTXOs
-    /// This cache helps to prevent UTXO reuse in such cases
-    pub recently_sent_txs: AsyncMutex<HashMap<H256Json, UtxoTx>>,
-=======
     pub list_unspent_in_progress: AtomicBool,
     pub list_unspent_subs: AsyncMutex<Vec<RpcReqSub<Vec<NativeUnspent>>>>,
     /// coin decimals used to convert the decimal amount returned from daemon to correct satoshis amount
@@ -395,7 +369,6 @@
             coin_decimals: 8,
         }
     }
->>>>>>> b72a4bf0
 }
 
 #[derive(Clone, Debug)]
@@ -510,13 +483,8 @@
 
 #[cfg_attr(test, mockable)]
 impl UtxoRpcClientOps for NativeClient {
-<<<<<<< HEAD
-    fn list_unspent_ordered(&self, address: &Address) -> UtxoRpcRes<Vec<UnspentInfo>> {
-        /*
-=======
     fn list_unspent(&self, address: &Address) -> UtxoRpcRes<Vec<UnspentInfo>> {
         let decimals = self.coin_decimals;
->>>>>>> b72a4bf0
         let fut = self
             .list_unspent_impl(0, std::i32::MAX, vec![address.to_string()])
             .map_err(|e| ERRL!("{}", e))
@@ -536,66 +504,12 @@
                     .collect();
                 Ok(try_s!(unspents))
             });
-<<<<<<< HEAD
-        */
-        let arc = self.clone();
-        let address = address.clone();
-        let fut = self
-            .list_unspent(0, 999999, vec![address.to_string()])
-            .map_err(|e| ERRL!("{}", e))
-            .and_then(|unspents| {
-                let fut = async move {
-                    let mut result: Vec<_> = unspents
-                        .into_iter()
-                        .map(|unspent| UnspentInfo {
-                            outpoint: OutPoint {
-                                hash: unspent.txid.reversed().into(),
-                                index: unspent.vout,
-                            },
-                            value: sat_from_big_decimal(&BigDecimal::from_str(&unspent.amount.to_string()).unwrap(), 8)
-                                .expect("sat_from_big_decimal should never fail here"),
-                            height: None,
-                        })
-                        .collect();
-                    let recently_sent = arc.recently_sent_txs.lock().await;
-                    let addr_script_pubkey = Builder::build_p2pkh(&address.hash).to_bytes();
-                    result = replace_spent_outputs_with_cache(result, &recently_sent, addr_script_pubkey);
-                    result.sort_unstable_by(|a, b| {
-                        if a.value < b.value {
-                            Ordering::Less
-                        } else {
-                            Ordering::Greater
-                        }
-                    });
-                    // dedup just in case we add duplicates of same unspent out
-                    // all duplicates will be removed because vector in sorted before dedup
-                    result.dedup();
-                    Ok(result)
-                };
-                fut.boxed().compat()
-            });
-        Box::new(fut)
-    }
-
-    fn send_transaction(&self, tx: &UtxoTx, addr: Address) -> UtxoRpcRes<H256Json> {
-        let arc = self.clone();
-        let tx = tx.clone();
-        let tx_bytes = BytesJson::from(serialize(&tx));
-        let fut = async move {
-            let tx_hash = try_s!(arc.send_raw_transaction(tx_bytes).compat().await);
-            arc.recently_sent_txs.lock().await.insert(tx_hash.clone(), tx.clone());
-            Ok(tx_hash)
-        };
-
-        Box::new(fut.boxed().compat())
-=======
         Box::new(fut)
     }
 
     fn send_transaction(&self, tx: &UtxoTx) -> UtxoRpcRes<H256Json> {
         let tx_bytes = BytesJson::from(serialize(tx));
         Box::new(self.send_raw_transaction(tx_bytes).map_err(|e| ERRL!("{}", e)))
->>>>>>> b72a4bf0
     }
 
     /// https://bitcoin.org/en/developer-reference#sendrawtransaction
@@ -611,19 +525,11 @@
 
     fn display_balance(&self, address: Address, _decimals: u8) -> RpcRes<BigDecimal> {
         Box::new(
-<<<<<<< HEAD
-            self.list_unspent(0, std::i32::MAX, vec![address.to_string()])
-                .map(|unspents| {
-                    unspents.iter().fold(BigDecimal::from(0), |sum, unspent| {
-                        &sum + BigDecimal::from_str(&unspent.amount.to_string()).unwrap()
-                    })
-=======
             self.list_unspent_impl(0, std::i32::MAX, vec![address.to_string()])
                 .map(|unspents| {
                     unspents
                         .iter()
                         .fold(BigDecimal::from(0), |sum, unspent| sum + unspent.amount.to_decimal())
->>>>>>> b72a4bf0
                 }),
         )
     }
@@ -1953,17 +1859,8 @@
             let addr = addr.clone();
             let mut rx = rx.compat();
             async move {
-<<<<<<< HEAD
-                loop {
-                    let msg = match rx.next().await {
-                        Some(Ok(bytes)) => bytes,
-                        _ => break,
-                    };
-                    if let Err(e) = write.write_all(&msg).await {
-=======
                 while let Some(Ok(bytes)) = rx.next().await {
                     if let Err(e) = write.write_all(&bytes).await {
->>>>>>> b72a4bf0
                         log!("Write error "(e) " to " (addr));
                     }
                 }
