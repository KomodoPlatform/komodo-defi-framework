use crate::rpc_command::init_withdraw::{WithdrawInProgressStatus, WithdrawTaskHandleShared};
use crate::utxo::utxo_common::{big_decimal_from_sat, UtxoTxBuilder};
<<<<<<< HEAD
use crate::utxo::{output_script, sat_from_big_decimal, ActualTxFee, Address, AddressBuilder, FeePolicy,
                  GetUtxoListOps, PrivKeyPolicy, UtxoAddressFormat, UtxoCoinFields, UtxoCommonOps, UtxoFeeDetails,
                  UtxoTx, UTXO_LOCK};
use crate::{CoinWithDerivationMethod, GetWithdrawSenderAddress, MarketCoinOps, TransactionData, TransactionDetails,
            WithdrawError, WithdrawFee, WithdrawFrom, WithdrawRequest, WithdrawResult};
=======
use crate::utxo::{output_script, sat_from_big_decimal, ActualTxFee, Address, FeePolicy, GetUtxoListOps, PrivKeyPolicy,
                  UtxoAddressFormat, UtxoCoinFields, UtxoCommonOps, UtxoFeeDetails, UtxoTx, UTXO_LOCK};
use crate::{CoinWithDerivationMethod, GetWithdrawSenderAddress, MarketCoinOps, TransactionDetails, WithdrawError,
            WithdrawFee, WithdrawRequest, WithdrawResult};
>>>>>>> 7f08caea
use async_trait::async_trait;
use chain::TransactionOutput;
use common::log::info;
use common::now_sec;
use crypto::hw_rpc_task::HwRpcTaskAwaitingStatus;
use crypto::trezor::trezor_rpc_task::{TrezorRequestStatuses, TrezorRpcTaskProcessor};
use crypto::trezor::{TrezorError, TrezorProcessingError};
use crypto::{from_hw_error, CryptoCtx, CryptoCtxError, DerivationPath, HwError, HwProcessingError, HwRpcError};
use keys::{AddressFormat, KeyPair, Private, Public as PublicKey};
use mm2_core::mm_ctx::MmArc;
use mm2_err_handle::prelude::*;
use rpc::v1::types::ToTxHash;
use rpc_task::RpcTaskError;
use script::{Builder, Script, SignatureVersion, TransactionInputSigner};
use serialization::{serialize, serialize_with_flags, SERIALIZE_TRANSACTION_WITNESS};
use std::iter::once;
use std::sync::Arc;
use utxo_signer::sign_params::{OutputDestination, SendingOutputInfo, SpendingInputInfo, UtxoSignTxParamsBuilder};
use utxo_signer::{with_key_pair, UtxoSignTxError};
use utxo_signer::{SignPolicy, UtxoSignerOps};

impl From<UtxoSignTxError> for WithdrawError {
    fn from(sign_err: UtxoSignTxError) -> Self {
        match sign_err {
            UtxoSignTxError::TrezorError(trezor) => WithdrawError::from(trezor),
            UtxoSignTxError::Transport(transport) => WithdrawError::Transport(transport),
            UtxoSignTxError::Internal(internal) => WithdrawError::InternalError(internal),
            sign_err => WithdrawError::InternalError(sign_err.to_string()),
        }
    }
}

impl From<HwProcessingError<RpcTaskError>> for WithdrawError {
    fn from(e: HwProcessingError<RpcTaskError>) -> Self {
        match e {
            HwProcessingError::HwError(hw) => WithdrawError::from(hw),
            HwProcessingError::ProcessorError(rpc_task) => WithdrawError::from(rpc_task),
            HwProcessingError::InternalError(err) => WithdrawError::InternalError(err),
        }
    }
}

impl From<TrezorProcessingError<RpcTaskError>> for WithdrawError {
    fn from(e: TrezorProcessingError<RpcTaskError>) -> Self {
        match e {
            TrezorProcessingError::TrezorError(trezor) => WithdrawError::from(trezor),
            TrezorProcessingError::ProcessorError(rpc_task) => WithdrawError::from(rpc_task),
        }
    }
}

impl From<HwError> for WithdrawError {
    fn from(e: HwError) -> Self { from_hw_error(e) }
}

impl From<TrezorError> for WithdrawError {
    fn from(e: TrezorError) -> Self {
        match e {
            TrezorError::DeviceDisconnected => WithdrawError::HwError(HwRpcError::NoTrezorDeviceAvailable),
            other => WithdrawError::InternalError(other.to_string()),
        }
    }
}

impl From<CryptoCtxError> for WithdrawError {
    fn from(e: CryptoCtxError) -> Self { WithdrawError::InternalError(e.to_string()) }
}

impl From<RpcTaskError> for WithdrawError {
    fn from(e: RpcTaskError) -> Self {
        let error = e.to_string();
        match e {
            RpcTaskError::Cancelled => WithdrawError::InternalError("Cancelled".to_owned()),
            RpcTaskError::Timeout(timeout) => WithdrawError::Timeout(timeout),
            RpcTaskError::NoSuchTask(_) | RpcTaskError::UnexpectedTaskStatus { .. } => {
                WithdrawError::InternalError(error)
            },
            RpcTaskError::UnexpectedUserAction { expected } => WithdrawError::UnexpectedUserAction { expected },
            RpcTaskError::Internal(internal) => WithdrawError::InternalError(internal),
        }
    }
}

impl From<keys::Error> for WithdrawError {
    fn from(e: keys::Error) -> Self { WithdrawError::InternalError(e.to_string()) }
}

#[async_trait]
pub trait UtxoWithdraw<Coin>
where
    Self: Sized + Sync,
    Coin: UtxoCommonOps + GetUtxoListOps,
{
    fn coin(&self) -> &Coin;

    fn sender_address(&self) -> Address;

    fn sender_address_string(&self) -> String;

    fn request(&self) -> &WithdrawRequest;

    fn signature_version(&self) -> SignatureVersion {
        match self.sender_address().addr_format() {
            UtxoAddressFormat::Segwit => SignatureVersion::WitnessV0,
            UtxoAddressFormat::Standard | UtxoAddressFormat::CashAddress { .. } => {
                self.coin().as_ref().conf.signature_version
            },
        }
    }

    #[allow(clippy::result_large_err)]
    fn prev_script(&self) -> Result<Script, MmError<WithdrawError>> {
        match self.sender_address().addr_format() {
            UtxoAddressFormat::Segwit => match Builder::build_p2wpkh(self.sender_address().hash()) {
                Ok(script) => Ok(script),
                Err(e) => MmError::err(WithdrawError::InternalError(e.to_string())),
            },
            UtxoAddressFormat::Standard | UtxoAddressFormat::CashAddress { .. } => {
                Ok(Builder::build_p2pkh(self.sender_address().hash()))
            },
        }
    }

    #[allow(clippy::result_large_err)]
    fn on_generating_transaction(&self) -> Result<(), MmError<WithdrawError>>;

    #[allow(clippy::result_large_err)]
    fn on_finishing(&self) -> Result<(), MmError<WithdrawError>>;

    async fn sign_tx(&self, unsigned_tx: TransactionInputSigner) -> Result<UtxoTx, MmError<WithdrawError>>;

    async fn build(self) -> WithdrawResult {
        let coin = self.coin();
        let ticker = coin.as_ref().conf.ticker.clone();
        let decimals = coin.as_ref().decimals;
        let req = self.request();

        let to = coin.address_from_str(&req.to)?;

        // Generate unsigned transaction.
        self.on_generating_transaction()?;

        let script_pubkey = output_script(&to).map(|script| script.to_bytes())?;

        let _utxo_lock = UTXO_LOCK.lock().await;
        let (unspents, _) = coin.get_unspent_ordered_list(&self.sender_address()).await?;
        let (value, fee_policy) = if req.max {
            (
                unspents.iter().fold(0, |sum, unspent| sum + unspent.value),
                FeePolicy::DeductFromOutput(0),
            )
        } else {
            let value = sat_from_big_decimal(&req.amount, decimals)?;
            (value, FeePolicy::SendExact)
        };
        let outputs = vec![TransactionOutput { value, script_pubkey }];

        let mut tx_builder = UtxoTxBuilder::new(coin)
            .await
            .with_from_address(self.sender_address())
            .add_available_inputs(unspents)
            .add_outputs(outputs)
            .with_fee_policy(fee_policy);

        match req.fee {
            Some(WithdrawFee::UtxoFixed { ref amount }) => {
                let fixed = sat_from_big_decimal(amount, decimals)?;
                tx_builder = tx_builder.with_fee(ActualTxFee::FixedPerKb(fixed));
            },
            Some(WithdrawFee::UtxoPerKbyte { ref amount }) => {
                let dynamic = sat_from_big_decimal(amount, decimals)?;
                tx_builder = tx_builder.with_fee(ActualTxFee::Dynamic(dynamic));
            },
            Some(ref fee_policy) => {
                let error = format!(
                    "Expected 'UtxoFixed' or 'UtxoPerKbyte' fee types, found {:?}",
                    fee_policy
                );
                return MmError::err(WithdrawError::InvalidFeePolicy(error));
            },
            None => (),
        };
        let (unsigned, data) = tx_builder
            .build()
            .await
            .mm_err(|gen_tx_error| WithdrawError::from_generate_tx_error(gen_tx_error, ticker.clone(), decimals))?;

        // Sign the `unsigned` transaction.
        let signed = self.sign_tx(unsigned).await?;

        // Finish by generating `TransactionDetails` from the signed transaction.
        self.on_finishing()?;

        let fee_amount = data.fee_amount + data.unused_change;
        let fee_details = UtxoFeeDetails {
            coin: Some(ticker.clone()),
            amount: big_decimal_from_sat(fee_amount as i64, decimals),
        };
        let tx_hex = match coin.addr_format() {
            UtxoAddressFormat::Segwit => serialize_with_flags(&signed, SERIALIZE_TRANSACTION_WITNESS).into(),
            _ => serialize(&signed).into(),
        };
        Ok(TransactionDetails {
            from: vec![self.sender_address_string()],
            to: vec![req.to.clone()],
            total_amount: big_decimal_from_sat(data.spent_by_me as i64, decimals),
            spent_by_me: big_decimal_from_sat(data.spent_by_me as i64, decimals),
            received_by_me: big_decimal_from_sat(data.received_by_me as i64, decimals),
            my_balance_change: big_decimal_from_sat(data.received_by_me as i64 - data.spent_by_me as i64, decimals),
            tx: TransactionData::new_signed(tx_hex, signed.hash().reversed().to_vec().to_tx_hash()),
            fee_details: Some(fee_details.into()),
            block_height: 0,
            coin: ticker,
            internal_id: vec![].into(),
            timestamp: now_sec(),
            kmd_rewards: data.kmd_rewards,
            transaction_type: Default::default(),
            memo: None,
        })
    }
}

pub struct InitUtxoWithdraw<Coin> {
    ctx: MmArc,
    coin: Coin,
    task_handle: WithdrawTaskHandleShared,
    req: WithdrawRequest,
    from_address: Address,
    /// Displayed [`InitUtxoWithdraw::from_address`].
    from_address_string: String,
    /// Derivation path from which [`InitUtxoWithdraw::from_address`] was derived.
    from_derivation_path: DerivationPath,
    /// Public key corresponding to [`InitUtxoWithdraw::from_address`].
    from_pubkey: PublicKey,
}

#[async_trait]
impl<Coin> UtxoWithdraw<Coin> for InitUtxoWithdraw<Coin>
where
    Coin: UtxoCommonOps + GetUtxoListOps + UtxoSignerOps,
{
    fn coin(&self) -> &Coin { &self.coin }

    fn sender_address(&self) -> Address { self.from_address.clone() }

    fn sender_address_string(&self) -> String { self.from_address_string.clone() }

    fn request(&self) -> &WithdrawRequest { &self.req }

    fn on_generating_transaction(&self) -> Result<(), MmError<WithdrawError>> {
        let amount_display = if self.req.max {
            "MAX".to_owned()
        } else {
            self.req.amount.to_string()
        };

        // Display the address from which we are trying to withdraw funds.
        info!(
            "Trying to withdraw {} {} from {} to {}",
            amount_display, self.req.coin, self.from_address_string, self.req.to,
        );

        Ok(self
            .task_handle
            .update_in_progress_status(WithdrawInProgressStatus::GeneratingTransaction)?)
    }

    fn on_finishing(&self) -> Result<(), MmError<WithdrawError>> {
        Ok(self
            .task_handle
            .update_in_progress_status(WithdrawInProgressStatus::Finishing)?)
    }

    async fn sign_tx(&self, unsigned_tx: TransactionInputSigner) -> Result<UtxoTx, MmError<WithdrawError>> {
        self.task_handle
            .update_in_progress_status(WithdrawInProgressStatus::SigningTransaction)?;

        let mut sign_params = UtxoSignTxParamsBuilder::new();

        // TODO refactor [`UtxoTxBuilder::build`] to return `SpendingInputInfo` and `SendingOutputInfo` within `AdditionalTxData`.
        sign_params.add_inputs_infos(
            unsigned_tx
                .inputs
                .iter()
                .map(|_input| match self.from_address.addr_format() {
                    AddressFormat::Segwit => SpendingInputInfo::P2WPKH {
                        address_derivation_path: self.from_derivation_path.clone(),
                        address_pubkey: self.from_pubkey,
                    },
                    AddressFormat::Standard | AddressFormat::CashAddress { .. } => SpendingInputInfo::P2PKH {
                        address_derivation_path: self.from_derivation_path.clone(),
                        address_pubkey: self.from_pubkey,
                    },
                }),
        );
        sign_params.add_outputs_infos(once(SendingOutputInfo {
            destination_address: OutputDestination::plain(self.req.to.clone()),
        }));
        match unsigned_tx.outputs.len() {
            // There is no change output.
            1 => (),
            // There is a change output.
            2 => {
                sign_params.add_outputs_infos(once(SendingOutputInfo {
                    destination_address: OutputDestination::change(
                        self.from_derivation_path.clone(),
                        self.from_address.addr_format().clone(),
                    ),
                }));
            },
            unexpected => {
                let error = format!("Unexpected number of outputs: {}", unexpected);
                return MmError::err(WithdrawError::InternalError(error));
            },
        }

        sign_params
            .with_signature_version(self.signature_version())
            .with_unsigned_tx(unsigned_tx)
            .with_prev_script(self.coin.script_for_address(&self.from_address)?);
        let sign_params = sign_params.build()?;

        let crypto_ctx = CryptoCtx::from_ctx(&self.ctx)?;
        let hw_ctx = crypto_ctx
            .hw_ctx()
            .or_mm_err(|| WithdrawError::HwError(HwRpcError::NoTrezorDeviceAvailable))?;

        let sign_policy = match self.coin.as_ref().priv_key_policy {
            PrivKeyPolicy::Iguana(ref key_pair) => SignPolicy::WithKeyPair(key_pair),
            // InitUtxoWithdraw works only for hardware wallets so it's ok to use signing with activated keypair here as a placeholder.
            PrivKeyPolicy::HDWallet {
                activated_key: ref activated_key_pair,
                ..
            } => SignPolicy::WithKeyPair(activated_key_pair),
            PrivKeyPolicy::Trezor => {
                let trezor_statuses = TrezorRequestStatuses {
                    on_button_request: WithdrawInProgressStatus::FollowHwDeviceInstructions,
                    on_pin_request: HwRpcTaskAwaitingStatus::EnterTrezorPin,
                    on_passphrase_request: HwRpcTaskAwaitingStatus::EnterTrezorPassphrase,
                    on_ready: WithdrawInProgressStatus::FollowHwDeviceInstructions,
                };
                let sign_processor = TrezorRpcTaskProcessor::new(self.task_handle.clone(), trezor_statuses);
                let sign_processor = Arc::new(sign_processor);
                let trezor_session = hw_ctx.trezor(sign_processor).await?;
                SignPolicy::WithTrezor(trezor_session)
            },
            #[cfg(target_arch = "wasm32")]
            PrivKeyPolicy::Metamask(_) => {
                return MmError::err(WithdrawError::UnsupportedError(
                    "`PrivKeyPolicy::Metamask` is not supported for UTXO coins!".to_string(),
                ))
            },
        };

        self.task_handle
            .update_in_progress_status(WithdrawInProgressStatus::WaitingForUserToConfirmSigning)?;
        let signed = self.coin.sign_tx(sign_params, sign_policy).await?;

        Ok(signed)
    }
}

impl<Coin> InitUtxoWithdraw<Coin> {
    pub async fn new(
        ctx: MmArc,
        coin: Coin,
        req: WithdrawRequest,
        task_handle: WithdrawTaskHandleShared,
    ) -> Result<InitUtxoWithdraw<Coin>, MmError<WithdrawError>>
    where
        Coin: CoinWithDerivationMethod + GetWithdrawSenderAddress<Address = Address, Pubkey = PublicKey>,
    {
        let from = coin.get_withdraw_sender_address(&req).await?;
        let from_address_string = from.address.display_address().map_to_mm(WithdrawError::InternalError)?;

        let from_derivation_path = match from.derivation_path {
            Some(der_path) => der_path,
            // [`WithdrawSenderAddress::derivation_path`] is not set, but the coin is initialized with an HD wallet derivation method.
            None if coin.has_hd_wallet_derivation_method() => {
                let error = "Cannot determine 'from' address derivation path".to_owned();
                return MmError::err(WithdrawError::UnexpectedFromAddress(error));
            },
            // Temporary initialize the derivation path by default since this field is not used without Trezor.
            None => DerivationPath::default(),
        };

        Ok(InitUtxoWithdraw {
            ctx,
            coin,
            task_handle: task_handle.clone(),
            req,
            from_address: from.address,
            from_address_string,
            from_derivation_path,
            from_pubkey: from.pubkey,
        })
    }
}

pub struct StandardUtxoWithdraw<Coin> {
    coin: Coin,
    req: WithdrawRequest,
    key_pair: KeyPair,
    from_address: Address,
    from_address_string: String,
}

#[async_trait]
impl<Coin> UtxoWithdraw<Coin> for StandardUtxoWithdraw<Coin>
where
    Coin: UtxoCommonOps + GetUtxoListOps,
{
    fn coin(&self) -> &Coin { &self.coin }

    fn sender_address(&self) -> Address { self.from_address.clone() }

    fn sender_address_string(&self) -> String { self.from_address_string.clone() }

    fn request(&self) -> &WithdrawRequest { &self.req }

    fn on_generating_transaction(&self) -> Result<(), MmError<WithdrawError>> { Ok(()) }

    fn on_finishing(&self) -> Result<(), MmError<WithdrawError>> { Ok(()) }

    async fn sign_tx(&self, unsigned_tx: TransactionInputSigner) -> Result<UtxoTx, MmError<WithdrawError>> {
        Ok(with_key_pair::sign_tx(
            unsigned_tx,
            &self.key_pair,
            self.prev_script()?,
            self.signature_version(),
            self.coin.as_ref().conf.fork_id,
        )?)
    }
}

impl<Coin> StandardUtxoWithdraw<Coin>
where
    Coin: AsRef<UtxoCoinFields>
        + MarketCoinOps
        + CoinWithDerivationMethod
        + GetWithdrawSenderAddress<Address = Address, Pubkey = PublicKey>,
{
    #[allow(clippy::result_large_err)]
    pub async fn new(coin: Coin, req: WithdrawRequest) -> Result<Self, MmError<WithdrawError>> {
        let from = coin.get_withdraw_sender_address(&req).await?;
        let from_address_string = from.address.display_address().map_to_mm(WithdrawError::InternalError)?;

        let key_pair = match from.derivation_path {
            Some(der_path) => {
                let secret = coin
                    .as_ref()
                    .priv_key_policy
                    .hd_wallet_derived_priv_key_or_err(&der_path)?;
                let private = Private {
                    prefix: coin.as_ref().conf.wif_prefix,
                    secret,
                    compressed: true,
                    checksum_type: coin.as_ref().conf.checksum_type,
                };
                KeyPair::from_private(private).map_to_mm(|e| WithdrawError::InternalError(e.to_string()))?
            },
            // [`WithdrawSenderAddress::derivation_path`] is not set, but the coin is initialized with an HD wallet derivation method.
            None if coin.has_hd_wallet_derivation_method() => {
                let error = "Cannot determine 'from' address derivation path".to_owned();
                return MmError::err(WithdrawError::UnexpectedFromAddress(error));
            },
            None => *coin.as_ref().priv_key_policy.activated_key_or_err()?,
        };

        Ok(StandardUtxoWithdraw {
            coin,
            req,
            key_pair,
            from_address: from.address,
            from_address_string,
        })
    }
}<|MERGE_RESOLUTION|>--- conflicted
+++ resolved
@@ -1,17 +1,9 @@
 use crate::rpc_command::init_withdraw::{WithdrawInProgressStatus, WithdrawTaskHandleShared};
 use crate::utxo::utxo_common::{big_decimal_from_sat, UtxoTxBuilder};
-<<<<<<< HEAD
-use crate::utxo::{output_script, sat_from_big_decimal, ActualTxFee, Address, AddressBuilder, FeePolicy,
-                  GetUtxoListOps, PrivKeyPolicy, UtxoAddressFormat, UtxoCoinFields, UtxoCommonOps, UtxoFeeDetails,
-                  UtxoTx, UTXO_LOCK};
-use crate::{CoinWithDerivationMethod, GetWithdrawSenderAddress, MarketCoinOps, TransactionData, TransactionDetails,
-            WithdrawError, WithdrawFee, WithdrawFrom, WithdrawRequest, WithdrawResult};
-=======
 use crate::utxo::{output_script, sat_from_big_decimal, ActualTxFee, Address, FeePolicy, GetUtxoListOps, PrivKeyPolicy,
                   UtxoAddressFormat, UtxoCoinFields, UtxoCommonOps, UtxoFeeDetails, UtxoTx, UTXO_LOCK};
-use crate::{CoinWithDerivationMethod, GetWithdrawSenderAddress, MarketCoinOps, TransactionDetails, WithdrawError,
-            WithdrawFee, WithdrawRequest, WithdrawResult};
->>>>>>> 7f08caea
+use crate::{CoinWithDerivationMethod, GetWithdrawSenderAddress, MarketCoinOps, TransactionData, TransactionDetails,
+            WithdrawError, WithdrawFee, WithdrawRequest, WithdrawResult};
 use async_trait::async_trait;
 use chain::TransactionOutput;
 use common::log::info;
