--- conflicted
+++ resolved
@@ -195,13 +195,9 @@
         self.abortable_system.weak_spawner()
     }
 
-<<<<<<< HEAD
-    pub(crate) fn is_connected(&self) -> bool { self.tx.lock().unwrap().is_some() }
-=======
-    fn is_connected(&self) -> bool {
+    pub(crate) fn is_connected(&self) -> bool {
         self.tx.lock().unwrap().is_some()
     }
->>>>>>> 817b4152
 
     fn set_protocol_version(&self, version: f32) {
         let mut protocol_version = self.protocol_version.lock().unwrap();
