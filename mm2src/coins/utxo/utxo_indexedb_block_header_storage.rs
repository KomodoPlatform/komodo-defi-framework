--- conflicted
+++ resolved
@@ -28,15 +28,7 @@
         Err(BlockHeaderStorageError::Internal("Not implemented".into()))
     }
 
-<<<<<<< HEAD
-    async fn get_block_height_by_hash(
-        &self,
-        _for_coin: &str,
-        _hash: H256,
-    ) -> Result<Option<i64>, BlockHeaderStorageError> {
-=======
     async fn get_last_block_header_with_non_max_bits(&self) -> Result<Option<BlockHeader>, BlockHeaderStorageError> {
->>>>>>> 15196588
         Ok(None)
     }
 
