--- conflicted
+++ resolved
@@ -208,27 +208,12 @@
     };
     unsigned.outputs[0].script_pubkey = output_script_pubkey.to_bytes().into();
 
-<<<<<<< HEAD
-=======
-    let my_address = coin
-        .as_ref()
-        .derivation_method
-        .single_addr_or_err()
-        .await
-        .map_err(|e| SignFundingTransactionError::Internal(e.to_string()))?;
->>>>>>> a0d87236
     let key_pair = coin
         .as_ref()
         .priv_key_policy
         .activated_key_or_err()
         .map_err(|e| SignFundingTransactionError::Internal(e.to_string()))?;
 
-<<<<<<< HEAD
-=======
-    let prev_script = coin
-        .script_for_address(&my_address)
-        .map_err(|e| SignFundingTransactionError::Internal(e.to_string()))?;
->>>>>>> a0d87236
     let signed = sign_tx(
         unsigned,
         key_pair,
