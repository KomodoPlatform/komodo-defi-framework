--- conflicted
+++ resolved
@@ -62,13 +62,8 @@
     ctx: MmArc,
     req: HDAccountBalanceRequest,
 ) -> MmResult<HDAccountBalanceResponseEnum, HDAccountBalanceRpcError> {
-<<<<<<< HEAD
-    match lp_coinfind_or_err(&ctx, &req.coin).await? {
+    match lp_coinfind_or_err(&ctx, &req.coin).await.map_mm_err()? {
         MmCoinEnum::UtxoCoinVariant(utxo) => Ok(HDAccountBalanceResponseEnum::Map(
-=======
-    match lp_coinfind_or_err(&ctx, &req.coin).await.map_mm_err()? {
-        MmCoinEnum::UtxoCoin(utxo) => Ok(HDAccountBalanceResponseEnum::Map(
->>>>>>> b59860b3
             utxo.account_balance_rpc(req.params).await?,
         )),
         MmCoinEnum::QtumCoinVariant(qtum) => Ok(HDAccountBalanceResponseEnum::Map(
