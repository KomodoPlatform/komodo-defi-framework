use crate::coin_balance::HDAddressBalance;
<<<<<<< HEAD
use crate::hd_wallet::{AddressDerivingError, ConfirmAddressStatus, HDConfirmAddress, HDConfirmAddressError,
                       InvalidBip44ChainError, NewAddressDeriveConfirmError, NewAddressDerivingError,
                       RpcTaskConfirmAddress};
use crate::utxo::UtxoCommonOps;
use crate::{lp_coinfind_or_err, BalanceError, CoinBalance, CoinBalanceMap, CoinFindError, CoinsContext, MmCoinEnum,
            UnexpectedDerivationMethod};
use async_trait::async_trait;
use common::{HttpStatusCode, SuccessResponse};
use crypto::hw_rpc_task::{HwConnectStatuses, HwRpcTaskAwaitingStatus, HwRpcTaskUserAction, HwRpcTaskUserActionRequest};
use crypto::trezor::utxo::TrezorInputScriptType;
=======
use crate::hd_wallet::{
    AddressDerivingError, ConfirmAddressStatus, HDConfirmAddress, HDConfirmAddressError, InvalidBip44ChainError,
    NewAddressDeriveConfirmError, NewAddressDerivingError, RpcTaskConfirmAddress,
};
use crate::{
    lp_coinfind_or_err, BalanceError, CoinBalance, CoinBalanceMap, CoinFindError, CoinsContext, MmCoinEnum,
    UnexpectedDerivationMethod,
};
use async_trait::async_trait;
use common::{HttpStatusCode, SuccessResponse};
use crypto::hw_rpc_task::{
    HwConnectStatuses, HwRpcTaskAwaitingStatus, HwRpcTaskUserAction, HwRpcTaskUserActionRequest,
};
>>>>>>> 68bc4ebf
use crypto::trezor::TrezorMessageType;
use crypto::{from_hw_error, Bip44Chain, HwError, HwRpcError, WithHwRpcError};
use derive_more::Display;
use enum_derives::EnumFromTrait;
use http::StatusCode;
use keys::AddressFormat;
use mm2_core::mm_ctx::MmArc;
use mm2_err_handle::prelude::*;
use rpc_task::rpc_common::{
    CancelRpcTaskError, CancelRpcTaskRequest, InitRpcTaskResponse, RpcTaskStatusError, RpcTaskStatusRequest,
    RpcTaskUserActionError,
};
use rpc_task::{
    RpcInitReq, RpcTask, RpcTaskError, RpcTaskHandleShared, RpcTaskManager, RpcTaskManagerShared, RpcTaskStatus,
    RpcTaskTypes,
};
use std::time::Duration;

pub type GetNewAddressUserAction = HwRpcTaskUserAction;
pub type GetNewAddressAwaitingStatus = HwRpcTaskAwaitingStatus;
pub type GetNewAddressTaskManager = RpcTaskManager<InitGetNewAddressTask>;
pub type GetNewAddressTaskManagerShared = RpcTaskManagerShared<InitGetNewAddressTask>;
pub type GetNewAddressTaskHandleShared = RpcTaskHandleShared<InitGetNewAddressTask>;
pub type GetNewAddressRpcTaskStatus = RpcTaskStatus<
    GetNewAddressResponseEnum,
    GetNewAddressRpcError,
    GetNewAddressInProgressStatus,
    GetNewAddressAwaitingStatus,
>;

#[derive(Clone, Debug, Display, EnumFromTrait, PartialEq, Serialize, SerializeErrorType)]
#[serde(tag = "error_type", content = "error_data")]
pub enum GetNewAddressRpcError {
    #[display(fmt = "Hardware Wallet context is not initialized")]
    HwContextNotInitialized,
    #[display(fmt = "No such coin {coin}")]
    NoSuchCoin { coin: String },
    #[display(fmt = "RPC 'task' is awaiting '{expected}' user action")]
    UnexpectedUserAction { expected: String },
    #[display(fmt = "Coin is expected to be activated with the HD wallet derivation method")]
    CoinIsActivatedNotWithHDWallet,
    #[display(fmt = "HD account '{account_id}' is not activated")]
    UnknownAccount { account_id: u32 },
    #[display(fmt = "Coin doesn't support the given BIP44 chain: {chain:?}")]
    InvalidBip44Chain { chain: Bip44Chain },
    #[display(fmt = "Error deriving an address: {_0}")]
    ErrorDerivingAddress(String),
    #[display(fmt = "Addresses limit reached. Max number of addresses: {max_addresses_number}")]
    AddressLimitReached { max_addresses_number: u32 },
    #[display(fmt = "Empty addresses limit reached. Gap limit: {gap_limit}")]
    EmptyAddressesLimitReached { gap_limit: u32 },
    #[display(fmt = "Electrum/Native RPC invalid response: {_0}")]
    RpcInvalidResponse(String),
    #[display(fmt = "HD wallet storage error: {_0}")]
    WalletStorageError(String),
    #[display(fmt = "Failed scripthash subscription. Error: {_0}")]
    FailedScripthashSubscription(String),
    #[from_trait(WithTimeout::timeout)]
    #[display(fmt = "RPC timed out {_0:?}")]
    Timeout(Duration),
    #[from_trait(WithHwRpcError::hw_rpc_error)]
    HwError(HwRpcError),
    #[display(fmt = "Transport: {_0}")]
    Transport(String),
    #[from_trait(WithInternal::internal)]
    #[display(fmt = "Internal: {_0}")]
    Internal(String),
}

impl From<BalanceError> for GetNewAddressRpcError {
    fn from(e: BalanceError) -> Self {
        match e {
            BalanceError::Transport(transport) => GetNewAddressRpcError::Transport(transport),
            BalanceError::InvalidResponse(rpc) => GetNewAddressRpcError::RpcInvalidResponse(rpc),
            BalanceError::UnexpectedDerivationMethod(der_path) => GetNewAddressRpcError::from(der_path),
            BalanceError::WalletStorageError(internal) | BalanceError::Internal(internal) => {
                GetNewAddressRpcError::Internal(internal)
            },
        }
    }
}

impl From<UnexpectedDerivationMethod> for GetNewAddressRpcError {
    fn from(e: UnexpectedDerivationMethod) -> Self {
        match e {
            UnexpectedDerivationMethod::ExpectedHDWallet => GetNewAddressRpcError::CoinIsActivatedNotWithHDWallet,
            unexpected_error => GetNewAddressRpcError::Internal(unexpected_error.to_string()),
        }
    }
}

impl From<CoinFindError> for GetNewAddressRpcError {
    fn from(e: CoinFindError) -> Self {
        match e {
            CoinFindError::NoSuchCoin { coin } => GetNewAddressRpcError::NoSuchCoin { coin },
        }
    }
}

impl From<InvalidBip44ChainError> for GetNewAddressRpcError {
    fn from(e: InvalidBip44ChainError) -> Self {
        GetNewAddressRpcError::InvalidBip44Chain { chain: e.chain }
    }
}

impl From<NewAddressDerivingError> for GetNewAddressRpcError {
    fn from(e: NewAddressDerivingError) -> Self {
        match e {
            NewAddressDerivingError::AddressLimitReached { max_addresses_number } => {
                GetNewAddressRpcError::AddressLimitReached { max_addresses_number }
            },
            NewAddressDerivingError::InvalidBip44Chain { chain } => GetNewAddressRpcError::InvalidBip44Chain { chain },
            NewAddressDerivingError::Bip32Error(bip32) => GetNewAddressRpcError::Internal(bip32),
            NewAddressDerivingError::WalletStorageError(storage) => {
                GetNewAddressRpcError::WalletStorageError(storage.to_string())
            },
            NewAddressDerivingError::Internal(internal) => GetNewAddressRpcError::Internal(internal),
        }
    }
}

impl From<AddressDerivingError> for GetNewAddressRpcError {
    fn from(e: AddressDerivingError) -> Self {
        match e {
            AddressDerivingError::InvalidBip44Chain { chain } => GetNewAddressRpcError::InvalidBip44Chain { chain },
            AddressDerivingError::Bip32Error(bip32) => GetNewAddressRpcError::ErrorDerivingAddress(bip32),
            AddressDerivingError::Internal(internal) => GetNewAddressRpcError::Internal(internal),
        }
    }
}

impl From<NewAddressDeriveConfirmError> for GetNewAddressRpcError {
    fn from(e: NewAddressDeriveConfirmError) -> Self {
        match e {
            NewAddressDeriveConfirmError::DeriveError(derive) => GetNewAddressRpcError::from(derive),
            NewAddressDeriveConfirmError::ConfirmError(confirm) => GetNewAddressRpcError::from(confirm),
        }
    }
}

impl From<HDConfirmAddressError> for GetNewAddressRpcError {
    fn from(e: HDConfirmAddressError) -> Self {
        match e {
            HDConfirmAddressError::HwContextNotInitialized => GetNewAddressRpcError::HwContextNotInitialized,
            HDConfirmAddressError::RpcTaskError(rpc) => GetNewAddressRpcError::from(rpc),
            HDConfirmAddressError::HardwareWalletError(hw) => GetNewAddressRpcError::from(hw),
            HDConfirmAddressError::InvalidAddress { expected, found } => GetNewAddressRpcError::Internal(format!(
                "Confirmation address mismatched: expected '{expected}, found '{found}''"
            )),
            HDConfirmAddressError::NoAddressReceived => {
                GetNewAddressRpcError::Internal("No address received".to_string())
            },
            HDConfirmAddressError::Internal(internal) => GetNewAddressRpcError::Internal(internal),
        }
    }
}

impl From<HwError> for GetNewAddressRpcError {
    fn from(e: HwError) -> Self {
        from_hw_error(e)
    }
}

impl From<RpcTaskError> for GetNewAddressRpcError {
    fn from(e: RpcTaskError) -> Self {
        let error = e.to_string();
        match e {
            RpcTaskError::Cancelled => GetNewAddressRpcError::Internal("Cancelled".to_owned()),
            RpcTaskError::Timeout(timeout) => GetNewAddressRpcError::Timeout(timeout),
            RpcTaskError::NoSuchTask(_) | RpcTaskError::UnexpectedTaskStatus { .. } => {
                GetNewAddressRpcError::Internal(error)
            },
            RpcTaskError::UnexpectedUserAction { expected } => GetNewAddressRpcError::UnexpectedUserAction { expected },
            RpcTaskError::Internal(internal) => GetNewAddressRpcError::Internal(internal),
        }
    }
}

impl HttpStatusCode for GetNewAddressRpcError {
    fn status_code(&self) -> StatusCode {
        match self {
            GetNewAddressRpcError::HwContextNotInitialized
            | GetNewAddressRpcError::NoSuchCoin { .. }
            | GetNewAddressRpcError::UnexpectedUserAction { .. }
            | GetNewAddressRpcError::CoinIsActivatedNotWithHDWallet
            | GetNewAddressRpcError::UnknownAccount { .. }
            | GetNewAddressRpcError::InvalidBip44Chain { .. }
            | GetNewAddressRpcError::ErrorDerivingAddress(_)
            | GetNewAddressRpcError::AddressLimitReached { .. }
            | GetNewAddressRpcError::EmptyAddressesLimitReached { .. } => StatusCode::BAD_REQUEST,
            GetNewAddressRpcError::Transport(_)
            | GetNewAddressRpcError::RpcInvalidResponse(_)
            | GetNewAddressRpcError::WalletStorageError(_)
            | GetNewAddressRpcError::FailedScripthashSubscription(_)
            | GetNewAddressRpcError::HwError(_)
            | GetNewAddressRpcError::Internal(_) => StatusCode::INTERNAL_SERVER_ERROR,
            GetNewAddressRpcError::Timeout(_) => StatusCode::REQUEST_TIMEOUT,
        }
    }
}

#[derive(Deserialize, Clone)]
pub struct GetNewAddressRequest {
    coin: String,
    #[serde(flatten)]
    params: GetNewAddressParams,
}

#[derive(Clone, Deserialize)]
pub struct GetNewAddressParams {
    pub(crate) account_id: u32,
    pub(crate) chain: Option<Bip44Chain>,
    // The max number of empty addresses in a row.
    // If there are more or equal to the `gap_limit` last empty addresses in a row,
    // we'll not allow to generate new address.
    pub(crate) gap_limit: Option<u32>,
}

/// Generic response for the `get_new_address` RPC command.
#[derive(Clone, Debug, Serialize)]
pub struct GetNewAddressResponse<BalanceObject> {
    new_address: HDAddressBalance<BalanceObject>,
}

/// Enum for the response of the `get_new_address` RPC command.
#[derive(Clone, Debug, Serialize)]
#[serde(untagged)]
pub enum GetNewAddressResponseEnum {
    Single(GetNewAddressResponse<CoinBalance>),
    Map(GetNewAddressResponse<CoinBalanceMap>),
}

#[derive(Clone, Serialize)]
pub enum GetNewAddressInProgressStatus {
    Preparing,
    RequestingAccountBalance,
    Finishing,
    /// The following statuses don't require the user to send `UserAction`,
    /// but they tell the user that he should confirm/decline the operation on his device.
    WaitingForTrezorToConnect,
    FollowHwDeviceInstructions,
    ConfirmAddress {
        expected_address: String,
    },
}

impl ConfirmAddressStatus for GetNewAddressInProgressStatus {
    fn confirm_addr_status(expected_address: String) -> Self {
        GetNewAddressInProgressStatus::ConfirmAddress { expected_address }
    }
}

/// A trait for the `get_new_address` RPC commands.
#[async_trait]
pub trait GetNewAddressRpcOps {
    type BalanceObject;

    /// Generates a new address.
    /// TODO remove once GUI integrates `task::get_new_address::init`.
    async fn get_new_address_rpc_without_conf(
        &self,
        params: GetNewAddressParams,
    ) -> MmResult<GetNewAddressResponse<Self::BalanceObject>, GetNewAddressRpcError>;

    /// Generates and asks the user to confirm a new address.
    async fn get_new_address_rpc<ConfirmAddress>(
        &self,
        params: GetNewAddressParams,
        confirm_address: &ConfirmAddress,
    ) -> MmResult<GetNewAddressResponse<Self::BalanceObject>, GetNewAddressRpcError>
    where
        ConfirmAddress: HDConfirmAddress;
}

#[derive(Clone)]
pub struct InitGetNewAddressTask {
    ctx: MmArc,
    coin: MmCoinEnum,
    req: GetNewAddressRequest,
}

impl RpcTaskTypes for InitGetNewAddressTask {
    type Item = GetNewAddressResponseEnum;
    type Error = GetNewAddressRpcError;
    type InProgressStatus = GetNewAddressInProgressStatus;
    type AwaitingStatus = GetNewAddressAwaitingStatus;
    type UserAction = GetNewAddressUserAction;
}

#[async_trait]
impl RpcTask for InitGetNewAddressTask {
    fn initial_status(&self) -> Self::InProgressStatus {
        GetNewAddressInProgressStatus::Preparing
    }

    // Do nothing if the task has been cancelled.
    async fn cancel(self) {}

    async fn run(&mut self, task_handle: RpcTaskHandleShared<Self>) -> Result<Self::Item, MmError<Self::Error>> {
        /// Caller to get and confirm a new HD address for an HD wallet
        async fn get_new_address_helper<Coin>(
            ctx: &MmArc,
            coin: &Coin,
            params: GetNewAddressParams,
            task_handle: GetNewAddressTaskHandleShared,
            trezor_message_type: TrezorMessageType,
            trezor_script_type: Option<TrezorInputScriptType>,
        ) -> MmResult<GetNewAddressResponse<<Coin as GetNewAddressRpcOps>::BalanceObject>, GetNewAddressRpcError>
        where
            Coin: GetNewAddressRpcOps + Send + Sync,
        {
            let hw_statuses = HwConnectStatuses {
                on_connect: GetNewAddressInProgressStatus::WaitingForTrezorToConnect,
                on_connected: GetNewAddressInProgressStatus::Preparing,
                on_connection_failed: GetNewAddressInProgressStatus::Finishing,
                on_button_request: GetNewAddressInProgressStatus::FollowHwDeviceInstructions,
                on_pin_request: GetNewAddressAwaitingStatus::EnterTrezorPin,
                on_passphrase_request: GetNewAddressAwaitingStatus::EnterTrezorPassphrase,
                on_ready: GetNewAddressInProgressStatus::RequestingAccountBalance,
            };
            let confirm_address: RpcTaskConfirmAddress<InitGetNewAddressTask> =
                RpcTaskConfirmAddress::new(ctx, task_handle, hw_statuses, trezor_message_type, trezor_script_type)
                    .map_mm_err()?;
            coin.get_new_address_rpc(params, &confirm_address).await
        }

        match self.coin {
            MmCoinEnum::UtxoCoin(ref utxo) => {
                // Set script type to enable Trezor to correctly validate the derivation path
                let trezor_script_type = match utxo.addr_format() {
                    AddressFormat::Standard | AddressFormat::CashAddress { .. } => {
                        Some(TrezorInputScriptType::SpendAddress)
                    },
                    AddressFormat::Segwit => Some(TrezorInputScriptType::SpendWitness),
                };
                Ok(GetNewAddressResponseEnum::Map(
                    get_new_address_helper(
                        &self.ctx,
                        utxo,
                        self.req.params.clone(),
                        task_handle,
                        TrezorMessageType::Bitcoin,
                        trezor_script_type,
                    )
                    .await?,
                ))
            },
            MmCoinEnum::QtumCoin(ref qtum) => {
                // Set script type to enable Trezor to correctly validate the derivation path
                let trezor_script_type = match qtum.addr_format() {
                    AddressFormat::Standard | AddressFormat::CashAddress { .. } => {
                        Some(TrezorInputScriptType::SpendAddress)
                    },
                    AddressFormat::Segwit => Some(TrezorInputScriptType::SpendWitness),
                };
                Ok(GetNewAddressResponseEnum::Map(
                    get_new_address_helper(
                        &self.ctx,
                        qtum,
                        self.req.params.clone(),
                        task_handle,
                        TrezorMessageType::Bitcoin,
                        trezor_script_type,
                    )
                    .await?,
                ))
            },
            MmCoinEnum::EthCoin(ref eth) => Ok(GetNewAddressResponseEnum::Map(
                get_new_address_helper(
                    &self.ctx,
                    eth,
                    self.req.params.clone(),
                    task_handle,
                    TrezorMessageType::Ethereum,
                    None,
                )
                .await?,
            )),
            _ => MmError::err(GetNewAddressRpcError::CoinIsActivatedNotWithHDWallet),
        }
    }
}

/// Generates a new address.
pub async fn get_new_address(
    ctx: MmArc,
    req: GetNewAddressRequest,
) -> MmResult<GetNewAddressResponseEnum, GetNewAddressRpcError> {
    let coin = lp_coinfind_or_err(&ctx, &req.coin).await.map_mm_err()?;
    match coin {
        MmCoinEnum::UtxoCoin(utxo) => Ok(GetNewAddressResponseEnum::Map(
            utxo.get_new_address_rpc_without_conf(req.params).await?,
        )),
        MmCoinEnum::QtumCoin(qtum) => Ok(GetNewAddressResponseEnum::Map(
            qtum.get_new_address_rpc_without_conf(req.params).await?,
        )),
        MmCoinEnum::EthCoin(eth) => Ok(GetNewAddressResponseEnum::Map(
            eth.get_new_address_rpc_without_conf(req.params).await?,
        )),
        _ => MmError::err(GetNewAddressRpcError::CoinIsActivatedNotWithHDWallet),
    }
}

/// Generates a new address.
/// TODO remove once GUI integrates `task::get_new_address::init`.
pub async fn init_get_new_address(
    ctx: MmArc,
    req: RpcInitReq<GetNewAddressRequest>,
) -> MmResult<InitRpcTaskResponse, GetNewAddressRpcError> {
    let (client_id, req) = (req.client_id, req.inner);
    let coin = lp_coinfind_or_err(&ctx, &req.coin).await.map_mm_err()?;
    let coins_ctx = CoinsContext::from_ctx(&ctx).map_to_mm(GetNewAddressRpcError::Internal)?;
    let spawner = coin.spawner();
    let task = InitGetNewAddressTask { ctx, coin, req };
    let task_id =
        GetNewAddressTaskManager::spawn_rpc_task(&coins_ctx.get_new_address_manager, &spawner, task, client_id)
            .map_mm_err()?;
    Ok(InitRpcTaskResponse { task_id })
}

pub async fn init_get_new_address_status(
    ctx: MmArc,
    req: RpcTaskStatusRequest,
) -> MmResult<GetNewAddressRpcTaskStatus, RpcTaskStatusError> {
    let coins_ctx = CoinsContext::from_ctx(&ctx).map_to_mm(RpcTaskStatusError::Internal)?;
    let mut task_manager = coins_ctx
        .get_new_address_manager
        .lock()
        .map_to_mm(|e| RpcTaskStatusError::Internal(e.to_string()))?;
    task_manager
        .task_status(req.task_id, req.forget_if_finished)
        .or_mm_err(|| RpcTaskStatusError::NoSuchTask(req.task_id))
}

pub async fn init_get_new_address_user_action(
    ctx: MmArc,
    req: HwRpcTaskUserActionRequest,
) -> MmResult<SuccessResponse, RpcTaskUserActionError> {
    let coins_ctx = CoinsContext::from_ctx(&ctx).map_to_mm(RpcTaskUserActionError::Internal)?;
    let mut task_manager = coins_ctx
        .get_new_address_manager
        .lock()
        .map_to_mm(|e| RpcTaskUserActionError::Internal(e.to_string()))?;
    task_manager.on_user_action(req.task_id, req.user_action).map_mm_err()?;
    Ok(SuccessResponse::new())
}

pub async fn cancel_get_new_address(
    ctx: MmArc,
    req: CancelRpcTaskRequest,
) -> MmResult<SuccessResponse, CancelRpcTaskError> {
    let coins_ctx = CoinsContext::from_ctx(&ctx).map_to_mm(CancelRpcTaskError::Internal)?;
    let mut task_manager = coins_ctx
        .get_new_address_manager
        .lock()
        .map_to_mm(|e| CancelRpcTaskError::Internal(e.to_string()))?;
    task_manager.cancel_task(req.task_id).map_mm_err()?;
    Ok(SuccessResponse::new())
}

pub(crate) mod common_impl {
    use super::*;
    use crate::coin_balance::{HDAddressBalanceScanner, HDWalletBalanceObject, HDWalletBalanceOps};
    use crate::hd_wallet::{DisplayAddress, HDAccountOps, HDAddressOps, HDCoinAddress, HDCoinHDAccount, HDWalletOps};
    use crate::CoinWithDerivationMethod;
    use crypto::RpcDerivationPath;
    use std::collections::HashSet;
    use std::fmt;
    use std::fmt::Display;
    use std::hash::Hash;
    use std::ops::DerefMut;

    /// TODO remove once GUI integrates `task::get_new_address::init`.
    pub async fn get_new_address_rpc_without_conf<Coin>(
        coin: &Coin,
        params: GetNewAddressParams,
    ) -> MmResult<GetNewAddressResponse<HDWalletBalanceObject<Coin>>, GetNewAddressRpcError>
    where
        Coin: HDWalletBalanceOps + CoinWithDerivationMethod + Sync + Send,
        HDCoinAddress<Coin>: fmt::Display,
    {
        let hd_wallet = coin.derivation_method().hd_wallet_or_err().map_mm_err()?;

        let account_id = params.account_id;
        let mut hd_account = hd_wallet
            .get_account_mut(account_id)
            .await
            .or_mm_err(|| GetNewAddressRpcError::UnknownAccount { account_id })?;

        let chain = params.chain.unwrap_or_else(|| hd_wallet.default_receiver_chain());
        let gap_limit = params.gap_limit.unwrap_or_else(|| hd_wallet.gap_limit());

        // Check if we can generate new address.
        check_if_can_get_new_address(coin, &hd_account, chain, gap_limit).await?;

        let hd_address = coin
            .generate_new_address(hd_wallet, hd_account.deref_mut(), chain)
            .await
            .map_mm_err()?;
        let address = hd_address.address();
        let balance = coin.known_address_balance(&address).await.map_mm_err()?;

        Ok(GetNewAddressResponse {
            new_address: HDAddressBalance {
                address: address.display_address(),
                derivation_path: RpcDerivationPath(hd_address.derivation_path().clone()),
                chain,
                balance,
            },
        })
    }

    pub async fn get_new_address_rpc<Coin, ConfirmAddress>(
        coin: &Coin,
        params: GetNewAddressParams,
        confirm_address: &ConfirmAddress,
    ) -> MmResult<GetNewAddressResponse<HDWalletBalanceObject<Coin>>, GetNewAddressRpcError>
    where
        ConfirmAddress: HDConfirmAddress,
        Coin: HDWalletBalanceOps + CoinWithDerivationMethod + Send + Sync,
        HDCoinAddress<Coin>: Display + Eq + Hash,
    {
        let hd_wallet = coin.derivation_method().hd_wallet_or_err().map_mm_err()?;

        let account_id = params.account_id;
        let mut hd_account = hd_wallet
            .get_account_mut(account_id)
            .await
            .or_mm_err(|| GetNewAddressRpcError::UnknownAccount { account_id })?;

        let chain = params.chain.unwrap_or_else(|| hd_wallet.default_receiver_chain());
        let gap_limit = params.gap_limit.unwrap_or_else(|| hd_wallet.gap_limit());

        // Check if we can generate new address.
        check_if_can_get_new_address(coin, &hd_account, chain, gap_limit).await?;

        let hd_address = coin
            .generate_and_confirm_new_address(hd_wallet, &mut hd_account, chain, confirm_address)
            .await
            .map_mm_err()?;
        let address = hd_address.address();
        let balance = coin.known_address_balance(&address).await.map_mm_err()?;

        let formatted_address = address.display_address();
        coin.prepare_addresses_for_balance_stream_if_enabled(HashSet::from([formatted_address.clone()]))
            .await
            .map_err(|e| GetNewAddressRpcError::FailedScripthashSubscription(e.to_string()))?;

        Ok(GetNewAddressResponse {
            new_address: HDAddressBalance {
                address: formatted_address,
                derivation_path: RpcDerivationPath(hd_address.derivation_path().clone()),
                chain,
                balance,
            },
        })
    }

    async fn check_if_can_get_new_address<Coin>(
        coin: &Coin,
        hd_account: &HDCoinHDAccount<Coin>,
        chain: Bip44Chain,
        gap_limit: u32,
    ) -> MmResult<(), GetNewAddressRpcError>
    where
        Coin: HDWalletBalanceOps + Sync,
        HDCoinAddress<Coin>: fmt::Display,
    {
        let known_addresses_number = hd_account.known_addresses_number(chain).map_mm_err()?;
        if known_addresses_number == 0 || gap_limit > known_addresses_number {
            return Ok(());
        }

        let max_addresses_number = hd_account.address_limit();
        if known_addresses_number >= max_addresses_number {
            return MmError::err(GetNewAddressRpcError::AddressLimitReached { max_addresses_number });
        }

        let address_scanner = coin.produce_hd_address_scanner().await.map_mm_err()?;

        // Address IDs start from 0, so the `last_known_address_id = known_addresses_number - 1`.
        // At this point we are sure that `known_addresses_number > 0`.
        let last_address_id = known_addresses_number - 1;

        for address_id in (0..=last_address_id).rev() {
            let address = coin
                .derive_address(hd_account, chain, address_id)
                .await
                .map_mm_err()?
                .address();
            if address_scanner.is_address_used(&address).await.map_mm_err()? {
                return Ok(());
            }

            let empty_addresses_number = last_address_id - address_id + 1;
            if empty_addresses_number >= gap_limit {
                // We already have `gap_limit` empty addresses.
                return MmError::err(GetNewAddressRpcError::EmptyAddressesLimitReached { gap_limit });
            }
        }

        Ok(())
    }
}<|MERGE_RESOLUTION|>--- conflicted
+++ resolved
@@ -1,20 +1,9 @@
 use crate::coin_balance::HDAddressBalance;
-<<<<<<< HEAD
-use crate::hd_wallet::{AddressDerivingError, ConfirmAddressStatus, HDConfirmAddress, HDConfirmAddressError,
-                       InvalidBip44ChainError, NewAddressDeriveConfirmError, NewAddressDerivingError,
-                       RpcTaskConfirmAddress};
-use crate::utxo::UtxoCommonOps;
-use crate::{lp_coinfind_or_err, BalanceError, CoinBalance, CoinBalanceMap, CoinFindError, CoinsContext, MmCoinEnum,
-            UnexpectedDerivationMethod};
-use async_trait::async_trait;
-use common::{HttpStatusCode, SuccessResponse};
-use crypto::hw_rpc_task::{HwConnectStatuses, HwRpcTaskAwaitingStatus, HwRpcTaskUserAction, HwRpcTaskUserActionRequest};
-use crypto::trezor::utxo::TrezorInputScriptType;
-=======
 use crate::hd_wallet::{
     AddressDerivingError, ConfirmAddressStatus, HDConfirmAddress, HDConfirmAddressError, InvalidBip44ChainError,
     NewAddressDeriveConfirmError, NewAddressDerivingError, RpcTaskConfirmAddress,
 };
+use crate::utxo::UtxoCommonOps;
 use crate::{
     lp_coinfind_or_err, BalanceError, CoinBalance, CoinBalanceMap, CoinFindError, CoinsContext, MmCoinEnum,
     UnexpectedDerivationMethod,
@@ -24,7 +13,7 @@
 use crypto::hw_rpc_task::{
     HwConnectStatuses, HwRpcTaskAwaitingStatus, HwRpcTaskUserAction, HwRpcTaskUserActionRequest,
 };
->>>>>>> 68bc4ebf
+use crypto::trezor::utxo::TrezorInputScriptType;
 use crypto::trezor::TrezorMessageType;
 use crypto::{from_hw_error, Bip44Chain, HwError, HwRpcError, WithHwRpcError};
 use derive_more::Display;
