--- conflicted
+++ resolved
@@ -48,13 +48,8 @@
 }
 
 pub async fn close_channel(ctx: MmArc, req: CloseChannelReq) -> CloseChannelResult<String> {
-<<<<<<< HEAD
-    let ln_coin = match lp_coinfind_or_err(&ctx, &req.coin).await? {
+    let ln_coin = match lp_coinfind_or_err(&ctx, &req.coin).await.map_mm_err()? {
         MmCoinEnum::LightningCoinVariant(c) => c,
-=======
-    let ln_coin = match lp_coinfind_or_err(&ctx, &req.coin).await.map_mm_err()? {
-        MmCoinEnum::LightningCoin(c) => c,
->>>>>>> b59860b3
         e => return MmError::err(CloseChannelError::UnsupportedCoin(e.ticker().to_string())),
     };
 
