use crate::lightning::ln_conf::ChannelOptions;
use crate::{lp_coinfind_or_err, CoinFindError, MmCoinEnum};
use common::{async_blocking, HttpStatusCode};
use derive_more::Display;
use http::StatusCode;
use mm2_core::mm_ctx::MmArc;
use mm2_err_handle::prelude::*;
use uuid::Uuid;

type UpdateChannelResult<T> = Result<T, MmError<UpdateChannelError>>;

#[derive(Debug, Deserialize, Display, Serialize, SerializeErrorType)]
#[serde(tag = "error_type", content = "error_data")]
pub enum UpdateChannelError {
    #[display(fmt = "Lightning network is not supported for {}", _0)]
    UnsupportedCoin(String),
    #[display(fmt = "No such coin {}", _0)]
    NoSuchCoin(String),
    #[display(fmt = "No such channel with uuid {}", _0)]
    NoSuchChannel(Uuid),
    #[display(fmt = "Failure to channel {}: {}", _0, _1)]
    FailureToUpdateChannel(Uuid, String),
}

impl HttpStatusCode for UpdateChannelError {
    fn status_code(&self) -> StatusCode {
        match self {
            UpdateChannelError::UnsupportedCoin(_) => StatusCode::BAD_REQUEST,
            UpdateChannelError::NoSuchChannel(_) | UpdateChannelError::NoSuchCoin(_) => StatusCode::NOT_FOUND,
            UpdateChannelError::FailureToUpdateChannel(_, _) => StatusCode::INTERNAL_SERVER_ERROR,
        }
    }
}

impl From<CoinFindError> for UpdateChannelError {
    fn from(e: CoinFindError) -> Self {
        match e {
            CoinFindError::NoSuchCoin { coin } => UpdateChannelError::NoSuchCoin(coin),
        }
    }
}

#[derive(Deserialize)]
pub struct UpdateChannelReq {
    pub coin: String,
    pub uuid: Uuid,
    pub channel_options: ChannelOptions,
}

#[derive(Serialize)]
pub struct UpdateChannelResponse {
    channel_options: ChannelOptions,
}

/// Updates configuration for an open channel.
pub async fn update_channel(ctx: MmArc, req: UpdateChannelReq) -> UpdateChannelResult<UpdateChannelResponse> {
<<<<<<< HEAD
    let ln_coin = match lp_coinfind_or_err(&ctx, &req.coin).await? {
        MmCoinEnum::LightningCoinVariant(c) => c,
=======
    let ln_coin = match lp_coinfind_or_err(&ctx, &req.coin).await.map_mm_err()? {
        MmCoinEnum::LightningCoin(c) => c,
>>>>>>> b59860b3
        e => return MmError::err(UpdateChannelError::UnsupportedCoin(e.ticker().to_string())),
    };

    let channel_details = ln_coin
        .get_channel_by_uuid(req.uuid)
        .await
        .ok_or(UpdateChannelError::NoSuchChannel(req.uuid))?;

    async_blocking(move || {
        let mut channel_options = ln_coin
            .conf
            .channel_options
            .unwrap_or_else(|| req.channel_options.clone());
        if channel_options != req.channel_options {
            channel_options.update_according_to(req.channel_options.clone());
        }
        drop_mutability!(channel_options);
        let channel_ids = &[channel_details.channel_id];
        let counterparty_node_id = channel_details.counterparty.node_id;
        ln_coin
            .channel_manager
            .update_channel_config(&counterparty_node_id, channel_ids, &channel_options.clone().into())
            .map_to_mm(|e| UpdateChannelError::FailureToUpdateChannel(req.uuid, format!("{:?}", e)))?;
        Ok(UpdateChannelResponse { channel_options })
    })
    .await
}<|MERGE_RESOLUTION|>--- conflicted
+++ resolved
@@ -54,13 +54,8 @@
 
 /// Updates configuration for an open channel.
 pub async fn update_channel(ctx: MmArc, req: UpdateChannelReq) -> UpdateChannelResult<UpdateChannelResponse> {
-<<<<<<< HEAD
-    let ln_coin = match lp_coinfind_or_err(&ctx, &req.coin).await? {
+    let ln_coin = match lp_coinfind_or_err(&ctx, &req.coin).await.map_mm_err()? {
         MmCoinEnum::LightningCoinVariant(c) => c,
-=======
-    let ln_coin = match lp_coinfind_or_err(&ctx, &req.coin).await.map_mm_err()? {
-        MmCoinEnum::LightningCoin(c) => c,
->>>>>>> b59860b3
         e => return MmError::err(UpdateChannelError::UnsupportedCoin(e.ticker().to_string())),
     };
 
