use crate::lightning::ln_p2p::connect_to_ln_node;
use crate::lightning::ln_serialization::PublicKeyForRPC;
use crate::lightning::ln_utils::PaymentError;
use crate::{lp_coinfind_or_err, CoinFindError, H256Json, MmCoinEnum};
use common::log::LogOnError;
use common::HttpStatusCode;
use db_common::sqlite::rusqlite::Error as SqlError;
use derive_more::Display;
use http::StatusCode;
use lightning_invoice::Invoice;
use mm2_core::mm_ctx::MmArc;
use mm2_err_handle::prelude::*;

type SendPaymentResult<T> = Result<T, MmError<SendPaymentError>>;

#[derive(Debug, Deserialize, Display, Serialize, SerializeErrorType)]
#[serde(tag = "error_type", content = "error_data")]
pub enum SendPaymentError {
    #[display(fmt = "Lightning network is not supported for {}", _0)]
    UnsupportedCoin(String),
    #[display(fmt = "No such coin {}", _0)]
    NoSuchCoin(String),
    #[display(fmt = "Couldn't parse destination pubkey: {}", _0)]
    NoRouteFound(String),
    #[display(fmt = "Payment error: {}", _0)]
    PaymentError(String),
    #[display(fmt = "DB error {}", _0)]
    DbError(String),
}

impl HttpStatusCode for SendPaymentError {
    fn status_code(&self) -> StatusCode {
        match self {
            SendPaymentError::UnsupportedCoin(_) => StatusCode::BAD_REQUEST,
            SendPaymentError::NoSuchCoin(_) => StatusCode::NOT_FOUND,
            SendPaymentError::PaymentError(_) | SendPaymentError::NoRouteFound(_) | SendPaymentError::DbError(_) => {
                StatusCode::INTERNAL_SERVER_ERROR
            },
        }
    }
}

impl From<CoinFindError> for SendPaymentError {
    fn from(e: CoinFindError) -> Self {
        match e {
            CoinFindError::NoSuchCoin { coin } => SendPaymentError::NoSuchCoin(coin),
        }
    }
}

impl From<SqlError> for SendPaymentError {
    fn from(err: SqlError) -> SendPaymentError { SendPaymentError::DbError(err.to_string()) }
}

impl From<PaymentError> for SendPaymentError {
    fn from(err: PaymentError) -> SendPaymentError { SendPaymentError::PaymentError(err.to_string()) }
}

#[derive(Clone, Debug, Deserialize, PartialEq)]
#[serde(tag = "type")]
pub enum Payment {
    #[serde(rename = "invoice")]
    Invoice { invoice: Invoice },
    #[serde(rename = "keysend")]
    Keysend {
        // The recieving node pubkey (node ID)
        destination: PublicKeyForRPC,
        // Amount to send in millisatoshis
        amount_in_msat: u64,
        // The number of blocks the payment will be locked for if not claimed by the destination,
        // It's can be assumed that 6 blocks = 1 hour. We can claim the payment amount back after this cltv expires.
        // Minmum value allowed is MIN_FINAL_CLTV_EXPIRY which is currently 24 for rust-lightning.
        expiry: u32,
    },
}

#[derive(Deserialize)]
pub struct SendPaymentReq {
    pub coin: String,
    pub payment: Payment,
}

#[derive(Serialize)]
pub struct SendPaymentResponse {
    payment_hash: H256Json,
}

pub async fn send_payment(ctx: MmArc, req: SendPaymentReq) -> SendPaymentResult<SendPaymentResponse> {
<<<<<<< HEAD
    let ln_coin = match lp_coinfind_or_err(&ctx, &req.coin).await? {
        MmCoinEnum::LightningCoinVariant(c) => c,
=======
    let ln_coin = match lp_coinfind_or_err(&ctx, &req.coin).await.map_mm_err()? {
        MmCoinEnum::LightningCoin(c) => c,
>>>>>>> b59860b3
        e => return MmError::err(SendPaymentError::UnsupportedCoin(e.ticker().to_string())),
    };
    let open_channels_nodes = ln_coin.open_channels_nodes.lock().clone();
    for (node_pubkey, node_addr) in open_channels_nodes {
        connect_to_ln_node(node_pubkey, node_addr, ln_coin.peer_manager.clone())
            .await
            .error_log_with_msg(&format!(
                "Channel with node: {} can't be used to route this payment due to connection error.",
                node_pubkey
            ));
    }
    let payment_info = match req.payment {
        Payment::Invoice { invoice } => ln_coin.pay_invoice(invoice, None).await.map_mm_err()?,
        Payment::Keysend {
            destination,
            amount_in_msat,
            expiry,
        } => ln_coin
            .keysend(destination.into(), amount_in_msat, expiry)
            .await
            .map_mm_err()?,
    };

    Ok(SendPaymentResponse {
        payment_hash: payment_info.payment_hash.0.into(),
    })
}<|MERGE_RESOLUTION|>--- conflicted
+++ resolved
@@ -86,13 +86,8 @@
 }
 
 pub async fn send_payment(ctx: MmArc, req: SendPaymentReq) -> SendPaymentResult<SendPaymentResponse> {
-<<<<<<< HEAD
-    let ln_coin = match lp_coinfind_or_err(&ctx, &req.coin).await? {
+    let ln_coin = match lp_coinfind_or_err(&ctx, &req.coin).await.map_mm_err()? {
         MmCoinEnum::LightningCoinVariant(c) => c,
-=======
-    let ln_coin = match lp_coinfind_or_err(&ctx, &req.coin).await.map_mm_err()? {
-        MmCoinEnum::LightningCoin(c) => c,
->>>>>>> b59860b3
         e => return MmError::err(SendPaymentError::UnsupportedCoin(e.ticker().to_string())),
     };
     let open_channels_nodes = ln_coin.open_channels_nodes.lock().clone();
