use crate::lightning::ln_db::LightningDB;
use crate::lightning::ln_serialization::PaymentInfoForRPC;
use crate::{lp_coinfind_or_err, CoinFindError, H256Json, MmCoinEnum};
use common::HttpStatusCode;
use db_common::sqlite::rusqlite::Error as SqlError;
use derive_more::Display;
use http::StatusCode;
use lightning::ln::PaymentHash;
use mm2_core::mm_ctx::MmArc;
use mm2_err_handle::prelude::*;

type GetPaymentDetailsResult<T> = Result<T, MmError<GetPaymentDetailsError>>;

#[derive(Debug, Deserialize, Display, Serialize, SerializeErrorType)]
#[serde(tag = "error_type", content = "error_data")]
pub enum GetPaymentDetailsError {
    #[display(fmt = "Lightning network is not supported for {}", _0)]
    UnsupportedCoin(String),
    #[display(fmt = "No such coin {}", _0)]
    NoSuchCoin(String),
    #[display(fmt = "Payment with hash: {:?} is not found", _0)]
    NoSuchPayment(H256Json),
    #[display(fmt = "DB error {}", _0)]
    DbError(String),
}

impl HttpStatusCode for GetPaymentDetailsError {
    fn status_code(&self) -> StatusCode {
        match self {
            GetPaymentDetailsError::UnsupportedCoin(_) => StatusCode::BAD_REQUEST,
            GetPaymentDetailsError::NoSuchCoin(_) => StatusCode::NOT_FOUND,
            GetPaymentDetailsError::NoSuchPayment(_) => StatusCode::NOT_FOUND,
            GetPaymentDetailsError::DbError(_) => StatusCode::INTERNAL_SERVER_ERROR,
        }
    }
}

impl From<CoinFindError> for GetPaymentDetailsError {
    fn from(e: CoinFindError) -> Self {
        match e {
            CoinFindError::NoSuchCoin { coin } => GetPaymentDetailsError::NoSuchCoin(coin),
        }
    }
}

impl From<SqlError> for GetPaymentDetailsError {
    fn from(err: SqlError) -> GetPaymentDetailsError { GetPaymentDetailsError::DbError(err.to_string()) }
}

#[derive(Deserialize)]
pub struct GetPaymentDetailsRequest {
    pub coin: String,
    pub payment_hash: H256Json,
}

#[derive(Serialize)]
pub struct GetPaymentDetailsResponse {
    payment_details: PaymentInfoForRPC,
}

pub async fn get_payment_details(
    ctx: MmArc,
    req: GetPaymentDetailsRequest,
) -> GetPaymentDetailsResult<GetPaymentDetailsResponse> {
<<<<<<< HEAD
    let ln_coin = match lp_coinfind_or_err(&ctx, &req.coin).await? {
        MmCoinEnum::LightningCoinVariant(c) => c,
=======
    let ln_coin = match lp_coinfind_or_err(&ctx, &req.coin).await.map_mm_err()? {
        MmCoinEnum::LightningCoin(c) => c,
>>>>>>> b59860b3
        e => return MmError::err(GetPaymentDetailsError::UnsupportedCoin(e.ticker().to_string())),
    };

    if let Some(payment_info) = ln_coin.db.get_payment_from_db(PaymentHash(req.payment_hash.0)).await? {
        return Ok(GetPaymentDetailsResponse {
            payment_details: payment_info.into(),
        });
    }

    MmError::err(GetPaymentDetailsError::NoSuchPayment(req.payment_hash))
}<|MERGE_RESOLUTION|>--- conflicted
+++ resolved
@@ -62,13 +62,8 @@
     ctx: MmArc,
     req: GetPaymentDetailsRequest,
 ) -> GetPaymentDetailsResult<GetPaymentDetailsResponse> {
-<<<<<<< HEAD
-    let ln_coin = match lp_coinfind_or_err(&ctx, &req.coin).await? {
+    let ln_coin = match lp_coinfind_or_err(&ctx, &req.coin).await.map_mm_err()? {
         MmCoinEnum::LightningCoinVariant(c) => c,
-=======
-    let ln_coin = match lp_coinfind_or_err(&ctx, &req.coin).await.map_mm_err()? {
-        MmCoinEnum::LightningCoin(c) => c,
->>>>>>> b59860b3
         e => return MmError::err(GetPaymentDetailsError::UnsupportedCoin(e.ticker().to_string())),
     };
 
