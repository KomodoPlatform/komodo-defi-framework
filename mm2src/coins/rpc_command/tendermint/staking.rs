--- conflicted
+++ resolved
@@ -106,15 +106,9 @@
         })
     }
 
-<<<<<<< HEAD
-    let validators = match lp_coinfind_or_err(&ctx, &req.coin).await {
-        Ok(MmCoinEnum::TendermintVariant(coin)) => coin.validators_list(req.filter_by_status, req.paging).await?,
-        Ok(MmCoinEnum::TendermintTokenVariant(token)) => {
-=======
     let validators = match coin {
-        MmCoinEnum::Tendermint(coin) => coin.validators_list(req.filter_by_status, req.paging).await?,
-        MmCoinEnum::TendermintToken(token) => {
->>>>>>> f3f4bc35
+        MmCoinEnum::TendermintVariant(coin) => coin.validators_list(req.filter_by_status, req.paging).await?,
+        MmCoinEnum::TendermintTokenVariant(token) => {
             token
                 .platform_coin
                 .validators_list(req.filter_by_status, req.paging)
