use common::PagingOptions;
use cosmrs::staking::{Commission, Description, Validator};
use mm2_err_handle::prelude::{MmError, MmResultExt};
use mm2_number::BigDecimal;

use crate::{hd_wallet::HDAddressSelector, tendermint::TendermintCoinRpcError, MmCoinEnum, StakingInfoError,
            WithdrawFee};

/// Represents current status of the validator.
#[derive(Debug, Default, Deserialize)]
pub(crate) enum ValidatorStatus {
    All,
    /// Validator is in the active set and participates in consensus.
    #[default]
    Bonded,
    /// Validator is not in the active set and does not participate in consensus.
    /// Accordingly, they do not receive rewards and cannot be slashed.
    /// It is still possible to delegate tokens to a validator in this state.
    Unbonded,
}

impl std::fmt::Display for ValidatorStatus {
    fn fmt(&self, f: &mut std::fmt::Formatter<'_>) -> std::fmt::Result {
        match self {
            // An empty string doesn't filter any validators and we get an unfiltered result.
            ValidatorStatus::All => write!(f, ""),
            ValidatorStatus::Bonded => write!(f, "BOND_STATUS_BONDED"),
            ValidatorStatus::Unbonded => write!(f, "BOND_STATUS_UNBONDED"),
        }
    }
}

#[derive(Debug, Deserialize)]
pub struct ValidatorsQuery {
    #[serde(flatten)]
    paging: PagingOptions,
    #[serde(default)]
    filter_by_status: ValidatorStatus,
}

#[derive(Clone, Serialize)]
pub struct ValidatorsQueryResponse {
    validators: Vec<serde_json::Value>,
}

impl From<TendermintCoinRpcError> for StakingInfoError {
    fn from(e: TendermintCoinRpcError) -> Self {
        match e {
            TendermintCoinRpcError::InvalidResponse(e)
            | TendermintCoinRpcError::PerformError(e)
            | TendermintCoinRpcError::RpcClientError(e)
            | TendermintCoinRpcError::NotFound(e) => StakingInfoError::Transport(e),
            TendermintCoinRpcError::Prost(e) | TendermintCoinRpcError::InternalError(e) => StakingInfoError::Internal(e),
            TendermintCoinRpcError::UnexpectedAccountType { .. } => StakingInfoError::Internal(
                "RPC client got an unexpected error 'TendermintCoinRpcError::UnexpectedAccountType', this isn't normal."
                    .into(),
            ),
        }
    }
}

pub async fn validators_rpc(
    coin: MmCoinEnum,
    req: ValidatorsQuery,
) -> Result<ValidatorsQueryResponse, MmError<StakingInfoError>> {
    fn maybe_jsonize_description(description: Option<Description>) -> Option<serde_json::Value> {
        description.map(|d| {
            json!({
                "moniker": d.moniker,
                "identity": d.identity,
                "website": d.website,
                "security_contact": d.security_contact,
                "details": d.details,
            })
        })
    }

    fn maybe_jsonize_commission(commission: Option<Commission>) -> Option<serde_json::Value> {
        commission.map(|c| {
            let rates = c.commission_rates.map(|cr| {
                json!({
                    "rate": cr.rate,
                    "max_rate": cr.max_rate,
                    "max_change_rate": cr.max_change_rate
                })
            });

            json!({
                "commission_rates": rates,
                "update_time": c.update_time
            })
        })
    }

    fn jsonize_validator(v: Validator) -> serde_json::Value {
        json!({
            "operator_address": v.operator_address,
            "consensus_pubkey": v.consensus_pubkey,
            "jailed": v.jailed,
            "status": v.status,
            "tokens": v.tokens,
            "delegator_shares": v.delegator_shares,
            "description": maybe_jsonize_description(v.description),
            "unbonding_height": v.unbonding_height,
            "unbonding_time": v.unbonding_time,
            "commission": maybe_jsonize_commission(v.commission),
            "min_self_delegation": v.min_self_delegation,
        })
    }

    let validators = match coin {
<<<<<<< HEAD
        MmCoinEnum::TendermintVariant(coin) => coin.validators_list(req.filter_by_status, req.paging).await?,
        MmCoinEnum::TendermintTokenVariant(token) => {
            token
                .platform_coin
                .validators_list(req.filter_by_status, req.paging)
                .await?
        },
=======
        MmCoinEnum::Tendermint(coin) => coin
            .validators_list(req.filter_by_status, req.paging)
            .await
            .map_mm_err()?,
        MmCoinEnum::TendermintToken(token) => token
            .platform_coin
            .validators_list(req.filter_by_status, req.paging)
            .await
            .map_mm_err()?,
>>>>>>> b59860b3
        other => {
            return MmError::err(StakingInfoError::InvalidPayload {
                reason: format!("{} is not a Cosmos coin", other.ticker()),
            })
        },
    };

    Ok(ValidatorsQueryResponse {
        validators: validators.into_iter().map(jsonize_validator).collect(),
    })
}

#[derive(Clone, Debug, Deserialize)]
pub struct DelegationPayload {
    pub validator_address: String,
    pub fee: Option<WithdrawFee>,
    pub withdraw_from: Option<HDAddressSelector>,
    #[serde(default)]
    pub memo: String,
    #[serde(default)]
    pub amount: BigDecimal,
    #[serde(default)]
    pub max: bool,
}

#[derive(Clone, Debug, Deserialize)]
pub struct ClaimRewardsPayload {
    pub validator_address: String,
    pub fee: Option<WithdrawFee>,
    #[serde(default)]
    pub memo: String,
    /// If transaction fee exceeds the reward amount users will be
    /// prevented from claiming their rewards as it will not be profitable.
    /// Setting `force` to `true` disables this logic.
    #[serde(default)]
    pub force: bool,
}

#[derive(Debug, Deserialize)]
pub struct SimpleListQuery {
    #[serde(flatten)]
    pub(crate) paging: PagingOptions,
}

#[derive(Debug, PartialEq, Serialize)]
pub struct DelegationsQueryResponse {
    pub(crate) delegations: Vec<Delegation>,
}

#[derive(Debug, PartialEq, Serialize)]
pub(crate) struct Delegation {
    pub(crate) validator_address: String,
    pub(crate) delegated_amount: BigDecimal,
    pub(crate) reward_amount: BigDecimal,
}

#[derive(Serialize)]
pub struct UndelegationsQueryResponse {
    pub(crate) ongoing_undelegations: Vec<Undelegation>,
}

#[derive(Serialize)]
pub(crate) struct Undelegation {
    pub(crate) validator_address: String,
    pub(crate) entries: Vec<UndelegationEntry>,
}

#[derive(Serialize)]
pub(crate) struct UndelegationEntry {
    pub(crate) creation_height: i64,
    pub(crate) completion_datetime: String,
    pub(crate) balance: BigDecimal,
}<|MERGE_RESOLUTION|>--- conflicted
+++ resolved
@@ -109,25 +109,15 @@
     }
 
     let validators = match coin {
-<<<<<<< HEAD
-        MmCoinEnum::TendermintVariant(coin) => coin.validators_list(req.filter_by_status, req.paging).await?,
-        MmCoinEnum::TendermintTokenVariant(token) => {
-            token
-                .platform_coin
-                .validators_list(req.filter_by_status, req.paging)
-                .await?
-        },
-=======
-        MmCoinEnum::Tendermint(coin) => coin
+        MmCoinEnum::TendermintVariant(coin) => coin
             .validators_list(req.filter_by_status, req.paging)
             .await
             .map_mm_err()?,
-        MmCoinEnum::TendermintToken(token) => token
+        MmCoinEnum::TendermintTokenVariant(token) => token
             .platform_coin
             .validators_list(req.filter_by_status, req.paging)
             .await
             .map_mm_err()?,
->>>>>>> b59860b3
         other => {
             return MmError::err(StakingInfoError::InvalidPayload {
                 reason: format!("{} is not a Cosmos coin", other.ticker()),
