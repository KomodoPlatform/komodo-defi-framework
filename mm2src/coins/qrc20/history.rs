use super::*;
use crate::utxo::{RequestTxHistoryResult, UtxoFeeDetails};
use crate::{CoinsContext, TxFeeDetails, TxHistoryResult};
use byteorder::{BigEndian, ReadBytesExt, WriteBytesExt};
use common::jsonrpc_client::JsonRpcErrorType;
use common::mm_metrics::MetricsArc;
use itertools::Itertools;
use script_pubkey::{extract_contract_call_from_script, extract_gas_from_script, ExtractGasEnum};
use std::cmp::Ordering;
use std::collections::HashMap;
use std::io::Cursor;
use utxo_common::{HISTORY_TOO_LARGE_ERROR, HISTORY_TOO_LARGE_ERR_CODE};

type TxTransferMap = HashMap<TxInternalId, TransactionDetails>;
type HistoryMapByHash = HashMap<H256Json, TxTransferMap>;
type TxIds = Vec<(H256Json, u64)>;

#[derive(Clone, Debug, Eq, Hash, Ord, PartialEq, PartialOrd)]
pub struct TxInternalId {
    tx_hash: H256Json,
    output_index: u64,
    log_index: u64,
}

impl TxInternalId {
    pub fn new(tx_hash: H256Json, output_index: u64, log_index: u64) -> TxInternalId {
        TxInternalId {
            tx_hash,
            output_index,
            log_index,
        }
    }

    /// TODO use parity_bitcoin::serialization instead of this custom implementation
    pub fn from_bytes(bytes: &BytesJson) -> Result<TxInternalId, String> {
        // H256(32 bytes) + output_index(8 bytes) + log_index(8 bytes)
        const EXPECTED_LEN: usize = 32 + 8 + 8;

        if bytes.len() != EXPECTED_LEN {
            return ERR!("Incorrect bytes len {}, expected {}", bytes.len(), EXPECTED_LEN);
        }

        let tx_hash: H256Json = bytes[0..32].into();

        let buf = bytes[32..].to_vec();
        let mut cursor = Cursor::new(buf);
        let output_index = cursor.read_u64::<BigEndian>().unwrap();
        let log_index = cursor.read_u64::<BigEndian>().unwrap();

        Ok(TxInternalId {
            tx_hash,
            output_index,
            log_index,
        })
    }
}

impl From<TxInternalId> for BytesJson {
    fn from(id: TxInternalId) -> Self {
        let mut bytes = id.tx_hash.0.to_vec();
        bytes
            .write_u64::<BigEndian>(id.output_index)
            .expect("Error on write_u64");
        bytes.write_u64::<BigEndian>(id.log_index).expect("Error on write_u64");
        bytes.into()
    }
}

#[derive(Debug, PartialEq)]
enum ProcessCachedTransferMapResult {
    Updated,
    UpdateIsNotNeeded,
    ReloadIsRequired,
}

impl Qrc20Coin {
    pub async fn history_loop(self, ctx: MmArc) {
        let mut history_map = match self.try_load_history_from_file(&ctx).await {
            Ok(history) => history,
            Err(e) => {
                ctx.log.log(
                    "😟",
                    &[&"tx_history", &self.utxo.conf.ticker],
                    &ERRL!("Error {} on load history from file, stop the history loop", e),
                );
                return;
            },
        };

        let mut my_balance: Option<CoinBalance> = None;
        let mut success_iteration = 0i32;
        loop {
            if ctx.is_stopping() {
                break;
            };
            {
                let coins_ctx = CoinsContext::from_ctx(&ctx).unwrap();
                let coins = coins_ctx.coins.lock().await;
                if !coins.contains_key(&self.utxo.conf.ticker) {
                    ctx.log
                        .log("", &[&"tx_history", &self.utxo.conf.ticker], "Loop stopped");
                    break;
                };
            }

            let actual_balance = match self.my_balance().compat().await {
                Ok(b) => b,
                Err(err) => {
                    ctx.log.log(
                        "😟",
                        &[&"tx_history", &self.utxo.conf.ticker],
                        &ERRL!("Error {:?} on getting balance", err),
                    );
                    Timer::sleep(10.).await;
                    continue;
                },
            };

            let need_update = self.check_if_history_update_is_needed(&history_map, &my_balance, &actual_balance);
            if !need_update {
                Timer::sleep(30.).await;
                continue;
            }

            let metrics = ctx.metrics.clone();
            let tx_ids = match self.request_tx_history(metrics).await {
                RequestTxHistoryResult::Ok(tx_ids) => tx_ids,
                RequestTxHistoryResult::Retry { error } => {
                    ctx.log.log(
                        "",
                        &[&"tx_history", &self.utxo.conf.ticker],
                        &ERRL!("{}, retrying", error),
                    );
                    Timer::sleep(10.).await;
                    continue;
                },
                RequestTxHistoryResult::HistoryTooLarge => {
                    ctx.log.log(
                        "😟",
                        &[&"tx_history", &self.utxo.conf.ticker],
                        &ERRL!("Got `history too large`, stopping further attempts to retrieve it"),
                    );
                    *self.utxo.history_sync_state.lock().unwrap() = HistorySyncState::Error(json!({
                        "code": HISTORY_TOO_LARGE_ERR_CODE,
                        "message": "Got `history too large` error from Electrum server. History is not available",
                    }));
                    break;
                },
                RequestTxHistoryResult::CriticalError(e) => {
                    ctx.log.log(
                        "😟",
                        &[&"tx_history", &self.utxo.conf.ticker],
                        &ERRL!("{}, stopping futher attempts to retreive it", e),
                    );
                    break;
                },
            };

            let updated = self.process_tx_ids(&ctx, &mut history_map, tx_ids).await;
            if success_iteration == 0 {
                ctx.log.log(
                    "😅",
                    &[&"tx_history", &("coin", self.utxo.conf.ticker.clone().as_str())],
                    "history has been loaded successfully",
                );
            }

            my_balance = Some(actual_balance);
            success_iteration += 1;

            if !updated {
                continue;
            }

            // `history_map` has been updated.
            let mut to_write: Vec<TransactionDetails> = history_map
                .iter()
                .map(|(_, value)| value)
                .flatten()
                .map(|(_tx_id, tx)| tx.clone())
                .collect();
            to_write.sort_unstable_by(|a, b| {
                match sort_newest_to_oldest(a.block_height, b.block_height) {
                    // do not reverse `transfer` events in one transaction
                    Ordering::Equal => a.internal_id.cmp(&b.internal_id),
                    ord => ord,
                }
            });
            if let Err(e) = self.save_history_to_file(&ctx, to_write).compat().await {
                ctx.log.log(
                    "",
                    &[&"tx_history", &self.as_ref().conf.ticker],
                    &ERRL!("Error {} on 'save_history_to_file', stop the history loop", e),
                );
                return;
            }
        }
    }

    pub async fn transfer_details_by_hash(&self, tx_hash: H256Json) -> Result<TxTransferMap, String> {
        let receipts = try_s!(self.utxo.rpc_client.get_transaction_receipts(&tx_hash).compat().await);
        // request Qtum transaction details to get a tx_hex, timestamp, block_height and calculate a miner_fee
        let mut input_transactions = HistoryUtxoTxMap::new();
        let qtum_details = try_s!(utxo_common::tx_details_by_hash(self, &tx_hash.0, &mut input_transactions).await);
        // Deserialize the UtxoTx to get a script pubkey
        let qtum_tx: UtxoTx = try_s!(deserialize(qtum_details.tx_hex.as_slice()).map_err(|e| ERRL!("{:?}", e)));

        let miner_fee = {
            let total_qtum_fee = match qtum_details.fee_details {
                Some(TxFeeDetails::Utxo(UtxoFeeDetails { ref amount })) => amount.clone(),
                Some(ref fee) => return ERR!("Unexpected fee details {:?}", fee),
                None => return ERR!("No Qtum fee details"),
            };
            let total_gas_used = receipts.iter().fold(0, |gas, receipt| gas + receipt.gas_used);
            let total_gas_used = big_decimal_from_sat(total_gas_used as i64, self.utxo.decimals);
            total_qtum_fee - total_gas_used
        };

        let mut details = TxTransferMap::new();
        for receipt in receipts {
            let log_details =
                try_s!(self.transfer_details_from_receipt(&qtum_tx, &qtum_details, receipt, miner_fee.clone()));
            details.extend(log_details.into_iter())
        }

        Ok(details)
    }

    fn transfer_details_from_receipt(
        &self,
        qtum_tx: &UtxoTx,
        qtum_details: &TransactionDetails,
        receipt: TxReceipt,
        miner_fee: BigDecimal,
    ) -> Result<TxTransferMap, String> {
        let my_address = try_s!(self.utxo.derivation_method.iguana_or_err());

        let tx_hash: H256Json = qtum_details.tx_hash.as_slice().into();
        if qtum_tx.outputs.len() <= (receipt.output_index as usize) {
            return ERR!(
                "Length of the transaction {:?} outputs less than output_index {}",
                tx_hash,
                receipt.output_index
            );
        }
        let script_pubkey: Script = qtum_tx.outputs[receipt.output_index as usize]
            .script_pubkey
            .clone()
            .into();
        let fee_details = {
            let gas_limit = try_s!(extract_gas_from_script(&script_pubkey, ExtractGasEnum::GasLimit));
            let gas_price = try_s!(extract_gas_from_script(&script_pubkey, ExtractGasEnum::GasPrice));

            let total_gas_fee = utxo_common::big_decimal_from_sat(receipt.gas_used as i64, self.utxo.decimals);
            Qrc20FeeDetails {
                // QRC20 fees are paid in base platform currency (particular in Qtum)
                coin: self.platform.clone(),
                miner_fee,
                gas_limit,
                gas_price,
                total_gas_fee,
            }
        };

        let mut details = TxTransferMap::new();
        for (log_index, log_entry) in receipt.log.into_iter().enumerate() {
            if log_entry.topics.len() != 3 {
                continue;
            }
            // the first topic should be ddf252ad1be2c89b69c2b068fc378daa952ba7f163c4a11628f55a4df523b3ef
            // https://github.com/qtumproject/qtum-electrum/blob/v4.0.2/electrum/wallet.py#L2101
            if log_entry.topics[0] != QRC20_TRANSFER_TOPIC {
                continue;
            }
            if try_s!(log_entry.parse_address()) != self.contract_address {
                continue;
            }

            let (total_amount, from, to) = {
                let event = try_s!(transfer_event_from_log(&log_entry));
                // https://github.com/qtumproject/qtum-electrum/blob/v4.0.2/electrum/wallet.py#L2093
                if event.contract_address != self.contract_address {
                    // contract address mismatch
                    continue;
                }
                let amount = try_s!(u256_to_big_decimal(event.amount, self.decimals()));
                let from = self.utxo_addr_from_contract_addr(event.sender);
                let to = self.utxo_addr_from_contract_addr(event.receiver);
                (amount, from, to)
            };

            // https://github.com/qtumproject/qtum-electrum/blob/v4.0.2/electrum/wallet.py#L2102
            if from != *my_address && to != *my_address {
                // address mismatch
                continue;
            }

            let spent_by_me = if from == *my_address {
                total_amount.clone()
            } else {
                0.into()
            };
            let received_by_me = if to == *my_address {
                total_amount.clone()
            } else {
                0.into()
            };

            // do not inherit the block_height from qtum_tx (usually it is None)
            let block_height = receipt.block_number;
            let my_balance_change = &received_by_me - &spent_by_me;
            let internal_id = TxInternalId::new(tx_hash.clone(), receipt.output_index, log_index as u64);

            let from = if is_transferred_from_contract(&script_pubkey) {
                try_s!(qtum::display_as_contract_address(from))
            } else {
                try_s!(from.display_address())
            };

            let to = if is_transferred_to_contract(&script_pubkey) {
                try_s!(qtum::display_as_contract_address(to))
            } else {
                try_s!(to.display_address())
            };

            let tx_details = TransactionDetails {
                from: vec![from],
                to: vec![to],
                total_amount,
                spent_by_me,
                received_by_me,
                my_balance_change,
                block_height,
                fee_details: Some(fee_details.clone().into()),
                internal_id: internal_id.clone().into(),
                ..qtum_details.clone()
            };

            details.insert(internal_id, tx_details);
        }

        Ok(details)
    }

    async fn request_tx_history(&self, metrics: MetricsArc) -> RequestTxHistoryResult {
        mm_counter!(metrics, "tx.history.request.count", 1,
                    "coin" => self.utxo.conf.ticker.clone(), "client" => "electrum", "method" => "blockchain.contract.event.get_history");
<<<<<<< HEAD
        let transfer_history_builder = match TransferHistoryBuilder::new(self.clone()) {
            Ok(builder) => builder,
            Err(e) => return RequestTxHistoryResult::CriticalError(e),
        };
        let history_res = transfer_history_builder.build_tx_idents().await;
=======
        let history_res = TransferHistoryBuilder::new(self.clone()).build_tx_idents().await;
>>>>>>> fd5934fd
        let history = match history_res {
            Ok(h) => h,
            Err(e) => match e.into_inner() {
                UtxoRpcError::Transport(json_rpc_e) | UtxoRpcError::ResponseParseError(json_rpc_e) => {
                    match json_rpc_e.error {
                        JsonRpcErrorType::Response(_addr, err) => {
                            return if HISTORY_TOO_LARGE_ERROR.eq(&err) {
                                RequestTxHistoryResult::HistoryTooLarge
                            } else {
                                RequestTxHistoryResult::Retry {
                                    error: ERRL!("Error {:?} on blockchain_contract_event_get_history", err),
                                }
                            }
                        },
                        JsonRpcErrorType::Transport(err) | JsonRpcErrorType::Parse(_, err) => {
                            return RequestTxHistoryResult::Retry {
                                error: ERRL!("Error {} on blockchain_contract_event_get_history", err),
                            };
                        },
                    }
                },
                UtxoRpcError::InvalidResponse(e) | UtxoRpcError::Internal(e) => {
                    return RequestTxHistoryResult::Retry {
                        error: ERRL!("Error {} on blockchain_contract_event_get_history", e),
                    }
                },
            },
        };
        mm_counter!(metrics, "tx.history.response.count", 1,
                    "coin" => self.utxo.conf.ticker.clone(), "client" => "electrum", "method" => "blockchain.contract.event.get_history");

        mm_counter!(metrics, "tx.history.response.total_length", history.len() as u64,
                    "coin" => self.utxo.conf.ticker.clone(), "client" => "electrum", "method" => "blockchain.contract.event.get_history");

        RequestTxHistoryResult::Ok(history)
    }

    fn check_if_history_update_is_needed(
        &self,
        history: &HistoryMapByHash,
        last_balance: &Option<CoinBalance>,
        actual_balance: &CoinBalance,
    ) -> bool {
        let need_update = history
            .iter()
            .map(|(_, txs)| txs)
            .flatten()
            .any(|(_, tx)| tx.should_update_timestamp() || tx.should_update_block_height());
        match last_balance {
            Some(last_balance) if last_balance == actual_balance && !need_update => {
                // my balance hasn't been changed, there is no need to reload tx_history
                false
            },
            _ => true,
        }
    }

    /// Returns true if the `history_map` has been updated.
    async fn process_cached_tx_transfer_map(
        &self,
        ctx: &MmArc,
        tx_hash: &H256Json,
        tx_height: u64,
        transfer_map: &mut TxTransferMap,
    ) -> ProcessCachedTransferMapResult {
        async fn get_verbose_transaction(coin: &Qrc20Coin, ctx: &MmArc, tx_hash: H256Json) -> Option<RpcTransaction> {
            mm_counter!(ctx.metrics, "tx.history.request.count", 1, "coin" => coin.utxo.conf.ticker.clone(), "method" => "get_verbose_transaction");
            match coin.utxo.rpc_client.get_verbose_transaction(&tx_hash).compat().await {
                Ok(d) => {
                    mm_counter!(ctx.metrics, "tx.history.response.count", 1, "coin" => coin.utxo.conf.ticker.clone(), "method" => "get_verbose_transaction");
                    Some(d)
                },
                Err(e) => {
                    ctx.log.log(
                        "😟",
                        &[&"tx_history", &coin.utxo.conf.ticker],
                        &ERRL!("Error {:?} on get_verbose_transaction for {:?} tx", e, tx_hash),
                    );
                    None
                },
            }
        }

        // `qtum_verbose` will be initialized once if it's required
        let mut qtum_verbose = None;

        let mut updated = false;
        for (id, tx) in transfer_map {
            if id.tx_hash != *tx_hash {
                ctx.log.log(
                    "😟",
                    &[&"tx_history", &self.utxo.conf.ticker],
                    &ERRL!(
                        "Warning: TxTransferMap contains entries with the different tx_hash {:?}, expected {:?}",
                        id.tx_hash,
                        tx_hash
                    ),
                );
                return ProcessCachedTransferMapResult::ReloadIsRequired;
            }

            // update block height for previously unconfirmed transaction
            if tx.should_update_block_height() && tx_height > 0 {
                tx.block_height = tx_height;
                updated = true;
            }
            if tx.should_update_timestamp() {
                if qtum_verbose.is_none() {
                    qtum_verbose = get_verbose_transaction(self, ctx, tx_hash.clone()).await;
                }
                if let Some(ref qtum_verbose) = qtum_verbose {
                    tx.timestamp = qtum_verbose.time as u64;
                    updated = true;
                } // else `UtxoRpcClientEnum::get_verbose_transaction` failed for some reason
            }
        }

        if updated {
            ProcessCachedTransferMapResult::Updated
        } else {
            ProcessCachedTransferMapResult::UpdateIsNotNeeded
        }
    }

    /// Returns true if the `history_map` has been updated.
    async fn process_tx_ids(&self, ctx: &MmArc, history_map: &mut HistoryMapByHash, tx_ids: TxIds) -> bool {
        let mut transactions_left = if history_map.len() < tx_ids.len() {
            tx_ids.len() - history_map.len()
        } else {
            0
        };
        *self.utxo.history_sync_state.lock().unwrap() =
            HistorySyncState::InProgress(json!({ "transactions_left": transactions_left }));

        let mut updated = false;
        for (tx_hash, height) in tx_ids {
            // first check if the `transfer` details are initialized for the `tx_hash`
            if let Some(tx_hash_history) = history_map.get_mut(&tx_hash) {
                // we should check if the cached `transfer` details are up-to-date (timestamp and blockheight are not zeros)
                match self
                    .process_cached_tx_transfer_map(ctx, &tx_hash, height, tx_hash_history)
                    .await
                {
                    ProcessCachedTransferMapResult::Updated => {
                        updated = true;
                        continue;
                    },
                    ProcessCachedTransferMapResult::UpdateIsNotNeeded => continue,
                    ProcessCachedTransferMapResult::ReloadIsRequired => (),
                }
            }

            // `transfer` details are not initialized for the `tx_hash`
            // or there is an error in cached `tx_hash_history`
            mm_counter!(ctx.metrics, "tx.history.request.count", 1, "coin" => self.utxo.conf.ticker.clone(), "method" => "transfer_details_by_hash");
            let tx_hash_history = match self.transfer_details_by_hash(tx_hash.clone()).await {
                Ok(d) => d,
                Err(e) => {
                    ctx.log.log(
                        "😟",
                        &[&"tx_history", &self.utxo.conf.ticker],
                        &ERRL!("Error {:?} on getting the details of {:?}, skipping the tx", e, tx_hash),
                    );
                    continue;
                },
            };

            if history_map.insert(tx_hash.clone(), tx_hash_history).is_some() {
                ctx.log.log(
                    "😟",
                    &[&"tx_history", &self.utxo.conf.ticker],
                    &format!("'transfer' details of {:?} were reloaded", tx_hash),
                );
            }

            mm_counter!(ctx.metrics, "tx.history.response.count", 1, "coin" => self.utxo.conf.ticker.clone(), "method" => "transfer_details_by_hash");
            if transactions_left > 0 {
                transactions_left -= 1;
                *self.utxo.history_sync_state.lock().unwrap() =
                    HistorySyncState::InProgress(json!({ "transactions_left": transactions_left }));
            }

            updated = true;
        }

        *self.utxo.history_sync_state.lock().unwrap() = HistorySyncState::Finished;
        updated
    }

    async fn try_load_history_from_file(&self, ctx: &MmArc) -> TxHistoryResult<HistoryMapByHash> {
        let history = self.load_history_from_file(ctx).compat().await?;
        let mut history_map: HistoryMapByHash = HashMap::default();

        for tx in history {
            let id = match TxInternalId::from_bytes(&tx.internal_id) {
                Ok(i) => i,
                Err(e) => {
                    ctx.log.log(
                        "😟",
                        &[&"tx_history", &self.utxo.conf.ticker],
                        &ERRL!("Error {:?} on load history from file", e),
                    );
                    return Ok(HistoryMapByHash::default());
                },
            };
            let tx_hash_history = history_map.entry(id.tx_hash.clone()).or_insert_with(HashMap::default);
            if tx_hash_history.insert(id, tx).is_some() {
                ctx.log.log(
                    "😟",
                    &[&"tx_history", &self.utxo.conf.ticker],
                    &ERRL!("History file contains entries with the same 'internal_id'"),
                );
                return Ok(HistoryMapByHash::default());
            }
        }

        Ok(history_map)
    }
}

pub struct TransferHistoryBuilder {
    coin: Qrc20Coin,
    from_block: u64,
    address: Option<H160>,
    token_address: H160,
}

struct TransferHistoryParams {
    from_block: u64,
    address: H160,
    token_address: H160,
}

impl TransferHistoryBuilder {
    pub fn new(coin: Qrc20Coin) -> TransferHistoryBuilder {
        let token_address = coin.contract_address;
        TransferHistoryBuilder {
            coin,
            from_block: 0,
            address: None,
            token_address,
        }
    }

    #[allow(clippy::wrong_self_convention)]
    pub fn from_block(mut self, from_block: u64) -> TransferHistoryBuilder {
        self.from_block = from_block;
        self
    }

    pub fn address(mut self, address: H160) -> TransferHistoryBuilder {
        self.address = Some(address);
        self
    }

    #[allow(dead_code)]
    pub fn token_address(mut self, token_address: H160) -> TransferHistoryBuilder {
        self.token_address = token_address;
        self
    }

    pub async fn build(self) -> Result<Vec<TxReceipt>, MmError<UtxoRpcError>> {
        let params = self.build_params()?;
        self.coin.utxo.rpc_client.build(params).await
    }

    pub async fn build_tx_idents(self) -> Result<Vec<(H256Json, u64)>, MmError<UtxoRpcError>> {
        let params = self.build_params()?;
        self.coin.utxo.rpc_client.build_tx_idents(params).await
    }

    fn build_params(&self) -> Result<TransferHistoryParams, MmError<UtxoRpcError>> {
        let address = match self.address {
            Some(addr) => addr,
            None => {
                let my_address = self
                    .coin
                    .utxo
                    .derivation_method
                    .iguana_or_err()
                    .mm_err(|e| UtxoRpcError::Internal(e.to_string()))?;
                qtum::contract_addr_from_utxo_addr(my_address.clone())
                    .mm_err(|e| UtxoRpcError::Internal(e.to_string()))?
            },
        };

        Ok(TransferHistoryParams {
            from_block: self.from_block,
            address,
            token_address: self.token_address,
        })
    }
}

#[async_trait]
trait BuildTransferHistory {
    async fn build(&self, params: TransferHistoryParams) -> Result<Vec<TxReceipt>, MmError<UtxoRpcError>>;

    async fn build_tx_idents(
        &self,
        params: TransferHistoryParams,
    ) -> Result<Vec<(H256Json, u64)>, MmError<UtxoRpcError>>;
}

#[async_trait]
impl BuildTransferHistory for UtxoRpcClientEnum {
    async fn build(&self, params: TransferHistoryParams) -> Result<Vec<TxReceipt>, MmError<UtxoRpcError>> {
        match self {
            UtxoRpcClientEnum::Native(native) => native.build(params).await,
            UtxoRpcClientEnum::Electrum(electrum) => electrum.build(params).await,
        }
    }

    async fn build_tx_idents(
        &self,
        params: TransferHistoryParams,
    ) -> Result<Vec<(H256Json, u64)>, MmError<UtxoRpcError>> {
        match self {
            UtxoRpcClientEnum::Native(native) => native.build_tx_idents(params).await,
            UtxoRpcClientEnum::Electrum(electrum) => electrum.build_tx_idents(params).await,
        }
    }
}

#[async_trait]
impl BuildTransferHistory for ElectrumClient {
    async fn build(&self, params: TransferHistoryParams) -> Result<Vec<TxReceipt>, MmError<UtxoRpcError>> {
        let tx_idents = self.build_tx_idents(params).await?;

        let mut receipts = Vec::new();
        for (tx_hash, _height) in tx_idents {
            let mut tx_receipts = self.blockchain_transaction_get_receipt(&tx_hash).compat().await?;
            // remove receipts of contract calls didn't emit at least one `Transfer` event
            tx_receipts.retain(|receipt| receipt.log.iter().any(is_transfer_event_log));
            receipts.extend(tx_receipts.into_iter());
        }

        Ok(receipts)
    }

    async fn build_tx_idents(
        &self,
        params: TransferHistoryParams,
    ) -> Result<Vec<(H256Json, u64)>, MmError<UtxoRpcError>> {
        let address = contract_addr_into_rpc_format(&params.address);
        let token_address = contract_addr_into_rpc_format(&params.token_address);
        let history = self
            .blockchain_contract_event_get_history(&address, &token_address, QRC20_TRANSFER_TOPIC)
            .compat()
            .await?;

        Ok(history
            .into_iter()
            .filter(|item| params.from_block <= item.height)
            .map(|tx| (tx.tx_hash, tx.height))
            .unique()
            .collect())
    }
}

#[async_trait]
impl BuildTransferHistory for NativeClient {
    async fn build(&self, params: TransferHistoryParams) -> Result<Vec<TxReceipt>, MmError<UtxoRpcError>> {
        const SEARCH_LOGS_STEP: u64 = 100;

        let token_address = contract_addr_into_rpc_format(&params.token_address);
        let address_topic = address_to_log_topic(&params.address);

        // «Skip the log if none of the topics are matched»
        // https://github.com/qtumproject/qtum-enterprise/blob/qtumx_beta_0.16.0/src/rpc/blockchain.cpp#L1590
        //
        // It means disjunction of topics (binary `OR`).
        // So we cannot specify `Transfer` event signature in the first topic,
        // but we can specify either `sender` or `receiver` in `Transfer` event.
        let topics = vec![
            TopicFilter::Skip,                         // event signature
            TopicFilter::Match(address_topic.clone()), // `sender` address in `Transfer` event
            TopicFilter::Match(address_topic.clone()), // `receiver` address in `Transfer` event
        ];

        let block_count = self.get_block_count().compat().await?;

        let mut result = Vec::new();
        let mut from_block = params.from_block;
        while from_block <= block_count {
            let to_block = from_block + SEARCH_LOGS_STEP - 1;
            let mut receipts = self
                .search_logs(from_block, Some(to_block), vec![token_address.clone()], topics.clone())
                .compat()
                .await?;

            // remove receipts of transaction that didn't emit at least one `Transfer` event
            receipts.retain(|receipt| receipt.log.iter().any(is_transfer_event_log));

            result.extend(receipts.into_iter());
            from_block += SEARCH_LOGS_STEP;
        }
        Ok(result)
    }

    async fn build_tx_idents(
        &self,
        params: TransferHistoryParams,
    ) -> Result<Vec<(H256Json, u64)>, MmError<UtxoRpcError>> {
        let receipts = self.build(params).await?;
        Ok(receipts
            .into_iter()
            .map(|receipt| (receipt.transaction_hash, receipt.block_number))
            .unique()
            .collect())
    }
}

fn is_transferred_from_contract(script_pubkey: &Script) -> bool {
    let contract_call_bytes = match extract_contract_call_from_script(script_pubkey) {
        Ok(bytes) => bytes,
        Err(e) => {
            error!("{}", e);
            return false;
        },
    };
    let call_type = match MutContractCallType::from_script_pubkey(&contract_call_bytes) {
        Ok(Some(t)) => t,
        Ok(None) => return false,
        Err(e) => {
            error!("{}", e);
            return false;
        },
    };
    match call_type {
        MutContractCallType::Transfer => false,
        MutContractCallType::Erc20Payment => false,
        MutContractCallType::ReceiverSpend => true,
        MutContractCallType::SenderRefund => true,
    }
}

fn is_transferred_to_contract(script_pubkey: &Script) -> bool {
    let contract_call_bytes = match extract_contract_call_from_script(script_pubkey) {
        Ok(bytes) => bytes,
        Err(e) => {
            error!("{}", e);
            return false;
        },
    };
    let call_type = match MutContractCallType::from_script_pubkey(&contract_call_bytes) {
        Ok(Some(t)) => t,
        Ok(None) => return false,
        Err(e) => {
            error!("{}", e);
            return false;
        },
    };
    match call_type {
        MutContractCallType::Transfer => false,
        MutContractCallType::Erc20Payment => true,
        MutContractCallType::ReceiverSpend => false,
        MutContractCallType::SenderRefund => false,
    }
}

fn sort_newest_to_oldest(x_height: u64, y_height: u64) -> Ordering {
    // the transactions with block_height == 0 are the most recent
    if x_height == 0 {
        Ordering::Less
    } else if y_height == 0 {
        Ordering::Greater
    } else {
        y_height.cmp(&x_height)
    }
}

fn is_transfer_event_log(log: &LogEntry) -> bool {
    match log.topics.first() {
        Some(first_topic) => first_topic == QRC20_TRANSFER_TOPIC,
        None => false,
    }
}

#[cfg(test)]
mod tests {
    use super::*;
    use common::block_on;
    use common::for_tests::find_metrics_in_json;
    use common::mm_metrics::{MetricType, MetricsJson, MetricsOps};
    use qrc20_tests::qrc20_coin_for_test;

    #[test]
    fn test_tx_internal_id() {
        let tx_hash = hex::decode("39104d29d77ba83c5c6c63ab7a0f096301c443b4538dc6b30140453a40caa80a").unwrap();
        let expected_id = TxInternalId::new(tx_hash.as_slice().into(), 13, 257);
        let actual_bytes: BytesJson = expected_id.clone().into();

        let mut expected_bytes = tx_hash.clone();
        expected_bytes.extend_from_slice(&[0, 0, 0, 0, 0, 0, 0, 13]);
        expected_bytes.extend_from_slice(&[0, 0, 0, 0, 0, 0, 1, 1]);
        assert_eq!(actual_bytes, expected_bytes.into());

        let actual_id = TxInternalId::from_bytes(&actual_bytes).unwrap();
        assert_eq!(actual_id, expected_id);
    }

    #[test]
    fn test_process_cached_tx_transfer_map_update_is_not_needed() {
        // priv_key of qXxsj5RtciAby9T7m98AgAATL4zTi4UwDG
        let priv_key = [
            3, 98, 177, 3, 108, 39, 234, 144, 131, 178, 103, 103, 127, 80, 230, 166, 53, 68, 147, 215, 42, 216, 144,
            72, 172, 110, 180, 13, 123, 179, 10, 49,
        ];
        let (ctx, coin) = qrc20_coin_for_test(&priv_key, None);
        ctx.metrics.init().unwrap();

        let tx_hash: H256Json = hex::decode("85ede12ccc12fb1709c4d9e403e96c0c394b0916f2f6098d41d8dfa00013fcdb")
            .unwrap()
            .as_slice()
            .into();
        let tx_height = 699545;
        let transfer_map_expected = block_on(coin.transfer_details_by_hash(tx_hash.clone())).unwrap();

        let mut transfer_map = transfer_map_expected.clone();
        assert_eq!(
            block_on(coin.process_cached_tx_transfer_map(&ctx, &tx_hash, tx_height, &mut transfer_map)),
            ProcessCachedTransferMapResult::UpdateIsNotNeeded
        );
        assert_eq!(transfer_map, transfer_map_expected);

        let value: MetricsJson = json::from_value(ctx.metrics.collect_json().unwrap()).unwrap();
        let found = find_metrics_in_json(value, "tx.history.request.count", &[(
            "method",
            "transfer_details_by_hash",
        )]);
        assert_eq!(found, None);
    }

    #[test]
    fn test_process_cached_tx_transfer_map_updated() {
        // priv_key of qXxsj5RtciAby9T7m98AgAATL4zTi4UwDG
        let priv_key = [
            3, 98, 177, 3, 108, 39, 234, 144, 131, 178, 103, 103, 127, 80, 230, 166, 53, 68, 147, 215, 42, 216, 144,
            72, 172, 110, 180, 13, 123, 179, 10, 49,
        ];
        let (ctx, coin) = qrc20_coin_for_test(&priv_key, None);
        ctx.metrics.init().unwrap();

        let tx_hash: H256Json = hex::decode("85ede12ccc12fb1709c4d9e403e96c0c394b0916f2f6098d41d8dfa00013fcdb")
            .unwrap()
            .as_slice()
            .into();
        let tx_height = 699545;
        let transfer_map_expected = block_on(coin.transfer_details_by_hash(tx_hash.clone())).unwrap();

        let mut transfer_map_zero_timestamp = transfer_map_expected
            .clone()
            .into_iter()
            .map(|(id, mut tx)| {
                tx.timestamp = 0;
                (id, tx)
            })
            .collect();
        assert_eq!(
            block_on(coin.process_cached_tx_transfer_map(&ctx, &tx_hash, tx_height, &mut transfer_map_zero_timestamp)),
            ProcessCachedTransferMapResult::Updated
        );
        assert_eq!(transfer_map_zero_timestamp, transfer_map_expected);

        let value: MetricsJson = json::from_value(ctx.metrics.collect_json().unwrap()).unwrap();
        let found = find_metrics_in_json(value, "tx.history.request.count", &[(
            "method",
            "get_verbose_transaction",
        )]);
        match found {
            Some(MetricType::Counter { key, value, .. }) if key == "tx.history.request.count" && value == 1 => (),
            found => panic!("Found metric type: {:?}", found),
        }
    }

    #[test]
    fn test_process_cached_tx_transfer_map_reload_is_required() {
        // priv_key of qXxsj5RtciAby9T7m98AgAATL4zTi4UwDG
        let priv_key = [
            3, 98, 177, 3, 108, 39, 234, 144, 131, 178, 103, 103, 127, 80, 230, 166, 53, 68, 147, 215, 42, 216, 144,
            72, 172, 110, 180, 13, 123, 179, 10, 49,
        ];
        let (ctx, coin) = qrc20_coin_for_test(&priv_key, None);
        ctx.metrics.init().unwrap();

        let tx_hash: H256Json = hex::decode("85ede12ccc12fb1709c4d9e403e96c0c394b0916f2f6098d41d8dfa00013fcdb")
            .unwrap()
            .as_slice()
            .into();
        let tx_height = 699545;
        let transfer_map_expected = block_on(coin.transfer_details_by_hash(tx_hash.clone())).unwrap();

        let mut transfer_map_unexpected_tx_id = transfer_map_expected
            .clone()
            .into_iter()
            .map(|(mut id, tx)| {
                // just another tx_hash
                id.tx_hash = hex::decode("8a7270110ab7b56142b3bac89999276beb70320a7fe7666f460a05aa615eb0a0")
                    .unwrap()
                    .as_slice()
                    .into();
                (id, tx)
            })
            .collect();
        let actual_res = block_on(coin.process_cached_tx_transfer_map(
            &ctx,
            &tx_hash,
            tx_height,
            &mut transfer_map_unexpected_tx_id,
        ));
        assert_eq!(actual_res, ProcessCachedTransferMapResult::ReloadIsRequired);

        let value: MetricsJson = json::from_value(ctx.metrics.collect_json().unwrap()).unwrap();
        let found = find_metrics_in_json(value, "tx.history.request.count", &[("method", "tx_detail_by_hash")]);
        assert_eq!(found, None);
    }

    #[test]
    fn test_process_tx_ids_updated() {
        // priv_key of qXxsj5RtciAby9T7m98AgAATL4zTi4UwDG
        let priv_key = [
            3, 98, 177, 3, 108, 39, 234, 144, 131, 178, 103, 103, 127, 80, 230, 166, 53, 68, 147, 215, 42, 216, 144,
            72, 172, 110, 180, 13, 123, 179, 10, 49,
        ];
        let (ctx, coin) = qrc20_coin_for_test(&priv_key, None);

        let tx_hash: H256Json = hex::decode("35e03bc529528a853ee75dde28f27eec8ed7b152b6af7ab6dfa5d55ea46f25ac")
            .unwrap()
            .as_slice()
            .into();
        let tx_height = 681443;
        let transfer_map_expected = block_on(coin.transfer_details_by_hash(tx_hash.clone())).unwrap();
        let mut history_map_expected = HistoryMapByHash::new();
        history_map_expected.insert(tx_hash.clone(), transfer_map_expected);

        let tx_ids = vec![(tx_hash, tx_height)];
        let mut history_map = HistoryMapByHash::new();
        let updated = block_on(coin.process_tx_ids(&ctx, &mut history_map, tx_ids));
        assert!(updated);
        assert_eq!(history_map, history_map_expected);
    }

    #[test]
    fn test_process_tx_ids_not_updated() {
        // priv_key of qXxsj5RtciAby9T7m98AgAATL4zTi4UwDG
        let priv_key = [
            3, 98, 177, 3, 108, 39, 234, 144, 131, 178, 103, 103, 127, 80, 230, 166, 53, 68, 147, 215, 42, 216, 144,
            72, 172, 110, 180, 13, 123, 179, 10, 49,
        ];
        let (ctx, coin) = qrc20_coin_for_test(&priv_key, None);

        let tx_hash: H256Json = hex::decode("85ede12ccc12fb1709c4d9e403e96c0c394b0916f2f6098d41d8dfa00013fcdb")
            .unwrap()
            .as_slice()
            .into();
        let tx_height = 699545;
        let transfer_map_expected = block_on(coin.transfer_details_by_hash(tx_hash.clone())).unwrap();
        let mut history_map_expected = HistoryMapByHash::new();
        history_map_expected.insert(tx_hash.clone(), transfer_map_expected);

        let tx_ids = vec![(tx_hash, tx_height)];
        let mut history_map = history_map_expected.clone();
        let updated = block_on(coin.process_tx_ids(&ctx, &mut history_map, tx_ids));
        assert!(!updated);
        assert_eq!(history_map, history_map_expected);
    }

    #[test]
    fn test_process_tx_ids_error_on_details() {
        // priv_key of qXxsj5RtciAby9T7m98AgAATL4zTi4UwDG
        let priv_key = [
            3, 98, 177, 3, 108, 39, 234, 144, 131, 178, 103, 103, 127, 80, 230, 166, 53, 68, 147, 215, 42, 216, 144,
            72, 172, 110, 180, 13, 123, 179, 10, 49,
        ];
        let (ctx, coin) = qrc20_coin_for_test(&priv_key, None);

        let metrics = MetricsArc::new();
        metrics.init().unwrap();

        let tx_hash_invalid: H256Json = hex::decode("0000000000000000000000000000000000000000000000000000000000000000")
            .unwrap()
            .as_slice()
            .into();
        let tx_hash: H256Json = hex::decode("85ede12ccc12fb1709c4d9e403e96c0c394b0916f2f6098d41d8dfa00013fcdb")
            .unwrap()
            .as_slice()
            .into();
        let tx_height = 699545;
        let transfer_map_expected = block_on(coin.transfer_details_by_hash(tx_hash.clone())).unwrap();
        let mut history_map_expected = HistoryMapByHash::new();
        // should contain only valid tx
        history_map_expected.insert(tx_hash.clone(), transfer_map_expected);

        let tx_ids = vec![(tx_hash, tx_height), (tx_hash_invalid, tx_height)];
        let mut history_map = HistoryMapByHash::default();
        let updated = block_on(coin.process_tx_ids(&ctx, &mut history_map, tx_ids));
        assert!(updated);
        assert_eq!(history_map, history_map_expected);
    }
}<|MERGE_RESOLUTION|>--- conflicted
+++ resolved
@@ -345,15 +345,7 @@
     async fn request_tx_history(&self, metrics: MetricsArc) -> RequestTxHistoryResult {
         mm_counter!(metrics, "tx.history.request.count", 1,
                     "coin" => self.utxo.conf.ticker.clone(), "client" => "electrum", "method" => "blockchain.contract.event.get_history");
-<<<<<<< HEAD
-        let transfer_history_builder = match TransferHistoryBuilder::new(self.clone()) {
-            Ok(builder) => builder,
-            Err(e) => return RequestTxHistoryResult::CriticalError(e),
-        };
-        let history_res = transfer_history_builder.build_tx_idents().await;
-=======
         let history_res = TransferHistoryBuilder::new(self.clone()).build_tx_idents().await;
->>>>>>> fd5934fd
         let history = match history_res {
             Ok(h) => h,
             Err(e) => match e.into_inner() {
