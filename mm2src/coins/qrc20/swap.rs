use super::history::TransferHistoryBuilder;
use super::*;
use script_pubkey::{extract_contract_addr_from_script, extract_contract_call_from_script, is_contract_call};

/// `erc20Payment` call details consist of values obtained from [`TransactionOutput::script_pubkey`] and [`TxReceipt::logs`].
#[derive(Debug, Eq, PartialEq)]
pub struct Erc20PaymentDetails {
    pub output_index: u64,
    pub swap_id: Vec<u8>,
    pub value: U256,
    pub token_address: H160,
    pub swap_contract_address: H160,
    pub sender: H160,
    pub receiver: H160,
    pub secret_hash: Vec<u8>,
    pub timelock: U256,
    /// Contract call bytes extracted from [`TransactionOutput::script_pubkey`] using `extract_contract_call_from_script`.
    pub contract_call_bytes: Vec<u8>,
}

/// `receiverSpend` call details consist of values obtained from [`TransactionOutput::script_pubkey`].
#[derive(Debug)]
pub struct ReceiverSpendDetails {
    pub swap_id: Vec<u8>,
    pub value: U256,
    pub secret: Vec<u8>,
    pub token_address: H160,
    pub sender: H160,
}

impl Qrc20Coin {
    pub async fn send_hash_time_locked_payment(
        &self,
        id: Vec<u8>,
        value: U256,
        time_lock: u32,
        secret_hash: Vec<u8>,
        receiver_addr: H160,
        swap_contract_address: H160,
    ) -> Result<TransactionEnum, String> {
        let balance = try_s!(self.my_spendable_balance().compat().await);
        let balance = try_s!(wei_from_big_decimal(&balance, self.utxo.decimals));

        // Check the balance to avoid unnecessary burning of gas
        if balance < value {
            return ERR!("Balance {} is less than value {}", balance, value);
        }

        let outputs = try_s!(
            self.generate_swap_payment_outputs(
                balance,
                id,
                value,
                time_lock,
                secret_hash,
                receiver_addr,
                swap_contract_address,
            )
            .await
        );

        self.send_contract_calls(outputs).await
    }

    pub async fn spend_hash_time_locked_payment(
        &self,
        payment_tx: UtxoTx,
        swap_contract_address: H160,
        secret: Vec<u8>,
    ) -> Result<TransactionEnum, String> {
        let Erc20PaymentDetails {
            swap_id, value, sender, ..
        } = try_s!(self.erc20_payment_details_from_tx(&payment_tx).await);

        let status = try_s!(self.payment_status(&swap_contract_address, swap_id.clone()).await);
        if status != eth::PAYMENT_STATE_SENT.into() {
            return ERR!("Payment state is not PAYMENT_STATE_SENT, got {}", status);
        }

        let spend_output = try_s!(self.receiver_spend_output(&swap_contract_address, swap_id, value, secret, sender));
        self.send_contract_calls(vec![spend_output]).await
    }

    pub async fn refund_hash_time_locked_payment(
        &self,
        swap_contract_address: H160,
        payment_tx: UtxoTx,
    ) -> Result<TransactionEnum, String> {
        let Erc20PaymentDetails {
            swap_id,
            value,
            receiver,
            secret_hash,
            ..
        } = try_s!(self.erc20_payment_details_from_tx(&payment_tx).await);

        let status = try_s!(self.payment_status(&swap_contract_address, swap_id.clone()).await);
        if status != eth::PAYMENT_STATE_SENT.into() {
            return ERR!("Payment state is not PAYMENT_STATE_SENT, got {}", status);
        }

        let refund_output =
            try_s!(self.sender_refund_output(&swap_contract_address, swap_id, value, secret_hash, receiver));
        self.send_contract_calls(vec![refund_output]).await
    }

    pub async fn validate_payment(
        &self,
        payment_tx: UtxoTx,
        time_lock: u32,
        sender: H160,
        secret_hash: Vec<u8>,
        amount: BigDecimal,
        expected_swap_contract_address: H160,
    ) -> Result<(), String> {
        let expected_swap_id = qrc20_swap_id(time_lock, &secret_hash);
        let status = try_s!(
            self.payment_status(&expected_swap_contract_address, expected_swap_id.clone())
                .await
        );
        if status != eth::PAYMENT_STATE_SENT.into() {
            return ERR!("Payment state is not PAYMENT_STATE_SENT, got {}", status);
        }

        let expected_call_bytes = {
            let expected_value = try_s!(wei_from_big_decimal(&amount, self.utxo.decimals));
<<<<<<< HEAD
            let my_address = try_s!(self.utxo.derivation_method.iguana_or_err()).clone();
            let expected_receiver = qtum::contract_addr_from_utxo_addr(my_address);
=======
            let expected_receiver = try_s!(qtum::contract_addr_from_utxo_addr(self.utxo.my_address.clone()));
>>>>>>> b2cf0875
            try_s!(self.erc20_payment_call_bytes(
                expected_swap_id,
                expected_value,
                time_lock,
                &secret_hash,
                expected_receiver
            ))
        };

        let erc20_payment = try_s!(self.erc20_payment_details_from_tx(&payment_tx).await);
        if erc20_payment.contract_call_bytes != expected_call_bytes {
            return ERR!(
                "Unexpected 'erc20Payment' contract call bytes: {:?}",
                erc20_payment.contract_call_bytes
            );
        }

        if sender != erc20_payment.sender {
            return ERR!("Payment tx was sent from wrong address, expected {:?}", sender);
        }

        if expected_swap_contract_address != erc20_payment.swap_contract_address {
            return ERR!(
                "Payment tx was sent to wrong address, expected {:?}",
                expected_swap_contract_address
            );
        }

        Ok(())
    }

    pub async fn validate_fee_impl(
        &self,
        fee_tx_hash: H256Json,
        fee_addr: H160,
        expected_value: U256,
        min_block_number: u64,
    ) -> Result<(), String> {
        let verbose_tx = try_s!(
            self.utxo
                .rpc_client
                .get_verbose_transaction(&fee_tx_hash)
                .compat()
                .await
        );
        let conf_before_block = utxo_common::is_tx_confirmed_before_block(self, &verbose_tx, min_block_number);
        if try_s!(conf_before_block.await) {
            return ERR!(
                "Fee tx {:?} confirmed before min_block {}",
                verbose_tx,
                min_block_number,
            );
        }
        let qtum_tx: UtxoTx = try_s!(deserialize(verbose_tx.hex.as_slice()).map_err(|e| ERRL!("{:?}", e)));

        // The transaction could not being mined, just check the transfer tokens.
        let output = qtum_tx
            .outputs
            .first()
            .ok_or(ERRL!("Provided dex fee tx {:?} has no outputs", qtum_tx))?;
        let script_pubkey: Script = output.script_pubkey.clone().into();

        let (receiver, value) = match transfer_call_details_from_script_pubkey(&script_pubkey) {
            Ok((rec, val)) => (rec, val),
            Err(e) => return ERR!("Provided dex fee tx {:?} is incorrect: {}", qtum_tx, e),
        };

        if receiver != fee_addr {
            return ERR!(
                "QRC20 Fee tx was sent to wrong address {:?}, expected {:?}",
                receiver,
                fee_addr
            );
        }

        if value < expected_value {
            return ERR!("QRC20 Fee tx value {} is less than expected {}", value, expected_value);
        }

        let token_addr = try_s!(extract_contract_addr_from_script(&script_pubkey));
        if token_addr != self.contract_address {
            return ERR!(
                "QRC20 Fee tx {:?} called wrong smart contract, expected {:?}",
                qtum_tx,
                self.contract_address
            );
        }

        Ok(())
    }

    pub async fn search_for_swap_tx_spend(
        &self,
        time_lock: u32,
        secret_hash: Vec<u8>,
        tx: UtxoTx,
        search_from_block: u64,
    ) -> Result<Option<FoundSwapTxSpend>, String> {
        let tx_hash = tx.hash().reversed().into();
        let verbose_tx = try_s!(self.utxo.rpc_client.get_verbose_transaction(&tx_hash).compat().await);
        if verbose_tx.confirmations < 1 {
            return ERR!("'erc20Payment' was not confirmed yet. Please wait for at least one confirmation");
        }

        let Erc20PaymentDetails { swap_id, receiver, .. } = try_s!(self.erc20_payment_details_from_tx(&tx).await);
        let expected_swap_id = qrc20_swap_id(time_lock, &secret_hash);
        if expected_swap_id != swap_id {
            return ERR!("Unexpected swap_id {}", hex::encode(swap_id));
        }

        // First try to find a 'receiverSpend' contract call.
        let spend_txs = try_s!(self.receiver_spend_transactions(receiver, search_from_block).await);
        let found = spend_txs
            .into_iter()
            .find(|tx| find_receiver_spend_with_swap_id_and_secret_hash(tx, &expected_swap_id, &secret_hash).is_some());
        if let Some(spent_tx) = found {
            return Ok(Some(FoundSwapTxSpend::Spent(TransactionEnum::UtxoTx(spent_tx))));
        }

        // Else try to find a 'senderRefund' contract call.
<<<<<<< HEAD
        let my_address = try_s!(self.utxo.derivation_method.iguana_or_err()).clone();
        let sender = qtum::contract_addr_from_utxo_addr(my_address);
=======
        let sender = try_s!(qtum::contract_addr_from_utxo_addr(self.utxo.my_address.clone()));
>>>>>>> b2cf0875
        let refund_txs = try_s!(self.sender_refund_transactions(sender, search_from_block).await);
        let found = refund_txs.into_iter().find(|tx| {
            find_swap_contract_call_with_swap_id(MutContractCallType::SenderRefund, tx, &expected_swap_id).is_some()
        });
        if let Some(refunded_tx) = found {
            return Ok(Some(FoundSwapTxSpend::Refunded(TransactionEnum::UtxoTx(refunded_tx))));
        }

        Ok(None)
    }

    pub async fn check_if_my_payment_sent_impl(
        &self,
        swap_contract_address: H160,
        swap_id: Vec<u8>,
        search_from_block: u64,
    ) -> Result<Option<TransactionEnum>, String> {
        let status = try_s!(self.payment_status(&swap_contract_address, swap_id.clone()).await);
        if status == eth::PAYMENT_STATE_UNINITIALIZED.into() {
            return Ok(None);
        };

<<<<<<< HEAD
        let my_address = try_s!(self.utxo.derivation_method.iguana_or_err()).clone();
        let sender = qtum::contract_addr_from_utxo_addr(my_address);
=======
        let sender = try_s!(qtum::contract_addr_from_utxo_addr(self.utxo.my_address.clone()));
>>>>>>> b2cf0875
        let erc20_payment_txs = try_s!(self.erc20_payment_transactions(sender, search_from_block).await);
        let found = erc20_payment_txs
            .into_iter()
            .find(|tx| find_swap_contract_call_with_swap_id(MutContractCallType::Erc20Payment, tx, &swap_id).is_some())
            .map(TransactionEnum::UtxoTx);
        Ok(found)
    }

    pub fn extract_secret_impl(&self, secret_hash: &[u8], spend_tx: &[u8]) -> Result<Vec<u8>, String> {
        let spend_tx: UtxoTx = try_s!(deserialize(spend_tx).map_err(|e| ERRL!("{:?}", e)));
        let spend_tx_hash: H256Json = spend_tx.hash().reversed().into();
        for output in spend_tx.outputs {
            let script_pubkey: Script = output.script_pubkey.into();
            let ReceiverSpendDetails { secret, .. } =
                match receiver_spend_call_details_from_script_pubkey(&script_pubkey) {
                    Ok(details) => details,
                    Err(e) => {
                        error!("{}", e);
                        // try to obtain the details from the next output
                        continue;
                    },
                };

            let actual_secret_hash = &*dhash160(&secret);
            if actual_secret_hash != secret_hash {
                warn!(
                    "invalid 'dhash160(secret)' {:?}, expected {:?}",
                    actual_secret_hash, secret_hash,
                );
                continue;
            }

            return Ok(secret);
        }

        ERR!("Couldn't obtain the 'secret' from {:?} tx", spend_tx_hash)
    }

    pub async fn wait_for_tx_spend_impl(
        &self,
        tx: UtxoTx,
        wait_until: u64,
        from_block: u64,
    ) -> Result<TransactionEnum, String> {
        let Erc20PaymentDetails {
            swap_id,
            receiver,
            secret_hash,
            ..
        } = try_s!(self.erc20_payment_details_from_tx(&tx).await);

        loop {
            // Try to find a 'receiverSpend' contract call.
            let spend_txs = try_s!(self.receiver_spend_transactions(receiver, from_block).await);
            let found = spend_txs
                .into_iter()
                .find(|tx| find_receiver_spend_with_swap_id_and_secret_hash(tx, &swap_id, &secret_hash).is_some())
                .map(TransactionEnum::UtxoTx);

            if let Some(spent_tx) = found {
                return Ok(spent_tx);
            }

            if now_ms() / 1000 > wait_until {
                return ERR!("Waited too long until {} for {:?} to be spent ", wait_until, tx);
            }
            Timer::sleep(10.).await;
        }
    }

    pub async fn wait_for_confirmations_and_check_result(
        &self,
        qtum_tx: UtxoTx,
        confirmations: u64,
        requires_nota: bool,
        wait_until: u64,
        check_every: u64,
    ) -> Result<(), String> {
        let tx_hash = H256Json::from(qtum_tx.hash().reversed());
        try_s!(
            self.utxo
                .rpc_client
                .wait_for_confirmations(
                    tx_hash.clone(),
                    qtum_tx.expiry_height,
                    confirmations as u32,
                    requires_nota,
                    wait_until,
                    check_every
                )
                .compat()
                .await
        );
        let receipts = try_s!(self.utxo.rpc_client.get_transaction_receipts(&tx_hash).compat().await);

        for receipt in receipts {
            let output = try_s!(qtum_tx
                .outputs
                .get(receipt.output_index as usize)
                .ok_or(ERRL!("TxReceipt::output_index out of bounds")));
            let script_pubkey: Script = output.script_pubkey.clone().into();
            if !is_contract_call(&script_pubkey) {
                continue;
            }

            let contract_call_bytes = try_s!(extract_contract_call_from_script(&script_pubkey));

            let call_type = try_s!(MutContractCallType::from_script_pubkey(&contract_call_bytes));
            match call_type {
                Some(MutContractCallType::Erc20Payment)
                | Some(MutContractCallType::ReceiverSpend)
                | Some(MutContractCallType::SenderRefund) => (),
                _ => continue, // skip not etomic swap contract calls
            }

            try_s!(check_if_contract_call_completed(&receipt));
        }

        Ok(())
    }

    /// Generate `ContractCallOutput` outputs required to send a swap payment.
    /// If the wallet allowance is not enough we should set it to the wallet balance.
    #[allow(clippy::too_many_arguments)]
    pub async fn generate_swap_payment_outputs(
        &self,
        my_balance: U256,
        id: Vec<u8>,
        value: U256,
        time_lock: u32,
        secret_hash: Vec<u8>,
        receiver_addr: H160,
        swap_contract_address: H160,
    ) -> UtxoRpcResult<Vec<ContractCallOutput>> {
        let allowance = self.allowance(swap_contract_address).await?;

        let mut outputs = Vec::with_capacity(3);
        // check if we should reset the allowance to 0 and raise this to the max available value (our balance)
        if allowance < value {
            if allowance > U256::zero() {
                // first reset the allowance to the 0
                outputs.push(self.approve_output(swap_contract_address, 0.into())?);
            }
            // set the allowance from 0 to `my_balance` after the previous output is executed
            outputs.push(self.approve_output(swap_contract_address, my_balance)?);
        }

        // when this output is executed, the allowance will be sufficient already
        outputs.push(self.erc20_payment_output(
            id,
            value,
            time_lock,
            &secret_hash,
            receiver_addr,
            &swap_contract_address,
        )?);
        Ok(outputs)
    }

    pub async fn allowance(&self, spender: H160) -> UtxoRpcResult<U256> {
        let my_address = self
            .utxo
            .derivation_method
            .iguana_or_err()
            .mm_err(|e| UtxoRpcError::Internal(e.to_string()))?;
        let tokens = self
            .utxo
            .rpc_client
            .rpc_contract_call(ViewContractCallType::Allowance, &self.contract_address, &[
<<<<<<< HEAD
                Token::Address(qtum::contract_addr_from_utxo_addr(my_address.clone())),
=======
                Token::Address(
                    qtum::contract_addr_from_utxo_addr(self.utxo.my_address.clone())
                        .map_to_mm(UtxoRpcError::Internal)?,
                ),
>>>>>>> b2cf0875
                Token::Address(spender),
            ])
            .compat()
            .await?;

        match tokens.first() {
            Some(Token::Uint(number)) => Ok(*number),
            Some(_) => {
                let error = format!(r#"Expected U256 as "allowance" result but got {:?}"#, tokens);
                MmError::err(UtxoRpcError::InvalidResponse(error))
            },
            None => {
                let error = r#"Expected U256 as "allowance" result but got nothing"#.to_owned();
                MmError::err(UtxoRpcError::InvalidResponse(error))
            },
        }
    }

    /// Get payment status by `swap_id`.
    /// Do not use self swap_contract_address, because it could be updated during restart.
    async fn payment_status(&self, swap_contract_address: &H160, swap_id: Vec<u8>) -> Result<U256, String> {
        let decoded = try_s!(
            self.utxo
                .rpc_client
                .rpc_contract_call(ViewContractCallType::Payments, swap_contract_address, &[
                    Token::FixedBytes(swap_id)
                ])
                .compat()
                .await
        );
        if decoded.len() < 3 {
            return ERR!(
                "Expected at least 3 tokens in \"payments\" call, found {}",
                decoded.len()
            );
        }

        match decoded[2] {
            Token::Uint(state) => Ok(state),
            _ => ERR!("Payment status must be uint, got {:?}", decoded[2]),
        }
    }

    /// Generate a UTXO output with a script_pubkey that calls standard QRC20 `approve` function.
    pub fn approve_output(&self, spender: H160, amount: U256) -> Qrc20AbiResult<ContractCallOutput> {
        let function = eth::ERC20_CONTRACT.function("approve")?;
        let params = function.encode_input(&[Token::Address(spender), Token::Uint(amount)])?;

        let gas_limit = QRC20_GAS_LIMIT_DEFAULT;
        let gas_price = QRC20_GAS_PRICE_DEFAULT;
        let script_pubkey =
            generate_contract_call_script_pubkey(&params, gas_limit, gas_price, &self.contract_address)?.to_bytes();

        Ok(ContractCallOutput {
            value: OUTPUT_QTUM_AMOUNT,
            script_pubkey,
            gas_limit,
            gas_price,
        })
    }

    /// Generate a UTXO output with a script_pubkey that calls EtomicSwap `erc20Payment` function.
    fn erc20_payment_output(
        &self,
        id: Vec<u8>,
        value: U256,
        time_lock: u32,
        secret_hash: &[u8],
        receiver_addr: H160,
        swap_contract_address: &H160,
    ) -> Qrc20AbiResult<ContractCallOutput> {
        let params = self.erc20_payment_call_bytes(id, value, time_lock, secret_hash, receiver_addr)?;

        let gas_limit = QRC20_PAYMENT_GAS_LIMIT;
        let gas_price = QRC20_GAS_PRICE_DEFAULT;
        let script_pubkey = generate_contract_call_script_pubkey(
            &params, // params of the function
            gas_limit,
            gas_price,
            swap_contract_address, // address of the contract which function will be called
        )?
        .to_bytes();

        Ok(ContractCallOutput {
            value: OUTPUT_QTUM_AMOUNT,
            script_pubkey,
            gas_limit,
            gas_price,
        })
    }

    fn erc20_payment_call_bytes(
        &self,
        id: Vec<u8>,
        value: U256,
        time_lock: u32,
        secret_hash: &[u8],
        receiver_addr: H160,
    ) -> Qrc20AbiResult<Vec<u8>> {
        let function = eth::SWAP_CONTRACT.function("erc20Payment")?;
        Ok(function.encode_input(&[
            Token::FixedBytes(id),
            Token::Uint(value),
            Token::Address(self.contract_address),
            Token::Address(receiver_addr),
            Token::FixedBytes(secret_hash.to_vec()),
            Token::Uint(U256::from(time_lock)),
        ])?)
    }

    /// Generate a UTXO output with a script_pubkey that calls EtomicSwap `receiverSpend` function.
    pub fn receiver_spend_output(
        &self,
        swap_contract_address: &H160,
        id: Vec<u8>,
        value: U256,
        secret: Vec<u8>,
        sender_addr: H160,
    ) -> Qrc20AbiResult<ContractCallOutput> {
        let function = eth::SWAP_CONTRACT.function("receiverSpend")?;
        let params = function.encode_input(&[
            Token::FixedBytes(id),
            Token::Uint(value),
            Token::FixedBytes(secret),
            Token::Address(self.contract_address),
            Token::Address(sender_addr),
        ])?;

        let gas_limit = QRC20_GAS_LIMIT_DEFAULT;
        let gas_price = QRC20_GAS_PRICE_DEFAULT;
        let script_pubkey = generate_contract_call_script_pubkey(
            &params, // params of the function
            gas_limit,
            gas_price,
            swap_contract_address, // address of the contract which function will be called
        )?
        .to_bytes();

        Ok(ContractCallOutput {
            value: OUTPUT_QTUM_AMOUNT,
            script_pubkey,
            gas_limit,
            gas_price,
        })
    }

    pub fn sender_refund_output(
        &self,
        swap_contract_address: &H160,
        id: Vec<u8>,
        value: U256,
        secret_hash: Vec<u8>,
        receiver: H160,
    ) -> Qrc20AbiResult<ContractCallOutput> {
        let function = eth::SWAP_CONTRACT.function("senderRefund")?;

        let params = function.encode_input(&[
            Token::FixedBytes(id),
            Token::Uint(value),
            Token::FixedBytes(secret_hash),
            Token::Address(self.contract_address),
            Token::Address(receiver),
        ])?;

        let gas_limit = QRC20_GAS_LIMIT_DEFAULT;
        let gas_price = QRC20_GAS_PRICE_DEFAULT;
        let script_pubkey = generate_contract_call_script_pubkey(
            &params, // params of the function
            gas_limit,
            gas_price,
            swap_contract_address, // address of the contract which function will be called
        )?
        .to_bytes();

        Ok(ContractCallOutput {
            value: OUTPUT_QTUM_AMOUNT,
            script_pubkey,
            gas_limit,
            gas_price,
        })
    }

    /// Get `erc20Payment` contract call details.
    /// Note returns an error if the contract call was excepted.
    async fn erc20_payment_details_from_tx(&self, qtum_tx: &UtxoTx) -> Result<Erc20PaymentDetails, String> {
        let tx_hash: H256Json = qtum_tx.hash().reversed().into();
        let receipts = try_s!(self.utxo.rpc_client.get_transaction_receipts(&tx_hash).compat().await);

        for receipt in receipts {
            let output = try_s!(qtum_tx
                .outputs
                .get(receipt.output_index as usize)
                .ok_or(ERRL!("TxReceipt::output_index out of bounds")));
            let script_pubkey: Script = output.script_pubkey.clone().into();
            if !is_contract_call(&script_pubkey) {
                continue;
            }

            let contract_call_bytes = try_s!(extract_contract_call_from_script(&script_pubkey));

            let call_type = try_s!(MutContractCallType::from_script_pubkey(&contract_call_bytes));
            match call_type {
                Some(MutContractCallType::Erc20Payment) => (),
                _ => continue, // skip non-erc20Payment contract calls
            }

            try_s!(check_if_contract_call_completed(&receipt));

            let function = try_s!(eth::SWAP_CONTRACT.function("erc20Payment"));
            let decoded = try_s!(function.decode_input(&contract_call_bytes));

            let mut decoded = decoded.into_iter();

            let swap_id = match decoded.next() {
                Some(Token::FixedBytes(id)) => id,
                Some(token) => return ERR!("Payment tx 'swap_id' arg is invalid, found {:?}", token),
                None => return ERR!("Couldn't find 'swap_id' in erc20Payment call"),
            };

            let value = match decoded.next() {
                Some(Token::Uint(value)) => value,
                Some(token) => return ERR!("Payment tx 'value' arg is invalid, found {:?}", token),
                None => return ERR!("Couldn't find 'value' in erc20Payment call"),
            };

            let token_address = match decoded.next() {
                Some(Token::Address(addr)) => addr,
                Some(token) => return ERR!("Payment tx 'token_address' arg is invalid, found {:?}", token),
                None => return ERR!("Couldn't find 'token_address' in erc20Payment call"),
            };

            let receiver = match decoded.next() {
                Some(Token::Address(addr)) => addr,
                Some(token) => return ERR!("Payment tx 'receiver' arg is invalid, found {:?}", token),
                None => return ERR!("Couldn't find 'receiver' in erc20Payment call"),
            };

            let secret_hash = match decoded.next() {
                Some(Token::FixedBytes(hash)) => hash,
                Some(token) => return ERR!("Payment tx 'secret_hash' arg is invalid, found {:?}", token),
                None => return ERR!("Couldn't find 'secret_hash' in erc20Payment call"),
            };

            let timelock = match decoded.next() {
                Some(Token::Uint(t)) => t,
                Some(token) => return ERR!("Payment tx 'timelock' arg is invalid, found {:?}", token),
                None => return ERR!("Couldn't find 'timelock' in erc20Payment call"),
            };

            // check if there is no arguments more
            if let Some(token) = decoded.next() {
                return ERR!("Unexpected additional arg {:?}", token);
            }

            let mut events = try_s!(transfer_events_from_receipt(&receipt)).into_iter();
            let event = match events.next() {
                Some(e) => e,
                None => return ERR!("Couldn't find 'Transfer' event from logs"),
            };
            // check if the erc20Payment emitted only one Transfer event
            if events.next().is_some() {
                return ERR!("'erc20Payment' should emit only one 'Transfer' event");
            }

            if event.contract_address != self.contract_address {
                return ERR!(
                    "Unexpected token address {:#02x} in 'Transfer' event, expected {:#02x}",
                    event.contract_address,
                    self.contract_address
                );
            }
            if event.amount != value {
                return ERR!(
                    "Unexpected amount {} in 'Transfer' event, expected {}",
                    event.amount,
                    value
                );
            }

            let contract_address_from_script = try_s!(extract_contract_addr_from_script(&script_pubkey));
            // `erc20Payment` function should emit a `Transfer` event where the receiver is the swap contract
            if event.receiver != contract_address_from_script {
                return ERR!(
                    "Contract address {:#02x} from script pubkey and receiver {:#02x} in 'Transfer' event are different",
                    contract_address_from_script,
                    event.receiver
                );
            }

            return Ok(Erc20PaymentDetails {
                output_index: receipt.output_index,
                swap_id,
                value,
                token_address,
                swap_contract_address: contract_address_from_script,
                sender: event.sender,
                receiver,
                secret_hash,
                timelock,
                contract_call_bytes,
            });
        }
        ERR!("Couldn't find erc20Payment contract call in {:?} tx", tx_hash)
    }

    /// Gets transactions emitted `ReceiverSpent` events from etomic swap smart contract since `from_block`
    async fn receiver_spend_transactions(&self, receiver: H160, from_block: u64) -> Result<Vec<UtxoTx>, String> {
        self.transactions_emitted_swap_event(QRC20_RECEIVER_SPENT_TOPIC, receiver, from_block)
            .await
    }

    /// Gets transactions emitted `SenderRefunded` events from etomic swap smart contract since `from_block`
    async fn sender_refund_transactions(&self, sender: H160, from_block: u64) -> Result<Vec<UtxoTx>, String> {
        self.transactions_emitted_swap_event(QRC20_SENDER_REFUNDED_TOPIC, sender, from_block)
            .await
    }

    /// Gets transactions emitted `PaymentSent` events from etomic swap smart contract since `from_block`
    async fn erc20_payment_transactions(&self, sender: H160, from_block: u64) -> Result<Vec<UtxoTx>, String> {
        self.transactions_emitted_swap_event(QRC20_PAYMENT_SENT_TOPIC, sender, from_block)
            .await
    }

    /// Gets transactions emitted the specified events from etomic swap smart contract since `from_block`.
    /// `event_topic` is an event first and once topic in logs.
    /// `caller_address` is who called etomic swap smart contract functions that emitted the specified event.
    async fn transactions_emitted_swap_event(
        &self,
        event_topic: &str,
        caller_address: H160,
        from_block: u64,
    ) -> Result<Vec<UtxoTx>, String> {
        let transfer_history_builder = TransferHistoryBuilder::new(self.clone())?;
        let receipts = try_s!(
            transfer_history_builder
                .from_block(from_block)
                .address(caller_address)
                .build()
                .await
        );

        let mut txs = Vec::with_capacity(receipts.len());
        for receipt in receipts {
            let swap_event_emitted = receipt.log.iter().any(|log| is_swap_event_log(event_topic, log));
            if !swap_event_emitted {
                continue;
            }

            let verbose_tx = try_s!(
                self.utxo
                    .rpc_client
                    .get_verbose_transaction(&receipt.transaction_hash)
                    .compat()
                    .await
            );
            let tx = try_s!(deserialize(verbose_tx.hex.as_slice()).map_err(|e| ERRL!("{:?}", e)));
            txs.push(tx);
        }
        Ok(txs)
    }
}

/// Get `Transfer` events details from [`TxReceipt::logs`].
fn transfer_events_from_receipt(receipt: &TxReceipt) -> Result<Vec<TransferEventDetails>, String> {
    receipt
        .log
        .iter()
        .filter_map(|log_entry| {
            // Transfer event has at least 3 topics
            if log_entry.topics.len() < 3 {
                return None;
            }

            // the first topic is a type of event
            // https://github.com/qtumproject/qtum-electrum/blob/v4.0.2/electrum/wallet.py#L2101
            if log_entry.topics.first().unwrap() != QRC20_TRANSFER_TOPIC {
                return None;
            }

            Some(transfer_event_from_log(log_entry))
        })
        .collect()
}

/// Get `transfer` contract call details from script pubkey.
/// Result - (receiver, amount).
fn transfer_call_details_from_script_pubkey(script_pubkey: &Script) -> Result<(H160, U256), String> {
    if !is_contract_call(script_pubkey) {
        return ERR!("Expected 'transfer' contract call");
    }

    let contract_call_bytes = try_s!(extract_contract_call_from_script(script_pubkey));
    let call_type = try_s!(MutContractCallType::from_script_pubkey(&contract_call_bytes));
    match call_type {
        Some(MutContractCallType::Transfer) => (),
        _ => return ERR!("Expected 'transfer' contract call"),
    }

    let function = try_s!(eth::ERC20_CONTRACT.function("transfer"));
    let decoded = try_s!(function.decode_input(&contract_call_bytes));
    let mut decoded = decoded.into_iter();

    let receiver = match decoded.next() {
        Some(Token::Address(addr)) => addr,
        Some(token) => return ERR!("Transfer 'receiver' arg is invalid, found {:?}", token),
        None => return ERR!("Couldn't find 'receiver' in 'transfer' call"),
    };

    let value = match decoded.next() {
        Some(Token::Uint(value)) => value,
        Some(token) => return ERR!("Transfer 'value' arg is invalid, found {:?}", token),
        None => return ERR!("Couldn't find 'value' in 'transfer' call"),
    };

    Ok((receiver, value))
}

/// Get `receiverSpend` contract call details from script pubkey.
pub fn receiver_spend_call_details_from_script_pubkey(script_pubkey: &Script) -> Result<ReceiverSpendDetails, String> {
    if !is_contract_call(script_pubkey) {
        return ERR!("Expected 'receiverSpend' contract call");
    }

    let contract_call_bytes = try_s!(extract_contract_call_from_script(script_pubkey));
    let call_type = try_s!(MutContractCallType::from_script_pubkey(&contract_call_bytes));
    match call_type {
        Some(MutContractCallType::ReceiverSpend) => (),
        _ => return ERR!("Expected 'receiverSpend' contract call"),
    }

    let function = try_s!(eth::SWAP_CONTRACT.function("receiverSpend"));
    let decoded = try_s!(function.decode_input(&contract_call_bytes));
    let mut decoded = decoded.into_iter();

    let swap_id = match decoded.next() {
        Some(Token::FixedBytes(id)) => id,
        Some(token) => return ERR!("Payment tx 'swap_id' arg is invalid, found {:?}", token),
        None => return ERR!("Couldn't find 'swap_id' in erc20Payment call"),
    };

    let value = match decoded.next() {
        Some(Token::Uint(value)) => value,
        Some(token) => return ERR!("Payment tx 'value' arg is invalid, found {:?}", token),
        None => return ERR!("Couldn't find 'value' in erc20Payment call"),
    };

    let secret = match decoded.next() {
        Some(Token::FixedBytes(hash)) => hash,
        Some(token) => return ERR!("Payment tx 'secret_hash' arg is invalid, found {:?}", token),
        None => return ERR!("Couldn't find 'secret_hash' in erc20Payment call"),
    };

    let token_address = match decoded.next() {
        Some(Token::Address(addr)) => addr,
        Some(token) => return ERR!("Payment tx 'token_address' arg is invalid, found {:?}", token),
        None => return ERR!("Couldn't find 'token_address' in erc20Payment call"),
    };

    let sender = match decoded.next() {
        Some(Token::Address(addr)) => addr,
        Some(token) => return ERR!("Payment tx 'receiver' arg is invalid, found {:?}", token),
        None => return ERR!("Couldn't find 'receiver' in erc20Payment call"),
    };

    Ok(ReceiverSpendDetails {
        swap_id,
        value,
        secret,
        token_address,
        sender,
    })
}

fn find_receiver_spend_with_swap_id_and_secret_hash(
    tx: &UtxoTx,
    expected_swap_id: &[u8],
    expected_secret_hash: &[u8],
) -> Option<usize> {
    for (output_idx, output) in tx.outputs.iter().enumerate() {
        let script_pubkey: Script = output.script_pubkey.clone().into();
        let ReceiverSpendDetails { swap_id, secret, .. } =
            match receiver_spend_call_details_from_script_pubkey(&script_pubkey) {
                Ok(details) => details,
                Err(_) => {
                    // try to obtain the details from the next output
                    continue;
                },
            };

        if swap_id != expected_swap_id {
            continue;
        }

        let secret_hash = &*dhash160(&secret);
        if secret_hash != expected_secret_hash {
            warn!(
                "invalid 'dhash160(secret)' {:?}, expected {:?}",
                secret_hash, expected_secret_hash
            );
            continue;
        }

        return Some(output_idx);
    }

    None
}

fn find_swap_contract_call_with_swap_id(
    expected_call_type: MutContractCallType,
    tx: &UtxoTx,
    expected_swap_id: &[u8],
) -> Option<usize> {
    let tx_hash: H256Json = tx.hash().reversed().into();

    for (output_idx, output) in tx.outputs.iter().enumerate() {
        let script_pubkey: Script = output.script_pubkey.clone().into();
        if !is_contract_call(&script_pubkey) {
            continue;
        }

        let contract_call_bytes = match extract_contract_call_from_script(&script_pubkey) {
            Ok(bytes) => bytes,
            Err(e) => {
                error!("{}", e);
                continue;
            },
        };

        let call_type = match MutContractCallType::from_script_pubkey(&contract_call_bytes) {
            Ok(Some(t)) => t,
            Ok(None) => continue, // unknown contract call type
            Err(e) => {
                error!("{}", e);
                continue;
            },
        };
        if call_type != expected_call_type {
            // skip the output
            continue;
        }

        let function = call_type.as_function();
        let decoded = match function.decode_input(&contract_call_bytes) {
            Ok(d) => d,
            Err(e) => {
                error!("{}", e);
                continue;
            },
        };

        // swap_id is the first in `erc20Payment` call
        let swap_id = match decoded.into_iter().next() {
            Some(Token::FixedBytes(id)) => id,
            Some(token) => {
                warn!("tx {:?} 'swap_id' arg is invalid, found {:?}", tx_hash, token);
                continue;
            },
            None => {
                warn!("Warning: couldn't find 'swap_id' in {:?}", tx_hash);
                continue;
            },
        };

        if swap_id == expected_swap_id {
            return Some(output_idx);
        }
    }

    None
}

fn check_if_contract_call_completed(receipt: &TxReceipt) -> Result<(), String> {
    match receipt.excepted {
        Some(ref ex) if ex != "None" && ex != "none" => {
            let msg = match receipt.excepted_message {
                Some(ref m) if !m.is_empty() => format!(": {}", m),
                _ => String::default(),
            };
            ERR!("Contract call failed with an error: {}{}", ex, msg)
        },
        _ => Ok(()),
    }
}

fn is_swap_event_log(event_topic: &str, log: &LogEntry) -> bool {
    let mut topics = log.topics.iter();
    match topics.next() {
        // every swap event should have only one topic in log
        Some(first_event) => first_event == event_topic && topics.next().is_none(),
        _ => false,
    }
}<|MERGE_RESOLUTION|>--- conflicted
+++ resolved
@@ -124,12 +124,8 @@
 
         let expected_call_bytes = {
             let expected_value = try_s!(wei_from_big_decimal(&amount, self.utxo.decimals));
-<<<<<<< HEAD
             let my_address = try_s!(self.utxo.derivation_method.iguana_or_err()).clone();
-            let expected_receiver = qtum::contract_addr_from_utxo_addr(my_address);
-=======
-            let expected_receiver = try_s!(qtum::contract_addr_from_utxo_addr(self.utxo.my_address.clone()));
->>>>>>> b2cf0875
+            let expected_receiver = try_s!(qtum::contract_addr_from_utxo_addr(my_address));
             try_s!(self.erc20_payment_call_bytes(
                 expected_swap_id,
                 expected_value,
@@ -250,12 +246,8 @@
         }
 
         // Else try to find a 'senderRefund' contract call.
-<<<<<<< HEAD
         let my_address = try_s!(self.utxo.derivation_method.iguana_or_err()).clone();
-        let sender = qtum::contract_addr_from_utxo_addr(my_address);
-=======
-        let sender = try_s!(qtum::contract_addr_from_utxo_addr(self.utxo.my_address.clone()));
->>>>>>> b2cf0875
+        let sender = try_s!(qtum::contract_addr_from_utxo_addr(my_address));
         let refund_txs = try_s!(self.sender_refund_transactions(sender, search_from_block).await);
         let found = refund_txs.into_iter().find(|tx| {
             find_swap_contract_call_with_swap_id(MutContractCallType::SenderRefund, tx, &expected_swap_id).is_some()
@@ -278,12 +270,8 @@
             return Ok(None);
         };
 
-<<<<<<< HEAD
         let my_address = try_s!(self.utxo.derivation_method.iguana_or_err()).clone();
-        let sender = qtum::contract_addr_from_utxo_addr(my_address);
-=======
-        let sender = try_s!(qtum::contract_addr_from_utxo_addr(self.utxo.my_address.clone()));
->>>>>>> b2cf0875
+        let sender = try_s!(qtum::contract_addr_from_utxo_addr(my_address));
         let erc20_payment_txs = try_s!(self.erc20_payment_transactions(sender, search_from_block).await);
         let found = erc20_payment_txs
             .into_iter()
@@ -453,14 +441,10 @@
             .utxo
             .rpc_client
             .rpc_contract_call(ViewContractCallType::Allowance, &self.contract_address, &[
-<<<<<<< HEAD
-                Token::Address(qtum::contract_addr_from_utxo_addr(my_address.clone())),
-=======
                 Token::Address(
-                    qtum::contract_addr_from_utxo_addr(self.utxo.my_address.clone())
-                        .map_to_mm(UtxoRpcError::Internal)?,
+                    qtum::contract_addr_from_utxo_addr(my_address.clone())
+                        .mm_err(|e| UtxoRpcError::Internal(e.to_string()))?,
                 ),
->>>>>>> b2cf0875
                 Token::Address(spender),
             ])
             .compat()
@@ -793,9 +777,8 @@
         caller_address: H160,
         from_block: u64,
     ) -> Result<Vec<UtxoTx>, String> {
-        let transfer_history_builder = TransferHistoryBuilder::new(self.clone())?;
         let receipts = try_s!(
-            transfer_history_builder
+            TransferHistoryBuilder::new(self.clone())
                 .from_block(from_block)
                 .address(caller_address)
                 .build()
