--- conflicted
+++ resolved
@@ -174,21 +174,13 @@
         .validate_maker_payment(input.clone())
         .wait()
         .unwrap_err()
-<<<<<<< HEAD
         .into_inner();
     log!("error: {:?}", error);
     assert!(matches!(error, ValidatePaymentError::InvalidTx(_)));
     if let ValidatePaymentError::InvalidTx(error) = error {
         assert!(error
-            .contains("Payment tx was sent from wrong address, expected 0x783cf0be521101942da509846ea476e683aad832"))
+            .contains("Payment tx 0x9e032d4b0090a11dc40fe6c47601499a35d55fbb was sent from wrong address, expected 0x783cf0be521101942da509846ea476e683aad832"))
     }
-=======
-        .to_string();
-    log!("error: {:?}", error);
-    assert!(
-        error.contains("Payment tx 0x9e032d4b0090a11dc40fe6c47601499a35d55fbb was sent from wrong address, expected 0x783cf0be521101942da509846ea476e683aad832")
-    );
->>>>>>> 5dbc5de4
     input.other_pub = correct_maker_pub;
 
     input.amount = BigDecimal::from_str("0.3").unwrap();
@@ -196,11 +188,7 @@
         .validate_maker_payment(input.clone())
         .wait()
         .unwrap_err()
-<<<<<<< HEAD
         .into_inner();
-=======
-        .to_string();
->>>>>>> 5dbc5de4
     log!("error: {:?}", error);
     assert!(matches!(error, ValidatePaymentError::InvalidTx(_)));
     if let ValidatePaymentError::InvalidTx(error) = error {
@@ -213,27 +201,19 @@
         .validate_maker_payment(input.clone())
         .wait()
         .unwrap_err()
-<<<<<<< HEAD
         .into_inner();
-=======
-        .to_string();
->>>>>>> 5dbc5de4
     log!("error: {:?}", error);
-    assert!(matches!(error, ValidatePaymentError::PaymentStatusError(_)));
-    if let ValidatePaymentError::PaymentStatusError(error) = error {
+    assert!(matches!(error, ValidatePaymentError::UnexpectedPaymentState(_)));
+    if let ValidatePaymentError::UnexpectedPaymentState(error) = error {
         assert!(error.contains("Payment state is not PAYMENT_STATE_SENT, got 0"))
     }
     input.secret_hash = vec![1; 20];
 
     input.time_lock = 123;
-<<<<<<< HEAD
     let error = coin.validate_maker_payment(input).wait().unwrap_err().into_inner();
-=======
-    let error = coin.validate_maker_payment(input).wait().unwrap_err().to_string();
->>>>>>> 5dbc5de4
     log!("error: {:?}", error);
-    assert!(matches!(error, ValidatePaymentError::PaymentStatusError(_)));
-    if let ValidatePaymentError::PaymentStatusError(error) = error {
+    assert!(matches!(error, ValidatePaymentError::UnexpectedPaymentState(_)));
+    if let ValidatePaymentError::UnexpectedPaymentState(error) = error {
         assert!(error.contains("Payment state is not PAYMENT_STATE_SENT, got 0"))
     }
 }
@@ -995,15 +975,11 @@
         .wait()
         .err()
         .expect("'erc20Payment' was called from another swap contract, expected an error")
-<<<<<<< HEAD
         .into_inner();
-=======
-        .to_string();
->>>>>>> 5dbc5de4
     log!("error: {}", error);
 
     assert!(matches!(error, ValidatePaymentError::TxFromRPCError(_)));
-    if let ValidatePaymentError::TxFromRPCError(error) = error {
+    if let ValidatePaymentError::InvalidTx(error) = error {
         assert!(error.contains("Unexpected amount 1000 in 'Transfer' event, expected 100000000"))
     }
 }
