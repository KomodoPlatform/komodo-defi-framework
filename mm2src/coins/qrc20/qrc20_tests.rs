--- conflicted
+++ resolved
@@ -59,15 +59,9 @@
     (ctx, coin)
 }
 
-<<<<<<< HEAD
 fn check_fee_rate(coin: &Qrc20Coin, expected_fee_rate: ActualFeeRate) {
     let actual_fee_rate = block_on(coin.get_fee_rate()).unwrap();
     assert_eq!(actual_fee_rate, expected_fee_rate);
-=======
-fn check_tx_fee(coin: &Qrc20Coin, expected_tx_fee: ActualFeeRate) {
-    let actual_tx_fee = block_on(coin.get_fee_rate()).unwrap();
-    assert_eq!(actual_tx_fee, expected_tx_fee);
->>>>>>> c1140d0e
 }
 
 #[cfg(not(target_arch = "wasm32"))]
@@ -717,13 +711,8 @@
         172, 110, 180, 13, 123, 179, 10, 49,
     ];
     let (_ctx, coin) = qrc20_coin_for_test(priv_key, None);
-<<<<<<< HEAD
     // check if the coin's tx fee rate is expected
     check_fee_rate(&coin, ActualFeeRate::FixedPerKb(DEFAULT_TX_FEE_RATE as u64));
-=======
-    // check if the coin's tx fee is expected
-    check_tx_fee(&coin, ActualFeeRate::FixedPerKb(EXPECTED_TX_FEE as u64));
->>>>>>> c1140d0e
 
     let actual_trade_fee = block_on_f01(coin.get_trade_fee()).unwrap();
     let expected_trade_fee_amount = big_decimal_from_sat(
@@ -749,15 +738,10 @@
         231, 153, 202, 20, 238, 120, 64,
     ];
     let (_ctx, coin) = qrc20_coin_for_test(priv_key, None);
-<<<<<<< HEAD
     const EXPECTED_PAYMENT_TX_FEE: i64 = 535;
     const EXPECTED_REFUND_TX_FEE: i64 = 396;
     // check if the coin's tx fee rate is expected
     check_fee_rate(&coin, ActualFeeRate::FixedPerKb(DEFAULT_TX_FEE_RATE as u64));
-=======
-    // check if the coin's tx fee is expected
-    check_tx_fee(&coin, ActualFeeRate::FixedPerKb(EXPECTED_TX_FEE as u64));
->>>>>>> c1140d0e
 
     let allowance = block_on(coin.allowance(coin.swap_contract_address)).expect("!allowance");
     assert_eq!(allowance, 0.into());
@@ -792,16 +776,11 @@
         143, 221, 19, 47, 74, 175, 100,
     ];
     let (_ctx, coin) = qrc20_coin_for_test(priv_key, None);
-<<<<<<< HEAD
     const EXPECTED_PAYMENT_WITHOUT_APPROVE_TX_FEE: i64 = 576;
     const EXPECTED_PAYMENT_WITH_APPROVES_TX_FEE: i64 = 790;
     const EXPECTED_REFUND_TX_FEE: i64 = 544;
     // check if the coin's tx fee rate is expected
     check_fee_rate(&coin, ActualFeeRate::FixedPerKb(DEFAULT_TX_FEE_RATE as u64));
-=======
-    // check if the coin's tx fee is expected
-    check_tx_fee(&coin, ActualFeeRate::FixedPerKb(EXPECTED_TX_FEE as u64));
->>>>>>> c1140d0e
 
     let allowance = block_on(coin.allowance(coin.swap_contract_address)).expect("!allowance");
     assert_eq!(allowance, 300_000_000.into());
@@ -910,14 +889,9 @@
         143, 221, 19, 47, 74, 175, 100,
     ];
     let (_ctx, coin) = qrc20_coin_for_test(priv_key, None);
-<<<<<<< HEAD
     const EXPECTED_TX_FEE: i64 = 544;
     // check if the coin's tx fee rate is expected
     check_fee_rate(&coin, ActualFeeRate::FixedPerKb(DEFAULT_TX_FEE_RATE as u64));
-=======
-    // check if the coin's tx fee is expected
-    check_tx_fee(&coin, ActualFeeRate::FixedPerKb(EXPECTED_TX_FEE as u64));
->>>>>>> c1140d0e
 
     let actual =
         block_on_f01(coin.get_receiver_trade_fee(FeeApproxStage::WithoutApprox)).expect("!get_receiver_trade_fee");
@@ -941,14 +915,9 @@
         143, 221, 19, 47, 74, 175, 100,
     ];
     let (_ctx, coin) = qrc20_coin_for_test(priv_key, None);
-<<<<<<< HEAD
     const EXPECTED_TX_FEE: i64 = 447;
     // check if the coin's tx fee rate is expected
     check_fee_rate(&coin, ActualFeeRate::FixedPerKb(DEFAULT_TX_FEE_RATE as u64));
-=======
-    // check if the coin's tx fee is expected
-    check_tx_fee(&coin, ActualFeeRate::FixedPerKb(EXPECTED_TX_FEE as u64));
->>>>>>> c1140d0e
     let expected_balance = CoinBalance {
         spendable: BigDecimal::from(5u32),
         unspendable: BigDecimal::from(0u32),
