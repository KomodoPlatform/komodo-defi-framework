use super::*;
use crate::{DexFee, TxFeeDetails, WaitForHTLCTxSpendArgs};
use common::{block_on, block_on_f01, wait_until_sec, DEX_FEE_ADDR_RAW_PUBKEY};
use crypto::Secp256k1Secret;
use itertools::Itertools;
use keys::Address;
use mm2_core::mm_ctx::MmCtxBuilder;
use mm2_number::bigdecimal::Zero;
use rpc::v1::types::ToTxHash;
use std::convert::TryFrom;
use std::mem::discriminant;

cfg_native!(
    use crate::utxo::rpc_clients::UnspentInfo;

    use chain::OutPoint;
    use keys::AddressBuilder;
    use mocktopus::mocking::{MockResult, Mockable};
);

const EXPECTED_TX_FEE: i64 = 1000;
const CONTRACT_CALL_GAS_FEE: i64 = (QRC20_GAS_LIMIT_DEFAULT * QRC20_GAS_PRICE_DEFAULT) as i64;
const SWAP_PAYMENT_GAS_FEE: i64 = (QRC20_PAYMENT_GAS_LIMIT * QRC20_GAS_PRICE_DEFAULT) as i64;
const TAKER_PAYMENT_SPEND_SEARCH_INTERVAL: f64 = 1.;

pub fn qrc20_coin_for_test(priv_key: [u8; 32], fallback_swap: Option<&str>) -> (MmArc, Qrc20Coin) {
    let conf = json!({
        "coin":"QRC20",
        "decimals": 8,
        "required_confirmations":0,
        "pubtype":120,
        "p2shtype":110,
        "wiftype":128,
        "mm2":1,
        "mature_confirmations":2000,
        "dust":72800,
    });
    let req = json!({
        "method": "electrum",
        "servers": [{"url":"electrum1.cipig.net:10071"}, {"url":"electrum2.cipig.net:10071"}, {"url":"electrum3.cipig.net:10071"}],
        "swap_contract_address": "0xba8b71f3544b93e2f681f996da519a98ace0107a",
        "fallback_swap_contract": fallback_swap,
    });
    let contract_address = H160::from_str("0xd362e096e873eb7907e205fadc6175c6fec7bc44").unwrap();
    let ctx = MmCtxBuilder::new().into_mm_arc();
    let params = Qrc20ActivationParams::from_legacy_req(&req).unwrap();

    let coin = block_on(qrc20_coin_with_priv_key(
        &ctx,
        "QRC20",
        "QTUM",
        &conf,
        &params,
        Secp256k1Secret::from(priv_key),
        contract_address,
    ))
    .unwrap();
    (ctx, coin)
}

fn check_tx_fee(coin: &Qrc20Coin, expected_tx_fee: ActualTxFee) {
    let actual_tx_fee = block_on(coin.get_tx_fee()).unwrap();
    assert_eq!(actual_tx_fee, expected_tx_fee);
}

#[cfg(not(target_arch = "wasm32"))]
#[test]
fn test_withdraw_to_p2sh_address_should_fail() {
    let priv_key = [
        3, 98, 177, 3, 108, 39, 234, 144, 131, 178, 103, 103, 127, 80, 230, 166, 53, 68, 147, 215, 42, 216, 144, 72,
        172, 110, 180, 13, 123, 179, 10, 49,
    ];
    let (_, coin) = qrc20_coin_for_test(priv_key, None);

    let p2sh_address = AddressBuilder::new(
        UtxoAddressFormat::Standard,
        *block_on(coin.as_ref().derivation_method.unwrap_single_addr()).checksum_type(),
        coin.as_ref().conf.address_prefixes.clone(),
        coin.as_ref().conf.bech32_hrp.clone(),
    )
    .as_sh(
        block_on(coin.as_ref().derivation_method.unwrap_single_addr())
            .hash()
            .clone(),
    )
    .build()
    .expect("valid address props");

    let req = WithdrawRequest {
        amount: 10.into(),
        to: p2sh_address.to_string(),
        coin: "QRC20".into(),
<<<<<<< HEAD
        max: false,
        fee: None,
        memo: None,
        ibc_source_channel: None,
        broadcast: false,
=======
        ..Default::default()
>>>>>>> 84f5c923
    };
    let err = block_on_f01(coin.withdraw(req)).unwrap_err().into_inner();
    let expect = WithdrawError::InvalidAddress("QRC20 can be sent to P2PKH addresses only".to_owned());
    assert_eq!(err, expect);
}

#[cfg(not(target_arch = "wasm32"))]
#[test]
fn test_withdraw_impl_fee_details() {
    // priv_key of qXxsj5RtciAby9T7m98AgAATL4zTi4UwDG
    let priv_key = [
        3, 98, 177, 3, 108, 39, 234, 144, 131, 178, 103, 103, 127, 80, 230, 166, 53, 68, 147, 215, 42, 216, 144, 72,
        172, 110, 180, 13, 123, 179, 10, 49,
    ];
    let (_ctx, coin) = qrc20_coin_for_test(priv_key, None);

    Qrc20Coin::get_unspent_ordered_list.mock_safe(|coin, _| {
        let fut = async move {
            let cache = coin.as_ref().recently_spent_outpoints.lock().await;
            let unspents = vec![UnspentInfo {
                outpoint: OutPoint {
                    hash: 1.into(),
                    index: 0,
                },
                value: 1000000000,
                height: Default::default(),
                script: coin
                    .script_for_address(&coin.as_ref().derivation_method.unwrap_single_addr().await)
                    .unwrap(),
            }];
            Ok((unspents, cache))
        };
        MockResult::Return(fut.boxed())
    });

    let withdraw_req = WithdrawRequest {
        amount: 10.into(),
        to: "qHmJ3KA6ZAjR9wGjpFASn4gtUSeFAqdZgs".into(),
        coin: "QRC20".into(),
        fee: Some(WithdrawFee::Qrc20Gas {
            gas_limit: 2_500_000,
            gas_price: 40,
        }),
<<<<<<< HEAD
        memo: None,
        ibc_source_channel: None,
        broadcast: false,
=======
        ..Default::default()
>>>>>>> 84f5c923
    };
    let tx_details = block_on_f01(coin.withdraw(withdraw_req)).unwrap();

    let expected: Qrc20FeeDetails = json::from_value(json!({
        "coin": "QTUM",
        // 1000 from satoshi,
        // where decimals = 8,
        //       1000 is fixed fee
        "miner_fee": "0.00001",
        "gas_limit": 2_500_000,
        "gas_price": 40,
        // (gas_limit * gas_price) from satoshi in Qtum
        "total_gas_fee": "1",
    }))
    .unwrap();
    assert_eq!(tx_details.fee_details, Some(TxFeeDetails::Qrc20(expected)));
}

#[test]
fn test_validate_maker_payment() {
    // this priv_key corresponds to "taker_passphrase" passphrase
    let priv_key = [
        24, 181, 194, 193, 18, 152, 142, 168, 71, 73, 70, 244, 9, 101, 92, 168, 243, 61, 132, 48, 25, 39, 103, 92, 29,
        17, 11, 29, 113, 235, 48, 70,
    ];
    let (_ctx, coin) = qrc20_coin_for_test(priv_key, None);

    assert_eq!(
        block_on(coin.utxo.derivation_method.unwrap_single_addr()),
        Address::from_legacyaddress(
            "qUX9FGHubczidVjWPCUWuwCUJWpkAtGCgf",
            &coin.as_ref().conf.address_prefixes
        )
        .unwrap()
    );

    // tx_hash: 016a59dd2b181b3906b0f0333d5c7561dacb332dc99ac39679a591e523f2c49a
    let payment_tx = hex::decode("010000000194448324c14fc6b78c7a52c59debe3240fc392019dbd6f1457422e3308ce1e75010000006b483045022100800a4956a30a36708536d98e8ea55a3d0983b963af6c924f60241616e2ff056d0220239e622f8ec8f1a0f5ef0fc93ff094a8e6b5aab964a62bed680b17bf6a848aac012103693bff1b39e8b5a306810023c29b95397eb395530b106b1820ea235fd81d9ce9ffffffff020000000000000000e35403a0860101284cc49b415b2a0c692f2ec8ebab181a79e31b7baab30fef0902e57f901c47a342643eeafa6b510000000000000000000000000000000000000000000000000000000001312d00000000000000000000000000d362e096e873eb7907e205fadc6175c6fec7bc44000000000000000000000000783cf0be521101942da509846ea476e683aad8320101010101010101010101010101010101010101000000000000000000000000000000000000000000000000000000000000000000000000000000005f72ec7514ba8b71f3544b93e2f681f996da519a98ace0107ac201319302000000001976a9149e032d4b0090a11dc40fe6c47601499a35d55fbb88ac40ed725f").unwrap();
    // pubkey of "cMhHM3PMpMrChygR4bLF7QsTdenhWpFrrmf2UezBG3eeFsz41rtL" passphrase
    let correct_maker_pub = hex::decode("03693bff1b39e8b5a306810023c29b95397eb395530b106b1820ea235fd81d9ce9").unwrap();
    let correct_amount = BigDecimal::from_str("0.2").unwrap();

    let mut input = ValidatePaymentInput {
        payment_tx,
        time_lock_duration: 0,
        time_lock: 1601367157,
        other_pub: correct_maker_pub.clone(),
        secret_hash: vec![1; 20],
        amount: correct_amount.clone(),
        swap_contract_address: coin.swap_contract_address(),
        try_spv_proof_until: wait_until_sec(30),
        confirmations: 1,
        unique_swap_data: Vec::new(),
        watcher_reward: None,
    };

    block_on(coin.validate_maker_payment(input.clone())).unwrap();

    input.other_pub = hex::decode("022b00078841f37b5d30a6a1defb82b3af4d4e2d24dd4204d41f0c9ce1e875de1a").unwrap();
    let error = block_on(coin.validate_maker_payment(input.clone()))
        .unwrap_err()
        .into_inner();
    log!("error: {:?}", error);
    match error {
        ValidatePaymentError::WrongPaymentTx(err) => assert!(err.contains("Payment tx 0x9e032d4b0090a11dc40fe6c47601499a35d55fbb was sent from wrong address, expected 0x783cf0be521101942da509846ea476e683aad832")),
        _ => panic!("Expected `WrongPaymentTx` wrong address, found {:?}", error),
    }
    input.other_pub = correct_maker_pub;

    input.amount = BigDecimal::from_str("0.3").unwrap();
    let error = block_on(coin.validate_maker_payment(input.clone()))
        .unwrap_err()
        .into_inner();
    log!("error: {:?}", error);
    match error {
        ValidatePaymentError::WrongPaymentTx(err) => {
            assert!(err.contains("Unexpected 'erc20Payment' contract call bytes"))
        },
        _ => panic!(
            "Expected `WrongPaymentTx` unexpected contract call bytes, found {:?}",
            error
        ),
    }
    input.amount = correct_amount;

    input.secret_hash = vec![2; 20];
    let error = block_on(coin.validate_maker_payment(input.clone()))
        .unwrap_err()
        .into_inner();
    log!("error: {:?}", error);
    match error {
        ValidatePaymentError::UnexpectedPaymentState(err) => {
            assert!(err.contains("Payment state is not PAYMENT_STATE_SENT, got 0"))
        },
        _ => panic!(
            "Expected `UnexpectedPaymentState` state not PAYMENT_STATE_SENT, found {:?}",
            error
        ),
    }
    input.secret_hash = vec![1; 20];

    input.time_lock = 123;
    let error = block_on(coin.validate_maker_payment(input)).unwrap_err().into_inner();
    log!("error: {:?}", error);
    match error {
        ValidatePaymentError::UnexpectedPaymentState(err) => {
            assert!(err.contains("Payment state is not PAYMENT_STATE_SENT, got 0"))
        },
        _ => panic!(
            "Expected `UnexpectedPaymentState` state not PAYMENT_STATE_SENT, found {:?}",
            error
        ),
    }
}

#[test]
fn test_wait_for_confirmations_excepted() {
    // this priv_key corresponds to "taker_passphrase" passphrase
    let priv_key = [
        24, 181, 194, 193, 18, 152, 142, 168, 71, 73, 70, 244, 9, 101, 92, 168, 243, 61, 132, 48, 25, 39, 103, 92, 29,
        17, 11, 29, 113, 235, 48, 70,
    ];
    let (_ctx, coin) = qrc20_coin_for_test(priv_key, None);

    assert_eq!(
        block_on(coin.utxo.derivation_method.unwrap_single_addr()),
        Address::from_legacyaddress(
            "qUX9FGHubczidVjWPCUWuwCUJWpkAtGCgf",
            &coin.as_ref().conf.address_prefixes
        )
        .unwrap()
    );

    // tx_hash: 35e03bc529528a853ee75dde28f27eec8ed7b152b6af7ab6dfa5d55ea46f25ac
    // `approve` contract call excepted only, and `erc20Payment` completed
    let payment_tx = hex::decode("0100000003b1fcca3d7c15bb7f694b4e58b939b8835bce4d535e8441d41855d9910a33372f020000006b48304502210091342b2251d13ae0796f6ebf563bb861883d652cbee9f5606dd5bb875af84039022077a21545ff6ec69c9c4eca35e1f127a450abc4f4e60dd032724d70910d6b2835012102cd7745ea1c03c9a1ebbcdb7ab9ee19d4e4d306f44665295d996db7c38527da6bffffffff874c96188a610850d4cd2c29a7fd20e5b9eb7f6748970792a74ad189405b7d9b020000006a473044022055dc1bf716880764e9bcbe8dd3aea05f634541648ec4f5d224eba93fedc54f8002205e38b6136adc46ef8ca65c0b0e9390837e539cbb19df451e33a90e534c12da4c012102cd7745ea1c03c9a1ebbcdb7ab9ee19d4e4d306f44665295d996db7c38527da6bffffffffd52e234ead3b8a2a4718cb6fee039fa96862063fccf95149fb11f27a52bcc352010000006a4730440220527ce41324e53c99b827d3f34e7078d991abf339f24108b7e677fff1b6cf0ffa0220690fe96d4fb8f1673458bc08615b5119f354f6cd589754855fe1dba5f82653aa012102cd7745ea1c03c9a1ebbcdb7ab9ee19d4e4d306f44665295d996db7c38527da6bffffffff030000000000000000625403a08601012844095ea7b3000000000000000000000000ba8b71f3544b93e2f681f996da519a98ace0107a0000000000000000000000000000000000000000000000000000000001312d0014d362e096e873eb7907e205fadc6175c6fec7bc44c20000000000000000e35403a0860101284cc49b415b2a756dd4fe3852ea4a0378c5e984ebb5e4bfa01eca31785457d1729d5928198ef00000000000000000000000000000000000000000000000000000000001312d00000000000000000000000000d362e096e873eb7907e205fadc6175c6fec7bc440000000000000000000000000240b898276ad2cc0d2fe6f527e8e31104e7fde30101010101010101010101010101010101010101000000000000000000000000000000000000000000000000000000000000000000000000000000005f686cef14ba8b71f3544b93e2f681f996da519a98ace0107ac21082fb03000000001976a914f36e14131c70e5f15a3f92b1d7e8622a62e570d888acb86d685f").unwrap();

    let confirmations = 1;
    let requires_nota = false;
    let wait_until = now_sec() + 1; // the transaction is mined already
    let check_every = 1;
    let confirm_payment_input = ConfirmPaymentInput {
        payment_tx,
        confirmations,
        requires_nota,
        wait_until,
        check_every,
    };
    block_on_f01(coin.wait_for_confirmations(confirm_payment_input)).unwrap();

    // tx_hash: ed53b97deb2ad76974c972cb084f6ba63bd9f16c91c4a39106a20c6d14599b2a
    // `erc20Payment` contract call excepted
    let payment_tx = hex::decode("01000000014c1411bac38ca25a2816342b019df81f503e1db75b25c6da618b08484dc2ff49010000006b483045022100da3e90fbcc45a94573c28213b36dc616630e3adfa42a7f16bdf917e8a76b954502206ad0830bb16e5c25466903ae7f749e291586726f1497ae9fc2e709c1b6cd1857012103693bff1b39e8b5a306810023c29b95397eb395530b106b1820ea235fd81d9ce9ffffffff040000000000000000625403a08601012844095ea7b3000000000000000000000000ba8b71f3544b93e2f681f996da519a98ace0107a000000000000000000000000000000000000000000000000000000000000000014d362e096e873eb7907e205fadc6175c6fec7bc44c20000000000000000625403a08601012844095ea7b3000000000000000000000000ba8b71f3544b93e2f681f996da519a98ace0107a000000000000000000000000000000000000000000000000000000000000000a14d362e096e873eb7907e205fadc6175c6fec7bc44c20000000000000000e35403a0860101284cc49b415b2a0a1a8b4af2762154115ced87e2424b3cb940c0181cc3c850523702f1ec298fef0000000000000000000000000000000000000000000000000000000000000064000000000000000000000000d362e096e873eb7907e205fadc6175c6fec7bc44000000000000000000000000783cf0be521101942da509846ea476e683aad8324b6b2e5444c2639cc0fb7bcea5afba3f3cdce239000000000000000000000000000000000000000000000000000000000000000000000000000000005fa0fffb14ba8b71f3544b93e2f681f996da519a98ace0107ac2493d4a03000000001976a9149e032d4b0090a11dc40fe6c47601499a35d55fbb88acae2ea15f").unwrap();
    let confirm_payment_input = ConfirmPaymentInput {
        payment_tx,
        confirmations,
        requires_nota,
        wait_until,
        check_every,
    };
    let error = block_on_f01(coin.wait_for_confirmations(confirm_payment_input)).unwrap_err();
    log!("error: {:?}", error);
    assert!(error.contains("Contract call failed with an error: Revert"));

    // tx_hash: aa992c028c07e239dbd2ff32bf67251f026929c644b4d02a469e351cb44abab7
    // `receiverSpend` contract call excepted
    let payment_tx = hex::decode("0100000007077ccb377a68fd6079503f856df4e553e337015f8419cd0f2a949c31db175df7050000006a473044022058097f54be31ae5af197f72e4410b33b22f29fad5b1a1cefb30ee45b3b3477dc02205c1098850fa2f2c1929c27af6261f83abce7682eb769f909dd09e9be5e0bd469012102aa32922f4b05cbc7384dd85b86021c98e4102f5da3df48bc516aa76f8119559affffffffc191895a431db3dccbf4f9d4b8cd8301124343e66275194ad734a77ffe56b95e030000006a4730440220491fed7954c6f43acc7226c337bb16ac71b38df50f55a819441d9b2b9e4a04b502201f95be6941b6619c0ca246e15adb090b82cd908f7c85108a1dcc02eafb7cc725012102aa32922f4b05cbc7384dd85b86021c98e4102f5da3df48bc516aa76f8119559afffffffff678de174fb81d3820df43a2c29945b08df4fb080deb8088ef11b3711c0fe8df020000006a473044022071d9c0ec57ab23360a4f73d0edfc2f67614b56f6d2e54387b39c3de1fa894c7d022030ea65d157784ff68cae9c9acb0dd626205073f478003b1cb1d0d581dcb27b1c012102aa32922f4b05cbc7384dd85b86021c98e4102f5da3df48bc516aa76f8119559affffffffe1ef8740ce51ed3172efea91a5e559b5fe63dc6fede8a9037ad47fbc38560b51040000006a47304402203f056dff0be1f24ed96c72904c9aac3ac964913d0c3228bfab3fa4bef7f22c060220658a121bf8f29d86c18ec1aee4460f363c0704d2f05cc9d7923e978e917f48ca012102aa32922f4b05cbc7384dd85b86021c98e4102f5da3df48bc516aa76f8119559affffffffe825dea61113bbd67dd35cbc9d88890ac222f55bf0201a7f9fb96592e0614d4d080000006b483045022100bb10f195c57c1eed9de3d9d9726484f839e25d83deb54cf2142df37099df6a8d02202a025182caaa5348350b410ee783180e9ce3ccac5e361eb50b162311e9d803f1012102aa32922f4b05cbc7384dd85b86021c98e4102f5da3df48bc516aa76f8119559affffffffe1ef8740ce51ed3172efea91a5e559b5fe63dc6fede8a9037ad47fbc38560b51060000006a47304402205550e0b4e1425f2f7a8645c6fd408ba0603cca5ca408202729041f5eab0b0cd202205c98fc8e91a37960d38f0104e81d3d48f737c4000ef45e2372c84d857455da34012102aa32922f4b05cbc7384dd85b86021c98e4102f5da3df48bc516aa76f8119559affffffffe825dea61113bbd67dd35cbc9d88890ac222f55bf0201a7f9fb96592e0614d4d060000006b483045022100b0d21cbb5d94b4995d9cb81e7440849dbe645416bca6d51bb5450e10753523220220299f105d573cdb785233699b5a9be8f907d9821a74cfd91fb72911a4a6e1bdb8012102aa32922f4b05cbc7384dd85b86021c98e4102f5da3df48bc516aa76f8119559affffffff020000000000000000c35403a0860101284ca402ed292be8b1d4904e8f1924bd7a2eb4d8085214c17af3d8d7574b2740a86b6296d343c00000000000000000000000000000000000000000000000000000000005f5e10028fcc0c5f6d9619d3c1f90af51e891d62333eb748c568f7da2a7734240d37d38000000000000000000000000d362e096e873eb7907e205fadc6175c6fec7bc44000000000000000000000000d020b63f5a989776516bdc04d426ba118130c00214ba8b71f3544b93e2f681f996da519a98ace0107ac270630800000000001976a914fb7dad7ce97deecf50a4573a2bd7639c79bdc08588aca64aaa5f").unwrap();
    let confirm_payment_input = ConfirmPaymentInput {
        payment_tx,
        confirmations,
        requires_nota,
        wait_until,
        check_every,
    };
    let error = block_on_f01(coin.wait_for_confirmations(confirm_payment_input)).unwrap_err();
    log!("error: {:?}", error);
    assert!(error.contains("Contract call failed with an error: Revert"));
}

#[test]
fn test_validate_fee() {
    // priv_key of qXxsj5RtciAby9T7m98AgAATL4zTi4UwDG
    let priv_key = [
        3, 98, 177, 3, 108, 39, 234, 144, 131, 178, 103, 103, 127, 80, 230, 166, 53, 68, 147, 215, 42, 216, 144, 72,
        172, 110, 180, 13, 123, 179, 10, 49,
    ];
    let (_ctx, coin) = qrc20_coin_for_test(priv_key, None);

    // QRC20 transfer tx "f97d3a43dbea0993f1b7a6a299377d4ee164c84935a1eb7d835f70c9429e6a1d"
    let tx = TransactionEnum::UtxoTx("010000000160fd74b5714172f285db2b36f0b391cd6883e7291441631c8b18f165b0a4635d020000006a47304402205d409e141111adbc4f185ae856997730de935ac30a0d2b1ccb5a6c4903db8171022024fc59bbcfdbba283556d7eeee4832167301dc8e8ad9739b7865f67b9676b226012103693bff1b39e8b5a306810023c29b95397eb395530b106b1820ea235fd81d9ce9ffffffff020000000000000000625403a08601012844a9059cbb000000000000000000000000ca1e04745e8ca0c60d8c5881531d51bec470743f00000000000000000000000000000000000000000000000000000000000f424014d362e096e873eb7907e205fadc6175c6fec7bc44c200ada205000000001976a9149e032d4b0090a11dc40fe6c47601499a35d55fbb88acfe967d5f".into());
    let sender_pub = hex::decode("03693bff1b39e8b5a306810023c29b95397eb395530b106b1820ea235fd81d9ce9").unwrap();

    let amount = BigDecimal::from_str("0.01").unwrap();

    let result = block_on(coin.validate_fee(ValidateFeeArgs {
        fee_tx: &tx,
        expected_sender: &sender_pub,
        fee_addr: &DEX_FEE_ADDR_RAW_PUBKEY,
        dex_fee: &DexFee::Standard(amount.clone().into()),
        min_block_number: 0,
        uuid: &[],
    }));
    assert!(result.is_ok());

    let fee_addr_dif = hex::decode("03bc2c7ba671bae4a6fc835244c9762b41647b9827d4780a89a949b984a8ddcc05").unwrap();
    let err = block_on(coin.validate_fee(ValidateFeeArgs {
        fee_tx: &tx,
        expected_sender: &sender_pub,
        fee_addr: &fee_addr_dif,
        dex_fee: &DexFee::Standard(amount.clone().into()),
        min_block_number: 0,
        uuid: &[],
    }))
    .expect_err("Expected an error")
    .into_inner();
    log!("error: {:?}", err);
    match err {
        ValidatePaymentError::WrongPaymentTx(err) => assert!(err.contains("QRC20 Fee tx was sent to wrong address")),
        _ => panic!("Expected `WrongPaymentTx` wrong receiver address, found {:?}", err),
    }

    let err = block_on(coin.validate_fee(ValidateFeeArgs {
        fee_tx: &tx,
        expected_sender: &DEX_FEE_ADDR_RAW_PUBKEY,
        fee_addr: &DEX_FEE_ADDR_RAW_PUBKEY,
        dex_fee: &DexFee::Standard(amount.clone().into()),
        min_block_number: 0,
        uuid: &[],
    }))
    .expect_err("Expected an error")
    .into_inner();
    log!("error: {:?}", err);
    match err {
        ValidatePaymentError::WrongPaymentTx(err) => assert!(err.contains("was sent from wrong address")),
        _ => panic!("Expected `WrongPaymentTx` wrong sender address, found {:?}", err),
    }

    let err = block_on(coin.validate_fee(ValidateFeeArgs {
        fee_tx: &tx,
        expected_sender: &sender_pub,
        fee_addr: &DEX_FEE_ADDR_RAW_PUBKEY,
        dex_fee: &DexFee::Standard(amount.clone().into()),
        min_block_number: 2000000,
        uuid: &[],
    }))
    .expect_err("Expected an error")
    .into_inner();
    log!("error: {:?}", err);
    match err {
        ValidatePaymentError::WrongPaymentTx(err) => assert!(err.contains("confirmed before min_block")),
        _ => panic!("Expected `WrongPaymentTx` early confirmation, found {:?}", err),
    }

    let amount_dif = BigDecimal::from_str("0.02").unwrap();
    let err = block_on(coin.validate_fee(ValidateFeeArgs {
        fee_tx: &tx,
        expected_sender: &sender_pub,
        fee_addr: &DEX_FEE_ADDR_RAW_PUBKEY,
        dex_fee: &DexFee::Standard(amount_dif.into()),
        min_block_number: 0,
        uuid: &[],
    }))
    .expect_err("Expected an error")
    .into_inner();
    log!("error: {:?}", err);
    match err {
        ValidatePaymentError::WrongPaymentTx(err) => {
            assert!(err.contains("QRC20 Fee tx value 1000000 is less than expected 2000000"))
        },
        _ => panic!("Expected `WrongPaymentTx` invalid fee value, found {:?}", err),
    }

    // QTUM tx "8a51f0ffd45f34974de50f07c5bf2f0949da4e88433f8f75191953a442cf9310"
    let tx = TransactionEnum::UtxoTx("020000000113640281c9332caeddd02a8dd0d784809e1ad87bda3c972d89d5ae41f5494b85010000006a47304402207c5c904a93310b8672f4ecdbab356b65dd869a426e92f1064a567be7ccfc61ff02203e4173b9467127f7de4682513a21efb5980e66dbed4da91dff46534b8e77c7ef012102baefe72b3591de2070c0da3853226b00f082d72daa417688b61cb18c1d543d1afeffffff020001b2c4000000001976a9149e032d4b0090a11dc40fe6c47601499a35d55fbb88acbc4dd20c2f0000001976a9144208fa7be80dcf972f767194ad365950495064a488ac76e70800".into());
    let sender_pub = hex::decode("02baefe72b3591de2070c0da3853226b00f082d72daa417688b61cb18c1d543d1a").unwrap();
    let err = block_on(coin.validate_fee(ValidateFeeArgs {
        fee_tx: &tx,
        expected_sender: &sender_pub,
        fee_addr: &DEX_FEE_ADDR_RAW_PUBKEY,
        dex_fee: &DexFee::Standard(amount.into()),
        min_block_number: 0,
        uuid: &[],
    }))
    .expect_err("Expected an error")
    .into_inner();
    log!("error: {:?}", err);
    match err {
        ValidatePaymentError::WrongPaymentTx(err) => assert!(err.contains("Expected 'transfer' contract call")),
        _ => panic!("Expected `WrongPaymentTx` invalid contract call, found {:?}", err),
    }
}

#[test]
fn test_wait_for_tx_spend_malicious() {
    // priv_key of qXxsj5RtciAby9T7m98AgAATL4zTi4UwDG
    let priv_key = [
        3, 98, 177, 3, 108, 39, 234, 144, 131, 178, 103, 103, 127, 80, 230, 166, 53, 68, 147, 215, 42, 216, 144, 72,
        172, 110, 180, 13, 123, 179, 10, 49,
    ];
    let (_ctx, coin) = qrc20_coin_for_test(priv_key, None);

    // f94d79f89e9ec785db40bb8bb8dca9bc01b7761429618d4c843bbebbc31836b7
    // the transaction has two outputs:
    //   1 - with an invalid secret (this case should be processed correctly)
    //   2 - correct spend tx
    let expected_tx: UtxoTx = "01000000022bc8299981ec0cea664cdf9df4f8306396a02e2067d6ac2d3770b34646d2bc2a010000006b483045022100eb13ef2d99ac1cd9984045c2365654b115dd8a7815b7fbf8e2a257f0b93d1592022060d648e73118c843e97f75fafc94e5ff6da70ec8ba36ae255f8c96e2626af6260121022b00078841f37b5d30a6a1defb82b3af4d4e2d24dd4204d41f0c9ce1e875de1affffffffd92a0a10ac6d144b36033916f67ae79889f40f35096629a5cd87be1a08f40ee7010000006b48304502210080cdad5c4770dfbeb760e215494c63cc30da843b8505e75e7bf9e8dad18568000220234c0b11c41bfbcdd50046c69059976aedabe17657fe43d809af71e9635678e20121022b00078841f37b5d30a6a1defb82b3af4d4e2d24dd4204d41f0c9ce1e875de1affffffff030000000000000000c35403a0860101284ca402ed292b8620ad3b72361a5aeba5dffd333fb64750089d935a1ec974d6a91ef4f24ff6ba0000000000000000000000000000000000000000000000000000000001312d000202020202020202020202020202020202020202020202020202020202020202000000000000000000000000d362e096e873eb7907e205fadc6175c6fec7bc440000000000000000000000009e032d4b0090a11dc40fe6c47601499a35d55fbb14ba8b71f3544b93e2f681f996da519a98ace0107ac20000000000000000c35403a0860101284ca402ed292b8620ad3b72361a5aeba5dffd333fb64750089d935a1ec974d6a91ef4f24ff6ba0000000000000000000000000000000000000000000000000000000001312d000101010101010101010101010101010101010101010101010101010101010101000000000000000000000000d362e096e873eb7907e205fadc6175c6fec7bc440000000000000000000000009e032d4b0090a11dc40fe6c47601499a35d55fbb14ba8b71f3544b93e2f681f996da519a98ace0107ac2b8ea82d3010000001976a914783cf0be521101942da509846ea476e683aad83288ac735d855f".into();

    // 15fd8f71be6b2678b021e1300e67fa99574a2ad877df08276ac275728ac12304
    let payment_tx = hex::decode("01000000016601daa208531d20532c460d0c86b74a275f4a126bbffcf4eafdf33835af2859010000006a47304402205825657548bc1b5acf3f4bb2f89635a02b04f3228cd08126e63c5834888e7ac402207ca05fa0a629a31908a97a508e15076e925f8e621b155312b7526a6666b06a76012103693bff1b39e8b5a306810023c29b95397eb395530b106b1820ea235fd81d9ce9ffffffff020000000000000000e35403a0860101284cc49b415b2a8620ad3b72361a5aeba5dffd333fb64750089d935a1ec974d6a91ef4f24ff6ba0000000000000000000000000000000000000000000000000000000001312d00000000000000000000000000d362e096e873eb7907e205fadc6175c6fec7bc44000000000000000000000000783cf0be521101942da509846ea476e683aad8324b6b2e5444c2639cc0fb7bcea5afba3f3cdce239000000000000000000000000000000000000000000000000000000000000000000000000000000005f855c7614ba8b71f3544b93e2f681f996da519a98ace0107ac2203de400000000001976a9149e032d4b0090a11dc40fe6c47601499a35d55fbb88ac415d855f").unwrap();
    let wait_until = now_sec() + 1;
    let from_block = 696245;
    let found = block_on(coin.wait_for_htlc_tx_spend(WaitForHTLCTxSpendArgs {
        tx_bytes: &payment_tx,
        secret_hash: &[],
        wait_until,
        from_block,
        swap_contract_address: &coin.swap_contract_address(),
        check_every: TAKER_PAYMENT_SPEND_SEARCH_INTERVAL,
        watcher_reward: false,
    }))
    .unwrap();

    let spend_tx = match found {
        TransactionEnum::UtxoTx(tx) => tx,
        _ => panic!("Unexpected Transaction type"),
    };

    assert_eq!(spend_tx, expected_tx);
}

#[test]
fn test_extract_secret() {
    // priv_key of qXxsj5RtciAby9T7m98AgAATL4zTi4UwDG
    let priv_key = [
        3, 98, 177, 3, 108, 39, 234, 144, 131, 178, 103, 103, 127, 80, 230, 166, 53, 68, 147, 215, 42, 216, 144, 72,
        172, 110, 180, 13, 123, 179, 10, 49,
    ];
    let (_ctx, coin) = qrc20_coin_for_test(priv_key, None);

    let expected_secret = [1; 32];
    let secret_hash = &*dhash160(&expected_secret);

    // taker spent maker payment - d3f5dab4d54c14b3d7ed8c7f5c8cc7f47ccf45ce589fdc7cd5140a3c1c3df6e1
    let tx_hex = hex::decode("01000000033f56ecafafc8602fde083ba868d1192d6649b8433e42e1a2d79ba007ea4f7abb010000006b48304502210093404e90e40d22730013035d31c404c875646dcf2fad9aa298348558b6d65ba60220297d045eac5617c1a3eddb71d4bca9772841afa3c4c9d6c68d8d2d42ee6de3950121022b00078841f37b5d30a6a1defb82b3af4d4e2d24dd4204d41f0c9ce1e875de1affffffff9cac7fe90d597922a1d92e05306c2215628e7ea6d5b855bfb4289c2944f4c73a030000006b483045022100b987da58c2c0c40ce5b6ef2a59e8124ed4ef7a8b3e60c7fb631139280019bc93022069649bcde6fe4dd5df9462a1fcae40598488d6af8c324cd083f5c08afd9568be0121022b00078841f37b5d30a6a1defb82b3af4d4e2d24dd4204d41f0c9ce1e875de1affffffff70b9870f2b0c65d220a839acecebf80f5b44c3ca4c982fa2fdc5552c037f5610010000006a473044022071b34dd3ebb72d29ca24f3fa0fc96571c815668d3b185dd45cc46a7222b6843f02206c39c030e618d411d4124f7b3e7ca1dd5436775bd8083a85712d123d933a51300121022b00078841f37b5d30a6a1defb82b3af4d4e2d24dd4204d41f0c9ce1e875de1affffffff020000000000000000c35403a0860101284ca402ed292b806a1835a1b514ad643f2acdb5c8db6b6a9714accff3275ea0d79a3f23be8fd00000000000000000000000000000000000000000000000000000000001312d000101010101010101010101010101010101010101010101010101010101010101000000000000000000000000d362e096e873eb7907e205fadc6175c6fec7bc440000000000000000000000009e032d4b0090a11dc40fe6c47601499a35d55fbb14ba8b71f3544b93e2f681f996da519a98ace0107ac2c02288d4010000001976a914783cf0be521101942da509846ea476e683aad83288ac0f047f5f").unwrap();
    let secret = block_on(coin.extract_secret(secret_hash, &tx_hex, false)).unwrap();

    assert_eq!(secret, expected_secret);
}

#[test]
fn test_extract_secret_malicious() {
    // priv_key of qXxsj5RtciAby9T7m98AgAATL4zTi4UwDG
    let priv_key = [
        3, 98, 177, 3, 108, 39, 234, 144, 131, 178, 103, 103, 127, 80, 230, 166, 53, 68, 147, 215, 42, 216, 144, 72,
        172, 110, 180, 13, 123, 179, 10, 49,
    ];
    let (_ctx, coin) = qrc20_coin_for_test(priv_key, None);

    // f94d79f89e9ec785db40bb8bb8dca9bc01b7761429618d4c843bbebbc31836b7
    // the transaction has two outputs:
    //   1 - with an invalid secret (this case should be processed correctly)
    //   2 - correct spend tx
    let spend_tx = hex::decode("01000000022bc8299981ec0cea664cdf9df4f8306396a02e2067d6ac2d3770b34646d2bc2a010000006b483045022100eb13ef2d99ac1cd9984045c2365654b115dd8a7815b7fbf8e2a257f0b93d1592022060d648e73118c843e97f75fafc94e5ff6da70ec8ba36ae255f8c96e2626af6260121022b00078841f37b5d30a6a1defb82b3af4d4e2d24dd4204d41f0c9ce1e875de1affffffffd92a0a10ac6d144b36033916f67ae79889f40f35096629a5cd87be1a08f40ee7010000006b48304502210080cdad5c4770dfbeb760e215494c63cc30da843b8505e75e7bf9e8dad18568000220234c0b11c41bfbcdd50046c69059976aedabe17657fe43d809af71e9635678e20121022b00078841f37b5d30a6a1defb82b3af4d4e2d24dd4204d41f0c9ce1e875de1affffffff030000000000000000c35403a0860101284ca402ed292b8620ad3b72361a5aeba5dffd333fb64750089d935a1ec974d6a91ef4f24ff6ba0000000000000000000000000000000000000000000000000000000001312d000202020202020202020202020202020202020202020202020202020202020202000000000000000000000000d362e096e873eb7907e205fadc6175c6fec7bc440000000000000000000000009e032d4b0090a11dc40fe6c47601499a35d55fbb14ba8b71f3544b93e2f681f996da519a98ace0107ac20000000000000000c35403a0860101284ca402ed292b8620ad3b72361a5aeba5dffd333fb64750089d935a1ec974d6a91ef4f24ff6ba0000000000000000000000000000000000000000000000000000000001312d000101010101010101010101010101010101010101010101010101010101010101000000000000000000000000d362e096e873eb7907e205fadc6175c6fec7bc440000000000000000000000009e032d4b0090a11dc40fe6c47601499a35d55fbb14ba8b71f3544b93e2f681f996da519a98ace0107ac2b8ea82d3010000001976a914783cf0be521101942da509846ea476e683aad83288ac735d855f").unwrap();
    let expected_secret = [1; 32];
    let secret_hash = &*dhash160(&expected_secret);
    let actual = block_on(coin.extract_secret(secret_hash, &spend_tx, false));
    assert_eq!(actual, Ok(expected_secret));
}

#[test]
fn test_generate_token_transfer_script_pubkey() {
    // priv_key of qXxsj5RtciAby9T7m98AgAATL4zTi4UwDG
    let priv_key = [
        3, 98, 177, 3, 108, 39, 234, 144, 131, 178, 103, 103, 127, 80, 230, 166, 53, 68, 147, 215, 42, 216, 144, 72,
        172, 110, 180, 13, 123, 179, 10, 49,
    ];
    let (_ctx, coin) = qrc20_coin_for_test(priv_key, None);

    let gas_limit = 2_500_000;
    let gas_price = 40;

    // sample QRC20 transfer from https://testnet.qtum.info/tx/51e9cec885d7eb26271f8b1434c000f6cf07aad47671268fc8d36cee9d48f6de
    // the script is a script_pubkey of one of the transaction output
    let expected_script: Script = "5403a02526012844a9059cbb0000000000000000000000000240b898276ad2cc0d2fe6f527e8e31104e7fde3000000000000000000000000000000000000000000000000000000003b9aca0014d362e096e873eb7907e205fadc6175c6fec7bc44c2".into();
    let expected = ContractCallOutput {
        value: 0,
        script_pubkey: expected_script.to_bytes(),
        gas_limit,
        gas_price,
    };

    let to_addr: UtxoAddress = UtxoAddress::from_legacyaddress(
        "qHmJ3KA6ZAjR9wGjpFASn4gtUSeFAqdZgs",
        &coin.as_ref().conf.address_prefixes,
    )
    .unwrap();
    let to_addr = qtum::contract_addr_from_utxo_addr(to_addr).unwrap();
    let amount: U256 = 1000000000.into();
    let actual = coin.transfer_output(to_addr, amount, gas_limit, gas_price).unwrap();
    assert_eq!(expected, actual);

    assert!(coin
        .transfer_output(
            to_addr, amount, 0, // gas_limit cannot be zero
            gas_price,
        )
        .is_err());

    assert!(coin
        .transfer_output(
            to_addr,
            amount,
            gas_limit,
            0, // gas_price cannot be zero
        )
        .is_err());
}

#[test]
fn test_transfer_details_by_hash() {
    // priv_key of qXxsj5RtciAby9T7m98AgAATL4zTi4UwDG
    let priv_key = [
        3, 98, 177, 3, 108, 39, 234, 144, 131, 178, 103, 103, 127, 80, 230, 166, 53, 68, 147, 215, 42, 216, 144, 72,
        172, 110, 180, 13, 123, 179, 10, 49,
    ];
    let (_ctx, coin) = qrc20_coin_for_test(priv_key, None);
    let tx_hash_bytes = hex::decode("85ede12ccc12fb1709c4d9e403e96c0c394b0916f2f6098d41d8dfa00013fcdb").unwrap();
    let tx_hash: [u8; 32] = tx_hash_bytes.clone().try_into().unwrap();
    let tx_hex:BytesJson = hex::decode("0100000001426d27fde82e12e1ce84e73ca41e2a30420f4c94aaa37b30d4c5b8b4f762c042040000006a473044022032665891693ee732571cefaa6d322ec5114c78259f2adbe03a0d7e6b65fbf40d022035c9319ca41e5423e09a8a613ac749a20b8f5ad6ba4ad6bb60e4a020b085d009012103693bff1b39e8b5a306810023c29b95397eb395530b106b1820ea235fd81d9ce9ffffffff050000000000000000625403a08601012844095ea7b30000000000000000000000001549128bbfb33b997949b4105b6a6371c998e212000000000000000000000000000000000000000000000000000000000000000014d362e096e873eb7907e205fadc6175c6fec7bc44c20000000000000000625403a08601012844095ea7b30000000000000000000000001549128bbfb33b997949b4105b6a6371c998e21200000000000000000000000000000000000000000000000000000000000927c014d362e096e873eb7907e205fadc6175c6fec7bc44c20000000000000000835403a0860101284c640c565ae300000000000000000000000000000000000000000000000000000000000493e0000000000000000000000000d362e096e873eb7907e205fadc6175c6fec7bc440000000000000000000000000000000000000000000000000000000000000000141549128bbfb33b997949b4105b6a6371c998e212c20000000000000000835403a0860101284c640c565ae300000000000000000000000000000000000000000000000000000000000493e0000000000000000000000000d362e096e873eb7907e205fadc6175c6fec7bc440000000000000000000000000000000000000000000000000000000000000001141549128bbfb33b997949b4105b6a6371c998e212c231754b04000000001976a9149e032d4b0090a11dc40fe6c47601499a35d55fbb88acf7cd8b5f").unwrap().into();

    let details = block_on(coin.transfer_details_by_hash(tx_hash.into())).unwrap();
    let mut it = details.into_iter().sorted_by(|(id_x, _), (id_y, _)| id_x.cmp(id_y));

    let expected_fee_details = |total_gas_fee: &str| -> TxFeeDetails {
        let fee = Qrc20FeeDetails {
            coin: "QTUM".into(),
            miner_fee: BigDecimal::from_str("0.15806792").unwrap(),
            gas_limit: 100000,
            gas_price: 40,
            total_gas_fee: BigDecimal::from_str(total_gas_fee).unwrap(),
        };
        TxFeeDetails::Qrc20(fee)
    };

    // qKVvtDqpnFGDxsDzck5jmLwdnD2jRH6aM8 is UTXO representation of 1549128bbfb33b997949b4105b6a6371c998e212 contract address
    let (_id, actual) = it.next().unwrap();
    let expected = TransactionDetails {
        tx: TransactionData::new_signed(tx_hex.clone(), tx_hash_bytes.to_tx_hash()),
        from: vec!["qXxsj5RtciAby9T7m98AgAATL4zTi4UwDG".into()],
        to: vec!["qKVvtDqpnFGDxsDzck5jmLwdnD2jRH6aM8".into()],
        total_amount: BigDecimal::from_str("0.003").unwrap(),
        spent_by_me: BigDecimal::from_str("0.003").unwrap(),
        received_by_me: BigDecimal::zero(),
        my_balance_change: BigDecimal::from_str("-0.003").unwrap(),
        block_height: 699545,
        timestamp: 1602997840,
        fee_details: Some(expected_fee_details("0.00059074")),
        coin: "QRC20".into(),
        internal_id: hex::decode(
            "85ede12ccc12fb1709c4d9e403e96c0c394b0916f2f6098d41d8dfa00013fcdb00000000000000020000000000000000",
        )
        .unwrap()
        .into(),
        kmd_rewards: None,
        transaction_type: Default::default(),
        memo: None,
    };
    assert_eq!(actual, expected);

    let (_id, actual) = it.next().unwrap();
    let expected = TransactionDetails {
        tx: TransactionData::new_signed(tx_hex.clone(), tx_hash_bytes.to_tx_hash()),
        from: vec!["qKVvtDqpnFGDxsDzck5jmLwdnD2jRH6aM8".into()],
        to: vec!["qXxsj5RtciAby9T7m98AgAATL4zTi4UwDG".into()],
        total_amount: BigDecimal::from_str("0.00295").unwrap(),
        spent_by_me: BigDecimal::zero(),
        received_by_me: BigDecimal::from_str("0.00295").unwrap(),
        my_balance_change: BigDecimal::from_str("0.00295").unwrap(),
        block_height: 699545,
        timestamp: 1602997840,
        fee_details: Some(expected_fee_details("0.00059074")),
        coin: "QRC20".into(),
        internal_id: hex::decode(
            "85ede12ccc12fb1709c4d9e403e96c0c394b0916f2f6098d41d8dfa00013fcdb00000000000000020000000000000001",
        )
        .unwrap()
        .into(),
        kmd_rewards: None,
        transaction_type: Default::default(),
        memo: None,
    };
    assert_eq!(actual, expected);

    let (_id, actual) = it.next().unwrap();
    let expected = TransactionDetails {
        tx: TransactionData::new_signed(tx_hex.clone(), tx_hash_bytes.to_tx_hash()),
        from: vec!["qXxsj5RtciAby9T7m98AgAATL4zTi4UwDG".into()],
        to: vec!["qKVvtDqpnFGDxsDzck5jmLwdnD2jRH6aM8".into()],
        total_amount: BigDecimal::from_str("0.003").unwrap(),
        spent_by_me: BigDecimal::from_str("0.003").unwrap(),
        received_by_me: BigDecimal::zero(),
        my_balance_change: BigDecimal::from_str("-0.003").unwrap(),
        block_height: 699545,
        timestamp: 1602997840,
        fee_details: Some(expected_fee_details("0.00059118")),
        coin: "QRC20".into(),
        internal_id: hex::decode(
            "85ede12ccc12fb1709c4d9e403e96c0c394b0916f2f6098d41d8dfa00013fcdb00000000000000030000000000000000",
        )
        .unwrap()
        .into(),
        kmd_rewards: None,
        transaction_type: Default::default(),
        memo: None,
    };
    assert_eq!(actual, expected);

    let (_id, actual) = it.next().unwrap();
    let expected = TransactionDetails {
        tx: TransactionData::new_signed(tx_hex.clone(), tx_hash_bytes.to_tx_hash()),
        from: vec!["qKVvtDqpnFGDxsDzck5jmLwdnD2jRH6aM8".into()],
        to: vec!["qXxsj5RtciAby9T7m98AgAATL4zTi4UwDG".into()],
        total_amount: BigDecimal::from_str("0.00295").unwrap(),
        spent_by_me: BigDecimal::zero(),
        received_by_me: BigDecimal::from_str("0.00295").unwrap(),
        my_balance_change: BigDecimal::from_str("0.00295").unwrap(),
        block_height: 699545,
        timestamp: 1602997840,
        fee_details: Some(expected_fee_details("0.00059118")),
        coin: "QRC20".into(),
        internal_id: hex::decode(
            "85ede12ccc12fb1709c4d9e403e96c0c394b0916f2f6098d41d8dfa00013fcdb00000000000000030000000000000001",
        )
        .unwrap()
        .into(),
        kmd_rewards: None,
        transaction_type: Default::default(),
        memo: None,
    };
    assert_eq!(actual, expected);

    let (_id, actual) = it.next().unwrap();
    let expected = TransactionDetails {
        tx: TransactionData::new_signed(tx_hex, tx_hash_bytes.to_tx_hash()),
        from: vec!["qKVvtDqpnFGDxsDzck5jmLwdnD2jRH6aM8".into()],
        to: vec!["qXxsj5RtciAby9T7m98AgAATL4zTi4UwDG".into()],
        total_amount: BigDecimal::from_str("0.00005000").unwrap(),
        spent_by_me: BigDecimal::zero(),
        received_by_me: BigDecimal::from_str("0.00005000").unwrap(),
        my_balance_change: BigDecimal::from_str("0.00005000").unwrap(),
        block_height: 699545,
        timestamp: 1602997840,
        fee_details: Some(expected_fee_details("0.00059118")),
        coin: "QRC20".into(),
        internal_id: hex::decode(
            "85ede12ccc12fb1709c4d9e403e96c0c394b0916f2f6098d41d8dfa00013fcdb00000000000000030000000000000002",
        )
        .unwrap()
        .into(),
        kmd_rewards: None,
        transaction_type: Default::default(),
        memo: None,
    };
    assert_eq!(actual, expected);
    assert!(it.next().is_none());
}

#[test]
fn test_get_trade_fee() {
    // priv_key of qXxsj5RtciAby9T7m98AgAATL4zTi4UwDG
    let priv_key = [
        3, 98, 177, 3, 108, 39, 234, 144, 131, 178, 103, 103, 127, 80, 230, 166, 53, 68, 147, 215, 42, 216, 144, 72,
        172, 110, 180, 13, 123, 179, 10, 49,
    ];
    let (_ctx, coin) = qrc20_coin_for_test(priv_key, None);
    // check if the coin's tx fee is expected
    check_tx_fee(&coin, ActualTxFee::FixedPerKb(EXPECTED_TX_FEE as u64));

    let actual_trade_fee = block_on_f01(coin.get_trade_fee()).unwrap();
    let expected_trade_fee_amount = big_decimal_from_sat(
        2 * CONTRACT_CALL_GAS_FEE + SWAP_PAYMENT_GAS_FEE + EXPECTED_TX_FEE,
        coin.utxo.decimals,
    );
    let expected = TradeFee {
        coin: "QTUM".into(),
        amount: expected_trade_fee_amount.into(),
        paid_from_trading_vol: false,
    };
    assert_eq!(actual_trade_fee, expected);
}

/// `qKEDGuogDhtH9zBnc71QtqT1KDamaR1KJ3` address has `0` allowance,
/// so only one `approve` and one `erc20Payment` contract calls should be included in the estimated trade fee.
#[test]
fn test_sender_trade_preimage_zero_allowance() {
    // priv_key of qKEDGuogDhtH9zBnc71QtqT1KDamaR1KJ3
    // please note this address should have an immutable balance
    let priv_key = [
        222, 243, 64, 156, 9, 153, 78, 253, 85, 119, 62, 117, 230, 140, 75, 69, 171, 21, 243, 19, 119, 29, 97, 174, 63,
        231, 153, 202, 20, 238, 120, 64,
    ];
    let (_ctx, coin) = qrc20_coin_for_test(priv_key, None);
    // check if the coin's tx fee is expected
    check_tx_fee(&coin, ActualTxFee::FixedPerKb(EXPECTED_TX_FEE as u64));

    let allowance = block_on(coin.allowance(coin.swap_contract_address)).expect("!allowance");
    assert_eq!(allowance, 0.into());

    let erc20_payment_fee_with_one_approve = big_decimal_from_sat(
        CONTRACT_CALL_GAS_FEE + SWAP_PAYMENT_GAS_FEE + EXPECTED_TX_FEE,
        coin.utxo.decimals,
    );
    let sender_refund_fee = big_decimal_from_sat(CONTRACT_CALL_GAS_FEE + EXPECTED_TX_FEE, coin.utxo.decimals);

    let actual =
        block_on(coin.get_sender_trade_fee(TradePreimageValue::Exact(1.into()), FeeApproxStage::WithoutApprox, true))
            .expect("!get_sender_trade_fee");
    // one `approve` contract call should be included into the expected trade fee
    let expected = TradeFee {
        coin: "QTUM".to_owned(),
        amount: (erc20_payment_fee_with_one_approve + sender_refund_fee).into(),
        paid_from_trading_vol: false,
    };
    assert_eq!(actual, expected);
}

/// `qeUbAVgkPiF62syqd792VJeB9BaqMtLcZV` address has `3` allowance,
/// so if the value is `2.5`, then only one `erc20Payment` contract call should be included in the estimated trade fee,
/// if the value is `3.5`, then two `approve` and one `erc20Payment` contract call should be included in the estimated trade fee.
#[test]
fn test_sender_trade_preimage_with_allowance() {
    // priv_key of qeUbAVgkPiF62syqd792VJeB9BaqMtLcZV
    // please note this address should have an immutable balance
    let priv_key = [
        32, 192, 195, 65, 165, 53, 21, 68, 180, 241, 67, 147, 54, 54, 41, 117, 174, 253, 139, 155, 56, 101, 69, 39, 32,
        143, 221, 19, 47, 74, 175, 100,
    ];
    let (_ctx, coin) = qrc20_coin_for_test(priv_key, None);
    // check if the coin's tx fee is expected
    check_tx_fee(&coin, ActualTxFee::FixedPerKb(EXPECTED_TX_FEE as u64));

    let allowance = block_on(coin.allowance(coin.swap_contract_address)).expect("!allowance");
    assert_eq!(allowance, 300_000_000.into());

    let erc20_payment_fee_without_approve =
        big_decimal_from_sat(SWAP_PAYMENT_GAS_FEE + EXPECTED_TX_FEE, coin.utxo.decimals);
    let erc20_payment_fee_with_two_approves = big_decimal_from_sat(
        2 * CONTRACT_CALL_GAS_FEE + SWAP_PAYMENT_GAS_FEE + EXPECTED_TX_FEE,
        coin.utxo.decimals,
    );
    let sender_refund_fee = big_decimal_from_sat(CONTRACT_CALL_GAS_FEE + EXPECTED_TX_FEE, coin.utxo.decimals);

    let actual = block_on(coin.get_sender_trade_fee(
        TradePreimageValue::Exact(BigDecimal::try_from(2.5).unwrap()),
        FeeApproxStage::WithoutApprox,
        true,
    ))
    .expect("!get_sender_trade_fee");
    // the expected fee should not include any `approve` contract call
    let expected = TradeFee {
        coin: "QTUM".to_owned(),
        amount: (erc20_payment_fee_without_approve + sender_refund_fee.clone()).into(),
        paid_from_trading_vol: false,
    };
    assert_eq!(actual, expected);

    let actual = block_on(coin.get_sender_trade_fee(
        TradePreimageValue::Exact(BigDecimal::try_from(3.5).unwrap()),
        FeeApproxStage::WithoutApprox,
        true,
    ))
    .expect("!get_sender_trade_fee");
    // two `approve` contract calls should be included into the expected trade fee
    let expected = TradeFee {
        coin: "QTUM".to_owned(),
        amount: (erc20_payment_fee_with_two_approves + sender_refund_fee).into(),
        paid_from_trading_vol: false,
    };
    assert_eq!(actual, expected);
}

#[test]
fn test_get_sender_trade_fee_preimage_for_correct_ticker() {
    // where balance for tQTUM is at 0 for the priv_key below (using 0 bal just to make sure we get required(TradePreimageError::NotSufficientBalance) result for get_sender_trade_fee)
    let priv_key = [
        48, 88, 65, 23, 20, 154, 63, 74, 243, 8, 108, 134, 154, 199, 60, 197, 51, 238, 7, 68, 199, 14, 127, 221, 89,
        80, 37, 174, 221, 178, 233, 65,
    ];
    let conf = json!({
        "coin":"QRC20",
        "required_confirmations":0,
        "pubtype":120,
        "p2shtype":110,
        "wiftype":128,
        "mm2":1,
        "mature_confirmations":2000,
        "protocol": {
        "type": "QRC20",
        "protocol_data": {
        "platform": "tQTUM",
        "contract_address": "0xd362e096e873eb7907e205fadc6175c6fec7bc44"
      }
    }
    });
    let req = json!({
        "method": "electrum",
        "servers": [{"url":"electrum1.cipig.net:10071"}, {"url":"electrum2.cipig.net:10071"}, {"url":"electrum3.cipig.net:10071"}],
        "swap_contract_address": "0xba8b71f3544b93e2f681f996da519a98ace0107a",
    });

    let contract_address = H160::from_str("0xd362e096e873eb7907e205fadc6175c6fec7bc44").unwrap();
    let ctx = MmCtxBuilder::new().into_mm_arc();
    let params = Qrc20ActivationParams::from_legacy_req(&req).unwrap();

    let coin = block_on(qrc20_coin_with_priv_key(
        &ctx,
        "QRC20",
        "tQTUM",
        &conf,
        &params,
        Secp256k1Secret::from(priv_key),
        contract_address,
    ))
    .unwrap();

    let actual =
        block_on(coin.get_sender_trade_fee(TradePreimageValue::Exact(0.into()), FeeApproxStage::OrderIssue, true))
            .err()
            .unwrap()
            .into_inner();
    // expecting TradePreimageError::NotSufficientBalance
    let expected = TradePreimageError::NotSufficientBalance {
        coin: "tQTUM".to_string(),
        available: BigDecimal::from_str("0").unwrap(),
        required: BigDecimal::from_str("0.08").unwrap(),
    };
    assert_eq!(expected, actual);
}

/// `receiverSpend` should be included in the estimated trade fee.
#[test]
fn test_receiver_trade_preimage() {
    // priv_key of qeUbAVgkPiF62syqd792VJeB9BaqMtLcZV
    // please note this address should have an immutable balance
    let priv_key = [
        32, 192, 195, 65, 165, 53, 21, 68, 180, 241, 67, 147, 54, 54, 41, 117, 174, 253, 139, 155, 56, 101, 69, 39, 32,
        143, 221, 19, 47, 74, 175, 100,
    ];
    let (_ctx, coin) = qrc20_coin_for_test(priv_key, None);
    // check if the coin's tx fee is expected
    check_tx_fee(&coin, ActualTxFee::FixedPerKb(EXPECTED_TX_FEE as u64));

    let actual =
        block_on_f01(coin.get_receiver_trade_fee(FeeApproxStage::WithoutApprox)).expect("!get_receiver_trade_fee");
    // only one contract call should be included into the expected trade fee
    let expected_receiver_fee = big_decimal_from_sat(CONTRACT_CALL_GAS_FEE + EXPECTED_TX_FEE, coin.utxo.decimals);
    let expected = TradeFee {
        coin: "QTUM".to_owned(),
        amount: expected_receiver_fee.into(),
        paid_from_trading_vol: false,
    };
    assert_eq!(actual, expected);
}

/// `qeUbAVgkPiF62syqd792VJeB9BaqMtLcZV` address has `5` QRC20 tokens.
#[test]
fn test_taker_fee_tx_fee() {
    // priv_key of qeUbAVgkPiF62syqd792VJeB9BaqMtLcZV
    // please note this address should have an immutable balance
    let priv_key = [
        32, 192, 195, 65, 165, 53, 21, 68, 180, 241, 67, 147, 54, 54, 41, 117, 174, 253, 139, 155, 56, 101, 69, 39, 32,
        143, 221, 19, 47, 74, 175, 100,
    ];
    let (_ctx, coin) = qrc20_coin_for_test(priv_key, None);
    // check if the coin's tx fee is expected
    check_tx_fee(&coin, ActualTxFee::FixedPerKb(EXPECTED_TX_FEE as u64));
    let expected_balance = CoinBalance {
        spendable: BigDecimal::from(5u32),
        unspendable: BigDecimal::from(0u32),
    };
    assert_eq!(block_on_f01(coin.my_balance()).expect("!my_balance"), expected_balance);

    let dex_fee_amount = BigDecimal::from(5u32);
    let actual = block_on(coin.get_fee_to_send_taker_fee(
        DexFee::Standard(MmNumber::from(dex_fee_amount)),
        FeeApproxStage::WithoutApprox,
    ))
    .expect("!get_fee_to_send_taker_fee");
    // only one contract call should be included into the expected trade fee
    let expected_receiver_fee = big_decimal_from_sat(CONTRACT_CALL_GAS_FEE + EXPECTED_TX_FEE, coin.utxo.decimals);
    let expected = TradeFee {
        coin: "QTUM".to_owned(),
        amount: expected_receiver_fee.into(),
        paid_from_trading_vol: false,
    };
    assert_eq!(actual, expected);
}

#[test]
fn test_coin_from_conf_without_decimals() {
    // priv_key of qXxsj5RtciAby9T7m98AgAATL4zTi4UwDG
    let priv_key = [
        3, 98, 177, 3, 108, 39, 234, 144, 131, 178, 103, 103, 127, 80, 230, 166, 53, 68, 147, 215, 42, 216, 144, 72,
        172, 110, 180, 13, 123, 179, 10, 49,
    ];
    let conf = json!({
        "coin":"QRC20",
        "required_confirmations":0,
        "pubtype":120,
        "p2shtype":110,
        "wiftype":128,
        "mm2":1,
        "mature_confirmations":2000,
    });
    let req = json!({
        "method": "electrum",
        "servers": [{"url":"electrum1.cipig.net:10071"}, {"url":"electrum2.cipig.net:10071"}, {"url":"electrum3.cipig.net:10071"}],
        "swap_contract_address": "0xba8b71f3544b93e2f681f996da519a98ace0107a",
    });
    // 0459c999c3edf05e73c83f3fbae9f0f020919f91 has 12 decimals instead of standard 8
    let contract_address = H160::from_str("0x0459c999c3edf05e73c83f3fbae9f0f020919f91").unwrap();
    let ctx = MmCtxBuilder::new().into_mm_arc();
    let params = Qrc20ActivationParams::from_legacy_req(&req).unwrap();

    let coin = block_on(qrc20_coin_with_priv_key(
        &ctx,
        "QRC20",
        "QTUM",
        &conf,
        &params,
        Secp256k1Secret::from(priv_key),
        contract_address,
    ))
    .unwrap();

    assert_eq!(coin.utxo.decimals, 12);
    assert_eq!(coin.decimals(), 12);
}

/// Test [`Qrc20Coin::validate_maker_payment`] and [`Qrc20Coin::erc20_payment_details_from_tx`]
/// with malicious maker payment.
///
/// Maker could send a payment to another malicious swap contract with the same `erc20Payment` function.
/// He could pass the correct arguments and this malicious swap contract could emit a `Transfer` event with the correct topics.
///
/// Example of malicious `erc20Payment` function:
///
/// ```solidity
/// function erc20Payment(
///     bytes32 _id,
///     uint256 _amount,
///     address _tokenAddress,
///     address _receiver,
///     bytes20 _secretHash,
///     uint64 _lockTime
/// ) external payable {
///     require(_receiver != address(0) && _amount > 0 && payments[_id].state == PaymentState.Uninitialized);
///     bytes20 paymentHash = ripemd160(abi.encodePacked(
///         _receiver,
///         msg.sender,
///         _secretHash,
///         _tokenAddress,
///         _amount
///     ));
///     payments[_id] = Payment(
///         paymentHash,
///         _lockTime,
///         PaymentState.PaymentSent
///     );
///     // actual swap contract address 0xba8b71f3544b93e2f681f996da519a98ace0107a in Mixed-case address format
///     address swapContract = 0xbA8B71f3544b93E2f681f996da519A98aCE0107A;
///     IERC20 token = IERC20(_tokenAddress);
///     // transfer some little amounts from the sender to actual swap contract to emit a `Transfer` event with the correct topics
///     require(token.transferFrom(msg.sender, swapContract, 1000));
///     emit PaymentSent(_id);
/// }
/// ```
///
/// In the function above maker spent only 1000 amount, but value is 100000000 in the arguments.
/// Note maker initialized payment with the corresponding swap_id in
/// b61ef2f9911d075e80a3623444cce8fd948932f66c9148283860d46e9af4f2c8 tx.
#[test]
fn test_validate_maker_payment_malicious() {
    // priv_key of qUX9FGHubczidVjWPCUWuwCUJWpkAtGCgf
    let priv_key = [
        24, 181, 194, 193, 18, 152, 142, 168, 71, 73, 70, 244, 9, 101, 92, 168, 243, 61, 132, 48, 25, 39, 103, 92, 29,
        17, 11, 29, 113, 235, 48, 70,
    ];
    let (_ctx, coin) = qrc20_coin_for_test(priv_key, None);

    // Malicious tx 81540dc6abe59cf1e301a97a7e1c9b66d5f475da916faa3f0ef7ea896c0b3e5a
    let payment_tx = hex::decode("01000000010144e2b8b5e6da0666faf1db95075653ef49e2acaa8924e1ec595f6b89a6f715050000006a4730440220415adec5e24148db8e9654a6beda4b1af8aded596ab1cd8667af32187853e8f5022007a91d44ee13046194aafc07ca46ec44f770e75b41187acaa4e38e17d4eccb5d012103693bff1b39e8b5a306810023c29b95397eb395530b106b1820ea235fd81d9ce9ffffffff030000000000000000625403a08601012844095ea7b300000000000000000000000085a4df739bbb2d247746bea611d5d365204725830000000000000000000000000000000000000000000000000000000005f5e10014d362e096e873eb7907e205fadc6175c6fec7bc44c20000000000000000e35403a0860101284cc49b415b2a0a1a8b4af2762154115ced87e2424b3cb940c0181cc3c850523702f1ec298fef0000000000000000000000000000000000000000000000000000000005f5e100000000000000000000000000d362e096e873eb7907e205fadc6175c6fec7bc44000000000000000000000000783cf0be521101942da509846ea476e683aad8324b6b2e5444c2639cc0fb7bcea5afba3f3cdce239000000000000000000000000000000000000000000000000000000000000000000000000000000005fa0fffb1485a4df739bbb2d247746bea611d5d36520472583c208535c01000000001976a9149e032d4b0090a11dc40fe6c47601499a35d55fbb88acc700a15f").unwrap();
    let maker_pub = hex::decode("03693bff1b39e8b5a306810023c29b95397eb395530b106b1820ea235fd81d9ce9").unwrap();
    let secret = &[1; 32];
    let secret_hash = dhash160(secret).to_vec();
    let amount = BigDecimal::from_str("1").unwrap();

    let input = ValidatePaymentInput {
        payment_tx,
        time_lock_duration: 0,
        time_lock: 1604386811,
        secret_hash,
        amount,
        swap_contract_address: coin.swap_contract_address(),
        try_spv_proof_until: wait_until_sec(30),
        confirmations: 1,
        other_pub: maker_pub,
        unique_swap_data: Vec::new(),
        watcher_reward: None,
    };
    let error = block_on(coin.validate_maker_payment(input))
        .expect_err("'erc20Payment' was called from another swap contract, expected an error")
        .into_inner();
    log!("error: {}", error);
    match error {
        ValidatePaymentError::TxDeserializationError(err) => {
            assert!(err.contains("Unexpected amount 1000 in 'Transfer' event, expected 100000000"))
        },
        _ => panic!("Expected `TxDeserializationError` unexpected amount, found {:?}", error),
    }
}

#[test]
fn test_negotiate_swap_contract_addr_no_fallback() {
    let (_, coin) = qrc20_coin_for_test([1; 32], None);

    let input = None;
    let error = coin.negotiate_swap_contract_addr(input).unwrap_err().into_inner();
    assert_eq!(NegotiateSwapContractAddrErr::NoOtherAddrAndNoFallback, error);

    let slice: &[u8] = &[1; 1];
    let error = coin.negotiate_swap_contract_addr(Some(slice)).unwrap_err().into_inner();
    assert_eq!(
        NegotiateSwapContractAddrErr::InvalidOtherAddrLen(slice.to_vec().into()),
        error
    );

    let slice: &[u8] = &[1; 20];
    let error = coin.negotiate_swap_contract_addr(Some(slice)).unwrap_err().into_inner();
    assert_eq!(
        NegotiateSwapContractAddrErr::UnexpectedOtherAddr(slice.to_vec().into()),
        error
    );

    let slice: &[u8] = coin.swap_contract_address.as_ref();
    let result = coin.negotiate_swap_contract_addr(Some(slice)).unwrap();
    assert_eq!(Some(slice.to_vec().into()), result);
}

#[test]
fn test_negotiate_swap_contract_addr_has_fallback() {
    let fallback = "0x8500AFc0bc5214728082163326C2FF0C73f4a871";
    let fallback_addr = qtum::contract_addr_from_str(fallback).unwrap();

    let (_, coin) = qrc20_coin_for_test([1; 32], Some(fallback));

    let input = None;
    let result = coin.negotiate_swap_contract_addr(input).unwrap();
    assert_eq!(Some(fallback_addr.0.to_vec().into()), result);

    let slice: &[u8] = &[1; 1];
    let error = coin.negotiate_swap_contract_addr(Some(slice)).unwrap_err().into_inner();
    assert_eq!(
        NegotiateSwapContractAddrErr::InvalidOtherAddrLen(slice.to_vec().into()),
        error
    );

    let slice: &[u8] = &[1; 20];
    let error = coin.negotiate_swap_contract_addr(Some(slice)).unwrap_err().into_inner();
    assert_eq!(
        NegotiateSwapContractAddrErr::UnexpectedOtherAddr(slice.to_vec().into()),
        error
    );

    let slice: &[u8] = coin.swap_contract_address.as_ref();
    let result = coin.negotiate_swap_contract_addr(Some(slice)).unwrap();
    assert_eq!(Some(slice.to_vec().into()), result);

    let slice: &[u8] = fallback_addr.as_ref();
    let result = coin.negotiate_swap_contract_addr(Some(slice)).unwrap();
    assert_eq!(Some(fallback_addr.0.to_vec().into()), result);
}

#[test]
fn test_send_contract_calls_recoverable_tx() {
    let priv_key = [
        3, 98, 177, 3, 108, 39, 234, 144, 131, 178, 103, 103, 127, 80, 230, 166, 53, 68, 147, 215, 42, 216, 144, 72,
        172, 110, 180, 13, 123, 179, 10, 49,
    ];
    let (_ctx, coin) = qrc20_coin_for_test(priv_key, None);

    let tx = TransactionEnum::UtxoTx("010000000160fd74b5714172f285db2b36f0b391cd6883e7291441631c8b18f165b0a4635d020000006a47304402205d409e141111adbc4f185ae856997730de935ac30a0d2b1ccb5a6c4903db8171022024fc59bbcfdbba283556d7eeee4832167301dc8e8ad9739b7865f67b9676b226012103693bff1b39e8b5a306810023c29b95397eb395530b106b1820ea235fd81d9ce9ffffffff020000000000000000625403a08601012844a9059cbb000000000000000000000000ca1e04745e8ca0c60d8c5881531d51bec470743f00000000000000000000000000000000000000000000000000000000000f424014d362e096e873eb7907e205fadc6175c6fec7bc44c200ada205000000001976a9149e032d4b0090a11dc40fe6c47601499a35d55fbb88acfe967d5f".into());

    let fee_addr = hex::decode("03bc2c7ba671bae4a6fc835244c9762b41647b9827d4780a89a949b984a8ddcc05").unwrap();
    let to_address = coin.contract_address_from_raw_pubkey(&fee_addr).unwrap();
    let amount = BigDecimal::try_from(0.2).unwrap();
    let amount = wei_from_big_decimal(&amount, coin.utxo.decimals).unwrap();
    let mut transfer_output = coin
        .transfer_output(to_address, amount, QRC20_GAS_LIMIT_DEFAULT, QRC20_GAS_PRICE_DEFAULT)
        .unwrap();

    // break the transfer output
    transfer_output.value = 777;
    transfer_output.gas_limit = 777;
    transfer_output.gas_price = 777;

    let tx_err = block_on(coin.send_contract_calls(vec![transfer_output])).unwrap_err();

    // The error variant should equal to `TxRecoverable`
    assert_eq!(
        discriminant(&tx_err),
        discriminant(&TransactionErr::TxRecoverable(tx, String::new()))
    );
}<|MERGE_RESOLUTION|>--- conflicted
+++ resolved
@@ -90,15 +90,11 @@
         amount: 10.into(),
         to: p2sh_address.to_string(),
         coin: "QRC20".into(),
-<<<<<<< HEAD
         max: false,
         fee: None,
         memo: None,
         ibc_source_channel: None,
-        broadcast: false,
-=======
         ..Default::default()
->>>>>>> 84f5c923
     };
     let err = block_on_f01(coin.withdraw(req)).unwrap_err().into_inner();
     let expect = WithdrawError::InvalidAddress("QRC20 can be sent to P2PKH addresses only".to_owned());
@@ -142,13 +138,9 @@
             gas_limit: 2_500_000,
             gas_price: 40,
         }),
-<<<<<<< HEAD
         memo: None,
         ibc_source_channel: None,
-        broadcast: false,
-=======
         ..Default::default()
->>>>>>> 84f5c923
     };
     let tx_details = block_on_f01(coin.withdraw(withdraw_req)).unwrap();
 
