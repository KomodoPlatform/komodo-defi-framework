use super::*;
use crate::{DexFee, TxFeeDetails, WaitForHTLCTxSpendArgs};
use common::{block_on, wait_until_sec, DEX_FEE_ADDR_RAW_PUBKEY};
use crypto::Secp256k1Secret;
use itertools::Itertools;
use keys::Address;
use mm2_core::mm_ctx::MmCtxBuilder;
use mm2_number::bigdecimal::Zero;
use rpc::v1::types::ToTxHash;
use std::convert::TryFrom;
use std::mem::discriminant;

cfg_native!(
    use crate::utxo::rpc_clients::UnspentInfo;

    use chain::OutPoint;
    use keys::AddressBuilder;
    use mocktopus::mocking::{MockResult, Mockable};
);

const EXPECTED_TX_FEE: i64 = 1000;
const CONTRACT_CALL_GAS_FEE: i64 = (QRC20_GAS_LIMIT_DEFAULT * QRC20_GAS_PRICE_DEFAULT) as i64;
const SWAP_PAYMENT_GAS_FEE: i64 = (QRC20_PAYMENT_GAS_LIMIT * QRC20_GAS_PRICE_DEFAULT) as i64;
const TAKER_PAYMENT_SPEND_SEARCH_INTERVAL: f64 = 1.;

pub fn qrc20_coin_for_test(priv_key: [u8; 32], fallback_swap: Option<&str>) -> (MmArc, Qrc20Coin) {
    let conf = json!({
        "coin":"QRC20",
        "decimals": 8,
        "required_confirmations":0,
        "pubtype":120,
        "p2shtype":110,
        "wiftype":128,
        "mm2":1,
        "mature_confirmations":2000,
        "dust":72800,
    });
    let req = json!({
        "method": "electrum",
        "servers": [{"url":"electrum1.cipig.net:10071"}, {"url":"electrum2.cipig.net:10071"}, {"url":"electrum3.cipig.net:10071"}],
        "swap_contract_address": "0xba8b71f3544b93e2f681f996da519a98ace0107a",
        "fallback_swap_contract": fallback_swap,
    });
    let contract_address = H160::from_str("0xd362e096e873eb7907e205fadc6175c6fec7bc44").unwrap();
    let ctx = MmCtxBuilder::new().into_mm_arc();
    let params = Qrc20ActivationParams::from_legacy_req(&req).unwrap();

    let coin = block_on(qrc20_coin_with_priv_key(
        &ctx,
        "QRC20",
        "QTUM",
        &conf,
        &params,
        Secp256k1Secret::from(priv_key),
        contract_address,
    ))
    .unwrap();
    (ctx, coin)
}

fn check_tx_fee(coin: &Qrc20Coin, expected_tx_fee: ActualTxFee) {
    let actual_tx_fee = block_on(coin.get_tx_fee()).unwrap();
    assert_eq!(actual_tx_fee, expected_tx_fee);
}

#[cfg(not(target_arch = "wasm32"))]
#[test]
fn test_withdraw_to_p2sh_address_should_fail() {
    let priv_key = [
        3, 98, 177, 3, 108, 39, 234, 144, 131, 178, 103, 103, 127, 80, 230, 166, 53, 68, 147, 215, 42, 216, 144, 72,
        172, 110, 180, 13, 123, 179, 10, 49,
    ];
    let (_, coin) = qrc20_coin_for_test(priv_key, None);

    let p2sh_address = AddressBuilder::new(
        UtxoAddressFormat::Standard,
        coin.as_ref().derivation_method.unwrap_single_addr().hash().clone(),
        *coin.as_ref().derivation_method.unwrap_single_addr().checksum_type(),
        coin.as_ref().conf.address_prefixes.clone(),
        coin.as_ref().conf.bech32_hrp.clone(),
    )
    .as_sh()
    .build()
    .expect("valid address props");

    let req = WithdrawRequest {
        amount: 10.into(),
        from: None,
        to: p2sh_address.to_string(),
        coin: "QRC20".into(),
        max: false,
        fee: None,
        memo: None,
    };
    let err = coin.withdraw(req).wait().unwrap_err().into_inner();
    let expect = WithdrawError::InvalidAddress("QRC20 can be sent to P2PKH addresses only".to_owned());
    assert_eq!(err, expect);
}

#[cfg(not(target_arch = "wasm32"))]
#[test]
fn test_withdraw_impl_fee_details() {
    Qrc20Coin::get_unspent_ordered_list.mock_safe(|coin, _| {
        let cache = block_on(coin.as_ref().recently_spent_outpoints.lock());
        let unspents = vec![UnspentInfo {
            outpoint: OutPoint {
                hash: 1.into(),
                index: 0,
            },
            value: 1000000000,
            height: Default::default(),
        }];
        MockResult::Return(Box::pin(futures::future::ok((unspents, cache))))
    });

    // priv_key of qXxsj5RtciAby9T7m98AgAATL4zTi4UwDG
    let priv_key = [
        3, 98, 177, 3, 108, 39, 234, 144, 131, 178, 103, 103, 127, 80, 230, 166, 53, 68, 147, 215, 42, 216, 144, 72,
        172, 110, 180, 13, 123, 179, 10, 49,
    ];
    let (_ctx, coin) = qrc20_coin_for_test(priv_key, None);

    let withdraw_req = WithdrawRequest {
        amount: 10.into(),
        from: None,
        to: "qHmJ3KA6ZAjR9wGjpFASn4gtUSeFAqdZgs".into(),
        coin: "QRC20".into(),
        max: false,
        fee: Some(WithdrawFee::Qrc20Gas {
            gas_limit: 2_500_000,
            gas_price: 40,
        }),
        memo: None,
    };
    let tx_details = coin.withdraw(withdraw_req).wait().unwrap();

    let expected: Qrc20FeeDetails = json::from_value(json!({
        "coin": "QTUM",
        // 1000 from satoshi,
        // where decimals = 8,
        //       1000 is fixed fee
        "miner_fee": "0.00001",
        "gas_limit": 2_500_000,
        "gas_price": 40,
        // (gas_limit * gas_price) from satoshi in Qtum
        "total_gas_fee": "1",
    }))
    .unwrap();
    assert_eq!(tx_details.fee_details, Some(TxFeeDetails::Qrc20(expected)));
}

#[test]
fn test_validate_maker_payment() {
    // this priv_key corresponds to "taker_passphrase" passphrase
    let priv_key = [
        24, 181, 194, 193, 18, 152, 142, 168, 71, 73, 70, 244, 9, 101, 92, 168, 243, 61, 132, 48, 25, 39, 103, 92, 29,
        17, 11, 29, 113, 235, 48, 70,
    ];
    let (_ctx, coin) = qrc20_coin_for_test(priv_key, None);

    assert_eq!(
        *coin.utxo.derivation_method.unwrap_single_addr(),
        Address::from_legacyaddress(
            "qUX9FGHubczidVjWPCUWuwCUJWpkAtGCgf",
            &coin.as_ref().conf.address_prefixes
        )
        .unwrap()
    );

    // tx_hash: 016a59dd2b181b3906b0f0333d5c7561dacb332dc99ac39679a591e523f2c49a
    let payment_tx = hex::decode("010000000194448324c14fc6b78c7a52c59debe3240fc392019dbd6f1457422e3308ce1e75010000006b483045022100800a4956a30a36708536d98e8ea55a3d0983b963af6c924f60241616e2ff056d0220239e622f8ec8f1a0f5ef0fc93ff094a8e6b5aab964a62bed680b17bf6a848aac012103693bff1b39e8b5a306810023c29b95397eb395530b106b1820ea235fd81d9ce9ffffffff020000000000000000e35403a0860101284cc49b415b2a0c692f2ec8ebab181a79e31b7baab30fef0902e57f901c47a342643eeafa6b510000000000000000000000000000000000000000000000000000000001312d00000000000000000000000000d362e096e873eb7907e205fadc6175c6fec7bc44000000000000000000000000783cf0be521101942da509846ea476e683aad8320101010101010101010101010101010101010101000000000000000000000000000000000000000000000000000000000000000000000000000000005f72ec7514ba8b71f3544b93e2f681f996da519a98ace0107ac201319302000000001976a9149e032d4b0090a11dc40fe6c47601499a35d55fbb88ac40ed725f").unwrap();
    // pubkey of "cMhHM3PMpMrChygR4bLF7QsTdenhWpFrrmf2UezBG3eeFsz41rtL" passphrase
    let correct_maker_pub = hex::decode("03693bff1b39e8b5a306810023c29b95397eb395530b106b1820ea235fd81d9ce9").unwrap();
    let correct_amount = BigDecimal::from_str("0.2").unwrap();

    let mut input = ValidatePaymentInput {
        payment_tx,
        time_lock_duration: 0,
        time_lock: 1601367157,
        other_pub: correct_maker_pub.clone(),
        secret_hash: vec![1; 20],
        amount: correct_amount.clone(),
        swap_contract_address: coin.swap_contract_address(),
        try_spv_proof_until: wait_until_sec(30),
        confirmations: 1,
        unique_swap_data: Vec::new(),
        watcher_reward: None,
    };

    block_on(coin.validate_maker_payment(input.clone())).unwrap();

    input.other_pub = hex::decode("022b00078841f37b5d30a6a1defb82b3af4d4e2d24dd4204d41f0c9ce1e875de1a").unwrap();
    let error = block_on(coin.validate_maker_payment(input.clone()))
        .unwrap_err()
        .into_inner();
    log!("error: {:?}", error);
    match error {
        ValidatePaymentError::WrongPaymentTx(err) => assert!(err.contains("Payment tx 0x9e032d4b0090a11dc40fe6c47601499a35d55fbb was sent from wrong address, expected 0x783cf0be521101942da509846ea476e683aad832")),
        _ => panic!("Expected `WrongPaymentTx` wrong address, found {:?}", error),
    }
    input.other_pub = correct_maker_pub;

    input.amount = BigDecimal::from_str("0.3").unwrap();
    let error = block_on(coin.validate_maker_payment(input.clone()))
        .unwrap_err()
        .into_inner();
    log!("error: {:?}", error);
    match error {
        ValidatePaymentError::WrongPaymentTx(err) => {
            assert!(err.contains("Unexpected 'erc20Payment' contract call bytes"))
        },
        _ => panic!(
            "Expected `WrongPaymentTx` unexpected contract call bytes, found {:?}",
            error
        ),
    }
    input.amount = correct_amount;

    input.secret_hash = vec![2; 20];
    let error = block_on(coin.validate_maker_payment(input.clone()))
        .unwrap_err()
        .into_inner();
    log!("error: {:?}", error);
    match error {
        ValidatePaymentError::UnexpectedPaymentState(err) => {
            assert!(err.contains("Payment state is not PAYMENT_STATE_SENT, got 0"))
        },
        _ => panic!(
            "Expected `UnexpectedPaymentState` state not PAYMENT_STATE_SENT, found {:?}",
            error
        ),
    }
    input.secret_hash = vec![1; 20];

    input.time_lock = 123;
    let error = block_on(coin.validate_maker_payment(input)).unwrap_err().into_inner();
    log!("error: {:?}", error);
    match error {
        ValidatePaymentError::UnexpectedPaymentState(err) => {
            assert!(err.contains("Payment state is not PAYMENT_STATE_SENT, got 0"))
        },
        _ => panic!(
            "Expected `UnexpectedPaymentState` state not PAYMENT_STATE_SENT, found {:?}",
            error
        ),
    }
}

#[test]
fn test_wait_for_confirmations_excepted() {
    // this priv_key corresponds to "taker_passphrase" passphrase
    let priv_key = [
        24, 181, 194, 193, 18, 152, 142, 168, 71, 73, 70, 244, 9, 101, 92, 168, 243, 61, 132, 48, 25, 39, 103, 92, 29,
        17, 11, 29, 113, 235, 48, 70,
    ];
    let (_ctx, coin) = qrc20_coin_for_test(priv_key, None);

    assert_eq!(
        *coin.utxo.derivation_method.unwrap_single_addr(),
        Address::from_legacyaddress(
            "qUX9FGHubczidVjWPCUWuwCUJWpkAtGCgf",
            &coin.as_ref().conf.address_prefixes
        )
        .unwrap()
    );

    // tx_hash: 35e03bc529528a853ee75dde28f27eec8ed7b152b6af7ab6dfa5d55ea46f25ac
    // `approve` contract call excepted only, and `erc20Payment` completed
    let payment_tx = hex::decode("0100000003b1fcca3d7c15bb7f694b4e58b939b8835bce4d535e8441d41855d9910a33372f020000006b48304502210091342b2251d13ae0796f6ebf563bb861883d652cbee9f5606dd5bb875af84039022077a21545ff6ec69c9c4eca35e1f127a450abc4f4e60dd032724d70910d6b2835012102cd7745ea1c03c9a1ebbcdb7ab9ee19d4e4d306f44665295d996db7c38527da6bffffffff874c96188a610850d4cd2c29a7fd20e5b9eb7f6748970792a74ad189405b7d9b020000006a473044022055dc1bf716880764e9bcbe8dd3aea05f634541648ec4f5d224eba93fedc54f8002205e38b6136adc46ef8ca65c0b0e9390837e539cbb19df451e33a90e534c12da4c012102cd7745ea1c03c9a1ebbcdb7ab9ee19d4e4d306f44665295d996db7c38527da6bffffffffd52e234ead3b8a2a4718cb6fee039fa96862063fccf95149fb11f27a52bcc352010000006a4730440220527ce41324e53c99b827d3f34e7078d991abf339f24108b7e677fff1b6cf0ffa0220690fe96d4fb8f1673458bc08615b5119f354f6cd589754855fe1dba5f82653aa012102cd7745ea1c03c9a1ebbcdb7ab9ee19d4e4d306f44665295d996db7c38527da6bffffffff030000000000000000625403a08601012844095ea7b3000000000000000000000000ba8b71f3544b93e2f681f996da519a98ace0107a0000000000000000000000000000000000000000000000000000000001312d0014d362e096e873eb7907e205fadc6175c6fec7bc44c20000000000000000e35403a0860101284cc49b415b2a756dd4fe3852ea4a0378c5e984ebb5e4bfa01eca31785457d1729d5928198ef00000000000000000000000000000000000000000000000000000000001312d00000000000000000000000000d362e096e873eb7907e205fadc6175c6fec7bc440000000000000000000000000240b898276ad2cc0d2fe6f527e8e31104e7fde30101010101010101010101010101010101010101000000000000000000000000000000000000000000000000000000000000000000000000000000005f686cef14ba8b71f3544b93e2f681f996da519a98ace0107ac21082fb03000000001976a914f36e14131c70e5f15a3f92b1d7e8622a62e570d888acb86d685f").unwrap();

    let confirmations = 1;
    let requires_nota = false;
    let wait_until = now_sec() + 1; // the transaction is mined already
    let check_every = 1;
    let confirm_payment_input = ConfirmPaymentInput {
        payment_tx,
        confirmations,
        requires_nota,
        wait_until,
        check_every,
    };
    coin.wait_for_confirmations(confirm_payment_input).wait().unwrap();

    // tx_hash: ed53b97deb2ad76974c972cb084f6ba63bd9f16c91c4a39106a20c6d14599b2a
    // `erc20Payment` contract call excepted
    let payment_tx = hex::decode("01000000014c1411bac38ca25a2816342b019df81f503e1db75b25c6da618b08484dc2ff49010000006b483045022100da3e90fbcc45a94573c28213b36dc616630e3adfa42a7f16bdf917e8a76b954502206ad0830bb16e5c25466903ae7f749e291586726f1497ae9fc2e709c1b6cd1857012103693bff1b39e8b5a306810023c29b95397eb395530b106b1820ea235fd81d9ce9ffffffff040000000000000000625403a08601012844095ea7b3000000000000000000000000ba8b71f3544b93e2f681f996da519a98ace0107a000000000000000000000000000000000000000000000000000000000000000014d362e096e873eb7907e205fadc6175c6fec7bc44c20000000000000000625403a08601012844095ea7b3000000000000000000000000ba8b71f3544b93e2f681f996da519a98ace0107a000000000000000000000000000000000000000000000000000000000000000a14d362e096e873eb7907e205fadc6175c6fec7bc44c20000000000000000e35403a0860101284cc49b415b2a0a1a8b4af2762154115ced87e2424b3cb940c0181cc3c850523702f1ec298fef0000000000000000000000000000000000000000000000000000000000000064000000000000000000000000d362e096e873eb7907e205fadc6175c6fec7bc44000000000000000000000000783cf0be521101942da509846ea476e683aad8324b6b2e5444c2639cc0fb7bcea5afba3f3cdce239000000000000000000000000000000000000000000000000000000000000000000000000000000005fa0fffb14ba8b71f3544b93e2f681f996da519a98ace0107ac2493d4a03000000001976a9149e032d4b0090a11dc40fe6c47601499a35d55fbb88acae2ea15f").unwrap();
    let confirm_payment_input = ConfirmPaymentInput {
        payment_tx,
        confirmations,
        requires_nota,
        wait_until,
        check_every,
    };
    let error = coin.wait_for_confirmations(confirm_payment_input).wait().unwrap_err();
    log!("error: {:?}", error);
    assert!(error.contains("Contract call failed with an error: Revert"));

    // tx_hash: aa992c028c07e239dbd2ff32bf67251f026929c644b4d02a469e351cb44abab7
    // `receiverSpend` contract call excepted
    let payment_tx = hex::decode("0100000007077ccb377a68fd6079503f856df4e553e337015f8419cd0f2a949c31db175df7050000006a473044022058097f54be31ae5af197f72e4410b33b22f29fad5b1a1cefb30ee45b3b3477dc02205c1098850fa2f2c1929c27af6261f83abce7682eb769f909dd09e9be5e0bd469012102aa32922f4b05cbc7384dd85b86021c98e4102f5da3df48bc516aa76f8119559affffffffc191895a431db3dccbf4f9d4b8cd8301124343e66275194ad734a77ffe56b95e030000006a4730440220491fed7954c6f43acc7226c337bb16ac71b38df50f55a819441d9b2b9e4a04b502201f95be6941b6619c0ca246e15adb090b82cd908f7c85108a1dcc02eafb7cc725012102aa32922f4b05cbc7384dd85b86021c98e4102f5da3df48bc516aa76f8119559afffffffff678de174fb81d3820df43a2c29945b08df4fb080deb8088ef11b3711c0fe8df020000006a473044022071d9c0ec57ab23360a4f73d0edfc2f67614b56f6d2e54387b39c3de1fa894c7d022030ea65d157784ff68cae9c9acb0dd626205073f478003b1cb1d0d581dcb27b1c012102aa32922f4b05cbc7384dd85b86021c98e4102f5da3df48bc516aa76f8119559affffffffe1ef8740ce51ed3172efea91a5e559b5fe63dc6fede8a9037ad47fbc38560b51040000006a47304402203f056dff0be1f24ed96c72904c9aac3ac964913d0c3228bfab3fa4bef7f22c060220658a121bf8f29d86c18ec1aee4460f363c0704d2f05cc9d7923e978e917f48ca012102aa32922f4b05cbc7384dd85b86021c98e4102f5da3df48bc516aa76f8119559affffffffe825dea61113bbd67dd35cbc9d88890ac222f55bf0201a7f9fb96592e0614d4d080000006b483045022100bb10f195c57c1eed9de3d9d9726484f839e25d83deb54cf2142df37099df6a8d02202a025182caaa5348350b410ee783180e9ce3ccac5e361eb50b162311e9d803f1012102aa32922f4b05cbc7384dd85b86021c98e4102f5da3df48bc516aa76f8119559affffffffe1ef8740ce51ed3172efea91a5e559b5fe63dc6fede8a9037ad47fbc38560b51060000006a47304402205550e0b4e1425f2f7a8645c6fd408ba0603cca5ca408202729041f5eab0b0cd202205c98fc8e91a37960d38f0104e81d3d48f737c4000ef45e2372c84d857455da34012102aa32922f4b05cbc7384dd85b86021c98e4102f5da3df48bc516aa76f8119559affffffffe825dea61113bbd67dd35cbc9d88890ac222f55bf0201a7f9fb96592e0614d4d060000006b483045022100b0d21cbb5d94b4995d9cb81e7440849dbe645416bca6d51bb5450e10753523220220299f105d573cdb785233699b5a9be8f907d9821a74cfd91fb72911a4a6e1bdb8012102aa32922f4b05cbc7384dd85b86021c98e4102f5da3df48bc516aa76f8119559affffffff020000000000000000c35403a0860101284ca402ed292be8b1d4904e8f1924bd7a2eb4d8085214c17af3d8d7574b2740a86b6296d343c00000000000000000000000000000000000000000000000000000000005f5e10028fcc0c5f6d9619d3c1f90af51e891d62333eb748c568f7da2a7734240d37d38000000000000000000000000d362e096e873eb7907e205fadc6175c6fec7bc44000000000000000000000000d020b63f5a989776516bdc04d426ba118130c00214ba8b71f3544b93e2f681f996da519a98ace0107ac270630800000000001976a914fb7dad7ce97deecf50a4573a2bd7639c79bdc08588aca64aaa5f").unwrap();
    let confirm_payment_input = ConfirmPaymentInput {
        payment_tx,
        confirmations,
        requires_nota,
        wait_until,
        check_every,
    };
    let error = coin.wait_for_confirmations(confirm_payment_input).wait().unwrap_err();
    log!("error: {:?}", error);
    assert!(error.contains("Contract call failed with an error: Revert"));
}

#[test]
<<<<<<< HEAD
fn test_send_taker_fee() {
    // priv_key of qXxsj5RtciAby9T7m98AgAATL4zTi4UwDG
    let priv_key = [
        3, 98, 177, 3, 108, 39, 234, 144, 131, 178, 103, 103, 127, 80, 230, 166, 53, 68, 147, 215, 42, 216, 144, 72,
        172, 110, 180, 13, 123, 179, 10, 49,
    ];
    let (_ctx, coin) = qrc20_coin_for_test(priv_key, None);

    let amount = BigDecimal::from_str("0.01").unwrap();
    let tx = coin
        .send_taker_fee(
            &DEX_FEE_ADDR_RAW_PUBKEY,
            DexFee::Standard(amount.clone().into()),
            &[],
            20,
        )
        .wait()
        .unwrap();
    let tx_hash: H256Json = match tx {
        TransactionEnum::UtxoTx(ref tx) => tx.hash().reversed().into(),
        _ => panic!("Expected UtxoTx"),
    };
    log!("Fee tx {:?}", tx_hash);

    let result = coin
        .validate_fee(ValidateFeeArgs {
            fee_tx: &tx,
            expected_sender: coin.my_public_key().unwrap(),
            fee_addr: &DEX_FEE_ADDR_RAW_PUBKEY,
            dex_fee: &DexFee::Standard(amount.into()),
            min_block_number: 0,
            uuid: &[],
        })
        .wait();
    assert!(result.is_ok());
}

#[test]
=======
>>>>>>> ee3c4181
fn test_validate_fee() {
    // priv_key of qXxsj5RtciAby9T7m98AgAATL4zTi4UwDG
    let priv_key = [
        3, 98, 177, 3, 108, 39, 234, 144, 131, 178, 103, 103, 127, 80, 230, 166, 53, 68, 147, 215, 42, 216, 144, 72,
        172, 110, 180, 13, 123, 179, 10, 49,
    ];
    let (_ctx, coin) = qrc20_coin_for_test(priv_key, None);

    // QRC20 transfer tx "f97d3a43dbea0993f1b7a6a299377d4ee164c84935a1eb7d835f70c9429e6a1d"
    let tx = TransactionEnum::UtxoTx("010000000160fd74b5714172f285db2b36f0b391cd6883e7291441631c8b18f165b0a4635d020000006a47304402205d409e141111adbc4f185ae856997730de935ac30a0d2b1ccb5a6c4903db8171022024fc59bbcfdbba283556d7eeee4832167301dc8e8ad9739b7865f67b9676b226012103693bff1b39e8b5a306810023c29b95397eb395530b106b1820ea235fd81d9ce9ffffffff020000000000000000625403a08601012844a9059cbb000000000000000000000000ca1e04745e8ca0c60d8c5881531d51bec470743f00000000000000000000000000000000000000000000000000000000000f424014d362e096e873eb7907e205fadc6175c6fec7bc44c200ada205000000001976a9149e032d4b0090a11dc40fe6c47601499a35d55fbb88acfe967d5f".into());
    let sender_pub = hex::decode("03693bff1b39e8b5a306810023c29b95397eb395530b106b1820ea235fd81d9ce9").unwrap();

    let amount = BigDecimal::from_str("0.01").unwrap();

    let result = coin
        .validate_fee(ValidateFeeArgs {
            fee_tx: &tx,
            expected_sender: &sender_pub,
            fee_addr: &DEX_FEE_ADDR_RAW_PUBKEY,
            dex_fee: &DexFee::Standard(amount.clone().into()),
            min_block_number: 0,
            uuid: &[],
        })
        .wait();
    assert!(result.is_ok());

    let fee_addr_dif = hex::decode("03bc2c7ba671bae4a6fc835244c9762b41647b9827d4780a89a949b984a8ddcc05").unwrap();
    let err = coin
        .validate_fee(ValidateFeeArgs {
            fee_tx: &tx,
            expected_sender: &sender_pub,
            fee_addr: &fee_addr_dif,
            dex_fee: &DexFee::Standard(amount.clone().into()),
            min_block_number: 0,
            uuid: &[],
        })
        .wait()
        .expect_err("Expected an error")
        .into_inner();
    log!("error: {:?}", err);
    match err {
        ValidatePaymentError::WrongPaymentTx(err) => assert!(err.contains("QRC20 Fee tx was sent to wrong address")),
        _ => panic!("Expected `WrongPaymentTx` wrong receiver address, found {:?}", err),
    }

    let err = coin
        .validate_fee(ValidateFeeArgs {
            fee_tx: &tx,
            expected_sender: &DEX_FEE_ADDR_RAW_PUBKEY,
            fee_addr: &DEX_FEE_ADDR_RAW_PUBKEY,
            dex_fee: &DexFee::Standard(amount.clone().into()),
            min_block_number: 0,
            uuid: &[],
        })
        .wait()
        .expect_err("Expected an error")
        .into_inner();
    log!("error: {:?}", err);
    match err {
        ValidatePaymentError::WrongPaymentTx(err) => assert!(err.contains("was sent from wrong address")),
        _ => panic!("Expected `WrongPaymentTx` wrong sender address, found {:?}", err),
    }

    let err = coin
        .validate_fee(ValidateFeeArgs {
            fee_tx: &tx,
            expected_sender: &sender_pub,
            fee_addr: &DEX_FEE_ADDR_RAW_PUBKEY,
            dex_fee: &DexFee::Standard(amount.clone().into()),
            min_block_number: 2000000,
            uuid: &[],
        })
        .wait()
        .expect_err("Expected an error")
        .into_inner();
    log!("error: {:?}", err);
    match err {
        ValidatePaymentError::WrongPaymentTx(err) => assert!(err.contains("confirmed before min_block")),
        _ => panic!("Expected `WrongPaymentTx` early confirmation, found {:?}", err),
    }

    let amount_dif = BigDecimal::from_str("0.02").unwrap();
    let err = coin
        .validate_fee(ValidateFeeArgs {
            fee_tx: &tx,
            expected_sender: &sender_pub,
            fee_addr: &DEX_FEE_ADDR_RAW_PUBKEY,
            dex_fee: &DexFee::Standard(amount_dif.into()),
            min_block_number: 0,
            uuid: &[],
        })
        .wait()
        .expect_err("Expected an error")
        .into_inner();
    log!("error: {:?}", err);
    match err {
        ValidatePaymentError::WrongPaymentTx(err) => {
            assert!(err.contains("QRC20 Fee tx value 1000000 is less than expected 2000000"))
        },
        _ => panic!("Expected `WrongPaymentTx` invalid fee value, found {:?}", err),
    }

    // QTUM tx "8a51f0ffd45f34974de50f07c5bf2f0949da4e88433f8f75191953a442cf9310"
    let tx = TransactionEnum::UtxoTx("020000000113640281c9332caeddd02a8dd0d784809e1ad87bda3c972d89d5ae41f5494b85010000006a47304402207c5c904a93310b8672f4ecdbab356b65dd869a426e92f1064a567be7ccfc61ff02203e4173b9467127f7de4682513a21efb5980e66dbed4da91dff46534b8e77c7ef012102baefe72b3591de2070c0da3853226b00f082d72daa417688b61cb18c1d543d1afeffffff020001b2c4000000001976a9149e032d4b0090a11dc40fe6c47601499a35d55fbb88acbc4dd20c2f0000001976a9144208fa7be80dcf972f767194ad365950495064a488ac76e70800".into());
    let sender_pub = hex::decode("02baefe72b3591de2070c0da3853226b00f082d72daa417688b61cb18c1d543d1a").unwrap();
    let err = coin
        .validate_fee(ValidateFeeArgs {
            fee_tx: &tx,
            expected_sender: &sender_pub,
            fee_addr: &DEX_FEE_ADDR_RAW_PUBKEY,
            dex_fee: &DexFee::Standard(amount.into()),
            min_block_number: 0,
            uuid: &[],
        })
        .wait()
        .expect_err("Expected an error")
        .into_inner();
    log!("error: {:?}", err);
    match err {
        ValidatePaymentError::WrongPaymentTx(err) => assert!(err.contains("Expected 'transfer' contract call")),
        _ => panic!("Expected `WrongPaymentTx` invalid contract call, found {:?}", err),
    }
}

#[test]
fn test_wait_for_tx_spend_malicious() {
    // priv_key of qXxsj5RtciAby9T7m98AgAATL4zTi4UwDG
    let priv_key = [
        3, 98, 177, 3, 108, 39, 234, 144, 131, 178, 103, 103, 127, 80, 230, 166, 53, 68, 147, 215, 42, 216, 144, 72,
        172, 110, 180, 13, 123, 179, 10, 49,
    ];
    let (_ctx, coin) = qrc20_coin_for_test(priv_key, None);

    // f94d79f89e9ec785db40bb8bb8dca9bc01b7761429618d4c843bbebbc31836b7
    // the transaction has two outputs:
    //   1 - with an invalid secret (this case should be processed correctly)
    //   2 - correct spend tx
    let expected_tx: UtxoTx = "01000000022bc8299981ec0cea664cdf9df4f8306396a02e2067d6ac2d3770b34646d2bc2a010000006b483045022100eb13ef2d99ac1cd9984045c2365654b115dd8a7815b7fbf8e2a257f0b93d1592022060d648e73118c843e97f75fafc94e5ff6da70ec8ba36ae255f8c96e2626af6260121022b00078841f37b5d30a6a1defb82b3af4d4e2d24dd4204d41f0c9ce1e875de1affffffffd92a0a10ac6d144b36033916f67ae79889f40f35096629a5cd87be1a08f40ee7010000006b48304502210080cdad5c4770dfbeb760e215494c63cc30da843b8505e75e7bf9e8dad18568000220234c0b11c41bfbcdd50046c69059976aedabe17657fe43d809af71e9635678e20121022b00078841f37b5d30a6a1defb82b3af4d4e2d24dd4204d41f0c9ce1e875de1affffffff030000000000000000c35403a0860101284ca402ed292b8620ad3b72361a5aeba5dffd333fb64750089d935a1ec974d6a91ef4f24ff6ba0000000000000000000000000000000000000000000000000000000001312d000202020202020202020202020202020202020202020202020202020202020202000000000000000000000000d362e096e873eb7907e205fadc6175c6fec7bc440000000000000000000000009e032d4b0090a11dc40fe6c47601499a35d55fbb14ba8b71f3544b93e2f681f996da519a98ace0107ac20000000000000000c35403a0860101284ca402ed292b8620ad3b72361a5aeba5dffd333fb64750089d935a1ec974d6a91ef4f24ff6ba0000000000000000000000000000000000000000000000000000000001312d000101010101010101010101010101010101010101010101010101010101010101000000000000000000000000d362e096e873eb7907e205fadc6175c6fec7bc440000000000000000000000009e032d4b0090a11dc40fe6c47601499a35d55fbb14ba8b71f3544b93e2f681f996da519a98ace0107ac2b8ea82d3010000001976a914783cf0be521101942da509846ea476e683aad83288ac735d855f".into();

    // 15fd8f71be6b2678b021e1300e67fa99574a2ad877df08276ac275728ac12304
    let payment_tx = hex::decode("01000000016601daa208531d20532c460d0c86b74a275f4a126bbffcf4eafdf33835af2859010000006a47304402205825657548bc1b5acf3f4bb2f89635a02b04f3228cd08126e63c5834888e7ac402207ca05fa0a629a31908a97a508e15076e925f8e621b155312b7526a6666b06a76012103693bff1b39e8b5a306810023c29b95397eb395530b106b1820ea235fd81d9ce9ffffffff020000000000000000e35403a0860101284cc49b415b2a8620ad3b72361a5aeba5dffd333fb64750089d935a1ec974d6a91ef4f24ff6ba0000000000000000000000000000000000000000000000000000000001312d00000000000000000000000000d362e096e873eb7907e205fadc6175c6fec7bc44000000000000000000000000783cf0be521101942da509846ea476e683aad8324b6b2e5444c2639cc0fb7bcea5afba3f3cdce239000000000000000000000000000000000000000000000000000000000000000000000000000000005f855c7614ba8b71f3544b93e2f681f996da519a98ace0107ac2203de400000000001976a9149e032d4b0090a11dc40fe6c47601499a35d55fbb88ac415d855f").unwrap();
    let wait_until = now_sec() + 1;
    let from_block = 696245;
    let found = coin
        .wait_for_htlc_tx_spend(WaitForHTLCTxSpendArgs {
            tx_bytes: &payment_tx,
            secret_hash: &[],
            wait_until,
            from_block,
            swap_contract_address: &coin.swap_contract_address(),
            check_every: TAKER_PAYMENT_SPEND_SEARCH_INTERVAL,
            watcher_reward: false,
        })
        .wait()
        .unwrap();

    let spend_tx = match found {
        TransactionEnum::UtxoTx(tx) => tx,
        _ => panic!("Unexpected Transaction type"),
    };

    assert_eq!(spend_tx, expected_tx);
}

#[test]
fn test_extract_secret() {
    // priv_key of qXxsj5RtciAby9T7m98AgAATL4zTi4UwDG
    let priv_key = [
        3, 98, 177, 3, 108, 39, 234, 144, 131, 178, 103, 103, 127, 80, 230, 166, 53, 68, 147, 215, 42, 216, 144, 72,
        172, 110, 180, 13, 123, 179, 10, 49,
    ];
    let (_ctx, coin) = qrc20_coin_for_test(priv_key, None);

    let expected_secret = &[1; 32];
    let secret_hash = &*dhash160(expected_secret);

    // taker spent maker payment - d3f5dab4d54c14b3d7ed8c7f5c8cc7f47ccf45ce589fdc7cd5140a3c1c3df6e1
    let tx_hex = hex::decode("01000000033f56ecafafc8602fde083ba868d1192d6649b8433e42e1a2d79ba007ea4f7abb010000006b48304502210093404e90e40d22730013035d31c404c875646dcf2fad9aa298348558b6d65ba60220297d045eac5617c1a3eddb71d4bca9772841afa3c4c9d6c68d8d2d42ee6de3950121022b00078841f37b5d30a6a1defb82b3af4d4e2d24dd4204d41f0c9ce1e875de1affffffff9cac7fe90d597922a1d92e05306c2215628e7ea6d5b855bfb4289c2944f4c73a030000006b483045022100b987da58c2c0c40ce5b6ef2a59e8124ed4ef7a8b3e60c7fb631139280019bc93022069649bcde6fe4dd5df9462a1fcae40598488d6af8c324cd083f5c08afd9568be0121022b00078841f37b5d30a6a1defb82b3af4d4e2d24dd4204d41f0c9ce1e875de1affffffff70b9870f2b0c65d220a839acecebf80f5b44c3ca4c982fa2fdc5552c037f5610010000006a473044022071b34dd3ebb72d29ca24f3fa0fc96571c815668d3b185dd45cc46a7222b6843f02206c39c030e618d411d4124f7b3e7ca1dd5436775bd8083a85712d123d933a51300121022b00078841f37b5d30a6a1defb82b3af4d4e2d24dd4204d41f0c9ce1e875de1affffffff020000000000000000c35403a0860101284ca402ed292b806a1835a1b514ad643f2acdb5c8db6b6a9714accff3275ea0d79a3f23be8fd00000000000000000000000000000000000000000000000000000000001312d000101010101010101010101010101010101010101010101010101010101010101000000000000000000000000d362e096e873eb7907e205fadc6175c6fec7bc440000000000000000000000009e032d4b0090a11dc40fe6c47601499a35d55fbb14ba8b71f3544b93e2f681f996da519a98ace0107ac2c02288d4010000001976a914783cf0be521101942da509846ea476e683aad83288ac0f047f5f").unwrap();
    let secret = block_on(coin.extract_secret(secret_hash, &tx_hex, false)).unwrap();

    assert_eq!(secret, expected_secret);
}

#[test]
fn test_extract_secret_malicious() {
    // priv_key of qXxsj5RtciAby9T7m98AgAATL4zTi4UwDG
    let priv_key = [
        3, 98, 177, 3, 108, 39, 234, 144, 131, 178, 103, 103, 127, 80, 230, 166, 53, 68, 147, 215, 42, 216, 144, 72,
        172, 110, 180, 13, 123, 179, 10, 49,
    ];
    let (_ctx, coin) = qrc20_coin_for_test(priv_key, None);

    // f94d79f89e9ec785db40bb8bb8dca9bc01b7761429618d4c843bbebbc31836b7
    // the transaction has two outputs:
    //   1 - with an invalid secret (this case should be processed correctly)
    //   2 - correct spend tx
    let spend_tx = hex::decode("01000000022bc8299981ec0cea664cdf9df4f8306396a02e2067d6ac2d3770b34646d2bc2a010000006b483045022100eb13ef2d99ac1cd9984045c2365654b115dd8a7815b7fbf8e2a257f0b93d1592022060d648e73118c843e97f75fafc94e5ff6da70ec8ba36ae255f8c96e2626af6260121022b00078841f37b5d30a6a1defb82b3af4d4e2d24dd4204d41f0c9ce1e875de1affffffffd92a0a10ac6d144b36033916f67ae79889f40f35096629a5cd87be1a08f40ee7010000006b48304502210080cdad5c4770dfbeb760e215494c63cc30da843b8505e75e7bf9e8dad18568000220234c0b11c41bfbcdd50046c69059976aedabe17657fe43d809af71e9635678e20121022b00078841f37b5d30a6a1defb82b3af4d4e2d24dd4204d41f0c9ce1e875de1affffffff030000000000000000c35403a0860101284ca402ed292b8620ad3b72361a5aeba5dffd333fb64750089d935a1ec974d6a91ef4f24ff6ba0000000000000000000000000000000000000000000000000000000001312d000202020202020202020202020202020202020202020202020202020202020202000000000000000000000000d362e096e873eb7907e205fadc6175c6fec7bc440000000000000000000000009e032d4b0090a11dc40fe6c47601499a35d55fbb14ba8b71f3544b93e2f681f996da519a98ace0107ac20000000000000000c35403a0860101284ca402ed292b8620ad3b72361a5aeba5dffd333fb64750089d935a1ec974d6a91ef4f24ff6ba0000000000000000000000000000000000000000000000000000000001312d000101010101010101010101010101010101010101010101010101010101010101000000000000000000000000d362e096e873eb7907e205fadc6175c6fec7bc440000000000000000000000009e032d4b0090a11dc40fe6c47601499a35d55fbb14ba8b71f3544b93e2f681f996da519a98ace0107ac2b8ea82d3010000001976a914783cf0be521101942da509846ea476e683aad83288ac735d855f").unwrap();
    let expected_secret = &[1; 32];
    let secret_hash = &*dhash160(expected_secret);
    let actual = block_on(coin.extract_secret(secret_hash, &spend_tx, false));
    assert_eq!(actual, Ok(expected_secret.to_vec()));
}

#[test]
fn test_generate_token_transfer_script_pubkey() {
    // priv_key of qXxsj5RtciAby9T7m98AgAATL4zTi4UwDG
    let priv_key = [
        3, 98, 177, 3, 108, 39, 234, 144, 131, 178, 103, 103, 127, 80, 230, 166, 53, 68, 147, 215, 42, 216, 144, 72,
        172, 110, 180, 13, 123, 179, 10, 49,
    ];
    let (_ctx, coin) = qrc20_coin_for_test(priv_key, None);

    let gas_limit = 2_500_000;
    let gas_price = 40;

    // sample QRC20 transfer from https://testnet.qtum.info/tx/51e9cec885d7eb26271f8b1434c000f6cf07aad47671268fc8d36cee9d48f6de
    // the script is a script_pubkey of one of the transaction output
    let expected_script: Script = "5403a02526012844a9059cbb0000000000000000000000000240b898276ad2cc0d2fe6f527e8e31104e7fde3000000000000000000000000000000000000000000000000000000003b9aca0014d362e096e873eb7907e205fadc6175c6fec7bc44c2".into();
    let expected = ContractCallOutput {
        value: 0,
        script_pubkey: expected_script.to_bytes(),
        gas_limit,
        gas_price,
    };

    let to_addr: UtxoAddress = UtxoAddress::from_legacyaddress(
        "qHmJ3KA6ZAjR9wGjpFASn4gtUSeFAqdZgs",
        &coin.as_ref().conf.address_prefixes,
    )
    .unwrap();
    let to_addr = qtum::contract_addr_from_utxo_addr(to_addr).unwrap();
    let amount: U256 = 1000000000.into();
    let actual = coin.transfer_output(to_addr, amount, gas_limit, gas_price).unwrap();
    assert_eq!(expected, actual);

    assert!(coin
        .transfer_output(
            to_addr, amount, 0, // gas_limit cannot be zero
            gas_price,
        )
        .is_err());

    assert!(coin
        .transfer_output(
            to_addr,
            amount,
            gas_limit,
            0, // gas_price cannot be zero
        )
        .is_err());
}

#[test]
fn test_transfer_details_by_hash() {
    // priv_key of qXxsj5RtciAby9T7m98AgAATL4zTi4UwDG
    let priv_key = [
        3, 98, 177, 3, 108, 39, 234, 144, 131, 178, 103, 103, 127, 80, 230, 166, 53, 68, 147, 215, 42, 216, 144, 72,
        172, 110, 180, 13, 123, 179, 10, 49,
    ];
    let (_ctx, coin) = qrc20_coin_for_test(priv_key, None);
    let tx_hash_bytes = hex::decode("85ede12ccc12fb1709c4d9e403e96c0c394b0916f2f6098d41d8dfa00013fcdb").unwrap();
    let tx_hash: H256Json = tx_hash_bytes.as_slice().into();
    let tx_hex:BytesJson = hex::decode("0100000001426d27fde82e12e1ce84e73ca41e2a30420f4c94aaa37b30d4c5b8b4f762c042040000006a473044022032665891693ee732571cefaa6d322ec5114c78259f2adbe03a0d7e6b65fbf40d022035c9319ca41e5423e09a8a613ac749a20b8f5ad6ba4ad6bb60e4a020b085d009012103693bff1b39e8b5a306810023c29b95397eb395530b106b1820ea235fd81d9ce9ffffffff050000000000000000625403a08601012844095ea7b30000000000000000000000001549128bbfb33b997949b4105b6a6371c998e212000000000000000000000000000000000000000000000000000000000000000014d362e096e873eb7907e205fadc6175c6fec7bc44c20000000000000000625403a08601012844095ea7b30000000000000000000000001549128bbfb33b997949b4105b6a6371c998e21200000000000000000000000000000000000000000000000000000000000927c014d362e096e873eb7907e205fadc6175c6fec7bc44c20000000000000000835403a0860101284c640c565ae300000000000000000000000000000000000000000000000000000000000493e0000000000000000000000000d362e096e873eb7907e205fadc6175c6fec7bc440000000000000000000000000000000000000000000000000000000000000000141549128bbfb33b997949b4105b6a6371c998e212c20000000000000000835403a0860101284c640c565ae300000000000000000000000000000000000000000000000000000000000493e0000000000000000000000000d362e096e873eb7907e205fadc6175c6fec7bc440000000000000000000000000000000000000000000000000000000000000001141549128bbfb33b997949b4105b6a6371c998e212c231754b04000000001976a9149e032d4b0090a11dc40fe6c47601499a35d55fbb88acf7cd8b5f").unwrap().into();

    let details = block_on(coin.transfer_details_by_hash(tx_hash)).unwrap();
    let mut it = details.into_iter().sorted_by(|(id_x, _), (id_y, _)| id_x.cmp(id_y));

    let expected_fee_details = |total_gas_fee: &str| -> TxFeeDetails {
        let fee = Qrc20FeeDetails {
            coin: "QTUM".into(),
            miner_fee: BigDecimal::from_str("0.15806792").unwrap(),
            gas_limit: 100000,
            gas_price: 40,
            total_gas_fee: BigDecimal::from_str(total_gas_fee).unwrap(),
        };
        TxFeeDetails::Qrc20(fee)
    };

    // qKVvtDqpnFGDxsDzck5jmLwdnD2jRH6aM8 is UTXO representation of 1549128bbfb33b997949b4105b6a6371c998e212 contract address
    let (_id, actual) = it.next().unwrap();
    let expected = TransactionDetails {
        tx: TransactionData::new_signed(tx_hex.clone(), tx_hash_bytes.to_tx_hash()),
        from: vec!["qXxsj5RtciAby9T7m98AgAATL4zTi4UwDG".into()],
        to: vec!["qKVvtDqpnFGDxsDzck5jmLwdnD2jRH6aM8".into()],
        total_amount: BigDecimal::from_str("0.003").unwrap(),
        spent_by_me: BigDecimal::from_str("0.003").unwrap(),
        received_by_me: BigDecimal::zero(),
        my_balance_change: BigDecimal::from_str("-0.003").unwrap(),
        block_height: 699545,
        timestamp: 1602997840,
        fee_details: Some(expected_fee_details("0.00059074")),
        coin: "QRC20".into(),
        internal_id: hex::decode(
            "85ede12ccc12fb1709c4d9e403e96c0c394b0916f2f6098d41d8dfa00013fcdb00000000000000020000000000000000",
        )
        .unwrap()
        .into(),
        kmd_rewards: None,
        transaction_type: Default::default(),
        memo: None,
    };
    assert_eq!(actual, expected);

    let (_id, actual) = it.next().unwrap();
    let expected = TransactionDetails {
        tx: TransactionData::new_signed(tx_hex.clone(), tx_hash_bytes.to_tx_hash()),
        from: vec!["qKVvtDqpnFGDxsDzck5jmLwdnD2jRH6aM8".into()],
        to: vec!["qXxsj5RtciAby9T7m98AgAATL4zTi4UwDG".into()],
        total_amount: BigDecimal::from_str("0.00295").unwrap(),
        spent_by_me: BigDecimal::zero(),
        received_by_me: BigDecimal::from_str("0.00295").unwrap(),
        my_balance_change: BigDecimal::from_str("0.00295").unwrap(),
        block_height: 699545,
        timestamp: 1602997840,
        fee_details: Some(expected_fee_details("0.00059074")),
        coin: "QRC20".into(),
        internal_id: hex::decode(
            "85ede12ccc12fb1709c4d9e403e96c0c394b0916f2f6098d41d8dfa00013fcdb00000000000000020000000000000001",
        )
        .unwrap()
        .into(),
        kmd_rewards: None,
        transaction_type: Default::default(),
        memo: None,
    };
    assert_eq!(actual, expected);

    let (_id, actual) = it.next().unwrap();
    let expected = TransactionDetails {
        tx: TransactionData::new_signed(tx_hex.clone(), tx_hash_bytes.to_tx_hash()),
        from: vec!["qXxsj5RtciAby9T7m98AgAATL4zTi4UwDG".into()],
        to: vec!["qKVvtDqpnFGDxsDzck5jmLwdnD2jRH6aM8".into()],
        total_amount: BigDecimal::from_str("0.003").unwrap(),
        spent_by_me: BigDecimal::from_str("0.003").unwrap(),
        received_by_me: BigDecimal::zero(),
        my_balance_change: BigDecimal::from_str("-0.003").unwrap(),
        block_height: 699545,
        timestamp: 1602997840,
        fee_details: Some(expected_fee_details("0.00059118")),
        coin: "QRC20".into(),
        internal_id: hex::decode(
            "85ede12ccc12fb1709c4d9e403e96c0c394b0916f2f6098d41d8dfa00013fcdb00000000000000030000000000000000",
        )
        .unwrap()
        .into(),
        kmd_rewards: None,
        transaction_type: Default::default(),
        memo: None,
    };
    assert_eq!(actual, expected);

    let (_id, actual) = it.next().unwrap();
    let expected = TransactionDetails {
        tx: TransactionData::new_signed(tx_hex.clone(), tx_hash_bytes.to_tx_hash()),
        from: vec!["qKVvtDqpnFGDxsDzck5jmLwdnD2jRH6aM8".into()],
        to: vec!["qXxsj5RtciAby9T7m98AgAATL4zTi4UwDG".into()],
        total_amount: BigDecimal::from_str("0.00295").unwrap(),
        spent_by_me: BigDecimal::zero(),
        received_by_me: BigDecimal::from_str("0.00295").unwrap(),
        my_balance_change: BigDecimal::from_str("0.00295").unwrap(),
        block_height: 699545,
        timestamp: 1602997840,
        fee_details: Some(expected_fee_details("0.00059118")),
        coin: "QRC20".into(),
        internal_id: hex::decode(
            "85ede12ccc12fb1709c4d9e403e96c0c394b0916f2f6098d41d8dfa00013fcdb00000000000000030000000000000001",
        )
        .unwrap()
        .into(),
        kmd_rewards: None,
        transaction_type: Default::default(),
        memo: None,
    };
    assert_eq!(actual, expected);

    let (_id, actual) = it.next().unwrap();
    let expected = TransactionDetails {
        tx: TransactionData::new_signed(tx_hex, tx_hash_bytes.to_tx_hash()),
        from: vec!["qKVvtDqpnFGDxsDzck5jmLwdnD2jRH6aM8".into()],
        to: vec!["qXxsj5RtciAby9T7m98AgAATL4zTi4UwDG".into()],
        total_amount: BigDecimal::from_str("0.00005000").unwrap(),
        spent_by_me: BigDecimal::zero(),
        received_by_me: BigDecimal::from_str("0.00005000").unwrap(),
        my_balance_change: BigDecimal::from_str("0.00005000").unwrap(),
        block_height: 699545,
        timestamp: 1602997840,
        fee_details: Some(expected_fee_details("0.00059118")),
        coin: "QRC20".into(),
        internal_id: hex::decode(
            "85ede12ccc12fb1709c4d9e403e96c0c394b0916f2f6098d41d8dfa00013fcdb00000000000000030000000000000002",
        )
        .unwrap()
        .into(),
        kmd_rewards: None,
        transaction_type: Default::default(),
        memo: None,
    };
    assert_eq!(actual, expected);
    assert!(it.next().is_none());
}

#[test]
fn test_get_trade_fee() {
    // priv_key of qXxsj5RtciAby9T7m98AgAATL4zTi4UwDG
    let priv_key = [
        3, 98, 177, 3, 108, 39, 234, 144, 131, 178, 103, 103, 127, 80, 230, 166, 53, 68, 147, 215, 42, 216, 144, 72,
        172, 110, 180, 13, 123, 179, 10, 49,
    ];
    let (_ctx, coin) = qrc20_coin_for_test(priv_key, None);
    // check if the coin's tx fee is expected
    check_tx_fee(&coin, ActualTxFee::FixedPerKb(EXPECTED_TX_FEE as u64));

    let actual_trade_fee = coin.get_trade_fee().wait().unwrap();
    let expected_trade_fee_amount = big_decimal_from_sat(
        2 * CONTRACT_CALL_GAS_FEE + SWAP_PAYMENT_GAS_FEE + EXPECTED_TX_FEE,
        coin.utxo.decimals,
    );
    let expected = TradeFee {
        coin: "QTUM".into(),
        amount: expected_trade_fee_amount.into(),
        paid_from_trading_vol: false,
    };
    assert_eq!(actual_trade_fee, expected);
}

/// `qKEDGuogDhtH9zBnc71QtqT1KDamaR1KJ3` address has `0` allowance,
/// so only one `approve` and one `erc20Payment` contract calls should be included in the estimated trade fee.
#[test]
fn test_sender_trade_preimage_zero_allowance() {
    // priv_key of qKEDGuogDhtH9zBnc71QtqT1KDamaR1KJ3
    // please note this address should have an immutable balance
    let priv_key = [
        222, 243, 64, 156, 9, 153, 78, 253, 85, 119, 62, 117, 230, 140, 75, 69, 171, 21, 243, 19, 119, 29, 97, 174, 63,
        231, 153, 202, 20, 238, 120, 64,
    ];
    let (_ctx, coin) = qrc20_coin_for_test(priv_key, None);
    // check if the coin's tx fee is expected
    check_tx_fee(&coin, ActualTxFee::FixedPerKb(EXPECTED_TX_FEE as u64));

    let allowance = block_on(coin.allowance(coin.swap_contract_address)).expect("!allowance");
    assert_eq!(allowance, 0.into());

    let erc20_payment_fee_with_one_approve = big_decimal_from_sat(
        CONTRACT_CALL_GAS_FEE + SWAP_PAYMENT_GAS_FEE + EXPECTED_TX_FEE,
        coin.utxo.decimals,
    );
    let sender_refund_fee = big_decimal_from_sat(CONTRACT_CALL_GAS_FEE + EXPECTED_TX_FEE, coin.utxo.decimals);

    let actual =
        block_on(coin.get_sender_trade_fee(TradePreimageValue::Exact(1.into()), FeeApproxStage::WithoutApprox))
            .expect("!get_sender_trade_fee");
    // one `approve` contract call should be included into the expected trade fee
    let expected = TradeFee {
        coin: "QTUM".to_owned(),
        amount: (erc20_payment_fee_with_one_approve + sender_refund_fee).into(),
        paid_from_trading_vol: false,
    };
    assert_eq!(actual, expected);
}

/// `qeUbAVgkPiF62syqd792VJeB9BaqMtLcZV` address has `3` allowance,
/// so if the value is `2.5`, then only one `erc20Payment` contract call should be included in the estimated trade fee,
/// if the value is `3.5`, then two `approve` and one `erc20Payment` contract call should be included in the estimated trade fee.
#[test]
fn test_sender_trade_preimage_with_allowance() {
    // priv_key of qeUbAVgkPiF62syqd792VJeB9BaqMtLcZV
    // please note this address should have an immutable balance
    let priv_key = [
        32, 192, 195, 65, 165, 53, 21, 68, 180, 241, 67, 147, 54, 54, 41, 117, 174, 253, 139, 155, 56, 101, 69, 39, 32,
        143, 221, 19, 47, 74, 175, 100,
    ];
    let (_ctx, coin) = qrc20_coin_for_test(priv_key, None);
    // check if the coin's tx fee is expected
    check_tx_fee(&coin, ActualTxFee::FixedPerKb(EXPECTED_TX_FEE as u64));

    let allowance = block_on(coin.allowance(coin.swap_contract_address)).expect("!allowance");
    assert_eq!(allowance, 300_000_000.into());

    let erc20_payment_fee_without_approve =
        big_decimal_from_sat(SWAP_PAYMENT_GAS_FEE + EXPECTED_TX_FEE, coin.utxo.decimals);
    let erc20_payment_fee_with_two_approves = big_decimal_from_sat(
        2 * CONTRACT_CALL_GAS_FEE + SWAP_PAYMENT_GAS_FEE + EXPECTED_TX_FEE,
        coin.utxo.decimals,
    );
    let sender_refund_fee = big_decimal_from_sat(CONTRACT_CALL_GAS_FEE + EXPECTED_TX_FEE, coin.utxo.decimals);

    let actual = block_on(coin.get_sender_trade_fee(
        TradePreimageValue::Exact(BigDecimal::try_from(2.5).unwrap()),
        FeeApproxStage::WithoutApprox,
    ))
    .expect("!get_sender_trade_fee");
    // the expected fee should not include any `approve` contract call
    let expected = TradeFee {
        coin: "QTUM".to_owned(),
        amount: (erc20_payment_fee_without_approve + sender_refund_fee.clone()).into(),
        paid_from_trading_vol: false,
    };
    assert_eq!(actual, expected);

    let actual = block_on(coin.get_sender_trade_fee(
        TradePreimageValue::Exact(BigDecimal::try_from(3.5).unwrap()),
        FeeApproxStage::WithoutApprox,
    ))
    .expect("!get_sender_trade_fee");
    // two `approve` contract calls should be included into the expected trade fee
    let expected = TradeFee {
        coin: "QTUM".to_owned(),
        amount: (erc20_payment_fee_with_two_approves + sender_refund_fee).into(),
        paid_from_trading_vol: false,
    };
    assert_eq!(actual, expected);
}

#[test]
fn test_get_sender_trade_fee_preimage_for_correct_ticker() {
    // where balance for tQTUM is at 0 for the priv_key below (using 0 bal just to make sure we get required(TradePreimageError::NotSufficientBalance) result for get_sender_trade_fee)
    let priv_key = [
        48, 88, 65, 23, 20, 154, 63, 74, 243, 8, 108, 134, 154, 199, 60, 197, 51, 238, 7, 68, 199, 14, 127, 221, 89,
        80, 37, 174, 221, 178, 233, 65,
    ];
    let conf = json!({
        "coin":"QRC20",
        "required_confirmations":0,
        "pubtype":120,
        "p2shtype":110,
        "wiftype":128,
        "mm2":1,
        "mature_confirmations":2000,
        "protocol": {
        "type": "QRC20",
        "protocol_data": {
        "platform": "tQTUM",
        "contract_address": "0xd362e096e873eb7907e205fadc6175c6fec7bc44"
      }
    }
    });
    let req = json!({
        "method": "electrum",
        "servers": [{"url":"electrum1.cipig.net:10071"}, {"url":"electrum2.cipig.net:10071"}, {"url":"electrum3.cipig.net:10071"}],
        "swap_contract_address": "0xba8b71f3544b93e2f681f996da519a98ace0107a",
    });

    let contract_address = H160::from_str("0xd362e096e873eb7907e205fadc6175c6fec7bc44").unwrap();
    let ctx = MmCtxBuilder::new().into_mm_arc();
    let params = Qrc20ActivationParams::from_legacy_req(&req).unwrap();

    let coin = block_on(qrc20_coin_with_priv_key(
        &ctx,
        "QRC20",
        "tQTUM",
        &conf,
        &params,
        Secp256k1Secret::from(priv_key),
        contract_address,
    ))
    .unwrap();

    let actual = block_on(coin.get_sender_trade_fee(TradePreimageValue::Exact(0.into()), FeeApproxStage::OrderIssue))
        .err()
        .unwrap()
        .into_inner();
    // expecting TradePreimageError::NotSufficientBalance
    let expected = TradePreimageError::NotSufficientBalance {
        coin: "tQTUM".to_string(),
        available: BigDecimal::from_str("0").unwrap(),
        required: BigDecimal::from_str("0.08").unwrap(),
    };
    assert_eq!(expected, actual);
}

/// `receiverSpend` should be included in the estimated trade fee.
#[test]
fn test_receiver_trade_preimage() {
    // priv_key of qeUbAVgkPiF62syqd792VJeB9BaqMtLcZV
    // please note this address should have an immutable balance
    let priv_key = [
        32, 192, 195, 65, 165, 53, 21, 68, 180, 241, 67, 147, 54, 54, 41, 117, 174, 253, 139, 155, 56, 101, 69, 39, 32,
        143, 221, 19, 47, 74, 175, 100,
    ];
    let (_ctx, coin) = qrc20_coin_for_test(priv_key, None);
    // check if the coin's tx fee is expected
    check_tx_fee(&coin, ActualTxFee::FixedPerKb(EXPECTED_TX_FEE as u64));

    let actual = coin
        .get_receiver_trade_fee(FeeApproxStage::WithoutApprox)
        .wait()
        .expect("!get_receiver_trade_fee");
    // only one contract call should be included into the expected trade fee
    let expected_receiver_fee = big_decimal_from_sat(CONTRACT_CALL_GAS_FEE + EXPECTED_TX_FEE, coin.utxo.decimals);
    let expected = TradeFee {
        coin: "QTUM".to_owned(),
        amount: expected_receiver_fee.into(),
        paid_from_trading_vol: false,
    };
    assert_eq!(actual, expected);
}

/// `qeUbAVgkPiF62syqd792VJeB9BaqMtLcZV` address has `5` QRC20 tokens.
#[test]
fn test_taker_fee_tx_fee() {
    // priv_key of qeUbAVgkPiF62syqd792VJeB9BaqMtLcZV
    // please note this address should have an immutable balance
    let priv_key = [
        32, 192, 195, 65, 165, 53, 21, 68, 180, 241, 67, 147, 54, 54, 41, 117, 174, 253, 139, 155, 56, 101, 69, 39, 32,
        143, 221, 19, 47, 74, 175, 100,
    ];
    let (_ctx, coin) = qrc20_coin_for_test(priv_key, None);
    // check if the coin's tx fee is expected
    check_tx_fee(&coin, ActualTxFee::FixedPerKb(EXPECTED_TX_FEE as u64));
    let expected_balance = CoinBalance {
        spendable: BigDecimal::from(5u32),
        unspendable: BigDecimal::from(0u32),
    };
    assert_eq!(coin.my_balance().wait().expect("!my_balance"), expected_balance);

    let dex_fee_amount = BigDecimal::from(5u32);
    let actual = block_on(coin.get_fee_to_send_taker_fee(
        DexFee::Standard(MmNumber::from(dex_fee_amount)),
        FeeApproxStage::WithoutApprox,
    ))
    .expect("!get_fee_to_send_taker_fee");
    // only one contract call should be included into the expected trade fee
    let expected_receiver_fee = big_decimal_from_sat(CONTRACT_CALL_GAS_FEE + EXPECTED_TX_FEE, coin.utxo.decimals);
    let expected = TradeFee {
        coin: "QTUM".to_owned(),
        amount: expected_receiver_fee.into(),
        paid_from_trading_vol: false,
    };
    assert_eq!(actual, expected);
}

#[test]
fn test_coin_from_conf_without_decimals() {
    // priv_key of qXxsj5RtciAby9T7m98AgAATL4zTi4UwDG
    let priv_key = [
        3, 98, 177, 3, 108, 39, 234, 144, 131, 178, 103, 103, 127, 80, 230, 166, 53, 68, 147, 215, 42, 216, 144, 72,
        172, 110, 180, 13, 123, 179, 10, 49,
    ];
    let conf = json!({
        "coin":"QRC20",
        "required_confirmations":0,
        "pubtype":120,
        "p2shtype":110,
        "wiftype":128,
        "mm2":1,
        "mature_confirmations":2000,
    });
    let req = json!({
        "method": "electrum",
        "servers": [{"url":"electrum1.cipig.net:10071"}, {"url":"electrum2.cipig.net:10071"}, {"url":"electrum3.cipig.net:10071"}],
        "swap_contract_address": "0xba8b71f3544b93e2f681f996da519a98ace0107a",
    });
    // 0459c999c3edf05e73c83f3fbae9f0f020919f91 has 12 decimals instead of standard 8
    let contract_address = H160::from_str("0x0459c999c3edf05e73c83f3fbae9f0f020919f91").unwrap();
    let ctx = MmCtxBuilder::new().into_mm_arc();
    let params = Qrc20ActivationParams::from_legacy_req(&req).unwrap();

    let coin = block_on(qrc20_coin_with_priv_key(
        &ctx,
        "QRC20",
        "QTUM",
        &conf,
        &params,
        Secp256k1Secret::from(priv_key),
        contract_address,
    ))
    .unwrap();

    assert_eq!(coin.utxo.decimals, 12);
    assert_eq!(coin.decimals(), 12);
}

/// Test [`Qrc20Coin::validate_maker_payment`] and [`Qrc20Coin::erc20_payment_details_from_tx`]
/// with malicious maker payment.
///
/// Maker could send a payment to another malicious swap contract with the same `erc20Payment` function.
/// He could pass the correct arguments and this malicious swap contract could emit a `Transfer` event with the correct topics.
///
/// Example of malicious `erc20Payment` function:
///
/// ```solidity
/// function erc20Payment(
///     bytes32 _id,
///     uint256 _amount,
///     address _tokenAddress,
///     address _receiver,
///     bytes20 _secretHash,
///     uint64 _lockTime
/// ) external payable {
///     require(_receiver != address(0) && _amount > 0 && payments[_id].state == PaymentState.Uninitialized);
///     bytes20 paymentHash = ripemd160(abi.encodePacked(
///         _receiver,
///         msg.sender,
///         _secretHash,
///         _tokenAddress,
///         _amount
///     ));
///     payments[_id] = Payment(
///         paymentHash,
///         _lockTime,
///         PaymentState.PaymentSent
///     );
///     // actual swap contract address 0xba8b71f3544b93e2f681f996da519a98ace0107a in Mixed-case address format
///     address swapContract = 0xbA8B71f3544b93E2f681f996da519A98aCE0107A;
///     IERC20 token = IERC20(_tokenAddress);
///     // transfer some little amounts from the sender to actual swap contract to emit a `Transfer` event with the correct topics
///     require(token.transferFrom(msg.sender, swapContract, 1000));
///     emit PaymentSent(_id);
/// }
/// ```
///
/// In the function above maker spent only 1000 amount, but value is 100000000 in the arguments.
/// Note maker initialized payment with the corresponding swap_id in
/// b61ef2f9911d075e80a3623444cce8fd948932f66c9148283860d46e9af4f2c8 tx.
#[test]
fn test_validate_maker_payment_malicious() {
    // priv_key of qUX9FGHubczidVjWPCUWuwCUJWpkAtGCgf
    let priv_key = [
        24, 181, 194, 193, 18, 152, 142, 168, 71, 73, 70, 244, 9, 101, 92, 168, 243, 61, 132, 48, 25, 39, 103, 92, 29,
        17, 11, 29, 113, 235, 48, 70,
    ];
    let (_ctx, coin) = qrc20_coin_for_test(priv_key, None);

    // Malicious tx 81540dc6abe59cf1e301a97a7e1c9b66d5f475da916faa3f0ef7ea896c0b3e5a
    let payment_tx = hex::decode("01000000010144e2b8b5e6da0666faf1db95075653ef49e2acaa8924e1ec595f6b89a6f715050000006a4730440220415adec5e24148db8e9654a6beda4b1af8aded596ab1cd8667af32187853e8f5022007a91d44ee13046194aafc07ca46ec44f770e75b41187acaa4e38e17d4eccb5d012103693bff1b39e8b5a306810023c29b95397eb395530b106b1820ea235fd81d9ce9ffffffff030000000000000000625403a08601012844095ea7b300000000000000000000000085a4df739bbb2d247746bea611d5d365204725830000000000000000000000000000000000000000000000000000000005f5e10014d362e096e873eb7907e205fadc6175c6fec7bc44c20000000000000000e35403a0860101284cc49b415b2a0a1a8b4af2762154115ced87e2424b3cb940c0181cc3c850523702f1ec298fef0000000000000000000000000000000000000000000000000000000005f5e100000000000000000000000000d362e096e873eb7907e205fadc6175c6fec7bc44000000000000000000000000783cf0be521101942da509846ea476e683aad8324b6b2e5444c2639cc0fb7bcea5afba3f3cdce239000000000000000000000000000000000000000000000000000000000000000000000000000000005fa0fffb1485a4df739bbb2d247746bea611d5d36520472583c208535c01000000001976a9149e032d4b0090a11dc40fe6c47601499a35d55fbb88acc700a15f").unwrap();
    let maker_pub = hex::decode("03693bff1b39e8b5a306810023c29b95397eb395530b106b1820ea235fd81d9ce9").unwrap();
    let secret = &[1; 32];
    let secret_hash = dhash160(secret).to_vec();
    let amount = BigDecimal::from_str("1").unwrap();

    let input = ValidatePaymentInput {
        payment_tx,
        time_lock_duration: 0,
        time_lock: 1604386811,
        secret_hash,
        amount,
        swap_contract_address: coin.swap_contract_address(),
        try_spv_proof_until: wait_until_sec(30),
        confirmations: 1,
        other_pub: maker_pub,
        unique_swap_data: Vec::new(),
        watcher_reward: None,
    };
    let error = block_on(coin.validate_maker_payment(input))
        .expect_err("'erc20Payment' was called from another swap contract, expected an error")
        .into_inner();
    log!("error: {}", error);
    match error {
        ValidatePaymentError::TxDeserializationError(err) => {
            assert!(err.contains("Unexpected amount 1000 in 'Transfer' event, expected 100000000"))
        },
        _ => panic!("Expected `TxDeserializationError` unexpected amount, found {:?}", error),
    }
}

#[test]
fn test_negotiate_swap_contract_addr_no_fallback() {
    let (_, coin) = qrc20_coin_for_test([1; 32], None);

    let input = None;
    let error = coin.negotiate_swap_contract_addr(input).unwrap_err().into_inner();
    assert_eq!(NegotiateSwapContractAddrErr::NoOtherAddrAndNoFallback, error);

    let slice: &[u8] = &[1; 1];
    let error = coin.negotiate_swap_contract_addr(Some(slice)).unwrap_err().into_inner();
    assert_eq!(
        NegotiateSwapContractAddrErr::InvalidOtherAddrLen(slice.to_vec().into()),
        error
    );

    let slice: &[u8] = &[1; 20];
    let error = coin.negotiate_swap_contract_addr(Some(slice)).unwrap_err().into_inner();
    assert_eq!(
        NegotiateSwapContractAddrErr::UnexpectedOtherAddr(slice.to_vec().into()),
        error
    );

    let slice: &[u8] = coin.swap_contract_address.as_ref();
    let result = coin.negotiate_swap_contract_addr(Some(slice)).unwrap();
    assert_eq!(Some(slice.to_vec().into()), result);
}

#[test]
fn test_negotiate_swap_contract_addr_has_fallback() {
    let fallback = "0x8500AFc0bc5214728082163326C2FF0C73f4a871";
    let fallback_addr = qtum::contract_addr_from_str(fallback).unwrap();

    let (_, coin) = qrc20_coin_for_test([1; 32], Some(fallback));

    let input = None;
    let result = coin.negotiate_swap_contract_addr(input).unwrap();
    assert_eq!(Some(fallback_addr.0.to_vec().into()), result);

    let slice: &[u8] = &[1; 1];
    let error = coin.negotiate_swap_contract_addr(Some(slice)).unwrap_err().into_inner();
    assert_eq!(
        NegotiateSwapContractAddrErr::InvalidOtherAddrLen(slice.to_vec().into()),
        error
    );

    let slice: &[u8] = &[1; 20];
    let error = coin.negotiate_swap_contract_addr(Some(slice)).unwrap_err().into_inner();
    assert_eq!(
        NegotiateSwapContractAddrErr::UnexpectedOtherAddr(slice.to_vec().into()),
        error
    );

    let slice: &[u8] = coin.swap_contract_address.as_ref();
    let result = coin.negotiate_swap_contract_addr(Some(slice)).unwrap();
    assert_eq!(Some(slice.to_vec().into()), result);

    let slice: &[u8] = fallback_addr.as_ref();
    let result = coin.negotiate_swap_contract_addr(Some(slice)).unwrap();
    assert_eq!(Some(fallback_addr.0.to_vec().into()), result);
}

#[test]
fn test_send_contract_calls_recoverable_tx() {
    let priv_key = [
        3, 98, 177, 3, 108, 39, 234, 144, 131, 178, 103, 103, 127, 80, 230, 166, 53, 68, 147, 215, 42, 216, 144, 72,
        172, 110, 180, 13, 123, 179, 10, 49,
    ];
    let (_ctx, coin) = qrc20_coin_for_test(priv_key, None);

    let tx = TransactionEnum::UtxoTx("010000000160fd74b5714172f285db2b36f0b391cd6883e7291441631c8b18f165b0a4635d020000006a47304402205d409e141111adbc4f185ae856997730de935ac30a0d2b1ccb5a6c4903db8171022024fc59bbcfdbba283556d7eeee4832167301dc8e8ad9739b7865f67b9676b226012103693bff1b39e8b5a306810023c29b95397eb395530b106b1820ea235fd81d9ce9ffffffff020000000000000000625403a08601012844a9059cbb000000000000000000000000ca1e04745e8ca0c60d8c5881531d51bec470743f00000000000000000000000000000000000000000000000000000000000f424014d362e096e873eb7907e205fadc6175c6fec7bc44c200ada205000000001976a9149e032d4b0090a11dc40fe6c47601499a35d55fbb88acfe967d5f".into());

    let fee_addr = hex::decode("03bc2c7ba671bae4a6fc835244c9762b41647b9827d4780a89a949b984a8ddcc05").unwrap();
    let to_address = coin.contract_address_from_raw_pubkey(&fee_addr).unwrap();
    let amount = BigDecimal::try_from(0.2).unwrap();
    let amount = wei_from_big_decimal(&amount, coin.utxo.decimals).unwrap();
    let mut transfer_output = coin
        .transfer_output(to_address, amount, QRC20_GAS_LIMIT_DEFAULT, QRC20_GAS_PRICE_DEFAULT)
        .unwrap();

    // break the transfer output
    transfer_output.value = 777;
    transfer_output.gas_limit = 777;
    transfer_output.gas_price = 777;

    let tx_err = block_on(coin.send_contract_calls(vec![transfer_output])).unwrap_err();

    // The error variant should equal to `TxRecoverable`
    assert_eq!(
        discriminant(&tx_err),
        discriminant(&TransactionErr::TxRecoverable(tx, String::new()))
    );
}<|MERGE_RESOLUTION|>--- conflicted
+++ resolved
@@ -311,47 +311,6 @@
 }
 
 #[test]
-<<<<<<< HEAD
-fn test_send_taker_fee() {
-    // priv_key of qXxsj5RtciAby9T7m98AgAATL4zTi4UwDG
-    let priv_key = [
-        3, 98, 177, 3, 108, 39, 234, 144, 131, 178, 103, 103, 127, 80, 230, 166, 53, 68, 147, 215, 42, 216, 144, 72,
-        172, 110, 180, 13, 123, 179, 10, 49,
-    ];
-    let (_ctx, coin) = qrc20_coin_for_test(priv_key, None);
-
-    let amount = BigDecimal::from_str("0.01").unwrap();
-    let tx = coin
-        .send_taker_fee(
-            &DEX_FEE_ADDR_RAW_PUBKEY,
-            DexFee::Standard(amount.clone().into()),
-            &[],
-            20,
-        )
-        .wait()
-        .unwrap();
-    let tx_hash: H256Json = match tx {
-        TransactionEnum::UtxoTx(ref tx) => tx.hash().reversed().into(),
-        _ => panic!("Expected UtxoTx"),
-    };
-    log!("Fee tx {:?}", tx_hash);
-
-    let result = coin
-        .validate_fee(ValidateFeeArgs {
-            fee_tx: &tx,
-            expected_sender: coin.my_public_key().unwrap(),
-            fee_addr: &DEX_FEE_ADDR_RAW_PUBKEY,
-            dex_fee: &DexFee::Standard(amount.into()),
-            min_block_number: 0,
-            uuid: &[],
-        })
-        .wait();
-    assert!(result.is_ok());
-}
-
-#[test]
-=======
->>>>>>> ee3c4181
 fn test_validate_fee() {
     // priv_key of qXxsj5RtciAby9T7m98AgAATL4zTi4UwDG
     let priv_key = [
