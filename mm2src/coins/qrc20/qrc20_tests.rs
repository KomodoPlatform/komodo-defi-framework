use super::*;
use crate::utxo::rpc_clients::UnspentInfo;
use crate::utxo::utxo_common::preimage_trade_fee_required_to_send_outputs;
use crate::TradePreimageError::NotSufficientBalance;
use crate::TxFeeDetails;
use bigdecimal::Zero;
use chain::OutPoint;
<<<<<<< HEAD
use common::for_tests::MarketMakerIt;
use common::mm_ctx::MmCtxBuilder;
=======
>>>>>>> 4366141c
use common::{block_on, DEX_FEE_ADDR_RAW_PUBKEY};
use itertools::Itertools;
use mm2_core::mm_ctx::MmCtxBuilder;
use mocktopus::mocking::{MockResult, Mockable};
use rpc::v1::types::ToTxHash;
use std::mem::discriminant;

const EXPECTED_TX_FEE: i64 = 1000;
const CONTRACT_CALL_GAS_FEE: i64 = (QRC20_GAS_LIMIT_DEFAULT * QRC20_GAS_PRICE_DEFAULT) as i64;
const SWAP_PAYMENT_GAS_FEE: i64 = (QRC20_PAYMENT_GAS_LIMIT * QRC20_GAS_PRICE_DEFAULT) as i64;

pub fn qrc20_coin_for_test(priv_key: &[u8], fallback_swap: Option<&str>) -> (MmArc, Qrc20Coin) {
    let conf = json!({
        "coin":"QRC20",
        "decimals": 8,
        "required_confirmations":0,
        "pubtype":120,
        "p2shtype":110,
        "wiftype":128,
        "segwit":true,
        "mm2":1,
        "mature_confirmations":2000,
        "dust":72800,
    });
    let req = json!({
        "method": "electrum",
        "servers": [{"url":"electrum1.cipig.net:10071"}, {"url":"electrum2.cipig.net:10071"}, {"url":"electrum3.cipig.net:10071"}],
        "swap_contract_address": "0xba8b71f3544b93e2f681f996da519a98ace0107a",
        "fallback_swap_contract": fallback_swap,
    });
    let contract_address = "0xd362e096e873eb7907e205fadc6175c6fec7bc44".into();
    let ctx = MmCtxBuilder::new().into_mm_arc();
    let params = Qrc20ActivationParams::from_legacy_req(&req).unwrap();

    let coin = block_on(qrc20_coin_from_conf_and_params(
        &ctx,
        "QRC20",
        "QTUM",
        &conf,
        &params,
        priv_key,
        contract_address,
    ))
    .unwrap();
    (ctx, coin)
}

fn check_tx_fee(coin: &Qrc20Coin, expected_tx_fee: ActualTxFee) {
    let actual_tx_fee = block_on(coin.get_tx_fee()).unwrap();
    assert_eq!(actual_tx_fee, expected_tx_fee);
}

#[test]
fn test_withdraw_impl_fee_details() {
    Qrc20Coin::get_unspent_ordered_list.mock_safe(|coin, _| {
        let cache = block_on(coin.as_ref().recently_spent_outpoints.lock());
        let unspents = vec![UnspentInfo {
            outpoint: OutPoint {
                hash: 1.into(),
                index: 0,
            },
            value: 1000000000,
            height: Default::default(),
        }];
        MockResult::Return(Box::pin(futures::future::ok((unspents, cache))))
    });

    // priv_key of qXxsj5RtciAby9T7m98AgAATL4zTi4UwDG
    let priv_key = [
        3, 98, 177, 3, 108, 39, 234, 144, 131, 178, 103, 103, 127, 80, 230, 166, 53, 68, 147, 215, 42, 216, 144, 72,
        172, 110, 180, 13, 123, 179, 10, 49,
    ];
    let (_ctx, coin) = qrc20_coin_for_test(&priv_key, None);

    let withdraw_req = WithdrawRequest {
        amount: 10.into(),
        from: None,
        to: "qHmJ3KA6ZAjR9wGjpFASn4gtUSeFAqdZgs".into(),
        coin: "QRC20".into(),
        max: false,
        fee: Some(WithdrawFee::Qrc20Gas {
            gas_limit: 2_500_000,
            gas_price: 40,
        }),
    };
    let tx_details = coin.withdraw(withdraw_req).wait().unwrap();

    let expected: Qrc20FeeDetails = json::from_value(json!({
        "coin": "QTUM",
        // 1000 from satoshi,
        // where decimals = 8,
        //       1000 is fixed fee
        "miner_fee": "0.00001",
        "gas_limit": 2_500_000,
        "gas_price": 40,
        // (gas_limit * gas_price) from satoshi in Qtum
        "total_gas_fee": "1",
    }))
    .unwrap();
    assert_eq!(tx_details.fee_details, Some(TxFeeDetails::Qrc20(expected)));
}

#[test]
fn test_validate_maker_payment() {
    // this priv_key corresponds to "taker_passphrase" passphrase
    let priv_key = [
        24, 181, 194, 193, 18, 152, 142, 168, 71, 73, 70, 244, 9, 101, 92, 168, 243, 61, 132, 48, 25, 39, 103, 92, 29,
        17, 11, 29, 113, 235, 48, 70,
    ];
    let (_ctx, coin) = qrc20_coin_for_test(&priv_key, None);

    assert_eq!(
        *coin.utxo.derivation_method.unwrap_iguana(),
        "qUX9FGHubczidVjWPCUWuwCUJWpkAtGCgf".into()
    );

    // tx_hash: 016a59dd2b181b3906b0f0333d5c7561dacb332dc99ac39679a591e523f2c49a
    let payment_tx = hex::decode("010000000194448324c14fc6b78c7a52c59debe3240fc392019dbd6f1457422e3308ce1e75010000006b483045022100800a4956a30a36708536d98e8ea55a3d0983b963af6c924f60241616e2ff056d0220239e622f8ec8f1a0f5ef0fc93ff094a8e6b5aab964a62bed680b17bf6a848aac012103693bff1b39e8b5a306810023c29b95397eb395530b106b1820ea235fd81d9ce9ffffffff020000000000000000e35403a0860101284cc49b415b2a0c692f2ec8ebab181a79e31b7baab30fef0902e57f901c47a342643eeafa6b510000000000000000000000000000000000000000000000000000000001312d00000000000000000000000000d362e096e873eb7907e205fadc6175c6fec7bc44000000000000000000000000783cf0be521101942da509846ea476e683aad8320101010101010101010101010101010101010101000000000000000000000000000000000000000000000000000000000000000000000000000000005f72ec7514ba8b71f3544b93e2f681f996da519a98ace0107ac201319302000000001976a9149e032d4b0090a11dc40fe6c47601499a35d55fbb88ac40ed725f").unwrap();
    let taker_pub = coin.my_public_key().unwrap().to_vec();
    // pubkey of "cMhHM3PMpMrChygR4bLF7QsTdenhWpFrrmf2UezBG3eeFsz41rtL" passphrase
    let correct_maker_pub = hex::decode("03693bff1b39e8b5a306810023c29b95397eb395530b106b1820ea235fd81d9ce9").unwrap();
    let correct_amount = BigDecimal::from_str("0.2").unwrap();

    let mut input = ValidatePaymentInput {
        payment_tx,
        time_lock: 1601367157,
        taker_pub,
        maker_pub: correct_maker_pub.clone(),
        secret_hash: vec![1; 20],
        amount: correct_amount.clone(),
        swap_contract_address: coin.swap_contract_address(),
        try_spv_proof_until: now_ms() / 1000 + 30,
        confirmations: 1,
    };

    coin.validate_maker_payment(input.clone()).wait().unwrap();

    input.maker_pub = hex::decode("022b00078841f37b5d30a6a1defb82b3af4d4e2d24dd4204d41f0c9ce1e875de1a").unwrap();
    let error = coin.validate_maker_payment(input.clone()).wait().unwrap_err();
    log!("error: "[error]);
    assert!(
        error.contains("Payment tx was sent from wrong address, expected 0x783cf0be521101942da509846ea476e683aad832")
    );
    input.maker_pub = correct_maker_pub;

    input.amount = BigDecimal::from_str("0.3").unwrap();
    let error = coin.validate_maker_payment(input.clone()).wait().unwrap_err();
    log!("error: "[error]);
    assert!(error.contains("Unexpected 'erc20Payment' contract call bytes"));
    input.amount = correct_amount;

    input.secret_hash = vec![2; 20];
    let error = coin.validate_maker_payment(input.clone()).wait().unwrap_err();
    log!("error: "[error]);
    assert!(error.contains("Payment state is not PAYMENT_STATE_SENT, got 0"));
    input.secret_hash = vec![1; 20];

    input.time_lock = 123;
    let error = coin.validate_maker_payment(input).wait().unwrap_err();
    log!("error: "[error]);
    assert!(error.contains("Payment state is not PAYMENT_STATE_SENT, got 0"));
}

#[test]
fn test_wait_for_confirmations_excepted() {
    // this priv_key corresponds to "taker_passphrase" passphrase
    let priv_key = [
        24, 181, 194, 193, 18, 152, 142, 168, 71, 73, 70, 244, 9, 101, 92, 168, 243, 61, 132, 48, 25, 39, 103, 92, 29,
        17, 11, 29, 113, 235, 48, 70,
    ];
    let (_ctx, coin) = qrc20_coin_for_test(&priv_key, None);

    assert_eq!(
        *coin.utxo.derivation_method.unwrap_iguana(),
        "qUX9FGHubczidVjWPCUWuwCUJWpkAtGCgf".into()
    );

    // tx_hash: 35e03bc529528a853ee75dde28f27eec8ed7b152b6af7ab6dfa5d55ea46f25ac
    // `approve` contract call excepted only, and `erc20Payment` completed
    let payment_tx = hex::decode("0100000003b1fcca3d7c15bb7f694b4e58b939b8835bce4d535e8441d41855d9910a33372f020000006b48304502210091342b2251d13ae0796f6ebf563bb861883d652cbee9f5606dd5bb875af84039022077a21545ff6ec69c9c4eca35e1f127a450abc4f4e60dd032724d70910d6b2835012102cd7745ea1c03c9a1ebbcdb7ab9ee19d4e4d306f44665295d996db7c38527da6bffffffff874c96188a610850d4cd2c29a7fd20e5b9eb7f6748970792a74ad189405b7d9b020000006a473044022055dc1bf716880764e9bcbe8dd3aea05f634541648ec4f5d224eba93fedc54f8002205e38b6136adc46ef8ca65c0b0e9390837e539cbb19df451e33a90e534c12da4c012102cd7745ea1c03c9a1ebbcdb7ab9ee19d4e4d306f44665295d996db7c38527da6bffffffffd52e234ead3b8a2a4718cb6fee039fa96862063fccf95149fb11f27a52bcc352010000006a4730440220527ce41324e53c99b827d3f34e7078d991abf339f24108b7e677fff1b6cf0ffa0220690fe96d4fb8f1673458bc08615b5119f354f6cd589754855fe1dba5f82653aa012102cd7745ea1c03c9a1ebbcdb7ab9ee19d4e4d306f44665295d996db7c38527da6bffffffff030000000000000000625403a08601012844095ea7b3000000000000000000000000ba8b71f3544b93e2f681f996da519a98ace0107a0000000000000000000000000000000000000000000000000000000001312d0014d362e096e873eb7907e205fadc6175c6fec7bc44c20000000000000000e35403a0860101284cc49b415b2a756dd4fe3852ea4a0378c5e984ebb5e4bfa01eca31785457d1729d5928198ef00000000000000000000000000000000000000000000000000000000001312d00000000000000000000000000d362e096e873eb7907e205fadc6175c6fec7bc440000000000000000000000000240b898276ad2cc0d2fe6f527e8e31104e7fde30101010101010101010101010101010101010101000000000000000000000000000000000000000000000000000000000000000000000000000000005f686cef14ba8b71f3544b93e2f681f996da519a98ace0107ac21082fb03000000001976a914f36e14131c70e5f15a3f92b1d7e8622a62e570d888acb86d685f").unwrap();

    let confirmations = 1;
    let requires_nota = false;
    let wait_until = (now_ms() / 1000) + 1; // the transaction is mined already
    let check_every = 1;
    coin.wait_for_confirmations(&payment_tx, confirmations, requires_nota, wait_until, check_every)
        .wait()
        .unwrap();

    // tx_hash: ed53b97deb2ad76974c972cb084f6ba63bd9f16c91c4a39106a20c6d14599b2a
    // `erc20Payment` contract call excepted
    let payment_tx = hex::decode("01000000014c1411bac38ca25a2816342b019df81f503e1db75b25c6da618b08484dc2ff49010000006b483045022100da3e90fbcc45a94573c28213b36dc616630e3adfa42a7f16bdf917e8a76b954502206ad0830bb16e5c25466903ae7f749e291586726f1497ae9fc2e709c1b6cd1857012103693bff1b39e8b5a306810023c29b95397eb395530b106b1820ea235fd81d9ce9ffffffff040000000000000000625403a08601012844095ea7b3000000000000000000000000ba8b71f3544b93e2f681f996da519a98ace0107a000000000000000000000000000000000000000000000000000000000000000014d362e096e873eb7907e205fadc6175c6fec7bc44c20000000000000000625403a08601012844095ea7b3000000000000000000000000ba8b71f3544b93e2f681f996da519a98ace0107a000000000000000000000000000000000000000000000000000000000000000a14d362e096e873eb7907e205fadc6175c6fec7bc44c20000000000000000e35403a0860101284cc49b415b2a0a1a8b4af2762154115ced87e2424b3cb940c0181cc3c850523702f1ec298fef0000000000000000000000000000000000000000000000000000000000000064000000000000000000000000d362e096e873eb7907e205fadc6175c6fec7bc44000000000000000000000000783cf0be521101942da509846ea476e683aad8324b6b2e5444c2639cc0fb7bcea5afba3f3cdce239000000000000000000000000000000000000000000000000000000000000000000000000000000005fa0fffb14ba8b71f3544b93e2f681f996da519a98ace0107ac2493d4a03000000001976a9149e032d4b0090a11dc40fe6c47601499a35d55fbb88acae2ea15f").unwrap();
    let error = coin
        .wait_for_confirmations(&payment_tx, confirmations, requires_nota, wait_until, check_every)
        .wait()
        .unwrap_err();
    log!("error: "[error]);
    assert!(error.contains("Contract call failed with an error: Revert"));

    // tx_hash: aa992c028c07e239dbd2ff32bf67251f026929c644b4d02a469e351cb44abab7
    // `receiverSpend` contract call excepted
    let payment_tx = hex::decode("0100000007077ccb377a68fd6079503f856df4e553e337015f8419cd0f2a949c31db175df7050000006a473044022058097f54be31ae5af197f72e4410b33b22f29fad5b1a1cefb30ee45b3b3477dc02205c1098850fa2f2c1929c27af6261f83abce7682eb769f909dd09e9be5e0bd469012102aa32922f4b05cbc7384dd85b86021c98e4102f5da3df48bc516aa76f8119559affffffffc191895a431db3dccbf4f9d4b8cd8301124343e66275194ad734a77ffe56b95e030000006a4730440220491fed7954c6f43acc7226c337bb16ac71b38df50f55a819441d9b2b9e4a04b502201f95be6941b6619c0ca246e15adb090b82cd908f7c85108a1dcc02eafb7cc725012102aa32922f4b05cbc7384dd85b86021c98e4102f5da3df48bc516aa76f8119559afffffffff678de174fb81d3820df43a2c29945b08df4fb080deb8088ef11b3711c0fe8df020000006a473044022071d9c0ec57ab23360a4f73d0edfc2f67614b56f6d2e54387b39c3de1fa894c7d022030ea65d157784ff68cae9c9acb0dd626205073f478003b1cb1d0d581dcb27b1c012102aa32922f4b05cbc7384dd85b86021c98e4102f5da3df48bc516aa76f8119559affffffffe1ef8740ce51ed3172efea91a5e559b5fe63dc6fede8a9037ad47fbc38560b51040000006a47304402203f056dff0be1f24ed96c72904c9aac3ac964913d0c3228bfab3fa4bef7f22c060220658a121bf8f29d86c18ec1aee4460f363c0704d2f05cc9d7923e978e917f48ca012102aa32922f4b05cbc7384dd85b86021c98e4102f5da3df48bc516aa76f8119559affffffffe825dea61113bbd67dd35cbc9d88890ac222f55bf0201a7f9fb96592e0614d4d080000006b483045022100bb10f195c57c1eed9de3d9d9726484f839e25d83deb54cf2142df37099df6a8d02202a025182caaa5348350b410ee783180e9ce3ccac5e361eb50b162311e9d803f1012102aa32922f4b05cbc7384dd85b86021c98e4102f5da3df48bc516aa76f8119559affffffffe1ef8740ce51ed3172efea91a5e559b5fe63dc6fede8a9037ad47fbc38560b51060000006a47304402205550e0b4e1425f2f7a8645c6fd408ba0603cca5ca408202729041f5eab0b0cd202205c98fc8e91a37960d38f0104e81d3d48f737c4000ef45e2372c84d857455da34012102aa32922f4b05cbc7384dd85b86021c98e4102f5da3df48bc516aa76f8119559affffffffe825dea61113bbd67dd35cbc9d88890ac222f55bf0201a7f9fb96592e0614d4d060000006b483045022100b0d21cbb5d94b4995d9cb81e7440849dbe645416bca6d51bb5450e10753523220220299f105d573cdb785233699b5a9be8f907d9821a74cfd91fb72911a4a6e1bdb8012102aa32922f4b05cbc7384dd85b86021c98e4102f5da3df48bc516aa76f8119559affffffff020000000000000000c35403a0860101284ca402ed292be8b1d4904e8f1924bd7a2eb4d8085214c17af3d8d7574b2740a86b6296d343c00000000000000000000000000000000000000000000000000000000005f5e10028fcc0c5f6d9619d3c1f90af51e891d62333eb748c568f7da2a7734240d37d38000000000000000000000000d362e096e873eb7907e205fadc6175c6fec7bc44000000000000000000000000d020b63f5a989776516bdc04d426ba118130c00214ba8b71f3544b93e2f681f996da519a98ace0107ac270630800000000001976a914fb7dad7ce97deecf50a4573a2bd7639c79bdc08588aca64aaa5f").unwrap();
    let error = coin
        .wait_for_confirmations(&payment_tx, confirmations, requires_nota, wait_until, check_every)
        .wait()
        .unwrap_err();
    log!("error: "[error]);
    assert!(error.contains("Contract call failed with an error: Revert"));
}

#[test]
fn test_send_taker_fee() {
    // priv_key of qXxsj5RtciAby9T7m98AgAATL4zTi4UwDG
    let priv_key = [
        3, 98, 177, 3, 108, 39, 234, 144, 131, 178, 103, 103, 127, 80, 230, 166, 53, 68, 147, 215, 42, 216, 144, 72,
        172, 110, 180, 13, 123, 179, 10, 49,
    ];
    let (_ctx, coin) = qrc20_coin_for_test(&priv_key, None);

    let amount = BigDecimal::from_str("0.01").unwrap();
    let tx = coin
        .send_taker_fee(&DEX_FEE_ADDR_RAW_PUBKEY, amount.clone(), &[])
        .wait()
        .unwrap();
    let tx_hash: H256Json = match tx {
        TransactionEnum::UtxoTx(ref tx) => tx.hash().reversed().into(),
        _ => panic!("Expected UtxoTx"),
    };
    log!("Fee tx "[tx_hash]);

    let result = coin
        .validate_fee(
            &tx,
            coin.my_public_key().unwrap(),
            &DEX_FEE_ADDR_RAW_PUBKEY,
            &amount,
            0,
            &[],
        )
        .wait();
    assert_eq!(result, Ok(()));
}

#[test]
fn test_validate_fee() {
    // priv_key of qXxsj5RtciAby9T7m98AgAATL4zTi4UwDG
    let priv_key = [
        3, 98, 177, 3, 108, 39, 234, 144, 131, 178, 103, 103, 127, 80, 230, 166, 53, 68, 147, 215, 42, 216, 144, 72,
        172, 110, 180, 13, 123, 179, 10, 49,
    ];
    let (_ctx, coin) = qrc20_coin_for_test(&priv_key, None);

    // QRC20 transfer tx "f97d3a43dbea0993f1b7a6a299377d4ee164c84935a1eb7d835f70c9429e6a1d"
    let tx = TransactionEnum::UtxoTx("010000000160fd74b5714172f285db2b36f0b391cd6883e7291441631c8b18f165b0a4635d020000006a47304402205d409e141111adbc4f185ae856997730de935ac30a0d2b1ccb5a6c4903db8171022024fc59bbcfdbba283556d7eeee4832167301dc8e8ad9739b7865f67b9676b226012103693bff1b39e8b5a306810023c29b95397eb395530b106b1820ea235fd81d9ce9ffffffff020000000000000000625403a08601012844a9059cbb000000000000000000000000ca1e04745e8ca0c60d8c5881531d51bec470743f00000000000000000000000000000000000000000000000000000000000f424014d362e096e873eb7907e205fadc6175c6fec7bc44c200ada205000000001976a9149e032d4b0090a11dc40fe6c47601499a35d55fbb88acfe967d5f".into());
    let sender_pub = hex::decode("03693bff1b39e8b5a306810023c29b95397eb395530b106b1820ea235fd81d9ce9").unwrap();

    let amount = BigDecimal::from_str("0.01").unwrap();

    let result = coin
        .validate_fee(&tx, &sender_pub, &DEX_FEE_ADDR_RAW_PUBKEY, &amount, 0, &[])
        .wait();
    assert_eq!(result, Ok(()));

    let fee_addr_dif = hex::decode("03bc2c7ba671bae4a6fc835244c9762b41647b9827d4780a89a949b984a8ddcc05").unwrap();
    let err = coin
        .validate_fee(&tx, &sender_pub, &fee_addr_dif, &amount, 0, &[])
        .wait()
        .err()
        .expect("Expected an error");
    log!("error: "[err]);
    assert!(err.contains("QRC20 Fee tx was sent to wrong address"));

    let err = coin
        .validate_fee(&tx, &DEX_FEE_ADDR_RAW_PUBKEY, &DEX_FEE_ADDR_RAW_PUBKEY, &amount, 0, &[])
        .wait()
        .err()
        .expect("Expected an error");
    log!("error: "[err]);
    assert!(err.contains("was sent from wrong address"));

    let err = coin
        .validate_fee(&tx, &sender_pub, &DEX_FEE_ADDR_RAW_PUBKEY, &amount, 2000000, &[])
        .wait()
        .err()
        .expect("Expected an error");
    log!("error: "[err]);
    assert!(err.contains("confirmed before min_block"));

    let amount_dif = BigDecimal::from_str("0.02").unwrap();
    let err = coin
        .validate_fee(&tx, &sender_pub, &DEX_FEE_ADDR_RAW_PUBKEY, &amount_dif, 0, &[])
        .wait()
        .err()
        .expect("Expected an error");
    log!("error: "[err]);
    assert!(err.contains("QRC20 Fee tx value 1000000 is less than expected 2000000"));

    // QTUM tx "8a51f0ffd45f34974de50f07c5bf2f0949da4e88433f8f75191953a442cf9310"
    let tx = TransactionEnum::UtxoTx("020000000113640281c9332caeddd02a8dd0d784809e1ad87bda3c972d89d5ae41f5494b85010000006a47304402207c5c904a93310b8672f4ecdbab356b65dd869a426e92f1064a567be7ccfc61ff02203e4173b9467127f7de4682513a21efb5980e66dbed4da91dff46534b8e77c7ef012102baefe72b3591de2070c0da3853226b00f082d72daa417688b61cb18c1d543d1afeffffff020001b2c4000000001976a9149e032d4b0090a11dc40fe6c47601499a35d55fbb88acbc4dd20c2f0000001976a9144208fa7be80dcf972f767194ad365950495064a488ac76e70800".into());
    let sender_pub = hex::decode("02baefe72b3591de2070c0da3853226b00f082d72daa417688b61cb18c1d543d1a").unwrap();
    let err = coin
        .validate_fee(&tx, &sender_pub, &DEX_FEE_ADDR_RAW_PUBKEY, &amount, 0, &[])
        .wait()
        .err()
        .expect("Expected an error");
    log!("error: "[err]);
    assert!(err.contains("Expected 'transfer' contract call"));
}

#[test]
fn test_wait_for_tx_spend_malicious() {
    // priv_key of qXxsj5RtciAby9T7m98AgAATL4zTi4UwDG
    let priv_key = [
        3, 98, 177, 3, 108, 39, 234, 144, 131, 178, 103, 103, 127, 80, 230, 166, 53, 68, 147, 215, 42, 216, 144, 72,
        172, 110, 180, 13, 123, 179, 10, 49,
    ];
    let (_ctx, coin) = qrc20_coin_for_test(&priv_key, None);

    // f94d79f89e9ec785db40bb8bb8dca9bc01b7761429618d4c843bbebbc31836b7
    // the transaction has two outputs:
    //   1 - with an invalid secret (this case should be processed correctly)
    //   2 - correct spend tx
    let expected_tx: UtxoTx = "01000000022bc8299981ec0cea664cdf9df4f8306396a02e2067d6ac2d3770b34646d2bc2a010000006b483045022100eb13ef2d99ac1cd9984045c2365654b115dd8a7815b7fbf8e2a257f0b93d1592022060d648e73118c843e97f75fafc94e5ff6da70ec8ba36ae255f8c96e2626af6260121022b00078841f37b5d30a6a1defb82b3af4d4e2d24dd4204d41f0c9ce1e875de1affffffffd92a0a10ac6d144b36033916f67ae79889f40f35096629a5cd87be1a08f40ee7010000006b48304502210080cdad5c4770dfbeb760e215494c63cc30da843b8505e75e7bf9e8dad18568000220234c0b11c41bfbcdd50046c69059976aedabe17657fe43d809af71e9635678e20121022b00078841f37b5d30a6a1defb82b3af4d4e2d24dd4204d41f0c9ce1e875de1affffffff030000000000000000c35403a0860101284ca402ed292b8620ad3b72361a5aeba5dffd333fb64750089d935a1ec974d6a91ef4f24ff6ba0000000000000000000000000000000000000000000000000000000001312d000202020202020202020202020202020202020202020202020202020202020202000000000000000000000000d362e096e873eb7907e205fadc6175c6fec7bc440000000000000000000000009e032d4b0090a11dc40fe6c47601499a35d55fbb14ba8b71f3544b93e2f681f996da519a98ace0107ac20000000000000000c35403a0860101284ca402ed292b8620ad3b72361a5aeba5dffd333fb64750089d935a1ec974d6a91ef4f24ff6ba0000000000000000000000000000000000000000000000000000000001312d000101010101010101010101010101010101010101010101010101010101010101000000000000000000000000d362e096e873eb7907e205fadc6175c6fec7bc440000000000000000000000009e032d4b0090a11dc40fe6c47601499a35d55fbb14ba8b71f3544b93e2f681f996da519a98ace0107ac2b8ea82d3010000001976a914783cf0be521101942da509846ea476e683aad83288ac735d855f".into();

    // 15fd8f71be6b2678b021e1300e67fa99574a2ad877df08276ac275728ac12304
    let payment_tx = hex::decode("01000000016601daa208531d20532c460d0c86b74a275f4a126bbffcf4eafdf33835af2859010000006a47304402205825657548bc1b5acf3f4bb2f89635a02b04f3228cd08126e63c5834888e7ac402207ca05fa0a629a31908a97a508e15076e925f8e621b155312b7526a6666b06a76012103693bff1b39e8b5a306810023c29b95397eb395530b106b1820ea235fd81d9ce9ffffffff020000000000000000e35403a0860101284cc49b415b2a8620ad3b72361a5aeba5dffd333fb64750089d935a1ec974d6a91ef4f24ff6ba0000000000000000000000000000000000000000000000000000000001312d00000000000000000000000000d362e096e873eb7907e205fadc6175c6fec7bc44000000000000000000000000783cf0be521101942da509846ea476e683aad8324b6b2e5444c2639cc0fb7bcea5afba3f3cdce239000000000000000000000000000000000000000000000000000000000000000000000000000000005f855c7614ba8b71f3544b93e2f681f996da519a98ace0107ac2203de400000000001976a9149e032d4b0090a11dc40fe6c47601499a35d55fbb88ac415d855f").unwrap();
    let wait_until = (now_ms() / 1000) + 1;
    let from_block = 696245;
    let found = coin
        .wait_for_tx_spend(&payment_tx, wait_until, from_block, &coin.swap_contract_address())
        .wait()
        .unwrap();

    let spend_tx = match found {
        TransactionEnum::UtxoTx(tx) => tx,
        _ => panic!("Unexpected Transaction type"),
    };

    assert_eq!(spend_tx, expected_tx);
}

#[test]
fn test_extract_secret() {
    // priv_key of qXxsj5RtciAby9T7m98AgAATL4zTi4UwDG
    let priv_key = [
        3, 98, 177, 3, 108, 39, 234, 144, 131, 178, 103, 103, 127, 80, 230, 166, 53, 68, 147, 215, 42, 216, 144, 72,
        172, 110, 180, 13, 123, 179, 10, 49,
    ];
    let (_ctx, coin) = qrc20_coin_for_test(&priv_key, None);

    let expected_secret = &[1; 32];
    let secret_hash = &*dhash160(expected_secret);

    // taker spent maker payment - d3f5dab4d54c14b3d7ed8c7f5c8cc7f47ccf45ce589fdc7cd5140a3c1c3df6e1
    let tx_hex = hex::decode("01000000033f56ecafafc8602fde083ba868d1192d6649b8433e42e1a2d79ba007ea4f7abb010000006b48304502210093404e90e40d22730013035d31c404c875646dcf2fad9aa298348558b6d65ba60220297d045eac5617c1a3eddb71d4bca9772841afa3c4c9d6c68d8d2d42ee6de3950121022b00078841f37b5d30a6a1defb82b3af4d4e2d24dd4204d41f0c9ce1e875de1affffffff9cac7fe90d597922a1d92e05306c2215628e7ea6d5b855bfb4289c2944f4c73a030000006b483045022100b987da58c2c0c40ce5b6ef2a59e8124ed4ef7a8b3e60c7fb631139280019bc93022069649bcde6fe4dd5df9462a1fcae40598488d6af8c324cd083f5c08afd9568be0121022b00078841f37b5d30a6a1defb82b3af4d4e2d24dd4204d41f0c9ce1e875de1affffffff70b9870f2b0c65d220a839acecebf80f5b44c3ca4c982fa2fdc5552c037f5610010000006a473044022071b34dd3ebb72d29ca24f3fa0fc96571c815668d3b185dd45cc46a7222b6843f02206c39c030e618d411d4124f7b3e7ca1dd5436775bd8083a85712d123d933a51300121022b00078841f37b5d30a6a1defb82b3af4d4e2d24dd4204d41f0c9ce1e875de1affffffff020000000000000000c35403a0860101284ca402ed292b806a1835a1b514ad643f2acdb5c8db6b6a9714accff3275ea0d79a3f23be8fd00000000000000000000000000000000000000000000000000000000001312d000101010101010101010101010101010101010101010101010101010101010101000000000000000000000000d362e096e873eb7907e205fadc6175c6fec7bc440000000000000000000000009e032d4b0090a11dc40fe6c47601499a35d55fbb14ba8b71f3544b93e2f681f996da519a98ace0107ac2c02288d4010000001976a914783cf0be521101942da509846ea476e683aad83288ac0f047f5f").unwrap();
    let secret = coin.extract_secret(secret_hash, &tx_hex).unwrap();

    assert_eq!(secret, expected_secret);
}

#[test]
fn test_extract_secret_malicious() {
    // priv_key of qXxsj5RtciAby9T7m98AgAATL4zTi4UwDG
    let priv_key = [
        3, 98, 177, 3, 108, 39, 234, 144, 131, 178, 103, 103, 127, 80, 230, 166, 53, 68, 147, 215, 42, 216, 144, 72,
        172, 110, 180, 13, 123, 179, 10, 49,
    ];
    let (_ctx, coin) = qrc20_coin_for_test(&priv_key, None);

    // f94d79f89e9ec785db40bb8bb8dca9bc01b7761429618d4c843bbebbc31836b7
    // the transaction has two outputs:
    //   1 - with an invalid secret (this case should be processed correctly)
    //   2 - correct spend tx
    let spend_tx = hex::decode("01000000022bc8299981ec0cea664cdf9df4f8306396a02e2067d6ac2d3770b34646d2bc2a010000006b483045022100eb13ef2d99ac1cd9984045c2365654b115dd8a7815b7fbf8e2a257f0b93d1592022060d648e73118c843e97f75fafc94e5ff6da70ec8ba36ae255f8c96e2626af6260121022b00078841f37b5d30a6a1defb82b3af4d4e2d24dd4204d41f0c9ce1e875de1affffffffd92a0a10ac6d144b36033916f67ae79889f40f35096629a5cd87be1a08f40ee7010000006b48304502210080cdad5c4770dfbeb760e215494c63cc30da843b8505e75e7bf9e8dad18568000220234c0b11c41bfbcdd50046c69059976aedabe17657fe43d809af71e9635678e20121022b00078841f37b5d30a6a1defb82b3af4d4e2d24dd4204d41f0c9ce1e875de1affffffff030000000000000000c35403a0860101284ca402ed292b8620ad3b72361a5aeba5dffd333fb64750089d935a1ec974d6a91ef4f24ff6ba0000000000000000000000000000000000000000000000000000000001312d000202020202020202020202020202020202020202020202020202020202020202000000000000000000000000d362e096e873eb7907e205fadc6175c6fec7bc440000000000000000000000009e032d4b0090a11dc40fe6c47601499a35d55fbb14ba8b71f3544b93e2f681f996da519a98ace0107ac20000000000000000c35403a0860101284ca402ed292b8620ad3b72361a5aeba5dffd333fb64750089d935a1ec974d6a91ef4f24ff6ba0000000000000000000000000000000000000000000000000000000001312d000101010101010101010101010101010101010101010101010101010101010101000000000000000000000000d362e096e873eb7907e205fadc6175c6fec7bc440000000000000000000000009e032d4b0090a11dc40fe6c47601499a35d55fbb14ba8b71f3544b93e2f681f996da519a98ace0107ac2b8ea82d3010000001976a914783cf0be521101942da509846ea476e683aad83288ac735d855f").unwrap();
    let expected_secret = &[1; 32];
    let secret_hash = &*dhash160(expected_secret);
    let actual = coin.extract_secret(secret_hash, &spend_tx);
    assert_eq!(actual, Ok(expected_secret.to_vec()));
}

#[test]
fn test_generate_token_transfer_script_pubkey() {
    // priv_key of qXxsj5RtciAby9T7m98AgAATL4zTi4UwDG
    let priv_key = [
        3, 98, 177, 3, 108, 39, 234, 144, 131, 178, 103, 103, 127, 80, 230, 166, 53, 68, 147, 215, 42, 216, 144, 72,
        172, 110, 180, 13, 123, 179, 10, 49,
    ];
    let (_ctx, coin) = qrc20_coin_for_test(&priv_key, None);

    let gas_limit = 2_500_000;
    let gas_price = 40;

    // sample QRC20 transfer from https://testnet.qtum.info/tx/51e9cec885d7eb26271f8b1434c000f6cf07aad47671268fc8d36cee9d48f6de
    // the script is a script_pubkey of one of the transaction output
    let expected_script: Script = "5403a02526012844a9059cbb0000000000000000000000000240b898276ad2cc0d2fe6f527e8e31104e7fde3000000000000000000000000000000000000000000000000000000003b9aca0014d362e096e873eb7907e205fadc6175c6fec7bc44c2".into();
    let expected = ContractCallOutput {
        value: 0,
        script_pubkey: expected_script.to_bytes(),
        gas_limit,
        gas_price,
    };

    let to_addr: UtxoAddress = "qHmJ3KA6ZAjR9wGjpFASn4gtUSeFAqdZgs".into();
    let to_addr = qtum::contract_addr_from_utxo_addr(to_addr).unwrap();
    let amount: U256 = 1000000000.into();
    let actual = coin
        .transfer_output(to_addr.clone(), amount, gas_limit, gas_price)
        .unwrap();
    assert_eq!(expected, actual);

    assert!(coin
        .transfer_output(
            to_addr.clone(),
            amount,
            0, // gas_limit cannot be zero
            gas_price,
        )
        .is_err());

    assert!(coin
        .transfer_output(
            to_addr.clone(),
            amount,
            gas_limit,
            0, // gas_price cannot be zero
        )
        .is_err());
}

#[test]
fn test_transfer_details_by_hash() {
    // priv_key of qXxsj5RtciAby9T7m98AgAATL4zTi4UwDG
    let priv_key = [
        3, 98, 177, 3, 108, 39, 234, 144, 131, 178, 103, 103, 127, 80, 230, 166, 53, 68, 147, 215, 42, 216, 144, 72,
        172, 110, 180, 13, 123, 179, 10, 49,
    ];
    let (_ctx, coin) = qrc20_coin_for_test(&priv_key, None);
    let tx_hash_bytes = hex::decode("85ede12ccc12fb1709c4d9e403e96c0c394b0916f2f6098d41d8dfa00013fcdb").unwrap();
    let tx_hash: H256Json = tx_hash_bytes.as_slice().into();
    let tx_hex:BytesJson = hex::decode("0100000001426d27fde82e12e1ce84e73ca41e2a30420f4c94aaa37b30d4c5b8b4f762c042040000006a473044022032665891693ee732571cefaa6d322ec5114c78259f2adbe03a0d7e6b65fbf40d022035c9319ca41e5423e09a8a613ac749a20b8f5ad6ba4ad6bb60e4a020b085d009012103693bff1b39e8b5a306810023c29b95397eb395530b106b1820ea235fd81d9ce9ffffffff050000000000000000625403a08601012844095ea7b30000000000000000000000001549128bbfb33b997949b4105b6a6371c998e212000000000000000000000000000000000000000000000000000000000000000014d362e096e873eb7907e205fadc6175c6fec7bc44c20000000000000000625403a08601012844095ea7b30000000000000000000000001549128bbfb33b997949b4105b6a6371c998e21200000000000000000000000000000000000000000000000000000000000927c014d362e096e873eb7907e205fadc6175c6fec7bc44c20000000000000000835403a0860101284c640c565ae300000000000000000000000000000000000000000000000000000000000493e0000000000000000000000000d362e096e873eb7907e205fadc6175c6fec7bc440000000000000000000000000000000000000000000000000000000000000000141549128bbfb33b997949b4105b6a6371c998e212c20000000000000000835403a0860101284c640c565ae300000000000000000000000000000000000000000000000000000000000493e0000000000000000000000000d362e096e873eb7907e205fadc6175c6fec7bc440000000000000000000000000000000000000000000000000000000000000001141549128bbfb33b997949b4105b6a6371c998e212c231754b04000000001976a9149e032d4b0090a11dc40fe6c47601499a35d55fbb88acf7cd8b5f").unwrap().into();

    let details = block_on(coin.transfer_details_by_hash(tx_hash)).unwrap();
    let mut it = details.into_iter().sorted_by(|(id_x, _), (id_y, _)| id_x.cmp(&id_y));

    let expected_fee_details = |total_gas_fee: &str| -> TxFeeDetails {
        let fee = Qrc20FeeDetails {
            coin: "QTUM".into(),
            miner_fee: BigDecimal::from_str("0.15806792").unwrap(),
            gas_limit: 100000,
            gas_price: 40,
            total_gas_fee: BigDecimal::from_str(total_gas_fee).unwrap(),
        };
        TxFeeDetails::Qrc20(fee)
    };

    // qKVvtDqpnFGDxsDzck5jmLwdnD2jRH6aM8 is UTXO representation of 1549128bbfb33b997949b4105b6a6371c998e212 contract address
    let (_id, actual) = it.next().unwrap();
    let expected = TransactionDetails {
        tx_hex: tx_hex.clone(),
        tx_hash: tx_hash_bytes.to_tx_hash(),
        from: vec!["qXxsj5RtciAby9T7m98AgAATL4zTi4UwDG".into()],
        to: vec!["qKVvtDqpnFGDxsDzck5jmLwdnD2jRH6aM8".into()],
        total_amount: BigDecimal::from_str("0.003").unwrap(),
        spent_by_me: BigDecimal::from_str("0.003").unwrap(),
        received_by_me: BigDecimal::zero(),
        my_balance_change: BigDecimal::from_str("-0.003").unwrap(),
        block_height: 699545,
        timestamp: 1602997840,
        fee_details: Some(expected_fee_details("0.00059074")),
        coin: "QRC20".into(),
        internal_id: hex::decode(
            "85ede12ccc12fb1709c4d9e403e96c0c394b0916f2f6098d41d8dfa00013fcdb00000000000000020000000000000000",
        )
        .unwrap()
        .into(),
        kmd_rewards: None,
        transaction_type: Default::default(),
    };
    assert_eq!(actual, expected);

    let (_id, actual) = it.next().unwrap();
    let expected = TransactionDetails {
        tx_hex: tx_hex.clone(),
        tx_hash: tx_hash_bytes.to_tx_hash(),
        from: vec!["qKVvtDqpnFGDxsDzck5jmLwdnD2jRH6aM8".into()],
        to: vec!["qXxsj5RtciAby9T7m98AgAATL4zTi4UwDG".into()],
        total_amount: BigDecimal::from_str("0.00295").unwrap(),
        spent_by_me: BigDecimal::zero(),
        received_by_me: BigDecimal::from_str("0.00295").unwrap(),
        my_balance_change: BigDecimal::from_str("0.00295").unwrap(),
        block_height: 699545,
        timestamp: 1602997840,
        fee_details: Some(expected_fee_details("0.00059074")),
        coin: "QRC20".into(),
        internal_id: hex::decode(
            "85ede12ccc12fb1709c4d9e403e96c0c394b0916f2f6098d41d8dfa00013fcdb00000000000000020000000000000001",
        )
        .unwrap()
        .into(),
        kmd_rewards: None,
        transaction_type: Default::default(),
    };
    assert_eq!(actual, expected);

    let (_id, actual) = it.next().unwrap();
    let expected = TransactionDetails {
        tx_hex: tx_hex.clone(),
        tx_hash: tx_hash_bytes.to_tx_hash(),
        from: vec!["qXxsj5RtciAby9T7m98AgAATL4zTi4UwDG".into()],
        to: vec!["qKVvtDqpnFGDxsDzck5jmLwdnD2jRH6aM8".into()],
        total_amount: BigDecimal::from_str("0.003").unwrap(),
        spent_by_me: BigDecimal::from_str("0.003").unwrap(),
        received_by_me: BigDecimal::zero(),
        my_balance_change: BigDecimal::from_str("-0.003").unwrap(),
        block_height: 699545,
        timestamp: 1602997840,
        fee_details: Some(expected_fee_details("0.00059118")),
        coin: "QRC20".into(),
        internal_id: hex::decode(
            "85ede12ccc12fb1709c4d9e403e96c0c394b0916f2f6098d41d8dfa00013fcdb00000000000000030000000000000000",
        )
        .unwrap()
        .into(),
        kmd_rewards: None,
        transaction_type: Default::default(),
    };
    assert_eq!(actual, expected);

    let (_id, actual) = it.next().unwrap();
    let expected = TransactionDetails {
        tx_hex: tx_hex.clone(),
        tx_hash: tx_hash_bytes.to_tx_hash(),
        from: vec!["qKVvtDqpnFGDxsDzck5jmLwdnD2jRH6aM8".into()],
        to: vec!["qXxsj5RtciAby9T7m98AgAATL4zTi4UwDG".into()],
        total_amount: BigDecimal::from_str("0.00295").unwrap(),
        spent_by_me: BigDecimal::zero(),
        received_by_me: BigDecimal::from_str("0.00295").unwrap(),
        my_balance_change: BigDecimal::from_str("0.00295").unwrap(),
        block_height: 699545,
        timestamp: 1602997840,
        fee_details: Some(expected_fee_details("0.00059118")),
        coin: "QRC20".into(),
        internal_id: hex::decode(
            "85ede12ccc12fb1709c4d9e403e96c0c394b0916f2f6098d41d8dfa00013fcdb00000000000000030000000000000001",
        )
        .unwrap()
        .into(),
        kmd_rewards: None,
        transaction_type: Default::default(),
    };
    assert_eq!(actual, expected);

    let (_id, actual) = it.next().unwrap();
    let expected = TransactionDetails {
        tx_hex: tx_hex.clone(),
        tx_hash: tx_hash_bytes.to_tx_hash(),
        from: vec!["qKVvtDqpnFGDxsDzck5jmLwdnD2jRH6aM8".into()],
        to: vec!["qXxsj5RtciAby9T7m98AgAATL4zTi4UwDG".into()],
        total_amount: BigDecimal::from_str("0.00005000").unwrap(),
        spent_by_me: BigDecimal::zero(),
        received_by_me: BigDecimal::from_str("0.00005000").unwrap(),
        my_balance_change: BigDecimal::from_str("0.00005000").unwrap(),
        block_height: 699545,
        timestamp: 1602997840,
        fee_details: Some(expected_fee_details("0.00059118")),
        coin: "QRC20".into(),
        internal_id: hex::decode(
            "85ede12ccc12fb1709c4d9e403e96c0c394b0916f2f6098d41d8dfa00013fcdb00000000000000030000000000000002",
        )
        .unwrap()
        .into(),
        kmd_rewards: None,
        transaction_type: Default::default(),
    };
    assert_eq!(actual, expected);
    assert!(it.next().is_none());
}

#[test]
fn test_get_trade_fee() {
    // priv_key of qXxsj5RtciAby9T7m98AgAATL4zTi4UwDG
    let priv_key = [
        3, 98, 177, 3, 108, 39, 234, 144, 131, 178, 103, 103, 127, 80, 230, 166, 53, 68, 147, 215, 42, 216, 144, 72,
        172, 110, 180, 13, 123, 179, 10, 49,
    ];
    let (_ctx, coin) = qrc20_coin_for_test(&priv_key, None);
    // check if the coin's tx fee is expected
    check_tx_fee(&coin, ActualTxFee::FixedPerKb(EXPECTED_TX_FEE as u64));

    let actual_trade_fee = coin.get_trade_fee().wait().unwrap();
    let expected_trade_fee_amount = big_decimal_from_sat(
        (2 * CONTRACT_CALL_GAS_FEE + SWAP_PAYMENT_GAS_FEE + EXPECTED_TX_FEE) as i64,
        coin.utxo.decimals,
    );
    let expected = TradeFee {
        coin: "QTUM".into(),
        amount: expected_trade_fee_amount.into(),
        paid_from_trading_vol: false,
    };
    assert_eq!(actual_trade_fee, expected);
}

/// `qKEDGuogDhtH9zBnc71QtqT1KDamaR1KJ3` address has `0` allowance,
/// so only one `approve` and one `erc20Payment` contract calls should be included in the estimated trade fee.
#[test]
fn test_sender_trade_preimage_zero_allowance() {
    // priv_key of qKEDGuogDhtH9zBnc71QtqT1KDamaR1KJ3
    // please note this address should have an immutable balance
    let priv_key = [
        222, 243, 64, 156, 9, 153, 78, 253, 85, 119, 62, 117, 230, 140, 75, 69, 171, 21, 243, 19, 119, 29, 97, 174, 63,
        231, 153, 202, 20, 238, 120, 64,
    ];
    let (_ctx, coin) = qrc20_coin_for_test(&priv_key, None);
    // check if the coin's tx fee is expected
    check_tx_fee(&coin, ActualTxFee::FixedPerKb(EXPECTED_TX_FEE as u64));

    let allowance = block_on(coin.allowance(coin.swap_contract_address)).expect("!allowance");
    assert_eq!(allowance, 0.into());

    let erc20_payment_fee_with_one_approve = big_decimal_from_sat(
        CONTRACT_CALL_GAS_FEE + SWAP_PAYMENT_GAS_FEE + EXPECTED_TX_FEE,
        coin.utxo.decimals,
    );
    let sender_refund_fee = big_decimal_from_sat(CONTRACT_CALL_GAS_FEE + EXPECTED_TX_FEE, coin.utxo.decimals);

    let actual =
        block_on(coin.get_sender_trade_fee(TradePreimageValue::Exact(1.into()), FeeApproxStage::WithoutApprox))
            .expect("!get_sender_trade_fee");
    // one `approve` contract call should be included into the expected trade fee
    let expected = TradeFee {
        coin: "QTUM".to_owned(),
        amount: (erc20_payment_fee_with_one_approve + sender_refund_fee).into(),
        paid_from_trading_vol: false,
    };
    assert_eq!(actual, expected);
}

/// `qeUbAVgkPiF62syqd792VJeB9BaqMtLcZV` address has `3` allowance,
/// so if the value is `2.5`, then only one `erc20Payment` contract call should be included in the estimated trade fee,
/// if the value is `3.5`, then two `approve` and one `erc20Payment` contract call should be included in the estimated trade fee.
#[test]
fn test_sender_trade_preimage_with_allowance() {
    // priv_key of qeUbAVgkPiF62syqd792VJeB9BaqMtLcZV
    // please note this address should have an immutable balance
    let priv_key = [
        32, 192, 195, 65, 165, 53, 21, 68, 180, 241, 67, 147, 54, 54, 41, 117, 174, 253, 139, 155, 56, 101, 69, 39, 32,
        143, 221, 19, 47, 74, 175, 100,
    ];
    let (_ctx, coin) = qrc20_coin_for_test(&priv_key, None);
    // check if the coin's tx fee is expected
    check_tx_fee(&coin, ActualTxFee::FixedPerKb(EXPECTED_TX_FEE as u64));

    let allowance = block_on(coin.allowance(coin.swap_contract_address)).expect("!allowance");
    assert_eq!(allowance, 300_000_000.into());

    let erc20_payment_fee_without_approve =
        big_decimal_from_sat(SWAP_PAYMENT_GAS_FEE + EXPECTED_TX_FEE, coin.utxo.decimals);
    let erc20_payment_fee_with_two_approves = big_decimal_from_sat(
        2 * CONTRACT_CALL_GAS_FEE + SWAP_PAYMENT_GAS_FEE + EXPECTED_TX_FEE,
        coin.utxo.decimals,
    );
    let sender_refund_fee = big_decimal_from_sat(CONTRACT_CALL_GAS_FEE + EXPECTED_TX_FEE, coin.utxo.decimals);

    let actual = block_on(coin.get_sender_trade_fee(
        TradePreimageValue::Exact(27777777777777777777.5.into()),
        FeeApproxStage::WithoutApprox,
    ))
    .expect("!get_sender_trade_fee");
    // the expected fee should not include any `approve` contract call
    let expected = TradeFee {
        coin: "QTUM".to_owned(),
        amount: (erc20_payment_fee_without_approve + sender_refund_fee.clone()).into(),
        paid_from_trading_vol: false,
    };
    assert_eq!(actual, expected);

    let actual =
        block_on(coin.get_sender_trade_fee(TradePreimageValue::Exact(3.5.into()), FeeApproxStage::WithoutApprox))
            .expect("!get_sender_trade_fee");
    // two `approve` contract calls should be included into the expected trade fee
    let expected = TradeFee {
        coin: "QTUM".to_owned(),
        amount: (erc20_payment_fee_with_two_approves + sender_refund_fee).into(),
        paid_from_trading_vol: false,
    };
    assert_eq!(actual, expected);
}

#[test]
fn test_get_sender_trade_fee_preimage_for_correct_ticker() {
    // where balance for tQTUM is at 0 for the priv_key below (using 0 bal just to make sure we get required(TradePreimageError::NotSufficientBalance) result for get_sender_trade_fee)
    let priv_key = [
        48, 88, 65, 23, 20, 154, 63, 74, 243, 8, 108, 134, 154, 199, 60, 197, 51, 238, 7, 68, 199, 14, 127, 221, 89,
        80, 37, 174, 221, 178, 233, 65,
    ];
    let conf = json!({
        "coin":"QRC20",
        "required_confirmations":0,
        "pubtype":120,
        "p2shtype":110,
        "wiftype":128,
        "segwit":true,
        "mm2":1,
        "mature_confirmations":2000,
        "protocol": {
        "type": "QRC20",
        "protocol_data": {
        "platform": "tQTUM",
        "contract_address": "0xd362e096e873eb7907e205fadc6175c6fec7bc44"
      }
    }
    });
    let req = json!({
        "method": "electrum",
        "servers": [{"url":"electrum1.cipig.net:10071"}, {"url":"electrum2.cipig.net:10071"}, {"url":"electrum3.cipig.net:10071"}],
        "swap_contract_address": "0xba8b71f3544b93e2f681f996da519a98ace0107a",
    });

    let contract_address = "0xd362e096e873eb7907e205fadc6175c6fec7bc44".into();
    let ctx = MmCtxBuilder::new().into_mm_arc();
    let params = Qrc20ActivationParams::from_legacy_req(&req).unwrap();

    let coin = block_on(qrc20_coin_from_conf_and_params(
        &ctx,
        "QRC20",
        "tQTUM",
        &conf,
        &params,
        &priv_key,
        contract_address,
    ))
    .unwrap();

    let actual = block_on(coin.get_sender_trade_fee(TradePreimageValue::Exact(0.into()), FeeApproxStage::OrderIssue))
        .err()
        .unwrap()
        .get_inner()
        .to_string();
    // expecting TradePreimageError::NotSufficientBalance
    let expected = TradePreimageError::NotSufficientBalance {
        coin: "tQTUM".to_string(),
        available: BigDecimal::from_str("0").unwrap(),
        required: BigDecimal::from_str("0.08").unwrap(),
    };
    assert_eq!(expected.to_string(), actual.to_string());
}

/// `receiverSpend` should be included in the estimated trade fee.
#[test]
fn test_receiver_trade_preimage() {
    // priv_key of qeUbAVgkPiF62syqd792VJeB9BaqMtLcZV
    // please note this address should have an immutable balance
    let priv_key = [
        32, 192, 195, 65, 165, 53, 21, 68, 180, 241, 67, 147, 54, 54, 41, 117, 174, 253, 139, 155, 56, 101, 69, 39, 32,
        143, 221, 19, 47, 74, 175, 100,
    ];
    let (_ctx, coin) = qrc20_coin_for_test(&priv_key, None);
    // check if the coin's tx fee is expected
    check_tx_fee(&coin, ActualTxFee::FixedPerKb(EXPECTED_TX_FEE as u64));

    let actual = coin
        .get_receiver_trade_fee(FeeApproxStage::WithoutApprox)
        .wait()
        .expect("!get_receiver_trade_fee");
    // only one contract call should be included into the expected trade fee
    let expected_receiver_fee = big_decimal_from_sat(CONTRACT_CALL_GAS_FEE + EXPECTED_TX_FEE, coin.utxo.decimals);
    let expected = TradeFee {
        coin: "QTUM".to_owned(),
        amount: expected_receiver_fee.into(),
        paid_from_trading_vol: false,
    };
    assert_eq!(actual, expected);
}

/// `qeUbAVgkPiF62syqd792VJeB9BaqMtLcZV` address has `5` QRC20 tokens.
#[test]
fn test_taker_fee_tx_fee() {
    // priv_key of qeUbAVgkPiF62syqd792VJeB9BaqMtLcZV
    // please note this address should have an immutable balance
    let priv_key = [
        32, 192, 195, 65, 165, 53, 21, 68, 180, 241, 67, 147, 54, 54, 41, 117, 174, 253, 139, 155, 56, 101, 69, 39, 32,
        143, 221, 19, 47, 74, 175, 100,
    ];
    let (_ctx, coin) = qrc20_coin_for_test(&priv_key, None);
    // check if the coin's tx fee is expected
    check_tx_fee(&coin, ActualTxFee::FixedPerKb(EXPECTED_TX_FEE as u64));
    let expected_balance = CoinBalance {
        spendable: BigDecimal::from(5u32),
        unspendable: BigDecimal::from(0u32),
    };
    assert_eq!(coin.my_balance().wait().expect("!my_balance"), expected_balance);

    let dex_fee_amount = BigDecimal::from(5u32);
    let actual = block_on(coin.get_fee_to_send_taker_fee(dex_fee_amount, FeeApproxStage::WithoutApprox))
        .expect("!get_fee_to_send_taker_fee");
    // only one contract call should be included into the expected trade fee
    let expected_receiver_fee = big_decimal_from_sat(CONTRACT_CALL_GAS_FEE + EXPECTED_TX_FEE, coin.utxo.decimals);
    let expected = TradeFee {
        coin: "QTUM".to_owned(),
        amount: expected_receiver_fee.into(),
        paid_from_trading_vol: false,
    };
    assert_eq!(actual, expected);
}

#[test]
fn test_coin_from_conf_without_decimals() {
    // priv_key of qXxsj5RtciAby9T7m98AgAATL4zTi4UwDG
    let priv_key = [
        3, 98, 177, 3, 108, 39, 234, 144, 131, 178, 103, 103, 127, 80, 230, 166, 53, 68, 147, 215, 42, 216, 144, 72,
        172, 110, 180, 13, 123, 179, 10, 49,
    ];
    let conf = json!({
        "coin":"QRC20",
        "required_confirmations":0,
        "pubtype":120,
        "p2shtype":110,
        "wiftype":128,
        "segwit":true,
        "mm2":1,
        "mature_confirmations":2000,
    });
    let req = json!({
        "method": "electrum",
        "servers": [{"url":"electrum1.cipig.net:10071"}, {"url":"electrum2.cipig.net:10071"}, {"url":"electrum3.cipig.net:10071"}],
        "swap_contract_address": "0xba8b71f3544b93e2f681f996da519a98ace0107a",
    });
    // 0459c999c3edf05e73c83f3fbae9f0f020919f91 has 12 decimals instead of standard 8
    let contract_address = "0x0459c999c3edf05e73c83f3fbae9f0f020919f91".into();
    let ctx = MmCtxBuilder::new().into_mm_arc();
    let params = Qrc20ActivationParams::from_legacy_req(&req).unwrap();

    let coin = block_on(qrc20_coin_from_conf_and_params(
        &ctx,
        "QRC20",
        "QTUM",
        &conf,
        &params,
        &priv_key,
        contract_address,
    ))
    .unwrap();

    assert_eq!(coin.utxo.decimals, 12);
    assert_eq!(coin.decimals(), 12);
}

/// Test [`Qrc20Coin::validate_maker_payment`] and [`Qrc20Coin::erc20_payment_details_from_tx`]
/// with malicious maker payment.
///
/// Maker could send a payment to another malicious swap contract with the same `erc20Payment` function.
/// He could pass the correct arguments and this malicious swap contract could emit a `Transfer` event with the correct topics.
///
/// Example of malicious `erc20Payment` function:
///
/// ```solidity
/// function erc20Payment(
///     bytes32 _id,
///     uint256 _amount,
///     address _tokenAddress,
///     address _receiver,
///     bytes20 _secretHash,
///     uint64 _lockTime
/// ) external payable {
///     require(_receiver != address(0) && _amount > 0 && payments[_id].state == PaymentState.Uninitialized);
///     bytes20 paymentHash = ripemd160(abi.encodePacked(
///         _receiver,
///         msg.sender,
///         _secretHash,
///         _tokenAddress,
///         _amount
///     ));
///     payments[_id] = Payment(
///         paymentHash,
///         _lockTime,
///         PaymentState.PaymentSent
///     );
///     // actual swap contract address 0xba8b71f3544b93e2f681f996da519a98ace0107a in Mixed-case address format
///     address swapContract = 0xbA8B71f3544b93E2f681f996da519A98aCE0107A;
///     IERC20 token = IERC20(_tokenAddress);
///     // transfer some little amounts from the sender to actual swap contract to emit a `Transfer` event with the correct topics
///     require(token.transferFrom(msg.sender, swapContract, 1000));
///     emit PaymentSent(_id);
/// }
/// ```
///
/// In the function above maker spent only 1000 amount, but value is 100000000 in the arguments.
/// Note maker initialized payment with the corresponding swap_id in
/// b61ef2f9911d075e80a3623444cce8fd948932f66c9148283860d46e9af4f2c8 tx.
#[test]
fn test_validate_maker_payment_malicious() {
    // priv_key of qUX9FGHubczidVjWPCUWuwCUJWpkAtGCgf
    let priv_key = [
        24, 181, 194, 193, 18, 152, 142, 168, 71, 73, 70, 244, 9, 101, 92, 168, 243, 61, 132, 48, 25, 39, 103, 92, 29,
        17, 11, 29, 113, 235, 48, 70,
    ];
    let (_ctx, coin) = qrc20_coin_for_test(&priv_key, None);

    // Malicious tx 81540dc6abe59cf1e301a97a7e1c9b66d5f475da916faa3f0ef7ea896c0b3e5a
    let payment_tx = hex::decode("01000000010144e2b8b5e6da0666faf1db95075653ef49e2acaa8924e1ec595f6b89a6f715050000006a4730440220415adec5e24148db8e9654a6beda4b1af8aded596ab1cd8667af32187853e8f5022007a91d44ee13046194aafc07ca46ec44f770e75b41187acaa4e38e17d4eccb5d012103693bff1b39e8b5a306810023c29b95397eb395530b106b1820ea235fd81d9ce9ffffffff030000000000000000625403a08601012844095ea7b300000000000000000000000085a4df739bbb2d247746bea611d5d365204725830000000000000000000000000000000000000000000000000000000005f5e10014d362e096e873eb7907e205fadc6175c6fec7bc44c20000000000000000e35403a0860101284cc49b415b2a0a1a8b4af2762154115ced87e2424b3cb940c0181cc3c850523702f1ec298fef0000000000000000000000000000000000000000000000000000000005f5e100000000000000000000000000d362e096e873eb7907e205fadc6175c6fec7bc44000000000000000000000000783cf0be521101942da509846ea476e683aad8324b6b2e5444c2639cc0fb7bcea5afba3f3cdce239000000000000000000000000000000000000000000000000000000000000000000000000000000005fa0fffb1485a4df739bbb2d247746bea611d5d36520472583c208535c01000000001976a9149e032d4b0090a11dc40fe6c47601499a35d55fbb88acc700a15f").unwrap();
    let maker_pub = hex::decode("03693bff1b39e8b5a306810023c29b95397eb395530b106b1820ea235fd81d9ce9").unwrap();
    let secret = &[1; 32];
    let secret_hash = dhash160(secret).to_vec();
    let amount = BigDecimal::from_str("1").unwrap();

    let input = ValidatePaymentInput {
        payment_tx,
        time_lock: 1604386811,
        taker_pub: vec![],
        maker_pub,
        secret_hash,
        amount,
        swap_contract_address: coin.swap_contract_address(),
        try_spv_proof_until: now_ms() / 1000 + 30,
        confirmations: 1,
    };
    let error = coin
        .validate_maker_payment(input)
        .wait()
        .err()
        .expect("'erc20Payment' was called from another swap contract, expected an error");
    log!("error: "(error));
    assert!(error.contains("Unexpected amount 1000 in 'Transfer' event, expected 100000000"));
}

#[test]
fn test_negotiate_swap_contract_addr_no_fallback() {
    let (_, coin) = qrc20_coin_for_test(&[1; 32], None);

    let input = None;
    let error = coin.negotiate_swap_contract_addr(input).unwrap_err().into_inner();
    assert_eq!(NegotiateSwapContractAddrErr::NoOtherAddrAndNoFallback, error);

    let slice: &[u8] = &[1; 1];
    let error = coin.negotiate_swap_contract_addr(Some(slice)).unwrap_err().into_inner();
    assert_eq!(
        NegotiateSwapContractAddrErr::InvalidOtherAddrLen(slice.to_vec().into()),
        error
    );

    let slice: &[u8] = &[1; 20];
    let error = coin.negotiate_swap_contract_addr(Some(slice)).unwrap_err().into_inner();
    assert_eq!(
        NegotiateSwapContractAddrErr::UnexpectedOtherAddr(slice.to_vec().into()),
        error
    );

    let slice: &[u8] = coin.swap_contract_address.as_ref();
    let result = coin.negotiate_swap_contract_addr(Some(slice)).unwrap();
    assert_eq!(Some(slice.to_vec().into()), result);
}

#[test]
fn test_negotiate_swap_contract_addr_has_fallback() {
    let fallback = "0x8500AFc0bc5214728082163326C2FF0C73f4a871";
    let fallback_addr = qtum::contract_addr_from_str(fallback).unwrap();

    let (_, coin) = qrc20_coin_for_test(&[1; 32], Some(fallback));

    let input = None;
    let result = coin.negotiate_swap_contract_addr(input).unwrap();
    assert_eq!(Some(fallback_addr.to_vec().into()), result);

    let slice: &[u8] = &[1; 1];
    let error = coin.negotiate_swap_contract_addr(Some(slice)).unwrap_err().into_inner();
    assert_eq!(
        NegotiateSwapContractAddrErr::InvalidOtherAddrLen(slice.to_vec().into()),
        error
    );

    let slice: &[u8] = &[1; 20];
    let error = coin.negotiate_swap_contract_addr(Some(slice)).unwrap_err().into_inner();
    assert_eq!(
        NegotiateSwapContractAddrErr::UnexpectedOtherAddr(slice.to_vec().into()),
        error
    );

    let slice: &[u8] = coin.swap_contract_address.as_ref();
    let result = coin.negotiate_swap_contract_addr(Some(slice)).unwrap();
    assert_eq!(Some(slice.to_vec().into()), result);

    let slice: &[u8] = fallback_addr.as_ref();
    let result = coin.negotiate_swap_contract_addr(Some(slice)).unwrap();
    assert_eq!(Some(fallback_addr.to_vec().into()), result);
}

#[test]
fn test_send_contract_calls_recoverable_tx() {
    let priv_key = [
        3, 98, 177, 3, 108, 39, 234, 144, 131, 178, 103, 103, 127, 80, 230, 166, 53, 68, 147, 215, 42, 216, 144, 72,
        172, 110, 180, 13, 123, 179, 10, 49,
    ];
    let (_ctx, coin) = qrc20_coin_for_test(&priv_key, None);

    let tx = TransactionEnum::UtxoTx("010000000160fd74b5714172f285db2b36f0b391cd6883e7291441631c8b18f165b0a4635d020000006a47304402205d409e141111adbc4f185ae856997730de935ac30a0d2b1ccb5a6c4903db8171022024fc59bbcfdbba283556d7eeee4832167301dc8e8ad9739b7865f67b9676b226012103693bff1b39e8b5a306810023c29b95397eb395530b106b1820ea235fd81d9ce9ffffffff020000000000000000625403a08601012844a9059cbb000000000000000000000000ca1e04745e8ca0c60d8c5881531d51bec470743f00000000000000000000000000000000000000000000000000000000000f424014d362e096e873eb7907e205fadc6175c6fec7bc44c200ada205000000001976a9149e032d4b0090a11dc40fe6c47601499a35d55fbb88acfe967d5f".into());

    let fee_addr = hex::decode("03bc2c7ba671bae4a6fc835244c9762b41647b9827d4780a89a949b984a8ddcc05").unwrap();
    let to_address = coin.contract_address_from_raw_pubkey(&fee_addr).unwrap();
    let amount = BigDecimal::from(0.2);
    let amount = wei_from_big_decimal(&amount, coin.utxo.decimals).unwrap();
    let mut transfer_output = coin
        .transfer_output(to_address, amount, QRC20_GAS_LIMIT_DEFAULT, QRC20_GAS_PRICE_DEFAULT)
        .unwrap();

    // break the transfer output
    transfer_output.value = 777;
    transfer_output.gas_limit = 777;
    transfer_output.gas_price = 777;

    let tx_err = block_on(coin.send_contract_calls(vec![transfer_output])).unwrap_err();

    // The error variant should equal to `TxRecoverable`
    assert_eq!(
        discriminant(&tx_err),
        discriminant(&TransactionErr::TxRecoverable(TransactionEnum::from(tx), String::new()))
    );
}<|MERGE_RESOLUTION|>--- conflicted
+++ resolved
@@ -1,15 +1,8 @@
 use super::*;
 use crate::utxo::rpc_clients::UnspentInfo;
-use crate::utxo::utxo_common::preimage_trade_fee_required_to_send_outputs;
-use crate::TradePreimageError::NotSufficientBalance;
 use crate::TxFeeDetails;
 use bigdecimal::Zero;
 use chain::OutPoint;
-<<<<<<< HEAD
-use common::for_tests::MarketMakerIt;
-use common::mm_ctx::MmCtxBuilder;
-=======
->>>>>>> 4366141c
 use common::{block_on, DEX_FEE_ADDR_RAW_PUBKEY};
 use itertools::Itertools;
 use mm2_core::mm_ctx::MmCtxBuilder;
@@ -674,7 +667,7 @@
     let sender_refund_fee = big_decimal_from_sat(CONTRACT_CALL_GAS_FEE + EXPECTED_TX_FEE, coin.utxo.decimals);
 
     let actual = block_on(coin.get_sender_trade_fee(
-        TradePreimageValue::Exact(27777777777777777777.5.into()),
+        TradePreimageValue::Exact(2.5.into()),
         FeeApproxStage::WithoutApprox,
     ))
     .expect("!get_sender_trade_fee");
