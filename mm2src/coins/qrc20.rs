--- conflicted
+++ resolved
@@ -16,17 +16,6 @@
                   UtxoActivationParams, UtxoAddressFormat, UtxoCoinFields, UtxoCommonOps, UtxoFromLegacyReqErr,
                   UtxoTx, UtxoTxBroadcastOps, UtxoTxGenerationOps, VerboseTransactionFrom, UTXO_LOCK};
 use crate::{BalanceError, BalanceFut, CheckIfMyPaymentSentArgs, CoinBalance, CoinFutSpawner, FeeApproxStage,
-<<<<<<< HEAD
-            FoundSwapTxSpend, HistorySyncState, MarketCoinOps, MmCoin, NegotiateSwapContractAddrErr,
-            PaymentInstructions, PaymentInstructionsErr, PrivKeyNotAllowed, RawTransactionFut, RawTransactionRequest,
-            SearchForSwapTxSpendInput, SendMakerPaymentArgs, SendMakerRefundsPaymentArgs,
-            SendMakerSpendsTakerPaymentArgs, SendTakerPaymentArgs, SendTakerRefundsPaymentArgs,
-            SendTakerSpendsMakerPaymentArgs, SignatureResult, SwapOps, TradeFee, TradePreimageError, TradePreimageFut,
-            TradePreimageResult, TradePreimageValue, TransactionDetails, TransactionEnum, TransactionErr,
-            TransactionFut, TransactionType, TxMarshalingErr, UnexpectedDerivationMethod, ValidateAddressResult,
-            ValidateFeeArgs, ValidateInstructionsErr, ValidateOtherPubKeyErr, ValidatePaymentFut,
-            ValidatePaymentInput, VerificationResult, WatcherOps, WatcherSearchForSwapTxSpendInput,
-=======
             FoundSwapTxSpend, HistorySyncState, IguanaPrivKey, MarketCoinOps, MmCoin, NegotiateSwapContractAddrErr,
             PaymentInstructions, PaymentInstructionsErr, PrivKeyBuildPolicy, PrivKeyPolicyNotAllowed,
             RawTransactionFut, RawTransactionRequest, SearchForSwapTxSpendInput, SendMakerPaymentArgs,
@@ -36,8 +25,8 @@
             TransactionEnum, TransactionErr, TransactionFut, TransactionType, TxMarshalingErr,
             UnexpectedDerivationMethod, ValidateAddressResult, ValidateFeeArgs, ValidateInstructionsErr,
             ValidateOtherPubKeyErr, ValidatePaymentFut, ValidatePaymentInput, VerificationResult, WatcherOps,
->>>>>>> 17451974
-            WatcherValidatePaymentInput, WithdrawError, WithdrawFee, WithdrawFut, WithdrawRequest, WithdrawResult};
+            WatcherSearchForSwapTxSpendInput, WatcherValidatePaymentInput, WithdrawError, WithdrawFee, WithdrawFut,
+            WithdrawRequest, WithdrawResult};
 use async_trait::async_trait;
 use bitcrypto::{dhash160, sha256};
 use chain::TransactionOutput;
