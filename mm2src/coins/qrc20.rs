--- conflicted
+++ resolved
@@ -18,13 +18,8 @@
             SearchForSwapTxSpendInput, SignatureResult, SwapOps, TradeFee, TradePreimageError, TradePreimageFut,
             TradePreimageResult, TradePreimageValue, TransactionDetails, TransactionEnum, TransactionErr,
             TransactionFut, TransactionType, TxMarshalingErr, UnexpectedDerivationMethod, ValidateAddressResult,
-<<<<<<< HEAD
-            ValidateOtherPubKeyErr, ValidatePaymentInput, VerificationResult, WithdrawError, WithdrawFee, WithdrawFut,
-            WithdrawRequest, WithdrawResult};
-=======
-            ValidatePaymentInput, VerificationResult, WatcherValidatePaymentInput, WithdrawError, WithdrawFee,
-            WithdrawFut, WithdrawRequest, WithdrawResult};
->>>>>>> 67ede861
+            ValidateOtherPubKeyErr, ValidatePaymentInput, VerificationResult, WatcherValidatePaymentInput,
+            WithdrawError, WithdrawFee, WithdrawFut, WithdrawRequest, WithdrawResult};
 use async_trait::async_trait;
 use bitcrypto::{dhash160, sha256};
 use chain::TransactionOutput;
