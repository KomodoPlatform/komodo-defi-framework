--- conflicted
+++ resolved
@@ -22,18 +22,11 @@
             RawTransactionRequest, RefundError, RefundPaymentArgs, RefundResult, SearchForSwapTxSpendInput,
             SendMakerPaymentSpendPreimageInput, SendPaymentArgs, SignatureResult, SpendPaymentArgs, SwapOps,
             TakerSwapMakerCoin, TradeFee, TradePreimageError, TradePreimageFut, TradePreimageResult,
-<<<<<<< HEAD
-            TradePreimageValue, TransactionDetails, TransactionEnum, TransactionErr, TransactionFut, TransactionType,
-            TxMarshalingErr, UnexpectedDerivationMethod, ValidateAddressResult, ValidateFeeArgs,
-            ValidateInstructionsErr, ValidateOtherPubKeyErr, ValidatePaymentFut, ValidatePaymentInput,
-            ValidateWatcherSpendInput, VerificationResult, WaitForHTLCTxSpendArgs, WatcherOps, WatcherReward,
-=======
             TradePreimageValue, TransactionDetails, TransactionEnum, TransactionErr, TransactionFut,
             TransactionResult, TransactionType, TxMarshalingErr, UnexpectedDerivationMethod, ValidateAddressResult,
             ValidateFeeArgs, ValidateInstructionsErr, ValidateOtherPubKeyErr, ValidatePaymentFut,
-            ValidatePaymentInput, VerificationResult, WaitForHTLCTxSpendArgs, WatcherOps, WatcherReward,
->>>>>>> 483f04cd
-            WatcherRewardError, WatcherSearchForSwapTxSpendInput, WatcherValidatePaymentInput,
+            ValidatePaymentInput, ValidateWatcherSpendInput, VerificationResult, WaitForHTLCTxSpendArgs, WatcherOps,
+            WatcherReward, WatcherRewardError, WatcherSearchForSwapTxSpendInput, WatcherValidatePaymentInput,
             WatcherValidateTakerFeeInput, WithdrawError, WithdrawFee, WithdrawFut, WithdrawRequest, WithdrawResult};
 use async_trait::async_trait;
 use bitcrypto::{dhash160, sha256};
