use crate::coin_errors::{MyAddressError, ValidatePaymentError, ValidatePaymentResult};
use crate::eth::{self, u256_to_big_decimal, wei_from_big_decimal, TryToAddress};
use crate::qrc20::rpc_clients::{LogEntry, Qrc20ElectrumOps, Qrc20NativeOps, Qrc20RpcOps, TopicFilter, TxReceipt,
                                ViewContractCallType};
use crate::utxo::qtum::QtumBasedCoin;
use crate::utxo::rpc_clients::{ElectrumClient, NativeClient, UnspentInfo, UtxoRpcClientEnum, UtxoRpcClientOps,
                               UtxoRpcError, UtxoRpcFut, UtxoRpcResult};
#[cfg(not(target_arch = "wasm32"))]
use crate::utxo::tx_cache::{UtxoVerboseCacheOps, UtxoVerboseCacheShared};
use crate::utxo::utxo_builder::{UtxoCoinBuildError, UtxoCoinBuildResult, UtxoCoinBuilder, UtxoCoinBuilderCommonOps,
                                UtxoFieldsWithGlobalHDBuilder, UtxoFieldsWithHardwareWalletBuilder,
                                UtxoFieldsWithIguanaSecretBuilder};
use crate::utxo::utxo_common::{self, big_decimal_from_sat, check_all_utxo_inputs_signed_by_pub, UtxoTxBuilder};
use crate::utxo::{qtum, ActualFeeRate, AddrFromStrError, BroadcastTxErr, FeePolicy, GenerateTxError, GetUtxoListOps,
                  HistoryUtxoTx, HistoryUtxoTxMap, MatureUnspentList, RecentlySpentOutPointsGuard, UnsupportedAddr,
                  UtxoActivationParams, UtxoAddressFormat, UtxoCoinFields, UtxoCommonOps, UtxoFromLegacyReqErr,
                  UtxoTx, UtxoTxBroadcastOps, UtxoTxGenerationOps, VerboseTransactionFrom, UTXO_LOCK};
use crate::{BalanceError, BalanceFut, CheckIfMyPaymentSentArgs, CoinBalance, ConfirmPaymentInput, DexFee, Eip1559Ops,
            FeeApproxStage, FoundSwapTxSpend, HistorySyncState, IguanaPrivKey, MarketCoinOps, MmCoin,
            NegotiateSwapContractAddrErr, PrivKeyBuildPolicy, PrivKeyPolicyNotAllowed, RawTransactionFut,
            RawTransactionRequest, RawTransactionResult, RefundPaymentArgs, SearchForSwapTxSpendInput,
            SendPaymentArgs, SignRawTransactionRequest, SignatureResult, SpendPaymentArgs, SwapOps, SwapTxFeePolicy,
            TradeFee, TradePreimageError, TradePreimageFut, TradePreimageResult, TradePreimageValue, TransactionData,
            TransactionDetails, TransactionEnum, TransactionErr, TransactionResult, TransactionType, TxMarshalingErr,
            UnexpectedDerivationMethod, ValidateAddressResult, ValidateFeeArgs, ValidateOtherPubKeyErr,
            ValidatePaymentInput, VerificationResult, WaitForHTLCTxSpendArgs, WatcherOps, WeakSpawner, WithdrawError,
            WithdrawFee, WithdrawFut, WithdrawRequest, WithdrawResult};
use async_trait::async_trait;
use bitcrypto::{dhash160, sha256};
use chain::TransactionOutput;
use common::executor::{AbortableSystem, AbortedError, Timer};
use common::jsonrpc_client::{JsonRpcClient, JsonRpcRequest, RpcRes};
use common::log::{error, warn};
use common::{now_sec, now_sec_u32};
use derive_more::Display;
use ethabi::{Function, Token};
use ethereum_types::{H160, U256};
use futures::compat::Future01CompatExt;
use futures::{FutureExt, TryFutureExt};
use futures01::Future;
use keys::bytes::Bytes as ScriptBytes;
use keys::{Address as UtxoAddress, KeyPair, Public};
use mm2_core::mm_ctx::MmArc;
use mm2_err_handle::prelude::*;
use mm2_number::{BigDecimal, MmNumber};
#[cfg(test)] use mocktopus::macros::*;
use rpc::v1::types::{Bytes as BytesJson, ToTxHash, Transaction as RpcTransaction, H160 as H160Json, H256 as H256Json};
use script::{Builder as ScriptBuilder, Opcode, Script, TransactionInputSigner};
use script_pubkey::generate_contract_call_script_pubkey;
use serde_json::{self as json, Value as Json};
use serialization::{deserialize, serialize, CoinVariant};
use std::collections::{HashMap, HashSet};
use std::convert::TryInto;
use std::num::TryFromIntError;
use std::ops::{Deref, Neg};
#[cfg(not(target_arch = "wasm32"))] use std::path::PathBuf;
use std::str::FromStr;
use std::sync::Arc;
use utxo_signer::with_key_pair::{sign_tx, UtxoSignWithKeyPairError};

mod history;
#[cfg(test)] mod qrc20_tests;
pub mod rpc_clients;
pub mod script_pubkey;
mod swap;

/// Qtum amount is always 0 for the QRC20 UTXO outputs,
/// because we should pay only a fee in Qtum to send the QRC20 transaction.
pub const OUTPUT_QTUM_AMOUNT: u64 = 0;
pub const QRC20_GAS_LIMIT_DEFAULT: u64 = 100_000;
const QRC20_PAYMENT_GAS_LIMIT: u64 = 200_000;
pub const QRC20_GAS_PRICE_DEFAULT: u64 = 40;
pub const QRC20_DUST: u64 = 0;
// Keccak-256 hash of `Transfer` event
const QRC20_TRANSFER_TOPIC: &str = "ddf252ad1be2c89b69c2b068fc378daa952ba7f163c4a11628f55a4df523b3ef";
const QRC20_PAYMENT_SENT_TOPIC: &str = "ccc9c05183599bd3135da606eaaf535daffe256e9de33c048014cffcccd4ad57";
const QRC20_RECEIVER_SPENT_TOPIC: &str = "36c177bcb01c6d568244f05261e2946c8c977fa50822f3fa098c470770ee1f3e";
const QRC20_SENDER_REFUNDED_TOPIC: &str = "1797d500133f8e427eb9da9523aa4a25cb40f50ebc7dbda3c7c81778973f35ba";

pub type Qrc20AbiResult<T> = Result<T, MmError<Qrc20AbiError>>;

#[derive(Display)]
pub enum Qrc20GenTxError {
    ErrorGeneratingUtxoTx(GenerateTxError),
    ErrorSigningTx(UtxoSignWithKeyPairError),
    PrivKeyPolicyNotAllowed(PrivKeyPolicyNotAllowed),
    UnexpectedDerivationMethod(UnexpectedDerivationMethod),
    InvalidAddress(String),
}

impl From<GenerateTxError> for Qrc20GenTxError {
    fn from(e: GenerateTxError) -> Self { Qrc20GenTxError::ErrorGeneratingUtxoTx(e) }
}

impl From<UtxoSignWithKeyPairError> for Qrc20GenTxError {
    fn from(e: UtxoSignWithKeyPairError) -> Self { Qrc20GenTxError::ErrorSigningTx(e) }
}

impl From<PrivKeyPolicyNotAllowed> for Qrc20GenTxError {
    fn from(e: PrivKeyPolicyNotAllowed) -> Self { Qrc20GenTxError::PrivKeyPolicyNotAllowed(e) }
}

impl From<UnexpectedDerivationMethod> for Qrc20GenTxError {
    fn from(e: UnexpectedDerivationMethod) -> Self { Qrc20GenTxError::UnexpectedDerivationMethod(e) }
}

impl From<UtxoRpcError> for Qrc20GenTxError {
    fn from(e: UtxoRpcError) -> Self { Qrc20GenTxError::ErrorGeneratingUtxoTx(GenerateTxError::from(e)) }
}

impl Qrc20GenTxError {
    fn into_withdraw_error(self, coin: String, decimals: u8) -> WithdrawError {
        match self {
            Qrc20GenTxError::ErrorGeneratingUtxoTx(gen_err) => {
                WithdrawError::from_generate_tx_error(gen_err, coin, decimals)
            },
            Qrc20GenTxError::ErrorSigningTx(sign_err) => WithdrawError::InternalError(sign_err.to_string()),
            Qrc20GenTxError::PrivKeyPolicyNotAllowed(priv_err) => WithdrawError::InternalError(priv_err.to_string()),
            Qrc20GenTxError::UnexpectedDerivationMethod(addr_err) => WithdrawError::InternalError(addr_err.to_string()),
            Qrc20GenTxError::InvalidAddress(addr_err) => WithdrawError::InvalidAddress(addr_err),
        }
    }
}

#[derive(Clone, Debug, Deserialize, Serialize)]
pub struct Qrc20ActivationParams {
    swap_contract_address: H160,
    fallback_swap_contract: Option<H160>,
    #[serde(flatten)]
    utxo_params: UtxoActivationParams,
}

#[derive(Debug, Display)]
pub enum Qrc20FromLegacyReqErr {
    InvalidSwapContractAddr(json::Error),
    InvalidFallbackSwapContract(json::Error),
    InvalidUtxoParams(UtxoFromLegacyReqErr),
}

impl From<UtxoFromLegacyReqErr> for Qrc20FromLegacyReqErr {
    fn from(err: UtxoFromLegacyReqErr) -> Self { Qrc20FromLegacyReqErr::InvalidUtxoParams(err) }
}

impl Qrc20ActivationParams {
    pub fn from_legacy_req(req: &Json) -> Result<Self, MmError<Qrc20FromLegacyReqErr>> {
        let swap_contract_address = json::from_value(req["swap_contract_address"].clone())
            .map_to_mm(Qrc20FromLegacyReqErr::InvalidSwapContractAddr)?;
        let fallback_swap_contract = json::from_value(req["fallback_swap_contract"].clone())
            .map_to_mm(Qrc20FromLegacyReqErr::InvalidFallbackSwapContract)?;
        let utxo_params = UtxoActivationParams::from_legacy_req(req)?;
        Ok(Qrc20ActivationParams {
            swap_contract_address,
            fallback_swap_contract,
            utxo_params,
        })
    }
}

struct Qrc20CoinBuilder<'a> {
    ctx: &'a MmArc,
    ticker: &'a str,
    conf: &'a Json,
    activation_params: &'a Qrc20ActivationParams,
    priv_key_policy: PrivKeyBuildPolicy,
    platform: String,
    token_contract_address: H160,
}

impl<'a> Qrc20CoinBuilder<'a> {
    pub fn new(
        ctx: &'a MmArc,
        ticker: &'a str,
        conf: &'a Json,
        activation_params: &'a Qrc20ActivationParams,
        priv_key_policy: PrivKeyBuildPolicy,
        platform: String,
        token_contract_address: H160,
    ) -> Qrc20CoinBuilder<'a> {
        Qrc20CoinBuilder {
            ctx,
            ticker,
            conf,
            activation_params,
            priv_key_policy,
            platform,
            token_contract_address,
        }
    }
}

#[async_trait]
impl<'a> UtxoCoinBuilderCommonOps for Qrc20CoinBuilder<'a> {
    fn ctx(&self) -> &MmArc { self.ctx }

    fn conf(&self) -> &Json { self.conf }

    fn activation_params(&self) -> &UtxoActivationParams { &self.activation_params.utxo_params }

    fn ticker(&self) -> &str { self.ticker }

    async fn decimals(&self, rpc_client: &UtxoRpcClientEnum) -> UtxoCoinBuildResult<u8> {
        if let Some(d) = self.conf()["decimals"].as_u64() {
            return Ok(d as u8);
        }

        rpc_client
            .token_decimals(&self.token_contract_address)
            .compat()
            .await
            .map_to_mm(UtxoCoinBuildError::ErrorDetectingDecimals)
    }

    fn dust_amount(&self) -> u64 { QRC20_DUST }

    #[cfg(not(target_arch = "wasm32"))]
    fn confpath(&self) -> UtxoCoinBuildResult<PathBuf> {
        use crate::utxo::coin_daemon_data_dir;

        // Documented at https://github.com/jl777/coins#bitcoin-protocol-specific-json
        // "USERHOME/" prefix should be replaced with the user's home folder.
        let declared_confpath = match self.conf()["confpath"].as_str() {
            Some(path) if !path.is_empty() => path.trim(),
            _ => {
                let is_asset_chain = false;
                let platform = self.platform.to_lowercase();
                let data_dir = coin_daemon_data_dir(&platform, is_asset_chain);

                let confname = format!("{}.conf", platform);
                return Ok(data_dir.join(&confname[..]));
            },
        };

        let (confpath, rel_to_home) = match declared_confpath.strip_prefix("~/") {
            Some(stripped) => (stripped, true),
            None => match declared_confpath.strip_prefix("USERHOME/") {
                Some(stripped) => (stripped, true),
                None => (declared_confpath, false),
            },
        };

        if rel_to_home {
            let home = dirs::home_dir().or_mm_err(|| UtxoCoinBuildError::CantDetectUserHome)?;
            Ok(home.join(confpath))
        } else {
            Ok(confpath.into())
        }
    }

    fn check_utxo_maturity(&self) -> bool {
        if let Some(false) = self.activation_params.utxo_params.check_utxo_maturity {
            warn!("'check_utxo_maturity' is ignored because QRC20 gas refund is returned as a coinbase transaction");
        }
        true
    }

    /// Override [`UtxoCoinBuilderCommonOps::tx_cache`] to initialize TX cache with the platform ticker.
    /// Please note the method is overridden for Native mode only.
    #[inline]
    #[cfg(not(target_arch = "wasm32"))]
    fn tx_cache(&self) -> UtxoVerboseCacheShared {
        crate::utxo::tx_cache::fs_tx_cache::FsVerboseCache::new(self.platform.clone(), self.tx_cache_path())
            .into_shared()
    }
}

impl<'a> UtxoFieldsWithIguanaSecretBuilder for Qrc20CoinBuilder<'a> {}

impl<'a> UtxoFieldsWithGlobalHDBuilder for Qrc20CoinBuilder<'a> {}

/// Although, `Qrc20Coin` doesn't support [`PrivKeyBuildPolicy::Trezor`] yet,
/// `UtxoCoinBuilder` trait requires `UtxoFieldsWithHardwareWalletBuilder` to be implemented.
impl<'a> UtxoFieldsWithHardwareWalletBuilder for Qrc20CoinBuilder<'a> {}

#[async_trait]
impl<'a> UtxoCoinBuilder for Qrc20CoinBuilder<'a> {
    type ResultCoin = Qrc20Coin;
    type Error = UtxoCoinBuildError;

    fn priv_key_policy(&self) -> PrivKeyBuildPolicy { self.priv_key_policy.clone() }

    async fn build(self) -> MmResult<Self::ResultCoin, Self::Error> {
        let utxo = match self.priv_key_policy() {
            PrivKeyBuildPolicy::IguanaPrivKey(priv_key) => self.build_utxo_fields_with_iguana_secret(priv_key).await?,
            PrivKeyBuildPolicy::GlobalHDAccount(global_hd_ctx) => {
                self.build_utxo_fields_with_global_hd(global_hd_ctx).await?
            },
            PrivKeyBuildPolicy::Trezor => {
                let priv_key_err = PrivKeyPolicyNotAllowed::HardwareWalletNotSupported;
                return MmError::err(UtxoCoinBuildError::PrivKeyPolicyNotAllowed(priv_key_err));
            },
        };

        let inner = Qrc20CoinFields {
            utxo,
            platform: self.platform,
            contract_address: self.token_contract_address,
            swap_contract_address: self.activation_params.swap_contract_address,
            fallback_swap_contract: self.activation_params.fallback_swap_contract,
        };
        Ok(Qrc20Coin(Arc::new(inner)))
    }
}

pub async fn qrc20_coin_with_policy(
    ctx: &MmArc,
    ticker: &str,
    platform: &str,
    conf: &Json,
    params: &Qrc20ActivationParams,
    priv_key_policy: PrivKeyBuildPolicy,
    contract_address: H160,
) -> Result<Qrc20Coin, String> {
    let builder = Qrc20CoinBuilder::new(
        ctx,
        ticker,
        conf,
        params,
        priv_key_policy,
        platform.to_owned(),
        contract_address,
    );
    Ok(try_s!(builder.build().await))
}

pub async fn qrc20_coin_with_priv_key(
    ctx: &MmArc,
    ticker: &str,
    platform: &str,
    conf: &Json,
    params: &Qrc20ActivationParams,
    priv_key: IguanaPrivKey,
    contract_address: H160,
) -> Result<Qrc20Coin, String> {
    let priv_key_policy = PrivKeyBuildPolicy::IguanaPrivKey(priv_key);
    qrc20_coin_with_policy(ctx, ticker, platform, conf, params, priv_key_policy, contract_address).await
}

pub struct Qrc20CoinFields {
    pub utxo: UtxoCoinFields,
    pub platform: String,
    pub contract_address: H160,
    pub swap_contract_address: H160,
    pub fallback_swap_contract: Option<H160>,
}

#[derive(Clone)]
pub struct Qrc20Coin(Arc<Qrc20CoinFields>);

impl Deref for Qrc20Coin {
    type Target = Qrc20CoinFields;
    fn deref(&self) -> &Qrc20CoinFields { &self.0 }
}

impl AsRef<UtxoCoinFields> for Qrc20Coin {
    fn as_ref(&self) -> &UtxoCoinFields { &self.utxo }
}

impl qtum::QtumBasedCoin for Qrc20Coin {}

#[derive(Clone, Debug, PartialEq)]
pub struct ContractCallOutput {
    pub value: u64,
    pub script_pubkey: ScriptBytes,
    pub gas_limit: u64,
    pub gas_price: u64,
}

impl From<ContractCallOutput> for TransactionOutput {
    fn from(out: ContractCallOutput) -> Self {
        TransactionOutput {
            value: out.value,
            script_pubkey: out.script_pubkey,
        }
    }
}

/// Functions of ERC20/EtomicSwap smart contracts that may change the blockchain state.
#[derive(Debug, Eq, PartialEq)]
pub enum MutContractCallType {
    Transfer,
    Erc20Payment,
    ReceiverSpend,
    SenderRefund,
}

impl MutContractCallType {
    fn as_function_name(&self) -> &'static str {
        match self {
            MutContractCallType::Transfer => "transfer",
            MutContractCallType::Erc20Payment => "erc20Payment",
            MutContractCallType::ReceiverSpend => "receiverSpend",
            MutContractCallType::SenderRefund => "senderRefund",
        }
    }

    fn as_function(&self) -> &'static Function {
        match self {
            MutContractCallType::Transfer => eth::ERC20_CONTRACT.function(self.as_function_name()).unwrap(),
            MutContractCallType::Erc20Payment
            | MutContractCallType::ReceiverSpend
            | MutContractCallType::SenderRefund => eth::SWAP_CONTRACT.function(self.as_function_name()).unwrap(),
        }
    }

    pub fn from_script_pubkey(script: &[u8]) -> Result<Option<MutContractCallType>, String> {
        lazy_static! {
            static ref TRANSFER_SHORT_SIGN: [u8; 4] =
                eth::ERC20_CONTRACT.function("transfer").unwrap().short_signature();
            static ref ERC20_PAYMENT_SHORT_SIGN: [u8; 4] =
                eth::SWAP_CONTRACT.function("erc20Payment").unwrap().short_signature();
            static ref RECEIVER_SPEND_SHORT_SIGN: [u8; 4] =
                eth::SWAP_CONTRACT.function("receiverSpend").unwrap().short_signature();
            static ref SENDER_REFUND_SHORT_SIGN: [u8; 4] =
                eth::SWAP_CONTRACT.function("senderRefund").unwrap().short_signature();
        }

        if script.len() < 4 {
            return ERR!("Length of the script pubkey less than 4: {:?}", script);
        }

        if script.starts_with(TRANSFER_SHORT_SIGN.as_ref()) {
            return Ok(Some(MutContractCallType::Transfer));
        }
        if script.starts_with(ERC20_PAYMENT_SHORT_SIGN.as_ref()) {
            return Ok(Some(MutContractCallType::Erc20Payment));
        }
        if script.starts_with(RECEIVER_SPEND_SHORT_SIGN.as_ref()) {
            return Ok(Some(MutContractCallType::ReceiverSpend));
        }
        if script.starts_with(SENDER_REFUND_SHORT_SIGN.as_ref()) {
            return Ok(Some(MutContractCallType::SenderRefund));
        }
        Ok(None)
    }

    #[allow(dead_code)]
    fn short_signature(&self) -> [u8; 4] { self.as_function().short_signature() }
}

pub struct GenerateQrc20TxResult {
    pub signed: UtxoTx,
    pub miner_fee: u64,
    pub gas_fee: u64,
}

#[derive(Debug, Display)]
pub enum Qrc20AbiError {
    #[display(fmt = "Invalid QRC20 ABI params: {}", _0)]
    InvalidParams(String),
    #[display(fmt = "QRC20 ABI error: {}", _0)]
    ABIError(String),
}

impl From<ethabi::Error> for Qrc20AbiError {
    fn from(e: ethabi::Error) -> Qrc20AbiError { Qrc20AbiError::ABIError(e.to_string()) }
}

impl From<Qrc20AbiError> for ValidatePaymentError {
    fn from(e: Qrc20AbiError) -> ValidatePaymentError { ValidatePaymentError::TxDeserializationError(e.to_string()) }
}

impl From<Qrc20AbiError> for GenerateTxError {
    fn from(e: Qrc20AbiError) -> Self { GenerateTxError::Internal(e.to_string()) }
}

impl From<Qrc20AbiError> for TradePreimageError {
    fn from(e: Qrc20AbiError) -> Self {
        // `Qrc20ABIError` is always an internal error
        TradePreimageError::InternalError(e.to_string())
    }
}

impl From<Qrc20AbiError> for WithdrawError {
    fn from(e: Qrc20AbiError) -> Self {
        // `Qrc20ABIError` is always an internal error
        WithdrawError::InternalError(e.to_string())
    }
}

impl From<Qrc20AbiError> for UtxoRpcError {
    fn from(e: Qrc20AbiError) -> Self {
        // `Qrc20ABIError` is always an internal error
        UtxoRpcError::Internal(e.to_string())
    }
}

impl Qrc20Coin {
    /// `gas_fee` should be calculated by: gas_limit * gas_price * (count of contract calls),
    /// or should be sum of gas fee of all contract calls.
    pub async fn get_qrc20_tx_fee(&self, gas_fee: u64) -> Result<u64, String> {
        match try_s!(self.get_fee_rate().await) {
<<<<<<< HEAD
            ActualFeeRate::Dynamic(amount)
            | ActualFeeRate::FixedPerKb(amount)
            | ActualFeeRate::FixedPerKbDingo(amount) => Ok(amount + gas_fee),
=======
            ActualFeeRate::Dynamic(amount) | ActualFeeRate::FixedPerKb(amount) => Ok(amount + gas_fee),
>>>>>>> c1140d0e
        }
    }

    /// Generate and send a transaction with the specified UTXO outputs.
    /// Note this function locks the `UTXO_LOCK`.
    pub async fn send_contract_calls(
        &self,
        outputs: Vec<ContractCallOutput>,
    ) -> Result<TransactionEnum, TransactionErr> {
        // TODO: we need to somehow refactor it using RecentlySpentOutpoints cache
        // Move over all QRC20 tokens should share the same cache with each other and base QTUM coin
        let _utxo_lock = UTXO_LOCK.lock().await;

        let GenerateQrc20TxResult { signed, .. } = self
            .generate_qrc20_transaction(outputs)
            .await
            .map_err(|e| TransactionErr::Plain(ERRL!("{}", e)))?;
        try_tx_s!(self.utxo.rpc_client.send_transaction(&signed).compat().await, signed);
        Ok(signed.into())
    }

    /// Generate Qtum UTXO transaction with contract calls.
    /// Note: lock the UTXO_LOCK mutex before this function will be called.
    async fn generate_qrc20_transaction(
        &self,
        contract_outputs: Vec<ContractCallOutput>,
    ) -> Result<GenerateQrc20TxResult, MmError<Qrc20GenTxError>> {
        let my_address = self.utxo.derivation_method.single_addr_or_err().await?;
        let (unspents, _) = self.get_unspent_ordered_list(&my_address).await?;

        let mut gas_fee = 0;
        let mut outputs = Vec::with_capacity(contract_outputs.len());
        for output in contract_outputs {
            gas_fee += output.gas_limit * output.gas_price;
            outputs.push(TransactionOutput::from(output));
        }

        let (unsigned, data) = UtxoTxBuilder::new(self)
            .await
            .add_available_inputs(unspents)
            .add_outputs(outputs)
            .with_gas_fee(gas_fee)
            .build()
            .await?;

        let key_pair = self.utxo.priv_key_policy.activated_key_or_err()?;

        let signed = sign_tx(
            unsigned,
            key_pair,
            self.utxo.conf.signature_version,
            self.utxo.conf.fork_id,
        )?;

        Ok(GenerateQrc20TxResult {
            signed,
            miner_fee: data.fee_amount,
            gas_fee,
        })
    }

    fn transfer_output(
        &self,
        to_addr: H160,
        amount: U256,
        gas_limit: u64,
        gas_price: u64,
    ) -> Qrc20AbiResult<ContractCallOutput> {
        let function = eth::ERC20_CONTRACT.function("transfer")?;
        let params = function.encode_input(&[Token::Address(to_addr), Token::Uint(amount)])?;

        let script_pubkey =
            generate_contract_call_script_pubkey(&params, gas_limit, gas_price, self.contract_address.as_bytes())?
                .to_bytes();

        Ok(ContractCallOutput {
            value: OUTPUT_QTUM_AMOUNT,
            script_pubkey,
            gas_limit,
            gas_price,
        })
    }

    async fn preimage_trade_fee_required_to_send_outputs(
        &self,
        contract_outputs: Vec<ContractCallOutput>,
        stage: &FeeApproxStage,
    ) -> TradePreimageResult<BigDecimal> {
        let decimals = self.as_ref().decimals;
        let mut gas_fee = 0;
        let mut outputs = Vec::with_capacity(contract_outputs.len());
        for output in contract_outputs {
            gas_fee += output.gas_limit * output.gas_price;
            outputs.push(TransactionOutput::from(output));
        }
        let fee_policy = FeePolicy::SendExact;
        let miner_fee =
            UtxoCommonOps::preimage_trade_fee_required_to_send_outputs(self, outputs, fee_policy, Some(gas_fee), stage)
                .await?;
        let gas_fee = big_decimal_from_sat(gas_fee as i64, decimals);
        Ok(miner_fee + gas_fee)
    }
}

// if mockable is placed before async_trait there is `munmap_chunk(): invalid pointer` error on async fn mocking attempt
#[async_trait]
#[cfg_attr(test, mockable)]
impl UtxoTxBroadcastOps for Qrc20Coin {
    async fn broadcast_tx(&self, tx: &UtxoTx) -> Result<H256Json, MmError<BroadcastTxErr>> {
        utxo_common::broadcast_tx(self, tx).await
    }
}

#[async_trait]
#[cfg_attr(test, mockable)]
impl UtxoTxGenerationOps for Qrc20Coin {
    /// Get only QTUM transaction fee.
    async fn get_fee_rate(&self) -> UtxoRpcResult<ActualFeeRate> { utxo_common::get_fee_rate(&self.utxo).await }

    async fn calc_interest_if_required(&self, unsigned: &mut TransactionInputSigner) -> UtxoRpcResult<u64> {
        utxo_common::calc_interest_if_required(self, unsigned).await
    }

<<<<<<< HEAD
    fn is_kmd(&self) -> bool { utxo_common::is_kmd(self) }
=======
    fn supports_interest(&self) -> bool { utxo_common::is_kmd(self) }
>>>>>>> c1140d0e
}

#[async_trait]
#[cfg_attr(test, mockable)]
impl GetUtxoListOps for Qrc20Coin {
    async fn get_unspent_ordered_list(
        &self,
        address: &UtxoAddress,
    ) -> UtxoRpcResult<(Vec<UnspentInfo>, RecentlySpentOutPointsGuard<'_>)> {
        utxo_common::get_unspent_ordered_list(self, address).await
    }

    async fn get_all_unspent_ordered_list(
        &self,
        address: &UtxoAddress,
    ) -> UtxoRpcResult<(Vec<UnspentInfo>, RecentlySpentOutPointsGuard<'_>)> {
        utxo_common::get_all_unspent_ordered_list(self, address).await
    }

    async fn get_mature_unspent_ordered_list(
        &self,
        address: &UtxoAddress,
    ) -> UtxoRpcResult<(MatureUnspentList, RecentlySpentOutPointsGuard<'_>)> {
        utxo_common::get_mature_unspent_ordered_list(self, address).await
    }
}

#[async_trait]
#[cfg_attr(test, mockable)]
impl UtxoCommonOps for Qrc20Coin {
    async fn get_htlc_spend_fee(&self, tx_size: u64, stage: &FeeApproxStage) -> UtxoRpcResult<u64> {
        utxo_common::get_htlc_spend_fee(self, tx_size, stage).await
    }

    fn addresses_from_script(&self, script: &Script) -> Result<Vec<UtxoAddress>, String> {
        utxo_common::addresses_from_script(self, script)
    }

    fn denominate_satoshis(&self, satoshi: i64) -> f64 { utxo_common::denominate_satoshis(&self.utxo, satoshi) }

    fn my_public_key(&self) -> Result<&Public, MmError<UnexpectedDerivationMethod>> {
        utxo_common::my_public_key(self.as_ref())
    }

    fn address_from_str(&self, address: &str) -> MmResult<UtxoAddress, AddrFromStrError> {
        utxo_common::checked_address_from_str(self, address)
    }

    fn script_for_address(&self, address: &UtxoAddress) -> MmResult<Script, UnsupportedAddr> {
        utxo_common::output_script_checked(self.as_ref(), address)
    }

    async fn get_current_mtp(&self) -> UtxoRpcResult<u32> {
        utxo_common::get_current_mtp(&self.utxo, CoinVariant::Qtum).await
    }

    fn is_unspent_mature(&self, output: &RpcTransaction) -> bool { self.is_qtum_unspent_mature(output) }

    async fn calc_interest_of_tx(
        &self,
        _tx: &UtxoTx,
        _input_transactions: &mut HistoryUtxoTxMap,
    ) -> UtxoRpcResult<u64> {
        MmError::err(UtxoRpcError::Internal(
            "QRC20 coin doesn't support transaction rewards".to_owned(),
        ))
    }

    async fn get_mut_verbose_transaction_from_map_or_rpc<'a, 'b>(
        &'a self,
        tx_hash: H256Json,
        utxo_tx_map: &'b mut HistoryUtxoTxMap,
    ) -> UtxoRpcResult<&'b mut HistoryUtxoTx> {
        utxo_common::get_mut_verbose_transaction_from_map_or_rpc(self, tx_hash, utxo_tx_map).await
    }

    async fn p2sh_spending_tx(&self, input: utxo_common::P2SHSpendingTxInput<'_>) -> Result<UtxoTx, String> {
        utxo_common::p2sh_spending_tx(self, input).await
    }

    fn get_verbose_transactions_from_cache_or_rpc(
        &self,
        tx_ids: HashSet<H256Json>,
    ) -> UtxoRpcFut<HashMap<H256Json, VerboseTransactionFrom>> {
        let selfi = self.clone();
        let fut = async move { utxo_common::get_verbose_transactions_from_cache_or_rpc(&selfi.utxo, tx_ids).await };
        Box::new(fut.boxed().compat())
    }

    async fn preimage_trade_fee_required_to_send_outputs(
        &self,
        outputs: Vec<TransactionOutput>,
        fee_policy: FeePolicy,
        gas_fee: Option<u64>,
        stage: &FeeApproxStage,
    ) -> TradePreimageResult<BigDecimal> {
        utxo_common::preimage_trade_fee_required_to_send_outputs(
            self,
            self.platform_ticker(),
            outputs,
            fee_policy,
            gas_fee,
            stage,
        )
        .await
    }

    fn increase_dynamic_fee_by_stage(&self, dynamic_fee: u64, stage: &FeeApproxStage) -> u64 {
        utxo_common::increase_dynamic_fee_by_stage(self, dynamic_fee, stage)
    }

    async fn p2sh_tx_locktime(&self, htlc_locktime: u32) -> Result<u32, MmError<UtxoRpcError>> {
        utxo_common::p2sh_tx_locktime(self, &self.utxo.conf.ticker, htlc_locktime).await
    }

    fn addr_format(&self) -> &UtxoAddressFormat { utxo_common::addr_format(self) }

    fn addr_format_for_standard_scripts(&self) -> UtxoAddressFormat {
        utxo_common::addr_format_for_standard_scripts(self)
    }

    fn address_from_pubkey(&self, pubkey: &Public) -> UtxoAddress {
        let conf = &self.utxo.conf;
        utxo_common::address_from_pubkey(
            pubkey,
            conf.address_prefixes.clone(),
            conf.checksum_type,
            conf.bech32_hrp.clone(),
            self.addr_format().clone(),
        )
    }
}

#[async_trait]
impl SwapOps for Qrc20Coin {
    async fn send_taker_fee(&self, dex_fee: DexFee, _uuid: &[u8], _expire_at: u64) -> TransactionResult {
        let to_address = try_tx_s!(self.contract_address_from_raw_pubkey(self.dex_pubkey()));
        let amount = try_tx_s!(wei_from_big_decimal(&dex_fee.fee_amount().into(), self.utxo.decimals));
        let transfer_output =
            try_tx_s!(self.transfer_output(to_address, amount, QRC20_GAS_LIMIT_DEFAULT, QRC20_GAS_PRICE_DEFAULT));
        self.send_contract_calls(vec![transfer_output]).await
    }

    async fn send_maker_payment(&self, maker_payment_args: SendPaymentArgs<'_>) -> TransactionResult {
        let time_lock = try_tx_s!(maker_payment_args.time_lock.try_into());
        let taker_addr = try_tx_s!(self.contract_address_from_raw_pubkey(maker_payment_args.other_pubkey));
        let id = qrc20_swap_id(time_lock, maker_payment_args.secret_hash);
        let value = try_tx_s!(wei_from_big_decimal(&maker_payment_args.amount, self.utxo.decimals));
        let secret_hash = Vec::from(maker_payment_args.secret_hash);
        let swap_contract_address = try_tx_s!(maker_payment_args.swap_contract_address.try_to_address());

        self.send_hash_time_locked_payment(id, value, time_lock, secret_hash, taker_addr, swap_contract_address)
            .await
    }

    #[inline]
    async fn send_taker_payment(&self, taker_payment_args: SendPaymentArgs<'_>) -> TransactionResult {
        let time_lock = try_tx_s!(taker_payment_args.time_lock.try_into());
        let maker_addr = try_tx_s!(self.contract_address_from_raw_pubkey(taker_payment_args.other_pubkey));
        let id = qrc20_swap_id(time_lock, taker_payment_args.secret_hash);
        let value = try_tx_s!(wei_from_big_decimal(&taker_payment_args.amount, self.utxo.decimals));
        let secret_hash = Vec::from(taker_payment_args.secret_hash);
        let swap_contract_address = try_tx_s!(taker_payment_args.swap_contract_address.try_to_address());
        self.send_hash_time_locked_payment(id, value, time_lock, secret_hash, maker_addr, swap_contract_address)
            .await
    }

    #[inline]
    async fn send_maker_spends_taker_payment(
        &self,
        maker_spends_payment_args: SpendPaymentArgs<'_>,
    ) -> TransactionResult {
        let payment_tx: UtxoTx =
            try_tx_s!(deserialize(maker_spends_payment_args.other_payment_tx).map_err(|e| ERRL!("{:?}", e)));
        let swap_contract_address = try_tx_s!(maker_spends_payment_args.swap_contract_address.try_to_address());
        let secret = maker_spends_payment_args.secret.to_vec();

        self.spend_hash_time_locked_payment(payment_tx, swap_contract_address, secret)
            .await
    }

    #[inline]
    async fn send_taker_spends_maker_payment(
        &self,
        taker_spends_payment_args: SpendPaymentArgs<'_>,
    ) -> TransactionResult {
        let payment_tx: UtxoTx =
            try_tx_s!(deserialize(taker_spends_payment_args.other_payment_tx).map_err(|e| ERRL!("{:?}", e)));
        let secret = taker_spends_payment_args.secret.to_vec();
        let swap_contract_address = try_tx_s!(taker_spends_payment_args.swap_contract_address.try_to_address());

        self.spend_hash_time_locked_payment(payment_tx, swap_contract_address, secret)
            .await
    }

    #[inline]
    async fn send_taker_refunds_payment(&self, taker_refunds_payment_args: RefundPaymentArgs<'_>) -> TransactionResult {
        let payment_tx: UtxoTx =
            try_tx_s!(deserialize(taker_refunds_payment_args.payment_tx).map_err(|e| ERRL!("{:?}", e)));
        let swap_contract_address = try_tx_s!(taker_refunds_payment_args.swap_contract_address.try_to_address());

        self.refund_hash_time_locked_payment(swap_contract_address, payment_tx)
            .await
    }

    #[inline]
    async fn send_maker_refunds_payment(&self, maker_refunds_payment_args: RefundPaymentArgs<'_>) -> TransactionResult {
        let payment_tx: UtxoTx =
            try_tx_s!(deserialize(maker_refunds_payment_args.payment_tx).map_err(|e| ERRL!("{:?}", e)));
        let swap_contract_address = try_tx_s!(maker_refunds_payment_args.swap_contract_address.try_to_address());

        self.refund_hash_time_locked_payment(swap_contract_address, payment_tx)
            .await
    }

    #[inline]
    async fn validate_fee(&self, validate_fee_args: ValidateFeeArgs<'_>) -> ValidatePaymentResult<()> {
        let fee_tx = match validate_fee_args.fee_tx {
            TransactionEnum::UtxoTx(tx) => tx,
            fee_tx => {
                return MmError::err(ValidatePaymentError::InternalError(format!(
                    "Invalid fee tx type. fee tx: {:?}",
                    fee_tx
                )))
            },
        };
        let fee_tx_hash = fee_tx.hash().reversed().into();
        let inputs_signed_by_pub = check_all_utxo_inputs_signed_by_pub(fee_tx, validate_fee_args.expected_sender)?;
        if !inputs_signed_by_pub {
            return MmError::err(ValidatePaymentError::WrongPaymentTx(
                "The dex fee was sent from wrong address".to_string(),
            ));
        }
        let fee_addr = self
            .contract_address_from_raw_pubkey(self.dex_pubkey())
            .map_to_mm(ValidatePaymentError::WrongPaymentTx)?;
        let expected_value = wei_from_big_decimal(&validate_fee_args.dex_fee.fee_amount().into(), self.utxo.decimals)?;

        self.validate_fee_impl(
            fee_tx_hash,
            fee_addr,
            expected_value,
            validate_fee_args.min_block_number,
        )
        .await
        .map_to_mm(ValidatePaymentError::WrongPaymentTx)
    }

    #[inline]
    async fn validate_maker_payment(&self, input: ValidatePaymentInput) -> ValidatePaymentResult<()> {
        let payment_tx: UtxoTx = deserialize(input.payment_tx.as_slice())?;
        let sender = self
            .contract_address_from_raw_pubkey(&input.other_pub)
            .map_to_mm(ValidatePaymentError::InvalidParameter)?;
        let swap_contract_address = input
            .swap_contract_address
            .try_to_address()
            .map_to_mm(ValidatePaymentError::InvalidParameter)?;

        let time_lock = input
            .time_lock
            .try_into()
            .map_to_mm(ValidatePaymentError::TimelockOverflow)?;
        self.validate_payment(
            payment_tx,
            time_lock,
            sender,
            input.secret_hash,
            input.amount,
            swap_contract_address,
        )
        .await
    }

    #[inline]
    async fn validate_taker_payment(&self, input: ValidatePaymentInput) -> ValidatePaymentResult<()> {
        let swap_contract_address = input
            .swap_contract_address
            .try_to_address()
            .map_to_mm(ValidatePaymentError::InvalidParameter)?;
        let payment_tx: UtxoTx = deserialize(input.payment_tx.as_slice())?;
        let sender = self
            .contract_address_from_raw_pubkey(&input.other_pub)
            .map_to_mm(ValidatePaymentError::InvalidParameter)?;
        let time_lock = input
            .time_lock
            .try_into()
            .map_to_mm(ValidatePaymentError::TimelockOverflow)?;

        self.validate_payment(
            payment_tx,
            time_lock,
            sender,
            input.secret_hash,
            input.amount,
            swap_contract_address,
        )
        .await
    }

    #[inline]
    async fn check_if_my_payment_sent(
        &self,
        if_my_payment_sent_args: CheckIfMyPaymentSentArgs<'_>,
    ) -> Result<Option<TransactionEnum>, String> {
        let time_lock = if_my_payment_sent_args
            .time_lock
            .try_into()
            .map_err(|e: TryFromIntError| e.to_string())?;
        let swap_id = qrc20_swap_id(time_lock, if_my_payment_sent_args.secret_hash);
        let swap_contract_address = if_my_payment_sent_args.swap_contract_address.try_to_address()?;

        self.check_if_my_payment_sent_impl(
            swap_contract_address,
            swap_id,
            if_my_payment_sent_args.search_from_block,
        )
        .await
    }

    #[inline]
    async fn search_for_swap_tx_spend_my(
        &self,
        input: SearchForSwapTxSpendInput<'_>,
    ) -> Result<Option<FoundSwapTxSpend>, String> {
        let tx: UtxoTx = try_s!(deserialize(input.tx).map_err(|e| ERRL!("{:?}", e)));

        self.search_for_swap_tx_spend(
            try_s!(input.time_lock.try_into()),
            input.secret_hash,
            tx,
            input.search_from_block,
        )
        .await
    }

    async fn search_for_swap_tx_spend_other(
        &self,
        input: SearchForSwapTxSpendInput<'_>,
    ) -> Result<Option<FoundSwapTxSpend>, String> {
        let tx: UtxoTx = try_s!(deserialize(input.tx).map_err(|e| ERRL!("{:?}", e)));

        self.search_for_swap_tx_spend(
            try_s!(input.time_lock.try_into()),
            input.secret_hash,
            tx,
            input.search_from_block,
        )
        .await
    }

    #[inline]
    async fn extract_secret(
        &self,
        secret_hash: &[u8],
        spend_tx: &[u8],
        _watcher_reward: bool,
    ) -> Result<[u8; 32], String> {
        self.extract_secret_impl(secret_hash, spend_tx)
    }

    fn negotiate_swap_contract_addr(
        &self,
        other_side_address: Option<&[u8]>,
    ) -> Result<Option<BytesJson>, MmError<NegotiateSwapContractAddrErr>> {
        match other_side_address {
            Some(bytes) => {
                if bytes.len() != 20 {
                    return MmError::err(NegotiateSwapContractAddrErr::InvalidOtherAddrLen(bytes.into()));
                }
                let other_addr = H160::from_slice(bytes);
                if other_addr == self.swap_contract_address {
                    return Ok(Some(self.swap_contract_address.0.to_vec().into()));
                }

                if Some(other_addr) == self.fallback_swap_contract {
                    return Ok(self.fallback_swap_contract.map(|addr| addr.0.to_vec().into()));
                }
                MmError::err(NegotiateSwapContractAddrErr::UnexpectedOtherAddr(bytes.into()))
            },
            None => self
                .fallback_swap_contract
                .map(|addr| Some(addr.0.to_vec().into()))
                .ok_or_else(|| MmError::new(NegotiateSwapContractAddrErr::NoOtherAddrAndNoFallback)),
        }
    }

    fn derive_htlc_key_pair(&self, swap_unique_data: &[u8]) -> KeyPair {
        utxo_common::derive_htlc_key_pair(self.as_ref(), swap_unique_data)
    }

    fn derive_htlc_pubkey(&self, swap_unique_data: &[u8]) -> [u8; 33] {
        utxo_common::derive_htlc_pubkey(self, swap_unique_data)
    }

    #[inline]
    fn validate_other_pubkey(&self, raw_pubkey: &[u8]) -> MmResult<(), ValidateOtherPubKeyErr> {
        utxo_common::validate_other_pubkey(raw_pubkey)
    }
}

#[async_trait]
impl WatcherOps for Qrc20Coin {}

#[async_trait]
impl MarketCoinOps for Qrc20Coin {
    fn ticker(&self) -> &str { &self.utxo.conf.ticker }

    fn my_address(&self) -> MmResult<String, MyAddressError> { utxo_common::my_address(self) }

    async fn get_public_key(&self) -> Result<String, MmError<UnexpectedDerivationMethod>> {
        let pubkey = utxo_common::my_public_key(self.as_ref())?;
        Ok(pubkey.to_string())
    }

    fn sign_message_hash(&self, message: &str) -> Option<[u8; 32]> {
        utxo_common::sign_message_hash(self.as_ref(), message)
    }

    fn sign_message(&self, message: &str) -> SignatureResult<String> {
        utxo_common::sign_message(self.as_ref(), message)
    }

    fn verify_message(&self, signature_base64: &str, message: &str, address: &str) -> VerificationResult<bool> {
        utxo_common::verify_message(self, signature_base64, message, address)
    }

    fn my_balance(&self) -> BalanceFut<CoinBalance> {
        let decimals = self.utxo.decimals;

        let coin = self.clone();
        let fut = async move {
            let my_address = coin
                .my_addr_as_contract_addr()
                .await
                .mm_err(|e| BalanceError::Internal(e.to_string()))?;
            let params = [Token::Address(my_address)];
            let contract_address = coin.contract_address;
            let tokens = coin
                .utxo
                .rpc_client
                .rpc_contract_call(ViewContractCallType::BalanceOf, &contract_address, &params)
                .compat()
                .await?;
            let spendable = match tokens.first() {
                Some(Token::Uint(bal)) => u256_to_big_decimal(*bal, decimals)?,
                _ => {
                    let error = format!("Expected U256 as balanceOf result but got {:?}", tokens);
                    return MmError::err(BalanceError::InvalidResponse(error));
                },
            };
            Ok(CoinBalance {
                spendable,
                unspendable: BigDecimal::from(0),
            })
        };
        Box::new(fut.boxed().compat())
    }
    fn base_coin_balance(&self) -> BalanceFut<BigDecimal> {
        // use standard UTXO my_balance implementation that returns Qtum balance instead of QRC20
        Box::new(utxo_common::my_balance(self.clone()).map(|CoinBalance { spendable, .. }| spendable))
    }

    fn platform_ticker(&self) -> &str { &self.0.platform }

    #[inline(always)]
    fn send_raw_tx(&self, tx: &str) -> Box<dyn Future<Item = String, Error = String> + Send> {
        utxo_common::send_raw_tx(&self.utxo, tx)
    }

    #[inline(always)]
    fn send_raw_tx_bytes(&self, tx: &[u8]) -> Box<dyn Future<Item = String, Error = String> + Send> {
        utxo_common::send_raw_tx_bytes(&self.utxo, tx)
    }

    #[inline(always)]
    async fn sign_raw_tx(&self, args: &SignRawTransactionRequest) -> RawTransactionResult {
        utxo_common::sign_raw_tx(self, args).await
    }

    fn wait_for_confirmations(&self, input: ConfirmPaymentInput) -> Box<dyn Future<Item = (), Error = String> + Send> {
        let tx: UtxoTx = try_fus!(deserialize(input.payment_tx.as_slice()).map_err(|e| ERRL!("{:?}", e)));
        let selfi = self.clone();
        let fut = async move {
            selfi
                .wait_for_confirmations_and_check_result(
                    tx,
                    input.confirmations,
                    input.requires_nota,
                    input.wait_until,
                    input.check_every,
                )
                .await
        };
        Box::new(fut.boxed().compat())
    }

    async fn wait_for_htlc_tx_spend(&self, args: WaitForHTLCTxSpendArgs<'_>) -> TransactionResult {
        let tx: UtxoTx = try_tx_s!(deserialize(args.tx_bytes).map_err(|e| ERRL!("{:?}", e)));
        self.wait_for_tx_spend_impl(tx, args.wait_until, args.from_block, args.check_every)
            .map_err(TransactionErr::Plain)
            .await
    }

    fn tx_enum_from_bytes(&self, bytes: &[u8]) -> Result<TransactionEnum, MmError<TxMarshalingErr>> {
        utxo_common::tx_enum_from_bytes(self.as_ref(), bytes)
    }

    fn current_block(&self) -> Box<dyn Future<Item = u64, Error = String> + Send> {
        utxo_common::current_block(&self.utxo)
    }

    fn display_priv_key(&self) -> Result<String, String> { utxo_common::display_priv_key(&self.utxo) }

    #[inline]
    fn min_tx_amount(&self) -> BigDecimal { BigDecimal::from(0) }

    #[inline]
    fn min_trading_vol(&self) -> MmNumber {
        let pow = self.utxo.decimals as u32;
        MmNumber::from(1) / MmNumber::from(10u64.pow(pow))
    }

    #[inline]
    fn should_burn_dex_fee(&self) -> bool { false }

    fn is_trezor(&self) -> bool { self.as_ref().priv_key_policy.is_trezor() }
}

#[async_trait]
impl MmCoin for Qrc20Coin {
    fn is_asset_chain(&self) -> bool { utxo_common::is_asset_chain(&self.utxo) }

    fn spawner(&self) -> WeakSpawner { self.as_ref().abortable_system.weak_spawner() }

    fn withdraw(&self, req: WithdrawRequest) -> WithdrawFut {
        Box::new(qrc20_withdraw(self.clone(), req).boxed().compat())
    }

    fn get_raw_transaction(&self, req: RawTransactionRequest) -> RawTransactionFut {
        Box::new(utxo_common::get_raw_transaction(&self.utxo, req).boxed().compat())
    }

    fn get_tx_hex_by_hash(&self, tx_hash: Vec<u8>) -> RawTransactionFut {
        Box::new(utxo_common::get_tx_hex_by_hash(&self.utxo, tx_hash).boxed().compat())
    }

    fn decimals(&self) -> u8 { utxo_common::decimals(&self.utxo) }

    fn convert_to_address(&self, from: &str, to_address_format: Json) -> Result<String, String> {
        qtum::QtumBasedCoin::convert_to_address(self, from, to_address_format)
    }

    fn validate_address(&self, address: &str) -> ValidateAddressResult { utxo_common::validate_address(self, address) }

    fn process_history_loop(&self, ctx: MmArc) -> Box<dyn Future<Item = (), Error = ()> + Send> {
        Box::new(self.clone().history_loop(ctx).map(|_| Ok(())).boxed().compat())
    }

    fn history_sync_status(&self) -> HistorySyncState { utxo_common::history_sync_status(&self.utxo) }

    /// This method is called to check our QTUM balance.
    fn get_trade_fee(&self) -> Box<dyn Future<Item = TradeFee, Error = String> + Send> {
        // `erc20Payment` may require two `approve` contract calls in worst case,
        let gas_fee = (2 * QRC20_GAS_LIMIT_DEFAULT + QRC20_PAYMENT_GAS_LIMIT) * QRC20_GAS_PRICE_DEFAULT;

        let selfi = self.clone();
        let fut = async move {
            let fee = try_s!(selfi.get_qrc20_tx_fee(gas_fee).await);
            Ok(TradeFee {
                coin: selfi.platform.clone(),
                amount: big_decimal_from_sat(fee as i64, selfi.utxo.decimals).into(),
                paid_from_trading_vol: false,
            })
        };
        Box::new(fut.boxed().compat())
    }

    async fn get_sender_trade_fee(
        &self,
        value: TradePreimageValue,
        stage: FeeApproxStage,
    ) -> TradePreimageResult<TradeFee> {
        let decimals = self.utxo.decimals;
        // pass the dummy params
        let timelock = now_sec_u32();
        let secret_hash = vec![0; 20];
        let swap_id = qrc20_swap_id(timelock, &secret_hash);
        let receiver_addr = H160::default();
        // we can avoid the requesting balance, because it doesn't affect the total fee
        let my_balance = U256::max_value();
        let value = match value {
            TradePreimageValue::Exact(value) | TradePreimageValue::UpperBound(value) => {
                wei_from_big_decimal(&value, decimals)?
            },
        };

        let erc20_payment_fee = {
            let erc20_payment_outputs = self
                .generate_swap_payment_outputs(
                    my_balance,
                    swap_id.clone(),
                    value,
                    timelock,
                    secret_hash.clone(),
                    receiver_addr,
                    self.swap_contract_address,
                )
                .await?;
            self.preimage_trade_fee_required_to_send_outputs(erc20_payment_outputs, &stage)
                .await?
        };

        // Optionally calculate refund fee.
        let sender_refund_fee = if matches!(stage, FeeApproxStage::TradePreimage | FeeApproxStage::TradePreimageMax) {
            let sender_refund_output =
                self.sender_refund_output(&self.swap_contract_address, swap_id, value, secret_hash, receiver_addr)?;
            self.preimage_trade_fee_required_to_send_outputs(vec![sender_refund_output], &stage)
                .await?
        } else {
            BigDecimal::from(0) // No refund fee if not included.
        };

        let total_fee = erc20_payment_fee + sender_refund_fee;

        Ok(TradeFee {
            coin: self.platform.clone(),
            amount: total_fee.into(),
            paid_from_trading_vol: false,
        })
    }

    fn get_receiver_trade_fee(&self, stage: FeeApproxStage) -> TradePreimageFut<TradeFee> {
        let selfi = self.clone();
        let fut = async move {
            // pass the dummy params
            let timelock = now_sec_u32();
            let secret = vec![0; 32];
            let swap_id = qrc20_swap_id(timelock, &secret[0..20]);
            let sender_addr = H160::default();
            // get the max available value that we can pass into the contract call params
            // see `generate_contract_call_script_pubkey`
            let value = u64::MAX.into();
            let output =
                selfi.receiver_spend_output(&selfi.swap_contract_address, swap_id, value, secret, sender_addr)?;

            let total_fee = selfi
                .preimage_trade_fee_required_to_send_outputs(vec![output], &stage)
                .await?;
            Ok(TradeFee {
                coin: selfi.platform.clone(),
                amount: total_fee.into(),
                paid_from_trading_vol: false,
            })
        };
        Box::new(fut.boxed().compat())
    }

    async fn get_fee_to_send_taker_fee(
        &self,
        dex_fee_amount: DexFee,
        stage: FeeApproxStage,
    ) -> TradePreimageResult<TradeFee> {
        let amount = wei_from_big_decimal(&dex_fee_amount.fee_amount().into(), self.utxo.decimals)?;

        // pass the dummy params
        let to_addr = H160::default();
        let transfer_output =
            self.transfer_output(to_addr, amount, QRC20_GAS_LIMIT_DEFAULT, QRC20_GAS_PRICE_DEFAULT)?;

        let total_fee = self
            .preimage_trade_fee_required_to_send_outputs(vec![transfer_output], &stage)
            .await?;

        Ok(TradeFee {
            coin: self.platform.clone(),
            amount: total_fee.into(),
            paid_from_trading_vol: false,
        })
    }

    fn required_confirmations(&self) -> u64 { utxo_common::required_confirmations(&self.utxo) }

    fn requires_notarization(&self) -> bool { utxo_common::requires_notarization(&self.utxo) }

    fn set_required_confirmations(&self, confirmations: u64) {
        utxo_common::set_required_confirmations(&self.utxo, confirmations)
    }

    fn set_requires_notarization(&self, requires_nota: bool) {
        utxo_common::set_requires_notarization(&self.utxo, requires_nota)
    }

    fn swap_contract_address(&self) -> Option<BytesJson> {
        Some(BytesJson::from(self.swap_contract_address.0.as_ref()))
    }

    fn fallback_swap_contract(&self) -> Option<BytesJson> {
        self.fallback_swap_contract.map(|a| BytesJson::from(a.0.as_ref()))
    }

    fn mature_confirmations(&self) -> Option<u32> { Some(self.utxo.conf.mature_confirmations) }

    fn coin_protocol_info(&self, _amount_to_receive: Option<MmNumber>) -> Vec<u8> {
        utxo_common::coin_protocol_info(self)
    }

    fn is_coin_protocol_supported(
        &self,
        info: &Option<Vec<u8>>,
        _amount_to_send: Option<MmNumber>,
        _locktime: u64,
        _is_maker: bool,
    ) -> bool {
        utxo_common::is_coin_protocol_supported(self, info)
    }

    fn on_disabled(&self) -> Result<(), AbortedError> { AbortableSystem::abort_all(&self.as_ref().abortable_system) }

    fn on_token_deactivated(&self, _ticker: &str) {}
}

pub fn qrc20_swap_id(time_lock: u32, secret_hash: &[u8]) -> Vec<u8> {
    let timelock_bytes = time_lock.to_le_bytes();
    let mut input = Vec::with_capacity(timelock_bytes.len() + secret_hash.len());

    input.extend_from_slice(&timelock_bytes);
    input.extend_from_slice(secret_hash);
    sha256(&input).to_vec()
}

pub fn contract_addr_into_rpc_format(address: &H160) -> H160Json { H160Json::from(address.0) }

#[derive(Clone, Debug, Deserialize, PartialEq, Serialize)]
pub struct Qrc20FeeDetails {
    /// Coin name
    pub coin: String,
    /// Standard UTXO miner fee based on transaction size
    pub miner_fee: BigDecimal,
    /// Gas limit in satoshi.
    pub gas_limit: u64,
    /// Gas price in satoshi.
    pub gas_price: u64,
    /// Total used gas.
    pub total_gas_fee: BigDecimal,
}

async fn qrc20_withdraw(coin: Qrc20Coin, req: WithdrawRequest) -> WithdrawResult {
    let to_addr = UtxoAddress::from_legacyaddress(&req.to, &coin.as_ref().conf.address_prefixes)
        .map_to_mm(WithdrawError::InvalidAddress)?;
    let conf = &coin.utxo.conf;
    if !to_addr.is_pubkey_hash() {
        let error = "QRC20 can be sent to P2PKH addresses only".to_owned();
        return MmError::err(WithdrawError::InvalidAddress(error));
    }

    let _utxo_lock = UTXO_LOCK.lock().await;

    let qrc20_balance = coin.my_spendable_balance().compat().await?;

    // the qrc20_amount_sat is used only within smart contract calls
    let (qrc20_amount_sat, qrc20_amount) = if req.max {
        let amount = wei_from_big_decimal(&qrc20_balance, coin.utxo.decimals)?;
        if amount.is_zero() {
            return MmError::err(WithdrawError::ZeroBalanceToWithdrawMax);
        }
        (amount, qrc20_balance.clone())
    } else {
        let amount_sat = wei_from_big_decimal(&req.amount, coin.utxo.decimals)?;
        if req.amount > qrc20_balance {
            return MmError::err(WithdrawError::NotSufficientBalance {
                coin: coin.ticker().to_owned(),
                available: qrc20_balance,
                required: req.amount,
            });
        }
        (amount_sat, req.amount)
    };

    let (gas_limit, gas_price) = match req.fee {
        Some(WithdrawFee::Qrc20Gas { gas_limit, gas_price }) => (gas_limit, gas_price),
        Some(fee_policy) => {
            let error = format!("Expected 'Qrc20Gas' fee type, found {:?}", fee_policy);
            return MmError::err(WithdrawError::InvalidFeePolicy(error));
        },
        None => (QRC20_GAS_LIMIT_DEFAULT, QRC20_GAS_PRICE_DEFAULT),
    };

    // [`Qrc20Coin::transfer_output`] shouldn't fail if the arguments are correct
    let contract_addr = qtum::contract_addr_from_utxo_addr(to_addr.clone())?;
    let transfer_output = coin.transfer_output(contract_addr, qrc20_amount_sat, gas_limit, gas_price)?;
    let outputs = vec![transfer_output];

    let GenerateQrc20TxResult {
        signed,
        miner_fee,
        gas_fee,
    } = coin
        .generate_qrc20_transaction(outputs)
        .await
        .mm_err(|gen_tx_error| gen_tx_error.into_withdraw_error(coin.platform.clone(), coin.utxo.decimals))?;

    let my_address = coin.utxo.derivation_method.single_addr_or_err().await?;
    let received_by_me = if to_addr == my_address {
        qrc20_amount.clone()
    } else {
        0.into()
    };
    let my_balance_change = &received_by_me - &qrc20_amount;

    // [`MarketCoinOps::my_address`] and [`UtxoCommonOps::display_address`] shouldn't fail
    let my_address_string = coin.my_address()?;
    let to_address = to_addr.display_address().map_to_mm(WithdrawError::InternalError)?;

    let fee_details = Qrc20FeeDetails {
        // QRC20 fees are paid in base platform currency (in particular Qtum)
        coin: coin.platform.clone(),
        miner_fee: utxo_common::big_decimal_from_sat(miner_fee as i64, coin.utxo.decimals),
        gas_limit,
        gas_price,
        total_gas_fee: utxo_common::big_decimal_from_sat(gas_fee as i64, coin.utxo.decimals),
    };
    Ok(TransactionDetails {
        from: vec![my_address_string],
        to: vec![to_address],
        total_amount: qrc20_amount.clone(),
        spent_by_me: qrc20_amount,
        received_by_me,
        my_balance_change,
        tx: TransactionData::new_signed(
            serialize(&signed).into(),
            signed.hash().reversed().to_vec().to_tx_hash(),
        ),
        fee_details: Some(fee_details.into()),
        block_height: 0,
        coin: conf.ticker.clone(),
        internal_id: vec![].into(),
        timestamp: now_sec(),
        kmd_rewards: None,
        transaction_type: TransactionType::StandardTransfer,
        memo: None,
    })
}

/// Parse the given topic to `H160` address.
fn address_from_log_topic(topic: &str) -> Result<H160, String> {
    if topic.len() != 64 {
        return ERR!(
            "Topic {:?} is expected to be H256 encoded topic (with length of 64)",
            topic
        );
    }

    // skip the first 24 characters to parse the last 40 characters to H160.
    // https://github.com/qtumproject/qtum-electrum/blob/v4.0.2/electrum/wallet.py#L2112
    let hash = try_s!(H160Json::from_str(&topic[24..]));
    Ok(hash.0.into())
}

fn address_to_log_topic(address: &H160) -> String {
    let zeros = std::str::from_utf8(&[b'0'; 24]).expect("Expected a valid str from slice of '0' chars");
    let mut topic = format!("{:02x}", address);
    topic.insert_str(0, zeros);
    topic
}

pub struct TransferEventDetails {
    contract_address: H160,
    amount: U256,
    sender: H160,
    receiver: H160,
}

fn transfer_event_from_log(log: &LogEntry) -> Result<TransferEventDetails, String> {
    let contract_address = if log.address.starts_with("0x") {
        try_s!(qtum::contract_addr_from_str(&log.address))
    } else {
        let address = format!("0x{}", log.address);
        try_s!(qtum::contract_addr_from_str(&address))
    };

    if log.topics.len() != 3 {
        return ERR!("'Transfer' event must have 3 topics, found, {}", log.topics.len());
    }

    // https://github.com/qtumproject/qtum-electrum/blob/v4.0.2/electrum/wallet.py#L2111
    let amount = try_s!(U256::from_str(&log.data));

    // https://github.com/qtumproject/qtum-electrum/blob/v4.0.2/electrum/wallet.py#L2112
    let sender = try_s!(address_from_log_topic(&log.topics[1]));
    // https://github.com/qtumproject/qtum-electrum/blob/v4.0.2/electrum/wallet.py#L2113
    let receiver = try_s!(address_from_log_topic(&log.topics[2]));
    Ok(TransferEventDetails {
        contract_address,
        amount,
        sender,
        receiver,
    })
}

impl Eip1559Ops for Qrc20Coin {
    fn get_swap_transaction_fee_policy(&self) -> SwapTxFeePolicy { SwapTxFeePolicy::Unsupported }

    fn set_swap_transaction_fee_policy(&self, _swap_txfee_policy: SwapTxFeePolicy) {}
}<|MERGE_RESOLUTION|>--- conflicted
+++ resolved
@@ -489,13 +489,9 @@
     /// or should be sum of gas fee of all contract calls.
     pub async fn get_qrc20_tx_fee(&self, gas_fee: u64) -> Result<u64, String> {
         match try_s!(self.get_fee_rate().await) {
-<<<<<<< HEAD
             ActualFeeRate::Dynamic(amount)
             | ActualFeeRate::FixedPerKb(amount)
             | ActualFeeRate::FixedPerKbDingo(amount) => Ok(amount + gas_fee),
-=======
-            ActualFeeRate::Dynamic(amount) | ActualFeeRate::FixedPerKb(amount) => Ok(amount + gas_fee),
->>>>>>> c1140d0e
         }
     }
 
@@ -619,11 +615,7 @@
         utxo_common::calc_interest_if_required(self, unsigned).await
     }
 
-<<<<<<< HEAD
-    fn is_kmd(&self) -> bool { utxo_common::is_kmd(self) }
-=======
     fn supports_interest(&self) -> bool { utxo_common::is_kmd(self) }
->>>>>>> c1140d0e
 }
 
 #[async_trait]
