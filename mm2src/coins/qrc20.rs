--- conflicted
+++ resolved
@@ -264,17 +264,6 @@
     }
 }
 
-<<<<<<< HEAD
-=======
-impl UtxoFieldsWithIguanaSecretBuilder for Qrc20CoinBuilder<'_> {}
-
-impl UtxoFieldsWithGlobalHDBuilder for Qrc20CoinBuilder<'_> {}
-
-/// Although, `Qrc20Coin` doesn't support [`PrivKeyBuildPolicy::Trezor`] yet,
-/// `UtxoCoinBuilder` trait requires `UtxoFieldsWithHardwareWalletBuilder` to be implemented.
-impl UtxoFieldsWithHardwareWalletBuilder for Qrc20CoinBuilder<'_> {}
-
->>>>>>> eab80817
 #[async_trait]
 impl UtxoCoinBuilder for Qrc20CoinBuilder<'_> {
     type ResultCoin = Qrc20Coin;
