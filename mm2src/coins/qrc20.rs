use crate::coin_errors::{MyAddressError, ValidatePaymentError};
use crate::eth::{self, u256_to_big_decimal, wei_from_big_decimal, TryToAddress};
use crate::qrc20::rpc_clients::{LogEntry, Qrc20ElectrumOps, Qrc20NativeOps, Qrc20RpcOps, TopicFilter, TxReceipt,
                                ViewContractCallType};
use crate::utxo::qtum::QtumBasedCoin;
use crate::utxo::rpc_clients::{ElectrumClient, NativeClient, UnspentInfo, UtxoRpcClientEnum, UtxoRpcClientOps,
                               UtxoRpcError, UtxoRpcFut, UtxoRpcResult};
#[cfg(not(target_arch = "wasm32"))]
use crate::utxo::tx_cache::{UtxoVerboseCacheOps, UtxoVerboseCacheShared};
use crate::utxo::utxo_builder::{UtxoCoinBuildError, UtxoCoinBuildResult, UtxoCoinBuilderCommonOps,
                                UtxoCoinWithIguanaPrivKeyBuilder, UtxoFieldsWithIguanaPrivKeyBuilder};
use crate::utxo::utxo_common::{self, big_decimal_from_sat, check_all_inputs_signed_by_pub, UtxoTxBuilder};
use crate::utxo::{qtum, ActualTxFee, AdditionalTxData, AddrFromStrError, BroadcastTxErr, FeePolicy, GenerateTxError,
                  GetUtxoListOps, HistoryUtxoTx, HistoryUtxoTxMap, MatureUnspentList, RecentlySpentOutPointsGuard,
                  UtxoActivationParams, UtxoAddressFormat, UtxoCoinFields, UtxoCommonOps, UtxoFromLegacyReqErr,
                  UtxoTx, UtxoTxBroadcastOps, UtxoTxGenerationOps, VerboseTransactionFrom, UTXO_LOCK};
use crate::{BalanceError, BalanceFut, CoinBalance, FeeApproxStage, FoundSwapTxSpend, HistorySyncState, MarketCoinOps,
            MmCoin, NegotiateSwapContractAddrErr, PrivKeyNotAllowed, RawTransactionFut, RawTransactionRequest,
            SearchForSwapTxSpendInput, SignatureResult, SwapOps, TradeFee, TradePreimageError, TradePreimageFut,
            TradePreimageResult, TradePreimageValue, TransactionDetails, TransactionEnum, TransactionErr,
            TransactionFut, TransactionType, TxMarshalingErr, UnexpectedDerivationMethod, ValidateAddressResult,
<<<<<<< HEAD
            ValidatePaymentFut, ValidatePaymentInput, VerificationResult, WithdrawError, WithdrawFee, WithdrawFut,
            WithdrawRequest, WithdrawResult};
=======
            ValidatePaymentInput, VerificationResult, WatcherValidatePaymentInput, WithdrawError, WithdrawFee,
            WithdrawFut, WithdrawRequest, WithdrawResult};
>>>>>>> 67ede861
use async_trait::async_trait;
use bitcrypto::{dhash160, sha256};
use chain::TransactionOutput;
use common::executor::Timer;
use common::jsonrpc_client::{JsonRpcClient, JsonRpcRequest, RpcRes};
use common::log::{error, warn};
use common::now_ms;
use derive_more::Display;
use ethabi::{Function, Token};
use ethereum_types::{H160, U256};
use futures::compat::Future01CompatExt;
use futures::{FutureExt, TryFutureExt};
use futures01::Future;
use keys::bytes::Bytes as ScriptBytes;
use keys::{Address as UtxoAddress, Address, KeyPair, Public};
use mm2_core::mm_ctx::MmArc;
use mm2_err_handle::prelude::*;
use mm2_number::{BigDecimal, MmNumber};
#[cfg(test)] use mocktopus::macros::*;
use rpc::v1::types::{Bytes as BytesJson, ToTxHash, Transaction as RpcTransaction, H160 as H160Json, H256 as H256Json};
use script::{Builder as ScriptBuilder, Opcode, Script, TransactionInputSigner};
use script_pubkey::generate_contract_call_script_pubkey;
use serde_json::{self as json, Value as Json};
use serialization::{deserialize, serialize, CoinVariant};
use std::collections::{HashMap, HashSet};
use std::ops::{Deref, Neg};
#[cfg(not(target_arch = "wasm32"))] use std::path::PathBuf;
use std::str::FromStr;
use std::sync::Arc;
use utxo_signer::with_key_pair::{sign_tx, UtxoSignWithKeyPairError};

mod history;
#[cfg(test)] mod qrc20_tests;
pub mod rpc_clients;
pub mod script_pubkey;
mod swap;

/// Qtum amount is always 0 for the QRC20 UTXO outputs,
/// because we should pay only a fee in Qtum to send the QRC20 transaction.
pub const OUTPUT_QTUM_AMOUNT: u64 = 0;
pub const QRC20_GAS_LIMIT_DEFAULT: u64 = 100_000;
const QRC20_PAYMENT_GAS_LIMIT: u64 = 200_000;
pub const QRC20_GAS_PRICE_DEFAULT: u64 = 40;
pub const QRC20_DUST: u64 = 0;
// Keccak-256 hash of `Transfer` event
const QRC20_TRANSFER_TOPIC: &str = "ddf252ad1be2c89b69c2b068fc378daa952ba7f163c4a11628f55a4df523b3ef";
const QRC20_PAYMENT_SENT_TOPIC: &str = "ccc9c05183599bd3135da606eaaf535daffe256e9de33c048014cffcccd4ad57";
const QRC20_RECEIVER_SPENT_TOPIC: &str = "36c177bcb01c6d568244f05261e2946c8c977fa50822f3fa098c470770ee1f3e";
const QRC20_SENDER_REFUNDED_TOPIC: &str = "1797d500133f8e427eb9da9523aa4a25cb40f50ebc7dbda3c7c81778973f35ba";

pub type Qrc20AbiResult<T> = Result<T, MmError<Qrc20AbiError>>;

#[derive(Display)]
pub enum Qrc20GenTxError {
    ErrorGeneratingUtxoTx(GenerateTxError),
    ErrorSigningTx(UtxoSignWithKeyPairError),
    PrivKeyNotAllowed(PrivKeyNotAllowed),
    UnexpectedDerivationMethod(UnexpectedDerivationMethod),
}

impl From<GenerateTxError> for Qrc20GenTxError {
    fn from(e: GenerateTxError) -> Self { Qrc20GenTxError::ErrorGeneratingUtxoTx(e) }
}

impl From<UtxoSignWithKeyPairError> for Qrc20GenTxError {
    fn from(e: UtxoSignWithKeyPairError) -> Self { Qrc20GenTxError::ErrorSigningTx(e) }
}

impl From<PrivKeyNotAllowed> for Qrc20GenTxError {
    fn from(e: PrivKeyNotAllowed) -> Self { Qrc20GenTxError::PrivKeyNotAllowed(e) }
}

impl From<UnexpectedDerivationMethod> for Qrc20GenTxError {
    fn from(e: UnexpectedDerivationMethod) -> Self { Qrc20GenTxError::UnexpectedDerivationMethod(e) }
}

impl From<UtxoRpcError> for Qrc20GenTxError {
    fn from(e: UtxoRpcError) -> Self { Qrc20GenTxError::ErrorGeneratingUtxoTx(GenerateTxError::from(e)) }
}

impl Qrc20GenTxError {
    fn into_withdraw_error(self, coin: String, decimals: u8) -> WithdrawError {
        match self {
            Qrc20GenTxError::ErrorGeneratingUtxoTx(gen_err) => {
                WithdrawError::from_generate_tx_error(gen_err, coin, decimals)
            },
            Qrc20GenTxError::ErrorSigningTx(sign_err) => WithdrawError::InternalError(sign_err.to_string()),
            Qrc20GenTxError::PrivKeyNotAllowed(priv_err) => WithdrawError::InternalError(priv_err.to_string()),
            Qrc20GenTxError::UnexpectedDerivationMethod(addr_err) => WithdrawError::InternalError(addr_err.to_string()),
        }
    }
}

#[derive(Clone, Debug, Deserialize, Serialize)]
pub struct Qrc20ActivationParams {
    swap_contract_address: H160,
    fallback_swap_contract: Option<H160>,
    #[serde(flatten)]
    utxo_params: UtxoActivationParams,
}

#[derive(Debug, Display)]
pub enum Qrc20FromLegacyReqErr {
    InvalidSwapContractAddr(json::Error),
    InvalidFallbackSwapContract(json::Error),
    InvalidUtxoParams(UtxoFromLegacyReqErr),
}

impl From<UtxoFromLegacyReqErr> for Qrc20FromLegacyReqErr {
    fn from(err: UtxoFromLegacyReqErr) -> Self { Qrc20FromLegacyReqErr::InvalidUtxoParams(err) }
}

impl Qrc20ActivationParams {
    pub fn from_legacy_req(req: &Json) -> Result<Self, MmError<Qrc20FromLegacyReqErr>> {
        let swap_contract_address = json::from_value(req["swap_contract_address"].clone())
            .map_to_mm(Qrc20FromLegacyReqErr::InvalidSwapContractAddr)?;
        let fallback_swap_contract = json::from_value(req["fallback_swap_contract"].clone())
            .map_to_mm(Qrc20FromLegacyReqErr::InvalidFallbackSwapContract)?;
        let utxo_params = UtxoActivationParams::from_legacy_req(req)?;
        Ok(Qrc20ActivationParams {
            swap_contract_address,
            fallback_swap_contract,
            utxo_params,
        })
    }
}

struct Qrc20CoinBuilder<'a> {
    ctx: &'a MmArc,
    ticker: &'a str,
    conf: &'a Json,
    activation_params: &'a Qrc20ActivationParams,
    priv_key: &'a [u8],
    platform: String,
    token_contract_address: H160,
}

impl<'a> Qrc20CoinBuilder<'a> {
    pub fn new(
        ctx: &'a MmArc,
        ticker: &'a str,
        conf: &'a Json,
        activation_params: &'a Qrc20ActivationParams,
        priv_key: &'a [u8],
        platform: String,
        token_contract_address: H160,
    ) -> Qrc20CoinBuilder<'a> {
        Qrc20CoinBuilder {
            ctx,
            ticker,
            conf,
            activation_params,
            priv_key,
            platform,
            token_contract_address,
        }
    }
}

#[async_trait]
impl<'a> UtxoCoinBuilderCommonOps for Qrc20CoinBuilder<'a> {
    fn ctx(&self) -> &MmArc { self.ctx }

    fn conf(&self) -> &Json { self.conf }

    fn activation_params(&self) -> &UtxoActivationParams { &self.activation_params.utxo_params }

    fn ticker(&self) -> &str { self.ticker }

    async fn decimals(&self, rpc_client: &UtxoRpcClientEnum) -> UtxoCoinBuildResult<u8> {
        if let Some(d) = self.conf()["decimals"].as_u64() {
            return Ok(d as u8);
        }

        rpc_client
            .token_decimals(&self.token_contract_address)
            .compat()
            .await
            .map_to_mm(UtxoCoinBuildError::ErrorDetectingDecimals)
    }

    fn dust_amount(&self) -> u64 { QRC20_DUST }

    #[cfg(not(target_arch = "wasm32"))]
    fn confpath(&self) -> UtxoCoinBuildResult<PathBuf> {
        use crate::utxo::coin_daemon_data_dir;

        // Documented at https://github.com/jl777/coins#bitcoin-protocol-specific-json
        // "USERHOME/" prefix should be replaced with the user's home folder.
        let declared_confpath = match self.conf()["confpath"].as_str() {
            Some(path) if !path.is_empty() => path.trim(),
            _ => {
                let is_asset_chain = false;
                let platform = self.platform.to_lowercase();
                let data_dir = coin_daemon_data_dir(&platform, is_asset_chain);

                let confname = format!("{}.conf", platform);
                return Ok(data_dir.join(&confname[..]));
            },
        };

        let (confpath, rel_to_home) = match declared_confpath.strip_prefix("~/") {
            Some(stripped) => (stripped, true),
            None => match declared_confpath.strip_prefix("USERHOME/") {
                Some(stripped) => (stripped, true),
                None => (declared_confpath, false),
            },
        };

        if rel_to_home {
            let home = dirs::home_dir().or_mm_err(|| UtxoCoinBuildError::CantDetectUserHome)?;
            Ok(home.join(confpath))
        } else {
            Ok(confpath.into())
        }
    }

    fn check_utxo_maturity(&self) -> bool {
        if let Some(false) = self.activation_params.utxo_params.check_utxo_maturity {
            warn!("'check_utxo_maturity' is ignored because QRC20 gas refund is returned as a coinbase transaction");
        }
        true
    }

    /// Override [`UtxoCoinBuilderCommonOps::tx_cache`] to initialize TX cache with the platform ticker.
    /// Please note the method is overridden for Native mode only.
    #[inline]
    #[cfg(not(target_arch = "wasm32"))]
    fn tx_cache(&self) -> UtxoVerboseCacheShared {
        crate::utxo::tx_cache::fs_tx_cache::FsVerboseCache::new(self.platform.clone(), self.tx_cache_path())
            .into_shared()
    }
}

#[async_trait]
impl<'a> UtxoFieldsWithIguanaPrivKeyBuilder for Qrc20CoinBuilder<'a> {}

#[async_trait]
impl<'a> UtxoCoinWithIguanaPrivKeyBuilder for Qrc20CoinBuilder<'a> {
    type ResultCoin = Qrc20Coin;
    type Error = UtxoCoinBuildError;

    fn priv_key(&self) -> &[u8] { self.priv_key }

    async fn build(self) -> MmResult<Self::ResultCoin, Self::Error> {
        let utxo = self.build_utxo_fields_with_iguana_priv_key(self.priv_key()).await?;
        let inner = Qrc20CoinFields {
            utxo,
            platform: self.platform,
            contract_address: self.token_contract_address,
            swap_contract_address: self.activation_params.swap_contract_address,
            fallback_swap_contract: self.activation_params.fallback_swap_contract,
        };
        Ok(Qrc20Coin(Arc::new(inner)))
    }
}

pub async fn qrc20_coin_from_conf_and_params(
    ctx: &MmArc,
    ticker: &str,
    platform: &str,
    conf: &Json,
    params: &Qrc20ActivationParams,
    priv_key: &[u8],
    contract_address: H160,
) -> Result<Qrc20Coin, String> {
    let builder = Qrc20CoinBuilder::new(
        ctx,
        ticker,
        conf,
        params,
        priv_key,
        platform.to_owned(),
        contract_address,
    );
    Ok(try_s!(builder.build().await))
}

pub struct Qrc20CoinFields {
    pub utxo: UtxoCoinFields,
    pub platform: String,
    pub contract_address: H160,
    pub swap_contract_address: H160,
    pub fallback_swap_contract: Option<H160>,
}

#[derive(Clone)]
pub struct Qrc20Coin(Arc<Qrc20CoinFields>);

impl Deref for Qrc20Coin {
    type Target = Qrc20CoinFields;
    fn deref(&self) -> &Qrc20CoinFields { &*self.0 }
}

impl AsRef<UtxoCoinFields> for Qrc20Coin {
    fn as_ref(&self) -> &UtxoCoinFields { &self.utxo }
}

impl qtum::QtumBasedCoin for Qrc20Coin {}

#[derive(Clone, Debug, PartialEq)]
pub struct ContractCallOutput {
    pub value: u64,
    pub script_pubkey: ScriptBytes,
    pub gas_limit: u64,
    pub gas_price: u64,
}

impl From<ContractCallOutput> for TransactionOutput {
    fn from(out: ContractCallOutput) -> Self {
        TransactionOutput {
            value: out.value,
            script_pubkey: out.script_pubkey,
        }
    }
}

/// Functions of ERC20/EtomicSwap smart contracts that may change the blockchain state.
#[derive(Debug, Eq, PartialEq)]
pub enum MutContractCallType {
    Transfer,
    Erc20Payment,
    ReceiverSpend,
    SenderRefund,
}

impl MutContractCallType {
    fn as_function_name(&self) -> &'static str {
        match self {
            MutContractCallType::Transfer => "transfer",
            MutContractCallType::Erc20Payment => "erc20Payment",
            MutContractCallType::ReceiverSpend => "receiverSpend",
            MutContractCallType::SenderRefund => "senderRefund",
        }
    }

    fn as_function(&self) -> &'static Function {
        match self {
            MutContractCallType::Transfer => eth::ERC20_CONTRACT.function(self.as_function_name()).unwrap(),
            MutContractCallType::Erc20Payment
            | MutContractCallType::ReceiverSpend
            | MutContractCallType::SenderRefund => eth::SWAP_CONTRACT.function(self.as_function_name()).unwrap(),
        }
    }

    pub fn from_script_pubkey(script: &[u8]) -> Result<Option<MutContractCallType>, String> {
        lazy_static! {
            static ref TRANSFER_SHORT_SIGN: [u8; 4] =
                eth::ERC20_CONTRACT.function("transfer").unwrap().short_signature();
            static ref ERC20_PAYMENT_SHORT_SIGN: [u8; 4] =
                eth::SWAP_CONTRACT.function("erc20Payment").unwrap().short_signature();
            static ref RECEIVER_SPEND_SHORT_SIGN: [u8; 4] =
                eth::SWAP_CONTRACT.function("receiverSpend").unwrap().short_signature();
            static ref SENDER_REFUND_SHORT_SIGN: [u8; 4] =
                eth::SWAP_CONTRACT.function("senderRefund").unwrap().short_signature();
        }

        if script.len() < 4 {
            return ERR!("Length of the script pubkey less than 4: {:?}", script);
        }

        if script.starts_with(TRANSFER_SHORT_SIGN.as_ref()) {
            return Ok(Some(MutContractCallType::Transfer));
        }
        if script.starts_with(ERC20_PAYMENT_SHORT_SIGN.as_ref()) {
            return Ok(Some(MutContractCallType::Erc20Payment));
        }
        if script.starts_with(RECEIVER_SPEND_SHORT_SIGN.as_ref()) {
            return Ok(Some(MutContractCallType::ReceiverSpend));
        }
        if script.starts_with(SENDER_REFUND_SHORT_SIGN.as_ref()) {
            return Ok(Some(MutContractCallType::SenderRefund));
        }
        Ok(None)
    }

    #[allow(dead_code)]
    fn short_signature(&self) -> [u8; 4] { self.as_function().short_signature() }
}

pub struct GenerateQrc20TxResult {
    pub signed: UtxoTx,
    pub miner_fee: u64,
    pub gas_fee: u64,
}

#[derive(Debug, Display)]
pub enum Qrc20AbiError {
    #[display(fmt = "Invalid QRC20 ABI params: {}", _0)]
    InvalidParams(String),
    #[display(fmt = "QRC20 ABI error: {}", _0)]
    AbiError(String),
}

impl From<ethabi::Error> for Qrc20AbiError {
    fn from(e: ethabi::Error) -> Qrc20AbiError { Qrc20AbiError::AbiError(e.to_string()) }
}

impl From<Qrc20AbiError> for ValidatePaymentError {
    fn from(e: Qrc20AbiError) -> ValidatePaymentError { ValidatePaymentError::TxDeserializationError(e.to_string()) }
}

impl From<Qrc20AbiError> for GenerateTxError {
    fn from(e: Qrc20AbiError) -> Self { GenerateTxError::Internal(e.to_string()) }
}

impl From<Qrc20AbiError> for TradePreimageError {
    fn from(e: Qrc20AbiError) -> Self {
        // `Qrc20ABIError` is always an internal error
        TradePreimageError::InternalError(e.to_string())
    }
}

impl From<Qrc20AbiError> for WithdrawError {
    fn from(e: Qrc20AbiError) -> Self {
        // `Qrc20ABIError` is always an internal error
        WithdrawError::InternalError(e.to_string())
    }
}

impl From<Qrc20AbiError> for UtxoRpcError {
    fn from(e: Qrc20AbiError) -> Self {
        // `Qrc20ABIError` is always an internal error
        UtxoRpcError::Internal(e.to_string())
    }
}

impl Qrc20Coin {
    /// `gas_fee` should be calculated by: gas_limit * gas_price * (count of contract calls),
    /// or should be sum of gas fee of all contract calls.
    pub async fn get_qrc20_tx_fee(&self, gas_fee: u64) -> Result<u64, String> {
        match try_s!(self.get_tx_fee().await) {
            ActualTxFee::Dynamic(amount) | ActualTxFee::FixedPerKb(amount) => Ok(amount + gas_fee),
        }
    }

    /// Generate and send a transaction with the specified UTXO outputs.
    /// Note this function locks the `UTXO_LOCK`.
    pub async fn send_contract_calls(
        &self,
        outputs: Vec<ContractCallOutput>,
    ) -> Result<TransactionEnum, TransactionErr> {
        // TODO: we need to somehow refactor it using RecentlySpentOutpoints cache
        // Move over all QRC20 tokens should share the same cache with each other and base QTUM coin
        let _utxo_lock = UTXO_LOCK.lock().await;

        let GenerateQrc20TxResult { signed, .. } = self
            .generate_qrc20_transaction(outputs)
            .await
            .map_err(|e| TransactionErr::Plain(ERRL!("{}", e)))?;
        try_tx_s!(self.utxo.rpc_client.send_transaction(&signed).compat().await, signed);
        Ok(signed.into())
    }

    /// Generate Qtum UTXO transaction with contract calls.
    /// Note: lock the UTXO_LOCK mutex before this function will be called.
    async fn generate_qrc20_transaction(
        &self,
        contract_outputs: Vec<ContractCallOutput>,
    ) -> Result<GenerateQrc20TxResult, MmError<Qrc20GenTxError>> {
        let my_address = self.utxo.derivation_method.iguana_or_err()?;
        let (unspents, _) = self.get_unspent_ordered_list(my_address).await?;

        let mut gas_fee = 0;
        let mut outputs = Vec::with_capacity(contract_outputs.len());
        for output in contract_outputs {
            gas_fee += output.gas_limit * output.gas_price;
            outputs.push(TransactionOutput::from(output));
        }

        let (unsigned, data) = UtxoTxBuilder::new(self)
            .add_available_inputs(unspents)
            .add_outputs(outputs)
            .with_gas_fee(gas_fee)
            .build()
            .await?;

        let my_address = self.utxo.derivation_method.iguana_or_err()?;
        let key_pair = self.utxo.priv_key_policy.key_pair_or_err()?;

        let prev_script = ScriptBuilder::build_p2pkh(&my_address.hash);
        let signed = sign_tx(
            unsigned,
            key_pair,
            prev_script,
            self.utxo.conf.signature_version,
            self.utxo.conf.fork_id,
        )?;

        let miner_fee = data.fee_amount + data.unused_change.unwrap_or_default();
        Ok(GenerateQrc20TxResult {
            signed,
            miner_fee,
            gas_fee,
        })
    }

    fn transfer_output(
        &self,
        to_addr: H160,
        amount: U256,
        gas_limit: u64,
        gas_price: u64,
    ) -> Qrc20AbiResult<ContractCallOutput> {
        let function = eth::ERC20_CONTRACT.function("transfer")?;
        let params = function.encode_input(&[Token::Address(to_addr), Token::Uint(amount)])?;

        let script_pubkey =
            generate_contract_call_script_pubkey(&params, gas_limit, gas_price, &self.contract_address)?.to_bytes();

        Ok(ContractCallOutput {
            value: OUTPUT_QTUM_AMOUNT,
            script_pubkey,
            gas_limit,
            gas_price,
        })
    }

    async fn preimage_trade_fee_required_to_send_outputs(
        &self,
        contract_outputs: Vec<ContractCallOutput>,
        stage: &FeeApproxStage,
    ) -> TradePreimageResult<BigDecimal> {
        let decimals = self.as_ref().decimals;
        let mut gas_fee = 0;
        let mut outputs = Vec::with_capacity(contract_outputs.len());
        for output in contract_outputs {
            gas_fee += output.gas_limit * output.gas_price;
            outputs.push(TransactionOutput::from(output));
        }
        let fee_policy = FeePolicy::SendExact;
        let miner_fee =
            UtxoCommonOps::preimage_trade_fee_required_to_send_outputs(self, outputs, fee_policy, Some(gas_fee), stage)
                .await?;
        let gas_fee = big_decimal_from_sat(gas_fee as i64, decimals);
        Ok(miner_fee + gas_fee)
    }
}

// if mockable is placed before async_trait there is `munmap_chunk(): invalid pointer` error on async fn mocking attempt
#[async_trait]
#[cfg_attr(test, mockable)]
impl UtxoTxBroadcastOps for Qrc20Coin {
    async fn broadcast_tx(&self, tx: &UtxoTx) -> Result<H256Json, MmError<BroadcastTxErr>> {
        utxo_common::broadcast_tx(self, tx).await
    }
}

#[async_trait]
#[cfg_attr(test, mockable)]
impl UtxoTxGenerationOps for Qrc20Coin {
    /// Get only QTUM transaction fee.
    async fn get_tx_fee(&self) -> UtxoRpcResult<ActualTxFee> { utxo_common::get_tx_fee(&self.utxo).await }

    async fn calc_interest_if_required(
        &self,
        unsigned: TransactionInputSigner,
        data: AdditionalTxData,
        my_script_pub: ScriptBytes,
    ) -> UtxoRpcResult<(TransactionInputSigner, AdditionalTxData)> {
        utxo_common::calc_interest_if_required(self, unsigned, data, my_script_pub).await
    }
}

#[async_trait]
#[cfg_attr(test, mockable)]
impl GetUtxoListOps for Qrc20Coin {
    async fn get_unspent_ordered_list(
        &self,
        address: &Address,
    ) -> UtxoRpcResult<(Vec<UnspentInfo>, RecentlySpentOutPointsGuard<'_>)> {
        utxo_common::get_unspent_ordered_list(self, address).await
    }

    async fn get_all_unspent_ordered_list(
        &self,
        address: &Address,
    ) -> UtxoRpcResult<(Vec<UnspentInfo>, RecentlySpentOutPointsGuard<'_>)> {
        utxo_common::get_all_unspent_ordered_list(self, address).await
    }

    async fn get_mature_unspent_ordered_list(
        &self,
        address: &Address,
    ) -> UtxoRpcResult<(MatureUnspentList, RecentlySpentOutPointsGuard<'_>)> {
        utxo_common::get_mature_unspent_ordered_list(self, address).await
    }
}

#[async_trait]
#[cfg_attr(test, mockable)]
impl UtxoCommonOps for Qrc20Coin {
    async fn get_htlc_spend_fee(&self, tx_size: u64) -> UtxoRpcResult<u64> {
        utxo_common::get_htlc_spend_fee(self, tx_size).await
    }

    fn addresses_from_script(&self, script: &Script) -> Result<Vec<UtxoAddress>, String> {
        utxo_common::addresses_from_script(self, script)
    }

    fn denominate_satoshis(&self, satoshi: i64) -> f64 { utxo_common::denominate_satoshis(&self.utxo, satoshi) }

    fn my_public_key(&self) -> Result<&Public, MmError<UnexpectedDerivationMethod>> {
        utxo_common::my_public_key(self.as_ref())
    }

    fn address_from_str(&self, address: &str) -> MmResult<UtxoAddress, AddrFromStrError> {
        utxo_common::checked_address_from_str(self, address)
    }

    async fn get_current_mtp(&self) -> UtxoRpcResult<u32> {
        utxo_common::get_current_mtp(&self.utxo, CoinVariant::Qtum).await
    }

    fn is_unspent_mature(&self, output: &RpcTransaction) -> bool { self.is_qtum_unspent_mature(output) }

    async fn calc_interest_of_tx(
        &self,
        _tx: &UtxoTx,
        _input_transactions: &mut HistoryUtxoTxMap,
    ) -> UtxoRpcResult<u64> {
        MmError::err(UtxoRpcError::Internal(
            "QRC20 coin doesn't support transaction rewards".to_owned(),
        ))
    }

    async fn get_mut_verbose_transaction_from_map_or_rpc<'a, 'b>(
        &'a self,
        tx_hash: H256Json,
        utxo_tx_map: &'b mut HistoryUtxoTxMap,
    ) -> UtxoRpcResult<&'b mut HistoryUtxoTx> {
        utxo_common::get_mut_verbose_transaction_from_map_or_rpc(self, tx_hash, utxo_tx_map).await
    }

    async fn p2sh_spending_tx(&self, input: utxo_common::P2SHSpendingTxInput<'_>) -> Result<UtxoTx, String> {
        utxo_common::p2sh_spending_tx(self, input).await
    }

    fn get_verbose_transactions_from_cache_or_rpc(
        &self,
        tx_ids: HashSet<H256Json>,
    ) -> UtxoRpcFut<HashMap<H256Json, VerboseTransactionFrom>> {
        let selfi = self.clone();
        let fut = async move { utxo_common::get_verbose_transactions_from_cache_or_rpc(&selfi.utxo, tx_ids).await };
        Box::new(fut.boxed().compat())
    }

    async fn preimage_trade_fee_required_to_send_outputs(
        &self,
        outputs: Vec<TransactionOutput>,
        fee_policy: FeePolicy,
        gas_fee: Option<u64>,
        stage: &FeeApproxStage,
    ) -> TradePreimageResult<BigDecimal> {
        utxo_common::preimage_trade_fee_required_to_send_outputs(
            self,
            self.platform_ticker(),
            outputs,
            fee_policy,
            gas_fee,
            stage,
        )
        .await
    }

    fn increase_dynamic_fee_by_stage(&self, dynamic_fee: u64, stage: &FeeApproxStage) -> u64 {
        utxo_common::increase_dynamic_fee_by_stage(self, dynamic_fee, stage)
    }

    async fn p2sh_tx_locktime(&self, htlc_locktime: u32) -> Result<u32, MmError<UtxoRpcError>> {
        utxo_common::p2sh_tx_locktime(self, &self.utxo.conf.ticker, htlc_locktime).await
    }

    fn addr_format(&self) -> &UtxoAddressFormat { utxo_common::addr_format(self) }

    fn addr_format_for_standard_scripts(&self) -> UtxoAddressFormat {
        utxo_common::addr_format_for_standard_scripts(self)
    }

    fn address_from_pubkey(&self, pubkey: &Public) -> Address {
        let conf = &self.utxo.conf;
        utxo_common::address_from_pubkey(
            pubkey,
            conf.pub_addr_prefix,
            conf.pub_t_addr_prefix,
            conf.checksum_type,
            conf.bech32_hrp.clone(),
            self.addr_format().clone(),
        )
    }
}

#[async_trait]
impl SwapOps for Qrc20Coin {
    fn send_taker_fee(&self, fee_addr: &[u8], amount: BigDecimal, _uuid: &[u8]) -> TransactionFut {
        let to_address = try_tx_fus!(self.contract_address_from_raw_pubkey(fee_addr));
        let amount = try_tx_fus!(wei_from_big_decimal(&amount, self.utxo.decimals));
        let transfer_output =
            try_tx_fus!(self.transfer_output(to_address, amount, QRC20_GAS_LIMIT_DEFAULT, QRC20_GAS_PRICE_DEFAULT));
        let outputs = vec![transfer_output];

        let selfi = self.clone();
        let fut = async move { selfi.send_contract_calls(outputs).await };

        Box::new(fut.boxed().compat())
    }

    fn send_maker_payment(
        &self,
        time_lock: u32,
        taker_pub: &[u8],
        secret_hash: &[u8],
        amount: BigDecimal,
        swap_contract_address: &Option<BytesJson>,
        _swap_unique_data: &[u8],
    ) -> TransactionFut {
        let taker_addr = try_tx_fus!(self.contract_address_from_raw_pubkey(taker_pub));
        let id = qrc20_swap_id(time_lock, secret_hash);
        let value = try_tx_fus!(wei_from_big_decimal(&amount, self.utxo.decimals));
        let secret_hash = Vec::from(secret_hash);
        let swap_contract_address = try_tx_fus!(swap_contract_address.try_to_address());

        let selfi = self.clone();
        let fut = async move {
            selfi
                .send_hash_time_locked_payment(id, value, time_lock, secret_hash, taker_addr, swap_contract_address)
                .await
        };
        Box::new(fut.boxed().compat())
    }

    fn send_taker_payment(
        &self,
        time_lock: u32,
        maker_pub: &[u8],
        secret_hash: &[u8],
        amount: BigDecimal,
        swap_contract_address: &Option<BytesJson>,
        _swap_unique_data: &[u8],
    ) -> TransactionFut {
        let maker_addr = try_tx_fus!(self.contract_address_from_raw_pubkey(maker_pub));
        let id = qrc20_swap_id(time_lock, secret_hash);
        let value = try_tx_fus!(wei_from_big_decimal(&amount, self.utxo.decimals));
        let secret_hash = Vec::from(secret_hash);
        let swap_contract_address = try_tx_fus!(swap_contract_address.try_to_address());

        let selfi = self.clone();
        let fut = async move {
            selfi
                .send_hash_time_locked_payment(id, value, time_lock, secret_hash, maker_addr, swap_contract_address)
                .await
        };
        Box::new(fut.boxed().compat())
    }

    fn send_maker_spends_taker_payment(
        &self,
        taker_payment_tx: &[u8],
        _time_lock: u32,
        _taker_pub: &[u8],
        secret: &[u8],
        swap_contract_address: &Option<BytesJson>,
        _swap_unique_data: &[u8],
    ) -> TransactionFut {
        let payment_tx: UtxoTx = try_tx_fus!(deserialize(taker_payment_tx).map_err(|e| ERRL!("{:?}", e)));
        let swap_contract_address = try_tx_fus!(swap_contract_address.try_to_address());
        let secret = secret.to_vec();

        let selfi = self.clone();
        let fut = async move {
            selfi
                .spend_hash_time_locked_payment(payment_tx, swap_contract_address, secret)
                .await
        };
        Box::new(fut.boxed().compat())
    }

    fn create_taker_spends_maker_payment_preimage(
        &self,
        _maker_payment_tx: &[u8],
        _time_lock: u32,
        _maker_pub: &[u8],
        _secret_hash: &[u8],
        _swap_unique_data: &[u8],
    ) -> TransactionFut {
        unimplemented!();
    }

    fn send_taker_spends_maker_payment(
        &self,
        maker_payment_tx: &[u8],
        _time_lock: u32,
        _maker_pub: &[u8],
        secret: &[u8],
        swap_contract_address: &Option<BytesJson>,
        _swap_unique_data: &[u8],
    ) -> TransactionFut {
        let payment_tx: UtxoTx = try_tx_fus!(deserialize(maker_payment_tx).map_err(|e| ERRL!("{:?}", e)));
        let secret = secret.to_vec();
        let swap_contract_address = try_tx_fus!(swap_contract_address.try_to_address());

        let selfi = self.clone();
        let fut = async move {
            selfi
                .spend_hash_time_locked_payment(payment_tx, swap_contract_address, secret)
                .await
        };
        Box::new(fut.boxed().compat())
    }

    fn send_taker_spends_maker_payment_preimage(&self, _preimage: &[u8], _secret: &[u8]) -> TransactionFut {
        unimplemented!();
    }

    fn send_taker_refunds_payment(
        &self,
        taker_payment_tx: &[u8],
        _time_lock: u32,
        _maker_pub: &[u8],
        _secret_hash: &[u8],
        swap_contract_address: &Option<BytesJson>,
        _swap_unique_data: &[u8],
    ) -> TransactionFut {
        let payment_tx: UtxoTx = try_tx_fus!(deserialize(taker_payment_tx).map_err(|e| ERRL!("{:?}", e)));
        let swap_contract_address = try_tx_fus!(swap_contract_address.try_to_address());

        let selfi = self.clone();
        let fut = async move {
            selfi
                .refund_hash_time_locked_payment(swap_contract_address, payment_tx)
                .await
        };
        Box::new(fut.boxed().compat())
    }

    fn send_maker_refunds_payment(
        &self,
        maker_payment_tx: &[u8],
        _time_lock: u32,
        _taker_pub: &[u8],
        _secret_hash: &[u8],
        swap_contract_address: &Option<BytesJson>,
        _swap_unique_data: &[u8],
    ) -> TransactionFut {
        let payment_tx: UtxoTx = try_tx_fus!(deserialize(maker_payment_tx).map_err(|e| ERRL!("{:?}", e)));
        let swap_contract_address = try_tx_fus!(swap_contract_address.try_to_address());

        let selfi = self.clone();
        let fut = async move {
            selfi
                .refund_hash_time_locked_payment(swap_contract_address, payment_tx)
                .await
        };
        Box::new(fut.boxed().compat())
    }

    fn validate_fee(
        &self,
        fee_tx: &TransactionEnum,
        expected_sender: &[u8],
        fee_addr: &[u8],
        amount: &BigDecimal,
        min_block_number: u64,
        _uuid: &[u8],
    ) -> Box<dyn Future<Item = (), Error = String> + Send> {
        let fee_tx = match fee_tx {
            TransactionEnum::UtxoTx(tx) => tx,
            _ => panic!("Unexpected TransactionEnum"),
        };
        let fee_tx_hash = fee_tx.hash().reversed().into();
        if !try_fus!(check_all_inputs_signed_by_pub(fee_tx, expected_sender)) {
            return Box::new(futures01::future::err(ERRL!("The dex fee was sent from wrong address")));
        }
        let fee_addr = try_fus!(self.contract_address_from_raw_pubkey(fee_addr));
        let expected_value = try_fus!(wei_from_big_decimal(amount, self.utxo.decimals));

        let selfi = self.clone();
        let fut = async move {
            selfi
                .validate_fee_impl(fee_tx_hash, fee_addr, expected_value, min_block_number)
                .await
        };
        Box::new(fut.boxed().compat())
    }

    fn validate_maker_payment(&self, input: ValidatePaymentInput) -> ValidatePaymentFut<()> {
        let payment_tx: UtxoTx = try_f!(deserialize(input.payment_tx.as_slice()));
        let sender = try_f!(self
            .contract_address_from_raw_pubkey(&input.other_pub)
            .map_to_mm(ValidatePaymentError::InvalidInput));
        let swap_contract_address = try_f!(input
            .swap_contract_address
            .try_to_address()
            .map_to_mm(ValidatePaymentError::InvalidInput));

        let selfi = self.clone();
        let fut = async move {
            selfi
                .validate_payment(
                    payment_tx,
                    input.time_lock,
                    sender,
                    input.secret_hash,
                    input.amount,
                    swap_contract_address,
                )
                .await
        };
        Box::new(fut.boxed().compat())
    }

    fn validate_taker_payment(&self, input: ValidatePaymentInput) -> ValidatePaymentFut<()> {
        let swap_contract_address = try_f!(input
            .swap_contract_address
            .try_to_address()
            .map_to_mm(ValidatePaymentError::InvalidInput));
        let payment_tx: UtxoTx = try_f!(deserialize(input.payment_tx.as_slice()));
        let sender = try_f!(self
            .contract_address_from_raw_pubkey(&input.other_pub)
            .map_to_mm(ValidatePaymentError::InvalidInput));

        let selfi = self.clone();
        let fut = async move {
            selfi
                .validate_payment(
                    payment_tx,
                    input.time_lock,
                    sender,
                    input.secret_hash,
                    input.amount,
                    swap_contract_address,
                )
                .await
        };
        Box::new(fut.boxed().compat())
    }

    fn watcher_validate_taker_payment(
        &self,
        _input: WatcherValidatePaymentInput,
    ) -> Box<dyn Future<Item = (), Error = String> + Send> {
        unimplemented!();
    }

    fn check_if_my_payment_sent(
        &self,
        time_lock: u32,
        _other_pub: &[u8],
        secret_hash: &[u8],
        search_from_block: u64,
        swap_contract_address: &Option<BytesJson>,
        _swap_unique_data: &[u8],
    ) -> Box<dyn Future<Item = Option<TransactionEnum>, Error = String> + Send> {
        let swap_id = qrc20_swap_id(time_lock, secret_hash);
        let swap_contract_address = try_fus!(swap_contract_address.try_to_address());

        let selfi = self.clone();
        let fut = async move {
            selfi
                .check_if_my_payment_sent_impl(swap_contract_address, swap_id, search_from_block)
                .await
        };
        Box::new(fut.boxed().compat())
    }

    async fn search_for_swap_tx_spend_my(
        &self,
        input: SearchForSwapTxSpendInput<'_>,
    ) -> Result<Option<FoundSwapTxSpend>, String> {
        let tx: UtxoTx = try_s!(deserialize(input.tx).map_err(|e| ERRL!("{:?}", e)));

        self.search_for_swap_tx_spend(input.time_lock, input.secret_hash, tx, input.search_from_block)
            .await
    }

    async fn search_for_swap_tx_spend_other(
        &self,
        input: SearchForSwapTxSpendInput<'_>,
    ) -> Result<Option<FoundSwapTxSpend>, String> {
        let tx: UtxoTx = try_s!(deserialize(input.tx).map_err(|e| ERRL!("{:?}", e)));

        self.search_for_swap_tx_spend(input.time_lock, input.secret_hash, tx, input.search_from_block)
            .await
    }

    fn extract_secret(&self, secret_hash: &[u8], spend_tx: &[u8]) -> Result<Vec<u8>, String> {
        self.extract_secret_impl(secret_hash, spend_tx)
    }

    fn negotiate_swap_contract_addr(
        &self,
        other_side_address: Option<&[u8]>,
    ) -> Result<Option<BytesJson>, MmError<NegotiateSwapContractAddrErr>> {
        match other_side_address {
            Some(bytes) => {
                if bytes.len() != 20 {
                    return MmError::err(NegotiateSwapContractAddrErr::InvalidOtherAddrLen(bytes.into()));
                }
                let other_addr = H160::from(bytes);
                if other_addr == self.swap_contract_address {
                    return Ok(Some(self.swap_contract_address.to_vec().into()));
                }

                if Some(other_addr) == self.fallback_swap_contract {
                    return Ok(self.fallback_swap_contract.map(|addr| addr.to_vec().into()));
                }
                MmError::err(NegotiateSwapContractAddrErr::UnexpectedOtherAddr(bytes.into()))
            },
            None => self
                .fallback_swap_contract
                .map(|addr| Some(addr.to_vec().into()))
                .ok_or_else(|| MmError::new(NegotiateSwapContractAddrErr::NoOtherAddrAndNoFallback)),
        }
    }

    fn derive_htlc_key_pair(&self, swap_unique_data: &[u8]) -> KeyPair {
        utxo_common::derive_htlc_key_pair(self.as_ref(), swap_unique_data)
    }
}

impl MarketCoinOps for Qrc20Coin {
    fn ticker(&self) -> &str { &self.utxo.conf.ticker }

    fn my_address(&self) -> MmResult<String, MyAddressError> { utxo_common::my_address(self) }

    fn get_public_key(&self) -> Result<String, MmError<UnexpectedDerivationMethod>> {
        let pubkey = utxo_common::my_public_key(self.as_ref())?;
        Ok(pubkey.to_string())
    }

    fn sign_message_hash(&self, message: &str) -> Option<[u8; 32]> {
        utxo_common::sign_message_hash(self.as_ref(), message)
    }

    fn sign_message(&self, message: &str) -> SignatureResult<String> {
        utxo_common::sign_message(self.as_ref(), message)
    }

    fn verify_message(&self, signature_base64: &str, message: &str, address: &str) -> VerificationResult<bool> {
        utxo_common::verify_message(self, signature_base64, message, address)
    }

    fn my_balance(&self) -> BalanceFut<CoinBalance> {
        let decimals = self.utxo.decimals;

        let coin = self.clone();
        let fut = async move {
            let my_address = coin
                .my_addr_as_contract_addr()
                .mm_err(|e| BalanceError::Internal(e.to_string()))?;
            let params = [Token::Address(my_address)];
            let contract_address = coin.contract_address;
            let tokens = coin
                .utxo
                .rpc_client
                .rpc_contract_call(ViewContractCallType::BalanceOf, &contract_address, &params)
                .compat()
                .await?;
            let spendable = match tokens.first() {
                Some(Token::Uint(bal)) => u256_to_big_decimal(*bal, decimals)?,
                _ => {
                    let error = format!("Expected U256 as balanceOf result but got {:?}", tokens);
                    return MmError::err(BalanceError::InvalidResponse(error));
                },
            };
            Ok(CoinBalance {
                spendable,
                unspendable: BigDecimal::from(0),
            })
        };
        Box::new(fut.boxed().compat())
    }

    fn base_coin_balance(&self) -> BalanceFut<BigDecimal> {
        // use standard UTXO my_balance implementation that returns Qtum balance instead of QRC20
        Box::new(utxo_common::my_balance(self.clone()).map(|CoinBalance { spendable, .. }| spendable))
    }

    fn platform_ticker(&self) -> &str { &self.0.platform }

    #[inline(always)]
    fn send_raw_tx(&self, tx: &str) -> Box<dyn Future<Item = String, Error = String> + Send> {
        utxo_common::send_raw_tx(&self.utxo, tx)
    }

    #[inline(always)]
    fn send_raw_tx_bytes(&self, tx: &[u8]) -> Box<dyn Future<Item = String, Error = String> + Send> {
        utxo_common::send_raw_tx_bytes(&self.utxo, tx)
    }

    fn wait_for_confirmations(
        &self,
        tx: &[u8],
        confirmations: u64,
        requires_nota: bool,
        wait_until: u64,
        check_every: u64,
    ) -> Box<dyn Future<Item = (), Error = String> + Send> {
        let tx: UtxoTx = try_fus!(deserialize(tx).map_err(|e| ERRL!("{:?}", e)));
        let selfi = self.clone();
        let fut = async move {
            selfi
                .wait_for_confirmations_and_check_result(tx, confirmations, requires_nota, wait_until, check_every)
                .await
        };
        Box::new(fut.boxed().compat())
    }

    fn wait_for_tx_spend(
        &self,
        transaction: &[u8],
        wait_until: u64,
        from_block: u64,
        _swap_contract_address: &Option<BytesJson>,
    ) -> TransactionFut {
        let tx: UtxoTx = try_tx_fus!(deserialize(transaction).map_err(|e| ERRL!("{:?}", e)));

        let selfi = self.clone();
        let fut = async move {
            selfi
                .wait_for_tx_spend_impl(tx, wait_until, from_block)
                .map_err(TransactionErr::Plain)
                .await
        };
        Box::new(fut.boxed().compat())
    }

    fn tx_enum_from_bytes(&self, bytes: &[u8]) -> Result<TransactionEnum, MmError<TxMarshalingErr>> {
        utxo_common::tx_enum_from_bytes(self.as_ref(), bytes)
    }

    fn current_block(&self) -> Box<dyn Future<Item = u64, Error = String> + Send> {
        utxo_common::current_block(&self.utxo)
    }

    fn display_priv_key(&self) -> Result<String, String> { utxo_common::display_priv_key(&self.utxo) }

    fn min_tx_amount(&self) -> BigDecimal { BigDecimal::from(0) }

    fn min_trading_vol(&self) -> MmNumber {
        let pow = self.utxo.decimals / 3;
        MmNumber::from(1) / MmNumber::from(10u64.pow(pow as u32))
    }
}

#[async_trait]
impl MmCoin for Qrc20Coin {
    fn is_asset_chain(&self) -> bool { utxo_common::is_asset_chain(&self.utxo) }

    fn withdraw(&self, req: WithdrawRequest) -> WithdrawFut {
        Box::new(qrc20_withdraw(self.clone(), req).boxed().compat())
    }

    fn get_raw_transaction(&self, req: RawTransactionRequest) -> RawTransactionFut {
        Box::new(utxo_common::get_raw_transaction(&self.utxo, req).boxed().compat())
    }

    fn decimals(&self) -> u8 { utxo_common::decimals(&self.utxo) }

    fn convert_to_address(&self, from: &str, to_address_format: Json) -> Result<String, String> {
        qtum::QtumBasedCoin::convert_to_address(self, from, to_address_format)
    }

    fn validate_address(&self, address: &str) -> ValidateAddressResult { utxo_common::validate_address(self, address) }

    fn process_history_loop(&self, ctx: MmArc) -> Box<dyn Future<Item = (), Error = ()> + Send> {
        Box::new(self.clone().history_loop(ctx).map(|_| Ok(())).boxed().compat())
    }

    fn history_sync_status(&self) -> HistorySyncState { utxo_common::history_sync_status(&self.utxo) }

    /// This method is called to check our QTUM balance.
    fn get_trade_fee(&self) -> Box<dyn Future<Item = TradeFee, Error = String> + Send> {
        // `erc20Payment` may require two `approve` contract calls in worst case,
        let gas_fee = (2 * QRC20_GAS_LIMIT_DEFAULT + QRC20_PAYMENT_GAS_LIMIT) * QRC20_GAS_PRICE_DEFAULT;

        let selfi = self.clone();
        let fut = async move {
            let fee = try_s!(selfi.get_qrc20_tx_fee(gas_fee).await);
            Ok(TradeFee {
                coin: selfi.platform.clone(),
                amount: big_decimal_from_sat(fee as i64, selfi.utxo.decimals).into(),
                paid_from_trading_vol: false,
            })
        };
        Box::new(fut.boxed().compat())
    }

    async fn get_sender_trade_fee(
        &self,
        value: TradePreimageValue,
        stage: FeeApproxStage,
    ) -> TradePreimageResult<TradeFee> {
        let decimals = self.utxo.decimals;
        // pass the dummy params
        let timelock = (now_ms() / 1000) as u32;
        let secret_hash = vec![0; 20];
        let swap_id = qrc20_swap_id(timelock, &secret_hash);
        let receiver_addr = H160::default();
        // we can avoid the requesting balance, because it doesn't affect the total fee
        let my_balance = U256::max_value();
        let value = match value {
            TradePreimageValue::Exact(value) | TradePreimageValue::UpperBound(value) => {
                wei_from_big_decimal(&value, decimals)?
            },
        };

        let erc20_payment_fee = {
            let erc20_payment_outputs = self
                .generate_swap_payment_outputs(
                    my_balance,
                    swap_id.clone(),
                    value,
                    timelock,
                    secret_hash.clone(),
                    receiver_addr,
                    self.swap_contract_address,
                )
                .await?;
            self.preimage_trade_fee_required_to_send_outputs(erc20_payment_outputs, &stage)
                .await?
        };

        let sender_refund_fee = {
            let sender_refund_output =
                self.sender_refund_output(&self.swap_contract_address, swap_id, value, secret_hash, receiver_addr)?;
            self.preimage_trade_fee_required_to_send_outputs(vec![sender_refund_output], &stage)
                .await?
        };

        let total_fee = erc20_payment_fee + sender_refund_fee;
        Ok(TradeFee {
            coin: self.platform.clone(),
            amount: total_fee.into(),
            paid_from_trading_vol: false,
        })
    }

    fn get_receiver_trade_fee(&self, stage: FeeApproxStage) -> TradePreimageFut<TradeFee> {
        let selfi = self.clone();
        let fut = async move {
            // pass the dummy params
            let timelock = (now_ms() / 1000) as u32;
            let secret = vec![0; 32];
            let swap_id = qrc20_swap_id(timelock, &secret[0..20]);
            let sender_addr = H160::default();
            // get the max available value that we can pass into the contract call params
            // see `generate_contract_call_script_pubkey`
            let value = u64::MAX.into();
            let output =
                selfi.receiver_spend_output(&selfi.swap_contract_address, swap_id, value, secret, sender_addr)?;

            let total_fee = selfi
                .preimage_trade_fee_required_to_send_outputs(vec![output], &stage)
                .await?;
            Ok(TradeFee {
                coin: selfi.platform.clone(),
                amount: total_fee.into(),
                paid_from_trading_vol: false,
            })
        };
        Box::new(fut.boxed().compat())
    }

    async fn get_fee_to_send_taker_fee(
        &self,
        dex_fee_amount: BigDecimal,
        stage: FeeApproxStage,
    ) -> TradePreimageResult<TradeFee> {
        let amount = wei_from_big_decimal(&dex_fee_amount, self.utxo.decimals)?;

        // pass the dummy params
        let to_addr = H160::default();
        let transfer_output =
            self.transfer_output(to_addr, amount, QRC20_GAS_LIMIT_DEFAULT, QRC20_GAS_PRICE_DEFAULT)?;

        let total_fee = self
            .preimage_trade_fee_required_to_send_outputs(vec![transfer_output], &stage)
            .await?;

        Ok(TradeFee {
            coin: self.platform.clone(),
            amount: total_fee.into(),
            paid_from_trading_vol: false,
        })
    }

    fn required_confirmations(&self) -> u64 { utxo_common::required_confirmations(&self.utxo) }

    fn requires_notarization(&self) -> bool { utxo_common::requires_notarization(&self.utxo) }

    fn set_required_confirmations(&self, confirmations: u64) {
        utxo_common::set_required_confirmations(&self.utxo, confirmations)
    }

    fn set_requires_notarization(&self, requires_nota: bool) {
        utxo_common::set_requires_notarization(&self.utxo, requires_nota)
    }

    fn swap_contract_address(&self) -> Option<BytesJson> {
        Some(BytesJson::from(self.swap_contract_address.0.as_ref()))
    }

    fn mature_confirmations(&self) -> Option<u32> { Some(self.utxo.conf.mature_confirmations) }

    fn coin_protocol_info(&self) -> Vec<u8> { utxo_common::coin_protocol_info(self) }

    fn is_coin_protocol_supported(&self, info: &Option<Vec<u8>>) -> bool {
        utxo_common::is_coin_protocol_supported(self, info)
    }
}

pub fn qrc20_swap_id(time_lock: u32, secret_hash: &[u8]) -> Vec<u8> {
    let mut input = vec![];
    input.extend_from_slice(&time_lock.to_le_bytes());
    input.extend_from_slice(secret_hash);
    sha256(&input).to_vec()
}

pub fn contract_addr_into_rpc_format(address: &H160) -> H160Json { H160Json::from(address.0) }

#[derive(Clone, Debug, Deserialize, PartialEq, Serialize)]
pub struct Qrc20FeeDetails {
    /// Coin name
    pub coin: String,
    /// Standard UTXO miner fee based on transaction size
    pub miner_fee: BigDecimal,
    /// Gas limit in satoshi.
    pub gas_limit: u64,
    /// Gas price in satoshi.
    pub gas_price: u64,
    /// Total used gas.
    pub total_gas_fee: BigDecimal,
}

async fn qrc20_withdraw(coin: Qrc20Coin, req: WithdrawRequest) -> WithdrawResult {
    let to_addr = UtxoAddress::from_str(&req.to)
        .map_err(|e| e.to_string())
        .map_to_mm(WithdrawError::InvalidAddress)?;
    let conf = &coin.utxo.conf;
    let is_p2pkh = to_addr.prefix == conf.pub_addr_prefix && to_addr.t_addr_prefix == conf.pub_t_addr_prefix;
    if !is_p2pkh {
        let error = "QRC20 can be sent to P2PKH addresses only".to_owned();
        return MmError::err(WithdrawError::InvalidAddress(error));
    }

    let _utxo_lock = UTXO_LOCK.lock().await;

    let qrc20_balance = coin.my_spendable_balance().compat().await?;

    // the qrc20_amount_sat is used only within smart contract calls
    let (qrc20_amount_sat, qrc20_amount) = if req.max {
        let amount = wei_from_big_decimal(&qrc20_balance, coin.utxo.decimals)?;
        if amount.is_zero() {
            return MmError::err(WithdrawError::ZeroBalanceToWithdrawMax);
        }
        (amount, qrc20_balance.clone())
    } else {
        let amount_sat = wei_from_big_decimal(&req.amount, coin.utxo.decimals)?;
        if req.amount > qrc20_balance {
            return MmError::err(WithdrawError::NotSufficientBalance {
                coin: coin.ticker().to_owned(),
                available: qrc20_balance,
                required: req.amount,
            });
        }
        (amount_sat, req.amount)
    };

    let (gas_limit, gas_price) = match req.fee {
        Some(WithdrawFee::Qrc20Gas { gas_limit, gas_price }) => (gas_limit, gas_price),
        Some(fee_policy) => {
            let error = format!("Expected 'Qrc20Gas' fee type, found {:?}", fee_policy);
            return MmError::err(WithdrawError::InvalidFeePolicy(error));
        },
        None => (QRC20_GAS_LIMIT_DEFAULT, QRC20_GAS_PRICE_DEFAULT),
    };

    // [`Qrc20Coin::transfer_output`] shouldn't fail if the arguments are correct
    let contract_addr = qtum::contract_addr_from_utxo_addr(to_addr.clone())?;
    let transfer_output = coin.transfer_output(contract_addr, qrc20_amount_sat, gas_limit, gas_price)?;
    let outputs = vec![transfer_output];

    let GenerateQrc20TxResult {
        signed,
        miner_fee,
        gas_fee,
    } = coin
        .generate_qrc20_transaction(outputs)
        .await
        .mm_err(|gen_tx_error| gen_tx_error.into_withdraw_error(coin.platform.clone(), coin.utxo.decimals))?;

    let my_address = coin.utxo.derivation_method.iguana_or_err()?;
    let received_by_me = if to_addr == *my_address {
        qrc20_amount.clone()
    } else {
        0.into()
    };
    let my_balance_change = &received_by_me - &qrc20_amount;

    // [`MarketCoinOps::my_address`] and [`UtxoCommonOps::display_address`] shouldn't fail
    let my_address_string = coin.my_address()?;
    let to_address = to_addr.display_address().map_to_mm(WithdrawError::InternalError)?;

    let fee_details = Qrc20FeeDetails {
        // QRC20 fees are paid in base platform currency (in particular Qtum)
        coin: coin.platform.clone(),
        miner_fee: utxo_common::big_decimal_from_sat(miner_fee as i64, coin.utxo.decimals),
        gas_limit,
        gas_price,
        total_gas_fee: utxo_common::big_decimal_from_sat(gas_fee as i64, coin.utxo.decimals),
    };
    Ok(TransactionDetails {
        from: vec![my_address_string],
        to: vec![to_address],
        total_amount: qrc20_amount.clone(),
        spent_by_me: qrc20_amount,
        received_by_me,
        my_balance_change,
        tx_hash: signed.hash().reversed().to_vec().to_tx_hash(),
        tx_hex: serialize(&signed).into(),
        fee_details: Some(fee_details.into()),
        block_height: 0,
        coin: conf.ticker.clone(),
        internal_id: vec![].into(),
        timestamp: now_ms() / 1000,
        kmd_rewards: None,
        transaction_type: TransactionType::StandardTransfer,
    })
}

/// Parse the given topic to `H160` address.
fn address_from_log_topic(topic: &str) -> Result<H160, String> {
    if topic.len() != 64 {
        return ERR!(
            "Topic {:?} is expected to be H256 encoded topic (with length of 64)",
            topic
        );
    }

    // skip the first 24 characters to parse the last 40 characters to H160.
    // https://github.com/qtumproject/qtum-electrum/blob/v4.0.2/electrum/wallet.py#L2112
    let hash = try_s!(H160Json::from_str(&topic[24..]));
    Ok(hash.0.into())
}

fn address_to_log_topic(address: &H160) -> String {
    let zeros = std::str::from_utf8(&[b'0'; 24]).expect("Expected a valid str from slice of '0' chars");
    let mut topic = format!("{:02x}", address);
    topic.insert_str(0, zeros);
    topic
}

pub struct TransferEventDetails {
    contract_address: H160,
    amount: U256,
    sender: H160,
    receiver: H160,
}

fn transfer_event_from_log(log: &LogEntry) -> Result<TransferEventDetails, String> {
    let contract_address = if log.address.starts_with("0x") {
        try_s!(qtum::contract_addr_from_str(&log.address))
    } else {
        let address = format!("0x{}", log.address);
        try_s!(qtum::contract_addr_from_str(&address))
    };

    if log.topics.len() != 3 {
        return ERR!("'Transfer' event must have 3 topics, found, {}", log.topics.len());
    }

    // https://github.com/qtumproject/qtum-electrum/blob/v4.0.2/electrum/wallet.py#L2111
    let amount = try_s!(U256::from_str(&log.data));

    // https://github.com/qtumproject/qtum-electrum/blob/v4.0.2/electrum/wallet.py#L2112
    let sender = try_s!(address_from_log_topic(&log.topics[1]));
    // https://github.com/qtumproject/qtum-electrum/blob/v4.0.2/electrum/wallet.py#L2113
    let receiver = try_s!(address_from_log_topic(&log.topics[2]));
    Ok(TransferEventDetails {
        contract_address,
        amount,
        sender,
        receiver,
    })
}<|MERGE_RESOLUTION|>--- conflicted
+++ resolved
@@ -1,31 +1,35 @@
 use crate::coin_errors::{MyAddressError, ValidatePaymentError};
 use crate::eth::{self, u256_to_big_decimal, wei_from_big_decimal, TryToAddress};
-use crate::qrc20::rpc_clients::{LogEntry, Qrc20ElectrumOps, Qrc20NativeOps, Qrc20RpcOps, TopicFilter, TxReceipt,
-                                ViewContractCallType};
+use crate::qrc20::rpc_clients::{
+    LogEntry, Qrc20ElectrumOps, Qrc20NativeOps, Qrc20RpcOps, TopicFilter, TxReceipt, ViewContractCallType,
+};
 use crate::utxo::qtum::QtumBasedCoin;
-use crate::utxo::rpc_clients::{ElectrumClient, NativeClient, UnspentInfo, UtxoRpcClientEnum, UtxoRpcClientOps,
-                               UtxoRpcError, UtxoRpcFut, UtxoRpcResult};
+use crate::utxo::rpc_clients::{
+    ElectrumClient, NativeClient, UnspentInfo, UtxoRpcClientEnum, UtxoRpcClientOps, UtxoRpcError, UtxoRpcFut,
+    UtxoRpcResult,
+};
 #[cfg(not(target_arch = "wasm32"))]
 use crate::utxo::tx_cache::{UtxoVerboseCacheOps, UtxoVerboseCacheShared};
-use crate::utxo::utxo_builder::{UtxoCoinBuildError, UtxoCoinBuildResult, UtxoCoinBuilderCommonOps,
-                                UtxoCoinWithIguanaPrivKeyBuilder, UtxoFieldsWithIguanaPrivKeyBuilder};
+use crate::utxo::utxo_builder::{
+    UtxoCoinBuildError, UtxoCoinBuildResult, UtxoCoinBuilderCommonOps, UtxoCoinWithIguanaPrivKeyBuilder,
+    UtxoFieldsWithIguanaPrivKeyBuilder,
+};
 use crate::utxo::utxo_common::{self, big_decimal_from_sat, check_all_inputs_signed_by_pub, UtxoTxBuilder};
-use crate::utxo::{qtum, ActualTxFee, AdditionalTxData, AddrFromStrError, BroadcastTxErr, FeePolicy, GenerateTxError,
-                  GetUtxoListOps, HistoryUtxoTx, HistoryUtxoTxMap, MatureUnspentList, RecentlySpentOutPointsGuard,
-                  UtxoActivationParams, UtxoAddressFormat, UtxoCoinFields, UtxoCommonOps, UtxoFromLegacyReqErr,
-                  UtxoTx, UtxoTxBroadcastOps, UtxoTxGenerationOps, VerboseTransactionFrom, UTXO_LOCK};
-use crate::{BalanceError, BalanceFut, CoinBalance, FeeApproxStage, FoundSwapTxSpend, HistorySyncState, MarketCoinOps,
-            MmCoin, NegotiateSwapContractAddrErr, PrivKeyNotAllowed, RawTransactionFut, RawTransactionRequest,
-            SearchForSwapTxSpendInput, SignatureResult, SwapOps, TradeFee, TradePreimageError, TradePreimageFut,
-            TradePreimageResult, TradePreimageValue, TransactionDetails, TransactionEnum, TransactionErr,
-            TransactionFut, TransactionType, TxMarshalingErr, UnexpectedDerivationMethod, ValidateAddressResult,
-<<<<<<< HEAD
-            ValidatePaymentFut, ValidatePaymentInput, VerificationResult, WithdrawError, WithdrawFee, WithdrawFut,
-            WithdrawRequest, WithdrawResult};
-=======
-            ValidatePaymentInput, VerificationResult, WatcherValidatePaymentInput, WithdrawError, WithdrawFee,
-            WithdrawFut, WithdrawRequest, WithdrawResult};
->>>>>>> 67ede861
+use crate::utxo::{
+    qtum, ActualTxFee, AdditionalTxData, AddrFromStrError, BroadcastTxErr, FeePolicy, GenerateTxError, GetUtxoListOps,
+    HistoryUtxoTx, HistoryUtxoTxMap, MatureUnspentList, RecentlySpentOutPointsGuard, UtxoActivationParams,
+    UtxoAddressFormat, UtxoCoinFields, UtxoCommonOps, UtxoFromLegacyReqErr, UtxoTx, UtxoTxBroadcastOps,
+    UtxoTxGenerationOps, VerboseTransactionFrom, UTXO_LOCK,
+};
+use crate::{
+    BalanceError, BalanceFut, CoinBalance, FeeApproxStage, FoundSwapTxSpend, HistorySyncState, MarketCoinOps, MmCoin,
+    NegotiateSwapContractAddrErr, PrivKeyNotAllowed, RawTransactionFut, RawTransactionRequest,
+    SearchForSwapTxSpendInput, SignatureResult, SwapOps, TradeFee, TradePreimageError, TradePreimageFut,
+    TradePreimageResult, TradePreimageValue, TransactionDetails, TransactionEnum, TransactionErr, TransactionFut,
+    TransactionType, TxMarshalingErr, UnexpectedDerivationMethod, ValidateAddressResult, ValidatePaymentFut,
+    ValidatePaymentInput, VerificationResult, WatcherValidatePaymentInput, WithdrawError, WithdrawFee, WithdrawFut,
+    WithdrawRequest, WithdrawResult,
+};
 use async_trait::async_trait;
 use bitcrypto::{dhash160, sha256};
 use chain::TransactionOutput;
@@ -44,7 +48,8 @@
 use mm2_core::mm_ctx::MmArc;
 use mm2_err_handle::prelude::*;
 use mm2_number::{BigDecimal, MmNumber};
-#[cfg(test)] use mocktopus::macros::*;
+#[cfg(test)]
+use mocktopus::macros::*;
 use rpc::v1::types::{Bytes as BytesJson, ToTxHash, Transaction as RpcTransaction, H160 as H160Json, H256 as H256Json};
 use script::{Builder as ScriptBuilder, Opcode, Script, TransactionInputSigner};
 use script_pubkey::generate_contract_call_script_pubkey;
@@ -52,13 +57,15 @@
 use serialization::{deserialize, serialize, CoinVariant};
 use std::collections::{HashMap, HashSet};
 use std::ops::{Deref, Neg};
-#[cfg(not(target_arch = "wasm32"))] use std::path::PathBuf;
+#[cfg(not(target_arch = "wasm32"))]
+use std::path::PathBuf;
 use std::str::FromStr;
 use std::sync::Arc;
 use utxo_signer::with_key_pair::{sign_tx, UtxoSignWithKeyPairError};
 
 mod history;
-#[cfg(test)] mod qrc20_tests;
+#[cfg(test)]
+mod qrc20_tests;
 pub mod rpc_clients;
 pub mod script_pubkey;
 mod swap;
@@ -87,23 +94,33 @@
 }
 
 impl From<GenerateTxError> for Qrc20GenTxError {
-    fn from(e: GenerateTxError) -> Self { Qrc20GenTxError::ErrorGeneratingUtxoTx(e) }
+    fn from(e: GenerateTxError) -> Self {
+        Qrc20GenTxError::ErrorGeneratingUtxoTx(e)
+    }
 }
 
 impl From<UtxoSignWithKeyPairError> for Qrc20GenTxError {
-    fn from(e: UtxoSignWithKeyPairError) -> Self { Qrc20GenTxError::ErrorSigningTx(e) }
+    fn from(e: UtxoSignWithKeyPairError) -> Self {
+        Qrc20GenTxError::ErrorSigningTx(e)
+    }
 }
 
 impl From<PrivKeyNotAllowed> for Qrc20GenTxError {
-    fn from(e: PrivKeyNotAllowed) -> Self { Qrc20GenTxError::PrivKeyNotAllowed(e) }
+    fn from(e: PrivKeyNotAllowed) -> Self {
+        Qrc20GenTxError::PrivKeyNotAllowed(e)
+    }
 }
 
 impl From<UnexpectedDerivationMethod> for Qrc20GenTxError {
-    fn from(e: UnexpectedDerivationMethod) -> Self { Qrc20GenTxError::UnexpectedDerivationMethod(e) }
+    fn from(e: UnexpectedDerivationMethod) -> Self {
+        Qrc20GenTxError::UnexpectedDerivationMethod(e)
+    }
 }
 
 impl From<UtxoRpcError> for Qrc20GenTxError {
-    fn from(e: UtxoRpcError) -> Self { Qrc20GenTxError::ErrorGeneratingUtxoTx(GenerateTxError::from(e)) }
+    fn from(e: UtxoRpcError) -> Self {
+        Qrc20GenTxError::ErrorGeneratingUtxoTx(GenerateTxError::from(e))
+    }
 }
 
 impl Qrc20GenTxError {
@@ -135,7 +152,9 @@
 }
 
 impl From<UtxoFromLegacyReqErr> for Qrc20FromLegacyReqErr {
-    fn from(err: UtxoFromLegacyReqErr) -> Self { Qrc20FromLegacyReqErr::InvalidUtxoParams(err) }
+    fn from(err: UtxoFromLegacyReqErr) -> Self {
+        Qrc20FromLegacyReqErr::InvalidUtxoParams(err)
+    }
 }
 
 impl Qrc20ActivationParams {
@@ -187,13 +206,21 @@
 
 #[async_trait]
 impl<'a> UtxoCoinBuilderCommonOps for Qrc20CoinBuilder<'a> {
-    fn ctx(&self) -> &MmArc { self.ctx }
-
-    fn conf(&self) -> &Json { self.conf }
-
-    fn activation_params(&self) -> &UtxoActivationParams { &self.activation_params.utxo_params }
-
-    fn ticker(&self) -> &str { self.ticker }
+    fn ctx(&self) -> &MmArc {
+        self.ctx
+    }
+
+    fn conf(&self) -> &Json {
+        self.conf
+    }
+
+    fn activation_params(&self) -> &UtxoActivationParams {
+        &self.activation_params.utxo_params
+    }
+
+    fn ticker(&self) -> &str {
+        self.ticker
+    }
 
     async fn decimals(&self, rpc_client: &UtxoRpcClientEnum) -> UtxoCoinBuildResult<u8> {
         if let Some(d) = self.conf()["decimals"].as_u64() {
@@ -207,7 +234,9 @@
             .map_to_mm(UtxoCoinBuildError::ErrorDetectingDecimals)
     }
 
-    fn dust_amount(&self) -> u64 { QRC20_DUST }
+    fn dust_amount(&self) -> u64 {
+        QRC20_DUST
+    }
 
     #[cfg(not(target_arch = "wasm32"))]
     fn confpath(&self) -> UtxoCoinBuildResult<PathBuf> {
@@ -268,7 +297,9 @@
     type ResultCoin = Qrc20Coin;
     type Error = UtxoCoinBuildError;
 
-    fn priv_key(&self) -> &[u8] { self.priv_key }
+    fn priv_key(&self) -> &[u8] {
+        self.priv_key
+    }
 
     async fn build(self) -> MmResult<Self::ResultCoin, Self::Error> {
         let utxo = self.build_utxo_fields_with_iguana_priv_key(self.priv_key()).await?;
@@ -317,11 +348,15 @@
 
 impl Deref for Qrc20Coin {
     type Target = Qrc20CoinFields;
-    fn deref(&self) -> &Qrc20CoinFields { &*self.0 }
+    fn deref(&self) -> &Qrc20CoinFields {
+        &*self.0
+    }
 }
 
 impl AsRef<UtxoCoinFields> for Qrc20Coin {
-    fn as_ref(&self) -> &UtxoCoinFields { &self.utxo }
+    fn as_ref(&self) -> &UtxoCoinFields {
+        &self.utxo
+    }
 }
 
 impl qtum::QtumBasedCoin for Qrc20Coin {}
@@ -403,7 +438,9 @@
     }
 
     #[allow(dead_code)]
-    fn short_signature(&self) -> [u8; 4] { self.as_function().short_signature() }
+    fn short_signature(&self) -> [u8; 4] {
+        self.as_function().short_signature()
+    }
 }
 
 pub struct GenerateQrc20TxResult {
@@ -421,15 +458,21 @@
 }
 
 impl From<ethabi::Error> for Qrc20AbiError {
-    fn from(e: ethabi::Error) -> Qrc20AbiError { Qrc20AbiError::AbiError(e.to_string()) }
+    fn from(e: ethabi::Error) -> Qrc20AbiError {
+        Qrc20AbiError::AbiError(e.to_string())
+    }
 }
 
 impl From<Qrc20AbiError> for ValidatePaymentError {
-    fn from(e: Qrc20AbiError) -> ValidatePaymentError { ValidatePaymentError::TxDeserializationError(e.to_string()) }
+    fn from(e: Qrc20AbiError) -> ValidatePaymentError {
+        ValidatePaymentError::TxDeserializationError(e.to_string())
+    }
 }
 
 impl From<Qrc20AbiError> for GenerateTxError {
-    fn from(e: Qrc20AbiError) -> Self { GenerateTxError::Internal(e.to_string()) }
+    fn from(e: Qrc20AbiError) -> Self {
+        GenerateTxError::Internal(e.to_string())
+    }
 }
 
 impl From<Qrc20AbiError> for TradePreimageError {
@@ -578,7 +621,9 @@
 #[cfg_attr(test, mockable)]
 impl UtxoTxGenerationOps for Qrc20Coin {
     /// Get only QTUM transaction fee.
-    async fn get_tx_fee(&self) -> UtxoRpcResult<ActualTxFee> { utxo_common::get_tx_fee(&self.utxo).await }
+    async fn get_tx_fee(&self) -> UtxoRpcResult<ActualTxFee> {
+        utxo_common::get_tx_fee(&self.utxo).await
+    }
 
     async fn calc_interest_if_required(
         &self,
@@ -626,7 +671,9 @@
         utxo_common::addresses_from_script(self, script)
     }
 
-    fn denominate_satoshis(&self, satoshi: i64) -> f64 { utxo_common::denominate_satoshis(&self.utxo, satoshi) }
+    fn denominate_satoshis(&self, satoshi: i64) -> f64 {
+        utxo_common::denominate_satoshis(&self.utxo, satoshi)
+    }
 
     fn my_public_key(&self) -> Result<&Public, MmError<UnexpectedDerivationMethod>> {
         utxo_common::my_public_key(self.as_ref())
@@ -640,7 +687,9 @@
         utxo_common::get_current_mtp(&self.utxo, CoinVariant::Qtum).await
     }
 
-    fn is_unspent_mature(&self, output: &RpcTransaction) -> bool { self.is_qtum_unspent_mature(output) }
+    fn is_unspent_mature(&self, output: &RpcTransaction) -> bool {
+        self.is_qtum_unspent_mature(output)
+    }
 
     async fn calc_interest_of_tx(
         &self,
@@ -699,7 +748,9 @@
         utxo_common::p2sh_tx_locktime(self, &self.utxo.conf.ticker, htlc_locktime).await
     }
 
-    fn addr_format(&self) -> &UtxoAddressFormat { utxo_common::addr_format(self) }
+    fn addr_format(&self) -> &UtxoAddressFormat {
+        utxo_common::addr_format(self)
+    }
 
     fn addr_format_for_standard_scripts(&self) -> UtxoAddressFormat {
         utxo_common::addr_format_for_standard_scripts(self)
@@ -1047,9 +1098,13 @@
 }
 
 impl MarketCoinOps for Qrc20Coin {
-    fn ticker(&self) -> &str { &self.utxo.conf.ticker }
-
-    fn my_address(&self) -> MmResult<String, MyAddressError> { utxo_common::my_address(self) }
+    fn ticker(&self) -> &str {
+        &self.utxo.conf.ticker
+    }
+
+    fn my_address(&self) -> MmResult<String, MyAddressError> {
+        utxo_common::my_address(self)
+    }
 
     fn get_public_key(&self) -> Result<String, MmError<UnexpectedDerivationMethod>> {
         let pubkey = utxo_common::my_public_key(self.as_ref())?;
@@ -1104,7 +1159,9 @@
         Box::new(utxo_common::my_balance(self.clone()).map(|CoinBalance { spendable, .. }| spendable))
     }
 
-    fn platform_ticker(&self) -> &str { &self.0.platform }
+    fn platform_ticker(&self) -> &str {
+        &self.0.platform
+    }
 
     #[inline(always)]
     fn send_raw_tx(&self, tx: &str) -> Box<dyn Future<Item = String, Error = String> + Send> {
@@ -1161,9 +1218,13 @@
         utxo_common::current_block(&self.utxo)
     }
 
-    fn display_priv_key(&self) -> Result<String, String> { utxo_common::display_priv_key(&self.utxo) }
-
-    fn min_tx_amount(&self) -> BigDecimal { BigDecimal::from(0) }
+    fn display_priv_key(&self) -> Result<String, String> {
+        utxo_common::display_priv_key(&self.utxo)
+    }
+
+    fn min_tx_amount(&self) -> BigDecimal {
+        BigDecimal::from(0)
+    }
 
     fn min_trading_vol(&self) -> MmNumber {
         let pow = self.utxo.decimals / 3;
@@ -1173,7 +1234,9 @@
 
 #[async_trait]
 impl MmCoin for Qrc20Coin {
-    fn is_asset_chain(&self) -> bool { utxo_common::is_asset_chain(&self.utxo) }
+    fn is_asset_chain(&self) -> bool {
+        utxo_common::is_asset_chain(&self.utxo)
+    }
 
     fn withdraw(&self, req: WithdrawRequest) -> WithdrawFut {
         Box::new(qrc20_withdraw(self.clone(), req).boxed().compat())
@@ -1183,19 +1246,25 @@
         Box::new(utxo_common::get_raw_transaction(&self.utxo, req).boxed().compat())
     }
 
-    fn decimals(&self) -> u8 { utxo_common::decimals(&self.utxo) }
+    fn decimals(&self) -> u8 {
+        utxo_common::decimals(&self.utxo)
+    }
 
     fn convert_to_address(&self, from: &str, to_address_format: Json) -> Result<String, String> {
         qtum::QtumBasedCoin::convert_to_address(self, from, to_address_format)
     }
 
-    fn validate_address(&self, address: &str) -> ValidateAddressResult { utxo_common::validate_address(self, address) }
+    fn validate_address(&self, address: &str) -> ValidateAddressResult {
+        utxo_common::validate_address(self, address)
+    }
 
     fn process_history_loop(&self, ctx: MmArc) -> Box<dyn Future<Item = (), Error = ()> + Send> {
         Box::new(self.clone().history_loop(ctx).map(|_| Ok(())).boxed().compat())
     }
 
-    fn history_sync_status(&self) -> HistorySyncState { utxo_common::history_sync_status(&self.utxo) }
+    fn history_sync_status(&self) -> HistorySyncState {
+        utxo_common::history_sync_status(&self.utxo)
+    }
 
     /// This method is called to check our QTUM balance.
     fn get_trade_fee(&self) -> Box<dyn Future<Item = TradeFee, Error = String> + Send> {
@@ -1313,9 +1382,13 @@
         })
     }
 
-    fn required_confirmations(&self) -> u64 { utxo_common::required_confirmations(&self.utxo) }
-
-    fn requires_notarization(&self) -> bool { utxo_common::requires_notarization(&self.utxo) }
+    fn required_confirmations(&self) -> u64 {
+        utxo_common::required_confirmations(&self.utxo)
+    }
+
+    fn requires_notarization(&self) -> bool {
+        utxo_common::requires_notarization(&self.utxo)
+    }
 
     fn set_required_confirmations(&self, confirmations: u64) {
         utxo_common::set_required_confirmations(&self.utxo, confirmations)
@@ -1329,9 +1402,13 @@
         Some(BytesJson::from(self.swap_contract_address.0.as_ref()))
     }
 
-    fn mature_confirmations(&self) -> Option<u32> { Some(self.utxo.conf.mature_confirmations) }
-
-    fn coin_protocol_info(&self) -> Vec<u8> { utxo_common::coin_protocol_info(self) }
+    fn mature_confirmations(&self) -> Option<u32> {
+        Some(self.utxo.conf.mature_confirmations)
+    }
+
+    fn coin_protocol_info(&self) -> Vec<u8> {
+        utxo_common::coin_protocol_info(self)
+    }
 
     fn is_coin_protocol_supported(&self, info: &Option<Vec<u8>>) -> bool {
         utxo_common::is_coin_protocol_supported(self, info)
@@ -1345,7 +1422,9 @@
     sha256(&input).to_vec()
 }
 
-pub fn contract_addr_into_rpc_format(address: &H160) -> H160Json { H160Json::from(address.0) }
+pub fn contract_addr_into_rpc_format(address: &H160) -> H160Json {
+    H160Json::from(address.0)
+}
 
 #[derive(Clone, Debug, Deserialize, PartialEq, Serialize)]
 pub struct Qrc20FeeDetails {
