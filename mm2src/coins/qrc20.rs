use crate::coin_errors::{MyAddressError, ValidatePaymentError};
use crate::eth::{self, u256_to_big_decimal, wei_from_big_decimal, TryToAddress};
use crate::qrc20::rpc_clients::{LogEntry, Qrc20ElectrumOps, Qrc20NativeOps, Qrc20RpcOps, TopicFilter, TxReceipt,
                                ViewContractCallType};
use crate::utxo::qtum::QtumBasedCoin;
use crate::utxo::rpc_clients::{ElectrumClient, NativeClient, UnspentInfo, UtxoRpcClientEnum, UtxoRpcClientOps,
                               UtxoRpcError, UtxoRpcFut, UtxoRpcResult};
#[cfg(not(target_arch = "wasm32"))]
use crate::utxo::tx_cache::{UtxoVerboseCacheOps, UtxoVerboseCacheShared};
use crate::utxo::utxo_builder::{UtxoCoinBuildError, UtxoCoinBuildResult, UtxoCoinBuilderCommonOps,
                                UtxoCoinWithIguanaPrivKeyBuilder, UtxoFieldsWithIguanaPrivKeyBuilder};
use crate::utxo::utxo_common::{self, big_decimal_from_sat, check_all_inputs_signed_by_pub, UtxoTxBuilder};
use crate::utxo::{qtum, ActualTxFee, AdditionalTxData, AddrFromStrError, BroadcastTxErr, FeePolicy, GenerateTxError,
                  GetUtxoListOps, HistoryUtxoTx, HistoryUtxoTxMap, MatureUnspentList, RecentlySpentOutPointsGuard,
                  UtxoActivationParams, UtxoAddressFormat, UtxoCoinFields, UtxoCommonOps, UtxoFromLegacyReqErr,
                  UtxoTx, UtxoTxBroadcastOps, UtxoTxGenerationOps, VerboseTransactionFrom, UTXO_LOCK};
use crate::{BalanceError, BalanceFut, CoinBalance, FeeApproxStage, FoundSwapTxSpend, HistorySyncState, MarketCoinOps,
<<<<<<< HEAD
            MmCoin, NegotiateSwapContractAddrErr, PaymentInstructionsErr, PrivKeyNotAllowed, RawTransactionFut,
            RawTransactionRequest, SearchForSwapTxSpendInput, SignatureResult, SwapOps, TradeFee, TradePreimageError,
            TradePreimageFut, TradePreimageResult, TradePreimageValue, TransactionDetails, TransactionEnum,
            TransactionErr, TransactionFut, TransactionType, TxMarshalingErr, UnexpectedDerivationMethod,
            ValidateAddressResult, ValidateInstructionsErr, ValidatePaymentInput, VerificationResult,
            WatcherValidatePaymentInput, WithdrawError, WithdrawFee, WithdrawFut, WithdrawRequest, WithdrawResult};
=======
            MmCoin, NegotiateSwapContractAddrErr, PrivKeyNotAllowed, RawTransactionFut, RawTransactionRequest,
            SearchForSwapTxSpendInput, SignatureResult, SwapOps, TradeFee, TradePreimageError, TradePreimageFut,
            TradePreimageResult, TradePreimageValue, TransactionDetails, TransactionEnum, TransactionErr,
            TransactionFut, TransactionType, TxMarshalingErr, UnexpectedDerivationMethod, ValidateAddressResult,
            ValidatePaymentFut, ValidatePaymentInput, VerificationResult, WatcherValidatePaymentInput, WithdrawError,
            WithdrawFee, WithdrawFut, WithdrawRequest, WithdrawResult};
>>>>>>> 5dbc5de4
use async_trait::async_trait;
use bitcrypto::{dhash160, sha256};
use chain::TransactionOutput;
use common::executor::Timer;
use common::jsonrpc_client::{JsonRpcClient, JsonRpcRequest, RpcRes};
use common::log::{error, warn};
use common::now_ms;
use derive_more::Display;
use ethabi::{Function, Token};
use ethereum_types::{H160, U256};
use futures::compat::Future01CompatExt;
use futures::{FutureExt, TryFutureExt};
use futures01::Future;
use keys::bytes::Bytes as ScriptBytes;
use keys::{Address as UtxoAddress, Address, KeyPair, Public};
use mm2_core::mm_ctx::MmArc;
use mm2_err_handle::prelude::*;
use mm2_number::{BigDecimal, MmNumber};
#[cfg(test)] use mocktopus::macros::*;
use rpc::v1::types::{Bytes as BytesJson, ToTxHash, Transaction as RpcTransaction, H160 as H160Json, H256 as H256Json};
use script::{Builder as ScriptBuilder, Opcode, Script, TransactionInputSigner};
use script_pubkey::generate_contract_call_script_pubkey;
use serde_json::{self as json, Value as Json};
use serialization::{deserialize, serialize, CoinVariant};
use std::collections::{HashMap, HashSet};
use std::ops::{Deref, Neg};
#[cfg(not(target_arch = "wasm32"))] use std::path::PathBuf;
use std::str::FromStr;
use std::sync::Arc;
use utxo_signer::with_key_pair::{sign_tx, UtxoSignWithKeyPairError};

mod history;
#[cfg(test)] mod qrc20_tests;
pub mod rpc_clients;
pub mod script_pubkey;
mod swap;

/// Qtum amount is always 0 for the QRC20 UTXO outputs,
/// because we should pay only a fee in Qtum to send the QRC20 transaction.
pub const OUTPUT_QTUM_AMOUNT: u64 = 0;
pub const QRC20_GAS_LIMIT_DEFAULT: u64 = 100_000;
const QRC20_PAYMENT_GAS_LIMIT: u64 = 200_000;
pub const QRC20_GAS_PRICE_DEFAULT: u64 = 40;
pub const QRC20_DUST: u64 = 0;
// Keccak-256 hash of `Transfer` event
const QRC20_TRANSFER_TOPIC: &str = "ddf252ad1be2c89b69c2b068fc378daa952ba7f163c4a11628f55a4df523b3ef";
const QRC20_PAYMENT_SENT_TOPIC: &str = "ccc9c05183599bd3135da606eaaf535daffe256e9de33c048014cffcccd4ad57";
const QRC20_RECEIVER_SPENT_TOPIC: &str = "36c177bcb01c6d568244f05261e2946c8c977fa50822f3fa098c470770ee1f3e";
const QRC20_SENDER_REFUNDED_TOPIC: &str = "1797d500133f8e427eb9da9523aa4a25cb40f50ebc7dbda3c7c81778973f35ba";

pub type Qrc20AbiResult<T> = Result<T, MmError<Qrc20AbiError>>;

#[derive(Display)]
pub enum Qrc20GenTxError {
    ErrorGeneratingUtxoTx(GenerateTxError),
    ErrorSigningTx(UtxoSignWithKeyPairError),
    PrivKeyNotAllowed(PrivKeyNotAllowed),
    UnexpectedDerivationMethod(UnexpectedDerivationMethod),
}

impl From<GenerateTxError> for Qrc20GenTxError {
    fn from(e: GenerateTxError) -> Self { Qrc20GenTxError::ErrorGeneratingUtxoTx(e) }
}

impl From<UtxoSignWithKeyPairError> for Qrc20GenTxError {
    fn from(e: UtxoSignWithKeyPairError) -> Self { Qrc20GenTxError::ErrorSigningTx(e) }
}

impl From<PrivKeyNotAllowed> for Qrc20GenTxError {
    fn from(e: PrivKeyNotAllowed) -> Self { Qrc20GenTxError::PrivKeyNotAllowed(e) }
}

impl From<UnexpectedDerivationMethod> for Qrc20GenTxError {
    fn from(e: UnexpectedDerivationMethod) -> Self { Qrc20GenTxError::UnexpectedDerivationMethod(e) }
}

impl From<UtxoRpcError> for Qrc20GenTxError {
    fn from(e: UtxoRpcError) -> Self { Qrc20GenTxError::ErrorGeneratingUtxoTx(GenerateTxError::from(e)) }
}

impl Qrc20GenTxError {
    fn into_withdraw_error(self, coin: String, decimals: u8) -> WithdrawError {
        match self {
            Qrc20GenTxError::ErrorGeneratingUtxoTx(gen_err) => {
                WithdrawError::from_generate_tx_error(gen_err, coin, decimals)
            },
            Qrc20GenTxError::ErrorSigningTx(sign_err) => WithdrawError::InternalError(sign_err.to_string()),
            Qrc20GenTxError::PrivKeyNotAllowed(priv_err) => WithdrawError::InternalError(priv_err.to_string()),
            Qrc20GenTxError::UnexpectedDerivationMethod(addr_err) => WithdrawError::InternalError(addr_err.to_string()),
        }
    }
}

#[derive(Clone, Debug, Deserialize, Serialize)]
pub struct Qrc20ActivationParams {
    swap_contract_address: H160,
    fallback_swap_contract: Option<H160>,
    #[serde(flatten)]
    utxo_params: UtxoActivationParams,
}

#[derive(Debug, Display)]
pub enum Qrc20FromLegacyReqErr {
    InvalidSwapContractAddr(json::Error),
    InvalidFallbackSwapContract(json::Error),
    InvalidUtxoParams(UtxoFromLegacyReqErr),
}

impl From<UtxoFromLegacyReqErr> for Qrc20FromLegacyReqErr {
    fn from(err: UtxoFromLegacyReqErr) -> Self { Qrc20FromLegacyReqErr::InvalidUtxoParams(err) }
}

impl Qrc20ActivationParams {
    pub fn from_legacy_req(req: &Json) -> Result<Self, MmError<Qrc20FromLegacyReqErr>> {
        let swap_contract_address = json::from_value(req["swap_contract_address"].clone())
            .map_to_mm(Qrc20FromLegacyReqErr::InvalidSwapContractAddr)?;
        let fallback_swap_contract = json::from_value(req["fallback_swap_contract"].clone())
            .map_to_mm(Qrc20FromLegacyReqErr::InvalidFallbackSwapContract)?;
        let utxo_params = UtxoActivationParams::from_legacy_req(req)?;
        Ok(Qrc20ActivationParams {
            swap_contract_address,
            fallback_swap_contract,
            utxo_params,
        })
    }
}

struct Qrc20CoinBuilder<'a> {
    ctx: &'a MmArc,
    ticker: &'a str,
    conf: &'a Json,
    activation_params: &'a Qrc20ActivationParams,
    priv_key: &'a [u8],
    platform: String,
    token_contract_address: H160,
}

impl<'a> Qrc20CoinBuilder<'a> {
    pub fn new(
        ctx: &'a MmArc,
        ticker: &'a str,
        conf: &'a Json,
        activation_params: &'a Qrc20ActivationParams,
        priv_key: &'a [u8],
        platform: String,
        token_contract_address: H160,
    ) -> Qrc20CoinBuilder<'a> {
        Qrc20CoinBuilder {
            ctx,
            ticker,
            conf,
            activation_params,
            priv_key,
            platform,
            token_contract_address,
        }
    }
}

#[async_trait]
impl<'a> UtxoCoinBuilderCommonOps for Qrc20CoinBuilder<'a> {
    fn ctx(&self) -> &MmArc { self.ctx }

    fn conf(&self) -> &Json { self.conf }

    fn activation_params(&self) -> &UtxoActivationParams { &self.activation_params.utxo_params }

    fn ticker(&self) -> &str { self.ticker }

    async fn decimals(&self, rpc_client: &UtxoRpcClientEnum) -> UtxoCoinBuildResult<u8> {
        if let Some(d) = self.conf()["decimals"].as_u64() {
            return Ok(d as u8);
        }

        rpc_client
            .token_decimals(&self.token_contract_address)
            .compat()
            .await
            .map_to_mm(UtxoCoinBuildError::ErrorDetectingDecimals)
    }

    fn dust_amount(&self) -> u64 { QRC20_DUST }

    #[cfg(not(target_arch = "wasm32"))]
    fn confpath(&self) -> UtxoCoinBuildResult<PathBuf> {
        use crate::utxo::coin_daemon_data_dir;

        // Documented at https://github.com/jl777/coins#bitcoin-protocol-specific-json
        // "USERHOME/" prefix should be replaced with the user's home folder.
        let declared_confpath = match self.conf()["confpath"].as_str() {
            Some(path) if !path.is_empty() => path.trim(),
            _ => {
                let is_asset_chain = false;
                let platform = self.platform.to_lowercase();
                let data_dir = coin_daemon_data_dir(&platform, is_asset_chain);

                let confname = format!("{}.conf", platform);
                return Ok(data_dir.join(&confname[..]));
            },
        };

        let (confpath, rel_to_home) = match declared_confpath.strip_prefix("~/") {
            Some(stripped) => (stripped, true),
            None => match declared_confpath.strip_prefix("USERHOME/") {
                Some(stripped) => (stripped, true),
                None => (declared_confpath, false),
            },
        };

        if rel_to_home {
            let home = dirs::home_dir().or_mm_err(|| UtxoCoinBuildError::CantDetectUserHome)?;
            Ok(home.join(confpath))
        } else {
            Ok(confpath.into())
        }
    }

    fn check_utxo_maturity(&self) -> bool {
        if let Some(false) = self.activation_params.utxo_params.check_utxo_maturity {
            warn!("'check_utxo_maturity' is ignored because QRC20 gas refund is returned as a coinbase transaction");
        }
        true
    }

    /// Override [`UtxoCoinBuilderCommonOps::tx_cache`] to initialize TX cache with the platform ticker.
    /// Please note the method is overridden for Native mode only.
    #[inline]
    #[cfg(not(target_arch = "wasm32"))]
    fn tx_cache(&self) -> UtxoVerboseCacheShared {
        crate::utxo::tx_cache::fs_tx_cache::FsVerboseCache::new(self.platform.clone(), self.tx_cache_path())
            .into_shared()
    }
}

#[async_trait]
impl<'a> UtxoFieldsWithIguanaPrivKeyBuilder for Qrc20CoinBuilder<'a> {}

#[async_trait]
impl<'a> UtxoCoinWithIguanaPrivKeyBuilder for Qrc20CoinBuilder<'a> {
    type ResultCoin = Qrc20Coin;
    type Error = UtxoCoinBuildError;

    fn priv_key(&self) -> &[u8] { self.priv_key }

    async fn build(self) -> MmResult<Self::ResultCoin, Self::Error> {
        let utxo = self.build_utxo_fields_with_iguana_priv_key(self.priv_key()).await?;
        let inner = Qrc20CoinFields {
            utxo,
            platform: self.platform,
            contract_address: self.token_contract_address,
            swap_contract_address: self.activation_params.swap_contract_address,
            fallback_swap_contract: self.activation_params.fallback_swap_contract,
        };
        Ok(Qrc20Coin(Arc::new(inner)))
    }
}

pub async fn qrc20_coin_from_conf_and_params(
    ctx: &MmArc,
    ticker: &str,
    platform: &str,
    conf: &Json,
    params: &Qrc20ActivationParams,
    priv_key: &[u8],
    contract_address: H160,
) -> Result<Qrc20Coin, String> {
    let builder = Qrc20CoinBuilder::new(
        ctx,
        ticker,
        conf,
        params,
        priv_key,
        platform.to_owned(),
        contract_address,
    );
    Ok(try_s!(builder.build().await))
}

pub struct Qrc20CoinFields {
    pub utxo: UtxoCoinFields,
    pub platform: String,
    pub contract_address: H160,
    pub swap_contract_address: H160,
    pub fallback_swap_contract: Option<H160>,
}

#[derive(Clone)]
pub struct Qrc20Coin(Arc<Qrc20CoinFields>);

impl Deref for Qrc20Coin {
    type Target = Qrc20CoinFields;
    fn deref(&self) -> &Qrc20CoinFields { &*self.0 }
}

impl AsRef<UtxoCoinFields> for Qrc20Coin {
    fn as_ref(&self) -> &UtxoCoinFields { &self.utxo }
}

impl qtum::QtumBasedCoin for Qrc20Coin {}

#[derive(Clone, Debug, PartialEq)]
pub struct ContractCallOutput {
    pub value: u64,
    pub script_pubkey: ScriptBytes,
    pub gas_limit: u64,
    pub gas_price: u64,
}

impl From<ContractCallOutput> for TransactionOutput {
    fn from(out: ContractCallOutput) -> Self {
        TransactionOutput {
            value: out.value,
            script_pubkey: out.script_pubkey,
        }
    }
}

/// Functions of ERC20/EtomicSwap smart contracts that may change the blockchain state.
#[derive(Debug, Eq, PartialEq)]
pub enum MutContractCallType {
    Transfer,
    Erc20Payment,
    ReceiverSpend,
    SenderRefund,
}

impl MutContractCallType {
    fn as_function_name(&self) -> &'static str {
        match self {
            MutContractCallType::Transfer => "transfer",
            MutContractCallType::Erc20Payment => "erc20Payment",
            MutContractCallType::ReceiverSpend => "receiverSpend",
            MutContractCallType::SenderRefund => "senderRefund",
        }
    }

    fn as_function(&self) -> &'static Function {
        match self {
            MutContractCallType::Transfer => eth::ERC20_CONTRACT.function(self.as_function_name()).unwrap(),
            MutContractCallType::Erc20Payment
            | MutContractCallType::ReceiverSpend
            | MutContractCallType::SenderRefund => eth::SWAP_CONTRACT.function(self.as_function_name()).unwrap(),
        }
    }

    pub fn from_script_pubkey(script: &[u8]) -> Result<Option<MutContractCallType>, String> {
        lazy_static! {
            static ref TRANSFER_SHORT_SIGN: [u8; 4] =
                eth::ERC20_CONTRACT.function("transfer").unwrap().short_signature();
            static ref ERC20_PAYMENT_SHORT_SIGN: [u8; 4] =
                eth::SWAP_CONTRACT.function("erc20Payment").unwrap().short_signature();
            static ref RECEIVER_SPEND_SHORT_SIGN: [u8; 4] =
                eth::SWAP_CONTRACT.function("receiverSpend").unwrap().short_signature();
            static ref SENDER_REFUND_SHORT_SIGN: [u8; 4] =
                eth::SWAP_CONTRACT.function("senderRefund").unwrap().short_signature();
        }

        if script.len() < 4 {
            return ERR!("Length of the script pubkey less than 4: {:?}", script);
        }

        if script.starts_with(TRANSFER_SHORT_SIGN.as_ref()) {
            return Ok(Some(MutContractCallType::Transfer));
        }
        if script.starts_with(ERC20_PAYMENT_SHORT_SIGN.as_ref()) {
            return Ok(Some(MutContractCallType::Erc20Payment));
        }
        if script.starts_with(RECEIVER_SPEND_SHORT_SIGN.as_ref()) {
            return Ok(Some(MutContractCallType::ReceiverSpend));
        }
        if script.starts_with(SENDER_REFUND_SHORT_SIGN.as_ref()) {
            return Ok(Some(MutContractCallType::SenderRefund));
        }
        Ok(None)
    }

    #[allow(dead_code)]
    fn short_signature(&self) -> [u8; 4] { self.as_function().short_signature() }
}

pub struct GenerateQrc20TxResult {
    pub signed: UtxoTx,
    pub miner_fee: u64,
    pub gas_fee: u64,
}

#[derive(Debug, Display)]
pub enum Qrc20AbiError {
    #[display(fmt = "Invalid QRC20 ABI params: {}", _0)]
    InvalidParams(String),
    #[display(fmt = "QRC20 ABI error: {}", _0)]
    AbiError(String),
}

impl From<ethabi::Error> for Qrc20AbiError {
    fn from(e: ethabi::Error) -> Qrc20AbiError { Qrc20AbiError::AbiError(e.to_string()) }
}

impl From<Qrc20AbiError> for ValidatePaymentError {
    fn from(e: Qrc20AbiError) -> ValidatePaymentError { ValidatePaymentError::TxDeserializationError(e.to_string()) }
}

impl From<Qrc20AbiError> for GenerateTxError {
    fn from(e: Qrc20AbiError) -> Self { GenerateTxError::Internal(e.to_string()) }
}

impl From<Qrc20AbiError> for TradePreimageError {
    fn from(e: Qrc20AbiError) -> Self {
        // `Qrc20ABIError` is always an internal error
        TradePreimageError::InternalError(e.to_string())
    }
}

impl From<Qrc20AbiError> for WithdrawError {
    fn from(e: Qrc20AbiError) -> Self {
        // `Qrc20ABIError` is always an internal error
        WithdrawError::InternalError(e.to_string())
    }
}

impl From<Qrc20AbiError> for UtxoRpcError {
    fn from(e: Qrc20AbiError) -> Self {
        // `Qrc20ABIError` is always an internal error
        UtxoRpcError::Internal(e.to_string())
    }
}

impl Qrc20Coin {
    /// `gas_fee` should be calculated by: gas_limit * gas_price * (count of contract calls),
    /// or should be sum of gas fee of all contract calls.
    pub async fn get_qrc20_tx_fee(&self, gas_fee: u64) -> Result<u64, String> {
        match try_s!(self.get_tx_fee().await) {
            ActualTxFee::Dynamic(amount) | ActualTxFee::FixedPerKb(amount) => Ok(amount + gas_fee),
        }
    }

    /// Generate and send a transaction with the specified UTXO outputs.
    /// Note this function locks the `UTXO_LOCK`.
    pub async fn send_contract_calls(
        &self,
        outputs: Vec<ContractCallOutput>,
    ) -> Result<TransactionEnum, TransactionErr> {
        // TODO: we need to somehow refactor it using RecentlySpentOutpoints cache
        // Move over all QRC20 tokens should share the same cache with each other and base QTUM coin
        let _utxo_lock = UTXO_LOCK.lock().await;

        let GenerateQrc20TxResult { signed, .. } = self
            .generate_qrc20_transaction(outputs)
            .await
            .map_err(|e| TransactionErr::Plain(ERRL!("{}", e)))?;
        try_tx_s!(self.utxo.rpc_client.send_transaction(&signed).compat().await, signed);
        Ok(signed.into())
    }

    /// Generate Qtum UTXO transaction with contract calls.
    /// Note: lock the UTXO_LOCK mutex before this function will be called.
    async fn generate_qrc20_transaction(
        &self,
        contract_outputs: Vec<ContractCallOutput>,
    ) -> Result<GenerateQrc20TxResult, MmError<Qrc20GenTxError>> {
        let my_address = self.utxo.derivation_method.iguana_or_err()?;
        let (unspents, _) = self.get_unspent_ordered_list(my_address).await?;

        let mut gas_fee = 0;
        let mut outputs = Vec::with_capacity(contract_outputs.len());
        for output in contract_outputs {
            gas_fee += output.gas_limit * output.gas_price;
            outputs.push(TransactionOutput::from(output));
        }

        let (unsigned, data) = UtxoTxBuilder::new(self)
            .add_available_inputs(unspents)
            .add_outputs(outputs)
            .with_gas_fee(gas_fee)
            .build()
            .await?;

        let my_address = self.utxo.derivation_method.iguana_or_err()?;
        let key_pair = self.utxo.priv_key_policy.key_pair_or_err()?;

        let prev_script = ScriptBuilder::build_p2pkh(&my_address.hash);
        let signed = sign_tx(
            unsigned,
            key_pair,
            prev_script,
            self.utxo.conf.signature_version,
            self.utxo.conf.fork_id,
        )?;

        let miner_fee = data.fee_amount + data.unused_change.unwrap_or_default();
        Ok(GenerateQrc20TxResult {
            signed,
            miner_fee,
            gas_fee,
        })
    }

    fn transfer_output(
        &self,
        to_addr: H160,
        amount: U256,
        gas_limit: u64,
        gas_price: u64,
    ) -> Qrc20AbiResult<ContractCallOutput> {
        let function = eth::ERC20_CONTRACT.function("transfer")?;
        let params = function.encode_input(&[Token::Address(to_addr), Token::Uint(amount)])?;

        let script_pubkey =
            generate_contract_call_script_pubkey(&params, gas_limit, gas_price, &self.contract_address)?.to_bytes();

        Ok(ContractCallOutput {
            value: OUTPUT_QTUM_AMOUNT,
            script_pubkey,
            gas_limit,
            gas_price,
        })
    }

    async fn preimage_trade_fee_required_to_send_outputs(
        &self,
        contract_outputs: Vec<ContractCallOutput>,
        stage: &FeeApproxStage,
    ) -> TradePreimageResult<BigDecimal> {
        let decimals = self.as_ref().decimals;
        let mut gas_fee = 0;
        let mut outputs = Vec::with_capacity(contract_outputs.len());
        for output in contract_outputs {
            gas_fee += output.gas_limit * output.gas_price;
            outputs.push(TransactionOutput::from(output));
        }
        let fee_policy = FeePolicy::SendExact;
        let miner_fee =
            UtxoCommonOps::preimage_trade_fee_required_to_send_outputs(self, outputs, fee_policy, Some(gas_fee), stage)
                .await?;
        let gas_fee = big_decimal_from_sat(gas_fee as i64, decimals);
        Ok(miner_fee + gas_fee)
    }
}

// if mockable is placed before async_trait there is `munmap_chunk(): invalid pointer` error on async fn mocking attempt
#[async_trait]
#[cfg_attr(test, mockable)]
impl UtxoTxBroadcastOps for Qrc20Coin {
    async fn broadcast_tx(&self, tx: &UtxoTx) -> Result<H256Json, MmError<BroadcastTxErr>> {
        utxo_common::broadcast_tx(self, tx).await
    }
}

#[async_trait]
#[cfg_attr(test, mockable)]
impl UtxoTxGenerationOps for Qrc20Coin {
    /// Get only QTUM transaction fee.
    async fn get_tx_fee(&self) -> UtxoRpcResult<ActualTxFee> { utxo_common::get_tx_fee(&self.utxo).await }

    async fn calc_interest_if_required(
        &self,
        unsigned: TransactionInputSigner,
        data: AdditionalTxData,
        my_script_pub: ScriptBytes,
    ) -> UtxoRpcResult<(TransactionInputSigner, AdditionalTxData)> {
        utxo_common::calc_interest_if_required(self, unsigned, data, my_script_pub).await
    }
}

#[async_trait]
#[cfg_attr(test, mockable)]
impl GetUtxoListOps for Qrc20Coin {
    async fn get_unspent_ordered_list(
        &self,
        address: &Address,
    ) -> UtxoRpcResult<(Vec<UnspentInfo>, RecentlySpentOutPointsGuard<'_>)> {
        utxo_common::get_unspent_ordered_list(self, address).await
    }

    async fn get_all_unspent_ordered_list(
        &self,
        address: &Address,
    ) -> UtxoRpcResult<(Vec<UnspentInfo>, RecentlySpentOutPointsGuard<'_>)> {
        utxo_common::get_all_unspent_ordered_list(self, address).await
    }

    async fn get_mature_unspent_ordered_list(
        &self,
        address: &Address,
    ) -> UtxoRpcResult<(MatureUnspentList, RecentlySpentOutPointsGuard<'_>)> {
        utxo_common::get_mature_unspent_ordered_list(self, address).await
    }
}

#[async_trait]
#[cfg_attr(test, mockable)]
impl UtxoCommonOps for Qrc20Coin {
    async fn get_htlc_spend_fee(&self, tx_size: u64) -> UtxoRpcResult<u64> {
        utxo_common::get_htlc_spend_fee(self, tx_size).await
    }

    fn addresses_from_script(&self, script: &Script) -> Result<Vec<UtxoAddress>, String> {
        utxo_common::addresses_from_script(self, script)
    }

    fn denominate_satoshis(&self, satoshi: i64) -> f64 { utxo_common::denominate_satoshis(&self.utxo, satoshi) }

    fn my_public_key(&self) -> Result<&Public, MmError<UnexpectedDerivationMethod>> {
        utxo_common::my_public_key(self.as_ref())
    }

    fn address_from_str(&self, address: &str) -> MmResult<UtxoAddress, AddrFromStrError> {
        utxo_common::checked_address_from_str(self, address)
    }

    async fn get_current_mtp(&self) -> UtxoRpcResult<u32> {
        utxo_common::get_current_mtp(&self.utxo, CoinVariant::Qtum).await
    }

    fn is_unspent_mature(&self, output: &RpcTransaction) -> bool { self.is_qtum_unspent_mature(output) }

    async fn calc_interest_of_tx(
        &self,
        _tx: &UtxoTx,
        _input_transactions: &mut HistoryUtxoTxMap,
    ) -> UtxoRpcResult<u64> {
        MmError::err(UtxoRpcError::Internal(
            "QRC20 coin doesn't support transaction rewards".to_owned(),
        ))
    }

    async fn get_mut_verbose_transaction_from_map_or_rpc<'a, 'b>(
        &'a self,
        tx_hash: H256Json,
        utxo_tx_map: &'b mut HistoryUtxoTxMap,
    ) -> UtxoRpcResult<&'b mut HistoryUtxoTx> {
        utxo_common::get_mut_verbose_transaction_from_map_or_rpc(self, tx_hash, utxo_tx_map).await
    }

    async fn p2sh_spending_tx(&self, input: utxo_common::P2SHSpendingTxInput<'_>) -> Result<UtxoTx, String> {
        utxo_common::p2sh_spending_tx(self, input).await
    }

    fn get_verbose_transactions_from_cache_or_rpc(
        &self,
        tx_ids: HashSet<H256Json>,
    ) -> UtxoRpcFut<HashMap<H256Json, VerboseTransactionFrom>> {
        let selfi = self.clone();
        let fut = async move { utxo_common::get_verbose_transactions_from_cache_or_rpc(&selfi.utxo, tx_ids).await };
        Box::new(fut.boxed().compat())
    }

    async fn preimage_trade_fee_required_to_send_outputs(
        &self,
        outputs: Vec<TransactionOutput>,
        fee_policy: FeePolicy,
        gas_fee: Option<u64>,
        stage: &FeeApproxStage,
    ) -> TradePreimageResult<BigDecimal> {
        utxo_common::preimage_trade_fee_required_to_send_outputs(
            self,
            self.platform_ticker(),
            outputs,
            fee_policy,
            gas_fee,
            stage,
        )
        .await
    }

    fn increase_dynamic_fee_by_stage(&self, dynamic_fee: u64, stage: &FeeApproxStage) -> u64 {
        utxo_common::increase_dynamic_fee_by_stage(self, dynamic_fee, stage)
    }

    async fn p2sh_tx_locktime(&self, htlc_locktime: u32) -> Result<u32, MmError<UtxoRpcError>> {
        utxo_common::p2sh_tx_locktime(self, &self.utxo.conf.ticker, htlc_locktime).await
    }

    fn addr_format(&self) -> &UtxoAddressFormat { utxo_common::addr_format(self) }

    fn addr_format_for_standard_scripts(&self) -> UtxoAddressFormat {
        utxo_common::addr_format_for_standard_scripts(self)
    }

    fn address_from_pubkey(&self, pubkey: &Public) -> Address {
        let conf = &self.utxo.conf;
        utxo_common::address_from_pubkey(
            pubkey,
            conf.pub_addr_prefix,
            conf.pub_t_addr_prefix,
            conf.checksum_type,
            conf.bech32_hrp.clone(),
            self.addr_format().clone(),
        )
    }
}

#[async_trait]
impl SwapOps for Qrc20Coin {
    fn send_taker_fee(&self, fee_addr: &[u8], amount: BigDecimal, _uuid: &[u8]) -> TransactionFut {
        let to_address = try_tx_fus!(self.contract_address_from_raw_pubkey(fee_addr));
        let amount = try_tx_fus!(wei_from_big_decimal(&amount, self.utxo.decimals));
        let transfer_output =
            try_tx_fus!(self.transfer_output(to_address, amount, QRC20_GAS_LIMIT_DEFAULT, QRC20_GAS_PRICE_DEFAULT));
        let outputs = vec![transfer_output];

        let selfi = self.clone();
        let fut = async move { selfi.send_contract_calls(outputs).await };

        Box::new(fut.boxed().compat())
    }

    fn send_maker_payment(
        &self,
        time_lock: u32,
        taker_pub: &[u8],
        secret_hash: &[u8],
        amount: BigDecimal,
        swap_contract_address: &Option<BytesJson>,
        _swap_unique_data: &[u8],
    ) -> TransactionFut {
        let taker_addr = try_tx_fus!(self.contract_address_from_raw_pubkey(taker_pub));
        let id = qrc20_swap_id(time_lock, secret_hash);
        let value = try_tx_fus!(wei_from_big_decimal(&amount, self.utxo.decimals));
        let secret_hash = Vec::from(secret_hash);
        let swap_contract_address = try_tx_fus!(swap_contract_address.try_to_address());

        let selfi = self.clone();
        let fut = async move {
            selfi
                .send_hash_time_locked_payment(id, value, time_lock, secret_hash, taker_addr, swap_contract_address)
                .await
        };
        Box::new(fut.boxed().compat())
    }

    fn send_taker_payment(
        &self,
        time_lock: u32,
        maker_pub: &[u8],
        secret_hash: &[u8],
        amount: BigDecimal,
        swap_contract_address: &Option<BytesJson>,
        _swap_unique_data: &[u8],
    ) -> TransactionFut {
        let maker_addr = try_tx_fus!(self.contract_address_from_raw_pubkey(maker_pub));
        let id = qrc20_swap_id(time_lock, secret_hash);
        let value = try_tx_fus!(wei_from_big_decimal(&amount, self.utxo.decimals));
        let secret_hash = Vec::from(secret_hash);
        let swap_contract_address = try_tx_fus!(swap_contract_address.try_to_address());

        let selfi = self.clone();
        let fut = async move {
            selfi
                .send_hash_time_locked_payment(id, value, time_lock, secret_hash, maker_addr, swap_contract_address)
                .await
        };
        Box::new(fut.boxed().compat())
    }

    fn send_maker_spends_taker_payment(
        &self,
        taker_payment_tx: &[u8],
        _time_lock: u32,
        _taker_pub: &[u8],
        secret: &[u8],
        swap_contract_address: &Option<BytesJson>,
        _swap_unique_data: &[u8],
    ) -> TransactionFut {
        let payment_tx: UtxoTx = try_tx_fus!(deserialize(taker_payment_tx).map_err(|e| ERRL!("{:?}", e)));
        let swap_contract_address = try_tx_fus!(swap_contract_address.try_to_address());
        let secret = secret.to_vec();

        let selfi = self.clone();
        let fut = async move {
            selfi
                .spend_hash_time_locked_payment(payment_tx, swap_contract_address, secret)
                .await
        };
        Box::new(fut.boxed().compat())
    }

    fn create_taker_spends_maker_payment_preimage(
        &self,
        _maker_payment_tx: &[u8],
        _time_lock: u32,
        _maker_pub: &[u8],
        _secret_hash: &[u8],
        _swap_unique_data: &[u8],
    ) -> TransactionFut {
        unimplemented!();
    }

    fn send_taker_spends_maker_payment(
        &self,
        maker_payment_tx: &[u8],
        _time_lock: u32,
        _maker_pub: &[u8],
        secret: &[u8],
        swap_contract_address: &Option<BytesJson>,
        _swap_unique_data: &[u8],
    ) -> TransactionFut {
        let payment_tx: UtxoTx = try_tx_fus!(deserialize(maker_payment_tx).map_err(|e| ERRL!("{:?}", e)));
        let secret = secret.to_vec();
        let swap_contract_address = try_tx_fus!(swap_contract_address.try_to_address());

        let selfi = self.clone();
        let fut = async move {
            selfi
                .spend_hash_time_locked_payment(payment_tx, swap_contract_address, secret)
                .await
        };
        Box::new(fut.boxed().compat())
    }

    fn send_taker_spends_maker_payment_preimage(&self, _preimage: &[u8], _secret: &[u8]) -> TransactionFut {
        unimplemented!();
    }

    fn send_taker_refunds_payment(
        &self,
        taker_payment_tx: &[u8],
        _time_lock: u32,
        _maker_pub: &[u8],
        _secret_hash: &[u8],
        swap_contract_address: &Option<BytesJson>,
        _swap_unique_data: &[u8],
    ) -> TransactionFut {
        let payment_tx: UtxoTx = try_tx_fus!(deserialize(taker_payment_tx).map_err(|e| ERRL!("{:?}", e)));
        let swap_contract_address = try_tx_fus!(swap_contract_address.try_to_address());

        let selfi = self.clone();
        let fut = async move {
            selfi
                .refund_hash_time_locked_payment(swap_contract_address, payment_tx)
                .await
        };
        Box::new(fut.boxed().compat())
    }

    fn send_maker_refunds_payment(
        &self,
        maker_payment_tx: &[u8],
        _time_lock: u32,
        _taker_pub: &[u8],
        _secret_hash: &[u8],
        swap_contract_address: &Option<BytesJson>,
        _swap_unique_data: &[u8],
    ) -> TransactionFut {
        let payment_tx: UtxoTx = try_tx_fus!(deserialize(maker_payment_tx).map_err(|e| ERRL!("{:?}", e)));
        let swap_contract_address = try_tx_fus!(swap_contract_address.try_to_address());

        let selfi = self.clone();
        let fut = async move {
            selfi
                .refund_hash_time_locked_payment(swap_contract_address, payment_tx)
                .await
        };
        Box::new(fut.boxed().compat())
    }

    fn validate_fee(
        &self,
        fee_tx: &TransactionEnum,
        expected_sender: &[u8],
        fee_addr: &[u8],
        amount: &BigDecimal,
        min_block_number: u64,
        _uuid: &[u8],
    ) -> Box<dyn Future<Item = (), Error = String> + Send> {
        let fee_tx = match fee_tx {
            TransactionEnum::UtxoTx(tx) => tx,
            _ => panic!("Unexpected TransactionEnum"),
        };
        let fee_tx_hash = fee_tx.hash().reversed().into();
        if !try_fus!(check_all_inputs_signed_by_pub(fee_tx, expected_sender)) {
            return Box::new(futures01::future::err(ERRL!("The dex fee was sent from wrong address")));
        }
        let fee_addr = try_fus!(self.contract_address_from_raw_pubkey(fee_addr));
        let expected_value = try_fus!(wei_from_big_decimal(amount, self.utxo.decimals));

        let selfi = self.clone();
        let fut = async move {
            selfi
                .validate_fee_impl(fee_tx_hash, fee_addr, expected_value, min_block_number)
                .await
        };
        Box::new(fut.boxed().compat())
    }

    fn validate_maker_payment(&self, input: ValidatePaymentInput) -> ValidatePaymentFut<()> {
        let payment_tx: UtxoTx = try_f!(deserialize(input.payment_tx.as_slice()));
        let sender = try_f!(self
            .contract_address_from_raw_pubkey(&input.other_pub)
            .map_to_mm(ValidatePaymentError::InvalidInput));
        let swap_contract_address = try_f!(input
            .swap_contract_address
            .try_to_address()
            .map_to_mm(ValidatePaymentError::InvalidInput));

        let selfi = self.clone();
        let fut = async move {
            selfi
                .validate_payment(
                    payment_tx,
                    input.time_lock,
                    sender,
                    input.secret_hash,
                    input.amount,
                    swap_contract_address,
                )
                .await
        };
        Box::new(fut.boxed().compat())
    }

    fn validate_taker_payment(&self, input: ValidatePaymentInput) -> ValidatePaymentFut<()> {
        let swap_contract_address = try_f!(input
            .swap_contract_address
            .try_to_address()
            .map_to_mm(ValidatePaymentError::InvalidInput));
        let payment_tx: UtxoTx = try_f!(deserialize(input.payment_tx.as_slice()));
        let sender = try_f!(self
            .contract_address_from_raw_pubkey(&input.other_pub)
            .map_to_mm(ValidatePaymentError::InvalidInput));

        let selfi = self.clone();
        let fut = async move {
            selfi
                .validate_payment(
                    payment_tx,
                    input.time_lock,
                    sender,
                    input.secret_hash,
                    input.amount,
                    swap_contract_address,
                )
                .await
        };
        Box::new(fut.boxed().compat())
    }

    fn watcher_validate_taker_payment(
        &self,
        _input: WatcherValidatePaymentInput,
    ) -> Box<dyn Future<Item = (), Error = MmError<ValidatePaymentError>> + Send> {
        unimplemented!();
    }

    fn check_if_my_payment_sent(
        &self,
        time_lock: u32,
        _other_pub: &[u8],
        secret_hash: &[u8],
        search_from_block: u64,
        swap_contract_address: &Option<BytesJson>,
        _swap_unique_data: &[u8],
    ) -> Box<dyn Future<Item = Option<TransactionEnum>, Error = String> + Send> {
        let swap_id = qrc20_swap_id(time_lock, secret_hash);
        let swap_contract_address = try_fus!(swap_contract_address.try_to_address());

        let selfi = self.clone();
        let fut = async move {
            selfi
                .check_if_my_payment_sent_impl(swap_contract_address, swap_id, search_from_block)
                .await
        };
        Box::new(fut.boxed().compat())
    }

    async fn search_for_swap_tx_spend_my(
        &self,
        input: SearchForSwapTxSpendInput<'_>,
    ) -> Result<Option<FoundSwapTxSpend>, String> {
        let tx: UtxoTx = try_s!(deserialize(input.tx).map_err(|e| ERRL!("{:?}", e)));

        self.search_for_swap_tx_spend(input.time_lock, input.secret_hash, tx, input.search_from_block)
            .await
    }

    async fn search_for_swap_tx_spend_other(
        &self,
        input: SearchForSwapTxSpendInput<'_>,
    ) -> Result<Option<FoundSwapTxSpend>, String> {
        let tx: UtxoTx = try_s!(deserialize(input.tx).map_err(|e| ERRL!("{:?}", e)));

        self.search_for_swap_tx_spend(input.time_lock, input.secret_hash, tx, input.search_from_block)
            .await
    }

    fn extract_secret(&self, secret_hash: &[u8], spend_tx: &[u8]) -> Result<Vec<u8>, String> {
        self.extract_secret_impl(secret_hash, spend_tx)
    }

    fn negotiate_swap_contract_addr(
        &self,
        other_side_address: Option<&[u8]>,
    ) -> Result<Option<BytesJson>, MmError<NegotiateSwapContractAddrErr>> {
        match other_side_address {
            Some(bytes) => {
                if bytes.len() != 20 {
                    return MmError::err(NegotiateSwapContractAddrErr::InvalidOtherAddrLen(bytes.into()));
                }
                let other_addr = H160::from(bytes);
                if other_addr == self.swap_contract_address {
                    return Ok(Some(self.swap_contract_address.to_vec().into()));
                }

                if Some(other_addr) == self.fallback_swap_contract {
                    return Ok(self.fallback_swap_contract.map(|addr| addr.to_vec().into()));
                }
                MmError::err(NegotiateSwapContractAddrErr::UnexpectedOtherAddr(bytes.into()))
            },
            None => self
                .fallback_swap_contract
                .map(|addr| Some(addr.to_vec().into()))
                .ok_or_else(|| MmError::new(NegotiateSwapContractAddrErr::NoOtherAddrAndNoFallback)),
        }
    }

    fn derive_htlc_key_pair(&self, swap_unique_data: &[u8]) -> KeyPair {
        utxo_common::derive_htlc_key_pair(self.as_ref(), swap_unique_data)
    }

    async fn payment_instructions(
        &self,
        _secret_hash: &[u8],
        _amount: &BigDecimal,
    ) -> Result<Option<Vec<u8>>, MmError<PaymentInstructionsErr>> {
        Ok(None)
    }

    fn validate_instructions(
        &self,
        _instructions: &[u8],
        _secret_hash: &[u8],
        _amount: BigDecimal,
    ) -> Result<(), MmError<ValidateInstructionsErr>> {
        Ok(())
    }
}

impl MarketCoinOps for Qrc20Coin {
    fn ticker(&self) -> &str { &self.utxo.conf.ticker }

    fn my_address(&self) -> MmResult<String, MyAddressError> { utxo_common::my_address(self) }

    fn get_public_key(&self) -> Result<String, MmError<UnexpectedDerivationMethod>> {
        let pubkey = utxo_common::my_public_key(self.as_ref())?;
        Ok(pubkey.to_string())
    }

    fn sign_message_hash(&self, message: &str) -> Option<[u8; 32]> {
        utxo_common::sign_message_hash(self.as_ref(), message)
    }

    fn sign_message(&self, message: &str) -> SignatureResult<String> {
        utxo_common::sign_message(self.as_ref(), message)
    }

    fn verify_message(&self, signature_base64: &str, message: &str, address: &str) -> VerificationResult<bool> {
        utxo_common::verify_message(self, signature_base64, message, address)
    }

    fn my_balance(&self) -> BalanceFut<CoinBalance> {
        let decimals = self.utxo.decimals;

        let coin = self.clone();
        let fut = async move {
            let my_address = coin
                .my_addr_as_contract_addr()
                .mm_err(|e| BalanceError::Internal(e.to_string()))?;
            let params = [Token::Address(my_address)];
            let contract_address = coin.contract_address;
            let tokens = coin
                .utxo
                .rpc_client
                .rpc_contract_call(ViewContractCallType::BalanceOf, &contract_address, &params)
                .compat()
                .await?;
            let spendable = match tokens.first() {
                Some(Token::Uint(bal)) => u256_to_big_decimal(*bal, decimals)?,
                _ => {
                    let error = format!("Expected U256 as balanceOf result but got {:?}", tokens);
                    return MmError::err(BalanceError::InvalidResponse(error));
                },
            };
            Ok(CoinBalance {
                spendable,
                unspendable: BigDecimal::from(0),
            })
        };
        Box::new(fut.boxed().compat())
    }

    fn base_coin_balance(&self) -> BalanceFut<BigDecimal> {
        // use standard UTXO my_balance implementation that returns Qtum balance instead of QRC20
        Box::new(utxo_common::my_balance(self.clone()).map(|CoinBalance { spendable, .. }| spendable))
    }

    fn platform_ticker(&self) -> &str { &self.0.platform }

    #[inline(always)]
    fn send_raw_tx(&self, tx: &str) -> Box<dyn Future<Item = String, Error = String> + Send> {
        utxo_common::send_raw_tx(&self.utxo, tx)
    }

    #[inline(always)]
    fn send_raw_tx_bytes(&self, tx: &[u8]) -> Box<dyn Future<Item = String, Error = String> + Send> {
        utxo_common::send_raw_tx_bytes(&self.utxo, tx)
    }

    fn wait_for_confirmations(
        &self,
        tx: &[u8],
        confirmations: u64,
        requires_nota: bool,
        wait_until: u64,
        check_every: u64,
    ) -> Box<dyn Future<Item = (), Error = String> + Send> {
        let tx: UtxoTx = try_fus!(deserialize(tx).map_err(|e| ERRL!("{:?}", e)));
        let selfi = self.clone();
        let fut = async move {
            selfi
                .wait_for_confirmations_and_check_result(tx, confirmations, requires_nota, wait_until, check_every)
                .await
        };
        Box::new(fut.boxed().compat())
    }

    fn wait_for_tx_spend(
        &self,
        transaction: &[u8],
        wait_until: u64,
        from_block: u64,
        _swap_contract_address: &Option<BytesJson>,
    ) -> TransactionFut {
        let tx: UtxoTx = try_tx_fus!(deserialize(transaction).map_err(|e| ERRL!("{:?}", e)));

        let selfi = self.clone();
        let fut = async move {
            selfi
                .wait_for_tx_spend_impl(tx, wait_until, from_block)
                .map_err(TransactionErr::Plain)
                .await
        };
        Box::new(fut.boxed().compat())
    }

    fn tx_enum_from_bytes(&self, bytes: &[u8]) -> Result<TransactionEnum, MmError<TxMarshalingErr>> {
        utxo_common::tx_enum_from_bytes(self.as_ref(), bytes)
    }

    fn current_block(&self) -> Box<dyn Future<Item = u64, Error = String> + Send> {
        utxo_common::current_block(&self.utxo)
    }

    fn display_priv_key(&self) -> Result<String, String> { utxo_common::display_priv_key(&self.utxo) }

    fn min_tx_amount(&self) -> BigDecimal { BigDecimal::from(0) }

    fn min_trading_vol(&self) -> MmNumber {
        let pow = self.utxo.decimals / 3;
        MmNumber::from(1) / MmNumber::from(10u64.pow(pow as u32))
    }
}

#[async_trait]
impl MmCoin for Qrc20Coin {
    fn is_asset_chain(&self) -> bool { utxo_common::is_asset_chain(&self.utxo) }

    fn withdraw(&self, req: WithdrawRequest) -> WithdrawFut {
        Box::new(qrc20_withdraw(self.clone(), req).boxed().compat())
    }

    fn get_raw_transaction(&self, req: RawTransactionRequest) -> RawTransactionFut {
        Box::new(utxo_common::get_raw_transaction(&self.utxo, req).boxed().compat())
    }

    fn decimals(&self) -> u8 { utxo_common::decimals(&self.utxo) }

    fn convert_to_address(&self, from: &str, to_address_format: Json) -> Result<String, String> {
        qtum::QtumBasedCoin::convert_to_address(self, from, to_address_format)
    }

    fn validate_address(&self, address: &str) -> ValidateAddressResult { utxo_common::validate_address(self, address) }

    fn process_history_loop(&self, ctx: MmArc) -> Box<dyn Future<Item = (), Error = ()> + Send> {
        Box::new(self.clone().history_loop(ctx).map(|_| Ok(())).boxed().compat())
    }

    fn history_sync_status(&self) -> HistorySyncState { utxo_common::history_sync_status(&self.utxo) }

    /// This method is called to check our QTUM balance.
    fn get_trade_fee(&self) -> Box<dyn Future<Item = TradeFee, Error = String> + Send> {
        // `erc20Payment` may require two `approve` contract calls in worst case,
        let gas_fee = (2 * QRC20_GAS_LIMIT_DEFAULT + QRC20_PAYMENT_GAS_LIMIT) * QRC20_GAS_PRICE_DEFAULT;

        let selfi = self.clone();
        let fut = async move {
            let fee = try_s!(selfi.get_qrc20_tx_fee(gas_fee).await);
            Ok(TradeFee {
                coin: selfi.platform.clone(),
                amount: big_decimal_from_sat(fee as i64, selfi.utxo.decimals).into(),
                paid_from_trading_vol: false,
            })
        };
        Box::new(fut.boxed().compat())
    }

    async fn get_sender_trade_fee(
        &self,
        value: TradePreimageValue,
        stage: FeeApproxStage,
    ) -> TradePreimageResult<TradeFee> {
        let decimals = self.utxo.decimals;
        // pass the dummy params
        let timelock = (now_ms() / 1000) as u32;
        let secret_hash = vec![0; 20];
        let swap_id = qrc20_swap_id(timelock, &secret_hash);
        let receiver_addr = H160::default();
        // we can avoid the requesting balance, because it doesn't affect the total fee
        let my_balance = U256::max_value();
        let value = match value {
            TradePreimageValue::Exact(value) | TradePreimageValue::UpperBound(value) => {
                wei_from_big_decimal(&value, decimals)?
            },
        };

        let erc20_payment_fee = {
            let erc20_payment_outputs = self
                .generate_swap_payment_outputs(
                    my_balance,
                    swap_id.clone(),
                    value,
                    timelock,
                    secret_hash.clone(),
                    receiver_addr,
                    self.swap_contract_address,
                )
                .await?;
            self.preimage_trade_fee_required_to_send_outputs(erc20_payment_outputs, &stage)
                .await?
        };

        let sender_refund_fee = {
            let sender_refund_output =
                self.sender_refund_output(&self.swap_contract_address, swap_id, value, secret_hash, receiver_addr)?;
            self.preimage_trade_fee_required_to_send_outputs(vec![sender_refund_output], &stage)
                .await?
        };

        let total_fee = erc20_payment_fee + sender_refund_fee;
        Ok(TradeFee {
            coin: self.platform.clone(),
            amount: total_fee.into(),
            paid_from_trading_vol: false,
        })
    }

    fn get_receiver_trade_fee(&self, stage: FeeApproxStage) -> TradePreimageFut<TradeFee> {
        let selfi = self.clone();
        let fut = async move {
            // pass the dummy params
            let timelock = (now_ms() / 1000) as u32;
            let secret = vec![0; 32];
            let swap_id = qrc20_swap_id(timelock, &secret[0..20]);
            let sender_addr = H160::default();
            // get the max available value that we can pass into the contract call params
            // see `generate_contract_call_script_pubkey`
            let value = u64::MAX.into();
            let output =
                selfi.receiver_spend_output(&selfi.swap_contract_address, swap_id, value, secret, sender_addr)?;

            let total_fee = selfi
                .preimage_trade_fee_required_to_send_outputs(vec![output], &stage)
                .await?;
            Ok(TradeFee {
                coin: selfi.platform.clone(),
                amount: total_fee.into(),
                paid_from_trading_vol: false,
            })
        };
        Box::new(fut.boxed().compat())
    }

    async fn get_fee_to_send_taker_fee(
        &self,
        dex_fee_amount: BigDecimal,
        stage: FeeApproxStage,
    ) -> TradePreimageResult<TradeFee> {
        let amount = wei_from_big_decimal(&dex_fee_amount, self.utxo.decimals)?;

        // pass the dummy params
        let to_addr = H160::default();
        let transfer_output =
            self.transfer_output(to_addr, amount, QRC20_GAS_LIMIT_DEFAULT, QRC20_GAS_PRICE_DEFAULT)?;

        let total_fee = self
            .preimage_trade_fee_required_to_send_outputs(vec![transfer_output], &stage)
            .await?;

        Ok(TradeFee {
            coin: self.platform.clone(),
            amount: total_fee.into(),
            paid_from_trading_vol: false,
        })
    }

    fn required_confirmations(&self) -> u64 { utxo_common::required_confirmations(&self.utxo) }

    fn requires_notarization(&self) -> bool { utxo_common::requires_notarization(&self.utxo) }

    fn set_required_confirmations(&self, confirmations: u64) {
        utxo_common::set_required_confirmations(&self.utxo, confirmations)
    }

    fn set_requires_notarization(&self, requires_nota: bool) {
        utxo_common::set_requires_notarization(&self.utxo, requires_nota)
    }

    fn swap_contract_address(&self) -> Option<BytesJson> {
        Some(BytesJson::from(self.swap_contract_address.0.as_ref()))
    }

    fn mature_confirmations(&self) -> Option<u32> { Some(self.utxo.conf.mature_confirmations) }

    fn coin_protocol_info(&self) -> Vec<u8> { utxo_common::coin_protocol_info(self) }

    fn is_coin_protocol_supported(&self, info: &Option<Vec<u8>>) -> bool {
        utxo_common::is_coin_protocol_supported(self, info)
    }
}

pub fn qrc20_swap_id(time_lock: u32, secret_hash: &[u8]) -> Vec<u8> {
    let mut input = vec![];
    input.extend_from_slice(&time_lock.to_le_bytes());
    input.extend_from_slice(secret_hash);
    sha256(&input).to_vec()
}

pub fn contract_addr_into_rpc_format(address: &H160) -> H160Json { H160Json::from(address.0) }

#[derive(Clone, Debug, Deserialize, PartialEq, Serialize)]
pub struct Qrc20FeeDetails {
    /// Coin name
    pub coin: String,
    /// Standard UTXO miner fee based on transaction size
    pub miner_fee: BigDecimal,
    /// Gas limit in satoshi.
    pub gas_limit: u64,
    /// Gas price in satoshi.
    pub gas_price: u64,
    /// Total used gas.
    pub total_gas_fee: BigDecimal,
}

async fn qrc20_withdraw(coin: Qrc20Coin, req: WithdrawRequest) -> WithdrawResult {
    let to_addr = UtxoAddress::from_str(&req.to)
        .map_err(|e| e.to_string())
        .map_to_mm(WithdrawError::InvalidAddress)?;
    let conf = &coin.utxo.conf;
    let is_p2pkh = to_addr.prefix == conf.pub_addr_prefix && to_addr.t_addr_prefix == conf.pub_t_addr_prefix;
    if !is_p2pkh {
        let error = "QRC20 can be sent to P2PKH addresses only".to_owned();
        return MmError::err(WithdrawError::InvalidAddress(error));
    }

    let _utxo_lock = UTXO_LOCK.lock().await;

    let qrc20_balance = coin.my_spendable_balance().compat().await?;

    // the qrc20_amount_sat is used only within smart contract calls
    let (qrc20_amount_sat, qrc20_amount) = if req.max {
        let amount = wei_from_big_decimal(&qrc20_balance, coin.utxo.decimals)?;
        if amount.is_zero() {
            return MmError::err(WithdrawError::ZeroBalanceToWithdrawMax);
        }
        (amount, qrc20_balance.clone())
    } else {
        let amount_sat = wei_from_big_decimal(&req.amount, coin.utxo.decimals)?;
        if req.amount > qrc20_balance {
            return MmError::err(WithdrawError::NotSufficientBalance {
                coin: coin.ticker().to_owned(),
                available: qrc20_balance,
                required: req.amount,
            });
        }
        (amount_sat, req.amount)
    };

    let (gas_limit, gas_price) = match req.fee {
        Some(WithdrawFee::Qrc20Gas { gas_limit, gas_price }) => (gas_limit, gas_price),
        Some(fee_policy) => {
            let error = format!("Expected 'Qrc20Gas' fee type, found {:?}", fee_policy);
            return MmError::err(WithdrawError::InvalidFeePolicy(error));
        },
        None => (QRC20_GAS_LIMIT_DEFAULT, QRC20_GAS_PRICE_DEFAULT),
    };

    // [`Qrc20Coin::transfer_output`] shouldn't fail if the arguments are correct
    let contract_addr = qtum::contract_addr_from_utxo_addr(to_addr.clone())?;
    let transfer_output = coin.transfer_output(contract_addr, qrc20_amount_sat, gas_limit, gas_price)?;
    let outputs = vec![transfer_output];

    let GenerateQrc20TxResult {
        signed,
        miner_fee,
        gas_fee,
    } = coin
        .generate_qrc20_transaction(outputs)
        .await
        .mm_err(|gen_tx_error| gen_tx_error.into_withdraw_error(coin.platform.clone(), coin.utxo.decimals))?;

    let my_address = coin.utxo.derivation_method.iguana_or_err()?;
    let received_by_me = if to_addr == *my_address {
        qrc20_amount.clone()
    } else {
        0.into()
    };
    let my_balance_change = &received_by_me - &qrc20_amount;

    // [`MarketCoinOps::my_address`] and [`UtxoCommonOps::display_address`] shouldn't fail
    let my_address_string = coin.my_address()?;
    let to_address = to_addr.display_address().map_to_mm(WithdrawError::InternalError)?;

    let fee_details = Qrc20FeeDetails {
        // QRC20 fees are paid in base platform currency (in particular Qtum)
        coin: coin.platform.clone(),
        miner_fee: utxo_common::big_decimal_from_sat(miner_fee as i64, coin.utxo.decimals),
        gas_limit,
        gas_price,
        total_gas_fee: utxo_common::big_decimal_from_sat(gas_fee as i64, coin.utxo.decimals),
    };
    Ok(TransactionDetails {
        from: vec![my_address_string],
        to: vec![to_address],
        total_amount: qrc20_amount.clone(),
        spent_by_me: qrc20_amount,
        received_by_me,
        my_balance_change,
        tx_hash: signed.hash().reversed().to_vec().to_tx_hash(),
        tx_hex: serialize(&signed).into(),
        fee_details: Some(fee_details.into()),
        block_height: 0,
        coin: conf.ticker.clone(),
        internal_id: vec![].into(),
        timestamp: now_ms() / 1000,
        kmd_rewards: None,
        transaction_type: TransactionType::StandardTransfer,
    })
}

/// Parse the given topic to `H160` address.
fn address_from_log_topic(topic: &str) -> Result<H160, String> {
    if topic.len() != 64 {
        return ERR!(
            "Topic {:?} is expected to be H256 encoded topic (with length of 64)",
            topic
        );
    }

    // skip the first 24 characters to parse the last 40 characters to H160.
    // https://github.com/qtumproject/qtum-electrum/blob/v4.0.2/electrum/wallet.py#L2112
    let hash = try_s!(H160Json::from_str(&topic[24..]));
    Ok(hash.0.into())
}

fn address_to_log_topic(address: &H160) -> String {
    let zeros = std::str::from_utf8(&[b'0'; 24]).expect("Expected a valid str from slice of '0' chars");
    let mut topic = format!("{:02x}", address);
    topic.insert_str(0, zeros);
    topic
}

pub struct TransferEventDetails {
    contract_address: H160,
    amount: U256,
    sender: H160,
    receiver: H160,
}

fn transfer_event_from_log(log: &LogEntry) -> Result<TransferEventDetails, String> {
    let contract_address = if log.address.starts_with("0x") {
        try_s!(qtum::contract_addr_from_str(&log.address))
    } else {
        let address = format!("0x{}", log.address);
        try_s!(qtum::contract_addr_from_str(&address))
    };

    if log.topics.len() != 3 {
        return ERR!("'Transfer' event must have 3 topics, found, {}", log.topics.len());
    }

    // https://github.com/qtumproject/qtum-electrum/blob/v4.0.2/electrum/wallet.py#L2111
    let amount = try_s!(U256::from_str(&log.data));

    // https://github.com/qtumproject/qtum-electrum/blob/v4.0.2/electrum/wallet.py#L2112
    let sender = try_s!(address_from_log_topic(&log.topics[1]));
    // https://github.com/qtumproject/qtum-electrum/blob/v4.0.2/electrum/wallet.py#L2113
    let receiver = try_s!(address_from_log_topic(&log.topics[2]));
    Ok(TransferEventDetails {
        contract_address,
        amount,
        sender,
        receiver,
    })
}<|MERGE_RESOLUTION|>--- conflicted
+++ resolved
@@ -15,21 +15,13 @@
                   UtxoActivationParams, UtxoAddressFormat, UtxoCoinFields, UtxoCommonOps, UtxoFromLegacyReqErr,
                   UtxoTx, UtxoTxBroadcastOps, UtxoTxGenerationOps, VerboseTransactionFrom, UTXO_LOCK};
 use crate::{BalanceError, BalanceFut, CoinBalance, FeeApproxStage, FoundSwapTxSpend, HistorySyncState, MarketCoinOps,
-<<<<<<< HEAD
             MmCoin, NegotiateSwapContractAddrErr, PaymentInstructionsErr, PrivKeyNotAllowed, RawTransactionFut,
             RawTransactionRequest, SearchForSwapTxSpendInput, SignatureResult, SwapOps, TradeFee, TradePreimageError,
             TradePreimageFut, TradePreimageResult, TradePreimageValue, TransactionDetails, TransactionEnum,
             TransactionErr, TransactionFut, TransactionType, TxMarshalingErr, UnexpectedDerivationMethod,
-            ValidateAddressResult, ValidateInstructionsErr, ValidatePaymentInput, VerificationResult,
-            WatcherValidatePaymentInput, WithdrawError, WithdrawFee, WithdrawFut, WithdrawRequest, WithdrawResult};
-=======
-            MmCoin, NegotiateSwapContractAddrErr, PrivKeyNotAllowed, RawTransactionFut, RawTransactionRequest,
-            SearchForSwapTxSpendInput, SignatureResult, SwapOps, TradeFee, TradePreimageError, TradePreimageFut,
-            TradePreimageResult, TradePreimageValue, TransactionDetails, TransactionEnum, TransactionErr,
-            TransactionFut, TransactionType, TxMarshalingErr, UnexpectedDerivationMethod, ValidateAddressResult,
-            ValidatePaymentFut, ValidatePaymentInput, VerificationResult, WatcherValidatePaymentInput, WithdrawError,
-            WithdrawFee, WithdrawFut, WithdrawRequest, WithdrawResult};
->>>>>>> 5dbc5de4
+            ValidateAddressResult, ValidateInstructionsErr, ValidatePaymentFut, ValidatePaymentInput,
+            VerificationResult, WatcherValidatePaymentInput, WithdrawError, WithdrawFee, WithdrawFut, WithdrawRequest,
+            WithdrawResult};
 use async_trait::async_trait;
 use bitcrypto::{dhash160, sha256};
 use chain::TransactionOutput;
