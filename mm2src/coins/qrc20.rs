--- conflicted
+++ resolved
@@ -14,18 +14,8 @@
                   GetUtxoListOps, HistoryUtxoTx, HistoryUtxoTxMap, MatureUnspentList, RecentlySpentOutPointsGuard,
                   UtxoActivationParams, UtxoAddressFormat, UtxoCoinFields, UtxoCommonOps, UtxoFromLegacyReqErr,
                   UtxoTx, UtxoTxBroadcastOps, UtxoTxGenerationOps, VerboseTransactionFrom, UTXO_LOCK};
-<<<<<<< HEAD
-use crate::{BalanceError, BalanceFut, CoinBalance, CoinFutSpawner, FeeApproxStage, FoundSwapTxSpend, HistorySyncState,
-            MarketCoinOps, MmCoin, MmPlatformCoin, NegotiateSwapContractAddrErr, PrivKeyNotAllowed, RawTransactionFut,
-            RawTransactionRequest, SearchForSwapTxSpendInput, SignatureResult, SwapOps, TradeFee, TradePreimageError,
-            TradePreimageFut, TradePreimageResult, TradePreimageValue, TransactionDetails, TransactionEnum,
-            TransactionErr, TransactionFut, TransactionType, TxMarshalingErr, UnexpectedDerivationMethod,
-            ValidateAddressResult, ValidateOtherPubKeyErr, ValidatePaymentFut, ValidatePaymentInput,
-            VerificationResult, WatcherValidatePaymentInput, WithdrawError, WithdrawFee, WithdrawFut, WithdrawRequest,
-            WithdrawResult};
-=======
 use crate::{BalanceError, BalanceFut, CheckIfMyPaymentSentArgs, CoinBalance, CoinFutSpawner, FeeApproxStage,
-            FoundSwapTxSpend, HistorySyncState, MarketCoinOps, MmCoin, NegotiateSwapContractAddrErr,
+            FoundSwapTxSpend, HistorySyncState, MarketCoinOps, MmCoin, NegotiateSwapContractAddrErr,MmPlatformCoin,
             PaymentInstructions, PaymentInstructionsErr, PrivKeyNotAllowed, RawTransactionFut, RawTransactionRequest,
             SearchForSwapTxSpendInput, SendMakerPaymentArgs, SendMakerRefundsPaymentArgs,
             SendMakerSpendsTakerPaymentArgs, SendTakerPaymentArgs, SendTakerRefundsPaymentArgs,
@@ -35,7 +25,6 @@
             ValidateFeeArgs, ValidateInstructionsErr, ValidateOtherPubKeyErr, ValidatePaymentFut,
             ValidatePaymentInput, VerificationResult, WatcherOps, WatcherValidatePaymentInput, WithdrawError,
             WithdrawFee, WithdrawFut, WithdrawRequest, WithdrawResult};
->>>>>>> f4eb4c96
 use async_trait::async_trait;
 use bitcrypto::{dhash160, sha256};
 use chain::TransactionOutput;
