use crate::coin_errors::{MyAddressError, ValidatePaymentError};
use crate::eth::{self, u256_to_big_decimal, wei_from_big_decimal, TryToAddress};
use crate::qrc20::rpc_clients::{LogEntry, Qrc20ElectrumOps, Qrc20NativeOps, Qrc20RpcOps, TopicFilter, TxReceipt,
                                ViewContractCallType};
use crate::utxo::qtum::QtumBasedCoin;
use crate::utxo::rpc_clients::{ElectrumClient, NativeClient, UnspentInfo, UtxoRpcClientEnum, UtxoRpcClientOps,
                               UtxoRpcError, UtxoRpcFut, UtxoRpcResult};
#[cfg(not(target_arch = "wasm32"))]
use crate::utxo::tx_cache::{UtxoVerboseCacheOps, UtxoVerboseCacheShared};
use crate::utxo::utxo_builder::{UtxoCoinBuildError, UtxoCoinBuildResult, UtxoCoinBuilderCommonOps,
                                UtxoCoinWithIguanaPrivKeyBuilder, UtxoFieldsWithIguanaPrivKeyBuilder};
use crate::utxo::utxo_common::{self, big_decimal_from_sat, check_all_utxo_inputs_signed_by_pub, UtxoTxBuilder};
use crate::utxo::{qtum, ActualTxFee, AdditionalTxData, AddrFromStrError, BroadcastTxErr, FeePolicy, GenerateTxError,
                  GetUtxoListOps, HistoryUtxoTx, HistoryUtxoTxMap, MatureUnspentList, RecentlySpentOutPointsGuard,
                  UtxoActivationParams, UtxoAddressFormat, UtxoCoinFields, UtxoCommonOps, UtxoFromLegacyReqErr,
                  UtxoTx, UtxoTxBroadcastOps, UtxoTxGenerationOps, VerboseTransactionFrom, UTXO_LOCK};
use crate::{BalanceError, BalanceFut, CoinBalance, CoinFutSpawner, FeeApproxStage, FoundSwapTxSpend, HistorySyncState,
<<<<<<< HEAD
            MarketCoinOps, MmCoin, NegotiateSwapContractAddrErr, PaymentInstructions, PaymentInstructionsErr,
            PrivKeyNotAllowed, RawTransactionFut, RawTransactionRequest, SearchForSwapTxSpendInput, SignatureResult,
            SwapOps, TradeFee, TradePreimageError, TradePreimageFut, TradePreimageResult, TradePreimageValue,
            TransactionDetails, TransactionEnum, TransactionErr, TransactionFut, TransactionType, TxMarshalingErr,
            UnexpectedDerivationMethod, ValidateAddressResult, ValidateInstructionsErr, ValidateOtherPubKeyErr,
            ValidatePaymentFut, ValidatePaymentInput, VerificationResult, WatcherValidatePaymentInput, WithdrawError,
            WithdrawFee, WithdrawFut, WithdrawRequest, WithdrawResult};
=======
            MarketCoinOps, MmCoin, NegotiateSwapContractAddrErr, PrivKeyNotAllowed, RawTransactionFut,
            RawTransactionRequest, SearchForSwapTxSpendInput, SignatureResult, SwapOps, TradeFee, TradePreimageError,
            TradePreimageFut, TradePreimageResult, TradePreimageValue, TransactionDetails, TransactionEnum,
            TransactionErr, TransactionFut, TransactionType, TxMarshalingErr, UnexpectedDerivationMethod,
            ValidateAddressResult, ValidateOtherPubKeyErr, ValidatePaymentFut, ValidatePaymentInput,
            VerificationResult, WatcherOps, WatcherSearchForSwapTxSpendInput, WatcherValidatePaymentInput,
            WithdrawError, WithdrawFee, WithdrawFut, WithdrawRequest, WithdrawResult};
>>>>>>> 4d2071f9
use async_trait::async_trait;
use bitcrypto::{dhash160, sha256};
use chain::TransactionOutput;
use common::executor::Timer;
use common::jsonrpc_client::{JsonRpcClient, JsonRpcRequest, RpcRes};
use common::log::{error, warn};
use common::now_ms;
use derive_more::Display;
use ethabi::{Function, Token};
use ethereum_types::{H160, U256};
use futures::compat::Future01CompatExt;
use futures::{FutureExt, TryFutureExt};
use futures01::Future;
use keys::bytes::Bytes as ScriptBytes;
use keys::{Address as UtxoAddress, Address, KeyPair, Public};
use mm2_core::mm_ctx::MmArc;
use mm2_err_handle::prelude::*;
use mm2_number::{BigDecimal, MmNumber};
#[cfg(test)] use mocktopus::macros::*;
use rpc::v1::types::{Bytes as BytesJson, ToTxHash, Transaction as RpcTransaction, H160 as H160Json, H256 as H256Json};
use script::{Builder as ScriptBuilder, Opcode, Script, TransactionInputSigner};
use script_pubkey::generate_contract_call_script_pubkey;
use serde_json::{self as json, Value as Json};
use serialization::{deserialize, serialize, CoinVariant};
use std::collections::{HashMap, HashSet};
use std::ops::{Deref, Neg};
#[cfg(not(target_arch = "wasm32"))] use std::path::PathBuf;
use std::str::FromStr;
use std::sync::Arc;
use utxo_signer::with_key_pair::{sign_tx, UtxoSignWithKeyPairError};

mod history;
#[cfg(test)] mod qrc20_tests;
pub mod rpc_clients;
pub mod script_pubkey;
mod swap;

/// Qtum amount is always 0 for the QRC20 UTXO outputs,
/// because we should pay only a fee in Qtum to send the QRC20 transaction.
pub const OUTPUT_QTUM_AMOUNT: u64 = 0;
pub const QRC20_GAS_LIMIT_DEFAULT: u64 = 100_000;
const QRC20_PAYMENT_GAS_LIMIT: u64 = 200_000;
pub const QRC20_GAS_PRICE_DEFAULT: u64 = 40;
pub const QRC20_DUST: u64 = 0;
// Keccak-256 hash of `Transfer` event
const QRC20_TRANSFER_TOPIC: &str = "ddf252ad1be2c89b69c2b068fc378daa952ba7f163c4a11628f55a4df523b3ef";
const QRC20_PAYMENT_SENT_TOPIC: &str = "ccc9c05183599bd3135da606eaaf535daffe256e9de33c048014cffcccd4ad57";
const QRC20_RECEIVER_SPENT_TOPIC: &str = "36c177bcb01c6d568244f05261e2946c8c977fa50822f3fa098c470770ee1f3e";
const QRC20_SENDER_REFUNDED_TOPIC: &str = "1797d500133f8e427eb9da9523aa4a25cb40f50ebc7dbda3c7c81778973f35ba";

pub type Qrc20AbiResult<T> = Result<T, MmError<Qrc20AbiError>>;

#[derive(Display)]
pub enum Qrc20GenTxError {
    ErrorGeneratingUtxoTx(GenerateTxError),
    ErrorSigningTx(UtxoSignWithKeyPairError),
    PrivKeyNotAllowed(PrivKeyNotAllowed),
    UnexpectedDerivationMethod(UnexpectedDerivationMethod),
}

impl From<GenerateTxError> for Qrc20GenTxError {
    fn from(e: GenerateTxError) -> Self { Qrc20GenTxError::ErrorGeneratingUtxoTx(e) }
}

impl From<UtxoSignWithKeyPairError> for Qrc20GenTxError {
    fn from(e: UtxoSignWithKeyPairError) -> Self { Qrc20GenTxError::ErrorSigningTx(e) }
}

impl From<PrivKeyNotAllowed> for Qrc20GenTxError {
    fn from(e: PrivKeyNotAllowed) -> Self { Qrc20GenTxError::PrivKeyNotAllowed(e) }
}

impl From<UnexpectedDerivationMethod> for Qrc20GenTxError {
    fn from(e: UnexpectedDerivationMethod) -> Self { Qrc20GenTxError::UnexpectedDerivationMethod(e) }
}

impl From<UtxoRpcError> for Qrc20GenTxError {
    fn from(e: UtxoRpcError) -> Self { Qrc20GenTxError::ErrorGeneratingUtxoTx(GenerateTxError::from(e)) }
}

impl Qrc20GenTxError {
    fn into_withdraw_error(self, coin: String, decimals: u8) -> WithdrawError {
        match self {
            Qrc20GenTxError::ErrorGeneratingUtxoTx(gen_err) => {
                WithdrawError::from_generate_tx_error(gen_err, coin, decimals)
            },
            Qrc20GenTxError::ErrorSigningTx(sign_err) => WithdrawError::InternalError(sign_err.to_string()),
            Qrc20GenTxError::PrivKeyNotAllowed(priv_err) => WithdrawError::InternalError(priv_err.to_string()),
            Qrc20GenTxError::UnexpectedDerivationMethod(addr_err) => WithdrawError::InternalError(addr_err.to_string()),
        }
    }
}

#[derive(Clone, Debug, Deserialize, Serialize)]
pub struct Qrc20ActivationParams {
    swap_contract_address: H160,
    fallback_swap_contract: Option<H160>,
    #[serde(flatten)]
    utxo_params: UtxoActivationParams,
}

#[derive(Debug, Display)]
pub enum Qrc20FromLegacyReqErr {
    InvalidSwapContractAddr(json::Error),
    InvalidFallbackSwapContract(json::Error),
    InvalidUtxoParams(UtxoFromLegacyReqErr),
}

impl From<UtxoFromLegacyReqErr> for Qrc20FromLegacyReqErr {
    fn from(err: UtxoFromLegacyReqErr) -> Self { Qrc20FromLegacyReqErr::InvalidUtxoParams(err) }
}

impl Qrc20ActivationParams {
    pub fn from_legacy_req(req: &Json) -> Result<Self, MmError<Qrc20FromLegacyReqErr>> {
        let swap_contract_address = json::from_value(req["swap_contract_address"].clone())
            .map_to_mm(Qrc20FromLegacyReqErr::InvalidSwapContractAddr)?;
        let fallback_swap_contract = json::from_value(req["fallback_swap_contract"].clone())
            .map_to_mm(Qrc20FromLegacyReqErr::InvalidFallbackSwapContract)?;
        let utxo_params = UtxoActivationParams::from_legacy_req(req)?;
        Ok(Qrc20ActivationParams {
            swap_contract_address,
            fallback_swap_contract,
            utxo_params,
        })
    }
}

struct Qrc20CoinBuilder<'a> {
    ctx: &'a MmArc,
    ticker: &'a str,
    conf: &'a Json,
    activation_params: &'a Qrc20ActivationParams,
    priv_key: &'a [u8],
    platform: String,
    token_contract_address: H160,
}

impl<'a> Qrc20CoinBuilder<'a> {
    pub fn new(
        ctx: &'a MmArc,
        ticker: &'a str,
        conf: &'a Json,
        activation_params: &'a Qrc20ActivationParams,
        priv_key: &'a [u8],
        platform: String,
        token_contract_address: H160,
    ) -> Qrc20CoinBuilder<'a> {
        Qrc20CoinBuilder {
            ctx,
            ticker,
            conf,
            activation_params,
            priv_key,
            platform,
            token_contract_address,
        }
    }
}

#[async_trait]
impl<'a> UtxoCoinBuilderCommonOps for Qrc20CoinBuilder<'a> {
    fn ctx(&self) -> &MmArc { self.ctx }

    fn conf(&self) -> &Json { self.conf }

    fn activation_params(&self) -> &UtxoActivationParams { &self.activation_params.utxo_params }

    fn ticker(&self) -> &str { self.ticker }

    async fn decimals(&self, rpc_client: &UtxoRpcClientEnum) -> UtxoCoinBuildResult<u8> {
        if let Some(d) = self.conf()["decimals"].as_u64() {
            return Ok(d as u8);
        }

        rpc_client
            .token_decimals(&self.token_contract_address)
            .compat()
            .await
            .map_to_mm(UtxoCoinBuildError::ErrorDetectingDecimals)
    }

    fn dust_amount(&self) -> u64 { QRC20_DUST }

    #[cfg(not(target_arch = "wasm32"))]
    fn confpath(&self) -> UtxoCoinBuildResult<PathBuf> {
        use crate::utxo::coin_daemon_data_dir;

        // Documented at https://github.com/jl777/coins#bitcoin-protocol-specific-json
        // "USERHOME/" prefix should be replaced with the user's home folder.
        let declared_confpath = match self.conf()["confpath"].as_str() {
            Some(path) if !path.is_empty() => path.trim(),
            _ => {
                let is_asset_chain = false;
                let platform = self.platform.to_lowercase();
                let data_dir = coin_daemon_data_dir(&platform, is_asset_chain);

                let confname = format!("{}.conf", platform);
                return Ok(data_dir.join(&confname[..]));
            },
        };

        let (confpath, rel_to_home) = match declared_confpath.strip_prefix("~/") {
            Some(stripped) => (stripped, true),
            None => match declared_confpath.strip_prefix("USERHOME/") {
                Some(stripped) => (stripped, true),
                None => (declared_confpath, false),
            },
        };

        if rel_to_home {
            let home = dirs::home_dir().or_mm_err(|| UtxoCoinBuildError::CantDetectUserHome)?;
            Ok(home.join(confpath))
        } else {
            Ok(confpath.into())
        }
    }

    fn check_utxo_maturity(&self) -> bool {
        if let Some(false) = self.activation_params.utxo_params.check_utxo_maturity {
            warn!("'check_utxo_maturity' is ignored because QRC20 gas refund is returned as a coinbase transaction");
        }
        true
    }

    /// Override [`UtxoCoinBuilderCommonOps::tx_cache`] to initialize TX cache with the platform ticker.
    /// Please note the method is overridden for Native mode only.
    #[inline]
    #[cfg(not(target_arch = "wasm32"))]
    fn tx_cache(&self) -> UtxoVerboseCacheShared {
        crate::utxo::tx_cache::fs_tx_cache::FsVerboseCache::new(self.platform.clone(), self.tx_cache_path())
            .into_shared()
    }
}

#[async_trait]
impl<'a> UtxoFieldsWithIguanaPrivKeyBuilder for Qrc20CoinBuilder<'a> {}

#[async_trait]
impl<'a> UtxoCoinWithIguanaPrivKeyBuilder for Qrc20CoinBuilder<'a> {
    type ResultCoin = Qrc20Coin;
    type Error = UtxoCoinBuildError;

    fn priv_key(&self) -> &[u8] { self.priv_key }

    async fn build(self) -> MmResult<Self::ResultCoin, Self::Error> {
        let utxo = self.build_utxo_fields_with_iguana_priv_key(self.priv_key()).await?;
        let inner = Qrc20CoinFields {
            utxo,
            platform: self.platform,
            contract_address: self.token_contract_address,
            swap_contract_address: self.activation_params.swap_contract_address,
            fallback_swap_contract: self.activation_params.fallback_swap_contract,
        };
        Ok(Qrc20Coin(Arc::new(inner)))
    }
}

pub async fn qrc20_coin_from_conf_and_params(
    ctx: &MmArc,
    ticker: &str,
    platform: &str,
    conf: &Json,
    params: &Qrc20ActivationParams,
    priv_key: &[u8],
    contract_address: H160,
) -> Result<Qrc20Coin, String> {
    let builder = Qrc20CoinBuilder::new(
        ctx,
        ticker,
        conf,
        params,
        priv_key,
        platform.to_owned(),
        contract_address,
    );
    Ok(try_s!(builder.build().await))
}

pub struct Qrc20CoinFields {
    pub utxo: UtxoCoinFields,
    pub platform: String,
    pub contract_address: H160,
    pub swap_contract_address: H160,
    pub fallback_swap_contract: Option<H160>,
}

#[derive(Clone)]
pub struct Qrc20Coin(Arc<Qrc20CoinFields>);

impl Deref for Qrc20Coin {
    type Target = Qrc20CoinFields;
    fn deref(&self) -> &Qrc20CoinFields { &*self.0 }
}

impl AsRef<UtxoCoinFields> for Qrc20Coin {
    fn as_ref(&self) -> &UtxoCoinFields { &self.utxo }
}

impl qtum::QtumBasedCoin for Qrc20Coin {}

#[derive(Clone, Debug, PartialEq)]
pub struct ContractCallOutput {
    pub value: u64,
    pub script_pubkey: ScriptBytes,
    pub gas_limit: u64,
    pub gas_price: u64,
}

impl From<ContractCallOutput> for TransactionOutput {
    fn from(out: ContractCallOutput) -> Self {
        TransactionOutput {
            value: out.value,
            script_pubkey: out.script_pubkey,
        }
    }
}

/// Functions of ERC20/EtomicSwap smart contracts that may change the blockchain state.
#[derive(Debug, Eq, PartialEq)]
pub enum MutContractCallType {
    Transfer,
    Erc20Payment,
    ReceiverSpend,
    SenderRefund,
}

impl MutContractCallType {
    fn as_function_name(&self) -> &'static str {
        match self {
            MutContractCallType::Transfer => "transfer",
            MutContractCallType::Erc20Payment => "erc20Payment",
            MutContractCallType::ReceiverSpend => "receiverSpend",
            MutContractCallType::SenderRefund => "senderRefund",
        }
    }

    fn as_function(&self) -> &'static Function {
        match self {
            MutContractCallType::Transfer => eth::ERC20_CONTRACT.function(self.as_function_name()).unwrap(),
            MutContractCallType::Erc20Payment
            | MutContractCallType::ReceiverSpend
            | MutContractCallType::SenderRefund => eth::SWAP_CONTRACT.function(self.as_function_name()).unwrap(),
        }
    }

    pub fn from_script_pubkey(script: &[u8]) -> Result<Option<MutContractCallType>, String> {
        lazy_static! {
            static ref TRANSFER_SHORT_SIGN: [u8; 4] =
                eth::ERC20_CONTRACT.function("transfer").unwrap().short_signature();
            static ref ERC20_PAYMENT_SHORT_SIGN: [u8; 4] =
                eth::SWAP_CONTRACT.function("erc20Payment").unwrap().short_signature();
            static ref RECEIVER_SPEND_SHORT_SIGN: [u8; 4] =
                eth::SWAP_CONTRACT.function("receiverSpend").unwrap().short_signature();
            static ref SENDER_REFUND_SHORT_SIGN: [u8; 4] =
                eth::SWAP_CONTRACT.function("senderRefund").unwrap().short_signature();
        }

        if script.len() < 4 {
            return ERR!("Length of the script pubkey less than 4: {:?}", script);
        }

        if script.starts_with(TRANSFER_SHORT_SIGN.as_ref()) {
            return Ok(Some(MutContractCallType::Transfer));
        }
        if script.starts_with(ERC20_PAYMENT_SHORT_SIGN.as_ref()) {
            return Ok(Some(MutContractCallType::Erc20Payment));
        }
        if script.starts_with(RECEIVER_SPEND_SHORT_SIGN.as_ref()) {
            return Ok(Some(MutContractCallType::ReceiverSpend));
        }
        if script.starts_with(SENDER_REFUND_SHORT_SIGN.as_ref()) {
            return Ok(Some(MutContractCallType::SenderRefund));
        }
        Ok(None)
    }

    #[allow(dead_code)]
    fn short_signature(&self) -> [u8; 4] { self.as_function().short_signature() }
}

pub struct GenerateQrc20TxResult {
    pub signed: UtxoTx,
    pub miner_fee: u64,
    pub gas_fee: u64,
}

#[derive(Debug, Display)]
pub enum Qrc20AbiError {
    #[display(fmt = "Invalid QRC20 ABI params: {}", _0)]
    InvalidParams(String),
    #[display(fmt = "QRC20 ABI error: {}", _0)]
    AbiError(String),
}

impl From<ethabi::Error> for Qrc20AbiError {
    fn from(e: ethabi::Error) -> Qrc20AbiError { Qrc20AbiError::AbiError(e.to_string()) }
}

impl From<Qrc20AbiError> for ValidatePaymentError {
    fn from(e: Qrc20AbiError) -> ValidatePaymentError { ValidatePaymentError::TxDeserializationError(e.to_string()) }
}

impl From<Qrc20AbiError> for GenerateTxError {
    fn from(e: Qrc20AbiError) -> Self { GenerateTxError::Internal(e.to_string()) }
}

impl From<Qrc20AbiError> for TradePreimageError {
    fn from(e: Qrc20AbiError) -> Self {
        // `Qrc20ABIError` is always an internal error
        TradePreimageError::InternalError(e.to_string())
    }
}

impl From<Qrc20AbiError> for WithdrawError {
    fn from(e: Qrc20AbiError) -> Self {
        // `Qrc20ABIError` is always an internal error
        WithdrawError::InternalError(e.to_string())
    }
}

impl From<Qrc20AbiError> for UtxoRpcError {
    fn from(e: Qrc20AbiError) -> Self {
        // `Qrc20ABIError` is always an internal error
        UtxoRpcError::Internal(e.to_string())
    }
}

impl Qrc20Coin {
    /// `gas_fee` should be calculated by: gas_limit * gas_price * (count of contract calls),
    /// or should be sum of gas fee of all contract calls.
    pub async fn get_qrc20_tx_fee(&self, gas_fee: u64) -> Result<u64, String> {
        match try_s!(self.get_tx_fee().await) {
            ActualTxFee::Dynamic(amount) | ActualTxFee::FixedPerKb(amount) => Ok(amount + gas_fee),
        }
    }

    /// Generate and send a transaction with the specified UTXO outputs.
    /// Note this function locks the `UTXO_LOCK`.
    pub async fn send_contract_calls(
        &self,
        outputs: Vec<ContractCallOutput>,
    ) -> Result<TransactionEnum, TransactionErr> {
        // TODO: we need to somehow refactor it using RecentlySpentOutpoints cache
        // Move over all QRC20 tokens should share the same cache with each other and base QTUM coin
        let _utxo_lock = UTXO_LOCK.lock().await;

        let GenerateQrc20TxResult { signed, .. } = self
            .generate_qrc20_transaction(outputs)
            .await
            .map_err(|e| TransactionErr::Plain(ERRL!("{}", e)))?;
        try_tx_s!(self.utxo.rpc_client.send_transaction(&signed).compat().await, signed);
        Ok(signed.into())
    }

    /// Generate Qtum UTXO transaction with contract calls.
    /// Note: lock the UTXO_LOCK mutex before this function will be called.
    async fn generate_qrc20_transaction(
        &self,
        contract_outputs: Vec<ContractCallOutput>,
    ) -> Result<GenerateQrc20TxResult, MmError<Qrc20GenTxError>> {
        let my_address = self.utxo.derivation_method.iguana_or_err()?;
        let (unspents, _) = self.get_unspent_ordered_list(my_address).await?;

        let mut gas_fee = 0;
        let mut outputs = Vec::with_capacity(contract_outputs.len());
        for output in contract_outputs {
            gas_fee += output.gas_limit * output.gas_price;
            outputs.push(TransactionOutput::from(output));
        }

        let (unsigned, data) = UtxoTxBuilder::new(self)
            .add_available_inputs(unspents)
            .add_outputs(outputs)
            .with_gas_fee(gas_fee)
            .build()
            .await?;

        let my_address = self.utxo.derivation_method.iguana_or_err()?;
        let key_pair = self.utxo.priv_key_policy.key_pair_or_err()?;

        let prev_script = ScriptBuilder::build_p2pkh(&my_address.hash);
        let signed = sign_tx(
            unsigned,
            key_pair,
            prev_script,
            self.utxo.conf.signature_version,
            self.utxo.conf.fork_id,
        )?;

        let miner_fee = data.fee_amount + data.unused_change.unwrap_or_default();
        Ok(GenerateQrc20TxResult {
            signed,
            miner_fee,
            gas_fee,
        })
    }

    fn transfer_output(
        &self,
        to_addr: H160,
        amount: U256,
        gas_limit: u64,
        gas_price: u64,
    ) -> Qrc20AbiResult<ContractCallOutput> {
        let function = eth::ERC20_CONTRACT.function("transfer")?;
        let params = function.encode_input(&[Token::Address(to_addr), Token::Uint(amount)])?;

        let script_pubkey =
            generate_contract_call_script_pubkey(&params, gas_limit, gas_price, &self.contract_address)?.to_bytes();

        Ok(ContractCallOutput {
            value: OUTPUT_QTUM_AMOUNT,
            script_pubkey,
            gas_limit,
            gas_price,
        })
    }

    async fn preimage_trade_fee_required_to_send_outputs(
        &self,
        contract_outputs: Vec<ContractCallOutput>,
        stage: &FeeApproxStage,
    ) -> TradePreimageResult<BigDecimal> {
        let decimals = self.as_ref().decimals;
        let mut gas_fee = 0;
        let mut outputs = Vec::with_capacity(contract_outputs.len());
        for output in contract_outputs {
            gas_fee += output.gas_limit * output.gas_price;
            outputs.push(TransactionOutput::from(output));
        }
        let fee_policy = FeePolicy::SendExact;
        let miner_fee =
            UtxoCommonOps::preimage_trade_fee_required_to_send_outputs(self, outputs, fee_policy, Some(gas_fee), stage)
                .await?;
        let gas_fee = big_decimal_from_sat(gas_fee as i64, decimals);
        Ok(miner_fee + gas_fee)
    }
}

// if mockable is placed before async_trait there is `munmap_chunk(): invalid pointer` error on async fn mocking attempt
#[async_trait]
#[cfg_attr(test, mockable)]
impl UtxoTxBroadcastOps for Qrc20Coin {
    async fn broadcast_tx(&self, tx: &UtxoTx) -> Result<H256Json, MmError<BroadcastTxErr>> {
        utxo_common::broadcast_tx(self, tx).await
    }
}

#[async_trait]
#[cfg_attr(test, mockable)]
impl UtxoTxGenerationOps for Qrc20Coin {
    /// Get only QTUM transaction fee.
    async fn get_tx_fee(&self) -> UtxoRpcResult<ActualTxFee> { utxo_common::get_tx_fee(&self.utxo).await }

    async fn calc_interest_if_required(
        &self,
        unsigned: TransactionInputSigner,
        data: AdditionalTxData,
        my_script_pub: ScriptBytes,
    ) -> UtxoRpcResult<(TransactionInputSigner, AdditionalTxData)> {
        utxo_common::calc_interest_if_required(self, unsigned, data, my_script_pub).await
    }
}

#[async_trait]
#[cfg_attr(test, mockable)]
impl GetUtxoListOps for Qrc20Coin {
    async fn get_unspent_ordered_list(
        &self,
        address: &Address,
    ) -> UtxoRpcResult<(Vec<UnspentInfo>, RecentlySpentOutPointsGuard<'_>)> {
        utxo_common::get_unspent_ordered_list(self, address).await
    }

    async fn get_all_unspent_ordered_list(
        &self,
        address: &Address,
    ) -> UtxoRpcResult<(Vec<UnspentInfo>, RecentlySpentOutPointsGuard<'_>)> {
        utxo_common::get_all_unspent_ordered_list(self, address).await
    }

    async fn get_mature_unspent_ordered_list(
        &self,
        address: &Address,
    ) -> UtxoRpcResult<(MatureUnspentList, RecentlySpentOutPointsGuard<'_>)> {
        utxo_common::get_mature_unspent_ordered_list(self, address).await
    }
}

#[async_trait]
#[cfg_attr(test, mockable)]
impl UtxoCommonOps for Qrc20Coin {
    async fn get_htlc_spend_fee(&self, tx_size: u64, stage: &FeeApproxStage) -> UtxoRpcResult<u64> {
        utxo_common::get_htlc_spend_fee(self, tx_size, stage).await
    }

    fn addresses_from_script(&self, script: &Script) -> Result<Vec<UtxoAddress>, String> {
        utxo_common::addresses_from_script(self, script)
    }

    fn denominate_satoshis(&self, satoshi: i64) -> f64 { utxo_common::denominate_satoshis(&self.utxo, satoshi) }

    fn my_public_key(&self) -> Result<&Public, MmError<UnexpectedDerivationMethod>> {
        utxo_common::my_public_key(self.as_ref())
    }

    fn address_from_str(&self, address: &str) -> MmResult<UtxoAddress, AddrFromStrError> {
        utxo_common::checked_address_from_str(self, address)
    }

    async fn get_current_mtp(&self) -> UtxoRpcResult<u32> {
        utxo_common::get_current_mtp(&self.utxo, CoinVariant::Qtum).await
    }

    fn is_unspent_mature(&self, output: &RpcTransaction) -> bool { self.is_qtum_unspent_mature(output) }

    async fn calc_interest_of_tx(
        &self,
        _tx: &UtxoTx,
        _input_transactions: &mut HistoryUtxoTxMap,
    ) -> UtxoRpcResult<u64> {
        MmError::err(UtxoRpcError::Internal(
            "QRC20 coin doesn't support transaction rewards".to_owned(),
        ))
    }

    async fn get_mut_verbose_transaction_from_map_or_rpc<'a, 'b>(
        &'a self,
        tx_hash: H256Json,
        utxo_tx_map: &'b mut HistoryUtxoTxMap,
    ) -> UtxoRpcResult<&'b mut HistoryUtxoTx> {
        utxo_common::get_mut_verbose_transaction_from_map_or_rpc(self, tx_hash, utxo_tx_map).await
    }

    async fn p2sh_spending_tx(&self, input: utxo_common::P2SHSpendingTxInput<'_>) -> Result<UtxoTx, String> {
        utxo_common::p2sh_spending_tx(self, input).await
    }

    fn get_verbose_transactions_from_cache_or_rpc(
        &self,
        tx_ids: HashSet<H256Json>,
    ) -> UtxoRpcFut<HashMap<H256Json, VerboseTransactionFrom>> {
        let selfi = self.clone();
        let fut = async move { utxo_common::get_verbose_transactions_from_cache_or_rpc(&selfi.utxo, tx_ids).await };
        Box::new(fut.boxed().compat())
    }

    async fn preimage_trade_fee_required_to_send_outputs(
        &self,
        outputs: Vec<TransactionOutput>,
        fee_policy: FeePolicy,
        gas_fee: Option<u64>,
        stage: &FeeApproxStage,
    ) -> TradePreimageResult<BigDecimal> {
        utxo_common::preimage_trade_fee_required_to_send_outputs(
            self,
            self.platform_ticker(),
            outputs,
            fee_policy,
            gas_fee,
            stage,
        )
        .await
    }

    fn increase_dynamic_fee_by_stage(&self, dynamic_fee: u64, stage: &FeeApproxStage) -> u64 {
        utxo_common::increase_dynamic_fee_by_stage(self, dynamic_fee, stage)
    }

    async fn p2sh_tx_locktime(&self, htlc_locktime: u32) -> Result<u32, MmError<UtxoRpcError>> {
        utxo_common::p2sh_tx_locktime(self, &self.utxo.conf.ticker, htlc_locktime).await
    }

    fn addr_format(&self) -> &UtxoAddressFormat { utxo_common::addr_format(self) }

    fn addr_format_for_standard_scripts(&self) -> UtxoAddressFormat {
        utxo_common::addr_format_for_standard_scripts(self)
    }

    fn address_from_pubkey(&self, pubkey: &Public) -> Address {
        let conf = &self.utxo.conf;
        utxo_common::address_from_pubkey(
            pubkey,
            conf.pub_addr_prefix,
            conf.pub_t_addr_prefix,
            conf.checksum_type,
            conf.bech32_hrp.clone(),
            self.addr_format().clone(),
        )
    }
}

#[async_trait]
impl SwapOps for Qrc20Coin {
    fn send_taker_fee(&self, fee_addr: &[u8], amount: BigDecimal, _uuid: &[u8]) -> TransactionFut {
        let to_address = try_tx_fus!(self.contract_address_from_raw_pubkey(fee_addr));
        let amount = try_tx_fus!(wei_from_big_decimal(&amount, self.utxo.decimals));
        let transfer_output =
            try_tx_fus!(self.transfer_output(to_address, amount, QRC20_GAS_LIMIT_DEFAULT, QRC20_GAS_PRICE_DEFAULT));
        let outputs = vec![transfer_output];

        let selfi = self.clone();
        let fut = async move { selfi.send_contract_calls(outputs).await };

        Box::new(fut.boxed().compat())
    }

    fn send_maker_payment(
        &self,
        _time_lock_duration: u64,
        time_lock: u32,
        taker_pub: &[u8],
        secret_hash: &[u8],
        amount: BigDecimal,
        swap_contract_address: &Option<BytesJson>,
        _swap_unique_data: &[u8],
        _payment_instructions: &Option<PaymentInstructions>,
    ) -> TransactionFut {
        let taker_addr = try_tx_fus!(self.contract_address_from_raw_pubkey(taker_pub));
        let id = qrc20_swap_id(time_lock, secret_hash);
        let value = try_tx_fus!(wei_from_big_decimal(&amount, self.utxo.decimals));
        let secret_hash = Vec::from(secret_hash);
        let swap_contract_address = try_tx_fus!(swap_contract_address.try_to_address());

        let selfi = self.clone();
        let fut = async move {
            selfi
                .send_hash_time_locked_payment(id, value, time_lock, secret_hash, taker_addr, swap_contract_address)
                .await
        };
        Box::new(fut.boxed().compat())
    }

    #[inline]
    fn send_taker_payment(
        &self,
        _time_lock_duration: u64,
        time_lock: u32,
        maker_pub: &[u8],
        secret_hash: &[u8],
        amount: BigDecimal,
        swap_contract_address: &Option<BytesJson>,
        _swap_unique_data: &[u8],
        _payment_instructions: &Option<PaymentInstructions>,
    ) -> TransactionFut {
        let maker_addr = try_tx_fus!(self.contract_address_from_raw_pubkey(maker_pub));
        let id = qrc20_swap_id(time_lock, secret_hash);
        let value = try_tx_fus!(wei_from_big_decimal(&amount, self.utxo.decimals));
        let secret_hash = Vec::from(secret_hash);
        let swap_contract_address = try_tx_fus!(swap_contract_address.try_to_address());

        let selfi = self.clone();
        let fut = async move {
            selfi
                .send_hash_time_locked_payment(id, value, time_lock, secret_hash, maker_addr, swap_contract_address)
                .await
        };
        Box::new(fut.boxed().compat())
    }

    #[inline]
    fn send_maker_spends_taker_payment(
        &self,
        taker_payment_tx: &[u8],
        _time_lock: u32,
        _taker_pub: &[u8],
        secret: &[u8],
        _secret_hash: &[u8],
        swap_contract_address: &Option<BytesJson>,
        _swap_unique_data: &[u8],
    ) -> TransactionFut {
        let payment_tx: UtxoTx = try_tx_fus!(deserialize(taker_payment_tx).map_err(|e| ERRL!("{:?}", e)));
        let swap_contract_address = try_tx_fus!(swap_contract_address.try_to_address());
        let secret = secret.to_vec();

        let selfi = self.clone();
        let fut = async move {
            selfi
                .spend_hash_time_locked_payment(payment_tx, swap_contract_address, secret)
                .await
        };
        Box::new(fut.boxed().compat())
    }

    #[inline]
    fn send_taker_spends_maker_payment(
        &self,
        maker_payment_tx: &[u8],
        _time_lock: u32,
        _maker_pub: &[u8],
        secret: &[u8],
        _secret_hash: &[u8],
        swap_contract_address: &Option<BytesJson>,
        _swap_unique_data: &[u8],
    ) -> TransactionFut {
        let payment_tx: UtxoTx = try_tx_fus!(deserialize(maker_payment_tx).map_err(|e| ERRL!("{:?}", e)));
        let secret = secret.to_vec();
        let swap_contract_address = try_tx_fus!(swap_contract_address.try_to_address());

        let selfi = self.clone();
        let fut = async move {
            selfi
                .spend_hash_time_locked_payment(payment_tx, swap_contract_address, secret)
                .await
        };
        Box::new(fut.boxed().compat())
    }

    #[inline]
    fn send_taker_refunds_payment(
        &self,
        taker_payment_tx: &[u8],
        _time_lock: u32,
        _maker_pub: &[u8],
        _secret_hash: &[u8],
        swap_contract_address: &Option<BytesJson>,
        _swap_unique_data: &[u8],
    ) -> TransactionFut {
        let payment_tx: UtxoTx = try_tx_fus!(deserialize(taker_payment_tx).map_err(|e| ERRL!("{:?}", e)));
        let swap_contract_address = try_tx_fus!(swap_contract_address.try_to_address());

        let selfi = self.clone();
        let fut = async move {
            selfi
                .refund_hash_time_locked_payment(swap_contract_address, payment_tx)
                .await
        };
        Box::new(fut.boxed().compat())
    }

    #[inline]
    fn send_maker_refunds_payment(
        &self,
        maker_payment_tx: &[u8],
        _time_lock: u32,
        _taker_pub: &[u8],
        _secret_hash: &[u8],
        swap_contract_address: &Option<BytesJson>,
        _swap_unique_data: &[u8],
    ) -> TransactionFut {
        let payment_tx: UtxoTx = try_tx_fus!(deserialize(maker_payment_tx).map_err(|e| ERRL!("{:?}", e)));
        let swap_contract_address = try_tx_fus!(swap_contract_address.try_to_address());

        let selfi = self.clone();
        let fut = async move {
            selfi
                .refund_hash_time_locked_payment(swap_contract_address, payment_tx)
                .await
        };
        Box::new(fut.boxed().compat())
    }

    #[inline]
    fn validate_fee(
        &self,
        fee_tx: &TransactionEnum,
        expected_sender: &[u8],
        fee_addr: &[u8],
        amount: &BigDecimal,
        min_block_number: u64,
        _uuid: &[u8],
    ) -> Box<dyn Future<Item = (), Error = String> + Send> {
        let fee_tx = match fee_tx {
            TransactionEnum::UtxoTx(tx) => tx,
            _ => panic!("Unexpected TransactionEnum"),
        };
        let fee_tx_hash = fee_tx.hash().reversed().into();
        if !try_fus!(check_all_utxo_inputs_signed_by_pub(fee_tx, expected_sender)) {
            return Box::new(futures01::future::err(ERRL!("The dex fee was sent from wrong address")));
        }
        let fee_addr = try_fus!(self.contract_address_from_raw_pubkey(fee_addr));
        let expected_value = try_fus!(wei_from_big_decimal(amount, self.utxo.decimals));

        let selfi = self.clone();
        let fut = async move {
            selfi
                .validate_fee_impl(fee_tx_hash, fee_addr, expected_value, min_block_number)
                .await
        };
        Box::new(fut.boxed().compat())
    }

    #[inline]
    fn validate_maker_payment(&self, input: ValidatePaymentInput) -> ValidatePaymentFut<()> {
        let payment_tx: UtxoTx = try_f!(deserialize(input.payment_tx.as_slice()));
        let sender = try_f!(self
            .contract_address_from_raw_pubkey(&input.other_pub)
            .map_to_mm(ValidatePaymentError::InvalidParameter));
        let swap_contract_address = try_f!(input
            .swap_contract_address
            .try_to_address()
            .map_to_mm(ValidatePaymentError::InvalidParameter));

        let selfi = self.clone();
        let fut = async move {
            selfi
                .validate_payment(
                    payment_tx,
                    input.time_lock,
                    sender,
                    input.secret_hash,
                    input.amount,
                    swap_contract_address,
                )
                .await
        };
        Box::new(fut.boxed().compat())
    }

    #[inline]
    fn validate_taker_payment(&self, input: ValidatePaymentInput) -> ValidatePaymentFut<()> {
        let swap_contract_address = try_f!(input
            .swap_contract_address
            .try_to_address()
            .map_to_mm(ValidatePaymentError::InvalidParameter));
        let payment_tx: UtxoTx = try_f!(deserialize(input.payment_tx.as_slice()));
        let sender = try_f!(self
            .contract_address_from_raw_pubkey(&input.other_pub)
            .map_to_mm(ValidatePaymentError::InvalidParameter));

        let selfi = self.clone();
        let fut = async move {
            selfi
                .validate_payment(
                    payment_tx,
                    input.time_lock,
                    sender,
                    input.secret_hash,
                    input.amount,
                    swap_contract_address,
                )
                .await
        };
        Box::new(fut.boxed().compat())
    }

    #[inline]
    fn check_if_my_payment_sent(
        &self,
        time_lock: u32,
        _other_pub: &[u8],
        secret_hash: &[u8],
        search_from_block: u64,
        swap_contract_address: &Option<BytesJson>,
        _swap_unique_data: &[u8],
        _amount: &BigDecimal,
    ) -> Box<dyn Future<Item = Option<TransactionEnum>, Error = String> + Send> {
        let swap_id = qrc20_swap_id(time_lock, secret_hash);
        let swap_contract_address = try_fus!(swap_contract_address.try_to_address());

        let selfi = self.clone();
        let fut = async move {
            selfi
                .check_if_my_payment_sent_impl(swap_contract_address, swap_id, search_from_block)
                .await
        };
        Box::new(fut.boxed().compat())
    }

    #[inline]
    async fn search_for_swap_tx_spend_my(
        &self,
        input: SearchForSwapTxSpendInput<'_>,
    ) -> Result<Option<FoundSwapTxSpend>, String> {
        let tx: UtxoTx = try_s!(deserialize(input.tx).map_err(|e| ERRL!("{:?}", e)));

        self.search_for_swap_tx_spend(input.time_lock, input.secret_hash, tx, input.search_from_block)
            .await
    }

    async fn search_for_swap_tx_spend_other(
        &self,
        input: SearchForSwapTxSpendInput<'_>,
    ) -> Result<Option<FoundSwapTxSpend>, String> {
        let tx: UtxoTx = try_s!(deserialize(input.tx).map_err(|e| ERRL!("{:?}", e)));

        self.search_for_swap_tx_spend(input.time_lock, input.secret_hash, tx, input.search_from_block)
            .await
    }

<<<<<<< HEAD
    async fn extract_secret(&self, secret_hash: &[u8], spend_tx: &[u8]) -> Result<Vec<u8>, String> {
=======
    #[inline]
    fn check_tx_signed_by_pub(&self, tx: &[u8], expected_pub: &[u8]) -> Result<bool, String> {
        utxo_common::check_all_inputs_signed_by_pub(tx, expected_pub)
    }

    #[inline]
    fn extract_secret(&self, secret_hash: &[u8], spend_tx: &[u8]) -> Result<Vec<u8>, String> {
>>>>>>> 4d2071f9
        self.extract_secret_impl(secret_hash, spend_tx)
    }

    fn negotiate_swap_contract_addr(
        &self,
        other_side_address: Option<&[u8]>,
    ) -> Result<Option<BytesJson>, MmError<NegotiateSwapContractAddrErr>> {
        match other_side_address {
            Some(bytes) => {
                if bytes.len() != 20 {
                    return MmError::err(NegotiateSwapContractAddrErr::InvalidOtherAddrLen(bytes.into()));
                }
                let other_addr = H160::from(bytes);
                if other_addr == self.swap_contract_address {
                    return Ok(Some(self.swap_contract_address.to_vec().into()));
                }

                if Some(other_addr) == self.fallback_swap_contract {
                    return Ok(self.fallback_swap_contract.map(|addr| addr.to_vec().into()));
                }
                MmError::err(NegotiateSwapContractAddrErr::UnexpectedOtherAddr(bytes.into()))
            },
            None => self
                .fallback_swap_contract
                .map(|addr| Some(addr.to_vec().into()))
                .ok_or_else(|| MmError::new(NegotiateSwapContractAddrErr::NoOtherAddrAndNoFallback)),
        }
    }

    #[inline]
    fn derive_htlc_key_pair(&self, swap_unique_data: &[u8]) -> KeyPair {
        utxo_common::derive_htlc_key_pair(self.as_ref(), swap_unique_data)
    }

    #[inline]
    fn validate_other_pubkey(&self, raw_pubkey: &[u8]) -> MmResult<(), ValidateOtherPubKeyErr> {
        utxo_common::validate_other_pubkey(raw_pubkey)
    }

    async fn payment_instructions(
        &self,
        _secret_hash: &[u8],
        _amount: &BigDecimal,
    ) -> Result<Option<Vec<u8>>, MmError<PaymentInstructionsErr>> {
        Ok(None)
    }

    fn validate_instructions(
        &self,
        _instructions: &[u8],
        _secret_hash: &[u8],
        _amount: BigDecimal,
    ) -> Result<PaymentInstructions, MmError<ValidateInstructionsErr>> {
        MmError::err(ValidateInstructionsErr::UnsupportedCoin(self.ticker().to_string()))
    }

    fn is_supported_by_watchers(&self) -> bool { false }
}

#[async_trait]
impl WatcherOps for Qrc20Coin {
    fn create_taker_spends_maker_payment_preimage(
        &self,
        _maker_payment_tx: &[u8],
        _time_lock: u32,
        _maker_pub: &[u8],
        _secret_hash: &[u8],
        _swap_unique_data: &[u8],
    ) -> TransactionFut {
        unimplemented!();
    }

    fn send_taker_spends_maker_payment_preimage(&self, _preimage: &[u8], _secret: &[u8]) -> TransactionFut {
        unimplemented!();
    }

    fn create_taker_refunds_payment_preimage(
        &self,
        _taker_payment_tx: &[u8],
        _time_lock: u32,
        _maker_pub: &[u8],
        _secret_hash: &[u8],
        _swap_contract_address: &Option<BytesJson>,
        _swap_unique_data: &[u8],
    ) -> TransactionFut {
        unimplemented!();
    }

    fn send_watcher_refunds_taker_payment_preimage(&self, _taker_refunds_payment: &[u8]) -> TransactionFut {
        unimplemented!();
    }

    fn watcher_validate_taker_fee(&self, _taker_fee_hash: Vec<u8>, _verified_pub: Vec<u8>) -> ValidatePaymentFut<()> {
        unimplemented!();
    }

    fn watcher_validate_taker_payment(&self, _input: WatcherValidatePaymentInput) -> ValidatePaymentFut<()> {
        unimplemented!();
    }

    async fn watcher_search_for_swap_tx_spend(
        &self,
        _input: WatcherSearchForSwapTxSpendInput<'_>,
    ) -> Result<Option<FoundSwapTxSpend>, String> {
        unimplemented!();
    }
}

impl MarketCoinOps for Qrc20Coin {
    fn ticker(&self) -> &str { &self.utxo.conf.ticker }

    fn my_address(&self) -> MmResult<String, MyAddressError> { utxo_common::my_address(self) }

    fn get_public_key(&self) -> Result<String, MmError<UnexpectedDerivationMethod>> {
        let pubkey = utxo_common::my_public_key(self.as_ref())?;
        Ok(pubkey.to_string())
    }

    fn sign_message_hash(&self, message: &str) -> Option<[u8; 32]> {
        utxo_common::sign_message_hash(self.as_ref(), message)
    }

    fn sign_message(&self, message: &str) -> SignatureResult<String> {
        utxo_common::sign_message(self.as_ref(), message)
    }

    fn verify_message(&self, signature_base64: &str, message: &str, address: &str) -> VerificationResult<bool> {
        utxo_common::verify_message(self, signature_base64, message, address)
    }

    fn my_balance(&self) -> BalanceFut<CoinBalance> {
        let decimals = self.utxo.decimals;

        let coin = self.clone();
        let fut = async move {
            let my_address = coin
                .my_addr_as_contract_addr()
                .mm_err(|e| BalanceError::Internal(e.to_string()))?;
            let params = [Token::Address(my_address)];
            let contract_address = coin.contract_address;
            let tokens = coin
                .utxo
                .rpc_client
                .rpc_contract_call(ViewContractCallType::BalanceOf, &contract_address, &params)
                .compat()
                .await?;
            let spendable = match tokens.first() {
                Some(Token::Uint(bal)) => u256_to_big_decimal(*bal, decimals)?,
                _ => {
                    let error = format!("Expected U256 as balanceOf result but got {:?}", tokens);
                    return MmError::err(BalanceError::InvalidResponse(error));
                },
            };
            Ok(CoinBalance {
                spendable,
                unspendable: BigDecimal::from(0),
            })
        };
        Box::new(fut.boxed().compat())
    }

    fn base_coin_balance(&self) -> BalanceFut<BigDecimal> {
        // use standard UTXO my_balance implementation that returns Qtum balance instead of QRC20
        Box::new(utxo_common::my_balance(self.clone()).map(|CoinBalance { spendable, .. }| spendable))
    }

    fn platform_ticker(&self) -> &str { &self.0.platform }

    #[inline(always)]
    fn send_raw_tx(&self, tx: &str) -> Box<dyn Future<Item = String, Error = String> + Send> {
        utxo_common::send_raw_tx(&self.utxo, tx)
    }

    #[inline(always)]
    fn send_raw_tx_bytes(&self, tx: &[u8]) -> Box<dyn Future<Item = String, Error = String> + Send> {
        utxo_common::send_raw_tx_bytes(&self.utxo, tx)
    }

    fn wait_for_confirmations(
        &self,
        tx: &[u8],
        confirmations: u64,
        requires_nota: bool,
        wait_until: u64,
        check_every: u64,
    ) -> Box<dyn Future<Item = (), Error = String> + Send> {
        let tx: UtxoTx = try_fus!(deserialize(tx).map_err(|e| ERRL!("{:?}", e)));
        let selfi = self.clone();
        let fut = async move {
            selfi
                .wait_for_confirmations_and_check_result(tx, confirmations, requires_nota, wait_until, check_every)
                .await
        };
        Box::new(fut.boxed().compat())
    }

    fn wait_for_htlc_tx_spend(
        &self,
        transaction: &[u8],
        _secret_hash: &[u8],
        wait_until: u64,
        from_block: u64,
        _swap_contract_address: &Option<BytesJson>,
    ) -> TransactionFut {
        let tx: UtxoTx = try_tx_fus!(deserialize(transaction).map_err(|e| ERRL!("{:?}", e)));

        let selfi = self.clone();
        let fut = async move {
            selfi
                .wait_for_tx_spend_impl(tx, wait_until, from_block)
                .map_err(TransactionErr::Plain)
                .await
        };
        Box::new(fut.boxed().compat())
    }

    fn tx_enum_from_bytes(&self, bytes: &[u8]) -> Result<TransactionEnum, MmError<TxMarshalingErr>> {
        utxo_common::tx_enum_from_bytes(self.as_ref(), bytes)
    }

    fn current_block(&self) -> Box<dyn Future<Item = u64, Error = String> + Send> {
        utxo_common::current_block(&self.utxo)
    }

    fn display_priv_key(&self) -> Result<String, String> { utxo_common::display_priv_key(&self.utxo) }

    fn min_tx_amount(&self) -> BigDecimal { BigDecimal::from(0) }

    fn min_trading_vol(&self) -> MmNumber {
        let pow = self.utxo.decimals / 3;
        MmNumber::from(1) / MmNumber::from(10u64.pow(pow as u32))
    }
}

#[async_trait]
impl MmCoin for Qrc20Coin {
    fn is_asset_chain(&self) -> bool { utxo_common::is_asset_chain(&self.utxo) }

    fn spawner(&self) -> CoinFutSpawner { CoinFutSpawner::new(&self.as_ref().abortable_system) }

    fn withdraw(&self, req: WithdrawRequest) -> WithdrawFut {
        Box::new(qrc20_withdraw(self.clone(), req).boxed().compat())
    }

    fn get_raw_transaction(&self, req: RawTransactionRequest) -> RawTransactionFut {
        Box::new(utxo_common::get_raw_transaction(&self.utxo, req).boxed().compat())
    }

    fn decimals(&self) -> u8 { utxo_common::decimals(&self.utxo) }

    fn convert_to_address(&self, from: &str, to_address_format: Json) -> Result<String, String> {
        qtum::QtumBasedCoin::convert_to_address(self, from, to_address_format)
    }

    fn validate_address(&self, address: &str) -> ValidateAddressResult { utxo_common::validate_address(self, address) }

    fn process_history_loop(&self, ctx: MmArc) -> Box<dyn Future<Item = (), Error = ()> + Send> {
        Box::new(self.clone().history_loop(ctx).map(|_| Ok(())).boxed().compat())
    }

    fn history_sync_status(&self) -> HistorySyncState { utxo_common::history_sync_status(&self.utxo) }

    /// This method is called to check our QTUM balance.
    fn get_trade_fee(&self) -> Box<dyn Future<Item = TradeFee, Error = String> + Send> {
        // `erc20Payment` may require two `approve` contract calls in worst case,
        let gas_fee = (2 * QRC20_GAS_LIMIT_DEFAULT + QRC20_PAYMENT_GAS_LIMIT) * QRC20_GAS_PRICE_DEFAULT;

        let selfi = self.clone();
        let fut = async move {
            let fee = try_s!(selfi.get_qrc20_tx_fee(gas_fee).await);
            Ok(TradeFee {
                coin: selfi.platform.clone(),
                amount: big_decimal_from_sat(fee as i64, selfi.utxo.decimals).into(),
                paid_from_trading_vol: false,
            })
        };
        Box::new(fut.boxed().compat())
    }

    async fn get_sender_trade_fee(
        &self,
        value: TradePreimageValue,
        stage: FeeApproxStage,
    ) -> TradePreimageResult<TradeFee> {
        let decimals = self.utxo.decimals;
        // pass the dummy params
        let timelock = (now_ms() / 1000) as u32;
        let secret_hash = vec![0; 20];
        let swap_id = qrc20_swap_id(timelock, &secret_hash);
        let receiver_addr = H160::default();
        // we can avoid the requesting balance, because it doesn't affect the total fee
        let my_balance = U256::max_value();
        let value = match value {
            TradePreimageValue::Exact(value) | TradePreimageValue::UpperBound(value) => {
                wei_from_big_decimal(&value, decimals)?
            },
        };

        let erc20_payment_fee = {
            let erc20_payment_outputs = self
                .generate_swap_payment_outputs(
                    my_balance,
                    swap_id.clone(),
                    value,
                    timelock,
                    secret_hash.clone(),
                    receiver_addr,
                    self.swap_contract_address,
                )
                .await?;
            self.preimage_trade_fee_required_to_send_outputs(erc20_payment_outputs, &stage)
                .await?
        };

        let sender_refund_fee = {
            let sender_refund_output =
                self.sender_refund_output(&self.swap_contract_address, swap_id, value, secret_hash, receiver_addr)?;
            self.preimage_trade_fee_required_to_send_outputs(vec![sender_refund_output], &stage)
                .await?
        };

        let total_fee = erc20_payment_fee + sender_refund_fee;
        Ok(TradeFee {
            coin: self.platform.clone(),
            amount: total_fee.into(),
            paid_from_trading_vol: false,
        })
    }

    fn get_receiver_trade_fee(&self, stage: FeeApproxStage) -> TradePreimageFut<TradeFee> {
        let selfi = self.clone();
        let fut = async move {
            // pass the dummy params
            let timelock = (now_ms() / 1000) as u32;
            let secret = vec![0; 32];
            let swap_id = qrc20_swap_id(timelock, &secret[0..20]);
            let sender_addr = H160::default();
            // get the max available value that we can pass into the contract call params
            // see `generate_contract_call_script_pubkey`
            let value = u64::MAX.into();
            let output =
                selfi.receiver_spend_output(&selfi.swap_contract_address, swap_id, value, secret, sender_addr)?;

            let total_fee = selfi
                .preimage_trade_fee_required_to_send_outputs(vec![output], &stage)
                .await?;
            Ok(TradeFee {
                coin: selfi.platform.clone(),
                amount: total_fee.into(),
                paid_from_trading_vol: false,
            })
        };
        Box::new(fut.boxed().compat())
    }

    async fn get_fee_to_send_taker_fee(
        &self,
        dex_fee_amount: BigDecimal,
        stage: FeeApproxStage,
    ) -> TradePreimageResult<TradeFee> {
        let amount = wei_from_big_decimal(&dex_fee_amount, self.utxo.decimals)?;

        // pass the dummy params
        let to_addr = H160::default();
        let transfer_output =
            self.transfer_output(to_addr, amount, QRC20_GAS_LIMIT_DEFAULT, QRC20_GAS_PRICE_DEFAULT)?;

        let total_fee = self
            .preimage_trade_fee_required_to_send_outputs(vec![transfer_output], &stage)
            .await?;

        Ok(TradeFee {
            coin: self.platform.clone(),
            amount: total_fee.into(),
            paid_from_trading_vol: false,
        })
    }

    fn required_confirmations(&self) -> u64 { utxo_common::required_confirmations(&self.utxo) }

    fn requires_notarization(&self) -> bool { utxo_common::requires_notarization(&self.utxo) }

    fn set_required_confirmations(&self, confirmations: u64) {
        utxo_common::set_required_confirmations(&self.utxo, confirmations)
    }

    fn set_requires_notarization(&self, requires_nota: bool) {
        utxo_common::set_requires_notarization(&self.utxo, requires_nota)
    }

    fn swap_contract_address(&self) -> Option<BytesJson> {
        Some(BytesJson::from(self.swap_contract_address.0.as_ref()))
    }

    fn mature_confirmations(&self) -> Option<u32> { Some(self.utxo.conf.mature_confirmations) }

    fn coin_protocol_info(&self) -> Vec<u8> { utxo_common::coin_protocol_info(self) }

    fn is_coin_protocol_supported(&self, info: &Option<Vec<u8>>) -> bool {
        utxo_common::is_coin_protocol_supported(self, info)
    }
}

pub fn qrc20_swap_id(time_lock: u32, secret_hash: &[u8]) -> Vec<u8> {
    let mut input = vec![];
    input.extend_from_slice(&time_lock.to_le_bytes());
    input.extend_from_slice(secret_hash);
    sha256(&input).to_vec()
}

pub fn contract_addr_into_rpc_format(address: &H160) -> H160Json { H160Json::from(address.0) }

#[derive(Clone, Debug, Deserialize, PartialEq, Serialize)]
pub struct Qrc20FeeDetails {
    /// Coin name
    pub coin: String,
    /// Standard UTXO miner fee based on transaction size
    pub miner_fee: BigDecimal,
    /// Gas limit in satoshi.
    pub gas_limit: u64,
    /// Gas price in satoshi.
    pub gas_price: u64,
    /// Total used gas.
    pub total_gas_fee: BigDecimal,
}

async fn qrc20_withdraw(coin: Qrc20Coin, req: WithdrawRequest) -> WithdrawResult {
    let to_addr = UtxoAddress::from_str(&req.to)
        .map_err(|e| e.to_string())
        .map_to_mm(WithdrawError::InvalidAddress)?;
    let conf = &coin.utxo.conf;
    let is_p2pkh = to_addr.prefix == conf.pub_addr_prefix && to_addr.t_addr_prefix == conf.pub_t_addr_prefix;
    if !is_p2pkh {
        let error = "QRC20 can be sent to P2PKH addresses only".to_owned();
        return MmError::err(WithdrawError::InvalidAddress(error));
    }

    let _utxo_lock = UTXO_LOCK.lock().await;

    let qrc20_balance = coin.my_spendable_balance().compat().await?;

    // the qrc20_amount_sat is used only within smart contract calls
    let (qrc20_amount_sat, qrc20_amount) = if req.max {
        let amount = wei_from_big_decimal(&qrc20_balance, coin.utxo.decimals)?;
        if amount.is_zero() {
            return MmError::err(WithdrawError::ZeroBalanceToWithdrawMax);
        }
        (amount, qrc20_balance.clone())
    } else {
        let amount_sat = wei_from_big_decimal(&req.amount, coin.utxo.decimals)?;
        if req.amount > qrc20_balance {
            return MmError::err(WithdrawError::NotSufficientBalance {
                coin: coin.ticker().to_owned(),
                available: qrc20_balance,
                required: req.amount,
            });
        }
        (amount_sat, req.amount)
    };

    let (gas_limit, gas_price) = match req.fee {
        Some(WithdrawFee::Qrc20Gas { gas_limit, gas_price }) => (gas_limit, gas_price),
        Some(fee_policy) => {
            let error = format!("Expected 'Qrc20Gas' fee type, found {:?}", fee_policy);
            return MmError::err(WithdrawError::InvalidFeePolicy(error));
        },
        None => (QRC20_GAS_LIMIT_DEFAULT, QRC20_GAS_PRICE_DEFAULT),
    };

    // [`Qrc20Coin::transfer_output`] shouldn't fail if the arguments are correct
    let contract_addr = qtum::contract_addr_from_utxo_addr(to_addr.clone())?;
    let transfer_output = coin.transfer_output(contract_addr, qrc20_amount_sat, gas_limit, gas_price)?;
    let outputs = vec![transfer_output];

    let GenerateQrc20TxResult {
        signed,
        miner_fee,
        gas_fee,
    } = coin
        .generate_qrc20_transaction(outputs)
        .await
        .mm_err(|gen_tx_error| gen_tx_error.into_withdraw_error(coin.platform.clone(), coin.utxo.decimals))?;

    let my_address = coin.utxo.derivation_method.iguana_or_err()?;
    let received_by_me = if to_addr == *my_address {
        qrc20_amount.clone()
    } else {
        0.into()
    };
    let my_balance_change = &received_by_me - &qrc20_amount;

    // [`MarketCoinOps::my_address`] and [`UtxoCommonOps::display_address`] shouldn't fail
    let my_address_string = coin.my_address()?;
    let to_address = to_addr.display_address().map_to_mm(WithdrawError::InternalError)?;

    let fee_details = Qrc20FeeDetails {
        // QRC20 fees are paid in base platform currency (in particular Qtum)
        coin: coin.platform.clone(),
        miner_fee: utxo_common::big_decimal_from_sat(miner_fee as i64, coin.utxo.decimals),
        gas_limit,
        gas_price,
        total_gas_fee: utxo_common::big_decimal_from_sat(gas_fee as i64, coin.utxo.decimals),
    };
    Ok(TransactionDetails {
        from: vec![my_address_string],
        to: vec![to_address],
        total_amount: qrc20_amount.clone(),
        spent_by_me: qrc20_amount,
        received_by_me,
        my_balance_change,
        tx_hash: signed.hash().reversed().to_vec().to_tx_hash(),
        tx_hex: serialize(&signed).into(),
        fee_details: Some(fee_details.into()),
        block_height: 0,
        coin: conf.ticker.clone(),
        internal_id: vec![].into(),
        timestamp: now_ms() / 1000,
        kmd_rewards: None,
        transaction_type: TransactionType::StandardTransfer,
    })
}

/// Parse the given topic to `H160` address.
fn address_from_log_topic(topic: &str) -> Result<H160, String> {
    if topic.len() != 64 {
        return ERR!(
            "Topic {:?} is expected to be H256 encoded topic (with length of 64)",
            topic
        );
    }

    // skip the first 24 characters to parse the last 40 characters to H160.
    // https://github.com/qtumproject/qtum-electrum/blob/v4.0.2/electrum/wallet.py#L2112
    let hash = try_s!(H160Json::from_str(&topic[24..]));
    Ok(hash.0.into())
}

fn address_to_log_topic(address: &H160) -> String {
    let zeros = std::str::from_utf8(&[b'0'; 24]).expect("Expected a valid str from slice of '0' chars");
    let mut topic = format!("{:02x}", address);
    topic.insert_str(0, zeros);
    topic
}

pub struct TransferEventDetails {
    contract_address: H160,
    amount: U256,
    sender: H160,
    receiver: H160,
}

fn transfer_event_from_log(log: &LogEntry) -> Result<TransferEventDetails, String> {
    let contract_address = if log.address.starts_with("0x") {
        try_s!(qtum::contract_addr_from_str(&log.address))
    } else {
        let address = format!("0x{}", log.address);
        try_s!(qtum::contract_addr_from_str(&address))
    };

    if log.topics.len() != 3 {
        return ERR!("'Transfer' event must have 3 topics, found, {}", log.topics.len());
    }

    // https://github.com/qtumproject/qtum-electrum/blob/v4.0.2/electrum/wallet.py#L2111
    let amount = try_s!(U256::from_str(&log.data));

    // https://github.com/qtumproject/qtum-electrum/blob/v4.0.2/electrum/wallet.py#L2112
    let sender = try_s!(address_from_log_topic(&log.topics[1]));
    // https://github.com/qtumproject/qtum-electrum/blob/v4.0.2/electrum/wallet.py#L2113
    let receiver = try_s!(address_from_log_topic(&log.topics[2]));
    Ok(TransferEventDetails {
        contract_address,
        amount,
        sender,
        receiver,
    })
}<|MERGE_RESOLUTION|>--- conflicted
+++ resolved
@@ -15,23 +15,14 @@
                   UtxoActivationParams, UtxoAddressFormat, UtxoCoinFields, UtxoCommonOps, UtxoFromLegacyReqErr,
                   UtxoTx, UtxoTxBroadcastOps, UtxoTxGenerationOps, VerboseTransactionFrom, UTXO_LOCK};
 use crate::{BalanceError, BalanceFut, CoinBalance, CoinFutSpawner, FeeApproxStage, FoundSwapTxSpend, HistorySyncState,
-<<<<<<< HEAD
             MarketCoinOps, MmCoin, NegotiateSwapContractAddrErr, PaymentInstructions, PaymentInstructionsErr,
             PrivKeyNotAllowed, RawTransactionFut, RawTransactionRequest, SearchForSwapTxSpendInput, SignatureResult,
             SwapOps, TradeFee, TradePreimageError, TradePreimageFut, TradePreimageResult, TradePreimageValue,
             TransactionDetails, TransactionEnum, TransactionErr, TransactionFut, TransactionType, TxMarshalingErr,
             UnexpectedDerivationMethod, ValidateAddressResult, ValidateInstructionsErr, ValidateOtherPubKeyErr,
-            ValidatePaymentFut, ValidatePaymentInput, VerificationResult, WatcherValidatePaymentInput, WithdrawError,
-            WithdrawFee, WithdrawFut, WithdrawRequest, WithdrawResult};
-=======
-            MarketCoinOps, MmCoin, NegotiateSwapContractAddrErr, PrivKeyNotAllowed, RawTransactionFut,
-            RawTransactionRequest, SearchForSwapTxSpendInput, SignatureResult, SwapOps, TradeFee, TradePreimageError,
-            TradePreimageFut, TradePreimageResult, TradePreimageValue, TransactionDetails, TransactionEnum,
-            TransactionErr, TransactionFut, TransactionType, TxMarshalingErr, UnexpectedDerivationMethod,
-            ValidateAddressResult, ValidateOtherPubKeyErr, ValidatePaymentFut, ValidatePaymentInput,
-            VerificationResult, WatcherOps, WatcherSearchForSwapTxSpendInput, WatcherValidatePaymentInput,
-            WithdrawError, WithdrawFee, WithdrawFut, WithdrawRequest, WithdrawResult};
->>>>>>> 4d2071f9
+            ValidatePaymentFut, ValidatePaymentInput, VerificationResult, WatcherOps,
+            WatcherSearchForSwapTxSpendInput, WatcherValidatePaymentInput, WithdrawError, WithdrawFee, WithdrawFut,
+            WithdrawRequest, WithdrawResult};
 use async_trait::async_trait;
 use bitcrypto::{dhash160, sha256};
 use chain::TransactionOutput;
@@ -1012,17 +1003,13 @@
             .await
     }
 
-<<<<<<< HEAD
-    async fn extract_secret(&self, secret_hash: &[u8], spend_tx: &[u8]) -> Result<Vec<u8>, String> {
-=======
     #[inline]
     fn check_tx_signed_by_pub(&self, tx: &[u8], expected_pub: &[u8]) -> Result<bool, String> {
         utxo_common::check_all_inputs_signed_by_pub(tx, expected_pub)
     }
 
     #[inline]
-    fn extract_secret(&self, secret_hash: &[u8], spend_tx: &[u8]) -> Result<Vec<u8>, String> {
->>>>>>> 4d2071f9
+    async fn extract_secret(&self, secret_hash: &[u8], spend_tx: &[u8]) -> Result<Vec<u8>, String> {
         self.extract_secret_impl(secret_hash, spend_tx)
     }
 
