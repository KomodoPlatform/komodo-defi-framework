use crate::eth::{self, u256_to_big_decimal, wei_from_big_decimal, TryToAddress};
use crate::qrc20::rpc_clients::{LogEntry, Qrc20ElectrumOps, Qrc20NativeOps, Qrc20RpcOps, TopicFilter, TxReceipt,
                                ViewContractCallType};
use crate::utxo::qtum::QtumBasedCoin;
use crate::utxo::rpc_clients::{ElectrumClient, NativeClient, UnspentInfo, UtxoRpcClientEnum, UtxoRpcClientOps,
                               UtxoRpcError, UtxoRpcFut, UtxoRpcResult};
use crate::utxo::utxo_common::{self, big_decimal_from_sat, check_all_inputs_signed_by_pub, UtxoTxBuilder};
use crate::utxo::{qtum, sign_tx, ActualTxFee, AdditionalTxData, FeePolicy, GenerateTxError, HistoryUtxoTx,
                  HistoryUtxoTxMap, RecentlySpentOutPoints, UtxoCoinBuilder, UtxoCoinFields, UtxoCommonOps, UtxoTx,
                  VerboseTransactionFrom, UTXO_LOCK};
use crate::{BalanceError, BalanceFut, CoinBalance, FeeApproxStage, FoundSwapTxSpend, HistorySyncState, MarketCoinOps,
            MmCoin, NegotiateSwapContractAddrErr, SwapOps, TradeFee, TradePreimageError, TradePreimageFut,
            TradePreimageResult, TradePreimageValue, TransactionDetails, TransactionEnum, TransactionFut,
            ValidateAddressResult, WithdrawError, WithdrawFee, WithdrawFut, WithdrawRequest, WithdrawResult};
use async_trait::async_trait;
use bigdecimal::BigDecimal;
use bitcrypto::{dhash160, sha256};
use chain::TransactionOutput;
use common::block_on;
use common::executor::Timer;
use common::jsonrpc_client::{JsonRpcClient, JsonRpcError, JsonRpcRequest, RpcRes};
use common::log::{error, warn};
use common::mm_ctx::MmArc;
use common::mm_error::prelude::*;
use common::mm_number::MmNumber;
use common::now_ms;
use derive_more::Display;
use ethabi::{Function, Token};
use ethereum_types::{H160, U256};
use futures::compat::Future01CompatExt;
use futures::lock::MutexGuard as AsyncMutexGuard;
use futures::{FutureExt, TryFutureExt};
use futures01::Future;
use keys::bytes::Bytes as ScriptBytes;
use keys::{Address as UtxoAddress, Address, Public};
#[cfg(test)] use mocktopus::macros::*;
use rpc::v1::types::{Bytes as BytesJson, Transaction as RpcTransaction, H160 as H160Json, H256 as H256Json};
use script::{Builder as ScriptBuilder, Opcode, Script, TransactionInputSigner};
use script_pubkey::generate_contract_call_script_pubkey;
use serde_json::{self as json, Value as Json};
use serialization::{deserialize, serialize, CoinVariant};
use std::ops::{Deref, Neg};
#[cfg(not(target_arch = "wasm32"))] use std::path::PathBuf;
use std::str::FromStr;
use std::sync::Arc;

mod history;
#[cfg(test)] mod qrc20_tests;
pub mod rpc_clients;
mod script_pubkey;
mod swap;

/// Qtum amount is always 0 for the QRC20 UTXO outputs,
/// because we should pay only a fee in Qtum to send the QRC20 transaction.
const OUTPUT_QTUM_AMOUNT: u64 = 0;
const QRC20_GAS_LIMIT_DEFAULT: u64 = 100_000;
const QRC20_PAYMENT_GAS_LIMIT: u64 = 200_000;
const QRC20_GAS_PRICE_DEFAULT: u64 = 40;
const QRC20_DUST: u64 = 0;
// Keccak-256 hash of `Transfer` event
const QRC20_TRANSFER_TOPIC: &str = "ddf252ad1be2c89b69c2b068fc378daa952ba7f163c4a11628f55a4df523b3ef";
const QRC20_PAYMENT_SENT_TOPIC: &str = "ccc9c05183599bd3135da606eaaf535daffe256e9de33c048014cffcccd4ad57";
const QRC20_RECEIVER_SPENT_TOPIC: &str = "36c177bcb01c6d568244f05261e2946c8c977fa50822f3fa098c470770ee1f3e";
const QRC20_SENDER_REFUNDED_TOPIC: &str = "1797d500133f8e427eb9da9523aa4a25cb40f50ebc7dbda3c7c81778973f35ba";

pub type Qrc20AbiResult<T> = Result<T, MmError<Qrc20AbiError>>;

struct Qrc20CoinBuilder<'a> {
    ctx: &'a MmArc,
    ticker: &'a str,
    conf: &'a Json,
    req: &'a Json,
    priv_key: &'a [u8],
    platform: String,
    contract_address: H160,
}

impl<'a> Qrc20CoinBuilder<'a> {
    pub fn new(
        ctx: &'a MmArc,
        ticker: &'a str,
        conf: &'a Json,
        req: &'a Json,
        priv_key: &'a [u8],
        platform: String,
        contract_address: H160,
    ) -> Qrc20CoinBuilder<'a> {
        Qrc20CoinBuilder {
            ctx,
            ticker,
            conf,
            req,
            priv_key,
            platform,
            contract_address,
        }
    }
}

impl Qrc20CoinBuilder<'_> {
    fn swap_contract_address(&self) -> Result<H160, String> {
        match self.req()["swap_contract_address"].as_str() {
            Some(address) => qtum::contract_addr_from_str(address).map_err(|e| ERRL!("{}", e)),
            None => return ERR!("\"swap_contract_address\" field is expected"),
        }
    }

    fn fallback_swap_contract(&self) -> Result<Option<H160>, String> {
        match self.req()["fallback_swap_contract"].as_str() {
            Some(address) => qtum::contract_addr_from_str(address)
                .map_err(|e| ERRL!("{}", e))
                .map(Some),
            None => Ok(None),
        }
    }
}

#[async_trait]
impl UtxoCoinBuilder for Qrc20CoinBuilder<'_> {
    type ResultCoin = Qrc20Coin;

    async fn build(self) -> Result<Self::ResultCoin, String> {
        let swap_contract_address = try_s!(self.swap_contract_address());
        let fallback_swap_contract = try_s!(self.fallback_swap_contract());
        let utxo = try_s!(self.build_utxo_fields().await);
        let inner = Qrc20CoinFields {
            utxo,
            platform: self.platform,
            contract_address: self.contract_address,
            swap_contract_address,
            fallback_swap_contract,
        };
        Ok(Qrc20Coin(Arc::new(inner)))
    }

    fn ctx(&self) -> &MmArc { self.ctx }

    fn conf(&self) -> &Json { self.conf }

    fn req(&self) -> &Json { self.req }

    fn ticker(&self) -> &str { self.ticker }

    fn priv_key(&self) -> &[u8] { self.priv_key }

    async fn decimals(&self, rpc_client: &UtxoRpcClientEnum) -> Result<u8, String> {
        if let Some(d) = self.conf()["decimals"].as_u64() {
            return Ok(d as u8);
        }

        rpc_client
            .token_decimals(&self.contract_address)
            .compat()
            .await
            .map_err(|e| ERRL!("{}", e))
    }

    fn dust_amount(&self) -> u64 { QRC20_DUST }

    #[cfg(not(target_arch = "wasm32"))]
    fn confpath(&self) -> Result<PathBuf, String> {
        use crate::utxo::coin_daemon_data_dir;

        // Documented at https://github.com/jl777/coins#bitcoin-protocol-specific-json
        // "USERHOME/" prefix should be replaced with the user's home folder.
        let declared_confpath = match self.conf()["confpath"].as_str() {
            Some(path) if !path.is_empty() => path.trim(),
            _ => {
                let is_asset_chain = false;
                let platform = self.platform.to_lowercase();
                let data_dir = coin_daemon_data_dir(&platform, is_asset_chain);

                let confname = format!("{}.conf", platform);
                return Ok(data_dir.join(&confname[..]));
            },
        };

        let (confpath, rel_to_home) = match declared_confpath.strip_prefix("~/") {
            Some(stripped) => (stripped, true),
            None => match declared_confpath.strip_prefix("USERHOME/") {
                Some(stripped) => (stripped, true),
                None => (declared_confpath, false),
            },
        };

        if rel_to_home {
            let home = try_s!(dirs::home_dir().ok_or("Can not detect the user home directory"));
            Ok(home.join(confpath))
        } else {
            Ok(confpath.into())
        }
    }
}

pub async fn qrc20_coin_from_conf_and_request(
    ctx: &MmArc,
    ticker: &str,
    platform: &str,
    conf: &Json,
    req: &Json,
    priv_key: &[u8],
    contract_address: H160,
) -> Result<Qrc20Coin, String> {
    let builder = Qrc20CoinBuilder::new(ctx, ticker, conf, req, priv_key, platform.to_owned(), contract_address);
    builder.build().await
}

#[derive(Debug)]
pub struct Qrc20CoinFields {
    pub utxo: UtxoCoinFields,
    pub platform: String,
    pub contract_address: H160,
    pub swap_contract_address: H160,
    pub fallback_swap_contract: Option<H160>,
}

#[derive(Clone, Debug)]
pub struct Qrc20Coin(Arc<Qrc20CoinFields>);

impl Deref for Qrc20Coin {
    type Target = Qrc20CoinFields;
    fn deref(&self) -> &Qrc20CoinFields { &*self.0 }
}

impl AsRef<UtxoCoinFields> for Qrc20Coin {
    fn as_ref(&self) -> &UtxoCoinFields { &self.utxo }
}

impl qtum::QtumBasedCoin for Qrc20Coin {}

#[derive(Clone, Debug, PartialEq)]
pub struct ContractCallOutput {
    pub value: u64,
    pub script_pubkey: ScriptBytes,
    pub gas_limit: u64,
    pub gas_price: u64,
}

impl From<ContractCallOutput> for TransactionOutput {
    fn from(out: ContractCallOutput) -> Self {
        TransactionOutput {
            value: out.value,
            script_pubkey: out.script_pubkey,
        }
    }
}

/// Functions of ERC20/EtomicSwap smart contracts that may change the blockchain state.
#[derive(Debug, Eq, PartialEq)]
pub enum MutContractCallType {
    Transfer,
    Erc20Payment,
    ReceiverSpend,
    SenderRefund,
}

impl MutContractCallType {
    fn as_function_name(&self) -> &'static str {
        match self {
            MutContractCallType::Transfer => "transfer",
            MutContractCallType::Erc20Payment => "erc20Payment",
            MutContractCallType::ReceiverSpend => "receiverSpend",
            MutContractCallType::SenderRefund => "senderRefund",
        }
    }

    fn as_function(&self) -> &'static Function {
        match self {
            MutContractCallType::Transfer => eth::ERC20_CONTRACT.function(self.as_function_name()).unwrap(),
            MutContractCallType::Erc20Payment
            | MutContractCallType::ReceiverSpend
            | MutContractCallType::SenderRefund => eth::SWAP_CONTRACT.function(self.as_function_name()).unwrap(),
        }
    }

    pub fn from_script_pubkey(script: &[u8]) -> Result<Option<MutContractCallType>, String> {
        lazy_static! {
            static ref TRANSFER_SHORT_SIGN: [u8; 4] =
                eth::ERC20_CONTRACT.function("transfer").unwrap().short_signature();
            static ref ERC20_PAYMENT_SHORT_SIGN: [u8; 4] =
                eth::SWAP_CONTRACT.function("erc20Payment").unwrap().short_signature();
            static ref RECEIVER_SPEND_SHORT_SIGN: [u8; 4] =
                eth::SWAP_CONTRACT.function("receiverSpend").unwrap().short_signature();
            static ref SENDER_REFUND_SHORT_SIGN: [u8; 4] =
                eth::SWAP_CONTRACT.function("senderRefund").unwrap().short_signature();
        }

        if script.len() < 4 {
            return ERR!("Length of the script pubkey less than 4: {:?}", script);
        }

        if script.starts_with(TRANSFER_SHORT_SIGN.as_ref()) {
            return Ok(Some(MutContractCallType::Transfer));
        }
        if script.starts_with(ERC20_PAYMENT_SHORT_SIGN.as_ref()) {
            return Ok(Some(MutContractCallType::Erc20Payment));
        }
        if script.starts_with(RECEIVER_SPEND_SHORT_SIGN.as_ref()) {
            return Ok(Some(MutContractCallType::ReceiverSpend));
        }
        if script.starts_with(SENDER_REFUND_SHORT_SIGN.as_ref()) {
            return Ok(Some(MutContractCallType::SenderRefund));
        }
        Ok(None)
    }

    #[allow(dead_code)]
    fn short_signature(&self) -> [u8; 4] { self.as_function().short_signature() }
}

struct GenerateQrc20TxResult {
    signed: UtxoTx,
    miner_fee: u64,
    gas_fee: u64,
}

#[derive(Debug, Display)]
pub enum Qrc20AbiError {
    #[display(fmt = "Invalid QRC20 ABI params: {}", _0)]
    InvalidParams(String),
    #[display(fmt = "QRC20 ABI error: {}", _0)]
    AbiError(String),
}

impl From<ethabi::Error> for Qrc20AbiError {
    fn from(e: ethabi::Error) -> Qrc20AbiError { Qrc20AbiError::AbiError(e.to_string()) }
}

impl From<Qrc20AbiError> for TradePreimageError {
    fn from(e: Qrc20AbiError) -> Self {
        // `Qrc20ABIError` is always an internal error
        TradePreimageError::InternalError(e.to_string())
    }
}

impl From<Qrc20AbiError> for WithdrawError {
    fn from(e: Qrc20AbiError) -> Self {
        // `Qrc20ABIError` is always an internal error
        WithdrawError::InternalError(e.to_string())
    }
}

impl From<Qrc20AbiError> for UtxoRpcError {
    fn from(e: Qrc20AbiError) -> Self {
        // `Qrc20ABIError` is always an internal error
        UtxoRpcError::Internal(e.to_string())
    }
}

impl Qrc20Coin {
    /// `gas_fee` should be calculated by: gas_limit * gas_price * (count of contract calls),
    /// or should be sum of gas fee of all contract calls.
    pub async fn get_qrc20_tx_fee(&self, gas_fee: u64) -> Result<u64, String> {
        match try_s!(self.get_tx_fee().await) {
            ActualTxFee::Fixed(amount) | ActualTxFee::Dynamic(amount) | ActualTxFee::FixedPerKb(amount) => {
                Ok(amount + gas_fee)
            },
        }
    }

    /// Generate and send a transaction with the specified UTXO outputs.
    /// Note this function locks the `UTXO_LOCK`.
    pub async fn send_contract_calls(&self, outputs: Vec<ContractCallOutput>) -> Result<TransactionEnum, String> {
        // TODO: we need to somehow refactor it using RecentlySpentOutpoints cache
        // Move over all QRC20 tokens should share the same cache with each other and base QTUM coin
        let _utxo_lock = UTXO_LOCK.lock().await;

        let platform = self.platform.clone();
        let decimals = self.utxo.decimals;
        let GenerateQrc20TxResult { signed, .. } = self
            .generate_qrc20_transaction(outputs)
            .await
            .mm_err(|e| WithdrawError::from_generate_tx_error(e, platform, decimals))
            .map_err(|e| ERRL!("{}", e))?;
        let _tx = try_s!(self.utxo.rpc_client.send_transaction(&signed).compat().await);
        Ok(signed.into())
    }

    /// Generate Qtum UTXO transaction with contract calls.
    /// Note: lock the UTXO_LOCK mutex before this function will be called.
    async fn generate_qrc20_transaction(
        &self,
        contract_outputs: Vec<ContractCallOutput>,
    ) -> Result<GenerateQrc20TxResult, MmError<GenerateTxError>> {
        let (unspents, _) = self.ordered_mature_unspents(&self.utxo.my_address).await?;

        let mut gas_fee = 0;
        let mut outputs = Vec::with_capacity(contract_outputs.len());
        for output in contract_outputs {
            gas_fee += output.gas_limit * output.gas_price;
            outputs.push(TransactionOutput::from(output));
        }

        let (unsigned, data) = UtxoTxBuilder::new(self)
            .add_available_inputs(unspents)
            .add_outputs(outputs)
            .with_gas_fee(gas_fee)
            .build()
            .await?;

        let prev_script = ScriptBuilder::build_p2pkh(&self.utxo.my_address.hash);
        let signed = sign_tx(
            unsigned,
            &self.utxo.key_pair,
            prev_script,
            self.utxo.conf.signature_version,
            self.utxo.conf.fork_id,
        )
        .map_to_mm(GenerateTxError::Internal)?;

        let miner_fee = data.fee_amount + data.unused_change.unwrap_or_default();
        Ok(GenerateQrc20TxResult {
            signed,
            miner_fee,
            gas_fee,
        })
    }

    fn transfer_output(
        &self,
        to_addr: H160,
        amount: U256,
        gas_limit: u64,
        gas_price: u64,
    ) -> Qrc20AbiResult<ContractCallOutput> {
        let function = eth::ERC20_CONTRACT.function("transfer")?;
        let params = function.encode_input(&[Token::Address(to_addr), Token::Uint(amount)])?;

        let script_pubkey =
            generate_contract_call_script_pubkey(&params, gas_limit, gas_price, &self.contract_address)?.to_bytes();

        Ok(ContractCallOutput {
            value: OUTPUT_QTUM_AMOUNT,
            script_pubkey,
            gas_limit,
            gas_price,
        })
    }

    async fn preimage_trade_fee_required_to_send_outputs(
        &self,
        contract_outputs: Vec<ContractCallOutput>,
        stage: &FeeApproxStage,
    ) -> TradePreimageResult<BigDecimal> {
        let decimals = self.as_ref().decimals;
        let mut gas_fee = 0;
        let mut outputs = Vec::with_capacity(contract_outputs.len());
        for output in contract_outputs {
            gas_fee += output.gas_limit * output.gas_price;
            outputs.push(TransactionOutput::from(output));
        }
        let fee_policy = FeePolicy::SendExact;
        let miner_fee =
            UtxoCommonOps::preimage_trade_fee_required_to_send_outputs(self, outputs, fee_policy, Some(gas_fee), stage)
                .await?;
        let gas_fee = big_decimal_from_sat(gas_fee as i64, decimals);
        Ok(miner_fee + gas_fee)
    }
}

#[async_trait]
#[cfg_attr(test, mockable)]
impl UtxoCommonOps for Qrc20Coin {
    /// Get only QTUM transaction fee.
    async fn get_tx_fee(&self) -> Result<ActualTxFee, JsonRpcError> { utxo_common::get_tx_fee(&self.utxo).await }

    async fn get_htlc_spend_fee(&self, tx_size: u64) -> UtxoRpcResult<u64> {
        utxo_common::get_htlc_spend_fee(self, tx_size).await
    }

    fn addresses_from_script(&self, script: &Script) -> Result<Vec<UtxoAddress>, String> {
        utxo_common::addresses_from_script(&self.utxo, script)
    }

    fn denominate_satoshis(&self, satoshi: i64) -> f64 { utxo_common::denominate_satoshis(&self.utxo, satoshi) }

    fn my_public_key(&self) -> &Public { self.utxo.key_pair.public() }

    fn address_from_str(&self, address: &str) -> Result<UtxoAddress, String> {
        utxo_common::checked_address_from_str(&self.utxo, address)
    }

    async fn get_current_mtp(&self) -> UtxoRpcResult<u32> {
        utxo_common::get_current_mtp(&self.utxo, CoinVariant::Qtum).await
    }

    fn is_unspent_mature(&self, output: &RpcTransaction) -> bool { self.is_qtum_unspent_mature(output) }

    async fn calc_interest_if_required(
        &self,
        unsigned: TransactionInputSigner,
        data: AdditionalTxData,
        my_script_pub: ScriptBytes,
    ) -> UtxoRpcResult<(TransactionInputSigner, AdditionalTxData)> {
        utxo_common::calc_interest_if_required(self, unsigned, data, my_script_pub).await
    }

    async fn calc_interest_of_tx(
        &self,
        _tx: &UtxoTx,
        _input_transactions: &mut HistoryUtxoTxMap,
    ) -> UtxoRpcResult<u64> {
        MmError::err(UtxoRpcError::Internal(
            "QRC20 coin doesn't support transaction rewards".to_owned(),
        ))
    }

    async fn get_mut_verbose_transaction_from_map_or_rpc<'a, 'b>(
        &'a self,
        tx_hash: H256Json,
        utxo_tx_map: &'b mut HistoryUtxoTxMap,
    ) -> UtxoRpcResult<&'b mut HistoryUtxoTx> {
        utxo_common::get_mut_verbose_transaction_from_map_or_rpc(self, tx_hash, utxo_tx_map).await
    }

    async fn p2sh_spending_tx(
        &self,
        prev_transaction: UtxoTx,
        redeem_script: ScriptBytes,
        outputs: Vec<TransactionOutput>,
        script_data: Script,
        sequence: u32,
        lock_time: u32,
    ) -> Result<UtxoTx, String> {
        utxo_common::p2sh_spending_tx(
            self,
            prev_transaction,
            redeem_script,
            outputs,
            script_data,
            sequence,
            lock_time,
        )
        .await
    }

    async fn ordered_mature_unspents<'a>(
        &'a self,
        address: &Address,
    ) -> UtxoRpcResult<(Vec<UnspentInfo>, AsyncMutexGuard<'a, RecentlySpentOutPoints>)> {
        utxo_common::ordered_mature_unspents(self, address).await
    }

    fn get_verbose_transaction_from_cache_or_rpc(&self, txid: H256Json) -> UtxoRpcFut<VerboseTransactionFrom> {
        let selfi = self.clone();
        let fut = async move { utxo_common::get_verbose_transaction_from_cache_or_rpc(&selfi.utxo, txid).await };
        Box::new(fut.boxed().compat())
    }

    async fn cache_transaction_if_possible(&self, tx: &RpcTransaction) -> Result<(), String> {
        utxo_common::cache_transaction_if_possible(&self.utxo, tx).await
    }

    async fn list_unspent_ordered<'a>(
        &'a self,
        address: &Address,
    ) -> UtxoRpcResult<(Vec<UnspentInfo>, AsyncMutexGuard<'a, RecentlySpentOutPoints>)> {
        utxo_common::ordered_mature_unspents(self, address).await
    }

    async fn preimage_trade_fee_required_to_send_outputs(
        &self,
        outputs: Vec<TransactionOutput>,
        fee_policy: FeePolicy,
        gas_fee: Option<u64>,
        stage: &FeeApproxStage,
    ) -> TradePreimageResult<BigDecimal> {
        utxo_common::preimage_trade_fee_required_to_send_outputs(self, outputs, fee_policy, gas_fee, stage).await
    }

    fn increase_dynamic_fee_by_stage(&self, dynamic_fee: u64, stage: &FeeApproxStage) -> u64 {
        utxo_common::increase_dynamic_fee_by_stage(self, dynamic_fee, stage)
    }

    async fn p2sh_tx_locktime(&self, htlc_locktime: u32) -> Result<u32, MmError<UtxoRpcError>> {
        utxo_common::p2sh_tx_locktime(self, &self.utxo.conf.ticker, htlc_locktime).await
    }
}

impl SwapOps for Qrc20Coin {
    fn send_taker_fee(&self, fee_addr: &[u8], amount: BigDecimal, _uuid: &[u8]) -> TransactionFut {
        let to_address = try_fus!(self.contract_address_from_raw_pubkey(fee_addr));
        let amount = try_fus!(wei_from_big_decimal(&amount, self.utxo.decimals));
        let transfer_output =
            try_fus!(self.transfer_output(to_address, amount, QRC20_GAS_LIMIT_DEFAULT, QRC20_GAS_PRICE_DEFAULT));
        let outputs = vec![transfer_output];

        let selfi = self.clone();
        let fut = async move { selfi.send_contract_calls(outputs).await };

        Box::new(fut.boxed().compat())
    }

    fn send_maker_payment(
        &self,
        time_lock: u32,
        taker_pub: &[u8],
        secret_hash: &[u8],
        amount: BigDecimal,
        swap_contract_address: &Option<BytesJson>,
    ) -> TransactionFut {
        let taker_addr = try_fus!(self.contract_address_from_raw_pubkey(taker_pub));
        let id = qrc20_swap_id(time_lock, secret_hash);
        let value = try_fus!(wei_from_big_decimal(&amount, self.utxo.decimals));
        let secret_hash = Vec::from(secret_hash);
        let swap_contract_address = try_fus!(swap_contract_address.try_to_address());

        let selfi = self.clone();
        let fut = async move {
            selfi
                .send_hash_time_locked_payment(id, value, time_lock, secret_hash, taker_addr, swap_contract_address)
                .await
        };
        Box::new(fut.boxed().compat())
    }

    fn send_taker_payment(
        &self,
        time_lock: u32,
        maker_pub: &[u8],
        secret_hash: &[u8],
        amount: BigDecimal,
        swap_contract_address: &Option<BytesJson>,
    ) -> TransactionFut {
        let maker_addr = try_fus!(self.contract_address_from_raw_pubkey(maker_pub));
        let id = qrc20_swap_id(time_lock, secret_hash);
        let value = try_fus!(wei_from_big_decimal(&amount, self.utxo.decimals));
        let secret_hash = Vec::from(secret_hash);
        let swap_contract_address = try_fus!(swap_contract_address.try_to_address());

        let selfi = self.clone();
        let fut = async move {
            selfi
                .send_hash_time_locked_payment(id, value, time_lock, secret_hash, maker_addr, swap_contract_address)
                .await
        };
        Box::new(fut.boxed().compat())
    }

    fn send_maker_spends_taker_payment(
        &self,
        taker_payment_tx: &[u8],
        _time_lock: u32,
        _taker_pub: &[u8],
        secret: &[u8],
        swap_contract_address: &Option<BytesJson>,
    ) -> TransactionFut {
        let payment_tx: UtxoTx = try_fus!(deserialize(taker_payment_tx).map_err(|e| ERRL!("{:?}", e)));
        let swap_contract_address = try_fus!(swap_contract_address.try_to_address());
        let secret = secret.to_vec();

        let selfi = self.clone();
        let fut = async move {
            selfi
                .spend_hash_time_locked_payment(payment_tx, swap_contract_address, secret)
                .await
        };
        Box::new(fut.boxed().compat())
    }

    fn send_taker_spends_maker_payment(
        &self,
        maker_payment_tx: &[u8],
        _time_lock: u32,
        _maker_pub: &[u8],
        secret: &[u8],
        swap_contract_address: &Option<BytesJson>,
    ) -> TransactionFut {
        let payment_tx: UtxoTx = try_fus!(deserialize(maker_payment_tx).map_err(|e| ERRL!("{:?}", e)));
        let secret = secret.to_vec();
        let swap_contract_address = try_fus!(swap_contract_address.try_to_address());

        let selfi = self.clone();
        let fut = async move {
            selfi
                .spend_hash_time_locked_payment(payment_tx, swap_contract_address, secret)
                .await
        };
        Box::new(fut.boxed().compat())
    }

    fn send_taker_refunds_payment(
        &self,
        taker_payment_tx: &[u8],
        _time_lock: u32,
        _maker_pub: &[u8],
        _secret_hash: &[u8],
        swap_contract_address: &Option<BytesJson>,
    ) -> TransactionFut {
        let payment_tx: UtxoTx = try_fus!(deserialize(taker_payment_tx).map_err(|e| ERRL!("{:?}", e)));
        let swap_contract_address = try_fus!(swap_contract_address.try_to_address());

        let selfi = self.clone();
        let fut = async move {
            selfi
                .refund_hash_time_locked_payment(swap_contract_address, payment_tx)
                .await
        };
        Box::new(fut.boxed().compat())
    }

    fn send_maker_refunds_payment(
        &self,
        maker_payment_tx: &[u8],
        _time_lock: u32,
        _taker_pub: &[u8],
        _secret_hash: &[u8],
        swap_contract_address: &Option<BytesJson>,
    ) -> TransactionFut {
        let payment_tx: UtxoTx = try_fus!(deserialize(maker_payment_tx).map_err(|e| ERRL!("{:?}", e)));
        let swap_contract_address = try_fus!(swap_contract_address.try_to_address());

        let selfi = self.clone();
        let fut = async move {
            selfi
                .refund_hash_time_locked_payment(swap_contract_address, payment_tx)
                .await
        };
        Box::new(fut.boxed().compat())
    }

    fn validate_fee(
        &self,
        fee_tx: &TransactionEnum,
        expected_sender: &[u8],
        fee_addr: &[u8],
        amount: &BigDecimal,
        min_block_number: u64,
        _uuid: &[u8],
    ) -> Box<dyn Future<Item = (), Error = String> + Send> {
        let fee_tx = match fee_tx {
            TransactionEnum::UtxoTx(tx) => tx,
            _ => panic!("Unexpected TransactionEnum"),
        };
        let fee_tx_hash = fee_tx.hash().reversed().into();
        if !try_fus!(check_all_inputs_signed_by_pub(fee_tx, expected_sender)) {
            return Box::new(futures01::future::err(ERRL!("The dex fee was sent from wrong address")));
        }
        let fee_addr = try_fus!(self.contract_address_from_raw_pubkey(fee_addr));
        let expected_value = try_fus!(wei_from_big_decimal(amount, self.utxo.decimals));

        let selfi = self.clone();
        let fut = async move {
            selfi
                .validate_fee_impl(fee_tx_hash, fee_addr, expected_value, min_block_number)
                .await
        };
        Box::new(fut.boxed().compat())
    }

    fn validate_maker_payment(
        &self,
        payment_tx: &[u8],
        time_lock: u32,
        maker_pub: &[u8],
        secret_hash: &[u8],
        amount: BigDecimal,
        swap_contract_address: &Option<BytesJson>,
    ) -> Box<dyn Future<Item = (), Error = String> + Send> {
        let payment_tx: UtxoTx = try_fus!(deserialize(payment_tx).map_err(|e| ERRL!("{:?}", e)));
        let sender = try_fus!(self.contract_address_from_raw_pubkey(maker_pub));
        let secret_hash = secret_hash.to_vec();
        let swap_contract_address = try_fus!(swap_contract_address.try_to_address());

        let selfi = self.clone();
        let fut = async move {
            selfi
                .validate_payment(
                    payment_tx,
                    time_lock,
                    sender,
                    secret_hash,
                    amount,
                    swap_contract_address,
                )
                .await
        };
        Box::new(fut.boxed().compat())
    }

    fn validate_taker_payment(
        &self,
        payment_tx: &[u8],
        time_lock: u32,
        taker_pub: &[u8],
        secret_hash: &[u8],
        amount: BigDecimal,
        swap_contract_address: &Option<BytesJson>,
    ) -> Box<dyn Future<Item = (), Error = String> + Send> {
        let swap_contract_address = try_fus!(swap_contract_address.try_to_address());
        let payment_tx: UtxoTx = try_fus!(deserialize(payment_tx).map_err(|e| ERRL!("{:?}", e)));
        let sender = try_fus!(self.contract_address_from_raw_pubkey(taker_pub));
        let secret_hash = secret_hash.to_vec();

        let selfi = self.clone();
        let fut = async move {
            selfi
                .validate_payment(
                    payment_tx,
                    time_lock,
                    sender,
                    secret_hash,
                    amount,
                    swap_contract_address,
                )
                .await
        };
        Box::new(fut.boxed().compat())
    }

    fn check_if_my_payment_sent(
        &self,
        time_lock: u32,
        _other_pub: &[u8],
        secret_hash: &[u8],
        search_from_block: u64,
        swap_contract_address: &Option<BytesJson>,
    ) -> Box<dyn Future<Item = Option<TransactionEnum>, Error = String> + Send> {
        let swap_id = qrc20_swap_id(time_lock, secret_hash);
        let swap_contract_address = try_fus!(swap_contract_address.try_to_address());

        let selfi = self.clone();
        let fut = async move {
            selfi
                .check_if_my_payment_sent_impl(swap_contract_address, swap_id, search_from_block)
                .await
        };
        Box::new(fut.boxed().compat())
    }

    fn search_for_swap_tx_spend_my(
        &self,
        time_lock: u32,
        _other_pub: &[u8],
        secret_hash: &[u8],
        tx: &[u8],
        search_from_block: u64,
        _swap_contract_address: &Option<BytesJson>,
    ) -> Result<Option<FoundSwapTxSpend>, String> {
        let tx: UtxoTx = try_s!(deserialize(tx).map_err(|e| ERRL!("{:?}", e)));

        let selfi = self.clone();
        let fut = selfi.search_for_swap_tx_spend(time_lock, secret_hash.to_vec(), tx, search_from_block);
        block_on(fut)
    }

    fn search_for_swap_tx_spend_other(
        &self,
        time_lock: u32,
        _other_pub: &[u8],
        secret_hash: &[u8],
        tx: &[u8],
        search_from_block: u64,
        _swap_contract_address: &Option<BytesJson>,
    ) -> Result<Option<FoundSwapTxSpend>, String> {
        let tx: UtxoTx = try_s!(deserialize(tx).map_err(|e| ERRL!("{:?}", e)));

        let selfi = self.clone();
        let fut = selfi.search_for_swap_tx_spend(time_lock, secret_hash.to_vec(), tx, search_from_block);
        block_on(fut)
    }

    fn extract_secret(&self, secret_hash: &[u8], spend_tx: &[u8]) -> Result<Vec<u8>, String> {
        self.extract_secret_impl(secret_hash, spend_tx)
    }

    fn negotiate_swap_contract_addr(
        &self,
        other_side_address: Option<&[u8]>,
    ) -> Result<Option<BytesJson>, MmError<NegotiateSwapContractAddrErr>> {
        match other_side_address {
            Some(bytes) => {
                if bytes.len() != 20 {
                    return MmError::err(NegotiateSwapContractAddrErr::InvalidOtherAddrLen(bytes.into()));
                }
                let other_addr = H160::from(bytes);
                if other_addr == self.swap_contract_address {
                    return Ok(Some(self.swap_contract_address.to_vec().into()));
                }

                if Some(other_addr) == self.fallback_swap_contract {
                    return Ok(self.fallback_swap_contract.map(|addr| addr.to_vec().into()));
                }
                MmError::err(NegotiateSwapContractAddrErr::UnexpectedOtherAddr(bytes.into()))
            },
            None => self
                .fallback_swap_contract
                .map(|addr| Some(addr.to_vec().into()))
                .ok_or_else(|| MmError::new(NegotiateSwapContractAddrErr::NoOtherAddrAndNoFallback)),
        }
    }
}

impl MarketCoinOps for Qrc20Coin {
    fn ticker(&self) -> &str { &self.utxo.conf.ticker }

    fn my_address(&self) -> Result<String, String> { utxo_common::my_address(self) }

    fn my_balance(&self) -> BalanceFut<CoinBalance> {
        let my_address = self.my_addr_as_contract_addr();
        let params = [Token::Address(my_address)];
        let contract_address = self.contract_address;
        let decimals = self.utxo.decimals;

        let coin = self.clone();
        let fut = async move {
            let tokens = coin
                .utxo
                .rpc_client
                .rpc_contract_call(ViewContractCallType::BalanceOf, &contract_address, &params)
                .compat()
                .await?;
            let spendable = match tokens.first() {
                Some(Token::Uint(bal)) => u256_to_big_decimal(*bal, decimals)?,
                _ => {
                    let error = format!("Expected U256 as balanceOf result but got {:?}", tokens);
                    return MmError::err(BalanceError::InvalidResponse(error));
                },
            };
            Ok(CoinBalance {
                spendable,
                unspendable: BigDecimal::from(0),
            })
        };
        Box::new(fut.boxed().compat())
    }

    fn base_coin_balance(&self) -> BalanceFut<BigDecimal> {
        let selfi = self.clone();
        let fut = async move {
            let CoinBalance { spendable, .. } = selfi.qtum_balance().await?;
            Ok(spendable)
        };
        Box::new(fut.boxed().compat())
    }

    fn send_raw_tx(&self, tx: &str) -> Box<dyn Future<Item = String, Error = String> + Send> {
        utxo_common::send_raw_tx(&self.utxo, tx)
    }

    fn wait_for_confirmations(
        &self,
        tx: &[u8],
        confirmations: u64,
        requires_nota: bool,
        wait_until: u64,
        check_every: u64,
    ) -> Box<dyn Future<Item = (), Error = String> + Send> {
        let tx: UtxoTx = try_fus!(deserialize(tx).map_err(|e| ERRL!("{:?}", e)));
        let selfi = self.clone();
        let fut = async move {
            selfi
                .wait_for_confirmations_and_check_result(tx, confirmations, requires_nota, wait_until, check_every)
                .await
        };
        Box::new(fut.boxed().compat())
    }

    fn wait_for_tx_spend(
        &self,
        transaction: &[u8],
        wait_until: u64,
        from_block: u64,
        _swap_contract_address: &Option<BytesJson>,
    ) -> TransactionFut {
        let tx: UtxoTx = try_fus!(deserialize(transaction).map_err(|e| ERRL!("{:?}", e)));

        let selfi = self.clone();
        let fut = async move { selfi.wait_for_tx_spend_impl(tx, wait_until, from_block).await };
        Box::new(fut.boxed().compat())
    }

    fn tx_enum_from_bytes(&self, bytes: &[u8]) -> Result<TransactionEnum, String> {
        utxo_common::tx_enum_from_bytes(self.as_ref(), bytes)
    }

    fn current_block(&self) -> Box<dyn Future<Item = u64, Error = String> + Send> {
        utxo_common::current_block(&self.utxo)
    }

<<<<<<< HEAD
    fn address_from_pubkey_str(&self, pubkey: &str) -> Result<String, String> {
        utxo_common::display_address_from_pubkey_str(self, pubkey)
    }

=======
>>>>>>> 42d76e65
    fn display_priv_key(&self) -> String { utxo_common::display_priv_key(&self.utxo) }

    fn min_tx_amount(&self) -> BigDecimal { BigDecimal::from(0) }

    fn min_trading_vol(&self) -> MmNumber {
        let pow = self.utxo.decimals / 3;
        MmNumber::from(1) / MmNumber::from(10u64.pow(pow as u32))
    }
}

impl MmCoin for Qrc20Coin {
    fn is_asset_chain(&self) -> bool { utxo_common::is_asset_chain(&self.utxo) }

    fn withdraw(&self, req: WithdrawRequest) -> WithdrawFut {
        Box::new(qrc20_withdraw(self.clone(), req).boxed().compat())
    }

    fn decimals(&self) -> u8 { utxo_common::decimals(&self.utxo) }

    fn convert_to_address(&self, from: &str, to_address_format: Json) -> Result<String, String> {
        qtum::QtumBasedCoin::convert_to_address(self, from, to_address_format)
    }

    fn validate_address(&self, address: &str) -> ValidateAddressResult { utxo_common::validate_address(self, address) }

    fn process_history_loop(&self, ctx: MmArc) -> Box<dyn Future<Item = (), Error = ()> + Send> {
        Box::new(self.clone().history_loop(ctx).map(|_| Ok(())).boxed().compat())
    }

    fn history_sync_status(&self) -> HistorySyncState { utxo_common::history_sync_status(&self.utxo) }

    /// This method is called to check our QTUM balance.
    fn get_trade_fee(&self) -> Box<dyn Future<Item = TradeFee, Error = String> + Send> {
        // `erc20Payment` may require two `approve` contract calls in worst case,
        let gas_fee = (2 * QRC20_GAS_LIMIT_DEFAULT + QRC20_PAYMENT_GAS_LIMIT) * QRC20_GAS_PRICE_DEFAULT;

        let selfi = self.clone();
        let fut = async move {
            let fee = try_s!(selfi.get_qrc20_tx_fee(gas_fee).await);
            Ok(TradeFee {
                coin: selfi.platform.clone(),
                amount: big_decimal_from_sat(fee as i64, selfi.utxo.decimals).into(),
                paid_from_trading_vol: false,
            })
        };
        Box::new(fut.boxed().compat())
    }

    fn get_sender_trade_fee(&self, value: TradePreimageValue, stage: FeeApproxStage) -> TradePreimageFut<TradeFee> {
        let selfi = self.clone();
        let decimals = self.utxo.decimals;
        let fut = async move {
            // pass the dummy params
            let timelock = (now_ms() / 1000) as u32;
            let secret_hash = vec![0; 20];
            let swap_id = qrc20_swap_id(timelock, &secret_hash);
            let receiver_addr = H160::default();
            // we can avoid the requesting balance, because it doesn't affect the total fee
            let my_balance = U256::max_value();
            let value = match value {
                TradePreimageValue::Exact(value) | TradePreimageValue::UpperBound(value) => {
                    wei_from_big_decimal(&value, decimals)?
                },
            };

            let erc20_payment_fee = {
                let erc20_payment_outputs = selfi
                    .generate_swap_payment_outputs(
                        my_balance,
                        swap_id.clone(),
                        value,
                        timelock,
                        secret_hash.clone(),
                        receiver_addr,
                        selfi.swap_contract_address,
                    )
                    .await?;
                selfi
                    .preimage_trade_fee_required_to_send_outputs(erc20_payment_outputs, &stage)
                    .await?
            };

            let sender_refund_fee = {
                let sender_refund_output = selfi.sender_refund_output(
                    &selfi.swap_contract_address,
                    swap_id,
                    value,
                    secret_hash,
                    receiver_addr,
                )?;
                selfi
                    .preimage_trade_fee_required_to_send_outputs(vec![sender_refund_output], &stage)
                    .await?
            };

            let total_fee = erc20_payment_fee + sender_refund_fee;
            Ok(TradeFee {
                coin: selfi.platform.clone(),
                amount: total_fee.into(),
                paid_from_trading_vol: false,
            })
        };
        Box::new(fut.boxed().compat())
    }

    fn get_receiver_trade_fee(&self, stage: FeeApproxStage) -> TradePreimageFut<TradeFee> {
        let selfi = self.clone();
        let fut = async move {
            // pass the dummy params
            let timelock = (now_ms() / 1000) as u32;
            let secret = vec![0; 32];
            let swap_id = qrc20_swap_id(timelock, &secret[0..20]);
            let sender_addr = H160::default();
            // get the max available value that we can pass into the contract call params
            // see `generate_contract_call_script_pubkey`
            let value = u64::max_value().into();
            let output =
                selfi.receiver_spend_output(&selfi.swap_contract_address, swap_id, value, secret, sender_addr)?;

            let total_fee = selfi
                .preimage_trade_fee_required_to_send_outputs(vec![output], &stage)
                .await?;
            Ok(TradeFee {
                coin: selfi.platform.clone(),
                amount: total_fee.into(),
                paid_from_trading_vol: false,
            })
        };
        Box::new(fut.boxed().compat())
    }

    fn get_fee_to_send_taker_fee(
        &self,
        dex_fee_amount: BigDecimal,
        stage: FeeApproxStage,
    ) -> TradePreimageFut<TradeFee> {
        let selfi = self.clone();
        let fut = async move {
            let amount = wei_from_big_decimal(&dex_fee_amount, selfi.utxo.decimals)?;

            // pass the dummy params
            let to_addr = H160::default();
            let transfer_output =
                selfi.transfer_output(to_addr, amount, QRC20_GAS_LIMIT_DEFAULT, QRC20_GAS_PRICE_DEFAULT)?;

            let total_fee = selfi
                .preimage_trade_fee_required_to_send_outputs(vec![transfer_output], &stage)
                .await?;
            Ok(TradeFee {
                coin: selfi.platform.clone(),
                amount: total_fee.into(),
                paid_from_trading_vol: false,
            })
        };
        Box::new(fut.boxed().compat())
    }

    fn required_confirmations(&self) -> u64 { utxo_common::required_confirmations(&self.utxo) }

    fn requires_notarization(&self) -> bool { utxo_common::requires_notarization(&self.utxo) }

    fn set_required_confirmations(&self, confirmations: u64) {
        utxo_common::set_required_confirmations(&self.utxo, confirmations)
    }

    fn set_requires_notarization(&self, requires_nota: bool) {
        utxo_common::set_requires_notarization(&self.utxo, requires_nota)
    }

    fn swap_contract_address(&self) -> Option<BytesJson> {
        Some(BytesJson::from(self.swap_contract_address.0.as_ref()))
    }

    fn mature_confirmations(&self) -> Option<u32> { Some(self.utxo.conf.mature_confirmations) }

    fn coin_protocol_info(&self) -> Option<Vec<u8>> { utxo_common::coin_protocol_info(&self.utxo) }

    fn is_coin_protocol_supported(&self, info: &Option<Vec<u8>>) -> bool {
        utxo_common::is_coin_protocol_supported(&self.utxo, info)
    }
}

pub fn qrc20_swap_id(time_lock: u32, secret_hash: &[u8]) -> Vec<u8> {
    let mut input = vec![];
    input.extend_from_slice(&time_lock.to_le_bytes());
    input.extend_from_slice(secret_hash);
    sha256(&input).to_vec()
}

fn contract_addr_into_rpc_format(address: &H160) -> H160Json { H160Json::from(address.0) }

#[derive(Clone, Debug, Deserialize, PartialEq, Serialize)]
pub struct Qrc20FeeDetails {
    /// Coin name
    coin: String,
    /// Standard UTXO miner fee based on transaction size
    miner_fee: BigDecimal,
    /// Gas limit in satoshi.
    gas_limit: u64,
    /// Gas price in satoshi.
    gas_price: u64,
    /// Total used gas.
    total_gas_fee: BigDecimal,
}

async fn qrc20_withdraw(coin: Qrc20Coin, req: WithdrawRequest) -> WithdrawResult {
    let to_addr = UtxoAddress::from_str(&req.to)
        .map_err(|e| e.to_string())
        .map_to_mm(WithdrawError::InvalidAddress)?;
    let conf = &coin.utxo.conf;
    let is_p2pkh = to_addr.prefix == conf.pub_addr_prefix && to_addr.t_addr_prefix == conf.pub_t_addr_prefix;
    let is_p2sh =
        to_addr.prefix == conf.p2sh_addr_prefix && to_addr.t_addr_prefix == conf.p2sh_t_addr_prefix && conf.segwit;
    if !is_p2pkh && !is_p2sh {
        let error = "Expected either P2PKH or P2SH".to_owned();
        return MmError::err(WithdrawError::InvalidAddress(error));
    }

    let _utxo_lock = UTXO_LOCK.lock().await;

    let qrc20_balance = coin.my_spendable_balance().compat().await?;

    // the qrc20_amount_sat is used only within smart contract calls
    let (qrc20_amount_sat, qrc20_amount) = if req.max {
        let amount = wei_from_big_decimal(&qrc20_balance, coin.utxo.decimals)?;
        if amount.is_zero() {
            return MmError::err(WithdrawError::ZeroBalanceToWithdrawMax);
        }
        (amount, qrc20_balance.clone())
    } else {
        let amount_sat = wei_from_big_decimal(&req.amount, coin.utxo.decimals)?;
        if req.amount > qrc20_balance {
            return MmError::err(WithdrawError::NotSufficientBalance {
                coin: coin.ticker().to_owned(),
                available: qrc20_balance,
                required: req.amount,
            });
        }
        (amount_sat, req.amount)
    };

    let (gas_limit, gas_price) = match req.fee {
        Some(WithdrawFee::Qrc20Gas { gas_limit, gas_price }) => (gas_limit, gas_price),
        Some(fee_policy) => {
            let error = format!("Expected 'Qrc20Gas' fee type, found {:?}", fee_policy);
            return MmError::err(WithdrawError::InvalidFeePolicy(error));
        },
        None => (QRC20_GAS_LIMIT_DEFAULT, QRC20_GAS_PRICE_DEFAULT),
    };

    // [`Qrc20Coin::transfer_output`] shouldn't fail if the arguments are correct
    let transfer_output = coin.transfer_output(
        qtum::contract_addr_from_utxo_addr(to_addr.clone()),
        qrc20_amount_sat,
        gas_limit,
        gas_price,
    )?;
    let outputs = vec![transfer_output];

    let GenerateQrc20TxResult {
        signed,
        miner_fee,
        gas_fee,
    } = coin.generate_qrc20_transaction(outputs).await.mm_err(|gen_tx_error| {
        WithdrawError::from_generate_tx_error(gen_tx_error, coin.platform.clone(), coin.utxo.decimals)
    })?;

    let received_by_me = if to_addr == coin.utxo.my_address {
        qrc20_amount.clone()
    } else {
        0.into()
    };
    let my_balance_change = &received_by_me - &qrc20_amount;

    // [`MarketCoinOps::my_address`] and [`UtxoCommonOps::display_address`] shouldn't fail
    let my_address = coin.my_address().map_to_mm(WithdrawError::InternalError)?;
    let to_address = to_addr.display_address().map_to_mm(WithdrawError::InternalError)?;

    let fee_details = Qrc20FeeDetails {
        // QRC20 fees are paid in base platform currency (in particular Qtum)
        coin: coin.platform.clone(),
        miner_fee: utxo_common::big_decimal_from_sat(miner_fee as i64, coin.utxo.decimals),
        gas_limit,
        gas_price,
        total_gas_fee: utxo_common::big_decimal_from_sat(gas_fee as i64, coin.utxo.decimals),
    };
    Ok(TransactionDetails {
        from: vec![my_address],
        to: vec![to_address],
        total_amount: qrc20_amount.clone(),
        spent_by_me: qrc20_amount,
        received_by_me,
        my_balance_change,
        tx_hash: signed.hash().reversed().to_vec().into(),
        tx_hex: serialize(&signed).into(),
        fee_details: Some(fee_details.into()),
        block_height: 0,
        coin: conf.ticker.clone(),
        internal_id: vec![].into(),
        timestamp: now_ms() / 1000,
        kmd_rewards: None,
    })
}

/// Parse the given topic to `H160` address.
fn address_from_log_topic(topic: &str) -> Result<H160, String> {
    if topic.len() != 64 {
        return ERR!(
            "Topic {:?} is expected to be H256 encoded topic (with length of 64)",
            topic
        );
    }

    // skip the first 24 characters to parse the last 40 characters to H160.
    // https://github.com/qtumproject/qtum-electrum/blob/v4.0.2/electrum/wallet.py#L2112
    let hash = try_s!(H160Json::from_str(&topic[24..]));
    Ok(hash.0.into())
}

fn address_to_log_topic(address: &H160) -> String {
    let zeros = std::str::from_utf8(&[b'0'; 24]).expect("Expected a valid str from slice of '0' chars");
    let mut topic = format!("{:02x}", address);
    topic.insert_str(0, zeros);
    topic
}

pub struct TransferEventDetails {
    contract_address: H160,
    amount: U256,
    sender: H160,
    receiver: H160,
}

fn transfer_event_from_log(log: &LogEntry) -> Result<TransferEventDetails, String> {
    let contract_address = if log.address.starts_with("0x") {
        try_s!(qtum::contract_addr_from_str(&log.address))
    } else {
        let address = format!("0x{}", log.address);
        try_s!(qtum::contract_addr_from_str(&address))
    };

    if log.topics.len() != 3 {
        return ERR!("'Transfer' event must have 3 topics, found, {}", log.topics.len());
    }

    // https://github.com/qtumproject/qtum-electrum/blob/v4.0.2/electrum/wallet.py#L2111
    let amount = try_s!(U256::from_str(&log.data));

    // https://github.com/qtumproject/qtum-electrum/blob/v4.0.2/electrum/wallet.py#L2112
    let sender = try_s!(address_from_log_topic(&log.topics[1]));
    // https://github.com/qtumproject/qtum-electrum/blob/v4.0.2/electrum/wallet.py#L2113
    let receiver = try_s!(address_from_log_topic(&log.topics[2]));
    Ok(TransferEventDetails {
        contract_address,
        amount,
        sender,
        receiver,
    })
}<|MERGE_RESOLUTION|>--- conflicted
+++ resolved
@@ -978,13 +978,6 @@
         utxo_common::current_block(&self.utxo)
     }
 
-<<<<<<< HEAD
-    fn address_from_pubkey_str(&self, pubkey: &str) -> Result<String, String> {
-        utxo_common::display_address_from_pubkey_str(self, pubkey)
-    }
-
-=======
->>>>>>> 42d76e65
     fn display_priv_key(&self) -> String { utxo_common::display_priv_key(&self.utxo) }
 
     fn min_tx_amount(&self) -> BigDecimal { BigDecimal::from(0) }
