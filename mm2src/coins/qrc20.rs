use crate::eth::{self, u256_to_big_decimal, wei_from_big_decimal, TryToAddress};
use crate::qrc20::rpc_clients::{LogEntry, Qrc20ElectrumOps, Qrc20NativeOps, Qrc20RpcOps, TopicFilter, TxReceipt,
                                ViewContractCallType};
use crate::utxo::qtum::QtumBasedCoin;
use crate::utxo::rpc_clients::{ElectrumClient, NativeClient, UnspentInfo, UtxoRpcClientEnum, UtxoRpcClientOps,
                               UtxoRpcError, UtxoRpcFut, UtxoRpcResult};
use crate::utxo::utxo_builder::{UtxoCoinBuildError, UtxoCoinBuildResult, UtxoCoinBuilderCommonOps,
                                UtxoCoinWithIguanaPrivKeyBuilder, UtxoFieldsWithIguanaPrivKeyBuilder};
use crate::utxo::utxo_common::{self, big_decimal_from_sat, check_all_inputs_signed_by_pub, UtxoTxBuilder};
use crate::utxo::{qtum, ActualTxFee, AdditionalTxData, BroadcastTxErr, FeePolicy, GenerateTxError, HistoryUtxoTx,
                  HistoryUtxoTxMap, RecentlySpentOutPoints, UtxoActivationParams, UtxoAddressFormat, UtxoCoinFields,
                  UtxoCommonOps, UtxoFromLegacyReqErr, UtxoTx, UtxoTxBroadcastOps, UtxoTxGenerationOps,
                  VerboseTransactionFrom, UTXO_LOCK};
use crate::{BalanceError, BalanceFut, CoinBalance, FeeApproxStage, FoundSwapTxSpend, HistorySyncState, MarketCoinOps,
            MmCoin, NegotiateSwapContractAddrErr, PrivKeyNotAllowed, RawTransactionFut, RawTransactionRequest,
<<<<<<< HEAD
            SignatureResult, SwapOps, TradeFee, TradePreimageError, TradePreimageFut, TradePreimageResult,
            TradePreimageValue, TransactionDetails, TransactionEnum, TransactionFut, TransactionType,
            UnexpectedDerivationMethod, ValidateAddressResult, ValidatePaymentInput, VerificationResult,
            WithdrawError, WithdrawFee, WithdrawFut, WithdrawRequest, WithdrawResult};
=======
            SwapOps, TradeFee, TradePreimageError, TradePreimageFut, TradePreimageResult, TradePreimageValue,
            TransactionDetails, TransactionEnum, TransactionErr, TransactionFut, TransactionType,
            UnexpectedDerivationMethod, ValidateAddressResult, ValidatePaymentInput, WithdrawError, WithdrawFee,
            WithdrawFut, WithdrawRequest, WithdrawResult};
>>>>>>> 9e622d59
use async_trait::async_trait;
use bigdecimal::BigDecimal;
use bitcrypto::{dhash160, sha256};
use chain::TransactionOutput;
use common::executor::Timer;
use common::jsonrpc_client::{JsonRpcClient, JsonRpcRequest, RpcRes};
use common::log::{error, warn};
use common::mm_ctx::MmArc;
use common::mm_error::prelude::*;
use common::mm_number::MmNumber;
use common::now_ms;
use derive_more::Display;
use ethabi::{Function, Token};
use ethereum_types::{H160, U256};
use futures::compat::Future01CompatExt;
use futures::lock::MutexGuard as AsyncMutexGuard;
use futures::{FutureExt, TryFutureExt};
use futures01::Future;
use keys::bytes::Bytes as ScriptBytes;
use keys::{Address as UtxoAddress, Address, KeyPair, Public};
#[cfg(test)] use mocktopus::macros::*;
use rpc::v1::types::{Bytes as BytesJson, ToTxHash, Transaction as RpcTransaction, H160 as H160Json, H256 as H256Json};
use script::{Builder as ScriptBuilder, Opcode, Script, TransactionInputSigner};
use script_pubkey::generate_contract_call_script_pubkey;
use serde_json::{self as json, Value as Json};
use serialization::{deserialize, serialize, CoinVariant};
use std::ops::{Deref, Neg};
#[cfg(not(target_arch = "wasm32"))] use std::path::PathBuf;
use std::str::FromStr;
use std::sync::Arc;
use utxo_signer::with_key_pair::{sign_tx, UtxoSignWithKeyPairError};

mod history;
#[cfg(test)] mod qrc20_tests;
pub mod rpc_clients;
pub mod script_pubkey;
mod swap;

/// Qtum amount is always 0 for the QRC20 UTXO outputs,
/// because we should pay only a fee in Qtum to send the QRC20 transaction.
pub const OUTPUT_QTUM_AMOUNT: u64 = 0;
pub const QRC20_GAS_LIMIT_DEFAULT: u64 = 100_000;
const QRC20_PAYMENT_GAS_LIMIT: u64 = 200_000;
pub const QRC20_GAS_PRICE_DEFAULT: u64 = 40;
pub const QRC20_DUST: u64 = 0;
// Keccak-256 hash of `Transfer` event
const QRC20_TRANSFER_TOPIC: &str = "ddf252ad1be2c89b69c2b068fc378daa952ba7f163c4a11628f55a4df523b3ef";
const QRC20_PAYMENT_SENT_TOPIC: &str = "ccc9c05183599bd3135da606eaaf535daffe256e9de33c048014cffcccd4ad57";
const QRC20_RECEIVER_SPENT_TOPIC: &str = "36c177bcb01c6d568244f05261e2946c8c977fa50822f3fa098c470770ee1f3e";
const QRC20_SENDER_REFUNDED_TOPIC: &str = "1797d500133f8e427eb9da9523aa4a25cb40f50ebc7dbda3c7c81778973f35ba";

pub type Qrc20AbiResult<T> = Result<T, MmError<Qrc20AbiError>>;

#[derive(Display)]
pub enum Qrc20GenTxError {
    ErrorGeneratingUtxoTx(GenerateTxError),
    ErrorSigningTx(UtxoSignWithKeyPairError),
    PrivKeyNotAllowed(PrivKeyNotAllowed),
    UnexpectedDerivationMethod(UnexpectedDerivationMethod),
}

impl From<GenerateTxError> for Qrc20GenTxError {
    fn from(e: GenerateTxError) -> Self { Qrc20GenTxError::ErrorGeneratingUtxoTx(e) }
}

impl From<UtxoSignWithKeyPairError> for Qrc20GenTxError {
    fn from(e: UtxoSignWithKeyPairError) -> Self { Qrc20GenTxError::ErrorSigningTx(e) }
}

impl From<PrivKeyNotAllowed> for Qrc20GenTxError {
    fn from(e: PrivKeyNotAllowed) -> Self { Qrc20GenTxError::PrivKeyNotAllowed(e) }
}

impl From<UnexpectedDerivationMethod> for Qrc20GenTxError {
    fn from(e: UnexpectedDerivationMethod) -> Self { Qrc20GenTxError::UnexpectedDerivationMethod(e) }
}

impl From<UtxoRpcError> for Qrc20GenTxError {
    fn from(e: UtxoRpcError) -> Self { Qrc20GenTxError::ErrorGeneratingUtxoTx(GenerateTxError::from(e)) }
}

impl Qrc20GenTxError {
    fn into_withdraw_error(self, coin: String, decimals: u8) -> WithdrawError {
        match self {
            Qrc20GenTxError::ErrorGeneratingUtxoTx(gen_err) => {
                WithdrawError::from_generate_tx_error(gen_err, coin, decimals)
            },
            Qrc20GenTxError::ErrorSigningTx(sign_err) => WithdrawError::InternalError(sign_err.to_string()),
            Qrc20GenTxError::PrivKeyNotAllowed(priv_err) => WithdrawError::InternalError(priv_err.to_string()),
            Qrc20GenTxError::UnexpectedDerivationMethod(addr_err) => WithdrawError::InternalError(addr_err.to_string()),
        }
    }
}

#[derive(Clone, Debug, Deserialize, Serialize)]
pub struct Qrc20ActivationParams {
    swap_contract_address: H160,
    fallback_swap_contract: Option<H160>,
    #[serde(flatten)]
    utxo_params: UtxoActivationParams,
}

#[derive(Debug, Display)]
pub enum Qrc20FromLegacyReqErr {
    InvalidSwapContractAddr(json::Error),
    InvalidFallbackSwapContract(json::Error),
    InvalidUtxoParams(UtxoFromLegacyReqErr),
}

impl From<UtxoFromLegacyReqErr> for Qrc20FromLegacyReqErr {
    fn from(err: UtxoFromLegacyReqErr) -> Self { Qrc20FromLegacyReqErr::InvalidUtxoParams(err) }
}

impl Qrc20ActivationParams {
    pub fn from_legacy_req(req: &Json) -> Result<Self, MmError<Qrc20FromLegacyReqErr>> {
        let swap_contract_address = json::from_value(req["swap_contract_address"].clone())
            .map_to_mm(Qrc20FromLegacyReqErr::InvalidSwapContractAddr)?;
        let fallback_swap_contract = json::from_value(req["fallback_swap_contract"].clone())
            .map_to_mm(Qrc20FromLegacyReqErr::InvalidFallbackSwapContract)?;
        let utxo_params = UtxoActivationParams::from_legacy_req(req)?;
        Ok(Qrc20ActivationParams {
            swap_contract_address,
            fallback_swap_contract,
            utxo_params,
        })
    }
}

struct Qrc20CoinBuilder<'a> {
    ctx: &'a MmArc,
    ticker: &'a str,
    conf: &'a Json,
    activation_params: &'a Qrc20ActivationParams,
    priv_key: &'a [u8],
    platform: String,
    token_contract_address: H160,
}

impl<'a> Qrc20CoinBuilder<'a> {
    pub fn new(
        ctx: &'a MmArc,
        ticker: &'a str,
        conf: &'a Json,
        activation_params: &'a Qrc20ActivationParams,
        priv_key: &'a [u8],
        platform: String,
        token_contract_address: H160,
    ) -> Qrc20CoinBuilder<'a> {
        Qrc20CoinBuilder {
            ctx,
            ticker,
            conf,
            activation_params,
            priv_key,
            platform,
            token_contract_address,
        }
    }
}

#[async_trait]
impl<'a> UtxoCoinBuilderCommonOps for Qrc20CoinBuilder<'a> {
    fn ctx(&self) -> &MmArc { self.ctx }

    fn conf(&self) -> &Json { self.conf }

    fn activation_params(&self) -> &UtxoActivationParams { &self.activation_params.utxo_params }

    fn ticker(&self) -> &str { self.ticker }

    async fn decimals(&self, rpc_client: &UtxoRpcClientEnum) -> UtxoCoinBuildResult<u8> {
        if let Some(d) = self.conf()["decimals"].as_u64() {
            return Ok(d as u8);
        }

        rpc_client
            .token_decimals(&self.token_contract_address)
            .compat()
            .await
            .map_to_mm(UtxoCoinBuildError::ErrorDetectingDecimals)
    }

    fn dust_amount(&self) -> u64 { QRC20_DUST }

    #[cfg(not(target_arch = "wasm32"))]
    fn confpath(&self) -> UtxoCoinBuildResult<PathBuf> {
        use crate::utxo::coin_daemon_data_dir;

        // Documented at https://github.com/jl777/coins#bitcoin-protocol-specific-json
        // "USERHOME/" prefix should be replaced with the user's home folder.
        let declared_confpath = match self.conf()["confpath"].as_str() {
            Some(path) if !path.is_empty() => path.trim(),
            _ => {
                let is_asset_chain = false;
                let platform = self.platform.to_lowercase();
                let data_dir = coin_daemon_data_dir(&platform, is_asset_chain);

                let confname = format!("{}.conf", platform);
                return Ok(data_dir.join(&confname[..]));
            },
        };

        let (confpath, rel_to_home) = match declared_confpath.strip_prefix("~/") {
            Some(stripped) => (stripped, true),
            None => match declared_confpath.strip_prefix("USERHOME/") {
                Some(stripped) => (stripped, true),
                None => (declared_confpath, false),
            },
        };

        if rel_to_home {
            let home = dirs::home_dir().or_mm_err(|| UtxoCoinBuildError::CantDetectUserHome)?;
            Ok(home.join(confpath))
        } else {
            Ok(confpath.into())
        }
    }

    fn check_utxo_maturity(&self) -> bool {
        if let Some(false) = self.activation_params.utxo_params.check_utxo_maturity {
            warn!("'check_utxo_maturity' is ignored because QRC20 gas refund is returned as a coinbase transaction");
        }
        true
    }
}

#[async_trait]
impl<'a> UtxoFieldsWithIguanaPrivKeyBuilder for Qrc20CoinBuilder<'a> {}

#[async_trait]
impl<'a> UtxoCoinWithIguanaPrivKeyBuilder for Qrc20CoinBuilder<'a> {
    type ResultCoin = Qrc20Coin;
    type Error = UtxoCoinBuildError;

    fn priv_key(&self) -> &[u8] { self.priv_key }

    async fn build(self) -> MmResult<Self::ResultCoin, Self::Error> {
        let utxo = self.build_utxo_fields_with_iguana_priv_key(self.priv_key()).await?;
        let inner = Qrc20CoinFields {
            utxo,
            platform: self.platform,
            contract_address: self.token_contract_address,
            swap_contract_address: self.activation_params.swap_contract_address,
            fallback_swap_contract: self.activation_params.fallback_swap_contract,
        };
        Ok(Qrc20Coin(Arc::new(inner)))
    }
}

pub async fn qrc20_coin_from_conf_and_params(
    ctx: &MmArc,
    ticker: &str,
    platform: &str,
    conf: &Json,
    params: &Qrc20ActivationParams,
    priv_key: &[u8],
    contract_address: H160,
) -> Result<Qrc20Coin, String> {
    let builder = Qrc20CoinBuilder::new(
        ctx,
        ticker,
        conf,
        params,
        priv_key,
        platform.to_owned(),
        contract_address,
    );
    Ok(try_s!(builder.build().await))
}

#[derive(Debug)]
pub struct Qrc20CoinFields {
    pub utxo: UtxoCoinFields,
    pub platform: String,
    pub contract_address: H160,
    pub swap_contract_address: H160,
    pub fallback_swap_contract: Option<H160>,
}

#[derive(Clone, Debug)]
pub struct Qrc20Coin(Arc<Qrc20CoinFields>);

impl Deref for Qrc20Coin {
    type Target = Qrc20CoinFields;
    fn deref(&self) -> &Qrc20CoinFields { &*self.0 }
}

impl AsRef<UtxoCoinFields> for Qrc20Coin {
    fn as_ref(&self) -> &UtxoCoinFields { &self.utxo }
}

impl qtum::QtumBasedCoin for Qrc20Coin {}

#[derive(Clone, Debug, PartialEq)]
pub struct ContractCallOutput {
    pub value: u64,
    pub script_pubkey: ScriptBytes,
    pub gas_limit: u64,
    pub gas_price: u64,
}

impl From<ContractCallOutput> for TransactionOutput {
    fn from(out: ContractCallOutput) -> Self {
        TransactionOutput {
            value: out.value,
            script_pubkey: out.script_pubkey,
        }
    }
}

/// Functions of ERC20/EtomicSwap smart contracts that may change the blockchain state.
#[derive(Debug, Eq, PartialEq)]
pub enum MutContractCallType {
    Transfer,
    Erc20Payment,
    ReceiverSpend,
    SenderRefund,
}

impl MutContractCallType {
    fn as_function_name(&self) -> &'static str {
        match self {
            MutContractCallType::Transfer => "transfer",
            MutContractCallType::Erc20Payment => "erc20Payment",
            MutContractCallType::ReceiverSpend => "receiverSpend",
            MutContractCallType::SenderRefund => "senderRefund",
        }
    }

    fn as_function(&self) -> &'static Function {
        match self {
            MutContractCallType::Transfer => eth::ERC20_CONTRACT.function(self.as_function_name()).unwrap(),
            MutContractCallType::Erc20Payment
            | MutContractCallType::ReceiverSpend
            | MutContractCallType::SenderRefund => eth::SWAP_CONTRACT.function(self.as_function_name()).unwrap(),
        }
    }

    pub fn from_script_pubkey(script: &[u8]) -> Result<Option<MutContractCallType>, String> {
        lazy_static! {
            static ref TRANSFER_SHORT_SIGN: [u8; 4] =
                eth::ERC20_CONTRACT.function("transfer").unwrap().short_signature();
            static ref ERC20_PAYMENT_SHORT_SIGN: [u8; 4] =
                eth::SWAP_CONTRACT.function("erc20Payment").unwrap().short_signature();
            static ref RECEIVER_SPEND_SHORT_SIGN: [u8; 4] =
                eth::SWAP_CONTRACT.function("receiverSpend").unwrap().short_signature();
            static ref SENDER_REFUND_SHORT_SIGN: [u8; 4] =
                eth::SWAP_CONTRACT.function("senderRefund").unwrap().short_signature();
        }

        if script.len() < 4 {
            return ERR!("Length of the script pubkey less than 4: {:?}", script);
        }

        if script.starts_with(TRANSFER_SHORT_SIGN.as_ref()) {
            return Ok(Some(MutContractCallType::Transfer));
        }
        if script.starts_with(ERC20_PAYMENT_SHORT_SIGN.as_ref()) {
            return Ok(Some(MutContractCallType::Erc20Payment));
        }
        if script.starts_with(RECEIVER_SPEND_SHORT_SIGN.as_ref()) {
            return Ok(Some(MutContractCallType::ReceiverSpend));
        }
        if script.starts_with(SENDER_REFUND_SHORT_SIGN.as_ref()) {
            return Ok(Some(MutContractCallType::SenderRefund));
        }
        Ok(None)
    }

    #[allow(dead_code)]
    fn short_signature(&self) -> [u8; 4] { self.as_function().short_signature() }
}

pub struct GenerateQrc20TxResult {
    pub signed: UtxoTx,
    pub miner_fee: u64,
    pub gas_fee: u64,
}

#[derive(Debug, Display)]
pub enum Qrc20AbiError {
    #[display(fmt = "Invalid QRC20 ABI params: {}", _0)]
    InvalidParams(String),
    #[display(fmt = "QRC20 ABI error: {}", _0)]
    AbiError(String),
}

impl From<ethabi::Error> for Qrc20AbiError {
    fn from(e: ethabi::Error) -> Qrc20AbiError { Qrc20AbiError::AbiError(e.to_string()) }
}

impl From<Qrc20AbiError> for GenerateTxError {
    fn from(e: Qrc20AbiError) -> Self { GenerateTxError::Internal(e.to_string()) }
}

impl From<Qrc20AbiError> for TradePreimageError {
    fn from(e: Qrc20AbiError) -> Self {
        // `Qrc20ABIError` is always an internal error
        TradePreimageError::InternalError(e.to_string())
    }
}

impl From<Qrc20AbiError> for WithdrawError {
    fn from(e: Qrc20AbiError) -> Self {
        // `Qrc20ABIError` is always an internal error
        WithdrawError::InternalError(e.to_string())
    }
}

impl From<Qrc20AbiError> for UtxoRpcError {
    fn from(e: Qrc20AbiError) -> Self {
        // `Qrc20ABIError` is always an internal error
        UtxoRpcError::Internal(e.to_string())
    }
}

impl Qrc20Coin {
    /// `gas_fee` should be calculated by: gas_limit * gas_price * (count of contract calls),
    /// or should be sum of gas fee of all contract calls.
    pub async fn get_qrc20_tx_fee(&self, gas_fee: u64) -> Result<u64, String> {
        match try_s!(self.get_tx_fee().await) {
            ActualTxFee::Dynamic(amount) | ActualTxFee::FixedPerKb(amount) => Ok(amount + gas_fee),
        }
    }

    /// Generate and send a transaction with the specified UTXO outputs.
    /// Note this function locks the `UTXO_LOCK`.
    pub async fn send_contract_calls(
        &self,
        outputs: Vec<ContractCallOutput>,
    ) -> Result<TransactionEnum, TransactionErr> {
        // TODO: we need to somehow refactor it using RecentlySpentOutpoints cache
        // Move over all QRC20 tokens should share the same cache with each other and base QTUM coin
        let _utxo_lock = UTXO_LOCK.lock().await;

        let GenerateQrc20TxResult { signed, .. } = self
            .generate_qrc20_transaction(outputs)
            .await
            .map_err(|e| TransactionErr::Plain(ERRL!("{}", e)))?;
        try_tx_s!(self.utxo.rpc_client.send_transaction(&signed).compat().await, signed);
        Ok(signed.into())
    }

    /// Generate Qtum UTXO transaction with contract calls.
    /// Note: lock the UTXO_LOCK mutex before this function will be called.
    async fn generate_qrc20_transaction(
        &self,
        contract_outputs: Vec<ContractCallOutput>,
    ) -> Result<GenerateQrc20TxResult, MmError<Qrc20GenTxError>> {
        let my_address = self.utxo.derivation_method.iguana_or_err()?;
        let (unspents, _) = self.list_unspent_ordered(my_address).await?;

        let mut gas_fee = 0;
        let mut outputs = Vec::with_capacity(contract_outputs.len());
        for output in contract_outputs {
            gas_fee += output.gas_limit * output.gas_price;
            outputs.push(TransactionOutput::from(output));
        }

        let (unsigned, data) = UtxoTxBuilder::new(self)
            .add_available_inputs(unspents)
            .add_outputs(outputs)
            .with_gas_fee(gas_fee)
            .build()
            .await?;

        let my_address = self.utxo.derivation_method.iguana_or_err()?;
        let key_pair = self.utxo.priv_key_policy.key_pair_or_err()?;

        let prev_script = ScriptBuilder::build_p2pkh(&my_address.hash);
        let signed = sign_tx(
            unsigned,
            key_pair,
            prev_script,
            self.utxo.conf.signature_version,
            self.utxo.conf.fork_id,
        )?;

        let miner_fee = data.fee_amount + data.unused_change.unwrap_or_default();
        Ok(GenerateQrc20TxResult {
            signed,
            miner_fee,
            gas_fee,
        })
    }

    fn transfer_output(
        &self,
        to_addr: H160,
        amount: U256,
        gas_limit: u64,
        gas_price: u64,
    ) -> Qrc20AbiResult<ContractCallOutput> {
        let function = eth::ERC20_CONTRACT.function("transfer")?;
        let params = function.encode_input(&[Token::Address(to_addr), Token::Uint(amount)])?;

        let script_pubkey =
            generate_contract_call_script_pubkey(&params, gas_limit, gas_price, &self.contract_address)?.to_bytes();

        Ok(ContractCallOutput {
            value: OUTPUT_QTUM_AMOUNT,
            script_pubkey,
            gas_limit,
            gas_price,
        })
    }

    async fn preimage_trade_fee_required_to_send_outputs(
        &self,
        contract_outputs: Vec<ContractCallOutput>,
        stage: &FeeApproxStage,
    ) -> TradePreimageResult<BigDecimal> {
        let decimals = self.as_ref().decimals;
        let mut gas_fee = 0;
        let mut outputs = Vec::with_capacity(contract_outputs.len());
        for output in contract_outputs {
            gas_fee += output.gas_limit * output.gas_price;
            outputs.push(TransactionOutput::from(output));
        }
        let fee_policy = FeePolicy::SendExact;
        let miner_fee =
            UtxoCommonOps::preimage_trade_fee_required_to_send_outputs(self, outputs, fee_policy, Some(gas_fee), stage)
                .await?;
        let gas_fee = big_decimal_from_sat(gas_fee as i64, decimals);
        Ok(miner_fee + gas_fee)
    }
}

// if mockable is placed before async_trait there is `munmap_chunk(): invalid pointer` error on async fn mocking attempt
#[async_trait]
#[cfg_attr(test, mockable)]
impl UtxoTxBroadcastOps for Qrc20Coin {
    async fn broadcast_tx(&self, tx: &UtxoTx) -> Result<H256Json, MmError<BroadcastTxErr>> {
        utxo_common::broadcast_tx(self, tx).await
    }
}

#[async_trait]
#[cfg_attr(test, mockable)]
impl UtxoTxGenerationOps for Qrc20Coin {
    /// Get only QTUM transaction fee.
    async fn get_tx_fee(&self) -> UtxoRpcResult<ActualTxFee> { utxo_common::get_tx_fee(&self.utxo).await }

    async fn calc_interest_if_required(
        &self,
        unsigned: TransactionInputSigner,
        data: AdditionalTxData,
        my_script_pub: ScriptBytes,
    ) -> UtxoRpcResult<(TransactionInputSigner, AdditionalTxData)> {
        utxo_common::calc_interest_if_required(self, unsigned, data, my_script_pub).await
    }
}

#[async_trait]
#[cfg_attr(test, mockable)]
impl UtxoCommonOps for Qrc20Coin {
    async fn get_htlc_spend_fee(&self, tx_size: u64) -> UtxoRpcResult<u64> {
        utxo_common::get_htlc_spend_fee(self, tx_size).await
    }

    fn addresses_from_script(&self, script: &Script) -> Result<Vec<UtxoAddress>, String> {
        utxo_common::addresses_from_script(self, script)
    }

    fn denominate_satoshis(&self, satoshi: i64) -> f64 { utxo_common::denominate_satoshis(&self.utxo, satoshi) }

    fn my_public_key(&self) -> Result<&Public, MmError<UnexpectedDerivationMethod>> {
        utxo_common::my_public_key(self.as_ref())
    }

    fn address_from_str(&self, address: &str) -> Result<UtxoAddress, String> {
        utxo_common::checked_address_from_str(self, address)
    }

    async fn get_current_mtp(&self) -> UtxoRpcResult<u32> {
        utxo_common::get_current_mtp(&self.utxo, CoinVariant::Qtum).await
    }

    fn is_unspent_mature(&self, output: &RpcTransaction) -> bool { self.is_qtum_unspent_mature(output) }

    async fn calc_interest_of_tx(
        &self,
        _tx: &UtxoTx,
        _input_transactions: &mut HistoryUtxoTxMap,
    ) -> UtxoRpcResult<u64> {
        MmError::err(UtxoRpcError::Internal(
            "QRC20 coin doesn't support transaction rewards".to_owned(),
        ))
    }

    async fn get_mut_verbose_transaction_from_map_or_rpc<'a, 'b>(
        &'a self,
        tx_hash: H256Json,
        utxo_tx_map: &'b mut HistoryUtxoTxMap,
    ) -> UtxoRpcResult<&'b mut HistoryUtxoTx> {
        utxo_common::get_mut_verbose_transaction_from_map_or_rpc(self, tx_hash, utxo_tx_map).await
    }

    #[allow(clippy::too_many_arguments)]
    async fn p2sh_spending_tx(
        &self,
        prev_transaction: UtxoTx,
        redeem_script: ScriptBytes,
        outputs: Vec<TransactionOutput>,
        script_data: Script,
        sequence: u32,
        lock_time: u32,
        keypair: &KeyPair,
    ) -> Result<UtxoTx, String> {
        utxo_common::p2sh_spending_tx(
            self,
            prev_transaction,
            redeem_script,
            outputs,
            script_data,
            sequence,
            lock_time,
            keypair,
        )
        .await
    }

    async fn list_all_unspent_ordered<'a>(
        &'a self,
        address: &Address,
    ) -> UtxoRpcResult<(Vec<UnspentInfo>, AsyncMutexGuard<'a, RecentlySpentOutPoints>)> {
        utxo_common::list_all_unspent_ordered(self, address).await
    }

    async fn list_mature_unspent_ordered<'a>(
        &'a self,
        address: &Address,
    ) -> UtxoRpcResult<(Vec<UnspentInfo>, AsyncMutexGuard<'a, RecentlySpentOutPoints>)> {
        utxo_common::list_mature_unspent_ordered(self, address).await
    }

    fn get_verbose_transaction_from_cache_or_rpc(&self, txid: H256Json) -> UtxoRpcFut<VerboseTransactionFrom> {
        let selfi = self.clone();
        let fut = async move { utxo_common::get_verbose_transaction_from_cache_or_rpc(&selfi.utxo, txid).await };
        Box::new(fut.boxed().compat())
    }

    async fn cache_transaction_if_possible(&self, tx: &RpcTransaction) -> Result<(), String> {
        utxo_common::cache_transaction_if_possible(&self.utxo, tx).await
    }

    async fn list_unspent_ordered<'a>(
        &'a self,
        address: &Address,
    ) -> UtxoRpcResult<(Vec<UnspentInfo>, AsyncMutexGuard<'a, RecentlySpentOutPoints>)> {
        utxo_common::list_unspent_ordered(self, address).await
    }

    async fn preimage_trade_fee_required_to_send_outputs(
        &self,
        outputs: Vec<TransactionOutput>,
        fee_policy: FeePolicy,
        gas_fee: Option<u64>,
        stage: &FeeApproxStage,
    ) -> TradePreimageResult<BigDecimal> {
        utxo_common::preimage_trade_fee_required_to_send_outputs(self, outputs, fee_policy, gas_fee, stage).await
    }

    fn increase_dynamic_fee_by_stage(&self, dynamic_fee: u64, stage: &FeeApproxStage) -> u64 {
        utxo_common::increase_dynamic_fee_by_stage(self, dynamic_fee, stage)
    }

    async fn p2sh_tx_locktime(&self, htlc_locktime: u32) -> Result<u32, MmError<UtxoRpcError>> {
        utxo_common::p2sh_tx_locktime(self, &self.utxo.conf.ticker, htlc_locktime).await
    }

    fn addr_format(&self) -> &UtxoAddressFormat { utxo_common::addr_format(self) }

    fn addr_format_for_standard_scripts(&self) -> UtxoAddressFormat {
        utxo_common::addr_format_for_standard_scripts(self)
    }

    fn address_from_pubkey(&self, pubkey: &Public) -> Address {
        let conf = &self.utxo.conf;
        utxo_common::address_from_pubkey(
            pubkey,
            conf.pub_addr_prefix,
            conf.pub_t_addr_prefix,
            conf.checksum_type,
            conf.bech32_hrp.clone(),
            self.addr_format().clone(),
        )
    }
}

#[async_trait]
impl SwapOps for Qrc20Coin {
    fn send_taker_fee(&self, fee_addr: &[u8], amount: BigDecimal, _uuid: &[u8]) -> TransactionFut {
        let to_address = try_tx_fus!(self.contract_address_from_raw_pubkey(fee_addr));
        let amount = try_tx_fus!(wei_from_big_decimal(&amount, self.utxo.decimals));
        let transfer_output =
            try_tx_fus!(self.transfer_output(to_address, amount, QRC20_GAS_LIMIT_DEFAULT, QRC20_GAS_PRICE_DEFAULT));
        let outputs = vec![transfer_output];

        let selfi = self.clone();
        let fut = async move { selfi.send_contract_calls(outputs).await };

        Box::new(fut.boxed().compat())
    }

    fn send_maker_payment(
        &self,
        time_lock: u32,
        _maker_pub: &[u8],
        taker_pub: &[u8],
        secret_hash: &[u8],
        amount: BigDecimal,
        swap_contract_address: &Option<BytesJson>,
    ) -> TransactionFut {
        let taker_addr = try_tx_fus!(self.contract_address_from_raw_pubkey(taker_pub));
        let id = qrc20_swap_id(time_lock, secret_hash);
        let value = try_tx_fus!(wei_from_big_decimal(&amount, self.utxo.decimals));
        let secret_hash = Vec::from(secret_hash);
        let swap_contract_address = try_tx_fus!(swap_contract_address.try_to_address());

        let selfi = self.clone();
        let fut = async move {
            selfi
                .send_hash_time_locked_payment(id, value, time_lock, secret_hash, taker_addr, swap_contract_address)
                .await
        };
        Box::new(fut.boxed().compat())
    }

    fn send_taker_payment(
        &self,
        time_lock: u32,
        _taker_pub: &[u8],
        maker_pub: &[u8],
        secret_hash: &[u8],
        amount: BigDecimal,
        swap_contract_address: &Option<BytesJson>,
    ) -> TransactionFut {
        let maker_addr = try_tx_fus!(self.contract_address_from_raw_pubkey(maker_pub));
        let id = qrc20_swap_id(time_lock, secret_hash);
        let value = try_tx_fus!(wei_from_big_decimal(&amount, self.utxo.decimals));
        let secret_hash = Vec::from(secret_hash);
        let swap_contract_address = try_tx_fus!(swap_contract_address.try_to_address());

        let selfi = self.clone();
        let fut = async move {
            selfi
                .send_hash_time_locked_payment(id, value, time_lock, secret_hash, maker_addr, swap_contract_address)
                .await
        };
        Box::new(fut.boxed().compat())
    }

    fn send_maker_spends_taker_payment(
        &self,
        taker_payment_tx: &[u8],
        _time_lock: u32,
        _taker_pub: &[u8],
        secret: &[u8],
        _htlc_privkey: &[u8],
        swap_contract_address: &Option<BytesJson>,
    ) -> TransactionFut {
        let payment_tx: UtxoTx = try_tx_fus!(deserialize(taker_payment_tx).map_err(|e| ERRL!("{:?}", e)));
        let swap_contract_address = try_tx_fus!(swap_contract_address.try_to_address());
        let secret = secret.to_vec();

        let selfi = self.clone();
        let fut = async move {
            selfi
                .spend_hash_time_locked_payment(payment_tx, swap_contract_address, secret)
                .await
        };
        Box::new(fut.boxed().compat())
    }

    fn send_taker_spends_maker_payment(
        &self,
        maker_payment_tx: &[u8],
        _time_lock: u32,
        _maker_pub: &[u8],
        secret: &[u8],
        _htlc_privkey: &[u8],
        swap_contract_address: &Option<BytesJson>,
    ) -> TransactionFut {
        let payment_tx: UtxoTx = try_tx_fus!(deserialize(maker_payment_tx).map_err(|e| ERRL!("{:?}", e)));
        let secret = secret.to_vec();
        let swap_contract_address = try_tx_fus!(swap_contract_address.try_to_address());

        let selfi = self.clone();
        let fut = async move {
            selfi
                .spend_hash_time_locked_payment(payment_tx, swap_contract_address, secret)
                .await
        };
        Box::new(fut.boxed().compat())
    }

    fn send_taker_refunds_payment(
        &self,
        taker_payment_tx: &[u8],
        _time_lock: u32,
        _maker_pub: &[u8],
        _secret_hash: &[u8],
        _htlc_privkey: &[u8],
        swap_contract_address: &Option<BytesJson>,
    ) -> TransactionFut {
        let payment_tx: UtxoTx = try_tx_fus!(deserialize(taker_payment_tx).map_err(|e| ERRL!("{:?}", e)));
        let swap_contract_address = try_tx_fus!(swap_contract_address.try_to_address());

        let selfi = self.clone();
        let fut = async move {
            selfi
                .refund_hash_time_locked_payment(swap_contract_address, payment_tx)
                .await
        };
        Box::new(fut.boxed().compat())
    }

    fn send_maker_refunds_payment(
        &self,
        maker_payment_tx: &[u8],
        _time_lock: u32,
        _taker_pub: &[u8],
        _secret_hash: &[u8],
        _htlc_privkey: &[u8],
        swap_contract_address: &Option<BytesJson>,
    ) -> TransactionFut {
        let payment_tx: UtxoTx = try_tx_fus!(deserialize(maker_payment_tx).map_err(|e| ERRL!("{:?}", e)));
        let swap_contract_address = try_tx_fus!(swap_contract_address.try_to_address());

        let selfi = self.clone();
        let fut = async move {
            selfi
                .refund_hash_time_locked_payment(swap_contract_address, payment_tx)
                .await
        };
        Box::new(fut.boxed().compat())
    }

    fn validate_fee(
        &self,
        fee_tx: &TransactionEnum,
        expected_sender: &[u8],
        fee_addr: &[u8],
        amount: &BigDecimal,
        min_block_number: u64,
        _uuid: &[u8],
    ) -> Box<dyn Future<Item = (), Error = String> + Send> {
        let fee_tx = match fee_tx {
            TransactionEnum::UtxoTx(tx) => tx,
            _ => panic!("Unexpected TransactionEnum"),
        };
        let fee_tx_hash = fee_tx.hash().reversed().into();
        if !try_fus!(check_all_inputs_signed_by_pub(fee_tx, expected_sender)) {
            return Box::new(futures01::future::err(ERRL!("The dex fee was sent from wrong address")));
        }
        let fee_addr = try_fus!(self.contract_address_from_raw_pubkey(fee_addr));
        let expected_value = try_fus!(wei_from_big_decimal(amount, self.utxo.decimals));

        let selfi = self.clone();
        let fut = async move {
            selfi
                .validate_fee_impl(fee_tx_hash, fee_addr, expected_value, min_block_number)
                .await
        };
        Box::new(fut.boxed().compat())
    }

    fn validate_maker_payment(&self, input: ValidatePaymentInput) -> Box<dyn Future<Item = (), Error = String> + Send> {
        let payment_tx: UtxoTx = try_fus!(deserialize(input.payment_tx.as_slice()).map_err(|e| ERRL!("{:?}", e)));
        let sender = try_fus!(self.contract_address_from_raw_pubkey(&input.maker_pub));
        let swap_contract_address = try_fus!(input.swap_contract_address.try_to_address());

        let selfi = self.clone();
        let fut = async move {
            selfi
                .validate_payment(
                    payment_tx,
                    input.time_lock,
                    sender,
                    input.secret_hash,
                    input.amount,
                    swap_contract_address,
                )
                .await
        };
        Box::new(fut.boxed().compat())
    }

    fn validate_taker_payment(&self, input: ValidatePaymentInput) -> Box<dyn Future<Item = (), Error = String> + Send> {
        let swap_contract_address = try_fus!(input.swap_contract_address.try_to_address());
        let payment_tx: UtxoTx = try_fus!(deserialize(input.payment_tx.as_slice()).map_err(|e| ERRL!("{:?}", e)));
        let sender = try_fus!(self.contract_address_from_raw_pubkey(&input.taker_pub));

        let selfi = self.clone();
        let fut = async move {
            selfi
                .validate_payment(
                    payment_tx,
                    input.time_lock,
                    sender,
                    input.secret_hash,
                    input.amount,
                    swap_contract_address,
                )
                .await
        };
        Box::new(fut.boxed().compat())
    }

    fn check_if_my_payment_sent(
        &self,
        time_lock: u32,
        _my_pub: &[u8],
        _other_pub: &[u8],
        secret_hash: &[u8],
        search_from_block: u64,
        swap_contract_address: &Option<BytesJson>,
    ) -> Box<dyn Future<Item = Option<TransactionEnum>, Error = String> + Send> {
        let swap_id = qrc20_swap_id(time_lock, secret_hash);
        let swap_contract_address = try_fus!(swap_contract_address.try_to_address());

        let selfi = self.clone();
        let fut = async move {
            selfi
                .check_if_my_payment_sent_impl(swap_contract_address, swap_id, search_from_block)
                .await
        };
        Box::new(fut.boxed().compat())
    }

    async fn search_for_swap_tx_spend_my(
        &self,
        time_lock: u32,
        _other_pub: &[u8],
        secret_hash: &[u8],
        tx: &[u8],
        search_from_block: u64,
        _swap_contract_address: &Option<BytesJson>,
    ) -> Result<Option<FoundSwapTxSpend>, String> {
        let tx: UtxoTx = try_s!(deserialize(tx).map_err(|e| ERRL!("{:?}", e)));

        self.search_for_swap_tx_spend(time_lock, secret_hash.to_vec(), tx, search_from_block)
            .await
    }

    async fn search_for_swap_tx_spend_other(
        &self,
        time_lock: u32,
        _other_pub: &[u8],
        secret_hash: &[u8],
        tx: &[u8],
        search_from_block: u64,
        _swap_contract_address: &Option<BytesJson>,
    ) -> Result<Option<FoundSwapTxSpend>, String> {
        let tx: UtxoTx = try_s!(deserialize(tx).map_err(|e| ERRL!("{:?}", e)));

        self.search_for_swap_tx_spend(time_lock, secret_hash.to_vec(), tx, search_from_block)
            .await
    }

    fn extract_secret(&self, secret_hash: &[u8], spend_tx: &[u8]) -> Result<Vec<u8>, String> {
        self.extract_secret_impl(secret_hash, spend_tx)
    }

    fn negotiate_swap_contract_addr(
        &self,
        other_side_address: Option<&[u8]>,
    ) -> Result<Option<BytesJson>, MmError<NegotiateSwapContractAddrErr>> {
        match other_side_address {
            Some(bytes) => {
                if bytes.len() != 20 {
                    return MmError::err(NegotiateSwapContractAddrErr::InvalidOtherAddrLen(bytes.into()));
                }
                let other_addr = H160::from(bytes);
                if other_addr == self.swap_contract_address {
                    return Ok(Some(self.swap_contract_address.to_vec().into()));
                }

                if Some(other_addr) == self.fallback_swap_contract {
                    return Ok(self.fallback_swap_contract.map(|addr| addr.to_vec().into()));
                }
                MmError::err(NegotiateSwapContractAddrErr::UnexpectedOtherAddr(bytes.into()))
            },
            None => self
                .fallback_swap_contract
                .map(|addr| Some(addr.to_vec().into()))
                .ok_or_else(|| MmError::new(NegotiateSwapContractAddrErr::NoOtherAddrAndNoFallback)),
        }
    }

    fn get_htlc_key_pair(&self) -> Option<KeyPair> { utxo_common::get_htlc_key_pair(self) }
}

impl MarketCoinOps for Qrc20Coin {
    fn ticker(&self) -> &str { &self.utxo.conf.ticker }

    fn my_address(&self) -> Result<String, String> { utxo_common::my_address(self) }

    fn get_public_key(&self) -> Result<String, MmError<UnexpectedDerivationMethod>> { unimplemented!() }

    fn sign_message_hash(&self, message: &str) -> Option<[u8; 32]> {
        utxo_common::sign_message_hash(self.as_ref(), message)
    }

    fn sign_message(&self, message: &str) -> SignatureResult<String> {
        utxo_common::sign_message(self.as_ref(), message)
    }

    fn verify_message(&self, signature_base64: &str, message: &str, address: &str) -> VerificationResult<bool> {
        utxo_common::verify_message(self, signature_base64, message, address)
    }

    fn my_balance(&self) -> BalanceFut<CoinBalance> {
        let decimals = self.utxo.decimals;

        let coin = self.clone();
        let fut = async move {
            let my_address = coin
                .my_addr_as_contract_addr()
                .mm_err(|e| BalanceError::Internal(e.to_string()))?;
            let params = [Token::Address(my_address)];
            let contract_address = coin.contract_address;
            let tokens = coin
                .utxo
                .rpc_client
                .rpc_contract_call(ViewContractCallType::BalanceOf, &contract_address, &params)
                .compat()
                .await?;
            let spendable = match tokens.first() {
                Some(Token::Uint(bal)) => u256_to_big_decimal(*bal, decimals)?,
                _ => {
                    let error = format!("Expected U256 as balanceOf result but got {:?}", tokens);
                    return MmError::err(BalanceError::InvalidResponse(error));
                },
            };
            Ok(CoinBalance {
                spendable,
                unspendable: BigDecimal::from(0),
            })
        };
        Box::new(fut.boxed().compat())
    }

    fn base_coin_balance(&self) -> BalanceFut<BigDecimal> {
        // use standard UTXO my_balance implementation that returns Qtum balance instead of QRC20
        Box::new(utxo_common::my_balance(self.clone()).map(|CoinBalance { spendable, .. }| spendable))
    }

    fn platform_ticker(&self) -> &str { &self.0.platform }

    #[inline(always)]
    fn send_raw_tx(&self, tx: &str) -> Box<dyn Future<Item = String, Error = String> + Send> {
        utxo_common::send_raw_tx(&self.utxo, tx)
    }

    #[inline(always)]
    fn send_raw_tx_bytes(&self, tx: &[u8]) -> Box<dyn Future<Item = String, Error = String> + Send> {
        utxo_common::send_raw_tx_bytes(&self.utxo, tx)
    }

    fn wait_for_confirmations(
        &self,
        tx: &[u8],
        confirmations: u64,
        requires_nota: bool,
        wait_until: u64,
        check_every: u64,
    ) -> Box<dyn Future<Item = (), Error = String> + Send> {
        let tx: UtxoTx = try_fus!(deserialize(tx).map_err(|e| ERRL!("{:?}", e)));
        let selfi = self.clone();
        let fut = async move {
            selfi
                .wait_for_confirmations_and_check_result(tx, confirmations, requires_nota, wait_until, check_every)
                .await
        };
        Box::new(fut.boxed().compat())
    }

    fn wait_for_tx_spend(
        &self,
        transaction: &[u8],
        wait_until: u64,
        from_block: u64,
        _swap_contract_address: &Option<BytesJson>,
    ) -> TransactionFut {
        let tx: UtxoTx = try_tx_fus!(deserialize(transaction).map_err(|e| ERRL!("{:?}", e)));

        let selfi = self.clone();
        let fut = async move {
            selfi
                .wait_for_tx_spend_impl(tx, wait_until, from_block)
                .map_err(TransactionErr::Plain)
                .await
        };
        Box::new(fut.boxed().compat())
    }

    fn tx_enum_from_bytes(&self, bytes: &[u8]) -> Result<TransactionEnum, String> {
        utxo_common::tx_enum_from_bytes(self.as_ref(), bytes)
    }

    fn current_block(&self) -> Box<dyn Future<Item = u64, Error = String> + Send> {
        utxo_common::current_block(&self.utxo)
    }

    fn display_priv_key(&self) -> Result<String, String> { utxo_common::display_priv_key(&self.utxo) }

    fn min_tx_amount(&self) -> BigDecimal { BigDecimal::from(0) }

    fn min_trading_vol(&self) -> MmNumber {
        let pow = self.utxo.decimals / 3;
        MmNumber::from(1) / MmNumber::from(10u64.pow(pow as u32))
    }
}

#[async_trait]
impl MmCoin for Qrc20Coin {
    fn is_asset_chain(&self) -> bool { utxo_common::is_asset_chain(&self.utxo) }

    fn withdraw(&self, req: WithdrawRequest) -> WithdrawFut {
        Box::new(qrc20_withdraw(self.clone(), req).boxed().compat())
    }

    fn get_raw_transaction(&self, req: RawTransactionRequest) -> RawTransactionFut {
        Box::new(utxo_common::get_raw_transaction(&self.utxo, req).boxed().compat())
    }

    fn decimals(&self) -> u8 { utxo_common::decimals(&self.utxo) }

    fn convert_to_address(&self, from: &str, to_address_format: Json) -> Result<String, String> {
        qtum::QtumBasedCoin::convert_to_address(self, from, to_address_format)
    }

    fn validate_address(&self, address: &str) -> ValidateAddressResult { utxo_common::validate_address(self, address) }

    fn process_history_loop(&self, ctx: MmArc) -> Box<dyn Future<Item = (), Error = ()> + Send> {
        Box::new(self.clone().history_loop(ctx).map(|_| Ok(())).boxed().compat())
    }

    fn history_sync_status(&self) -> HistorySyncState { utxo_common::history_sync_status(&self.utxo) }

    /// This method is called to check our QTUM balance.
    fn get_trade_fee(&self) -> Box<dyn Future<Item = TradeFee, Error = String> + Send> {
        // `erc20Payment` may require two `approve` contract calls in worst case,
        let gas_fee = (2 * QRC20_GAS_LIMIT_DEFAULT + QRC20_PAYMENT_GAS_LIMIT) * QRC20_GAS_PRICE_DEFAULT;

        let selfi = self.clone();
        let fut = async move {
            let fee = try_s!(selfi.get_qrc20_tx_fee(gas_fee).await);
            Ok(TradeFee {
                coin: selfi.platform.clone(),
                amount: big_decimal_from_sat(fee as i64, selfi.utxo.decimals).into(),
                paid_from_trading_vol: false,
            })
        };
        Box::new(fut.boxed().compat())
    }

    async fn get_sender_trade_fee(
        &self,
        value: TradePreimageValue,
        stage: FeeApproxStage,
    ) -> TradePreimageResult<TradeFee> {
        let decimals = self.utxo.decimals;
        // pass the dummy params
        let timelock = (now_ms() / 1000) as u32;
        let secret_hash = vec![0; 20];
        let swap_id = qrc20_swap_id(timelock, &secret_hash);
        let receiver_addr = H160::default();
        // we can avoid the requesting balance, because it doesn't affect the total fee
        let my_balance = U256::max_value();
        let value = match value {
            TradePreimageValue::Exact(value) | TradePreimageValue::UpperBound(value) => {
                wei_from_big_decimal(&value, decimals)?
            },
        };

        let erc20_payment_fee = {
            let erc20_payment_outputs = self
                .generate_swap_payment_outputs(
                    my_balance,
                    swap_id.clone(),
                    value,
                    timelock,
                    secret_hash.clone(),
                    receiver_addr,
                    self.swap_contract_address,
                )
                .await?;
            self.preimage_trade_fee_required_to_send_outputs(erc20_payment_outputs, &stage)
                .await?
        };

        let sender_refund_fee = {
            let sender_refund_output =
                self.sender_refund_output(&self.swap_contract_address, swap_id, value, secret_hash, receiver_addr)?;
            self.preimage_trade_fee_required_to_send_outputs(vec![sender_refund_output], &stage)
                .await?
        };

        let total_fee = erc20_payment_fee + sender_refund_fee;
        Ok(TradeFee {
            coin: self.platform.clone(),
            amount: total_fee.into(),
            paid_from_trading_vol: false,
        })
    }

    fn get_receiver_trade_fee(&self, stage: FeeApproxStage) -> TradePreimageFut<TradeFee> {
        let selfi = self.clone();
        let fut = async move {
            // pass the dummy params
            let timelock = (now_ms() / 1000) as u32;
            let secret = vec![0; 32];
            let swap_id = qrc20_swap_id(timelock, &secret[0..20]);
            let sender_addr = H160::default();
            // get the max available value that we can pass into the contract call params
            // see `generate_contract_call_script_pubkey`
            let value = u64::max_value().into();
            let output =
                selfi.receiver_spend_output(&selfi.swap_contract_address, swap_id, value, secret, sender_addr)?;

            let total_fee = selfi
                .preimage_trade_fee_required_to_send_outputs(vec![output], &stage)
                .await?;
            Ok(TradeFee {
                coin: selfi.platform.clone(),
                amount: total_fee.into(),
                paid_from_trading_vol: false,
            })
        };
        Box::new(fut.boxed().compat())
    }

    async fn get_fee_to_send_taker_fee(
        &self,
        dex_fee_amount: BigDecimal,
        stage: FeeApproxStage,
    ) -> TradePreimageResult<TradeFee> {
        let amount = wei_from_big_decimal(&dex_fee_amount, self.utxo.decimals)?;

        // pass the dummy params
        let to_addr = H160::default();
        let transfer_output =
            self.transfer_output(to_addr, amount, QRC20_GAS_LIMIT_DEFAULT, QRC20_GAS_PRICE_DEFAULT)?;

        let total_fee = self
            .preimage_trade_fee_required_to_send_outputs(vec![transfer_output], &stage)
            .await?;

        Ok(TradeFee {
            coin: self.platform.clone(),
            amount: total_fee.into(),
            paid_from_trading_vol: false,
        })
    }

    fn required_confirmations(&self) -> u64 { utxo_common::required_confirmations(&self.utxo) }

    fn requires_notarization(&self) -> bool { utxo_common::requires_notarization(&self.utxo) }

    fn set_required_confirmations(&self, confirmations: u64) {
        utxo_common::set_required_confirmations(&self.utxo, confirmations)
    }

    fn set_requires_notarization(&self, requires_nota: bool) {
        utxo_common::set_requires_notarization(&self.utxo, requires_nota)
    }

    fn swap_contract_address(&self) -> Option<BytesJson> {
        Some(BytesJson::from(self.swap_contract_address.0.as_ref()))
    }

    fn mature_confirmations(&self) -> Option<u32> { Some(self.utxo.conf.mature_confirmations) }

    fn coin_protocol_info(&self) -> Vec<u8> { utxo_common::coin_protocol_info(self) }

    fn is_coin_protocol_supported(&self, info: &Option<Vec<u8>>) -> bool {
        utxo_common::is_coin_protocol_supported(self, info)
    }
}

pub fn qrc20_swap_id(time_lock: u32, secret_hash: &[u8]) -> Vec<u8> {
    let mut input = vec![];
    input.extend_from_slice(&time_lock.to_le_bytes());
    input.extend_from_slice(secret_hash);
    sha256(&input).to_vec()
}

pub fn contract_addr_into_rpc_format(address: &H160) -> H160Json { H160Json::from(address.0) }

#[derive(Clone, Debug, Deserialize, PartialEq, Serialize)]
pub struct Qrc20FeeDetails {
    /// Coin name
    pub coin: String,
    /// Standard UTXO miner fee based on transaction size
    pub miner_fee: BigDecimal,
    /// Gas limit in satoshi.
    pub gas_limit: u64,
    /// Gas price in satoshi.
    pub gas_price: u64,
    /// Total used gas.
    pub total_gas_fee: BigDecimal,
}

async fn qrc20_withdraw(coin: Qrc20Coin, req: WithdrawRequest) -> WithdrawResult {
    let to_addr = UtxoAddress::from_str(&req.to)
        .map_err(|e| e.to_string())
        .map_to_mm(WithdrawError::InvalidAddress)?;
    let conf = &coin.utxo.conf;
    let is_p2pkh = to_addr.prefix == conf.pub_addr_prefix && to_addr.t_addr_prefix == conf.pub_t_addr_prefix;
    let is_p2sh =
        to_addr.prefix == conf.p2sh_addr_prefix && to_addr.t_addr_prefix == conf.p2sh_t_addr_prefix && conf.segwit;
    if !is_p2pkh && !is_p2sh {
        let error = "Expected either P2PKH or P2SH".to_owned();
        return MmError::err(WithdrawError::InvalidAddress(error));
    }

    let _utxo_lock = UTXO_LOCK.lock().await;

    let qrc20_balance = coin.my_spendable_balance().compat().await?;

    // the qrc20_amount_sat is used only within smart contract calls
    let (qrc20_amount_sat, qrc20_amount) = if req.max {
        let amount = wei_from_big_decimal(&qrc20_balance, coin.utxo.decimals)?;
        if amount.is_zero() {
            return MmError::err(WithdrawError::ZeroBalanceToWithdrawMax);
        }
        (amount, qrc20_balance.clone())
    } else {
        let amount_sat = wei_from_big_decimal(&req.amount, coin.utxo.decimals)?;
        if req.amount > qrc20_balance {
            return MmError::err(WithdrawError::NotSufficientBalance {
                coin: coin.ticker().to_owned(),
                available: qrc20_balance,
                required: req.amount,
            });
        }
        (amount_sat, req.amount)
    };

    let (gas_limit, gas_price) = match req.fee {
        Some(WithdrawFee::Qrc20Gas { gas_limit, gas_price }) => (gas_limit, gas_price),
        Some(fee_policy) => {
            let error = format!("Expected 'Qrc20Gas' fee type, found {:?}", fee_policy);
            return MmError::err(WithdrawError::InvalidFeePolicy(error));
        },
        None => (QRC20_GAS_LIMIT_DEFAULT, QRC20_GAS_PRICE_DEFAULT),
    };

    // [`Qrc20Coin::transfer_output`] shouldn't fail if the arguments are correct
    let contract_addr = qtum::contract_addr_from_utxo_addr(to_addr.clone())?;
    let transfer_output = coin.transfer_output(contract_addr, qrc20_amount_sat, gas_limit, gas_price)?;
    let outputs = vec![transfer_output];

    let GenerateQrc20TxResult {
        signed,
        miner_fee,
        gas_fee,
    } = coin
        .generate_qrc20_transaction(outputs)
        .await
        .mm_err(|gen_tx_error| gen_tx_error.into_withdraw_error(coin.platform.clone(), coin.utxo.decimals))?;

    let my_address = coin.utxo.derivation_method.iguana_or_err()?;
    let received_by_me = if to_addr == *my_address {
        qrc20_amount.clone()
    } else {
        0.into()
    };
    let my_balance_change = &received_by_me - &qrc20_amount;

    // [`MarketCoinOps::my_address`] and [`UtxoCommonOps::display_address`] shouldn't fail
    let my_address_string = coin.my_address().map_to_mm(WithdrawError::InternalError)?;
    let to_address = to_addr.display_address().map_to_mm(WithdrawError::InternalError)?;

    let fee_details = Qrc20FeeDetails {
        // QRC20 fees are paid in base platform currency (in particular Qtum)
        coin: coin.platform.clone(),
        miner_fee: utxo_common::big_decimal_from_sat(miner_fee as i64, coin.utxo.decimals),
        gas_limit,
        gas_price,
        total_gas_fee: utxo_common::big_decimal_from_sat(gas_fee as i64, coin.utxo.decimals),
    };
    Ok(TransactionDetails {
        from: vec![my_address_string],
        to: vec![to_address],
        total_amount: qrc20_amount.clone(),
        spent_by_me: qrc20_amount,
        received_by_me,
        my_balance_change,
        tx_hash: signed.hash().reversed().to_vec().to_tx_hash(),
        tx_hex: serialize(&signed).into(),
        fee_details: Some(fee_details.into()),
        block_height: 0,
        coin: conf.ticker.clone(),
        internal_id: vec![].into(),
        timestamp: now_ms() / 1000,
        kmd_rewards: None,
        transaction_type: TransactionType::StandardTransfer,
    })
}

/// Parse the given topic to `H160` address.
fn address_from_log_topic(topic: &str) -> Result<H160, String> {
    if topic.len() != 64 {
        return ERR!(
            "Topic {:?} is expected to be H256 encoded topic (with length of 64)",
            topic
        );
    }

    // skip the first 24 characters to parse the last 40 characters to H160.
    // https://github.com/qtumproject/qtum-electrum/blob/v4.0.2/electrum/wallet.py#L2112
    let hash = try_s!(H160Json::from_str(&topic[24..]));
    Ok(hash.0.into())
}

fn address_to_log_topic(address: &H160) -> String {
    let zeros = std::str::from_utf8(&[b'0'; 24]).expect("Expected a valid str from slice of '0' chars");
    let mut topic = format!("{:02x}", address);
    topic.insert_str(0, zeros);
    topic
}

pub struct TransferEventDetails {
    contract_address: H160,
    amount: U256,
    sender: H160,
    receiver: H160,
}

fn transfer_event_from_log(log: &LogEntry) -> Result<TransferEventDetails, String> {
    let contract_address = if log.address.starts_with("0x") {
        try_s!(qtum::contract_addr_from_str(&log.address))
    } else {
        let address = format!("0x{}", log.address);
        try_s!(qtum::contract_addr_from_str(&address))
    };

    if log.topics.len() != 3 {
        return ERR!("'Transfer' event must have 3 topics, found, {}", log.topics.len());
    }

    // https://github.com/qtumproject/qtum-electrum/blob/v4.0.2/electrum/wallet.py#L2111
    let amount = try_s!(U256::from_str(&log.data));

    // https://github.com/qtumproject/qtum-electrum/blob/v4.0.2/electrum/wallet.py#L2112
    let sender = try_s!(address_from_log_topic(&log.topics[1]));
    // https://github.com/qtumproject/qtum-electrum/blob/v4.0.2/electrum/wallet.py#L2113
    let receiver = try_s!(address_from_log_topic(&log.topics[2]));
    Ok(TransferEventDetails {
        contract_address,
        amount,
        sender,
        receiver,
    })
}<|MERGE_RESOLUTION|>--- conflicted
+++ resolved
@@ -13,17 +13,10 @@
                   VerboseTransactionFrom, UTXO_LOCK};
 use crate::{BalanceError, BalanceFut, CoinBalance, FeeApproxStage, FoundSwapTxSpend, HistorySyncState, MarketCoinOps,
             MmCoin, NegotiateSwapContractAddrErr, PrivKeyNotAllowed, RawTransactionFut, RawTransactionRequest,
-<<<<<<< HEAD
             SignatureResult, SwapOps, TradeFee, TradePreimageError, TradePreimageFut, TradePreimageResult,
-            TradePreimageValue, TransactionDetails, TransactionEnum, TransactionFut, TransactionType,
+            TradePreimageValue, TransactionDetails, TransactionEnum, TransactionErr, TransactionFut, TransactionType,
             UnexpectedDerivationMethod, ValidateAddressResult, ValidatePaymentInput, VerificationResult,
             WithdrawError, WithdrawFee, WithdrawFut, WithdrawRequest, WithdrawResult};
-=======
-            SwapOps, TradeFee, TradePreimageError, TradePreimageFut, TradePreimageResult, TradePreimageValue,
-            TransactionDetails, TransactionEnum, TransactionErr, TransactionFut, TransactionType,
-            UnexpectedDerivationMethod, ValidateAddressResult, ValidatePaymentInput, WithdrawError, WithdrawFee,
-            WithdrawFut, WithdrawRequest, WithdrawResult};
->>>>>>> 9e622d59
 use async_trait::async_trait;
 use bigdecimal::BigDecimal;
 use bitcrypto::{dhash160, sha256};
