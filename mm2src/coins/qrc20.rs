--- conflicted
+++ resolved
@@ -1006,20 +1006,13 @@
     fn my_address(&self) -> Result<String, String> { utxo_common::my_address(self) }
 
     fn my_balance(&self) -> BalanceFut<CoinBalance> {
-<<<<<<< HEAD
-        let my_address = match self.my_addr_as_contract_addr() {
-            Ok(addr) => addr,
-            Err(e) => return Box::new(futures01::future::err(e.map(BalanceError::from))),
-        };
-        let params = [Token::Address(my_address)];
-        let contract_address = self.contract_address;
-=======
->>>>>>> b2cf0875
         let decimals = self.utxo.decimals;
 
         let coin = self.clone();
         let fut = async move {
-            let my_address = coin.my_addr_as_contract_addr().map_to_mm(BalanceError::Internal)?;
+            let my_address = coin
+                .my_addr_as_contract_addr()
+                .mm_err(|e| BalanceError::Internal(e.to_string()))?;
             let params = [Token::Address(my_address)];
             let contract_address = coin.contract_address;
             let tokens = coin
@@ -1347,7 +1340,7 @@
     };
 
     // [`Qrc20Coin::transfer_output`] shouldn't fail if the arguments are correct
-    let contract_addr = qtum::contract_addr_from_utxo_addr(to_addr.clone()).map_to_mm(WithdrawError::InvalidAddress)?;
+    let contract_addr = qtum::contract_addr_from_utxo_addr(to_addr.clone())?;
     let transfer_output = coin.transfer_output(contract_addr, qrc20_amount_sat, gas_limit, gas_price)?;
     let outputs = vec![transfer_output];
 
