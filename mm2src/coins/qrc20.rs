use crate::coin_errors::{MyAddressError, ValidatePaymentError};
use crate::eth::{self, u256_to_big_decimal, wei_from_big_decimal, TryToAddress};
use crate::qrc20::rpc_clients::{LogEntry, Qrc20ElectrumOps, Qrc20NativeOps, Qrc20RpcOps, TopicFilter, TxReceipt,
                                ViewContractCallType};
use crate::utxo::qtum::QtumBasedCoin;
use crate::utxo::rpc_clients::{ElectrumClient, NativeClient, UnspentInfo, UtxoRpcClientEnum, UtxoRpcClientOps,
                               UtxoRpcError, UtxoRpcFut, UtxoRpcResult};
#[cfg(not(target_arch = "wasm32"))]
use crate::utxo::tx_cache::{UtxoVerboseCacheOps, UtxoVerboseCacheShared};
use crate::utxo::utxo_builder::{UtxoCoinBuildError, UtxoCoinBuildResult, UtxoCoinBuilderCommonOps,
                                UtxoCoinWithIguanaPrivKeyBuilder, UtxoFieldsWithIguanaPrivKeyBuilder};
use crate::utxo::utxo_common::{self, big_decimal_from_sat, check_all_utxo_inputs_signed_by_pub, UtxoTxBuilder};
use crate::utxo::{qtum, ActualTxFee, AdditionalTxData, AddrFromStrError, BroadcastTxErr, FeePolicy, GenerateTxError,
                  GetUtxoListOps, HistoryUtxoTx, HistoryUtxoTxMap, MatureUnspentList, RecentlySpentOutPointsGuard,
                  UtxoActivationParams, UtxoAddressFormat, UtxoCoinFields, UtxoCommonOps, UtxoFromLegacyReqErr,
                  UtxoTx, UtxoTxBroadcastOps, UtxoTxGenerationOps, VerboseTransactionFrom, UTXO_LOCK};
<<<<<<< HEAD
use crate::{BalanceError, BalanceFut, CheckIfMyPaymentSentArgs, CoinBalance, CoinFutSpawner, FeeApproxStage,
            FoundSwapTxSpend, HistorySyncState, MarketCoinOps, MmCoin, NegotiateSwapContractAddrErr,
            PaymentInstructions, PaymentInstructionsErr, PrivKeyNotAllowed, RawTransactionFut, RawTransactionRequest,
            SearchForSwapTxSpendInput, SendMakerPaymentArgs, SendMakerRefundsPaymentArgs,
            SendMakerSpendsTakerPaymentArgs, SendTakerPaymentArgs, SendTakerRefundsPaymentArgs,
            SendTakerSpendsMakerPaymentArgs, SignatureResult, SwapOps, TradeFee, TradePreimageError, TradePreimageFut,
            TradePreimageResult, TradePreimageValue, TransactionDetails, TransactionEnum, TransactionErr,
            TransactionFut, TransactionType, TxMarshalingErr, UnexpectedDerivationMethod, ValidateAddressResult,
            ValidateFeeArgs, ValidateInstructionsErr, ValidateOtherPubKeyErr, ValidatePaymentFut,
            ValidatePaymentInput, VerificationResult, WatcherOps, WatcherSearchForSwapTxSpendInput,
            WatcherValidatePaymentInput, WithdrawError, WithdrawFee, WithdrawFut, WithdrawRequest, WithdrawResult};
=======
use crate::{BalanceError, BalanceFut, CoinBalance, CoinFutSpawner, FeeApproxStage, FoundSwapTxSpend, HistorySyncState,
            MarketCoinOps, MmCoin, NegotiateSwapContractAddrErr, PaymentInstructions, PaymentInstructionsErr,
            PrivKeyNotAllowed, RawTransactionFut, RawTransactionRequest, SearchForSwapTxSpendInput, SignatureResult,
            SwapOps, TradeFee, TradePreimageError, TradePreimageFut, TradePreimageResult, TradePreimageValue,
            TransactionDetails, TransactionEnum, TransactionErr, TransactionFut, TransactionType, TxMarshalingErr,
            UnexpectedDerivationMethod, ValidateAddressResult, ValidateInstructionsErr, ValidateOtherPubKeyErr,
            ValidatePaymentFut, ValidatePaymentInput, VerificationResult, WatcherOps, WatcherValidatePaymentInput,
            WithdrawError, WithdrawFee, WithdrawFut, WithdrawRequest, WithdrawResult};
>>>>>>> 5affd628
use async_trait::async_trait;
use bitcrypto::{dhash160, sha256};
use chain::TransactionOutput;
use common::executor::Timer;
use common::jsonrpc_client::{JsonRpcClient, JsonRpcRequest, RpcRes};
use common::log::{error, warn};
use common::now_ms;
use derive_more::Display;
use ethabi::{Function, Token};
use ethereum_types::{H160, U256};
use futures::compat::Future01CompatExt;
use futures::{FutureExt, TryFutureExt};
use futures01::Future;
use keys::bytes::Bytes as ScriptBytes;
use keys::{Address as UtxoAddress, Address, KeyPair, Public};
use mm2_core::mm_ctx::MmArc;
use mm2_err_handle::prelude::*;
use mm2_number::{BigDecimal, MmNumber};
#[cfg(test)] use mocktopus::macros::*;
use rpc::v1::types::{Bytes as BytesJson, ToTxHash, Transaction as RpcTransaction, H160 as H160Json, H256 as H256Json};
use script::{Builder as ScriptBuilder, Opcode, Script, TransactionInputSigner};
use script_pubkey::generate_contract_call_script_pubkey;
use serde_json::{self as json, Value as Json};
use serialization::{deserialize, serialize, CoinVariant};
use std::collections::{HashMap, HashSet};
use std::ops::{Deref, Neg};
#[cfg(not(target_arch = "wasm32"))] use std::path::PathBuf;
use std::str::FromStr;
use std::sync::Arc;
use utxo_signer::with_key_pair::{sign_tx, UtxoSignWithKeyPairError};

mod history;
#[cfg(test)] mod qrc20_tests;
pub mod rpc_clients;
pub mod script_pubkey;
mod swap;

/// Qtum amount is always 0 for the QRC20 UTXO outputs,
/// because we should pay only a fee in Qtum to send the QRC20 transaction.
pub const OUTPUT_QTUM_AMOUNT: u64 = 0;
pub const QRC20_GAS_LIMIT_DEFAULT: u64 = 100_000;
const QRC20_PAYMENT_GAS_LIMIT: u64 = 200_000;
pub const QRC20_GAS_PRICE_DEFAULT: u64 = 40;
pub const QRC20_DUST: u64 = 0;
// Keccak-256 hash of `Transfer` event
const QRC20_TRANSFER_TOPIC: &str = "ddf252ad1be2c89b69c2b068fc378daa952ba7f163c4a11628f55a4df523b3ef";
const QRC20_PAYMENT_SENT_TOPIC: &str = "ccc9c05183599bd3135da606eaaf535daffe256e9de33c048014cffcccd4ad57";
const QRC20_RECEIVER_SPENT_TOPIC: &str = "36c177bcb01c6d568244f05261e2946c8c977fa50822f3fa098c470770ee1f3e";
const QRC20_SENDER_REFUNDED_TOPIC: &str = "1797d500133f8e427eb9da9523aa4a25cb40f50ebc7dbda3c7c81778973f35ba";

pub type Qrc20AbiResult<T> = Result<T, MmError<Qrc20AbiError>>;

#[derive(Display)]
pub enum Qrc20GenTxError {
    ErrorGeneratingUtxoTx(GenerateTxError),
    ErrorSigningTx(UtxoSignWithKeyPairError),
    PrivKeyNotAllowed(PrivKeyNotAllowed),
    UnexpectedDerivationMethod(UnexpectedDerivationMethod),
}

impl From<GenerateTxError> for Qrc20GenTxError {
    fn from(e: GenerateTxError) -> Self { Qrc20GenTxError::ErrorGeneratingUtxoTx(e) }
}

impl From<UtxoSignWithKeyPairError> for Qrc20GenTxError {
    fn from(e: UtxoSignWithKeyPairError) -> Self { Qrc20GenTxError::ErrorSigningTx(e) }
}

impl From<PrivKeyNotAllowed> for Qrc20GenTxError {
    fn from(e: PrivKeyNotAllowed) -> Self { Qrc20GenTxError::PrivKeyNotAllowed(e) }
}

impl From<UnexpectedDerivationMethod> for Qrc20GenTxError {
    fn from(e: UnexpectedDerivationMethod) -> Self { Qrc20GenTxError::UnexpectedDerivationMethod(e) }
}

impl From<UtxoRpcError> for Qrc20GenTxError {
    fn from(e: UtxoRpcError) -> Self { Qrc20GenTxError::ErrorGeneratingUtxoTx(GenerateTxError::from(e)) }
}

impl Qrc20GenTxError {
    fn into_withdraw_error(self, coin: String, decimals: u8) -> WithdrawError {
        match self {
            Qrc20GenTxError::ErrorGeneratingUtxoTx(gen_err) => {
                WithdrawError::from_generate_tx_error(gen_err, coin, decimals)
            },
            Qrc20GenTxError::ErrorSigningTx(sign_err) => WithdrawError::InternalError(sign_err.to_string()),
            Qrc20GenTxError::PrivKeyNotAllowed(priv_err) => WithdrawError::InternalError(priv_err.to_string()),
            Qrc20GenTxError::UnexpectedDerivationMethod(addr_err) => WithdrawError::InternalError(addr_err.to_string()),
        }
    }
}

#[derive(Clone, Debug, Deserialize, Serialize)]
pub struct Qrc20ActivationParams {
    swap_contract_address: H160,
    fallback_swap_contract: Option<H160>,
    #[serde(flatten)]
    utxo_params: UtxoActivationParams,
}

#[derive(Debug, Display)]
pub enum Qrc20FromLegacyReqErr {
    InvalidSwapContractAddr(json::Error),
    InvalidFallbackSwapContract(json::Error),
    InvalidUtxoParams(UtxoFromLegacyReqErr),
}

impl From<UtxoFromLegacyReqErr> for Qrc20FromLegacyReqErr {
    fn from(err: UtxoFromLegacyReqErr) -> Self { Qrc20FromLegacyReqErr::InvalidUtxoParams(err) }
}

impl Qrc20ActivationParams {
    pub fn from_legacy_req(req: &Json) -> Result<Self, MmError<Qrc20FromLegacyReqErr>> {
        let swap_contract_address = json::from_value(req["swap_contract_address"].clone())
            .map_to_mm(Qrc20FromLegacyReqErr::InvalidSwapContractAddr)?;
        let fallback_swap_contract = json::from_value(req["fallback_swap_contract"].clone())
            .map_to_mm(Qrc20FromLegacyReqErr::InvalidFallbackSwapContract)?;
        let utxo_params = UtxoActivationParams::from_legacy_req(req)?;
        Ok(Qrc20ActivationParams {
            swap_contract_address,
            fallback_swap_contract,
            utxo_params,
        })
    }
}

struct Qrc20CoinBuilder<'a> {
    ctx: &'a MmArc,
    ticker: &'a str,
    conf: &'a Json,
    activation_params: &'a Qrc20ActivationParams,
    priv_key: &'a [u8],
    platform: String,
    token_contract_address: H160,
}

impl<'a> Qrc20CoinBuilder<'a> {
    pub fn new(
        ctx: &'a MmArc,
        ticker: &'a str,
        conf: &'a Json,
        activation_params: &'a Qrc20ActivationParams,
        priv_key: &'a [u8],
        platform: String,
        token_contract_address: H160,
    ) -> Qrc20CoinBuilder<'a> {
        Qrc20CoinBuilder {
            ctx,
            ticker,
            conf,
            activation_params,
            priv_key,
            platform,
            token_contract_address,
        }
    }
}

#[async_trait]
impl<'a> UtxoCoinBuilderCommonOps for Qrc20CoinBuilder<'a> {
    fn ctx(&self) -> &MmArc { self.ctx }

    fn conf(&self) -> &Json { self.conf }

    fn activation_params(&self) -> &UtxoActivationParams { &self.activation_params.utxo_params }

    fn ticker(&self) -> &str { self.ticker }

    async fn decimals(&self, rpc_client: &UtxoRpcClientEnum) -> UtxoCoinBuildResult<u8> {
        if let Some(d) = self.conf()["decimals"].as_u64() {
            return Ok(d as u8);
        }

        rpc_client
            .token_decimals(&self.token_contract_address)
            .compat()
            .await
            .map_to_mm(UtxoCoinBuildError::ErrorDetectingDecimals)
    }

    fn dust_amount(&self) -> u64 { QRC20_DUST }

    #[cfg(not(target_arch = "wasm32"))]
    fn confpath(&self) -> UtxoCoinBuildResult<PathBuf> {
        use crate::utxo::coin_daemon_data_dir;

        // Documented at https://github.com/jl777/coins#bitcoin-protocol-specific-json
        // "USERHOME/" prefix should be replaced with the user's home folder.
        let declared_confpath = match self.conf()["confpath"].as_str() {
            Some(path) if !path.is_empty() => path.trim(),
            _ => {
                let is_asset_chain = false;
                let platform = self.platform.to_lowercase();
                let data_dir = coin_daemon_data_dir(&platform, is_asset_chain);

                let confname = format!("{}.conf", platform);
                return Ok(data_dir.join(&confname[..]));
            },
        };

        let (confpath, rel_to_home) = match declared_confpath.strip_prefix("~/") {
            Some(stripped) => (stripped, true),
            None => match declared_confpath.strip_prefix("USERHOME/") {
                Some(stripped) => (stripped, true),
                None => (declared_confpath, false),
            },
        };

        if rel_to_home {
            let home = dirs::home_dir().or_mm_err(|| UtxoCoinBuildError::CantDetectUserHome)?;
            Ok(home.join(confpath))
        } else {
            Ok(confpath.into())
        }
    }

    fn check_utxo_maturity(&self) -> bool {
        if let Some(false) = self.activation_params.utxo_params.check_utxo_maturity {
            warn!("'check_utxo_maturity' is ignored because QRC20 gas refund is returned as a coinbase transaction");
        }
        true
    }

    /// Override [`UtxoCoinBuilderCommonOps::tx_cache`] to initialize TX cache with the platform ticker.
    /// Please note the method is overridden for Native mode only.
    #[inline]
    #[cfg(not(target_arch = "wasm32"))]
    fn tx_cache(&self) -> UtxoVerboseCacheShared {
        crate::utxo::tx_cache::fs_tx_cache::FsVerboseCache::new(self.platform.clone(), self.tx_cache_path())
            .into_shared()
    }
}

#[async_trait]
impl<'a> UtxoFieldsWithIguanaPrivKeyBuilder for Qrc20CoinBuilder<'a> {}

#[async_trait]
impl<'a> UtxoCoinWithIguanaPrivKeyBuilder for Qrc20CoinBuilder<'a> {
    type ResultCoin = Qrc20Coin;
    type Error = UtxoCoinBuildError;

    fn priv_key(&self) -> &[u8] { self.priv_key }

    async fn build(self) -> MmResult<Self::ResultCoin, Self::Error> {
        let utxo = self.build_utxo_fields_with_iguana_priv_key(self.priv_key()).await?;
        let inner = Qrc20CoinFields {
            utxo,
            platform: self.platform,
            contract_address: self.token_contract_address,
            swap_contract_address: self.activation_params.swap_contract_address,
            fallback_swap_contract: self.activation_params.fallback_swap_contract,
        };
        Ok(Qrc20Coin(Arc::new(inner)))
    }
}

pub async fn qrc20_coin_from_conf_and_params(
    ctx: &MmArc,
    ticker: &str,
    platform: &str,
    conf: &Json,
    params: &Qrc20ActivationParams,
    priv_key: &[u8],
    contract_address: H160,
) -> Result<Qrc20Coin, String> {
    let builder = Qrc20CoinBuilder::new(
        ctx,
        ticker,
        conf,
        params,
        priv_key,
        platform.to_owned(),
        contract_address,
    );
    Ok(try_s!(builder.build().await))
}

pub struct Qrc20CoinFields {
    pub utxo: UtxoCoinFields,
    pub platform: String,
    pub contract_address: H160,
    pub swap_contract_address: H160,
    pub fallback_swap_contract: Option<H160>,
}

#[derive(Clone)]
pub struct Qrc20Coin(Arc<Qrc20CoinFields>);

impl Deref for Qrc20Coin {
    type Target = Qrc20CoinFields;
    fn deref(&self) -> &Qrc20CoinFields { &*self.0 }
}

impl AsRef<UtxoCoinFields> for Qrc20Coin {
    fn as_ref(&self) -> &UtxoCoinFields { &self.utxo }
}

impl qtum::QtumBasedCoin for Qrc20Coin {}

#[derive(Clone, Debug, PartialEq)]
pub struct ContractCallOutput {
    pub value: u64,
    pub script_pubkey: ScriptBytes,
    pub gas_limit: u64,
    pub gas_price: u64,
}

impl From<ContractCallOutput> for TransactionOutput {
    fn from(out: ContractCallOutput) -> Self {
        TransactionOutput {
            value: out.value,
            script_pubkey: out.script_pubkey,
        }
    }
}

/// Functions of ERC20/EtomicSwap smart contracts that may change the blockchain state.
#[derive(Debug, Eq, PartialEq)]
pub enum MutContractCallType {
    Transfer,
    Erc20Payment,
    ReceiverSpend,
    SenderRefund,
}

impl MutContractCallType {
    fn as_function_name(&self) -> &'static str {
        match self {
            MutContractCallType::Transfer => "transfer",
            MutContractCallType::Erc20Payment => "erc20Payment",
            MutContractCallType::ReceiverSpend => "receiverSpend",
            MutContractCallType::SenderRefund => "senderRefund",
        }
    }

    fn as_function(&self) -> &'static Function {
        match self {
            MutContractCallType::Transfer => eth::ERC20_CONTRACT.function(self.as_function_name()).unwrap(),
            MutContractCallType::Erc20Payment
            | MutContractCallType::ReceiverSpend
            | MutContractCallType::SenderRefund => eth::SWAP_CONTRACT.function(self.as_function_name()).unwrap(),
        }
    }

    pub fn from_script_pubkey(script: &[u8]) -> Result<Option<MutContractCallType>, String> {
        lazy_static! {
            static ref TRANSFER_SHORT_SIGN: [u8; 4] =
                eth::ERC20_CONTRACT.function("transfer").unwrap().short_signature();
            static ref ERC20_PAYMENT_SHORT_SIGN: [u8; 4] =
                eth::SWAP_CONTRACT.function("erc20Payment").unwrap().short_signature();
            static ref RECEIVER_SPEND_SHORT_SIGN: [u8; 4] =
                eth::SWAP_CONTRACT.function("receiverSpend").unwrap().short_signature();
            static ref SENDER_REFUND_SHORT_SIGN: [u8; 4] =
                eth::SWAP_CONTRACT.function("senderRefund").unwrap().short_signature();
        }

        if script.len() < 4 {
            return ERR!("Length of the script pubkey less than 4: {:?}", script);
        }

        if script.starts_with(TRANSFER_SHORT_SIGN.as_ref()) {
            return Ok(Some(MutContractCallType::Transfer));
        }
        if script.starts_with(ERC20_PAYMENT_SHORT_SIGN.as_ref()) {
            return Ok(Some(MutContractCallType::Erc20Payment));
        }
        if script.starts_with(RECEIVER_SPEND_SHORT_SIGN.as_ref()) {
            return Ok(Some(MutContractCallType::ReceiverSpend));
        }
        if script.starts_with(SENDER_REFUND_SHORT_SIGN.as_ref()) {
            return Ok(Some(MutContractCallType::SenderRefund));
        }
        Ok(None)
    }

    #[allow(dead_code)]
    fn short_signature(&self) -> [u8; 4] { self.as_function().short_signature() }
}

pub struct GenerateQrc20TxResult {
    pub signed: UtxoTx,
    pub miner_fee: u64,
    pub gas_fee: u64,
}

#[derive(Debug, Display)]
pub enum Qrc20AbiError {
    #[display(fmt = "Invalid QRC20 ABI params: {}", _0)]
    InvalidParams(String),
    #[display(fmt = "QRC20 ABI error: {}", _0)]
    AbiError(String),
}

impl From<ethabi::Error> for Qrc20AbiError {
    fn from(e: ethabi::Error) -> Qrc20AbiError { Qrc20AbiError::AbiError(e.to_string()) }
}

impl From<Qrc20AbiError> for ValidatePaymentError {
    fn from(e: Qrc20AbiError) -> ValidatePaymentError { ValidatePaymentError::TxDeserializationError(e.to_string()) }
}

impl From<Qrc20AbiError> for GenerateTxError {
    fn from(e: Qrc20AbiError) -> Self { GenerateTxError::Internal(e.to_string()) }
}

impl From<Qrc20AbiError> for TradePreimageError {
    fn from(e: Qrc20AbiError) -> Self {
        // `Qrc20ABIError` is always an internal error
        TradePreimageError::InternalError(e.to_string())
    }
}

impl From<Qrc20AbiError> for WithdrawError {
    fn from(e: Qrc20AbiError) -> Self {
        // `Qrc20ABIError` is always an internal error
        WithdrawError::InternalError(e.to_string())
    }
}

impl From<Qrc20AbiError> for UtxoRpcError {
    fn from(e: Qrc20AbiError) -> Self {
        // `Qrc20ABIError` is always an internal error
        UtxoRpcError::Internal(e.to_string())
    }
}

impl Qrc20Coin {
    /// `gas_fee` should be calculated by: gas_limit * gas_price * (count of contract calls),
    /// or should be sum of gas fee of all contract calls.
    pub async fn get_qrc20_tx_fee(&self, gas_fee: u64) -> Result<u64, String> {
        match try_s!(self.get_tx_fee().await) {
            ActualTxFee::Dynamic(amount) | ActualTxFee::FixedPerKb(amount) => Ok(amount + gas_fee),
        }
    }

    /// Generate and send a transaction with the specified UTXO outputs.
    /// Note this function locks the `UTXO_LOCK`.
    pub async fn send_contract_calls(
        &self,
        outputs: Vec<ContractCallOutput>,
    ) -> Result<TransactionEnum, TransactionErr> {
        // TODO: we need to somehow refactor it using RecentlySpentOutpoints cache
        // Move over all QRC20 tokens should share the same cache with each other and base QTUM coin
        let _utxo_lock = UTXO_LOCK.lock().await;

        let GenerateQrc20TxResult { signed, .. } = self
            .generate_qrc20_transaction(outputs)
            .await
            .map_err(|e| TransactionErr::Plain(ERRL!("{}", e)))?;
        try_tx_s!(self.utxo.rpc_client.send_transaction(&signed).compat().await, signed);
        Ok(signed.into())
    }

    /// Generate Qtum UTXO transaction with contract calls.
    /// Note: lock the UTXO_LOCK mutex before this function will be called.
    async fn generate_qrc20_transaction(
        &self,
        contract_outputs: Vec<ContractCallOutput>,
    ) -> Result<GenerateQrc20TxResult, MmError<Qrc20GenTxError>> {
        let my_address = self.utxo.derivation_method.iguana_or_err()?;
        let (unspents, _) = self.get_unspent_ordered_list(my_address).await?;

        let mut gas_fee = 0;
        let mut outputs = Vec::with_capacity(contract_outputs.len());
        for output in contract_outputs {
            gas_fee += output.gas_limit * output.gas_price;
            outputs.push(TransactionOutput::from(output));
        }

        let (unsigned, data) = UtxoTxBuilder::new(self)
            .add_available_inputs(unspents)
            .add_outputs(outputs)
            .with_gas_fee(gas_fee)
            .build()
            .await?;

        let my_address = self.utxo.derivation_method.iguana_or_err()?;
        let key_pair = self.utxo.priv_key_policy.key_pair_or_err()?;

        let prev_script = ScriptBuilder::build_p2pkh(&my_address.hash);
        let signed = sign_tx(
            unsigned,
            key_pair,
            prev_script,
            self.utxo.conf.signature_version,
            self.utxo.conf.fork_id,
        )?;

        let miner_fee = data.fee_amount + data.unused_change.unwrap_or_default();
        Ok(GenerateQrc20TxResult {
            signed,
            miner_fee,
            gas_fee,
        })
    }

    fn transfer_output(
        &self,
        to_addr: H160,
        amount: U256,
        gas_limit: u64,
        gas_price: u64,
    ) -> Qrc20AbiResult<ContractCallOutput> {
        let function = eth::ERC20_CONTRACT.function("transfer")?;
        let params = function.encode_input(&[Token::Address(to_addr), Token::Uint(amount)])?;

        let script_pubkey =
            generate_contract_call_script_pubkey(&params, gas_limit, gas_price, &self.contract_address)?.to_bytes();

        Ok(ContractCallOutput {
            value: OUTPUT_QTUM_AMOUNT,
            script_pubkey,
            gas_limit,
            gas_price,
        })
    }

    async fn preimage_trade_fee_required_to_send_outputs(
        &self,
        contract_outputs: Vec<ContractCallOutput>,
        stage: &FeeApproxStage,
    ) -> TradePreimageResult<BigDecimal> {
        let decimals = self.as_ref().decimals;
        let mut gas_fee = 0;
        let mut outputs = Vec::with_capacity(contract_outputs.len());
        for output in contract_outputs {
            gas_fee += output.gas_limit * output.gas_price;
            outputs.push(TransactionOutput::from(output));
        }
        let fee_policy = FeePolicy::SendExact;
        let miner_fee =
            UtxoCommonOps::preimage_trade_fee_required_to_send_outputs(self, outputs, fee_policy, Some(gas_fee), stage)
                .await?;
        let gas_fee = big_decimal_from_sat(gas_fee as i64, decimals);
        Ok(miner_fee + gas_fee)
    }
}

// if mockable is placed before async_trait there is `munmap_chunk(): invalid pointer` error on async fn mocking attempt
#[async_trait]
#[cfg_attr(test, mockable)]
impl UtxoTxBroadcastOps for Qrc20Coin {
    async fn broadcast_tx(&self, tx: &UtxoTx) -> Result<H256Json, MmError<BroadcastTxErr>> {
        utxo_common::broadcast_tx(self, tx).await
    }
}

#[async_trait]
#[cfg_attr(test, mockable)]
impl UtxoTxGenerationOps for Qrc20Coin {
    /// Get only QTUM transaction fee.
    async fn get_tx_fee(&self) -> UtxoRpcResult<ActualTxFee> { utxo_common::get_tx_fee(&self.utxo).await }

    async fn calc_interest_if_required(
        &self,
        unsigned: TransactionInputSigner,
        data: AdditionalTxData,
        my_script_pub: ScriptBytes,
    ) -> UtxoRpcResult<(TransactionInputSigner, AdditionalTxData)> {
        utxo_common::calc_interest_if_required(self, unsigned, data, my_script_pub).await
    }
}

#[async_trait]
#[cfg_attr(test, mockable)]
impl GetUtxoListOps for Qrc20Coin {
    async fn get_unspent_ordered_list(
        &self,
        address: &Address,
    ) -> UtxoRpcResult<(Vec<UnspentInfo>, RecentlySpentOutPointsGuard<'_>)> {
        utxo_common::get_unspent_ordered_list(self, address).await
    }

    async fn get_all_unspent_ordered_list(
        &self,
        address: &Address,
    ) -> UtxoRpcResult<(Vec<UnspentInfo>, RecentlySpentOutPointsGuard<'_>)> {
        utxo_common::get_all_unspent_ordered_list(self, address).await
    }

    async fn get_mature_unspent_ordered_list(
        &self,
        address: &Address,
    ) -> UtxoRpcResult<(MatureUnspentList, RecentlySpentOutPointsGuard<'_>)> {
        utxo_common::get_mature_unspent_ordered_list(self, address).await
    }
}

#[async_trait]
#[cfg_attr(test, mockable)]
impl UtxoCommonOps for Qrc20Coin {
    async fn get_htlc_spend_fee(&self, tx_size: u64, stage: &FeeApproxStage) -> UtxoRpcResult<u64> {
        utxo_common::get_htlc_spend_fee(self, tx_size, stage).await
    }

    fn addresses_from_script(&self, script: &Script) -> Result<Vec<UtxoAddress>, String> {
        utxo_common::addresses_from_script(self, script)
    }

    fn denominate_satoshis(&self, satoshi: i64) -> f64 { utxo_common::denominate_satoshis(&self.utxo, satoshi) }

    fn my_public_key(&self) -> Result<&Public, MmError<UnexpectedDerivationMethod>> {
        utxo_common::my_public_key(self.as_ref())
    }

    fn address_from_str(&self, address: &str) -> MmResult<UtxoAddress, AddrFromStrError> {
        utxo_common::checked_address_from_str(self, address)
    }

    async fn get_current_mtp(&self) -> UtxoRpcResult<u32> {
        utxo_common::get_current_mtp(&self.utxo, CoinVariant::Qtum).await
    }

    fn is_unspent_mature(&self, output: &RpcTransaction) -> bool { self.is_qtum_unspent_mature(output) }

    async fn calc_interest_of_tx(
        &self,
        _tx: &UtxoTx,
        _input_transactions: &mut HistoryUtxoTxMap,
    ) -> UtxoRpcResult<u64> {
        MmError::err(UtxoRpcError::Internal(
            "QRC20 coin doesn't support transaction rewards".to_owned(),
        ))
    }

    async fn get_mut_verbose_transaction_from_map_or_rpc<'a, 'b>(
        &'a self,
        tx_hash: H256Json,
        utxo_tx_map: &'b mut HistoryUtxoTxMap,
    ) -> UtxoRpcResult<&'b mut HistoryUtxoTx> {
        utxo_common::get_mut_verbose_transaction_from_map_or_rpc(self, tx_hash, utxo_tx_map).await
    }

    async fn p2sh_spending_tx(&self, input: utxo_common::P2SHSpendingTxInput<'_>) -> Result<UtxoTx, String> {
        utxo_common::p2sh_spending_tx(self, input).await
    }

    fn get_verbose_transactions_from_cache_or_rpc(
        &self,
        tx_ids: HashSet<H256Json>,
    ) -> UtxoRpcFut<HashMap<H256Json, VerboseTransactionFrom>> {
        let selfi = self.clone();
        let fut = async move { utxo_common::get_verbose_transactions_from_cache_or_rpc(&selfi.utxo, tx_ids).await };
        Box::new(fut.boxed().compat())
    }

    async fn preimage_trade_fee_required_to_send_outputs(
        &self,
        outputs: Vec<TransactionOutput>,
        fee_policy: FeePolicy,
        gas_fee: Option<u64>,
        stage: &FeeApproxStage,
    ) -> TradePreimageResult<BigDecimal> {
        utxo_common::preimage_trade_fee_required_to_send_outputs(
            self,
            self.platform_ticker(),
            outputs,
            fee_policy,
            gas_fee,
            stage,
        )
        .await
    }

    fn increase_dynamic_fee_by_stage(&self, dynamic_fee: u64, stage: &FeeApproxStage) -> u64 {
        utxo_common::increase_dynamic_fee_by_stage(self, dynamic_fee, stage)
    }

    async fn p2sh_tx_locktime(&self, htlc_locktime: u32) -> Result<u32, MmError<UtxoRpcError>> {
        utxo_common::p2sh_tx_locktime(self, &self.utxo.conf.ticker, htlc_locktime).await
    }

    fn addr_format(&self) -> &UtxoAddressFormat { utxo_common::addr_format(self) }

    fn addr_format_for_standard_scripts(&self) -> UtxoAddressFormat {
        utxo_common::addr_format_for_standard_scripts(self)
    }

    fn address_from_pubkey(&self, pubkey: &Public) -> Address {
        let conf = &self.utxo.conf;
        utxo_common::address_from_pubkey(
            pubkey,
            conf.pub_addr_prefix,
            conf.pub_t_addr_prefix,
            conf.checksum_type,
            conf.bech32_hrp.clone(),
            self.addr_format().clone(),
        )
    }
}

#[async_trait]
impl SwapOps for Qrc20Coin {
    fn send_taker_fee(&self, fee_addr: &[u8], amount: BigDecimal, _uuid: &[u8]) -> TransactionFut {
        let to_address = try_tx_fus!(self.contract_address_from_raw_pubkey(fee_addr));
        let amount = try_tx_fus!(wei_from_big_decimal(&amount, self.utxo.decimals));
        let transfer_output =
            try_tx_fus!(self.transfer_output(to_address, amount, QRC20_GAS_LIMIT_DEFAULT, QRC20_GAS_PRICE_DEFAULT));
        let outputs = vec![transfer_output];

        let selfi = self.clone();
        let fut = async move { selfi.send_contract_calls(outputs).await };

        Box::new(fut.boxed().compat())
    }

    fn send_maker_payment(&self, maker_payment_args: SendMakerPaymentArgs) -> TransactionFut {
        let time_lock = maker_payment_args.time_lock;
        let taker_addr = try_tx_fus!(self.contract_address_from_raw_pubkey(maker_payment_args.pubkey));
        let id = qrc20_swap_id(time_lock, maker_payment_args.secret_hash);
        let value = try_tx_fus!(wei_from_big_decimal(&maker_payment_args.amount, self.utxo.decimals));
        let secret_hash = Vec::from(maker_payment_args.secret_hash);
        let swap_contract_address = try_tx_fus!(maker_payment_args.swap_contract_address.try_to_address());

        let selfi = self.clone();
        let fut = async move {
            selfi
                .send_hash_time_locked_payment(id, value, time_lock, secret_hash, taker_addr, swap_contract_address)
                .await
        };
        Box::new(fut.boxed().compat())
    }

    #[inline]
    fn send_taker_payment(&self, taker_payment_args: SendTakerPaymentArgs) -> TransactionFut {
        let time_lock = taker_payment_args.time_lock;
        let maker_addr = try_tx_fus!(self.contract_address_from_raw_pubkey(taker_payment_args.pubkey));
        let id = qrc20_swap_id(time_lock, taker_payment_args.secret_hash);
        let value = try_tx_fus!(wei_from_big_decimal(&taker_payment_args.amount, self.utxo.decimals));
        let secret_hash = Vec::from(taker_payment_args.secret_hash);
        let swap_contract_address = try_tx_fus!(taker_payment_args.swap_contract_address.try_to_address());

        let selfi = self.clone();
        let fut = async move {
            selfi
                .send_hash_time_locked_payment(id, value, time_lock, secret_hash, maker_addr, swap_contract_address)
                .await
        };
        Box::new(fut.boxed().compat())
    }

    #[inline]
    fn send_maker_spends_taker_payment(
        &self,
        maker_spends_payment_args: SendMakerSpendsTakerPaymentArgs,
    ) -> TransactionFut {
        let payment_tx: UtxoTx =
            try_tx_fus!(deserialize(maker_spends_payment_args.payment_tx).map_err(|e| ERRL!("{:?}", e)));
        let swap_contract_address = try_tx_fus!(maker_spends_payment_args.swap_contract_address.try_to_address());
        let secret = maker_spends_payment_args.secret.to_vec();

        let selfi = self.clone();
        let fut = async move {
            selfi
                .spend_hash_time_locked_payment(payment_tx, swap_contract_address, secret)
                .await
        };
        Box::new(fut.boxed().compat())
    }

    #[inline]
    fn send_taker_spends_maker_payment(
        &self,
        taker_spends_payment_args: SendTakerSpendsMakerPaymentArgs,
    ) -> TransactionFut {
        let payment_tx: UtxoTx =
            try_tx_fus!(deserialize(taker_spends_payment_args.payment_tx).map_err(|e| ERRL!("{:?}", e)));
        let secret = taker_spends_payment_args.secret.to_vec();
        let swap_contract_address = try_tx_fus!(taker_spends_payment_args.swap_contract_address.try_to_address());

        let selfi = self.clone();
        let fut = async move {
            selfi
                .spend_hash_time_locked_payment(payment_tx, swap_contract_address, secret)
                .await
        };
        Box::new(fut.boxed().compat())
    }

    #[inline]
    fn send_taker_refunds_payment(&self, taker_refunds_payment_args: SendTakerRefundsPaymentArgs) -> TransactionFut {
        let payment_tx: UtxoTx =
            try_tx_fus!(deserialize(taker_refunds_payment_args.payment_tx).map_err(|e| ERRL!("{:?}", e)));
        let swap_contract_address = try_tx_fus!(taker_refunds_payment_args.swap_contract_address.try_to_address());

        let selfi = self.clone();
        let fut = async move {
            selfi
                .refund_hash_time_locked_payment(swap_contract_address, payment_tx)
                .await
        };
        Box::new(fut.boxed().compat())
    }

    #[inline]
    fn send_maker_refunds_payment(&self, maker_refunds_payment_args: SendMakerRefundsPaymentArgs) -> TransactionFut {
        let payment_tx: UtxoTx =
            try_tx_fus!(deserialize(maker_refunds_payment_args.payment_tx).map_err(|e| ERRL!("{:?}", e)));
        let swap_contract_address = try_tx_fus!(maker_refunds_payment_args.swap_contract_address.try_to_address());

        let selfi = self.clone();
        let fut = async move {
            selfi
                .refund_hash_time_locked_payment(swap_contract_address, payment_tx)
                .await
        };
        Box::new(fut.boxed().compat())
    }

    #[inline]
    fn validate_fee(
        &self,
        validate_fee_args: ValidateFeeArgs<'_>,
    ) -> Box<dyn Future<Item = (), Error = String> + Send> {
        let fee_tx = validate_fee_args.fee_tx;
        let min_block_number = validate_fee_args.min_block_number;
        let fee_tx = match fee_tx {
            TransactionEnum::UtxoTx(tx) => tx,
            _ => panic!("Unexpected TransactionEnum"),
        };
        let fee_tx_hash = fee_tx.hash().reversed().into();
        if !try_fus!(check_all_utxo_inputs_signed_by_pub(
            fee_tx,
            validate_fee_args.expected_sender
        )) {
            return Box::new(futures01::future::err(ERRL!("The dex fee was sent from wrong address")));
        }
        let fee_addr = try_fus!(self.contract_address_from_raw_pubkey(validate_fee_args.fee_addr));
        let expected_value = try_fus!(wei_from_big_decimal(validate_fee_args.amount, self.utxo.decimals));

        let selfi = self.clone();
        let fut = async move {
            selfi
                .validate_fee_impl(fee_tx_hash, fee_addr, expected_value, min_block_number)
                .await
        };
        Box::new(fut.boxed().compat())
    }

    #[inline]
    fn validate_maker_payment(&self, input: ValidatePaymentInput) -> ValidatePaymentFut<()> {
        let payment_tx: UtxoTx = try_f!(deserialize(input.payment_tx.as_slice()));
        let sender = try_f!(self
            .contract_address_from_raw_pubkey(&input.other_pub)
            .map_to_mm(ValidatePaymentError::InvalidParameter));
        let swap_contract_address = try_f!(input
            .swap_contract_address
            .try_to_address()
            .map_to_mm(ValidatePaymentError::InvalidParameter));

        let selfi = self.clone();
        let fut = async move {
            selfi
                .validate_payment(
                    payment_tx,
                    input.time_lock,
                    sender,
                    input.secret_hash,
                    input.amount,
                    swap_contract_address,
                )
                .await
        };
        Box::new(fut.boxed().compat())
    }

    #[inline]
    fn validate_taker_payment(&self, input: ValidatePaymentInput) -> ValidatePaymentFut<()> {
        let swap_contract_address = try_f!(input
            .swap_contract_address
            .try_to_address()
            .map_to_mm(ValidatePaymentError::InvalidParameter));
        let payment_tx: UtxoTx = try_f!(deserialize(input.payment_tx.as_slice()));
        let sender = try_f!(self
            .contract_address_from_raw_pubkey(&input.other_pub)
            .map_to_mm(ValidatePaymentError::InvalidParameter));

        let selfi = self.clone();
        let fut = async move {
            selfi
                .validate_payment(
                    payment_tx,
                    input.time_lock,
                    sender,
                    input.secret_hash,
                    input.amount,
                    swap_contract_address,
                )
                .await
        };
        Box::new(fut.boxed().compat())
    }

    #[inline]
    fn check_if_my_payment_sent(
        &self,
        if_my_payment_spent_args: CheckIfMyPaymentSentArgs<'_>,
    ) -> Box<dyn Future<Item = Option<TransactionEnum>, Error = String> + Send> {
        let search_from_block = if_my_payment_spent_args.search_from_block;
        let swap_id = qrc20_swap_id(if_my_payment_spent_args.time_lock, if_my_payment_spent_args.secret_hash);
        let swap_contract_address = try_fus!(if_my_payment_spent_args.swap_contract_address.try_to_address());

        let selfi = self.clone();
        let fut = async move {
            selfi
                .check_if_my_payment_sent_impl(swap_contract_address, swap_id, search_from_block)
                .await
        };
        Box::new(fut.boxed().compat())
    }

    #[inline]
    async fn search_for_swap_tx_spend_my(
        &self,
        input: SearchForSwapTxSpendInput<'_>,
    ) -> Result<Option<FoundSwapTxSpend>, String> {
        let tx: UtxoTx = try_s!(deserialize(input.tx).map_err(|e| ERRL!("{:?}", e)));

        self.search_for_swap_tx_spend(input.time_lock, input.secret_hash, tx, input.search_from_block)
            .await
    }

    async fn search_for_swap_tx_spend_other(
        &self,
        input: SearchForSwapTxSpendInput<'_>,
    ) -> Result<Option<FoundSwapTxSpend>, String> {
        let tx: UtxoTx = try_s!(deserialize(input.tx).map_err(|e| ERRL!("{:?}", e)));

        self.search_for_swap_tx_spend(input.time_lock, input.secret_hash, tx, input.search_from_block)
            .await
    }

    #[inline]
    fn check_tx_signed_by_pub(&self, tx: &[u8], expected_pub: &[u8]) -> Result<bool, String> {
        utxo_common::check_all_inputs_signed_by_pub(tx, expected_pub)
    }

    #[inline]
    async fn extract_secret(&self, secret_hash: &[u8], spend_tx: &[u8]) -> Result<Vec<u8>, String> {
        self.extract_secret_impl(secret_hash, spend_tx)
    }

    fn negotiate_swap_contract_addr(
        &self,
        other_side_address: Option<&[u8]>,
    ) -> Result<Option<BytesJson>, MmError<NegotiateSwapContractAddrErr>> {
        match other_side_address {
            Some(bytes) => {
                if bytes.len() != 20 {
                    return MmError::err(NegotiateSwapContractAddrErr::InvalidOtherAddrLen(bytes.into()));
                }
                let other_addr = H160::from(bytes);
                if other_addr == self.swap_contract_address {
                    return Ok(Some(self.swap_contract_address.to_vec().into()));
                }

                if Some(other_addr) == self.fallback_swap_contract {
                    return Ok(self.fallback_swap_contract.map(|addr| addr.to_vec().into()));
                }
                MmError::err(NegotiateSwapContractAddrErr::UnexpectedOtherAddr(bytes.into()))
            },
            None => self
                .fallback_swap_contract
                .map(|addr| Some(addr.to_vec().into()))
                .ok_or_else(|| MmError::new(NegotiateSwapContractAddrErr::NoOtherAddrAndNoFallback)),
        }
    }

    #[inline]
    fn derive_htlc_key_pair(&self, swap_unique_data: &[u8]) -> KeyPair {
        utxo_common::derive_htlc_key_pair(self.as_ref(), swap_unique_data)
    }

    #[inline]
    fn validate_other_pubkey(&self, raw_pubkey: &[u8]) -> MmResult<(), ValidateOtherPubKeyErr> {
        utxo_common::validate_other_pubkey(raw_pubkey)
    }

    async fn payment_instructions(
        &self,
        _secret_hash: &[u8],
        _amount: &BigDecimal,
    ) -> Result<Option<Vec<u8>>, MmError<PaymentInstructionsErr>> {
        Ok(None)
    }

    fn validate_instructions(
        &self,
        _instructions: &[u8],
        _secret_hash: &[u8],
        _amount: BigDecimal,
    ) -> Result<PaymentInstructions, MmError<ValidateInstructionsErr>> {
        MmError::err(ValidateInstructionsErr::UnsupportedCoin(self.ticker().to_string()))
    }

    fn is_supported_by_watchers(&self) -> bool { false }
}

#[async_trait]
impl WatcherOps for Qrc20Coin {
    fn create_taker_spends_maker_payment_preimage(
        &self,
        _maker_payment_tx: &[u8],
        _time_lock: u32,
        _maker_pub: &[u8],
        _secret_hash: &[u8],
        _swap_unique_data: &[u8],
    ) -> TransactionFut {
        unimplemented!();
    }

    fn send_taker_spends_maker_payment_preimage(&self, _preimage: &[u8], _secret: &[u8]) -> TransactionFut {
        unimplemented!();
    }

    fn create_taker_refunds_payment_preimage(
        &self,
        _taker_payment_tx: &[u8],
        _time_lock: u32,
        _maker_pub: &[u8],
        _secret_hash: &[u8],
        _swap_contract_address: &Option<BytesJson>,
        _swap_unique_data: &[u8],
    ) -> TransactionFut {
        unimplemented!();
    }

    fn send_watcher_refunds_taker_payment_preimage(&self, _taker_refunds_payment: &[u8]) -> TransactionFut {
        unimplemented!();
    }

    fn watcher_validate_taker_fee(&self, _taker_fee_hash: Vec<u8>, _verified_pub: Vec<u8>) -> ValidatePaymentFut<()> {
        unimplemented!();
    }

    fn watcher_validate_taker_payment(&self, _input: WatcherValidatePaymentInput) -> ValidatePaymentFut<()> {
        unimplemented!();
    }
}

impl MarketCoinOps for Qrc20Coin {
    fn ticker(&self) -> &str { &self.utxo.conf.ticker }

    fn my_address(&self) -> MmResult<String, MyAddressError> { utxo_common::my_address(self) }

    fn get_public_key(&self) -> Result<String, MmError<UnexpectedDerivationMethod>> {
        let pubkey = utxo_common::my_public_key(self.as_ref())?;
        Ok(pubkey.to_string())
    }

    fn sign_message_hash(&self, message: &str) -> Option<[u8; 32]> {
        utxo_common::sign_message_hash(self.as_ref(), message)
    }

    fn sign_message(&self, message: &str) -> SignatureResult<String> {
        utxo_common::sign_message(self.as_ref(), message)
    }

    fn verify_message(&self, signature_base64: &str, message: &str, address: &str) -> VerificationResult<bool> {
        utxo_common::verify_message(self, signature_base64, message, address)
    }

    fn my_balance(&self) -> BalanceFut<CoinBalance> {
        let decimals = self.utxo.decimals;

        let coin = self.clone();
        let fut = async move {
            let my_address = coin
                .my_addr_as_contract_addr()
                .mm_err(|e| BalanceError::Internal(e.to_string()))?;
            let params = [Token::Address(my_address)];
            let contract_address = coin.contract_address;
            let tokens = coin
                .utxo
                .rpc_client
                .rpc_contract_call(ViewContractCallType::BalanceOf, &contract_address, &params)
                .compat()
                .await?;
            let spendable = match tokens.first() {
                Some(Token::Uint(bal)) => u256_to_big_decimal(*bal, decimals)?,
                _ => {
                    let error = format!("Expected U256 as balanceOf result but got {:?}", tokens);
                    return MmError::err(BalanceError::InvalidResponse(error));
                },
            };
            Ok(CoinBalance {
                spendable,
                unspendable: BigDecimal::from(0),
            })
        };
        Box::new(fut.boxed().compat())
    }

    fn base_coin_balance(&self) -> BalanceFut<BigDecimal> {
        // use standard UTXO my_balance implementation that returns Qtum balance instead of QRC20
        Box::new(utxo_common::my_balance(self.clone()).map(|CoinBalance { spendable, .. }| spendable))
    }

    fn platform_ticker(&self) -> &str { &self.0.platform }

    #[inline(always)]
    fn send_raw_tx(&self, tx: &str) -> Box<dyn Future<Item = String, Error = String> + Send> {
        utxo_common::send_raw_tx(&self.utxo, tx)
    }

    #[inline(always)]
    fn send_raw_tx_bytes(&self, tx: &[u8]) -> Box<dyn Future<Item = String, Error = String> + Send> {
        utxo_common::send_raw_tx_bytes(&self.utxo, tx)
    }

    fn wait_for_confirmations(
        &self,
        tx: &[u8],
        confirmations: u64,
        requires_nota: bool,
        wait_until: u64,
        check_every: u64,
    ) -> Box<dyn Future<Item = (), Error = String> + Send> {
        let tx: UtxoTx = try_fus!(deserialize(tx).map_err(|e| ERRL!("{:?}", e)));
        let selfi = self.clone();
        let fut = async move {
            selfi
                .wait_for_confirmations_and_check_result(tx, confirmations, requires_nota, wait_until, check_every)
                .await
        };
        Box::new(fut.boxed().compat())
    }

    fn wait_for_htlc_tx_spend(
        &self,
        transaction: &[u8],
        _secret_hash: &[u8],
        wait_until: u64,
        from_block: u64,
        _swap_contract_address: &Option<BytesJson>,
    ) -> TransactionFut {
        let tx: UtxoTx = try_tx_fus!(deserialize(transaction).map_err(|e| ERRL!("{:?}", e)));

        let selfi = self.clone();
        let fut = async move {
            selfi
                .wait_for_tx_spend_impl(tx, wait_until, from_block)
                .map_err(TransactionErr::Plain)
                .await
        };
        Box::new(fut.boxed().compat())
    }

    fn tx_enum_from_bytes(&self, bytes: &[u8]) -> Result<TransactionEnum, MmError<TxMarshalingErr>> {
        utxo_common::tx_enum_from_bytes(self.as_ref(), bytes)
    }

    fn current_block(&self) -> Box<dyn Future<Item = u64, Error = String> + Send> {
        utxo_common::current_block(&self.utxo)
    }

    fn display_priv_key(&self) -> Result<String, String> { utxo_common::display_priv_key(&self.utxo) }

    fn min_tx_amount(&self) -> BigDecimal { BigDecimal::from(0) }

    fn min_trading_vol(&self) -> MmNumber {
        let pow = self.utxo.decimals / 3;
        MmNumber::from(1) / MmNumber::from(10u64.pow(pow as u32))
    }
}

#[async_trait]
impl MmCoin for Qrc20Coin {
    fn is_asset_chain(&self) -> bool { utxo_common::is_asset_chain(&self.utxo) }

    fn spawner(&self) -> CoinFutSpawner { CoinFutSpawner::new(&self.as_ref().abortable_system) }

    fn withdraw(&self, req: WithdrawRequest) -> WithdrawFut {
        Box::new(qrc20_withdraw(self.clone(), req).boxed().compat())
    }

    fn get_raw_transaction(&self, req: RawTransactionRequest) -> RawTransactionFut {
        Box::new(utxo_common::get_raw_transaction(&self.utxo, req).boxed().compat())
    }

    fn decimals(&self) -> u8 { utxo_common::decimals(&self.utxo) }

    fn convert_to_address(&self, from: &str, to_address_format: Json) -> Result<String, String> {
        qtum::QtumBasedCoin::convert_to_address(self, from, to_address_format)
    }

    fn validate_address(&self, address: &str) -> ValidateAddressResult { utxo_common::validate_address(self, address) }

    fn process_history_loop(&self, ctx: MmArc) -> Box<dyn Future<Item = (), Error = ()> + Send> {
        Box::new(self.clone().history_loop(ctx).map(|_| Ok(())).boxed().compat())
    }

    fn history_sync_status(&self) -> HistorySyncState { utxo_common::history_sync_status(&self.utxo) }

    /// This method is called to check our QTUM balance.
    fn get_trade_fee(&self) -> Box<dyn Future<Item = TradeFee, Error = String> + Send> {
        // `erc20Payment` may require two `approve` contract calls in worst case,
        let gas_fee = (2 * QRC20_GAS_LIMIT_DEFAULT + QRC20_PAYMENT_GAS_LIMIT) * QRC20_GAS_PRICE_DEFAULT;

        let selfi = self.clone();
        let fut = async move {
            let fee = try_s!(selfi.get_qrc20_tx_fee(gas_fee).await);
            Ok(TradeFee {
                coin: selfi.platform.clone(),
                amount: big_decimal_from_sat(fee as i64, selfi.utxo.decimals).into(),
                paid_from_trading_vol: false,
            })
        };
        Box::new(fut.boxed().compat())
    }

    async fn get_sender_trade_fee(
        &self,
        value: TradePreimageValue,
        stage: FeeApproxStage,
    ) -> TradePreimageResult<TradeFee> {
        let decimals = self.utxo.decimals;
        // pass the dummy params
        let timelock = (now_ms() / 1000) as u32;
        let secret_hash = vec![0; 20];
        let swap_id = qrc20_swap_id(timelock, &secret_hash);
        let receiver_addr = H160::default();
        // we can avoid the requesting balance, because it doesn't affect the total fee
        let my_balance = U256::max_value();
        let value = match value {
            TradePreimageValue::Exact(value) | TradePreimageValue::UpperBound(value) => {
                wei_from_big_decimal(&value, decimals)?
            },
        };

        let erc20_payment_fee = {
            let erc20_payment_outputs = self
                .generate_swap_payment_outputs(
                    my_balance,
                    swap_id.clone(),
                    value,
                    timelock,
                    secret_hash.clone(),
                    receiver_addr,
                    self.swap_contract_address,
                )
                .await?;
            self.preimage_trade_fee_required_to_send_outputs(erc20_payment_outputs, &stage)
                .await?
        };

        let sender_refund_fee = {
            let sender_refund_output =
                self.sender_refund_output(&self.swap_contract_address, swap_id, value, secret_hash, receiver_addr)?;
            self.preimage_trade_fee_required_to_send_outputs(vec![sender_refund_output], &stage)
                .await?
        };

        let total_fee = erc20_payment_fee + sender_refund_fee;
        Ok(TradeFee {
            coin: self.platform.clone(),
            amount: total_fee.into(),
            paid_from_trading_vol: false,
        })
    }

    fn get_receiver_trade_fee(&self, stage: FeeApproxStage) -> TradePreimageFut<TradeFee> {
        let selfi = self.clone();
        let fut = async move {
            // pass the dummy params
            let timelock = (now_ms() / 1000) as u32;
            let secret = vec![0; 32];
            let swap_id = qrc20_swap_id(timelock, &secret[0..20]);
            let sender_addr = H160::default();
            // get the max available value that we can pass into the contract call params
            // see `generate_contract_call_script_pubkey`
            let value = u64::MAX.into();
            let output =
                selfi.receiver_spend_output(&selfi.swap_contract_address, swap_id, value, secret, sender_addr)?;

            let total_fee = selfi
                .preimage_trade_fee_required_to_send_outputs(vec![output], &stage)
                .await?;
            Ok(TradeFee {
                coin: selfi.platform.clone(),
                amount: total_fee.into(),
                paid_from_trading_vol: false,
            })
        };
        Box::new(fut.boxed().compat())
    }

    async fn get_fee_to_send_taker_fee(
        &self,
        dex_fee_amount: BigDecimal,
        stage: FeeApproxStage,
    ) -> TradePreimageResult<TradeFee> {
        let amount = wei_from_big_decimal(&dex_fee_amount, self.utxo.decimals)?;

        // pass the dummy params
        let to_addr = H160::default();
        let transfer_output =
            self.transfer_output(to_addr, amount, QRC20_GAS_LIMIT_DEFAULT, QRC20_GAS_PRICE_DEFAULT)?;

        let total_fee = self
            .preimage_trade_fee_required_to_send_outputs(vec![transfer_output], &stage)
            .await?;

        Ok(TradeFee {
            coin: self.platform.clone(),
            amount: total_fee.into(),
            paid_from_trading_vol: false,
        })
    }

    fn required_confirmations(&self) -> u64 { utxo_common::required_confirmations(&self.utxo) }

    fn requires_notarization(&self) -> bool { utxo_common::requires_notarization(&self.utxo) }

    fn set_required_confirmations(&self, confirmations: u64) {
        utxo_common::set_required_confirmations(&self.utxo, confirmations)
    }

    fn set_requires_notarization(&self, requires_nota: bool) {
        utxo_common::set_requires_notarization(&self.utxo, requires_nota)
    }

    fn swap_contract_address(&self) -> Option<BytesJson> {
        Some(BytesJson::from(self.swap_contract_address.0.as_ref()))
    }

    fn mature_confirmations(&self) -> Option<u32> { Some(self.utxo.conf.mature_confirmations) }

    fn coin_protocol_info(&self) -> Vec<u8> { utxo_common::coin_protocol_info(self) }

    fn is_coin_protocol_supported(&self, info: &Option<Vec<u8>>) -> bool {
        utxo_common::is_coin_protocol_supported(self, info)
    }
}

pub fn qrc20_swap_id(time_lock: u32, secret_hash: &[u8]) -> Vec<u8> {
    let mut input = vec![];
    input.extend_from_slice(&time_lock.to_le_bytes());
    input.extend_from_slice(secret_hash);
    sha256(&input).to_vec()
}

pub fn contract_addr_into_rpc_format(address: &H160) -> H160Json { H160Json::from(address.0) }

#[derive(Clone, Debug, Deserialize, PartialEq, Serialize)]
pub struct Qrc20FeeDetails {
    /// Coin name
    pub coin: String,
    /// Standard UTXO miner fee based on transaction size
    pub miner_fee: BigDecimal,
    /// Gas limit in satoshi.
    pub gas_limit: u64,
    /// Gas price in satoshi.
    pub gas_price: u64,
    /// Total used gas.
    pub total_gas_fee: BigDecimal,
}

async fn qrc20_withdraw(coin: Qrc20Coin, req: WithdrawRequest) -> WithdrawResult {
    let to_addr = UtxoAddress::from_str(&req.to)
        .map_err(|e| e.to_string())
        .map_to_mm(WithdrawError::InvalidAddress)?;
    let conf = &coin.utxo.conf;
    let is_p2pkh = to_addr.prefix == conf.pub_addr_prefix && to_addr.t_addr_prefix == conf.pub_t_addr_prefix;
    if !is_p2pkh {
        let error = "QRC20 can be sent to P2PKH addresses only".to_owned();
        return MmError::err(WithdrawError::InvalidAddress(error));
    }

    let _utxo_lock = UTXO_LOCK.lock().await;

    let qrc20_balance = coin.my_spendable_balance().compat().await?;

    // the qrc20_amount_sat is used only within smart contract calls
    let (qrc20_amount_sat, qrc20_amount) = if req.max {
        let amount = wei_from_big_decimal(&qrc20_balance, coin.utxo.decimals)?;
        if amount.is_zero() {
            return MmError::err(WithdrawError::ZeroBalanceToWithdrawMax);
        }
        (amount, qrc20_balance.clone())
    } else {
        let amount_sat = wei_from_big_decimal(&req.amount, coin.utxo.decimals)?;
        if req.amount > qrc20_balance {
            return MmError::err(WithdrawError::NotSufficientBalance {
                coin: coin.ticker().to_owned(),
                available: qrc20_balance,
                required: req.amount,
            });
        }
        (amount_sat, req.amount)
    };

    let (gas_limit, gas_price) = match req.fee {
        Some(WithdrawFee::Qrc20Gas { gas_limit, gas_price }) => (gas_limit, gas_price),
        Some(fee_policy) => {
            let error = format!("Expected 'Qrc20Gas' fee type, found {:?}", fee_policy);
            return MmError::err(WithdrawError::InvalidFeePolicy(error));
        },
        None => (QRC20_GAS_LIMIT_DEFAULT, QRC20_GAS_PRICE_DEFAULT),
    };

    // [`Qrc20Coin::transfer_output`] shouldn't fail if the arguments are correct
    let contract_addr = qtum::contract_addr_from_utxo_addr(to_addr.clone())?;
    let transfer_output = coin.transfer_output(contract_addr, qrc20_amount_sat, gas_limit, gas_price)?;
    let outputs = vec![transfer_output];

    let GenerateQrc20TxResult {
        signed,
        miner_fee,
        gas_fee,
    } = coin
        .generate_qrc20_transaction(outputs)
        .await
        .mm_err(|gen_tx_error| gen_tx_error.into_withdraw_error(coin.platform.clone(), coin.utxo.decimals))?;

    let my_address = coin.utxo.derivation_method.iguana_or_err()?;
    let received_by_me = if to_addr == *my_address {
        qrc20_amount.clone()
    } else {
        0.into()
    };
    let my_balance_change = &received_by_me - &qrc20_amount;

    // [`MarketCoinOps::my_address`] and [`UtxoCommonOps::display_address`] shouldn't fail
    let my_address_string = coin.my_address()?;
    let to_address = to_addr.display_address().map_to_mm(WithdrawError::InternalError)?;

    let fee_details = Qrc20FeeDetails {
        // QRC20 fees are paid in base platform currency (in particular Qtum)
        coin: coin.platform.clone(),
        miner_fee: utxo_common::big_decimal_from_sat(miner_fee as i64, coin.utxo.decimals),
        gas_limit,
        gas_price,
        total_gas_fee: utxo_common::big_decimal_from_sat(gas_fee as i64, coin.utxo.decimals),
    };
    Ok(TransactionDetails {
        from: vec![my_address_string],
        to: vec![to_address],
        total_amount: qrc20_amount.clone(),
        spent_by_me: qrc20_amount,
        received_by_me,
        my_balance_change,
        tx_hash: signed.hash().reversed().to_vec().to_tx_hash(),
        tx_hex: serialize(&signed).into(),
        fee_details: Some(fee_details.into()),
        block_height: 0,
        coin: conf.ticker.clone(),
        internal_id: vec![].into(),
        timestamp: now_ms() / 1000,
        kmd_rewards: None,
        transaction_type: TransactionType::StandardTransfer,
    })
}

/// Parse the given topic to `H160` address.
fn address_from_log_topic(topic: &str) -> Result<H160, String> {
    if topic.len() != 64 {
        return ERR!(
            "Topic {:?} is expected to be H256 encoded topic (with length of 64)",
            topic
        );
    }

    // skip the first 24 characters to parse the last 40 characters to H160.
    // https://github.com/qtumproject/qtum-electrum/blob/v4.0.2/electrum/wallet.py#L2112
    let hash = try_s!(H160Json::from_str(&topic[24..]));
    Ok(hash.0.into())
}

fn address_to_log_topic(address: &H160) -> String {
    let zeros = std::str::from_utf8(&[b'0'; 24]).expect("Expected a valid str from slice of '0' chars");
    let mut topic = format!("{:02x}", address);
    topic.insert_str(0, zeros);
    topic
}

pub struct TransferEventDetails {
    contract_address: H160,
    amount: U256,
    sender: H160,
    receiver: H160,
}

fn transfer_event_from_log(log: &LogEntry) -> Result<TransferEventDetails, String> {
    let contract_address = if log.address.starts_with("0x") {
        try_s!(qtum::contract_addr_from_str(&log.address))
    } else {
        let address = format!("0x{}", log.address);
        try_s!(qtum::contract_addr_from_str(&address))
    };

    if log.topics.len() != 3 {
        return ERR!("'Transfer' event must have 3 topics, found, {}", log.topics.len());
    }

    // https://github.com/qtumproject/qtum-electrum/blob/v4.0.2/electrum/wallet.py#L2111
    let amount = try_s!(U256::from_str(&log.data));

    // https://github.com/qtumproject/qtum-electrum/blob/v4.0.2/electrum/wallet.py#L2112
    let sender = try_s!(address_from_log_topic(&log.topics[1]));
    // https://github.com/qtumproject/qtum-electrum/blob/v4.0.2/electrum/wallet.py#L2113
    let receiver = try_s!(address_from_log_topic(&log.topics[2]));
    Ok(TransferEventDetails {
        contract_address,
        amount,
        sender,
        receiver,
    })
}<|MERGE_RESOLUTION|>--- conflicted
+++ resolved
@@ -14,7 +14,6 @@
                   GetUtxoListOps, HistoryUtxoTx, HistoryUtxoTxMap, MatureUnspentList, RecentlySpentOutPointsGuard,
                   UtxoActivationParams, UtxoAddressFormat, UtxoCoinFields, UtxoCommonOps, UtxoFromLegacyReqErr,
                   UtxoTx, UtxoTxBroadcastOps, UtxoTxGenerationOps, VerboseTransactionFrom, UTXO_LOCK};
-<<<<<<< HEAD
 use crate::{BalanceError, BalanceFut, CheckIfMyPaymentSentArgs, CoinBalance, CoinFutSpawner, FeeApproxStage,
             FoundSwapTxSpend, HistorySyncState, MarketCoinOps, MmCoin, NegotiateSwapContractAddrErr,
             PaymentInstructions, PaymentInstructionsErr, PrivKeyNotAllowed, RawTransactionFut, RawTransactionRequest,
@@ -24,18 +23,8 @@
             TradePreimageResult, TradePreimageValue, TransactionDetails, TransactionEnum, TransactionErr,
             TransactionFut, TransactionType, TxMarshalingErr, UnexpectedDerivationMethod, ValidateAddressResult,
             ValidateFeeArgs, ValidateInstructionsErr, ValidateOtherPubKeyErr, ValidatePaymentFut,
-            ValidatePaymentInput, VerificationResult, WatcherOps, WatcherSearchForSwapTxSpendInput,
+            ValidatePaymentInput, VerificationResult, WatcherOps,
             WatcherValidatePaymentInput, WithdrawError, WithdrawFee, WithdrawFut, WithdrawRequest, WithdrawResult};
-=======
-use crate::{BalanceError, BalanceFut, CoinBalance, CoinFutSpawner, FeeApproxStage, FoundSwapTxSpend, HistorySyncState,
-            MarketCoinOps, MmCoin, NegotiateSwapContractAddrErr, PaymentInstructions, PaymentInstructionsErr,
-            PrivKeyNotAllowed, RawTransactionFut, RawTransactionRequest, SearchForSwapTxSpendInput, SignatureResult,
-            SwapOps, TradeFee, TradePreimageError, TradePreimageFut, TradePreimageResult, TradePreimageValue,
-            TransactionDetails, TransactionEnum, TransactionErr, TransactionFut, TransactionType, TxMarshalingErr,
-            UnexpectedDerivationMethod, ValidateAddressResult, ValidateInstructionsErr, ValidateOtherPubKeyErr,
-            ValidatePaymentFut, ValidatePaymentInput, VerificationResult, WatcherOps, WatcherValidatePaymentInput,
-            WithdrawError, WithdrawFee, WithdrawFut, WithdrawRequest, WithdrawResult};
->>>>>>> 5affd628
 use async_trait::async_trait;
 use bitcrypto::{dhash160, sha256};
 use chain::TransactionOutput;
