use crate::coin_errors::{MyAddressError, ValidatePaymentError};
use crate::eth::{self, u256_to_big_decimal, wei_from_big_decimal, TryToAddress};
use crate::qrc20::rpc_clients::{LogEntry, Qrc20ElectrumOps, Qrc20NativeOps, Qrc20RpcOps, TopicFilter, TxReceipt,
                                ViewContractCallType};
use crate::utxo::qtum::QtumBasedCoin;
use crate::utxo::rpc_clients::{ElectrumClient, NativeClient, UnspentInfo, UtxoRpcClientEnum, UtxoRpcClientOps,
                               UtxoRpcError, UtxoRpcFut, UtxoRpcResult};
#[cfg(not(target_arch = "wasm32"))]
use crate::utxo::tx_cache::{UtxoVerboseCacheOps, UtxoVerboseCacheShared};
use crate::utxo::utxo_builder::{UtxoCoinBuildError, UtxoCoinBuildResult, UtxoCoinBuilderCommonOps,
                                UtxoCoinWithIguanaPrivKeyBuilder, UtxoFieldsWithIguanaPrivKeyBuilder};
use crate::utxo::utxo_common::{self, big_decimal_from_sat, check_all_utxo_inputs_signed_by_pub, UtxoTxBuilder};
use crate::utxo::{qtum, ActualTxFee, AdditionalTxData, AddrFromStrError, BroadcastTxErr, FeePolicy, GenerateTxError,
                  GetUtxoListOps, HistoryUtxoTx, HistoryUtxoTxMap, MatureUnspentList, RecentlySpentOutPointsGuard,
                  UtxoActivationParams, UtxoAddressFormat, UtxoCoinFields, UtxoCommonOps, UtxoFromLegacyReqErr,
                  UtxoTx, UtxoTxBroadcastOps, UtxoTxGenerationOps, VerboseTransactionFrom, UTXO_LOCK};
use crate::{BalanceError, BalanceFut, CoinBalance, CoinFutSpawner, FeeApproxStage, FoundSwapTxSpend, HistorySyncState,
<<<<<<< HEAD
            MarketCoinOps, MmCoin, NegotiateSwapContractAddrErr, PrivKeyNotAllowed, RawTransactionFut,
            RawTransactionRequest, SearchForSwapTxSpendInput, SignatureResult, SwapOps, TradeFee, TradePreimageError,
            TradePreimageFut, TradePreimageResult, TradePreimageValue, TransactionDetails, TransactionEnum,
            TransactionErr, TransactionFut, TransactionType, TxMarshalingErr, UnexpectedDerivationMethod,
            ValidateAddressResult, ValidateOtherPubKeyErr, ValidatePaymentFut, ValidatePaymentInput,
            VerificationResult, WatcherOps, WatcherValidatePaymentInput, WithdrawError, WithdrawFee, WithdrawFut,
=======
            MarketCoinOps, MmCoin, NegotiateSwapContractAddrErr, PaymentInstructions, PaymentInstructionsErr,
            PrivKeyNotAllowed, RawTransactionFut, RawTransactionRequest, SearchForSwapTxSpendInput, SignatureResult,
            SwapOps, TradeFee, TradePreimageError, TradePreimageFut, TradePreimageResult, TradePreimageValue,
            TransactionDetails, TransactionEnum, TransactionErr, TransactionFut, TransactionType, TxMarshalingErr,
            UnexpectedDerivationMethod, ValidateAddressResult, ValidateInstructionsErr, ValidateOtherPubKeyErr,
            ValidatePaymentFut, ValidatePaymentInput, VerificationResult, WatcherOps,
            WatcherSearchForSwapTxSpendInput, WatcherValidatePaymentInput, WithdrawError, WithdrawFee, WithdrawFut,
>>>>>>> 6fc74b99
            WithdrawRequest, WithdrawResult};
use async_trait::async_trait;
use bitcrypto::{dhash160, sha256};
use chain::TransactionOutput;
use common::executor::Timer;
use common::jsonrpc_client::{JsonRpcClient, JsonRpcRequest, RpcRes};
use common::log::{error, warn};
use common::now_ms;
use derive_more::Display;
use ethabi::{Function, Token};
use ethereum_types::{H160, U256};
use futures::compat::Future01CompatExt;
use futures::{FutureExt, TryFutureExt};
use futures01::Future;
use keys::bytes::Bytes as ScriptBytes;
use keys::{Address as UtxoAddress, Address, KeyPair, Public};
use mm2_core::mm_ctx::MmArc;
use mm2_err_handle::prelude::*;
use mm2_number::{BigDecimal, MmNumber};
#[cfg(test)] use mocktopus::macros::*;
use rpc::v1::types::{Bytes as BytesJson, ToTxHash, Transaction as RpcTransaction, H160 as H160Json, H256 as H256Json};
use script::{Builder as ScriptBuilder, Opcode, Script, TransactionInputSigner};
use script_pubkey::generate_contract_call_script_pubkey;
use serde_json::{self as json, Value as Json};
use serialization::{deserialize, serialize, CoinVariant};
use std::collections::{HashMap, HashSet};
use std::ops::{Deref, Neg};
#[cfg(not(target_arch = "wasm32"))] use std::path::PathBuf;
use std::str::FromStr;
use std::sync::Arc;
use utxo_signer::with_key_pair::{sign_tx, UtxoSignWithKeyPairError};

mod history;
#[cfg(test)] mod qrc20_tests;
pub mod rpc_clients;
pub mod script_pubkey;
mod swap;

/// Qtum amount is always 0 for the QRC20 UTXO outputs,
/// because we should pay only a fee in Qtum to send the QRC20 transaction.
pub const OUTPUT_QTUM_AMOUNT: u64 = 0;
pub const QRC20_GAS_LIMIT_DEFAULT: u64 = 100_000;
const QRC20_PAYMENT_GAS_LIMIT: u64 = 200_000;
pub const QRC20_GAS_PRICE_DEFAULT: u64 = 40;
pub const QRC20_DUST: u64 = 0;
// Keccak-256 hash of `Transfer` event
const QRC20_TRANSFER_TOPIC: &str = "ddf252ad1be2c89b69c2b068fc378daa952ba7f163c4a11628f55a4df523b3ef";
const QRC20_PAYMENT_SENT_TOPIC: &str = "ccc9c05183599bd3135da606eaaf535daffe256e9de33c048014cffcccd4ad57";
const QRC20_RECEIVER_SPENT_TOPIC: &str = "36c177bcb01c6d568244f05261e2946c8c977fa50822f3fa098c470770ee1f3e";
const QRC20_SENDER_REFUNDED_TOPIC: &str = "1797d500133f8e427eb9da9523aa4a25cb40f50ebc7dbda3c7c81778973f35ba";

pub type Qrc20AbiResult<T> = Result<T, MmError<Qrc20AbiError>>;

#[derive(Display)]
pub enum Qrc20GenTxError {
    ErrorGeneratingUtxoTx(GenerateTxError),
    ErrorSigningTx(UtxoSignWithKeyPairError),
    PrivKeyNotAllowed(PrivKeyNotAllowed),
    UnexpectedDerivationMethod(UnexpectedDerivationMethod),
}

impl From<GenerateTxError> for Qrc20GenTxError {
    fn from(e: GenerateTxError) -> Self { Qrc20GenTxError::ErrorGeneratingUtxoTx(e) }
}

impl From<UtxoSignWithKeyPairError> for Qrc20GenTxError {
    fn from(e: UtxoSignWithKeyPairError) -> Self { Qrc20GenTxError::ErrorSigningTx(e) }
}

impl From<PrivKeyNotAllowed> for Qrc20GenTxError {
    fn from(e: PrivKeyNotAllowed) -> Self { Qrc20GenTxError::PrivKeyNotAllowed(e) }
}

impl From<UnexpectedDerivationMethod> for Qrc20GenTxError {
    fn from(e: UnexpectedDerivationMethod) -> Self { Qrc20GenTxError::UnexpectedDerivationMethod(e) }
}

impl From<UtxoRpcError> for Qrc20GenTxError {
    fn from(e: UtxoRpcError) -> Self { Qrc20GenTxError::ErrorGeneratingUtxoTx(GenerateTxError::from(e)) }
}

impl Qrc20GenTxError {
    fn into_withdraw_error(self, coin: String, decimals: u8) -> WithdrawError {
        match self {
            Qrc20GenTxError::ErrorGeneratingUtxoTx(gen_err) => {
                WithdrawError::from_generate_tx_error(gen_err, coin, decimals)
            },
            Qrc20GenTxError::ErrorSigningTx(sign_err) => WithdrawError::InternalError(sign_err.to_string()),
            Qrc20GenTxError::PrivKeyNotAllowed(priv_err) => WithdrawError::InternalError(priv_err.to_string()),
            Qrc20GenTxError::UnexpectedDerivationMethod(addr_err) => WithdrawError::InternalError(addr_err.to_string()),
        }
    }
}

#[derive(Clone, Debug, Deserialize, Serialize)]
pub struct Qrc20ActivationParams {
    swap_contract_address: H160,
    fallback_swap_contract: Option<H160>,
    #[serde(flatten)]
    utxo_params: UtxoActivationParams,
}

#[derive(Debug, Display)]
pub enum Qrc20FromLegacyReqErr {
    InvalidSwapContractAddr(json::Error),
    InvalidFallbackSwapContract(json::Error),
    InvalidUtxoParams(UtxoFromLegacyReqErr),
}

impl From<UtxoFromLegacyReqErr> for Qrc20FromLegacyReqErr {
    fn from(err: UtxoFromLegacyReqErr) -> Self { Qrc20FromLegacyReqErr::InvalidUtxoParams(err) }
}

impl Qrc20ActivationParams {
    pub fn from_legacy_req(req: &Json) -> Result<Self, MmError<Qrc20FromLegacyReqErr>> {
        let swap_contract_address = json::from_value(req["swap_contract_address"].clone())
            .map_to_mm(Qrc20FromLegacyReqErr::InvalidSwapContractAddr)?;
        let fallback_swap_contract = json::from_value(req["fallback_swap_contract"].clone())
            .map_to_mm(Qrc20FromLegacyReqErr::InvalidFallbackSwapContract)?;
        let utxo_params = UtxoActivationParams::from_legacy_req(req)?;
        Ok(Qrc20ActivationParams {
            swap_contract_address,
            fallback_swap_contract,
            utxo_params,
        })
    }
}

struct Qrc20CoinBuilder<'a> {
    ctx: &'a MmArc,
    ticker: &'a str,
    conf: &'a Json,
    activation_params: &'a Qrc20ActivationParams,
    priv_key: &'a [u8],
    platform: String,
    token_contract_address: H160,
}

impl<'a> Qrc20CoinBuilder<'a> {
    pub fn new(
        ctx: &'a MmArc,
        ticker: &'a str,
        conf: &'a Json,
        activation_params: &'a Qrc20ActivationParams,
        priv_key: &'a [u8],
        platform: String,
        token_contract_address: H160,
    ) -> Qrc20CoinBuilder<'a> {
        Qrc20CoinBuilder {
            ctx,
            ticker,
            conf,
            activation_params,
            priv_key,
            platform,
            token_contract_address,
        }
    }
}

#[async_trait]
impl<'a> UtxoCoinBuilderCommonOps for Qrc20CoinBuilder<'a> {
    fn ctx(&self) -> &MmArc { self.ctx }

    fn conf(&self) -> &Json { self.conf }

    fn activation_params(&self) -> &UtxoActivationParams { &self.activation_params.utxo_params }

    fn ticker(&self) -> &str { self.ticker }

    async fn decimals(&self, rpc_client: &UtxoRpcClientEnum) -> UtxoCoinBuildResult<u8> {
        if let Some(d) = self.conf()["decimals"].as_u64() {
            return Ok(d as u8);
        }

        rpc_client
            .token_decimals(&self.token_contract_address)
            .compat()
            .await
            .map_to_mm(UtxoCoinBuildError::ErrorDetectingDecimals)
    }

    fn dust_amount(&self) -> u64 { QRC20_DUST }

    #[cfg(not(target_arch = "wasm32"))]
    fn confpath(&self) -> UtxoCoinBuildResult<PathBuf> {
        use crate::utxo::coin_daemon_data_dir;

        // Documented at https://github.com/jl777/coins#bitcoin-protocol-specific-json
        // "USERHOME/" prefix should be replaced with the user's home folder.
        let declared_confpath = match self.conf()["confpath"].as_str() {
            Some(path) if !path.is_empty() => path.trim(),
            _ => {
                let is_asset_chain = false;
                let platform = self.platform.to_lowercase();
                let data_dir = coin_daemon_data_dir(&platform, is_asset_chain);

                let confname = format!("{}.conf", platform);
                return Ok(data_dir.join(&confname[..]));
            },
        };

        let (confpath, rel_to_home) = match declared_confpath.strip_prefix("~/") {
            Some(stripped) => (stripped, true),
            None => match declared_confpath.strip_prefix("USERHOME/") {
                Some(stripped) => (stripped, true),
                None => (declared_confpath, false),
            },
        };

        if rel_to_home {
            let home = dirs::home_dir().or_mm_err(|| UtxoCoinBuildError::CantDetectUserHome)?;
            Ok(home.join(confpath))
        } else {
            Ok(confpath.into())
        }
    }

    fn check_utxo_maturity(&self) -> bool {
        if let Some(false) = self.activation_params.utxo_params.check_utxo_maturity {
            warn!("'check_utxo_maturity' is ignored because QRC20 gas refund is returned as a coinbase transaction");
        }
        true
    }

    /// Override [`UtxoCoinBuilderCommonOps::tx_cache`] to initialize TX cache with the platform ticker.
    /// Please note the method is overridden for Native mode only.
    #[inline]
    #[cfg(not(target_arch = "wasm32"))]
    fn tx_cache(&self) -> UtxoVerboseCacheShared {
        crate::utxo::tx_cache::fs_tx_cache::FsVerboseCache::new(self.platform.clone(), self.tx_cache_path())
            .into_shared()
    }
}

#[async_trait]
impl<'a> UtxoFieldsWithIguanaPrivKeyBuilder for Qrc20CoinBuilder<'a> {}

#[async_trait]
impl<'a> UtxoCoinWithIguanaPrivKeyBuilder for Qrc20CoinBuilder<'a> {
    type ResultCoin = Qrc20Coin;
    type Error = UtxoCoinBuildError;

    fn priv_key(&self) -> &[u8] { self.priv_key }

    async fn build(self) -> MmResult<Self::ResultCoin, Self::Error> {
        let utxo = self.build_utxo_fields_with_iguana_priv_key(self.priv_key()).await?;
        let inner = Qrc20CoinFields {
            utxo,
            platform: self.platform,
            contract_address: self.token_contract_address,
            swap_contract_address: self.activation_params.swap_contract_address,
            fallback_swap_contract: self.activation_params.fallback_swap_contract,
        };
        Ok(Qrc20Coin(Arc::new(inner)))
    }
}

pub async fn qrc20_coin_from_conf_and_params(
    ctx: &MmArc,
    ticker: &str,
    platform: &str,
    conf: &Json,
    params: &Qrc20ActivationParams,
    priv_key: &[u8],
    contract_address: H160,
) -> Result<Qrc20Coin, String> {
    let builder = Qrc20CoinBuilder::new(
        ctx,
        ticker,
        conf,
        params,
        priv_key,
        platform.to_owned(),
        contract_address,
    );
    Ok(try_s!(builder.build().await))
}

pub struct Qrc20CoinFields {
    pub utxo: UtxoCoinFields,
    pub platform: String,
    pub contract_address: H160,
    pub swap_contract_address: H160,
    pub fallback_swap_contract: Option<H160>,
}

#[derive(Clone)]
pub struct Qrc20Coin(Arc<Qrc20CoinFields>);

impl Deref for Qrc20Coin {
    type Target = Qrc20CoinFields;
    fn deref(&self) -> &Qrc20CoinFields { &*self.0 }
}

impl AsRef<UtxoCoinFields> for Qrc20Coin {
    fn as_ref(&self) -> &UtxoCoinFields { &self.utxo }
}

impl qtum::QtumBasedCoin for Qrc20Coin {}

#[derive(Clone, Debug, PartialEq)]
pub struct ContractCallOutput {
    pub value: u64,
    pub script_pubkey: ScriptBytes,
    pub gas_limit: u64,
    pub gas_price: u64,
}

impl From<ContractCallOutput> for TransactionOutput {
    fn from(out: ContractCallOutput) -> Self {
        TransactionOutput {
            value: out.value,
            script_pubkey: out.script_pubkey,
        }
    }
}

/// Functions of ERC20/EtomicSwap smart contracts that may change the blockchain state.
#[derive(Debug, Eq, PartialEq)]
pub enum MutContractCallType {
    Transfer,
    Erc20Payment,
    ReceiverSpend,
    SenderRefund,
}

impl MutContractCallType {
    fn as_function_name(&self) -> &'static str {
        match self {
            MutContractCallType::Transfer => "transfer",
            MutContractCallType::Erc20Payment => "erc20Payment",
            MutContractCallType::ReceiverSpend => "receiverSpend",
            MutContractCallType::SenderRefund => "senderRefund",
        }
    }

    fn as_function(&self) -> &'static Function {
        match self {
            MutContractCallType::Transfer => eth::ERC20_CONTRACT.function(self.as_function_name()).unwrap(),
            MutContractCallType::Erc20Payment
            | MutContractCallType::ReceiverSpend
            | MutContractCallType::SenderRefund => eth::SWAP_CONTRACT.function(self.as_function_name()).unwrap(),
        }
    }

    pub fn from_script_pubkey(script: &[u8]) -> Result<Option<MutContractCallType>, String> {
        lazy_static! {
            static ref TRANSFER_SHORT_SIGN: [u8; 4] =
                eth::ERC20_CONTRACT.function("transfer").unwrap().short_signature();
            static ref ERC20_PAYMENT_SHORT_SIGN: [u8; 4] =
                eth::SWAP_CONTRACT.function("erc20Payment").unwrap().short_signature();
            static ref RECEIVER_SPEND_SHORT_SIGN: [u8; 4] =
                eth::SWAP_CONTRACT.function("receiverSpend").unwrap().short_signature();
            static ref SENDER_REFUND_SHORT_SIGN: [u8; 4] =
                eth::SWAP_CONTRACT.function("senderRefund").unwrap().short_signature();
        }

        if script.len() < 4 {
            return ERR!("Length of the script pubkey less than 4: {:?}", script);
        }

        if script.starts_with(TRANSFER_SHORT_SIGN.as_ref()) {
            return Ok(Some(MutContractCallType::Transfer));
        }
        if script.starts_with(ERC20_PAYMENT_SHORT_SIGN.as_ref()) {
            return Ok(Some(MutContractCallType::Erc20Payment));
        }
        if script.starts_with(RECEIVER_SPEND_SHORT_SIGN.as_ref()) {
            return Ok(Some(MutContractCallType::ReceiverSpend));
        }
        if script.starts_with(SENDER_REFUND_SHORT_SIGN.as_ref()) {
            return Ok(Some(MutContractCallType::SenderRefund));
        }
        Ok(None)
    }

    #[allow(dead_code)]
    fn short_signature(&self) -> [u8; 4] { self.as_function().short_signature() }
}

pub struct GenerateQrc20TxResult {
    pub signed: UtxoTx,
    pub miner_fee: u64,
    pub gas_fee: u64,
}

#[derive(Debug, Display)]
pub enum Qrc20AbiError {
    #[display(fmt = "Invalid QRC20 ABI params: {}", _0)]
    InvalidParams(String),
    #[display(fmt = "QRC20 ABI error: {}", _0)]
    AbiError(String),
}

impl From<ethabi::Error> for Qrc20AbiError {
    fn from(e: ethabi::Error) -> Qrc20AbiError { Qrc20AbiError::AbiError(e.to_string()) }
}

impl From<Qrc20AbiError> for ValidatePaymentError {
    fn from(e: Qrc20AbiError) -> ValidatePaymentError { ValidatePaymentError::TxDeserializationError(e.to_string()) }
}

impl From<Qrc20AbiError> for GenerateTxError {
    fn from(e: Qrc20AbiError) -> Self { GenerateTxError::Internal(e.to_string()) }
}

impl From<Qrc20AbiError> for TradePreimageError {
    fn from(e: Qrc20AbiError) -> Self {
        // `Qrc20ABIError` is always an internal error
        TradePreimageError::InternalError(e.to_string())
    }
}

impl From<Qrc20AbiError> for WithdrawError {
    fn from(e: Qrc20AbiError) -> Self {
        // `Qrc20ABIError` is always an internal error
        WithdrawError::InternalError(e.to_string())
    }
}

impl From<Qrc20AbiError> for UtxoRpcError {
    fn from(e: Qrc20AbiError) -> Self {
        // `Qrc20ABIError` is always an internal error
        UtxoRpcError::Internal(e.to_string())
    }
}

impl Qrc20Coin {
    /// `gas_fee` should be calculated by: gas_limit * gas_price * (count of contract calls),
    /// or should be sum of gas fee of all contract calls.
    pub async fn get_qrc20_tx_fee(&self, gas_fee: u64) -> Result<u64, String> {
        match try_s!(self.get_tx_fee().await) {
            ActualTxFee::Dynamic(amount) | ActualTxFee::FixedPerKb(amount) => Ok(amount + gas_fee),
        }
    }

    /// Generate and send a transaction with the specified UTXO outputs.
    /// Note this function locks the `UTXO_LOCK`.
    pub async fn send_contract_calls(
        &self,
        outputs: Vec<ContractCallOutput>,
    ) -> Result<TransactionEnum, TransactionErr> {
        // TODO: we need to somehow refactor it using RecentlySpentOutpoints cache
        // Move over all QRC20 tokens should share the same cache with each other and base QTUM coin
        let _utxo_lock = UTXO_LOCK.lock().await;

        let GenerateQrc20TxResult { signed, .. } = self
            .generate_qrc20_transaction(outputs)
            .await
            .map_err(|e| TransactionErr::Plain(ERRL!("{}", e)))?;
        try_tx_s!(self.utxo.rpc_client.send_transaction(&signed).compat().await, signed);
        Ok(signed.into())
    }

    /// Generate Qtum UTXO transaction with contract calls.
    /// Note: lock the UTXO_LOCK mutex before this function will be called.
    async fn generate_qrc20_transaction(
        &self,
        contract_outputs: Vec<ContractCallOutput>,
    ) -> Result<GenerateQrc20TxResult, MmError<Qrc20GenTxError>> {
        let my_address = self.utxo.derivation_method.iguana_or_err()?;
        let (unspents, _) = self.get_unspent_ordered_list(my_address).await?;

        let mut gas_fee = 0;
        let mut outputs = Vec::with_capacity(contract_outputs.len());
        for output in contract_outputs {
            gas_fee += output.gas_limit * output.gas_price;
            outputs.push(TransactionOutput::from(output));
        }

        let (unsigned, data) = UtxoTxBuilder::new(self)
            .add_available_inputs(unspents)
            .add_outputs(outputs)
            .with_gas_fee(gas_fee)
            .build()
            .await?;

        let my_address = self.utxo.derivation_method.iguana_or_err()?;
        let key_pair = self.utxo.priv_key_policy.key_pair_or_err()?;

        let prev_script = ScriptBuilder::build_p2pkh(&my_address.hash);
        let signed = sign_tx(
            unsigned,
            key_pair,
            prev_script,
            self.utxo.conf.signature_version,
            self.utxo.conf.fork_id,
        )?;

        let miner_fee = data.fee_amount + data.unused_change.unwrap_or_default();
        Ok(GenerateQrc20TxResult {
            signed,
            miner_fee,
            gas_fee,
        })
    }

    fn transfer_output(
        &self,
        to_addr: H160,
        amount: U256,
        gas_limit: u64,
        gas_price: u64,
    ) -> Qrc20AbiResult<ContractCallOutput> {
        let function = eth::ERC20_CONTRACT.function("transfer")?;
        let params = function.encode_input(&[Token::Address(to_addr), Token::Uint(amount)])?;

        let script_pubkey =
            generate_contract_call_script_pubkey(&params, gas_limit, gas_price, &self.contract_address)?.to_bytes();

        Ok(ContractCallOutput {
            value: OUTPUT_QTUM_AMOUNT,
            script_pubkey,
            gas_limit,
            gas_price,
        })
    }

    async fn preimage_trade_fee_required_to_send_outputs(
        &self,
        contract_outputs: Vec<ContractCallOutput>,
        stage: &FeeApproxStage,
    ) -> TradePreimageResult<BigDecimal> {
        let decimals = self.as_ref().decimals;
        let mut gas_fee = 0;
        let mut outputs = Vec::with_capacity(contract_outputs.len());
        for output in contract_outputs {
            gas_fee += output.gas_limit * output.gas_price;
            outputs.push(TransactionOutput::from(output));
        }
        let fee_policy = FeePolicy::SendExact;
        let miner_fee =
            UtxoCommonOps::preimage_trade_fee_required_to_send_outputs(self, outputs, fee_policy, Some(gas_fee), stage)
                .await?;
        let gas_fee = big_decimal_from_sat(gas_fee as i64, decimals);
        Ok(miner_fee + gas_fee)
    }
}

// if mockable is placed before async_trait there is `munmap_chunk(): invalid pointer` error on async fn mocking attempt
#[async_trait]
#[cfg_attr(test, mockable)]
impl UtxoTxBroadcastOps for Qrc20Coin {
    async fn broadcast_tx(&self, tx: &UtxoTx) -> Result<H256Json, MmError<BroadcastTxErr>> {
        utxo_common::broadcast_tx(self, tx).await
    }
}

#[async_trait]
#[cfg_attr(test, mockable)]
impl UtxoTxGenerationOps for Qrc20Coin {
    /// Get only QTUM transaction fee.
    async fn get_tx_fee(&self) -> UtxoRpcResult<ActualTxFee> { utxo_common::get_tx_fee(&self.utxo).await }

    async fn calc_interest_if_required(
        &self,
        unsigned: TransactionInputSigner,
        data: AdditionalTxData,
        my_script_pub: ScriptBytes,
    ) -> UtxoRpcResult<(TransactionInputSigner, AdditionalTxData)> {
        utxo_common::calc_interest_if_required(self, unsigned, data, my_script_pub).await
    }
}

#[async_trait]
#[cfg_attr(test, mockable)]
impl GetUtxoListOps for Qrc20Coin {
    async fn get_unspent_ordered_list(
        &self,
        address: &Address,
    ) -> UtxoRpcResult<(Vec<UnspentInfo>, RecentlySpentOutPointsGuard<'_>)> {
        utxo_common::get_unspent_ordered_list(self, address).await
    }

    async fn get_all_unspent_ordered_list(
        &self,
        address: &Address,
    ) -> UtxoRpcResult<(Vec<UnspentInfo>, RecentlySpentOutPointsGuard<'_>)> {
        utxo_common::get_all_unspent_ordered_list(self, address).await
    }

    async fn get_mature_unspent_ordered_list(
        &self,
        address: &Address,
    ) -> UtxoRpcResult<(MatureUnspentList, RecentlySpentOutPointsGuard<'_>)> {
        utxo_common::get_mature_unspent_ordered_list(self, address).await
    }
}

#[async_trait]
#[cfg_attr(test, mockable)]
impl UtxoCommonOps for Qrc20Coin {
    async fn get_htlc_spend_fee(&self, tx_size: u64, stage: &FeeApproxStage) -> UtxoRpcResult<u64> {
        utxo_common::get_htlc_spend_fee(self, tx_size, stage).await
    }

    fn addresses_from_script(&self, script: &Script) -> Result<Vec<UtxoAddress>, String> {
        utxo_common::addresses_from_script(self, script)
    }

    fn denominate_satoshis(&self, satoshi: i64) -> f64 { utxo_common::denominate_satoshis(&self.utxo, satoshi) }

    fn my_public_key(&self) -> Result<&Public, MmError<UnexpectedDerivationMethod>> {
        utxo_common::my_public_key(self.as_ref())
    }

    fn address_from_str(&self, address: &str) -> MmResult<UtxoAddress, AddrFromStrError> {
        utxo_common::checked_address_from_str(self, address)
    }

    async fn get_current_mtp(&self) -> UtxoRpcResult<u32> {
        utxo_common::get_current_mtp(&self.utxo, CoinVariant::Qtum).await
    }

    fn is_unspent_mature(&self, output: &RpcTransaction) -> bool { self.is_qtum_unspent_mature(output) }

    async fn calc_interest_of_tx(
        &self,
        _tx: &UtxoTx,
        _input_transactions: &mut HistoryUtxoTxMap,
    ) -> UtxoRpcResult<u64> {
        MmError::err(UtxoRpcError::Internal(
            "QRC20 coin doesn't support transaction rewards".to_owned(),
        ))
    }

    async fn get_mut_verbose_transaction_from_map_or_rpc<'a, 'b>(
        &'a self,
        tx_hash: H256Json,
        utxo_tx_map: &'b mut HistoryUtxoTxMap,
    ) -> UtxoRpcResult<&'b mut HistoryUtxoTx> {
        utxo_common::get_mut_verbose_transaction_from_map_or_rpc(self, tx_hash, utxo_tx_map).await
    }

    async fn p2sh_spending_tx(&self, input: utxo_common::P2SHSpendingTxInput<'_>) -> Result<UtxoTx, String> {
        utxo_common::p2sh_spending_tx(self, input).await
    }

    fn get_verbose_transactions_from_cache_or_rpc(
        &self,
        tx_ids: HashSet<H256Json>,
    ) -> UtxoRpcFut<HashMap<H256Json, VerboseTransactionFrom>> {
        let selfi = self.clone();
        let fut = async move { utxo_common::get_verbose_transactions_from_cache_or_rpc(&selfi.utxo, tx_ids).await };
        Box::new(fut.boxed().compat())
    }

    async fn preimage_trade_fee_required_to_send_outputs(
        &self,
        outputs: Vec<TransactionOutput>,
        fee_policy: FeePolicy,
        gas_fee: Option<u64>,
        stage: &FeeApproxStage,
    ) -> TradePreimageResult<BigDecimal> {
        utxo_common::preimage_trade_fee_required_to_send_outputs(
            self,
            self.platform_ticker(),
            outputs,
            fee_policy,
            gas_fee,
            stage,
        )
        .await
    }

    fn increase_dynamic_fee_by_stage(&self, dynamic_fee: u64, stage: &FeeApproxStage) -> u64 {
        utxo_common::increase_dynamic_fee_by_stage(self, dynamic_fee, stage)
    }

    async fn p2sh_tx_locktime(&self, htlc_locktime: u32) -> Result<u32, MmError<UtxoRpcError>> {
        utxo_common::p2sh_tx_locktime(self, &self.utxo.conf.ticker, htlc_locktime).await
    }

    fn addr_format(&self) -> &UtxoAddressFormat { utxo_common::addr_format(self) }

    fn addr_format_for_standard_scripts(&self) -> UtxoAddressFormat {
        utxo_common::addr_format_for_standard_scripts(self)
    }

    fn address_from_pubkey(&self, pubkey: &Public) -> Address {
        let conf = &self.utxo.conf;
        utxo_common::address_from_pubkey(
            pubkey,
            conf.pub_addr_prefix,
            conf.pub_t_addr_prefix,
            conf.checksum_type,
            conf.bech32_hrp.clone(),
            self.addr_format().clone(),
        )
    }
}

#[async_trait]
impl SwapOps for Qrc20Coin {
    fn send_taker_fee(&self, fee_addr: &[u8], amount: BigDecimal, _uuid: &[u8]) -> TransactionFut {
        let to_address = try_tx_fus!(self.contract_address_from_raw_pubkey(fee_addr));
        let amount = try_tx_fus!(wei_from_big_decimal(&amount, self.utxo.decimals));
        let transfer_output =
            try_tx_fus!(self.transfer_output(to_address, amount, QRC20_GAS_LIMIT_DEFAULT, QRC20_GAS_PRICE_DEFAULT));
        let outputs = vec![transfer_output];

        let selfi = self.clone();
        let fut = async move { selfi.send_contract_calls(outputs).await };

        Box::new(fut.boxed().compat())
    }

    fn send_maker_payment(
        &self,
        _time_lock_duration: u64,
        time_lock: u32,
        taker_pub: &[u8],
        secret_hash: &[u8],
        amount: BigDecimal,
        swap_contract_address: &Option<BytesJson>,
        _swap_unique_data: &[u8],
        _payment_instructions: &Option<PaymentInstructions>,
    ) -> TransactionFut {
        let taker_addr = try_tx_fus!(self.contract_address_from_raw_pubkey(taker_pub));
        let id = qrc20_swap_id(time_lock, secret_hash);
        let value = try_tx_fus!(wei_from_big_decimal(&amount, self.utxo.decimals));
        let secret_hash = Vec::from(secret_hash);
        let swap_contract_address = try_tx_fus!(swap_contract_address.try_to_address());

        let selfi = self.clone();
        let fut = async move {
            selfi
                .send_hash_time_locked_payment(id, value, time_lock, secret_hash, taker_addr, swap_contract_address)
                .await
        };
        Box::new(fut.boxed().compat())
    }

    #[inline]
    fn send_taker_payment(
        &self,
        _time_lock_duration: u64,
        time_lock: u32,
        maker_pub: &[u8],
        secret_hash: &[u8],
        amount: BigDecimal,
        swap_contract_address: &Option<BytesJson>,
        _swap_unique_data: &[u8],
        _payment_instructions: &Option<PaymentInstructions>,
    ) -> TransactionFut {
        let maker_addr = try_tx_fus!(self.contract_address_from_raw_pubkey(maker_pub));
        let id = qrc20_swap_id(time_lock, secret_hash);
        let value = try_tx_fus!(wei_from_big_decimal(&amount, self.utxo.decimals));
        let secret_hash = Vec::from(secret_hash);
        let swap_contract_address = try_tx_fus!(swap_contract_address.try_to_address());

        let selfi = self.clone();
        let fut = async move {
            selfi
                .send_hash_time_locked_payment(id, value, time_lock, secret_hash, maker_addr, swap_contract_address)
                .await
        };
        Box::new(fut.boxed().compat())
    }

    #[inline]
    fn send_maker_spends_taker_payment(
        &self,
        taker_payment_tx: &[u8],
        _time_lock: u32,
        _taker_pub: &[u8],
        secret: &[u8],
        _secret_hash: &[u8],
        swap_contract_address: &Option<BytesJson>,
        _swap_unique_data: &[u8],
    ) -> TransactionFut {
        let payment_tx: UtxoTx = try_tx_fus!(deserialize(taker_payment_tx).map_err(|e| ERRL!("{:?}", e)));
        let swap_contract_address = try_tx_fus!(swap_contract_address.try_to_address());
        let secret = secret.to_vec();

        let selfi = self.clone();
        let fut = async move {
            selfi
                .spend_hash_time_locked_payment(payment_tx, swap_contract_address, secret)
                .await
        };
        Box::new(fut.boxed().compat())
    }

    #[inline]
    fn send_taker_spends_maker_payment(
        &self,
        maker_payment_tx: &[u8],
        _time_lock: u32,
        _maker_pub: &[u8],
        secret: &[u8],
        _secret_hash: &[u8],
        swap_contract_address: &Option<BytesJson>,
        _swap_unique_data: &[u8],
    ) -> TransactionFut {
        let payment_tx: UtxoTx = try_tx_fus!(deserialize(maker_payment_tx).map_err(|e| ERRL!("{:?}", e)));
        let secret = secret.to_vec();
        let swap_contract_address = try_tx_fus!(swap_contract_address.try_to_address());

        let selfi = self.clone();
        let fut = async move {
            selfi
                .spend_hash_time_locked_payment(payment_tx, swap_contract_address, secret)
                .await
        };
        Box::new(fut.boxed().compat())
    }

    #[inline]
    fn send_taker_refunds_payment(
        &self,
        taker_payment_tx: &[u8],
        _time_lock: u32,
        _maker_pub: &[u8],
        _secret_hash: &[u8],
        swap_contract_address: &Option<BytesJson>,
        _swap_unique_data: &[u8],
    ) -> TransactionFut {
        let payment_tx: UtxoTx = try_tx_fus!(deserialize(taker_payment_tx).map_err(|e| ERRL!("{:?}", e)));
        let swap_contract_address = try_tx_fus!(swap_contract_address.try_to_address());

        let selfi = self.clone();
        let fut = async move {
            selfi
                .refund_hash_time_locked_payment(swap_contract_address, payment_tx)
                .await
        };
        Box::new(fut.boxed().compat())
    }

    #[inline]
    fn send_maker_refunds_payment(
        &self,
        maker_payment_tx: &[u8],
        _time_lock: u32,
        _taker_pub: &[u8],
        _secret_hash: &[u8],
        swap_contract_address: &Option<BytesJson>,
        _swap_unique_data: &[u8],
    ) -> TransactionFut {
        let payment_tx: UtxoTx = try_tx_fus!(deserialize(maker_payment_tx).map_err(|e| ERRL!("{:?}", e)));
        let swap_contract_address = try_tx_fus!(swap_contract_address.try_to_address());

        let selfi = self.clone();
        let fut = async move {
            selfi
                .refund_hash_time_locked_payment(swap_contract_address, payment_tx)
                .await
        };
        Box::new(fut.boxed().compat())
    }

    #[inline]
    fn validate_fee(
        &self,
        fee_tx: &TransactionEnum,
        expected_sender: &[u8],
        fee_addr: &[u8],
        amount: &BigDecimal,
        min_block_number: u64,
        _uuid: &[u8],
    ) -> Box<dyn Future<Item = (), Error = String> + Send> {
        let fee_tx = match fee_tx {
            TransactionEnum::UtxoTx(tx) => tx,
            _ => panic!("Unexpected TransactionEnum"),
        };
        let fee_tx_hash = fee_tx.hash().reversed().into();
        if !try_fus!(check_all_utxo_inputs_signed_by_pub(fee_tx, expected_sender)) {
            return Box::new(futures01::future::err(ERRL!("The dex fee was sent from wrong address")));
        }
        let fee_addr = try_fus!(self.contract_address_from_raw_pubkey(fee_addr));
        let expected_value = try_fus!(wei_from_big_decimal(amount, self.utxo.decimals));

        let selfi = self.clone();
        let fut = async move {
            selfi
                .validate_fee_impl(fee_tx_hash, fee_addr, expected_value, min_block_number)
                .await
        };
        Box::new(fut.boxed().compat())
    }

    #[inline]
    fn validate_maker_payment(&self, input: ValidatePaymentInput) -> ValidatePaymentFut<()> {
        let payment_tx: UtxoTx = try_f!(deserialize(input.payment_tx.as_slice()));
        let sender = try_f!(self
            .contract_address_from_raw_pubkey(&input.other_pub)
            .map_to_mm(ValidatePaymentError::InvalidParameter));
        let swap_contract_address = try_f!(input
            .swap_contract_address
            .try_to_address()
            .map_to_mm(ValidatePaymentError::InvalidParameter));

        let selfi = self.clone();
        let fut = async move {
            selfi
                .validate_payment(
                    payment_tx,
                    input.time_lock,
                    sender,
                    input.secret_hash,
                    input.amount,
                    swap_contract_address,
                )
                .await
        };
        Box::new(fut.boxed().compat())
    }

    #[inline]
    fn validate_taker_payment(&self, input: ValidatePaymentInput) -> ValidatePaymentFut<()> {
        let swap_contract_address = try_f!(input
            .swap_contract_address
            .try_to_address()
            .map_to_mm(ValidatePaymentError::InvalidParameter));
        let payment_tx: UtxoTx = try_f!(deserialize(input.payment_tx.as_slice()));
        let sender = try_f!(self
            .contract_address_from_raw_pubkey(&input.other_pub)
            .map_to_mm(ValidatePaymentError::InvalidParameter));

        let selfi = self.clone();
        let fut = async move {
            selfi
                .validate_payment(
                    payment_tx,
                    input.time_lock,
                    sender,
                    input.secret_hash,
                    input.amount,
                    swap_contract_address,
                )
                .await
        };
        Box::new(fut.boxed().compat())
    }

    #[inline]
    fn check_if_my_payment_sent(
        &self,
        time_lock: u32,
        _other_pub: &[u8],
        secret_hash: &[u8],
        search_from_block: u64,
        swap_contract_address: &Option<BytesJson>,
        _swap_unique_data: &[u8],
        _amount: &BigDecimal,
    ) -> Box<dyn Future<Item = Option<TransactionEnum>, Error = String> + Send> {
        let swap_id = qrc20_swap_id(time_lock, secret_hash);
        let swap_contract_address = try_fus!(swap_contract_address.try_to_address());

        let selfi = self.clone();
        let fut = async move {
            selfi
                .check_if_my_payment_sent_impl(swap_contract_address, swap_id, search_from_block)
                .await
        };
        Box::new(fut.boxed().compat())
    }

    #[inline]
    async fn search_for_swap_tx_spend_my(
        &self,
        input: SearchForSwapTxSpendInput<'_>,
    ) -> Result<Option<FoundSwapTxSpend>, String> {
        let tx: UtxoTx = try_s!(deserialize(input.tx).map_err(|e| ERRL!("{:?}", e)));

        self.search_for_swap_tx_spend(input.time_lock, input.secret_hash, tx, input.search_from_block)
            .await
    }

    async fn search_for_swap_tx_spend_other(
        &self,
        input: SearchForSwapTxSpendInput<'_>,
    ) -> Result<Option<FoundSwapTxSpend>, String> {
        let tx: UtxoTx = try_s!(deserialize(input.tx).map_err(|e| ERRL!("{:?}", e)));

        self.search_for_swap_tx_spend(input.time_lock, input.secret_hash, tx, input.search_from_block)
            .await
    }

    #[inline]
    fn check_tx_signed_by_pub(&self, tx: &[u8], expected_pub: &[u8]) -> Result<bool, String> {
        utxo_common::check_all_inputs_signed_by_pub(tx, expected_pub)
    }

    #[inline]
    async fn extract_secret(&self, secret_hash: &[u8], spend_tx: &[u8]) -> Result<Vec<u8>, String> {
        self.extract_secret_impl(secret_hash, spend_tx)
    }

    fn negotiate_swap_contract_addr(
        &self,
        other_side_address: Option<&[u8]>,
    ) -> Result<Option<BytesJson>, MmError<NegotiateSwapContractAddrErr>> {
        match other_side_address {
            Some(bytes) => {
                if bytes.len() != 20 {
                    return MmError::err(NegotiateSwapContractAddrErr::InvalidOtherAddrLen(bytes.into()));
                }
                let other_addr = H160::from(bytes);
                if other_addr == self.swap_contract_address {
                    return Ok(Some(self.swap_contract_address.to_vec().into()));
                }

                if Some(other_addr) == self.fallback_swap_contract {
                    return Ok(self.fallback_swap_contract.map(|addr| addr.to_vec().into()));
                }
                MmError::err(NegotiateSwapContractAddrErr::UnexpectedOtherAddr(bytes.into()))
            },
            None => self
                .fallback_swap_contract
                .map(|addr| Some(addr.to_vec().into()))
                .ok_or_else(|| MmError::new(NegotiateSwapContractAddrErr::NoOtherAddrAndNoFallback)),
        }
    }

    #[inline]
    fn derive_htlc_key_pair(&self, swap_unique_data: &[u8]) -> KeyPair {
        utxo_common::derive_htlc_key_pair(self.as_ref(), swap_unique_data)
    }

    #[inline]
    fn validate_other_pubkey(&self, raw_pubkey: &[u8]) -> MmResult<(), ValidateOtherPubKeyErr> {
        utxo_common::validate_other_pubkey(raw_pubkey)
    }

    async fn payment_instructions(
        &self,
        _secret_hash: &[u8],
        _amount: &BigDecimal,
    ) -> Result<Option<Vec<u8>>, MmError<PaymentInstructionsErr>> {
        Ok(None)
    }

    fn validate_instructions(
        &self,
        _instructions: &[u8],
        _secret_hash: &[u8],
        _amount: BigDecimal,
    ) -> Result<PaymentInstructions, MmError<ValidateInstructionsErr>> {
        MmError::err(ValidateInstructionsErr::UnsupportedCoin(self.ticker().to_string()))
    }

    fn is_supported_by_watchers(&self) -> bool { false }
}

#[async_trait]
impl WatcherOps for Qrc20Coin {
    fn create_maker_payment_spend_preimage(
        &self,
        _maker_payment_tx: &[u8],
        _time_lock: u32,
        _maker_pub: &[u8],
        _secret_hash: &[u8],
        _swap_unique_data: &[u8],
    ) -> TransactionFut {
        unimplemented!();
    }

    fn send_maker_payment_spend_preimage(&self, _preimage: &[u8], _secret: &[u8]) -> TransactionFut {
        unimplemented!();
    }

    fn create_taker_payment_refund_preimage(
        &self,
        _taker_payment_tx: &[u8],
        _time_lock: u32,
        _maker_pub: &[u8],
        _secret_hash: &[u8],
        _swap_contract_address: &Option<BytesJson>,
        _swap_unique_data: &[u8],
    ) -> TransactionFut {
        unimplemented!();
    }

    fn send_taker_payment_refund_preimage(&self, _taker_refunds_payment: &[u8]) -> TransactionFut {
        unimplemented!();
    }

    fn watcher_validate_taker_fee(&self, _taker_fee_hash: Vec<u8>, _verified_pub: Vec<u8>) -> ValidatePaymentFut<()> {
        unimplemented!();
    }

    fn watcher_validate_taker_payment(&self, _input: WatcherValidatePaymentInput) -> ValidatePaymentFut<()> {
        unimplemented!();
    }
}

impl MarketCoinOps for Qrc20Coin {
    fn ticker(&self) -> &str { &self.utxo.conf.ticker }

    fn my_address(&self) -> MmResult<String, MyAddressError> { utxo_common::my_address(self) }

    fn get_public_key(&self) -> Result<String, MmError<UnexpectedDerivationMethod>> {
        let pubkey = utxo_common::my_public_key(self.as_ref())?;
        Ok(pubkey.to_string())
    }

    fn sign_message_hash(&self, message: &str) -> Option<[u8; 32]> {
        utxo_common::sign_message_hash(self.as_ref(), message)
    }

    fn sign_message(&self, message: &str) -> SignatureResult<String> {
        utxo_common::sign_message(self.as_ref(), message)
    }

    fn verify_message(&self, signature_base64: &str, message: &str, address: &str) -> VerificationResult<bool> {
        utxo_common::verify_message(self, signature_base64, message, address)
    }

    fn my_balance(&self) -> BalanceFut<CoinBalance> {
        let decimals = self.utxo.decimals;

        let coin = self.clone();
        let fut = async move {
            let my_address = coin
                .my_addr_as_contract_addr()
                .mm_err(|e| BalanceError::Internal(e.to_string()))?;
            let params = [Token::Address(my_address)];
            let contract_address = coin.contract_address;
            let tokens = coin
                .utxo
                .rpc_client
                .rpc_contract_call(ViewContractCallType::BalanceOf, &contract_address, &params)
                .compat()
                .await?;
            let spendable = match tokens.first() {
                Some(Token::Uint(bal)) => u256_to_big_decimal(*bal, decimals)?,
                _ => {
                    let error = format!("Expected U256 as balanceOf result but got {:?}", tokens);
                    return MmError::err(BalanceError::InvalidResponse(error));
                },
            };
            Ok(CoinBalance {
                spendable,
                unspendable: BigDecimal::from(0),
            })
        };
        Box::new(fut.boxed().compat())
    }

    fn base_coin_balance(&self) -> BalanceFut<BigDecimal> {
        // use standard UTXO my_balance implementation that returns Qtum balance instead of QRC20
        Box::new(utxo_common::my_balance(self.clone()).map(|CoinBalance { spendable, .. }| spendable))
    }

    fn platform_ticker(&self) -> &str { &self.0.platform }

    #[inline(always)]
    fn send_raw_tx(&self, tx: &str) -> Box<dyn Future<Item = String, Error = String> + Send> {
        utxo_common::send_raw_tx(&self.utxo, tx)
    }

    #[inline(always)]
    fn send_raw_tx_bytes(&self, tx: &[u8]) -> Box<dyn Future<Item = String, Error = String> + Send> {
        utxo_common::send_raw_tx_bytes(&self.utxo, tx)
    }

    fn wait_for_confirmations(
        &self,
        tx: &[u8],
        confirmations: u64,
        requires_nota: bool,
        wait_until: u64,
        check_every: u64,
    ) -> Box<dyn Future<Item = (), Error = String> + Send> {
        let tx: UtxoTx = try_fus!(deserialize(tx).map_err(|e| ERRL!("{:?}", e)));
        let selfi = self.clone();
        let fut = async move {
            selfi
                .wait_for_confirmations_and_check_result(tx, confirmations, requires_nota, wait_until, check_every)
                .await
        };
        Box::new(fut.boxed().compat())
    }

    fn wait_for_htlc_tx_spend(
        &self,
        transaction: &[u8],
        _secret_hash: &[u8],
        wait_until: u64,
        from_block: u64,
        _swap_contract_address: &Option<BytesJson>,
        check_every: f64,
    ) -> TransactionFut {
        let tx: UtxoTx = try_tx_fus!(deserialize(transaction).map_err(|e| ERRL!("{:?}", e)));

        let selfi = self.clone();
        let fut = async move {
            selfi
                .wait_for_tx_spend_impl(tx, wait_until, from_block, check_every)
                .map_err(TransactionErr::Plain)
                .await
        };
        Box::new(fut.boxed().compat())
    }

    fn tx_enum_from_bytes(&self, bytes: &[u8]) -> Result<TransactionEnum, MmError<TxMarshalingErr>> {
        utxo_common::tx_enum_from_bytes(self.as_ref(), bytes)
    }

    fn current_block(&self) -> Box<dyn Future<Item = u64, Error = String> + Send> {
        utxo_common::current_block(&self.utxo)
    }

    fn display_priv_key(&self) -> Result<String, String> { utxo_common::display_priv_key(&self.utxo) }

    fn min_tx_amount(&self) -> BigDecimal { BigDecimal::from(0) }

    fn min_trading_vol(&self) -> MmNumber {
        let pow = self.utxo.decimals / 3;
        MmNumber::from(1) / MmNumber::from(10u64.pow(pow as u32))
    }
}

#[async_trait]
impl MmCoin for Qrc20Coin {
    fn is_asset_chain(&self) -> bool { utxo_common::is_asset_chain(&self.utxo) }

    fn spawner(&self) -> CoinFutSpawner { CoinFutSpawner::new(&self.as_ref().abortable_system) }

    fn withdraw(&self, req: WithdrawRequest) -> WithdrawFut {
        Box::new(qrc20_withdraw(self.clone(), req).boxed().compat())
    }

    fn get_raw_transaction(&self, req: RawTransactionRequest) -> RawTransactionFut {
        Box::new(utxo_common::get_raw_transaction(&self.utxo, req).boxed().compat())
    }

    fn decimals(&self) -> u8 { utxo_common::decimals(&self.utxo) }

    fn convert_to_address(&self, from: &str, to_address_format: Json) -> Result<String, String> {
        qtum::QtumBasedCoin::convert_to_address(self, from, to_address_format)
    }

    fn validate_address(&self, address: &str) -> ValidateAddressResult { utxo_common::validate_address(self, address) }

    fn process_history_loop(&self, ctx: MmArc) -> Box<dyn Future<Item = (), Error = ()> + Send> {
        Box::new(self.clone().history_loop(ctx).map(|_| Ok(())).boxed().compat())
    }

    fn history_sync_status(&self) -> HistorySyncState { utxo_common::history_sync_status(&self.utxo) }

    /// This method is called to check our QTUM balance.
    fn get_trade_fee(&self) -> Box<dyn Future<Item = TradeFee, Error = String> + Send> {
        // `erc20Payment` may require two `approve` contract calls in worst case,
        let gas_fee = (2 * QRC20_GAS_LIMIT_DEFAULT + QRC20_PAYMENT_GAS_LIMIT) * QRC20_GAS_PRICE_DEFAULT;

        let selfi = self.clone();
        let fut = async move {
            let fee = try_s!(selfi.get_qrc20_tx_fee(gas_fee).await);
            Ok(TradeFee {
                coin: selfi.platform.clone(),
                amount: big_decimal_from_sat(fee as i64, selfi.utxo.decimals).into(),
                paid_from_trading_vol: false,
            })
        };
        Box::new(fut.boxed().compat())
    }

    async fn get_sender_trade_fee(
        &self,
        value: TradePreimageValue,
        stage: FeeApproxStage,
    ) -> TradePreimageResult<TradeFee> {
        let decimals = self.utxo.decimals;
        // pass the dummy params
        let timelock = (now_ms() / 1000) as u32;
        let secret_hash = vec![0; 20];
        let swap_id = qrc20_swap_id(timelock, &secret_hash);
        let receiver_addr = H160::default();
        // we can avoid the requesting balance, because it doesn't affect the total fee
        let my_balance = U256::max_value();
        let value = match value {
            TradePreimageValue::Exact(value) | TradePreimageValue::UpperBound(value) => {
                wei_from_big_decimal(&value, decimals)?
            },
        };

        let erc20_payment_fee = {
            let erc20_payment_outputs = self
                .generate_swap_payment_outputs(
                    my_balance,
                    swap_id.clone(),
                    value,
                    timelock,
                    secret_hash.clone(),
                    receiver_addr,
                    self.swap_contract_address,
                )
                .await?;
            self.preimage_trade_fee_required_to_send_outputs(erc20_payment_outputs, &stage)
                .await?
        };

        let sender_refund_fee = {
            let sender_refund_output =
                self.sender_refund_output(&self.swap_contract_address, swap_id, value, secret_hash, receiver_addr)?;
            self.preimage_trade_fee_required_to_send_outputs(vec![sender_refund_output], &stage)
                .await?
        };

        let total_fee = erc20_payment_fee + sender_refund_fee;
        Ok(TradeFee {
            coin: self.platform.clone(),
            amount: total_fee.into(),
            paid_from_trading_vol: false,
        })
    }

    fn get_receiver_trade_fee(&self, stage: FeeApproxStage) -> TradePreimageFut<TradeFee> {
        let selfi = self.clone();
        let fut = async move {
            // pass the dummy params
            let timelock = (now_ms() / 1000) as u32;
            let secret = vec![0; 32];
            let swap_id = qrc20_swap_id(timelock, &secret[0..20]);
            let sender_addr = H160::default();
            // get the max available value that we can pass into the contract call params
            // see `generate_contract_call_script_pubkey`
            let value = u64::MAX.into();
            let output =
                selfi.receiver_spend_output(&selfi.swap_contract_address, swap_id, value, secret, sender_addr)?;

            let total_fee = selfi
                .preimage_trade_fee_required_to_send_outputs(vec![output], &stage)
                .await?;
            Ok(TradeFee {
                coin: selfi.platform.clone(),
                amount: total_fee.into(),
                paid_from_trading_vol: false,
            })
        };
        Box::new(fut.boxed().compat())
    }

    async fn get_fee_to_send_taker_fee(
        &self,
        dex_fee_amount: BigDecimal,
        stage: FeeApproxStage,
    ) -> TradePreimageResult<TradeFee> {
        let amount = wei_from_big_decimal(&dex_fee_amount, self.utxo.decimals)?;

        // pass the dummy params
        let to_addr = H160::default();
        let transfer_output =
            self.transfer_output(to_addr, amount, QRC20_GAS_LIMIT_DEFAULT, QRC20_GAS_PRICE_DEFAULT)?;

        let total_fee = self
            .preimage_trade_fee_required_to_send_outputs(vec![transfer_output], &stage)
            .await?;

        Ok(TradeFee {
            coin: self.platform.clone(),
            amount: total_fee.into(),
            paid_from_trading_vol: false,
        })
    }

    fn required_confirmations(&self) -> u64 { utxo_common::required_confirmations(&self.utxo) }

    fn requires_notarization(&self) -> bool { utxo_common::requires_notarization(&self.utxo) }

    fn set_required_confirmations(&self, confirmations: u64) {
        utxo_common::set_required_confirmations(&self.utxo, confirmations)
    }

    fn set_requires_notarization(&self, requires_nota: bool) {
        utxo_common::set_requires_notarization(&self.utxo, requires_nota)
    }

    fn swap_contract_address(&self) -> Option<BytesJson> {
        Some(BytesJson::from(self.swap_contract_address.0.as_ref()))
    }

    fn mature_confirmations(&self) -> Option<u32> { Some(self.utxo.conf.mature_confirmations) }

    fn coin_protocol_info(&self) -> Vec<u8> { utxo_common::coin_protocol_info(self) }

    fn is_coin_protocol_supported(&self, info: &Option<Vec<u8>>) -> bool {
        utxo_common::is_coin_protocol_supported(self, info)
    }
}

pub fn qrc20_swap_id(time_lock: u32, secret_hash: &[u8]) -> Vec<u8> {
    let mut input = vec![];
    input.extend_from_slice(&time_lock.to_le_bytes());
    input.extend_from_slice(secret_hash);
    sha256(&input).to_vec()
}

pub fn contract_addr_into_rpc_format(address: &H160) -> H160Json { H160Json::from(address.0) }

#[derive(Clone, Debug, Deserialize, PartialEq, Serialize)]
pub struct Qrc20FeeDetails {
    /// Coin name
    pub coin: String,
    /// Standard UTXO miner fee based on transaction size
    pub miner_fee: BigDecimal,
    /// Gas limit in satoshi.
    pub gas_limit: u64,
    /// Gas price in satoshi.
    pub gas_price: u64,
    /// Total used gas.
    pub total_gas_fee: BigDecimal,
}

async fn qrc20_withdraw(coin: Qrc20Coin, req: WithdrawRequest) -> WithdrawResult {
    let to_addr = UtxoAddress::from_str(&req.to)
        .map_err(|e| e.to_string())
        .map_to_mm(WithdrawError::InvalidAddress)?;
    let conf = &coin.utxo.conf;
    let is_p2pkh = to_addr.prefix == conf.pub_addr_prefix && to_addr.t_addr_prefix == conf.pub_t_addr_prefix;
    if !is_p2pkh {
        let error = "QRC20 can be sent to P2PKH addresses only".to_owned();
        return MmError::err(WithdrawError::InvalidAddress(error));
    }

    let _utxo_lock = UTXO_LOCK.lock().await;

    let qrc20_balance = coin.my_spendable_balance().compat().await?;

    // the qrc20_amount_sat is used only within smart contract calls
    let (qrc20_amount_sat, qrc20_amount) = if req.max {
        let amount = wei_from_big_decimal(&qrc20_balance, coin.utxo.decimals)?;
        if amount.is_zero() {
            return MmError::err(WithdrawError::ZeroBalanceToWithdrawMax);
        }
        (amount, qrc20_balance.clone())
    } else {
        let amount_sat = wei_from_big_decimal(&req.amount, coin.utxo.decimals)?;
        if req.amount > qrc20_balance {
            return MmError::err(WithdrawError::NotSufficientBalance {
                coin: coin.ticker().to_owned(),
                available: qrc20_balance,
                required: req.amount,
            });
        }
        (amount_sat, req.amount)
    };

    let (gas_limit, gas_price) = match req.fee {
        Some(WithdrawFee::Qrc20Gas { gas_limit, gas_price }) => (gas_limit, gas_price),
        Some(fee_policy) => {
            let error = format!("Expected 'Qrc20Gas' fee type, found {:?}", fee_policy);
            return MmError::err(WithdrawError::InvalidFeePolicy(error));
        },
        None => (QRC20_GAS_LIMIT_DEFAULT, QRC20_GAS_PRICE_DEFAULT),
    };

    // [`Qrc20Coin::transfer_output`] shouldn't fail if the arguments are correct
    let contract_addr = qtum::contract_addr_from_utxo_addr(to_addr.clone())?;
    let transfer_output = coin.transfer_output(contract_addr, qrc20_amount_sat, gas_limit, gas_price)?;
    let outputs = vec![transfer_output];

    let GenerateQrc20TxResult {
        signed,
        miner_fee,
        gas_fee,
    } = coin
        .generate_qrc20_transaction(outputs)
        .await
        .mm_err(|gen_tx_error| gen_tx_error.into_withdraw_error(coin.platform.clone(), coin.utxo.decimals))?;

    let my_address = coin.utxo.derivation_method.iguana_or_err()?;
    let received_by_me = if to_addr == *my_address {
        qrc20_amount.clone()
    } else {
        0.into()
    };
    let my_balance_change = &received_by_me - &qrc20_amount;

    // [`MarketCoinOps::my_address`] and [`UtxoCommonOps::display_address`] shouldn't fail
    let my_address_string = coin.my_address()?;
    let to_address = to_addr.display_address().map_to_mm(WithdrawError::InternalError)?;

    let fee_details = Qrc20FeeDetails {
        // QRC20 fees are paid in base platform currency (in particular Qtum)
        coin: coin.platform.clone(),
        miner_fee: utxo_common::big_decimal_from_sat(miner_fee as i64, coin.utxo.decimals),
        gas_limit,
        gas_price,
        total_gas_fee: utxo_common::big_decimal_from_sat(gas_fee as i64, coin.utxo.decimals),
    };
    Ok(TransactionDetails {
        from: vec![my_address_string],
        to: vec![to_address],
        total_amount: qrc20_amount.clone(),
        spent_by_me: qrc20_amount,
        received_by_me,
        my_balance_change,
        tx_hash: signed.hash().reversed().to_vec().to_tx_hash(),
        tx_hex: serialize(&signed).into(),
        fee_details: Some(fee_details.into()),
        block_height: 0,
        coin: conf.ticker.clone(),
        internal_id: vec![].into(),
        timestamp: now_ms() / 1000,
        kmd_rewards: None,
        transaction_type: TransactionType::StandardTransfer,
    })
}

/// Parse the given topic to `H160` address.
fn address_from_log_topic(topic: &str) -> Result<H160, String> {
    if topic.len() != 64 {
        return ERR!(
            "Topic {:?} is expected to be H256 encoded topic (with length of 64)",
            topic
        );
    }

    // skip the first 24 characters to parse the last 40 characters to H160.
    // https://github.com/qtumproject/qtum-electrum/blob/v4.0.2/electrum/wallet.py#L2112
    let hash = try_s!(H160Json::from_str(&topic[24..]));
    Ok(hash.0.into())
}

fn address_to_log_topic(address: &H160) -> String {
    let zeros = std::str::from_utf8(&[b'0'; 24]).expect("Expected a valid str from slice of '0' chars");
    let mut topic = format!("{:02x}", address);
    topic.insert_str(0, zeros);
    topic
}

pub struct TransferEventDetails {
    contract_address: H160,
    amount: U256,
    sender: H160,
    receiver: H160,
}

fn transfer_event_from_log(log: &LogEntry) -> Result<TransferEventDetails, String> {
    let contract_address = if log.address.starts_with("0x") {
        try_s!(qtum::contract_addr_from_str(&log.address))
    } else {
        let address = format!("0x{}", log.address);
        try_s!(qtum::contract_addr_from_str(&address))
    };

    if log.topics.len() != 3 {
        return ERR!("'Transfer' event must have 3 topics, found, {}", log.topics.len());
    }

    // https://github.com/qtumproject/qtum-electrum/blob/v4.0.2/electrum/wallet.py#L2111
    let amount = try_s!(U256::from_str(&log.data));

    // https://github.com/qtumproject/qtum-electrum/blob/v4.0.2/electrum/wallet.py#L2112
    let sender = try_s!(address_from_log_topic(&log.topics[1]));
    // https://github.com/qtumproject/qtum-electrum/blob/v4.0.2/electrum/wallet.py#L2113
    let receiver = try_s!(address_from_log_topic(&log.topics[2]));
    Ok(TransferEventDetails {
        contract_address,
        amount,
        sender,
        receiver,
    })
}<|MERGE_RESOLUTION|>--- conflicted
+++ resolved
@@ -15,23 +15,13 @@
                   UtxoActivationParams, UtxoAddressFormat, UtxoCoinFields, UtxoCommonOps, UtxoFromLegacyReqErr,
                   UtxoTx, UtxoTxBroadcastOps, UtxoTxGenerationOps, VerboseTransactionFrom, UTXO_LOCK};
 use crate::{BalanceError, BalanceFut, CoinBalance, CoinFutSpawner, FeeApproxStage, FoundSwapTxSpend, HistorySyncState,
-<<<<<<< HEAD
-            MarketCoinOps, MmCoin, NegotiateSwapContractAddrErr, PrivKeyNotAllowed, RawTransactionFut,
-            RawTransactionRequest, SearchForSwapTxSpendInput, SignatureResult, SwapOps, TradeFee, TradePreimageError,
-            TradePreimageFut, TradePreimageResult, TradePreimageValue, TransactionDetails, TransactionEnum,
-            TransactionErr, TransactionFut, TransactionType, TxMarshalingErr, UnexpectedDerivationMethod,
-            ValidateAddressResult, ValidateOtherPubKeyErr, ValidatePaymentFut, ValidatePaymentInput,
-            VerificationResult, WatcherOps, WatcherValidatePaymentInput, WithdrawError, WithdrawFee, WithdrawFut,
-=======
             MarketCoinOps, MmCoin, NegotiateSwapContractAddrErr, PaymentInstructions, PaymentInstructionsErr,
             PrivKeyNotAllowed, RawTransactionFut, RawTransactionRequest, SearchForSwapTxSpendInput, SignatureResult,
             SwapOps, TradeFee, TradePreimageError, TradePreimageFut, TradePreimageResult, TradePreimageValue,
             TransactionDetails, TransactionEnum, TransactionErr, TransactionFut, TransactionType, TxMarshalingErr,
             UnexpectedDerivationMethod, ValidateAddressResult, ValidateInstructionsErr, ValidateOtherPubKeyErr,
-            ValidatePaymentFut, ValidatePaymentInput, VerificationResult, WatcherOps,
-            WatcherSearchForSwapTxSpendInput, WatcherValidatePaymentInput, WithdrawError, WithdrawFee, WithdrawFut,
->>>>>>> 6fc74b99
-            WithdrawRequest, WithdrawResult};
+            ValidatePaymentFut, ValidatePaymentInput, VerificationResult, WatcherOps, WatcherValidatePaymentInput,
+            WithdrawError, WithdrawFee, WithdrawFut, WithdrawRequest, WithdrawResult};
 use async_trait::async_trait;
 use bitcrypto::{dhash160, sha256};
 use chain::TransactionOutput;
