pub mod ln_conf;
pub(crate) mod ln_db;
pub mod ln_errors;
pub mod ln_events;
mod ln_filesystem_persister;
pub mod ln_p2p;
pub mod ln_platform;
pub(crate) mod ln_serialization;
mod ln_sql;
pub mod ln_storage;
pub mod ln_utils;

use crate::coin_errors::MyAddressError;
use crate::lightning::ln_utils::filter_channels;
use crate::utxo::rpc_clients::UtxoRpcClientEnum;
use crate::utxo::utxo_common::{big_decimal_from_sat, big_decimal_from_sat_unsigned};
use crate::utxo::{sat_from_big_decimal, utxo_common, BlockchainNetwork};
<<<<<<< HEAD
use crate::{BalanceFut, CoinBalance, CoinFutSpawner, FeeApproxStage, FoundSwapTxSpend, HistorySyncState,
            MarketCoinOps, MmCoin, NegotiateSwapContractAddrErr, PaymentInstructions, PaymentInstructionsErr,
            RawTransactionError, RawTransactionFut, RawTransactionRequest, SearchForSwapTxSpendInput, SignatureError,
            SignatureResult, SwapOps, TradeFee, TradePreimageFut, TradePreimageResult, TradePreimageValue,
            Transaction, TransactionEnum, TransactionErr, TransactionFut, TxMarshalingErr, UnexpectedDerivationMethod,
            UtxoStandardCoin, ValidateAddressResult, ValidateInstructionsErr, ValidateOtherPubKeyErr,
            ValidatePaymentError, ValidatePaymentFut, ValidatePaymentInput, VerificationError, VerificationResult,
            WatcherOps, WatcherSearchForSwapTxSpendInput, WatcherValidatePaymentInput, WithdrawError, WithdrawFut,
            WithdrawRequest};
=======
use crate::{BalanceFut, CoinBalance, CoinFutSpawner, DerivationMethod, FeeApproxStage, FoundSwapTxSpend,
            HistorySyncState, MarketCoinOps, MmCoin, NegotiateSwapContractAddrErr, PaymentInstructions,
            PaymentInstructionsErr, RawTransactionError, RawTransactionFut, RawTransactionRequest,
            SearchForSwapTxSpendInput, SignatureError, SignatureResult, SwapOps, TradeFee, TradePreimageFut,
            TradePreimageResult, TradePreimageValue, Transaction, TransactionEnum, TransactionErr, TransactionFut,
            TxMarshalingErr, UnexpectedDerivationMethod, UtxoStandardCoin, ValidateAddressResult,
            ValidateInstructionsErr, ValidateOtherPubKeyErr, ValidatePaymentError, ValidatePaymentFut,
            ValidatePaymentInput, VerificationError, VerificationResult, WatcherOps, WatcherValidatePaymentInput,
            WithdrawError, WithdrawFut, WithdrawRequest};
>>>>>>> 429ce2b3
use async_trait::async_trait;
use bitcoin::bech32::ToBase32;
use bitcoin::hashes::Hash;
use bitcoin_hashes::sha256::Hash as Sha256;
use bitcrypto::ChecksumType;
use bitcrypto::{dhash256, ripemd160};
use common::executor::Timer;
use common::log::{info, LogOnError, LogState};
use common::{async_blocking, get_local_duration_since_epoch, log, now_ms, PagingOptionsEnum};
use db_common::sqlite::rusqlite::Error as SqlError;
use futures::{FutureExt, TryFutureExt};
use futures01::Future;
use keys::{hash::H256, CompactSignature, KeyPair, Private, Public};
use lightning::chain::keysinterface::{KeysInterface, KeysManager, Recipient};
use lightning::ln::channelmanager::{ChannelDetails, MIN_FINAL_CLTV_EXPIRY};
use lightning::ln::{PaymentHash, PaymentPreimage};
use lightning_background_processor::BackgroundProcessor;
use lightning_invoice::utils::DefaultRouter;
use lightning_invoice::{payment, CreationError, InvoiceBuilder, SignOrCreationError};
use lightning_invoice::{Invoice, InvoiceDescription};
use ln_conf::{LightningCoinConf, PlatformCoinConfirmationTargets};
use ln_db::{DBChannelDetails, HTLCStatus, LightningDB, PaymentInfo, PaymentType};
use ln_errors::{EnableLightningError, EnableLightningResult};
use ln_events::LightningEventHandler;
use ln_filesystem_persister::LightningFilesystemPersister;
use ln_p2p::PeerManager;
use ln_platform::Platform;
use ln_serialization::{ChannelDetailsForRPC, PublicKeyForRPC};
use ln_sql::SqliteLightningDB;
use ln_storage::{NetworkGraph, NodesAddressesMapShared, Scorer, TrustedNodesShared};
use ln_utils::{ChainMonitor, ChannelManager};
use mm2_core::mm_ctx::MmArc;
use mm2_err_handle::prelude::*;
use mm2_net::ip_addr::myipaddr;
use mm2_number::{BigDecimal, MmNumber};
use parking_lot::Mutex as PaMutex;
use rpc::v1::types::{Bytes as BytesJson, H256 as H256Json};
use script::TransactionInputSigner;
use secp256k1v22::PublicKey;
use serde::Deserialize;
use serde_json::Value as Json;
use std::collections::{HashMap, HashSet};
use std::fmt;
use std::net::SocketAddr;
use std::str::FromStr;
use std::sync::Arc;

pub const DEFAULT_INVOICE_EXPIRY: u32 = 3600;

type Router = DefaultRouter<Arc<NetworkGraph>, Arc<LogState>>;
pub type InvoicePayer<E> = payment::InvoicePayer<Arc<ChannelManager>, Router, Arc<Scorer>, Arc<LogState>, E>;

#[derive(Clone)]
pub struct LightningCoin {
    pub platform: Arc<Platform>,
    pub conf: LightningCoinConf,
    /// The lightning node background processor that takes care of tasks that need to happen periodically.
    pub background_processor: Arc<BackgroundProcessor>,
    /// The lightning node peer manager that takes care of connecting to peers, etc..
    pub peer_manager: Arc<PeerManager>,
    /// The lightning node channel manager which keeps track of the number of open channels and sends messages to the appropriate
    /// channel, also tracks HTLC preimages and forwards onion packets appropriately.
    pub channel_manager: Arc<ChannelManager>,
    /// The lightning node chain monitor that takes care of monitoring the chain for transactions of interest.
    pub chain_monitor: Arc<ChainMonitor>,
    /// The lightning node keys manager that takes care of signing invoices.
    pub keys_manager: Arc<KeysManager>,
    /// The lightning node invoice payer.
    pub invoice_payer: Arc<InvoicePayer<Arc<LightningEventHandler>>>,
    /// The lightning node persister that takes care of writing/reading data from storage.
    pub persister: Arc<LightningFilesystemPersister>,
    /// The lightning node db struct that takes care of reading/writing data from/to db.
    pub db: SqliteLightningDB,
    /// The mutex storing the addresses of the nodes that the lightning node has open channels with,
    /// these addresses are used for reconnecting.
    pub open_channels_nodes: NodesAddressesMapShared,
    /// The mutex storing the public keys of the nodes that our lightning node trusts to allow 0 confirmation
    /// inbound channels from.
    pub trusted_nodes: TrustedNodesShared,
}

impl fmt::Debug for LightningCoin {
    fn fmt(&self, f: &mut fmt::Formatter<'_>) -> fmt::Result { write!(f, "LightningCoin {{ conf: {:?} }}", self.conf) }
}

#[derive(Deserialize)]
pub struct OpenChannelsFilter {
    pub channel_id: Option<H256Json>,
    pub counterparty_node_id: Option<PublicKeyForRPC>,
    pub funding_tx: Option<H256Json>,
    pub from_funding_value_sats: Option<u64>,
    pub to_funding_value_sats: Option<u64>,
    pub is_outbound: Option<bool>,
    pub from_balance_msat: Option<u64>,
    pub to_balance_msat: Option<u64>,
    pub from_outbound_capacity_msat: Option<u64>,
    pub to_outbound_capacity_msat: Option<u64>,
    pub from_inbound_capacity_msat: Option<u64>,
    pub to_inbound_capacity_msat: Option<u64>,
    pub is_ready: Option<bool>,
    pub is_usable: Option<bool>,
    pub is_public: Option<bool>,
}

pub(crate) struct GetOpenChannelsResult {
    pub channels: Vec<ChannelDetailsForRPC>,
    pub skipped: usize,
    pub total: usize,
}

#[derive(Debug, Display)]
pub(crate) enum PaymentError {
    #[display(fmt = "Final cltv expiry delta {} is below the required minimum of {}", _0, _1)]
    CLTVExpiry(u32, u32),
    #[display(fmt = "Error paying invoice: {}", _0)]
    Invoice(String),
    #[display(fmt = "Keysend error: {}", _0)]
    Keysend(String),
    #[display(fmt = "DB error {}", _0)]
    DbError(String),
}

impl From<SqlError> for PaymentError {
    fn from(err: SqlError) -> PaymentError { PaymentError::DbError(err.to_string()) }
}

impl Transaction for PaymentHash {
    fn tx_hex(&self) -> Vec<u8> { self.0.to_vec() }

    fn tx_hash(&self) -> BytesJson { self.0.to_vec().into() }
}

impl LightningCoin {
    pub fn platform_coin(&self) -> &UtxoStandardCoin { &self.platform.coin }

    #[inline]
    fn my_node_id(&self) -> String { self.channel_manager.get_our_node_id().to_string() }

    pub(crate) async fn list_channels(&self) -> Vec<ChannelDetails> {
        let channel_manager = self.channel_manager.clone();
        async_blocking(move || channel_manager.list_channels()).await
    }

    async fn get_balance_msat(&self) -> (u64, u64) {
        self.list_channels()
            .await
            .iter()
            .fold((0, 0), |(spendable, unspendable), chan| {
                if chan.is_usable {
                    (
                        spendable + chan.outbound_capacity_msat,
                        unspendable + chan.balance_msat - chan.outbound_capacity_msat,
                    )
                } else {
                    (spendable, unspendable + chan.balance_msat)
                }
            })
    }

    pub(crate) async fn get_channel_by_rpc_id(&self, rpc_id: u64) -> Option<ChannelDetails> {
        self.list_channels()
            .await
            .into_iter()
            .find(|chan| chan.user_channel_id == rpc_id)
    }

    pub(crate) async fn pay_invoice(&self, invoice: Invoice) -> Result<PaymentInfo, MmError<PaymentError>> {
        let payment_hash = PaymentHash((invoice.payment_hash()).into_inner());
        let payment_type = PaymentType::OutboundPayment {
            destination: *invoice.payee_pub_key().unwrap_or(&invoice.recover_payee_pub_key()),
        };
        let description = match invoice.description() {
            InvoiceDescription::Direct(d) => d.to_string(),
            InvoiceDescription::Hash(h) => hex::encode(h.0.into_inner()),
        };
        let payment_secret = Some(*invoice.payment_secret());
        let amt_msat = invoice.amount_milli_satoshis().map(|a| a as i64);

        let selfi = self.clone();
        async_blocking(move || {
            selfi
                .invoice_payer
                .pay_invoice(&invoice)
                .map_to_mm(|e| PaymentError::Invoice(format!("{:?}", e)))
        })
        .await?;

        let payment_info = PaymentInfo {
            payment_hash,
            payment_type,
            description,
            preimage: None,
            secret: payment_secret,
            amt_msat,
            fee_paid_msat: None,
            status: HTLCStatus::Pending,
            created_at: (now_ms() / 1000) as i64,
            last_updated: (now_ms() / 1000) as i64,
        };
        self.db.add_or_update_payment_in_db(payment_info.clone()).await?;
        Ok(payment_info)
    }

    pub(crate) async fn keysend(
        &self,
        destination: PublicKey,
        amount_msat: u64,
        final_cltv_expiry_delta: u32,
    ) -> Result<PaymentInfo, MmError<PaymentError>> {
        if final_cltv_expiry_delta < MIN_FINAL_CLTV_EXPIRY {
            return MmError::err(PaymentError::CLTVExpiry(final_cltv_expiry_delta, MIN_FINAL_CLTV_EXPIRY));
        }
        let payment_preimage = PaymentPreimage(self.keys_manager.get_secure_random_bytes());

        let selfi = self.clone();
        async_blocking(move || {
            selfi
                .invoice_payer
                .pay_pubkey(destination, payment_preimage, amount_msat, final_cltv_expiry_delta)
                .map_to_mm(|e| PaymentError::Keysend(format!("{:?}", e)))
        })
        .await?;

        let payment_hash = PaymentHash(Sha256::hash(&payment_preimage.0).into_inner());
        let payment_type = PaymentType::OutboundPayment { destination };
        let payment_info = PaymentInfo {
            payment_hash,
            payment_type,
            description: "".into(),
            preimage: Some(payment_preimage),
            secret: None,
            amt_msat: Some(amount_msat as i64),
            fee_paid_msat: None,
            status: HTLCStatus::Pending,
            created_at: (now_ms() / 1000) as i64,
            last_updated: (now_ms() / 1000) as i64,
        };
        self.db.add_or_update_payment_in_db(payment_info.clone()).await?;

        Ok(payment_info)
    }

    pub(crate) async fn get_open_channels_by_filter(
        &self,
        filter: Option<OpenChannelsFilter>,
        paging: PagingOptionsEnum<u64>,
        limit: usize,
    ) -> GetOpenChannelsResult {
        fn apply_open_channel_filter(channel_details: &ChannelDetailsForRPC, filter: &OpenChannelsFilter) -> bool {
            // Checking if channel_id is some and not equal
            if filter.channel_id.is_some() && Some(&channel_details.channel_id) != filter.channel_id.as_ref() {
                return false;
            }

            // Checking if counterparty_node_id is some and not equal
            if filter.counterparty_node_id.is_some()
                && Some(&channel_details.counterparty_node_id) != filter.counterparty_node_id.as_ref()
            {
                return false;
            }

            // Checking if funding_tx is some and not equal
            if filter.funding_tx.is_some() && channel_details.funding_tx != filter.funding_tx {
                return false;
            }

            // Checking if from_funding_value_sats is some and more than funding_tx_value_sats
            if filter.from_funding_value_sats.is_some()
                && Some(&channel_details.funding_tx_value_sats) < filter.from_funding_value_sats.as_ref()
            {
                return false;
            }

            // Checking if to_funding_value_sats is some and less than funding_tx_value_sats
            if filter.to_funding_value_sats.is_some()
                && Some(&channel_details.funding_tx_value_sats) > filter.to_funding_value_sats.as_ref()
            {
                return false;
            }

            // Checking if is_outbound is some and not equal
            if filter.is_outbound.is_some() && Some(&channel_details.is_outbound) != filter.is_outbound.as_ref() {
                return false;
            }

            // Checking if from_balance_msat is some and more than balance_msat
            if filter.from_balance_msat.is_some()
                && Some(&channel_details.balance_msat) < filter.from_balance_msat.as_ref()
            {
                return false;
            }

            // Checking if to_balance_msat is some and less than balance_msat
            if filter.to_balance_msat.is_some() && Some(&channel_details.balance_msat) > filter.to_balance_msat.as_ref()
            {
                return false;
            }

            // Checking if from_outbound_capacity_msat is some and more than outbound_capacity_msat
            if filter.from_outbound_capacity_msat.is_some()
                && Some(&channel_details.outbound_capacity_msat) < filter.from_outbound_capacity_msat.as_ref()
            {
                return false;
            }

            // Checking if to_outbound_capacity_msat is some and less than outbound_capacity_msat
            if filter.to_outbound_capacity_msat.is_some()
                && Some(&channel_details.outbound_capacity_msat) > filter.to_outbound_capacity_msat.as_ref()
            {
                return false;
            }

            // Checking if from_inbound_capacity_msat is some and more than outbound_capacity_msat
            if filter.from_inbound_capacity_msat.is_some()
                && Some(&channel_details.inbound_capacity_msat) < filter.from_inbound_capacity_msat.as_ref()
            {
                return false;
            }

            // Checking if to_inbound_capacity_msat is some and less than inbound_capacity_msat
            if filter.to_inbound_capacity_msat.is_some()
                && Some(&channel_details.inbound_capacity_msat) > filter.to_inbound_capacity_msat.as_ref()
            {
                return false;
            }

            // Checking if is_ready is some and not equal
            if filter.is_ready.is_some() && Some(&channel_details.is_ready) != filter.is_ready.as_ref() {
                return false;
            }

            // Checking if is_usable is some and not equal
            if filter.is_usable.is_some() && Some(&channel_details.is_usable) != filter.is_usable.as_ref() {
                return false;
            }

            // Checking if is_public is some and not equal
            if filter.is_public.is_some() && Some(&channel_details.is_public) != filter.is_public.as_ref() {
                return false;
            }

            // All checks pass
            true
        }

        let mut total_open_channels: Vec<ChannelDetailsForRPC> =
            self.list_channels().await.into_iter().map(From::from).collect();

        total_open_channels.sort_by(|a, b| a.rpc_channel_id.cmp(&b.rpc_channel_id));
        drop_mutability!(total_open_channels);

        let open_channels_filtered = if let Some(ref f) = filter {
            total_open_channels
                .into_iter()
                .filter(|chan| apply_open_channel_filter(chan, f))
                .collect()
        } else {
            total_open_channels
        };

        let offset = match paging {
            PagingOptionsEnum::PageNumber(page) => (page.get() - 1) * limit,
            PagingOptionsEnum::FromId(rpc_id) => open_channels_filtered
                .iter()
                .position(|x| x.rpc_channel_id == rpc_id)
                .map(|pos| pos + 1)
                .unwrap_or_default(),
        };

        let total = open_channels_filtered.len();

        let channels = if offset + limit <= total {
            open_channels_filtered[offset..offset + limit].to_vec()
        } else {
            open_channels_filtered[offset..].to_vec()
        };

        GetOpenChannelsResult {
            channels,
            skipped: offset,
            total,
        }
    }

    async fn create_invoice_for_hash(
        &self,
        payment_hash: PaymentHash,
        amt_msat: Option<u64>,
        description: String,
        invoice_expiry_delta_secs: u32,
    ) -> Result<Invoice, MmError<SignOrCreationError<()>>> {
        let open_channels_nodes = self.open_channels_nodes.lock().clone();
        for (node_pubkey, node_addr) in open_channels_nodes {
            ln_p2p::connect_to_ln_node(node_pubkey, node_addr, self.peer_manager.clone())
                .await
                .error_log_with_msg(&format!(
                    "Channel with node: {} can't be used for invoice routing hints due to connection error.",
                    node_pubkey
                ));
        }

        // `create_inbound_payment` only returns an error if the amount is greater than the total bitcoin
        // supply.
        let payment_secret = self
            .channel_manager
            .create_inbound_payment_for_hash(payment_hash, amt_msat, invoice_expiry_delta_secs)
            .map_to_mm(|()| SignOrCreationError::CreationError(CreationError::InvalidAmount))?;
        let our_node_pubkey = self.channel_manager.get_our_node_id();
        // Todo: Check if it's better to use UTC instead of local time for invoice generations
        let duration = get_local_duration_since_epoch().expect("for the foreseeable future this shouldn't happen");

        let mut invoice = InvoiceBuilder::new(self.platform.network.clone().into())
            .description(description)
            .duration_since_epoch(duration)
            .payee_pub_key(our_node_pubkey)
            .payment_hash(Hash::from_inner(payment_hash.0))
            .payment_secret(payment_secret)
            .basic_mpp()
            // Todo: This will probably be important in locktime calculations in the next PRs and should be validated by the other side
            .min_final_cltv_expiry(MIN_FINAL_CLTV_EXPIRY.into())
            .expiry_time(core::time::Duration::from_secs(invoice_expiry_delta_secs.into()));
        if let Some(amt) = amt_msat {
            invoice = invoice.amount_milli_satoshis(amt);
        }

        let route_hints = filter_channels(self.channel_manager.list_usable_channels(), amt_msat);
        for hint in route_hints {
            invoice = invoice.private_route(hint);
        }

        let raw_invoice = match invoice.build_raw() {
            Ok(inv) => inv,
            Err(e) => return MmError::err(SignOrCreationError::CreationError(e)),
        };
        let hrp_str = raw_invoice.hrp.to_string();
        let hrp_bytes = hrp_str.as_bytes();
        let data_without_signature = raw_invoice.data.to_base32();
        let signed_raw_invoice = raw_invoice.sign(|_| {
            self.keys_manager
                .sign_invoice(hrp_bytes, &data_without_signature, Recipient::Node)
        });
        match signed_raw_invoice {
            Ok(inv) => Ok(Invoice::from_signed(inv).map_err(|_| SignOrCreationError::SignError(()))?),
            Err(e) => MmError::err(SignOrCreationError::SignError(e)),
        }
    }
}

#[async_trait]
// Todo: Implement this when implementing swaps for lightning as it's is used only for swaps
impl SwapOps for LightningCoin {
    // Todo: This uses dummy data for now for the sake of swap P.O.C., this should be implemented probably after agreeing on how fees will work for lightning
    fn send_taker_fee(&self, _fee_addr: &[u8], _amount: BigDecimal, _uuid: &[u8]) -> TransactionFut {
        let fut = async move { Ok(TransactionEnum::LightningPayment(PaymentHash([1; 32]))) };
        Box::new(fut.boxed().compat())
    }

    fn send_maker_payment(
        &self,
        _time_lock_duration: u64,
        _time_lock: u32,
        _taker_pub: &[u8],
        _secret_hash: &[u8],
        _amount: BigDecimal,
        _swap_contract_address: &Option<BytesJson>,
        _swap_unique_data: &[u8],
        payment_instructions: &Option<PaymentInstructions>,
    ) -> TransactionFut {
        let PaymentInstructions::Lightning(invoice) =
            try_tx_fus!(payment_instructions.clone().ok_or("payment_instructions can't be None"));
        let coin = self.clone();
        let fut = async move {
            let payment = try_tx_s!(coin.pay_invoice(invoice).await);
            Ok(payment.payment_hash.into())
        };
        Box::new(fut.boxed().compat())
    }

    fn send_taker_payment(
        &self,
        _time_lock_duration: u64,
        _time_lock: u32,
        _maker_pub: &[u8],
        _secret_hash: &[u8],
        _amount: BigDecimal,
        _swap_contract_address: &Option<BytesJson>,
        _swap_unique_data: &[u8],
        payment_instructions: &Option<PaymentInstructions>,
    ) -> TransactionFut {
        let PaymentInstructions::Lightning(invoice) =
            try_tx_fus!(payment_instructions.clone().ok_or("payment_instructions can't be None"));
        let coin = self.clone();
        let fut = async move {
            let payment = try_tx_s!(coin.pay_invoice(invoice).await);
            Ok(payment.payment_hash.into())
        };
        Box::new(fut.boxed().compat())
    }

    fn send_maker_spends_taker_payment(
        &self,
        taker_payment_tx: &[u8],
        _time_lock: u32,
        _taker_pub: &[u8],
        secret: &[u8],
        _secret_hash: &[u8],
        _swap_contract_address: &Option<BytesJson>,
        _swap_unique_data: &[u8],
    ) -> TransactionFut {
        let payment_hash = try_tx_fus!(payment_hash_from_slice(taker_payment_tx));
        let mut preimage = [b' '; 32];
        preimage.copy_from_slice(secret);

        let coin = self.clone();
        let fut = async move {
            let payment_preimage = PaymentPreimage(preimage);
            coin.channel_manager.claim_funds(payment_preimage);
            coin.db
                .update_payment_preimage_in_db(payment_hash, payment_preimage)
                .await
                .error_log_with_msg(&format!(
                    "Unable to update payment {} information in DB with preimage: {}!",
                    hex::encode(payment_hash.0),
                    hex::encode(preimage)
                ));
            Ok(TransactionEnum::LightningPayment(payment_hash))
        };
        Box::new(fut.boxed().compat())
    }

    fn send_taker_spends_maker_payment(
        &self,
        _maker_payment_tx: &[u8],
        _time_lock: u32,
        _maker_pub: &[u8],
        _secret: &[u8],
        _secret_hash: &[u8],
        _swap_contract_address: &Option<BytesJson>,
        _swap_unique_data: &[u8],
    ) -> TransactionFut {
        unimplemented!()
    }

    fn send_taker_refunds_payment(
        &self,
        _taker_payment_tx: &[u8],
        _time_lock: u32,
        _maker_pub: &[u8],
        _secret_hash: &[u8],
        _swap_contract_address: &Option<BytesJson>,
        _swap_unique_data: &[u8],
    ) -> TransactionFut {
        unimplemented!()
    }

    fn send_maker_refunds_payment(
        &self,
        _maker_payment_tx: &[u8],
        _time_lock: u32,
        _taker_pub: &[u8],
        _secret_hash: &[u8],
        _swap_contract_address: &Option<BytesJson>,
        _swap_unique_data: &[u8],
    ) -> TransactionFut {
        unimplemented!()
    }

    // Todo: This validates the dummy fee for now for the sake of swap P.O.C., this should be implemented probably after agreeing on how fees will work for lightning
    fn validate_fee(
        &self,
        _fee_tx: &TransactionEnum,
        _expected_sender: &[u8],
        _fee_addr: &[u8],
        _amount: &BigDecimal,
        _min_block_number: u64,
        _uuid: &[u8],
    ) -> Box<dyn Future<Item = (), Error = String> + Send> {
        Box::new(futures01::future::ok(()))
    }

    fn validate_maker_payment(&self, _input: ValidatePaymentInput) -> ValidatePaymentFut<()> { unimplemented!() }

    fn validate_taker_payment(&self, input: ValidatePaymentInput) -> ValidatePaymentFut<()> {
        let payment_hash = try_f!(payment_hash_from_slice(&input.payment_tx)
            .map_to_mm(|e| ValidatePaymentError::TxDeserializationError(e.to_string())));
        let payment_hex = hex::encode(payment_hash.0);

        let amt_msat = try_f!(sat_from_big_decimal(&input.amount, self.decimals()));

        let coin = self.clone();
        let fut = async move {
            match coin.db.get_payment_from_db(payment_hash).await {
                Ok(Some(mut payment)) => {
                    let amount_sent = payment.amt_msat;
                    // Todo: Add more validations if needed, locktime is probably the most important
                    if amount_sent != Some(amt_msat as i64) {
                        // Free the htlc to allow for this inbound liquidity to be used for other inbound payments
                        coin.channel_manager.fail_htlc_backwards(&payment_hash);
                        payment.status = HTLCStatus::Failed;
                        drop_mutability!(payment);
                        coin.db
                            .add_or_update_payment_in_db(payment)
                            .await
                            .error_log_with_msg("Unable to update payment information in DB!");
                        return MmError::err(ValidatePaymentError::WrongPaymentTx(format!(
                            "Provided payment {} amount {:?} doesn't match required amount {}",
                            payment_hex, amount_sent, amt_msat
                        )));
                    }
                    Ok(())
                },
                Ok(None) => MmError::err(ValidatePaymentError::UnexpectedPaymentState(format!(
                    "Payment {} should be found on the database",
                    payment_hex
                ))),
                Err(e) => MmError::err(ValidatePaymentError::InternalError(format!(
                    "Unable to retrieve payment {} from the database error: {}",
                    payment_hex, e
                ))),
            }
        };
        Box::new(fut.boxed().compat())
    }

    // Todo: This is None for now for the sake of swap P.O.C., this should be implemented probably in next PRs and should be tested across restarts
    fn check_if_my_payment_sent(
        &self,
        _time_lock: u32,
        _other_pub: &[u8],
        _secret_hash: &[u8],
        _search_from_block: u64,
        _swap_contract_address: &Option<BytesJson>,
        _swap_unique_data: &[u8],
        _amount: &BigDecimal,
    ) -> Box<dyn Future<Item = Option<TransactionEnum>, Error = String> + Send> {
        Box::new(futures01::future::ok(None))
    }

    async fn search_for_swap_tx_spend_my(
        &self,
        _: SearchForSwapTxSpendInput<'_>,
    ) -> Result<Option<FoundSwapTxSpend>, String> {
        unimplemented!()
    }

    async fn search_for_swap_tx_spend_other(
        &self,
        _: SearchForSwapTxSpendInput<'_>,
    ) -> Result<Option<FoundSwapTxSpend>, String> {
        unimplemented!()
    }

    fn check_tx_signed_by_pub(&self, _tx: &[u8], _expected_pub: &[u8]) -> Result<bool, String> {
        unimplemented!();
    }

    async fn extract_secret(&self, _secret_hash: &[u8], spend_tx: &[u8]) -> Result<Vec<u8>, String> {
        let payment_hash = payment_hash_from_slice(spend_tx).map_err(|e| e.to_string())?;
        let payment_hex = hex::encode(payment_hash.0);

        return match self.db.get_payment_from_db(payment_hash).await {
            Ok(Some(payment)) => match payment.preimage {
                Some(preimage) => Ok(preimage.0.to_vec()),
                None => ERR!("Preimage for payment {} should be found on the database", payment_hex),
            },
            Ok(None) => ERR!("Payment {} should be found on the database", payment_hex),
            Err(e) => ERR!(
                "Unable to retrieve payment {} from the database error: {}",
                payment_hex,
                e
            ),
        };
    }

    fn negotiate_swap_contract_addr(
        &self,
        _other_side_address: Option<&[u8]>,
    ) -> Result<Option<BytesJson>, MmError<NegotiateSwapContractAddrErr>> {
        Ok(None)
    }

    // Todo: This can be changed if private swaps were to be implemented for lightning
    fn derive_htlc_key_pair(&self, swap_unique_data: &[u8]) -> KeyPair {
        utxo_common::derive_htlc_key_pair(self.platform.coin.as_ref(), swap_unique_data)
    }

    fn validate_other_pubkey(&self, raw_pubkey: &[u8]) -> MmResult<(), ValidateOtherPubKeyErr> {
        utxo_common::validate_other_pubkey(raw_pubkey)
    }

    async fn payment_instructions(
        &self,
        secret_hash: &[u8],
        amount: &BigDecimal,
    ) -> Result<Option<Vec<u8>>, MmError<PaymentInstructionsErr>> {
        // lightning decimals should be 11 in config since the smallest divisible unit in lightning coin is msat
        let amt_msat = sat_from_big_decimal(amount, self.decimals())?;
        let payment_hash =
            payment_hash_from_slice(secret_hash).map_to_mm(|e| PaymentInstructionsErr::InternalError(e.to_string()))?;

        // note: No description is provided in the invoice to reduce the payload
        // Todo: The invoice expiry should probably be the same as maker_payment_wait/wait_taker_payment
        let invoice = self
            .create_invoice_for_hash(payment_hash, Some(amt_msat), "".into(), DEFAULT_INVOICE_EXPIRY)
            .await
            .map_err(|e| PaymentInstructionsErr::LightningInvoiceErr(e.to_string()))?;
        Ok(Some(invoice.to_string().into_bytes()))
    }

    fn validate_instructions(
        &self,
        instructions: &[u8],
        secret_hash: &[u8],
        amount: BigDecimal,
    ) -> Result<PaymentInstructions, MmError<ValidateInstructionsErr>> {
        let invoice = Invoice::from_str(&String::from_utf8_lossy(instructions))?;
        if invoice.payment_hash().as_inner() != secret_hash
            && ripemd160(invoice.payment_hash().as_inner()).as_slice() != secret_hash
        {
            return Err(
                ValidateInstructionsErr::ValidateLightningInvoiceErr("Invalid invoice payment hash!".into()).into(),
            );
        }
        let invoice_amount = invoice
            .amount_milli_satoshis()
            .ok_or_else(|| ValidateInstructionsErr::ValidateLightningInvoiceErr("No invoice amount!".into()))?;
        if big_decimal_from_sat(invoice_amount as i64, self.decimals()) != amount {
            return Err(ValidateInstructionsErr::ValidateLightningInvoiceErr("Invalid invoice amount!".into()).into());
        }
        // Todo: continue validation here by comparing locktime, etc..
        Ok(PaymentInstructions::Lightning(invoice))
    }

    // Watchers cannot be used for lightning swaps for now
    // Todo: Check if watchers can work in some cases with lightning and implement it if it's possible, the watcher will not be able to retrieve the preimage since it's retrieved through the lightning network
    // Todo: The watcher can retrieve the preimage only if he is running a lightning node and is part of the nodes that routed the taker payment which is a very low probability event that shouldn't be considered
    fn is_supported_by_watchers(&self) -> bool { false }
}

#[derive(Debug, Display)]
pub enum PaymentHashFromSliceErr {
    #[display(fmt = "Invalid data length of {}", _0)]
    InvalidLength(usize),
}

fn payment_hash_from_slice(data: &[u8]) -> Result<PaymentHash, PaymentHashFromSliceErr> {
    let len = data.len();
    if len != 32 {
        return Err(PaymentHashFromSliceErr::InvalidLength(len));
    }
    let mut hash = [b' '; 32];
    hash.copy_from_slice(data);
    Ok(PaymentHash(hash))
}

#[async_trait]
impl WatcherOps for LightningCoin {
    fn create_taker_spends_maker_payment_preimage(
        &self,
        _maker_payment_tx: &[u8],
        _time_lock: u32,
        _maker_pub: &[u8],
        _secret_hash: &[u8],
        _swap_unique_data: &[u8],
    ) -> TransactionFut {
        unimplemented!();
    }

    fn send_taker_spends_maker_payment_preimage(&self, _preimage: &[u8], _secret: &[u8]) -> TransactionFut {
        unimplemented!();
    }

    fn create_taker_refunds_payment_preimage(
        &self,
        _taker_payment_tx: &[u8],
        _time_lock: u32,
        _maker_pub: &[u8],
        _secret_hash: &[u8],
        _swap_contract_address: &Option<BytesJson>,
        _swap_unique_data: &[u8],
    ) -> TransactionFut {
        unimplemented!();
    }

    fn send_watcher_refunds_taker_payment_preimage(&self, _taker_refunds_payment: &[u8]) -> TransactionFut {
        unimplemented!();
    }

    fn watcher_validate_taker_fee(&self, _taker_fee_hash: Vec<u8>, _verified_pub: Vec<u8>) -> ValidatePaymentFut<()> {
        unimplemented!();
    }

    fn watcher_validate_taker_payment(&self, _input: WatcherValidatePaymentInput) -> ValidatePaymentFut<()> {
        unimplemented!();
    }
}

impl MarketCoinOps for LightningCoin {
    fn ticker(&self) -> &str { &self.conf.ticker }

    fn my_address(&self) -> MmResult<String, MyAddressError> { Ok(self.my_node_id()) }

    fn get_public_key(&self) -> Result<String, MmError<UnexpectedDerivationMethod>> { unimplemented!() }

    fn sign_message_hash(&self, message: &str) -> Option<[u8; 32]> {
        let mut _message_prefix = self.conf.sign_message_prefix.clone()?;
        let prefixed_message = format!("{}{}", _message_prefix, message);
        Some(dhash256(prefixed_message.as_bytes()).take())
    }

    fn sign_message(&self, message: &str) -> SignatureResult<String> {
        let message_hash = self.sign_message_hash(message).ok_or(SignatureError::PrefixNotFound)?;
        let secret_key = self
            .keys_manager
            .get_node_secret(Recipient::Node)
            .map_err(|_| SignatureError::InternalError("Error accessing node keys".to_string()))?;
        let private = Private {
            prefix: 239,
            secret: H256::from(*secret_key.as_ref()),
            compressed: true,
            checksum_type: ChecksumType::DSHA256,
        };
        let signature = private.sign_compact(&H256::from(message_hash))?;
        Ok(zbase32::encode_full_bytes(&*signature))
    }

    fn verify_message(&self, signature: &str, message: &str, pubkey: &str) -> VerificationResult<bool> {
        let message_hash = self
            .sign_message_hash(message)
            .ok_or(VerificationError::PrefixNotFound)?;
        let signature = CompactSignature::from(
            zbase32::decode_full_bytes_str(signature)
                .map_err(|e| VerificationError::SignatureDecodingError(e.to_string()))?,
        );
        let recovered_pubkey = Public::recover_compact(&H256::from(message_hash), &signature)?;
        Ok(recovered_pubkey.to_string() == pubkey)
    }

    fn my_balance(&self) -> BalanceFut<CoinBalance> {
        let coin = self.clone();
        let decimals = self.decimals();
        let fut = async move {
            let (spendable_msat, unspendable_msat) = coin.get_balance_msat().await;
            Ok(CoinBalance {
                spendable: big_decimal_from_sat_unsigned(spendable_msat, decimals),
                unspendable: big_decimal_from_sat_unsigned(unspendable_msat, decimals),
            })
        };
        Box::new(fut.boxed().compat())
    }

    fn base_coin_balance(&self) -> BalanceFut<BigDecimal> {
        Box::new(self.platform_coin().my_balance().map(|res| res.spendable))
    }

    fn platform_ticker(&self) -> &str { self.platform_coin().ticker() }

    fn send_raw_tx(&self, _tx: &str) -> Box<dyn Future<Item = String, Error = String> + Send> {
        Box::new(futures01::future::err(
            MmError::new(
                "send_raw_tx is not supported for lightning, please use send_payment method instead.".to_string(),
            )
            .to_string(),
        ))
    }

    fn send_raw_tx_bytes(&self, _tx: &[u8]) -> Box<dyn Future<Item = String, Error = String> + Send> {
        Box::new(futures01::future::err(
            MmError::new(
                "send_raw_tx is not supported for lightning, please use send_payment method instead.".to_string(),
            )
            .to_string(),
        ))
    }

    // Todo: Add waiting for confirmations logic for the case of if the channel is closed and the htlc can be claimed on-chain
    fn wait_for_confirmations(
        &self,
        tx: &[u8],
        _confirmations: u64,
        _requires_nota: bool,
        wait_until: u64,
        check_every: u64,
    ) -> Box<dyn Future<Item = (), Error = String> + Send> {
        let payment_hash = try_f!(payment_hash_from_slice(tx).map_err(|e| e.to_string()));
        let payment_hex = hex::encode(payment_hash.0);

        let coin = self.clone();
        let fut = async move {
            loop {
                if now_ms() / 1000 > wait_until {
                    return ERR!(
                        "Waited too long until {} for payment {} to be received",
                        wait_until,
                        payment_hex
                    );
                }

                match coin.db.get_payment_from_db(payment_hash).await {
                    Ok(Some(_)) => {
                        // Todo: This should check for different payment statuses depending on where wait_for_confirmations is called,
                        // Todo: which might lead to breaking wait_for_confirmations to 3 functions (wait_for_payment_sent_confirmations, wait_for_payment_received_confirmations, wait_for_payment_spent_confirmations)
                        return Ok(());
                    },
                    Ok(None) => info!("Payment {} not received yet!", payment_hex),
                    Err(e) => {
                        return ERR!(
                            "Error getting payment {} from db: {}, retrying in {} seconds",
                            payment_hex,
                            e,
                            check_every
                        )
                    },
                }

                // note: When sleeping for only 1 second the test_send_payment_and_swaps unit test took 20 seconds to complete instead of 37 seconds when WAIT_CONFIRM_INTERVAL (15 seconds) is used
                // Todo: In next sprints, should add a mutex for lightning swap payments to avoid overloading the shared db connection with requests when the sleep time is reduced and multiple swaps are ran together
                // Todo: The aim is to make lightning swap payments as fast as possible. Running swap payments statuses should be loaded from db on restarts in this case.
                Timer::sleep(check_every as f64).await;
            }
        };
        Box::new(fut.boxed().compat())
    }

    fn wait_for_htlc_tx_spend(
        &self,
        transaction: &[u8],
        _secret_hash: &[u8],
        wait_until: u64,
        _from_block: u64,
        _swap_contract_address: &Option<BytesJson>,
    ) -> TransactionFut {
        let payment_hash = try_tx_fus!(payment_hash_from_slice(transaction));
        let payment_hex = hex::encode(payment_hash.0);

        let coin = self.clone();
        let fut = async move {
            loop {
                if now_ms() / 1000 > wait_until {
                    return Err(TransactionErr::Plain(format!(
                        "Waited too long until {} for payment {} to be spent",
                        wait_until, payment_hex
                    )));
                }

                match coin.db.get_payment_from_db(payment_hash).await {
                    Ok(Some(payment)) => {
                        match payment.status {
                            HTLCStatus::Pending => (),
                            HTLCStatus::Received => {
                                return Err(TransactionErr::Plain(format!(
                                    "Payment {} has an invalid status of {} in the db",
                                    payment_hex, payment.status
                                )))
                            },
                            HTLCStatus::Succeeded => return Ok(TransactionEnum::LightningPayment(payment_hash)),
                            // Todo: Retry payment multiple times returning an error only if all paths failed or other permenant error, should also keep locktime in mind when using different paths with different CLTVs
                            HTLCStatus::Failed => {
                                return Err(TransactionErr::Plain(format!(
                                    "Lightning swap payment {} failed",
                                    payment_hex
                                )))
                            },
                        }
                    },
                    Ok(None) => {
                        return Err(TransactionErr::Plain(format!(
                            "Payment {} not found in DB",
                            payment_hex
                        )))
                    },
                    Err(e) => {
                        return Err(TransactionErr::Plain(format!(
                            "Error getting payment {} from db: {}",
                            payment_hex, e
                        )))
                    },
                }

                // note: When sleeping for only 1 second the test_send_payment_and_swaps unit test took 20 seconds to complete instead of 37 seconds when sleeping for 10 seconds
                // Todo: In next sprints, should add a mutex for lightning swap payments to avoid overloading the shared db connection with requests when the sleep time is reduced and multiple swaps are ran together.
                // Todo: The aim is to make lightning swap payments as fast as possible, more sleep time can be allowed for maker payment since it waits for the secret to be revealed on another chain first.
                // Todo: Running swap payments statuses should be loaded from db on restarts in this case.
                Timer::sleep(10.).await;
            }
        };
        Box::new(fut.boxed().compat())
    }

    fn tx_enum_from_bytes(&self, bytes: &[u8]) -> Result<TransactionEnum, MmError<TxMarshalingErr>> {
        Ok(TransactionEnum::LightningPayment(
            payment_hash_from_slice(bytes).map_to_mm(|e| TxMarshalingErr::InvalidInput(e.to_string()))?,
        ))
    }

    fn current_block(&self) -> Box<dyn Future<Item = u64, Error = String> + Send> { Box::new(futures01::future::ok(0)) }

    fn display_priv_key(&self) -> Result<String, String> {
        Ok(self
            .keys_manager
            .get_node_secret(Recipient::Node)
            .map_err(|_| "Unsupported recipient".to_string())?
            .display_secret()
            .to_string())
    }

    // Todo: min_tx_amount should depend on inbound_htlc_minimum_msat of the channel/s the payment will be sent through, 1 satoshi is used for for now (1000 of the base unit of lightning which is msat)
    fn min_tx_amount(&self) -> BigDecimal { big_decimal_from_sat(1000, self.decimals()) }

    // Todo: Equals to min_tx_amount for now (1 satoshi), should change this later
    fn min_trading_vol(&self) -> MmNumber { self.min_tx_amount().into() }
}

#[async_trait]
impl MmCoin for LightningCoin {
    fn is_asset_chain(&self) -> bool { false }

    fn spawner(&self) -> CoinFutSpawner { CoinFutSpawner::new(&self.platform.abortable_system) }

    fn get_raw_transaction(&self, _req: RawTransactionRequest) -> RawTransactionFut {
        let fut = async move {
            MmError::err(RawTransactionError::InternalError(
                "get_raw_transaction method is not supported for lightning, please use get_payment_details method instead.".into(),
            ))
        };
        Box::new(fut.boxed().compat())
    }

    fn withdraw(&self, _req: WithdrawRequest) -> WithdrawFut {
        let fut = async move {
            MmError::err(WithdrawError::InternalError(
                "withdraw method is not supported for lightning, please use generate_invoice method instead.".into(),
            ))
        };
        Box::new(fut.boxed().compat())
    }

    fn decimals(&self) -> u8 { self.conf.decimals }

    fn convert_to_address(&self, _from: &str, _to_address_format: Json) -> Result<String, String> {
        Err(MmError::new("Address conversion is not available for LightningCoin".to_string()).to_string())
    }

    fn validate_address(&self, address: &str) -> ValidateAddressResult {
        match PublicKey::from_str(address) {
            Ok(_) => ValidateAddressResult {
                is_valid: true,
                reason: None,
            },
            Err(e) => ValidateAddressResult {
                is_valid: false,
                reason: Some(format!("Error {} on parsing node public key", e)),
            },
        }
    }

    // Todo: Implement this when implementing payments history for lightning
    fn process_history_loop(&self, _ctx: MmArc) -> Box<dyn Future<Item = (), Error = ()> + Send> { unimplemented!() }

    // Todo: Implement this when implementing payments history for lightning
    fn history_sync_status(&self) -> HistorySyncState { unimplemented!() }

    // Todo: Implement this when implementing swaps for lightning as it's is used only for swaps
    fn get_trade_fee(&self) -> Box<dyn Future<Item = TradeFee, Error = String> + Send> { unimplemented!() }

    // Todo: This uses dummy data for now for the sake of swap P.O.C., this should be implemented probably after agreeing on how fees will work for lightning
    async fn get_sender_trade_fee(
        &self,
        _value: TradePreimageValue,
        _stage: FeeApproxStage,
    ) -> TradePreimageResult<TradeFee> {
        Ok(TradeFee {
            coin: self.ticker().to_owned(),
            amount: Default::default(),
            paid_from_trading_vol: false,
        })
    }

    // Todo: This uses dummy data for now for the sake of swap P.O.C., this should be implemented probably after agreeing on how fees will work for lightning
    fn get_receiver_trade_fee(&self, _stage: FeeApproxStage) -> TradePreimageFut<TradeFee> {
        Box::new(futures01::future::ok(TradeFee {
            coin: self.ticker().to_owned(),
            amount: Default::default(),
            paid_from_trading_vol: false,
        }))
    }

    // Todo: This uses dummy data for now for the sake of swap P.O.C., this should be implemented probably after agreeing on how fees will work for lightning
    async fn get_fee_to_send_taker_fee(
        &self,
        _dex_fee_amount: BigDecimal,
        _stage: FeeApproxStage,
    ) -> TradePreimageResult<TradeFee> {
        Ok(TradeFee {
            coin: self.ticker().to_owned(),
            amount: Default::default(),
            paid_from_trading_vol: false,
        })
    }

    // Lightning payments are either pending, successful or failed. Once a payment succeeds there is no need to for confirmations
    // unlike onchain transactions.
    fn required_confirmations(&self) -> u64 { 0 }

    fn requires_notarization(&self) -> bool { false }

    fn set_required_confirmations(&self, _confirmations: u64) {}

    fn set_requires_notarization(&self, _requires_nota: bool) {}

    fn swap_contract_address(&self) -> Option<BytesJson> { None }

    fn mature_confirmations(&self) -> Option<u32> { None }

    // Todo: This uses default data for now for the sake of swap P.O.C., this should be implemented probably when implementing order matching if it's needed
    fn coin_protocol_info(&self) -> Vec<u8> { Vec::new() }

    // Todo: This uses default data for now for the sake of swap P.O.C., this should be implemented probably when implementing order matching if it's needed
    fn is_coin_protocol_supported(&self, _info: &Option<Vec<u8>>) -> bool { true }
}<|MERGE_RESOLUTION|>--- conflicted
+++ resolved
@@ -15,7 +15,6 @@
 use crate::utxo::rpc_clients::UtxoRpcClientEnum;
 use crate::utxo::utxo_common::{big_decimal_from_sat, big_decimal_from_sat_unsigned};
 use crate::utxo::{sat_from_big_decimal, utxo_common, BlockchainNetwork};
-<<<<<<< HEAD
 use crate::{BalanceFut, CoinBalance, CoinFutSpawner, FeeApproxStage, FoundSwapTxSpend, HistorySyncState,
             MarketCoinOps, MmCoin, NegotiateSwapContractAddrErr, PaymentInstructions, PaymentInstructionsErr,
             RawTransactionError, RawTransactionFut, RawTransactionRequest, SearchForSwapTxSpendInput, SignatureError,
@@ -23,19 +22,7 @@
             Transaction, TransactionEnum, TransactionErr, TransactionFut, TxMarshalingErr, UnexpectedDerivationMethod,
             UtxoStandardCoin, ValidateAddressResult, ValidateInstructionsErr, ValidateOtherPubKeyErr,
             ValidatePaymentError, ValidatePaymentFut, ValidatePaymentInput, VerificationError, VerificationResult,
-            WatcherOps, WatcherSearchForSwapTxSpendInput, WatcherValidatePaymentInput, WithdrawError, WithdrawFut,
-            WithdrawRequest};
-=======
-use crate::{BalanceFut, CoinBalance, CoinFutSpawner, DerivationMethod, FeeApproxStage, FoundSwapTxSpend,
-            HistorySyncState, MarketCoinOps, MmCoin, NegotiateSwapContractAddrErr, PaymentInstructions,
-            PaymentInstructionsErr, RawTransactionError, RawTransactionFut, RawTransactionRequest,
-            SearchForSwapTxSpendInput, SignatureError, SignatureResult, SwapOps, TradeFee, TradePreimageFut,
-            TradePreimageResult, TradePreimageValue, Transaction, TransactionEnum, TransactionErr, TransactionFut,
-            TxMarshalingErr, UnexpectedDerivationMethod, UtxoStandardCoin, ValidateAddressResult,
-            ValidateInstructionsErr, ValidateOtherPubKeyErr, ValidatePaymentError, ValidatePaymentFut,
-            ValidatePaymentInput, VerificationError, VerificationResult, WatcherOps, WatcherValidatePaymentInput,
-            WithdrawError, WithdrawFut, WithdrawRequest};
->>>>>>> 429ce2b3
+            WatcherOps, WatcherValidatePaymentInput, WithdrawError, WithdrawFut, WithdrawRequest};
 use async_trait::async_trait;
 use bitcoin::bech32::ToBase32;
 use bitcoin::hashes::Hash;
