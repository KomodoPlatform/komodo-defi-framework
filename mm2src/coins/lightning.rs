--- conflicted
+++ resolved
@@ -24,13 +24,8 @@
             NegotiateSwapContractAddrErr, RawTransactionFut, RawTransactionRequest, SearchForSwapTxSpendInput,
             SignatureError, SignatureResult, SwapOps, TradeFee, TradePreimageFut, TradePreimageResult,
             TradePreimageValue, TransactionEnum, TransactionFut, TxMarshalingErr, UnexpectedDerivationMethod,
-<<<<<<< HEAD
             UtxoStandardCoin, ValidateAddressResult, ValidateOtherPubKeyErr, ValidatePaymentInput, VerificationError,
-            VerificationResult, WithdrawError, WithdrawFut, WithdrawRequest};
-=======
-            UtxoStandardCoin, ValidateAddressResult, ValidatePaymentInput, VerificationError, VerificationResult,
-            WatcherValidatePaymentInput, WithdrawError, WithdrawFut, WithdrawRequest};
->>>>>>> 67ede861
+            VerificationResult, WatcherValidatePaymentInput, WithdrawError, WithdrawFut, WithdrawRequest};
 use async_trait::async_trait;
 use bitcoin::hashes::Hash;
 use bitcoin_hashes::sha256::Hash as Sha256;
