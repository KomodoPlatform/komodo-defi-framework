pub mod ln_conf;
mod ln_db;
pub mod ln_errors;
mod ln_events;
mod ln_filesystem_persister;
mod ln_p2p;
mod ln_platform;
mod ln_serialization;
mod ln_sql;
mod ln_storage;
mod ln_utils;

use super::{lp_coinfind_or_err, DerivationMethod, MmCoinEnum};
use crate::coin_errors::{MyAddressError, ValidatePaymentError};
use crate::lightning::ln_conf::OurChannelsConfigs;
use crate::lightning::ln_errors::{TrustedNodeError, TrustedNodeResult, UpdateChannelError, UpdateChannelResult};
use crate::lightning::ln_events::init_events_abort_handlers;
use crate::lightning::ln_serialization::PublicKeyForRPC;
use crate::lightning::ln_sql::SqliteLightningDB;
use crate::lightning::ln_storage::{NetworkGraph, TrustedNodesShared};
use crate::utxo::rpc_clients::UtxoRpcClientEnum;
use crate::utxo::utxo_common::{big_decimal_from_sat_unsigned, UtxoTxBuilder};
use crate::utxo::{sat_from_big_decimal, BlockchainNetwork, FeePolicy, GetUtxoListOps, UtxoTxGenerationOps};
use crate::{BalanceFut, CoinBalance, FeeApproxStage, FoundSwapTxSpend, HistorySyncState, MarketCoinOps, MmCoin,
            NegotiateSwapContractAddrErr, RawTransactionFut, RawTransactionRequest, SearchForSwapTxSpendInput,
            SignatureError, SignatureResult, SwapOps, TradeFee, TradePreimageFut, TradePreimageResult,
            TradePreimageValue, TransactionEnum, TransactionFut, TxMarshalingErr, UnexpectedDerivationMethod,
            UtxoStandardCoin, ValidateAddressResult, ValidatePaymentFut, ValidatePaymentInput, VerificationError,
<<<<<<< HEAD
            VerificationResult, WatcherSearchForSwapTxSpendInput, WatcherValidatePaymentInput, WithdrawError,
            WithdrawFut, WithdrawRequest};
=======
            VerificationResult, WatcherValidatePaymentInput, WithdrawError, WithdrawFut, WithdrawRequest};
>>>>>>> 5dbc5de4
use async_trait::async_trait;
use bitcoin::hashes::Hash;
use bitcoin_hashes::sha256::Hash as Sha256;
use bitcrypto::dhash256;
use bitcrypto::ChecksumType;
use chain::TransactionOutput;
use common::executor::spawn;
use common::log::{error, LogOnError, LogState};
use common::{async_blocking, calc_total_pages, log, now_ms, ten, PagingOptionsEnum};
use futures::{FutureExt, TryFutureExt};
use futures01::Future;
use keys::{hash::H256, AddressHashEnum, CompactSignature, KeyPair, Private, Public};
use lightning::chain::channelmonitor::Balance;
use lightning::chain::keysinterface::{KeysInterface, KeysManager, Recipient};
use lightning::chain::Access;
use lightning::ln::channelmanager::{ChannelDetails, MIN_FINAL_CLTV_EXPIRY};
use lightning::ln::{PaymentHash, PaymentPreimage};
use lightning::routing::gossip;
use lightning::util::config::UserConfig;
use lightning_background_processor::{BackgroundProcessor, GossipSync};
use lightning_invoice::payment;
use lightning_invoice::utils::{create_invoice_from_channelmanager, DefaultRouter};
use lightning_invoice::{Invoice, InvoiceDescription};
use ln_conf::{ChannelOptions, LightningCoinConf, LightningProtocolConf, PlatformCoinConfirmationTargets};
use ln_db::{ClosedChannelsFilter, DBChannelDetails, DBPaymentInfo, DBPaymentsFilter, HTLCStatus, LightningDB,
            PaymentType};
use ln_errors::{ClaimableBalancesError, ClaimableBalancesResult, CloseChannelError, CloseChannelResult,
                ConnectToNodeError, ConnectToNodeResult, EnableLightningError, EnableLightningResult,
                GenerateInvoiceError, GenerateInvoiceResult, GetChannelDetailsError, GetChannelDetailsResult,
                GetPaymentDetailsError, GetPaymentDetailsResult, ListChannelsError, ListChannelsResult,
                ListPaymentsError, ListPaymentsResult, OpenChannelError, OpenChannelResult, SendPaymentError,
                SendPaymentResult};
use ln_events::LightningEventHandler;
use ln_filesystem_persister::LightningFilesystemPersister;
use ln_p2p::{connect_to_node, ConnectToNodeRes, PeerManager};
use ln_platform::{h256_json_from_txid, Platform};
use ln_serialization::NodeAddress;
use ln_storage::{LightningStorage, NodesAddressesMapShared, Scorer};
use ln_utils::{ChainMonitor, ChannelManager};
use mm2_core::mm_ctx::MmArc;
use mm2_err_handle::prelude::*;
use mm2_net::ip_addr::myipaddr;
use mm2_number::{BigDecimal, MmNumber};
use parking_lot::Mutex as PaMutex;
use rpc::v1::types::{Bytes as BytesJson, H256 as H256Json};
use script::{Builder, TransactionInputSigner};
use secp256k1v22::PublicKey;
use serde::{Deserialize, Serialize};
use serde_json::Value as Json;
use std::collections::hash_map::Entry;
use std::collections::{HashMap, HashSet};
use std::fmt;
use std::net::SocketAddr;
use std::str::FromStr;
use std::sync::Arc;

pub const DEFAULT_INVOICE_EXPIRY: u32 = 3600;

type Router = DefaultRouter<Arc<NetworkGraph>, Arc<LogState>>;
type InvoicePayer<E> = payment::InvoicePayer<Arc<ChannelManager>, Router, Arc<Scorer>, Arc<LogState>, E>;

#[derive(Clone)]
pub struct LightningCoin {
    pub platform: Arc<Platform>,
    pub conf: LightningCoinConf,
    /// The lightning node peer manager that takes care of connecting to peers, etc..
    pub peer_manager: Arc<PeerManager>,
    /// The lightning node channel manager which keeps track of the number of open channels and sends messages to the appropriate
    /// channel, also tracks HTLC preimages and forwards onion packets appropriately.
    pub channel_manager: Arc<ChannelManager>,
    /// The lightning node chain monitor that takes care of monitoring the chain for transactions of interest.
    pub chain_monitor: Arc<ChainMonitor>,
    /// The lightning node keys manager that takes care of signing invoices.
    pub keys_manager: Arc<KeysManager>,
    /// The lightning node invoice payer.
    pub invoice_payer: Arc<InvoicePayer<Arc<LightningEventHandler>>>,
    /// The lightning node persister that takes care of writing/reading data from storage.
    pub persister: Arc<LightningFilesystemPersister>,
    /// The lightning node db struct that takes care of reading/writing data from/to db.
    pub db: SqliteLightningDB,
    /// The mutex storing the addresses of the nodes that the lightning node has open channels with,
    /// these addresses are used for reconnecting.
    pub open_channels_nodes: NodesAddressesMapShared,
    /// The mutex storing the public keys of the nodes that our lightning node trusts to allow 0 confirmation
    /// inbound channels from.
    pub trusted_nodes: TrustedNodesShared,
}

impl fmt::Debug for LightningCoin {
    fn fmt(&self, f: &mut fmt::Formatter<'_>) -> fmt::Result { write!(f, "LightningCoin {{ conf: {:?} }}", self.conf) }
}

impl LightningCoin {
    fn platform_coin(&self) -> &UtxoStandardCoin { &self.platform.coin }

    #[inline]
    fn my_node_id(&self) -> String { self.channel_manager.get_our_node_id().to_string() }

    async fn list_channels(&self) -> Vec<ChannelDetails> {
        let channel_manager = self.channel_manager.clone();
        async_blocking(move || channel_manager.list_channels()).await
    }

    async fn get_balance_msat(&self) -> (u64, u64) {
        self.list_channels()
            .await
            .iter()
            .fold((0, 0), |(spendable, unspendable), chan| {
                if chan.is_usable {
                    (
                        spendable + chan.outbound_capacity_msat,
                        unspendable + chan.balance_msat - chan.outbound_capacity_msat,
                    )
                } else {
                    (spendable, unspendable + chan.balance_msat)
                }
            })
    }

    async fn get_channel_by_rpc_id(&self, rpc_id: u64) -> Option<ChannelDetails> {
        self.list_channels()
            .await
            .into_iter()
            .find(|chan| chan.user_channel_id == rpc_id)
    }

    async fn pay_invoice(&self, invoice: Invoice) -> SendPaymentResult<DBPaymentInfo> {
        let payment_hash = PaymentHash((invoice.payment_hash()).into_inner());
        let payment_type = PaymentType::OutboundPayment {
            destination: *invoice.payee_pub_key().unwrap_or(&invoice.recover_payee_pub_key()),
        };
        let description = match invoice.description() {
            InvoiceDescription::Direct(d) => d.to_string(),
            InvoiceDescription::Hash(h) => hex::encode(h.0.into_inner()),
        };
        let payment_secret = Some(*invoice.payment_secret());
        let amt_msat = invoice.amount_milli_satoshis().map(|a| a as i64);

        let selfi = self.clone();
        async_blocking(move || {
            selfi
                .invoice_payer
                .pay_invoice(&invoice)
                .map_to_mm(|e| SendPaymentError::PaymentError(format!("{:?}", e)))
        })
        .await?;

        Ok(DBPaymentInfo {
            payment_hash,
            payment_type,
            description,
            preimage: None,
            secret: payment_secret,
            amt_msat,
            fee_paid_msat: None,
            status: HTLCStatus::Pending,
            created_at: (now_ms() / 1000) as i64,
            last_updated: (now_ms() / 1000) as i64,
        })
    }

    async fn keysend(
        &self,
        destination: PublicKey,
        amount_msat: u64,
        final_cltv_expiry_delta: u32,
    ) -> SendPaymentResult<DBPaymentInfo> {
        if final_cltv_expiry_delta < MIN_FINAL_CLTV_EXPIRY {
            return MmError::err(SendPaymentError::CLTVExpiryError(
                final_cltv_expiry_delta,
                MIN_FINAL_CLTV_EXPIRY,
            ));
        }
        let payment_preimage = PaymentPreimage(self.keys_manager.get_secure_random_bytes());

        let selfi = self.clone();
        async_blocking(move || {
            selfi
                .invoice_payer
                .pay_pubkey(destination, payment_preimage, amount_msat, final_cltv_expiry_delta)
                .map_to_mm(|e| SendPaymentError::PaymentError(format!("{:?}", e)))
        })
        .await?;

        let payment_hash = PaymentHash(Sha256::hash(&payment_preimage.0).into_inner());
        let payment_type = PaymentType::OutboundPayment { destination };

        Ok(DBPaymentInfo {
            payment_hash,
            payment_type,
            description: "".into(),
            preimage: Some(payment_preimage),
            secret: None,
            amt_msat: Some(amount_msat as i64),
            fee_paid_msat: None,
            status: HTLCStatus::Pending,
            created_at: (now_ms() / 1000) as i64,
            last_updated: (now_ms() / 1000) as i64,
        })
    }

    async fn get_open_channels_by_filter(
        &self,
        filter: Option<OpenChannelsFilter>,
        paging: PagingOptionsEnum<u64>,
        limit: usize,
    ) -> ListChannelsResult<GetOpenChannelsResult> {
        let mut total_open_channels: Vec<ChannelDetailsForRPC> =
            self.list_channels().await.into_iter().map(From::from).collect();

        total_open_channels.sort_by(|a, b| a.rpc_channel_id.cmp(&b.rpc_channel_id));
        drop_mutability!(total_open_channels);

        let open_channels_filtered = if let Some(ref f) = filter {
            total_open_channels
                .into_iter()
                .filter(|chan| apply_open_channel_filter(chan, f))
                .collect()
        } else {
            total_open_channels
        };

        let offset = match paging {
            PagingOptionsEnum::PageNumber(page) => (page.get() - 1) * limit,
            PagingOptionsEnum::FromId(rpc_id) => open_channels_filtered
                .iter()
                .position(|x| x.rpc_channel_id == rpc_id)
                .map(|pos| pos + 1)
                .unwrap_or_default(),
        };

        let total = open_channels_filtered.len();

        let channels = if offset + limit <= total {
            open_channels_filtered[offset..offset + limit].to_vec()
        } else {
            open_channels_filtered[offset..].to_vec()
        };

        Ok(GetOpenChannelsResult {
            channels,
            skipped: offset,
            total,
        })
    }
}

#[async_trait]
// Todo: Implement this when implementing swaps for lightning as it's is used only for swaps
impl SwapOps for LightningCoin {
    fn send_taker_fee(&self, _fee_addr: &[u8], _amount: BigDecimal, _uuid: &[u8]) -> TransactionFut { unimplemented!() }

    fn send_maker_payment(
        &self,
        _time_lock: u32,
        _taker_pub: &[u8],
        _secret_hash: &[u8],
        _amount: BigDecimal,
        _swap_contract_address: &Option<BytesJson>,
        _swap_unique_data: &[u8],
    ) -> TransactionFut {
        unimplemented!()
    }

    fn send_taker_payment(
        &self,
        _time_lock: u32,
        _maker_pub: &[u8],
        _secret_hash: &[u8],
        _amount: BigDecimal,
        _swap_contract_address: &Option<BytesJson>,
        _swap_unique_data: &[u8],
    ) -> TransactionFut {
        unimplemented!()
    }

    fn send_maker_spends_taker_payment(
        &self,
        _taker_payment_tx: &[u8],
        _time_lock: u32,
        _taker_pub: &[u8],
        _secret: &[u8],
        _swap_contract_address: &Option<BytesJson>,
        _swap_unique_data: &[u8],
    ) -> TransactionFut {
        unimplemented!()
    }

    fn create_taker_spends_maker_payment_preimage(
        &self,
        _maker_payment_tx: &[u8],
        _time_lock: u32,
        _maker_pub: &[u8],
        _secret_hash: &[u8],
        _swap_unique_data: &[u8],
    ) -> TransactionFut {
        unimplemented!();
    }

    fn send_taker_spends_maker_payment(
        &self,
        _maker_payment_tx: &[u8],
        _time_lock: u32,
        _maker_pub: &[u8],
        _secret: &[u8],
        _swap_contract_address: &Option<BytesJson>,
        _swap_unique_data: &[u8],
    ) -> TransactionFut {
        unimplemented!()
    }

    fn send_taker_spends_maker_payment_preimage(&self, _preimage: &[u8], _secret: &[u8]) -> TransactionFut {
        unimplemented!();
    }

    fn create_taker_refunds_payment(
        &self,
        _taker_payment_tx: &[u8],
        _time_lock: u32,
        _maker_pub: &[u8],
        _secret_hash: &[u8],
        _swap_contract_address: &Option<BytesJson>,
        _swap_unique_data: &[u8],
    ) -> TransactionFut {
        unimplemented!();
    }

    fn send_watcher_refunds_taker_payment(&self, _taker_refunds_payment: &[u8]) -> TransactionFut {
        unimplemented!();
    }

    fn send_taker_refunds_payment(
        &self,
        _taker_payment_tx: &[u8],
        _time_lock: u32,
        _maker_pub: &[u8],
        _secret_hash: &[u8],
        _swap_contract_address: &Option<BytesJson>,
        _swap_unique_data: &[u8],
    ) -> TransactionFut {
        unimplemented!()
    }

    fn send_maker_refunds_payment(
        &self,
        _maker_payment_tx: &[u8],
        _time_lock: u32,
        _taker_pub: &[u8],
        _secret_hash: &[u8],
        _swap_contract_address: &Option<BytesJson>,
        _swap_unique_data: &[u8],
    ) -> TransactionFut {
        unimplemented!()
    }

    fn validate_fee(
        &self,
        _fee_tx: &TransactionEnum,
        _expected_sender: &[u8],
        _fee_addr: &[u8],
        _amount: &BigDecimal,
        _min_block_number: u64,
        _uuid: &[u8],
    ) -> Box<dyn Future<Item = (), Error = String> + Send> {
        unimplemented!()
    }

<<<<<<< HEAD
    fn watcher_validate_taker_fee(&self, _taker_fee_hash: Vec<u8>, _verified_pub: Vec<u8>) -> ValidatePaymentFut {
        unimplemented!();
    }

    fn validate_maker_payment(&self, _input: ValidatePaymentInput) -> ValidatePaymentFut { unimplemented!() }

    fn validate_taker_payment(&self, _input: ValidatePaymentInput) -> ValidatePaymentFut { unimplemented!() }

    fn watcher_validate_taker_payment(&self, _input: WatcherValidatePaymentInput) -> ValidatePaymentFut {
=======
    fn validate_maker_payment(&self, _input: ValidatePaymentInput) -> ValidatePaymentFut<()> { unimplemented!() }

    fn validate_taker_payment(&self, _input: ValidatePaymentInput) -> ValidatePaymentFut<()> { unimplemented!() }

    fn watcher_validate_taker_payment(
        &self,
        _input: WatcherValidatePaymentInput,
    ) -> Box<dyn Future<Item = (), Error = MmError<ValidatePaymentError>> + Send> {
>>>>>>> 5dbc5de4
        unimplemented!();
    }

    fn check_if_my_payment_sent(
        &self,
        _time_lock: u32,
        _other_pub: &[u8],
        _secret_hash: &[u8],
        _search_from_block: u64,
        _swap_contract_address: &Option<BytesJson>,
        _swap_unique_data: &[u8],
    ) -> Box<dyn Future<Item = Option<TransactionEnum>, Error = String> + Send> {
        unimplemented!()
    }

    async fn watcher_search_for_swap_tx_spend(
        &self,
        _input: WatcherSearchForSwapTxSpendInput<'_>,
    ) -> Result<Option<FoundSwapTxSpend>, String> {
        unimplemented!();
    }

    async fn search_for_swap_tx_spend_my(
        &self,
        _: SearchForSwapTxSpendInput<'_>,
    ) -> Result<Option<FoundSwapTxSpend>, String> {
        unimplemented!()
    }

    async fn search_for_swap_tx_spend_other(
        &self,
        _: SearchForSwapTxSpendInput<'_>,
    ) -> Result<Option<FoundSwapTxSpend>, String> {
        unimplemented!()
    }

    fn check_all_inputs_signed_by_pub(&self, _tx: &[u8], _expected_pub: &[u8]) -> Result<bool, String> {
        unimplemented!();
    }

    fn extract_secret(&self, _secret_hash: &[u8], _spend_tx: &[u8]) -> Result<Vec<u8>, String> { unimplemented!() }

    fn negotiate_swap_contract_addr(
        &self,
        _other_side_address: Option<&[u8]>,
    ) -> Result<Option<BytesJson>, MmError<NegotiateSwapContractAddrErr>> {
        unimplemented!()
    }

    fn derive_htlc_key_pair(&self, _swap_unique_data: &[u8]) -> KeyPair { unimplemented!() }
}

impl MarketCoinOps for LightningCoin {
    fn ticker(&self) -> &str { &self.conf.ticker }

    fn my_address(&self) -> MmResult<String, MyAddressError> { Ok(self.my_node_id()) }

    fn get_public_key(&self) -> Result<String, MmError<UnexpectedDerivationMethod>> { unimplemented!() }

    fn sign_message_hash(&self, message: &str) -> Option<[u8; 32]> {
        let mut _message_prefix = self.conf.sign_message_prefix.clone()?;
        let prefixed_message = format!("{}{}", _message_prefix, message);
        Some(dhash256(prefixed_message.as_bytes()).take())
    }

    fn sign_message(&self, message: &str) -> SignatureResult<String> {
        let message_hash = self.sign_message_hash(message).ok_or(SignatureError::PrefixNotFound)?;
        let secret_key = self
            .keys_manager
            .get_node_secret(Recipient::Node)
            .map_err(|_| SignatureError::InternalError("Error accessing node keys".to_string()))?;
        let private = Private {
            prefix: 239,
            secret: H256::from(*secret_key.as_ref()),
            compressed: true,
            checksum_type: ChecksumType::DSHA256,
        };
        let signature = private.sign_compact(&H256::from(message_hash))?;
        Ok(zbase32::encode_full_bytes(&*signature))
    }

    fn verify_message(&self, signature: &str, message: &str, pubkey: &str) -> VerificationResult<bool> {
        let message_hash = self
            .sign_message_hash(message)
            .ok_or(VerificationError::PrefixNotFound)?;
        let signature = CompactSignature::from(
            zbase32::decode_full_bytes_str(signature)
                .map_err(|e| VerificationError::SignatureDecodingError(e.to_string()))?,
        );
        let recovered_pubkey = Public::recover_compact(&H256::from(message_hash), &signature)?;
        Ok(recovered_pubkey.to_string() == pubkey)
    }

    fn my_balance(&self) -> BalanceFut<CoinBalance> {
        let coin = self.clone();
        let decimals = self.decimals();
        let fut = async move {
            let (spendable_msat, unspendable_msat) = coin.get_balance_msat().await;
            Ok(CoinBalance {
                spendable: big_decimal_from_sat_unsigned(spendable_msat, decimals),
                unspendable: big_decimal_from_sat_unsigned(unspendable_msat, decimals),
            })
        };
        Box::new(fut.boxed().compat())
    }

    fn base_coin_balance(&self) -> BalanceFut<BigDecimal> {
        Box::new(self.platform_coin().my_balance().map(|res| res.spendable))
    }

    fn platform_ticker(&self) -> &str { self.platform_coin().ticker() }

    fn send_raw_tx(&self, _tx: &str) -> Box<dyn Future<Item = String, Error = String> + Send> {
        Box::new(futures01::future::err(
            MmError::new(
                "send_raw_tx is not supported for lightning, please use send_payment method instead.".to_string(),
            )
            .to_string(),
        ))
    }

    fn send_raw_tx_bytes(&self, _tx: &[u8]) -> Box<dyn Future<Item = String, Error = String> + Send> {
        Box::new(futures01::future::err(
            MmError::new(
                "send_raw_tx is not supported for lightning, please use send_payment method instead.".to_string(),
            )
            .to_string(),
        ))
    }

    // Todo: Implement this when implementing swaps for lightning as it's is used mainly for swaps
    fn wait_for_confirmations(
        &self,
        _tx: &[u8],
        _confirmations: u64,
        _requires_nota: bool,
        _wait_until: u64,
        _check_every: u64,
    ) -> Box<dyn Future<Item = (), Error = String> + Send> {
        unimplemented!()
    }

    // Todo: Implement this when implementing swaps for lightning as it's is used mainly for swaps
    fn wait_for_tx_spend(
        &self,
        _transaction: &[u8],
        _wait_until: u64,
        _from_block: u64,
        _swap_contract_address: &Option<BytesJson>,
    ) -> TransactionFut {
        unimplemented!()
    }

    // Todo: Implement this when implementing swaps for lightning as it's is used mainly for swaps
    fn tx_enum_from_bytes(&self, _bytes: &[u8]) -> Result<TransactionEnum, MmError<TxMarshalingErr>> {
        MmError::err(TxMarshalingErr::NotSupported(
            "tx_enum_from_bytes is not supported for Lightning yet.".to_string(),
        ))
    }

    fn current_block(&self) -> Box<dyn Future<Item = u64, Error = String> + Send> { Box::new(futures01::future::ok(0)) }

    fn display_priv_key(&self) -> Result<String, String> {
        Ok(self
            .keys_manager
            .get_node_secret(Recipient::Node)
            .map_err(|_| "Unsupported recipient".to_string())?
            .display_secret()
            .to_string())
    }

    // Todo: Implement this when implementing swaps for lightning as it's is used only for swaps
    fn min_tx_amount(&self) -> BigDecimal { unimplemented!() }

    // Todo: Implement this when implementing swaps for lightning as it's is used only for order matching/swaps
    fn min_trading_vol(&self) -> MmNumber { unimplemented!() }
}

#[async_trait]
impl MmCoin for LightningCoin {
    fn is_asset_chain(&self) -> bool { false }

    fn get_raw_transaction(&self, req: RawTransactionRequest) -> RawTransactionFut {
        Box::new(self.platform_coin().get_raw_transaction(req))
    }

    fn withdraw(&self, _req: WithdrawRequest) -> WithdrawFut {
        let fut = async move {
            MmError::err(WithdrawError::InternalError(
                "withdraw method is not supported for lightning, please use generate_invoice method instead.".into(),
            ))
        };
        Box::new(fut.boxed().compat())
    }

    fn decimals(&self) -> u8 { self.conf.decimals }

    fn convert_to_address(&self, _from: &str, _to_address_format: Json) -> Result<String, String> {
        Err(MmError::new("Address conversion is not available for LightningCoin".to_string()).to_string())
    }

    fn validate_address(&self, address: &str) -> ValidateAddressResult {
        match PublicKey::from_str(address) {
            Ok(_) => ValidateAddressResult {
                is_valid: true,
                reason: None,
            },
            Err(e) => ValidateAddressResult {
                is_valid: false,
                reason: Some(format!("Error {} on parsing node public key", e)),
            },
        }
    }

    // Todo: Implement this when implementing payments history for lightning
    fn process_history_loop(&self, _ctx: MmArc) -> Box<dyn Future<Item = (), Error = ()> + Send> { unimplemented!() }

    // Todo: Implement this when implementing payments history for lightning
    fn history_sync_status(&self) -> HistorySyncState { unimplemented!() }

    // Todo: Implement this when implementing swaps for lightning as it's is used only for swaps
    fn get_trade_fee(&self) -> Box<dyn Future<Item = TradeFee, Error = String> + Send> { unimplemented!() }

    // Todo: Implement this when implementing swaps for lightning as it's is used only for swaps
    async fn get_sender_trade_fee(
        &self,
        _value: TradePreimageValue,
        _stage: FeeApproxStage,
    ) -> TradePreimageResult<TradeFee> {
        unimplemented!()
    }

    // Todo: Implement this when implementing swaps for lightning as it's is used only for swaps
    fn get_receiver_trade_fee(&self, _stage: FeeApproxStage) -> TradePreimageFut<TradeFee> { unimplemented!() }

    // Todo: Implement this when implementing swaps for lightning as it's is used only for swaps
    async fn get_fee_to_send_taker_fee(
        &self,
        _dex_fee_amount: BigDecimal,
        _stage: FeeApproxStage,
    ) -> TradePreimageResult<TradeFee> {
        unimplemented!()
    }

    // Lightning payments are either pending, successful or failed. Once a payment succeeds there is no need to for confirmations
    // unlike onchain transactions.
    fn required_confirmations(&self) -> u64 { 0 }

    fn requires_notarization(&self) -> bool { false }

    fn set_required_confirmations(&self, _confirmations: u64) {}

    fn set_requires_notarization(&self, _requires_nota: bool) {}

    fn swap_contract_address(&self) -> Option<BytesJson> { None }

    fn mature_confirmations(&self) -> Option<u32> { None }

    // Todo: Implement this when implementing order matching for lightning as it's is used only for order matching
    fn coin_protocol_info(&self) -> Vec<u8> { unimplemented!() }

    // Todo: Implement this when implementing order matching for lightning as it's is used only for order matching
    fn is_coin_protocol_supported(&self, _info: &Option<Vec<u8>>) -> bool { unimplemented!() }
}

#[derive(Clone, Debug, Deserialize, Serialize)]
pub struct LightningParams {
    // The listening port for the p2p LN node
    pub listening_port: u16,
    // Printable human-readable string to describe this node to other users.
    pub node_name: [u8; 32],
    // Node's RGB color. This is used for showing the node in a network graph with the desired color.
    pub node_color: [u8; 3],
    // Invoice Payer is initialized while starting the lightning node, and it requires the number of payment retries that
    // it should do before considering a payment failed or partially failed. If not provided the number of retries will be 5
    // as this is a good default value.
    pub payment_retries: Option<usize>,
    // Node's backup path for channels and other data that requires backup.
    pub backup_path: Option<String>,
}

pub async fn start_lightning(
    ctx: &MmArc,
    platform_coin: UtxoStandardCoin,
    protocol_conf: LightningProtocolConf,
    conf: LightningCoinConf,
    params: LightningParams,
) -> EnableLightningResult<LightningCoin> {
    // Todo: add support for Hardware wallets for funding transactions and spending spendable outputs (channel closing transactions)
    if let DerivationMethod::HDWallet(_) = platform_coin.as_ref().derivation_method {
        return MmError::err(EnableLightningError::UnsupportedMode(
            "'start_lightning'".into(),
            "iguana".into(),
        ));
    }

    let platform = Arc::new(Platform::new(
        platform_coin.clone(),
        protocol_conf.network.clone(),
        protocol_conf.confirmation_targets,
    ));
    platform.set_latest_fees().await?;

    // Initialize the Logger
    let logger = ctx.log.0.clone();

    // Initialize Persister
    let persister = ln_utils::init_persister(ctx, conf.ticker.clone(), params.backup_path).await?;

    // Initialize the KeysManager
    let keys_manager = ln_utils::init_keys_manager(ctx)?;

    // Initialize the P2PGossipSync. This is used for providing routes to send payments over
    let network_graph = Arc::new(
        persister
            .get_network_graph(protocol_conf.network.into(), logger.clone())
            .await?,
    );

    let gossip_sync = Arc::new(gossip::P2PGossipSync::new(
        network_graph.clone(),
        None::<Arc<dyn Access + Send + Sync>>,
        logger.clone(),
    ));

    // Initialize DB
    let db = ln_utils::init_db(ctx, conf.ticker.clone()).await?;

    // Initialize the ChannelManager
    let (chain_monitor, channel_manager) = ln_utils::init_channel_manager(
        platform.clone(),
        logger.clone(),
        persister.clone(),
        db.clone(),
        keys_manager.clone(),
        conf.clone().into(),
    )
    .await?;

    // Initialize the PeerManager
    let peer_manager = ln_p2p::init_peer_manager(
        ctx.clone(),
        params.listening_port,
        channel_manager.clone(),
        gossip_sync.clone(),
        keys_manager
            .get_node_secret(Recipient::Node)
            .map_to_mm(|_| EnableLightningError::UnsupportedMode("'start_lightning'".into(), "local node".into()))?,
        logger.clone(),
    )
    .await?;

    let trusted_nodes = Arc::new(PaMutex::new(persister.get_trusted_nodes().await?));

    let events_abort_handlers = init_events_abort_handlers(platform.clone(), db.clone()).await?;

    // Initialize the event handler
    let event_handler = Arc::new(ln_events::LightningEventHandler::new(
        platform.clone(),
        channel_manager.clone(),
        keys_manager.clone(),
        db.clone(),
        trusted_nodes.clone(),
        events_abort_handlers,
    ));

    // Initialize routing Scorer
    let scorer = Arc::new(persister.get_scorer(network_graph.clone(), logger.clone()).await?);

    // Create InvoicePayer
    // random_seed_bytes are additional random seed to improve privacy by adding a random CLTV expiry offset to each path's final hop.
    // This helps obscure the intended recipient from adversarial intermediate hops. The seed is also used to randomize candidate paths during route selection.
    // TODO: random_seed_bytes should be taken in consideration when implementing swaps because they change the payment lock-time.
    // https://github.com/lightningdevkit/rust-lightning/issues/158
    // https://github.com/lightningdevkit/rust-lightning/pull/1286
    // https://github.com/lightningdevkit/rust-lightning/pull/1359
    let router = DefaultRouter::new(network_graph, logger.clone(), keys_manager.get_secure_random_bytes());
    let invoice_payer = Arc::new(InvoicePayer::new(
        channel_manager.clone(),
        router,
        scorer.clone(),
        logger.clone(),
        event_handler,
        // Todo: Add option for choosing payment::Retry::Timeout instead of Attempts in LightningParams
        payment::Retry::Attempts(params.payment_retries.unwrap_or(5)),
    ));

    // Start Background Processing. Runs tasks periodically in the background to keep LN node operational.
    // InvoicePayer will act as our event handler as it handles some of the payments related events before
    // delegating it to LightningEventHandler.
    // note: background_processor stops automatically when dropped since BackgroundProcessor implements the Drop trait.
    let background_processor = BackgroundProcessor::start(
        persister.clone(),
        invoice_payer.clone(),
        chain_monitor.clone(),
        channel_manager.clone(),
        GossipSync::p2p(gossip_sync),
        peer_manager.clone(),
        logger,
        Some(scorer),
    );
    ctx.background_processors
        .lock()
        .unwrap()
        .insert(conf.ticker.clone(), background_processor);

    // If channel_nodes_data file exists, read channels nodes data from disk and reconnect to channel nodes/peers if possible.
    let open_channels_nodes = Arc::new(PaMutex::new(
        ln_utils::get_open_channels_nodes_addresses(persister.clone(), channel_manager.clone()).await?,
    ));
    spawn(ln_p2p::connect_to_nodes_loop(
        open_channels_nodes.clone(),
        peer_manager.clone(),
    ));

    // Broadcast Node Announcement
    spawn(ln_p2p::ln_node_announcement_loop(
        channel_manager.clone(),
        params.node_name,
        params.node_color,
        params.listening_port,
    ));

    Ok(LightningCoin {
        platform,
        conf,
        peer_manager,
        channel_manager,
        chain_monitor,
        keys_manager,
        invoice_payer,
        persister,
        db,
        open_channels_nodes,
        trusted_nodes,
    })
}

#[derive(Deserialize)]
pub struct ConnectToNodeRequest {
    pub coin: String,
    pub node_address: NodeAddress,
}

/// Connect to a certain node on the lightning network.
pub async fn connect_to_lightning_node(ctx: MmArc, req: ConnectToNodeRequest) -> ConnectToNodeResult<String> {
    let ln_coin = match lp_coinfind_or_err(&ctx, &req.coin).await? {
        MmCoinEnum::LightningCoin(c) => c,
        e => return MmError::err(ConnectToNodeError::UnsupportedCoin(e.ticker().to_string())),
    };

    let node_pubkey = req.node_address.pubkey;
    let node_addr = req.node_address.addr;
    let res = connect_to_node(node_pubkey, node_addr, ln_coin.peer_manager.clone()).await?;

    // If a node that we have an open channel with changed it's address, "connect_to_lightning_node"
    // can be used to reconnect to the new address while saving this new address for reconnections.
    if let ConnectToNodeRes::ConnectedSuccessfully { .. } = res {
        if let Entry::Occupied(mut entry) = ln_coin.open_channels_nodes.lock().entry(node_pubkey) {
            entry.insert(node_addr);
        }
        ln_coin
            .persister
            .save_nodes_addresses(ln_coin.open_channels_nodes)
            .await?;
    }

    Ok(res.to_string())
}

#[derive(Clone, Debug, Deserialize, PartialEq)]
#[serde(tag = "type", content = "value")]
pub enum ChannelOpenAmount {
    Exact(BigDecimal),
    Max,
}

#[derive(Deserialize)]
pub struct OpenChannelRequest {
    pub coin: String,
    pub node_address: NodeAddress,
    pub amount: ChannelOpenAmount,
    /// The amount to push to the counterparty as part of the open, in milli-satoshi. Creates inbound liquidity for the channel.
    /// By setting push_msat to a value, opening channel request will be equivalent to opening a channel then sending a payment with
    /// the push_msat amount.
    #[serde(default)]
    pub push_msat: u64,
    pub channel_options: Option<ChannelOptions>,
    pub channel_configs: Option<OurChannelsConfigs>,
}

#[derive(Serialize)]
pub struct OpenChannelResponse {
    rpc_channel_id: u64,
    node_address: NodeAddress,
}

/// Opens a channel on the lightning network.
pub async fn open_channel(ctx: MmArc, req: OpenChannelRequest) -> OpenChannelResult<OpenChannelResponse> {
    let ln_coin = match lp_coinfind_or_err(&ctx, &req.coin).await? {
        MmCoinEnum::LightningCoin(c) => c,
        e => return MmError::err(OpenChannelError::UnsupportedCoin(e.ticker().to_string())),
    };

    // Making sure that the node data is correct and that we can connect to it before doing more operations
    let node_pubkey = req.node_address.pubkey;
    let node_addr = req.node_address.addr;
    connect_to_node(node_pubkey, node_addr, ln_coin.peer_manager.clone()).await?;

    let platform_coin = ln_coin.platform_coin().clone();
    let decimals = platform_coin.as_ref().decimals;
    let my_address = platform_coin.as_ref().derivation_method.iguana_or_err()?;
    let (unspents, _) = platform_coin.get_unspent_ordered_list(my_address).await?;
    let (value, fee_policy) = match req.amount.clone() {
        ChannelOpenAmount::Max => (
            unspents.iter().fold(0, |sum, unspent| sum + unspent.value),
            FeePolicy::DeductFromOutput(0),
        ),
        ChannelOpenAmount::Exact(v) => {
            let value = sat_from_big_decimal(&v, decimals)?;
            (value, FeePolicy::SendExact)
        },
    };

    // The actual script_pubkey will replace this before signing the transaction after receiving the required
    // output script from the other node when the channel is accepted
    let script_pubkey =
        Builder::build_witness_script(&AddressHashEnum::WitnessScriptHash(Default::default())).to_bytes();
    let outputs = vec![TransactionOutput { value, script_pubkey }];

    let mut tx_builder = UtxoTxBuilder::new(&platform_coin)
        .add_available_inputs(unspents)
        .add_outputs(outputs)
        .with_fee_policy(fee_policy);

    let fee = platform_coin
        .get_tx_fee()
        .await
        .map_err(|e| OpenChannelError::RpcError(e.to_string()))?;
    tx_builder = tx_builder.with_fee(fee);

    let (unsigned, _) = tx_builder.build().await?;

    let amount_in_sat = unsigned.outputs[0].value;
    let push_msat = req.push_msat;
    let channel_manager = ln_coin.channel_manager.clone();

    let mut conf = ln_coin.conf.clone();
    if let Some(options) = req.channel_options {
        match conf.channel_options.as_mut() {
            Some(o) => o.update_according_to(options),
            None => conf.channel_options = Some(options),
        }
    }
    if let Some(configs) = req.channel_configs {
        match conf.our_channels_configs.as_mut() {
            Some(o) => o.update_according_to(configs),
            None => conf.our_channels_configs = Some(configs),
        }
    }
    drop_mutability!(conf);
    let user_config: UserConfig = conf.into();

    let rpc_channel_id = ln_coin.db.get_last_channel_rpc_id().await? as u64 + 1;

    let temp_channel_id = async_blocking(move || {
        channel_manager
            .create_channel(node_pubkey, amount_in_sat, push_msat, rpc_channel_id, Some(user_config))
            .map_to_mm(|e| OpenChannelError::FailureToOpenChannel(node_pubkey.to_string(), format!("{:?}", e)))
    })
    .await?;

    {
        let mut unsigned_funding_txs = ln_coin.platform.unsigned_funding_txs.lock();
        unsigned_funding_txs.insert(rpc_channel_id, unsigned);
    }

    let pending_channel_details = DBChannelDetails::new(
        rpc_channel_id,
        temp_channel_id,
        node_pubkey,
        true,
        user_config.channel_handshake_config.announced_channel,
    );

    // Saving node data to reconnect to it on restart
    ln_coin.open_channels_nodes.lock().insert(node_pubkey, node_addr);
    ln_coin
        .persister
        .save_nodes_addresses(ln_coin.open_channels_nodes)
        .await?;

    if let Err(e) = ln_coin.db.add_channel_to_db(pending_channel_details).await {
        error!("Unable to add new outbound channel {} to db: {}", rpc_channel_id, e);
    }

    Ok(OpenChannelResponse {
        rpc_channel_id,
        node_address: req.node_address,
    })
}

#[derive(Deserialize)]
pub struct UpdateChannelReq {
    pub coin: String,
    pub rpc_channel_id: u64,
    pub channel_options: ChannelOptions,
}

#[derive(Serialize)]
pub struct UpdateChannelResponse {
    channel_options: ChannelOptions,
}

/// Updates configuration for an open channel.
pub async fn update_channel(ctx: MmArc, req: UpdateChannelReq) -> UpdateChannelResult<UpdateChannelResponse> {
    let ln_coin = match lp_coinfind_or_err(&ctx, &req.coin).await? {
        MmCoinEnum::LightningCoin(c) => c,
        e => return MmError::err(UpdateChannelError::UnsupportedCoin(e.ticker().to_string())),
    };

    let channel_details = ln_coin
        .get_channel_by_rpc_id(req.rpc_channel_id)
        .await
        .ok_or(UpdateChannelError::NoSuchChannel(req.rpc_channel_id))?;

    async_blocking(move || {
        let mut channel_options = ln_coin
            .conf
            .channel_options
            .unwrap_or_else(|| req.channel_options.clone());
        if channel_options != req.channel_options {
            channel_options.update_according_to(req.channel_options.clone());
        }
        drop_mutability!(channel_options);
        let channel_ids = &[channel_details.channel_id];
        let counterparty_node_id = channel_details.counterparty.node_id;
        ln_coin
            .channel_manager
            .update_channel_config(&counterparty_node_id, channel_ids, &channel_options.clone().into())
            .map_to_mm(|e| UpdateChannelError::FailureToUpdateChannel(req.rpc_channel_id, format!("{:?}", e)))?;
        Ok(UpdateChannelResponse { channel_options })
    })
    .await
}

#[derive(Deserialize)]
pub struct OpenChannelsFilter {
    pub channel_id: Option<H256Json>,
    pub counterparty_node_id: Option<PublicKeyForRPC>,
    pub funding_tx: Option<H256Json>,
    pub from_funding_value_sats: Option<u64>,
    pub to_funding_value_sats: Option<u64>,
    pub is_outbound: Option<bool>,
    pub from_balance_msat: Option<u64>,
    pub to_balance_msat: Option<u64>,
    pub from_outbound_capacity_msat: Option<u64>,
    pub to_outbound_capacity_msat: Option<u64>,
    pub from_inbound_capacity_msat: Option<u64>,
    pub to_inbound_capacity_msat: Option<u64>,
    pub is_ready: Option<bool>,
    pub is_usable: Option<bool>,
    pub is_public: Option<bool>,
}

fn apply_open_channel_filter(channel_details: &ChannelDetailsForRPC, filter: &OpenChannelsFilter) -> bool {
    let is_channel_id = filter.channel_id.is_none() || Some(&channel_details.channel_id) == filter.channel_id.as_ref();

    let is_counterparty_node_id = filter.counterparty_node_id.is_none()
        || Some(&channel_details.counterparty_node_id) == filter.counterparty_node_id.as_ref();

    let is_funding_tx = filter.funding_tx.is_none() || channel_details.funding_tx == filter.funding_tx;

    let is_from_funding_value_sats =
        Some(&channel_details.funding_tx_value_sats) >= filter.from_funding_value_sats.as_ref();

    let is_to_funding_value_sats = filter.to_funding_value_sats.is_none()
        || Some(&channel_details.funding_tx_value_sats) <= filter.to_funding_value_sats.as_ref();

    let is_outbound = filter.is_outbound.is_none() || Some(&channel_details.is_outbound) == filter.is_outbound.as_ref();

    let is_from_balance_msat = Some(&channel_details.balance_msat) >= filter.from_balance_msat.as_ref();

    let is_to_balance_msat =
        filter.to_balance_msat.is_none() || Some(&channel_details.balance_msat) <= filter.to_balance_msat.as_ref();

    let is_from_outbound_capacity_msat =
        Some(&channel_details.outbound_capacity_msat) >= filter.from_outbound_capacity_msat.as_ref();

    let is_to_outbound_capacity_msat = filter.to_outbound_capacity_msat.is_none()
        || Some(&channel_details.outbound_capacity_msat) <= filter.to_outbound_capacity_msat.as_ref();

    let is_from_inbound_capacity_msat =
        Some(&channel_details.inbound_capacity_msat) >= filter.from_inbound_capacity_msat.as_ref();

    let is_to_inbound_capacity_msat = filter.to_inbound_capacity_msat.is_none()
        || Some(&channel_details.inbound_capacity_msat) <= filter.to_inbound_capacity_msat.as_ref();

    let is_confirmed = filter.is_ready.is_none() || Some(&channel_details.is_ready) == filter.is_ready.as_ref();

    let is_usable = filter.is_usable.is_none() || Some(&channel_details.is_usable) == filter.is_usable.as_ref();

    let is_public = filter.is_public.is_none() || Some(&channel_details.is_public) == filter.is_public.as_ref();

    is_channel_id
        && is_counterparty_node_id
        && is_funding_tx
        && is_from_funding_value_sats
        && is_to_funding_value_sats
        && is_outbound
        && is_from_balance_msat
        && is_to_balance_msat
        && is_from_outbound_capacity_msat
        && is_to_outbound_capacity_msat
        && is_from_inbound_capacity_msat
        && is_to_inbound_capacity_msat
        && is_confirmed
        && is_usable
        && is_public
}

#[derive(Deserialize)]
pub struct ListOpenChannelsRequest {
    pub coin: String,
    pub filter: Option<OpenChannelsFilter>,
    #[serde(default = "ten")]
    limit: usize,
    #[serde(default)]
    paging_options: PagingOptionsEnum<u64>,
}

#[derive(Clone, Serialize)]
pub struct ChannelDetailsForRPC {
    pub rpc_channel_id: u64,
    pub channel_id: H256Json,
    pub counterparty_node_id: PublicKeyForRPC,
    pub funding_tx: Option<H256Json>,
    pub funding_tx_output_index: Option<u16>,
    pub funding_tx_value_sats: u64,
    /// True if the channel was initiated (and thus funded) by us.
    pub is_outbound: bool,
    pub balance_msat: u64,
    pub outbound_capacity_msat: u64,
    pub inbound_capacity_msat: u64,
    // Channel is confirmed onchain, this means that funding_locked messages have been exchanged,
    // the channel is not currently being shut down, and the required confirmation count has been reached.
    pub is_ready: bool,
    // Channel is confirmed and channel_ready messages have been exchanged, the peer is connected,
    // and the channel is not currently negotiating a shutdown.
    pub is_usable: bool,
    // A publicly-announced channel.
    pub is_public: bool,
}

impl From<ChannelDetails> for ChannelDetailsForRPC {
    fn from(details: ChannelDetails) -> ChannelDetailsForRPC {
        ChannelDetailsForRPC {
            rpc_channel_id: details.user_channel_id,
            channel_id: details.channel_id.into(),
            counterparty_node_id: PublicKeyForRPC(details.counterparty.node_id),
            funding_tx: details.funding_txo.map(|tx| h256_json_from_txid(tx.txid)),
            funding_tx_output_index: details.funding_txo.map(|tx| tx.index),
            funding_tx_value_sats: details.channel_value_satoshis,
            is_outbound: details.is_outbound,
            balance_msat: details.balance_msat,
            outbound_capacity_msat: details.outbound_capacity_msat,
            inbound_capacity_msat: details.inbound_capacity_msat,
            is_ready: details.is_channel_ready,
            is_usable: details.is_usable,
            is_public: details.is_public,
        }
    }
}

struct GetOpenChannelsResult {
    pub channels: Vec<ChannelDetailsForRPC>,
    pub skipped: usize,
    pub total: usize,
}

#[derive(Serialize)]
pub struct ListOpenChannelsResponse {
    open_channels: Vec<ChannelDetailsForRPC>,
    limit: usize,
    skipped: usize,
    total: usize,
    total_pages: usize,
    paging_options: PagingOptionsEnum<u64>,
}

pub async fn list_open_channels_by_filter(
    ctx: MmArc,
    req: ListOpenChannelsRequest,
) -> ListChannelsResult<ListOpenChannelsResponse> {
    let ln_coin = match lp_coinfind_or_err(&ctx, &req.coin).await? {
        MmCoinEnum::LightningCoin(c) => c,
        e => return MmError::err(ListChannelsError::UnsupportedCoin(e.ticker().to_string())),
    };

    let result = ln_coin
        .get_open_channels_by_filter(req.filter, req.paging_options.clone(), req.limit)
        .await?;

    Ok(ListOpenChannelsResponse {
        open_channels: result.channels,
        limit: req.limit,
        skipped: result.skipped,
        total: result.total,
        total_pages: calc_total_pages(result.total, req.limit),
        paging_options: req.paging_options,
    })
}

#[derive(Deserialize)]
pub struct ListClosedChannelsRequest {
    pub coin: String,
    pub filter: Option<ClosedChannelsFilter>,
    #[serde(default = "ten")]
    limit: usize,
    #[serde(default)]
    paging_options: PagingOptionsEnum<u64>,
}

#[derive(Serialize)]
pub struct ListClosedChannelsResponse {
    closed_channels: Vec<DBChannelDetails>,
    limit: usize,
    skipped: usize,
    total: usize,
    total_pages: usize,
    paging_options: PagingOptionsEnum<u64>,
}

pub async fn list_closed_channels_by_filter(
    ctx: MmArc,
    req: ListClosedChannelsRequest,
) -> ListChannelsResult<ListClosedChannelsResponse> {
    let ln_coin = match lp_coinfind_or_err(&ctx, &req.coin).await? {
        MmCoinEnum::LightningCoin(c) => c,
        e => return MmError::err(ListChannelsError::UnsupportedCoin(e.ticker().to_string())),
    };
    let closed_channels_res = ln_coin
        .db
        .get_closed_channels_by_filter(req.filter, req.paging_options.clone(), req.limit)
        .await?;

    Ok(ListClosedChannelsResponse {
        closed_channels: closed_channels_res.channels,
        limit: req.limit,
        skipped: closed_channels_res.skipped,
        total: closed_channels_res.total,
        total_pages: calc_total_pages(closed_channels_res.total, req.limit),
        paging_options: req.paging_options,
    })
}

#[derive(Deserialize)]
pub struct GetChannelDetailsRequest {
    pub coin: String,
    pub rpc_channel_id: u64,
}

#[derive(Serialize)]
#[serde(tag = "status", content = "details")]
pub enum GetChannelDetailsResponse {
    Open(ChannelDetailsForRPC),
    Closed(DBChannelDetails),
}

pub async fn get_channel_details(
    ctx: MmArc,
    req: GetChannelDetailsRequest,
) -> GetChannelDetailsResult<GetChannelDetailsResponse> {
    let ln_coin = match lp_coinfind_or_err(&ctx, &req.coin).await? {
        MmCoinEnum::LightningCoin(c) => c,
        e => return MmError::err(GetChannelDetailsError::UnsupportedCoin(e.ticker().to_string())),
    };

    let channel_details = match ln_coin.get_channel_by_rpc_id(req.rpc_channel_id).await {
        Some(details) => GetChannelDetailsResponse::Open(details.into()),
        None => GetChannelDetailsResponse::Closed(
            ln_coin
                .db
                .get_channel_from_db(req.rpc_channel_id)
                .await?
                .ok_or(GetChannelDetailsError::NoSuchChannel(req.rpc_channel_id))?,
        ),
    };

    Ok(channel_details)
}

#[derive(Deserialize)]
pub struct GenerateInvoiceRequest {
    pub coin: String,
    pub amount_in_msat: Option<u64>,
    pub description: String,
    pub expiry: Option<u32>,
}

#[derive(Serialize)]
pub struct GenerateInvoiceResponse {
    payment_hash: H256Json,
    invoice: Invoice,
}

/// Generates an invoice (request for payment) that can be paid on the lightning network by another node using send_payment.
pub async fn generate_invoice(
    ctx: MmArc,
    req: GenerateInvoiceRequest,
) -> GenerateInvoiceResult<GenerateInvoiceResponse> {
    let ln_coin = match lp_coinfind_or_err(&ctx, &req.coin).await? {
        MmCoinEnum::LightningCoin(c) => c,
        e => return MmError::err(GenerateInvoiceError::UnsupportedCoin(e.ticker().to_string())),
    };
    let open_channels_nodes = ln_coin.open_channels_nodes.lock().clone();
    for (node_pubkey, node_addr) in open_channels_nodes {
        connect_to_node(node_pubkey, node_addr, ln_coin.peer_manager.clone())
            .await
            .error_log_with_msg(&format!(
                "Channel with node: {} can't be used for invoice routing hints due to connection error.",
                node_pubkey
            ));
    }

    let network = ln_coin.platform.network.clone().into();
    let channel_manager = ln_coin.channel_manager.clone();
    let keys_manager = ln_coin.keys_manager.clone();
    let amount_in_msat = req.amount_in_msat;
    let description = req.description.clone();
    let expiry = req.expiry.unwrap_or(DEFAULT_INVOICE_EXPIRY);
    let invoice = async_blocking(move || {
        create_invoice_from_channelmanager(
            &channel_manager,
            keys_manager,
            network,
            amount_in_msat,
            description,
            expiry,
        )
    })
    .await?;

    let payment_hash = invoice.payment_hash().into_inner();
    let payment_info = DBPaymentInfo {
        payment_hash: PaymentHash(payment_hash),
        payment_type: PaymentType::InboundPayment,
        description: req.description,
        preimage: None,
        secret: Some(*invoice.payment_secret()),
        amt_msat: req.amount_in_msat.map(|a| a as i64),
        fee_paid_msat: None,
        status: HTLCStatus::Pending,
        created_at: (now_ms() / 1000) as i64,
        last_updated: (now_ms() / 1000) as i64,
    };
    ln_coin.db.add_or_update_payment_in_db(payment_info).await?;
    Ok(GenerateInvoiceResponse {
        payment_hash: payment_hash.into(),
        invoice,
    })
}

#[derive(Clone, Debug, Deserialize, PartialEq)]
#[serde(tag = "type")]
pub enum Payment {
    #[serde(rename = "invoice")]
    Invoice { invoice: Invoice },
    #[serde(rename = "keysend")]
    Keysend {
        // The recieving node pubkey (node ID)
        destination: PublicKeyForRPC,
        // Amount to send in millisatoshis
        amount_in_msat: u64,
        // The number of blocks the payment will be locked for if not claimed by the destination,
        // It's can be assumed that 6 blocks = 1 hour. We can claim the payment amount back after this cltv expires.
        // Minmum value allowed is MIN_FINAL_CLTV_EXPIRY which is currently 24 for rust-lightning.
        expiry: u32,
    },
}

#[derive(Deserialize)]
pub struct SendPaymentReq {
    pub coin: String,
    pub payment: Payment,
}

#[derive(Serialize)]
pub struct SendPaymentResponse {
    payment_hash: H256Json,
}

pub async fn send_payment(ctx: MmArc, req: SendPaymentReq) -> SendPaymentResult<SendPaymentResponse> {
    let ln_coin = match lp_coinfind_or_err(&ctx, &req.coin).await? {
        MmCoinEnum::LightningCoin(c) => c,
        e => return MmError::err(SendPaymentError::UnsupportedCoin(e.ticker().to_string())),
    };
    let open_channels_nodes = ln_coin.open_channels_nodes.lock().clone();
    for (node_pubkey, node_addr) in open_channels_nodes {
        connect_to_node(node_pubkey, node_addr, ln_coin.peer_manager.clone())
            .await
            .error_log_with_msg(&format!(
                "Channel with node: {} can't be used to route this payment due to connection error.",
                node_pubkey
            ));
    }
    let payment_info = match req.payment {
        Payment::Invoice { invoice } => ln_coin.pay_invoice(invoice).await?,
        Payment::Keysend {
            destination,
            amount_in_msat,
            expiry,
        } => ln_coin.keysend(destination.into(), amount_in_msat, expiry).await?,
    };
    ln_coin.db.add_or_update_payment_in_db(payment_info.clone()).await?;
    Ok(SendPaymentResponse {
        payment_hash: payment_info.payment_hash.0.into(),
    })
}

#[derive(Deserialize)]
pub struct PaymentsFilterForRPC {
    pub payment_type: Option<PaymentTypeForRPC>,
    pub description: Option<String>,
    pub status: Option<HTLCStatus>,
    pub from_amount_msat: Option<u64>,
    pub to_amount_msat: Option<u64>,
    pub from_fee_paid_msat: Option<u64>,
    pub to_fee_paid_msat: Option<u64>,
    pub from_timestamp: Option<u64>,
    pub to_timestamp: Option<u64>,
}

impl From<PaymentsFilterForRPC> for DBPaymentsFilter {
    fn from(filter: PaymentsFilterForRPC) -> Self {
        let (is_outbound, destination) = if let Some(payment_type) = filter.payment_type {
            match payment_type {
                PaymentTypeForRPC::OutboundPayment { destination } => (Some(true), Some(destination.0.to_string())),
                PaymentTypeForRPC::InboundPayment => (Some(false), None),
            }
        } else {
            (None, None)
        };
        DBPaymentsFilter {
            is_outbound,
            destination,
            description: filter.description,
            status: filter.status.map(|s| s.to_string()),
            from_amount_msat: filter.from_amount_msat.map(|a| a as i64),
            to_amount_msat: filter.to_amount_msat.map(|a| a as i64),
            from_fee_paid_msat: filter.from_fee_paid_msat.map(|f| f as i64),
            to_fee_paid_msat: filter.to_fee_paid_msat.map(|f| f as i64),
            from_timestamp: filter.from_timestamp.map(|f| f as i64),
            to_timestamp: filter.to_timestamp.map(|f| f as i64),
        }
    }
}

#[derive(Deserialize)]
pub struct ListPaymentsReq {
    pub coin: String,
    pub filter: Option<PaymentsFilterForRPC>,
    #[serde(default = "ten")]
    limit: usize,
    #[serde(default)]
    paging_options: PagingOptionsEnum<H256Json>,
}

#[derive(Deserialize, Serialize)]
#[serde(tag = "type")]
pub enum PaymentTypeForRPC {
    #[serde(rename = "Outbound Payment")]
    OutboundPayment { destination: PublicKeyForRPC },
    #[serde(rename = "Inbound Payment")]
    InboundPayment,
}

impl From<PaymentType> for PaymentTypeForRPC {
    fn from(payment_type: PaymentType) -> Self {
        match payment_type {
            PaymentType::OutboundPayment { destination } => PaymentTypeForRPC::OutboundPayment {
                destination: PublicKeyForRPC(destination),
            },
            PaymentType::InboundPayment => PaymentTypeForRPC::InboundPayment,
        }
    }
}

impl From<PaymentTypeForRPC> for PaymentType {
    fn from(payment_type: PaymentTypeForRPC) -> Self {
        match payment_type {
            PaymentTypeForRPC::OutboundPayment { destination } => PaymentType::OutboundPayment {
                destination: destination.into(),
            },
            PaymentTypeForRPC::InboundPayment => PaymentType::InboundPayment,
        }
    }
}

#[derive(Serialize)]
pub struct PaymentInfoForRPC {
    payment_hash: H256Json,
    payment_type: PaymentTypeForRPC,
    description: String,
    #[serde(skip_serializing_if = "Option::is_none")]
    amount_in_msat: Option<i64>,
    #[serde(skip_serializing_if = "Option::is_none")]
    fee_paid_msat: Option<i64>,
    status: HTLCStatus,
    created_at: i64,
    last_updated: i64,
}

impl From<DBPaymentInfo> for PaymentInfoForRPC {
    fn from(info: DBPaymentInfo) -> Self {
        PaymentInfoForRPC {
            payment_hash: info.payment_hash.0.into(),
            payment_type: info.payment_type.into(),
            description: info.description,
            amount_in_msat: info.amt_msat,
            fee_paid_msat: info.fee_paid_msat,
            status: info.status,
            created_at: info.created_at,
            last_updated: info.last_updated,
        }
    }
}

#[derive(Serialize)]
pub struct ListPaymentsResponse {
    payments: Vec<PaymentInfoForRPC>,
    limit: usize,
    skipped: usize,
    total: usize,
    total_pages: usize,
    paging_options: PagingOptionsEnum<H256Json>,
}

pub async fn list_payments_by_filter(ctx: MmArc, req: ListPaymentsReq) -> ListPaymentsResult<ListPaymentsResponse> {
    let ln_coin = match lp_coinfind_or_err(&ctx, &req.coin).await? {
        MmCoinEnum::LightningCoin(c) => c,
        e => return MmError::err(ListPaymentsError::UnsupportedCoin(e.ticker().to_string())),
    };
    let get_payments_res = ln_coin
        .db
        .get_payments_by_filter(
            req.filter.map(From::from),
            req.paging_options.clone().map(|h| PaymentHash(h.0)),
            req.limit,
        )
        .await?;

    Ok(ListPaymentsResponse {
        payments: get_payments_res.payments.into_iter().map(From::from).collect(),
        limit: req.limit,
        skipped: get_payments_res.skipped,
        total: get_payments_res.total,
        total_pages: calc_total_pages(get_payments_res.total, req.limit),
        paging_options: req.paging_options,
    })
}

#[derive(Deserialize)]
pub struct GetPaymentDetailsRequest {
    pub coin: String,
    pub payment_hash: H256Json,
}

#[derive(Serialize)]
pub struct GetPaymentDetailsResponse {
    payment_details: PaymentInfoForRPC,
}

pub async fn get_payment_details(
    ctx: MmArc,
    req: GetPaymentDetailsRequest,
) -> GetPaymentDetailsResult<GetPaymentDetailsResponse> {
    let ln_coin = match lp_coinfind_or_err(&ctx, &req.coin).await? {
        MmCoinEnum::LightningCoin(c) => c,
        e => return MmError::err(GetPaymentDetailsError::UnsupportedCoin(e.ticker().to_string())),
    };

    if let Some(payment_info) = ln_coin.db.get_payment_from_db(PaymentHash(req.payment_hash.0)).await? {
        return Ok(GetPaymentDetailsResponse {
            payment_details: payment_info.into(),
        });
    }

    MmError::err(GetPaymentDetailsError::NoSuchPayment(req.payment_hash))
}

#[derive(Deserialize)]
pub struct CloseChannelReq {
    pub coin: String,
    pub rpc_channel_id: u64,
    #[serde(default)]
    pub force_close: bool,
}

pub async fn close_channel(ctx: MmArc, req: CloseChannelReq) -> CloseChannelResult<String> {
    let ln_coin = match lp_coinfind_or_err(&ctx, &req.coin).await? {
        MmCoinEnum::LightningCoin(c) => c,
        e => return MmError::err(CloseChannelError::UnsupportedCoin(e.ticker().to_string())),
    };

    let channel_details = ln_coin
        .get_channel_by_rpc_id(req.rpc_channel_id)
        .await
        .ok_or(CloseChannelError::NoSuchChannel(req.rpc_channel_id))?;
    let channel_id = channel_details.channel_id;
    let counterparty_node_id = channel_details.counterparty.node_id;

    if req.force_close {
        async_blocking(move || {
            ln_coin
                .channel_manager
                .force_close_broadcasting_latest_txn(&channel_id, &counterparty_node_id)
                .map_to_mm(|e| CloseChannelError::CloseChannelError(format!("{:?}", e)))
        })
        .await?;
    } else {
        async_blocking(move || {
            ln_coin
                .channel_manager
                .close_channel(&channel_id, &counterparty_node_id)
                .map_to_mm(|e| CloseChannelError::CloseChannelError(format!("{:?}", e)))
        })
        .await?;
    }

    Ok(format!(
        "Initiated closing of channel with rpc_channel_id: {}",
        req.rpc_channel_id
    ))
}

/// Details about the balance(s) available for spending once the channel appears on chain.
#[derive(Serialize)]
pub enum ClaimableBalance {
    /// The channel is not yet closed (or the commitment or closing transaction has not yet
    /// appeared in a block). The given balance is claimable (less on-chain fees) if the channel is
    /// force-closed now.
    ClaimableOnChannelClose {
        /// The amount available to claim, in satoshis, excluding the on-chain fees which will be
        /// required to do so.
        claimable_amount_satoshis: u64,
    },
    /// The channel has been closed, and the given balance is ours but awaiting confirmations until
    /// we consider it spendable.
    ClaimableAwaitingConfirmations {
        /// The amount available to claim, in satoshis, possibly excluding the on-chain fees which
        /// were spent in broadcasting the transaction.
        claimable_amount_satoshis: u64,
        /// The height at which an [`Event::SpendableOutputs`] event will be generated for this
        /// amount.
        confirmation_height: u32,
    },
    /// The channel has been closed, and the given balance should be ours but awaiting spending
    /// transaction confirmation. If the spending transaction does not confirm in time, it is
    /// possible our counterparty can take the funds by broadcasting an HTLC timeout on-chain.
    ///
    /// Once the spending transaction confirms, before it has reached enough confirmations to be
    /// considered safe from chain reorganizations, the balance will instead be provided via
    /// [`Balance::ClaimableAwaitingConfirmations`].
    ContentiousClaimable {
        /// The amount available to claim, in satoshis, excluding the on-chain fees which will be
        /// required to do so.
        claimable_amount_satoshis: u64,
        /// The height at which the counterparty may be able to claim the balance if we have not
        /// done so.
        timeout_height: u32,
    },
    /// HTLCs which we sent to our counterparty which are claimable after a timeout (less on-chain
    /// fees) if the counterparty does not know the preimage for the HTLCs. These are somewhat
    /// likely to be claimed by our counterparty before we do.
    MaybeClaimableHTLCAwaitingTimeout {
        /// The amount available to claim, in satoshis, excluding the on-chain fees which will be
        /// required to do so.
        claimable_amount_satoshis: u64,
        /// The height at which we will be able to claim the balance if our counterparty has not
        /// done so.
        claimable_height: u32,
    },
}

impl From<Balance> for ClaimableBalance {
    fn from(balance: Balance) -> Self {
        match balance {
            Balance::ClaimableOnChannelClose {
                claimable_amount_satoshis,
            } => ClaimableBalance::ClaimableOnChannelClose {
                claimable_amount_satoshis,
            },
            Balance::ClaimableAwaitingConfirmations {
                claimable_amount_satoshis,
                confirmation_height,
            } => ClaimableBalance::ClaimableAwaitingConfirmations {
                claimable_amount_satoshis,
                confirmation_height,
            },
            Balance::ContentiousClaimable {
                claimable_amount_satoshis,
                timeout_height,
            } => ClaimableBalance::ContentiousClaimable {
                claimable_amount_satoshis,
                timeout_height,
            },
            Balance::MaybeClaimableHTLCAwaitingTimeout {
                claimable_amount_satoshis,
                claimable_height,
            } => ClaimableBalance::MaybeClaimableHTLCAwaitingTimeout {
                claimable_amount_satoshis,
                claimable_height,
            },
        }
    }
}

#[derive(Deserialize)]
pub struct ClaimableBalancesReq {
    pub coin: String,
    #[serde(default)]
    pub include_open_channels_balances: bool,
}

pub async fn get_claimable_balances(
    ctx: MmArc,
    req: ClaimableBalancesReq,
) -> ClaimableBalancesResult<Vec<ClaimableBalance>> {
    let ln_coin = match lp_coinfind_or_err(&ctx, &req.coin).await? {
        MmCoinEnum::LightningCoin(c) => c,
        e => return MmError::err(ClaimableBalancesError::UnsupportedCoin(e.ticker().to_string())),
    };
    let ignored_channels = if req.include_open_channels_balances {
        Vec::new()
    } else {
        ln_coin.list_channels().await
    };
    let claimable_balances = async_blocking(move || {
        ln_coin
            .chain_monitor
            .get_claimable_balances(&ignored_channels.iter().collect::<Vec<_>>()[..])
            .into_iter()
            .map(From::from)
            .collect()
    })
    .await;

    Ok(claimable_balances)
}

#[derive(Deserialize)]
pub struct AddTrustedNodeReq {
    pub coin: String,
    pub node_id: PublicKeyForRPC,
}

#[derive(Serialize)]
pub struct AddTrustedNodeResponse {
    pub added_node: PublicKeyForRPC,
}

pub async fn add_trusted_node(ctx: MmArc, req: AddTrustedNodeReq) -> TrustedNodeResult<AddTrustedNodeResponse> {
    let ln_coin = match lp_coinfind_or_err(&ctx, &req.coin).await? {
        MmCoinEnum::LightningCoin(c) => c,
        e => return MmError::err(TrustedNodeError::UnsupportedCoin(e.ticker().to_string())),
    };

    if ln_coin.trusted_nodes.lock().insert(req.node_id.clone().into()) {
        ln_coin.persister.save_trusted_nodes(ln_coin.trusted_nodes).await?;
    }

    Ok(AddTrustedNodeResponse {
        added_node: req.node_id,
    })
}

#[derive(Deserialize)]
pub struct RemoveTrustedNodeReq {
    pub coin: String,
    pub node_id: PublicKeyForRPC,
}

#[derive(Serialize)]
pub struct RemoveTrustedNodeResponse {
    pub removed_node: PublicKeyForRPC,
}

pub async fn remove_trusted_node(
    ctx: MmArc,
    req: RemoveTrustedNodeReq,
) -> TrustedNodeResult<RemoveTrustedNodeResponse> {
    let ln_coin = match lp_coinfind_or_err(&ctx, &req.coin).await? {
        MmCoinEnum::LightningCoin(c) => c,
        e => return MmError::err(TrustedNodeError::UnsupportedCoin(e.ticker().to_string())),
    };

    if ln_coin.trusted_nodes.lock().remove(&req.node_id.clone().into()) {
        ln_coin.persister.save_trusted_nodes(ln_coin.trusted_nodes).await?;
    }

    Ok(RemoveTrustedNodeResponse {
        removed_node: req.node_id,
    })
}

#[derive(Deserialize)]
pub struct ListTrustedNodesReq {
    pub coin: String,
}

#[derive(Serialize)]
pub struct ListTrustedNodesResponse {
    trusted_nodes: Vec<PublicKeyForRPC>,
}

pub async fn list_trusted_nodes(ctx: MmArc, req: ListTrustedNodesReq) -> TrustedNodeResult<ListTrustedNodesResponse> {
    let ln_coin = match lp_coinfind_or_err(&ctx, &req.coin).await? {
        MmCoinEnum::LightningCoin(c) => c,
        e => return MmError::err(TrustedNodeError::UnsupportedCoin(e.ticker().to_string())),
    };

    let trusted_nodes = ln_coin.trusted_nodes.lock().clone();

    Ok(ListTrustedNodesResponse {
        trusted_nodes: trusted_nodes.into_iter().map(PublicKeyForRPC).collect(),
    })
}<|MERGE_RESOLUTION|>--- conflicted
+++ resolved
@@ -11,7 +11,7 @@
 mod ln_utils;
 
 use super::{lp_coinfind_or_err, DerivationMethod, MmCoinEnum};
-use crate::coin_errors::{MyAddressError, ValidatePaymentError};
+use crate::coin_errors::MyAddressError;
 use crate::lightning::ln_conf::OurChannelsConfigs;
 use crate::lightning::ln_errors::{TrustedNodeError, TrustedNodeResult, UpdateChannelError, UpdateChannelResult};
 use crate::lightning::ln_events::init_events_abort_handlers;
@@ -26,12 +26,8 @@
             SignatureError, SignatureResult, SwapOps, TradeFee, TradePreimageFut, TradePreimageResult,
             TradePreimageValue, TransactionEnum, TransactionFut, TxMarshalingErr, UnexpectedDerivationMethod,
             UtxoStandardCoin, ValidateAddressResult, ValidatePaymentFut, ValidatePaymentInput, VerificationError,
-<<<<<<< HEAD
             VerificationResult, WatcherSearchForSwapTxSpendInput, WatcherValidatePaymentInput, WithdrawError,
             WithdrawFut, WithdrawRequest};
-=======
-            VerificationResult, WatcherValidatePaymentInput, WithdrawError, WithdrawFut, WithdrawRequest};
->>>>>>> 5dbc5de4
 use async_trait::async_trait;
 use bitcoin::hashes::Hash;
 use bitcoin_hashes::sha256::Hash as Sha256;
@@ -399,26 +395,15 @@
         unimplemented!()
     }
 
-<<<<<<< HEAD
-    fn watcher_validate_taker_fee(&self, _taker_fee_hash: Vec<u8>, _verified_pub: Vec<u8>) -> ValidatePaymentFut {
+    fn watcher_validate_taker_fee(&self, _taker_fee_hash: Vec<u8>, _verified_pub: Vec<u8>) -> ValidatePaymentFut<()> {
         unimplemented!();
     }
 
-    fn validate_maker_payment(&self, _input: ValidatePaymentInput) -> ValidatePaymentFut { unimplemented!() }
-
-    fn validate_taker_payment(&self, _input: ValidatePaymentInput) -> ValidatePaymentFut { unimplemented!() }
-
-    fn watcher_validate_taker_payment(&self, _input: WatcherValidatePaymentInput) -> ValidatePaymentFut {
-=======
     fn validate_maker_payment(&self, _input: ValidatePaymentInput) -> ValidatePaymentFut<()> { unimplemented!() }
 
     fn validate_taker_payment(&self, _input: ValidatePaymentInput) -> ValidatePaymentFut<()> { unimplemented!() }
 
-    fn watcher_validate_taker_payment(
-        &self,
-        _input: WatcherValidatePaymentInput,
-    ) -> Box<dyn Future<Item = (), Error = MmError<ValidatePaymentError>> + Send> {
->>>>>>> 5dbc5de4
+    fn watcher_validate_taker_payment(&self, _input: WatcherValidatePaymentInput) -> ValidatePaymentFut<()> {
         unimplemented!();
     }
 
