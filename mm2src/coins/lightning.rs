--- conflicted
+++ resolved
@@ -585,13 +585,8 @@
     let platform_coin = ln_coin.platform_coin().clone();
     let decimals = platform_coin.as_ref().decimals;
     let my_address = platform_coin.as_ref().derivation_method.iguana_or_err()?;
-<<<<<<< HEAD
-    let (unspents, _) = platform_coin.ordered_mature_unspents(my_address).await?;
+    let (unspents, _) = platform_coin.list_unspent_ordered(my_address).await?;
     let (value, fee_policy) = match req.amount.clone() {
-=======
-    let (unspents, _) = platform_coin.list_unspent_ordered(my_address).await?;
-    let (value, fee_policy) = match req.amount {
->>>>>>> d95da9fb
         ChannelOpenAmount::Max => (
             unspents.iter().fold(0, |sum, unspent| sum + unspent.value),
             FeePolicy::DeductFromOutput(0),
