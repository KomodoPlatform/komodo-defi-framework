pub mod ln_conf;
mod ln_db;
pub mod ln_errors;
mod ln_events;
mod ln_filesystem_persister;
mod ln_p2p;
mod ln_platform;
mod ln_serialization;
mod ln_sql;
mod ln_storage;
mod ln_utils;

use super::{lp_coinfind_or_err, DerivationMethod, MmCoinEnum};
use crate::coin_errors::MyAddressError;
use crate::lightning::ln_conf::OurChannelsConfigs;
use crate::lightning::ln_errors::{TrustedNodeError, TrustedNodeResult, UpdateChannelError, UpdateChannelResult};
use crate::lightning::ln_events::init_events_abort_handlers;
use crate::lightning::ln_serialization::PublicKeyForRPC;
use crate::lightning::ln_sql::SqliteLightningDB;
use crate::lightning::ln_storage::{NetworkGraph, TrustedNodesShared};
use crate::utxo::rpc_clients::UtxoRpcClientEnum;
use crate::utxo::utxo_common::{big_decimal_from_sat_unsigned, UtxoTxBuilder};
use crate::utxo::{sat_from_big_decimal, BlockchainNetwork, FeePolicy, GetUtxoListOps, UtxoTxGenerationOps};
use crate::{BalanceFut, CoinBalance, FeeApproxStage, FoundSwapTxSpend, HistorySyncState, MarketCoinOps, MmCoin,
            NegotiateSwapContractAddrErr, RawTransactionFut, RawTransactionRequest, SearchForSwapTxSpendInput,
            SignatureError, SignatureResult, SwapOps, TradeFee, TradePreimageFut, TradePreimageResult,
            TradePreimageValue, TransactionEnum, TransactionFut, TxMarshalingErr, UnexpectedDerivationMethod,
<<<<<<< HEAD
            UtxoStandardCoin, ValidateAddressResult, ValidatePaymentFut, ValidatePaymentInput, VerificationError,
            VerificationResult, WatcherOps, WatcherSearchForSwapTxSpendInput, WatcherValidatePaymentInput,
            WithdrawError, WithdrawFut, WithdrawRequest};
=======
            UtxoStandardCoin, ValidateAddressResult, ValidateOtherPubKeyErr, ValidatePaymentFut, ValidatePaymentInput,
            VerificationError, VerificationResult, WatcherValidatePaymentInput, WithdrawError, WithdrawFut,
            WithdrawRequest};
>>>>>>> 8e92b9df
use async_trait::async_trait;
use bitcoin::hashes::Hash;
use bitcoin_hashes::sha256::Hash as Sha256;
use bitcrypto::dhash256;
use bitcrypto::ChecksumType;
use chain::TransactionOutput;
use common::executor::spawn;
use common::log::{error, LogOnError, LogState};
use common::{async_blocking, calc_total_pages, log, now_ms, ten, PagingOptionsEnum};
use futures::{FutureExt, TryFutureExt};
use futures01::Future;
use keys::{hash::H256, AddressHashEnum, CompactSignature, KeyPair, Private, Public};
use lightning::chain::channelmonitor::Balance;
use lightning::chain::keysinterface::{KeysInterface, KeysManager, Recipient};
use lightning::chain::Access;
use lightning::ln::channelmanager::{ChannelDetails, MIN_FINAL_CLTV_EXPIRY};
use lightning::ln::{PaymentHash, PaymentPreimage};
use lightning::routing::gossip;
use lightning::util::config::UserConfig;
use lightning_background_processor::{BackgroundProcessor, GossipSync};
use lightning_invoice::payment;
use lightning_invoice::utils::{create_invoice_from_channelmanager, DefaultRouter};
use lightning_invoice::{Invoice, InvoiceDescription};
use ln_conf::{ChannelOptions, LightningCoinConf, LightningProtocolConf, PlatformCoinConfirmationTargets};
use ln_db::{ClosedChannelsFilter, DBChannelDetails, DBPaymentInfo, DBPaymentsFilter, HTLCStatus, LightningDB,
            PaymentType};
use ln_errors::{ClaimableBalancesError, ClaimableBalancesResult, CloseChannelError, CloseChannelResult,
                ConnectToNodeError, ConnectToNodeResult, EnableLightningError, EnableLightningResult,
                GenerateInvoiceError, GenerateInvoiceResult, GetChannelDetailsError, GetChannelDetailsResult,
                GetPaymentDetailsError, GetPaymentDetailsResult, ListChannelsError, ListChannelsResult,
                ListPaymentsError, ListPaymentsResult, OpenChannelError, OpenChannelResult, SendPaymentError,
                SendPaymentResult};
use ln_events::LightningEventHandler;
use ln_filesystem_persister::LightningFilesystemPersister;
use ln_p2p::{connect_to_node, ConnectToNodeRes, PeerManager};
use ln_platform::{h256_json_from_txid, Platform};
use ln_serialization::NodeAddress;
use ln_storage::{LightningStorage, NodesAddressesMapShared, Scorer};
use ln_utils::{ChainMonitor, ChannelManager};
use mm2_core::mm_ctx::MmArc;
use mm2_err_handle::prelude::*;
use mm2_net::ip_addr::myipaddr;
use mm2_number::{BigDecimal, MmNumber};
use parking_lot::Mutex as PaMutex;
use rpc::v1::types::{Bytes as BytesJson, H256 as H256Json};
use script::{Builder, TransactionInputSigner};
use secp256k1v22::PublicKey;
use serde::{Deserialize, Serialize};
use serde_json::Value as Json;
use std::collections::hash_map::Entry;
use std::collections::{HashMap, HashSet};
use std::fmt;
use std::net::SocketAddr;
use std::str::FromStr;
use std::sync::Arc;

pub const DEFAULT_INVOICE_EXPIRY: u32 = 3600;

type Router = DefaultRouter<Arc<NetworkGraph>, Arc<LogState>>;
type InvoicePayer<E> = payment::InvoicePayer<Arc<ChannelManager>, Router, Arc<Scorer>, Arc<LogState>, E>;

#[derive(Clone)]
pub struct LightningCoin {
    pub platform: Arc<Platform>,
    pub conf: LightningCoinConf,
    /// The lightning node peer manager that takes care of connecting to peers, etc..
    pub peer_manager: Arc<PeerManager>,
    /// The lightning node channel manager which keeps track of the number of open channels and sends messages to the appropriate
    /// channel, also tracks HTLC preimages and forwards onion packets appropriately.
    pub channel_manager: Arc<ChannelManager>,
    /// The lightning node chain monitor that takes care of monitoring the chain for transactions of interest.
    pub chain_monitor: Arc<ChainMonitor>,
    /// The lightning node keys manager that takes care of signing invoices.
    pub keys_manager: Arc<KeysManager>,
    /// The lightning node invoice payer.
    pub invoice_payer: Arc<InvoicePayer<Arc<LightningEventHandler>>>,
    /// The lightning node persister that takes care of writing/reading data from storage.
    pub persister: Arc<LightningFilesystemPersister>,
    /// The lightning node db struct that takes care of reading/writing data from/to db.
    pub db: SqliteLightningDB,
    /// The mutex storing the addresses of the nodes that the lightning node has open channels with,
    /// these addresses are used for reconnecting.
    pub open_channels_nodes: NodesAddressesMapShared,
    /// The mutex storing the public keys of the nodes that our lightning node trusts to allow 0 confirmation
    /// inbound channels from.
    pub trusted_nodes: TrustedNodesShared,
}

impl fmt::Debug for LightningCoin {
    fn fmt(&self, f: &mut fmt::Formatter<'_>) -> fmt::Result { write!(f, "LightningCoin {{ conf: {:?} }}", self.conf) }
}

impl LightningCoin {
    fn platform_coin(&self) -> &UtxoStandardCoin { &self.platform.coin }

    #[inline]
    fn my_node_id(&self) -> String { self.channel_manager.get_our_node_id().to_string() }

    async fn list_channels(&self) -> Vec<ChannelDetails> {
        let channel_manager = self.channel_manager.clone();
        async_blocking(move || channel_manager.list_channels()).await
    }

    async fn get_balance_msat(&self) -> (u64, u64) {
        self.list_channels()
            .await
            .iter()
            .fold((0, 0), |(spendable, unspendable), chan| {
                if chan.is_usable {
                    (
                        spendable + chan.outbound_capacity_msat,
                        unspendable + chan.balance_msat - chan.outbound_capacity_msat,
                    )
                } else {
                    (spendable, unspendable + chan.balance_msat)
                }
            })
    }

    async fn get_channel_by_rpc_id(&self, rpc_id: u64) -> Option<ChannelDetails> {
        self.list_channels()
            .await
            .into_iter()
            .find(|chan| chan.user_channel_id == rpc_id)
    }

    async fn pay_invoice(&self, invoice: Invoice) -> SendPaymentResult<DBPaymentInfo> {
        let payment_hash = PaymentHash((invoice.payment_hash()).into_inner());
        let payment_type = PaymentType::OutboundPayment {
            destination: *invoice.payee_pub_key().unwrap_or(&invoice.recover_payee_pub_key()),
        };
        let description = match invoice.description() {
            InvoiceDescription::Direct(d) => d.to_string(),
            InvoiceDescription::Hash(h) => hex::encode(h.0.into_inner()),
        };
        let payment_secret = Some(*invoice.payment_secret());
        let amt_msat = invoice.amount_milli_satoshis().map(|a| a as i64);

        let selfi = self.clone();
        async_blocking(move || {
            selfi
                .invoice_payer
                .pay_invoice(&invoice)
                .map_to_mm(|e| SendPaymentError::PaymentError(format!("{:?}", e)))
        })
        .await?;

        Ok(DBPaymentInfo {
            payment_hash,
            payment_type,
            description,
            preimage: None,
            secret: payment_secret,
            amt_msat,
            fee_paid_msat: None,
            status: HTLCStatus::Pending,
            created_at: (now_ms() / 1000) as i64,
            last_updated: (now_ms() / 1000) as i64,
        })
    }

    async fn keysend(
        &self,
        destination: PublicKey,
        amount_msat: u64,
        final_cltv_expiry_delta: u32,
    ) -> SendPaymentResult<DBPaymentInfo> {
        if final_cltv_expiry_delta < MIN_FINAL_CLTV_EXPIRY {
            return MmError::err(SendPaymentError::CLTVExpiryError(
                final_cltv_expiry_delta,
                MIN_FINAL_CLTV_EXPIRY,
            ));
        }
        let payment_preimage = PaymentPreimage(self.keys_manager.get_secure_random_bytes());

        let selfi = self.clone();
        async_blocking(move || {
            selfi
                .invoice_payer
                .pay_pubkey(destination, payment_preimage, amount_msat, final_cltv_expiry_delta)
                .map_to_mm(|e| SendPaymentError::PaymentError(format!("{:?}", e)))
        })
        .await?;

        let payment_hash = PaymentHash(Sha256::hash(&payment_preimage.0).into_inner());
        let payment_type = PaymentType::OutboundPayment { destination };

        Ok(DBPaymentInfo {
            payment_hash,
            payment_type,
            description: "".into(),
            preimage: Some(payment_preimage),
            secret: None,
            amt_msat: Some(amount_msat as i64),
            fee_paid_msat: None,
            status: HTLCStatus::Pending,
            created_at: (now_ms() / 1000) as i64,
            last_updated: (now_ms() / 1000) as i64,
        })
    }

    async fn get_open_channels_by_filter(
        &self,
        filter: Option<OpenChannelsFilter>,
        paging: PagingOptionsEnum<u64>,
        limit: usize,
    ) -> ListChannelsResult<GetOpenChannelsResult> {
        let mut total_open_channels: Vec<ChannelDetailsForRPC> =
            self.list_channels().await.into_iter().map(From::from).collect();

        total_open_channels.sort_by(|a, b| a.rpc_channel_id.cmp(&b.rpc_channel_id));
        drop_mutability!(total_open_channels);

        let open_channels_filtered = if let Some(ref f) = filter {
            total_open_channels
                .into_iter()
                .filter(|chan| apply_open_channel_filter(chan, f))
                .collect()
        } else {
            total_open_channels
        };

        let offset = match paging {
            PagingOptionsEnum::PageNumber(page) => (page.get() - 1) * limit,
            PagingOptionsEnum::FromId(rpc_id) => open_channels_filtered
                .iter()
                .position(|x| x.rpc_channel_id == rpc_id)
                .map(|pos| pos + 1)
                .unwrap_or_default(),
        };

        let total = open_channels_filtered.len();

        let channels = if offset + limit <= total {
            open_channels_filtered[offset..offset + limit].to_vec()
        } else {
            open_channels_filtered[offset..].to_vec()
        };

        Ok(GetOpenChannelsResult {
            channels,
            skipped: offset,
            total,
        })
    }
}

#[async_trait]
// Todo: Implement this when implementing swaps for lightning as it's is used only for swaps
impl SwapOps for LightningCoin {
    fn send_taker_fee(&self, _fee_addr: &[u8], _amount: BigDecimal, _uuid: &[u8]) -> TransactionFut { unimplemented!() }

    fn send_maker_payment(
        &self,
        _time_lock: u32,
        _taker_pub: &[u8],
        _secret_hash: &[u8],
        _amount: BigDecimal,
        _swap_contract_address: &Option<BytesJson>,
        _swap_unique_data: &[u8],
    ) -> TransactionFut {
        unimplemented!()
    }

    fn send_taker_payment(
        &self,
        _time_lock: u32,
        _maker_pub: &[u8],
        _secret_hash: &[u8],
        _amount: BigDecimal,
        _swap_contract_address: &Option<BytesJson>,
        _swap_unique_data: &[u8],
    ) -> TransactionFut {
        unimplemented!()
    }

    fn send_maker_spends_taker_payment(
        &self,
        _taker_payment_tx: &[u8],
        _time_lock: u32,
        _taker_pub: &[u8],
        _secret: &[u8],
        _swap_contract_address: &Option<BytesJson>,
        _swap_unique_data: &[u8],
    ) -> TransactionFut {
        unimplemented!()
    }

    fn send_taker_spends_maker_payment(
        &self,
        _maker_payment_tx: &[u8],
        _time_lock: u32,
        _maker_pub: &[u8],
        _secret: &[u8],
        _swap_contract_address: &Option<BytesJson>,
        _swap_unique_data: &[u8],
    ) -> TransactionFut {
        unimplemented!()
    }

    fn send_taker_refunds_payment(
        &self,
        _taker_payment_tx: &[u8],
        _time_lock: u32,
        _maker_pub: &[u8],
        _secret_hash: &[u8],
        _swap_contract_address: &Option<BytesJson>,
        _swap_unique_data: &[u8],
    ) -> TransactionFut {
        unimplemented!()
    }

    fn send_maker_refunds_payment(
        &self,
        _maker_payment_tx: &[u8],
        _time_lock: u32,
        _taker_pub: &[u8],
        _secret_hash: &[u8],
        _swap_contract_address: &Option<BytesJson>,
        _swap_unique_data: &[u8],
    ) -> TransactionFut {
        unimplemented!()
    }

    fn validate_fee(
        &self,
        _fee_tx: &TransactionEnum,
        _expected_sender: &[u8],
        _fee_addr: &[u8],
        _amount: &BigDecimal,
        _min_block_number: u64,
        _uuid: &[u8],
    ) -> Box<dyn Future<Item = (), Error = String> + Send> {
        unimplemented!()
    }

    fn validate_maker_payment(&self, _input: ValidatePaymentInput) -> ValidatePaymentFut<()> { unimplemented!() }

    fn validate_taker_payment(&self, _input: ValidatePaymentInput) -> ValidatePaymentFut<()> { unimplemented!() }

    fn check_if_my_payment_sent(
        &self,
        _time_lock: u32,
        _other_pub: &[u8],
        _secret_hash: &[u8],
        _search_from_block: u64,
        _swap_contract_address: &Option<BytesJson>,
        _swap_unique_data: &[u8],
    ) -> Box<dyn Future<Item = Option<TransactionEnum>, Error = String> + Send> {
        unimplemented!()
    }

    async fn search_for_swap_tx_spend_my(
        &self,
        _: SearchForSwapTxSpendInput<'_>,
    ) -> Result<Option<FoundSwapTxSpend>, String> {
        unimplemented!()
    }

    async fn search_for_swap_tx_spend_other(
        &self,
        _: SearchForSwapTxSpendInput<'_>,
    ) -> Result<Option<FoundSwapTxSpend>, String> {
        unimplemented!()
    }

    fn check_all_inputs_signed_by_pub(&self, _tx: &[u8], _expected_pub: &[u8]) -> Result<bool, String> {
        unimplemented!();
    }

    fn extract_secret(&self, _secret_hash: &[u8], _spend_tx: &[u8]) -> Result<Vec<u8>, String> { unimplemented!() }

    fn negotiate_swap_contract_addr(
        &self,
        _other_side_address: Option<&[u8]>,
    ) -> Result<Option<BytesJson>, MmError<NegotiateSwapContractAddrErr>> {
        unimplemented!()
    }

    fn derive_htlc_key_pair(&self, _swap_unique_data: &[u8]) -> KeyPair { unimplemented!() }

    fn validate_other_pubkey(&self, _raw_pubkey: &[u8]) -> MmResult<(), ValidateOtherPubKeyErr> { unimplemented!() }
}

#[async_trait]
impl WatcherOps for LightningCoin {
    fn create_taker_spends_maker_payment_preimage(
        &self,
        _maker_payment_tx: &[u8],
        _time_lock: u32,
        _maker_pub: &[u8],
        _secret_hash: &[u8],
        _swap_unique_data: &[u8],
    ) -> TransactionFut {
        unimplemented!();
    }

    fn send_taker_spends_maker_payment_preimage(&self, _preimage: &[u8], _secret: &[u8]) -> TransactionFut {
        unimplemented!();
    }

    fn create_taker_refunds_payment_preimage(
        &self,
        _taker_payment_tx: &[u8],
        _time_lock: u32,
        _maker_pub: &[u8],
        _secret_hash: &[u8],
        _swap_contract_address: &Option<BytesJson>,
        _swap_unique_data: &[u8],
    ) -> TransactionFut {
        unimplemented!();
    }

    fn send_watcher_refunds_taker_payment_preimage(&self, _taker_refunds_payment: &[u8]) -> TransactionFut {
        unimplemented!();
    }

    fn watcher_validate_taker_fee(&self, _taker_fee_hash: Vec<u8>, _verified_pub: Vec<u8>) -> ValidatePaymentFut<()> {
        unimplemented!();
    }

    fn watcher_validate_taker_payment(&self, _input: WatcherValidatePaymentInput) -> ValidatePaymentFut<()> {
        unimplemented!();
    }

    async fn watcher_search_for_swap_tx_spend(
        &self,
        _input: WatcherSearchForSwapTxSpendInput<'_>,
    ) -> Result<Option<FoundSwapTxSpend>, String> {
        unimplemented!();
    }
}

impl MarketCoinOps for LightningCoin {
    fn ticker(&self) -> &str { &self.conf.ticker }

    fn my_address(&self) -> MmResult<String, MyAddressError> { Ok(self.my_node_id()) }

    fn get_public_key(&self) -> Result<String, MmError<UnexpectedDerivationMethod>> { unimplemented!() }

    fn sign_message_hash(&self, message: &str) -> Option<[u8; 32]> {
        let mut _message_prefix = self.conf.sign_message_prefix.clone()?;
        let prefixed_message = format!("{}{}", _message_prefix, message);
        Some(dhash256(prefixed_message.as_bytes()).take())
    }

    fn sign_message(&self, message: &str) -> SignatureResult<String> {
        let message_hash = self.sign_message_hash(message).ok_or(SignatureError::PrefixNotFound)?;
        let secret_key = self
            .keys_manager
            .get_node_secret(Recipient::Node)
            .map_err(|_| SignatureError::InternalError("Error accessing node keys".to_string()))?;
        let private = Private {
            prefix: 239,
            secret: H256::from(*secret_key.as_ref()),
            compressed: true,
            checksum_type: ChecksumType::DSHA256,
        };
        let signature = private.sign_compact(&H256::from(message_hash))?;
        Ok(zbase32::encode_full_bytes(&*signature))
    }

    fn verify_message(&self, signature: &str, message: &str, pubkey: &str) -> VerificationResult<bool> {
        let message_hash = self
            .sign_message_hash(message)
            .ok_or(VerificationError::PrefixNotFound)?;
        let signature = CompactSignature::from(
            zbase32::decode_full_bytes_str(signature)
                .map_err(|e| VerificationError::SignatureDecodingError(e.to_string()))?,
        );
        let recovered_pubkey = Public::recover_compact(&H256::from(message_hash), &signature)?;
        Ok(recovered_pubkey.to_string() == pubkey)
    }

    fn my_balance(&self) -> BalanceFut<CoinBalance> {
        let coin = self.clone();
        let decimals = self.decimals();
        let fut = async move {
            let (spendable_msat, unspendable_msat) = coin.get_balance_msat().await;
            Ok(CoinBalance {
                spendable: big_decimal_from_sat_unsigned(spendable_msat, decimals),
                unspendable: big_decimal_from_sat_unsigned(unspendable_msat, decimals),
            })
        };
        Box::new(fut.boxed().compat())
    }

    fn base_coin_balance(&self) -> BalanceFut<BigDecimal> {
        Box::new(self.platform_coin().my_balance().map(|res| res.spendable))
    }

    fn platform_ticker(&self) -> &str { self.platform_coin().ticker() }

    fn send_raw_tx(&self, _tx: &str) -> Box<dyn Future<Item = String, Error = String> + Send> {
        Box::new(futures01::future::err(
            MmError::new(
                "send_raw_tx is not supported for lightning, please use send_payment method instead.".to_string(),
            )
            .to_string(),
        ))
    }

    fn send_raw_tx_bytes(&self, _tx: &[u8]) -> Box<dyn Future<Item = String, Error = String> + Send> {
        Box::new(futures01::future::err(
            MmError::new(
                "send_raw_tx is not supported for lightning, please use send_payment method instead.".to_string(),
            )
            .to_string(),
        ))
    }

    // Todo: Implement this when implementing swaps for lightning as it's is used mainly for swaps
    fn wait_for_confirmations(
        &self,
        _tx: &[u8],
        _confirmations: u64,
        _requires_nota: bool,
        _wait_until: u64,
        _check_every: u64,
    ) -> Box<dyn Future<Item = (), Error = String> + Send> {
        unimplemented!()
    }

    // Todo: Implement this when implementing swaps for lightning as it's is used mainly for swaps
    fn wait_for_tx_spend(
        &self,
        _transaction: &[u8],
        _wait_until: u64,
        _from_block: u64,
        _swap_contract_address: &Option<BytesJson>,
    ) -> TransactionFut {
        unimplemented!()
    }

    // Todo: Implement this when implementing swaps for lightning as it's is used mainly for swaps
    fn tx_enum_from_bytes(&self, _bytes: &[u8]) -> Result<TransactionEnum, MmError<TxMarshalingErr>> {
        MmError::err(TxMarshalingErr::NotSupported(
            "tx_enum_from_bytes is not supported for Lightning yet.".to_string(),
        ))
    }

    fn current_block(&self) -> Box<dyn Future<Item = u64, Error = String> + Send> { Box::new(futures01::future::ok(0)) }

    fn display_priv_key(&self) -> Result<String, String> {
        Ok(self
            .keys_manager
            .get_node_secret(Recipient::Node)
            .map_err(|_| "Unsupported recipient".to_string())?
            .display_secret()
            .to_string())
    }

    // Todo: Implement this when implementing swaps for lightning as it's is used only for swaps
    fn min_tx_amount(&self) -> BigDecimal { unimplemented!() }

    // Todo: Implement this when implementing swaps for lightning as it's is used only for order matching/swaps
    fn min_trading_vol(&self) -> MmNumber { unimplemented!() }
}

#[async_trait]
impl MmCoin for LightningCoin {
    fn is_asset_chain(&self) -> bool { false }

    fn get_raw_transaction(&self, req: RawTransactionRequest) -> RawTransactionFut {
        Box::new(self.platform_coin().get_raw_transaction(req))
    }

    fn withdraw(&self, _req: WithdrawRequest) -> WithdrawFut {
        let fut = async move {
            MmError::err(WithdrawError::InternalError(
                "withdraw method is not supported for lightning, please use generate_invoice method instead.".into(),
            ))
        };
        Box::new(fut.boxed().compat())
    }

    fn decimals(&self) -> u8 { self.conf.decimals }

    fn convert_to_address(&self, _from: &str, _to_address_format: Json) -> Result<String, String> {
        Err(MmError::new("Address conversion is not available for LightningCoin".to_string()).to_string())
    }

    fn validate_address(&self, address: &str) -> ValidateAddressResult {
        match PublicKey::from_str(address) {
            Ok(_) => ValidateAddressResult {
                is_valid: true,
                reason: None,
            },
            Err(e) => ValidateAddressResult {
                is_valid: false,
                reason: Some(format!("Error {} on parsing node public key", e)),
            },
        }
    }

    // Todo: Implement this when implementing payments history for lightning
    fn process_history_loop(&self, _ctx: MmArc) -> Box<dyn Future<Item = (), Error = ()> + Send> { unimplemented!() }

    // Todo: Implement this when implementing payments history for lightning
    fn history_sync_status(&self) -> HistorySyncState { unimplemented!() }

    // Todo: Implement this when implementing swaps for lightning as it's is used only for swaps
    fn get_trade_fee(&self) -> Box<dyn Future<Item = TradeFee, Error = String> + Send> { unimplemented!() }

    // Todo: Implement this when implementing swaps for lightning as it's is used only for swaps
    async fn get_sender_trade_fee(
        &self,
        _value: TradePreimageValue,
        _stage: FeeApproxStage,
    ) -> TradePreimageResult<TradeFee> {
        unimplemented!()
    }

    // Todo: Implement this when implementing swaps for lightning as it's is used only for swaps
    fn get_receiver_trade_fee(&self, _stage: FeeApproxStage) -> TradePreimageFut<TradeFee> { unimplemented!() }

    // Todo: Implement this when implementing swaps for lightning as it's is used only for swaps
    async fn get_fee_to_send_taker_fee(
        &self,
        _dex_fee_amount: BigDecimal,
        _stage: FeeApproxStage,
    ) -> TradePreimageResult<TradeFee> {
        unimplemented!()
    }

    // Lightning payments are either pending, successful or failed. Once a payment succeeds there is no need to for confirmations
    // unlike onchain transactions.
    fn required_confirmations(&self) -> u64 { 0 }

    fn requires_notarization(&self) -> bool { false }

    fn set_required_confirmations(&self, _confirmations: u64) {}

    fn set_requires_notarization(&self, _requires_nota: bool) {}

    fn swap_contract_address(&self) -> Option<BytesJson> { None }

    fn mature_confirmations(&self) -> Option<u32> { None }

    // Todo: Implement this when implementing order matching for lightning as it's is used only for order matching
    fn coin_protocol_info(&self) -> Vec<u8> { unimplemented!() }

    // Todo: Implement this when implementing order matching for lightning as it's is used only for order matching
    fn is_coin_protocol_supported(&self, _info: &Option<Vec<u8>>) -> bool { unimplemented!() }
}

#[derive(Clone, Debug, Deserialize, Serialize)]
pub struct LightningParams {
    // The listening port for the p2p LN node
    pub listening_port: u16,
    // Printable human-readable string to describe this node to other users.
    pub node_name: [u8; 32],
    // Node's RGB color. This is used for showing the node in a network graph with the desired color.
    pub node_color: [u8; 3],
    // Invoice Payer is initialized while starting the lightning node, and it requires the number of payment retries that
    // it should do before considering a payment failed or partially failed. If not provided the number of retries will be 5
    // as this is a good default value.
    pub payment_retries: Option<usize>,
    // Node's backup path for channels and other data that requires backup.
    pub backup_path: Option<String>,
}

pub async fn start_lightning(
    ctx: &MmArc,
    platform_coin: UtxoStandardCoin,
    protocol_conf: LightningProtocolConf,
    conf: LightningCoinConf,
    params: LightningParams,
) -> EnableLightningResult<LightningCoin> {
    // Todo: add support for Hardware wallets for funding transactions and spending spendable outputs (channel closing transactions)
    if let DerivationMethod::HDWallet(_) = platform_coin.as_ref().derivation_method {
        return MmError::err(EnableLightningError::UnsupportedMode(
            "'start_lightning'".into(),
            "iguana".into(),
        ));
    }

    let platform = Arc::new(Platform::new(
        platform_coin.clone(),
        protocol_conf.network.clone(),
        protocol_conf.confirmation_targets,
    ));
    platform.set_latest_fees().await?;

    // Initialize the Logger
    let logger = ctx.log.0.clone();

    // Initialize Persister
    let persister = ln_utils::init_persister(ctx, conf.ticker.clone(), params.backup_path).await?;

    // Initialize the KeysManager
    let keys_manager = ln_utils::init_keys_manager(ctx)?;

    // Initialize the P2PGossipSync. This is used for providing routes to send payments over
    let network_graph = Arc::new(
        persister
            .get_network_graph(protocol_conf.network.into(), logger.clone())
            .await?,
    );

    let gossip_sync = Arc::new(gossip::P2PGossipSync::new(
        network_graph.clone(),
        None::<Arc<dyn Access + Send + Sync>>,
        logger.clone(),
    ));

    // Initialize DB
    let db = ln_utils::init_db(ctx, conf.ticker.clone()).await?;

    // Initialize the ChannelManager
    let (chain_monitor, channel_manager) = ln_utils::init_channel_manager(
        platform.clone(),
        logger.clone(),
        persister.clone(),
        db.clone(),
        keys_manager.clone(),
        conf.clone().into(),
    )
    .await?;

    // Initialize the PeerManager
    let peer_manager = ln_p2p::init_peer_manager(
        ctx.clone(),
        params.listening_port,
        channel_manager.clone(),
        gossip_sync.clone(),
        keys_manager
            .get_node_secret(Recipient::Node)
            .map_to_mm(|_| EnableLightningError::UnsupportedMode("'start_lightning'".into(), "local node".into()))?,
        logger.clone(),
    )
    .await?;

    let trusted_nodes = Arc::new(PaMutex::new(persister.get_trusted_nodes().await?));

    let events_abort_handlers = init_events_abort_handlers(platform.clone(), db.clone()).await?;

    // Initialize the event handler
    let event_handler = Arc::new(ln_events::LightningEventHandler::new(
        platform.clone(),
        channel_manager.clone(),
        keys_manager.clone(),
        db.clone(),
        trusted_nodes.clone(),
        events_abort_handlers,
    ));

    // Initialize routing Scorer
    let scorer = Arc::new(persister.get_scorer(network_graph.clone(), logger.clone()).await?);

    // Create InvoicePayer
    // random_seed_bytes are additional random seed to improve privacy by adding a random CLTV expiry offset to each path's final hop.
    // This helps obscure the intended recipient from adversarial intermediate hops. The seed is also used to randomize candidate paths during route selection.
    // TODO: random_seed_bytes should be taken in consideration when implementing swaps because they change the payment lock-time.
    // https://github.com/lightningdevkit/rust-lightning/issues/158
    // https://github.com/lightningdevkit/rust-lightning/pull/1286
    // https://github.com/lightningdevkit/rust-lightning/pull/1359
    let router = DefaultRouter::new(network_graph, logger.clone(), keys_manager.get_secure_random_bytes());
    let invoice_payer = Arc::new(InvoicePayer::new(
        channel_manager.clone(),
        router,
        scorer.clone(),
        logger.clone(),
        event_handler,
        // Todo: Add option for choosing payment::Retry::Timeout instead of Attempts in LightningParams
        payment::Retry::Attempts(params.payment_retries.unwrap_or(5)),
    ));

    // Start Background Processing. Runs tasks periodically in the background to keep LN node operational.
    // InvoicePayer will act as our event handler as it handles some of the payments related events before
    // delegating it to LightningEventHandler.
    // note: background_processor stops automatically when dropped since BackgroundProcessor implements the Drop trait.
    let background_processor = BackgroundProcessor::start(
        persister.clone(),
        invoice_payer.clone(),
        chain_monitor.clone(),
        channel_manager.clone(),
        GossipSync::p2p(gossip_sync),
        peer_manager.clone(),
        logger,
        Some(scorer),
    );
    ctx.background_processors
        .lock()
        .unwrap()
        .insert(conf.ticker.clone(), background_processor);

    // If channel_nodes_data file exists, read channels nodes data from disk and reconnect to channel nodes/peers if possible.
    let open_channels_nodes = Arc::new(PaMutex::new(
        ln_utils::get_open_channels_nodes_addresses(persister.clone(), channel_manager.clone()).await?,
    ));
    spawn(ln_p2p::connect_to_nodes_loop(
        open_channels_nodes.clone(),
        peer_manager.clone(),
    ));

    // Broadcast Node Announcement
    spawn(ln_p2p::ln_node_announcement_loop(
        channel_manager.clone(),
        params.node_name,
        params.node_color,
        params.listening_port,
    ));

    Ok(LightningCoin {
        platform,
        conf,
        peer_manager,
        channel_manager,
        chain_monitor,
        keys_manager,
        invoice_payer,
        persister,
        db,
        open_channels_nodes,
        trusted_nodes,
    })
}

#[derive(Deserialize)]
pub struct ConnectToNodeRequest {
    pub coin: String,
    pub node_address: NodeAddress,
}

/// Connect to a certain node on the lightning network.
pub async fn connect_to_lightning_node(ctx: MmArc, req: ConnectToNodeRequest) -> ConnectToNodeResult<String> {
    let ln_coin = match lp_coinfind_or_err(&ctx, &req.coin).await? {
        MmCoinEnum::LightningCoin(c) => c,
        e => return MmError::err(ConnectToNodeError::UnsupportedCoin(e.ticker().to_string())),
    };

    let node_pubkey = req.node_address.pubkey;
    let node_addr = req.node_address.addr;
    let res = connect_to_node(node_pubkey, node_addr, ln_coin.peer_manager.clone()).await?;

    // If a node that we have an open channel with changed it's address, "connect_to_lightning_node"
    // can be used to reconnect to the new address while saving this new address for reconnections.
    if let ConnectToNodeRes::ConnectedSuccessfully { .. } = res {
        if let Entry::Occupied(mut entry) = ln_coin.open_channels_nodes.lock().entry(node_pubkey) {
            entry.insert(node_addr);
        }
        ln_coin
            .persister
            .save_nodes_addresses(ln_coin.open_channels_nodes)
            .await?;
    }

    Ok(res.to_string())
}

#[derive(Clone, Debug, Deserialize, PartialEq)]
#[serde(tag = "type", content = "value")]
pub enum ChannelOpenAmount {
    Exact(BigDecimal),
    Max,
}

#[derive(Deserialize)]
pub struct OpenChannelRequest {
    pub coin: String,
    pub node_address: NodeAddress,
    pub amount: ChannelOpenAmount,
    /// The amount to push to the counterparty as part of the open, in milli-satoshi. Creates inbound liquidity for the channel.
    /// By setting push_msat to a value, opening channel request will be equivalent to opening a channel then sending a payment with
    /// the push_msat amount.
    #[serde(default)]
    pub push_msat: u64,
    pub channel_options: Option<ChannelOptions>,
    pub channel_configs: Option<OurChannelsConfigs>,
}

#[derive(Serialize)]
pub struct OpenChannelResponse {
    rpc_channel_id: u64,
    node_address: NodeAddress,
}

/// Opens a channel on the lightning network.
pub async fn open_channel(ctx: MmArc, req: OpenChannelRequest) -> OpenChannelResult<OpenChannelResponse> {
    let ln_coin = match lp_coinfind_or_err(&ctx, &req.coin).await? {
        MmCoinEnum::LightningCoin(c) => c,
        e => return MmError::err(OpenChannelError::UnsupportedCoin(e.ticker().to_string())),
    };

    // Making sure that the node data is correct and that we can connect to it before doing more operations
    let node_pubkey = req.node_address.pubkey;
    let node_addr = req.node_address.addr;
    connect_to_node(node_pubkey, node_addr, ln_coin.peer_manager.clone()).await?;

    let platform_coin = ln_coin.platform_coin().clone();
    let decimals = platform_coin.as_ref().decimals;
    let my_address = platform_coin.as_ref().derivation_method.iguana_or_err()?;
    let (unspents, _) = platform_coin.get_unspent_ordered_list(my_address).await?;
    let (value, fee_policy) = match req.amount.clone() {
        ChannelOpenAmount::Max => (
            unspents.iter().fold(0, |sum, unspent| sum + unspent.value),
            FeePolicy::DeductFromOutput(0),
        ),
        ChannelOpenAmount::Exact(v) => {
            let value = sat_from_big_decimal(&v, decimals)?;
            (value, FeePolicy::SendExact)
        },
    };

    // The actual script_pubkey will replace this before signing the transaction after receiving the required
    // output script from the other node when the channel is accepted
    let script_pubkey =
        Builder::build_witness_script(&AddressHashEnum::WitnessScriptHash(Default::default())).to_bytes();
    let outputs = vec![TransactionOutput { value, script_pubkey }];

    let mut tx_builder = UtxoTxBuilder::new(&platform_coin)
        .add_available_inputs(unspents)
        .add_outputs(outputs)
        .with_fee_policy(fee_policy);

    let fee = platform_coin
        .get_tx_fee()
        .await
        .map_err(|e| OpenChannelError::RpcError(e.to_string()))?;
    tx_builder = tx_builder.with_fee(fee);

    let (unsigned, _) = tx_builder.build().await?;

    let amount_in_sat = unsigned.outputs[0].value;
    let push_msat = req.push_msat;
    let channel_manager = ln_coin.channel_manager.clone();

    let mut conf = ln_coin.conf.clone();
    if let Some(options) = req.channel_options {
        match conf.channel_options.as_mut() {
            Some(o) => o.update_according_to(options),
            None => conf.channel_options = Some(options),
        }
    }
    if let Some(configs) = req.channel_configs {
        match conf.our_channels_configs.as_mut() {
            Some(o) => o.update_according_to(configs),
            None => conf.our_channels_configs = Some(configs),
        }
    }
    drop_mutability!(conf);
    let user_config: UserConfig = conf.into();

    let rpc_channel_id = ln_coin.db.get_last_channel_rpc_id().await? as u64 + 1;

    let temp_channel_id = async_blocking(move || {
        channel_manager
            .create_channel(node_pubkey, amount_in_sat, push_msat, rpc_channel_id, Some(user_config))
            .map_to_mm(|e| OpenChannelError::FailureToOpenChannel(node_pubkey.to_string(), format!("{:?}", e)))
    })
    .await?;

    {
        let mut unsigned_funding_txs = ln_coin.platform.unsigned_funding_txs.lock();
        unsigned_funding_txs.insert(rpc_channel_id, unsigned);
    }

    let pending_channel_details = DBChannelDetails::new(
        rpc_channel_id,
        temp_channel_id,
        node_pubkey,
        true,
        user_config.channel_handshake_config.announced_channel,
    );

    // Saving node data to reconnect to it on restart
    ln_coin.open_channels_nodes.lock().insert(node_pubkey, node_addr);
    ln_coin
        .persister
        .save_nodes_addresses(ln_coin.open_channels_nodes)
        .await?;

    if let Err(e) = ln_coin.db.add_channel_to_db(pending_channel_details).await {
        error!("Unable to add new outbound channel {} to db: {}", rpc_channel_id, e);
    }

    Ok(OpenChannelResponse {
        rpc_channel_id,
        node_address: req.node_address,
    })
}

#[derive(Deserialize)]
pub struct UpdateChannelReq {
    pub coin: String,
    pub rpc_channel_id: u64,
    pub channel_options: ChannelOptions,
}

#[derive(Serialize)]
pub struct UpdateChannelResponse {
    channel_options: ChannelOptions,
}

/// Updates configuration for an open channel.
pub async fn update_channel(ctx: MmArc, req: UpdateChannelReq) -> UpdateChannelResult<UpdateChannelResponse> {
    let ln_coin = match lp_coinfind_or_err(&ctx, &req.coin).await? {
        MmCoinEnum::LightningCoin(c) => c,
        e => return MmError::err(UpdateChannelError::UnsupportedCoin(e.ticker().to_string())),
    };

    let channel_details = ln_coin
        .get_channel_by_rpc_id(req.rpc_channel_id)
        .await
        .ok_or(UpdateChannelError::NoSuchChannel(req.rpc_channel_id))?;

    async_blocking(move || {
        let mut channel_options = ln_coin
            .conf
            .channel_options
            .unwrap_or_else(|| req.channel_options.clone());
        if channel_options != req.channel_options {
            channel_options.update_according_to(req.channel_options.clone());
        }
        drop_mutability!(channel_options);
        let channel_ids = &[channel_details.channel_id];
        let counterparty_node_id = channel_details.counterparty.node_id;
        ln_coin
            .channel_manager
            .update_channel_config(&counterparty_node_id, channel_ids, &channel_options.clone().into())
            .map_to_mm(|e| UpdateChannelError::FailureToUpdateChannel(req.rpc_channel_id, format!("{:?}", e)))?;
        Ok(UpdateChannelResponse { channel_options })
    })
    .await
}

#[derive(Deserialize)]
pub struct OpenChannelsFilter {
    pub channel_id: Option<H256Json>,
    pub counterparty_node_id: Option<PublicKeyForRPC>,
    pub funding_tx: Option<H256Json>,
    pub from_funding_value_sats: Option<u64>,
    pub to_funding_value_sats: Option<u64>,
    pub is_outbound: Option<bool>,
    pub from_balance_msat: Option<u64>,
    pub to_balance_msat: Option<u64>,
    pub from_outbound_capacity_msat: Option<u64>,
    pub to_outbound_capacity_msat: Option<u64>,
    pub from_inbound_capacity_msat: Option<u64>,
    pub to_inbound_capacity_msat: Option<u64>,
    pub is_ready: Option<bool>,
    pub is_usable: Option<bool>,
    pub is_public: Option<bool>,
}

fn apply_open_channel_filter(channel_details: &ChannelDetailsForRPC, filter: &OpenChannelsFilter) -> bool {
    let is_channel_id = filter.channel_id.is_none() || Some(&channel_details.channel_id) == filter.channel_id.as_ref();

    let is_counterparty_node_id = filter.counterparty_node_id.is_none()
        || Some(&channel_details.counterparty_node_id) == filter.counterparty_node_id.as_ref();

    let is_funding_tx = filter.funding_tx.is_none() || channel_details.funding_tx == filter.funding_tx;

    let is_from_funding_value_sats =
        Some(&channel_details.funding_tx_value_sats) >= filter.from_funding_value_sats.as_ref();

    let is_to_funding_value_sats = filter.to_funding_value_sats.is_none()
        || Some(&channel_details.funding_tx_value_sats) <= filter.to_funding_value_sats.as_ref();

    let is_outbound = filter.is_outbound.is_none() || Some(&channel_details.is_outbound) == filter.is_outbound.as_ref();

    let is_from_balance_msat = Some(&channel_details.balance_msat) >= filter.from_balance_msat.as_ref();

    let is_to_balance_msat =
        filter.to_balance_msat.is_none() || Some(&channel_details.balance_msat) <= filter.to_balance_msat.as_ref();

    let is_from_outbound_capacity_msat =
        Some(&channel_details.outbound_capacity_msat) >= filter.from_outbound_capacity_msat.as_ref();

    let is_to_outbound_capacity_msat = filter.to_outbound_capacity_msat.is_none()
        || Some(&channel_details.outbound_capacity_msat) <= filter.to_outbound_capacity_msat.as_ref();

    let is_from_inbound_capacity_msat =
        Some(&channel_details.inbound_capacity_msat) >= filter.from_inbound_capacity_msat.as_ref();

    let is_to_inbound_capacity_msat = filter.to_inbound_capacity_msat.is_none()
        || Some(&channel_details.inbound_capacity_msat) <= filter.to_inbound_capacity_msat.as_ref();

    let is_confirmed = filter.is_ready.is_none() || Some(&channel_details.is_ready) == filter.is_ready.as_ref();

    let is_usable = filter.is_usable.is_none() || Some(&channel_details.is_usable) == filter.is_usable.as_ref();

    let is_public = filter.is_public.is_none() || Some(&channel_details.is_public) == filter.is_public.as_ref();

    is_channel_id
        && is_counterparty_node_id
        && is_funding_tx
        && is_from_funding_value_sats
        && is_to_funding_value_sats
        && is_outbound
        && is_from_balance_msat
        && is_to_balance_msat
        && is_from_outbound_capacity_msat
        && is_to_outbound_capacity_msat
        && is_from_inbound_capacity_msat
        && is_to_inbound_capacity_msat
        && is_confirmed
        && is_usable
        && is_public
}

#[derive(Deserialize)]
pub struct ListOpenChannelsRequest {
    pub coin: String,
    pub filter: Option<OpenChannelsFilter>,
    #[serde(default = "ten")]
    limit: usize,
    #[serde(default)]
    paging_options: PagingOptionsEnum<u64>,
}

#[derive(Clone, Serialize)]
pub struct ChannelDetailsForRPC {
    pub rpc_channel_id: u64,
    pub channel_id: H256Json,
    pub counterparty_node_id: PublicKeyForRPC,
    pub funding_tx: Option<H256Json>,
    pub funding_tx_output_index: Option<u16>,
    pub funding_tx_value_sats: u64,
    /// True if the channel was initiated (and thus funded) by us.
    pub is_outbound: bool,
    pub balance_msat: u64,
    pub outbound_capacity_msat: u64,
    pub inbound_capacity_msat: u64,
    // Channel is confirmed onchain, this means that funding_locked messages have been exchanged,
    // the channel is not currently being shut down, and the required confirmation count has been reached.
    pub is_ready: bool,
    // Channel is confirmed and channel_ready messages have been exchanged, the peer is connected,
    // and the channel is not currently negotiating a shutdown.
    pub is_usable: bool,
    // A publicly-announced channel.
    pub is_public: bool,
}

impl From<ChannelDetails> for ChannelDetailsForRPC {
    fn from(details: ChannelDetails) -> ChannelDetailsForRPC {
        ChannelDetailsForRPC {
            rpc_channel_id: details.user_channel_id,
            channel_id: details.channel_id.into(),
            counterparty_node_id: PublicKeyForRPC(details.counterparty.node_id),
            funding_tx: details.funding_txo.map(|tx| h256_json_from_txid(tx.txid)),
            funding_tx_output_index: details.funding_txo.map(|tx| tx.index),
            funding_tx_value_sats: details.channel_value_satoshis,
            is_outbound: details.is_outbound,
            balance_msat: details.balance_msat,
            outbound_capacity_msat: details.outbound_capacity_msat,
            inbound_capacity_msat: details.inbound_capacity_msat,
            is_ready: details.is_channel_ready,
            is_usable: details.is_usable,
            is_public: details.is_public,
        }
    }
}

struct GetOpenChannelsResult {
    pub channels: Vec<ChannelDetailsForRPC>,
    pub skipped: usize,
    pub total: usize,
}

#[derive(Serialize)]
pub struct ListOpenChannelsResponse {
    open_channels: Vec<ChannelDetailsForRPC>,
    limit: usize,
    skipped: usize,
    total: usize,
    total_pages: usize,
    paging_options: PagingOptionsEnum<u64>,
}

pub async fn list_open_channels_by_filter(
    ctx: MmArc,
    req: ListOpenChannelsRequest,
) -> ListChannelsResult<ListOpenChannelsResponse> {
    let ln_coin = match lp_coinfind_or_err(&ctx, &req.coin).await? {
        MmCoinEnum::LightningCoin(c) => c,
        e => return MmError::err(ListChannelsError::UnsupportedCoin(e.ticker().to_string())),
    };

    let result = ln_coin
        .get_open_channels_by_filter(req.filter, req.paging_options.clone(), req.limit)
        .await?;

    Ok(ListOpenChannelsResponse {
        open_channels: result.channels,
        limit: req.limit,
        skipped: result.skipped,
        total: result.total,
        total_pages: calc_total_pages(result.total, req.limit),
        paging_options: req.paging_options,
    })
}

#[derive(Deserialize)]
pub struct ListClosedChannelsRequest {
    pub coin: String,
    pub filter: Option<ClosedChannelsFilter>,
    #[serde(default = "ten")]
    limit: usize,
    #[serde(default)]
    paging_options: PagingOptionsEnum<u64>,
}

#[derive(Serialize)]
pub struct ListClosedChannelsResponse {
    closed_channels: Vec<DBChannelDetails>,
    limit: usize,
    skipped: usize,
    total: usize,
    total_pages: usize,
    paging_options: PagingOptionsEnum<u64>,
}

pub async fn list_closed_channels_by_filter(
    ctx: MmArc,
    req: ListClosedChannelsRequest,
) -> ListChannelsResult<ListClosedChannelsResponse> {
    let ln_coin = match lp_coinfind_or_err(&ctx, &req.coin).await? {
        MmCoinEnum::LightningCoin(c) => c,
        e => return MmError::err(ListChannelsError::UnsupportedCoin(e.ticker().to_string())),
    };
    let closed_channels_res = ln_coin
        .db
        .get_closed_channels_by_filter(req.filter, req.paging_options.clone(), req.limit)
        .await?;

    Ok(ListClosedChannelsResponse {
        closed_channels: closed_channels_res.channels,
        limit: req.limit,
        skipped: closed_channels_res.skipped,
        total: closed_channels_res.total,
        total_pages: calc_total_pages(closed_channels_res.total, req.limit),
        paging_options: req.paging_options,
    })
}

#[derive(Deserialize)]
pub struct GetChannelDetailsRequest {
    pub coin: String,
    pub rpc_channel_id: u64,
}

#[derive(Serialize)]
#[serde(tag = "status", content = "details")]
pub enum GetChannelDetailsResponse {
    Open(ChannelDetailsForRPC),
    Closed(DBChannelDetails),
}

pub async fn get_channel_details(
    ctx: MmArc,
    req: GetChannelDetailsRequest,
) -> GetChannelDetailsResult<GetChannelDetailsResponse> {
    let ln_coin = match lp_coinfind_or_err(&ctx, &req.coin).await? {
        MmCoinEnum::LightningCoin(c) => c,
        e => return MmError::err(GetChannelDetailsError::UnsupportedCoin(e.ticker().to_string())),
    };

    let channel_details = match ln_coin.get_channel_by_rpc_id(req.rpc_channel_id).await {
        Some(details) => GetChannelDetailsResponse::Open(details.into()),
        None => GetChannelDetailsResponse::Closed(
            ln_coin
                .db
                .get_channel_from_db(req.rpc_channel_id)
                .await?
                .ok_or(GetChannelDetailsError::NoSuchChannel(req.rpc_channel_id))?,
        ),
    };

    Ok(channel_details)
}

#[derive(Deserialize)]
pub struct GenerateInvoiceRequest {
    pub coin: String,
    pub amount_in_msat: Option<u64>,
    pub description: String,
    pub expiry: Option<u32>,
}

#[derive(Serialize)]
pub struct GenerateInvoiceResponse {
    payment_hash: H256Json,
    invoice: Invoice,
}

/// Generates an invoice (request for payment) that can be paid on the lightning network by another node using send_payment.
pub async fn generate_invoice(
    ctx: MmArc,
    req: GenerateInvoiceRequest,
) -> GenerateInvoiceResult<GenerateInvoiceResponse> {
    let ln_coin = match lp_coinfind_or_err(&ctx, &req.coin).await? {
        MmCoinEnum::LightningCoin(c) => c,
        e => return MmError::err(GenerateInvoiceError::UnsupportedCoin(e.ticker().to_string())),
    };
    let open_channels_nodes = ln_coin.open_channels_nodes.lock().clone();
    for (node_pubkey, node_addr) in open_channels_nodes {
        connect_to_node(node_pubkey, node_addr, ln_coin.peer_manager.clone())
            .await
            .error_log_with_msg(&format!(
                "Channel with node: {} can't be used for invoice routing hints due to connection error.",
                node_pubkey
            ));
    }

    let network = ln_coin.platform.network.clone().into();
    let channel_manager = ln_coin.channel_manager.clone();
    let keys_manager = ln_coin.keys_manager.clone();
    let amount_in_msat = req.amount_in_msat;
    let description = req.description.clone();
    let expiry = req.expiry.unwrap_or(DEFAULT_INVOICE_EXPIRY);
    let invoice = async_blocking(move || {
        create_invoice_from_channelmanager(
            &channel_manager,
            keys_manager,
            network,
            amount_in_msat,
            description,
            expiry,
        )
    })
    .await?;

    let payment_hash = invoice.payment_hash().into_inner();
    let payment_info = DBPaymentInfo {
        payment_hash: PaymentHash(payment_hash),
        payment_type: PaymentType::InboundPayment,
        description: req.description,
        preimage: None,
        secret: Some(*invoice.payment_secret()),
        amt_msat: req.amount_in_msat.map(|a| a as i64),
        fee_paid_msat: None,
        status: HTLCStatus::Pending,
        created_at: (now_ms() / 1000) as i64,
        last_updated: (now_ms() / 1000) as i64,
    };
    ln_coin.db.add_or_update_payment_in_db(payment_info).await?;
    Ok(GenerateInvoiceResponse {
        payment_hash: payment_hash.into(),
        invoice,
    })
}

#[derive(Clone, Debug, Deserialize, PartialEq)]
#[serde(tag = "type")]
pub enum Payment {
    #[serde(rename = "invoice")]
    Invoice { invoice: Invoice },
    #[serde(rename = "keysend")]
    Keysend {
        // The recieving node pubkey (node ID)
        destination: PublicKeyForRPC,
        // Amount to send in millisatoshis
        amount_in_msat: u64,
        // The number of blocks the payment will be locked for if not claimed by the destination,
        // It's can be assumed that 6 blocks = 1 hour. We can claim the payment amount back after this cltv expires.
        // Minmum value allowed is MIN_FINAL_CLTV_EXPIRY which is currently 24 for rust-lightning.
        expiry: u32,
    },
}

#[derive(Deserialize)]
pub struct SendPaymentReq {
    pub coin: String,
    pub payment: Payment,
}

#[derive(Serialize)]
pub struct SendPaymentResponse {
    payment_hash: H256Json,
}

pub async fn send_payment(ctx: MmArc, req: SendPaymentReq) -> SendPaymentResult<SendPaymentResponse> {
    let ln_coin = match lp_coinfind_or_err(&ctx, &req.coin).await? {
        MmCoinEnum::LightningCoin(c) => c,
        e => return MmError::err(SendPaymentError::UnsupportedCoin(e.ticker().to_string())),
    };
    let open_channels_nodes = ln_coin.open_channels_nodes.lock().clone();
    for (node_pubkey, node_addr) in open_channels_nodes {
        connect_to_node(node_pubkey, node_addr, ln_coin.peer_manager.clone())
            .await
            .error_log_with_msg(&format!(
                "Channel with node: {} can't be used to route this payment due to connection error.",
                node_pubkey
            ));
    }
    let payment_info = match req.payment {
        Payment::Invoice { invoice } => ln_coin.pay_invoice(invoice).await?,
        Payment::Keysend {
            destination,
            amount_in_msat,
            expiry,
        } => ln_coin.keysend(destination.into(), amount_in_msat, expiry).await?,
    };
    ln_coin.db.add_or_update_payment_in_db(payment_info.clone()).await?;
    Ok(SendPaymentResponse {
        payment_hash: payment_info.payment_hash.0.into(),
    })
}

#[derive(Deserialize)]
pub struct PaymentsFilterForRPC {
    pub payment_type: Option<PaymentTypeForRPC>,
    pub description: Option<String>,
    pub status: Option<HTLCStatus>,
    pub from_amount_msat: Option<u64>,
    pub to_amount_msat: Option<u64>,
    pub from_fee_paid_msat: Option<u64>,
    pub to_fee_paid_msat: Option<u64>,
    pub from_timestamp: Option<u64>,
    pub to_timestamp: Option<u64>,
}

impl From<PaymentsFilterForRPC> for DBPaymentsFilter {
    fn from(filter: PaymentsFilterForRPC) -> Self {
        let (is_outbound, destination) = if let Some(payment_type) = filter.payment_type {
            match payment_type {
                PaymentTypeForRPC::OutboundPayment { destination } => (Some(true), Some(destination.0.to_string())),
                PaymentTypeForRPC::InboundPayment => (Some(false), None),
            }
        } else {
            (None, None)
        };
        DBPaymentsFilter {
            is_outbound,
            destination,
            description: filter.description,
            status: filter.status.map(|s| s.to_string()),
            from_amount_msat: filter.from_amount_msat.map(|a| a as i64),
            to_amount_msat: filter.to_amount_msat.map(|a| a as i64),
            from_fee_paid_msat: filter.from_fee_paid_msat.map(|f| f as i64),
            to_fee_paid_msat: filter.to_fee_paid_msat.map(|f| f as i64),
            from_timestamp: filter.from_timestamp.map(|f| f as i64),
            to_timestamp: filter.to_timestamp.map(|f| f as i64),
        }
    }
}

#[derive(Deserialize)]
pub struct ListPaymentsReq {
    pub coin: String,
    pub filter: Option<PaymentsFilterForRPC>,
    #[serde(default = "ten")]
    limit: usize,
    #[serde(default)]
    paging_options: PagingOptionsEnum<H256Json>,
}

#[derive(Deserialize, Serialize)]
#[serde(tag = "type")]
pub enum PaymentTypeForRPC {
    #[serde(rename = "Outbound Payment")]
    OutboundPayment { destination: PublicKeyForRPC },
    #[serde(rename = "Inbound Payment")]
    InboundPayment,
}

impl From<PaymentType> for PaymentTypeForRPC {
    fn from(payment_type: PaymentType) -> Self {
        match payment_type {
            PaymentType::OutboundPayment { destination } => PaymentTypeForRPC::OutboundPayment {
                destination: PublicKeyForRPC(destination),
            },
            PaymentType::InboundPayment => PaymentTypeForRPC::InboundPayment,
        }
    }
}

impl From<PaymentTypeForRPC> for PaymentType {
    fn from(payment_type: PaymentTypeForRPC) -> Self {
        match payment_type {
            PaymentTypeForRPC::OutboundPayment { destination } => PaymentType::OutboundPayment {
                destination: destination.into(),
            },
            PaymentTypeForRPC::InboundPayment => PaymentType::InboundPayment,
        }
    }
}

#[derive(Serialize)]
pub struct PaymentInfoForRPC {
    payment_hash: H256Json,
    payment_type: PaymentTypeForRPC,
    description: String,
    #[serde(skip_serializing_if = "Option::is_none")]
    amount_in_msat: Option<i64>,
    #[serde(skip_serializing_if = "Option::is_none")]
    fee_paid_msat: Option<i64>,
    status: HTLCStatus,
    created_at: i64,
    last_updated: i64,
}

impl From<DBPaymentInfo> for PaymentInfoForRPC {
    fn from(info: DBPaymentInfo) -> Self {
        PaymentInfoForRPC {
            payment_hash: info.payment_hash.0.into(),
            payment_type: info.payment_type.into(),
            description: info.description,
            amount_in_msat: info.amt_msat,
            fee_paid_msat: info.fee_paid_msat,
            status: info.status,
            created_at: info.created_at,
            last_updated: info.last_updated,
        }
    }
}

#[derive(Serialize)]
pub struct ListPaymentsResponse {
    payments: Vec<PaymentInfoForRPC>,
    limit: usize,
    skipped: usize,
    total: usize,
    total_pages: usize,
    paging_options: PagingOptionsEnum<H256Json>,
}

pub async fn list_payments_by_filter(ctx: MmArc, req: ListPaymentsReq) -> ListPaymentsResult<ListPaymentsResponse> {
    let ln_coin = match lp_coinfind_or_err(&ctx, &req.coin).await? {
        MmCoinEnum::LightningCoin(c) => c,
        e => return MmError::err(ListPaymentsError::UnsupportedCoin(e.ticker().to_string())),
    };
    let get_payments_res = ln_coin
        .db
        .get_payments_by_filter(
            req.filter.map(From::from),
            req.paging_options.clone().map(|h| PaymentHash(h.0)),
            req.limit,
        )
        .await?;

    Ok(ListPaymentsResponse {
        payments: get_payments_res.payments.into_iter().map(From::from).collect(),
        limit: req.limit,
        skipped: get_payments_res.skipped,
        total: get_payments_res.total,
        total_pages: calc_total_pages(get_payments_res.total, req.limit),
        paging_options: req.paging_options,
    })
}

#[derive(Deserialize)]
pub struct GetPaymentDetailsRequest {
    pub coin: String,
    pub payment_hash: H256Json,
}

#[derive(Serialize)]
pub struct GetPaymentDetailsResponse {
    payment_details: PaymentInfoForRPC,
}

pub async fn get_payment_details(
    ctx: MmArc,
    req: GetPaymentDetailsRequest,
) -> GetPaymentDetailsResult<GetPaymentDetailsResponse> {
    let ln_coin = match lp_coinfind_or_err(&ctx, &req.coin).await? {
        MmCoinEnum::LightningCoin(c) => c,
        e => return MmError::err(GetPaymentDetailsError::UnsupportedCoin(e.ticker().to_string())),
    };

    if let Some(payment_info) = ln_coin.db.get_payment_from_db(PaymentHash(req.payment_hash.0)).await? {
        return Ok(GetPaymentDetailsResponse {
            payment_details: payment_info.into(),
        });
    }

    MmError::err(GetPaymentDetailsError::NoSuchPayment(req.payment_hash))
}

#[derive(Deserialize)]
pub struct CloseChannelReq {
    pub coin: String,
    pub rpc_channel_id: u64,
    #[serde(default)]
    pub force_close: bool,
}

pub async fn close_channel(ctx: MmArc, req: CloseChannelReq) -> CloseChannelResult<String> {
    let ln_coin = match lp_coinfind_or_err(&ctx, &req.coin).await? {
        MmCoinEnum::LightningCoin(c) => c,
        e => return MmError::err(CloseChannelError::UnsupportedCoin(e.ticker().to_string())),
    };

    let channel_details = ln_coin
        .get_channel_by_rpc_id(req.rpc_channel_id)
        .await
        .ok_or(CloseChannelError::NoSuchChannel(req.rpc_channel_id))?;
    let channel_id = channel_details.channel_id;
    let counterparty_node_id = channel_details.counterparty.node_id;

    if req.force_close {
        async_blocking(move || {
            ln_coin
                .channel_manager
                .force_close_broadcasting_latest_txn(&channel_id, &counterparty_node_id)
                .map_to_mm(|e| CloseChannelError::CloseChannelError(format!("{:?}", e)))
        })
        .await?;
    } else {
        async_blocking(move || {
            ln_coin
                .channel_manager
                .close_channel(&channel_id, &counterparty_node_id)
                .map_to_mm(|e| CloseChannelError::CloseChannelError(format!("{:?}", e)))
        })
        .await?;
    }

    Ok(format!(
        "Initiated closing of channel with rpc_channel_id: {}",
        req.rpc_channel_id
    ))
}

/// Details about the balance(s) available for spending once the channel appears on chain.
#[derive(Serialize)]
pub enum ClaimableBalance {
    /// The channel is not yet closed (or the commitment or closing transaction has not yet
    /// appeared in a block). The given balance is claimable (less on-chain fees) if the channel is
    /// force-closed now.
    ClaimableOnChannelClose {
        /// The amount available to claim, in satoshis, excluding the on-chain fees which will be
        /// required to do so.
        claimable_amount_satoshis: u64,
    },
    /// The channel has been closed, and the given balance is ours but awaiting confirmations until
    /// we consider it spendable.
    ClaimableAwaitingConfirmations {
        /// The amount available to claim, in satoshis, possibly excluding the on-chain fees which
        /// were spent in broadcasting the transaction.
        claimable_amount_satoshis: u64,
        /// The height at which an [`Event::SpendableOutputs`] event will be generated for this
        /// amount.
        confirmation_height: u32,
    },
    /// The channel has been closed, and the given balance should be ours but awaiting spending
    /// transaction confirmation. If the spending transaction does not confirm in time, it is
    /// possible our counterparty can take the funds by broadcasting an HTLC timeout on-chain.
    ///
    /// Once the spending transaction confirms, before it has reached enough confirmations to be
    /// considered safe from chain reorganizations, the balance will instead be provided via
    /// [`Balance::ClaimableAwaitingConfirmations`].
    ContentiousClaimable {
        /// The amount available to claim, in satoshis, excluding the on-chain fees which will be
        /// required to do so.
        claimable_amount_satoshis: u64,
        /// The height at which the counterparty may be able to claim the balance if we have not
        /// done so.
        timeout_height: u32,
    },
    /// HTLCs which we sent to our counterparty which are claimable after a timeout (less on-chain
    /// fees) if the counterparty does not know the preimage for the HTLCs. These are somewhat
    /// likely to be claimed by our counterparty before we do.
    MaybeClaimableHTLCAwaitingTimeout {
        /// The amount available to claim, in satoshis, excluding the on-chain fees which will be
        /// required to do so.
        claimable_amount_satoshis: u64,
        /// The height at which we will be able to claim the balance if our counterparty has not
        /// done so.
        claimable_height: u32,
    },
}

impl From<Balance> for ClaimableBalance {
    fn from(balance: Balance) -> Self {
        match balance {
            Balance::ClaimableOnChannelClose {
                claimable_amount_satoshis,
            } => ClaimableBalance::ClaimableOnChannelClose {
                claimable_amount_satoshis,
            },
            Balance::ClaimableAwaitingConfirmations {
                claimable_amount_satoshis,
                confirmation_height,
            } => ClaimableBalance::ClaimableAwaitingConfirmations {
                claimable_amount_satoshis,
                confirmation_height,
            },
            Balance::ContentiousClaimable {
                claimable_amount_satoshis,
                timeout_height,
            } => ClaimableBalance::ContentiousClaimable {
                claimable_amount_satoshis,
                timeout_height,
            },
            Balance::MaybeClaimableHTLCAwaitingTimeout {
                claimable_amount_satoshis,
                claimable_height,
            } => ClaimableBalance::MaybeClaimableHTLCAwaitingTimeout {
                claimable_amount_satoshis,
                claimable_height,
            },
        }
    }
}

#[derive(Deserialize)]
pub struct ClaimableBalancesReq {
    pub coin: String,
    #[serde(default)]
    pub include_open_channels_balances: bool,
}

pub async fn get_claimable_balances(
    ctx: MmArc,
    req: ClaimableBalancesReq,
) -> ClaimableBalancesResult<Vec<ClaimableBalance>> {
    let ln_coin = match lp_coinfind_or_err(&ctx, &req.coin).await? {
        MmCoinEnum::LightningCoin(c) => c,
        e => return MmError::err(ClaimableBalancesError::UnsupportedCoin(e.ticker().to_string())),
    };
    let ignored_channels = if req.include_open_channels_balances {
        Vec::new()
    } else {
        ln_coin.list_channels().await
    };
    let claimable_balances = async_blocking(move || {
        ln_coin
            .chain_monitor
            .get_claimable_balances(&ignored_channels.iter().collect::<Vec<_>>()[..])
            .into_iter()
            .map(From::from)
            .collect()
    })
    .await;

    Ok(claimable_balances)
}

#[derive(Deserialize)]
pub struct AddTrustedNodeReq {
    pub coin: String,
    pub node_id: PublicKeyForRPC,
}

#[derive(Serialize)]
pub struct AddTrustedNodeResponse {
    pub added_node: PublicKeyForRPC,
}

pub async fn add_trusted_node(ctx: MmArc, req: AddTrustedNodeReq) -> TrustedNodeResult<AddTrustedNodeResponse> {
    let ln_coin = match lp_coinfind_or_err(&ctx, &req.coin).await? {
        MmCoinEnum::LightningCoin(c) => c,
        e => return MmError::err(TrustedNodeError::UnsupportedCoin(e.ticker().to_string())),
    };

    if ln_coin.trusted_nodes.lock().insert(req.node_id.clone().into()) {
        ln_coin.persister.save_trusted_nodes(ln_coin.trusted_nodes).await?;
    }

    Ok(AddTrustedNodeResponse {
        added_node: req.node_id,
    })
}

#[derive(Deserialize)]
pub struct RemoveTrustedNodeReq {
    pub coin: String,
    pub node_id: PublicKeyForRPC,
}

#[derive(Serialize)]
pub struct RemoveTrustedNodeResponse {
    pub removed_node: PublicKeyForRPC,
}

pub async fn remove_trusted_node(
    ctx: MmArc,
    req: RemoveTrustedNodeReq,
) -> TrustedNodeResult<RemoveTrustedNodeResponse> {
    let ln_coin = match lp_coinfind_or_err(&ctx, &req.coin).await? {
        MmCoinEnum::LightningCoin(c) => c,
        e => return MmError::err(TrustedNodeError::UnsupportedCoin(e.ticker().to_string())),
    };

    if ln_coin.trusted_nodes.lock().remove(&req.node_id.clone().into()) {
        ln_coin.persister.save_trusted_nodes(ln_coin.trusted_nodes).await?;
    }

    Ok(RemoveTrustedNodeResponse {
        removed_node: req.node_id,
    })
}

#[derive(Deserialize)]
pub struct ListTrustedNodesReq {
    pub coin: String,
}

#[derive(Serialize)]
pub struct ListTrustedNodesResponse {
    trusted_nodes: Vec<PublicKeyForRPC>,
}

pub async fn list_trusted_nodes(ctx: MmArc, req: ListTrustedNodesReq) -> TrustedNodeResult<ListTrustedNodesResponse> {
    let ln_coin = match lp_coinfind_or_err(&ctx, &req.coin).await? {
        MmCoinEnum::LightningCoin(c) => c,
        e => return MmError::err(TrustedNodeError::UnsupportedCoin(e.ticker().to_string())),
    };

    let trusted_nodes = ln_coin.trusted_nodes.lock().clone();

    Ok(ListTrustedNodesResponse {
        trusted_nodes: trusted_nodes.into_iter().map(PublicKeyForRPC).collect(),
    })
}<|MERGE_RESOLUTION|>--- conflicted
+++ resolved
@@ -25,15 +25,9 @@
             NegotiateSwapContractAddrErr, RawTransactionFut, RawTransactionRequest, SearchForSwapTxSpendInput,
             SignatureError, SignatureResult, SwapOps, TradeFee, TradePreimageFut, TradePreimageResult,
             TradePreimageValue, TransactionEnum, TransactionFut, TxMarshalingErr, UnexpectedDerivationMethod,
-<<<<<<< HEAD
-            UtxoStandardCoin, ValidateAddressResult, ValidatePaymentFut, ValidatePaymentInput, VerificationError,
-            VerificationResult, WatcherOps, WatcherSearchForSwapTxSpendInput, WatcherValidatePaymentInput,
-            WithdrawError, WithdrawFut, WithdrawRequest};
-=======
             UtxoStandardCoin, ValidateAddressResult, ValidateOtherPubKeyErr, ValidatePaymentFut, ValidatePaymentInput,
-            VerificationError, VerificationResult, WatcherValidatePaymentInput, WithdrawError, WithdrawFut,
-            WithdrawRequest};
->>>>>>> 8e92b9df
+            VerificationError, VerificationResult, WatcherOps, WatcherSearchForSwapTxSpendInput,
+            WatcherValidatePaymentInput, WithdrawError, WithdrawFut, WithdrawRequest};
 use async_trait::async_trait;
 use bitcoin::hashes::Hash;
 use bitcoin_hashes::sha256::Hash as Sha256;
