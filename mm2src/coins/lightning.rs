--- conflicted
+++ resolved
@@ -528,12 +528,8 @@
         taker_payment_tx: &[u8],
         _time_lock: u32,
         _taker_pub: &[u8],
-<<<<<<< HEAD
         secret: &[u8],
-=======
-        _secret: &[u8],
         _secret_hash: &[u8],
->>>>>>> 4de3cf2b
         _swap_contract_address: &Option<BytesJson>,
         _swap_unique_data: &[u8],
     ) -> TransactionFut {
@@ -928,19 +924,11 @@
         Box::new(fut.boxed().compat())
     }
 
-<<<<<<< HEAD
-    fn wait_for_tx_spend(
+    fn wait_for_htlc_tx_spend(
         &self,
         transaction: &[u8],
+        _secret_hash: &[u8],
         wait_until: u64,
-=======
-    // Todo: Implement this when implementing swaps for lightning as it's is used mainly for swaps
-    fn wait_for_htlc_tx_spend(
-        &self,
-        _transaction: &[u8],
-        _secret_hash: &[u8],
-        _wait_until: u64,
->>>>>>> 4de3cf2b
         _from_block: u64,
         _swap_contract_address: &Option<BytesJson>,
     ) -> TransactionFut {
