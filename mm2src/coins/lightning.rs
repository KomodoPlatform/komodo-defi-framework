--- conflicted
+++ resolved
@@ -21,22 +21,13 @@
 use crate::utxo::rpc_clients::UtxoRpcClientEnum;
 use crate::utxo::utxo_common::{big_decimal_from_sat_unsigned, UtxoTxBuilder};
 use crate::utxo::{sat_from_big_decimal, BlockchainNetwork, FeePolicy, GetUtxoListOps, UtxoTxGenerationOps};
-<<<<<<< HEAD
 use crate::{BalanceFut, CoinBalance, CoinFutureSpawner, FeeApproxStage, FoundSwapTxSpend, HistorySyncState,
             MarketCoinOps, MmCoin, NegotiateSwapContractAddrErr, RawTransactionFut, RawTransactionRequest,
             SearchForSwapTxSpendInput, SignatureError, SignatureResult, SwapOps, TradeFee, TradePreimageFut,
             TradePreimageResult, TradePreimageValue, TransactionEnum, TransactionFut, TxMarshalingErr,
-            UnexpectedDerivationMethod, UtxoStandardCoin, ValidateAddressResult, ValidatePaymentInput,
-            VerificationError, VerificationResult, WatcherValidatePaymentInput, WithdrawError, WithdrawFut,
-            WithdrawRequest};
-=======
-use crate::{BalanceFut, CoinBalance, FeeApproxStage, FoundSwapTxSpend, HistorySyncState, MarketCoinOps, MmCoin,
-            NegotiateSwapContractAddrErr, RawTransactionFut, RawTransactionRequest, SearchForSwapTxSpendInput,
-            SignatureError, SignatureResult, SwapOps, TradeFee, TradePreimageFut, TradePreimageResult,
-            TradePreimageValue, TransactionEnum, TransactionFut, TxMarshalingErr, UnexpectedDerivationMethod,
-            UtxoStandardCoin, ValidateAddressResult, ValidatePaymentFut, ValidatePaymentInput, VerificationError,
-            VerificationResult, WatcherValidatePaymentInput, WithdrawError, WithdrawFut, WithdrawRequest};
->>>>>>> 5dbc5de4
+            UnexpectedDerivationMethod, UtxoStandardCoin, ValidateAddressResult, ValidatePaymentFut,
+            ValidatePaymentInput, VerificationError, VerificationResult, WatcherValidatePaymentInput, WithdrawError,
+            WithdrawFut, WithdrawRequest};
 use async_trait::async_trait;
 use bitcoin::hashes::Hash;
 use bitcoin_hashes::sha256::Hash as Sha256;
