--- conflicted
+++ resolved
@@ -18,29 +18,16 @@
 use crate::{BalanceFut, CheckIfMyPaymentSentArgs, CoinBalance, CoinFutSpawner, ConfirmPaymentInput, DexFee,
             FeeApproxStage, FoundSwapTxSpend, HistorySyncState, MakerSwapTakerCoin, MarketCoinOps, MmCoin, MmCoinEnum,
             NegotiateSwapContractAddrErr, PaymentInstructionArgs, PaymentInstructions, PaymentInstructionsErr,
-<<<<<<< HEAD
             RawTransactionError, RawTransactionFut, RefundError, RefundPaymentArgs, RefundResult,
-            SearchForSwapTxSpendInput, SendMakerPaymentSpendPreimageInput, SendPaymentArgs, SignatureError,
-            SignatureResult, SpendPaymentArgs, SwapOps, TakerSwapMakerCoin, TradeFee, TradePreimageFut,
-            TradePreimageResult, TradePreimageValue, Transaction, TransactionEnum, TransactionErr, TransactionFut,
-            TransactionResult, TxMarshalingErr, UnexpectedDerivationMethod, UtxoStandardCoin, ValidateAddressResult,
-            ValidateFeeArgs, ValidateInstructionsErr, ValidateOtherPubKeyErr, ValidatePaymentError,
-            ValidatePaymentFut, ValidatePaymentInput, ValidateWatcherSpendInput, VerificationError,
-            VerificationResult, WaitForHTLCTxSpendArgs, WatcherOps, WatcherReward, WatcherRewardError,
-            WatcherSearchForSwapTxSpendInput, WatcherValidatePaymentInput, WatcherValidateTakerFeeInput,
-            WithdrawError, WithdrawFut, WithdrawRequest};
-=======
-            RawTransactionError, RawTransactionFut, RawTransactionRequest, RawTransactionResult, RefundError,
-            RefundPaymentArgs, RefundResult, SearchForSwapTxSpendInput, SendMakerPaymentSpendPreimageInput,
-            SendPaymentArgs, SignRawTransactionRequest, SignatureError, SignatureResult, SpendPaymentArgs, SwapOps,
-            TakerSwapMakerCoin, TradeFee, TradePreimageFut, TradePreimageResult, TradePreimageValue, Transaction,
-            TransactionEnum, TransactionErr, TransactionFut, TransactionResult, TxMarshalingErr,
-            UnexpectedDerivationMethod, UtxoStandardCoin, ValidateAddressResult, ValidateFeeArgs,
-            ValidateInstructionsErr, ValidateOtherPubKeyErr, ValidatePaymentError, ValidatePaymentFut,
-            ValidatePaymentInput, ValidateWatcherSpendInput, VerificationError, VerificationResult,
-            WaitForHTLCTxSpendArgs, WatcherOps, WatcherReward, WatcherRewardError, WatcherSearchForSwapTxSpendInput,
-            WatcherValidatePaymentInput, WatcherValidateTakerFeeInput, WithdrawError, WithdrawFut, WithdrawRequest};
->>>>>>> 73825881
+            SearchForSwapTxSpendInput, SendMakerPaymentSpendPreimageInput, SendPaymentArgs, SignRawTransactionRequest,
+            SignatureError, SignatureResult, SpendPaymentArgs, SwapOps, TakerSwapMakerCoin, TradeFee,
+            TradePreimageFut, TradePreimageResult, TradePreimageValue, Transaction, TransactionEnum, TransactionErr,
+            TransactionFut, TransactionResult, TxMarshalingErr, UnexpectedDerivationMethod, UtxoStandardCoin,
+            ValidateAddressResult, ValidateFeeArgs, ValidateInstructionsErr, ValidateOtherPubKeyErr,
+            ValidatePaymentError, ValidatePaymentFut, ValidatePaymentInput, ValidateWatcherSpendInput,
+            VerificationError, VerificationResult, WaitForHTLCTxSpendArgs, WatcherOps, WatcherReward,
+            WatcherRewardError, WatcherSearchForSwapTxSpendInput, WatcherValidatePaymentInput,
+            WatcherValidateTakerFeeInput, WithdrawError, WithdrawFut, WithdrawRequest};
 use async_trait::async_trait;
 use bitcoin::bech32::ToBase32;
 use bitcoin::hashes::Hash;
