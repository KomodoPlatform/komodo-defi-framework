pub mod ln_conf;
pub(crate) mod ln_db;
pub mod ln_errors;
mod ln_events;
mod ln_filesystem_persister;
pub(crate) mod ln_p2p;
mod ln_platform;
pub(crate) mod ln_serialization;
mod ln_sql;
pub(crate) mod ln_storage;
mod ln_utils;

<<<<<<< HEAD
use super::DerivationMethod;
use crate::lightning::ln_utils::filter_channels;
=======
use super::{lp_coinfind_or_err, DerivationMethod, MmCoinEnum};
use crate::coin_errors::{MyAddressError, ValidatePaymentError};
use crate::lightning::ln_conf::OurChannelsConfigs;
use crate::lightning::ln_errors::{TrustedNodeError, TrustedNodeResult, UpdateChannelError, UpdateChannelResult};
use crate::lightning::ln_events::init_events_abort_handlers;
use crate::lightning::ln_serialization::PublicKeyForRPC;
use crate::lightning::ln_sql::SqliteLightningDB;
use crate::lightning::ln_storage::{NetworkGraph, TrustedNodesShared};
>>>>>>> 5dbc5de4
use crate::utxo::rpc_clients::UtxoRpcClientEnum;
use crate::utxo::utxo_common::{big_decimal_from_sat, big_decimal_from_sat_unsigned};
use crate::utxo::{sat_from_big_decimal, BlockchainNetwork};
use crate::{BalanceFut, CoinBalance, FeeApproxStage, FoundSwapTxSpend, HistorySyncState, MarketCoinOps, MmCoin,
<<<<<<< HEAD
            NegotiateSwapContractAddrErr, PaymentInstructionsErr, RawTransactionFut, RawTransactionRequest,
            SearchForSwapTxSpendInput, SignatureError, SignatureResult, SwapOps, TradeFee, TradePreimageFut,
            TradePreimageResult, TradePreimageValue, TransactionEnum, TransactionFut, TxMarshalingErr,
            UnexpectedDerivationMethod, UtxoStandardCoin, ValidateAddressResult, ValidateInstructionsErr,
            ValidatePaymentInput, VerificationError, VerificationResult, WatcherValidatePaymentInput, WithdrawError,
            WithdrawFut, WithdrawRequest};
=======
            NegotiateSwapContractAddrErr, RawTransactionFut, RawTransactionRequest, SearchForSwapTxSpendInput,
            SignatureError, SignatureResult, SwapOps, TradeFee, TradePreimageFut, TradePreimageResult,
            TradePreimageValue, TransactionEnum, TransactionFut, TxMarshalingErr, UnexpectedDerivationMethod,
            UtxoStandardCoin, ValidateAddressResult, ValidatePaymentFut, ValidatePaymentInput, VerificationError,
            VerificationResult, WatcherValidatePaymentInput, WithdrawError, WithdrawFut, WithdrawRequest};
>>>>>>> 5dbc5de4
use async_trait::async_trait;
use bitcoin::bech32::ToBase32;
use bitcoin::hashes::Hash;
use bitcoin_hashes::sha256::Hash as Sha256;
use bitcrypto::ChecksumType;
use bitcrypto::{dhash256, ripemd160};
use common::executor::spawn;
use common::log::{LogOnError, LogState};
use common::{async_blocking, log, now_ms, PagingOptionsEnum};
use futures::{FutureExt, TryFutureExt};
use futures01::Future;
use keys::{hash::H256, CompactSignature, KeyPair, Private, Public};
use lightning::chain::keysinterface::{KeysInterface, KeysManager, Recipient};
use lightning::chain::Access;
use lightning::ln::channelmanager::{ChannelDetails, MIN_FINAL_CLTV_EXPIRY};
use lightning::ln::{PaymentHash, PaymentPreimage};
use lightning::routing::gossip;
use lightning_background_processor::{BackgroundProcessor, GossipSync};
use lightning_invoice::utils::DefaultRouter;
use lightning_invoice::{payment, CreationError, InvoiceBuilder, SignOrCreationError};
use lightning_invoice::{Invoice, InvoiceDescription};
use ln_conf::{LightningCoinConf, LightningProtocolConf, PlatformCoinConfirmationTargets};
use ln_db::{DBChannelDetails, DBPaymentInfo, HTLCStatus, LightningDB, PaymentType};
use ln_errors::{EnableLightningError, EnableLightningResult};
use ln_events::{init_events_abort_handlers, LightningEventHandler};
use ln_filesystem_persister::LightningFilesystemPersister;
use ln_p2p::PeerManager;
use ln_platform::Platform;
use ln_serialization::{ChannelDetailsForRPC, PublicKeyForRPC};
use ln_sql::SqliteLightningDB;
use ln_storage::{LightningStorage, NetworkGraph, NodesAddressesMapShared, Scorer, TrustedNodesShared};
use ln_utils::{ChainMonitor, ChannelManager};
use mm2_core::mm_ctx::MmArc;
use mm2_err_handle::prelude::*;
use mm2_net::ip_addr::myipaddr;
use mm2_number::{BigDecimal, MmNumber};
use parking_lot::Mutex as PaMutex;
use rpc::v1::types::{Bytes as BytesJson, H256 as H256Json};
use script::TransactionInputSigner;
use secp256k1v22::PublicKey;
use serde::{Deserialize, Serialize};
use serde_json::Value as Json;
use std::collections::{HashMap, HashSet};
use std::fmt;
use std::net::SocketAddr;
use std::str::FromStr;
use std::sync::Arc;
use std::time::SystemTime;

pub const DEFAULT_INVOICE_EXPIRY: u32 = 3600;

type Router = DefaultRouter<Arc<NetworkGraph>, Arc<LogState>>;
type InvoicePayer<E> = payment::InvoicePayer<Arc<ChannelManager>, Router, Arc<Scorer>, Arc<LogState>, E>;

#[derive(Clone)]
pub struct LightningCoin {
    pub platform: Arc<Platform>,
    pub conf: LightningCoinConf,
    /// The lightning node peer manager that takes care of connecting to peers, etc..
    pub peer_manager: Arc<PeerManager>,
    /// The lightning node channel manager which keeps track of the number of open channels and sends messages to the appropriate
    /// channel, also tracks HTLC preimages and forwards onion packets appropriately.
    pub channel_manager: Arc<ChannelManager>,
    /// The lightning node chain monitor that takes care of monitoring the chain for transactions of interest.
    pub chain_monitor: Arc<ChainMonitor>,
    /// The lightning node keys manager that takes care of signing invoices.
    pub keys_manager: Arc<KeysManager>,
    /// The lightning node invoice payer.
    pub invoice_payer: Arc<InvoicePayer<Arc<LightningEventHandler>>>,
    /// The lightning node persister that takes care of writing/reading data from storage.
    pub persister: Arc<LightningFilesystemPersister>,
    /// The lightning node db struct that takes care of reading/writing data from/to db.
    pub db: SqliteLightningDB,
    /// The mutex storing the addresses of the nodes that the lightning node has open channels with,
    /// these addresses are used for reconnecting.
    pub open_channels_nodes: NodesAddressesMapShared,
    /// The mutex storing the public keys of the nodes that our lightning node trusts to allow 0 confirmation
    /// inbound channels from.
    pub trusted_nodes: TrustedNodesShared,
}

impl fmt::Debug for LightningCoin {
    fn fmt(&self, f: &mut fmt::Formatter<'_>) -> fmt::Result { write!(f, "LightningCoin {{ conf: {:?} }}", self.conf) }
}

#[derive(Deserialize)]
pub struct OpenChannelsFilter {
    pub channel_id: Option<H256Json>,
    pub counterparty_node_id: Option<PublicKeyForRPC>,
    pub funding_tx: Option<H256Json>,
    pub from_funding_value_sats: Option<u64>,
    pub to_funding_value_sats: Option<u64>,
    pub is_outbound: Option<bool>,
    pub from_balance_msat: Option<u64>,
    pub to_balance_msat: Option<u64>,
    pub from_outbound_capacity_msat: Option<u64>,
    pub to_outbound_capacity_msat: Option<u64>,
    pub from_inbound_capacity_msat: Option<u64>,
    pub to_inbound_capacity_msat: Option<u64>,
    pub is_ready: Option<bool>,
    pub is_usable: Option<bool>,
    pub is_public: Option<bool>,
}

pub(crate) struct GetOpenChannelsResult {
    pub channels: Vec<ChannelDetailsForRPC>,
    pub skipped: usize,
    pub total: usize,
}

#[derive(Display)]
pub(crate) enum PaymentError {
    #[display(fmt = "Final cltv expiry delta {} is below the required minimum of {}", _0, _1)]
    CLTVExpiry(u32, u32),
    #[display(fmt = "Error paying invoice: {}", _0)]
    Invoice(String),
    #[display(fmt = "Keysend error: {}", _0)]
    Keysend(String),
}

impl LightningCoin {
    pub fn platform_coin(&self) -> &UtxoStandardCoin { &self.platform.coin }

    #[inline]
    fn my_node_id(&self) -> String { self.channel_manager.get_our_node_id().to_string() }

    pub(crate) async fn list_channels(&self) -> Vec<ChannelDetails> {
        let channel_manager = self.channel_manager.clone();
        async_blocking(move || channel_manager.list_channels()).await
    }

    async fn get_balance_msat(&self) -> (u64, u64) {
        self.list_channels()
            .await
            .iter()
            .fold((0, 0), |(spendable, unspendable), chan| {
                if chan.is_usable {
                    (
                        spendable + chan.outbound_capacity_msat,
                        unspendable + chan.balance_msat - chan.outbound_capacity_msat,
                    )
                } else {
                    (spendable, unspendable + chan.balance_msat)
                }
            })
    }

    pub(crate) async fn get_channel_by_rpc_id(&self, rpc_id: u64) -> Option<ChannelDetails> {
        self.list_channels()
            .await
            .into_iter()
            .find(|chan| chan.user_channel_id == rpc_id)
    }

    pub(crate) async fn pay_invoice(&self, invoice: Invoice) -> Result<DBPaymentInfo, PaymentError> {
        let payment_hash = PaymentHash((invoice.payment_hash()).into_inner());
        let payment_type = PaymentType::OutboundPayment {
            destination: *invoice.payee_pub_key().unwrap_or(&invoice.recover_payee_pub_key()),
        };
        let description = match invoice.description() {
            InvoiceDescription::Direct(d) => d.to_string(),
            InvoiceDescription::Hash(h) => hex::encode(h.0.into_inner()),
        };
        let payment_secret = Some(*invoice.payment_secret());
        let amt_msat = invoice.amount_milli_satoshis().map(|a| a as i64);

        let selfi = self.clone();
        async_blocking(move || {
            selfi
                .invoice_payer
                .pay_invoice(&invoice)
                .map_err(|e| PaymentError::Invoice(format!("{:?}", e)))
        })
        .await?;

        Ok(DBPaymentInfo {
            payment_hash,
            payment_type,
            description,
            preimage: None,
            secret: payment_secret,
            amt_msat,
            fee_paid_msat: None,
            status: HTLCStatus::Pending,
            created_at: (now_ms() / 1000) as i64,
            last_updated: (now_ms() / 1000) as i64,
        })
    }

    pub(crate) async fn keysend(
        &self,
        destination: PublicKey,
        amount_msat: u64,
        final_cltv_expiry_delta: u32,
    ) -> Result<DBPaymentInfo, PaymentError> {
        if final_cltv_expiry_delta < MIN_FINAL_CLTV_EXPIRY {
            return Err(PaymentError::CLTVExpiry(final_cltv_expiry_delta, MIN_FINAL_CLTV_EXPIRY));
        }
        let payment_preimage = PaymentPreimage(self.keys_manager.get_secure_random_bytes());

        let selfi = self.clone();
        async_blocking(move || {
            selfi
                .invoice_payer
                .pay_pubkey(destination, payment_preimage, amount_msat, final_cltv_expiry_delta)
                .map_err(|e| PaymentError::Keysend(format!("{:?}", e)))
        })
        .await?;

        let payment_hash = PaymentHash(Sha256::hash(&payment_preimage.0).into_inner());
        let payment_type = PaymentType::OutboundPayment { destination };

        Ok(DBPaymentInfo {
            payment_hash,
            payment_type,
            description: "".into(),
            preimage: Some(payment_preimage),
            secret: None,
            amt_msat: Some(amount_msat as i64),
            fee_paid_msat: None,
            status: HTLCStatus::Pending,
            created_at: (now_ms() / 1000) as i64,
            last_updated: (now_ms() / 1000) as i64,
        })
    }

    pub(crate) async fn get_open_channels_by_filter(
        &self,
        filter: Option<OpenChannelsFilter>,
        paging: PagingOptionsEnum<u64>,
        limit: usize,
    ) -> GetOpenChannelsResult {
        fn apply_open_channel_filter(channel_details: &ChannelDetailsForRPC, filter: &OpenChannelsFilter) -> bool {
            let is_channel_id =
                filter.channel_id.is_none() || Some(&channel_details.channel_id) == filter.channel_id.as_ref();

            let is_counterparty_node_id = filter.counterparty_node_id.is_none()
                || Some(&channel_details.counterparty_node_id) == filter.counterparty_node_id.as_ref();

            let is_funding_tx = filter.funding_tx.is_none() || channel_details.funding_tx == filter.funding_tx;

            let is_from_funding_value_sats =
                Some(&channel_details.funding_tx_value_sats) >= filter.from_funding_value_sats.as_ref();

            let is_to_funding_value_sats = filter.to_funding_value_sats.is_none()
                || Some(&channel_details.funding_tx_value_sats) <= filter.to_funding_value_sats.as_ref();

            let is_outbound =
                filter.is_outbound.is_none() || Some(&channel_details.is_outbound) == filter.is_outbound.as_ref();

            let is_from_balance_msat = Some(&channel_details.balance_msat) >= filter.from_balance_msat.as_ref();

            let is_to_balance_msat = filter.to_balance_msat.is_none()
                || Some(&channel_details.balance_msat) <= filter.to_balance_msat.as_ref();

            let is_from_outbound_capacity_msat =
                Some(&channel_details.outbound_capacity_msat) >= filter.from_outbound_capacity_msat.as_ref();

            let is_to_outbound_capacity_msat = filter.to_outbound_capacity_msat.is_none()
                || Some(&channel_details.outbound_capacity_msat) <= filter.to_outbound_capacity_msat.as_ref();

            let is_from_inbound_capacity_msat =
                Some(&channel_details.inbound_capacity_msat) >= filter.from_inbound_capacity_msat.as_ref();

            let is_to_inbound_capacity_msat = filter.to_inbound_capacity_msat.is_none()
                || Some(&channel_details.inbound_capacity_msat) <= filter.to_inbound_capacity_msat.as_ref();

            let is_confirmed = filter.is_ready.is_none() || Some(&channel_details.is_ready) == filter.is_ready.as_ref();

            let is_usable = filter.is_usable.is_none() || Some(&channel_details.is_usable) == filter.is_usable.as_ref();

            let is_public = filter.is_public.is_none() || Some(&channel_details.is_public) == filter.is_public.as_ref();

            is_channel_id
                && is_counterparty_node_id
                && is_funding_tx
                && is_from_funding_value_sats
                && is_to_funding_value_sats
                && is_outbound
                && is_from_balance_msat
                && is_to_balance_msat
                && is_from_outbound_capacity_msat
                && is_to_outbound_capacity_msat
                && is_from_inbound_capacity_msat
                && is_to_inbound_capacity_msat
                && is_confirmed
                && is_usable
                && is_public
        }

        let mut total_open_channels: Vec<ChannelDetailsForRPC> =
            self.list_channels().await.into_iter().map(From::from).collect();

        total_open_channels.sort_by(|a, b| a.rpc_channel_id.cmp(&b.rpc_channel_id));
        drop_mutability!(total_open_channels);

        let open_channels_filtered = if let Some(ref f) = filter {
            total_open_channels
                .into_iter()
                .filter(|chan| apply_open_channel_filter(chan, f))
                .collect()
        } else {
            total_open_channels
        };

        let offset = match paging {
            PagingOptionsEnum::PageNumber(page) => (page.get() - 1) * limit,
            PagingOptionsEnum::FromId(rpc_id) => open_channels_filtered
                .iter()
                .position(|x| x.rpc_channel_id == rpc_id)
                .map(|pos| pos + 1)
                .unwrap_or_default(),
        };

        let total = open_channels_filtered.len();

        let channels = if offset + limit <= total {
            open_channels_filtered[offset..offset + limit].to_vec()
        } else {
            open_channels_filtered[offset..].to_vec()
        };

        GetOpenChannelsResult {
            channels,
            skipped: offset,
            total,
        }
    }

    async fn create_invoice_for_hash(
        &self,
        payment_hash: PaymentHash,
        amt_msat: Option<u64>,
        description: String,
        invoice_expiry_delta_secs: u32,
    ) -> Result<Invoice, SignOrCreationError<()>> {
        let duration = SystemTime::now()
            .duration_since(SystemTime::UNIX_EPOCH)
            .expect("for the foreseeable future this shouldn't happen");

        let open_channels_nodes = self.open_channels_nodes.lock().clone();
        for (node_pubkey, node_addr) in open_channels_nodes {
            ln_p2p::connect_to_ln_node(node_pubkey, node_addr, self.peer_manager.clone())
                .await
                .error_log_with_msg(&format!(
                    "Channel with node: {} can't be used for invoice routing hints due to connection error.",
                    node_pubkey
                ));
        }

        let route_hints = filter_channels(self.channel_manager.list_usable_channels(), amt_msat);

        // `create_inbound_payment` only returns an error if the amount is greater than the total bitcoin
        // supply.
        let payment_secret = self
            .channel_manager
            // Todo: review secret creation process
            .create_inbound_payment_for_hash(payment_hash, amt_msat, invoice_expiry_delta_secs)
            .map_err(|()| SignOrCreationError::CreationError(CreationError::InvalidAmount))?;
        let our_node_pubkey = self.channel_manager.get_our_node_id();

        let mut invoice = InvoiceBuilder::new(self.platform.network.clone().into())
            .description(description)
            .duration_since_epoch(duration)
            .payee_pub_key(our_node_pubkey)
            .payment_hash(Hash::from_inner(payment_hash.0))
            .payment_secret(payment_secret)
            .basic_mpp()
            .min_final_cltv_expiry(MIN_FINAL_CLTV_EXPIRY.into())
            // Todo: this should be the locktime probably and it should be validated by the other side, what about min_final_cltv_expiry??
            .expiry_time(core::time::Duration::from_secs(invoice_expiry_delta_secs.into()));
        if let Some(amt) = amt_msat {
            invoice = invoice.amount_milli_satoshis(amt);
        }
        for hint in route_hints {
            invoice = invoice.private_route(hint);
        }

        let raw_invoice = match invoice.build_raw() {
            Ok(inv) => inv,
            Err(e) => return Err(SignOrCreationError::CreationError(e)),
        };
        let hrp_str = raw_invoice.hrp.to_string();
        let hrp_bytes = hrp_str.as_bytes();
        let data_without_signature = raw_invoice.data.to_base32();
        let signed_raw_invoice = raw_invoice.sign(|_| {
            self.keys_manager
                .sign_invoice(hrp_bytes, &data_without_signature, Recipient::Node)
        });
        match signed_raw_invoice {
            Ok(inv) => Ok(Invoice::from_signed(inv).map_err(|_| SignOrCreationError::SignError(()))?),
            Err(e) => Err(SignOrCreationError::SignError(e)),
        }
    }
}

#[async_trait]
// Todo: Implement this when implementing swaps for lightning as it's is used only for swaps
impl SwapOps for LightningCoin {
    fn send_taker_fee(&self, _fee_addr: &[u8], _amount: BigDecimal, _uuid: &[u8]) -> TransactionFut { unimplemented!() }

    fn send_maker_payment(
        &self,
        _time_lock: u32,
        _taker_pub: &[u8],
        _secret_hash: &[u8],
        _amount: BigDecimal,
        _swap_contract_address: &Option<BytesJson>,
        _swap_unique_data: &[u8],
    ) -> TransactionFut {
        unimplemented!()
    }

    fn send_taker_payment(
        &self,
        _time_lock: u32,
        _maker_pub: &[u8],
        _secret_hash: &[u8],
        _amount: BigDecimal,
        _swap_contract_address: &Option<BytesJson>,
        _swap_unique_data: &[u8],
    ) -> TransactionFut {
        unimplemented!()
    }

    fn send_maker_spends_taker_payment(
        &self,
        _taker_payment_tx: &[u8],
        _time_lock: u32,
        _taker_pub: &[u8],
        _secret: &[u8],
        _swap_contract_address: &Option<BytesJson>,
        _swap_unique_data: &[u8],
    ) -> TransactionFut {
        unimplemented!()
    }

    fn create_taker_spends_maker_payment_preimage(
        &self,
        _maker_payment_tx: &[u8],
        _time_lock: u32,
        _maker_pub: &[u8],
        _secret_hash: &[u8],
        _swap_unique_data: &[u8],
    ) -> TransactionFut {
        unimplemented!();
    }

    fn send_taker_spends_maker_payment(
        &self,
        _maker_payment_tx: &[u8],
        _time_lock: u32,
        _maker_pub: &[u8],
        _secret: &[u8],
        _swap_contract_address: &Option<BytesJson>,
        _swap_unique_data: &[u8],
    ) -> TransactionFut {
        unimplemented!()
    }

    fn send_taker_spends_maker_payment_preimage(&self, _preimage: &[u8], _secret: &[u8]) -> TransactionFut {
        unimplemented!();
    }

    fn send_taker_refunds_payment(
        &self,
        _taker_payment_tx: &[u8],
        _time_lock: u32,
        _maker_pub: &[u8],
        _secret_hash: &[u8],
        _swap_contract_address: &Option<BytesJson>,
        _swap_unique_data: &[u8],
    ) -> TransactionFut {
        unimplemented!()
    }

    fn send_maker_refunds_payment(
        &self,
        _maker_payment_tx: &[u8],
        _time_lock: u32,
        _taker_pub: &[u8],
        _secret_hash: &[u8],
        _swap_contract_address: &Option<BytesJson>,
        _swap_unique_data: &[u8],
    ) -> TransactionFut {
        unimplemented!()
    }

    fn validate_fee(
        &self,
        _fee_tx: &TransactionEnum,
        _expected_sender: &[u8],
        _fee_addr: &[u8],
        _amount: &BigDecimal,
        _min_block_number: u64,
        _uuid: &[u8],
    ) -> Box<dyn Future<Item = (), Error = String> + Send> {
        unimplemented!()
    }

    fn validate_maker_payment(&self, _input: ValidatePaymentInput) -> ValidatePaymentFut<()> { unimplemented!() }

    fn validate_taker_payment(&self, _input: ValidatePaymentInput) -> ValidatePaymentFut<()> { unimplemented!() }

    fn watcher_validate_taker_payment(
        &self,
        _input: WatcherValidatePaymentInput,
    ) -> Box<dyn Future<Item = (), Error = MmError<ValidatePaymentError>> + Send> {
        unimplemented!();
    }

    fn check_if_my_payment_sent(
        &self,
        _time_lock: u32,
        _other_pub: &[u8],
        _secret_hash: &[u8],
        _search_from_block: u64,
        _swap_contract_address: &Option<BytesJson>,
        _swap_unique_data: &[u8],
    ) -> Box<dyn Future<Item = Option<TransactionEnum>, Error = String> + Send> {
        unimplemented!()
    }

    async fn search_for_swap_tx_spend_my(
        &self,
        _: SearchForSwapTxSpendInput<'_>,
    ) -> Result<Option<FoundSwapTxSpend>, String> {
        unimplemented!()
    }

    async fn search_for_swap_tx_spend_other(
        &self,
        _: SearchForSwapTxSpendInput<'_>,
    ) -> Result<Option<FoundSwapTxSpend>, String> {
        unimplemented!()
    }

    fn extract_secret(&self, _secret_hash: &[u8], _spend_tx: &[u8]) -> Result<Vec<u8>, String> { unimplemented!() }

    fn negotiate_swap_contract_addr(
        &self,
        _other_side_address: Option<&[u8]>,
    ) -> Result<Option<BytesJson>, MmError<NegotiateSwapContractAddrErr>> {
        unimplemented!()
    }

    fn derive_htlc_key_pair(&self, _swap_unique_data: &[u8]) -> KeyPair { unimplemented!() }

    async fn payment_instructions(
        &self,
        secret_hash: &[u8],
        amount: &BigDecimal,
    ) -> Result<Option<Vec<u8>>, MmError<PaymentInstructionsErr>> {
        // lightning decimals should be 11 in config since the smallest divisible unit in lightning coin is msat
        let amt_msat = sat_from_big_decimal(amount, self.decimals())?;

        let secret_hash_length = secret_hash.len();
        if secret_hash_length != 32 {
            let error = format!("Invalid secret_hash length {}", secret_hash_length);
            return Err(PaymentInstructionsErr::InternalError(error).into());
        }
        let mut payment_hash = [b' '; 32];
        payment_hash.copy_from_slice(secret_hash);

        // Todo: Maybe the description can be the swap uuid
        let invoice = self
            .create_invoice_for_hash(
                PaymentHash(payment_hash),
                Some(amt_msat),
                "".into(),
                DEFAULT_INVOICE_EXPIRY,
            )
            .await
            .map_to_mm(|e| PaymentInstructionsErr::LightningInvoiceErr(e.to_string()))?;
        Ok(Some(hex::decode(invoice.to_string()).map_to_mm(|e| {
            PaymentInstructionsErr::LightningInvoiceErr(e.to_string())
        })?))
    }

    fn validate_instructions(
        &self,
        instructions: &[u8],
        secret_hash: &[u8],
        amount: BigDecimal,
    ) -> Result<(), MmError<ValidateInstructionsErr>> {
        let invoice = Invoice::from_str(&hex::encode(instructions))?;
        if (secret_hash.len() == 20 && ripemd160(invoice.payment_hash().as_inner()).as_slice() != secret_hash)
            || (secret_hash.len() == 32 && invoice.payment_hash().as_inner() != secret_hash)
        {
            return Err(
                ValidateInstructionsErr::ValidateLightningInvoiceErr("Invalid invoice payment hash!".into()).into(),
            );
        }
        let invoice_amount = invoice
            .amount_milli_satoshis()
            .ok_or_else(|| ValidateInstructionsErr::ValidateLightningInvoiceErr("No invoice amount!".into()))?;
        if big_decimal_from_sat(invoice_amount as i64, self.decimals()) != amount {
            return Err(ValidateInstructionsErr::ValidateLightningInvoiceErr("Invalid invoice amount!".into()).into());
        }
        // Todo: continue validation here by comparing (locktime, etc..)
        Ok(())
    }
}

impl MarketCoinOps for LightningCoin {
    fn ticker(&self) -> &str { &self.conf.ticker }

    fn my_address(&self) -> MmResult<String, MyAddressError> { Ok(self.my_node_id()) }

    fn get_public_key(&self) -> Result<String, MmError<UnexpectedDerivationMethod>> { unimplemented!() }

    fn sign_message_hash(&self, message: &str) -> Option<[u8; 32]> {
        let mut _message_prefix = self.conf.sign_message_prefix.clone()?;
        let prefixed_message = format!("{}{}", _message_prefix, message);
        Some(dhash256(prefixed_message.as_bytes()).take())
    }

    fn sign_message(&self, message: &str) -> SignatureResult<String> {
        let message_hash = self.sign_message_hash(message).ok_or(SignatureError::PrefixNotFound)?;
        let secret_key = self
            .keys_manager
            .get_node_secret(Recipient::Node)
            .map_err(|_| SignatureError::InternalError("Error accessing node keys".to_string()))?;
        let private = Private {
            prefix: 239,
            secret: H256::from(*secret_key.as_ref()),
            compressed: true,
            checksum_type: ChecksumType::DSHA256,
        };
        let signature = private.sign_compact(&H256::from(message_hash))?;
        Ok(zbase32::encode_full_bytes(&*signature))
    }

    fn verify_message(&self, signature: &str, message: &str, pubkey: &str) -> VerificationResult<bool> {
        let message_hash = self
            .sign_message_hash(message)
            .ok_or(VerificationError::PrefixNotFound)?;
        let signature = CompactSignature::from(
            zbase32::decode_full_bytes_str(signature)
                .map_err(|e| VerificationError::SignatureDecodingError(e.to_string()))?,
        );
        let recovered_pubkey = Public::recover_compact(&H256::from(message_hash), &signature)?;
        Ok(recovered_pubkey.to_string() == pubkey)
    }

    fn my_balance(&self) -> BalanceFut<CoinBalance> {
        let coin = self.clone();
        let decimals = self.decimals();
        let fut = async move {
            let (spendable_msat, unspendable_msat) = coin.get_balance_msat().await;
            Ok(CoinBalance {
                spendable: big_decimal_from_sat_unsigned(spendable_msat, decimals),
                unspendable: big_decimal_from_sat_unsigned(unspendable_msat, decimals),
            })
        };
        Box::new(fut.boxed().compat())
    }

    fn base_coin_balance(&self) -> BalanceFut<BigDecimal> {
        Box::new(self.platform_coin().my_balance().map(|res| res.spendable))
    }

    fn platform_ticker(&self) -> &str { self.platform_coin().ticker() }

    fn send_raw_tx(&self, _tx: &str) -> Box<dyn Future<Item = String, Error = String> + Send> {
        Box::new(futures01::future::err(
            MmError::new(
                "send_raw_tx is not supported for lightning, please use send_payment method instead.".to_string(),
            )
            .to_string(),
        ))
    }

    fn send_raw_tx_bytes(&self, _tx: &[u8]) -> Box<dyn Future<Item = String, Error = String> + Send> {
        Box::new(futures01::future::err(
            MmError::new(
                "send_raw_tx is not supported for lightning, please use send_payment method instead.".to_string(),
            )
            .to_string(),
        ))
    }

    // Todo: Implement this when implementing swaps for lightning as it's is used mainly for swaps
    fn wait_for_confirmations(
        &self,
        _tx: &[u8],
        _confirmations: u64,
        _requires_nota: bool,
        _wait_until: u64,
        _check_every: u64,
    ) -> Box<dyn Future<Item = (), Error = String> + Send> {
        unimplemented!()
    }

    // Todo: Implement this when implementing swaps for lightning as it's is used mainly for swaps
    fn wait_for_tx_spend(
        &self,
        _transaction: &[u8],
        _wait_until: u64,
        _from_block: u64,
        _swap_contract_address: &Option<BytesJson>,
    ) -> TransactionFut {
        unimplemented!()
    }

    // Todo: Implement this when implementing swaps for lightning as it's is used mainly for swaps
    fn tx_enum_from_bytes(&self, _bytes: &[u8]) -> Result<TransactionEnum, MmError<TxMarshalingErr>> {
        MmError::err(TxMarshalingErr::NotSupported(
            "tx_enum_from_bytes is not supported for Lightning yet.".to_string(),
        ))
    }

    fn current_block(&self) -> Box<dyn Future<Item = u64, Error = String> + Send> { Box::new(futures01::future::ok(0)) }

    fn display_priv_key(&self) -> Result<String, String> {
        Ok(self
            .keys_manager
            .get_node_secret(Recipient::Node)
            .map_err(|_| "Unsupported recipient".to_string())?
            .display_secret()
            .to_string())
    }

    // Todo: Implement this when implementing swaps for lightning as it's is used only for swaps
    fn min_tx_amount(&self) -> BigDecimal { unimplemented!() }

    // Todo: Implement this when implementing swaps for lightning as it's is used only for order matching/swaps
    fn min_trading_vol(&self) -> MmNumber { unimplemented!() }
}

#[async_trait]
impl MmCoin for LightningCoin {
    fn is_asset_chain(&self) -> bool { false }

    fn get_raw_transaction(&self, req: RawTransactionRequest) -> RawTransactionFut {
        Box::new(self.platform_coin().get_raw_transaction(req))
    }

    fn withdraw(&self, _req: WithdrawRequest) -> WithdrawFut {
        let fut = async move {
            MmError::err(WithdrawError::InternalError(
                "withdraw method is not supported for lightning, please use generate_invoice method instead.".into(),
            ))
        };
        Box::new(fut.boxed().compat())
    }

    fn decimals(&self) -> u8 { self.conf.decimals }

    fn convert_to_address(&self, _from: &str, _to_address_format: Json) -> Result<String, String> {
        Err(MmError::new("Address conversion is not available for LightningCoin".to_string()).to_string())
    }

    fn validate_address(&self, address: &str) -> ValidateAddressResult {
        match PublicKey::from_str(address) {
            Ok(_) => ValidateAddressResult {
                is_valid: true,
                reason: None,
            },
            Err(e) => ValidateAddressResult {
                is_valid: false,
                reason: Some(format!("Error {} on parsing node public key", e)),
            },
        }
    }

    // Todo: Implement this when implementing payments history for lightning
    fn process_history_loop(&self, _ctx: MmArc) -> Box<dyn Future<Item = (), Error = ()> + Send> { unimplemented!() }

    // Todo: Implement this when implementing payments history for lightning
    fn history_sync_status(&self) -> HistorySyncState { unimplemented!() }

    // Todo: Implement this when implementing swaps for lightning as it's is used only for swaps
    fn get_trade_fee(&self) -> Box<dyn Future<Item = TradeFee, Error = String> + Send> { unimplemented!() }

    // Todo: Implement this when implementing swaps for lightning as it's is used only for swaps
    async fn get_sender_trade_fee(
        &self,
        _value: TradePreimageValue,
        _stage: FeeApproxStage,
    ) -> TradePreimageResult<TradeFee> {
        unimplemented!()
    }

    // Todo: Implement this when implementing swaps for lightning as it's is used only for swaps
    fn get_receiver_trade_fee(&self, _stage: FeeApproxStage) -> TradePreimageFut<TradeFee> { unimplemented!() }

    // Todo: Implement this when implementing swaps for lightning as it's is used only for swaps
    async fn get_fee_to_send_taker_fee(
        &self,
        _dex_fee_amount: BigDecimal,
        _stage: FeeApproxStage,
    ) -> TradePreimageResult<TradeFee> {
        unimplemented!()
    }

    // Lightning payments are either pending, successful or failed. Once a payment succeeds there is no need to for confirmations
    // unlike onchain transactions.
    fn required_confirmations(&self) -> u64 { 0 }

    fn requires_notarization(&self) -> bool { false }

    fn set_required_confirmations(&self, _confirmations: u64) {}

    fn set_requires_notarization(&self, _requires_nota: bool) {}

    fn swap_contract_address(&self) -> Option<BytesJson> { None }

    fn mature_confirmations(&self) -> Option<u32> { None }

    // Todo: Implement this when implementing order matching for lightning as it's is used only for order matching
    fn coin_protocol_info(&self) -> Vec<u8> { unimplemented!() }

    // Todo: Implement this when implementing order matching for lightning as it's is used only for order matching
    fn is_coin_protocol_supported(&self, _info: &Option<Vec<u8>>) -> bool { unimplemented!() }
}

#[derive(Clone, Debug, Deserialize, Serialize)]
pub struct LightningParams {
    // The listening port for the p2p LN node
    pub listening_port: u16,
    // Printable human-readable string to describe this node to other users.
    pub node_name: [u8; 32],
    // Node's RGB color. This is used for showing the node in a network graph with the desired color.
    pub node_color: [u8; 3],
    // Invoice Payer is initialized while starting the lightning node, and it requires the number of payment retries that
    // it should do before considering a payment failed or partially failed. If not provided the number of retries will be 5
    // as this is a good default value.
    pub payment_retries: Option<usize>,
    // Node's backup path for channels and other data that requires backup.
    pub backup_path: Option<String>,
}

pub async fn start_lightning(
    ctx: &MmArc,
    platform_coin: UtxoStandardCoin,
    protocol_conf: LightningProtocolConf,
    conf: LightningCoinConf,
    params: LightningParams,
) -> EnableLightningResult<LightningCoin> {
    // Todo: add support for Hardware wallets for funding transactions and spending spendable outputs (channel closing transactions)
    if let DerivationMethod::HDWallet(_) = platform_coin.as_ref().derivation_method {
        return MmError::err(EnableLightningError::UnsupportedMode(
            "'start_lightning'".into(),
            "iguana".into(),
        ));
    }

    let platform = Arc::new(Platform::new(
        platform_coin.clone(),
        protocol_conf.network.clone(),
        protocol_conf.confirmation_targets,
    ));
    platform.set_latest_fees().await?;

    // Initialize the Logger
    let logger = ctx.log.0.clone();

    // Initialize Persister
    let persister = ln_utils::init_persister(ctx, conf.ticker.clone(), params.backup_path).await?;

    // Initialize the KeysManager
    let keys_manager = ln_utils::init_keys_manager(ctx)?;

    // Initialize the P2PGossipSync. This is used for providing routes to send payments over
    let network_graph = Arc::new(
        persister
            .get_network_graph(protocol_conf.network.into(), logger.clone())
            .await?,
    );

    let gossip_sync = Arc::new(gossip::P2PGossipSync::new(
        network_graph.clone(),
        None::<Arc<dyn Access + Send + Sync>>,
        logger.clone(),
    ));

    // Initialize DB
    let db = ln_utils::init_db(ctx, conf.ticker.clone()).await?;

    // Initialize the ChannelManager
    let (chain_monitor, channel_manager) = ln_utils::init_channel_manager(
        platform.clone(),
        logger.clone(),
        persister.clone(),
        db.clone(),
        keys_manager.clone(),
        conf.clone().into(),
    )
    .await?;

    // Initialize the PeerManager
    let peer_manager = ln_p2p::init_peer_manager(
        ctx.clone(),
        params.listening_port,
        channel_manager.clone(),
        gossip_sync.clone(),
        keys_manager
            .get_node_secret(Recipient::Node)
            .map_to_mm(|_| EnableLightningError::UnsupportedMode("'start_lightning'".into(), "local node".into()))?,
        logger.clone(),
    )
    .await?;

    let trusted_nodes = Arc::new(PaMutex::new(persister.get_trusted_nodes().await?));

    let events_abort_handlers = init_events_abort_handlers(platform.clone(), db.clone()).await?;

    // Initialize the event handler
    let event_handler = Arc::new(ln_events::LightningEventHandler::new(
        platform.clone(),
        channel_manager.clone(),
        keys_manager.clone(),
        db.clone(),
        trusted_nodes.clone(),
        events_abort_handlers,
    ));

    // Initialize routing Scorer
    let scorer = Arc::new(persister.get_scorer(network_graph.clone(), logger.clone()).await?);

    // Create InvoicePayer
    // random_seed_bytes are additional random seed to improve privacy by adding a random CLTV expiry offset to each path's final hop.
    // This helps obscure the intended recipient from adversarial intermediate hops. The seed is also used to randomize candidate paths during route selection.
    // TODO: random_seed_bytes should be taken in consideration when implementing swaps because they change the payment lock-time.
    // https://github.com/lightningdevkit/rust-lightning/issues/158
    // https://github.com/lightningdevkit/rust-lightning/pull/1286
    // https://github.com/lightningdevkit/rust-lightning/pull/1359
    let router = DefaultRouter::new(network_graph, logger.clone(), keys_manager.get_secure_random_bytes());
    let invoice_payer = Arc::new(InvoicePayer::new(
        channel_manager.clone(),
        router,
        scorer.clone(),
        logger.clone(),
        event_handler,
        // Todo: Add option for choosing payment::Retry::Timeout instead of Attempts in LightningParams
        payment::Retry::Attempts(params.payment_retries.unwrap_or(5)),
    ));

    // Start Background Processing. Runs tasks periodically in the background to keep LN node operational.
    // InvoicePayer will act as our event handler as it handles some of the payments related events before
    // delegating it to LightningEventHandler.
    // note: background_processor stops automatically when dropped since BackgroundProcessor implements the Drop trait.
    let background_processor = BackgroundProcessor::start(
        persister.clone(),
        invoice_payer.clone(),
        chain_monitor.clone(),
        channel_manager.clone(),
        GossipSync::p2p(gossip_sync),
        peer_manager.clone(),
        logger,
        Some(scorer),
    );
    ctx.background_processors
        .lock()
        .unwrap()
        .insert(conf.ticker.clone(), background_processor);

    // If channel_nodes_data file exists, read channels nodes data from disk and reconnect to channel nodes/peers if possible.
    let open_channels_nodes = Arc::new(PaMutex::new(
        ln_utils::get_open_channels_nodes_addresses(persister.clone(), channel_manager.clone()).await?,
    ));
    spawn(ln_p2p::connect_to_ln_nodes_loop(
        open_channels_nodes.clone(),
        peer_manager.clone(),
    ));

    // Broadcast Node Announcement
    spawn(ln_p2p::ln_node_announcement_loop(
        channel_manager.clone(),
        params.node_name,
        params.node_color,
        params.listening_port,
    ));

    Ok(LightningCoin {
        platform,
        conf,
        peer_manager,
        channel_manager,
        chain_monitor,
        keys_manager,
        invoice_payer,
        persister,
        db,
        open_channels_nodes,
        trusted_nodes,
    })
}<|MERGE_RESOLUTION|>--- conflicted
+++ resolved
@@ -10,37 +10,19 @@
 pub(crate) mod ln_storage;
 mod ln_utils;
 
-<<<<<<< HEAD
 use super::DerivationMethod;
 use crate::lightning::ln_utils::filter_channels;
-=======
-use super::{lp_coinfind_or_err, DerivationMethod, MmCoinEnum};
-use crate::coin_errors::{MyAddressError, ValidatePaymentError};
-use crate::lightning::ln_conf::OurChannelsConfigs;
-use crate::lightning::ln_errors::{TrustedNodeError, TrustedNodeResult, UpdateChannelError, UpdateChannelResult};
-use crate::lightning::ln_events::init_events_abort_handlers;
-use crate::lightning::ln_serialization::PublicKeyForRPC;
-use crate::lightning::ln_sql::SqliteLightningDB;
-use crate::lightning::ln_storage::{NetworkGraph, TrustedNodesShared};
->>>>>>> 5dbc5de4
 use crate::utxo::rpc_clients::UtxoRpcClientEnum;
 use crate::utxo::utxo_common::{big_decimal_from_sat, big_decimal_from_sat_unsigned};
 use crate::utxo::{sat_from_big_decimal, BlockchainNetwork};
 use crate::{BalanceFut, CoinBalance, FeeApproxStage, FoundSwapTxSpend, HistorySyncState, MarketCoinOps, MmCoin,
-<<<<<<< HEAD
-            NegotiateSwapContractAddrErr, PaymentInstructionsErr, RawTransactionFut, RawTransactionRequest,
-            SearchForSwapTxSpendInput, SignatureError, SignatureResult, SwapOps, TradeFee, TradePreimageFut,
-            TradePreimageResult, TradePreimageValue, TransactionEnum, TransactionFut, TxMarshalingErr,
-            UnexpectedDerivationMethod, UtxoStandardCoin, ValidateAddressResult, ValidateInstructionsErr,
-            ValidatePaymentInput, VerificationError, VerificationResult, WatcherValidatePaymentInput, WithdrawError,
-            WithdrawFut, WithdrawRequest};
-=======
-            NegotiateSwapContractAddrErr, RawTransactionFut, RawTransactionRequest, SearchForSwapTxSpendInput,
-            SignatureError, SignatureResult, SwapOps, TradeFee, TradePreimageFut, TradePreimageResult,
-            TradePreimageValue, TransactionEnum, TransactionFut, TxMarshalingErr, UnexpectedDerivationMethod,
-            UtxoStandardCoin, ValidateAddressResult, ValidatePaymentFut, ValidatePaymentInput, VerificationError,
-            VerificationResult, WatcherValidatePaymentInput, WithdrawError, WithdrawFut, WithdrawRequest};
->>>>>>> 5dbc5de4
+            MyAddressError, NegotiateSwapContractAddrErr, PaymentInstructionsErr, RawTransactionFut,
+            RawTransactionRequest, SearchForSwapTxSpendInput, SignatureError, SignatureResult, SwapOps, TradeFee,
+            TradePreimageFut, TradePreimageResult, TradePreimageValue, TransactionEnum, TransactionFut,
+            TxMarshalingErr, UnexpectedDerivationMethod, UtxoStandardCoin, ValidateAddressResult,
+            ValidateInstructionsErr, ValidatePaymentError, ValidatePaymentFut, ValidatePaymentInput,
+            VerificationError, VerificationResult, WatcherValidatePaymentInput, WithdrawError, WithdrawFut,
+            WithdrawRequest};
 use async_trait::async_trait;
 use bitcoin::bech32::ToBase32;
 use bitcoin::hashes::Hash;
