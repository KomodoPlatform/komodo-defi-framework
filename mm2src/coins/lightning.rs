--- conflicted
+++ resolved
@@ -13,22 +13,11 @@
 use crate::coin_errors::MyAddressError;
 use crate::lightning::ln_utils::filter_channels;
 use crate::utxo::rpc_clients::UtxoRpcClientEnum;
-<<<<<<< HEAD
-use crate::utxo::utxo_common::{big_decimal_from_sat_unsigned, UtxoTxBuilder};
-use crate::utxo::{sat_from_big_decimal, BlockchainNetwork, FeePolicy, GetUtxoListOps, UtxoTxGenerationOps};
-use crate::{BalanceFut, CoinBalance, CoinFutSpawner, FeeApproxStage, FoundSwapTxSpend, HistorySyncState,
-            MarketCoinOps, MmCoin, MmPlatformCoin, NegotiateSwapContractAddrErr, RawTransactionFut,
-            RawTransactionRequest, SearchForSwapTxSpendInput, SignatureError, SignatureResult, SwapOps, TradeFee,
-            TradePreimageFut, TradePreimageResult, TradePreimageValue, TransactionEnum, TransactionFut,
-            TxMarshalingErr, UnexpectedDerivationMethod, UtxoStandardCoin, ValidateAddressResult,
-            ValidateOtherPubKeyErr, ValidatePaymentFut, ValidatePaymentInput, VerificationError, VerificationResult,
-            WatcherValidatePaymentInput, WithdrawError, WithdrawFut, WithdrawRequest};
-=======
 use crate::utxo::utxo_common::{big_decimal_from_sat, big_decimal_from_sat_unsigned};
 use crate::utxo::{sat_from_big_decimal, utxo_common, BlockchainNetwork};
 use crate::{BalanceFut, CheckIfMyPaymentSentArgs, CoinBalance, CoinFutSpawner, FeeApproxStage, FoundSwapTxSpend,
             HistorySyncState, MarketCoinOps, MmCoin, NegotiateSwapContractAddrErr, PaymentInstructions,
-            PaymentInstructionsErr, RawTransactionError, RawTransactionFut, RawTransactionRequest,
+            PaymentInstructionsErr, RawTransactionError, RawTransactionFut, RawTransactionRequest,MmPlatformCoin,
             SearchForSwapTxSpendInput, SendMakerPaymentArgs, SendMakerRefundsPaymentArgs,
             SendMakerSpendsTakerPaymentArgs, SendTakerPaymentArgs, SendTakerRefundsPaymentArgs,
             SendTakerSpendsMakerPaymentArgs, SignatureError, SignatureResult, SwapOps, TradeFee, TradePreimageFut,
@@ -37,24 +26,20 @@
             ValidateInstructionsErr, ValidateOtherPubKeyErr, ValidatePaymentError, ValidatePaymentFut,
             ValidatePaymentInput, VerificationError, VerificationResult, WatcherOps, WatcherValidatePaymentInput,
             WithdrawError, WithdrawFut, WithdrawRequest};
->>>>>>> f4eb4c96
 use async_trait::async_trait;
 use bitcoin::bech32::ToBase32;
 use bitcoin::hashes::Hash;
 use bitcoin_hashes::sha256::Hash as Sha256;
 use bitcrypto::ChecksumType;
-<<<<<<< HEAD
-use chain::TransactionOutput;
-use common::executor::{AbortableSystem, SpawnFuture};
-use common::log::{error, LogOnError, LogState};
-use common::{async_blocking, calc_total_pages, log, now_ms, ten, PagingOptionsEnum};
-=======
 use bitcrypto::{dhash256, ripemd160};
 use common::executor::Timer;
 use common::log::{info, LogOnError, LogState};
 use common::{async_blocking, get_local_duration_since_epoch, log, now_ms, PagingOptionsEnum};
 use db_common::sqlite::rusqlite::Error as SqlError;
->>>>>>> f4eb4c96
+use chain::TransactionOutput;
+use common::executor::{AbortableSystem, SpawnFuture};
+use common::log::{error, LogOnError, LogState};
+use common::{async_blocking, calc_total_pages, log, now_ms, ten, PagingOptionsEnum};
 use futures::{FutureExt, TryFutureExt};
 use futures01::Future;
 use keys::{hash::H256, CompactSignature, KeyPair, Private, Public};
@@ -1108,612 +1093,19 @@
 
     fn swap_contract_address(&self) -> Option<BytesJson> { None }
 
-<<<<<<< HEAD
+    fn fallback_swap_contract(&self) -> Option<BytesJson> { None }
+
     fn mature_confirmations(&self) -> Option<u32> { None }
 
-    // Todo: Implement this when implementing order matching for lightning as it's is used only for order matching
-    fn coin_protocol_info(&self) -> Vec<u8> { unimplemented!() }
-
-    // Todo: Implement this when implementing order matching for lightning as it's is used only for order matching
-    fn is_coin_protocol_supported(&self, _info: &Option<Vec<u8>>) -> bool { unimplemented!() }
+    // Todo: This uses default data for now for the sake of swap P.O.C., this should be implemented probably when implementing order matching if it's needed
+    fn coin_protocol_info(&self) -> Vec<u8> { Vec::new() }
+
+    // Todo: This uses default data for now for the sake of swap P.O.C., this should be implemented probably when implementing order matching if it's needed
+    fn is_coin_protocol_supported(&self, _info: &Option<Vec<u8>>) -> bool { true }
 
     fn on_disabled(&self) { AbortableSystem::abort_all(&self.platform.abortable_system.clone()); }
 }
 
 impl MmPlatformCoin for LightningCoin {
     fn on_token_deactivated(&self, _ticker: &str) -> Result<(), String> { Ok(()) }
-}
-
-#[derive(Clone, Debug, Deserialize, Serialize)]
-pub struct LightningParams {
-    // The listening port for the p2p LN node
-    pub listening_port: u16,
-    // Printable human-readable string to describe this node to other users.
-    pub node_name: [u8; 32],
-    // Node's RGB color. This is used for showing the node in a network graph with the desired color.
-    pub node_color: [u8; 3],
-    // Invoice Payer is initialized while starting the lightning node, and it requires the number of payment retries that
-    // it should do before considering a payment failed or partially failed. If not provided the number of retries will be 5
-    // as this is a good default value.
-    pub payment_retries: Option<usize>,
-    // Node's backup path for channels and other data that requires backup.
-    pub backup_path: Option<String>,
-}
-
-pub async fn start_lightning(
-    ctx: &MmArc,
-    platform_coin: UtxoStandardCoin,
-    protocol_conf: LightningProtocolConf,
-    conf: LightningCoinConf,
-    params: LightningParams,
-) -> EnableLightningResult<LightningCoin> {
-    // Todo: add support for Hardware wallets for funding transactions and spending spendable outputs (channel closing transactions)
-    if let DerivationMethod::HDWallet(_) = platform_coin.as_ref().derivation_method {
-        return MmError::err(EnableLightningError::UnsupportedMode(
-            "'start_lightning'".into(),
-            "iguana".into(),
-        ));
-    }
-
-    let platform = Arc::new(Platform::new(
-        platform_coin.clone(),
-        protocol_conf.network.clone(),
-        protocol_conf.confirmation_targets,
-    ));
-    platform.set_latest_fees().await?;
-
-    // Initialize the Logger
-    let logger = ctx.log.0.clone();
-
-    // Initialize Persister
-    let persister = ln_utils::init_persister(ctx, conf.ticker.clone(), params.backup_path).await?;
-
-    // Initialize the KeysManager
-    let keys_manager = ln_utils::init_keys_manager(ctx)?;
-
-    // Initialize the P2PGossipSync. This is used for providing routes to send payments over
-    let network_graph = Arc::new(
-        persister
-            .get_network_graph(protocol_conf.network.into(), logger.clone())
-            .await?,
-    );
-
-    let gossip_sync = Arc::new(gossip::P2PGossipSync::new(
-        network_graph.clone(),
-        None::<Arc<dyn Access + Send + Sync>>,
-        logger.clone(),
-    ));
-
-    // Initialize DB
-    let db = ln_utils::init_db(ctx, conf.ticker.clone()).await?;
-
-    // Initialize the ChannelManager
-    let (chain_monitor, channel_manager) = ln_utils::init_channel_manager(
-        platform.clone(),
-        logger.clone(),
-        persister.clone(),
-        db.clone(),
-        keys_manager.clone(),
-        conf.clone().into(),
-    )
-    .await?;
-
-    // Initialize the PeerManager
-    let peer_manager = ln_p2p::init_peer_manager(
-        ctx.clone(),
-        &platform,
-        params.listening_port,
-        channel_manager.clone(),
-        gossip_sync.clone(),
-        keys_manager
-            .get_node_secret(Recipient::Node)
-            .map_to_mm(|_| EnableLightningError::UnsupportedMode("'start_lightning'".into(), "local node".into()))?,
-        logger.clone(),
-    )
-    .await?;
-
-    let trusted_nodes = Arc::new(PaMutex::new(persister.get_trusted_nodes().await?));
-
-    init_abortable_events(platform.clone(), db.clone()).await?;
-
-    // Initialize the event handler
-    let event_handler = Arc::new(ln_events::LightningEventHandler::new(
-        platform.clone(),
-        channel_manager.clone(),
-        keys_manager.clone(),
-        db.clone(),
-        trusted_nodes.clone(),
-    ));
-
-    // Initialize routing Scorer
-    let scorer = Arc::new(persister.get_scorer(network_graph.clone(), logger.clone()).await?);
-
-    // Create InvoicePayer
-    // random_seed_bytes are additional random seed to improve privacy by adding a random CLTV expiry offset to each path's final hop.
-    // This helps obscure the intended recipient from adversarial intermediate hops. The seed is also used to randomize candidate paths during route selection.
-    // TODO: random_seed_bytes should be taken in consideration when implementing swaps because they change the payment lock-time.
-    // https://github.com/lightningdevkit/rust-lightning/issues/158
-    // https://github.com/lightningdevkit/rust-lightning/pull/1286
-    // https://github.com/lightningdevkit/rust-lightning/pull/1359
-    let router = DefaultRouter::new(network_graph, logger.clone(), keys_manager.get_secure_random_bytes());
-    let invoice_payer = Arc::new(InvoicePayer::new(
-        channel_manager.clone(),
-        router,
-        scorer.clone(),
-        logger.clone(),
-        event_handler,
-        // Todo: Add option for choosing payment::Retry::Timeout instead of Attempts in LightningParams
-        payment::Retry::Attempts(params.payment_retries.unwrap_or(5)),
-    ));
-
-    // Start Background Processing. Runs tasks periodically in the background to keep LN node operational.
-    // InvoicePayer will act as our event handler as it handles some of the payments related events before
-    // delegating it to LightningEventHandler.
-    // note: background_processor stops automatically when dropped since BackgroundProcessor implements the Drop trait.
-    let background_processor = BackgroundProcessor::start(
-        persister.clone(),
-        invoice_payer.clone(),
-        chain_monitor.clone(),
-        channel_manager.clone(),
-        GossipSync::p2p(gossip_sync),
-        peer_manager.clone(),
-        logger,
-        Some(scorer),
-    );
-    ctx.background_processors
-        .lock()
-        .unwrap()
-        .insert(conf.ticker.clone(), background_processor);
-
-    // If channel_nodes_data file exists, read channels nodes data from disk and reconnect to channel nodes/peers if possible.
-    let open_channels_nodes = Arc::new(PaMutex::new(
-        ln_utils::get_open_channels_nodes_addresses(persister.clone(), channel_manager.clone()).await?,
-    ));
-
-    platform.spawner().spawn(ln_p2p::connect_to_nodes_loop(
-        open_channels_nodes.clone(),
-        peer_manager.clone(),
-    ));
-
-    // Broadcast Node Announcement
-    platform.spawner().spawn(ln_p2p::ln_node_announcement_loop(
-        channel_manager.clone(),
-        params.node_name,
-        params.node_color,
-        params.listening_port,
-    ));
-
-    Ok(LightningCoin {
-        platform,
-        conf,
-        peer_manager,
-        channel_manager,
-        chain_monitor,
-        keys_manager,
-        invoice_payer,
-        persister,
-        db,
-        open_channels_nodes,
-        trusted_nodes,
-    })
-}
-
-#[derive(Deserialize)]
-pub struct ConnectToNodeRequest {
-    pub coin: String,
-    pub node_address: NodeAddress,
-}
-
-/// Connect to a certain node on the lightning network.
-pub async fn connect_to_lightning_node(ctx: MmArc, req: ConnectToNodeRequest) -> ConnectToNodeResult<String> {
-    let ln_coin = match lp_coinfind_or_err(&ctx, &req.coin).await? {
-        MmCoinEnum::LightningCoin(c) => c,
-        e => return MmError::err(ConnectToNodeError::UnsupportedCoin(e.ticker().to_string())),
-    };
-
-    let node_pubkey = req.node_address.pubkey;
-    let node_addr = req.node_address.addr;
-    let res = connect_to_node(node_pubkey, node_addr, ln_coin.peer_manager.clone()).await?;
-
-    // If a node that we have an open channel with changed it's address, "connect_to_lightning_node"
-    // can be used to reconnect to the new address while saving this new address for reconnections.
-    if let ConnectToNodeRes::ConnectedSuccessfully { .. } = res {
-        if let Entry::Occupied(mut entry) = ln_coin.open_channels_nodes.lock().entry(node_pubkey) {
-            entry.insert(node_addr);
-        }
-        ln_coin
-            .persister
-            .save_nodes_addresses(ln_coin.open_channels_nodes)
-            .await?;
-    }
-
-    Ok(res.to_string())
-}
-
-#[derive(Clone, Debug, Deserialize, PartialEq)]
-#[serde(tag = "type", content = "value")]
-pub enum ChannelOpenAmount {
-    Exact(BigDecimal),
-    Max,
-}
-
-#[derive(Deserialize)]
-pub struct OpenChannelRequest {
-    pub coin: String,
-    pub node_address: NodeAddress,
-    pub amount: ChannelOpenAmount,
-    /// The amount to push to the counterparty as part of the open, in milli-satoshi. Creates inbound liquidity for the channel.
-    /// By setting push_msat to a value, opening channel request will be equivalent to opening a channel then sending a payment with
-    /// the push_msat amount.
-    #[serde(default)]
-    pub push_msat: u64,
-    pub channel_options: Option<ChannelOptions>,
-    pub channel_configs: Option<OurChannelsConfigs>,
-}
-
-#[derive(Serialize)]
-pub struct OpenChannelResponse {
-    rpc_channel_id: u64,
-    node_address: NodeAddress,
-}
-
-/// Opens a channel on the lightning network.
-pub async fn open_channel(ctx: MmArc, req: OpenChannelRequest) -> OpenChannelResult<OpenChannelResponse> {
-    let ln_coin = match lp_coinfind_or_err(&ctx, &req.coin).await? {
-        MmCoinEnum::LightningCoin(c) => c,
-        e => return MmError::err(OpenChannelError::UnsupportedCoin(e.ticker().to_string())),
-    };
-
-    // Making sure that the node data is correct and that we can connect to it before doing more operations
-    let node_pubkey = req.node_address.pubkey;
-    let node_addr = req.node_address.addr;
-    connect_to_node(node_pubkey, node_addr, ln_coin.peer_manager.clone()).await?;
-
-    let platform_coin = ln_coin.platform_coin().clone();
-    let decimals = platform_coin.as_ref().decimals;
-    let my_address = platform_coin.as_ref().derivation_method.iguana_or_err()?;
-    let (unspents, _) = platform_coin.get_unspent_ordered_list(my_address).await?;
-    let (value, fee_policy) = match req.amount.clone() {
-        ChannelOpenAmount::Max => (
-            unspents.iter().fold(0, |sum, unspent| sum + unspent.value),
-            FeePolicy::DeductFromOutput(0),
-        ),
-        ChannelOpenAmount::Exact(v) => {
-            let value = sat_from_big_decimal(&v, decimals)?;
-            (value, FeePolicy::SendExact)
-        },
-    };
-
-    // The actual script_pubkey will replace this before signing the transaction after receiving the required
-    // output script from the other node when the channel is accepted
-    let script_pubkey =
-        Builder::build_witness_script(&AddressHashEnum::WitnessScriptHash(Default::default())).to_bytes();
-    let outputs = vec![TransactionOutput { value, script_pubkey }];
-
-    let mut tx_builder = UtxoTxBuilder::new(&platform_coin)
-        .add_available_inputs(unspents)
-        .add_outputs(outputs)
-        .with_fee_policy(fee_policy);
-
-    let fee = platform_coin
-        .get_tx_fee()
-        .await
-        .map_err(|e| OpenChannelError::RpcError(e.to_string()))?;
-    tx_builder = tx_builder.with_fee(fee);
-
-    let (unsigned, _) = tx_builder.build().await?;
-
-    let amount_in_sat = unsigned.outputs[0].value;
-    let push_msat = req.push_msat;
-    let channel_manager = ln_coin.channel_manager.clone();
-
-    let mut conf = ln_coin.conf.clone();
-    if let Some(options) = req.channel_options {
-        match conf.channel_options.as_mut() {
-            Some(o) => o.update_according_to(options),
-            None => conf.channel_options = Some(options),
-        }
-    }
-    if let Some(configs) = req.channel_configs {
-        match conf.our_channels_configs.as_mut() {
-            Some(o) => o.update_according_to(configs),
-            None => conf.our_channels_configs = Some(configs),
-        }
-    }
-    drop_mutability!(conf);
-    let user_config: UserConfig = conf.into();
-
-    let rpc_channel_id = ln_coin.db.get_last_channel_rpc_id().await? as u64 + 1;
-
-    let temp_channel_id = async_blocking(move || {
-        channel_manager
-            .create_channel(node_pubkey, amount_in_sat, push_msat, rpc_channel_id, Some(user_config))
-            .map_to_mm(|e| OpenChannelError::FailureToOpenChannel(node_pubkey.to_string(), format!("{:?}", e)))
-    })
-    .await?;
-
-    {
-        let mut unsigned_funding_txs = ln_coin.platform.unsigned_funding_txs.lock();
-        unsigned_funding_txs.insert(rpc_channel_id, unsigned);
-    }
-
-    let pending_channel_details = DBChannelDetails::new(
-        rpc_channel_id,
-        temp_channel_id,
-        node_pubkey,
-        true,
-        user_config.channel_handshake_config.announced_channel,
-    );
-
-    // Saving node data to reconnect to it on restart
-    ln_coin.open_channels_nodes.lock().insert(node_pubkey, node_addr);
-    ln_coin
-        .persister
-        .save_nodes_addresses(ln_coin.open_channels_nodes)
-        .await?;
-
-    if let Err(e) = ln_coin.db.add_channel_to_db(pending_channel_details).await {
-        error!("Unable to add new outbound channel {} to db: {}", rpc_channel_id, e);
-    }
-
-    Ok(OpenChannelResponse {
-        rpc_channel_id,
-        node_address: req.node_address,
-    })
-}
-
-#[derive(Deserialize)]
-pub struct UpdateChannelReq {
-    pub coin: String,
-    pub rpc_channel_id: u64,
-    pub channel_options: ChannelOptions,
-}
-
-#[derive(Serialize)]
-pub struct UpdateChannelResponse {
-    channel_options: ChannelOptions,
-}
-
-/// Updates configuration for an open channel.
-pub async fn update_channel(ctx: MmArc, req: UpdateChannelReq) -> UpdateChannelResult<UpdateChannelResponse> {
-    let ln_coin = match lp_coinfind_or_err(&ctx, &req.coin).await? {
-        MmCoinEnum::LightningCoin(c) => c,
-        e => return MmError::err(UpdateChannelError::UnsupportedCoin(e.ticker().to_string())),
-    };
-
-    let channel_details = ln_coin
-        .get_channel_by_rpc_id(req.rpc_channel_id)
-        .await
-        .ok_or(UpdateChannelError::NoSuchChannel(req.rpc_channel_id))?;
-
-    async_blocking(move || {
-        let mut channel_options = ln_coin
-            .conf
-            .channel_options
-            .unwrap_or_else(|| req.channel_options.clone());
-        if channel_options != req.channel_options {
-            channel_options.update_according_to(req.channel_options.clone());
-        }
-        drop_mutability!(channel_options);
-        let channel_ids = &[channel_details.channel_id];
-        let counterparty_node_id = channel_details.counterparty.node_id;
-        ln_coin
-            .channel_manager
-            .update_channel_config(&counterparty_node_id, channel_ids, &channel_options.clone().into())
-            .map_to_mm(|e| UpdateChannelError::FailureToUpdateChannel(req.rpc_channel_id, format!("{:?}", e)))?;
-        Ok(UpdateChannelResponse { channel_options })
-    })
-    .await
-}
-
-#[derive(Deserialize)]
-pub struct OpenChannelsFilter {
-    pub channel_id: Option<H256Json>,
-    pub counterparty_node_id: Option<PublicKeyForRPC>,
-    pub funding_tx: Option<H256Json>,
-    pub from_funding_value_sats: Option<u64>,
-    pub to_funding_value_sats: Option<u64>,
-    pub is_outbound: Option<bool>,
-    pub from_balance_msat: Option<u64>,
-    pub to_balance_msat: Option<u64>,
-    pub from_outbound_capacity_msat: Option<u64>,
-    pub to_outbound_capacity_msat: Option<u64>,
-    pub from_inbound_capacity_msat: Option<u64>,
-    pub to_inbound_capacity_msat: Option<u64>,
-    pub is_ready: Option<bool>,
-    pub is_usable: Option<bool>,
-    pub is_public: Option<bool>,
-}
-
-fn apply_open_channel_filter(channel_details: &ChannelDetailsForRPC, filter: &OpenChannelsFilter) -> bool {
-    let is_channel_id = filter.channel_id.is_none() || Some(&channel_details.channel_id) == filter.channel_id.as_ref();
-
-    let is_counterparty_node_id = filter.counterparty_node_id.is_none()
-        || Some(&channel_details.counterparty_node_id) == filter.counterparty_node_id.as_ref();
-
-    let is_funding_tx = filter.funding_tx.is_none() || channel_details.funding_tx == filter.funding_tx;
-
-    let is_from_funding_value_sats =
-        Some(&channel_details.funding_tx_value_sats) >= filter.from_funding_value_sats.as_ref();
-
-    let is_to_funding_value_sats = filter.to_funding_value_sats.is_none()
-        || Some(&channel_details.funding_tx_value_sats) <= filter.to_funding_value_sats.as_ref();
-
-    let is_outbound = filter.is_outbound.is_none() || Some(&channel_details.is_outbound) == filter.is_outbound.as_ref();
-
-    let is_from_balance_msat = Some(&channel_details.balance_msat) >= filter.from_balance_msat.as_ref();
-
-    let is_to_balance_msat =
-        filter.to_balance_msat.is_none() || Some(&channel_details.balance_msat) <= filter.to_balance_msat.as_ref();
-
-    let is_from_outbound_capacity_msat =
-        Some(&channel_details.outbound_capacity_msat) >= filter.from_outbound_capacity_msat.as_ref();
-
-    let is_to_outbound_capacity_msat = filter.to_outbound_capacity_msat.is_none()
-        || Some(&channel_details.outbound_capacity_msat) <= filter.to_outbound_capacity_msat.as_ref();
-
-    let is_from_inbound_capacity_msat =
-        Some(&channel_details.inbound_capacity_msat) >= filter.from_inbound_capacity_msat.as_ref();
-
-    let is_to_inbound_capacity_msat = filter.to_inbound_capacity_msat.is_none()
-        || Some(&channel_details.inbound_capacity_msat) <= filter.to_inbound_capacity_msat.as_ref();
-
-    let is_confirmed = filter.is_ready.is_none() || Some(&channel_details.is_ready) == filter.is_ready.as_ref();
-
-    let is_usable = filter.is_usable.is_none() || Some(&channel_details.is_usable) == filter.is_usable.as_ref();
-
-    let is_public = filter.is_public.is_none() || Some(&channel_details.is_public) == filter.is_public.as_ref();
-
-    is_channel_id
-        && is_counterparty_node_id
-        && is_funding_tx
-        && is_from_funding_value_sats
-        && is_to_funding_value_sats
-        && is_outbound
-        && is_from_balance_msat
-        && is_to_balance_msat
-        && is_from_outbound_capacity_msat
-        && is_to_outbound_capacity_msat
-        && is_from_inbound_capacity_msat
-        && is_to_inbound_capacity_msat
-        && is_confirmed
-        && is_usable
-        && is_public
-}
-
-#[derive(Deserialize)]
-pub struct ListOpenChannelsRequest {
-    pub coin: String,
-    pub filter: Option<OpenChannelsFilter>,
-    #[serde(default = "ten")]
-    limit: usize,
-    #[serde(default)]
-    paging_options: PagingOptionsEnum<u64>,
-}
-
-#[derive(Clone, Serialize)]
-pub struct ChannelDetailsForRPC {
-    pub rpc_channel_id: u64,
-    pub channel_id: H256Json,
-    pub counterparty_node_id: PublicKeyForRPC,
-    pub funding_tx: Option<H256Json>,
-    pub funding_tx_output_index: Option<u16>,
-    pub funding_tx_value_sats: u64,
-    /// True if the channel was initiated (and thus funded) by us.
-    pub is_outbound: bool,
-    pub balance_msat: u64,
-    pub outbound_capacity_msat: u64,
-    pub inbound_capacity_msat: u64,
-    // Channel is confirmed onchain, this means that funding_locked messages have been exchanged,
-    // the channel is not currently being shut down, and the required confirmation count has been reached.
-    pub is_ready: bool,
-    // Channel is confirmed and channel_ready messages have been exchanged, the peer is connected,
-    // and the channel is not currently negotiating a shutdown.
-    pub is_usable: bool,
-    // A publicly-announced channel.
-    pub is_public: bool,
-}
-
-impl From<ChannelDetails> for ChannelDetailsForRPC {
-    fn from(details: ChannelDetails) -> ChannelDetailsForRPC {
-        ChannelDetailsForRPC {
-            rpc_channel_id: details.user_channel_id,
-            channel_id: details.channel_id.into(),
-            counterparty_node_id: PublicKeyForRPC(details.counterparty.node_id),
-            funding_tx: details.funding_txo.map(|tx| h256_json_from_txid(tx.txid)),
-            funding_tx_output_index: details.funding_txo.map(|tx| tx.index),
-            funding_tx_value_sats: details.channel_value_satoshis,
-            is_outbound: details.is_outbound,
-            balance_msat: details.balance_msat,
-            outbound_capacity_msat: details.outbound_capacity_msat,
-            inbound_capacity_msat: details.inbound_capacity_msat,
-            is_ready: details.is_channel_ready,
-            is_usable: details.is_usable,
-            is_public: details.is_public,
-        }
-    }
-}
-
-struct GetOpenChannelsResult {
-    pub channels: Vec<ChannelDetailsForRPC>,
-    pub skipped: usize,
-    pub total: usize,
-}
-
-#[derive(Serialize)]
-pub struct ListOpenChannelsResponse {
-    open_channels: Vec<ChannelDetailsForRPC>,
-    limit: usize,
-    skipped: usize,
-    total: usize,
-    total_pages: usize,
-    paging_options: PagingOptionsEnum<u64>,
-}
-
-pub async fn list_open_channels_by_filter(
-    ctx: MmArc,
-    req: ListOpenChannelsRequest,
-) -> ListChannelsResult<ListOpenChannelsResponse> {
-    let ln_coin = match lp_coinfind_or_err(&ctx, &req.coin).await? {
-        MmCoinEnum::LightningCoin(c) => c,
-        e => return MmError::err(ListChannelsError::UnsupportedCoin(e.ticker().to_string())),
-    };
-
-    let result = ln_coin
-        .get_open_channels_by_filter(req.filter, req.paging_options.clone(), req.limit)
-        .await?;
-
-    Ok(ListOpenChannelsResponse {
-        open_channels: result.channels,
-        limit: req.limit,
-        skipped: result.skipped,
-        total: result.total,
-        total_pages: calc_total_pages(result.total, req.limit),
-        paging_options: req.paging_options,
-    })
-}
-
-#[derive(Deserialize)]
-pub struct ListClosedChannelsRequest {
-    pub coin: String,
-    pub filter: Option<ClosedChannelsFilter>,
-    #[serde(default = "ten")]
-    limit: usize,
-    #[serde(default)]
-    paging_options: PagingOptionsEnum<u64>,
-}
-
-#[derive(Serialize)]
-pub struct ListClosedChannelsResponse {
-    closed_channels: Vec<DBChannelDetails>,
-    limit: usize,
-    skipped: usize,
-    total: usize,
-    total_pages: usize,
-    paging_options: PagingOptionsEnum<u64>,
-}
-
-pub async fn list_closed_channels_by_filter(
-    ctx: MmArc,
-    req: ListClosedChannelsRequest,
-) -> ListChannelsResult<ListClosedChannelsResponse> {
-    let ln_coin = match lp_coinfind_or_err(&ctx, &req.coin).await? {
-        MmCoinEnum::LightningCoin(c) => c,
-        e => return MmError::err(ListChannelsError::UnsupportedCoin(e.ticker().to_string())),
-    };
-    let closed_channels_res = ln_coin
-        .db
-        .get_closed_channels_by_filter(req.filter, req.paging_options.clone(), req.limit)
-        .await?;
-=======
-    fn fallback_swap_contract(&self) -> Option<BytesJson> { None }
->>>>>>> f4eb4c96
-
-    fn mature_confirmations(&self) -> Option<u32> { None }
-
-    // Todo: This uses default data for now for the sake of swap P.O.C., this should be implemented probably when implementing order matching if it's needed
-    fn coin_protocol_info(&self) -> Vec<u8> { Vec::new() }
-
-    // Todo: This uses default data for now for the sake of swap P.O.C., this should be implemented probably when implementing order matching if it's needed
-    fn is_coin_protocol_supported(&self, _info: &Option<Vec<u8>>) -> bool { true }
 }