--- conflicted
+++ resolved
@@ -10,56 +10,30 @@
 pub(crate) mod ln_storage;
 mod ln_utils;
 
-<<<<<<< HEAD
 use super::DerivationMethod;
 use crate::lightning::ln_utils::filter_channels;
 use crate::utxo::rpc_clients::UtxoRpcClientEnum;
 use crate::utxo::utxo_common::{big_decimal_from_sat, big_decimal_from_sat_unsigned};
 use crate::utxo::{sat_from_big_decimal, utxo_common, BlockchainNetwork};
-use crate::{BalanceFut, CoinBalance, FeeApproxStage, FoundSwapTxSpend, HistorySyncState, MarketCoinOps, MmCoin,
-            MyAddressError, NegotiateSwapContractAddrErr, PaymentInstructions, PaymentInstructionsErr,
-            RawTransactionError, RawTransactionFut, RawTransactionRequest, SearchForSwapTxSpendInput, SignatureError,
-            SignatureResult, SwapOps, TradeFee, TradePreimageFut, TradePreimageResult, TradePreimageValue,
-            Transaction, TransactionEnum, TransactionErr, TransactionFut, TxMarshalingErr, UnexpectedDerivationMethod,
-            UtxoStandardCoin, ValidateAddressResult, ValidateInstructionsErr, ValidateOtherPubKeyErr,
-            ValidatePaymentError, ValidatePaymentFut, ValidatePaymentInput, VerificationError, VerificationResult,
-=======
-use super::{lp_coinfind_or_err, DerivationMethod, MmCoinEnum};
-use crate::coin_errors::{MyAddressError, ValidatePaymentError};
-use crate::lightning::ln_conf::OurChannelsConfigs;
-use crate::lightning::ln_errors::{TrustedNodeError, TrustedNodeResult, UpdateChannelError, UpdateChannelResult};
-use crate::lightning::ln_events::init_abortable_events;
-use crate::lightning::ln_serialization::PublicKeyForRPC;
-use crate::lightning::ln_sql::SqliteLightningDB;
-use crate::lightning::ln_storage::{NetworkGraph, TrustedNodesShared};
-use crate::utxo::rpc_clients::UtxoRpcClientEnum;
-use crate::utxo::utxo_common::{big_decimal_from_sat_unsigned, UtxoTxBuilder};
-use crate::utxo::{sat_from_big_decimal, BlockchainNetwork, FeePolicy, GetUtxoListOps, UtxoTxGenerationOps};
 use crate::{BalanceFut, CoinBalance, CoinFutSpawner, FeeApproxStage, FoundSwapTxSpend, HistorySyncState,
-            MarketCoinOps, MmCoin, NegotiateSwapContractAddrErr, RawTransactionFut, RawTransactionRequest,
+            MarketCoinOps, MmCoin, MyAddressError, NegotiateSwapContractAddrErr, PaymentInstructions,
+            PaymentInstructionsErr, RawTransactionError, RawTransactionFut, RawTransactionRequest,
             SearchForSwapTxSpendInput, SignatureError, SignatureResult, SwapOps, TradeFee, TradePreimageFut,
-            TradePreimageResult, TradePreimageValue, TransactionEnum, TransactionFut, TxMarshalingErr,
-            UnexpectedDerivationMethod, UtxoStandardCoin, ValidateAddressResult, ValidateOtherPubKeyErr,
-            ValidatePaymentFut, ValidatePaymentInput, VerificationError, VerificationResult,
->>>>>>> 62b16538
-            WatcherValidatePaymentInput, WithdrawError, WithdrawFut, WithdrawRequest};
+            TradePreimageResult, TradePreimageValue, Transaction, TransactionEnum, TransactionErr, TransactionFut,
+            TxMarshalingErr, UnexpectedDerivationMethod, UtxoStandardCoin, ValidateAddressResult,
+            ValidateInstructionsErr, ValidateOtherPubKeyErr, ValidatePaymentError, ValidatePaymentFut,
+            ValidatePaymentInput, VerificationError, VerificationResult, WatcherValidatePaymentInput, WithdrawError,
+            WithdrawFut, WithdrawRequest};
 use async_trait::async_trait;
 use bitcoin::bech32::ToBase32;
 use bitcoin::hashes::Hash;
 use bitcoin_hashes::sha256::Hash as Sha256;
 use bitcrypto::ChecksumType;
-<<<<<<< HEAD
 use bitcrypto::{dhash256, ripemd160};
-use common::executor::{spawn, Timer};
+use common::executor::{SpawnFuture, Timer};
 use common::log::{info, LogOnError, LogState};
 use common::{async_blocking, get_local_duration_since_epoch, log, now_ms, PagingOptionsEnum};
 use db_common::sqlite::rusqlite::Error as SqlError;
-=======
-use chain::TransactionOutput;
-use common::executor::SpawnFuture;
-use common::log::{error, LogOnError, LogState};
-use common::{async_blocking, calc_total_pages, log, now_ms, ten, PagingOptionsEnum};
->>>>>>> 62b16538
 use futures::{FutureExt, TryFutureExt};
 use futures01::Future;
 use keys::{hash::H256, CompactSignature, KeyPair, Private, Public};
@@ -75,7 +49,7 @@
 use ln_conf::{LightningCoinConf, LightningProtocolConf, PlatformCoinConfirmationTargets};
 use ln_db::{DBChannelDetails, HTLCStatus, LightningDB, PaymentInfo, PaymentType};
 use ln_errors::{EnableLightningError, EnableLightningResult};
-use ln_events::{init_events_abort_handlers, LightningEventHandler};
+use ln_events::{init_abortable_events, LightningEventHandler};
 use ln_filesystem_persister::LightningFilesystemPersister;
 use ln_p2p::PeerManager;
 use ln_platform::Platform;
@@ -1034,7 +1008,8 @@
 impl MmCoin for LightningCoin {
     fn is_asset_chain(&self) -> bool { false }
 
-<<<<<<< HEAD
+    fn spawner(&self) -> CoinFutSpawner { CoinFutSpawner::new(&self.platform.abortable_system) }
+
     fn get_raw_transaction(&self, _req: RawTransactionRequest) -> RawTransactionFut {
         let fut = async move {
             MmError::err(RawTransactionError::InternalError(
@@ -1042,12 +1017,6 @@
             ))
         };
         Box::new(fut.boxed().compat())
-=======
-    fn spawner(&self) -> CoinFutSpawner { CoinFutSpawner::new(&self.platform.abortable_system) }
-
-    fn get_raw_transaction(&self, req: RawTransactionRequest) -> RawTransactionFut {
-        Box::new(self.platform_coin().get_raw_transaction(req))
->>>>>>> 62b16538
     }
 
     fn withdraw(&self, _req: WithdrawRequest) -> WithdrawFut {
@@ -1288,12 +1257,8 @@
     let open_channels_nodes = Arc::new(PaMutex::new(
         ln_utils::get_open_channels_nodes_addresses(persister.clone(), channel_manager.clone()).await?,
     ));
-<<<<<<< HEAD
-    spawn(ln_p2p::connect_to_ln_nodes_loop(
-=======
-
-    platform.spawner().spawn(ln_p2p::connect_to_nodes_loop(
->>>>>>> 62b16538
+
+    platform.spawner().spawn(ln_p2p::connect_to_ln_nodes_loop(
         open_channels_nodes.clone(),
         peer_manager.clone(),
     ));
