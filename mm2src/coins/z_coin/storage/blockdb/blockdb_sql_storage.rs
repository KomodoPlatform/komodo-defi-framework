use crate::z_coin::storage::{scan_cached_block, validate_chain, BlockDbImpl, BlockProcessingMode, CompactBlockRow,
                             ZcoinStorageRes};
use crate::z_coin::z_coin_errors::ZcoinStorageError;
use crate::z_coin::ZcoinConsensusParams;

use common::async_blocking;
use db_common::sqlite::rusqlite::{params, Connection};
use db_common::sqlite::{query_single_row, run_optimization_pragmas, rusqlite};
use futures_util::SinkExt;
use itertools::Itertools;
use mm2_core::mm_ctx::MmArc;
use mm2_err_handle::prelude::*;
use protobuf::Message;
use std::path::PathBuf;
use std::sync::{Arc, Mutex};
use zcash_client_backend::data_api::error::Error as ChainError;
use zcash_client_backend::proto::compact_formats::CompactBlock;
use zcash_client_sqlite::error::{SqliteClientError as ZcashClientError, SqliteClientError};
use zcash_extras::NoteId;
use zcash_extras::WalletRead;
use zcash_primitives::block::BlockHash;
use zcash_primitives::consensus::BlockHeight;

impl From<ZcashClientError> for ZcoinStorageError {
    fn from(value: ZcashClientError) -> Self {
        match value {
            SqliteClientError::CorruptedData(err) => Self::CorruptedData(err),
            SqliteClientError::IncorrectHrpExtFvk => Self::IncorrectHrpExtFvk,
            SqliteClientError::InvalidNote => Self::InvalidNote(value.to_string()),
            SqliteClientError::InvalidNoteId => Self::InvalidNoteId,
            SqliteClientError::TableNotEmpty => Self::TableNotEmpty(value.to_string()),
            SqliteClientError::Bech32(err) => Self::DecodingError(err.to_string()),
            SqliteClientError::Base58(err) => Self::DecodingError(err.to_string()),
            SqliteClientError::DbError(err) => Self::DecodingError(err.to_string()),
            SqliteClientError::Io(err) => Self::IoError(err.to_string()),
            SqliteClientError::InvalidMemo(err) => Self::InvalidMemo(err.to_string()),
            SqliteClientError::BackendError(err) => Self::BackendError(err.to_string()),
        }
    }
}

impl From<ChainError<NoteId>> for ZcoinStorageError {
    fn from(value: ChainError<NoteId>) -> Self { Self::SqliteError(ZcashClientError::from(value)) }
}

impl BlockDbImpl {
<<<<<<< HEAD
    #[cfg(all(not(test)))]
    pub async fn new(_ctx: &MmArc, ticker: String, path: PathBuf, db_id: Option<&str>) -> ZcoinStorageRes<Self> {
        let db_id = db_id.map(|e| e.to_string());
=======
    #[cfg(not(test))]
    pub async fn new(_ctx: &MmArc, ticker: String, path: PathBuf) -> ZcoinStorageRes<Self> {
>>>>>>> 6db5b9fb
        async_blocking(move || {
            let conn = Connection::open(path).map_to_mm(|err| ZcoinStorageError::DbError(err.to_string()))?;
            let conn = Arc::new(Mutex::new(conn));
            let conn_clone = conn.clone();
            let conn_clone = conn_clone.lock().unwrap();
            run_optimization_pragmas(&conn_clone).map_to_mm(|err| ZcoinStorageError::DbError(err.to_string()))?;
            conn_clone
                .execute(
                    "CREATE TABLE IF NOT EXISTS compactblocks (
            height INTEGER PRIMARY KEY,
            data BLOB NOT NULL
        )",
                    [],
                )
                .map_to_mm(|err| ZcoinStorageError::DbError(err.to_string()))?;

            Ok(Self {
                db: conn,
                ticker,
                db_id,
            })
        })
        .await
    }

<<<<<<< HEAD
    #[cfg(all(test))]
    pub(crate) async fn new(
        _ctx: &MmArc,
        ticker: String,
        _path: PathBuf,
        db_id: Option<&str>,
    ) -> ZcoinStorageRes<Self> {
        let db_id = db_id.map(|e| e.to_string());
        let conn = Arc::new(Mutex::new(Connection::open_in_memory().unwrap()));
        let conn_clone = conn.clone();
=======
    #[cfg(test)]
    pub(crate) async fn new(ctx: &MmArc, ticker: String, _path: PathBuf) -> ZcoinStorageRes<Self> {
        let ctx = ctx.clone();
>>>>>>> 6db5b9fb
        async_blocking(move || {
            let conn_lock = conn_clone.lock().unwrap();
            run_optimization_pragmas(&conn_lock).map_err(|err| ZcoinStorageError::DbError(err.to_string()))?;
            conn_lock
                .execute(
                    "CREATE TABLE IF NOT EXISTS compactblocks (
            height INTEGER PRIMARY KEY,
            data BLOB NOT NULL
        )",
                    [],
                )
                .map_to_mm(|err| ZcoinStorageError::DbError(err.to_string()))?;

            Ok(BlockDbImpl {
                db: conn,
                ticker,
                db_id,
            })
        })
        .await
    }

    pub(crate) async fn get_latest_block(&self) -> ZcoinStorageRes<u32> {
        let db = self.db.clone();
        Ok(async_blocking(move || {
            query_single_row(
                &db.lock().unwrap(),
                "SELECT height FROM compactblocks ORDER BY height DESC LIMIT 1",
                [],
                |row| row.get(0),
            )
        })
        .await
        .map_to_mm(|err| ZcoinStorageError::DbError(err.to_string()))?
        .unwrap_or(0))
    }

    pub(crate) async fn insert_block(&self, height: u32, cb_bytes: Vec<u8>) -> ZcoinStorageRes<usize> {
        let db = self.db.clone();
        async_blocking(move || {
            let db = db.lock().unwrap();
            let insert = db
                .prepare("INSERT INTO compactblocks (height, data) VALUES (?, ?)")
                .map_to_mm(|err| ZcoinStorageError::AddToStorageErr(err.to_string()))?
                .execute(params![height, cb_bytes])
                .map_to_mm(|err| ZcoinStorageError::AddToStorageErr(err.to_string()))?;

            Ok(insert)
        })
        .await
    }

    pub(crate) async fn rewind_to_height(&self, height: BlockHeight) -> ZcoinStorageRes<usize> {
        let db = self.db.clone();
        async_blocking(move || {
            db.lock()
                .unwrap()
                .execute("DELETE from compactblocks WHERE height > ?1", [u32::from(height)])
                .map_to_mm(|err| ZcoinStorageError::RemoveFromStorageErr(err.to_string()))
        })
        .await
    }

    pub(crate) async fn get_earliest_block(&self) -> ZcoinStorageRes<u32> {
        let db = self.db.clone();
        Ok(async_blocking(move || {
            query_single_row(
                &db.lock().unwrap(),
                "SELECT MIN(height) from compactblocks",
                [],
                |row| row.get::<_, Option<u32>>(0),
            )
        })
        .await
        .map_to_mm(|err| ZcoinStorageError::GetFromStorageError(err.to_string()))?
        .flatten()
        .unwrap_or(0))
    }

    pub(crate) async fn query_blocks_by_limit(
        &self,
        from_height: BlockHeight,
        limit: Option<u32>,
    ) -> ZcoinStorageRes<Vec<rusqlite::Result<CompactBlockRow>>> {
        let db = self.db.clone();
        async_blocking(move || {
            // Fetch the CompactBlocks we need to scan
            let db = db.lock().unwrap();
            let mut stmt_blocks = db
                .prepare(
                    "SELECT height, data FROM compactblocks WHERE height > ? ORDER BY height ASC \
        LIMIT ?",
                )
                .map_to_mm(|err| ZcoinStorageError::AddToStorageErr(err.to_string()))?;

            let rows = stmt_blocks
                .query_map(
                    params![u32::from(from_height), limit.unwrap_or(u32::max_value()),],
                    |row| {
                        Ok(CompactBlockRow {
                            height: BlockHeight::from_u32(row.get(0)?),
                            data: row.get(1)?,
                        })
                    },
                )
                .map_to_mm(|err| ZcoinStorageError::AddToStorageErr(err.to_string()))?;

            Ok(rows.collect_vec())
        })
        .await
    }

    pub(crate) async fn process_blocks_with_mode(
        &self,
        params: ZcoinConsensusParams,
        mode: BlockProcessingMode,
        validate_from: Option<(BlockHeight, BlockHash)>,
        limit: Option<u32>,
    ) -> ZcoinStorageRes<()> {
        let ticker = self.ticker.to_owned();
        let mut from_height = match &mode {
            BlockProcessingMode::Validate => validate_from
                .map(|(height, _)| height)
                .unwrap_or(BlockHeight::from_u32(params.sapling_activation_height) - 1),
            BlockProcessingMode::Scan(data, _) => {
                let data = data.inner();
                data.block_height_extrema().await.map(|opt| {
                    opt.map(|(_, max)| max)
                        .unwrap_or(BlockHeight::from_u32(params.sapling_activation_height) - 1)
                })?
            },
        };

        let rows = self.query_blocks_by_limit(from_height, limit).await?;

        let mut prev_height = from_height;
        let mut prev_hash: Option<BlockHash> = validate_from.map(|(_, hash)| hash);

        for row_result in rows {
            let cbr = row_result.map_err(|err| ZcoinStorageError::AddToStorageErr(err.to_string()))?;
            let block = CompactBlock::parse_from_bytes(&cbr.data)
                .map_err(|err| ZcoinStorageError::ChainError(err.to_string()))?;

            if block.height() != cbr.height {
                return MmError::err(ZcoinStorageError::CorruptedData(format!(
                    "{ticker}, Block height {} did not match row's height field value {}",
                    block.height(),
                    cbr.height
                )));
            }

            match &mode.clone() {
                BlockProcessingMode::Validate => {
                    validate_chain(block, &mut prev_height, &mut prev_hash).await?;
                },
                BlockProcessingMode::Scan(data, z_balance_change_sender) => {
                    let tx_size = scan_cached_block(data, &params, &block, &mut from_height).await?;
                    // If there are transactions present in the current scanned block,
                    // we send a `Triggered` event to update the balance change.
                    if tx_size > 0 {
                        if let Some(mut sender) = z_balance_change_sender.clone() {
                            sender.send(()).await.expect("No receiver is available/dropped");
                        };
                    };
                },
            }
        }
        Ok(())
    }
}<|MERGE_RESOLUTION|>--- conflicted
+++ resolved
@@ -44,14 +44,9 @@
 }
 
 impl BlockDbImpl {
-<<<<<<< HEAD
-    #[cfg(all(not(test)))]
+    #[cfg(not(test))]
     pub async fn new(_ctx: &MmArc, ticker: String, path: PathBuf, db_id: Option<&str>) -> ZcoinStorageRes<Self> {
         let db_id = db_id.map(|e| e.to_string());
-=======
-    #[cfg(not(test))]
-    pub async fn new(_ctx: &MmArc, ticker: String, path: PathBuf) -> ZcoinStorageRes<Self> {
->>>>>>> 6db5b9fb
         async_blocking(move || {
             let conn = Connection::open(path).map_to_mm(|err| ZcoinStorageError::DbError(err.to_string()))?;
             let conn = Arc::new(Mutex::new(conn));
@@ -74,11 +69,10 @@
                 db_id,
             })
         })
-        .await
-    }
-
-<<<<<<< HEAD
-    #[cfg(all(test))]
+            .await
+    }
+
+    #[cfg(test)]
     pub(crate) async fn new(
         _ctx: &MmArc,
         ticker: String,
@@ -88,11 +82,6 @@
         let db_id = db_id.map(|e| e.to_string());
         let conn = Arc::new(Mutex::new(Connection::open_in_memory().unwrap()));
         let conn_clone = conn.clone();
-=======
-    #[cfg(test)]
-    pub(crate) async fn new(ctx: &MmArc, ticker: String, _path: PathBuf) -> ZcoinStorageRes<Self> {
-        let ctx = ctx.clone();
->>>>>>> 6db5b9fb
         async_blocking(move || {
             let conn_lock = conn_clone.lock().unwrap();
             run_optimization_pragmas(&conn_lock).map_err(|err| ZcoinStorageError::DbError(err.to_string()))?;
@@ -112,7 +101,7 @@
                 db_id,
             })
         })
-        .await
+            .await
     }
 
     pub(crate) async fn get_latest_block(&self) -> ZcoinStorageRes<u32> {
@@ -125,9 +114,9 @@
                 |row| row.get(0),
             )
         })
-        .await
-        .map_to_mm(|err| ZcoinStorageError::DbError(err.to_string()))?
-        .unwrap_or(0))
+            .await
+            .map_to_mm(|err| ZcoinStorageError::DbError(err.to_string()))?
+            .unwrap_or(0))
     }
 
     pub(crate) async fn insert_block(&self, height: u32, cb_bytes: Vec<u8>) -> ZcoinStorageRes<usize> {
@@ -142,7 +131,7 @@
 
             Ok(insert)
         })
-        .await
+            .await
     }
 
     pub(crate) async fn rewind_to_height(&self, height: BlockHeight) -> ZcoinStorageRes<usize> {
@@ -153,7 +142,7 @@
                 .execute("DELETE from compactblocks WHERE height > ?1", [u32::from(height)])
                 .map_to_mm(|err| ZcoinStorageError::RemoveFromStorageErr(err.to_string()))
         })
-        .await
+            .await
     }
 
     pub(crate) async fn get_earliest_block(&self) -> ZcoinStorageRes<u32> {
@@ -166,10 +155,10 @@
                 |row| row.get::<_, Option<u32>>(0),
             )
         })
-        .await
-        .map_to_mm(|err| ZcoinStorageError::GetFromStorageError(err.to_string()))?
-        .flatten()
-        .unwrap_or(0))
+            .await
+            .map_to_mm(|err| ZcoinStorageError::GetFromStorageError(err.to_string()))?
+            .flatten()
+            .unwrap_or(0))
     }
 
     pub(crate) async fn query_blocks_by_limit(
@@ -202,7 +191,7 @@
 
             Ok(rows.collect_vec())
         })
-        .await
+            .await
     }
 
     pub(crate) async fn process_blocks_with_mode(
@@ -223,7 +212,7 @@
                     opt.map(|(_, max)| max)
                         .unwrap_or(BlockHeight::from_u32(params.sapling_activation_height) - 1)
                 })?
-            },
+            }
         };
 
         let rows = self.query_blocks_by_limit(from_height, limit).await?;
@@ -247,7 +236,7 @@
             match &mode.clone() {
                 BlockProcessingMode::Validate => {
                     validate_chain(block, &mut prev_height, &mut prev_hash).await?;
-                },
+                }
                 BlockProcessingMode::Scan(data, z_balance_change_sender) => {
                     let tx_size = scan_cached_block(data, &params, &block, &mut from_height).await?;
                     // If there are transactions present in the current scanned block,
@@ -257,7 +246,7 @@
                             sender.send(()).await.expect("No receiver is available/dropped");
                         };
                     };
-                },
+                }
             }
         }
         Ok(())
