--- conflicted
+++ resolved
@@ -3,11 +3,8 @@
 use zcash_primitives::zip32::ExtendedSpendingKey;
 
 cfg_native!(
-<<<<<<< HEAD
+    use crate::z_coin::{ZcoinConsensusParams};
     use crate::z_coin::{CheckPointBlockInfo, extended_spending_key_from_protocol_info_and_policy, ZcoinConsensusParams};
-=======
-    use crate::z_coin::{ZcoinConsensusParams};
->>>>>>> 96a53ce5
     use crate::z_coin::z_rpc::create_wallet_db;
 
     use parking_lot::Mutex;
@@ -42,8 +39,8 @@
 impl<'a> WalletDbShared {
     pub async fn new(
         zcoin_builder: &ZCoinBuilder<'a>,
-<<<<<<< HEAD
         checkpoint_block: Option<CheckPointBlockInfo>,
+        z_spending_key: &ExtendedSpendingKey,
     ) -> MmResult<Self, WalletDbError> {
         let z_spending_key = match zcoin_builder.z_spending_key {
             Some(ref z_spending_key) => z_spending_key.clone(),
@@ -54,22 +51,13 @@
             .mm_err(|err| WalletDbError::ZCoinBuildError(err.to_string()))?,
         };
 
-=======
-        z_spending_key: &ExtendedSpendingKey,
-    ) -> MmResult<Self, WalletDbError> {
->>>>>>> 96a53ce5
         let wallet_db = create_wallet_db(
             zcoin_builder
                 .db_dir_path
                 .join(format!("{}_wallet.db", zcoin_builder.ticker)),
             zcoin_builder.protocol_info.consensus_params.clone(),
-<<<<<<< HEAD
             checkpoint_block,
             ExtendedFullViewingKey::from(&z_spending_key),
-=======
-            zcoin_builder.protocol_info.check_point_block.clone(),
-            ExtendedFullViewingKey::from(z_spending_key),
->>>>>>> 96a53ce5
         )
         .await
         .mm_err(WalletDbError::ZcoinClientInitError)?;
