use bitcrypto::dhash160;
use common::{block_on, now_sec};
use mm2_core::mm_ctx::MmCtxBuilder;
use mm2_test_helpers::for_tests::zombie_conf;
use std::path::PathBuf;
use std::time::Duration;
use zcash_client_backend::encoding::decode_extended_spending_key;

use super::{z_coin_from_conf_and_params_with_z_key, z_mainnet_constants, PrivKeyBuildPolicy, RefundPaymentArgs,
            SendPaymentArgs, SpendPaymentArgs, SwapOps, ValidateFeeArgs, ValidatePaymentError, ZTransaction};
use crate::z_coin::{z_htlc::z_send_dex_fee, ZcoinActivationParams, ZcoinRpcMode};
use crate::DexFee;
use crate::{CoinProtocol, SwapTxTypeWithSecretHash};
use mm2_number::MmNumber;

fn native_zcoin_activation_params() -> ZcoinActivationParams {
    ZcoinActivationParams {
        mode: ZcoinRpcMode::Native,
        ..Default::default()
    }
}

#[test]
fn zombie_coin_send_and_refund_maker_payment() {
    let ctx = MmCtxBuilder::default().into_mm_arc();
    let mut conf = zombie_conf();
    let params = native_zcoin_activation_params();
    let pk_data = [1; 32];
    let db_dir = PathBuf::from("./for_tests");
    let z_key = decode_extended_spending_key(z_mainnet_constants::HRP_SAPLING_EXTENDED_SPENDING_KEY, "secret-extended-key-main1q0k2ga2cqqqqpq8m8j6yl0say83cagrqp53zqz54w38ezs8ly9ly5ptamqwfpq85u87w0df4k8t2lwyde3n9v0gcr69nu4ryv60t0kfcsvkr8h83skwqex2nf0vr32794fmzk89cpmjptzc22lgu5wfhhp8lgf3f5vn2l3sge0udvxnm95k6dtxj2jwlfyccnum7nz297ecyhmd5ph526pxndww0rqq0qly84l635mec0x4yedf95hzn6kcgq8yxts26k98j9g32kjc8y83fe").unwrap().unwrap();
    let protocol_info = match serde_json::from_value::<CoinProtocol>(conf["protocol"].take()).unwrap() {
        CoinProtocol::ZHTLC(protocol_info) => protocol_info,
        other_protocol => panic!("Failed to get protocol from config: {:?}", other_protocol),
    };

    let coin = block_on(z_coin_from_conf_and_params_with_z_key(
        &ctx,
        "ZOMBIE",
        &conf,
        &params,
        PrivKeyBuildPolicy::IguanaPrivKey(pk_data.into()),
        db_dir,
        z_key,
        protocol_info,
    ))
    .unwrap();

    let time_lock = now_sec() - 3600;
    let taker_pub = coin.utxo_arc.priv_key_policy.activated_key_or_err().unwrap().public();
    let secret_hash = [0; 20];

    let args = SendPaymentArgs {
        time_lock_duration: 0,
        time_lock,
        other_pubkey: taker_pub,
        secret_hash: &secret_hash,
        amount: "0.01".parse().unwrap(),
        swap_contract_address: &None,
        swap_unique_data: &[],
        payment_instructions: &None,
        watcher_reward: None,
        wait_for_confirmation_until: 0,
    };
    let tx = block_on(coin.send_maker_payment(args)).unwrap();
    log!("swap tx {}", hex::encode(tx.tx_hash_as_bytes().0));

    let refund_args = RefundPaymentArgs {
        payment_tx: &tx.tx_hex(),
        time_lock,
        other_pubkey: taker_pub,
        tx_type_with_secret_hash: SwapTxTypeWithSecretHash::TakerOrMakerPayment {
            maker_secret_hash: &secret_hash,
        },
        swap_contract_address: &None,
        swap_unique_data: pk_data.as_slice(),
        watcher_reward: false,
    };
    let refund_tx = block_on(coin.send_maker_refunds_payment(refund_args)).unwrap();
    log!("refund tx {}", hex::encode(refund_tx.tx_hash_as_bytes().0));
}

#[test]
fn zombie_coin_send_and_spend_maker_payment() {
    let ctx = MmCtxBuilder::default().into_mm_arc();
    let mut conf = zombie_conf();
    let params = native_zcoin_activation_params();
    let pk_data = [1; 32];
    let db_dir = PathBuf::from("./for_tests");
    let z_key = decode_extended_spending_key(z_mainnet_constants::HRP_SAPLING_EXTENDED_SPENDING_KEY, "secret-extended-key-main1q0k2ga2cqqqqpq8m8j6yl0say83cagrqp53zqz54w38ezs8ly9ly5ptamqwfpq85u87w0df4k8t2lwyde3n9v0gcr69nu4ryv60t0kfcsvkr8h83skwqex2nf0vr32794fmzk89cpmjptzc22lgu5wfhhp8lgf3f5vn2l3sge0udvxnm95k6dtxj2jwlfyccnum7nz297ecyhmd5ph526pxndww0rqq0qly84l635mec0x4yedf95hzn6kcgq8yxts26k98j9g32kjc8y83fe").unwrap().unwrap();
    let protocol_info = match serde_json::from_value::<CoinProtocol>(conf["protocol"].take()).unwrap() {
        CoinProtocol::ZHTLC(protocol_info) => protocol_info,
        other_protocol => panic!("Failed to get protocol from config: {:?}", other_protocol),
    };

    let coin = block_on(z_coin_from_conf_and_params_with_z_key(
        &ctx,
        "ZOMBIE",
        &conf,
        &params,
        PrivKeyBuildPolicy::IguanaPrivKey(pk_data.into()),
        db_dir,
        z_key,
        protocol_info,
    ))
    .unwrap();

    let lock_time = now_sec() - 1000;
    let taker_pub = coin.utxo_arc.priv_key_policy.activated_key_or_err().unwrap().public();
    let secret = [0; 32];
    let secret_hash = dhash160(&secret);

    let maker_payment_args = SendPaymentArgs {
        time_lock_duration: 0,
        time_lock: lock_time,
        other_pubkey: taker_pub,
        secret_hash: secret_hash.as_slice(),
        amount: "0.01".parse().unwrap(),
        swap_contract_address: &None,
        swap_unique_data: &[],
        payment_instructions: &None,
        watcher_reward: None,
        wait_for_confirmation_until: 0,
    };

    let tx = block_on(coin.send_maker_payment(maker_payment_args)).unwrap();
    log!("swap tx {}", hex::encode(tx.tx_hash_as_bytes().0));

    let maker_pub = taker_pub;

    let spends_payment_args = SpendPaymentArgs {
        other_payment_tx: &tx.tx_hex(),
        time_lock: lock_time,
        other_pubkey: maker_pub,
        secret: &secret,
        secret_hash: &[],
        swap_contract_address: &None,
        swap_unique_data: pk_data.as_slice(),
        watcher_reward: false,
    };
    let spend_tx = block_on(coin.send_taker_spends_maker_payment(spends_payment_args)).unwrap();
    log!("spend tx {}", hex::encode(spend_tx.tx_hash_as_bytes().0));
}

#[test]
fn zombie_coin_send_dex_fee() {
    let ctx = MmCtxBuilder::default().into_mm_arc();
    let mut conf = zombie_conf();
    let params = native_zcoin_activation_params();
    let priv_key = PrivKeyBuildPolicy::IguanaPrivKey([1; 32].into());
    let db_dir = PathBuf::from("./for_tests");
    let z_key = decode_extended_spending_key(z_mainnet_constants::HRP_SAPLING_EXTENDED_SPENDING_KEY, "secret-extended-key-main1q0k2ga2cqqqqpq8m8j6yl0say83cagrqp53zqz54w38ezs8ly9ly5ptamqwfpq85u87w0df4k8t2lwyde3n9v0gcr69nu4ryv60t0kfcsvkr8h83skwqex2nf0vr32794fmzk89cpmjptzc22lgu5wfhhp8lgf3f5vn2l3sge0udvxnm95k6dtxj2jwlfyccnum7nz297ecyhmd5ph526pxndww0rqq0qly84l635mec0x4yedf95hzn6kcgq8yxts26k98j9g32kjc8y83fe").unwrap().unwrap();
    let protocol_info = match serde_json::from_value::<CoinProtocol>(conf["protocol"].take()).unwrap() {
        CoinProtocol::ZHTLC(protocol_info) => protocol_info,
        other_protocol => panic!("Failed to get protocol from config: {:?}", other_protocol),
    };

    let coin = block_on(z_coin_from_conf_and_params_with_z_key(
        &ctx,
        "ZOMBIE",
        &conf,
        &params,
        priv_key,
        db_dir,
        z_key,
        protocol_info,
    ))
    .unwrap();

    let tx = block_on(z_send_dex_fee(&coin, "0.01".parse().unwrap(), &[1; 16])).unwrap();
    log!("dex fee tx {}", tx.txid());
}

#[test]
fn prepare_zombie_sapling_cache() {
    let ctx = MmCtxBuilder::default().into_mm_arc();
    let mut conf = zombie_conf();
    let params = native_zcoin_activation_params();
    let priv_key = PrivKeyBuildPolicy::IguanaPrivKey([1; 32].into());
    let db_dir = PathBuf::from("./for_tests");
    let z_key = decode_extended_spending_key(z_mainnet_constants::HRP_SAPLING_EXTENDED_SPENDING_KEY, "secret-extended-key-main1q0k2ga2cqqqqpq8m8j6yl0say83cagrqp53zqz54w38ezs8ly9ly5ptamqwfpq85u87w0df4k8t2lwyde3n9v0gcr69nu4ryv60t0kfcsvkr8h83skwqex2nf0vr32794fmzk89cpmjptzc22lgu5wfhhp8lgf3f5vn2l3sge0udvxnm95k6dtxj2jwlfyccnum7nz297ecyhmd5ph526pxndww0rqq0qly84l635mec0x4yedf95hzn6kcgq8yxts26k98j9g32kjc8y83fe").unwrap().unwrap();
    let protocol_info = match serde_json::from_value::<CoinProtocol>(conf["protocol"].take()).unwrap() {
        CoinProtocol::ZHTLC(protocol_info) => protocol_info,
        other_protocol => panic!("Failed to get protocol from config: {:?}", other_protocol),
    };

    let coin = block_on(z_coin_from_conf_and_params_with_z_key(
        &ctx,
        "ZOMBIE",
        &conf,
        &params,
        priv_key,
        db_dir,
        z_key,
        protocol_info,
    ))
    .unwrap();

    while !block_on(coin.is_sapling_state_synced()) {
        std::thread::sleep(Duration::from_secs(1));
    }
}

#[test]
fn zombie_coin_validate_dex_fee() {
    let ctx = MmCtxBuilder::default().into_mm_arc();
    let mut conf = zombie_conf();
    let params = native_zcoin_activation_params();
    let priv_key = PrivKeyBuildPolicy::IguanaPrivKey([1; 32].into());
    let db_dir = PathBuf::from("./for_tests");
    let z_key = decode_extended_spending_key(z_mainnet_constants::HRP_SAPLING_EXTENDED_SPENDING_KEY, "secret-extended-key-main1q0k2ga2cqqqqpq8m8j6yl0say83cagrqp53zqz54w38ezs8ly9ly5ptamqwfpq85u87w0df4k8t2lwyde3n9v0gcr69nu4ryv60t0kfcsvkr8h83skwqex2nf0vr32794fmzk89cpmjptzc22lgu5wfhhp8lgf3f5vn2l3sge0udvxnm95k6dtxj2jwlfyccnum7nz297ecyhmd5ph526pxndww0rqq0qly84l635mec0x4yedf95hzn6kcgq8yxts26k98j9g32kjc8y83fe").unwrap().unwrap();
    let protocol_info = match serde_json::from_value::<CoinProtocol>(conf["protocol"].take()).unwrap() {
        CoinProtocol::ZHTLC(protocol_info) => protocol_info,
        other_protocol => panic!("Failed to get protocol from config: {:?}", other_protocol),
    };

    let coin = block_on(z_coin_from_conf_and_params_with_z_key(
        &ctx,
        "ZOMBIE",
        &conf,
        &params,
        priv_key,
        db_dir,
        z_key,
        protocol_info,
    ))
    .unwrap();

    // https://zombie.explorer.lordofthechains.com/tx/ec620194c33eba004904f34c93f4f005a7544988771af1c5a527f65c08e4a4aa
    let tx_hex = "0400008085202f89000000000000af330000e803000000000000015c3fc69c0eb25dc2b75593464af5b937da35816a2ffeb9b79f3da865c2187083a0b143011810109ab0ed410896aff77bcfbc8a8f5b9bfe0d273716095cfe401cbd97c66a999384aa12a571abc39508b113de0ad0816630fea67f18d68572c52be4364f812f9796e1084ee6c28d1419dac4767d12a7a33662536c2c1ffa7e221d843c9f2bf2601f34cc71a1e1c42041fab87e617ae00b796aa070280060e9cdc30e69e80367e6105e792bbefcd93f00c48ce8278c4eb36c8846cb94d5adcb273ce91decf79196461f7969d6a7031878c6c8e81edd4532a5c57bbaeeea4ed5f4440cef90f19020079c69e05325e63350e9cb9eac44a3d4937111a3c6dc00c79d4dfe72c1e73a6e00ad0aa1aded83f0b778ab92319fcdae19c2946c50c370d243fe6dfa4f92803dcec1992af0d91f0cda8ccbee2a5321f708fc0156d29b51a015b3fb70f543c7713b8547d24e6916caefca17edf1f4109099177498cb30f9305b5169ab1f2e3e4a83e789b5687f3f5f5013d917e2e6babc8ca4507cb349d1e5a30602f557bcbd6574c7fcb5779ce286bdd10fe5db58abadcacf5eaa9e5d3575e30e439d0c62494bc045456e7b6b03f5304a8ff8878f01883f8c473e066f8159bdc111a03d96670f4b29acd919d8b9674897e056c7ac6ef4da155ce7d923f2bedcd51f2198c2be360e03ef2373df94d1e63ba507effc2f9b2f1ccfed09f2f26b8c619415d4a90f556e4b9350099f58fb10a33986945a1512879fdae66e9ef94671764ecdc558ed2d760f7bd3ce2dedfdb4fc7e3aa26903288e16f34214632d8727f68d47389ff687f681b3b285896d3214b9eb60271d87f3223f20e4ddf39513c07fe3420eefa9e7372fff51c83468161d9ffe745533b02917e4ccf87a213c884042938511bb7ccbe6b54392897b1ba111d127ec2c16ba167bb5a65d7819295ceedc5b8faf493c71ed722b72578c62be7d59449bd218196e1f43c3a8bb4875c3bcce1adcb6c4afa6398a7276583c60dbe609c9819bf66385e6cff4b27090aa1dccd0a2f86ca3b3871f2077db44c17d57bba98f9809e6000676600ad70560cbf285354f979d24a5de6e8b0c65ee1a89e28f58f430d20988cae8b0a9690cf79519efc227d54ca739ce3dcde73ac6e624c00b120d6955b40b854b00b1b53dc18cc35cd4792716f3e0bc6552bf0ba4616d1b22900cebede31fbe4b722de1f11c0577abe2ca0614c9d6f24cb56e2b4c840b8573c503ca1d4bf9e671a583b04dd51af10cfc709e89965c5150d7fb6b8c924812e6c9d31025d30e8367defb39e71fda095a16c0e1a70b528799d8c4852b3adb700b113bf5de1d6ec6c7742a1ef678228930ec767e406b36a55fe4a8108236cf0487901e35b50312facad257fd9ba2be154fbc674b33240fffaffc149f26238c5b188107df049cc615289ab8ee6f12a868379f6e362b059ba7c3dde3f02a91a08316c194ad7e556d390d38e6442212502f84cb22fc7dbab262984d2155ebeee3e4109033e57e761e9ab701512cf2635fe92f12d42953ce33f020ad4606125477318f88f673517831f43e548c5ef1d6d4aef7d850fdc0d35bc38a69ac02ccc7436eb711c6303cd306b34931bf1a4cbaed6940ede588e2abf7835718e4afed606d71cdb48146598db31d024347ba9eb289f714bfa7a3670392b3a5e35b6359f6626ed07cca451f0389e4423bb531baf409c48279df489d0073ccf17676eb5c5caa732b104894c2bcf311774f1f8c0b8b6fa313437bc1209f29ee64ccb40a07bb0cf928c77ca6b6a4fe287b1dc6df678a32b8dda35876211d5f929f90a6cc772bd171d15f50da9de8f11a241be98d205b2c53a78a5ba1bce0e782ee88512c3fc815fe843c6b5ffae1b80f1bdd5132b84a813e5157d3096034011fec2f0543f9c30a119d87e8b66e9a857d833d45fe55352871f68aaf8757c03f3b82f1cbd13c56d1843b9d2ebf7fe42f41ab0493dc9491813456fd1e0466bfdfb87a684cba8944df2fd8d3703617383137613a853a3725b366079c3760bbce60f2a88fa2cc579a6ddc9813185cb26873e6c09e43b6db73e4a44d30eebdae38bdaae9f6f1c38941b342ba67822b039f35878e54aadc4b1861df8803494f739d07b0d8b7815d1b55932bcdda80f612f97e0a0c288a7daf3aee1eb0db33fa030082b439a6d0c8d1043a718747acc398913f89e09cb0c95be96fdc9b8aa01f8eba0bd543528035fb7442ce9c6fa5e5539d4dfe29f2a9400d2d122d61037b9df584c5738b851a0d8f6bb6cf553efbdeefc3db3718681a75cb90398fa54c8dd1e696de8dba5ec977c4e2909f4977fde39847f2c0d8f9f9927e9a6cc9466b90d7745e678baa32100cb1ca7d2969c6ec9f35b222f3f4126a7965c40e5da75f183f73d33d325f25a371f5767c6b5bca141c30ed409ffce5f8e073bfb0a85512d0594c96b80cd5d7b73ac3dca494aa9dc7085ad594b46eb28fd1df84afc8a71dd63bc5d23eaf21238706a205d643bd238fe01b32dcd50c93047498ed54bb01cf2108d326f7e3c0538a9e6cc79090ccee6cf47e7fd3cc5cf41aad6905c5d099cea22effdcd4bb7b8d85ba3e3d703c34863d2540936976c774e5c4cb020873873a186c3bab67b1a47c4029f2880cbadd1cd7d82a6c649b073aa0c938b5f28e9173a64c72c81745bc8df6706bf6e320b5e96820970322f21d633a2c28b23d79b8edbc8a13eafa2a5241d7bb59b341779fe6f5db2994567caefaec23b7b7c55a73dbc6614bb958bc1d62838c56197a3eceefeb1dc4f505645548f2dd8848e4046aca421548235f1945725f82f03b0ba5c774ddea6f9524cdcc302ee4712ef7d4bc1c16d7aa578d8fd8ceb680c16fcc6ca6a40afdcef6f89e81bd92f7d1f6e39c9c57f3239a1fcb23d649f8757348214572e53bc2c2c7ff8bce6d48df6e3c53ab7014a55c9296d05998a0d1b53749d9561541eb0cf6e1bfa65141ce9b6c30fe4f68cd8e869feba82675ec43bf953ab2994533d6d1af1705130243d9b9ee4088b635d6b4db5603b8784f4fe77d4b0d8a7935c06198d12fa0fc6e1ad2ddef96e7f9ab6103a2a29739ca3af9fe1736cdf49162e77d6f17d063f04dc2e1358af3da993fb3824e59575a9f15c7c429efd059477429be0c2a5b126078a8f8b1088d35aae59eac0897dfa4d45179947bad401c7417df2fac46f8782a2069f83cc18eda4d0070167878ad72f5d255e300a6368e0d390d3d0206aba68772b1e9d73c97406a0a5d80b7b8360502a9e7cb471fb5bd49ce9eee3a16f82aadca47327ccaa00a0575ed7191ffb710dd1ab7f801";
    let tx_bytes = hex::decode(tx_hex).unwrap();
    let tx = ZTransaction::read(tx_bytes.as_slice()).unwrap();
    let tx = tx.into();

    let validate_fee_args = ValidateFeeArgs {
        fee_tx: &tx,
        expected_sender: &[],
        fee_addr: &[],
        dex_fee: &DexFee::Standard(MmNumber::from("0.001")),
        min_block_number: 12000,
        uuid: &[1; 16],
    };
    // Invalid amount should return an error
    let err = block_on(coin.validate_fee(validate_fee_args)).unwrap_err().into_inner();
    match err {
        ValidatePaymentError::WrongPaymentTx(err) => assert!(err.contains("Dex fee has invalid amount")),
        _ => panic!("Expected `WrongPaymentTx`: {:?}", err),
    }

    // Invalid memo should return an error
    let validate_fee_args = ValidateFeeArgs {
        fee_tx: &tx,
        expected_sender: &[],
        fee_addr: &[],
        dex_fee: &DexFee::Standard(MmNumber::from("0.01")),
        min_block_number: 12000,
        uuid: &[2; 16],
    };
    let err = block_on(coin.validate_fee(validate_fee_args)).unwrap_err().into_inner();
    match err {
        ValidatePaymentError::WrongPaymentTx(err) => assert!(err.contains("Dex fee has invalid memo")),
        _ => panic!("Expected `WrongPaymentTx`: {:?}", err),
    }

    // Confirmed before min block
    let validate_fee_args = ValidateFeeArgs {
        fee_tx: &tx,
        expected_sender: &[],
        fee_addr: &[],
        dex_fee: &DexFee::Standard(MmNumber::from("0.01")),
        min_block_number: 14000,
        uuid: &[1; 16],
    };
    let err = block_on(coin.validate_fee(validate_fee_args)).unwrap_err().into_inner();
    match err {
        ValidatePaymentError::WrongPaymentTx(err) => assert!(err.contains("confirmed before min block")),
        _ => panic!("Expected `WrongPaymentTx`: {:?}", err),
    }

    // Success validation
    let validate_fee_args = ValidateFeeArgs {
        fee_tx: &tx,
        expected_sender: &[],
        fee_addr: &[],
        dex_fee: &DexFee::Standard(MmNumber::from("0.01")),
        min_block_number: 12000,
        uuid: &[1; 16],
    };
    block_on(coin.validate_fee(validate_fee_args)).unwrap();
<<<<<<< HEAD
}

fn default_zcoin_activation_params() -> ZcoinActivationParams {
    ZcoinActivationParams {
        mode: ZcoinRpcMode::Native,
        required_confirmations: None,
        requires_notarization: None,
        zcash_params_path: None,
        scan_blocks_per_iteration: 1000,
        scan_interval_ms: 0,
        account: 0,
    }
=======
>>>>>>> 25503b1f
}<|MERGE_RESOLUTION|>--- conflicted
+++ resolved
@@ -286,19 +286,4 @@
         uuid: &[1; 16],
     };
     block_on(coin.validate_fee(validate_fee_args)).unwrap();
-<<<<<<< HEAD
-}
-
-fn default_zcoin_activation_params() -> ZcoinActivationParams {
-    ZcoinActivationParams {
-        mode: ZcoinRpcMode::Native,
-        required_confirmations: None,
-        requires_notarization: None,
-        zcash_params_path: None,
-        scan_blocks_per_iteration: 1000,
-        scan_interval_ms: 0,
-        account: 0,
-    }
-=======
->>>>>>> 25503b1f
 }