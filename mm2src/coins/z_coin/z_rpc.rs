--- conflicted
+++ resolved
@@ -146,123 +146,4 @@
 
 mod z_coin_grpc {
     tonic::include_proto!("cash.z.wallet.sdk.rpc");
-<<<<<<< HEAD
-}
-
-#[test]
-// This is a temporary test used to experiment with librustzcash and lightwalletd
-#[ignore]
-fn try_grpc() {
-    use common::block_on;
-    use db_common::sqlite::rusqlite::Connection;
-    use prost::Message;
-    use rustls::ClientConfig;
-    use tonic::transport::{Channel, ClientTlsConfig};
-    use z_coin_grpc::compact_tx_streamer_client::CompactTxStreamerClient;
-    use z_coin_grpc::{BlockId, BlockRange};
-    use zcash_client_backend::data_api::{chain::{scan_cached_blocks, validate_chain},
-                                         error::Error,
-                                         WalletRead, WalletWrite};
-    use zcash_client_sqlite::{chain::init::init_cache_database, error::SqliteClientError,
-                              wallet::init::init_wallet_db, BlockDb, WalletDb};
-    use zcash_primitives::consensus::Network;
-
-    fn insert_into_cache(db_cache: &Connection, height: u32, cb_bytes: Vec<u8>) {
-        db_cache
-            .prepare("INSERT INTO compactblocks (height, data) VALUES (?, ?)")
-            .unwrap()
-            .execute(db_common::sqlite::rusqlite::params![height, cb_bytes])
-            .unwrap();
-    }
-
-    let mut config = ClientConfig::new();
-    config
-        .root_store
-        .add_server_trust_anchors(&webpki_roots::TLS_SERVER_ROOTS);
-    config.set_protocols(&["h2".to_string().into()]);
-    let tls = ClientTlsConfig::new().rustls_client_config(config);
-
-    let channel = block_on(
-        Channel::from_static("http://testnet.lightwalletd.com:9067")
-            .tls_config(tls)
-            .unwrap()
-            .connect(),
-    )
-    .unwrap();
-    let mut client = CompactTxStreamerClient::new(channel);
-
-    let request = tonic::Request::new(BlockRange {
-        start: Some(BlockId {
-            height: 280000,
-            hash: Vec::new(),
-        }),
-        end: Some(BlockId {
-            height: 1788302,
-            hash: Vec::new(),
-        }),
-    });
-
-    let mut response = block_on(client.get_block_range(request)).unwrap();
-    println!("RESPONSE={:?}", response);
-
-    let cache_file = "test_cache.db";
-    let cache_sql = Connection::open(cache_file).unwrap();
-
-    while let Ok(Some(block)) = block_on(response.get_mut().message()) {
-        insert_into_cache(&cache_sql, block.height as u32, block.encode_to_vec());
-    }
-    drop(cache_sql);
-
-    let network = Network::TestNetwork;
-    let db_cache = BlockDb::for_path(cache_file).unwrap();
-    let db_file = "test_wallet.db";
-    let db_read = WalletDb::for_path(db_file, network).unwrap();
-    init_wallet_db(&db_read).unwrap();
-    init_cache_database(&db_cache).unwrap();
-
-    let mut db_data = db_read.get_update_ops().unwrap();
-
-    // 1) Download new CompactBlocks into db_cache.
-
-    // 2) Run the chain validator on the received blocks.
-    //
-    // Given that we assume the server always gives us correct-at-the-time blocks, any
-    // errors are in the blocks we have previously cached or scanned.
-    if let Err(e) = validate_chain(&network, &db_cache, db_data.get_max_height_hash().unwrap()) {
-        match e {
-            SqliteClientError::BackendError(Error::InvalidChain(lower_bound, _)) => {
-                // a) Pick a height to rewind to.
-                //
-                // This might be informed by some external chain reorg information, or
-                // heuristics such as the platform, available bandwidth, size of recent
-                // CompactBlocks, etc.
-                let rewind_height = lower_bound - 10;
-
-                // b) Rewind scanned block information.
-                db_data.rewind_to_height(rewind_height);
-                // c) Delete cached blocks from rewind_height onwards.
-                //
-                // This does imply that assumed-valid blocks will be re-downloaded, but it
-                // is also possible that in the intervening time, a chain reorg has
-                // occurred that orphaned some of those blocks.
-
-                // d) If there is some separate thread or service downloading
-                // CompactBlocks, tell it to go back and download from rewind_height
-                // onwards.
-            },
-            e => {
-                // Handle or return other errors.
-                panic!("{:?}", e);
-            },
-        }
-    }
-
-    // 3) Scan (any remaining) cached blocks.
-    //
-    // At this point, the cache and scanned data are locally consistent (though not
-    // necessarily consistent with the latest chain tip - this would be discovered the
-    // next time this codepath is executed after new blocks are received).
-    scan_cached_blocks(&network, &db_cache, &mut db_data, None).unwrap();
-=======
->>>>>>> b61c166e
 }