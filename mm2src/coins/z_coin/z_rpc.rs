use super::{z_coin_errors::*, BlockDbImpl, CheckPointBlockInfo, WalletDbShared, ZCoinBuilder, ZcoinConsensusParams};
use crate::utxo::rpc_clients::NO_TX_ERROR_CODE;
use crate::utxo::utxo_builder::{UtxoCoinBuilderCommonOps, DAY_IN_SECONDS};
use crate::z_coin::storage::{BlockProcessingMode, DataConnStmtCacheWrapper};
use crate::z_coin::SyncStartPoint;
use crate::RpcCommonOps;
use async_trait::async_trait;
use common::executor::Timer;
use common::executor::{spawn_abortable, AbortOnDropHandle};
use common::log::LogOnError;
use common::log::{debug, error, info};
use common::now_sec;
use futures::channel::mpsc::channel;
use futures::channel::mpsc::{Receiver as AsyncReceiver, Sender as AsyncSender};
use futures::channel::oneshot::{channel as oneshot_channel, Sender as OneshotSender};
use futures::lock::{Mutex as AsyncMutex, MutexGuard as AsyncMutexGuard};
use futures::StreamExt;
use hex::{FromHex, FromHexError};
use mm2_err_handle::prelude::*;
use parking_lot::Mutex;
use prost::Message;
use rpc::v1::types::{Bytes, H256 as H256Json};
use std::convert::TryFrom;
use std::pin::Pin;
use std::str::FromStr;
use std::sync::Arc;
use z_coin_grpc::{BlockId, BlockRange, TreeState, TxFilter};
use zcash_extras::{WalletRead, WalletWrite};
use zcash_primitives::consensus::BlockHeight;
use zcash_primitives::transaction::TxId;
use zcash_primitives::zip32::ExtendedSpendingKey;

pub(crate) mod z_coin_grpc {
    tonic::include_proto!("pirate.wallet.sdk.rpc");
}
use z_coin_grpc::compact_tx_streamer_client::CompactTxStreamerClient;
use z_coin_grpc::ChainSpec;

cfg_native!(
    use crate::ZTransaction;
    use crate::utxo::rpc_clients::{UtxoRpcClientOps};
    use crate::z_coin::z_coin_errors::{ZcoinStorageError, ValidateBlocksError};
    use crate::utxo::rpc_clients::NativeClient;

    use futures::compat::Future01CompatExt;
    use group::GroupEncoding;
    use http::Uri;
<<<<<<< HEAD
=======
    use prost::Message;
    use std::convert::TryFrom;
    use rpc::v1::types::{Bytes, H256 as H256Json};
    use std::convert::TryInto;
    use std::num::TryFromIntError;
    use std::pin::Pin;
    use std::str::FromStr;
>>>>>>> 35b5a81b
    use tonic::transport::{Channel, ClientTlsConfig};
    use tonic::codegen::StdError;

    use z_coin_grpc::{CompactBlock as TonicCompactBlock, CompactOutput as TonicCompactOutput,
                  CompactSpend as TonicCompactSpend, CompactTx as TonicCompactTx};
);

cfg_wasm32!(
    use mm2_net::wasm::tonic_client::TonicClient;
);

/// ZRpcOps trait provides asynchronous methods for performing various operations related to
/// Zcoin blockchain and wallet synchronization.
#[async_trait]
pub trait ZRpcOps {
    /// Asynchronously retrieve the current block height from the Zcoin network.
    async fn get_block_height(&mut self) -> Result<u64, MmError<UpdateBlocksCacheErr>>;

    /// Asynchronously retrieve the tree state for a specific block height from the Zcoin network.
    async fn get_tree_state(&mut self, height: u64) -> Result<TreeState, MmError<UpdateBlocksCacheErr>>;

    /// Asynchronously scan and process blocks within a specified block height range.
    ///
    /// This method allows for scanning and processing blocks starting from `start_block` up to
    /// and including `last_block`. It invokes the provided `on_block` function for each compact
    /// block within the specified range.
    async fn scan_blocks(
        &self,
        start_block: u64,
        last_block: u64,
        db: &BlockDbImpl,
        handler: &mut SaplingSyncLoopHandle,
    ) -> Result<(), MmError<UpdateBlocksCacheErr>>;

    async fn check_tx_existence(&mut self, tx_id: TxId) -> bool;

    /// Retrieves checkpoint block information from the database at a specific height.
    ///
    /// checkpoint_block_from_height retrieves tree state information from rpc corresponding to the given
    /// height and constructs a `CheckPointBlockInfo` struct containing some needed details such as
    /// block height, hash, time, and sapling tree.
    async fn checkpoint_block_from_height(
        &mut self,
        height: u64,
        ticker: &str,
    ) -> MmResult<Option<CheckPointBlockInfo>, UpdateBlocksCacheErr>;
}

#[cfg(not(target_arch = "wasm32"))]
type RpcClientType = Channel;
#[cfg(target_arch = "wasm32")]
type RpcClientType = TonicClient;

pub struct LightRpcClient {
    rpc_clients: AsyncMutex<Vec<CompactTxStreamerClient<RpcClientType>>>,
}

impl LightRpcClient {
    #[allow(unused_mut)]
    pub async fn new(lightwalletd_urls: Vec<String>) -> Result<Self, MmError<ZcoinClientInitError>> {
        let mut rpc_clients = Vec::new();
        if lightwalletd_urls.is_empty() {
            return MmError::err(ZcoinClientInitError::EmptyLightwalletdUris);
        }

        let mut errors = Vec::new();
        for url in &lightwalletd_urls {
            #[cfg(not(target_arch = "wasm32"))]
            let uri = match Uri::from_str(url) {
                Ok(uri) => uri,
                Err(err) => {
                    errors.push(UrlIterError::InvalidUri(err));
                    continue;
                },
            };
            #[cfg(not(target_arch = "wasm32"))]
            let endpoint = match Channel::builder(uri).tls_config(ClientTlsConfig::new()) {
                Ok(endpoint) => endpoint,
                Err(err) => {
                    errors.push(UrlIterError::TlsConfigFailure(err));
                    continue;
                },
            };
            #[cfg(not(target_arch = "wasm32"))]
            let client = match connect_endpoint(endpoint).await {
                Ok(tonic_channel) => tonic_channel,
                Err(err) => {
                    errors.push(UrlIterError::ConnectionFailure(err));
                    continue;
                },
            };

            #[cfg(target_arch = "wasm32")]
            let client = CompactTxStreamerClient::new(TonicClient::new(url.to_string()));

            rpc_clients.push(client);
        }

        #[cfg(not(target_arch = "wasm32"))]
        drop_mutability!(errors);
        drop_mutability!(rpc_clients);
        // check if rpc_clients is empty, then for loop wasn't successful
        if rpc_clients.is_empty() {
            return MmError::err(ZcoinClientInitError::UrlIterFailure(errors));
        }

        Ok(LightRpcClient {
            rpc_clients: AsyncMutex::new(rpc_clients),
        })
    }
}

#[async_trait]
impl RpcCommonOps for LightRpcClient {
    type RpcClient = CompactTxStreamerClient<RpcClientType>;
    type Error = MmError<UpdateBlocksCacheErr>;

    async fn get_live_client(&self) -> Result<Self::RpcClient, Self::Error> {
        let mut clients = self.rpc_clients.lock().await;
        for (i, mut client) in clients.clone().into_iter().enumerate() {
            let request = tonic::Request::new(ChainSpec {});
            // use get_latest_block method as a health check
            let latest = client.get_latest_block(request).await;
            if latest.is_ok() {
                clients.rotate_left(i);
                return Ok(client);
            }
        }
        return Err(MmError::new(UpdateBlocksCacheErr::GetLiveLightClientError(
            "All the current light clients are unavailable.".to_string(),
        )));
    }
}

/// Attempt to create a new client by connecting to a given endpoint.
#[cfg(not(target_arch = "wasm32"))]
pub async fn connect_endpoint<D>(dst: D) -> Result<CompactTxStreamerClient<Channel>, tonic::transport::Error>
where
    D: std::convert::TryInto<tonic::transport::Endpoint>,
    D::Error: Into<StdError>,
{
    let conn = tonic::transport::Endpoint::new(dst)?.connect().await?;
    Ok(CompactTxStreamerClient::new(conn))
}

#[async_trait]
impl ZRpcOps for LightRpcClient {
    async fn get_block_height(&mut self) -> Result<u64, MmError<UpdateBlocksCacheErr>> {
        let request = tonic::Request::new(ChainSpec {});
        let block = self
            .get_live_client()
            .await?
            .get_latest_block(request)
            .await
            .map_to_mm(UpdateBlocksCacheErr::GrpcError)?
            // return the message
            .into_inner();
        Ok(block.height)
    }

    async fn get_tree_state(&mut self, height: u64) -> Result<TreeState, MmError<UpdateBlocksCacheErr>> {
        let request = tonic::Request::new(BlockId { height, hash: vec![] });

        Ok(self
            .get_live_client()
            .await?
            .get_tree_state(request)
            .await
            .map_to_mm(UpdateBlocksCacheErr::GrpcError)?
            .into_inner())
    }

    async fn scan_blocks(
        &self,
        start_block: u64,
        last_block: u64,
        db: &BlockDbImpl,
        handler: &mut SaplingSyncLoopHandle,
    ) -> Result<(), MmError<UpdateBlocksCacheErr>> {
        let mut selfi = self.get_live_client().await?;
        let request = tonic::Request::new(BlockRange {
            start: Some(BlockId {
                height: start_block,
                hash: Vec::new(),
            }),
            end: Some(BlockId {
                height: last_block,
                hash: Vec::new(),
            }),
        });
        let mut response = selfi
            .get_block_range(request)
            .await
            .map_to_mm(UpdateBlocksCacheErr::GrpcError)?
            .into_inner();
        // without Pin method get_mut is not found in current scope
        while let Some(block) = Pin::new(&mut response).get_mut().message().await? {
            debug!("Got block {:?}", block);
            let height = u32::try_from(block.height)
                .map_err(|_| UpdateBlocksCacheErr::DecodeError("Block height too large".to_string()))?;
            db.insert_block(height, block.encode_to_vec())
                .await
                .map_err(|err| UpdateBlocksCacheErr::ZcashDBError(err.to_string()))?;

            handler.notify_blocks_cache_status(block.height, last_block);
        }
        Ok(())
    }

    async fn check_tx_existence(&mut self, tx_id: TxId) -> bool {
        let mut attempts = 0;
        loop {
            if let Ok(mut client) = self.get_live_client().await {
                let request = tonic::Request::new(TxFilter {
                    block: None,
                    index: 0,
                    hash: tx_id.0.into(),
                });
                match client.get_transaction(request).await {
                    Ok(_) => break,
                    Err(e) => {
                        error!("Error on getting tx {}", tx_id);
                        if e.message().contains(NO_TX_ERROR_CODE) {
                            if attempts >= 3 {
                                return false;
                            }
                            attempts += 1;
                        }
                        Timer::sleep(30.).await;
                    },
                }
            }
        }
        true
    }

    async fn checkpoint_block_from_height(
        &mut self,
        height: u64,
        ticker: &str,
    ) -> MmResult<Option<CheckPointBlockInfo>, UpdateBlocksCacheErr> {
        let tree_state = self.get_tree_state(height).await?;
        let hash = H256Json::from_str(&tree_state.hash)
            .map_err(|err| UpdateBlocksCacheErr::DecodeError(err.to_string()))?
            .reversed();
        let sapling_tree = Bytes::new(
            FromHex::from_hex(&tree_state.tree)
                .map_err(|err: FromHexError| UpdateBlocksCacheErr::DecodeError(err.to_string()))?,
        );

        info!("Final Derived Sync Height for {ticker} is: {height}");
        Ok(Some(CheckPointBlockInfo {
            height: tree_state.height as u32,
            hash,
            time: tree_state.time,
            sapling_tree,
        }))
    }
}

#[cfg(not(target_arch = "wasm32"))]
#[async_trait]
impl ZRpcOps for NativeClient {
    async fn get_block_height(&mut self) -> Result<u64, MmError<UpdateBlocksCacheErr>> {
        Ok(self.get_block_count().compat().await?)
    }

    async fn get_tree_state(&mut self, _height: u64) -> Result<TreeState, MmError<UpdateBlocksCacheErr>> { todo!() }

    async fn scan_blocks(
        &self,
        start_block: u64,
        last_block: u64,
        db: &BlockDbImpl,
        handler: &mut SaplingSyncLoopHandle,
    ) -> Result<(), MmError<UpdateBlocksCacheErr>> {
        for height in start_block..=last_block {
            let block = self.get_block_by_height(height).await?;
            debug!("Got block {:?}", block);
            let mut compact_txs = Vec::new();
            // By default, CompactBlocks only contain CompactTxs for transactions that contain Sapling spends or outputs.
            // Create and push compact_tx during iteration.
            for (tx_id, hash_tx) in block.tx.iter().enumerate() {
                let tx_bytes = self.get_transaction_bytes(hash_tx).compat().await?;
                let tx = ZTransaction::read(tx_bytes.as_slice()).unwrap();
                let mut spends = Vec::new();
                let mut outputs = Vec::new();
                if !tx.shielded_spends.is_empty() || !tx.shielded_outputs.is_empty() {
                    // Create and push spends with outs for compact_tx during iterations.
                    for spend in &tx.shielded_spends {
                        let compact_spend = TonicCompactSpend {
                            nf: spend.nullifier.to_vec(),
                        };
                        spends.push(compact_spend);
                    }
                    for out in &tx.shielded_outputs {
                        let compact_out = TonicCompactOutput {
                            cmu: out.cmu.to_bytes().to_vec(),
                            epk: out.ephemeral_key.to_bytes().to_vec(),
                            // https://zips.z.cash/zip-0307#output-compression
                            // The first 52 bytes of the ciphertext contain the contents and opening of the note commitment,
                            // which is all of the data needed to spend the note and to verify that the note is spendable.
                            ciphertext: out.enc_ciphertext[0..52].to_vec(),
                        };
                        outputs.push(compact_out);
                    }
                    // Shadowing mut variables as immutable. No longer need to update them.
                    drop_mutability!(spends);
                    drop_mutability!(outputs);
                    let mut hash_tx_vec = hash_tx.0.to_vec();
                    hash_tx_vec.reverse();

                    let compact_tx = TonicCompactTx {
                        index: tx_id as u64,
                        hash: hash_tx_vec,
                        fee: 0,
                        spends,
                        outputs,
                    };
                    compact_txs.push(compact_tx);
                }
            }
            let mut hash = block.hash.0.to_vec();
            hash.reverse();
            // Set 0 in vector in the case of genesis block.
            let mut prev_hash = block.previousblockhash.unwrap_or_default().0.to_vec();
            prev_hash.reverse();
            // Shadowing mut variables as immutable.
            drop_mutability!(hash);
            drop_mutability!(prev_hash);
            drop_mutability!(compact_txs);

            let compact_block = TonicCompactBlock {
                proto_version: 0,
                height,
                hash,
                prev_hash,
                time: block.time,
                // (hash, prevHash, and time) OR (full header)
                header: Vec::new(),
                vtx: compact_txs,
            };
            let height: u32 = compact_block
                .height
                .try_into()
                .map_to_mm(|err: TryFromIntError| UpdateBlocksCacheErr::DecodeError(err.to_string()))?;
            db.insert_block(height, compact_block.encode_to_vec())
                .await
                .map_err(|err| UpdateBlocksCacheErr::ZcashDBError(err.to_string()))?;
            handler.notify_blocks_cache_status(compact_block.height, last_block);
        }

        Ok(())
    }

    async fn check_tx_existence(&mut self, tx_id: TxId) -> bool {
        let mut attempts = 0;
        loop {
            match self.get_raw_transaction_bytes(&H256Json::from(tx_id.0)).compat().await {
                Ok(_) => break,
                Err(e) => {
                    error!("Error on getting tx {}", tx_id);
                    if e.to_string().contains(NO_TX_ERROR_CODE) {
                        if attempts >= 3 {
                            return false;
                        }
                        attempts += 1;
                    }
                    Timer::sleep(30.).await;
                },
            }
        }
        true
    }

    async fn checkpoint_block_from_height(
        &mut self,
        _height: u64,
        _ticker: &str,
    ) -> MmResult<Option<CheckPointBlockInfo>, UpdateBlocksCacheErr> {
        todo!()
    }
}

pub(super) async fn init_light_client<'a>(
    builder: &ZCoinBuilder<'a>,
    lightwalletd_urls: Vec<String>,
    blocks_db: BlockDbImpl,
    sync_params: &Option<SyncStartPoint>,
    z_spending_key: &ExtendedSpendingKey,
) -> Result<(AsyncMutex<SaplingSyncConnector>, WalletDbShared), MmError<ZcoinClientInitError>> {
    let coin = builder.ticker.to_string();
    let (sync_status_notifier, sync_watcher) = channel(1);
    let (on_tx_gen_notifier, on_tx_gen_watcher) = channel(1);

    let mut light_rpc_clients = LightRpcClient::new(lightwalletd_urls).await?;

    let current_block_height = light_rpc_clients
        .get_block_height()
        .await
        .mm_err(ZcoinClientInitError::UpdateBlocksCacheErr)?;
    let sapling_activation_height = builder.protocol_info.consensus_params.sapling_activation_height as u64;
    let sync_height = match sync_params {
        Some(SyncStartPoint::Date(date)) => builder
            .calculate_starting_height_from_date(*date, current_block_height)
            .mm_err(ZcoinClientInitError::UtxoCoinBuildError)?
            .unwrap_or(sapling_activation_height),
        Some(SyncStartPoint::Height(height)) => *height,
        Some(SyncStartPoint::Earliest) => sapling_activation_height,
        None => builder
            .calculate_starting_height_from_date(now_sec() - DAY_IN_SECONDS, current_block_height)
            .mm_err(ZcoinClientInitError::UtxoCoinBuildError)?
            .unwrap_or(sapling_activation_height),
    };
    let maybe_checkpoint_block = light_rpc_clients
        .checkpoint_block_from_height(sync_height.max(sapling_activation_height), &coin)
        .await?;
    let min_height = blocks_db.get_earliest_block().await?;
    // check if no sync_params was provided and continue syncing from last height in db if it's > 0.
    let continue_from_prev_sync = min_height > 0 && sync_params.is_none();
    let wallet_db =
        WalletDbShared::new(builder, maybe_checkpoint_block, z_spending_key, continue_from_prev_sync).await?;

    // Get min_height in blocks_db and rewind blocks_db to 0 if sync_height != min_height
    let min_height = blocks_db.get_earliest_block().await?;
    if !continue_from_prev_sync && (sync_height != min_height as u64) {
        // let user know we're clearing cache and resyncing from new provided height.
        if min_height > 0 {
            info!("Older/Newer sync height detected!, rewinding blocks_db to new height: {sync_height:?}");
        }
        blocks_db.rewind_to_height(u32::MIN).await?;
    };

    let sync_handle = SaplingSyncLoopHandle {
        coin,
        current_block: BlockHeight::from_u32(0),
        blocks_db,
        wallet_db: wallet_db.clone(),
        consensus_params: builder.protocol_info.consensus_params.clone(),
        sync_status_notifier,
        on_tx_gen_watcher,
        watch_for_tx: None,
        scan_blocks_per_iteration: builder.z_coin_params.scan_blocks_per_iteration,
        scan_interval_ms: builder.z_coin_params.scan_interval_ms,
        first_sync_block: FirstSyncBlock {
            requested: sync_height,
            is_pre_sapling: sync_height < sapling_activation_height,
            actual: sync_height.max(sapling_activation_height),
        },
    };

    let abort_handle = spawn_abortable(light_wallet_db_sync_loop(sync_handle, Box::new(light_rpc_clients)));

    Ok((
        SaplingSyncConnector::new_mutex_wrapped(sync_watcher, on_tx_gen_notifier, abort_handle),
        wallet_db,
    ))
}

#[cfg(not(target_arch = "wasm32"))]
pub(super) async fn init_native_client<'a>(
    builder: &ZCoinBuilder<'a>,
    native_client: NativeClient,
    blocks_db: BlockDbImpl,
    z_spending_key: &ExtendedSpendingKey,
) -> Result<(AsyncMutex<SaplingSyncConnector>, WalletDbShared), MmError<ZcoinClientInitError>> {
    let coin = builder.ticker.to_string();
    let (sync_status_notifier, sync_watcher) = channel(1);
    let (on_tx_gen_notifier, on_tx_gen_watcher) = channel(1);
    let checkpoint_block = builder.protocol_info.check_point_block.clone();
    let sapling_height = builder.protocol_info.consensus_params.sapling_activation_height;
    let checkpoint_height = checkpoint_block.clone().map(|b| b.height).unwrap_or(sapling_height) as u64;
    let first_sync_block = FirstSyncBlock {
        requested: checkpoint_height,
        is_pre_sapling: false,
        actual: checkpoint_height,
    };
    let wallet_db = WalletDbShared::new(builder, checkpoint_block, z_spending_key, true)
        .await
        .mm_err(|err| ZcoinClientInitError::ZcoinStorageError(err.to_string()))?;

    let sync_handle = SaplingSyncLoopHandle {
        coin,
        current_block: BlockHeight::from_u32(0),
        blocks_db,
        wallet_db: wallet_db.clone(),
        consensus_params: builder.protocol_info.consensus_params.clone(),
        sync_status_notifier,
        on_tx_gen_watcher,
        watch_for_tx: None,
        scan_blocks_per_iteration: builder.z_coin_params.scan_blocks_per_iteration,
        scan_interval_ms: builder.z_coin_params.scan_interval_ms,
        first_sync_block,
    };
    let abort_handle = spawn_abortable(light_wallet_db_sync_loop(sync_handle, Box::new(native_client)));

    Ok((
        SaplingSyncConnector::new_mutex_wrapped(sync_watcher, on_tx_gen_notifier, abort_handle),
        wallet_db,
    ))
}

pub struct SaplingSyncRespawnGuard {
    pub(super) sync_handle: Option<(SaplingSyncLoopHandle, Box<dyn ZRpcOps + Send>)>,
    pub(super) abort_handle: Arc<Mutex<AbortOnDropHandle>>,
}

impl Drop for SaplingSyncRespawnGuard {
    fn drop(&mut self) {
        if let Some((handle, rpc)) = self.sync_handle.take() {
            *self.abort_handle.lock() = spawn_abortable(light_wallet_db_sync_loop(handle, rpc));
        }
    }
}

#[allow(unused)]
impl SaplingSyncRespawnGuard {
    pub(super) fn watch_for_tx(&mut self, tx_id: TxId) {
        if let Some(ref mut handle) = self.sync_handle {
            handle.0.watch_for_tx = Some(tx_id);
        }
    }

    #[inline]
    pub(super) fn current_block(&self) -> BlockHeight {
        self.sync_handle.as_ref().expect("always Some").0.current_block
    }
}

/// `SyncStatus` enumerates different states that may occur during the execution of
/// Zcoin-related operations during block sync.
///
/// - `UpdatingBlocksCache`: Represents the state of updating the blocks cache, with associated data
///   about the first synchronization block, the current scanned block, and the latest block.
/// - `BuildingWalletDb`: Denotes the state of building the wallet db, with associated data about
///   the first synchronization block, the current scanned block, and the latest block.
/// - `TemporaryError(String)`: Represents a temporary error state, with an associated error message
///   providing details about the error.
/// - `RequestingWalletBalance`: Indicates the process of requesting the wallet balance.
/// - `Finishing`: Represents the finishing state of an operation.
pub enum SyncStatus {
    UpdatingBlocksCache {
        first_sync_block: FirstSyncBlock,
        current_scanned_block: u64,
        latest_block: u64,
    },
    BuildingWalletDb {
        first_sync_block: FirstSyncBlock,
        current_scanned_block: u64,
        latest_block: u64,
    },
    TemporaryError(String),
    Finished {
        first_sync_block: FirstSyncBlock,
        block_number: u64,
    },
}

/// The `FirstSyncBlock` struct contains details about the block block that is used to start the synchronization
/// process.
/// It includes information about the requested block height, whether it predates the Sapling activation, and the
/// actual starting block height used during synchronization.
///
/// - `requested`: The requested block height during synchronization.
/// - `is_pre_sapling`: Indicates whether the block predates the Sapling activation.
/// - `actual`: The actual block height used for synchronization(may be altered).
#[derive(Clone, Serialize)]
#[serde(deny_unknown_fields)]
pub struct FirstSyncBlock {
    pub requested: u64,
    pub is_pre_sapling: bool,
    pub actual: u64,
}

/// The `SaplingSyncLoopHandle` struct is used to manage and control Zcoin synchronization loop.
/// It includes information about the coin being synchronized, the current block height, database access, etc.
#[allow(unused)]
pub struct SaplingSyncLoopHandle {
    coin: String,
    current_block: BlockHeight,
    blocks_db: BlockDbImpl,
    wallet_db: WalletDbShared,
    consensus_params: ZcoinConsensusParams,
    /// Notifies about sync status without stopping the loop, e.g. on coin activation
    sync_status_notifier: AsyncSender<SyncStatus>,
    /// If new tx is required to be generated, we stop the sync and respawn it after tx is sent
    /// This watcher waits for such notification
    on_tx_gen_watcher: AsyncReceiver<OneshotSender<(Self, Box<dyn ZRpcOps + Send>)>>,
    watch_for_tx: Option<TxId>,
    scan_blocks_per_iteration: u32,
    scan_interval_ms: u64,
    first_sync_block: FirstSyncBlock,
}

impl SaplingSyncLoopHandle {
    fn first_sync_block(&self) -> FirstSyncBlock { self.first_sync_block.clone() }

    fn notify_blocks_cache_status(&mut self, current_scanned_block: u64, latest_block: u64) {
        self.sync_status_notifier
            .try_send(SyncStatus::UpdatingBlocksCache {
                current_scanned_block,
                latest_block,
                first_sync_block: self.first_sync_block(),
            })
            .debug_log_with_msg("No one seems interested in SyncStatus");
    }

    fn notify_building_wallet_db(&mut self, current_scanned_block: u64, latest_block: u64) {
        self.sync_status_notifier
            .try_send(SyncStatus::BuildingWalletDb {
                current_scanned_block,
                latest_block,
                first_sync_block: self.first_sync_block(),
            })
            .debug_log_with_msg("No one seems interested in SyncStatus");
    }

    fn notify_on_error(&mut self, error: String) {
        self.sync_status_notifier
            .try_send(SyncStatus::TemporaryError(error))
            .debug_log_with_msg("No one seems interested in SyncStatus");
    }

    fn notify_sync_finished(&mut self) {
        self.sync_status_notifier
            .try_send(SyncStatus::Finished {
                block_number: self.current_block.into(),
                first_sync_block: self.first_sync_block(),
            })
            .debug_log_with_msg("No one seems interested in SyncStatus");
    }

    async fn update_blocks_cache(
        &mut self,
        rpc: &mut (dyn ZRpcOps + Send),
    ) -> Result<(), MmError<UpdateBlocksCacheErr>> {
        let current_block = rpc.get_block_height().await?;
        let current_block_in_db = self.blocks_db.get_latest_block().await?;
        let wallet_db = self.wallet_db.clone();
        let extrema = wallet_db.db.block_height_extrema().await?;
        let mut from_block = self
            .consensus_params
            .sapling_activation_height
            .max(current_block_in_db + 1) as u64;

        if let Some((_, max_in_wallet)) = extrema {
            from_block = from_block.max(max_in_wallet.into());
        }

        if current_block >= from_block {
            let blocksdb = self.blocks_db.clone();
            let scan_blocks = rpc.scan_blocks(from_block, current_block, &blocksdb, self);
            scan_blocks.await?;
        }

        self.current_block = BlockHeight::from_u32(current_block as u32);
        Ok(())
    }

    /// Scans cached blocks, validates the chain and updates WalletDb.
    /// For more notes on the process, check https://github.com/zcash/librustzcash/blob/master/zcash_client_backend/src/data_api/chain.rs#L2
    async fn scan_validate_and_update_blocks(&mut self) -> Result<(), MmError<ZcoinStorageError>> {
        let wallet_db = self.wallet_db.clone().db;
        let wallet_ops_guard = wallet_db.get_update_ops().expect("get_update_ops always returns Ok");
        let mut wallet_ops_guard_clone = wallet_ops_guard.clone();

        let blocks_db = self.blocks_db.clone();
        let validate_chain = blocks_db
            .process_blocks_with_mode(
                self.consensus_params.clone(),
                BlockProcessingMode::Validate,
                wallet_ops_guard.get_max_height_hash().await?,
                None,
            )
            .await;
        if let Err(e) = validate_chain {
            match e.into_inner() {
                ZcoinStorageError::ValidateBlocksError(ValidateBlocksError::ChainInvalid { height, .. }) => {
                    let lower_bound = height;
                    let rewind_height = if lower_bound > BlockHeight::from_u32(10) {
                        lower_bound - 10
                    } else {
                        BlockHeight::from_u32(0)
                    };
                    wallet_ops_guard_clone.rewind_to_height(rewind_height).await?;
                    self.blocks_db.rewind_to_height(rewind_height.into()).await?;
                },
                e => return MmError::err(e),
            }
        }

        let latest_block_height = self.blocks_db.get_latest_block().await?;
        let current_block = BlockHeight::from_u32(latest_block_height);
        loop {
            match wallet_ops_guard_clone.block_height_extrema().await? {
                Some((_, max_in_wallet)) => {
                    if max_in_wallet >= current_block {
                        break;
                    } else {
                        self.notify_building_wallet_db(max_in_wallet.into(), current_block.into());
                    }
                },
                None => self.notify_building_wallet_db(0, current_block.into()),
            }

            let wallet_ops_guard = wallet_db.get_update_ops().expect("get_update_ops always returns Ok");
            let scan = DataConnStmtCacheWrapper::new(wallet_ops_guard);
            blocks_db
                .process_blocks_with_mode(
                    self.consensus_params.clone(),
                    BlockProcessingMode::Scan(scan),
                    None,
                    Some(self.scan_blocks_per_iteration),
                )
                .await?;

            if self.scan_interval_ms > 0 {
                Timer::sleep_ms(self.scan_interval_ms).await;
            }
        }

        Ok(())
    }

    async fn check_watch_for_tx_existence(&mut self, rpc: &mut (dyn ZRpcOps + Send)) {
        if let Some(tx_id) = self.watch_for_tx {
            if !rpc.check_tx_existence(tx_id).await {
                self.watch_for_tx = None;
            }
        }
    }
}

/// For more info on shielded light client protocol, please check the https://zips.z.cash/zip-0307
///
/// It's important to note that unlike standard UTXOs, shielded outputs are not spendable until the transaction is confirmed.
///
/// For AtomicDEX, we have additional requirements for the sync process:
/// 1. Coin should not be usable until initial sync is finished.
/// 2. During concurrent transaction generation (several simultaneous swaps using the same coin), we should prevent the same input usage.
/// 3. Once the transaction is sent, we have to wait until it's confirmed for the change to become spendable.
///
/// So the following was implemented:
/// 1. On the coin initialization, `init_light_client` creates `SaplingSyncLoopHandle`, spawns sync loop
///     and returns mutex-wrapped `SaplingSyncConnector` to interact with it.
/// 2. During sync process, the `SaplingSyncLoopHandle` notifies external code about status using `sync_status_notifier`.
/// 3. Once the sync completes, the coin becomes usable.
/// 4. When transaction is about to be generated, the external code locks the `SaplingSyncConnector` mutex,
///     and calls `SaplingSyncConnector::wait_for_gen_tx_blockchain_sync`.
///     This actually stops the loop and returns `SaplingSyncGuard`, which contains MutexGuard<SaplingSyncConnector> and `SaplingSyncRespawnGuard`.
/// 5. `SaplingSyncRespawnGuard` in its turn contains `SaplingSyncLoopHandle` that is used to respawn the sync when the guard is dropped.
/// 6. Once the transaction is generated and sent, `SaplingSyncRespawnGuard::watch_for_tx` is called to update `SaplingSyncLoopHandle` state.
/// 7. Once the loop is respawned, it will check that broadcast tx is imported (or not available anymore) before stopping in favor of
///     next wait_for_gen_tx_blockchain_sync call.
async fn light_wallet_db_sync_loop(mut sync_handle: SaplingSyncLoopHandle, mut client: Box<dyn ZRpcOps + Send>) {
    info!(
        "(Re)starting light_wallet_db_sync_loop for {}, blocks per iteration {}, interval in ms {}",
        sync_handle.coin, sync_handle.scan_blocks_per_iteration, sync_handle.scan_interval_ms
    );

    loop {
        if let Err(e) = sync_handle.update_blocks_cache(client.as_mut()).await {
            error!("Error {} on blocks cache update", e);
            sync_handle.notify_on_error(e.to_string());
            Timer::sleep(10.).await;
            continue;
        }

        if let Err(e) = sync_handle.scan_validate_and_update_blocks().await {
            error!("Error {} on scan_blocks", e);
            sync_handle.notify_on_error(e.to_string());
            Timer::sleep(10.).await;
            continue;
        }

        sync_handle.notify_sync_finished();

        sync_handle.check_watch_for_tx_existence(client.as_mut()).await;

        if let Some(tx_id) = sync_handle.watch_for_tx {
            let walletdb = &sync_handle.wallet_db;
            if let Ok(is_tx_imported) = walletdb.is_tx_imported(tx_id).await {
                if !is_tx_imported {
                    info!("Tx {} is not imported yet", tx_id);
                    Timer::sleep(10.).await;
                    continue;
                }
            }
            sync_handle.watch_for_tx = None;
        }

        if let Ok(Some(sender)) = sync_handle.on_tx_gen_watcher.try_next() {
            match sender.send((sync_handle, client)) {
                Ok(_) => break,
                Err((handle_from_channel, rpc_from_channel)) => {
                    sync_handle = handle_from_channel;
                    client = rpc_from_channel;
                },
            }
        }

        Timer::sleep(10.).await;
    }
}

type SyncWatcher = AsyncReceiver<SyncStatus>;
type NewTxNotifier = AsyncSender<OneshotSender<(SaplingSyncLoopHandle, Box<dyn ZRpcOps + Send>)>>;

pub(super) struct SaplingSyncConnector {
    sync_watcher: SyncWatcher,
    on_tx_gen_notifier: NewTxNotifier,
    abort_handle: Arc<Mutex<AbortOnDropHandle>>,
}

impl SaplingSyncConnector {
    #[allow(unused)]
    #[inline]
    pub(super) fn new_mutex_wrapped(
        simple_sync_watcher: SyncWatcher,
        on_tx_gen_notifier: NewTxNotifier,
        abort_handle: AbortOnDropHandle,
    ) -> AsyncMutex<Self> {
        AsyncMutex::new(SaplingSyncConnector {
            sync_watcher: simple_sync_watcher,
            on_tx_gen_notifier,
            abort_handle: Arc::new(Mutex::new(abort_handle)),
        })
    }

    #[inline]
    pub(super) async fn current_sync_status(&mut self) -> Result<SyncStatus, MmError<BlockchainScanStopped>> {
        self.sync_watcher.next().await.or_mm_err(|| BlockchainScanStopped {})
    }

    pub(super) async fn wait_for_gen_tx_blockchain_sync(
        &mut self,
    ) -> Result<SaplingSyncRespawnGuard, MmError<BlockchainScanStopped>> {
        let (sender, receiver) = oneshot_channel();
        self.on_tx_gen_notifier
            .try_send(sender)
            .map_to_mm(|_| BlockchainScanStopped {})?;
        receiver
            .await
            .map(|(handle, rpc)| SaplingSyncRespawnGuard {
                sync_handle: Some((handle, rpc)),
                abort_handle: self.abort_handle.clone(),
            })
            .map_to_mm(|_| BlockchainScanStopped {})
    }
}

pub(super) struct SaplingSyncGuard<'a> {
    pub(super) _connector_guard: AsyncMutexGuard<'a, SaplingSyncConnector>,
    pub(super) respawn_guard: SaplingSyncRespawnGuard,
}<|MERGE_RESOLUTION|>--- conflicted
+++ resolved
@@ -45,8 +45,6 @@
     use futures::compat::Future01CompatExt;
     use group::GroupEncoding;
     use http::Uri;
-<<<<<<< HEAD
-=======
     use prost::Message;
     use std::convert::TryFrom;
     use rpc::v1::types::{Bytes, H256 as H256Json};
@@ -54,7 +52,6 @@
     use std::num::TryFromIntError;
     use std::pin::Pin;
     use std::str::FromStr;
->>>>>>> 35b5a81b
     use tonic::transport::{Channel, ClientTlsConfig};
     use tonic::codegen::StdError;
 
