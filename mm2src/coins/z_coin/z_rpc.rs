--- conflicted
+++ resolved
@@ -540,13 +540,11 @@
     // check if no sync_params was provided and continue syncing from last height in db if it's > 0 or skip_sync_params is true.
     let continue_from_prev_sync =
         (min_height > 0 && sync_params.is_none()) || (skip_sync_params && min_height < sapling_activation_height);
-<<<<<<< HEAD
-    let wallet_db = WalletDbShared::new(builder, maybe_checkpoint_block, z_spending_key, continue_from_prev_sync)
+
+    let wallet_db = WalletDbShared::new(builder, maybe_checkpoint_block, continue_from_prev_sync)
         .await
         .map_mm_err()?;
-=======
-    let wallet_db = WalletDbShared::new(builder, maybe_checkpoint_block, continue_from_prev_sync).await?;
->>>>>>> b8b98cf3
+
     // Check min_height in blocks_db and rewind blocks_db to 0 if sync_height != min_height
     if !continue_from_prev_sync && (sync_height != min_height) {
         // let user know we're clearing cache and re-syncing from new provided height.
