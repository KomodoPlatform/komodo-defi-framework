use super::{z_coin_errors::*, ZcoinConsensusParams};
<<<<<<< HEAD
use crate::utxo::utxo_common;
use bincode::serialize;
=======
use crate::utxo::rpc_clients;
>>>>>>> 09a91e0c
use common::executor::Timer;
use common::log::{debug, error, info};
use common::{async_blocking, spawn_abortable, AbortOnDropHandle, Future01CompatExt};
use db_common::sqlite::rusqlite::{params, Connection, Error as SqliteError, NO_PARAMS};
use db_common::sqlite::{query_single_row, run_optimization_pragmas};
use futures::channel::mpsc::{channel, Receiver as AsyncReceiver, Sender as AsyncSender};
use futures::channel::oneshot::{channel as oneshot_channel, Sender as OneshotSender};
use futures::lock::{Mutex as AsyncMutex, MutexGuard as AsyncMutexGuard};
use futures::StreamExt;
use group::GroupEncoding;
use http::Uri;
use mm2_err_handle::prelude::*;
use parking_lot::Mutex;
use prost::Message;
use protobuf::Message as ProtobufMessage;
use std::path::{Path, PathBuf};
use std::sync::Arc;
use tokio::task::block_in_place;
use tonic::transport::{Channel, ClientTlsConfig};
use zcash_client_backend::data_api::chain::{scan_cached_blocks, validate_chain};
use zcash_client_backend::data_api::error::Error as ChainError;
use zcash_client_backend::data_api::{BlockSource, WalletRead, WalletWrite};
use zcash_client_backend::proto::compact_formats::CompactBlock;
use zcash_client_sqlite::error::SqliteClientError as ZcashClientError;
use zcash_client_sqlite::wallet::init::{init_accounts_table, init_wallet_db};
use zcash_client_sqlite::WalletDb;
use zcash_primitives::consensus::BlockHeight;
use zcash_primitives::transaction::components::Amount;
use zcash_primitives::transaction::TxId;
use zcash_primitives::zip32::ExtendedFullViewingKey;

mod z_coin_grpc {
    tonic::include_proto!("cash.z.wallet.sdk.rpc");
}
use crate::utxo::rpc_clients::{NativeClient, UtxoRpcClientOps};
use crate::{BytesJson, H256Json, ZTransaction};
use z_coin_grpc::compact_tx_streamer_client::CompactTxStreamerClient;
use z_coin_grpc::{BlockId, BlockRange, ChainSpec, TxFilter};

pub type WalletDbShared = Arc<Mutex<WalletDb<ZcoinConsensusParams>>>;

struct CompactBlockRow {
    height: BlockHeight,
    data: Vec<u8>,
}

/// A wrapper for the SQLite connection to the block cache database.
pub struct BlockDb(Connection);

impl BlockDb {
    /// Opens a connection to the wallet database stored at the specified path.
    pub fn for_path<P: AsRef<Path>>(path: P) -> Result<Self, db_common::sqlite::rusqlite::Error> {
        let conn = Connection::open(path)?;
        run_optimization_pragmas(&conn)?;
        conn.execute(
            "CREATE TABLE IF NOT EXISTS compactblocks (
            height INTEGER PRIMARY KEY,
            data BLOB NOT NULL
        )",
            NO_PARAMS,
        )?;
        Ok(BlockDb(conn))
    }

    fn with_blocks<F>(
        &self,
        from_height: BlockHeight,
        limit: Option<u32>,
        mut with_row: F,
    ) -> Result<(), ZcashClientError>
    where
        F: FnMut(CompactBlock) -> Result<(), ZcashClientError>,
    {
        // Fetch the CompactBlocks we need to scan
        let mut stmt_blocks = self
            .0
            .prepare("SELECT height, data FROM compactblocks WHERE height > ? ORDER BY height ASC LIMIT ?")?;

        let rows = stmt_blocks.query_map(
            params![u32::from(from_height), limit.unwrap_or(u32::max_value()),],
            |row| {
                Ok(CompactBlockRow {
                    height: BlockHeight::from_u32(row.get(0)?),
                    data: row.get(1)?,
                })
            },
        )?;

        for row_result in rows {
            let cbr = row_result?;
            let block = CompactBlock::parse_from_bytes(&cbr.data)
                .map_err(zcash_client_backend::data_api::error::Error::from)?;

            if block.height() != cbr.height {
                return Err(ZcashClientError::CorruptedData(format!(
                    "Block height {} did not match row's height field value {}",
                    block.height(),
                    cbr.height
                )));
            }

            with_row(block)?;
        }

        Ok(())
    }

    fn get_latest_block(&self) -> Result<i64, MmError<SqliteError>> {
        Ok(query_single_row(
            &self.0,
            "SELECT height FROM compactblocks ORDER BY height DESC LIMIT 1",
            db_common::sqlite::rusqlite::NO_PARAMS,
            |row| row.get(0),
        )?
        .unwrap_or(0))
    }

    fn insert_block(
        &self,
        height: u32,
        cb_bytes: Vec<u8>,
    ) -> Result<usize, MmError<db_common::sqlite::rusqlite::Error>> {
        self.0
            .prepare("INSERT INTO compactblocks (height, data) VALUES (?, ?)")?
            .execute(params![height, cb_bytes])
            .map_err(MmError::new)
    }

    fn rewind_to_height(&self, height: u32) -> Result<usize, MmError<SqliteError>> {
        self.0
            .execute("DELETE from compactblocks WHERE height > ?1", [height])
            .map_err(MmError::new)
    }
}

impl BlockSource for BlockDb {
    type Error = ZcashClientError;

    fn with_blocks<F>(&self, from_height: BlockHeight, limit: Option<u32>, with_row: F) -> Result<(), Self::Error>
    where
        F: FnMut(CompactBlock) -> Result<(), Self::Error>,
    {
        self.with_blocks(from_height, limit, with_row)
    }
}

pub(super) async fn init_light_client(
    lightwalletd_url: Uri,
    cache_db_path: PathBuf,
    wallet_db_path: PathBuf,
    consensus_params: ZcoinConsensusParams,
    evk: ExtendedFullViewingKey,
) -> Result<(AsyncMutex<SaplingSyncConnector>, WalletDbShared), MmError<ZcoinLightClientInitError>> {
    let blocks_db =
        async_blocking(|| BlockDb::for_path(cache_db_path).map_to_mm(ZcoinLightClientInitError::BlocksDbInitFailure))
            .await?;

    let wallet_db = async_blocking({
        let consensus_params = consensus_params.clone();
        move || -> Result<_, MmError<ZcoinLightClientInitError>> {
            let db = WalletDb::for_path(wallet_db_path, consensus_params)
                .map_to_mm(ZcoinLightClientInitError::WalletDbInitFailure)?;
            run_optimization_pragmas(db.sql_conn()).map_to_mm(ZcoinLightClientInitError::WalletDbInitFailure)?;
            init_wallet_db(&db).map_to_mm(ZcoinLightClientInitError::WalletDbInitFailure)?;
            if db.get_extended_full_viewing_keys()?.is_empty() {
                init_accounts_table(&db, &[evk])?;
            }
            Ok(db)
        }
    })
    .await?;

    let tonic_channel = Channel::builder(lightwalletd_url)
        .tls_config(ClientTlsConfig::new())
        .map_to_mm(ZcoinLightClientInitError::TlsConfigFailure)?
        .connect()
        .await
        .map_to_mm(ZcoinLightClientInitError::ConnectionFailure)?;

    let (sync_status_notifier, sync_watcher) = channel(1);
    let (on_tx_gen_notifier, on_tx_gen_watcher) = channel(1);

    let wallet_db = Arc::new(Mutex::new(wallet_db));
    let sync_handle = SaplingSyncLoopHandle {
        current_block: BlockHeight::from_u32(0),
        rpc_client: ZRpcClient::Light(CompactTxStreamerClient::new(tonic_channel)),
        blocks_db,
        wallet_db: wallet_db.clone(),
        consensus_params,
        sync_status_notifier,
        on_tx_gen_watcher,
        watch_for_tx: None,
    };
    let abort_handle = spawn_abortable(light_wallet_db_sync_loop(sync_handle));

    Ok((
        SaplingSyncConnector::new_mutex_wrapped(sync_watcher, on_tx_gen_notifier, abort_handle),
        wallet_db,
    ))
}

pub(super) async fn init_native_client(
    native_client: NativeClient,
    cache_db_path: PathBuf,
    wallet_db_path: PathBuf,
    consensus_params: ZcoinConsensusParams,
    evk: ExtendedFullViewingKey,
) -> Result<(AsyncMutex<SaplingSyncConnector>, WalletDbShared), MmError<ZcoinNativeClientInitError>> {
    let blocks_db =
        async_blocking(|| BlockDb::for_path(cache_db_path).map_to_mm(ZcoinNativeClientInitError::BlocksDbInitFailure))
            .await?;

    let wallet_db = async_blocking({
        let consensus_params = consensus_params.clone();
        move || -> Result<_, MmError<ZcoinNativeClientInitError>> {
            let db = WalletDb::for_path(wallet_db_path, consensus_params)
                .map_to_mm(ZcoinNativeClientInitError::WalletDbInitFailure)?;
            run_optimization_pragmas(db.sql_conn()).map_to_mm(ZcoinNativeClientInitError::WalletDbInitFailure)?;
            init_wallet_db(&db).map_to_mm(ZcoinNativeClientInitError::WalletDbInitFailure)?;
            if db.get_extended_full_viewing_keys()?.is_empty() {
                init_accounts_table(&db, &[evk])?;
            }
            Ok(db)
        }
    })
    .await?;

    let (sync_status_notifier, sync_watcher) = channel(1);
    let (on_tx_gen_notifier, on_tx_gen_watcher) = channel(1);

    let wallet_db = Arc::new(Mutex::new(wallet_db));
    let sync_handle = SaplingSyncLoopHandle {
        current_block: BlockHeight::from_u32(0),
        rpc_client: ZRpcClient::Native(native_client),
        blocks_db,
        wallet_db: wallet_db.clone(),
        consensus_params,
        sync_status_notifier,
        on_tx_gen_watcher,
        watch_for_tx: None,
    };
    let abort_handle = spawn_abortable(light_wallet_db_sync_loop(sync_handle));

    Ok((
        SaplingSyncConnector::new_mutex_wrapped(sync_watcher, on_tx_gen_notifier, abort_handle),
        wallet_db,
    ))
}

fn is_tx_imported(conn: &Connection, tx_id: TxId) -> bool {
    const QUERY: &str = "SELECT id_tx FROM transactions WHERE txid = ?1;";
    match query_single_row(conn, QUERY, [tx_id.0.to_vec()], |row| row.get::<_, i64>(0)) {
        Ok(Some(_)) => true,
        Ok(None) | Err(_) => false,
    }
}

pub struct SaplingSyncRespawnGuard {
    pub(super) sync_handle: Option<SaplingSyncLoopHandle>,
    pub(super) abort_handle: Arc<Mutex<AbortOnDropHandle>>,
}

impl Drop for SaplingSyncRespawnGuard {
    fn drop(&mut self) {
        if let Some(handle) = self.sync_handle.take() {
            *self.abort_handle.lock() = spawn_abortable(light_wallet_db_sync_loop(handle));
        }
    }
}

impl SaplingSyncRespawnGuard {
    pub(super) fn watch_for_tx(&mut self, tx_id: TxId) {
        if let Some(ref mut handle) = self.sync_handle {
            handle.watch_for_tx = Some(tx_id);
        }
    }

    #[inline]
    pub(super) fn current_block(&self) -> BlockHeight { self.sync_handle.as_ref().expect("always Some").current_block }
}

pub enum SyncStatus {
    UpdatingBlocksCache {
        current_scanned_block: u64,
        latest_block: u64,
    },
    BuildingWalletDb,
    Finished {
        block_number: u64,
    },
}

#[derive(Debug, Serialize)]
struct CompactBlockNative {
    height: u64,
    hash: H256Json,
    prev_hash: H256Json,
    time: u32,
    header: BytesJson,
    compact_txs: Vec<CompactTxNative>,
}

#[derive(Debug, Serialize)]
struct CompactTxNative {
    index: u64,
    hash: H256Json,
    // The transaction fee: present if server can provide. In the case of a
    // stateless server and a transaction with transparent inputs, this will be
    // unset because the calculation requires reference to prior transactions.
    // in a pure-Sapling context, the fee will be calculable as:
    //    valueBalance + (sum(vPubNew) - sum(vPubOld) - sum(tOut))
    fee: u64,
    spends: Vec<CompactSpendNative>,
    outputs: Vec<CompactOutputNative>,
}

#[derive(Debug, Serialize)]
struct CompactSpendNative {
    nf: [u8; 32],
}

#[derive(Debug, Serialize)]
struct CompactOutputNative {
    cmu: [u8; 32],
    epk: [u8; 32],
    #[serde(serialize_with = "<[_]>::serialize")]
    ciphertext: [u8; 80],
}

enum ZRpcClient {
    Native(NativeClient),
    Light(CompactTxStreamerClient<Channel>),
}

pub struct SaplingSyncLoopHandle {
    current_block: BlockHeight,
    rpc_client: ZRpcClient,
    blocks_db: BlockDb,
    wallet_db: WalletDbShared,
    consensus_params: ZcoinConsensusParams,
    /// Notifies about sync status without stopping the loop, e.g. on coin activation
    sync_status_notifier: AsyncSender<SyncStatus>,
    /// If new tx is required to be generated, we stop the sync and respawn it after tx is sent
    /// This watcher waits for such notification
    on_tx_gen_watcher: AsyncReceiver<OneshotSender<Self>>,
    watch_for_tx: Option<TxId>,
}

impl SaplingSyncLoopHandle {
    fn notify_blocks_cache_status(&mut self, current_scanned_block: u64, latest_block: u64) {
        if self
            .sync_status_notifier
            .try_send(SyncStatus::UpdatingBlocksCache {
                current_scanned_block,
                latest_block,
            })
            .is_err()
        {
            debug!("No one seems interested in SyncStatus");
        }
    }

    fn notify_building_wallet_db(&mut self) {
        if self
            .sync_status_notifier
            .try_send(SyncStatus::BuildingWalletDb)
            .is_err()
        {
            debug!("No one seems interested in SyncStatus");
        }
    }

    fn notify_sync_finished(&mut self) {
        if self
            .sync_status_notifier
            .try_send(SyncStatus::Finished {
                block_number: self.current_block.into(),
            })
            .is_err()
        {
            debug!("No one seems interested in SyncStatus");
        }
    }

    async fn update_blocks_cache(&mut self) -> Result<(), MmError<UpdateBlocksCacheErr>> {
        let current_block = match &mut self.rpc_client {
            ZRpcClient::Native(client) => client.get_block_count().compat().await?,
            ZRpcClient::Light(client) => {
                let request = tonic::Request::new(ChainSpec {});
                let block = client.get_latest_block(request).await?;
                let res: u64 = block.into_inner().height;
                res
            },
        };
        let current_block_in_db = block_in_place(|| self.blocks_db.get_latest_block())?;
        let from_block = current_block_in_db as u64 + 1;
        if current_block >= from_block {
            if let ZRpcClient::Light(client) = &mut self.rpc_client {
                let request = tonic::Request::new(BlockRange {
                    start: Some(BlockId {
                        height: from_block,
                        hash: Vec::new(),
                    }),
                    end: Some(BlockId {
                        height: current_block,
                        hash: Vec::new(),
                    }),
                });
                let mut response = client.get_block_range(request).await?;
                while let Some(block) = response.get_mut().message().await? {
                    debug!("Got block {:?}", block);
                    block_in_place(|| self.blocks_db.insert_block(block.height as u32, block.encode_to_vec()))?;
                    self.notify_blocks_cache_status(block.height, current_block);
                }
            }
            if let ZRpcClient::Native(client) = &self.rpc_client {
                let client = client.clone();
                for height in from_block..=current_block {
                    let block = client.get_block_by_height(height).await?;
                    debug!("Got block {:?}", block);
                    let mut tx_id: u64 = 0;
                    let mut compact_txs: Vec<CompactTxNative> = Vec::new();
                    // create and push compact_tx during iteration
                    for hash_tx in &block.tx {
                        let tx_bytes = client.get_transaction_bytes(hash_tx).compat().await?;
                        let tx = ZTransaction::read(tx_bytes.as_slice()).unwrap();
                        let mut spends: Vec<CompactSpendNative> = Vec::new();
                        let mut outputs: Vec<CompactOutputNative> = Vec::new();
                        // create and push outs and spends during iterations
                        for spend in &tx.shielded_spends {
                            let compact_spend = CompactSpendNative { nf: spend.nullifier.0 };
                            spends.push(compact_spend);
                        }
                        for out in &tx.shielded_outputs {
                            let compact_out = CompactOutputNative {
                                cmu: out.cmu.to_bytes(),
                                epk: out.ephemeral_key.to_bytes(),
                                ciphertext: out.out_ciphertext,
                            };
                            outputs.push(compact_out);
                        }
                        tx_id += 1;
                        let spends = spends;
                        let outputs = outputs;
                        let mut transparent_input_amount = Amount::zero();
                        for input in tx.vin.iter() {
                            let hash = H256Json::from(*input.prevout.hash());
                            let prev_tx_bytes = client.get_transaction_bytes(&hash).compat().await?;
                            let prev_tx = ZTransaction::read(prev_tx_bytes.as_slice()).unwrap();
                            if let Some(spent_output) = prev_tx.vout.get(input.prevout.n() as usize) {
                                transparent_input_amount += spent_output.value;
                            }
                        }
                        let transparent_output_amount =
                            tx.vout.iter().fold(Amount::zero(), |current, out| current + out.value);
                        let fee_amount = tx.value_balance + transparent_input_amount - transparent_output_amount;
                        let compact_tx = CompactTxNative {
                            index: tx_id,
                            hash: *hash_tx,
                            fee: fee_amount.into(),
                            spends,
                            outputs,
                        };
                        compact_txs.push(compact_tx);
                    }
                    let header = client.get_block_header_bytes(block.hash).compat().await?;
                    let compact_txs = compact_txs;
                    let compact_block = CompactBlockNative {
                        height,
                        hash: block.hash,
                        prev_hash: block.previousblockhash.unwrap(),
                        time: block.time,
                        header,
                        compact_txs,
                    };
                    let serialized_block =
                        serialize(&compact_block).map_to_mm(|e| UpdateBlocksCacheErr::InternalError(e.to_string()))?;
                    block_in_place(|| self.blocks_db.insert_block(block.height.unwrap(), serialized_block))?;
                    self.notify_blocks_cache_status(block.height.unwrap() as u64, current_block);
                }
            }
        }
        self.current_block = BlockHeight::from_u32(current_block as u32);
        Ok(())
    }

    /// Scans cached blocks, validates the chain and updates WalletDb.
    /// For more notes on the process, check https://github.com/zcash/librustzcash/blob/master/zcash_client_backend/src/data_api/chain.rs#L2
    fn scan_blocks(&mut self) -> Result<(), MmError<ZcashClientError>> {
        let wallet_guard = self.wallet_db.lock();
        let mut wallet_ops = wallet_guard.get_update_ops().expect("get_update_ops always returns Ok");

        if let Err(e) = validate_chain(
            &self.consensus_params,
            &self.blocks_db,
            wallet_ops.get_max_height_hash()?,
        ) {
            match e {
                ZcashClientError::BackendError(ChainError::InvalidChain(lower_bound, _)) => {
                    let rewind_height = if lower_bound > BlockHeight::from_u32(10) {
                        lower_bound - 10
                    } else {
                        BlockHeight::from_u32(0)
                    };
                    wallet_ops.rewind_to_height(rewind_height)?;
                    self.blocks_db.rewind_to_height(rewind_height.into())?;
                },
                e => return MmError::err(e),
            }
        }

        scan_cached_blocks(&self.consensus_params, &self.blocks_db, &mut wallet_ops, None)?;
        Ok(())
    }

    async fn check_watch_for_tx_existence(&mut self) {
        if let Some(tx_id) = self.watch_for_tx {
            let mut attempts = 0;
<<<<<<< HEAD
            if let ZRpcClient::Light(client) = &mut self.rpc_client {
                loop {
                    let filter = TxFilter {
                        block: None,
                        index: 0,
                        hash: tx_id.0.into(),
                    };
                    let request = tonic::Request::new(filter);
                    match client.get_transaction(request).await {
                        Ok(_) => break,
                        Err(e) => {
                            error!("Error on getting tx {}", tx_id);
                            if e.message().contains(utxo_common::NO_TX_ERROR_CODE) {
                                if attempts >= 3 {
                                    self.watch_for_tx = None;
                                    return;
                                }
                                attempts += 1;
=======
            loop {
                let filter = TxFilter {
                    block: None,
                    index: 0,
                    hash: tx_id.0.into(),
                };
                let request = tonic::Request::new(filter);
                match self.grpc_client.get_transaction(request).await {
                    Ok(_) => break,
                    Err(e) => {
                        error!("Error on getting tx {}", tx_id);
                        if e.message().contains(rpc_clients::NO_TX_ERROR_CODE) {
                            if attempts >= 3 {
                                self.watch_for_tx = None;
                                return;
>>>>>>> 09a91e0c
                            }
                            Timer::sleep(30.).await;
                        },
                    }
                }
            }
            if let ZRpcClient::Native(client) = &self.rpc_client {
                loop {
                    match client.get_raw_transaction_bytes(&tx_id.0.into()).compat().await {
                        Ok(_) => break,
                        Err(e) => {
                            error!("Error on getting tx {}", tx_id);
                            if e.to_string().contains(utxo_common::NO_TX_ERROR_CODE) {
                                if attempts >= 3 {
                                    self.watch_for_tx = None;
                                    return;
                                }
                                attempts += 1;
                            }
                            Timer::sleep(30.).await;
                        },
                    }
                }
            }
        }
    }
}

/// For more info on shielded light client protocol, please check the https://zips.z.cash/zip-0307
///
/// It's important to note that unlike standard UTXOs, shielded outputs are not spendable until the transaction is confirmed.
///
/// For AtomicDEX, we have additional requirements for the sync process:
/// 1. Coin should not be usable until initial sync is finished.
/// 2. During concurrent transaction generation (several simultaneous swaps using the same coin), we should prevent the same input usage.
/// 3. Once the transaction is sent, we have to wait until it's confirmed for the change to become spendable.
///
/// So the following was implemented:
/// 1. On the coin initialization, `init_light_client` creates `SaplingSyncLoopHandle`, spawns sync loop
///     and returns mutex-wrapped `SaplingSyncConnector` to interact with it.
/// 2. During sync process, the `SaplingSyncLoopHandle` notifies external code about status using `sync_status_notifier`.
/// 3. Once the sync completes, the coin becomes usable.
/// 4. When transaction is about to be generated, the external code locks the `SaplingSyncConnector` mutex,
///     and calls `SaplingSyncConnector::wait_for_gen_tx_blockchain_sync`.
///     This actually stops the loop and returns `SaplingSyncGuard`, which contains MutexGuard<SaplingSyncConnector> and `SaplingSyncRespawnGuard`.
/// 5. `SaplingSyncRespawnGuard` in its turn contains `SaplingSyncLoopHandle` that is used to respawn the sync when the guard is dropped.
/// 6. Once the transaction is generated and sent, `SaplingSyncRespawnGuard::watch_for_tx` is called to update `SaplingSyncLoopHandle` state.
/// 7. Once the loop is respawned, it will check that broadcast tx is imported (or not available anymore) before stopping in favor of
///     next wait_for_gen_tx_blockchain_sync call.
async fn light_wallet_db_sync_loop(mut sync_handle: SaplingSyncLoopHandle) {
    // this loop is spawned as standalone task so it's safe to use block_in_place here
    loop {
        if let Err(e) = sync_handle.update_blocks_cache().await {
            error!("Error {} on blocks cache update", e);
            Timer::sleep(10.).await;
            continue;
        }

        sync_handle.notify_building_wallet_db();

        if let Err(e) = block_in_place(|| sync_handle.scan_blocks()) {
            error!("Error {} on scan_blocks", e);
            Timer::sleep(10.).await;
            continue;
        }

        sync_handle.notify_sync_finished();

        sync_handle.check_watch_for_tx_existence().await;

        if let Some(tx_id) = sync_handle.watch_for_tx {
            if !block_in_place(|| is_tx_imported(sync_handle.wallet_db.lock().sql_conn(), tx_id)) {
                info!("Tx {} is not imported yet", tx_id);
                Timer::sleep(10.).await;
                continue;
            }
            sync_handle.watch_for_tx = None;
        }

        if let Ok(Some(sender)) = sync_handle.on_tx_gen_watcher.try_next() {
            match sender.send(sync_handle) {
                Ok(_) => break,
                Err(handle_from_channel) => {
                    sync_handle = handle_from_channel;
                },
            }
        }

        Timer::sleep(10.).await;
    }
}

type SyncWatcher = AsyncReceiver<SyncStatus>;
type NewTxNotifier = AsyncSender<OneshotSender<SaplingSyncLoopHandle>>;

pub(super) struct SaplingSyncConnector {
    sync_watcher: SyncWatcher,
    on_tx_gen_notifier: NewTxNotifier,
    abort_handle: Arc<Mutex<AbortOnDropHandle>>,
}

impl SaplingSyncConnector {
    #[inline]
    pub(super) fn new_mutex_wrapped(
        simple_sync_watcher: SyncWatcher,
        on_tx_gen_notifier: NewTxNotifier,
        abort_handle: AbortOnDropHandle,
    ) -> AsyncMutex<Self> {
        AsyncMutex::new(SaplingSyncConnector {
            sync_watcher: simple_sync_watcher,
            on_tx_gen_notifier,
            abort_handle: Arc::new(Mutex::new(abort_handle)),
        })
    }

    #[inline]
    pub(super) async fn current_sync_status(&mut self) -> Result<SyncStatus, MmError<BlockchainScanStopped>> {
        self.sync_watcher.next().await.or_mm_err(|| BlockchainScanStopped {})
    }

    pub(super) async fn wait_for_gen_tx_blockchain_sync(
        &mut self,
    ) -> Result<SaplingSyncRespawnGuard, MmError<BlockchainScanStopped>> {
        let (sender, receiver) = oneshot_channel();
        self.on_tx_gen_notifier
            .try_send(sender)
            .map_to_mm(|_| BlockchainScanStopped {})?;
        receiver
            .await
            .map(|handle| SaplingSyncRespawnGuard {
                sync_handle: Some(handle),
                abort_handle: self.abort_handle.clone(),
            })
            .map_to_mm(|_| BlockchainScanStopped {})
    }
}

pub(super) struct SaplingSyncGuard<'a> {
    pub(super) _connector_guard: AsyncMutexGuard<'a, SaplingSyncConnector>,
    pub(super) respawn_guard: SaplingSyncRespawnGuard,
}<|MERGE_RESOLUTION|>--- conflicted
+++ resolved
@@ -1,20 +1,14 @@
 use super::{z_coin_errors::*, ZcoinConsensusParams};
-<<<<<<< HEAD
-use crate::utxo::utxo_common;
-use bincode::serialize;
-=======
 use crate::utxo::rpc_clients;
->>>>>>> 09a91e0c
 use common::executor::Timer;
 use common::log::{debug, error, info};
-use common::{async_blocking, spawn_abortable, AbortOnDropHandle, Future01CompatExt};
+use common::{async_blocking, spawn_abortable, AbortOnDropHandle};
 use db_common::sqlite::rusqlite::{params, Connection, Error as SqliteError, NO_PARAMS};
 use db_common::sqlite::{query_single_row, run_optimization_pragmas};
 use futures::channel::mpsc::{channel, Receiver as AsyncReceiver, Sender as AsyncSender};
 use futures::channel::oneshot::{channel as oneshot_channel, Sender as OneshotSender};
 use futures::lock::{Mutex as AsyncMutex, MutexGuard as AsyncMutexGuard};
 use futures::StreamExt;
-use group::GroupEncoding;
 use http::Uri;
 use mm2_err_handle::prelude::*;
 use parking_lot::Mutex;
@@ -32,15 +26,12 @@
 use zcash_client_sqlite::wallet::init::{init_accounts_table, init_wallet_db};
 use zcash_client_sqlite::WalletDb;
 use zcash_primitives::consensus::BlockHeight;
-use zcash_primitives::transaction::components::Amount;
 use zcash_primitives::transaction::TxId;
 use zcash_primitives::zip32::ExtendedFullViewingKey;
 
 mod z_coin_grpc {
     tonic::include_proto!("cash.z.wallet.sdk.rpc");
 }
-use crate::utxo::rpc_clients::{NativeClient, UtxoRpcClientOps};
-use crate::{BytesJson, H256Json, ZTransaction};
 use z_coin_grpc::compact_tx_streamer_client::CompactTxStreamerClient;
 use z_coin_grpc::{BlockId, BlockRange, ChainSpec, TxFilter};
 
@@ -183,6 +174,7 @@
         .connect()
         .await
         .map_to_mm(ZcoinLightClientInitError::ConnectionFailure)?;
+    let grpc_client = CompactTxStreamerClient::new(tonic_channel);
 
     let (sync_status_notifier, sync_watcher) = channel(1);
     let (on_tx_gen_notifier, on_tx_gen_watcher) = channel(1);
@@ -190,55 +182,7 @@
     let wallet_db = Arc::new(Mutex::new(wallet_db));
     let sync_handle = SaplingSyncLoopHandle {
         current_block: BlockHeight::from_u32(0),
-        rpc_client: ZRpcClient::Light(CompactTxStreamerClient::new(tonic_channel)),
-        blocks_db,
-        wallet_db: wallet_db.clone(),
-        consensus_params,
-        sync_status_notifier,
-        on_tx_gen_watcher,
-        watch_for_tx: None,
-    };
-    let abort_handle = spawn_abortable(light_wallet_db_sync_loop(sync_handle));
-
-    Ok((
-        SaplingSyncConnector::new_mutex_wrapped(sync_watcher, on_tx_gen_notifier, abort_handle),
-        wallet_db,
-    ))
-}
-
-pub(super) async fn init_native_client(
-    native_client: NativeClient,
-    cache_db_path: PathBuf,
-    wallet_db_path: PathBuf,
-    consensus_params: ZcoinConsensusParams,
-    evk: ExtendedFullViewingKey,
-) -> Result<(AsyncMutex<SaplingSyncConnector>, WalletDbShared), MmError<ZcoinNativeClientInitError>> {
-    let blocks_db =
-        async_blocking(|| BlockDb::for_path(cache_db_path).map_to_mm(ZcoinNativeClientInitError::BlocksDbInitFailure))
-            .await?;
-
-    let wallet_db = async_blocking({
-        let consensus_params = consensus_params.clone();
-        move || -> Result<_, MmError<ZcoinNativeClientInitError>> {
-            let db = WalletDb::for_path(wallet_db_path, consensus_params)
-                .map_to_mm(ZcoinNativeClientInitError::WalletDbInitFailure)?;
-            run_optimization_pragmas(db.sql_conn()).map_to_mm(ZcoinNativeClientInitError::WalletDbInitFailure)?;
-            init_wallet_db(&db).map_to_mm(ZcoinNativeClientInitError::WalletDbInitFailure)?;
-            if db.get_extended_full_viewing_keys()?.is_empty() {
-                init_accounts_table(&db, &[evk])?;
-            }
-            Ok(db)
-        }
-    })
-    .await?;
-
-    let (sync_status_notifier, sync_watcher) = channel(1);
-    let (on_tx_gen_notifier, on_tx_gen_watcher) = channel(1);
-
-    let wallet_db = Arc::new(Mutex::new(wallet_db));
-    let sync_handle = SaplingSyncLoopHandle {
-        current_block: BlockHeight::from_u32(0),
-        rpc_client: ZRpcClient::Native(native_client),
+        grpc_client,
         blocks_db,
         wallet_db: wallet_db.clone(),
         consensus_params,
@@ -297,51 +241,9 @@
     },
 }
 
-#[derive(Debug, Serialize)]
-struct CompactBlockNative {
-    height: u64,
-    hash: H256Json,
-    prev_hash: H256Json,
-    time: u32,
-    header: BytesJson,
-    compact_txs: Vec<CompactTxNative>,
-}
-
-#[derive(Debug, Serialize)]
-struct CompactTxNative {
-    index: u64,
-    hash: H256Json,
-    // The transaction fee: present if server can provide. In the case of a
-    // stateless server and a transaction with transparent inputs, this will be
-    // unset because the calculation requires reference to prior transactions.
-    // in a pure-Sapling context, the fee will be calculable as:
-    //    valueBalance + (sum(vPubNew) - sum(vPubOld) - sum(tOut))
-    fee: u64,
-    spends: Vec<CompactSpendNative>,
-    outputs: Vec<CompactOutputNative>,
-}
-
-#[derive(Debug, Serialize)]
-struct CompactSpendNative {
-    nf: [u8; 32],
-}
-
-#[derive(Debug, Serialize)]
-struct CompactOutputNative {
-    cmu: [u8; 32],
-    epk: [u8; 32],
-    #[serde(serialize_with = "<[_]>::serialize")]
-    ciphertext: [u8; 80],
-}
-
-enum ZRpcClient {
-    Native(NativeClient),
-    Light(CompactTxStreamerClient<Channel>),
-}
-
 pub struct SaplingSyncLoopHandle {
     current_block: BlockHeight,
-    rpc_client: ZRpcClient,
+    grpc_client: CompactTxStreamerClient<Channel>,
     blocks_db: BlockDb,
     wallet_db: WalletDbShared,
     consensus_params: ZcoinConsensusParams,
@@ -390,103 +292,34 @@
     }
 
     async fn update_blocks_cache(&mut self) -> Result<(), MmError<UpdateBlocksCacheErr>> {
-        let current_block = match &mut self.rpc_client {
-            ZRpcClient::Native(client) => client.get_block_count().compat().await?,
-            ZRpcClient::Light(client) => {
-                let request = tonic::Request::new(ChainSpec {});
-                let block = client.get_latest_block(request).await?;
-                let res: u64 = block.into_inner().height;
-                res
-            },
-        };
+        let request = tonic::Request::new(ChainSpec {});
+        let current_blockchain_block = self.grpc_client.get_latest_block(request).await?;
         let current_block_in_db = block_in_place(|| self.blocks_db.get_latest_block())?;
+
         let from_block = current_block_in_db as u64 + 1;
+        let current_block: u64 = current_blockchain_block.into_inner().height;
+
         if current_block >= from_block {
-            if let ZRpcClient::Light(client) = &mut self.rpc_client {
-                let request = tonic::Request::new(BlockRange {
-                    start: Some(BlockId {
-                        height: from_block,
-                        hash: Vec::new(),
-                    }),
-                    end: Some(BlockId {
-                        height: current_block,
-                        hash: Vec::new(),
-                    }),
-                });
-                let mut response = client.get_block_range(request).await?;
-                while let Some(block) = response.get_mut().message().await? {
-                    debug!("Got block {:?}", block);
-                    block_in_place(|| self.blocks_db.insert_block(block.height as u32, block.encode_to_vec()))?;
-                    self.notify_blocks_cache_status(block.height, current_block);
-                }
-            }
-            if let ZRpcClient::Native(client) = &self.rpc_client {
-                let client = client.clone();
-                for height in from_block..=current_block {
-                    let block = client.get_block_by_height(height).await?;
-                    debug!("Got block {:?}", block);
-                    let mut tx_id: u64 = 0;
-                    let mut compact_txs: Vec<CompactTxNative> = Vec::new();
-                    // create and push compact_tx during iteration
-                    for hash_tx in &block.tx {
-                        let tx_bytes = client.get_transaction_bytes(hash_tx).compat().await?;
-                        let tx = ZTransaction::read(tx_bytes.as_slice()).unwrap();
-                        let mut spends: Vec<CompactSpendNative> = Vec::new();
-                        let mut outputs: Vec<CompactOutputNative> = Vec::new();
-                        // create and push outs and spends during iterations
-                        for spend in &tx.shielded_spends {
-                            let compact_spend = CompactSpendNative { nf: spend.nullifier.0 };
-                            spends.push(compact_spend);
-                        }
-                        for out in &tx.shielded_outputs {
-                            let compact_out = CompactOutputNative {
-                                cmu: out.cmu.to_bytes(),
-                                epk: out.ephemeral_key.to_bytes(),
-                                ciphertext: out.out_ciphertext,
-                            };
-                            outputs.push(compact_out);
-                        }
-                        tx_id += 1;
-                        let spends = spends;
-                        let outputs = outputs;
-                        let mut transparent_input_amount = Amount::zero();
-                        for input in tx.vin.iter() {
-                            let hash = H256Json::from(*input.prevout.hash());
-                            let prev_tx_bytes = client.get_transaction_bytes(&hash).compat().await?;
-                            let prev_tx = ZTransaction::read(prev_tx_bytes.as_slice()).unwrap();
-                            if let Some(spent_output) = prev_tx.vout.get(input.prevout.n() as usize) {
-                                transparent_input_amount += spent_output.value;
-                            }
-                        }
-                        let transparent_output_amount =
-                            tx.vout.iter().fold(Amount::zero(), |current, out| current + out.value);
-                        let fee_amount = tx.value_balance + transparent_input_amount - transparent_output_amount;
-                        let compact_tx = CompactTxNative {
-                            index: tx_id,
-                            hash: *hash_tx,
-                            fee: fee_amount.into(),
-                            spends,
-                            outputs,
-                        };
-                        compact_txs.push(compact_tx);
-                    }
-                    let header = client.get_block_header_bytes(block.hash).compat().await?;
-                    let compact_txs = compact_txs;
-                    let compact_block = CompactBlockNative {
-                        height,
-                        hash: block.hash,
-                        prev_hash: block.previousblockhash.unwrap(),
-                        time: block.time,
-                        header,
-                        compact_txs,
-                    };
-                    let serialized_block =
-                        serialize(&compact_block).map_to_mm(|e| UpdateBlocksCacheErr::InternalError(e.to_string()))?;
-                    block_in_place(|| self.blocks_db.insert_block(block.height.unwrap(), serialized_block))?;
-                    self.notify_blocks_cache_status(block.height.unwrap() as u64, current_block);
-                }
-            }
-        }
+            let request = tonic::Request::new(BlockRange {
+                start: Some(BlockId {
+                    height: from_block,
+                    hash: Vec::new(),
+                }),
+                end: Some(BlockId {
+                    height: current_block,
+                    hash: Vec::new(),
+                }),
+            });
+
+            let mut response = self.grpc_client.get_block_range(request).await?;
+
+            while let Some(block) = response.get_mut().message().await? {
+                debug!("Got block {:?}", block);
+                block_in_place(|| self.blocks_db.insert_block(block.height as u32, block.encode_to_vec()))?;
+                self.notify_blocks_cache_status(block.height, current_block);
+            }
+        }
+
         self.current_block = BlockHeight::from_u32(current_block as u32);
         Ok(())
     }
@@ -523,26 +356,6 @@
     async fn check_watch_for_tx_existence(&mut self) {
         if let Some(tx_id) = self.watch_for_tx {
             let mut attempts = 0;
-<<<<<<< HEAD
-            if let ZRpcClient::Light(client) = &mut self.rpc_client {
-                loop {
-                    let filter = TxFilter {
-                        block: None,
-                        index: 0,
-                        hash: tx_id.0.into(),
-                    };
-                    let request = tonic::Request::new(filter);
-                    match client.get_transaction(request).await {
-                        Ok(_) => break,
-                        Err(e) => {
-                            error!("Error on getting tx {}", tx_id);
-                            if e.message().contains(utxo_common::NO_TX_ERROR_CODE) {
-                                if attempts >= 3 {
-                                    self.watch_for_tx = None;
-                                    return;
-                                }
-                                attempts += 1;
-=======
             loop {
                 let filter = TxFilter {
                     block: None,
@@ -558,29 +371,11 @@
                             if attempts >= 3 {
                                 self.watch_for_tx = None;
                                 return;
->>>>>>> 09a91e0c
                             }
-                            Timer::sleep(30.).await;
-                        },
-                    }
-                }
-            }
-            if let ZRpcClient::Native(client) = &self.rpc_client {
-                loop {
-                    match client.get_raw_transaction_bytes(&tx_id.0.into()).compat().await {
-                        Ok(_) => break,
-                        Err(e) => {
-                            error!("Error on getting tx {}", tx_id);
-                            if e.to_string().contains(utxo_common::NO_TX_ERROR_CODE) {
-                                if attempts >= 3 {
-                                    self.watch_for_tx = None;
-                                    return;
-                                }
-                                attempts += 1;
-                            }
-                            Timer::sleep(30.).await;
-                        },
-                    }
+                            attempts += 1;
+                        }
+                        Timer::sleep(30.).await;
+                    },
                 }
             }
         }
