--- conflicted
+++ resolved
@@ -206,11 +206,8 @@
     Io(std::io::Error),
     RpcClientInitErr(ZcoinClientInitError),
     ZCashParamsNotFound,
-<<<<<<< HEAD
+    ZDerivationPathNotSet,
     ChecksumVerificationFailed,
-=======
-    ZDerivationPathNotSet,
->>>>>>> a05819d2
 }
 
 impl From<SqliteError> for ZCoinBuildError {
