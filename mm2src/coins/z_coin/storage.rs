use crate::z_coin::{ValidateBlocksError, ZcoinConsensusParams, ZcoinStorageError};
use mm2_event_stream::StreamingManager;

pub mod blockdb;
pub use blockdb::*;

pub mod walletdb;
#[cfg(target_arch = "wasm32")] mod z_params;
#[cfg(target_arch = "wasm32")]
pub(crate) use z_params::ZcashParamsWasmImpl;

pub use walletdb::*;
use zcash_extras::wallet::decrypt_and_store_transaction;
use zcash_primitives::transaction::Transaction;

use mm2_err_handle::mm_error::MmResult;
#[cfg(target_arch = "wasm32")]
use walletdb::wasm::storage::DataConnStmtCacheWasm;
#[cfg(debug_assertions)]
use zcash_client_backend::data_api::error::Error;
use zcash_client_backend::data_api::PrunedBlock;
use zcash_client_backend::proto::compact_formats::CompactBlock;
use zcash_client_backend::wallet::{AccountId, WalletTx};
use zcash_client_backend::welding_rig::scan_block;
#[cfg(not(target_arch = "wasm32"))]
use zcash_client_sqlite::for_async::DataConnStmtCacheAsync;
use zcash_extras::{WalletRead, WalletWrite};
use zcash_primitives::block::BlockHash;
use zcash_primitives::consensus::BlockHeight;
use zcash_primitives::merkle_tree::CommitmentTree;
use zcash_primitives::sapling::Nullifier;
use zcash_primitives::zip32::ExtendedFullViewingKey;

pub type ZcoinStorageRes<T> = MmResult<T, ZcoinStorageError>;

#[derive(Clone)]
pub struct DataConnStmtCacheWrapper {
    #[cfg(not(target_arch = "wasm32"))]
    cache: DataConnStmtCacheAsync<ZcoinConsensusParams>,
    #[cfg(target_arch = "wasm32")]
    cache: DataConnStmtCacheWasm,
}

impl DataConnStmtCacheWrapper {
    #[cfg(not(target_arch = "wasm32"))]
    pub fn new(cache: DataConnStmtCacheAsync<ZcoinConsensusParams>) -> Self { Self { cache } }
    #[cfg(target_arch = "wasm32")]
    pub fn new(cache: DataConnStmtCacheWasm) -> Self { Self { cache } }
    #[cfg(not(target_arch = "wasm32"))]
    #[inline]
    pub fn inner(&self) -> &DataConnStmtCacheAsync<ZcoinConsensusParams> { &self.cache }
    #[cfg(target_arch = "wasm32")]
    #[inline]
    pub fn inner(&self) -> &DataConnStmtCacheWasm { &self.cache }
}

pub struct CompactBlockRow {
    pub(crate) height: BlockHeight,
    pub(crate) data: Vec<u8>,
}

#[derive(Clone)]
pub enum BlockProcessingMode {
    Validate,
    Scan(DataConnStmtCacheWrapper, StreamingManager),
}

/// Checks that the scanned blocks in the data database, when combined with the recent
/// `CompactBlock`s in the cache database, form a valid chain.
///
/// This function is built on the core assumption that the information provided in the
/// cache database is more likely to be accurate than the previously-scanned information.
/// This follows from the design (and trust) assumption that the `lightwalletd` server
/// provides accurate block information as of the time it was requested.
///
pub async fn validate_chain(
    block: CompactBlock,
    prev_height: &mut BlockHeight,
    prev_hash: &mut Option<BlockHash>,
) -> Result<(), ValidateBlocksError> {
    let current_height = block.height();
    if current_height != *prev_height + 1 {
        Err(ValidateBlocksError::block_height_discontinuity(
            *prev_height + 1,
            current_height,
        ))
    } else if prev_hash.is_none() || (prev_hash.as_ref() == Some(&block.prev_hash())) {
        Ok(())
    } else {
        Err(ValidateBlocksError::prev_hash_mismatch(current_height))
    }?;

    *prev_height = current_height;
    *prev_hash = Some(block.hash());

    Ok(())
}

/// Scans new blocks added to the cache for any transactions received by
/// the tracked accounts.
///
/// This function returns without error after scanning new blocks, allowing
/// the caller to update their UI with scanning progress. Repeatedly calling this
/// function will process sequential ranges of blocks.
///
/// The function focuses on cached blocks with heights greater than the
/// highest scanned block in `data`. Cached blocks with lower heights are not
/// verified against previously-scanned blocks. This function **assumes** that
/// the caller is handling rollbacks.
///
/// For brand-new light client databases, the function starts scanning from the
/// Sapling activation height. This height can be fast-forwarded to a more recent
/// block by initializing the client database with a starting block (e.g., calling
/// `init_blocks_table` before this function if using `zcash_client_sqlite`).
///
/// Scanned blocks are required to be height-sequential. If a block is missing from
/// the cache, an error will be returned with kind [`ChainInvalid::BlockHeightDiscontinuity`].
///
pub async fn scan_cached_block(
    data: &DataConnStmtCacheWrapper,
    params: &ZcoinConsensusParams,
    block: &CompactBlock,
    last_height: &mut BlockHeight,
) -> Result<Vec<WalletTx<Nullifier>>, ValidateBlocksError> {
    let mut data_guard = data.inner().clone();
    // Fetch the ExtendedFullViewingKeys we are tracking
    let extfvks = data_guard.get_extended_full_viewing_keys().await?;
    let extfvks: Vec<(&AccountId, &ExtendedFullViewingKey)> = extfvks.iter().collect();

    // Get the most recent CommitmentTree
    let mut tree = data_guard
        .get_commitment_tree(*last_height)
        .await
        .map(|t| t.unwrap_or_else(CommitmentTree::empty))?;
    // Get most recent incremental witnesses for the notes we are tracking
    let mut witnesses = data_guard.get_witnesses(*last_height).await?;

    // Get the nullifiers for the notes we are tracking
    let mut nullifiers = data_guard.get_nullifiers().await?;

    let current_height = block.height();
    // Scanned blocks MUST be height-sequential.
    if current_height != (*last_height + 1) {
        return Err(ValidateBlocksError::block_height_discontinuity(
            *last_height + 1,
            current_height,
        ));
    }

    let txs: Vec<WalletTx<Nullifier>> = {
        let mut witness_refs: Vec<_> = witnesses.iter_mut().map(|w| &mut w.1).collect();
        scan_block(
            params,
            block.clone(),
            &extfvks,
            &nullifiers,
            &mut tree,
            &mut witness_refs[..],
        )
    };

    // To enforce that all roots match,
    // see -> https://github.com/KomodoPlatform/librustzcash/blob/e92443a7bbd1c5e92e00e6deb45b5a33af14cea4/zcash_client_backend/src/data_api/chain.rs#L304-L326

    let new_witnesses = data_guard
        .advance_by_block(
            &(PrunedBlock {
                block_height: current_height,
                block_hash: BlockHash::from_slice(&block.hash),
                block_time: block.time,
                commitment_tree: &tree,
                transactions: &txs,
            }),
            &witnesses,
        )
        .await?;

    let spent_nf: Vec<Nullifier> = txs
        .iter()
        .flat_map(|tx| tx.shielded_spends.iter().map(|spend| spend.nf))
        .collect();
    nullifiers.retain(|(_, nf)| !spent_nf.contains(nf));
    nullifiers.extend(
        txs.iter()
            .flat_map(|tx| tx.shielded_outputs.iter().map(|out| (out.account, out.nf))),
    );

    witnesses.extend(new_witnesses);
    *last_height = current_height;

<<<<<<< HEAD
    Ok(txs)
=======
    // If there are any transactions in the block, return the transaction count
    Ok(txs.len())
}

/// Processes and stores any change outputs created in the transaction by:
/// - Decrypting outputs using wallet viewing keys
/// - Adding decrypted change notes to the wallet database
/// - Making change notes available for future spends
pub(crate) async fn store_change_output(
    params: &ZcoinConsensusParams,
    shared_db: &WalletDbShared,
    tx: &Transaction,
) -> Result<(), String> {
    let mut data = try_s!(shared_db.db.get_update_ops());
    try_s!(decrypt_and_store_transaction(params, &mut data, tx).await);

    Ok(())
>>>>>>> 14160712
}<|MERGE_RESOLUTION|>--- conflicted
+++ resolved
@@ -188,11 +188,7 @@
     witnesses.extend(new_witnesses);
     *last_height = current_height;
 
-<<<<<<< HEAD
     Ok(txs)
-=======
-    // If there are any transactions in the block, return the transaction count
-    Ok(txs.len())
 }
 
 /// Processes and stores any change outputs created in the transaction by:
@@ -208,5 +204,4 @@
     try_s!(decrypt_and_store_transaction(params, &mut data, tx).await);
 
     Ok(())
->>>>>>> 14160712
 }