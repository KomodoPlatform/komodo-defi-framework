use std::collections::HashSet;

use crate::z_coin::{ZCoin, ZTxHistoryError};
use common::PagingOptionsEnum;
use mm2_err_handle::prelude::MmError;
<<<<<<< HEAD
use zcash_primitives::transaction::TxId;
=======
use primitives::hash::H256;
use std::convert::TryInto;
>>>>>>> ff0eefcd

cfg_wasm32!(
    use crate::z_coin::storage::wasm::tables::{WalletDbBlocksTable, WalletDbReceivedNotesTable, WalletDbTransactionsTable};
    use crate::MarketCoinOps;
    use mm2_number::BigInt;
    use mm2_db::indexed_db::cursor_prelude::CursorError;
    use mm2_err_handle::prelude::MapToMmResult;
    use num_traits::ToPrimitive;
);

cfg_native!(
    use crate::z_coin::BLOCKS_TABLE;
    use common::async_blocking;
    use db_common::sqlite::sql_builder::{name, SqlBuilder, SqlName};
    use db_common::sqlite::rusqlite::Error as SqliteError;
    use db_common::sqlite::rusqlite::Row;
    use db_common::sqlite::offset_by_id;
    use db_common::sqlite::rusqlite::types::Type;
);

#[cfg(not(target_arch = "wasm32"))]
const TRANSACTIONS_TABLE: &str = "transactions";

pub(crate) struct ZCoinTxHistoryItem {
    pub(crate) tx_hash: H256,
    pub(crate) internal_id: i64,
    pub(crate) height: i64,
    pub(crate) timestamp: i64,
    pub(crate) received_amount: i64,
    pub(crate) spent_amount: i64,
}

pub(crate) struct ZTxHistoryRes {
    pub(crate) total_tx_count: u32,
    pub(crate) transactions: Vec<ZCoinTxHistoryItem>,
    pub(crate) skipped: usize,
}

/// Fetch transaction history from the database.
#[cfg(target_arch = "wasm32")]
pub(crate) async fn fetch_tx_history_from_db(
    z: &ZCoin,
    limit: usize,
    paging_options: PagingOptionsEnum<i64>,
) -> Result<ZTxHistoryRes, MmError<ZTxHistoryError>> {
    let wallet_db = z.z_fields.light_wallet_db.clone();
    let wallet_db = wallet_db.db.lock_db().await.unwrap();
    let db_transaction = wallet_db.get_inner().transaction().await?;
    let tx_table = db_transaction.table::<WalletDbTransactionsTable>().await?;
    let total_tx_count = tx_table.count_all().await? as u32;
    let offset = match paging_options {
        PagingOptionsEnum::PageNumber(page_number) => ((page_number.get() - 1) * limit) as i64,
        PagingOptionsEnum::FromId(tx_id) => {
            if tx_id > total_tx_count as i64 {
                return MmError::err(ZTxHistoryError::FromIdDoesNotExist(tx_id));
            }
            (total_tx_count as i64 - tx_id) + 1
        },
    };

    // Fetch transactions
    let txs = tx_table
        .cursor_builder()
        .only("ticker", z.ticker())?
        .offset(offset as u32)
        .limit(limit)
        .reverse()
        .open_cursor("ticker")
        .await?
        .collect()
        .await?;

    // Fetch received notes
    let rn_table = db_transaction.table::<WalletDbReceivedNotesTable>().await?;
    let received_notes = rn_table
        .cursor_builder()
        .only("ticker", z.ticker())?
        .open_cursor("ticker")
        .await?
        .collect()
        .await?;

    // Fetch blocks
    let blocks_table = db_transaction.table::<WalletDbBlocksTable>().await?;
    let blocks = blocks_table
        .cursor_builder()
        .only("ticker", z.ticker())?
        .open_cursor("ticker")
        .await?
        .collect()
        .await?;

    // Process transactions and construct tx_details
    let mut tx_details = Vec::new();
    for (tx_id, tx) in txs {
        if let Some((_, WalletDbBlocksTable { height, time, .. })) = blocks
            .iter()
            .find(|(_, block)| tx.block.map(|b| b == block.height).unwrap_or_default())
        {
            let internal_id = tx_id;
            let mut received_amount = 0;
            let mut spent_amount = 0;

            for (_, note) in &received_notes {
                if internal_id == note.tx {
                    received_amount += note.value.to_u64().ok_or_else(|| {
                        ZTxHistoryError::IndexedDbError("Number is too large to fit in a u64".to_string())
                    })? as i64;
                }

                // detecting spent amount by "spent" field in received_notes table
                if let Some(spent) = &note.spent {
                    if &BigInt::from(internal_id) == spent {
                        spent_amount += note.value.to_u64().ok_or_else(|| {
                            ZTxHistoryError::IndexedDbError("Number is too large to fit in a u64".to_string())
                        })? as i64;
                    }
                }
            }

            let mut tx_hash: [u8; 32] = tx
                .txid
                .try_into()
                .map_err(|_| ZTxHistoryError::IndexedDbError("Expected 32 bytes for transaction hash".to_string()))?;
            tx_hash.reverse();

            tx_details.push(ZCoinTxHistoryItem {
                tx_hash: H256::from(tx_hash),
                internal_id: internal_id as i64,
                height: *height as i64,
                timestamp: *time as i64,
                received_amount,
                spent_amount,
            });
        }
    }

    Ok(ZTxHistoryRes {
        transactions: tx_details,
        total_tx_count,
        skipped: offset as usize,
    })
}

#[cfg(not(target_arch = "wasm32"))]
impl ZCoinTxHistoryItem {
    fn try_from_sql_row(row: &Row<'_>) -> Result<Self, SqliteError> {
        let tx_bytes: Vec<u8> = row.get(0)?;
        let mut tx_hash: [u8; 32] = tx_bytes.try_into().map_err(|_| {
            SqliteError::FromSqlConversionFailure(
                0,
                Type::Blob,
                Box::new(std::io::Error::new(
                    std::io::ErrorKind::InvalidData,
                    "Expected 32 bytes for transaction hash",
                )),
            )
        })?;
        tx_hash.reverse();

        Ok(ZCoinTxHistoryItem {
            tx_hash: H256::from(tx_hash),
            internal_id: row.get(1)?,
            height: row.get(2)?,
            timestamp: row.get(3)?,
            received_amount: row.get(4)?,
            spent_amount: row.get(5)?,
        })
    }
}

#[cfg(not(target_arch = "wasm32"))]
pub(crate) async fn fetch_tx_history_from_db(
    z: &ZCoin,
    limit: usize,
    paging_options: PagingOptionsEnum<i64>,
) -> Result<ZTxHistoryRes, MmError<ZTxHistoryError>> {
    let wallet_db = z.z_fields.light_wallet_db.clone();
    async_blocking(move || {
        let db_guard = wallet_db.db.inner();
        let db_guard = db_guard.lock().unwrap();
        let conn = db_guard.sql_conn();

        let total_sql = SqlBuilder::select_from(TRANSACTIONS_TABLE)
            .field("COUNT(id_tx)")
            .sql()
            .expect("valid SQL");
        let total_tx_count = conn.query_row(&total_sql, [], |row| row.get(0))?;

        let mut sql_builder = SqlBuilder::select_from(name!(TRANSACTIONS_TABLE; "txes"));
        sql_builder
            .field("txes.txid")
            .field("txes.id_tx as internal_id")
            .field("txes.block as block");

        let offset = match paging_options {
            PagingOptionsEnum::PageNumber(page) => (page.get() - 1) * limit,
            PagingOptionsEnum::FromId(id) => {
                offset_by_id(conn, &sql_builder, [id], "id_tx", "block DESC, id_tx ASC", "id_tx = ?1")?
                    .ok_or(ZTxHistoryError::FromIdDoesNotExist(id))?
            },
        };

        let sql = sql_builder
            .field("blocks.time")
            .field("COALESCE(rn.received_amount, 0)")
            .field("COALESCE(sn.sent_amount, 0)")
            .left()
            .join("(SELECT tx, SUM(value) as received_amount FROM received_notes GROUP BY tx) as rn")
            .on("txes.id_tx = rn.tx")
            // detecting spent amount by "spent" field in received_notes table
            .join("(SELECT spent, SUM(value) as sent_amount FROM received_notes GROUP BY spent) as sn")
            .on("txes.id_tx = sn.spent")
            .join(BLOCKS_TABLE)
            .on("txes.block = blocks.height")
            .group_by("internal_id")
            .order_by("block", true)
            .order_by("internal_id", false)
            .offset(offset)
            .limit(limit)
            .sql()
            .expect("valid query");

        let sql_items = conn
            .prepare(&sql)?
            .query_map([], ZCoinTxHistoryItem::try_from_sql_row)?
            .collect::<Result<Vec<_>, _>>()?;

        Ok(ZTxHistoryRes {
            transactions: sql_items,
            total_tx_count,
            skipped: offset,
        })
    })
    .await
}

#[cfg(target_arch = "wasm32")]
pub(crate) async fn fetch_txs_from_db(
    z: &ZCoin,
    tx_hashes: HashSet<TxId>,
) -> Result<Vec<ZCoinTxHistoryItem>, MmError<ZTxHistoryError>> {
    let wallet_db = z.z_fields.light_wallet_db.clone();
    let wallet_db = wallet_db.db.lock_db().await.unwrap();
    let db_transaction = wallet_db.get_inner().transaction().await?;
    let tx_table = db_transaction.table::<WalletDbTransactionsTable>().await?;

    let limit = tx_hashes.len();
    let condition = {
        // Convert TxIds to Vec<u8>s for comparison.
        let tx_hashes: HashSet<_> = tx_hashes.into_iter().map(|txid| txid.0.to_vec()).collect();
        move |tx| {
            let tx = serde_json::from_value::<WalletDbTransactionsTable>(tx)
                .map_to_mm(|err| CursorError::ErrorDeserializingItem(err.to_string()))?;
            Ok(tx_hashes.contains(&tx.txid))
        }
    };

    // Fetch transactions
    let txs = tx_table
        .cursor_builder()
        .only("ticker", z.ticker())?
        // We need to explicitly set a limit since `where_` implicitly sets a limit of 1 if no limit is set.
        // TODO: Remove when `where_` doesn't exhibit this behavior.
        .limit(limit)
        .where_(condition)
        .reverse()
        .open_cursor("ticker")
        .await?
        .collect()
        .await?;

    // Fetch received notes
    let rn_table = db_transaction.table::<WalletDbReceivedNotesTable>().await?;
    let received_notes = rn_table
        .cursor_builder()
        .only("ticker", z.ticker())?
        .open_cursor("ticker")
        .await?
        .collect()
        .await?;

    // Fetch blocks
    let blocks_table = db_transaction.table::<WalletDbBlocksTable>().await?;
    let blocks = blocks_table
        .cursor_builder()
        .only("ticker", z.ticker())?
        .open_cursor("ticker")
        .await?
        .collect()
        .await?;

    // Process transactions and construct tx_details
    let mut transactions = Vec::new();
    for (tx_id, tx) in txs {
        if let Some((_, WalletDbBlocksTable { height, time, .. })) = blocks
            .iter()
            .find(|(_, block)| tx.block.map(|b| b == block.height).unwrap_or_default())
        {
            let internal_id = tx_id;
            let mut received_amount = 0;
            let mut spent_amount = 0;

            for (_, note) in &received_notes {
                if internal_id == note.tx {
                    received_amount += note.value.to_u64().ok_or_else(|| {
                        ZTxHistoryError::IndexedDbError("Number is too large to fit in a u64".to_string())
                    })? as i64;
                }

                // detecting spent amount by "spent" field in received_notes table
                if let Some(spent) = &note.spent {
                    if &BigInt::from(internal_id) == spent {
                        spent_amount += note.value.to_u64().ok_or_else(|| {
                            ZTxHistoryError::IndexedDbError("Number is too large to fit in a u64".to_string())
                        })? as i64;
                    }
                }
            }

            let mut tx_hash = tx.txid;
            tx_hash.reverse();

            transactions.push(ZCoinTxHistoryItem {
                tx_hash,
                internal_id: internal_id as i64,
                height: *height as i64,
                timestamp: *time as i64,
                received_amount,
                spent_amount,
            });
        }
    }

    Ok(transactions)
}

#[cfg(not(target_arch = "wasm32"))]
pub(crate) async fn fetch_txs_from_db(
    z: &ZCoin,
    tx_hashes: HashSet<TxId>,
) -> Result<Vec<ZCoinTxHistoryItem>, MmError<ZTxHistoryError>> {
    let wallet_db = z.z_fields.light_wallet_db.clone();
    async_blocking(move || {
        let sql_query = SqlBuilder::select_from(name!(TRANSACTIONS_TABLE; "txes"))
            .field("txes.txid as tx_hash")
            .field("txes.id_tx as internal_id")
            .field("txes.block as block")
            .field("blocks.time")
            .field("COALESCE(rn.received_amount, 0)")
            .field("COALESCE(sn.sent_amount, 0)")
            .and_where_in_quoted(
                // Make sure the tx hash from the DB is lowercase,
                "lower(hex(tx_hash))",
                &tx_hashes
                    .iter()
                    // as well as the tx hashes we are looking for.
                    .map(|tx_hash| hex::encode(tx_hash.0).to_lowercase())
                    .collect::<Vec<_>>(),
            )
            .left()
            .join("(SELECT tx, SUM(value) as received_amount FROM received_notes GROUP BY tx) as rn")
            .on("txes.id_tx = rn.tx")
            .join("(SELECT spent, SUM(value) as sent_amount FROM received_notes GROUP BY spent) as sn")
            .on("txes.id_tx = sn.spent")
            .join(BLOCKS_TABLE)
            .on("txes.block = blocks.height")
            .group_by("internal_id")
            .order_by("block", true)
            .order_by("internal_id", false)
            .sql()
            .expect("valid query");

        let txs = wallet_db
            .db
            .inner()
            .lock()
            .unwrap()
            .sql_conn()
            .prepare(&sql_query)?
            .query_map([], ZCoinTxHistoryItem::try_from_sql_row)?
            .collect::<Result<Vec<_>, _>>()?;
        Ok(txs)
    })
    .await
}<|MERGE_RESOLUTION|>--- conflicted
+++ resolved
@@ -3,12 +3,9 @@
 use crate::z_coin::{ZCoin, ZTxHistoryError};
 use common::PagingOptionsEnum;
 use mm2_err_handle::prelude::MmError;
-<<<<<<< HEAD
-use zcash_primitives::transaction::TxId;
-=======
 use primitives::hash::H256;
 use std::convert::TryInto;
->>>>>>> ff0eefcd
+use zcash_primitives::transaction::TxId;
 
 cfg_wasm32!(
     use crate::z_coin::storage::wasm::tables::{WalletDbBlocksTable, WalletDbReceivedNotesTable, WalletDbTransactionsTable};
@@ -329,11 +326,14 @@
                 }
             }
 
-            let mut tx_hash = tx.txid;
+            let mut tx_hash: [u8; 32] = tx
+                .txid
+                .try_into()
+                .map_err(|_| ZTxHistoryError::IndexedDbError("Expected 32 bytes for transaction hash".to_string()))?;
             tx_hash.reverse();
 
             transactions.push(ZCoinTxHistoryItem {
-                tx_hash,
+                tx_hash: H256::from(tx_hash),
                 internal_id: internal_id as i64,
                 height: *height as i64,
                 timestamp: *time as i64,
