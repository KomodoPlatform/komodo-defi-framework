--- conflicted
+++ resolved
@@ -19,11 +19,7 @@
                  EthTxFeeDetails};
 use crate::nft::nft_errors::{ClearNftDbError, MetaFromUrlError, ProtectFromSpamError, TransferConfirmationsError,
                              UpdateSpamPhishingError};
-<<<<<<< HEAD
-use crate::nft::nft_structs::{build_nft_with_empty_meta, BuildNftFields, NftCommon, NftCtx, NftInfo,
-=======
-use crate::nft::nft_structs::{build_nft_with_empty_meta, BuildNftFields, ClearNftDbReq, NftCommon, NftCtx,
->>>>>>> a877acad
+use crate::nft::nft_structs::{build_nft_with_empty_meta, BuildNftFields, ClearNftDbReq, NftCommon, NftCtx, NftInfo,
                               NftTransferCommon, PhishingDomainReq, PhishingDomainRes, RefreshMetadataReq,
                               SpamContractReq, SpamContractRes, TransferMeta, TransferStatus, UriMeta};
 use crate::nft::storage::{NftListStorageOps, NftTransferHistoryStorageOps};
@@ -1498,7 +1494,54 @@
         .and_then(|url| url.domain().map(String::from))
 }
 
-<<<<<<< HEAD
+/// Clears NFT data from the database for specified chains.
+pub async fn clear_nft_db(ctx: MmArc, req: ClearNftDbReq) -> MmResult<(), ClearNftDbError> {
+    if req.clear_all {
+        let nft_ctx = NftCtx::from_ctx(&ctx).map_to_mm(ClearNftDbError::Internal)?;
+        let storage = nft_ctx.lock_db().await?;
+        storage.clear_all_nft_data().await?;
+        storage.clear_all_history_data().await?;
+        return Ok(());
+    }
+
+    if req.chains.is_empty() {
+        return MmError::err(ClearNftDbError::InvalidRequest(
+            "Nothing to clear was specified".to_string(),
+        ));
+    }
+
+    let nft_ctx = NftCtx::from_ctx(&ctx).map_to_mm(ClearNftDbError::Internal)?;
+    let storage = nft_ctx.lock_db().await?;
+    let mut errors = Vec::new();
+    for chain in req.chains.iter() {
+        if let Err(e) = clear_data_for_chain(&storage, chain).await {
+            errors.push(e);
+        }
+    }
+    if !errors.is_empty() {
+        return MmError::err(ClearNftDbError::DbError(format!("{:?}", errors)));
+    }
+
+    Ok(())
+}
+
+async fn clear_data_for_chain<T>(storage: &T, chain: &Chain) -> MmResult<(), ClearNftDbError>
+where
+    T: NftListStorageOps + NftTransferHistoryStorageOps,
+{
+    let (is_nft_list_init, is_history_init) = (
+        NftListStorageOps::is_initialized(storage, chain).await?,
+        NftTransferHistoryStorageOps::is_initialized(storage, chain).await?,
+    );
+    if is_nft_list_init {
+        storage.clear_nft_data(chain).await?;
+    }
+    if is_history_init {
+        storage.clear_history_data(chain).await?;
+    }
+    Ok(())
+}
+
 fn construct_moralis_uri_for_nft(base_url: &Url, address: &str, chain: &Chain) -> MmResult<Url, GetNftInfoError> {
     let mut uri = base_url.clone();
     uri.set_path(MORALIS_API_ENDPOINT);
@@ -1510,52 +1553,4 @@
         .append_pair("chain", &chain.to_string())
         .append_pair(MORALIS_FORMAT_QUERY_NAME, MORALIS_FORMAT_QUERY_VALUE);
     Ok(uri)
-=======
-/// Clears NFT data from the database for specified chains.
-pub async fn clear_nft_db(ctx: MmArc, req: ClearNftDbReq) -> MmResult<(), ClearNftDbError> {
-    if req.clear_all {
-        let nft_ctx = NftCtx::from_ctx(&ctx).map_to_mm(ClearNftDbError::Internal)?;
-        let storage = nft_ctx.lock_db().await?;
-        storage.clear_all_nft_data().await?;
-        storage.clear_all_history_data().await?;
-        return Ok(());
-    }
-
-    if req.chains.is_empty() {
-        return MmError::err(ClearNftDbError::InvalidRequest(
-            "Nothing to clear was specified".to_string(),
-        ));
-    }
-
-    let nft_ctx = NftCtx::from_ctx(&ctx).map_to_mm(ClearNftDbError::Internal)?;
-    let storage = nft_ctx.lock_db().await?;
-    let mut errors = Vec::new();
-    for chain in req.chains.iter() {
-        if let Err(e) = clear_data_for_chain(&storage, chain).await {
-            errors.push(e);
-        }
-    }
-    if !errors.is_empty() {
-        return MmError::err(ClearNftDbError::DbError(format!("{:?}", errors)));
-    }
-
-    Ok(())
-}
-
-async fn clear_data_for_chain<T>(storage: &T, chain: &Chain) -> MmResult<(), ClearNftDbError>
-where
-    T: NftListStorageOps + NftTransferHistoryStorageOps,
-{
-    let (is_nft_list_init, is_history_init) = (
-        NftListStorageOps::is_initialized(storage, chain).await?,
-        NftTransferHistoryStorageOps::is_initialized(storage, chain).await?,
-    );
-    if is_nft_list_init {
-        storage.clear_nft_data(chain).await?;
-    }
-    if is_history_init {
-        storage.clear_history_data(chain).await?;
-    }
-    Ok(())
->>>>>>> a877acad
 }