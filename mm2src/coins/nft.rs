--- conflicted
+++ resolved
@@ -14,29 +14,19 @@
                   NftTransferHistory, NftTransferHistoryFromMoralis, NftTransfersReq, NftsTransferHistoryList,
                   TransactionNftDetails, UpdateNftReq, WithdrawNftReq};
 
-<<<<<<< HEAD
-use crate::eth::{eth_addr_to_hex, get_eth_address, withdraw_erc1155, withdraw_erc721};
-use crate::hd_wallet::HDAccountAddressId;
-use crate::nft::nft_errors::{MetaFromUrlError, ProtectFromSpamError, UpdateSpamPhishingError};
-=======
 use crate::eth::{eth_addr_to_hex, get_eth_address, withdraw_erc1155, withdraw_erc721, EthCoin, EthCoinType,
                  EthTxFeeDetails};
+use crate::hd_wallet::HDAccountAddressId;
 use crate::nft::nft_errors::{MetaFromUrlError, ProtectFromSpamError, TransferConfirmationsError,
                              UpdateSpamPhishingError};
->>>>>>> 8635ed94
 use crate::nft::nft_structs::{build_nft_with_empty_meta, BuildNftFields, NftCommon, NftCtx, NftTransferCommon,
                               PhishingDomainReq, PhishingDomainRes, RefreshMetadataReq, SpamContractReq,
                               SpamContractRes, TransferMeta, TransferStatus, UriMeta};
 use crate::nft::storage::{NftListStorageOps, NftTransferHistoryStorageOps};
 use common::parse_rfc3339_to_timestamp;
-<<<<<<< HEAD
-use ethereum_types::Address;
-=======
-use crypto::StandardHDCoinAddress;
 use ethereum_types::{Address, H256};
 use futures::compat::Future01CompatExt;
 use futures::future::try_join_all;
->>>>>>> 8635ed94
 use mm2_err_handle::map_to_mm::MapToMmResult;
 use mm2_net::transport::send_post_request_to_uri;
 use mm2_number::{BigDecimal, BigUint};
@@ -593,13 +583,8 @@
 ) -> MmResult<Vec<Nft>, GetNftInfoError> {
     let mut res_list = Vec::new();
     let ticker = chain.to_ticker();
-<<<<<<< HEAD
-    let conf = coin_conf(ctx, &ticker);
-    let my_address = get_eth_address(ctx, &conf, &ticker, &HDAccountAddressId::default()).await?;
-=======
     let conf = coin_conf(ctx, ticker);
-    let my_address = get_eth_address(ctx, &conf, ticker, &StandardHDCoinAddress::default()).await?;
->>>>>>> 8635ed94
+    let my_address = get_eth_address(ctx, &conf, ticker, &HDAccountAddressId::default()).await?;
 
     let mut uri_without_cursor = url.clone();
     uri_without_cursor.set_path(MORALIS_API_ENDPOINT);
@@ -654,13 +639,8 @@
 ) -> MmResult<Vec<NftTransferHistory>, GetNftInfoError> {
     let mut res_list = Vec::new();
     let ticker = chain.to_ticker();
-<<<<<<< HEAD
-    let conf = coin_conf(ctx, &ticker);
-    let my_address = get_eth_address(ctx, &conf, &ticker, &HDAccountAddressId::default()).await?;
-=======
     let conf = coin_conf(ctx, ticker);
-    let my_address = get_eth_address(ctx, &conf, ticker, &StandardHDCoinAddress::default()).await?;
->>>>>>> 8635ed94
+    let my_address = get_eth_address(ctx, &conf, ticker, &HDAccountAddressId::default()).await?;
 
     let mut uri_without_cursor = url.clone();
     uri_without_cursor.set_path(MORALIS_API_ENDPOINT);
@@ -908,13 +888,8 @@
 ) -> MmResult<(), UpdateNftError> {
     let transfers = storage.get_transfers_from_block(*chain, scan_from_block).await?;
     let req = MyAddressReq {
-<<<<<<< HEAD
-        coin: chain.to_ticker(),
+        coin: chain.to_ticker().to_string(),
         path_to_address: HDAccountAddressId::default(),
-=======
-        coin: chain.to_ticker().to_string(),
-        path_to_address: StandardHDCoinAddress::default(),
->>>>>>> 8635ed94
     };
     let my_address = get_my_address(ctx.clone(), req).await?.wallet_address.to_lowercase();
     for transfer in transfers.into_iter() {
