use mm2_core::mm_ctx::MmArc;
use mm2_err_handle::prelude::{MmError, MmResult};
use url::Url;

pub(crate) mod nft_errors;
pub mod nft_structs;
pub(crate) mod storage;

#[cfg(any(test, target_arch = "wasm32"))] mod nft_tests;

use crate::{coin_conf, get_my_address, lp_coinfind_or_err, CoinsContext, MarketCoinOps, MmCoinEnum, MmCoinStruct,
            MyAddressReq, WithdrawError};
use nft_errors::{GetNftInfoError, UpdateNftError};
use nft_structs::{Chain, ContractType, ConvertChain, Nft, NftFromMoralis, NftList, NftListReq, NftMetadataReq,
                  NftTransferHistory, NftTransferHistoryFromMoralis, NftTransfersReq, NftsTransferHistoryList,
                  TransactionNftDetails, UpdateNftReq, WithdrawNftReq};

use crate::eth::{eth_addr_to_hex, get_eth_address, withdraw_erc1155, withdraw_erc721, EthCoin, EthCoinType,
                 EthTxFeeDetails};
use crate::hd_wallet::HDAccountAddressId;
use crate::nft::nft_errors::{ClearNftDbError, MetaFromUrlError, ProtectFromSpamError, TransferConfirmationsError,
                             UpdateSpamPhishingError};
use crate::nft::nft_structs::{build_nft_with_empty_meta, BuildNftFields, ClearNftDbReq, NftCommon, NftCtx, NftInfo,
                              NftTransferCommon, PhishingDomainReq, PhishingDomainRes, RefreshMetadataReq,
                              SpamContractReq, SpamContractRes, TransferMeta, TransferStatus, UriMeta};
use crate::nft::storage::{NftListStorageOps, NftTransferHistoryStorageOps};
use common::parse_rfc3339_to_timestamp;
use ethereum_types::{Address, H256};
use futures::compat::Future01CompatExt;
use futures::future::try_join_all;
use mm2_err_handle::map_to_mm::MapToMmResult;
use mm2_net::transport::send_post_request_to_uri;
use mm2_number::BigUint;
use regex::Regex;
use serde::Deserialize;
use serde_json::Value as Json;
use std::cmp::Ordering;
use std::collections::{HashMap, HashSet};
use std::str::FromStr;
use web3::types::TransactionId;

#[cfg(not(target_arch = "wasm32"))]
use mm2_net::native_http::send_request_to_uri;

#[cfg(target_arch = "wasm32")]
use mm2_net::wasm::http::send_request_to_uri;

const MORALIS_API_ENDPOINT: &str = "api/v2";
/// query parameters for moralis request: The format of the token ID
const MORALIS_FORMAT_QUERY_NAME: &str = "format";
const MORALIS_FORMAT_QUERY_VALUE: &str = "decimal";
/// The minimum block number from which to get the transfers
const MORALIS_FROM_BLOCK_QUERY_NAME: &str = "from_block";

const BLOCKLIST_ENDPOINT: &str = "api/blocklist";
const BLOCKLIST_CONTRACT: &str = "contract";
const BLOCKLIST_DOMAIN: &str = "domain";
const BLOCKLIST_SCAN: &str = "scan";

/// `WithdrawNftResult` type represents the result of an NFT withdrawal operation. On success, it provides the details
/// of the generated transaction meant for transferring the NFT. On failure, it details the encountered error.
pub type WithdrawNftResult = Result<TransactionNftDetails, MmError<WithdrawError>>;

/// Fetches a list of user-owned NFTs across specified chains.
///
/// The function aggregates NFTs based on provided chains, supports pagination, and
/// allows for result limits and filters. If the `protect_from_spam` flag is true,
/// NFTs are checked and redacted for potential spam.
///
/// # Parameters
///
/// * `ctx`: Shared context with configurations/resources.
/// * `req`: Request specifying chains, pagination, and filters.
///
/// # Returns
///
/// On success, returns a detailed `NftList` containing NFTs, total count, and skipped count.
/// # Errors
///
/// Returns `GetNftInfoError` variants for issues like invalid requests, transport failures,
/// database errors, and spam protection errors.
pub async fn get_nft_list(ctx: MmArc, req: NftListReq) -> MmResult<NftList, GetNftInfoError> {
    let nft_ctx = NftCtx::from_ctx(&ctx).map_to_mm(GetNftInfoError::Internal)?;

    let storage = nft_ctx.lock_db().await?;
    for chain in req.chains.iter() {
        if !NftListStorageOps::is_initialized(&storage, chain).await? {
            NftListStorageOps::init(&storage, chain).await?;
        }
    }
    let mut nft_list = storage
        .get_nft_list(req.chains, req.max, req.limit, req.page_number, req.filters)
        .await?;
    if req.protect_from_spam {
        for nft in &mut nft_list.nfts {
            protect_from_nft_spam_links(nft, true)?;
        }
    }
    Ok(nft_list)
}

/// Retrieves detailed metadata for a specified NFT.
///
/// The function accesses the stored NFT data, based on provided token address,
/// token ID, and chain, and returns comprehensive information about the NFT.
/// It also checks and redacts potential spam if `protect_from_spam` in the request is set to true.
pub async fn get_nft_metadata(ctx: MmArc, req: NftMetadataReq) -> MmResult<Nft, GetNftInfoError> {
    let nft_ctx = NftCtx::from_ctx(&ctx).map_to_mm(GetNftInfoError::Internal)?;

    let storage = nft_ctx.lock_db().await?;
    if !NftListStorageOps::is_initialized(&storage, &req.chain).await? {
        NftListStorageOps::init(&storage, &req.chain).await?;
    }
    let mut nft = storage
        .get_nft(&req.chain, format!("{:#02x}", req.token_address), req.token_id.clone())
        .await?
        .ok_or_else(|| GetNftInfoError::TokenNotFoundInWallet {
            token_address: format!("{:#02x}", req.token_address),
            token_id: req.token_id.to_string(),
        })?;
    if req.protect_from_spam {
        protect_from_nft_spam_links(&mut nft, true)?;
    }
    Ok(nft)
}

/// Fetches the transfer history of user-owned NFTs across specified chains.
///
/// The function aggregates NFT transfers based on provided chains, offers pagination,
/// allows for result limits, and filters. If the `protect_from_spam` flag is true,
/// the returned transfers are checked and redacted for potential spam.
///
/// # Parameters
///
/// * `ctx`: Shared context with configurations/resources.
/// * `req`: Request detailing chains, pagination, and filters for the transfer history.
///
/// # Returns
///
/// On success, returns an `NftsTransferHistoryList` containing NFT transfer details,
/// the total count, and skipped count.
///
/// # Errors
///
/// Returns `GetNftInfoError` variants for issues like invalid requests, transport failures,
/// database errors, and spam protection errors.
pub async fn get_nft_transfers(ctx: MmArc, req: NftTransfersReq) -> MmResult<NftsTransferHistoryList, GetNftInfoError> {
    let nft_ctx = NftCtx::from_ctx(&ctx).map_to_mm(GetNftInfoError::Internal)?;

    let storage = nft_ctx.lock_db().await?;
    for chain in req.chains.iter() {
        if !NftTransferHistoryStorageOps::is_initialized(&storage, chain).await? {
            NftTransferHistoryStorageOps::init(&storage, chain).await?;
        }
    }
    let mut transfer_history_list = storage
        .get_transfer_history(req.chains.clone(), req.max, req.limit, req.page_number, req.filters)
        .await?;
    if req.protect_from_spam {
        for transfer in &mut transfer_history_list.transfer_history {
            protect_from_history_spam_links(transfer, true)?;
        }
    }
    process_transfers_confirmations(&ctx, req.chains, &mut transfer_history_list).await?;
    Ok(transfer_history_list)
}

async fn process_transfers_confirmations(
    ctx: &MmArc,
    chains: Vec<Chain>,
    history_list: &mut NftsTransferHistoryList,
) -> MmResult<(), TransferConfirmationsError> {
    async fn current_block_impl<Coin: MarketCoinOps>(coin: Coin) -> MmResult<u64, TransferConfirmationsError> {
        coin.current_block()
            .compat()
            .await
            .map_to_mm(TransferConfirmationsError::GetCurrentBlockErr)
    }

    let futures = chains.into_iter().map(|chain| async move {
        let ticker = chain.to_ticker();
        let coin_enum = lp_coinfind_or_err(ctx, ticker).await?;
        match coin_enum {
            MmCoinEnum::EthCoin(eth_coin) => {
                let current_block = current_block_impl(eth_coin).await?;
                Ok((ticker, current_block))
            },
            _ => MmError::err(TransferConfirmationsError::CoinDoesntSupportNft {
                coin: coin_enum.ticker().to_owned(),
            }),
        }
    });
    let blocks_map = try_join_all(futures).await?.into_iter().collect::<HashMap<_, _>>();

    for transfer in history_list.transfer_history.iter_mut() {
        let current_block = match blocks_map.get(transfer.chain.to_ticker()) {
            Some(block) => *block,
            None => 0,
        };
        transfer.confirmations = if transfer.block_number > current_block {
            0
        } else {
            current_block + 1 - transfer.block_number
        };
    }
    Ok(())
}

/// Updates NFT transfer history and NFT list in the DB.
///
/// This function refreshes the NFT transfer history and NFT list cache based on new
/// data fetched from the provided `url`. The function ensures the local cache is in
/// sync with the latest data from the source, validates against spam contract addresses and phishing domains.
pub async fn update_nft(ctx: MmArc, req: UpdateNftReq) -> MmResult<(), UpdateNftError> {
    let nft_ctx = NftCtx::from_ctx(&ctx).map_to_mm(GetNftInfoError::Internal)?;

    let storage = nft_ctx.lock_db().await?;
    for chain in req.chains.iter() {
        let transfer_history_initialized = NftTransferHistoryStorageOps::is_initialized(&storage, chain).await?;

        let from_block = if transfer_history_initialized {
            let last_transfer_block = NftTransferHistoryStorageOps::get_last_block_number(&storage, chain).await?;
            last_transfer_block.map(|b| b + 1)
        } else {
            NftTransferHistoryStorageOps::init(&storage, chain).await?;
            None
        };
        let coin_enum = lp_coinfind_or_err(&ctx, chain.to_ticker()).await?;
        let eth_coin = match coin_enum {
            MmCoinEnum::EthCoin(eth_coin) => eth_coin,
            _ => {
                return MmError::err(UpdateNftError::CoinDoesntSupportNft {
                    coin: coin_enum.ticker().to_owned(),
                })
            },
        };
        let nft_transfers = get_moralis_nft_transfers(&ctx, chain, from_block, &req.url, eth_coin).await?;
        storage.add_transfers_to_history(*chain, nft_transfers).await?;

        let nft_block = match NftListStorageOps::get_last_block_number(&storage, chain).await {
            Ok(Some(block)) => block,
            Ok(None) => {
                // if there are no rows in NFT LIST table we can try to get nft list from moralis.
                let nft_list = cache_nfts_from_moralis(&ctx, &storage, chain, &req.url, &req.url_antispam).await?;
                update_meta_in_transfers(&storage, chain, nft_list).await?;
                update_transfers_with_empty_meta(&storage, chain, &req.url, &req.url_antispam).await?;
                update_spam(&storage, *chain, &req.url_antispam).await?;
                update_phishing(&storage, chain, &req.url_antispam).await?;
                continue;
            },
            Err(_) => {
                // if there is an error, then NFT LIST table doesnt exist, so we need to cache nft list from moralis.
                NftListStorageOps::init(&storage, chain).await?;
                let nft_list = cache_nfts_from_moralis(&ctx, &storage, chain, &req.url, &req.url_antispam).await?;
                update_meta_in_transfers(&storage, chain, nft_list).await?;
                update_transfers_with_empty_meta(&storage, chain, &req.url, &req.url_antispam).await?;
                update_spam(&storage, *chain, &req.url_antispam).await?;
                update_phishing(&storage, chain, &req.url_antispam).await?;
                continue;
            },
        };
        let scanned_block =
            storage
                .get_last_scanned_block(chain)
                .await?
                .ok_or_else(|| UpdateNftError::LastScannedBlockNotFound {
                    last_nft_block: nft_block.to_string(),
                })?;
        // if both block numbers exist, last scanned block should be equal
        // or higher than last block number from NFT LIST table.
        if scanned_block < nft_block {
            return MmError::err(UpdateNftError::InvalidBlockOrder {
                last_scanned_block: scanned_block.to_string(),
                last_nft_block: nft_block.to_string(),
            });
        }
        update_nft_list(
            ctx.clone(),
            &storage,
            chain,
            scanned_block + 1,
            &req.url,
            &req.url_antispam,
        )
        .await?;
        update_nft_global_in_coins_ctx(&ctx, &storage, *chain).await?;
        update_transfers_with_empty_meta(&storage, chain, &req.url, &req.url_antispam).await?;
        update_spam(&storage, *chain, &req.url_antispam).await?;
        update_phishing(&storage, chain, &req.url_antispam).await?;
    }
    Ok(())
}

/// Updates the global NFT information in the coins context.
///
/// This function uses the up-to-date NFT list for a given chain and updates the
/// corresponding global NFT information in the coins context.
async fn update_nft_global_in_coins_ctx<T>(ctx: &MmArc, storage: &T, chain: Chain) -> MmResult<(), UpdateNftError>
where
    T: NftListStorageOps + NftTransferHistoryStorageOps,
{
    let coins_ctx = CoinsContext::from_ctx(ctx).map_to_mm(UpdateNftError::Internal)?;
    let mut coins = coins_ctx.coins.lock().await;
    let ticker = chain.to_nft_ticker();

    if let Some(MmCoinStruct {
        inner: MmCoinEnum::EthCoin(nft_global),
        ..
    }) = coins.get_mut(ticker)
    {
        let nft_list = storage.get_nft_list(vec![chain], true, 1, None, None).await?;
        update_nft_infos(nft_global, nft_list.nfts).await;
        return Ok(());
    }
    // if global NFT is None in CoinsContext, then it's just not activated
    Ok(())
}

/// Updates the global NFT information with the latest NFT list.
///
/// This function replaces the existing NFT information (`nfts_infos`) in the global NFT with the new data provided by `nft_list`.
/// The `nft_list` must be current, accurately reflecting the NFTs presently owned by the user.
/// This includes accounting for any changes such as NFTs that have been transferred away, so user is not owner anymore,
/// or changes in the amounts of ERC1155 tokens.
/// Ensuring the data's accuracy is vital for maintaining a correct representation of ownership in the global NFT.
///
/// # Warning
/// Using an outdated `nft_list` for this operation may result in incorrect NFT information persisting in the global NFT,
/// potentially leading to inconsistencies with the actual state of NFT ownership.
async fn update_nft_infos(nft_global: &mut EthCoin, nft_list: Vec<Nft>) {
    let new_nft_infos: HashMap<String, NftInfo> = nft_list
        .into_iter()
        .map(|nft| {
            let key = format!("{},{}", nft.common.token_address, nft.token_id);
            let nft_info = NftInfo {
                token_address: nft.common.token_address,
                token_id: nft.token_id,
                chain: nft.chain,
                contract_type: nft.contract_type,
                amount: nft.common.amount,
            };
            (key, nft_info)
        })
        .collect();

    let mut global_nft_infos = nft_global.nfts_infos.lock().await;
    // we can do this as some `global_nft_infos` keys may not present in `new_nft_infos`, so we will have to remove them anyway
    *global_nft_infos = new_nft_infos;
}

/// `update_spam` function updates spam contracts info in NFT list and NFT transfers.
async fn update_spam<T>(storage: &T, chain: Chain, url_antispam: &Url) -> MmResult<(), UpdateSpamPhishingError>
where
    T: NftListStorageOps + NftTransferHistoryStorageOps,
{
    let token_addresses = storage.get_token_addresses(chain).await?;
    if !token_addresses.is_empty() {
        let addresses = token_addresses
            .iter()
            .map(eth_addr_to_hex)
            .collect::<Vec<_>>()
            .join(",");
        let spam_res = send_spam_request(&chain, url_antispam, addresses).await?;
        for (address, is_spam) in spam_res.result.into_iter() {
            if is_spam {
                let address_hex = eth_addr_to_hex(&address);
                storage
                    .update_nft_spam_by_token_address(&chain, address_hex.clone(), is_spam)
                    .await?;
                storage
                    .update_transfer_spam_by_token_address(&chain, address_hex, is_spam)
                    .await?;
            }
        }
    }
    Ok(())
}

async fn update_phishing<T>(storage: &T, chain: &Chain, url_antispam: &Url) -> MmResult<(), UpdateSpamPhishingError>
where
    T: NftListStorageOps + NftTransferHistoryStorageOps,
{
    let transfer_domains = storage.get_domains(chain).await?;
    let nft_domains = storage.get_animation_external_domains(chain).await?;
    let domains: HashSet<String> = transfer_domains.union(&nft_domains).cloned().collect();
    if !domains.is_empty() {
        let domains = domains.into_iter().collect::<Vec<_>>().join(",");
        let domain_res = send_phishing_request(url_antispam, domains).await?;
        for (domain, is_phishing) in domain_res.result.into_iter() {
            if is_phishing {
                storage
                    .update_nft_phishing_by_domain(chain, domain.clone(), is_phishing)
                    .await?;
                storage
                    .update_transfer_phishing_by_domain(chain, domain, is_phishing)
                    .await?;
            }
        }
    }
    Ok(())
}

/// `send_spam_request` function sends request to antispam api to scan contract addresses for spam.
async fn send_spam_request(
    chain: &Chain,
    url_antispam: &Url,
    addresses: String,
) -> MmResult<SpamContractRes, UpdateSpamPhishingError> {
    let scan_contract_uri = prepare_uri_for_blocklist_endpoint(url_antispam, BLOCKLIST_CONTRACT, BLOCKLIST_SCAN)?;
    let req_spam = SpamContractReq {
        network: *chain,
        addresses,
    };
    let req_spam_json = serde_json::to_string(&req_spam)?;
    let scan_contract_res = send_post_request_to_uri(scan_contract_uri.as_str(), req_spam_json).await?;
    let spam_res: SpamContractRes = serde_json::from_slice(&scan_contract_res)?;
    Ok(spam_res)
}

/// `send_spam_request` function sends request to antispam api to scan domains for phishing.
async fn send_phishing_request(
    url_antispam: &Url,
    domains: String,
) -> MmResult<PhishingDomainRes, UpdateSpamPhishingError> {
    let scan_contract_uri = prepare_uri_for_blocklist_endpoint(url_antispam, BLOCKLIST_DOMAIN, BLOCKLIST_SCAN)?;
    let req_phishing = PhishingDomainReq { domains };
    let req_phishing_json = serde_json::to_string(&req_phishing)?;
    let scan_domains_res = send_post_request_to_uri(scan_contract_uri.as_str(), req_phishing_json).await?;
    let phishing_res: PhishingDomainRes = serde_json::from_slice(&scan_domains_res)?;
    Ok(phishing_res)
}

/// `prepare_uri_for_blocklist_endpoint` function constructs the URI required for the antispam API request.
/// It appends the required path segments to the given base URL and returns the completed URI.
fn prepare_uri_for_blocklist_endpoint(
    url_antispam: &Url,
    blocklist_type: &str,
    blocklist_action_or_network: &str,
) -> MmResult<Url, UpdateSpamPhishingError> {
    let mut uri = url_antispam.clone();
    uri.set_path(BLOCKLIST_ENDPOINT);
    uri.path_segments_mut()
        .map_to_mm(|_| UpdateSpamPhishingError::Internal("Invalid URI".to_string()))?
        .push(blocklist_type)
        .push(blocklist_action_or_network);
    Ok(uri)
}

/// Refreshes and updates metadata associated with a specific NFT.
///
/// The function obtains updated metadata for an NFT using its token address and token id.
/// It fetches the metadata from the provided `url` and validates it against possible spam and
/// phishing domains using the provided `url_antispam`. If the fetched metadata or its domain
/// is identified as spam or matches with any phishing domains, the NFT's `possible_spam` and/or
/// `possible_phishing` flags are set to true.
pub async fn refresh_nft_metadata(ctx: MmArc, req: RefreshMetadataReq) -> MmResult<(), UpdateNftError> {
    let nft_ctx = NftCtx::from_ctx(&ctx).map_to_mm(GetNftInfoError::Internal)?;

    let storage = nft_ctx.lock_db().await?;
    let token_address_str = eth_addr_to_hex(&req.token_address);
    let moralis_meta = match get_moralis_metadata(
        token_address_str.clone(),
        req.token_id.clone(),
        &req.chain,
        &req.url,
        &req.url_antispam,
    )
    .await
    {
        Ok(moralis_meta) => moralis_meta,
        Err(_) => {
            storage
                .update_nft_spam_by_token_address(&req.chain, token_address_str.clone(), true)
                .await?;
            storage
                .update_transfer_spam_by_token_address(&req.chain, token_address_str.clone(), true)
                .await?;
            return Ok(());
        },
    };
    let mut nft_db = storage
        .get_nft(&req.chain, token_address_str.clone(), req.token_id.clone())
        .await?
        .ok_or_else(|| GetNftInfoError::TokenNotFoundInWallet {
            token_address: token_address_str,
            token_id: req.token_id.to_string(),
        })?;
    let token_uri = check_moralis_ipfs_bafy(moralis_meta.common.token_uri.as_deref());
    let token_domain = get_domain_from_url(token_uri.as_deref());
    let uri_meta = get_uri_meta(
        token_uri.as_deref(),
        moralis_meta.common.metadata.as_deref(),
        &req.url_antispam,
    )
    .await;
    // Gather domains for phishing checks
    let domains = gather_domains(&token_domain, &uri_meta);
    nft_db.common.collection_name = moralis_meta.common.collection_name;
    nft_db.common.symbol = moralis_meta.common.symbol;
    nft_db.common.token_uri = token_uri;
    nft_db.common.token_domain = token_domain;
    nft_db.common.metadata = moralis_meta.common.metadata;
    nft_db.common.last_token_uri_sync = moralis_meta.common.last_token_uri_sync;
    nft_db.common.last_metadata_sync = moralis_meta.common.last_metadata_sync;
    nft_db.common.possible_spam = moralis_meta.common.possible_spam;
    nft_db.uri_meta = uri_meta;
    if !nft_db.common.possible_spam {
        refresh_possible_spam(&storage, &req.chain, &mut nft_db, &req.url_antispam).await?;
    };
    if !nft_db.possible_phishing {
        refresh_possible_phishing(&storage, &req.chain, domains, &mut nft_db, &req.url_antispam).await?;
    };
    storage
        .refresh_nft_metadata(&moralis_meta.chain, nft_db.clone())
        .await?;
    update_transfer_meta_using_nft(&storage, &req.chain, &mut nft_db).await?;
    Ok(())
}

/// The `update_transfer_meta_using_nft` function updates the transfer metadata associated with the given NFT.
/// If metadata info contains potential spam links, function sets `possible_spam` true.
async fn update_transfer_meta_using_nft<T>(storage: &T, chain: &Chain, nft: &mut Nft) -> MmResult<(), UpdateNftError>
where
    T: NftListStorageOps + NftTransferHistoryStorageOps,
{
    let transfer_meta = TransferMeta::from(nft.clone());
    storage
        .update_transfers_meta_by_token_addr_id(chain, transfer_meta, nft.common.possible_spam)
        .await?;
    Ok(())
}

/// Extracts domains from uri_meta and token_domain.
fn gather_domains(token_domain: &Option<String>, uri_meta: &UriMeta) -> HashSet<String> {
    let mut domains = HashSet::new();
    if let Some(domain) = token_domain {
        domains.insert(domain.clone());
    }
    if let Some(domain) = &uri_meta.image_domain {
        domains.insert(domain.clone());
    }
    if let Some(domain) = &uri_meta.animation_domain {
        domains.insert(domain.clone());
    }
    if let Some(domain) = &uri_meta.external_domain {
        domains.insert(domain.clone());
    }
    domains
}

/// Refreshes the `possible_spam` flag based on spam results.
async fn refresh_possible_spam<T>(
    storage: &T,
    chain: &Chain,
    nft_db: &mut Nft,
    url_antispam: &Url,
) -> MmResult<(), UpdateNftError>
where
    T: NftListStorageOps + NftTransferHistoryStorageOps,
{
    let address_hex = eth_addr_to_hex(&nft_db.common.token_address);
    let spam_res = send_spam_request(chain, url_antispam, address_hex.clone()).await?;
    if let Some(true) = spam_res.result.get(&nft_db.common.token_address) {
        nft_db.common.possible_spam = true;
        storage
            .update_nft_spam_by_token_address(chain, address_hex.clone(), true)
            .await?;
        storage
            .update_transfer_spam_by_token_address(chain, address_hex, true)
            .await?;
    }
    Ok(())
}

/// Refreshes the `possible_phishing` flag based on phishing results.
async fn refresh_possible_phishing<T>(
    storage: &T,
    chain: &Chain,
    domains: HashSet<String>,
    nft_db: &mut Nft,
    url_antispam: &Url,
) -> MmResult<(), UpdateNftError>
where
    T: NftListStorageOps + NftTransferHistoryStorageOps,
{
    if !domains.is_empty() {
        let domain_list = domains.into_iter().collect::<Vec<_>>().join(",");
        let domain_res = send_phishing_request(url_antispam, domain_list).await?;
        for (domain, is_phishing) in domain_res.result.into_iter() {
            if is_phishing {
                nft_db.possible_phishing = true;
                storage
                    .update_transfer_phishing_by_domain(chain, domain.clone(), is_phishing)
                    .await?;
                storage
                    .update_nft_phishing_by_domain(chain, domain, is_phishing)
                    .await?;
            }
        }
    }
    Ok(())
}

async fn get_moralis_nft_list(
    ctx: &MmArc,
    chain: &Chain,
    url: &Url,
    url_antispam: &Url,
) -> MmResult<Vec<Nft>, GetNftInfoError> {
    let mut res_list = Vec::new();
    let ticker = chain.to_ticker();
    let conf = coin_conf(ctx, ticker);
<<<<<<< HEAD
    let my_address = get_eth_address(ctx, &conf, ticker, &HDAccountAddressId::default()).await?;

    let mut uri_without_cursor = url.clone();
    uri_without_cursor.set_path(MORALIS_API_ENDPOINT);
    uri_without_cursor
        .path_segments_mut()
        .map_to_mm(|_| GetNftInfoError::Internal("Invalid URI".to_string()))?
        .push(&my_address.wallet_address)
        .push("nft");
    uri_without_cursor
        .query_pairs_mut()
        .append_pair("chain", &chain.to_string())
        .append_pair(MORALIS_FORMAT_QUERY_NAME, MORALIS_FORMAT_QUERY_VALUE);
    drop_mutability!(uri_without_cursor);
=======
    let my_address = get_eth_address(ctx, &conf, ticker, &StandardHDCoinAddress::default()).await?;
    let uri_without_cursor = construct_moralis_uri_for_nft(url, &my_address.wallet_address, chain)?;
>>>>>>> 10fe7fa2

    // The cursor returned in the previous response (used for getting the next page).
    let mut cursor = String::new();
    loop {
        let uri = format!("{}{}", uri_without_cursor, cursor);
        let response = send_request_to_uri(uri.as_str()).await?;
        if let Some(nfts_list) = response["result"].as_array() {
            for nft_json in nfts_list {
                let nft_moralis = NftFromMoralis::deserialize(nft_json)?;
                let contract_type = match nft_moralis.contract_type {
                    Some(contract_type) => contract_type,
                    None => continue,
                };
                let mut nft = build_nft_from_moralis(*chain, nft_moralis, contract_type, url_antispam).await;
                protect_from_nft_spam_links(&mut nft, false)?;
                // collect NFTs from the page
                res_list.push(nft);
            }
            // if cursor is not null, there are other NFTs on next page,
            // and we need to send new request with cursor to get info from the next page.
            if let Some(cursor_res) = response["cursor"].as_str() {
                cursor = format!("{}{}", "&cursor=", cursor_res);
                continue;
            } else {
                break;
            }
        } else {
            break;
        }
    }
    Ok(res_list)
}

pub(crate) async fn get_nfts_for_activation(
    chain: &Chain,
    my_address: &Address,
    url: &Url,
) -> MmResult<HashMap<String, NftInfo>, GetNftInfoError> {
    let mut nfts_map = HashMap::new();
    let uri_without_cursor = construct_moralis_uri_for_nft(url, &eth_addr_to_hex(my_address), chain)?;

    // The cursor returned in the previous response (used for getting the next page).
    let mut cursor = String::new();
    loop {
        let uri = format!("{}{}", uri_without_cursor, cursor);
        let response = send_request_to_uri(uri.as_str()).await?;
        if let Some(nfts_list) = response["result"].as_array() {
            process_nft_list_for_activation(nfts_list, chain, &mut nfts_map)?;
            // if cursor is not null, there are other NFTs on next page,
            // and we need to send new request with cursor to get info from the next page.
            if let Some(cursor_res) = response["cursor"].as_str() {
                cursor = format!("{}{}", "&cursor=", cursor_res);
                continue;
            } else {
                break;
            }
        } else {
            break;
        }
    }
    Ok(nfts_map)
}

fn process_nft_list_for_activation(
    nfts_list: &[Json],
    chain: &Chain,
    nfts_map: &mut HashMap<String, NftInfo>,
) -> MmResult<(), GetNftInfoError> {
    for nft_json in nfts_list {
        let nft_moralis = NftFromMoralis::deserialize(nft_json)?;
        let contract_type = match nft_moralis.contract_type {
            Some(contract_type) => contract_type,
            None => continue,
        };
        let token_address_str = eth_addr_to_hex(&nft_moralis.common.token_address);
        let nft_info = NftInfo {
            token_address: nft_moralis.common.token_address,
            token_id: nft_moralis.token_id.0.clone(),
            chain: *chain,
            contract_type,
            amount: nft_moralis.common.amount,
        };
        let key = format!("{},{}", token_address_str, nft_moralis.token_id.0);
        nfts_map.insert(key, nft_info);
    }
    Ok(())
}

async fn get_moralis_nft_transfers(
    ctx: &MmArc,
    chain: &Chain,
    from_block: Option<u64>,
    url: &Url,
    eth_coin: EthCoin,
) -> MmResult<Vec<NftTransferHistory>, GetNftInfoError> {
    let mut res_list = Vec::new();
    let ticker = chain.to_ticker();
    let conf = coin_conf(ctx, ticker);
    let my_address = get_eth_address(ctx, &conf, ticker, &HDAccountAddressId::default()).await?;

    let mut uri_without_cursor = url.clone();
    uri_without_cursor.set_path(MORALIS_API_ENDPOINT);
    uri_without_cursor
        .path_segments_mut()
        .map_to_mm(|_| GetNftInfoError::Internal("Invalid URI".to_string()))?
        .push(&my_address.wallet_address)
        .push("nft")
        .push("transfers");
    let from_block = match from_block {
        Some(block) => block.to_string(),
        None => "1".into(),
    };
    uri_without_cursor
        .query_pairs_mut()
        .append_pair("chain", &chain.to_string())
        .append_pair(MORALIS_FORMAT_QUERY_NAME, MORALIS_FORMAT_QUERY_VALUE)
        .append_pair(MORALIS_FROM_BLOCK_QUERY_NAME, &from_block);
    drop_mutability!(uri_without_cursor);

    // The cursor returned in the previous response (used for getting the next page).
    let mut cursor = String::new();
    let wallet_address = my_address.wallet_address;
    loop {
        let uri = format!("{}{}", uri_without_cursor, cursor);
        let response = send_request_to_uri(uri.as_str()).await?;
        if let Some(transfer_list) = response["result"].as_array() {
            process_transfer_list(transfer_list, chain, wallet_address.as_str(), &eth_coin, &mut res_list).await?;
            // if the cursor is not null, there are other NFTs transfers on next page,
            // and we need to send new request with cursor to get info from the next page.
            if let Some(cursor_res) = response["cursor"].as_str() {
                cursor = format!("{}{}", "&cursor=", cursor_res);
                continue;
            } else {
                break;
            }
        } else {
            break;
        }
    }
    Ok(res_list)
}

async fn process_transfer_list(
    transfer_list: &[Json],
    chain: &Chain,
    wallet_address: &str,
    eth_coin: &EthCoin,
    res_list: &mut Vec<NftTransferHistory>,
) -> MmResult<(), GetNftInfoError> {
    for transfer in transfer_list {
        let transfer_moralis = NftTransferHistoryFromMoralis::deserialize(transfer)?;
        let contract_type = match transfer_moralis.contract_type {
            Some(contract_type) => contract_type,
            None => continue,
        };
        let status = get_transfer_status(wallet_address, &eth_addr_to_hex(&transfer_moralis.common.to_address));
        let block_timestamp = parse_rfc3339_to_timestamp(&transfer_moralis.block_timestamp)?;
        let fee_details = get_fee_details(eth_coin, &transfer_moralis.common.transaction_hash).await;
        let transfer_history = NftTransferHistory {
            common: NftTransferCommon {
                block_hash: transfer_moralis.common.block_hash,
                transaction_hash: transfer_moralis.common.transaction_hash,
                transaction_index: transfer_moralis.common.transaction_index,
                log_index: transfer_moralis.common.log_index,
                value: transfer_moralis.common.value,
                transaction_type: transfer_moralis.common.transaction_type,
                token_address: transfer_moralis.common.token_address,
                from_address: transfer_moralis.common.from_address,
                to_address: transfer_moralis.common.to_address,
                amount: transfer_moralis.common.amount,
                verified: transfer_moralis.common.verified,
                operator: transfer_moralis.common.operator,
                possible_spam: transfer_moralis.common.possible_spam,
            },
            chain: *chain,
            token_id: transfer_moralis.token_id.0,
            block_number: *transfer_moralis.block_number,
            block_timestamp,
            contract_type,
            token_uri: None,
            token_domain: None,
            collection_name: None,
            image_url: None,
            image_domain: None,
            token_name: None,
            status,
            possible_phishing: false,
            fee_details,
            confirmations: 0,
        };
        // collect NFTs transfers from the page
        res_list.push(transfer_history);
    }
    Ok(())
}

// TODO: get fee details from non fungible token instead of eth coin?
async fn get_fee_details(eth_coin: &EthCoin, transaction_hash: &str) -> Option<EthTxFeeDetails> {
    let hash = H256::from_str(transaction_hash).ok()?;
    let receipt = eth_coin.web3().await.ok()?.eth().transaction_receipt(hash).await.ok()?;
    let fee_coin = match eth_coin.coin_type {
        EthCoinType::Eth => eth_coin.ticker(),
        EthCoinType::Erc20 { .. } | EthCoinType::Nft { .. } => return None,
    };

    match receipt {
        Some(r) => {
            let gas_used = r.gas_used.unwrap_or_default();
            match r.effective_gas_price {
                Some(gas_price) => EthTxFeeDetails::new(gas_used, gas_price, fee_coin).ok(),
                None => {
                    let web3_tx = eth_coin
                        .web3()
                        .await
                        .ok()?
                        .eth()
                        .transaction(TransactionId::Hash(hash))
                        .await
                        .ok()??;
                    let gas_price = web3_tx.gas_price.unwrap_or_default();
                    EthTxFeeDetails::new(gas_used, gas_price, fee_coin).ok()
                },
            }
        },
        None => None,
    }
}

/// Implements request to the Moralis "Get NFT metadata" endpoint.
///
/// [Moralis Documentation Link](https://docs.moralis.io/web3-data-api/evm/reference/get-nft-metadata)
///
/// **Caution:**
///
/// ERC-1155 token can have a total supply more than 1, which means there could be several owners
/// of the same token. `get_nft_metadata` returns NFTs info with the most recent owner.
/// **Dont** use this function to get specific info about owner address, amount etc, you will get info not related to my_address.
async fn get_moralis_metadata(
    token_address: String,
    token_id: BigUint,
    chain: &Chain,
    url: &Url,
    url_antispam: &Url,
) -> MmResult<Nft, GetNftInfoError> {
    let mut uri = url.clone();
    uri.set_path(MORALIS_API_ENDPOINT);
    uri.path_segments_mut()
        .map_to_mm(|_| GetNftInfoError::Internal("Invalid URI".to_string()))?
        .push("nft")
        .push(&token_address)
        .push(&token_id.to_string());
    uri.query_pairs_mut()
        .append_pair("chain", &chain.to_string())
        .append_pair(MORALIS_FORMAT_QUERY_NAME, MORALIS_FORMAT_QUERY_VALUE);
    drop_mutability!(uri);

    let response = send_request_to_uri(uri.as_str()).await?;
    let nft_moralis: NftFromMoralis = serde_json::from_str(&response.to_string())?;
    let contract_type = match nft_moralis.contract_type {
        Some(contract_type) => contract_type,
        None => return MmError::err(GetNftInfoError::ContractTypeIsNull),
    };
    let mut nft_metadata = build_nft_from_moralis(*chain, nft_moralis, contract_type, url_antispam).await;
    protect_from_nft_spam_links(&mut nft_metadata, false)?;
    Ok(nft_metadata)
}

/// `withdraw_nft` function generates, signs and returns a transaction that transfers NFT
/// from my address to recipient's address.
/// This method generates a raw transaction which should then be broadcast using `send_raw_transaction`.
pub async fn withdraw_nft(ctx: MmArc, req: WithdrawNftReq) -> WithdrawNftResult {
    match req {
        WithdrawNftReq::WithdrawErc1155(erc1155_withdraw) => withdraw_erc1155(ctx, erc1155_withdraw).await,
        WithdrawNftReq::WithdrawErc721(erc721_withdraw) => withdraw_erc721(ctx, erc721_withdraw).await,
    }
}

/// `check_moralis_ipfs_bafy` inspects a given token URI and modifies it if certain conditions are met.
///
/// It checks if the URI points to the Moralis IPFS domain `"ipfs.moralis.io"` and starts with a specific path prefix `"/ipfs/bafy"`.
/// If these conditions are satisfied, it modifies the URI to point to the `"ipfs.io"` domain.
/// This is due to certain "bafy"-prefixed hashes being banned on Moralis IPFS gateway due to abuse.
///
/// If the URI does not meet these conditions or cannot be parsed, it is returned unchanged.
fn check_moralis_ipfs_bafy(token_uri: Option<&str>) -> Option<String> {
    token_uri.map(|uri| {
        if let Ok(parsed_url) = Url::parse(uri) {
            if parsed_url.host_str() == Some("ipfs.moralis.io") && parsed_url.path().starts_with("/ipfs/bafy") {
                let parts: Vec<&str> = parsed_url.path().splitn(2, "/ipfs/").collect();
                format!("https://ipfs.io/ipfs/{}", parts[1])
            } else {
                uri.to_string()
            }
        } else {
            uri.to_string()
        }
    })
}

async fn get_uri_meta(token_uri: Option<&str>, metadata: Option<&str>, url_antispam: &Url) -> UriMeta {
    let mut uri_meta = UriMeta::default();
    // Fetching data from the URL if token_uri is provided
    if let Some(token_uri) = token_uri {
        if let Some(url) = construct_camo_url_with_token(token_uri, url_antispam) {
            uri_meta = fetch_meta_from_url(url).await.unwrap_or_default();
        }
    }
    // Filling fields from metadata if provided
    if let Some(metadata) = metadata {
        if let Ok(meta_from_meta) = serde_json::from_str::<UriMeta>(metadata) {
            uri_meta.try_to_fill_missing_fields_from(meta_from_meta);
        }
    }
    update_uri_moralis_ipfs_fields(&mut uri_meta);
    uri_meta
}

fn construct_camo_url_with_token(token_uri: &str, url_antispam: &Url) -> Option<Url> {
    let mut url = url_antispam.clone();
    url.set_path("url/decode");
    url.path_segments_mut().ok()?.push(hex::encode(token_uri).as_str());
    Some(url)
}

async fn fetch_meta_from_url(url: Url) -> MmResult<UriMeta, MetaFromUrlError> {
    let response_meta = send_request_to_uri(url.as_str()).await?;
    serde_json::from_value(response_meta).map_err(|e| e.into())
}

fn update_uri_moralis_ipfs_fields(uri_meta: &mut UriMeta) {
    uri_meta.image_url = check_moralis_ipfs_bafy(uri_meta.image_url.as_deref());
    uri_meta.image_domain = get_domain_from_url(uri_meta.image_url.as_deref());
    uri_meta.animation_url = check_moralis_ipfs_bafy(uri_meta.animation_url.as_deref());
    uri_meta.animation_domain = get_domain_from_url(uri_meta.animation_url.as_deref());
    uri_meta.external_url = check_moralis_ipfs_bafy(uri_meta.external_url.as_deref());
    uri_meta.external_domain = get_domain_from_url(uri_meta.external_url.as_deref());
}

fn get_transfer_status(my_wallet: &str, to_address: &str) -> TransferStatus {
    // if my_wallet == from_address && my_wallet == to_address it is incoming transfer, so we can check just to_address.
    if my_wallet.to_lowercase() == to_address.to_lowercase() {
        TransferStatus::Receive
    } else {
        TransferStatus::Send
    }
}

/// `update_nft_list` function gets nft transfers from NFT HISTORY table, iterates through them
/// and updates NFT LIST table info.
async fn update_nft_list<T: NftListStorageOps + NftTransferHistoryStorageOps>(
    ctx: MmArc,
    storage: &T,
    chain: &Chain,
    scan_from_block: u64,
    url: &Url,
    url_antispam: &Url,
) -> MmResult<(), UpdateNftError> {
    let transfers = storage.get_transfers_from_block(*chain, scan_from_block).await?;
    let req = MyAddressReq {
        coin: chain.to_ticker().to_string(),
        path_to_address: HDAccountAddressId::default(),
    };
    let my_address = get_my_address(ctx.clone(), req).await?.wallet_address.to_lowercase();
    for transfer in transfers.into_iter() {
        handle_nft_transfer(storage, chain, url, url_antispam, transfer, &my_address).await?;
    }
    Ok(())
}

async fn handle_nft_transfer<T: NftListStorageOps + NftTransferHistoryStorageOps>(
    storage: &T,
    chain: &Chain,
    url: &Url,
    url_antispam: &Url,
    transfer: NftTransferHistory,
    my_address: &str,
) -> MmResult<(), UpdateNftError> {
    match (transfer.status, transfer.contract_type) {
        (TransferStatus::Send, ContractType::Erc721) => handle_send_erc721(storage, chain, transfer).await,
        (TransferStatus::Receive, ContractType::Erc721) => {
            handle_receive_erc721(storage, chain, transfer, url, url_antispam, my_address).await
        },
        (TransferStatus::Send, ContractType::Erc1155) => handle_send_erc1155(storage, chain, transfer).await,
        (TransferStatus::Receive, ContractType::Erc1155) => {
            handle_receive_erc1155(storage, chain, transfer, url, url_antispam, my_address).await
        },
    }
}

async fn handle_send_erc721<T: NftListStorageOps + NftTransferHistoryStorageOps>(
    storage: &T,
    chain: &Chain,
    transfer: NftTransferHistory,
) -> MmResult<(), UpdateNftError> {
    storage
        .get_nft(
            chain,
            eth_addr_to_hex(&transfer.common.token_address),
            transfer.token_id.clone(),
        )
        .await?
        .ok_or_else(|| UpdateNftError::TokenNotFoundInWallet {
            token_address: eth_addr_to_hex(&transfer.common.token_address),
            token_id: transfer.token_id.to_string(),
        })?;
    storage
        .remove_nft_from_list(
            chain,
            eth_addr_to_hex(&transfer.common.token_address),
            transfer.token_id,
            transfer.block_number,
        )
        .await?;
    Ok(())
}

async fn handle_receive_erc721<T: NftListStorageOps + NftTransferHistoryStorageOps>(
    storage: &T,
    chain: &Chain,
    transfer: NftTransferHistory,
    url: &Url,
    url_antispam: &Url,
    my_address: &str,
) -> MmResult<(), UpdateNftError> {
    let token_address_str = eth_addr_to_hex(&transfer.common.token_address);
    match storage
        .get_nft(chain, token_address_str.clone(), transfer.token_id.clone())
        .await?
    {
        Some(mut nft_db) => {
            // An error is raised if user tries to receive an identical ERC-721 token they already own
            // and if owner address != from address
            if my_address != eth_addr_to_hex(&transfer.common.from_address) {
                return MmError::err(UpdateNftError::AttemptToReceiveAlreadyOwnedErc721 {
                    tx_hash: transfer.common.transaction_hash,
                });
            }
            nft_db.block_number = transfer.block_number;
            storage
                .update_nft_amount_and_block_number(chain, nft_db.clone())
                .await?;
            update_transfer_meta_using_nft(storage, chain, &mut nft_db).await?;
        },
        None => {
            let mut nft = match get_moralis_metadata(
                token_address_str.clone(),
                transfer.token_id.clone(),
                chain,
                url,
                url_antispam,
            )
            .await
            {
                Ok(mut moralis_meta) => {
                    // sometimes moralis updates Get All NFTs (which also affects Get Metadata) later
                    // than History by Wallet update
                    moralis_meta.common.owner_of =
                        Address::from_str(my_address).map_to_mm(|e| UpdateNftError::InvalidHexString(e.to_string()))?;
                    moralis_meta.block_number = transfer.block_number;
                    moralis_meta
                },
                Err(_) => {
                    mark_as_spam_and_build_empty_meta(storage, chain, token_address_str, &transfer, my_address).await?
                },
            };
            storage
                .add_nfts_to_list(*chain, vec![nft.clone()], transfer.block_number)
                .await?;
            update_transfer_meta_using_nft(storage, chain, &mut nft).await?;
        },
    }
    Ok(())
}

async fn handle_send_erc1155<T: NftListStorageOps + NftTransferHistoryStorageOps>(
    storage: &T,
    chain: &Chain,
    transfer: NftTransferHistory,
) -> MmResult<(), UpdateNftError> {
    let token_address_str = eth_addr_to_hex(&transfer.common.token_address);
    let mut nft_db = storage
        .get_nft(chain, token_address_str.clone(), transfer.token_id.clone())
        .await?
        .ok_or_else(|| UpdateNftError::TokenNotFoundInWallet {
            token_address: token_address_str.clone(),
            token_id: transfer.token_id.to_string(),
        })?;
    match nft_db.common.amount.cmp(&transfer.common.amount) {
        Ordering::Equal => {
            storage
                .remove_nft_from_list(chain, token_address_str, transfer.token_id, transfer.block_number)
                .await?;
        },
        Ordering::Greater => {
            nft_db.common.amount -= transfer.common.amount;
            storage
                .update_nft_amount(chain, nft_db.clone(), transfer.block_number)
                .await?;
        },
        Ordering::Less => {
            return MmError::err(UpdateNftError::InsufficientAmountInCache {
                amount_list: nft_db.common.amount.to_string(),
                amount_history: transfer.common.amount.to_string(),
            });
        },
    }
    Ok(())
}

async fn handle_receive_erc1155<T: NftListStorageOps + NftTransferHistoryStorageOps>(
    storage: &T,
    chain: &Chain,
    transfer: NftTransferHistory,
    url: &Url,
    url_antispam: &Url,
    my_address: &str,
) -> MmResult<(), UpdateNftError> {
    let token_address_str = eth_addr_to_hex(&transfer.common.token_address);
    let mut nft = match storage
        .get_nft(chain, token_address_str.clone(), transfer.token_id.clone())
        .await?
    {
        Some(mut nft_db) => {
            // if owner address == from address, then owner sent tokens to themself,
            // which means that the amount will not change.
            if my_address != eth_addr_to_hex(&transfer.common.from_address) {
                nft_db.common.amount += transfer.common.amount;
            }
            nft_db.block_number = transfer.block_number;
            drop_mutability!(nft_db);
            storage
                .update_nft_amount_and_block_number(chain, nft_db.clone())
                .await?;
            nft_db
        },
        // If token isn't in NFT LIST table then add nft to the table.
        None => {
            let nft = match get_moralis_metadata(
                token_address_str.clone(),
                transfer.token_id.clone(),
                chain,
                url,
                url_antispam,
            )
            .await
            {
                Ok(moralis_meta) => {
                    create_nft_from_moralis_metadata(moralis_meta, &transfer, my_address, chain, url_antispam).await?
                },
                Err(_) => {
                    mark_as_spam_and_build_empty_meta(storage, chain, token_address_str, &transfer, my_address).await?
                },
            };
            storage
                .add_nfts_to_list(*chain, [nft.clone()], transfer.block_number)
                .await?;
            nft
        },
    };
    update_transfer_meta_using_nft(storage, chain, &mut nft).await?;
    Ok(())
}

async fn create_nft_from_moralis_metadata(
    moralis_meta: Nft,
    transfer: &NftTransferHistory,
    my_address: &str,
    chain: &Chain,
    url_antispam: &Url,
) -> MmResult<Nft, UpdateNftError> {
    let token_uri = check_moralis_ipfs_bafy(moralis_meta.common.token_uri.as_deref());
    let token_domain = get_domain_from_url(token_uri.as_deref());
    let uri_meta = get_uri_meta(
        token_uri.as_deref(),
        moralis_meta.common.metadata.as_deref(),
        url_antispam,
    )
    .await;
    let nft = Nft {
        common: NftCommon {
            token_address: moralis_meta.common.token_address,
            amount: transfer.common.amount.clone(),
            owner_of: Address::from_str(my_address).map_to_mm(|e| UpdateNftError::InvalidHexString(e.to_string()))?,
            token_hash: moralis_meta.common.token_hash,
            collection_name: moralis_meta.common.collection_name,
            symbol: moralis_meta.common.symbol,
            token_uri,
            token_domain,
            metadata: moralis_meta.common.metadata,
            last_token_uri_sync: moralis_meta.common.last_token_uri_sync,
            last_metadata_sync: moralis_meta.common.last_metadata_sync,
            minter_address: moralis_meta.common.minter_address,
            possible_spam: moralis_meta.common.possible_spam,
        },
        chain: *chain,
        token_id: moralis_meta.token_id,
        block_number_minted: moralis_meta.block_number_minted,
        block_number: transfer.block_number,
        contract_type: moralis_meta.contract_type,
        possible_phishing: false,
        uri_meta,
    };
    Ok(nft)
}

async fn mark_as_spam_and_build_empty_meta<T: NftListStorageOps + NftTransferHistoryStorageOps>(
    storage: &T,
    chain: &Chain,
    token_address_str: String,
    transfer: &NftTransferHistory,
    my_address: &str,
) -> MmResult<Nft, UpdateNftError> {
    storage
        .update_nft_spam_by_token_address(chain, token_address_str.clone(), true)
        .await?;
    storage
        .update_transfer_spam_by_token_address(chain, token_address_str, true)
        .await?;

    Ok(build_nft_with_empty_meta(BuildNftFields {
        token_address: transfer.common.token_address,
        token_id: transfer.token_id.clone(),
        amount: transfer.common.amount.clone(),
        owner_of: Address::from_str(my_address).map_to_mm(|e| UpdateNftError::InvalidHexString(e.to_string()))?,
        contract_type: transfer.contract_type,
        possible_spam: true,
        chain: transfer.chain,
        block_number: transfer.block_number,
    }))
}

async fn cache_nfts_from_moralis<T: NftListStorageOps + NftTransferHistoryStorageOps>(
    ctx: &MmArc,
    storage: &T,
    chain: &Chain,
    url: &Url,
    url_antispam: &Url,
) -> MmResult<Vec<Nft>, UpdateNftError> {
    let nft_list = get_moralis_nft_list(ctx, chain, url, url_antispam).await?;
    let last_scanned_block = NftTransferHistoryStorageOps::get_last_block_number(storage, chain)
        .await?
        .unwrap_or(0);
    storage
        .add_nfts_to_list(*chain, nft_list.clone(), last_scanned_block)
        .await?;
    Ok(nft_list)
}

/// `update_meta_in_transfers` function updates only transfers related to current nfts in wallet.
async fn update_meta_in_transfers<T>(storage: &T, chain: &Chain, nfts: Vec<Nft>) -> MmResult<(), UpdateNftError>
where
    T: NftListStorageOps + NftTransferHistoryStorageOps,
{
    for mut nft in nfts.into_iter() {
        update_transfer_meta_using_nft(storage, chain, &mut nft).await?;
    }
    Ok(())
}

/// `update_transfers_with_empty_meta` function updates empty metadata in transfers.
async fn update_transfers_with_empty_meta<T>(
    storage: &T,
    chain: &Chain,
    url: &Url,
    url_antispam: &Url,
) -> MmResult<(), UpdateNftError>
where
    T: NftListStorageOps + NftTransferHistoryStorageOps,
{
    let token_addr_id = storage.get_transfers_with_empty_meta(*chain).await?;
    for addr_id_pair in token_addr_id.into_iter() {
        let mut nft_meta = match get_moralis_metadata(
            addr_id_pair.token_address.clone(),
            addr_id_pair.token_id,
            chain,
            url,
            url_antispam,
        )
        .await
        {
            Ok(nft_meta) => nft_meta,
            Err(_) => {
                storage
                    .update_nft_spam_by_token_address(chain, addr_id_pair.token_address.clone(), true)
                    .await?;
                storage
                    .update_transfer_spam_by_token_address(chain, addr_id_pair.token_address, true)
                    .await?;
                continue;
            },
        };
        update_transfer_meta_using_nft(storage, chain, &mut nft_meta).await?;
    }
    Ok(())
}

/// `contains_disallowed_scheme` function checks if the text contains some link.
fn contains_disallowed_url(text: &str) -> Result<bool, regex::Error> {
    let url_regex = Regex::new(
        r"(?:(?:https?|ftp|file|[^:\s]+:)/?|[^:\s]+:/|\b(?:[a-z\d]+\.))(?:(?:[^\s()<>]+|\((?:[^\s()<>]+|(?:\([^\s()<>]+\)))?\))+(?:\((?:[^\s()<>]+|(?:\(?:[^\s()<>]+\)))?\)|[^\s`!()\[\]{};:'.,<>?«»“”‘’]))?",
    )?;
    Ok(url_regex.is_match(text))
}

/// `process_text_for_spam_link` checks if the text contains any links and optionally redacts it.
/// It doesn't matter if the link is valid or not, as this is a spam check.
/// If text contains some link, then function returns `true`.
fn process_text_for_spam_link(text: &mut Option<String>, redact: bool) -> Result<bool, regex::Error> {
    match text {
        Some(s) if contains_disallowed_url(s)? => {
            if redact {
                *text = Some("URL redacted for user protection".to_string());
            }
            Ok(true)
        },
        _ => Ok(false),
    }
}

/// `protect_from_history_spam_links` function checks and redact spam in `NftTransferHistory`.
///
/// `collection_name` and `token_name` in `NftTransferHistory` shouldn't contain any links,
/// they must be just an arbitrary text, which represents NFT names.
fn protect_from_history_spam_links(
    transfer: &mut NftTransferHistory,
    redact: bool,
) -> MmResult<(), ProtectFromSpamError> {
    let collection_name_spam = process_text_for_spam_link(&mut transfer.collection_name, redact)?;
    let token_name_spam = process_text_for_spam_link(&mut transfer.token_name, redact)?;

    if collection_name_spam || token_name_spam {
        transfer.common.possible_spam = true;
    }
    Ok(())
}

/// `protect_from_nft_spam_links` function checks and optionally redacts spam links in `Nft`.
///
/// `collection_name` and `token_name` in `Nft` shouldn't contain any links,
/// they must be just an arbitrary text, which represents NFT names.
/// `symbol` also must be a text or sign that represents a symbol.
/// This function also checks `metadata` field for spam.
fn protect_from_nft_spam_links(nft: &mut Nft, redact: bool) -> MmResult<(), ProtectFromSpamError> {
    let collection_name_spam = process_text_for_spam_link(&mut nft.common.collection_name, redact)?;
    let symbol_spam = process_text_for_spam_link(&mut nft.common.symbol, redact)?;
    let token_name_spam = process_text_for_spam_link(&mut nft.uri_meta.token_name, redact)?;
    let meta_spam = process_metadata_for_spam_link(nft, redact)?;

    if collection_name_spam || symbol_spam || token_name_spam || meta_spam {
        nft.common.possible_spam = true;
    }
    Ok(())
}

/// The `process_metadata_for_spam_link` function checks and optionally redacts spam link in the `metadata` field of `Nft`.
///
/// **note:** `token_name` is usually called `name` in `metadata`.
fn process_metadata_for_spam_link(nft: &mut Nft, redact: bool) -> MmResult<bool, ProtectFromSpamError> {
    if let Some(Ok(mut metadata)) = nft
        .common
        .metadata
        .as_ref()
        .map(|t| serde_json::from_str::<serde_json::Map<String, Json>>(t))
    {
        let spam_detected = process_metadata_field(&mut metadata, "name", redact)?;
        if redact && spam_detected {
            nft.common.metadata = Some(serde_json::to_string(&metadata)?);
        }
        return Ok(spam_detected);
    }
    Ok(false)
}

/// The `process_metadata_field` function scans a specified field in a JSON metadata object for potential spam.
///
/// This function checks the provided `metadata` map for a field matching the `field` parameter.
/// If this field is found and its value contains some link, it's considered to contain spam.
/// Depending on the `redact` flag, it will either redact the spam link or leave it as it is.
/// The function returns `true` if it detected a spam link, or `false` otherwise.
fn process_metadata_field(
    metadata: &mut serde_json::Map<String, Json>,
    field: &str,
    redact: bool,
) -> MmResult<bool, ProtectFromSpamError> {
    match metadata.get(field).and_then(|v| v.as_str()) {
        Some(text) if contains_disallowed_url(text)? => {
            if redact {
                metadata.insert(
                    field.to_string(),
                    serde_json::Value::String("URL redacted for user protection".to_string()),
                );
            }
            Ok(true)
        },
        _ => Ok(false),
    }
}

async fn build_nft_from_moralis(
    chain: Chain,
    nft_moralis: NftFromMoralis,
    contract_type: ContractType,
    url_antispam: &Url,
) -> Nft {
    let token_uri = check_moralis_ipfs_bafy(nft_moralis.common.token_uri.as_deref());
    let uri_meta = get_uri_meta(
        token_uri.as_deref(),
        nft_moralis.common.metadata.as_deref(),
        url_antispam,
    )
    .await;
    let token_domain = get_domain_from_url(token_uri.as_deref());
    Nft {
        common: NftCommon {
            token_address: nft_moralis.common.token_address,
            amount: nft_moralis.common.amount,
            owner_of: nft_moralis.common.owner_of,
            token_hash: nft_moralis.common.token_hash,
            collection_name: nft_moralis.common.collection_name,
            symbol: nft_moralis.common.symbol,
            token_uri,
            token_domain,
            metadata: nft_moralis.common.metadata,
            last_token_uri_sync: nft_moralis.common.last_token_uri_sync,
            last_metadata_sync: nft_moralis.common.last_metadata_sync,
            minter_address: nft_moralis.common.minter_address,
            possible_spam: nft_moralis.common.possible_spam,
        },
        chain,
        token_id: nft_moralis.token_id.0,
        block_number_minted: nft_moralis.block_number_minted.map(|v| v.0),
        block_number: *nft_moralis.block_number,
        contract_type,
        possible_phishing: false,
        uri_meta,
    }
}

#[inline(always)]
pub(crate) fn get_domain_from_url(url: Option<&str>) -> Option<String> {
    url.and_then(|uri| Url::parse(uri).ok())
        .and_then(|url| url.domain().map(String::from))
}

/// Clears NFT data from the database for specified chains.
pub async fn clear_nft_db(ctx: MmArc, req: ClearNftDbReq) -> MmResult<(), ClearNftDbError> {
    if req.clear_all {
        let nft_ctx = NftCtx::from_ctx(&ctx).map_to_mm(ClearNftDbError::Internal)?;
        let storage = nft_ctx.lock_db().await?;
        storage.clear_all_nft_data().await?;
        storage.clear_all_history_data().await?;
        return Ok(());
    }

    if req.chains.is_empty() {
        return MmError::err(ClearNftDbError::InvalidRequest(
            "Nothing to clear was specified".to_string(),
        ));
    }

    let nft_ctx = NftCtx::from_ctx(&ctx).map_to_mm(ClearNftDbError::Internal)?;
    let storage = nft_ctx.lock_db().await?;
    let mut errors = Vec::new();
    for chain in req.chains.iter() {
        if let Err(e) = clear_data_for_chain(&storage, chain).await {
            errors.push(e);
        }
    }
    if !errors.is_empty() {
        return MmError::err(ClearNftDbError::DbError(format!("{:?}", errors)));
    }

    Ok(())
}

async fn clear_data_for_chain<T>(storage: &T, chain: &Chain) -> MmResult<(), ClearNftDbError>
where
    T: NftListStorageOps + NftTransferHistoryStorageOps,
{
    let (is_nft_list_init, is_history_init) = (
        NftListStorageOps::is_initialized(storage, chain).await?,
        NftTransferHistoryStorageOps::is_initialized(storage, chain).await?,
    );
    if is_nft_list_init {
        storage.clear_nft_data(chain).await?;
    }
    if is_history_init {
        storage.clear_history_data(chain).await?;
    }
    Ok(())
}

fn construct_moralis_uri_for_nft(base_url: &Url, address: &str, chain: &Chain) -> MmResult<Url, GetNftInfoError> {
    let mut uri = base_url.clone();
    uri.set_path(MORALIS_API_ENDPOINT);
    uri.path_segments_mut()
        .map_to_mm(|_| GetNftInfoError::Internal("Invalid URI".to_string()))?
        .push(address)
        .push("nft");
    uri.query_pairs_mut()
        .append_pair("chain", &chain.to_string())
        .append_pair(MORALIS_FORMAT_QUERY_NAME, MORALIS_FORMAT_QUERY_VALUE);
    Ok(uri)
}<|MERGE_RESOLUTION|>--- conflicted
+++ resolved
@@ -610,25 +610,8 @@
     let mut res_list = Vec::new();
     let ticker = chain.to_ticker();
     let conf = coin_conf(ctx, ticker);
-<<<<<<< HEAD
     let my_address = get_eth_address(ctx, &conf, ticker, &HDAccountAddressId::default()).await?;
-
-    let mut uri_without_cursor = url.clone();
-    uri_without_cursor.set_path(MORALIS_API_ENDPOINT);
-    uri_without_cursor
-        .path_segments_mut()
-        .map_to_mm(|_| GetNftInfoError::Internal("Invalid URI".to_string()))?
-        .push(&my_address.wallet_address)
-        .push("nft");
-    uri_without_cursor
-        .query_pairs_mut()
-        .append_pair("chain", &chain.to_string())
-        .append_pair(MORALIS_FORMAT_QUERY_NAME, MORALIS_FORMAT_QUERY_VALUE);
-    drop_mutability!(uri_without_cursor);
-=======
-    let my_address = get_eth_address(ctx, &conf, ticker, &StandardHDCoinAddress::default()).await?;
     let uri_without_cursor = construct_moralis_uri_for_nft(url, &my_address.wallet_address, chain)?;
->>>>>>> 10fe7fa2
 
     // The cursor returned in the previous response (used for getting the next page).
     let mut cursor = String::new();
