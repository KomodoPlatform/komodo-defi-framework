--- conflicted
+++ resolved
@@ -2,17 +2,13 @@
 use crate::coin_errors::MyAddressError;
 use crate::solana::solana_common::{ui_amount_to_amount, PrepareTransferData, SufficientBalanceError};
 use crate::solana::{solana_common, AccountError, SolanaCommonOps, SolanaFeeDetails};
-use crate::{BalanceFut, FeeApproxStage, FoundSwapTxSpend, NegotiateSwapContractAddrErr, RawTransactionFut,
-            RawTransactionRequest, SearchForSwapTxSpendInput, SignatureResult, SolanaCoin, TradePreimageFut,
-            TradePreimageResult, TradePreimageValue, TransactionDetails, TransactionFut, TransactionType,
-<<<<<<< HEAD
-            TxMarshalingErr, UnexpectedDerivationMethod, ValidateAddressResult, ValidatePaymentFut,
-            ValidatePaymentInput, VerificationResult, WithdrawError, WithdrawFut, WithdrawRequest, WithdrawResult};
-=======
-            TxMarshalingErr, UnexpectedDerivationMethod, ValidateAddressResult, ValidatePaymentInput,
-            VerificationResult, WatcherValidatePaymentInput, WithdrawError, WithdrawFut, WithdrawRequest,
-            WithdrawResult};
->>>>>>> 67ede861
+use crate::{
+    BalanceFut, FeeApproxStage, FoundSwapTxSpend, NegotiateSwapContractAddrErr, RawTransactionFut,
+    RawTransactionRequest, SearchForSwapTxSpendInput, SignatureResult, SolanaCoin, TradePreimageFut,
+    TradePreimageResult, TradePreimageValue, TransactionDetails, TransactionFut, TransactionType, TxMarshalingErr,
+    UnexpectedDerivationMethod, ValidateAddressResult, ValidatePaymentFut, ValidatePaymentInput, VerificationResult,
+    WatcherValidatePaymentInput, WithdrawError, WithdrawFut, WithdrawRequest, WithdrawResult,
+};
 use async_trait::async_trait;
 use bincode::serialize;
 use common::{async_blocking, now_ms};
@@ -29,10 +25,12 @@
 use solana_sdk::transaction::Transaction;
 use solana_sdk::{pubkey::Pubkey, signature::Signer};
 use spl_associated_token_account::{create_associated_token_account, get_associated_token_address};
-use std::{convert::TryFrom,
-          fmt::{Debug, Formatter, Result as FmtResult},
-          str::FromStr,
-          sync::Arc};
+use std::{
+    convert::TryFrom,
+    fmt::{Debug, Formatter, Result as FmtResult},
+    str::FromStr,
+    sync::Arc,
+};
 
 #[derive(Debug)]
 pub enum SplTokenCreationError {
@@ -66,7 +64,9 @@
 }
 
 impl Debug for SplToken {
-    fn fmt(&self, f: &mut Formatter<'_>) -> FmtResult { f.write_str(&*self.conf.ticker) }
+    fn fmt(&self, f: &mut Formatter<'_>) -> FmtResult {
+        f.write_str(&*self.conf.ticker)
+    }
 }
 
 impl SplToken {
@@ -171,9 +171,13 @@
 
 #[async_trait]
 impl SolanaCommonOps for SplToken {
-    fn rpc(&self) -> &RpcClient { &self.platform_coin.client }
-
-    fn is_token(&self) -> bool { true }
+    fn rpc(&self) -> &RpcClient {
+        &self.platform_coin.client
+    }
+
+    fn is_token(&self) -> bool {
+        true
+    }
 
     async fn check_balance_and_prepare_transfer(
         &self,
@@ -186,7 +190,9 @@
 }
 
 impl SplToken {
-    fn get_underlying_contract_pubkey(&self) -> Pubkey { self.conf.token_contract_address }
+    fn get_underlying_contract_pubkey(&self) -> Pubkey {
+        self.conf.token_contract_address
+    }
 
     async fn get_pubkey(&self) -> Result<Pubkey, MmError<AccountError>> {
         let coin = self.clone();
@@ -218,13 +224,21 @@
 }
 
 impl MarketCoinOps for SplToken {
-    fn ticker(&self) -> &str { &self.conf.ticker }
-
-    fn my_address(&self) -> MmResult<String, MyAddressError> { Ok(self.platform_coin.my_address.clone()) }
-
-    fn get_public_key(&self) -> Result<String, MmError<UnexpectedDerivationMethod>> { unimplemented!() }
-
-    fn sign_message_hash(&self, _message: &str) -> Option<[u8; 32]> { unimplemented!() }
+    fn ticker(&self) -> &str {
+        &self.conf.ticker
+    }
+
+    fn my_address(&self) -> MmResult<String, MyAddressError> {
+        Ok(self.platform_coin.my_address.clone())
+    }
+
+    fn get_public_key(&self) -> Result<String, MmError<UnexpectedDerivationMethod>> {
+        unimplemented!()
+    }
+
+    fn sign_message_hash(&self, _message: &str) -> Option<[u8; 32]> {
+        unimplemented!()
+    }
 
     fn sign_message(&self, message: &str) -> SignatureResult<String> {
         solana_common::sign_message(&self.platform_coin, message)
@@ -239,9 +253,13 @@
         Box::new(fut)
     }
 
-    fn base_coin_balance(&self) -> BalanceFut<BigDecimal> { self.platform_coin.base_coin_balance() }
-
-    fn platform_ticker(&self) -> &str { self.platform_coin.ticker() }
+    fn base_coin_balance(&self) -> BalanceFut<BigDecimal> {
+        self.platform_coin.base_coin_balance()
+    }
+
+    fn platform_ticker(&self) -> &str {
+        self.platform_coin.ticker()
+    }
 
     #[inline(always)]
     fn send_raw_tx(&self, tx: &str) -> Box<dyn Future<Item = String, Error = String> + Send> {
@@ -280,19 +298,29 @@
         ))
     }
 
-    fn current_block(&self) -> Box<dyn Future<Item = u64, Error = String> + Send> { self.platform_coin.current_block() }
-
-    fn display_priv_key(&self) -> Result<String, String> { self.platform_coin.display_priv_key() }
-
-    fn min_tx_amount(&self) -> BigDecimal { BigDecimal::from(0) }
-
-    fn min_trading_vol(&self) -> MmNumber { MmNumber::from("0.00777") }
+    fn current_block(&self) -> Box<dyn Future<Item = u64, Error = String> + Send> {
+        self.platform_coin.current_block()
+    }
+
+    fn display_priv_key(&self) -> Result<String, String> {
+        self.platform_coin.display_priv_key()
+    }
+
+    fn min_tx_amount(&self) -> BigDecimal {
+        BigDecimal::from(0)
+    }
+
+    fn min_trading_vol(&self) -> MmNumber {
+        MmNumber::from("0.00777")
+    }
 }
 
 #[allow(clippy::forget_ref, clippy::forget_copy, clippy::cast_ref_to_mut)]
 #[async_trait]
 impl SwapOps for SplToken {
-    fn send_taker_fee(&self, _fee_addr: &[u8], amount: BigDecimal, _uuid: &[u8]) -> TransactionFut { unimplemented!() }
+    fn send_taker_fee(&self, _fee_addr: &[u8], amount: BigDecimal, _uuid: &[u8]) -> TransactionFut {
+        unimplemented!()
+    }
 
     fn send_maker_payment(
         &self,
@@ -393,9 +421,13 @@
         unimplemented!()
     }
 
-    fn validate_maker_payment(&self, input: ValidatePaymentInput) -> ValidatePaymentFut<()> { unimplemented!() }
-
-    fn validate_taker_payment(&self, input: ValidatePaymentInput) -> ValidatePaymentFut<()> { unimplemented!() }
+    fn validate_maker_payment(&self, input: ValidatePaymentInput) -> ValidatePaymentFut<()> {
+        unimplemented!()
+    }
+
+    fn validate_taker_payment(&self, input: ValidatePaymentInput) -> ValidatePaymentFut<()> {
+        unimplemented!()
+    }
 
     fn watcher_validate_taker_payment(
         &self,
@@ -430,7 +462,9 @@
         unimplemented!()
     }
 
-    fn extract_secret(&self, secret_hash: &[u8], spend_tx: &[u8]) -> Result<Vec<u8>, String> { unimplemented!() }
+    fn extract_secret(&self, secret_hash: &[u8], spend_tx: &[u8]) -> Result<Vec<u8>, String> {
+        unimplemented!()
+    }
 
     fn negotiate_swap_contract_addr(
         &self,
@@ -439,32 +473,50 @@
         unimplemented!()
     }
 
-    fn derive_htlc_key_pair(&self, _swap_unique_data: &[u8]) -> KeyPair { todo!() }
+    fn derive_htlc_key_pair(&self, _swap_unique_data: &[u8]) -> KeyPair {
+        todo!()
+    }
 }
 
 #[allow(clippy::forget_ref, clippy::forget_copy, clippy::cast_ref_to_mut)]
 #[async_trait]
 impl MmCoin for SplToken {
-    fn is_asset_chain(&self) -> bool { false }
+    fn is_asset_chain(&self) -> bool {
+        false
+    }
 
     fn withdraw(&self, req: WithdrawRequest) -> WithdrawFut {
         Box::new(Box::pin(withdraw_impl(self.clone(), req)).compat())
     }
 
-    fn get_raw_transaction(&self, _req: RawTransactionRequest) -> RawTransactionFut { unimplemented!() }
-
-    fn decimals(&self) -> u8 { self.conf.decimals }
-
-    fn convert_to_address(&self, _from: &str, _to_address_format: Json) -> Result<String, String> { unimplemented!() }
-
-    fn validate_address(&self, address: &str) -> ValidateAddressResult { self.platform_coin.validate_address(address) }
-
-    fn process_history_loop(&self, _ctx: MmArc) -> Box<dyn Future<Item = (), Error = ()> + Send> { unimplemented!() }
-
-    fn history_sync_status(&self) -> HistorySyncState { unimplemented!() }
+    fn get_raw_transaction(&self, _req: RawTransactionRequest) -> RawTransactionFut {
+        unimplemented!()
+    }
+
+    fn decimals(&self) -> u8 {
+        self.conf.decimals
+    }
+
+    fn convert_to_address(&self, _from: &str, _to_address_format: Json) -> Result<String, String> {
+        unimplemented!()
+    }
+
+    fn validate_address(&self, address: &str) -> ValidateAddressResult {
+        self.platform_coin.validate_address(address)
+    }
+
+    fn process_history_loop(&self, _ctx: MmArc) -> Box<dyn Future<Item = (), Error = ()> + Send> {
+        unimplemented!()
+    }
+
+    fn history_sync_status(&self) -> HistorySyncState {
+        unimplemented!()
+    }
 
     /// Get fee to be paid per 1 swap transaction
-    fn get_trade_fee(&self) -> Box<dyn Future<Item = TradeFee, Error = String> + Send> { unimplemented!() }
+    fn get_trade_fee(&self) -> Box<dyn Future<Item = TradeFee, Error = String> + Send> {
+        unimplemented!()
+    }
 
     async fn get_sender_trade_fee(
         &self,
@@ -474,7 +526,9 @@
         unimplemented!()
     }
 
-    fn get_receiver_trade_fee(&self, _stage: FeeApproxStage) -> TradePreimageFut<TradeFee> { unimplemented!() }
+    fn get_receiver_trade_fee(&self, _stage: FeeApproxStage) -> TradePreimageFut<TradeFee> {
+        unimplemented!()
+    }
 
     async fn get_fee_to_send_taker_fee(
         &self,
@@ -484,19 +538,35 @@
         unimplemented!()
     }
 
-    fn required_confirmations(&self) -> u64 { 1 }
-
-    fn requires_notarization(&self) -> bool { false }
-
-    fn set_required_confirmations(&self, _confirmations: u64) { unimplemented!() }
-
-    fn set_requires_notarization(&self, _requires_nota: bool) { unimplemented!() }
-
-    fn swap_contract_address(&self) -> Option<BytesJson> { unimplemented!() }
-
-    fn mature_confirmations(&self) -> Option<u32> { Some(1) }
-
-    fn coin_protocol_info(&self) -> Vec<u8> { Vec::new() }
-
-    fn is_coin_protocol_supported(&self, _info: &Option<Vec<u8>>) -> bool { true }
+    fn required_confirmations(&self) -> u64 {
+        1
+    }
+
+    fn requires_notarization(&self) -> bool {
+        false
+    }
+
+    fn set_required_confirmations(&self, _confirmations: u64) {
+        unimplemented!()
+    }
+
+    fn set_requires_notarization(&self, _requires_nota: bool) {
+        unimplemented!()
+    }
+
+    fn swap_contract_address(&self) -> Option<BytesJson> {
+        unimplemented!()
+    }
+
+    fn mature_confirmations(&self) -> Option<u32> {
+        Some(1)
+    }
+
+    fn coin_protocol_info(&self) -> Vec<u8> {
+        Vec::new()
+    }
+
+    fn is_coin_protocol_supported(&self, _info: &Option<Vec<u8>>) -> bool {
+        true
+    }
 }