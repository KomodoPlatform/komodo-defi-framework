--- conflicted
+++ resolved
@@ -2,25 +2,15 @@
 use crate::coin_errors::MyAddressError;
 use crate::solana::solana_common::{ui_amount_to_amount, PrepareTransferData, SufficientBalanceError};
 use crate::solana::{solana_common, AccountError, SolanaCommonOps, SolanaFeeDetails};
-<<<<<<< HEAD
-use crate::{BalanceFut, CoinFutSpawner, FeeApproxStage, FoundSwapTxSpend, MmPlatformCoin,
-            NegotiateSwapContractAddrErr, RawTransactionFut, RawTransactionRequest, SearchForSwapTxSpendInput,
-            SignatureResult, SolanaCoin, TradePreimageFut, TradePreimageResult, TradePreimageValue,
-            TransactionDetails, TransactionFut, TransactionType, TxMarshalingErr, UnexpectedDerivationMethod,
-            ValidateAddressResult, ValidateOtherPubKeyErr, ValidatePaymentFut, ValidatePaymentInput,
-            VerificationResult, WatcherValidatePaymentInput, WithdrawError, WithdrawFut, WithdrawRequest,
-            WithdrawResult};
-=======
 use crate::{BalanceFut, CheckIfMyPaymentSentArgs, CoinFutSpawner, FeeApproxStage, FoundSwapTxSpend,
             NegotiateSwapContractAddrErr, PaymentInstructions, PaymentInstructionsErr, RawTransactionFut,
             RawTransactionRequest, SearchForSwapTxSpendInput, SendMakerPaymentArgs, SendMakerRefundsPaymentArgs,
-            SendMakerSpendsTakerPaymentArgs, SendTakerPaymentArgs, SendTakerRefundsPaymentArgs,
+            SendMakerSpendsTakerPaymentArgs, SendTakerPaymentArgs, SendTakerRefundsPaymentArgs,MmPlatformCoin,
             SendTakerSpendsMakerPaymentArgs, SignatureResult, SolanaCoin, TradePreimageFut, TradePreimageResult,
             TradePreimageValue, TransactionDetails, TransactionFut, TransactionType, TxMarshalingErr,
             UnexpectedDerivationMethod, ValidateAddressResult, ValidateFeeArgs, ValidateInstructionsErr,
             ValidateOtherPubKeyErr, ValidatePaymentFut, ValidatePaymentInput, VerificationResult,
             WatcherValidatePaymentInput, WithdrawError, WithdrawFut, WithdrawRequest, WithdrawResult};
->>>>>>> f4eb4c96
 use async_trait::async_trait;
 use bincode::serialize;
 use common::executor::{abortable_queue::AbortableQueue, AbortableSystem, AbortedError};
