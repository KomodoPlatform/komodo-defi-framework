--- conflicted
+++ resolved
@@ -4,21 +4,16 @@
 use crate::solana::{solana_common, AccountError, SolanaCommonOps, SolanaFeeDetails};
 use crate::{BalanceFut, CheckIfMyPaymentSentArgs, CoinFutSpawner, ConfirmPaymentInput, DexFee, FeeApproxStage,
             FoundSwapTxSpend, MakerSwapTakerCoin, MmCoinEnum, NegotiateSwapContractAddrErr, PaymentInstructionArgs,
-<<<<<<< HEAD
             PaymentInstructions, PaymentInstructionsErr, RawTransactionFut, RefundError, RefundPaymentArgs,
             RefundResult, SearchForSwapTxSpendInput, SendMakerPaymentSpendPreimageInput, SendPaymentArgs,
-=======
-            PaymentInstructions, PaymentInstructionsErr, RawTransactionError, RawTransactionFut,
-            RawTransactionRequest, RawTransactionResult, RefundError, RefundPaymentArgs, RefundResult,
-            SearchForSwapTxSpendInput, SendMakerPaymentSpendPreimageInput, SendPaymentArgs, SignRawTransactionRequest,
->>>>>>> 73825881
-            SignatureResult, SolanaCoin, SpendPaymentArgs, TakerSwapMakerCoin, TradePreimageFut, TradePreimageResult,
-            TradePreimageValue, TransactionDetails, TransactionFut, TransactionResult, TransactionType,
-            TxMarshalingErr, UnexpectedDerivationMethod, ValidateAddressResult, ValidateFeeArgs,
-            ValidateInstructionsErr, ValidateOtherPubKeyErr, ValidatePaymentError, ValidatePaymentFut,
-            ValidatePaymentInput, ValidateWatcherSpendInput, VerificationResult, WaitForHTLCTxSpendArgs,
-            WatcherReward, WatcherRewardError, WatcherSearchForSwapTxSpendInput, WatcherValidatePaymentInput,
-            WatcherValidateTakerFeeInput, WithdrawError, WithdrawFut, WithdrawRequest, WithdrawResult};
+            SignRawTransactionRequest, SignatureResult, SolanaCoin, SpendPaymentArgs, TakerSwapMakerCoin,
+            TradePreimageFut, TradePreimageResult, TradePreimageValue, TransactionDetails, TransactionFut,
+            TransactionResult, TransactionType, TxMarshalingErr, UnexpectedDerivationMethod, ValidateAddressResult,
+            ValidateFeeArgs, ValidateInstructionsErr, ValidateOtherPubKeyErr, ValidatePaymentError,
+            ValidatePaymentFut, ValidatePaymentInput, ValidateWatcherSpendInput, VerificationResult,
+            WaitForHTLCTxSpendArgs, WatcherReward, WatcherRewardError, WatcherSearchForSwapTxSpendInput,
+            WatcherValidatePaymentInput, WatcherValidateTakerFeeInput, WithdrawError, WithdrawFut, WithdrawRequest,
+            WithdrawResult};
 use async_trait::async_trait;
 use bincode::serialize;
 use common::executor::{abortable_queue::AbortableQueue, AbortableSystem, AbortedError};
