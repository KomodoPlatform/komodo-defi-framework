--- conflicted
+++ resolved
@@ -5,13 +5,9 @@
 use crate::{BalanceFut, FeeApproxStage, FoundSwapTxSpend, NegotiateSwapContractAddrErr, RawTransactionFut,
             RawTransactionRequest, SearchForSwapTxSpendInput, SignatureResult, SolanaCoin, TradePreimageFut,
             TradePreimageResult, TradePreimageValue, TransactionDetails, TransactionFut, TransactionType,
-<<<<<<< HEAD
             TxMarshalingErr, UnexpectedDerivationMethod, ValidateAddressResult, ValidateOtherPubKeyErr,
-=======
-            TxMarshalingErr, UnexpectedDerivationMethod, ValidateAddressResult, ValidatePaymentFut,
->>>>>>> 5dbc5de4
-            ValidatePaymentInput, VerificationResult, WatcherValidatePaymentInput, WithdrawError, WithdrawFut,
-            WithdrawRequest, WithdrawResult};
+            ValidatePaymentFut, ValidatePaymentInput, VerificationResult, WatcherValidatePaymentInput, WithdrawError,
+            WithdrawFut, WithdrawRequest, WithdrawResult};
 use async_trait::async_trait;
 use bincode::serialize;
 use common::{async_blocking, now_ms};
