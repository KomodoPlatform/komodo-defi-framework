--- conflicted
+++ resolved
@@ -4,23 +4,13 @@
 use crate::solana::{solana_common, AccountError, SolanaCommonOps, SolanaFeeDetails};
 use crate::{BalanceFut, CheckIfMyPaymentSentArgs, CoinFutSpawner, ConfirmPaymentInput, FeeApproxStage,
             FoundSwapTxSpend, MakerSwapTakerCoin, MmCoinEnum, NegotiateSwapContractAddrErr, PaymentInstructionArgs,
-<<<<<<< HEAD
             PaymentInstructions, PaymentInstructionsErr, RawTransactionFut, RefundError, RefundPaymentArgs,
             RefundResult, SearchForSwapTxSpendInput, SendMakerPaymentSpendPreimageInput, SendPaymentArgs,
             SignatureResult, SolanaCoin, SpendPaymentArgs, TakerSwapMakerCoin, TradePreimageFut, TradePreimageResult,
-            TradePreimageValue, TransactionDetails, TransactionFut, TransactionType, TxMarshalingErr,
-            UnexpectedDerivationMethod, ValidateAddressResult, ValidateFeeArgs, ValidateInstructionsErr,
-            ValidateOtherPubKeyErr, ValidatePaymentError, ValidatePaymentFut, ValidatePaymentInput,
-            VerificationResult, WaitForHTLCTxSpendArgs, WatcherReward, WatcherRewardError,
-=======
-            PaymentInstructions, PaymentInstructionsErr, RawTransactionFut, RawTransactionRequest, RefundError,
-            RefundPaymentArgs, RefundResult, SearchForSwapTxSpendInput, SendMakerPaymentSpendPreimageInput,
-            SendPaymentArgs, SignatureResult, SolanaCoin, SpendPaymentArgs, TakerSwapMakerCoin, TradePreimageFut,
-            TradePreimageResult, TradePreimageValue, TransactionDetails, TransactionFut, TransactionResult,
-            TransactionType, TxMarshalingErr, UnexpectedDerivationMethod, ValidateAddressResult, ValidateFeeArgs,
+            TradePreimageValue, TransactionDetails, TransactionFut, TransactionResult, TransactionType,
+            TxMarshalingErr, UnexpectedDerivationMethod, ValidateAddressResult, ValidateFeeArgs,
             ValidateInstructionsErr, ValidateOtherPubKeyErr, ValidatePaymentError, ValidatePaymentFut,
             ValidatePaymentInput, VerificationResult, WaitForHTLCTxSpendArgs, WatcherReward, WatcherRewardError,
->>>>>>> 483f04cd
             WatcherSearchForSwapTxSpendInput, WatcherValidatePaymentInput, WatcherValidateTakerFeeInput,
             WithdrawError, WithdrawFut, WithdrawRequest, WithdrawResult};
 use async_trait::async_trait;
