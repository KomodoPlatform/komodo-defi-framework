use super::{CoinBalance, HistorySyncState, MarketCoinOps, MmCoin, SwapOps, TradeFee, TransactionEnum};
use crate::coin_errors::{MyAddressError, ValidatePaymentError};
use crate::solana::solana_common::{ui_amount_to_amount, PrepareTransferData, SufficientBalanceError};
use crate::solana::{solana_common, AccountError, SolanaCommonOps, SolanaFeeDetails};
<<<<<<< HEAD
use crate::{BalanceFut, FeeApproxStage, FoundSwapTxSpend, NegotiateSwapContractAddrErr, PaymentInstructions,
            PaymentInstructionsErr, RawTransactionFut, RawTransactionRequest, SearchForSwapTxSpendInput,
            SignatureResult, SolanaCoin, TradePreimageFut, TradePreimageResult, TradePreimageValue,
            TransactionDetails, TransactionFut, TransactionType, TxMarshalingErr, UnexpectedDerivationMethod,
            ValidateAddressResult, ValidateInstructionsErr, ValidatePaymentFut, ValidatePaymentInput,
            VerificationResult, WatcherValidatePaymentInput, WithdrawError, WithdrawFut, WithdrawRequest,
            WithdrawResult};
=======
use crate::{BalanceFut, FeeApproxStage, FoundSwapTxSpend, NegotiateSwapContractAddrErr, RawTransactionFut,
            RawTransactionRequest, SearchForSwapTxSpendInput, SignatureResult, SolanaCoin, TradePreimageFut,
            TradePreimageResult, TradePreimageValue, TransactionDetails, TransactionFut, TransactionType,
            TxMarshalingErr, UnexpectedDerivationMethod, ValidateAddressResult, ValidateOtherPubKeyErr,
            ValidatePaymentFut, ValidatePaymentInput, VerificationResult, WatcherValidatePaymentInput, WithdrawError,
            WithdrawFut, WithdrawRequest, WithdrawResult};
>>>>>>> 8e92b9df
use async_trait::async_trait;
use bincode::serialize;
use common::{async_blocking, now_ms};
use futures::{FutureExt, TryFutureExt};
use futures01::Future;
use keys::KeyPair;
use mm2_core::mm_ctx::MmArc;
use mm2_err_handle::prelude::*;
use mm2_number::{BigDecimal, MmNumber};
use rpc::v1::types::Bytes as BytesJson;
use serde_json::Value as Json;
use solana_client::{rpc_client::RpcClient, rpc_request::TokenAccountsFilter};
use solana_sdk::message::Message;
use solana_sdk::transaction::Transaction;
use solana_sdk::{pubkey::Pubkey, signature::Signer};
use spl_associated_token_account::{create_associated_token_account, get_associated_token_address};
use std::{convert::TryFrom,
          fmt::{Debug, Formatter, Result as FmtResult},
          str::FromStr,
          sync::Arc};

#[derive(Debug)]
pub enum SplTokenCreationError {
    InvalidPubkey(String),
}

#[derive(Debug)]
pub struct SplTokenConf {
    pub decimals: u8,
    pub ticker: String,
    pub token_contract_address: Pubkey,
}

#[derive(Clone, Debug)]
pub struct SplTokenInfo {
    pub token_contract_address: Pubkey,
    pub decimals: u8,
}

#[derive(Debug)]
pub struct SplProtocolConf {
    pub platform_coin_ticker: String,
    pub decimals: u8,
    pub token_contract_address: String,
}

#[derive(Clone)]
pub struct SplToken {
    pub conf: Arc<SplTokenConf>,
    pub platform_coin: SolanaCoin,
}

impl Debug for SplToken {
    fn fmt(&self, f: &mut Formatter<'_>) -> FmtResult { f.write_str(&*self.conf.ticker) }
}

impl SplToken {
    pub fn new(
        decimals: u8,
        ticker: String,
        token_address: String,
        platform_coin: SolanaCoin,
    ) -> Result<SplToken, MmError<SplTokenCreationError>> {
        let token_contract_address = solana_sdk::pubkey::Pubkey::from_str(&token_address)
            .map_err(|e| MmError::new(SplTokenCreationError::InvalidPubkey(format!("{:?}", e))))?;
        let conf = Arc::new(SplTokenConf {
            decimals,
            ticker,
            token_contract_address,
        });
        Ok(SplToken { conf, platform_coin })
    }

    pub fn get_info(&self) -> SplTokenInfo {
        SplTokenInfo {
            token_contract_address: self.conf.token_contract_address,
            decimals: self.decimals(),
        }
    }
}

async fn withdraw_spl_token_impl(coin: SplToken, req: WithdrawRequest) -> WithdrawResult {
    let (hash, fees) = coin.platform_coin.estimate_withdraw_fees().await?;
    let res = coin
        .check_balance_and_prepare_transfer(req.max, req.amount.clone(), fees)
        .await?;
    let system_destination_pubkey = solana_sdk::pubkey::Pubkey::try_from(&*req.to)?;
    let contract_key = coin.get_underlying_contract_pubkey();
    let auth_key = coin.platform_coin.key_pair.pubkey();
    let funding_address = coin.get_pubkey().await?;
    let dest_token_address = get_associated_token_address(&system_destination_pubkey, &contract_key);
    let mut instructions = Vec::with_capacity(1);
    let account_info = async_blocking({
        let coin = coin.clone();
        move || coin.rpc().get_account(&dest_token_address)
    })
    .await;
    if account_info.is_err() {
        let instruction_creation = create_associated_token_account(&auth_key, &dest_token_address, &contract_key);
        instructions.push(instruction_creation);
    }
    let amount = ui_amount_to_amount(req.amount, coin.conf.decimals)?;
    let instruction_transfer_checked = spl_token::instruction::transfer_checked(
        &spl_token::id(),
        &funding_address,
        &contract_key,
        &dest_token_address,
        &auth_key,
        &[&auth_key],
        amount,
        coin.conf.decimals,
    )?;
    instructions.push(instruction_transfer_checked);
    let msg = Message::new(&instructions, Some(&auth_key));
    let signers = vec![&coin.platform_coin.key_pair];
    let tx = Transaction::new(&signers, msg, hash);
    let serialized_tx = serialize(&tx).map_to_mm(|e| WithdrawError::InternalError(e.to_string()))?;
    let received_by_me = if req.to == coin.platform_coin.my_address {
        res.to_send.clone()
    } else {
        0.into()
    };
    Ok(TransactionDetails {
        tx_hex: serialized_tx.into(),
        tx_hash: tx.signatures[0].to_string(),
        from: vec![coin.platform_coin.my_address.clone()],
        to: vec![req.to],
        total_amount: res.to_send.clone(),
        spent_by_me: res.to_send.clone(),
        my_balance_change: &received_by_me - &res.to_send,
        received_by_me,
        block_height: 0,
        timestamp: now_ms() / 1000,
        fee_details: Some(
            SolanaFeeDetails {
                amount: res.sol_required,
            }
            .into(),
        ),
        coin: coin.conf.ticker.clone(),
        internal_id: vec![].into(),
        kmd_rewards: None,
        transaction_type: TransactionType::StandardTransfer,
    })
}

async fn withdraw_impl(coin: SplToken, req: WithdrawRequest) -> WithdrawResult {
    let validate_address_result = coin.validate_address(&*req.to);
    if !validate_address_result.is_valid {
        return MmError::err(WithdrawError::InvalidAddress(
            validate_address_result.reason.unwrap_or_else(|| "Unknown".to_string()),
        ));
    }
    withdraw_spl_token_impl(coin, req).await
}

#[async_trait]
impl SolanaCommonOps for SplToken {
    fn rpc(&self) -> &RpcClient { &self.platform_coin.client }

    fn is_token(&self) -> bool { true }

    async fn check_balance_and_prepare_transfer(
        &self,
        max: bool,
        amount: BigDecimal,
        fees: u64,
    ) -> Result<PrepareTransferData, MmError<SufficientBalanceError>> {
        solana_common::check_balance_and_prepare_transfer(self, max, amount, fees).await
    }
}

impl SplToken {
    fn get_underlying_contract_pubkey(&self) -> Pubkey { self.conf.token_contract_address }

    async fn get_pubkey(&self) -> Result<Pubkey, MmError<AccountError>> {
        let coin = self.clone();
        let token_accounts = async_blocking(move || {
            coin.rpc().get_token_accounts_by_owner(
                &coin.platform_coin.key_pair.pubkey(),
                TokenAccountsFilter::Mint(coin.get_underlying_contract_pubkey()),
            )
        })
        .await?;
        if token_accounts.is_empty() {
            return MmError::err(AccountError::NotFundedError("account_not_funded".to_string()));
        }
        Ok(Pubkey::from_str(&*token_accounts[0].pubkey)?)
    }

    fn my_balance_impl(&self) -> BalanceFut<CoinBalance> {
        let coin = self.clone();
        let fut = async move {
            coin.platform_coin
                .my_balance_spl(&SplTokenInfo {
                    token_contract_address: coin.conf.token_contract_address,
                    decimals: coin.conf.decimals,
                })
                .await
        };
        Box::new(fut.boxed().compat())
    }
}

impl MarketCoinOps for SplToken {
    fn ticker(&self) -> &str { &self.conf.ticker }

    fn my_address(&self) -> MmResult<String, MyAddressError> { Ok(self.platform_coin.my_address.clone()) }

    fn get_public_key(&self) -> Result<String, MmError<UnexpectedDerivationMethod>> { unimplemented!() }

    fn sign_message_hash(&self, _message: &str) -> Option<[u8; 32]> { unimplemented!() }

    fn sign_message(&self, message: &str) -> SignatureResult<String> {
        solana_common::sign_message(&self.platform_coin, message)
    }

    fn verify_message(&self, signature: &str, message: &str, pubkey_bs58: &str) -> VerificationResult<bool> {
        solana_common::verify_message(&self.platform_coin, signature, message, pubkey_bs58)
    }

    fn my_balance(&self) -> BalanceFut<CoinBalance> {
        let fut = self.my_balance_impl().and_then(Ok);
        Box::new(fut)
    }

    fn base_coin_balance(&self) -> BalanceFut<BigDecimal> { self.platform_coin.base_coin_balance() }

    fn platform_ticker(&self) -> &str { self.platform_coin.ticker() }

    #[inline(always)]
    fn send_raw_tx(&self, tx: &str) -> Box<dyn Future<Item = String, Error = String> + Send> {
        self.platform_coin.send_raw_tx(tx)
    }

    #[inline(always)]
    fn send_raw_tx_bytes(&self, tx: &[u8]) -> Box<dyn Future<Item = String, Error = String> + Send> {
        self.platform_coin.send_raw_tx_bytes(tx)
    }

    fn wait_for_confirmations(
        &self,
        _tx: &[u8],
        _confirmations: u64,
        _requires_nota: bool,
        _wait_until: u64,
        _check_every: u64,
    ) -> Box<dyn Future<Item = (), Error = String> + Send> {
        unimplemented!()
    }

    fn wait_for_tx_spend(
        &self,
        _transaction: &[u8],
        _wait_until: u64,
        _from_block: u64,
        _swap_contract_address: &Option<BytesJson>,
    ) -> TransactionFut {
        unimplemented!()
    }

    fn tx_enum_from_bytes(&self, bytes: &[u8]) -> Result<TransactionEnum, MmError<TxMarshalingErr>> {
        MmError::err(TxMarshalingErr::NotSupported(
            "tx_enum_from_bytes is not supported for Spl yet.".to_string(),
        ))
    }

    fn current_block(&self) -> Box<dyn Future<Item = u64, Error = String> + Send> { self.platform_coin.current_block() }

    fn display_priv_key(&self) -> Result<String, String> { self.platform_coin.display_priv_key() }

    fn min_tx_amount(&self) -> BigDecimal { BigDecimal::from(0) }

    fn min_trading_vol(&self) -> MmNumber { MmNumber::from("0.00777") }
}

#[allow(clippy::forget_ref, clippy::forget_copy, clippy::cast_ref_to_mut)]
#[async_trait]
impl SwapOps for SplToken {
    fn send_taker_fee(&self, _fee_addr: &[u8], amount: BigDecimal, _uuid: &[u8]) -> TransactionFut { unimplemented!() }

    fn send_maker_payment(
        &self,
        time_lock: u32,
        taker_pub: &[u8],
        secret_hash: &[u8],
        amount: BigDecimal,
        swap_contract_address: &Option<BytesJson>,
        swap_unique_data: &[u8],
        _payment_instructions: &Option<PaymentInstructions>,
    ) -> TransactionFut {
        unimplemented!()
    }

    fn send_taker_payment(
        &self,
        time_lock: u32,
        maker_pub: &[u8],
        secret_hash: &[u8],
        amount: BigDecimal,
        swap_contract_address: &Option<BytesJson>,
        swap_unique_data: &[u8],
        _payment_instructions: &Option<PaymentInstructions>,
    ) -> TransactionFut {
        unimplemented!()
    }

    fn send_maker_spends_taker_payment(
        &self,
        _taker_payment_tx: &[u8],
        _time_lock: u32,
        _taker_pub: &[u8],
        _secret: &[u8],
        _swap_contract_address: &Option<BytesJson>,
        _swap_unique_data: &[u8],
    ) -> TransactionFut {
        unimplemented!()
    }

    fn create_taker_spends_maker_payment_preimage(
        &self,
        _maker_payment_tx: &[u8],
        _time_lock: u32,
        _maker_pub: &[u8],
        _secret_hash: &[u8],
        _swap_unique_data: &[u8],
    ) -> TransactionFut {
        unimplemented!();
    }

    fn send_taker_spends_maker_payment(
        &self,
        maker_payment_tx: &[u8],
        time_lock: u32,
        maker_pub: &[u8],
        secret: &[u8],
        swap_contract_address: &Option<BytesJson>,
        swap_unique_data: &[u8],
    ) -> TransactionFut {
        unimplemented!()
    }

    fn send_taker_spends_maker_payment_preimage(&self, preimage: &[u8], secret: &[u8]) -> TransactionFut {
        unimplemented!();
    }

    fn send_taker_refunds_payment(
        &self,
        _taker_payment_tx: &[u8],
        _time_lock: u32,
        _maker_pub: &[u8],
        _secret_hash: &[u8],
        _swap_contract_address: &Option<BytesJson>,
        _swap_unique_data: &[u8],
    ) -> TransactionFut {
        unimplemented!()
    }

    fn send_maker_refunds_payment(
        &self,
        maker_payment_tx: &[u8],
        time_lock: u32,
        taker_pub: &[u8],
        secret_hash: &[u8],
        swap_contract_address: &Option<BytesJson>,
        swap_unique_data: &[u8],
    ) -> TransactionFut {
        todo!()
    }

    fn validate_fee(
        &self,
        _fee_tx: &TransactionEnum,
        _expected_sender: &[u8],
        _fee_addr: &[u8],
        _amount: &BigDecimal,
        _min_block_number: u64,
        _uuid: &[u8],
    ) -> Box<dyn Future<Item = (), Error = String> + Send> {
        unimplemented!()
    }

    fn validate_maker_payment(&self, input: ValidatePaymentInput) -> ValidatePaymentFut<()> { unimplemented!() }

    fn validate_taker_payment(&self, input: ValidatePaymentInput) -> ValidatePaymentFut<()> { unimplemented!() }

    fn watcher_validate_taker_payment(
        &self,
        _input: WatcherValidatePaymentInput,
    ) -> Box<dyn Future<Item = (), Error = MmError<ValidatePaymentError>> + Send> {
        unimplemented!();
    }

    fn check_if_my_payment_sent(
        &self,
        time_lock: u32,
        other_pub: &[u8],
        secret_hash: &[u8],
        search_from_block: u64,
        swap_contract_address: &Option<BytesJson>,
        swap_unique_data: &[u8],
    ) -> Box<dyn Future<Item = Option<TransactionEnum>, Error = String> + Send> {
        unimplemented!()
    }

    async fn search_for_swap_tx_spend_my(
        &self,
        _: SearchForSwapTxSpendInput<'_>,
    ) -> Result<Option<FoundSwapTxSpend>, String> {
        unimplemented!()
    }

    async fn search_for_swap_tx_spend_other(
        &self,
        _: SearchForSwapTxSpendInput<'_>,
    ) -> Result<Option<FoundSwapTxSpend>, String> {
        unimplemented!()
    }

    async fn extract_secret(&self, secret_hash: &[u8], spend_tx: &[u8]) -> Result<Vec<u8>, String> { unimplemented!() }

    fn negotiate_swap_contract_addr(
        &self,
        _other_side_address: Option<&[u8]>,
    ) -> Result<Option<BytesJson>, MmError<NegotiateSwapContractAddrErr>> {
        unimplemented!()
    }

    fn derive_htlc_key_pair(&self, _swap_unique_data: &[u8]) -> KeyPair { todo!() }

<<<<<<< HEAD
    async fn payment_instructions(
        &self,
        _secret_hash: &[u8],
        _amount: &BigDecimal,
    ) -> Result<Option<Vec<u8>>, MmError<PaymentInstructionsErr>> {
        unimplemented!()
    }

    fn validate_instructions(
        &self,
        _instructions: &[u8],
        _secret_hash: &[u8],
        _amount: BigDecimal,
    ) -> Result<Option<PaymentInstructions>, MmError<ValidateInstructionsErr>> {
        unimplemented!()
    }
=======
    fn validate_other_pubkey(&self, _raw_pubkey: &[u8]) -> MmResult<(), ValidateOtherPubKeyErr> { unimplemented!() }
>>>>>>> 8e92b9df
}

#[allow(clippy::forget_ref, clippy::forget_copy, clippy::cast_ref_to_mut)]
#[async_trait]
impl MmCoin for SplToken {
    fn is_asset_chain(&self) -> bool { false }

    fn withdraw(&self, req: WithdrawRequest) -> WithdrawFut {
        Box::new(Box::pin(withdraw_impl(self.clone(), req)).compat())
    }

    fn get_raw_transaction(&self, _req: RawTransactionRequest) -> RawTransactionFut { unimplemented!() }

    fn decimals(&self) -> u8 { self.conf.decimals }

    fn convert_to_address(&self, _from: &str, _to_address_format: Json) -> Result<String, String> { unimplemented!() }

    fn validate_address(&self, address: &str) -> ValidateAddressResult { self.platform_coin.validate_address(address) }

    fn process_history_loop(&self, _ctx: MmArc) -> Box<dyn Future<Item = (), Error = ()> + Send> { unimplemented!() }

    fn history_sync_status(&self) -> HistorySyncState { unimplemented!() }

    /// Get fee to be paid per 1 swap transaction
    fn get_trade_fee(&self) -> Box<dyn Future<Item = TradeFee, Error = String> + Send> { unimplemented!() }

    async fn get_sender_trade_fee(
        &self,
        _value: TradePreimageValue,
        _stage: FeeApproxStage,
    ) -> TradePreimageResult<TradeFee> {
        unimplemented!()
    }

    fn get_receiver_trade_fee(&self, _stage: FeeApproxStage) -> TradePreimageFut<TradeFee> { unimplemented!() }

    async fn get_fee_to_send_taker_fee(
        &self,
        _dex_fee_amount: BigDecimal,
        _stage: FeeApproxStage,
    ) -> TradePreimageResult<TradeFee> {
        unimplemented!()
    }

    fn required_confirmations(&self) -> u64 { 1 }

    fn requires_notarization(&self) -> bool { false }

    fn set_required_confirmations(&self, _confirmations: u64) { unimplemented!() }

    fn set_requires_notarization(&self, _requires_nota: bool) { unimplemented!() }

    fn swap_contract_address(&self) -> Option<BytesJson> { unimplemented!() }

    fn mature_confirmations(&self) -> Option<u32> { Some(1) }

    fn coin_protocol_info(&self) -> Vec<u8> { Vec::new() }

    fn is_coin_protocol_supported(&self, _info: &Option<Vec<u8>>) -> bool { true }
}<|MERGE_RESOLUTION|>--- conflicted
+++ resolved
@@ -2,22 +2,13 @@
 use crate::coin_errors::{MyAddressError, ValidatePaymentError};
 use crate::solana::solana_common::{ui_amount_to_amount, PrepareTransferData, SufficientBalanceError};
 use crate::solana::{solana_common, AccountError, SolanaCommonOps, SolanaFeeDetails};
-<<<<<<< HEAD
 use crate::{BalanceFut, FeeApproxStage, FoundSwapTxSpend, NegotiateSwapContractAddrErr, PaymentInstructions,
             PaymentInstructionsErr, RawTransactionFut, RawTransactionRequest, SearchForSwapTxSpendInput,
             SignatureResult, SolanaCoin, TradePreimageFut, TradePreimageResult, TradePreimageValue,
             TransactionDetails, TransactionFut, TransactionType, TxMarshalingErr, UnexpectedDerivationMethod,
-            ValidateAddressResult, ValidateInstructionsErr, ValidatePaymentFut, ValidatePaymentInput,
-            VerificationResult, WatcherValidatePaymentInput, WithdrawError, WithdrawFut, WithdrawRequest,
-            WithdrawResult};
-=======
-use crate::{BalanceFut, FeeApproxStage, FoundSwapTxSpend, NegotiateSwapContractAddrErr, RawTransactionFut,
-            RawTransactionRequest, SearchForSwapTxSpendInput, SignatureResult, SolanaCoin, TradePreimageFut,
-            TradePreimageResult, TradePreimageValue, TransactionDetails, TransactionFut, TransactionType,
-            TxMarshalingErr, UnexpectedDerivationMethod, ValidateAddressResult, ValidateOtherPubKeyErr,
-            ValidatePaymentFut, ValidatePaymentInput, VerificationResult, WatcherValidatePaymentInput, WithdrawError,
-            WithdrawFut, WithdrawRequest, WithdrawResult};
->>>>>>> 8e92b9df
+            ValidateAddressResult, ValidateInstructionsErr, ValidateOtherPubKeyErr, ValidatePaymentFut,
+            ValidatePaymentInput, VerificationResult, WatcherValidatePaymentInput, WithdrawError, WithdrawFut,
+            WithdrawRequest, WithdrawResult};
 use async_trait::async_trait;
 use bincode::serialize;
 use common::{async_blocking, now_ms};
@@ -448,7 +439,8 @@
 
     fn derive_htlc_key_pair(&self, _swap_unique_data: &[u8]) -> KeyPair { todo!() }
 
-<<<<<<< HEAD
+    fn validate_other_pubkey(&self, _raw_pubkey: &[u8]) -> MmResult<(), ValidateOtherPubKeyErr> { unimplemented!() }
+
     async fn payment_instructions(
         &self,
         _secret_hash: &[u8],
@@ -465,9 +457,6 @@
     ) -> Result<Option<PaymentInstructions>, MmError<ValidateInstructionsErr>> {
         unimplemented!()
     }
-=======
-    fn validate_other_pubkey(&self, _raw_pubkey: &[u8]) -> MmResult<(), ValidateOtherPubKeyErr> { unimplemented!() }
->>>>>>> 8e92b9df
 }
 
 #[allow(clippy::forget_ref, clippy::forget_copy, clippy::cast_ref_to_mut)]
