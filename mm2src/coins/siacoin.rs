--- conflicted
+++ resolved
@@ -1,23 +1,24 @@
-<<<<<<< HEAD
 use super::{BalanceError, CoinBalance, CoinsContext, HistorySyncState, MarketCoinOps, MmCoin, RawTransactionError,
             RawTransactionFut, RawTransactionRequest, SignatureError, SwapOps, SwapTxTypeWithSecretHash, TradeFee,
             TransactionData, TransactionDetails, TransactionEnum, TransactionErr, TransactionType, VerificationError};
+use crate::hd_wallet::HDAddressSelector;
 use crate::siacoin::sia_withdraw::SiaWithdrawBuilder;
-use crate::{coin_errors::MyAddressError, now_sec, BalanceFut, CanRefundHtlc, CheckIfMyPaymentSentArgs,
-            ConfirmPaymentInput, DexFee, FeeApproxStage, FoundSwapTxSpend, NegotiateSwapContractAddrErr,
-            PrivKeyBuildPolicy, PrivKeyPolicy, RawTransactionRes, RefundPaymentArgs, SearchForSwapTxSpendInput,
-            SendPaymentArgs, SignatureResult, SpendPaymentArgs, TradePreimageFut, TradePreimageResult,
-            TradePreimageValue, Transaction, TransactionResult, TxMarshalingErr, UnexpectedDerivationMethod,
-            ValidateAddressResult, ValidateFeeArgs, ValidateOtherPubKeyErr, ValidatePaymentError,
-            ValidatePaymentInput, ValidatePaymentResult, VerificationResult, WaitForHTLCTxSpendArgs, WatcherOps,
-            WeakSpawner, WithdrawFut, WithdrawRequest};
+use crate::{coin_errors::{AddressFromPubkeyError, MyAddressError},
+            now_sec, BalanceFut, CanRefundHtlc, CheckIfMyPaymentSentArgs, ConfirmPaymentInput, DexFee, FeeApproxStage,
+            FoundSwapTxSpend, NegotiateSwapContractAddrErr, PrivKeyBuildPolicy, PrivKeyPolicy, RawTransactionRes,
+            RefundPaymentArgs, SearchForSwapTxSpendInput, SendPaymentArgs, SignatureResult, SpendPaymentArgs,
+            TradePreimageFut, TradePreimageResult, TradePreimageValue, Transaction, TransactionResult,
+            TxMarshalingErr, UnexpectedDerivationMethod, ValidateAddressResult, ValidateFeeArgs,
+            ValidateOtherPubKeyErr, ValidatePaymentError, ValidatePaymentInput, ValidatePaymentResult,
+            VerificationResult, WaitForHTLCTxSpendArgs, WatcherOps, WeakSpawner, WithdrawFut, WithdrawRequest};
 use async_trait::async_trait;
 use bitcrypto::sha256;
 use common::executor::abortable_queue::AbortableQueue;
 use common::executor::{AbortableSystem, AbortedError, Timer};
 use common::log::{debug, info};
 use common::DEX_FEE_PUBKEY_ED25519;
-use derive_more::{From, Into};
+use derive_more::{Display, From, Into};
+use rpc::v1::types::H264 as H264Json;
 /*
 TODO Alright — this is now the third type in our codebase representing BIP32 derivation paths.
 
@@ -33,24 +34,6 @@
  */
 use ed25519_dalek_bip32::DerivationPath as DalekDerivationPath;
 use futures::compat::Future01CompatExt;
-=======
-use super::{BalanceError, CoinBalance, HistorySyncState, MarketCoinOps, MmCoin, RawTransactionFut,
-            RawTransactionRequest, SwapOps, TradeFee, TransactionEnum};
-use crate::hd_wallet::HDAddressSelector;
-use crate::{coin_errors::MyAddressError, AddressFromPubkeyError, BalanceFut, CanRefundHtlc, CheckIfMyPaymentSentArgs,
-            ConfirmPaymentInput, DexFee, FeeApproxStage, FoundSwapTxSpend, NegotiateSwapContractAddrErr,
-            PrivKeyBuildPolicy, PrivKeyPolicy, RawTransactionResult, RefundPaymentArgs, SearchForSwapTxSpendInput,
-            SendPaymentArgs, SignRawTransactionRequest, SignatureResult, SpendPaymentArgs, TradePreimageFut,
-            TradePreimageResult, TradePreimageValue, TransactionResult, TxMarshalingErr, UnexpectedDerivationMethod,
-            ValidateAddressResult, ValidateFeeArgs, ValidateOtherPubKeyErr, ValidatePaymentInput,
-            ValidatePaymentResult, VerificationResult, WaitForHTLCTxSpendArgs, WatcherOps, WeakSpawner, WithdrawFut,
-            WithdrawRequest};
-use crate::{SignatureError, VerificationError};
-use async_trait::async_trait;
-use common::executor::AbortedError;
-use derive_more::Display;
-pub use ed25519_dalek::{Keypair, PublicKey, SecretKey, Signature};
->>>>>>> b59860b3
 use futures::{FutureExt, TryFutureExt};
 use futures01::Future;
 use hex;
@@ -58,12 +41,8 @@
 use mm2_core::mm_ctx::MmArc;
 use mm2_number::num_bigint::ToBigInt;
 use mm2_number::{BigDecimal, BigInt, MmNumber};
-<<<<<<< HEAD
 use num_traits::ToPrimitive;
 use rpc::v1::types::{Bytes as BytesJson, H256 as H256Json};
-=======
-use rpc::v1::types::{Bytes as BytesJson, H264 as H264Json};
->>>>>>> b59860b3
 use serde_json::Value as Json;
 // expose all of sia-rust so mm2_main can use it via coins::siacoin::sia_rust
 pub use sia_rust;
@@ -230,7 +209,6 @@
         }
     }
 
-<<<<<<< HEAD
     // TODO Alright - update to follow the new error handling pattern
     async fn build(self) -> Result<SiaCoin, SiaCoinBuilderError> {
         let abortable_queue: AbortableQueue = self
@@ -243,53 +221,6 @@
             HistorySyncState::NotStarted
         } else {
             HistorySyncState::NotEnabled
-=======
-fn generate_keypair_from_slice(priv_key: &[u8]) -> Result<Keypair, SiaCoinBuildError> {
-    let secret_key = SecretKey::from_bytes(priv_key).map_err(SiaCoinBuildError::EllipticCurveError)?;
-    let public_key = PublicKey::from(&secret_key);
-    Ok(Keypair {
-        secret: secret_key,
-        public: public_key,
-    })
-}
-
-/// Convert hastings amount to siacoin amount
-fn siacoin_from_hastings(hastings: u128) -> BigDecimal {
-    let hastings = BigInt::from(hastings);
-    let decimals = BigInt::from(10u128.pow(24));
-    BigDecimal::from(hastings) / BigDecimal::from(decimals)
-}
-
-impl From<SiaConfError> for SiaCoinBuildError {
-    fn from(e: SiaConfError) -> Self { SiaCoinBuildError::ConfError(e) }
-}
-
-#[derive(Debug, Display)]
-pub enum SiaCoinBuildError {
-    ConfError(SiaConfError),
-    UnsupportedPrivKeyPolicy,
-    ClientError(SiaApiClientError),
-    EllipticCurveError(ed25519_dalek::ed25519::Error),
-}
-
-impl SiaCoinBuilder<'_> {
-    #[allow(dead_code)]
-    fn ctx(&self) -> &MmArc { self.ctx }
-
-    #[allow(dead_code)]
-    fn conf(&self) -> &Json { self.conf }
-
-    fn ticker(&self) -> &str { self.ticker }
-
-    async fn build(self) -> MmResult<SiaCoin, SiaCoinBuildError> {
-        let conf = SiaConfBuilder::new(self.conf, self.ticker()).build().map_mm_err()?;
-        let sia_fields = SiaCoinFields {
-            conf,
-            http_client: SiaApiClient::new(self.params.http_conf.clone())
-                .map_err(SiaCoinBuildError::ClientError)
-                .await?,
-            priv_key_policy: PrivKeyPolicy::Iguana(self.key_pair),
->>>>>>> b59860b3
         };
 
         // Use required_confirmations from activation request if it's set, otherwise use the value from coins conf
@@ -775,7 +706,13 @@
         Ok(address.to_string())
     }
 
-<<<<<<< HEAD
+    // Todo: Implement in this PR, this was added to dev while work in this code was being done
+    fn address_from_pubkey(&self, _pubkey: &H264Json) -> MmResult<String, AddressFromPubkeyError> {
+        MmError::err(AddressFromPubkeyError::InternalError(
+            "SiaCoin::address_from_pubkey: Unsupported".to_string(),
+        ))
+    }
+
     async fn get_public_key(&self) -> Result<String, MmError<UnexpectedDerivationMethod>> {
         let public_key = match &*self.priv_key_policy {
             PrivKeyPolicy::Iguana(key_pair) => key_pair.public(),
@@ -789,6 +726,9 @@
             PrivKeyPolicy::Metamask(_) => {
                 return MmError::err(UnexpectedDerivationMethod::ExpectedSingleAddress);
             },
+            PrivKeyPolicy::WalletConnect { .. } => {
+                return MmError::err(UnexpectedDerivationMethod::ExpectedSingleAddress);
+            },
         };
         Ok(public_key.to_string())
     }
@@ -796,7 +736,8 @@
     // TODO Alright - Unsupported and will be removed - see dev comments in trait declaration
     fn sign_message_hash(&self, _message: &str) -> Option<[u8; 32]> { None }
 
-    fn sign_message(&self, _message: &str) -> SignatureResult<String> {
+    // Todo: needed as part of feature completion
+    fn sign_message(&self, _message: &str, _address: Option<HDAddressSelector>) -> SignatureResult<String> {
         MmError::err(SignatureError::InternalError(
             "SiaCoin::sign_message: Unsupported".to_string(),
         ))
@@ -806,28 +747,6 @@
         MmError::err(VerificationError::InternalError(
             "SiaCoin::verify_message: Unsupported".to_string(),
         ))
-=======
-    fn address_from_pubkey(&self, pubkey: &H264Json) -> MmResult<String, AddressFromPubkeyError> {
-        let pubkey = PublicKey::from_bytes(&pubkey.0[..32]).map_err(|e| {
-            AddressFromPubkeyError::InternalError(format!("Couldn't parse bytes into ed25519 pubkey: {e:?}"))
-        })?;
-        let address = SpendPolicy::PublicKey(pubkey).address();
-        Ok(address.to_string())
-    }
-
-    async fn get_public_key(&self) -> Result<String, MmError<UnexpectedDerivationMethod>> {
-        MmError::err(UnexpectedDerivationMethod::InternalError("Not implemented".into()))
-    }
-
-    fn sign_message_hash(&self, _message: &str) -> Option<[u8; 32]> { None }
-
-    fn sign_message(&self, _message: &str, _address: Option<HDAddressSelector>) -> SignatureResult<String> {
-        MmError::err(SignatureError::InternalError("Not implemented".into()))
-    }
-
-    fn verify_message(&self, _signature: &str, _message: &str, _address: &str) -> VerificationResult<bool> {
-        MmError::err(VerificationError::InternalError("Not implemented".into()))
->>>>>>> b59860b3
     }
 
     fn my_balance(&self) -> BalanceFut<CoinBalance> {
@@ -1401,6 +1320,7 @@
         Ok(Some(SiaTransaction(tx).into()))
     }
 
+    #[allow(clippy::result_large_err)]
     fn sia_extract_secret(
         &self,
         expected_hash_slice: &[u8],
