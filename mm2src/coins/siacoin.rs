use super::{BalanceError, CoinBalance, CoinsContext, HistorySyncState, MarketCoinOps, MmCoin, RawTransactionError,
            RawTransactionFut, RawTransactionRequest, SignatureError, SwapOps, SwapTxTypeWithSecretHash, TradeFee,
            TransactionData, TransactionDetails, TransactionEnum, TransactionErr, TransactionFut, TransactionType,
            VerificationError};
use crate::siacoin::sia_withdraw::SiaWithdrawBuilder;
use crate::{coin_errors::MyAddressError, now_sec, BalanceFut, CanRefundHtlc, CheckIfMyPaymentSentArgs, CoinFutSpawner,
            ConfirmPaymentInput, DexFee, FeeApproxStage, FoundSwapTxSpend, MakerSwapTakerCoin,
            NegotiateSwapContractAddrErr, PaymentInstructionArgs, PaymentInstructions, PaymentInstructionsErr,
            PrivKeyBuildPolicy, PrivKeyPolicy, RefundPaymentArgs, RefundResult, SearchForSwapTxSpendInput,
            SendPaymentArgs, SignatureResult, SpendPaymentArgs, TakerSwapMakerCoin, TradePreimageFut,
            TradePreimageResult, TradePreimageValue, Transaction, TransactionResult, TxMarshalingErr,
            UnexpectedDerivationMethod, ValidateAddressResult, ValidateFeeArgs, ValidateInstructionsErr,
            ValidateOtherPubKeyErr, ValidatePaymentError, ValidatePaymentInput, ValidatePaymentResult,
            VerificationResult, WaitForHTLCTxSpendArgs, WatcherOps, WithdrawFut, WithdrawRequest};
use async_trait::async_trait;
use common::executor::abortable_queue::AbortableQueue;
use common::executor::{AbortableSystem, AbortedError, Timer};
use common::log::info;
use common::DEX_FEE_PUBKEY_ED25510;
use derive_more::{From, Into};
use futures::compat::Future01CompatExt;
use futures::{FutureExt, TryFutureExt};
use futures01::Future;
use hex;
use keys::KeyPair;
use mm2_core::mm_ctx::MmArc;
use mm2_number::num_bigint::ToBigInt;
use mm2_number::{BigDecimal, BigInt, MmNumber};
use num_traits::ToPrimitive;
use rpc::v1::types::{Bytes as BytesJson, H256 as H256Json};
use serde_json::Value as Json;
// expose all of sia-rust so mm2_main can use it via coins::siacoin::sia_rust
use ed25519_dalek::SecretKey;
use hex::ToHex;
pub use sia_rust;
pub use sia_rust::transport::client::{ApiClient as SiaApiClient, ApiClientError as SiaApiClientError,
                                      ApiClientHelpers, HelperError as SiaClientHelperError};
pub use sia_rust::transport::endpoints::{AddressesEventsRequest, GetAddressUtxosRequest, GetEventRequest,
                                         TxpoolBroadcastRequest};
pub use sia_rust::types::{Address, Currency, Event, EventDataWrapper, EventPayout, EventType, Hash256,
                          Keypair as SiaKeypair, ParseHashError, Preimage, PreimageError, PrivateKeyError, PublicKey,
                          PublicKeyError, SiacoinElement, SiacoinOutput, SpendPolicy, TransactionId, V1Transaction,
                          V2Transaction, V2TransactionBuilder, V2TransactionBuilderError};
use std::collections::hash_map::Entry;
use std::collections::{HashMap, HashSet};
use std::convert::TryFrom;
use std::str::FromStr;
use std::sync::atomic::{AtomicU64, Ordering as AtomicOrdering};
use std::sync::{Arc, Mutex};
use thiserror::Error;
use uuid::Uuid;

// TODO this is not well documented, and we should work toward removing this entire module.
// It serves no purpose if we follow thiserror patterns and uniformly use the Error trait.
use mm2_err_handle::prelude::*;

lazy_static! {
    pub static ref FEE_PUBLIC_KEY_BYTES: Vec<u8> =
        hex::decode(DEX_FEE_PUBKEY_ED25510).expect("DEX_FEE_PUBKEY_ED25510 is a valid hex string");
    pub static ref FEE_PUBLIC_KEY: PublicKey =
        PublicKey::from_bytes(&FEE_PUBLIC_KEY_BYTES).expect("DEX_FEE_PUBKEY_ED25510 is a valid PublicKey");
    pub static ref FEE_ADDR: Address = Address::from_public_key(&FEE_PUBLIC_KEY);
}

// TODO consider if this is the best way to handle wasm vs native
#[cfg(not(target_arch = "wasm32"))]
use sia_rust::transport::client::native::Conf as SiaClientConf;
#[cfg(not(target_arch = "wasm32"))]
use sia_rust::transport::client::native::NativeClient as SiaClientType;

#[cfg(target_arch = "wasm32")]
use sia_rust::transport::client::wasm::Client as SiaClientType;
#[cfg(target_arch = "wasm32")]
use sia_rust::transport::client::wasm::Conf as SiaClientConf;

pub mod error;
pub use error::SiaCoinError;
use error::*;

pub mod sia_hd_wallet;
mod sia_withdraw;

// TODO see https://github.com/KomodoPlatform/komodo-defi-framework/pull/2086#discussion_r1521668313
// for additional fields needed
#[derive(Clone)]
pub struct SiaCoinGeneric<T: SiaApiClient + ApiClientHelpers> {
    /// SIA coin config
    pub conf: SiaCoinConf,
    pub priv_key_policy: Arc<PrivKeyPolicy<SiaKeypair>>,
    /// Client used to interact with the blockchain, most likely a HTTP(s) client
    pub client: Arc<T>,
    /// State of the transaction history loop (enabled, started, in progress, etc.)
    pub history_sync_state: Arc<Mutex<HistorySyncState>>,
    /// This abortable system is used to spawn coin's related futures that should be aborted on coin deactivation
    /// and on [`MmArc::stop`].
    pub abortable_system: Arc<AbortableQueue>,
    required_confirmations: Arc<AtomicU64>,
}

pub type SiaCoin = SiaCoinGeneric<SiaClientType>;

impl WatcherOps for SiaCoin {}

/// The JSON configuration loaded from `coins` file
#[derive(Clone, Debug, Deserialize)]
pub struct SiaCoinConf {
    #[serde(rename = "coin")]
    pub ticker: String,
    pub required_confirmations: u64,
}

// TODO see https://github.com/KomodoPlatform/komodo-defi-framework/pull/2086#discussion_r1521660384
// for additional fields needed
#[derive(Clone, Debug, Deserialize)]
pub struct SiaCoinActivationRequest {
    #[serde(default)]
    pub tx_history: bool,
    pub required_confirmations: Option<u64>,
    pub gap_limit: Option<u32>,
    pub client_conf: SiaClientConf,
}

impl SiaCoin {
    pub async fn from_conf_and_request(
        ctx: &MmArc,
        json_conf: Json,
        request: &SiaCoinActivationRequest,
        priv_key_policy: PrivKeyBuildPolicy,
    ) -> Result<Self, MmError<SiaCoinError>> {
        let priv_key = match priv_key_policy {
            PrivKeyBuildPolicy::IguanaPrivKey(priv_key) => priv_key,
            _ => return Err(SiaCoinError::UnsupportedPrivKeyPolicy.into()),
        };
        let key_pair = SiaKeypair::from_private_bytes(priv_key.as_slice()).map_err(SiaCoinError::InvalidPrivateKey)?;
        let conf: SiaCoinConf = serde_json::from_value(json_conf).map_err(SiaCoinError::InvalidConf)?;
        SiaCoinBuilder::new(ctx, conf, key_pair, request)
            .build()
            .await
            .map_err(|e| SiaCoinError::Builder(e).into())
    }
}

pub struct SiaCoinBuilder<'a> {
    ctx: &'a MmArc,
    conf: SiaCoinConf,
    key_pair: SiaKeypair,
    request: &'a SiaCoinActivationRequest,
}

impl<'a> SiaCoinBuilder<'a> {
    pub fn new(ctx: &'a MmArc, conf: SiaCoinConf, key_pair: SiaKeypair, request: &'a SiaCoinActivationRequest) -> Self {
        SiaCoinBuilder {
            ctx,
            conf,
            key_pair,
            request,
        }
    }

    // TODO Alright - update to follow the new error handling pattern
    async fn build(self) -> Result<SiaCoin, SiaCoinBuilderError> {
        let abortable_queue: AbortableQueue = self
            .ctx
            .abortable_system
            .create_subsystem()
            .map_err(SiaCoinBuilderError::AbortableSystem)?;
        let abortable_system = Arc::new(abortable_queue);
        let history_sync_state = if self.request.tx_history {
            HistorySyncState::NotStarted
        } else {
            HistorySyncState::NotEnabled
        };

        // Use required_confirmations from activation request if it's set, otherwise use the value from coins conf
        let required_confirmations: AtomicU64 = self
            .request
            .required_confirmations
            .unwrap_or(self.conf.required_confirmations)
            .into();

        Ok(SiaCoin {
            conf: self.conf,
            client: Arc::new(
                SiaClientType::new(self.request.client_conf.clone())
                    .await
                    .map_err(SiaCoinBuilderError::Client)?,
            ),
            priv_key_policy: PrivKeyPolicy::Iguana(self.key_pair).into(),
            history_sync_state: Mutex::new(history_sync_state).into(),
            abortable_system,
            required_confirmations: required_confirmations.into(),
        })
    }
}

/// Convert hastings representation to "coin" amount
/// BigDecimal(1) == 1 SC == 10^24 hastings
/// 1 H == 0.000000000000000000000001 SC
fn hastings_to_siacoin(hastings: Currency) -> BigDecimal {
    let hastings: u128 = hastings.into();
    BigDecimal::new(BigInt::from(hastings), 24)
}

/// Convert "coin" representation to hastings amount
/// BigDecimal(1) == 1 SC == 10^24 hastings
// TODO it's not ideal that we require these standalone helpers, but a newtype of Currency is even messier
fn siacoin_to_hastings(siacoin: BigDecimal) -> Result<Currency, SiacoinToHastingsError> {
    // Shift the decimal place to the right by 24 places (10^24)
    let decimals = BigInt::from(10u128.pow(24));
    let hastings = siacoin.clone() * BigDecimal::from(decimals);
    hastings
        .to_bigint()
        .ok_or(SiacoinToHastingsError::BigDecimalToBigInt(siacoin.clone()))?
        .to_u128()
        .ok_or(SiacoinToHastingsError::BigIntToU128(siacoin))
        .map(Currency)
}

// TODO Alright - refactor and move to siacoin::error
#[derive(Debug, Error)]
pub enum FrameworkError {
    #[error(
        "Sia select_outputs insufficent amount, available: {:?} required: {:?}",
        available,
        required
    )]
    SelectOutputsInsufficientAmount { available: Currency, required: Currency },
    #[error("Sia TransactionErr {:?}", _0)]
    MmTransactionErr(TransactionErr),
    #[error("Sia MyAddressError: `{0}`")]
    MyAddressError(MyAddressError),
}

impl From<TransactionErr> for FrameworkError {
    fn from(e: TransactionErr) -> Self { FrameworkError::MmTransactionErr(e) }
}

impl From<MyAddressError> for FrameworkError {
    fn from(e: MyAddressError) -> Self { FrameworkError::MyAddressError(e) }
}

#[derive(Clone, Debug, Serialize, Deserialize)]
pub struct SiaCoinProtocolInfo;

#[derive(Clone, Debug, Deserialize, PartialEq, Serialize)]
pub enum SiaFeePolicy {
    Fixed,
    HastingsPerByte(Currency),
    Unknown,
}

#[derive(Clone, Debug, Deserialize, PartialEq, Serialize)]
pub struct SiaFeeDetails {
    pub coin: String,
    pub policy: SiaFeePolicy,
    pub total_amount: BigDecimal,
}

#[async_trait]
impl MmCoin for SiaCoin {
    fn spawner(&self) -> CoinFutSpawner { CoinFutSpawner::new(&self.abortable_system) }

    fn get_raw_transaction(&self, req: RawTransactionRequest) -> RawTransactionFut {
        let tx_hash = match Hash256::from_str_no_prefix(&req.tx_hash) {
            Ok(hash) => hash,
            Err(e) => {
                return Box::new(futures01::future::err(MmError::new(
                    RawTransactionError::InvalidHashError(e.to_string()),
                )))
            },
        };
        self.get_tx_hex_by_hash(tx_hash.0.to_vec())
    }

    fn get_tx_hex_by_hash(&self, tx_hash: Vec<u8>) -> RawTransactionFut {
        let fut = async move {
            let tx_req = GetEventRequest {
                txid: Hash256::try_from(&tx_hash[..])
                    .map_to_mm(|e| RawTransactionError::InvalidHashError(e.to_string()))?,
            };
            let _event = self
                .client
                .dispatcher(tx_req)
                .await
                .map_to_mm(|e| RawTransactionError::Transport(e.to_string()))?;
            //Ok(RawTransactionRes { tx_hex: event }) // fixme: now what?
            Err(RawTransactionError::InternalError(
                "we have no hex serialization for siacoin?!".to_string(),
            ))?
        };
        Box::new(fut.boxed().compat())
    }

    fn withdraw(&self, req: WithdrawRequest) -> WithdrawFut {
        let coin = self.clone();
        let fut = async move {
            let builder = SiaWithdrawBuilder::new(&coin, req)?;
            builder.build().await
        };
        Box::new(fut.boxed().compat())
    }

    fn decimals(&self) -> u8 { 24 }

    fn convert_to_address(&self, _from: &str, _to_address_format: Json) -> Result<String, String> {
        Err("convert_to_address is not supported".to_string())
    }

    fn validate_address(&self, address: &str) -> ValidateAddressResult {
        match Address::from_str(address) {
            Ok(_) => ValidateAddressResult {
                is_valid: true,
                reason: None,
            },
            Err(e) => ValidateAddressResult {
                is_valid: false,
                reason: Some(e.to_string()),
            },
        }
    }

    // Todo: deprecate this due to the use of attempts once tx_history_v2 is implemented
    fn process_history_loop(&self, ctx: MmArc) -> Box<dyn Future<Item = (), Error = ()> + Send> {
        if self.history_sync_status() == HistorySyncState::NotEnabled {
            return Box::new(futures01::future::ok(()));
        }

        let mut my_balance: Option<CoinBalance> = None;
        let coin = self.clone();

        let fut = async move {
            let history = match coin.load_history_from_file(&ctx).compat().await {
                Ok(history) => history,
                Err(e) => {
                    log_tag!(
                        ctx,
                        "",
                        "tx_history",
                        "coin" => coin.conf.ticker;
                        fmt = "Error {} on 'load_history_from_file', stop the history loop", e
                    );
                    return;
                },
            };

            let mut history_map: HashMap<H256Json, TransactionDetails> = history
                .into_iter()
                .filter_map(|tx| {
                    let tx_hash = H256Json::from_str(tx.tx.tx_hash()?).ok()?;
                    Some((tx_hash, tx))
                })
                .collect();

            let mut success_iteration = 0i32;
            let mut attempts = 0;
            loop {
                if ctx.is_stopping() {
                    break;
                };
                {
                    let coins_ctx = CoinsContext::from_ctx(&ctx).unwrap();
                    let coins = coins_ctx.coins.lock().await;
                    if !coins.contains_key(&coin.conf.ticker) {
                        log_tag!(ctx, "", "tx_history", "coin" => coin.conf.ticker; fmt = "Loop stopped");
                        attempts += 1;
                        if attempts > 6 {
                            log_tag!(
                                ctx,
                                "",
                                "tx_history",
                                "coin" => coin.conf.ticker;
                                fmt = "Loop stopped after 6 attempts to find coin in coins context"
                            );
                            break;
                        }
                        Timer::sleep(10.).await;
                        continue;
                    };
                }

                let actual_balance = match coin.my_balance().compat().await {
                    Ok(actual_balance) => Some(actual_balance),
                    Err(err) => {
                        log_tag!(
                            ctx,
                            "",
                            "tx_history",
                            "coin" => coin.conf.ticker;
                            fmt = "Error {:?} on getting balance", err
                        );
                        None
                    },
                };

                let need_update = history_map.iter().any(|(_, tx)| tx.should_update());
                match (&my_balance, &actual_balance) {
                    (Some(prev_balance), Some(actual_balance)) if prev_balance == actual_balance && !need_update => {
                        // my balance hasn't been changed, there is no need to reload tx_history
                        Timer::sleep(30.).await;
                        continue;
                    },
                    _ => (),
                }

                // Todo: get mempool transactions and update them once they have confirmations
                let filtered_events: Vec<Event> = match coin.request_events_history().await {
                    Ok(events) => events
                        .into_iter()
                        .filter(|event| {
                            event.event_type == EventType::V2Transaction
                                || event.event_type == EventType::V1Transaction
                                || event.event_type == EventType::Miner
                                || event.event_type == EventType::Foundation
                        })
                        .collect(),
                    Err(e) => {
                        log_tag!(
                            ctx,
                            "",
                            "tx_history",
                            "coin" => coin.conf.ticker;
                            fmt = "Error {} on 'request_events_history', stop the history loop", e
                        );

                        Timer::sleep(10.).await;
                        continue;
                    },
                };

                // Remove transactions in the history_map that are not in the requested transaction list anymore
                let history_length = history_map.len();
                let requested_ids: HashSet<H256Json> = filtered_events.iter().map(|x| H256Json(x.id.0)).collect();
                history_map.retain(|hash, _| requested_ids.contains(hash));

                if history_map.len() < history_length {
                    let to_write: Vec<TransactionDetails> = history_map.values().cloned().collect();
                    if let Err(e) = coin.save_history_to_file(&ctx, to_write).compat().await {
                        log_tag!(
                            ctx,
                            "",
                            "tx_history",
                            "coin" => coin.conf.ticker;
                            fmt = "Error {} on 'save_history_to_file', stop the history loop", e
                        );
                        return;
                    };
                }

                let mut transactions_left = if requested_ids.len() > history_map.len() {
                    *coin.history_sync_state.lock().unwrap() = HistorySyncState::InProgress(json!({
                        "transactions_left": requested_ids.len() - history_map.len()
                    }));
                    requested_ids.len() - history_map.len()
                } else {
                    *coin.history_sync_state.lock().unwrap() = HistorySyncState::InProgress(json!({
                        "transactions_left": 0
                    }));
                    0
                };

                for txid in requested_ids {
                    let mut updated = false;
                    match history_map.entry(txid) {
                        Entry::Vacant(e) => match filtered_events.iter().find(|event| H256Json(event.id.0) == txid) {
                            Some(event) => {
                                let tx_details = match coin.tx_details_from_event(event) {
                                    Ok(tx_details) => tx_details,
                                    Err(e) => {
                                        log_tag!(
                                            ctx,
                                            "",
                                            "tx_history",
                                            "coin" => coin.conf.ticker;
                                            fmt = "Error {} on 'tx_details_from_event', stop the history loop", e
                                        );
                                        return;
                                    },
                                };
                                e.insert(tx_details);
                                if transactions_left > 0 {
                                    transactions_left -= 1;
                                    *coin.history_sync_state.lock().unwrap() =
                                        HistorySyncState::InProgress(json!({ "transactions_left": transactions_left }));
                                }
                                updated = true;
                            },
                            None => log_tag!(
                                ctx,
                                "",
                                "tx_history",
                                "coin" => coin.conf.ticker;
                                fmt = "Transaction with id {} not found in the events list", txid
                            ),
                        },
                        Entry::Occupied(_) => {},
                    }
                    if updated {
                        let to_write: Vec<TransactionDetails> = history_map.values().cloned().collect();
                        if let Err(e) = coin.save_history_to_file(&ctx, to_write).compat().await {
                            log_tag!(
                                ctx,
                                "",
                                "tx_history",
                                "coin" => coin.conf.ticker;
                                fmt = "Error {} on 'save_history_to_file', stop the history loop", e
                            );
                            return;
                        };
                    }
                }
                *coin.history_sync_state.lock().unwrap() = HistorySyncState::Finished;

                if success_iteration == 0 {
                    log_tag!(
                        ctx,
                        "😅",
                        "tx_history",
                        "coin" => coin.conf.ticker;
                        fmt = "history has been loaded successfully"
                    );
                }

                my_balance = actual_balance;
                success_iteration += 1;
                Timer::sleep(30.).await;
            }
        };

        Box::new(fut.map(|_| Ok(())).boxed().compat())
    }

    fn history_sync_status(&self) -> HistorySyncState { self.history_sync_state.lock().unwrap().clone() }

    /// Get fee to be paid per 1 swap transaction
    fn get_trade_fee(&self) -> Box<dyn Future<Item = TradeFee, Error = String> + Send> { unimplemented!() }

    // Todo: Implement this method when working on swaps
    async fn get_sender_trade_fee(
        &self,
        _value: TradePreimageValue,
        _stage: FeeApproxStage,
        _include_refund_fee: bool,
    ) -> TradePreimageResult<TradeFee> {
        Ok(TradeFee {
            coin: self.conf.ticker.clone(),
            amount: Default::default(),
            paid_from_trading_vol: false,
        })
    }

    /// Get the transaction fee required to spend the HTLC output
    // TODO Dummy value for now
    fn get_receiver_trade_fee(&self, _stage: FeeApproxStage) -> TradePreimageFut<TradeFee> {
        let ticker = self.conf.ticker.clone();
        let fut = async move {
            Ok(TradeFee {
                coin: ticker,
                amount: Default::default(),
                paid_from_trading_vol: false,
            })
        };
        Box::new(fut.boxed().compat())
    }

    async fn get_fee_to_send_taker_fee(
        &self,
        _dex_fee_amount: DexFee,
        _stage: FeeApproxStage,
    ) -> TradePreimageResult<TradeFee> {
        unimplemented!()
    }

    fn required_confirmations(&self) -> u64 { self.required_confirmations.load(AtomicOrdering::Relaxed) }

    fn requires_notarization(&self) -> bool { false }

    fn set_required_confirmations(&self, confirmations: u64) {
        self.required_confirmations
            .store(confirmations, AtomicOrdering::Relaxed);
    }

    fn set_requires_notarization(&self, _requires_nota: bool) {}

    fn swap_contract_address(&self) -> Option<BytesJson> { None }

    fn fallback_swap_contract(&self) -> Option<BytesJson> { None }

    fn mature_confirmations(&self) -> Option<u32> { None }

    fn coin_protocol_info(&self, _amount_to_receive: Option<MmNumber>) -> Vec<u8> { Vec::new() }

    fn is_coin_protocol_supported(
        &self,
        _info: &Option<Vec<u8>>,
        _amount_to_send: Option<MmNumber>,
        _locktime: u64,
        _is_maker: bool,
    ) -> bool {
        true
    }

    fn on_disabled(&self) -> Result<(), AbortedError> { self.abortable_system.abort_all() }

    fn on_token_deactivated(&self, _ticker: &str) {}
}

// TODO Alright - Dummy values for these functions allow minimal functionality to produce signatures
#[async_trait]
impl MarketCoinOps for SiaCoin {
    fn ticker(&self) -> &str { &self.conf.ticker }

    // needs test coverage FIXME COME BACK
    fn my_address(&self) -> MmResult<String, MyAddressError> {
        let key_pair = match &*self.priv_key_policy {
            PrivKeyPolicy::Iguana(key_pair) => key_pair,
            PrivKeyPolicy::Trezor => {
                return Err(MyAddressError::UnexpectedDerivationMethod(
                    "Trezor not yet supported. Must use iguana seed.".to_string(),
                )
                .into());
            },
            PrivKeyPolicy::HDWallet { .. } => {
                return Err(MyAddressError::UnexpectedDerivationMethod(
                    "HDWallet not yet supported. Must use iguana seed.".to_string(),
                )
                .into());
            },
            #[cfg(target_arch = "wasm32")]
            PrivKeyPolicy::Metamask(_) => {
                return Err(MyAddressError::UnexpectedDerivationMethod(
                    "Metamask not supported. Must use iguana seed.".to_string(),
                )
                .into());
            },
        };
        let address = key_pair.public().address();
        Ok(address.to_string())
    }

    async fn get_public_key(&self) -> Result<String, MmError<UnexpectedDerivationMethod>> {
        let public_key = match &*self.priv_key_policy {
            PrivKeyPolicy::Iguana(key_pair) => key_pair.public(),
            PrivKeyPolicy::Trezor => {
                return MmError::err(UnexpectedDerivationMethod::ExpectedSingleAddress);
            },
            PrivKeyPolicy::HDWallet { .. } => {
                return MmError::err(UnexpectedDerivationMethod::ExpectedSingleAddress);
            },
            #[cfg(target_arch = "wasm32")]
            PrivKeyPolicy::Metamask(_) => {
                return MmError::err(UnexpectedDerivationMethod::ExpectedSingleAddress);
            },
        };
        Ok(public_key.to_string())
    }

    fn sign_message_hash(&self, _message: &str) -> Option<[u8; 32]> {
        // TODO: Implement message signing for SiaCoin.
        None
    }

    fn sign_message(&self, _message: &str) -> SignatureResult<String> {
        // TODO: Implement message signing for SiaCoin.
        MmError::err(SignatureError::InternalError("Not implemented".to_string()))
    }

    fn verify_message(&self, _signature: &str, _message: &str, _address: &str) -> VerificationResult<bool> {
        // TODO: Implement message verification (and signing) for SiaCoin.
        MmError::err(VerificationError::InternalError("Not implemented".to_string()))
    }

    fn my_balance(&self) -> BalanceFut<CoinBalance> {
        let coin = self.clone();
        let fut = async move {
            let my_address = match &*coin.priv_key_policy {
                PrivKeyPolicy::Iguana(key_pair) => key_pair.public().address(),
                _ => {
                    return MmError::err(BalanceError::UnexpectedDerivationMethod(
                        UnexpectedDerivationMethod::ExpectedSingleAddress,
                    ))
                },
            };
            let balance = coin
                .client
                .address_balance(my_address)
                .await
                .map_to_mm(|e| BalanceError::Transport(e.to_string()))?;
            Ok(CoinBalance {
                spendable: hastings_to_siacoin(balance.siacoins),
                unspendable: hastings_to_siacoin(balance.immature_siacoins),
            })
        };
        Box::new(fut.boxed().compat())
    }

    fn base_coin_balance(&self) -> BalanceFut<BigDecimal> { Box::new(self.my_balance().map(|res| res.spendable)) }

    fn platform_ticker(&self) -> &str { "TSIA" }

    /// Receives raw transaction bytes in hexadecimal format as input and returns tx hash in hexadecimal format
    fn send_raw_tx(&self, tx: &str) -> Box<dyn Future<Item = String, Error = String> + Send> {
        let client = self.client.clone();
        let tx = tx.to_owned();

        let fut = async move {
            let tx: Json = serde_json::from_str(&tx).map_err(|e| e.to_string())?;
            let transaction = serde_json::from_str::<V2Transaction>(&tx.to_string()).map_err(|e| e.to_string())?;
            let txid = transaction.txid().to_string();
            let request = TxpoolBroadcastRequest {
                transactions: vec![],
                v2transactions: vec![transaction],
            };

            client.dispatcher(request).await.map_err(|e| e.to_string())?;
            Ok(txid)
        };
        Box::new(fut.boxed().compat())
    }

    fn send_raw_tx_bytes(&self, tx: &[u8]) -> Box<dyn Future<Item = String, Error = String> + Send> {
        let tx: V2Transaction = try_fus!(serde_json::from_slice(tx).map_err(|e| e.to_string()));
        let str_tx = try_fus!(serde_json::to_string(&tx).map_err(|e| e.to_string()));
        self.send_raw_tx(&str_tx)
    }

    fn wait_for_confirmations(&self, input: ConfirmPaymentInput) -> Box<dyn Future<Item = (), Error = String> + Send> {
        let tx: SiaTransaction = try_fus!(serde_json::from_slice(&input.payment_tx)
            .map_err(|e| format!("siacoin wait_for_confirmations payment_tx deser failed: {}", e)));
        let txid = tx.txid();
        let client = self.client.clone();
        let tx_request = GetEventRequest { txid: txid.clone() };

        let fut = async move {
            loop {
                if now_sec() > input.wait_until {
                    return ERR!(
                        "Waited too long until {} for payment {} to be received",
                        input.wait_until,
                        tx.txid()
                    );
                }

                match client.dispatcher(tx_request.clone()).await {
                    Ok(event) => {
                        // if event.confirmations >= input.confirmations {
                        if event.index.height > 0 {
                            return Ok(()); // Transaction is confirmed at least once
                        }
                    },
                    Err(e) => info!("Waiting for confirmation of Sia txid {}: {}", txid, e),
                }
                // TODO Alright above is a placeholder to allow swaps to progress after 1 confirmation.
                // Sia team will add a "confirmations" field in GetEventResponse for us to use here.

                Timer::sleep(input.check_every as f64).await;
            }
        };

        Box::new(fut.boxed().compat())
    }

    fn wait_for_htlc_tx_spend(&self, _args: WaitForHTLCTxSpendArgs<'_>) -> TransactionFut { unimplemented!() }

    fn tx_enum_from_bytes(&self, bytes: &[u8]) -> Result<TransactionEnum, MmError<TxMarshalingErr>> {
        let tx: V2Transaction =
            serde_json::from_slice(bytes).map_to_mm(|e| TxMarshalingErr::InvalidInput(e.to_string()))?;
        Ok(TransactionEnum::SiaTransaction(SiaTransaction(tx)))
    }

    fn current_block(&self) -> Box<dyn Future<Item = u64, Error = String> + Send> {
        let client = self.client.clone(); // Clone the client

        let height_fut = async move { client.current_height().await.map_err(|e| e.to_string()) }
            .boxed() // Make the future 'static by boxing
            .compat(); // Convert to a futures 0.1-compatible future

        Box::new(height_fut)
    }

    fn display_priv_key(&self) -> Result<String, String> {
        let keypair = self.priv_key_policy.activated_key_or_err().map_err(|e| e.to_string())?;
        // TODO: Let's not just return a raw bytes object here in `.private()`. We better return a proper object.
        let private_bytes = keypair.private();
        let private_key = SecretKey::from_bytes(&private_bytes).map_err(|e| e.to_string())?;
        Ok(private_key.encode_hex())
    }

    // Todo: revise this when working on swaps
    fn min_tx_amount(&self) -> BigDecimal { hastings_to_siacoin(1u64.into()) }

    // TODO Alright: research a sensible value for this. It represents the minimum amount of coins that can be traded
    fn min_trading_vol(&self) -> MmNumber { hastings_to_siacoin(1u64.into()).into() }

    fn is_trezor(&self) -> bool { self.priv_key_policy.is_trezor() }
}

// contains various helpers to account for subpar error handling trait method signatures
impl SiaCoin {
    pub fn my_keypair(&self) -> Result<&SiaKeypair, SiaCoinError> {
        match &*self.priv_key_policy {
            PrivKeyPolicy::Iguana(keypair) => Ok(keypair),
            _ => Err(SiaCoinError::MyKeypairPrivKeyPolicy),
        }
    }
}

// contains imeplementations of the SwapOps trait methods with proper error handling
// Some of these methods are extremely verbose and can obviously be refactored to be more consise.
// However, the SwapOps trait is expected to be refactored to use associated types for types such as
// Address, PublicKey, Currency and Error types.
// TODO Alright : refactor error types of SwapOps methods to use associated types
impl SiaCoin {
    /// Create a new transaction to send the taker fee to the fee address
    async fn new_send_taker_fee(
        &self,
        _fee_addr: &[u8],
        dex_fee: DexFee,
        uuid: &[u8],
        _expire_at: u64,
    ) -> Result<TransactionEnum, SendTakerFeeError> {
        // Check the Uuid provided is valid v4 as we will encode it into the transaction
        let uuid_type_check = Uuid::from_slice(uuid).map_err(SendTakerFeeError::ParseUuid)?;

        match uuid_type_check.get_version_num() {
            4 => (),
            version => return Err(SendTakerFeeError::UuidVersion(version)),
        }

        // Convert the DexFee to a Currency amount
        let trade_fee_amount = match dex_fee {
            DexFee::Standard(mm_num) => {
                siacoin_to_hastings(BigDecimal::from(mm_num)).map_err(SendTakerFeeError::SiacoinToHastings)?
            },
            wrong_variant => return Err(SendTakerFeeError::DexFeeVariant(wrong_variant)),
        };

        let my_keypair = self.my_keypair().map_err(SendTakerFeeError::MyKeypair)?;

        // Create a new transaction builder
        let mut tx_builder = V2TransactionBuilder::new();

        // FIXME Alright: Calculate the miner fee amount
        tx_builder.miner_fee(Currency::DEFAULT_FEE);

        // Add the trade fee output
        tx_builder.add_siacoin_output((FEE_ADDR.clone(), trade_fee_amount).into());

        // Fund the transaction
        self.client
            .fund_tx_single_source(&mut tx_builder, &my_keypair.public())
            .await
            .map_err(SendTakerFeeError::FundTx)?;

        // Embed swap uuid to provide better validation from maker
        tx_builder.arbitrary_data(uuid.to_vec());

        // Sign inputs and finalize the transaction
        let tx = tx_builder.sign_simple(vec![my_keypair]).build();

        // Broadcast the transaction
        self.client
            .broadcast_transaction(&tx)
            .await
            .map_err(|e| SendTakerFeeError::BroadcastTx(e))?;

        Ok(TransactionEnum::SiaTransaction(tx.into()))
    }

    async fn new_send_maker_payment(
        &self,
        args: SendPaymentArgs<'_>,
    ) -> Result<TransactionEnum, SendMakerPaymentError> {
        let my_keypair = self.my_keypair().map_err(SendMakerPaymentError::MyKeypair)?;

        let maker_public_key = my_keypair.public();
        let taker_public_key =
            PublicKey::from_bytes(args.other_pubkey).map_err(SendMakerPaymentError::InvalidTakerPublicKey)?;

        let secret_hash = Hash256::try_from(args.secret_hash).map_err(SendMakerPaymentError::ParseSecretHash)?;

        // Generate HTLC SpendPolicy
        let htlc_spend_policy =
            SpendPolicy::atomic_swap(&taker_public_key, &maker_public_key, args.time_lock, &secret_hash);

        // Convert the trade amount to a Currency amount
        let trade_amount = siacoin_to_hastings(args.amount).map_err(SendMakerPaymentError::SiacoinToHastings)?;

        // Create a new transaction builder
        let mut tx_builder = V2TransactionBuilder::new();

        // FIXME Alright: Calculate the miner fee amount
        tx_builder.miner_fee(Currency::DEFAULT_FEE);

        // Add the HTLC output
        tx_builder.add_siacoin_output((htlc_spend_policy.address(), trade_amount).into());

        // Fund the transaction
        self.client
            .fund_tx_single_source(&mut tx_builder, &my_keypair.public())
            .await
            .map_err(|e| SendMakerPaymentError::FundTx(e))?;

        // Sign inputs and finalize the transaction
        let tx = tx_builder.sign_simple(vec![my_keypair]).build();

        // Broadcast the transaction
        self.client
            .broadcast_transaction(&tx)
            .await
            .map_err(|e| SendMakerPaymentError::BroadcastTx(e))?;

        Ok(TransactionEnum::SiaTransaction(tx.into()))
    }

    async fn new_send_taker_payment(
        &self,
        args: SendPaymentArgs<'_>,
    ) -> Result<TransactionEnum, SendTakerPaymentError> {
        let my_keypair = self.my_keypair().map_err(SendTakerPaymentError::MyKeypair)?;

        let taker_public_key = my_keypair.public();
        let maker_public_key =
            PublicKey::from_bytes(args.other_pubkey).map_err(SendTakerPaymentError::InvalidMakerPublicKey)?;

        let secret_hash = Hash256::try_from(args.secret_hash).map_err(SendTakerPaymentError::SecretHashLength)?;

        // Generate HTLC SpendPolicy
        let htlc_spend_policy =
            SpendPolicy::atomic_swap(&maker_public_key, &taker_public_key, args.time_lock, &secret_hash);

        // Convert the trade amount to a Currency amount
        let trade_amount = siacoin_to_hastings(args.amount).map_err(SendTakerPaymentError::SiacoinToHastings)?;

        // Create a new transaction builder
        let mut tx_builder = V2TransactionBuilder::new();

        tx_builder
            .miner_fee(Currency::DEFAULT_FEE) // Set the miner fee amount
            .add_siacoin_output((htlc_spend_policy.address(), trade_amount).into()); // Add the HTLC output

        // Fund the transaction
        self.client
            .fund_tx_single_source(&mut tx_builder, &my_keypair.public())
            .await
            .map_err(|e| SendTakerPaymentError::FundTx(e))?;

        // Sign inputs and finalize the transaction
        let tx = tx_builder.sign_simple(vec![my_keypair]).build();

        // Broadcast the transaction
        self.client
            .broadcast_transaction(&tx)
            .await
            .map_err(|e| SendTakerPaymentError::BroadcastTx(e))?;

        Ok(TransactionEnum::SiaTransaction(tx.into()))
    }

    // TODO Alright - this is logically the same as new_send_taker_spends_maker_payment except
    // maker_public_key, taker_public being swapped. Refactor to reduce code duplication
    async fn new_send_maker_spends_taker_payment(
        &self,
        args: SpendPaymentArgs<'_>,
    ) -> Result<TransactionEnum, MakerSpendsTakerPaymentError> {
        let my_keypair = self.my_keypair().map_err(MakerSpendsTakerPaymentError::MyKeypair)?;

        let maker_public_key = my_keypair.public();
        let taker_public_key =
            PublicKey::from_bytes(args.other_pubkey).map_err(MakerSpendsTakerPaymentError::InvalidTakerPublicKey)?;

        let taker_payment_tx =
            SiaTransaction::try_from(args.other_payment_tx.to_vec()).map_err(MakerSpendsTakerPaymentError::ParseTx)?;
        let taker_payment_txid = taker_payment_tx.txid();

        let secret = Preimage::try_from(args.secret).map_err(MakerSpendsTakerPaymentError::ParseSecret)?;
        let secret_hash = Hash256::try_from(args.secret_hash).map_err(MakerSpendsTakerPaymentError::ParseSecretHash)?;
        // TODO Alright could do `sha256(secret) == secret_hash`` sanity check here

        // Generate HTLC SpendPolicy as it will appear in the SiacoinInputV2 that spends taker payment
        let input_spend_policy =
            SpendPolicy::atomic_swap_success(&maker_public_key, &taker_public_key, args.time_lock, &secret_hash);

        // Fetch the HTLC UTXO from the taker payment transaction
        let htlc_utxo = self
            .client
            .utxo_from_txid(&taker_payment_txid, 0)
            .await
            .map_err(|e| MakerSpendsTakerPaymentError::UtxoFromTxid(e))?;

        // FIXME Alright this transaction will have a fixed size, calculate the miner fee amount
        // after we have the actual transaction size
        let miner_fee = Currency::DEFAULT_FEE;
        let htlc_utxo_amount = htlc_utxo.siacoin_output.value;

        // Create a new transaction builder
        let tx = V2TransactionBuilder::new()
            // Set the miner fee amount
            .miner_fee(miner_fee)
            // Add output of maker spending to self
            .add_siacoin_output((maker_public_key.address(), htlc_utxo_amount - miner_fee).into())
            // Add input spending the HTLC output
            .add_siacoin_input(htlc_utxo, input_spend_policy)
            // Satisfy the HTLC by providing a signature and the secret
            .satisfy_atomic_swap_success(my_keypair, secret, 0u32)
            .map_err(MakerSpendsTakerPaymentError::SatisfyHtlc)?
            .build();

        // Broadcast the transaction
        self.client
            .broadcast_transaction(&tx)
            .await
            .map_err(|e| MakerSpendsTakerPaymentError::BroadcastTx(e))?;

        Ok(TransactionEnum::SiaTransaction(tx.into()))
    }

    async fn new_send_taker_spends_maker_payment(
        &self,
        args: SpendPaymentArgs<'_>,
    ) -> Result<TransactionEnum, TakerSpendsMakerPaymentError> {
        let my_keypair = self.my_keypair().map_err(TakerSpendsMakerPaymentError::MyKeypair)?;

        let taker_public_key = my_keypair.public();
        let maker_public_key =
            PublicKey::from_bytes(args.other_pubkey).map_err(TakerSpendsMakerPaymentError::InvalidMakerPublicKey)?;

        let maker_payment_tx =
            SiaTransaction::try_from(args.other_payment_tx.to_vec()).map_err(TakerSpendsMakerPaymentError::ParseTx)?;
        let maker_payment_txid = maker_payment_tx.txid();

        let secret = Preimage::try_from(args.secret).map_err(TakerSpendsMakerPaymentError::ParseSecret)?;
        let secret_hash = Hash256::try_from(args.secret_hash).map_err(TakerSpendsMakerPaymentError::ParseSecretHash)?;
        // TODO Alright could do `sha256(secret) == secret_hash`` sanity check here

        // Generate HTLC SpendPolicy as it will appear in the SiacoinInputV2 that spends taker payment
        let input_spend_policy =
            SpendPolicy::atomic_swap_success(&taker_public_key, &maker_public_key, args.time_lock, &secret_hash);

        // Fetch the HTLC UTXO from the taker payment transaction
        let htlc_utxo = self
            .client
            .utxo_from_txid(&maker_payment_txid, 0)
            .await
            .map_err(|e| TakerSpendsMakerPaymentError::UtxoFromTxid(e))?;

        let miner_fee = Currency::DEFAULT_FEE;
        let htlc_utxo_amount = htlc_utxo.siacoin_output.value;

        // Create a new transaction builder
        let tx = V2TransactionBuilder::new()
            // Set the miner fee amount
            .miner_fee(miner_fee)
            // Add output of taker spending to self
            .add_siacoin_output((taker_public_key.address(), htlc_utxo_amount - miner_fee).into())
            // Add input spending the HTLC output
            .add_siacoin_input(htlc_utxo, input_spend_policy)
            // Satisfy the HTLC by providing a signature and the secret
            .satisfy_atomic_swap_success(my_keypair, secret, 0u32)
            .map_err(TakerSpendsMakerPaymentError::SatisfyHtlc)?
            .build();

        // Broadcast the transaction
        self.client
            .broadcast_transaction(&tx)
            .await
            .map_err(|e| TakerSpendsMakerPaymentError::BroadcastTx(e))?;

        Ok(TransactionEnum::SiaTransaction(tx.into()))
    }

    async fn new_validate_fee(&self, args: ValidateFeeArgs<'_>) -> Result<(), ValidateFeeError> {
        let args = SiaValidateFeeArgs::try_from(args).map_err(ValidateFeeError::ParseArgs)?;

        let fee_tx = args.fee_tx.0.clone();
        let fee_txid = fee_tx.txid();

        let event = self
            .client
            .get_event(&fee_txid)
            .await
            .map_err(ValidateFeeError::FetchEvent)?;

        // Begin validation logic

        // check that tx confirmed at or after min_block_number
        let confirmed_at_height = event.index.height;
        if confirmed_at_height < args.min_block_number {
            return Err(ValidateFeeError::MininumHeight {
                event,
                min_block_number: args.min_block_number,
            });
        }

        // check that all inputs originate from taker address
        // This mimicks the behavior of KDF's utxo_standard protocol for consistency.
        // TODO Alright - Logically there seems no reason to enforce this? Why would maker care
        // where the fee comes from?
        if !fee_tx
            .siacoin_inputs
            .into_iter()
            .all(|input| input.satisfied_policy.policy.address() == args.taker_public_key.address())
        {
            return Err(ValidateFeeError::InputsOrigin(fee_txid.clone()));
        }

        // check that fee_tx has exactly 1 output
        match fee_tx.siacoin_outputs.len() {
            1 => (),
            outputs_length => {
                return Err(ValidateFeeError::VoutLength {
                    txid: fee_txid.clone(),
                    outputs_length,
                })
            },
        }

        // check that output 0 pays the fee address
        if fee_tx.siacoin_outputs[0].address != *FEE_ADDR {
            return Err(ValidateFeeError::InvalidFeeAddress {
                txid: fee_txid.clone(),
                address: fee_tx.siacoin_outputs[0].address.clone(),
            });
        }

        // check that output 0 is the correct amount, trade_fee_amount
        if fee_tx.siacoin_outputs[0].value != args.dex_fee_amount {
            return Err(ValidateFeeError::InvalidFeeAmount {
                txid: fee_txid.clone(),
                expected: args.dex_fee_amount,
                actual: fee_tx.siacoin_outputs[0].value,
            });
        }

        // check that arbitrary_data is the same as the uuid
        let fee_tx_uuid = Uuid::from_slice(&fee_tx.arbitrary_data).map_err(ValidateFeeError::ParseUuid)?;
        if fee_tx_uuid != args.uuid {
            return Err(ValidateFeeError::InvalidUuid {
                txid: fee_txid.clone(),
                expected: args.uuid,
                actual: fee_tx_uuid,
            });
        }

        Ok(())
    }

    async fn send_refund_hltc(&self, args: RefundPaymentArgs<'_>) -> Result<TransactionEnum, SendRefundHltcError> {
        let my_keypair = self.my_keypair().map_err(SendRefundHltcError::MyKeypair)?;
        let refund_public_key = my_keypair.public();

<<<<<<< HEAD
        let _args =
            SiaRefundPaymentArgs::taker_refund(args, taker_public_key).map_err(TakerRefundsPaymentError::ParseArgs)?;
        todo!()
    }
}
=======
        // parse KDF provided data to Sia specific types
        let sia_args = SiaRefundPaymentArgs::try_from(args).map_err(SendRefundHltcError::ParseArgs)?;
>>>>>>> e8d1d864

        // Generate HTLC SpendPolicy as it will appear in the SiacoinInputV2
        let input_spend_policy = SpendPolicy::atomic_swap_refund(
            &sia_args.success_public_key,
            &refund_public_key,
            sia_args.time_lock,
            &sia_args.secret_hash,
        );

        // Fetch the HTLC UTXO from the payment_tx transaction
        let htlc_utxo = self
            .client
            .utxo_from_txid(&sia_args.payment_tx.txid(), 0)
            .await
            .map_err(|e| SendRefundHltcError::UtxoFromTxid(e))?;

<<<<<<< HEAD
// TODO Alright - nearly identical to MakerSpendsTakerPaymentError, refactor
#[derive(Debug, Error)]
pub enum TakerSpendsMakerPaymentError {
    #[error("sia send_taker_spends_maker_payment: failed to fetch my_pubkey {0}")]
    MyPubkey(#[from] FrameworkError),
    #[error("sia send_taker_spends_maker_payment: invalid maker pubkey {0}")]
    InvalidMakerPublicKey(#[from] PublicKeyError),
    #[error("sia send_taker_spends_maker_payment: failed to parse taker_payment_tx {0}")]
    ParseTx(#[from] SiaTransactionError),
    #[error("sia send_taker_spends_maker_payment: failed to parse secret {0}")]
    ParseSecret(#[from] PreimageError),
    #[error("sia send_taker_spends_maker_payment: failed to parse secret_hash {0}")]
    ParseSecretHash(#[from] ParseHashError),
    #[error("sia send_taker_spends_maker_payment: failed to fetch SiacoinElement from txid {0}")]
    UtxoFromTxid(#[from] SiaClientHelperError),
    #[error("sia send_taker_spends_maker_payment: failed to satisfy HTLC SpendPolicy {0}")]
    SatisfyHtlc(#[from] V2TransactionBuilderError),
}

#[derive(Debug, Error)]
pub enum MakerSpendsTakerPaymentError {
    #[error("sia send_maker_spends_taker_payment: failed to fetch my_pubkey {0}")]
    MyPubkey(#[from] FrameworkError),
    #[error("sia send_maker_spends_taker_payment: invalid taker pubkey {0}")]
    InvalidTakerPublicKey(#[from] PublicKeyError),
    #[error("sia send_maker_spends_taker_payment: failed to parse taker_payment_tx {0}")]
    ParseTx(#[from] SiaTransactionError),
    #[error("sia send_maker_spends_taker_payment: failed to parse secret {0}")]
    ParseSecret(#[from] PreimageError),
    #[error("sia send_maker_spends_taker_payment: failed to parse secret_hash {0}")]
    ParseSecretHash(#[from] ParseHashError),
    #[error("sia send_maker_spends_taker_payment: failed to fetch SiacoinElement from txid {0}")]
    UtxoFromTxid(#[from] SiaClientHelperError),
    #[error("sia send_maker_spends_taker_payment: failed to satisfy HTLC SpendPolicy {0}")]
    SatisfyHtlc(#[from] V2TransactionBuilderError),
}

/// Sia typed equivalent of coins::RefundPaymentArgs
#[allow(dead_code)]
pub struct SiaRefundPaymentArgs {
    payment_tx: SiaTransaction,
    time_lock: u64,
    maker_public_key: PublicKey,
    taker_public_key: PublicKey,
    secret_hash: Hash256,
}
=======
        let miner_fee = Currency::DEFAULT_FEE;
        let htlc_utxo_amount = htlc_utxo.siacoin_output.value;

        // Create a new transaction builder
        let tx = V2TransactionBuilder::new()
            // Set the miner fee amount
            .miner_fee(miner_fee)
            // Add output of taker spending to self
            .add_siacoin_output((my_keypair.public().address(), htlc_utxo_amount - miner_fee).into())
            // Add input spending the HTLC output
            .add_siacoin_input(htlc_utxo, input_spend_policy)
            // Satisfy the HTLC by providing a signature and the secret
            .satisfy_atomic_swap_refund(my_keypair, 0u32)
            .map_err(SendRefundHltcError::SatisfyHtlc)?
            .build();

        // Broadcast the transaction
        self.client
            .broadcast_transaction(&tx)
            .await
            .map_err(|e| SendRefundHltcError::BroadcastTx(e))?;
>>>>>>> e8d1d864

        Ok(TransactionEnum::SiaTransaction(tx.into()))
    }

    async fn new_check_if_my_payment_sent(
        &self,
        args: CheckIfMyPaymentSentArgs<'_>,
    ) -> Result<Option<TransactionEnum>, SiaCheckIfMyPaymentSentError> {
        let sia_args = SiaCheckIfMyPaymentSentArgs::try_from(args).map_err(SiaCheckIfMyPaymentSentError::ParseArgs)?;

<<<<<<< HEAD
impl SiaRefundPaymentArgs {
    // treat other_pubkey as taker_public_key
    #[allow(dead_code)]
    fn maker_refund(
        args: RefundPaymentArgs<'_>,
        maker_public_key: PublicKey,
    ) -> Result<Self, SiaRefundPaymentArgsError> {
        let payment_tx = SiaTransaction::try_from(args.payment_tx.to_vec())
            .map_err(RefundArgsParseError::ParseTx)
            .map_err(SiaRefundPaymentArgsError::Maker)?;
=======
        let my_keypair = self.my_keypair().map_err(SiaCheckIfMyPaymentSentError::MyKeypair)?;
        let refund_public_key = my_keypair.public();
>>>>>>> e8d1d864

        // Generate HTLC SpendPolicy
        let spend_policy = SpendPolicy::atomic_swap(
            &sia_args.success_public_key,
            &refund_public_key,
            sia_args.time_lock,
            &sia_args.secret_hash,
        );

<<<<<<< HEAD
        let taker_public_key = PublicKey::from_bytes(args.other_pubkey)
            .map_err(RefundArgsParseError::ParseOtherPublicKey)
            .map_err(SiaRefundPaymentArgsError::Maker)?;
=======
        let htlc_address = spend_policy.address();
>>>>>>> e8d1d864

        let events_result = self.client.get_address_events(htlc_address).await;

        let events = match events_result {
            Ok(events) => events,
            Err(_) => return Ok(None),
        };

<<<<<<< HEAD
        let secret_hash = Hash256::try_from(secret_hash_slice)
            .map_err(RefundArgsParseError::ParseSecretHash)
            .map_err(SiaRefundPaymentArgsError::Maker)?;
=======
        let event = match events.len() {
            0 => return Ok(None),
            1 => events[0].clone(),
            _ => return Err(SiaCheckIfMyPaymentSentError::MultipleEvents(events)),
        };
>>>>>>> e8d1d864

        let tx = match event.data {
            EventDataWrapper::V2Transaction(tx) => tx,
            wrong_variant => return Err(SiaCheckIfMyPaymentSentError::EventVariant(wrong_variant)),
        };

        // TODO Alright - check that vout index is correct, check amount is correct
        // Unclear what the consequence of selecting the wrong transaction might have
        // The current implementation matches the UtxoStandardCoin logic
        Ok(Some(SiaTransaction(tx).into()))
    }
}

<<<<<<< HEAD
    // treat other_pubkey as maker_public_key
    fn taker_refund(
        args: RefundPaymentArgs<'_>,
        taker_public_key: PublicKey,
    ) -> Result<Self, SiaRefundPaymentArgsError> {
        let payment_tx = SiaTransaction::try_from(args.payment_tx.to_vec())
            .map_err(RefundArgsParseError::ParseTx)
            .map_err(SiaRefundPaymentArgsError::Taker)?;

        let time_lock = args.time_lock;

        let maker_public_key = PublicKey::from_bytes(args.other_pubkey)
            .map_err(RefundArgsParseError::ParseOtherPublicKey)
            .map_err(SiaRefundPaymentArgsError::Taker)?;
=======
/// Sia typed equivalent of coins::RefundPaymentArgs
pub struct SiaRefundPaymentArgs {
    payment_tx: SiaTransaction,
    time_lock: u64,
    success_public_key: PublicKey,
    secret_hash: Hash256,
}

impl TryFrom<RefundPaymentArgs<'_>> for SiaRefundPaymentArgs {
    type Error = SiaRefundPaymentArgsError;

    fn try_from(args: RefundPaymentArgs<'_>) -> Result<Self, Self::Error> {
        let payment_tx =
            SiaTransaction::try_from(args.payment_tx.to_vec()).map_err(SiaRefundPaymentArgsError::ParseTx)?;

        let time_lock = args.time_lock;

        let success_public_key =
            PublicKey::from_bytes(args.other_pubkey).map_err(SiaRefundPaymentArgsError::ParseOtherPublicKey)?;
>>>>>>> e8d1d864

        let secret_hash_slice = match args.tx_type_with_secret_hash {
            SwapTxTypeWithSecretHash::TakerOrMakerPayment { maker_secret_hash } => maker_secret_hash,
            wrong_variant => {
                return Err(SiaRefundPaymentArgsError::SwapTxTypeVariant(format!(
                    "{:?}",
                    wrong_variant
                )));
            },
        };

<<<<<<< HEAD
        let secret_hash = Hash256::try_from(secret_hash_slice)
            .map_err(RefundArgsParseError::ParseSecretHash)
            .map_err(SiaRefundPaymentArgsError::Taker)?;
=======
        let secret_hash = Hash256::try_from(secret_hash_slice).map_err(SiaRefundPaymentArgsError::ParseSecretHash)?;
>>>>>>> e8d1d864

        // TODO Alright - check watcher_reward=false, swap_unique_data and swap_contract_address are valid???
        // currently unclear what swap_unique_data and swap_contract_address are used for(if anything)
        // in the context of Sia

        Ok(SiaRefundPaymentArgs {
            payment_tx,
            time_lock,
            success_public_key,
            secret_hash,
        })
    }
}

//
/// Sia typed equivalent of coins::ValidateFeeArgs
/// fee_addr from ValidateFeeArgs is not relevant to Sia because it is a secp256k1 public key
/// Sia requires a ed25519 public key, so FEE_ADDR is used instead
#[derive(Clone, Debug)]
struct SiaValidateFeeArgs {
    fee_tx: SiaTransaction,
    taker_public_key: PublicKey,
    dex_fee_amount: Currency,
    min_block_number: u64,
    uuid: Uuid,
}

impl TryFrom<ValidateFeeArgs<'_>> for SiaValidateFeeArgs {
    type Error = SiaValidateFeeArgsError;

    fn try_from(args: ValidateFeeArgs<'_>) -> Result<Self, Self::Error> {
        // Extract the fee tx from TransactionEnum
        let fee_tx = match args.fee_tx {
            TransactionEnum::SiaTransaction(tx) => tx.clone(),
            wrong_variant => return Err(SiaValidateFeeArgsError::TxEnumVariant(wrong_variant.clone())),
        };

        let expected_sender_public_key =
            PublicKey::from_bytes(args.expected_sender).map_err(SiaValidateFeeArgsError::InvalidTakerPublicKey)?;

        // Convert the DexFee to a Currency amount
        let dex_fee_amount = match args.dex_fee {
            DexFee::Standard(mm_num) => siacoin_to_hastings(BigDecimal::from(mm_num.clone()))
                .map_err(SiaValidateFeeArgsError::SiacoinToHastings)?,
            wrong_variant => return Err(SiaValidateFeeArgsError::DexFeeVariant(wrong_variant.clone())),
        };

        // Check the Uuid provided is valid v4
        let uuid = Uuid::from_slice(args.uuid).map_err(SiaValidateFeeArgsError::ParseUuid)?;

        match uuid.get_version_num() {
            4 => (),
            version => return Err(SiaValidateFeeArgsError::UuidVersion(version)),
        }

        Ok(SiaValidateFeeArgs {
            fee_tx,
            taker_public_key: expected_sender_public_key,
            dex_fee_amount,
            min_block_number: args.min_block_number,
            uuid,
        })
    }
}

/// Sia typed equivalent of coins::ValidatePaymentInput
/// Does not include swap_contract_address, try_spv_proof_until, unique_swap_data, watcher_reward
/// as they are not relevant to Sia
// #[derive(Clone, Debug)]
// struct SiaValidatePaymentInput {
//     payment_tx: SiaTransaction,
//     time_lock_duration: u64,
//     time_lock: u64,
//     other_pub: PublicKey,
//     secret_hash: Hash256,
//     amount: Currency,
//     confirmations: u64,
// }

/// Sia typed equivalent of coins::CheckIfMyPaymentSentArgs
/// Does not include irrelevant fields swap_contract_address, swap_unique_data or payment_instructions
struct SiaCheckIfMyPaymentSentArgs {
    time_lock: u64,
    /// The PublicKey that appears in the HTLC SpendPolicy success branch
    /// aka "other_pub" in coins::CheckIfMyPaymentSentArgs
    success_public_key: PublicKey,
    secret_hash: Hash256,
    search_from_block: u64,
    amount: Currency,
}

impl TryFrom<CheckIfMyPaymentSentArgs<'_>> for SiaCheckIfMyPaymentSentArgs {
    type Error = SiaCheckIfMyPaymentSentArgsError;

    fn try_from(args: CheckIfMyPaymentSentArgs<'_>) -> Result<Self, Self::Error> {
        let time_lock = args.time_lock;
        let success_public_key =
            PublicKey::from_bytes(args.other_pub).map_err(SiaCheckIfMyPaymentSentArgsError::ParseOtherPublicKey)?;
        let secret_hash =
            Hash256::try_from(args.secret_hash).map_err(SiaCheckIfMyPaymentSentArgsError::ParseSecretHash)?;
        let search_from_block = args.search_from_block;
        let amount =
            siacoin_to_hastings(args.amount.clone()).map_err(SiaCheckIfMyPaymentSentArgsError::SiacoinToHastings)?;

        Ok(SiaCheckIfMyPaymentSentArgs {
            time_lock,
            success_public_key,
            secret_hash,
            search_from_block,
            amount,
        })
    }
}

#[async_trait]
impl SwapOps for SiaCoin {
    /* TODO Alright - refactor SwapOps to use associated types for error handling
    TransactionErr is a very suboptimal structure for error handling, so we route to
    new_send_taker_fee to allow for cleaner code patterns. The error is then converted to a
    TransactionErr::Plain(String) for compatibility with the SwapOps trait
    This may lose verbosity such as the full error chain/trace. */
    async fn send_taker_fee(&self, fee_addr: &[u8], dex_fee: DexFee, uuid: &[u8], expire_at: u64) -> TransactionResult {
        self.new_send_taker_fee(fee_addr, dex_fee, uuid, expire_at)
            .await
            .map_err(|e| e.to_string().into())
    }

    async fn send_maker_payment(&self, maker_payment_args: SendPaymentArgs<'_>) -> TransactionResult {
        self.new_send_maker_payment(maker_payment_args)
            .await
            .map_err(|e| e.to_string().into())
    }

    async fn send_taker_payment(&self, taker_payment_args: SendPaymentArgs<'_>) -> TransactionResult {
        self.new_send_taker_payment(taker_payment_args)
            .await
            .map_err(|e| e.to_string().into())
    }

    async fn send_maker_spends_taker_payment(
        &self,
        maker_spends_payment_args: SpendPaymentArgs<'_>,
    ) -> TransactionResult {
        self.new_send_maker_spends_taker_payment(maker_spends_payment_args)
            .await
            .map_err(|e| e.to_string().into())
    }

    async fn send_taker_spends_maker_payment(
        &self,
        taker_spends_payment_args: SpendPaymentArgs<'_>,
    ) -> TransactionResult {
        self.new_send_taker_spends_maker_payment(taker_spends_payment_args)
            .await
            .map_err(|e| e.to_string().into())
    }

    async fn send_taker_refunds_payment(&self, taker_refunds_payment_args: RefundPaymentArgs<'_>) -> TransactionResult {
        self.send_refund_hltc(taker_refunds_payment_args)
            .await
            .map_err(|e| SendRefundHltcMakerOrTakerError::Taker(e).to_string().into())
    }

    async fn send_maker_refunds_payment(&self, maker_refunds_payment_args: RefundPaymentArgs<'_>) -> TransactionResult {
        self.send_refund_hltc(maker_refunds_payment_args)
            .await
            .map_err(|e| SendRefundHltcMakerOrTakerError::Maker(e).to_string().into())
    }

    async fn validate_fee(&self, validate_fee_args: ValidateFeeArgs<'_>) -> ValidatePaymentResult<()> {
        self.new_validate_fee(validate_fee_args)
            .await
            .map_err(|e| MmError::new(ValidatePaymentError::InternalError(e.to_string())))
    }

    // FIXME Alright
    async fn validate_maker_payment(&self, _input: ValidatePaymentInput) -> ValidatePaymentResult<()> { Ok(()) }

    // FIXME Alright
    async fn validate_taker_payment(&self, _input: ValidatePaymentInput) -> ValidatePaymentResult<()> { Ok(()) }

    // return Ok(Some(tx)) if a transaction is found
    // return Ok(None) if no transaction is found
    async fn check_if_my_payment_sent(
        &self,
        if_my_payment_sent_args: CheckIfMyPaymentSentArgs<'_>,
    ) -> Result<Option<TransactionEnum>, String> {
        self.new_check_if_my_payment_sent(if_my_payment_sent_args)
            .await
            .map_err(|e| e.to_string())
    }

    async fn search_for_swap_tx_spend_my(
        &self,
        _: SearchForSwapTxSpendInput<'_>,
    ) -> Result<Option<FoundSwapTxSpend>, String> {
        unimplemented!()
    }

    async fn search_for_swap_tx_spend_other(
        &self,
        _: SearchForSwapTxSpendInput<'_>,
    ) -> Result<Option<FoundSwapTxSpend>, String> {
        unimplemented!()
    }

    fn check_tx_signed_by_pub(&self, _tx: &[u8], _expected_pub: &[u8]) -> Result<bool, MmError<ValidatePaymentError>> {
        unimplemented!();
    }

    async fn extract_secret(
        &self,
        _secret_hash: &[u8],
        _spend_tx: &[u8],
        _watcher_reward: bool,
    ) -> Result<Vec<u8>, String> {
        unimplemented!()
    }

    fn is_auto_refundable(&self) -> bool { false }

    async fn wait_for_htlc_refund(&self, _tx: &[u8], _locktime: u64) -> RefundResult<()> { unimplemented!() }

    fn negotiate_swap_contract_addr(
        &self,
        _other_side_address: Option<&[u8]>,
    ) -> Result<Option<BytesJson>, MmError<NegotiateSwapContractAddrErr>> {
        unimplemented!()
    }

    fn derive_htlc_key_pair(&self, _swap_unique_data: &[u8]) -> KeyPair { unimplemented!() }

    // FIXME Alright - return the iguana ed25519 public key
    fn derive_htlc_pubkey(&self, _swap_unique_data: &[u8]) -> Vec<u8> { unimplemented!() }

    async fn can_refund_htlc(&self, _locktime: u64) -> Result<CanRefundHtlc, String> { unimplemented!() }

    // FIXME Alright - validate the other side's "htlc_pubkey" - other party generates this with SwapOps::derive_htlc_pubkey
    fn validate_other_pubkey(&self, _raw_pubkey: &[u8]) -> MmResult<(), ValidateOtherPubKeyErr> { unimplemented!() }

    // lightning specific
    async fn maker_payment_instructions(
        &self,
        _args: PaymentInstructionArgs<'_>,
    ) -> Result<Option<Vec<u8>>, MmError<PaymentInstructionsErr>> {
        unimplemented!()
    }
    // lightning specific
    async fn taker_payment_instructions(
        &self,
        _args: PaymentInstructionArgs<'_>,
    ) -> Result<Option<Vec<u8>>, MmError<PaymentInstructionsErr>> {
        unimplemented!()
    }
    // lightning specific
    fn validate_maker_payment_instructions(
        &self,
        _instructions: &[u8],
        _args: PaymentInstructionArgs,
    ) -> Result<PaymentInstructions, MmError<ValidateInstructionsErr>> {
        unimplemented!()
    }
    // lightning specific
    fn validate_taker_payment_instructions(
        &self,
        _instructions: &[u8],
        _args: PaymentInstructionArgs,
    ) -> Result<PaymentInstructions, MmError<ValidateInstructionsErr>> {
        unimplemented!()
    }
}

// lightning specific
#[async_trait]
impl TakerSwapMakerCoin for SiaCoin {
    async fn on_taker_payment_refund_start(&self, _maker_payment: &[u8]) -> RefundResult<()> { Ok(()) }

    async fn on_taker_payment_refund_success(&self, _maker_payment: &[u8]) -> RefundResult<()> { Ok(()) }
}

// lightning specific
#[async_trait]
impl MakerSwapTakerCoin for SiaCoin {
    async fn on_maker_payment_refund_start(&self, _taker_payment: &[u8]) -> RefundResult<()> { Ok(()) }

    async fn on_maker_payment_refund_success(&self, _taker_payment: &[u8]) -> RefundResult<()> { Ok(()) }
}

#[derive(Clone, Debug, Deserialize, PartialEq, Serialize, From, Into)]
#[serde(transparent)]
pub struct SiaTransaction(pub V2Transaction);

impl SiaTransaction {
    pub fn txid(&self) -> Hash256 { self.0.txid() }
}

impl TryFrom<SiaTransaction> for Vec<u8> {
    type Error = SiaTransactionError;

    fn try_from(tx: SiaTransaction) -> Result<Self, Self::Error> {
        serde_json::ser::to_vec(&tx).map_err(SiaTransactionError::ToVec)
    }
}

impl TryFrom<Vec<u8>> for SiaTransaction {
    type Error = SiaTransactionError;

    fn try_from(tx: Vec<u8>) -> Result<Self, Self::Error> {
        serde_json::de::from_slice(&tx).map_err(SiaTransactionError::FromVec)
    }
}

impl Transaction for SiaTransaction {
    // serde should always be succesful but write an empty vec just in case.
    // FIXME Alright this trait should be refactored to return a Result for this method
    fn tx_hex(&self) -> Vec<u8> { serde_json::ser::to_vec(self).unwrap_or_default() }

    fn tx_hash_as_bytes(&self) -> BytesJson { BytesJson(self.txid().0.to_vec()) }
}

/// Represents the different types of transactions that can be sent to a wallet.
/// This enum is generally only useful for displaying wallet history.
/// We do not support any operations for any type other than V2Transaction, but we want the ability
/// to display other event types within the wallet history.
/// Use SiaTransaction type instead.
#[derive(Clone, Debug, Deserialize, PartialEq, Serialize)]
#[serde(untagged)]
pub enum SiaTransactionTypes {
    V1Transaction(V1Transaction),
    V2Transaction(V2Transaction),
    EventPayout(EventPayout),
}

impl SiaCoin {
    async fn get_unspent_outputs(&self, address: Address) -> Result<Vec<SiacoinElement>, MmError<SiaApiClientError>> {
        let request = GetAddressUtxosRequest {
            address,
            limit: None,
            offset: None,
        };
        let res = self.client.dispatcher(request).await?;
        Ok(res)
    }

    pub async fn request_events_history(&self) -> Result<Vec<Event>, MmError<String>> {
        let my_address = match &*self.priv_key_policy {
            PrivKeyPolicy::Iguana(key_pair) => key_pair.public().address(),
            _ => {
                return MmError::err(ERRL!("Unexpected derivation method. Expected single address."));
            },
        };

        let address_events = self
            .client
            .get_address_events(my_address)
            .await
            .map_err(|e| e.to_string())?;

        Ok(address_events)
    }

    // TODO this was written prior to Currency arithmetic traits being added; refactor to use those
    fn tx_details_from_event(&self, event: &Event) -> Result<TransactionDetails, MmError<String>> {
        match &event.data {
            EventDataWrapper::V2Transaction(tx) => {
                let txid = tx.txid().to_string();

                let from: Vec<String> = tx
                    .siacoin_inputs
                    .iter()
                    .map(|input| input.parent.siacoin_output.address.to_string())
                    .collect();

                let to: Vec<String> = tx
                    .siacoin_outputs
                    .iter()
                    .map(|output| output.address.to_string())
                    .collect();

                let total_input: u128 = tx
                    .siacoin_inputs
                    .iter()
                    .map(|input| *input.parent.siacoin_output.value)
                    .sum();

                let total_output: u128 = tx.siacoin_outputs.iter().map(|output| *output.value).sum();

                let fee = total_input - total_output;

                let my_address = self.my_address().mm_err(|e| e.to_string())?;

                let spent_by_me: u128 = tx
                    .siacoin_inputs
                    .iter()
                    .filter(|input| input.parent.siacoin_output.address.to_string() == my_address)
                    .map(|input| *input.parent.siacoin_output.value)
                    .sum();

                let received_by_me: u128 = tx
                    .siacoin_outputs
                    .iter()
                    .filter(|output| output.address.to_string() == my_address)
                    .map(|output| *output.value)
                    .sum();

                let my_balance_change = hastings_to_siacoin(received_by_me.into()) - hastings_to_siacoin(spent_by_me.into());

                Ok(TransactionDetails {
                    tx: TransactionData::Sia {
                        tx_json: SiaTransactionTypes::V2Transaction(tx.clone()),
                        tx_hash: txid,
                    },
                    from,
                    to,
                    total_amount: hastings_to_siacoin(total_input.into()),
                    spent_by_me: hastings_to_siacoin(spent_by_me.into()),
                    received_by_me: hastings_to_siacoin(received_by_me.into()),
                    my_balance_change,
                    block_height: event.index.height,
                    timestamp: event.timestamp.timestamp() as u64,
                    fee_details: Some(
                        SiaFeeDetails {
                            coin: self.ticker().to_string(),
                            policy: SiaFeePolicy::Unknown,
                            total_amount: hastings_to_siacoin(fee.into()),
                        }
                        .into(),
                    ),
                    coin: self.ticker().to_string(),
                    internal_id: vec![].into(),
                    kmd_rewards: None,
                    transaction_type: TransactionType::SiaV2Transaction,
                    memo: None,
                })
            },
            EventDataWrapper::V1Transaction(tx) => {
                let txid = tx.transaction.txid().to_string();

                let from: Vec<String> = tx
                    .spent_siacoin_elements
                    .iter()
                    .map(|element| element.siacoin_output.address.to_string())
                    .collect();

                let to: Vec<String> = tx
                    .transaction
                    .siacoin_outputs
                    .iter()
                    .map(|output| output.address.to_string())
                    .collect();

                let total_input: u128 = tx
                    .spent_siacoin_elements
                    .iter()
                    .map(|element| *element.siacoin_output.value)
                    .sum();

                let total_output: u128 = tx.transaction.siacoin_outputs.iter().map(|output| *output.value).sum();

                let fee = total_input - total_output;

                let my_address = self.my_address().mm_err(|e| e.to_string())?;

                let spent_by_me: u128 = tx
                    .spent_siacoin_elements
                    .iter()
                    .filter(|element| element.siacoin_output.address.to_string() == my_address)
                    .map(|element| *element.siacoin_output.value)
                    .sum();

                let received_by_me: u128 = tx
                    .transaction
                    .siacoin_outputs
                    .iter()
                    .filter(|output| output.address.to_string() == my_address)
                    .map(|output| *output.value)
                    .sum();

                let my_balance_change = hastings_to_siacoin(received_by_me.into()) - hastings_to_siacoin(spent_by_me.into());

                Ok(TransactionDetails {
                    tx: TransactionData::Sia {
                        tx_json: SiaTransactionTypes::V1Transaction(tx.transaction.clone()),
                        tx_hash: txid,
                    },
                    from,
                    to,
                    total_amount: hastings_to_siacoin(total_input.into()),
                    spent_by_me: hastings_to_siacoin(spent_by_me.into()),
                    received_by_me: hastings_to_siacoin(received_by_me.into()),
                    my_balance_change,
                    block_height: event.index.height,
                    timestamp: event.timestamp.timestamp() as u64,
                    fee_details: Some(
                        SiaFeeDetails {
                            coin: self.ticker().to_string(),
                            policy: SiaFeePolicy::Unknown,
                            total_amount: hastings_to_siacoin(fee.into()),
                        }
                        .into(),
                    ),
                    coin: self.ticker().to_string(),
                    internal_id: vec![].into(),
                    kmd_rewards: None,
                    transaction_type: TransactionType::SiaV1Transaction,
                    memo: None,
                })
            },
            EventDataWrapper::MinerPayout(event_payout) | EventDataWrapper::FoundationPayout(event_payout) => {
                let txid = event_payout.siacoin_element.state_element.id.to_string();

                let from: Vec<String> = vec![];

                let to: Vec<String> = vec![event_payout.siacoin_element.siacoin_output.address.to_string()];

                let total_output: u128 = event_payout.siacoin_element.siacoin_output.value.0;

                let my_address = self.my_address().mm_err(|e| e.to_string())?;

                let received_by_me: u128 =
                    if event_payout.siacoin_element.siacoin_output.address.to_string() == my_address {
                        total_output
                    } else {
                        0
                    };

                let my_balance_change = hastings_to_siacoin(received_by_me.into());

                Ok(TransactionDetails {
                    tx: TransactionData::Sia {
                        tx_json: SiaTransactionTypes::EventPayout(event_payout.clone()),
                        tx_hash: txid,
                    },
                    from,
                    to,
                    total_amount: hastings_to_siacoin(total_output.into()),
                    spent_by_me: BigDecimal::from(0),
                    received_by_me: hastings_to_siacoin(received_by_me.into()),
                    my_balance_change,
                    block_height: event.index.height,
                    timestamp: event.timestamp.timestamp() as u64,
                    fee_details: None,
                    coin: self.ticker().to_string(),
                    internal_id: vec![].into(),
                    kmd_rewards: None,
                    transaction_type: TransactionType::SiaMinerPayout,
                    memo: None,
                })
            },
            EventDataWrapper::ClaimPayout(_) // TODO this can be moved to the above case with Miner and Foundation payouts
            | EventDataWrapper::V2FileContractResolution(_)
            | EventDataWrapper::EventV1ContractResolution(_) => MmError::err(ERRL!("Unsupported event type")),
        }
    }
}

#[cfg(test)]
mod tests {
    use super::*;
    use mm2_number::BigDecimal;
    use std::str::FromStr;

    fn valid_transaction() -> SiaTransaction {
        let j = json!(
            {
                "siacoinInputs": [
                    {
                        "parent": {
                            "id": "h:f59e395dc5cbe3217ee80eff60585ffc9802e7ca580d55297782d4a9b4e08589",
                            "leafIndex": 3,
                            "merkleProof": [
                                "h:ab0e1726444c50e2c0f7325eb65e5bd262a97aad2647d2816c39d97958d9588a",
                                "h:467e2be4d8482eca1f99440b6efd531ab556d10a8371a98a05b00cb284620cf0",
                                "h:64d5766fce1ff78a13a4a4744795ad49a8f8d187c01f9f46544810049643a74a",
                                "h:31d5151875152bc25d1df18ca6bbda1bef5b351e8d53c277791ecf416fcbb8a8",
                                "h:12a92a1ba87c7b38f3c4e264c399abfa28fb46274cfa429605a6409bd6d0a779",
                                "h:eda1d58a9282dbf6c3f1beb4d6c7bdc036d14a1cfee8ab1e94fabefa9bd63865",
                                "h:e03dee6e27220386c906f19fec711647353a5f6d76633a191cbc2f6dce239e89",
                                "h:e70fcf0129c500f7afb49f4f2bb82950462e952b7cdebb2ad0aa1561dc6ea8eb"
                            ],
                            "siacoinOutput": {
                                "value": "300000000000000000000000000000",
                                "address": "addr:f7843ac265b037658b304468013da4fd0f304a1b73df0dc68c4273c867bfa38d01a7661a187f"
                            },
                            "maturityHeight": 145
                        },
                        "satisfiedPolicy": {
                            "policy": {
                                "type": "uc",
                                "policy": {
                                    "timelock": 0,
                                    "publicKeys": [
                                        "ed25519:cecc1507dc1ddd7295951c290888f095adb9044d1b73d696e6df065d683bd4fc"
                                    ],
                                    "signaturesRequired": 1
                                }
                            },
                            "signatures": [
                                "sig:f0a29ba576eb0dbc3438877ac1d3a6da4f3c4cbafd9030709c8a83c2fffa64f4dd080d37444261f023af3bd7a10a9597c33616267d5371bf2c0ade5e25e61903"
                            ]
                        }
                    }
                ],
                "siacoinOutputs": [
                    {
                        "value": "1000000000000000000000000000",
                        "address": "addr:000000000000000000000000000000000000000000000000000000000000000089eb0d6a8a69"
                    },
                    {
                        "value": "299000000000000000000000000000",
                        "address": "addr:f7843ac265b037658b304468013da4fd0f304a1b73df0dc68c4273c867bfa38d01a7661a187f"
                    }
                ],
                "minerFee": "0"
            }
        );
        let tx = serde_json::from_value::<V2Transaction>(j).unwrap();
        SiaTransaction(tx)
    }

    #[test]
    fn test_siacoin_from_hastings_u128_max() {
        let hastings = u128::MAX;
        let siacoin = hastings_to_siacoin(hastings.into());
        assert_eq!(
            siacoin,
            BigDecimal::from_str("340282366920938.463463374607431768211455").unwrap()
        );
    }

    #[test]
    fn test_siacoin_from_hastings_total_supply() {
        // Total supply of Siacoin
        let hastings = 57769875000000000000000000000000000u128;
        let siacoin = hastings_to_siacoin(hastings.into());
        assert_eq!(siacoin, BigDecimal::from_str("57769875000").unwrap());
    }

    #[test]
    fn test_siacoin_to_hastings_supply() {
        // Total supply of Siacoin
        let siacoin = BigDecimal::from_str("57769875000").unwrap();
        let hastings = siacoin_to_hastings(siacoin).unwrap();
        assert_eq!(hastings, Currency(57769875000000000000000000000000000));
    }

    #[test]
    fn test_sia_transaction_serde_roundtrip() {
        let tx = valid_transaction();

        let vec = serde_json::ser::to_vec(&tx).unwrap();
        let tx2: SiaTransaction = serde_json::from_slice(&vec).unwrap();

        assert_eq!(tx, tx2);
    }

    /// Test the .expect()s used during lazy_static initialization of FEE_PUBLIC_KEY
    #[test]
    fn test_sia_fee_pubkey_init() {
        let pubkey_bytes: Vec<u8> = hex::decode(DEX_FEE_PUBKEY_ED25510).unwrap();
        let pubkey = PublicKey::from_bytes(&FEE_PUBLIC_KEY_BYTES).unwrap();
        assert_eq!(pubkey_bytes, *FEE_PUBLIC_KEY_BYTES);
        assert_eq!(pubkey, *FEE_PUBLIC_KEY);
    }

    #[test]
    fn test_siacoin_from_hastings_coin() {
        let coin = hastings_to_siacoin(Currency::COIN);
        assert_eq!(coin, BigDecimal::from(1));
    }

    #[test]
    fn test_siacoin_from_hastings_zero() {
        let coin = hastings_to_siacoin(Currency::ZERO);
        assert_eq!(coin, BigDecimal::from(0));
    }

    #[test]
    fn test_siacoin_to_hastings_coin() {
        let coin = BigDecimal::from(1);
        let hastings = siacoin_to_hastings(coin).unwrap();
        assert_eq!(hastings, Currency::COIN);
    }

    #[test]
    fn test_siacoin_to_hastings_zero() {
        let coin = BigDecimal::from(0);
        let hastings = siacoin_to_hastings(coin).unwrap();
        assert_eq!(hastings, Currency::ZERO);
    }

    #[test]
    fn test_siacoin_to_hastings_one() {
        let coin = serde_json::from_str::<BigDecimal>("0.000000000000000000000001").unwrap();
        println!("coin {:?}", coin);
        let hastings = siacoin_to_hastings(coin).unwrap();
        assert_eq!(hastings, Currency(1));
    }
}

#[cfg(all(test, target_arch = "wasm32"))]
mod wasm_tests {
    use super::*;
    use common::log::info;
    use common::log::wasm_log::register_wasm_log;
    use wasm_bindgen::prelude::*;
    use wasm_bindgen_test::*;

    use url::Url;

    wasm_bindgen_test_configure!(run_in_browser);

    async fn init_client() -> SiaClientType {
        let conf = SiaClientConf {
            server_url: Url::parse("https://sia-walletd.komodo.earth/").unwrap(),
            headers: HashMap::new(),
        };
        SiaClientType::new(conf).await.unwrap()
    }

    #[wasm_bindgen_test]
    async fn test_endpoint_txpool_broadcast() {
        register_wasm_log();

        use sia_rust::transaction::V2Transaction;

        let client = init_client().await;

        let tx = serde_json::from_str::<V2Transaction>(
            r#"
            {
                "siacoinInputs": [
                    {
                        "parent": {
                            "id": "h:27248ab562cbbee260e07ccae87c74aae71c9358d7f91eee25837e2011ce36d3",
                            "leafIndex": 21867,
                            "merkleProof": [
                                "h:ac2fdcbed40f103e54b0b1a37c20a865f6f1f765950bc6ac358ff3a0e769da50",
                                "h:b25570eb5c106619d4eef5ad62482023df7a1c7461e9559248cb82659ebab069",
                                "h:baa78ec23a169d4e9d7f801e5cf25926bf8c29e939e0e94ba065b43941eb0af8",
                                "h:239857343f2997462bed6c253806cf578d252dbbfd5b662c203e5f75d897886d",
                                "h:ad727ef2112dc738a72644703177f730c634a0a00e0b405bd240b0da6cdfbc1c",
                                "h:4cfe0579eabafa25e98d83c3b5d07ae3835ce3ea176072064ea2b3be689e99aa",
                                "h:736af73aa1338f3bc28d1d8d3cf4f4d0393f15c3b005670f762709b6231951fc"
                            ],
                            "siacoinOutput": {
                                "value": "772999980000000000000000000",
                                "address": "addr:1599ea80d9af168ce823e58448fad305eac2faf260f7f0b56481c5ef18f0961057bf17030fb3"
                            },
                            "maturityHeight": 0
                        },
                        "satisfiedPolicy": {
                            "policy": {
                                "type": "pk",
                                "policy": "ed25519:968e286ef5df3954b7189c53a0b4b3d827664357ebc85d590299b199af46abad"
                            },
                            "signatures": [
                                "sig:7a2c332fef3958a0486ef5e55b70d2a68514ff46d9307a85c3c0e40b76a19eebf4371ab3dd38a668cefe94dbedff2c50cc67856fbf42dce2194b380e536c1500"
                            ]
                        }
                    }
                ],
                "siacoinOutputs": [
                    {
                        "value": "2000000000000000000000000",
                        "address": "addr:1d9a926b1e14b54242375c7899a60de883c8cad0a45a49a7ca2fdb6eb52f0f01dfe678918204"
                    },
                    {
                        "value": "770999970000000000000000000",
                        "address": "addr:1599ea80d9af168ce823e58448fad305eac2faf260f7f0b56481c5ef18f0961057bf17030fb3"
                    }
                ],
                "minerFee": "10000000000000000000"
            }
            "#).unwrap();

        let request = TxpoolBroadcastRequest {
            transactions: vec![],
            v2transactions: vec![tx],
        };
        let resp = client.dispatcher(request).await.unwrap();
    }

    #[wasm_bindgen_test]
    async fn test_helper_address_balance() {
        register_wasm_log();
        use sia_rust::http::endpoints::AddressBalanceRequest;
        use sia_rust::types::Address;

        let client = init_client().await;

        client
            .address_balance(
                Address::from_str("addr:1599ea80d9af168ce823e58448fad305eac2faf260f7f0b56481c5ef18f0961057bf17030fb3")
                    .unwrap(),
            )
            .await
            .unwrap();
    }
}<|MERGE_RESOLUTION|>--- conflicted
+++ resolved
@@ -861,7 +861,7 @@
         self.client
             .broadcast_transaction(&tx)
             .await
-            .map_err(|e| SendTakerFeeError::BroadcastTx(e))?;
+            .map_err(SendTakerFeeError::BroadcastTx)?;
 
         Ok(TransactionEnum::SiaTransaction(tx.into()))
     }
@@ -898,7 +898,7 @@
         self.client
             .fund_tx_single_source(&mut tx_builder, &my_keypair.public())
             .await
-            .map_err(|e| SendMakerPaymentError::FundTx(e))?;
+            .map_err(SendMakerPaymentError::FundTx)?;
 
         // Sign inputs and finalize the transaction
         let tx = tx_builder.sign_simple(vec![my_keypair]).build();
@@ -907,7 +907,7 @@
         self.client
             .broadcast_transaction(&tx)
             .await
-            .map_err(|e| SendMakerPaymentError::BroadcastTx(e))?;
+            .map_err(SendMakerPaymentError::BroadcastTx)?;
 
         Ok(TransactionEnum::SiaTransaction(tx.into()))
     }
@@ -942,7 +942,7 @@
         self.client
             .fund_tx_single_source(&mut tx_builder, &my_keypair.public())
             .await
-            .map_err(|e| SendTakerPaymentError::FundTx(e))?;
+            .map_err(SendTakerPaymentError::FundTx)?;
 
         // Sign inputs and finalize the transaction
         let tx = tx_builder.sign_simple(vec![my_keypair]).build();
@@ -951,7 +951,7 @@
         self.client
             .broadcast_transaction(&tx)
             .await
-            .map_err(|e| SendTakerPaymentError::BroadcastTx(e))?;
+            .map_err(SendTakerPaymentError::BroadcastTx)?;
 
         Ok(TransactionEnum::SiaTransaction(tx.into()))
     }
@@ -985,7 +985,7 @@
             .client
             .utxo_from_txid(&taker_payment_txid, 0)
             .await
-            .map_err(|e| MakerSpendsTakerPaymentError::UtxoFromTxid(e))?;
+            .map_err(MakerSpendsTakerPaymentError::UtxoFromTxid)?;
 
         // FIXME Alright this transaction will have a fixed size, calculate the miner fee amount
         // after we have the actual transaction size
@@ -1009,7 +1009,7 @@
         self.client
             .broadcast_transaction(&tx)
             .await
-            .map_err(|e| MakerSpendsTakerPaymentError::BroadcastTx(e))?;
+            .map_err(MakerSpendsTakerPaymentError::BroadcastTx)?;
 
         Ok(TransactionEnum::SiaTransaction(tx.into()))
     }
@@ -1041,7 +1041,7 @@
             .client
             .utxo_from_txid(&maker_payment_txid, 0)
             .await
-            .map_err(|e| TakerSpendsMakerPaymentError::UtxoFromTxid(e))?;
+            .map_err(TakerSpendsMakerPaymentError::UtxoFromTxid)?;
 
         let miner_fee = Currency::DEFAULT_FEE;
         let htlc_utxo_amount = htlc_utxo.siacoin_output.value;
@@ -1063,7 +1063,7 @@
         self.client
             .broadcast_transaction(&tx)
             .await
-            .map_err(|e| TakerSpendsMakerPaymentError::BroadcastTx(e))?;
+            .map_err(TakerSpendsMakerPaymentError::BroadcastTx)?;
 
         Ok(TransactionEnum::SiaTransaction(tx.into()))
     }
@@ -1148,16 +1148,8 @@
         let my_keypair = self.my_keypair().map_err(SendRefundHltcError::MyKeypair)?;
         let refund_public_key = my_keypair.public();
 
-<<<<<<< HEAD
-        let _args =
-            SiaRefundPaymentArgs::taker_refund(args, taker_public_key).map_err(TakerRefundsPaymentError::ParseArgs)?;
-        todo!()
-    }
-}
-=======
         // parse KDF provided data to Sia specific types
         let sia_args = SiaRefundPaymentArgs::try_from(args).map_err(SendRefundHltcError::ParseArgs)?;
->>>>>>> e8d1d864
 
         // Generate HTLC SpendPolicy as it will appear in the SiacoinInputV2
         let input_spend_policy = SpendPolicy::atomic_swap_refund(
@@ -1172,56 +1164,8 @@
             .client
             .utxo_from_txid(&sia_args.payment_tx.txid(), 0)
             .await
-            .map_err(|e| SendRefundHltcError::UtxoFromTxid(e))?;
-
-<<<<<<< HEAD
-// TODO Alright - nearly identical to MakerSpendsTakerPaymentError, refactor
-#[derive(Debug, Error)]
-pub enum TakerSpendsMakerPaymentError {
-    #[error("sia send_taker_spends_maker_payment: failed to fetch my_pubkey {0}")]
-    MyPubkey(#[from] FrameworkError),
-    #[error("sia send_taker_spends_maker_payment: invalid maker pubkey {0}")]
-    InvalidMakerPublicKey(#[from] PublicKeyError),
-    #[error("sia send_taker_spends_maker_payment: failed to parse taker_payment_tx {0}")]
-    ParseTx(#[from] SiaTransactionError),
-    #[error("sia send_taker_spends_maker_payment: failed to parse secret {0}")]
-    ParseSecret(#[from] PreimageError),
-    #[error("sia send_taker_spends_maker_payment: failed to parse secret_hash {0}")]
-    ParseSecretHash(#[from] ParseHashError),
-    #[error("sia send_taker_spends_maker_payment: failed to fetch SiacoinElement from txid {0}")]
-    UtxoFromTxid(#[from] SiaClientHelperError),
-    #[error("sia send_taker_spends_maker_payment: failed to satisfy HTLC SpendPolicy {0}")]
-    SatisfyHtlc(#[from] V2TransactionBuilderError),
-}
-
-#[derive(Debug, Error)]
-pub enum MakerSpendsTakerPaymentError {
-    #[error("sia send_maker_spends_taker_payment: failed to fetch my_pubkey {0}")]
-    MyPubkey(#[from] FrameworkError),
-    #[error("sia send_maker_spends_taker_payment: invalid taker pubkey {0}")]
-    InvalidTakerPublicKey(#[from] PublicKeyError),
-    #[error("sia send_maker_spends_taker_payment: failed to parse taker_payment_tx {0}")]
-    ParseTx(#[from] SiaTransactionError),
-    #[error("sia send_maker_spends_taker_payment: failed to parse secret {0}")]
-    ParseSecret(#[from] PreimageError),
-    #[error("sia send_maker_spends_taker_payment: failed to parse secret_hash {0}")]
-    ParseSecretHash(#[from] ParseHashError),
-    #[error("sia send_maker_spends_taker_payment: failed to fetch SiacoinElement from txid {0}")]
-    UtxoFromTxid(#[from] SiaClientHelperError),
-    #[error("sia send_maker_spends_taker_payment: failed to satisfy HTLC SpendPolicy {0}")]
-    SatisfyHtlc(#[from] V2TransactionBuilderError),
-}
-
-/// Sia typed equivalent of coins::RefundPaymentArgs
-#[allow(dead_code)]
-pub struct SiaRefundPaymentArgs {
-    payment_tx: SiaTransaction,
-    time_lock: u64,
-    maker_public_key: PublicKey,
-    taker_public_key: PublicKey,
-    secret_hash: Hash256,
-}
-=======
+            .map_err(SendRefundHltcError::UtxoFromTxid)?;
+
         let miner_fee = Currency::DEFAULT_FEE;
         let htlc_utxo_amount = htlc_utxo.siacoin_output.value;
 
@@ -1242,8 +1186,7 @@
         self.client
             .broadcast_transaction(&tx)
             .await
-            .map_err(|e| SendRefundHltcError::BroadcastTx(e))?;
->>>>>>> e8d1d864
+            .map_err(SendRefundHltcError::BroadcastTx)?;
 
         Ok(TransactionEnum::SiaTransaction(tx.into()))
     }
@@ -1254,21 +1197,8 @@
     ) -> Result<Option<TransactionEnum>, SiaCheckIfMyPaymentSentError> {
         let sia_args = SiaCheckIfMyPaymentSentArgs::try_from(args).map_err(SiaCheckIfMyPaymentSentError::ParseArgs)?;
 
-<<<<<<< HEAD
-impl SiaRefundPaymentArgs {
-    // treat other_pubkey as taker_public_key
-    #[allow(dead_code)]
-    fn maker_refund(
-        args: RefundPaymentArgs<'_>,
-        maker_public_key: PublicKey,
-    ) -> Result<Self, SiaRefundPaymentArgsError> {
-        let payment_tx = SiaTransaction::try_from(args.payment_tx.to_vec())
-            .map_err(RefundArgsParseError::ParseTx)
-            .map_err(SiaRefundPaymentArgsError::Maker)?;
-=======
         let my_keypair = self.my_keypair().map_err(SiaCheckIfMyPaymentSentError::MyKeypair)?;
         let refund_public_key = my_keypair.public();
->>>>>>> e8d1d864
 
         // Generate HTLC SpendPolicy
         let spend_policy = SpendPolicy::atomic_swap(
@@ -1278,13 +1208,7 @@
             &sia_args.secret_hash,
         );
 
-<<<<<<< HEAD
-        let taker_public_key = PublicKey::from_bytes(args.other_pubkey)
-            .map_err(RefundArgsParseError::ParseOtherPublicKey)
-            .map_err(SiaRefundPaymentArgsError::Maker)?;
-=======
         let htlc_address = spend_policy.address();
->>>>>>> e8d1d864
 
         let events_result = self.client.get_address_events(htlc_address).await;
 
@@ -1293,17 +1217,11 @@
             Err(_) => return Ok(None),
         };
 
-<<<<<<< HEAD
-        let secret_hash = Hash256::try_from(secret_hash_slice)
-            .map_err(RefundArgsParseError::ParseSecretHash)
-            .map_err(SiaRefundPaymentArgsError::Maker)?;
-=======
         let event = match events.len() {
             0 => return Ok(None),
             1 => events[0].clone(),
             _ => return Err(SiaCheckIfMyPaymentSentError::MultipleEvents(events)),
         };
->>>>>>> e8d1d864
 
         let tx = match event.data {
             EventDataWrapper::V2Transaction(tx) => tx,
@@ -1317,22 +1235,6 @@
     }
 }
 
-<<<<<<< HEAD
-    // treat other_pubkey as maker_public_key
-    fn taker_refund(
-        args: RefundPaymentArgs<'_>,
-        taker_public_key: PublicKey,
-    ) -> Result<Self, SiaRefundPaymentArgsError> {
-        let payment_tx = SiaTransaction::try_from(args.payment_tx.to_vec())
-            .map_err(RefundArgsParseError::ParseTx)
-            .map_err(SiaRefundPaymentArgsError::Taker)?;
-
-        let time_lock = args.time_lock;
-
-        let maker_public_key = PublicKey::from_bytes(args.other_pubkey)
-            .map_err(RefundArgsParseError::ParseOtherPublicKey)
-            .map_err(SiaRefundPaymentArgsError::Taker)?;
-=======
 /// Sia typed equivalent of coins::RefundPaymentArgs
 pub struct SiaRefundPaymentArgs {
     payment_tx: SiaTransaction,
@@ -1352,7 +1254,6 @@
 
         let success_public_key =
             PublicKey::from_bytes(args.other_pubkey).map_err(SiaRefundPaymentArgsError::ParseOtherPublicKey)?;
->>>>>>> e8d1d864
 
         let secret_hash_slice = match args.tx_type_with_secret_hash {
             SwapTxTypeWithSecretHash::TakerOrMakerPayment { maker_secret_hash } => maker_secret_hash,
@@ -1364,13 +1265,7 @@
             },
         };
 
-<<<<<<< HEAD
-        let secret_hash = Hash256::try_from(secret_hash_slice)
-            .map_err(RefundArgsParseError::ParseSecretHash)
-            .map_err(SiaRefundPaymentArgsError::Taker)?;
-=======
         let secret_hash = Hash256::try_from(secret_hash_slice).map_err(SiaRefundPaymentArgsError::ParseSecretHash)?;
->>>>>>> e8d1d864
 
         // TODO Alright - check watcher_reward=false, swap_unique_data and swap_contract_address are valid???
         // currently unclear what swap_unique_data and swap_contract_address are used for(if anything)
@@ -1452,6 +1347,7 @@
 
 /// Sia typed equivalent of coins::CheckIfMyPaymentSentArgs
 /// Does not include irrelevant fields swap_contract_address, swap_unique_data or payment_instructions
+#[allow(dead_code)] // FIXME Alright - current WIP
 struct SiaCheckIfMyPaymentSentArgs {
     time_lock: u64,
     /// The PublicKey that appears in the HTLC SpendPolicy success branch
