use super::{BalanceError, CoinBalance, CoinsContext, HistorySyncState, MarketCoinOps, MmCoin, NumConversError,
            RawTransactionFut, RawTransactionRequest, SwapOps, TradeFee, TransactionData, TransactionDetails,
            TransactionEnum, TransactionFut, TransactionType};
use crate::siacoin::sia_withdraw::SiaWithdrawBuilder;
use crate::{coin_errors::MyAddressError, BalanceFut, CanRefundHtlc, CheckIfMyPaymentSentArgs, CoinFutSpawner,
            ConfirmPaymentInput, DexFee, FeeApproxStage, FoundSwapTxSpend, MakerSwapTakerCoin, MmCoinEnum,
            NegotiateSwapContractAddrErr, PaymentInstructionArgs, PaymentInstructions, PaymentInstructionsErr,
            PrivKeyBuildPolicy, PrivKeyPolicy, RawTransactionResult, RefundPaymentArgs, RefundResult,
            SearchForSwapTxSpendInput, SendMakerPaymentSpendPreimageInput, SendPaymentArgs, SignRawTransactionRequest,
            SignatureResult, SpendPaymentArgs, TakerSwapMakerCoin, TradePreimageFut, TradePreimageResult,
            TradePreimageValue, TransactionResult, TxMarshalingErr, UnexpectedDerivationMethod, ValidateAddressResult,
            ValidateFeeArgs, ValidateInstructionsErr, ValidateOtherPubKeyErr, ValidatePaymentError,
            ValidatePaymentFut, ValidatePaymentInput, ValidatePaymentResult, ValidateWatcherSpendInput,
            VerificationResult, WaitForHTLCTxSpendArgs, WatcherOps, WatcherReward, WatcherRewardError,
            WatcherSearchForSwapTxSpendInput, WatcherValidatePaymentInput, WatcherValidateTakerFeeInput, WithdrawFut,
            WithdrawRequest};
use async_trait::async_trait;
use common::executor::abortable_queue::AbortableQueue;
use common::executor::{AbortableSystem, AbortedError, Timer};
use futures::compat::Future01CompatExt;
use futures::{FutureExt, TryFutureExt};
use futures01::Future;
use keys::KeyPair;
use mm2_core::mm_ctx::MmArc;
use mm2_err_handle::prelude::*;
use mm2_number::num_bigint::ToBigInt;
use mm2_number::{BigDecimal, BigInt, MmNumber};
use num_traits::ToPrimitive;
use rpc::v1::types::{Bytes as BytesJson, H256 as H256Json};
use serde_json::Value as Json;
use sia_rust::http_client::{SiaApiClient, SiaApiClientError, SiaHttpConf};
use sia_rust::http_endpoints::{AddressUtxosRequest, AddressUtxosResponse, AddressesEventsRequest,
                               TxpoolBroadcastRequest};
use sia_rust::spend_policy::SpendPolicy;
<<<<<<< HEAD
use sia_rust::transaction::V2Transaction;
use sia_rust::types::Address;
=======
use sia_rust::transaction::{V1Transaction, V2Transaction};
use sia_rust::types::{Address, Event, EventDataWrapper, EventPayout, EventType};
>>>>>>> d18769c3
use sia_rust::{Keypair, KeypairError};
use std::collections::hash_map::Entry;
use std::collections::{HashMap, HashSet};
use std::ops::Deref;
use std::str::FromStr;
use std::sync::{Arc, Mutex};

pub mod sia_hd_wallet;
mod sia_withdraw;

#[derive(Clone)]
pub struct SiaCoin(SiaArc);
#[derive(Clone)]
pub struct SiaArc(Arc<SiaCoinFields>);

#[derive(Debug, Display)]
pub enum SiaConfError {
    #[display(fmt = "'foo' field is not found in config")]
    Foo,
    Bar(String),
}

pub type SiaConfResult<T> = Result<T, MmError<SiaConfError>>;

#[derive(Debug)]
pub struct SiaCoinConf {
    ticker: String,
    pub foo: u32,
}

// TODO see https://github.com/KomodoPlatform/komodo-defi-framework/pull/2086#discussion_r1521660384
// for additional fields needed
#[derive(Clone, Debug, Deserialize, Serialize)]
pub struct SiaCoinActivationParams {
    #[serde(default)]
    pub tx_history: bool,
    pub required_confirmations: Option<u64>,
    pub gap_limit: Option<u32>,
    pub http_conf: SiaHttpConf,
}

pub struct SiaConfBuilder<'a> {
    #[allow(dead_code)]
    conf: &'a Json,
    ticker: &'a str,
}

impl<'a> SiaConfBuilder<'a> {
    pub fn new(conf: &'a Json, ticker: &'a str) -> Self { SiaConfBuilder { conf, ticker } }

    pub fn build(&self) -> SiaConfResult<SiaCoinConf> {
        Ok(SiaCoinConf {
            ticker: self.ticker.to_owned(),
            foo: 0,
        })
    }
}

// TODO see https://github.com/KomodoPlatform/komodo-defi-framework/pull/2086#discussion_r1521668313
// for additional fields needed
pub struct SiaCoinFields {
    /// SIA coin config
    pub conf: SiaCoinConf,
    pub priv_key_policy: PrivKeyPolicy<Keypair>,
    /// HTTP(s) client
    pub http_client: SiaApiClient,
    /// State of the transaction history loop (enabled, started, in progress, etc.)
    pub history_sync_state: Mutex<HistorySyncState>,
    /// This abortable system is used to spawn coin's related futures that should be aborted on coin deactivation
    /// and on [`MmArc::stop`].
    pub abortable_system: AbortableQueue,
}

pub async fn sia_coin_from_conf_and_params(
    ctx: &MmArc,
    ticker: &str,
    conf: &Json,
    params: &SiaCoinActivationParams,
    priv_key_policy: PrivKeyBuildPolicy,
) -> Result<SiaCoin, MmError<SiaCoinBuildError>> {
    let priv_key = match priv_key_policy {
        PrivKeyBuildPolicy::IguanaPrivKey(priv_key) => priv_key,
        _ => return Err(SiaCoinBuildError::UnsupportedPrivKeyPolicy.into()),
    };
    let key_pair = Keypair::from_private_bytes(priv_key.as_slice()).map_err(SiaCoinBuildError::InvalidSecretKey)?;
    let builder = SiaCoinBuilder::new(ctx, ticker, conf, key_pair, params);
    builder.build().await
}

pub struct SiaCoinBuilder<'a> {
    ctx: &'a MmArc,
    ticker: &'a str,
    conf: &'a Json,
    key_pair: Keypair,
    params: &'a SiaCoinActivationParams,
}

impl<'a> SiaCoinBuilder<'a> {
    pub fn new(
        ctx: &'a MmArc,
        ticker: &'a str,
        conf: &'a Json,
        key_pair: Keypair,
        params: &'a SiaCoinActivationParams,
    ) -> Self {
        SiaCoinBuilder {
            ctx,
            ticker,
            conf,
            key_pair,
            params,
        }
    }
}

/// Convert hastings amount to siacoin amount
fn siacoin_from_hastings(hastings: u128) -> BigDecimal {
    let hastings = BigInt::from(hastings);
    let decimals = BigInt::from(10u128.pow(24));
    BigDecimal::from(hastings) / BigDecimal::from(decimals)
}

/// Convert siacoin amount to hastings amount
fn siacoin_to_hastings(siacoin: BigDecimal) -> Result<u128, MmError<NumConversError>> {
    let decimals = BigInt::from(10u128.pow(24));
    let hastings = siacoin * BigDecimal::from(decimals);
    let hastings = hastings.to_bigint().ok_or(NumConversError(format!(
        "Failed to convert BigDecimal:{} to BigInt!",
        hastings
    )))?;
    Ok(hastings.to_u128().ok_or(NumConversError(format!(
        "Failed to convert BigInt:{} to u128!",
        hastings
    )))?)
}

impl From<SiaConfError> for SiaCoinBuildError {
    fn from(e: SiaConfError) -> Self { SiaCoinBuildError::ConfError(e) }
}

#[derive(Debug, Display)]
pub enum SiaCoinBuildError {
    ConfError(SiaConfError),
    UnsupportedPrivKeyPolicy,
    ClientError(SiaApiClientError),
    InvalidSecretKey(KeypairError),
    InternalError(String),
}

impl<'a> SiaCoinBuilder<'a> {
    #[allow(dead_code)]
    fn ctx(&self) -> &MmArc { self.ctx }

    #[allow(dead_code)]
    fn conf(&self) -> &Json { self.conf }

    fn ticker(&self) -> &str { self.ticker }

    async fn build(self) -> MmResult<SiaCoin, SiaCoinBuildError> {
        let conf = SiaConfBuilder::new(self.conf, self.ticker()).build()?;
        let abortable_system: AbortableQueue = self.ctx().abortable_system.create_subsystem().map_to_mm(|_| {
            SiaCoinBuildError::InternalError(format!("Failed to create abortable system for {}", self.ticker()))
        })?;
        let history_sync_state = if self.params.tx_history {
            HistorySyncState::NotStarted
        } else {
            HistorySyncState::NotEnabled
        };
        let sia_fields = SiaCoinFields {
            conf,
            http_client: SiaApiClient::new(self.params.http_conf.clone())
                .await
                .map_to_mm(SiaCoinBuildError::ClientError)?,
            priv_key_policy: PrivKeyPolicy::Iguana(self.key_pair),
            history_sync_state: Mutex::new(history_sync_state),
            abortable_system,
        };
        let sia_arc = SiaArc::new(sia_fields);

        Ok(SiaCoin::from(sia_arc))
    }
}

impl Deref for SiaArc {
    type Target = SiaCoinFields;
    fn deref(&self) -> &SiaCoinFields { &self.0 }
}

impl From<SiaCoinFields> for SiaArc {
    fn from(coin: SiaCoinFields) -> SiaArc { SiaArc::new(coin) }
}

impl From<Arc<SiaCoinFields>> for SiaArc {
    fn from(arc: Arc<SiaCoinFields>) -> SiaArc { SiaArc(arc) }
}

impl From<SiaArc> for SiaCoin {
    fn from(coin: SiaArc) -> SiaCoin { SiaCoin(coin) }
}

impl SiaArc {
    pub fn new(fields: SiaCoinFields) -> SiaArc { SiaArc(Arc::new(fields)) }

    pub fn with_arc(inner: Arc<SiaCoinFields>) -> SiaArc { SiaArc(inner) }
}

#[derive(Clone, Debug, Serialize, Deserialize)]
pub struct SiaCoinProtocolInfo;

#[derive(Clone, Debug, Deserialize, PartialEq, Serialize)]
pub struct SiaFeeDetails {
    pub coin: String,
    pub amount: BigDecimal,
}

#[async_trait]
impl MmCoin for SiaCoin {
    fn is_asset_chain(&self) -> bool { false }

    fn spawner(&self) -> CoinFutSpawner { CoinFutSpawner::new(&self.0.abortable_system) }

    fn get_raw_transaction(&self, _req: RawTransactionRequest) -> RawTransactionFut { unimplemented!() }

    fn get_tx_hex_by_hash(&self, _tx_hash: Vec<u8>) -> RawTransactionFut { unimplemented!() }

    fn withdraw(&self, req: WithdrawRequest) -> WithdrawFut {
        let coin = self.clone();
        let fut = async move {
            let builder = SiaWithdrawBuilder::new(&coin, req)?;
            builder.build().await
        };
        Box::new(fut.boxed().compat())
    }

    fn decimals(&self) -> u8 { 24 }

    fn convert_to_address(&self, _from: &str, _to_address_format: Json) -> Result<String, String> { unimplemented!() }

    fn validate_address(&self, address: &str) -> ValidateAddressResult {
        match Address::from_str(address) {
            Ok(_) => ValidateAddressResult {
                is_valid: true,
                reason: None,
            },
            Err(e) => ValidateAddressResult {
                is_valid: false,
                reason: Some(e.to_string()),
            },
        }
    }

    // Todo: deprecate this due to the use of attempts once tx_history_v2 is implemented
    fn process_history_loop(&self, ctx: MmArc) -> Box<dyn Future<Item = (), Error = ()> + Send> {
        if self.history_sync_status() == HistorySyncState::NotEnabled {
            return Box::new(futures01::future::ok(()));
        }

        let mut my_balance: Option<CoinBalance> = None;
        let coin = self.clone();

        let fut = async move {
            let history = match coin.load_history_from_file(&ctx).compat().await {
                Ok(history) => history,
                Err(e) => {
                    log_tag!(
                        ctx,
                        "",
                        "tx_history",
                        "coin" => coin.0.conf.ticker;
                        fmt = "Error {} on 'load_history_from_file', stop the history loop", e
                    );
                    return;
                },
            };

            let mut history_map: HashMap<H256Json, TransactionDetails> = history
                .into_iter()
                .filter_map(|tx| {
                    let tx_hash = H256Json::from_str(tx.tx.tx_hash()?).ok()?;
                    Some((tx_hash, tx))
                })
                .collect();

            let mut success_iteration = 0i32;
            let mut attempts = 0;
            loop {
                if ctx.is_stopping() {
                    break;
                };
                {
                    let coins_ctx = CoinsContext::from_ctx(&ctx).unwrap();
                    let coins = coins_ctx.coins.lock().await;
                    if !coins.contains_key(&coin.0.conf.ticker) {
                        log_tag!(ctx, "", "tx_history", "coin" => coin.0.conf.ticker; fmt = "Loop stopped");
                        attempts += 1;
                        if attempts > 6 {
                            log_tag!(
                                ctx,
                                "",
                                "tx_history",
                                "coin" => coin.0.conf.ticker;
                                fmt = "Loop stopped after 6 attempts to find coin in coins context"
                            );
                            break;
                        }
                        Timer::sleep(10.).await;
                        continue;
                    };
                }

                let actual_balance = match coin.my_balance().compat().await {
                    Ok(actual_balance) => Some(actual_balance),
                    Err(err) => {
                        log_tag!(
                            ctx,
                            "",
                            "tx_history",
                            "coin" => coin.0.conf.ticker;
                            fmt = "Error {:?} on getting balance", err
                        );
                        None
                    },
                };

                let need_update = history_map.iter().any(|(_, tx)| tx.should_update());
                match (&my_balance, &actual_balance) {
                    (Some(prev_balance), Some(actual_balance)) if prev_balance == actual_balance && !need_update => {
                        // my balance hasn't been changed, there is no need to reload tx_history
                        Timer::sleep(30.).await;
                        continue;
                    },
                    _ => (),
                }

                // Todo: get mempool transactions and update them once they have confirmations
                let filtered_events: Vec<Event> = match coin.request_events_history().await {
                    Ok(events) => events
                        .into_iter()
                        .filter(|event| {
                            event.event_type == EventType::V2Transaction
                                || event.event_type == EventType::V1Transaction
                                || event.event_type == EventType::Miner
                                || event.event_type == EventType::Foundation
                        })
                        .collect(),
                    Err(e) => {
                        log_tag!(
                            ctx,
                            "",
                            "tx_history",
                            "coin" => coin.0.conf.ticker;
                            fmt = "Error {} on 'request_events_history', stop the history loop", e
                        );

                        Timer::sleep(10.).await;
                        continue;
                    },
                };

                // Remove transactions in the history_map that are not in the requested transaction list anymore
                let history_length = history_map.len();
                let requested_ids: HashSet<H256Json> = filtered_events.iter().map(|x| H256Json(x.id.0)).collect();
                history_map.retain(|hash, _| requested_ids.contains(hash));

                if history_map.len() < history_length {
                    let to_write: Vec<TransactionDetails> = history_map.values().cloned().collect();
                    if let Err(e) = coin.save_history_to_file(&ctx, to_write).compat().await {
                        log_tag!(
                            ctx,
                            "",
                            "tx_history",
                            "coin" => coin.0.conf.ticker;
                            fmt = "Error {} on 'save_history_to_file', stop the history loop", e
                        );
                        return;
                    };
                }

                let mut transactions_left = if requested_ids.len() > history_map.len() {
                    *coin.0.history_sync_state.lock().unwrap() = HistorySyncState::InProgress(json!({
                        "transactions_left": requested_ids.len() - history_map.len()
                    }));
                    requested_ids.len() - history_map.len()
                } else {
                    *coin.0.history_sync_state.lock().unwrap() = HistorySyncState::InProgress(json!({
                        "transactions_left": 0
                    }));
                    0
                };

                for txid in requested_ids {
                    let mut updated = false;
                    match history_map.entry(txid) {
                        Entry::Vacant(e) => match filtered_events.iter().find(|event| H256Json(event.id.0) == txid) {
                            Some(event) => {
                                let tx_details = match coin.tx_details_from_event(event) {
                                    Ok(tx_details) => tx_details,
                                    Err(e) => {
                                        log_tag!(
                                            ctx,
                                            "",
                                            "tx_history",
                                            "coin" => coin.0.conf.ticker;
                                            fmt = "Error {} on 'tx_details_from_event', stop the history loop", e
                                        );
                                        return;
                                    },
                                };
                                e.insert(tx_details);
                                if transactions_left > 0 {
                                    transactions_left -= 1;
                                    *coin.0.history_sync_state.lock().unwrap() =
                                        HistorySyncState::InProgress(json!({ "transactions_left": transactions_left }));
                                }
                                updated = true;
                            },
                            None => log_tag!(
                                ctx,
                                "",
                                "tx_history",
                                "coin" => coin.0.conf.ticker;
                                fmt = "Transaction with id {} not found in the events list", txid
                            ),
                        },
                        Entry::Occupied(_) => {},
                    }
                    if updated {
                        let to_write: Vec<TransactionDetails> = history_map.values().cloned().collect();
                        if let Err(e) = coin.save_history_to_file(&ctx, to_write).compat().await {
                            log_tag!(
                                ctx,
                                "",
                                "tx_history",
                                "coin" => coin.0.conf.ticker;
                                fmt = "Error {} on 'save_history_to_file', stop the history loop", e
                            );
                            return;
                        };
                    }
                }
                *coin.0.history_sync_state.lock().unwrap() = HistorySyncState::Finished;

                if success_iteration == 0 {
                    log_tag!(
                        ctx,
                        "😅",
                        "tx_history",
                        "coin" => coin.0.conf.ticker;
                        fmt = "history has been loaded successfully"
                    );
                }

                my_balance = actual_balance;
                success_iteration += 1;
                Timer::sleep(30.).await;
            }
        };

        Box::new(fut.map(|_| Ok(())).boxed().compat())
    }

    fn history_sync_status(&self) -> HistorySyncState { self.0.history_sync_state.lock().unwrap().clone() }

    /// Get fee to be paid per 1 swap transaction
    fn get_trade_fee(&self) -> Box<dyn Future<Item = TradeFee, Error = String> + Send> { unimplemented!() }

    async fn get_sender_trade_fee(
        &self,
        _value: TradePreimageValue,
        _stage: FeeApproxStage,
        _include_refund_fee: bool,
    ) -> TradePreimageResult<TradeFee> {
        unimplemented!()
    }

    fn get_receiver_trade_fee(&self, _stage: FeeApproxStage) -> TradePreimageFut<TradeFee> { unimplemented!() }

    async fn get_fee_to_send_taker_fee(
        &self,
        _dex_fee_amount: DexFee,
        _stage: FeeApproxStage,
    ) -> TradePreimageResult<TradeFee> {
        unimplemented!()
    }

    fn required_confirmations(&self) -> u64 { unimplemented!() }

    fn requires_notarization(&self) -> bool { false }

    fn set_required_confirmations(&self, _confirmations: u64) { unimplemented!() }

    fn set_requires_notarization(&self, _requires_nota: bool) { unimplemented!() }

    fn swap_contract_address(&self) -> Option<BytesJson> { unimplemented!() }

    fn fallback_swap_contract(&self) -> Option<BytesJson> { unimplemented!() }

    fn mature_confirmations(&self) -> Option<u32> { unimplemented!() }

    fn coin_protocol_info(&self, _amount_to_receive: Option<MmNumber>) -> Vec<u8> { Vec::new() }

    fn is_coin_protocol_supported(
        &self,
        _info: &Option<Vec<u8>>,
        _amount_to_send: Option<MmNumber>,
        _locktime: u64,
        _is_maker: bool,
    ) -> bool {
        true
    }

    fn on_disabled(&self) -> Result<(), AbortedError> { Ok(()) }

    fn on_token_deactivated(&self, _ticker: &str) {}
}

// TODO Alright - Dummy values for these functions allow minimal functionality to produce signatures
#[async_trait]
impl MarketCoinOps for SiaCoin {
    fn ticker(&self) -> &str { &self.0.conf.ticker }

    // needs test coverage FIXME COME BACK
    fn my_address(&self) -> MmResult<String, MyAddressError> {
        let key_pair = match &self.0.priv_key_policy {
            PrivKeyPolicy::Iguana(key_pair) => key_pair,
            PrivKeyPolicy::Trezor => {
                return Err(MyAddressError::UnexpectedDerivationMethod(
                    "Trezor not yet supported. Must use iguana seed.".to_string(),
                )
                .into());
            },
            PrivKeyPolicy::HDWallet { .. } => {
                return Err(MyAddressError::UnexpectedDerivationMethod(
                    "HDWallet not yet supported. Must use iguana seed.".to_string(),
                )
                .into());
            },
            #[cfg(target_arch = "wasm32")]
            PrivKeyPolicy::Metamask(_) => {
                return Err(MyAddressError::UnexpectedDerivationMethod(
                    "Metamask not supported. Must use iguana seed.".to_string(),
                )
                .into());
            },
        };
        let address = SpendPolicy::PublicKey(key_pair.public()).address();
        Ok(address.to_string())
    }

    async fn get_public_key(&self) -> Result<String, MmError<UnexpectedDerivationMethod>> {
        let key_pair = match &self.0.priv_key_policy {
            PrivKeyPolicy::Iguana(key_pair) => key_pair,
            PrivKeyPolicy::Trezor => {
                return MmError::err(UnexpectedDerivationMethod::ExpectedSingleAddress);
            },
            PrivKeyPolicy::HDWallet { .. } => {
                return MmError::err(UnexpectedDerivationMethod::ExpectedSingleAddress);
            },
            #[cfg(target_arch = "wasm32")]
            PrivKeyPolicy::Metamask(_) => {
                return MmError::err(UnexpectedDerivationMethod::ExpectedSingleAddress);
            },
        };
        Ok(key_pair.public().to_string())
    }

    // TODO Alright: I think this method can be removed from this trait
    fn sign_message_hash(&self, _message: &str) -> Option<[u8; 32]> { unimplemented!() }

    fn sign_message(&self, _message: &str) -> SignatureResult<String> { unimplemented!() }

    fn verify_message(&self, _signature: &str, _message: &str, _address: &str) -> VerificationResult<bool> {
        unimplemented!()
    }

    fn my_balance(&self) -> BalanceFut<CoinBalance> {
        let coin = self.clone();
        let fut = async move {
            let my_address = match &coin.0.priv_key_policy {
                PrivKeyPolicy::Iguana(key_pair) => SpendPolicy::PublicKey(key_pair.public()).address(),
                _ => {
                    return MmError::err(BalanceError::UnexpectedDerivationMethod(
                        UnexpectedDerivationMethod::ExpectedSingleAddress,
                    ))
                },
            };
            let balance = coin
                .0
                .http_client
                .address_balance(my_address)
                .await
                .map_to_mm(|e| BalanceError::Transport(e.to_string()))?;
            Ok(CoinBalance {
                spendable: siacoin_from_hastings(*balance.siacoins),
                unspendable: siacoin_from_hastings(*balance.immature_siacoins),
            })
        };
        Box::new(fut.boxed().compat())
    }

    fn base_coin_balance(&self) -> BalanceFut<BigDecimal> { unimplemented!() }

    fn platform_ticker(&self) -> &str { "TSIA" }

    /// Receives raw transaction bytes in hexadecimal format as input and returns tx hash in hexadecimal format
    fn send_raw_tx(&self, tx: &str) -> Box<dyn Future<Item = String, Error = String> + Send> {
        let http_client = self.0.http_client.clone();
        let tx = tx.to_owned();

        let fut = async move {
            let transaction = serde_json::from_str::<V2Transaction>(&tx).map_err(|e| e.to_string())?;
            let txid = transaction.txid().to_string();
            let request = TxpoolBroadcastRequest {
                transactions: vec![],
                v2transactions: vec![transaction],
            };

            http_client.dispatcher(request).await.map_err(|e| e.to_string())?;
            Ok(txid)
        };
        Box::new(fut.boxed().compat())
    }

    fn send_raw_tx_bytes(&self, _tx: &[u8]) -> Box<dyn Future<Item = String, Error = String> + Send> {
        unimplemented!()
    }

    #[inline(always)]
    async fn sign_raw_tx(&self, _args: &SignRawTransactionRequest) -> RawTransactionResult { unimplemented!() }

    fn wait_for_confirmations(&self, _input: ConfirmPaymentInput) -> Box<dyn Future<Item = (), Error = String> + Send> {
        unimplemented!()
    }

    fn wait_for_htlc_tx_spend(&self, _args: WaitForHTLCTxSpendArgs<'_>) -> TransactionFut { unimplemented!() }

    fn tx_enum_from_bytes(&self, _bytes: &[u8]) -> Result<TransactionEnum, MmError<TxMarshalingErr>> {
        MmError::err(TxMarshalingErr::NotSupported(
            "tx_enum_from_bytes is not supported for Sia coin yet.".to_string(),
        ))
    }

    fn current_block(&self) -> Box<dyn Future<Item = u64, Error = String> + Send> {
        let http_client = self.0.http_client.clone(); // Clone the client

        let height_fut = async move { http_client.current_height().await.map_err(|e| e.to_string()) }
            .boxed() // Make the future 'static by boxing
            .compat(); // Convert to a futures 0.1-compatible future

        Box::new(height_fut)
    }

    fn display_priv_key(&self) -> Result<String, String> { unimplemented!() }

    fn min_tx_amount(&self) -> BigDecimal { unimplemented!() }

    fn min_trading_vol(&self) -> MmNumber { unimplemented!() }

    fn is_trezor(&self) -> bool { self.0.priv_key_policy.is_trezor() }
}

#[async_trait]
impl SwapOps for SiaCoin {
    fn send_taker_fee(&self, _fee_addr: &[u8], _dex_fee: DexFee, _uuid: &[u8], _expire_at: u64) -> TransactionFut {
        unimplemented!()
    }

    fn send_maker_payment(&self, _maker_payment_args: SendPaymentArgs) -> TransactionFut { unimplemented!() }

    fn send_taker_payment(&self, _taker_payment_args: SendPaymentArgs) -> TransactionFut { unimplemented!() }

    async fn send_maker_spends_taker_payment(
        &self,
        _maker_spends_payment_args: SpendPaymentArgs<'_>,
    ) -> TransactionResult {
        unimplemented!()
    }

    async fn send_taker_spends_maker_payment(
        &self,
        _taker_spends_payment_args: SpendPaymentArgs<'_>,
    ) -> TransactionResult {
        unimplemented!()
    }

    async fn send_taker_refunds_payment(
        &self,
        _taker_refunds_payment_args: RefundPaymentArgs<'_>,
    ) -> TransactionResult {
        unimplemented!()
    }

    async fn send_maker_refunds_payment(
        &self,
        _maker_refunds_payment_args: RefundPaymentArgs<'_>,
    ) -> TransactionResult {
        unimplemented!()
    }

    fn validate_fee(&self, _validate_fee_args: ValidateFeeArgs) -> ValidatePaymentFut<()> { unimplemented!() }

    async fn validate_maker_payment(&self, _input: ValidatePaymentInput) -> ValidatePaymentResult<()> {
        unimplemented!()
    }

    async fn validate_taker_payment(&self, _input: ValidatePaymentInput) -> ValidatePaymentResult<()> {
        unimplemented!()
    }

    fn check_if_my_payment_sent(
        &self,
        _if_my_payment_sent_args: CheckIfMyPaymentSentArgs,
    ) -> Box<dyn Future<Item = Option<TransactionEnum>, Error = String> + Send> {
        unimplemented!()
    }

    async fn search_for_swap_tx_spend_my(
        &self,
        _: SearchForSwapTxSpendInput<'_>,
    ) -> Result<Option<FoundSwapTxSpend>, String> {
        unimplemented!()
    }

    async fn search_for_swap_tx_spend_other(
        &self,
        _: SearchForSwapTxSpendInput<'_>,
    ) -> Result<Option<FoundSwapTxSpend>, String> {
        unimplemented!()
    }

    fn check_tx_signed_by_pub(&self, _tx: &[u8], _expected_pub: &[u8]) -> Result<bool, MmError<ValidatePaymentError>> {
        unimplemented!();
    }

    async fn extract_secret(
        &self,
        _secret_hash: &[u8],
        _spend_tx: &[u8],
        _watcher_reward: bool,
    ) -> Result<Vec<u8>, String> {
        unimplemented!()
    }

    fn is_auto_refundable(&self) -> bool { false }

    async fn wait_for_htlc_refund(&self, _tx: &[u8], _locktime: u64) -> RefundResult<()> { unimplemented!() }

    fn negotiate_swap_contract_addr(
        &self,
        _other_side_address: Option<&[u8]>,
    ) -> Result<Option<BytesJson>, MmError<NegotiateSwapContractAddrErr>> {
        unimplemented!()
    }

    fn derive_htlc_key_pair(&self, _swap_unique_data: &[u8]) -> KeyPair { unimplemented!() }

    fn derive_htlc_pubkey(&self, _swap_unique_data: &[u8]) -> Vec<u8> { unimplemented!() }

    fn can_refund_htlc(&self, _locktime: u64) -> Box<dyn Future<Item = CanRefundHtlc, Error = String> + Send + '_> {
        unimplemented!()
    }

    fn validate_other_pubkey(&self, _raw_pubkey: &[u8]) -> MmResult<(), ValidateOtherPubKeyErr> { unimplemented!() }

    async fn maker_payment_instructions(
        &self,
        _args: PaymentInstructionArgs<'_>,
    ) -> Result<Option<Vec<u8>>, MmError<PaymentInstructionsErr>> {
        unimplemented!()
    }

    async fn taker_payment_instructions(
        &self,
        _args: PaymentInstructionArgs<'_>,
    ) -> Result<Option<Vec<u8>>, MmError<PaymentInstructionsErr>> {
        unimplemented!()
    }

    fn validate_maker_payment_instructions(
        &self,
        _instructions: &[u8],
        _args: PaymentInstructionArgs,
    ) -> Result<PaymentInstructions, MmError<ValidateInstructionsErr>> {
        unimplemented!()
    }

    fn validate_taker_payment_instructions(
        &self,
        _instructions: &[u8],
        _args: PaymentInstructionArgs,
    ) -> Result<PaymentInstructions, MmError<ValidateInstructionsErr>> {
        unimplemented!()
    }
}

#[async_trait]
impl TakerSwapMakerCoin for SiaCoin {
    async fn on_taker_payment_refund_start(&self, _maker_payment: &[u8]) -> RefundResult<()> { Ok(()) }

    async fn on_taker_payment_refund_success(&self, _maker_payment: &[u8]) -> RefundResult<()> { Ok(()) }
}

#[async_trait]
impl MakerSwapTakerCoin for SiaCoin {
    async fn on_maker_payment_refund_start(&self, _taker_payment: &[u8]) -> RefundResult<()> { Ok(()) }

    async fn on_maker_payment_refund_success(&self, _taker_payment: &[u8]) -> RefundResult<()> { Ok(()) }
}

// TODO ideally we would not have to implement this trait for SiaCoin
// requires significant refactoring
#[async_trait]
impl WatcherOps for SiaCoin {
    fn send_maker_payment_spend_preimage(&self, _input: SendMakerPaymentSpendPreimageInput) -> TransactionFut {
        unimplemented!();
    }

    fn send_taker_payment_refund_preimage(&self, _watcher_refunds_payment_args: RefundPaymentArgs) -> TransactionFut {
        unimplemented!();
    }

    fn create_taker_payment_refund_preimage(
        &self,
        _taker_payment_tx: &[u8],
        _time_lock: u64,
        _maker_pub: &[u8],
        _secret_hash: &[u8],
        _swap_contract_address: &Option<BytesJson>,
        _swap_unique_data: &[u8],
    ) -> TransactionFut {
        unimplemented!();
    }

    fn create_maker_payment_spend_preimage(
        &self,
        _maker_payment_tx: &[u8],
        _time_lock: u64,
        _maker_pub: &[u8],
        _secret_hash: &[u8],
        _swap_unique_data: &[u8],
    ) -> TransactionFut {
        unimplemented!();
    }

    fn watcher_validate_taker_fee(&self, _input: WatcherValidateTakerFeeInput) -> ValidatePaymentFut<()> {
        unimplemented!();
    }

    fn watcher_validate_taker_payment(&self, _input: WatcherValidatePaymentInput) -> ValidatePaymentFut<()> {
        unimplemented!();
    }

    fn taker_validates_payment_spend_or_refund(&self, _input: ValidateWatcherSpendInput) -> ValidatePaymentFut<()> {
        unimplemented!()
    }

    async fn watcher_search_for_swap_tx_spend(
        &self,
        _input: WatcherSearchForSwapTxSpendInput<'_>,
    ) -> Result<Option<FoundSwapTxSpend>, String> {
        unimplemented!();
    }

    async fn get_taker_watcher_reward(
        &self,
        _other_coin: &MmCoinEnum,
        _coin_amount: Option<BigDecimal>,
        _other_coin_amount: Option<BigDecimal>,
        _reward_amount: Option<BigDecimal>,
        _wait_until: u64,
    ) -> Result<WatcherReward, MmError<WatcherRewardError>> {
        unimplemented!()
    }

    async fn get_maker_watcher_reward(
        &self,
        _other_coin: &MmCoinEnum,
        _reward_amount: Option<BigDecimal>,
        _wait_until: u64,
    ) -> Result<Option<WatcherReward>, MmError<WatcherRewardError>> {
        unimplemented!()
    }
}

#[derive(Clone, Debug, Deserialize, PartialEq, Serialize)]
#[serde(untagged)]
pub enum SiaTransactionTypes {
    V1Transaction(V1Transaction),
    V2Transaction(V2Transaction),
    EventPayout(EventPayout),
}

impl SiaCoin {
    async fn get_unspent_outputs(&self, address: Address) -> Result<AddressUtxosResponse, MmError<SiaApiClientError>> {
        let request = AddressUtxosRequest { address };
        let res = self.0.http_client.dispatcher(request).await?;
        Ok(res)
    }

    async fn get_address_events(&self, address: Address) -> Result<Vec<Event>, MmError<SiaApiClientError>> {
        let request = AddressesEventsRequest { address };
        let res = self.0.http_client.dispatcher(request).await?;
        Ok(res)
    }

    pub async fn request_events_history(&self) -> Result<Vec<Event>, MmError<String>> {
        let my_address = match &self.0.priv_key_policy {
            PrivKeyPolicy::Iguana(key_pair) => SpendPolicy::PublicKey(key_pair.public()).address(),
            _ => {
                return MmError::err(ERRL!("Unexpected derivation method. Expected single address."));
            },
        };

        let address_events = self.get_address_events(my_address).await.map_err(|e| e.to_string())?;

        Ok(address_events)
    }

    fn tx_details_from_event(&self, event: &Event) -> Result<TransactionDetails, MmError<String>> {
        match &event.data {
            EventDataWrapper::V2Transaction(tx) => {
                let txid = tx.txid().to_string();

                let from: Vec<String> = tx
                    .siacoin_inputs
                    .iter()
                    .map(|input| input.parent.siacoin_output.address.to_string())
                    .collect();

                let to: Vec<String> = tx
                    .siacoin_outputs
                    .iter()
                    .map(|output| output.address.to_string())
                    .collect();

                let total_input: u128 = tx
                    .siacoin_inputs
                    .iter()
                    .map(|input| *input.parent.siacoin_output.value)
                    .sum();

                let total_output: u128 = tx.siacoin_outputs.iter().map(|output| *output.value).sum();

                let fee = total_input - total_output;

                let my_address = self.my_address().mm_err(|e| e.to_string())?;

                let spent_by_me: u128 = tx
                    .siacoin_inputs
                    .iter()
                    .filter(|input| input.parent.siacoin_output.address.to_string() == my_address)
                    .map(|input| *input.parent.siacoin_output.value)
                    .sum();

                let received_by_me: u128 = tx
                    .siacoin_outputs
                    .iter()
                    .filter(|output| output.address.to_string() == my_address)
                    .map(|output| *output.value)
                    .sum();

                let my_balance_change = siacoin_from_hastings(received_by_me) - siacoin_from_hastings(spent_by_me);

                Ok(TransactionDetails {
                    tx: TransactionData::Sia {
                        tx_json: SiaTransactionTypes::V2Transaction(tx.clone()),
                        tx_hash: txid,
                    },
                    from,
                    to,
                    total_amount: siacoin_from_hastings(total_input),
                    spent_by_me: siacoin_from_hastings(spent_by_me),
                    received_by_me: siacoin_from_hastings(received_by_me),
                    my_balance_change,
                    block_height: event.index.height,
                    timestamp: event.timestamp.timestamp() as u64,
                    fee_details: Some(
                        SiaFeeDetails {
                            coin: self.ticker().to_string(),
                            amount: siacoin_from_hastings(fee),
                        }
                        .into(),
                    ),
                    coin: self.ticker().to_string(),
                    internal_id: vec![].into(),
                    kmd_rewards: None,
                    transaction_type: TransactionType::SiaV2Transaction,
                    memo: None,
                })
            },
            EventDataWrapper::V1Transaction(tx) => {
                let txid = tx.transaction.txid().to_string();

                let from: Vec<String> = tx
                    .spent_siacoin_elements
                    .iter()
                    .map(|element| element.siacoin_output.address.to_string())
                    .collect();

                let to: Vec<String> = tx
                    .transaction
                    .siacoin_outputs
                    .iter()
                    .map(|output| output.address.to_string())
                    .collect();

                let total_input: u128 = tx
                    .spent_siacoin_elements
                    .iter()
                    .map(|element| *element.siacoin_output.value)
                    .sum();

                let total_output: u128 = tx.transaction.siacoin_outputs.iter().map(|output| *output.value).sum();

                let fee = total_input - total_output;

                let my_address = self.my_address().mm_err(|e| e.to_string())?;

                let spent_by_me: u128 = tx
                    .spent_siacoin_elements
                    .iter()
                    .filter(|element| element.siacoin_output.address.to_string() == my_address)
                    .map(|element| *element.siacoin_output.value)
                    .sum();

                let received_by_me: u128 = tx
                    .transaction
                    .siacoin_outputs
                    .iter()
                    .filter(|output| output.address.to_string() == my_address)
                    .map(|output| *output.value)
                    .sum();

                let my_balance_change = siacoin_from_hastings(received_by_me) - siacoin_from_hastings(spent_by_me);

                Ok(TransactionDetails {
                    tx: TransactionData::Sia {
                        tx_json: SiaTransactionTypes::V1Transaction(tx.transaction.clone()),
                        tx_hash: txid,
                    },
                    from,
                    to,
                    total_amount: siacoin_from_hastings(total_input),
                    spent_by_me: siacoin_from_hastings(spent_by_me),
                    received_by_me: siacoin_from_hastings(received_by_me),
                    my_balance_change,
                    block_height: event.index.height,
                    timestamp: event.timestamp.timestamp() as u64,
                    fee_details: Some(
                        SiaFeeDetails {
                            coin: self.ticker().to_string(),
                            amount: siacoin_from_hastings(fee),
                        }
                        .into(),
                    ),
                    coin: self.ticker().to_string(),
                    internal_id: vec![].into(),
                    kmd_rewards: None,
                    transaction_type: TransactionType::SiaV1Transaction,
                    memo: None,
                })
            },
            EventDataWrapper::MinerPayout(event_payout) | EventDataWrapper::FoundationPayout(event_payout) => {
                let txid = event_payout.siacoin_element.state_element.id.to_string();

                let from: Vec<String> = vec![];

                let to: Vec<String> = vec![event_payout.siacoin_element.siacoin_output.address.to_string()];

                let total_output: u128 = event_payout.siacoin_element.siacoin_output.value.0;

                let my_address = self.my_address().mm_err(|e| e.to_string())?;

                let received_by_me: u128 =
                    if event_payout.siacoin_element.siacoin_output.address.to_string() == my_address {
                        total_output
                    } else {
                        0
                    };

                let my_balance_change = siacoin_from_hastings(received_by_me);

                Ok(TransactionDetails {
                    tx: TransactionData::Sia {
                        tx_json: SiaTransactionTypes::EventPayout(event_payout.clone()),
                        tx_hash: txid,
                    },
                    from,
                    to,
                    total_amount: siacoin_from_hastings(total_output),
                    spent_by_me: BigDecimal::from(0),
                    received_by_me: siacoin_from_hastings(received_by_me),
                    my_balance_change,
                    block_height: event.index.height,
                    timestamp: event.timestamp.timestamp() as u64,
                    fee_details: None,
                    coin: self.ticker().to_string(),
                    internal_id: vec![].into(),
                    kmd_rewards: None,
                    transaction_type: TransactionType::SiaMinerPayout,
                    memo: None,
                })
            },
            EventDataWrapper::ClaimPayout(_)
            | EventDataWrapper::V2FileContractResolution(_)
            | EventDataWrapper::EventV1ContractResolution(_) => MmError::err(ERRL!("Unsupported event type")),
        }
    }
}

#[cfg(test)]
mod tests {
    use super::*;
    use mm2_number::BigDecimal;
    use std::str::FromStr;

    #[test]
    fn test_siacoin_from_hastings() {
        let hastings = u128::MAX;
        let siacoin = siacoin_from_hastings(hastings);
        assert_eq!(
            siacoin,
            BigDecimal::from_str("340282366920938.463463374607431768211455").unwrap()
        );

        let hastings = 0;
        let siacoin = siacoin_from_hastings(hastings);
        assert_eq!(siacoin, BigDecimal::from_str("0").unwrap());

        // Total supply of Siacoin
        let hastings = 57769875000000000000000000000000000;
        let siacoin = siacoin_from_hastings(hastings);
        assert_eq!(siacoin, BigDecimal::from_str("57769875000").unwrap());
    }

    #[test]
    fn test_siacoin_to_hastings() {
        let siacoin = BigDecimal::from_str("340282366920938.463463374607431768211455").unwrap();
        let hastings = siacoin_to_hastings(siacoin).unwrap();
        assert_eq!(hastings, 340282366920938463463374607431768211455);

        let siacoin = BigDecimal::from_str("0").unwrap();
        let hastings = siacoin_to_hastings(siacoin).unwrap();
        assert_eq!(hastings, 0);

        // Total supply of Siacoin
        let siacoin = BigDecimal::from_str("57769875000").unwrap();
        let hastings = siacoin_to_hastings(siacoin).unwrap();
        assert_eq!(hastings, 57769875000000000000000000000000000);
    }
}<|MERGE_RESOLUTION|>--- conflicted
+++ resolved
@@ -32,13 +32,8 @@
 use sia_rust::http_endpoints::{AddressUtxosRequest, AddressUtxosResponse, AddressesEventsRequest,
                                TxpoolBroadcastRequest};
 use sia_rust::spend_policy::SpendPolicy;
-<<<<<<< HEAD
-use sia_rust::transaction::V2Transaction;
-use sia_rust::types::Address;
-=======
 use sia_rust::transaction::{V1Transaction, V2Transaction};
 use sia_rust::types::{Address, Event, EventDataWrapper, EventPayout, EventType};
->>>>>>> d18769c3
 use sia_rust::{Keypair, KeypairError};
 use std::collections::hash_map::Entry;
 use std::collections::{HashMap, HashSet};
