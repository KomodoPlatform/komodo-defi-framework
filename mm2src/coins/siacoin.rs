--- conflicted
+++ resolved
@@ -1,27 +1,15 @@
-<<<<<<< HEAD
 use super::{BalanceError, CoinBalance, CoinsContext, HistorySyncState, MarketCoinOps, MmCoin, RawTransactionError,
             RawTransactionFut, RawTransactionRequest, SignatureError, SwapOps, SwapTxTypeWithSecretHash, TradeFee,
             TransactionData, TransactionDetails, TransactionEnum, TransactionErr, TransactionType, VerificationError};
 use crate::siacoin::sia_withdraw::SiaWithdrawBuilder;
 use crate::{coin_errors::MyAddressError, now_sec, BalanceFut, CanRefundHtlc, CheckIfMyPaymentSentArgs,
-            ConfirmPaymentInput, DexFee, FeeApproxStage, FoundSwapTxSpend, MakerSwapTakerCoin,
-            NegotiateSwapContractAddrErr, PrivKeyBuildPolicy, PrivKeyPolicy, RawTransactionRes, RefundPaymentArgs,
-            RefundResult, SearchForSwapTxSpendInput, SendPaymentArgs, SignatureResult, SpendPaymentArgs,
-            TakerSwapMakerCoin, TradePreimageFut, TradePreimageResult, TradePreimageValue, Transaction,
-            TransactionResult, TxMarshalingErr, UnexpectedDerivationMethod, ValidateAddressResult, ValidateFeeArgs,
-            ValidateOtherPubKeyErr, ValidatePaymentError, ValidatePaymentInput, ValidatePaymentResult,
-            VerificationResult, WaitForHTLCTxSpendArgs, WatcherOps, WeakSpawner, WithdrawFut, WithdrawRequest};
-=======
-use super::{BalanceError, CoinBalance, HistorySyncState, MarketCoinOps, MmCoin, RawTransactionFut,
-            RawTransactionRequest, SwapOps, TradeFee, TransactionEnum};
-use crate::{coin_errors::MyAddressError, BalanceFut, CanRefundHtlc, CheckIfMyPaymentSentArgs, ConfirmPaymentInput,
-            DexFee, FeeApproxStage, FoundSwapTxSpend, NegotiateSwapContractAddrErr, PrivKeyBuildPolicy, PrivKeyPolicy,
-            RawTransactionResult, RefundPaymentArgs, SearchForSwapTxSpendInput, SendPaymentArgs,
-            SignRawTransactionRequest, SignatureResult, SpendPaymentArgs, TradePreimageFut, TradePreimageResult,
-            TradePreimageValue, TransactionResult, TxMarshalingErr, UnexpectedDerivationMethod, ValidateAddressResult,
-            ValidateFeeArgs, ValidateOtherPubKeyErr, ValidatePaymentInput, ValidatePaymentResult, VerificationResult,
-            WaitForHTLCTxSpendArgs, WatcherOps, WeakSpawner, WithdrawFut, WithdrawRequest};
->>>>>>> 490e74a2
+            ConfirmPaymentInput, DexFee, FeeApproxStage, FoundSwapTxSpend, NegotiateSwapContractAddrErr,
+            PrivKeyBuildPolicy, PrivKeyPolicy, RawTransactionRes, RefundPaymentArgs, SearchForSwapTxSpendInput,
+            SendPaymentArgs, SignatureResult, SpendPaymentArgs, TradePreimageFut, TradePreimageResult,
+            TradePreimageValue, Transaction, TransactionResult, TxMarshalingErr, UnexpectedDerivationMethod,
+            ValidateAddressResult, ValidateFeeArgs, ValidateOtherPubKeyErr, ValidatePaymentError,
+            ValidatePaymentInput, ValidatePaymentResult, VerificationResult, WaitForHTLCTxSpendArgs, WatcherOps,
+            WeakSpawner, WithdrawFut, WithdrawRequest};
 use async_trait::async_trait;
 use bitcrypto::sha256;
 use common::executor::abortable_queue::AbortableQueue;
@@ -1794,7 +1782,6 @@
         Ok(None)
     }
 
-<<<<<<< HEAD
     // Todo: This is only used for watchers so it's ok to use a default implementation as watchers are not supported for SIA yet
     fn derive_htlc_key_pair(&self, _swap_unique_data: &[u8]) -> KeyPair { KeyPair::default() }
 
@@ -1840,32 +1827,6 @@
         })?;
         Ok(())
     }
-=======
-    fn derive_htlc_key_pair(&self, _swap_unique_data: &[u8]) -> KeyPair { unimplemented!() }
-
-    fn derive_htlc_pubkey(&self, _swap_unique_data: &[u8]) -> [u8; 33] { unimplemented!() }
-
-    async fn can_refund_htlc(&self, _locktime: u64) -> Result<CanRefundHtlc, String> { unimplemented!() }
-
-    fn validate_other_pubkey(&self, _raw_pubkey: &[u8]) -> MmResult<(), ValidateOtherPubKeyErr> { unimplemented!() }
->>>>>>> 490e74a2
-}
-
-// lightning specific
-#[async_trait]
-<<<<<<< HEAD
-impl TakerSwapMakerCoin for SiaCoin {
-    async fn on_taker_payment_refund_start(&self, _maker_payment: &[u8]) -> RefundResult<()> { Ok(()) }
-
-    async fn on_taker_payment_refund_success(&self, _maker_payment: &[u8]) -> RefundResult<()> { Ok(()) }
-}
-
-// lightning specific
-#[async_trait]
-impl MakerSwapTakerCoin for SiaCoin {
-    async fn on_maker_payment_refund_start(&self, _taker_payment: &[u8]) -> RefundResult<()> { Ok(()) }
-
-    async fn on_maker_payment_refund_success(&self, _taker_payment: &[u8]) -> RefundResult<()> { Ok(()) }
 }
 
 #[derive(Clone, Debug, Deserialize, PartialEq, Serialize, From, Into)]
@@ -2142,9 +2103,6 @@
         }
     }
 }
-=======
-impl WatcherOps for SiaCoin {}
->>>>>>> 490e74a2
 
 #[cfg(test)]
 mod tests {
