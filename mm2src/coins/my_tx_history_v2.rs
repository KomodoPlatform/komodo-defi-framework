use crate::hd_wallet::{AddressDerivingError, InvalidBip44ChainError};
use crate::tendermint::{TENDERMINT_ASSET_PROTOCOL_TYPE, TENDERMINT_COIN_PROTOCOL_TYPE};
use crate::tx_history_storage::{CreateTxHistoryStorageError, FilteringAddresses, GetTxHistoryFilters,
                                TxHistoryStorageBuilder, WalletId};
use crate::utxo::utxo_common::big_decimal_from_sat_unsigned;
use crate::MyAddressError;
<<<<<<< HEAD
use crate::{coin_conf, lp_coinfind_or_err, BlockHeightAndTime, CoinFindError, HDAccountAddressId, HistorySyncState,
            MmCoin, MmCoinEnum, Transaction, TransactionData, TransactionDetails, TransactionType, TxFeeDetails,
=======
use crate::{coin_conf, lp_coinfind_or_err, BlockHeightAndTime, CoinFindError, HDPathAccountToAddressId,
            HistorySyncState, MmCoin, MmCoinEnum, Transaction, TransactionDetails, TransactionType, TxFeeDetails,
>>>>>>> 7f08caea
            UtxoRpcError};
use async_trait::async_trait;
use bitcrypto::sha256;
use common::{calc_total_pages, ten, HttpStatusCode, PagingOptionsEnum, StatusCode};
use crypto::StandardHDPath;
use derive_more::Display;
use enum_derives::EnumFromStringify;
use futures::compat::Future01CompatExt;
use keys::{Address, CashAddress};
use mm2_core::mm_ctx::MmArc;
use mm2_err_handle::prelude::*;
use mm2_number::BigDecimal;
use num_traits::ToPrimitive;
use rpc::v1::types::{Bytes as BytesJson, ToTxHash};
use std::collections::HashSet;

#[derive(Debug)]
pub enum RemoveTxResult {
    TxRemoved,
    TxDidNotExist,
}

impl RemoveTxResult {
    pub fn tx_existed(&self) -> bool { matches!(self, RemoveTxResult::TxRemoved) }
}

pub struct GetHistoryResult {
    pub transactions: Vec<TransactionDetails>,
    pub skipped: usize,
    pub total: usize,
}

pub trait TxHistoryStorageError: std::fmt::Debug + NotMmError + NotEqual + Send {}

#[async_trait]
pub trait TxHistoryStorage: Send + Sync + 'static {
    type Error: TxHistoryStorageError;

    /// Initializes collection/tables in storage for the specified wallet.
    async fn init(&self, wallet_id: &WalletId) -> Result<(), MmError<Self::Error>>;

    /// Whether collections/tables are initialized for the specified wallet.
    async fn is_initialized_for(&self, wallet_id: &WalletId) -> Result<bool, MmError<Self::Error>>;

    /// Adds multiple transactions to the selected wallet's history.
    /// Also consider adding tx_hex to the cache during this operation.
    async fn add_transactions_to_history<I>(
        &self,
        wallet_id: &WalletId,
        transactions: I,
    ) -> Result<(), MmError<Self::Error>>
    where
        I: IntoIterator<Item = TransactionDetails> + Send + 'static,
        I::IntoIter: Send;

    /// Removes the transaction by internal_id from the selected wallet's history.
    async fn remove_tx_from_history(
        &self,
        wallet_id: &WalletId,
        internal_id: &BytesJson,
    ) -> Result<RemoveTxResult, MmError<Self::Error>>;

    /// Gets the transaction by internal_id from the selected wallet's history
    async fn get_tx_from_history(
        &self,
        wallet_id: &WalletId,
        internal_id: &BytesJson,
    ) -> Result<Option<TransactionDetails>, MmError<Self::Error>>;

    /// Gets the highest block_height from the selected wallet's history
    async fn get_highest_block_height(&self, wallet_id: &WalletId) -> Result<Option<u32>, MmError<Self::Error>>;

    /// Returns whether the history contains unconfirmed transactions.
    async fn history_contains_unconfirmed_txes(
        &self,
        wallet_id: &WalletId,
        for_addresses: FilteringAddresses,
    ) -> Result<bool, MmError<Self::Error>>;

    /// Gets the unconfirmed transactions from the wallet's history.
    async fn get_unconfirmed_txes_from_history(
        &self,
        wallet_id: &WalletId,
        for_addresses: FilteringAddresses,
    ) -> Result<Vec<TransactionDetails>, MmError<Self::Error>>;

    /// Updates transaction in the selected wallet's history
    async fn update_tx_in_history(
        &self,
        wallet_id: &WalletId,
        tx: &TransactionDetails,
    ) -> Result<(), MmError<Self::Error>>;

    /// Whether the selected wallet's history contains a transaction with the given `tx_hash`.
    async fn history_has_tx_hash(&self, wallet_id: &WalletId, tx_hash: &str) -> Result<bool, MmError<Self::Error>>;

    /// Returns the number of unique transaction hashes.
    async fn unique_tx_hashes_num_in_history(
        &self,
        wallet_id: &WalletId,
        for_addresses: FilteringAddresses,
    ) -> Result<usize, MmError<Self::Error>>;

    /// Adds the given `tx_hex` transaction to the selected wallet's cache.
    async fn add_tx_to_cache(
        &self,
        wallet_id: &WalletId,
        tx_hash: &str,
        tx_hex: &BytesJson,
    ) -> Result<(), MmError<Self::Error>>;

    /// Gets transaction hexes from the wallet's cache.
    async fn tx_bytes_from_cache(
        &self,
        wallet_id: &WalletId,
        tx_hash: &str,
    ) -> Result<Option<BytesJson>, MmError<Self::Error>>;

    /// Gets transaction history for the selected wallet according to the specified `filters`.
    async fn get_history(
        &self,
        wallet_id: &WalletId,
        filters: GetTxHistoryFilters,
        paging: PagingOptionsEnum<BytesJson>,
        limit: usize,
    ) -> Result<GetHistoryResult, MmError<Self::Error>>;
}

pub trait DisplayAddress {
    fn display_address(&self) -> String;
}

impl DisplayAddress for Address {
    fn display_address(&self) -> String { self.to_string() }
}

impl DisplayAddress for CashAddress {
    fn display_address(&self) -> String { self.encode().expect("A valid cash address") }
}

pub struct TxDetailsBuilder<'a, Addr: DisplayAddress, Tx: Transaction> {
    coin: String,
    tx: &'a Tx,
    my_addresses: HashSet<Addr>,
    total_amount: BigDecimal,
    received_by_me: BigDecimal,
    spent_by_me: BigDecimal,
    from_addresses: HashSet<Addr>,
    to_addresses: HashSet<Addr>,
    transaction_type: TransactionType,
    block_height_and_time: Option<BlockHeightAndTime>,
    tx_fee: Option<TxFeeDetails>,
}

impl<'a, Addr: Clone + DisplayAddress + Eq + std::hash::Hash, Tx: Transaction> TxDetailsBuilder<'a, Addr, Tx> {
    pub fn new(
        coin: String,
        tx: &'a Tx,
        block_height_and_time: Option<BlockHeightAndTime>,
        my_addresses: impl IntoIterator<Item = Addr>,
    ) -> Self {
        TxDetailsBuilder {
            coin,
            tx,
            my_addresses: my_addresses.into_iter().collect(),
            total_amount: Default::default(),
            received_by_me: Default::default(),
            spent_by_me: Default::default(),
            from_addresses: Default::default(),
            to_addresses: Default::default(),
            block_height_and_time,
            transaction_type: TransactionType::StandardTransfer,
            tx_fee: None,
        }
    }

    pub fn set_tx_fee(&mut self, tx_fee: Option<TxFeeDetails>) { self.tx_fee = tx_fee; }

    pub fn set_transaction_type(&mut self, tx_type: TransactionType) { self.transaction_type = tx_type; }

    pub fn transferred_to(&mut self, address: Addr, amount: &BigDecimal) {
        if self.my_addresses.contains(&address) {
            self.received_by_me += amount;
        }
        self.to_addresses.insert(address);
    }

    pub fn transferred_from(&mut self, address: Addr, amount: &BigDecimal) {
        if self.my_addresses.contains(&address) {
            self.spent_by_me += amount;
        }
        self.total_amount += amount;
        self.from_addresses.insert(address);
    }

    pub fn build(self) -> TransactionDetails {
        let (block_height, timestamp) = match self.block_height_and_time {
            Some(height_with_time) => (height_with_time.height, height_with_time.timestamp),
            None => (0, 0),
        };

        let mut from: Vec<_> = self
            .from_addresses
            .iter()
            .map(DisplayAddress::display_address)
            .collect();
        from.sort();

        let mut to: Vec<_> = self.to_addresses.iter().map(DisplayAddress::display_address).collect();
        to.sort();

        let tx_hash = self.tx.tx_hash();
        let internal_id = match &self.transaction_type {
            TransactionType::TokenTransfer(token_id) => {
                let mut bytes_for_hash = tx_hash.0.clone();
                bytes_for_hash.extend_from_slice(&token_id.0);
                sha256(&bytes_for_hash).to_vec().into()
            },
            TransactionType::CustomTendermintMsg { token_id, .. } => {
                if let Some(token_id) = token_id {
                    let mut bytes_for_hash = tx_hash.0.clone();
                    bytes_for_hash.extend_from_slice(&token_id.0);
                    sha256(&bytes_for_hash).to_vec().into()
                } else {
                    tx_hash.clone()
                }
            },
            TransactionType::StakingDelegation
            | TransactionType::RemoveDelegation
            | TransactionType::FeeForTokenTx
            | TransactionType::StandardTransfer
            | TransactionType::NftTransfer
            | TransactionType::TendermintIBCTransfer => tx_hash.clone(),
        };

        TransactionDetails {
            coin: self.coin,
            tx: TransactionData::new_signed(self.tx.tx_hex().into(), tx_hash.to_tx_hash()),
            from,
            to,
            total_amount: self.total_amount,
            my_balance_change: &self.received_by_me - &self.spent_by_me,
            spent_by_me: self.spent_by_me,
            received_by_me: self.received_by_me,
            block_height,
            timestamp,
            fee_details: self.tx_fee,
            internal_id,
            kmd_rewards: None,
            transaction_type: self.transaction_type,
            memo: None,
        }
    }
}

#[derive(Clone, Debug, Deserialize, Serialize)]
#[serde(tag = "type")]
#[serde(rename_all = "snake_case")]
pub enum MyTxHistoryTarget {
    Iguana,
    AccountId { account_id: u32 },
    AddressId(HDPathAccountToAddressId),
    AddressDerivationPath(StandardHDPath),
}

impl Default for MyTxHistoryTarget {
    fn default() -> Self { MyTxHistoryTarget::Iguana }
}

#[derive(Clone, Deserialize)]
pub struct MyTxHistoryRequestV2<T> {
    pub(crate) coin: String,
    #[serde(default = "ten")]
    pub(crate) limit: usize,
    #[serde(default)]
    pub(crate) paging_options: PagingOptionsEnum<T>,
    #[serde(default)]
    pub(crate) target: MyTxHistoryTarget,
}

#[derive(Serialize)]
pub struct MyTxHistoryDetails {
    #[serde(flatten)]
    pub(crate) details: TransactionDetails,
    pub(crate) confirmations: u64,
}

#[derive(Serialize)]
pub struct MyTxHistoryResponseV2<Tx, Id> {
    pub(crate) coin: String,
    pub(crate) target: MyTxHistoryTarget,
    pub(crate) current_block: u64,
    pub(crate) transactions: Vec<Tx>,
    pub(crate) sync_status: HistorySyncState,
    pub(crate) limit: usize,
    pub(crate) skipped: usize,
    pub(crate) total: usize,
    pub(crate) total_pages: usize,
    pub(crate) paging_options: PagingOptionsEnum<Id>,
}

#[derive(Debug, Display, EnumFromStringify, Serialize, SerializeErrorType)]
#[serde(tag = "error_type", content = "error_data")]
pub enum MyTxHistoryErrorV2 {
    CoinIsNotActive(String),
    #[from_stringify("InvalidBip44ChainError")]
    InvalidTarget(String),
    StorageIsNotInitialized(String),
    #[from_stringify("CreateTxHistoryStorageError")]
    StorageError(String),
    #[from_stringify("UtxoRpcError")]
    RpcError(String),
    NotSupportedFor(String),
    #[from_stringify("MyAddressError")]
    Internal(String),
}

impl MyTxHistoryErrorV2 {
    pub fn with_expected_target(actual: MyTxHistoryTarget, expected: &str) -> MyTxHistoryErrorV2 {
        MyTxHistoryErrorV2::InvalidTarget(format!("Expected {:?} target, found: {:?}", expected, actual))
    }
}

impl HttpStatusCode for MyTxHistoryErrorV2 {
    fn status_code(&self) -> StatusCode {
        match self {
            MyTxHistoryErrorV2::CoinIsNotActive(_) => StatusCode::NOT_FOUND,
            MyTxHistoryErrorV2::StorageIsNotInitialized(_)
            | MyTxHistoryErrorV2::StorageError(_)
            | MyTxHistoryErrorV2::RpcError(_)
            | MyTxHistoryErrorV2::Internal(_) => StatusCode::INTERNAL_SERVER_ERROR,
            MyTxHistoryErrorV2::NotSupportedFor(_) | MyTxHistoryErrorV2::InvalidTarget(_) => StatusCode::BAD_REQUEST,
        }
    }
}

impl From<CoinFindError> for MyTxHistoryErrorV2 {
    fn from(err: CoinFindError) -> Self {
        match err {
            CoinFindError::NoSuchCoin { coin } => MyTxHistoryErrorV2::CoinIsNotActive(coin),
        }
    }
}

impl<T: TxHistoryStorageError> From<T> for MyTxHistoryErrorV2 {
    fn from(err: T) -> Self {
        let msg = format!("{:?}", err);
        MyTxHistoryErrorV2::StorageError(msg)
    }
}

impl From<AddressDerivingError> for MyTxHistoryErrorV2 {
    fn from(e: AddressDerivingError) -> Self {
        match e {
            AddressDerivingError::InvalidBip44Chain { .. } => MyTxHistoryErrorV2::InvalidTarget(e.to_string()),
            AddressDerivingError::Bip32Error(_) => MyTxHistoryErrorV2::Internal(e.to_string()),
            AddressDerivingError::Internal(internal) => MyTxHistoryErrorV2::Internal(internal),
        }
    }
}

#[async_trait]
pub trait CoinWithTxHistoryV2 {
    fn history_wallet_id(&self) -> WalletId;

    async fn get_tx_history_filters(
        &self,
        target: MyTxHistoryTarget,
    ) -> MmResult<GetTxHistoryFilters, MyTxHistoryErrorV2>;
}

/// According to the [comment](https://github.com/KomodoPlatform/atomicDEX-API/pull/1285#discussion_r888410390),
/// it's worth to add [`MmCoin::my_tx_history_v2`] when most coins support transaction history V2.
pub async fn my_tx_history_v2_rpc(
    ctx: MmArc,
    request: MyTxHistoryRequestV2<BytesJson>,
) -> Result<MyTxHistoryResponseV2<MyTxHistoryDetails, BytesJson>, MmError<MyTxHistoryErrorV2>> {
    match lp_coinfind_or_err(&ctx, &request.coin).await? {
        MmCoinEnum::Bch(bch) => my_tx_history_v2_impl(ctx, &bch, request).await,
        MmCoinEnum::SlpToken(slp_token) => my_tx_history_v2_impl(ctx, &slp_token, request).await,
        MmCoinEnum::UtxoCoin(utxo) => my_tx_history_v2_impl(ctx, &utxo, request).await,
        MmCoinEnum::QtumCoin(qtum) => my_tx_history_v2_impl(ctx, &qtum, request).await,
        MmCoinEnum::Tendermint(tendermint) => my_tx_history_v2_impl(ctx, &tendermint, request).await,
        MmCoinEnum::TendermintToken(tendermint_token) => my_tx_history_v2_impl(ctx, &tendermint_token, request).await,
        other => MmError::err(MyTxHistoryErrorV2::NotSupportedFor(other.ticker().to_owned())),
    }
}

pub(crate) async fn my_tx_history_v2_impl<Coin>(
    ctx: MmArc,
    coin: &Coin,
    request: MyTxHistoryRequestV2<BytesJson>,
) -> Result<MyTxHistoryResponseV2<MyTxHistoryDetails, BytesJson>, MmError<MyTxHistoryErrorV2>>
where
    Coin: CoinWithTxHistoryV2 + MmCoin,
{
    let tx_history_storage = TxHistoryStorageBuilder::new(&ctx).build()?;

    let wallet_id = coin.history_wallet_id();
    let is_storage_init = tx_history_storage.is_initialized_for(&wallet_id).await?;
    if !is_storage_init {
        let msg = format!("Storage is not initialized for {:?}", wallet_id);
        return MmError::err(MyTxHistoryErrorV2::StorageIsNotInitialized(msg));
    }
    let current_block = coin
        .current_block()
        .compat()
        .await
        .map_to_mm(MyTxHistoryErrorV2::RpcError)?;

    let filters = coin.get_tx_history_filters(request.target.clone()).await?;
    let history = tx_history_storage
        .get_history(&wallet_id, filters, request.paging_options.clone(), request.limit)
        .await?;

    let coin_conf = coin_conf(&ctx, coin.ticker());
    let protocol_type = coin_conf["protocol"]["type"].as_str().unwrap_or_default();
    let decimals = coin.decimals();

    let transactions = history
        .transactions
        .into_iter()
        .map(|mut details| {
            // it can be the platform ticker instead of the token ticker for a pre-saved record
            if details.coin != request.coin {
                details.coin = request.coin.clone();
            }

            // TODO
            // !! temporary solution !!
            // for tendermint, tx_history_v2 implementation doesn't include amount parsing logic.
            // therefore, re-mapping is required
            match protocol_type {
                TENDERMINT_COIN_PROTOCOL_TYPE | TENDERMINT_ASSET_PROTOCOL_TYPE => {
                    // TODO
                    // see this https://github.com/KomodoPlatform/atomicDEX-API/pull/1526#discussion_r1037001780
                    if let Some(TxFeeDetails::Utxo(fee)) = &mut details.fee_details {
                        let mapped_fee = crate::tendermint::TendermintFeeDetails {
                            // We make sure this is filled in `tendermint_tx_history_v2`
                            coin: fee.coin.as_ref().expect("can't be empty").to_owned(),
                            amount: fee.amount.clone(),
                            gas_limit: crate::tendermint::GAS_LIMIT_DEFAULT,
                            // ignored anyway
                            uamount: 0,
                        };
                        details.fee_details = Some(TxFeeDetails::Tendermint(mapped_fee));
                    }

                    match &details.transaction_type {
                        // Amount mappings are by-passed when `TransactionType` is `FeeForTokenTx`
                        TransactionType::FeeForTokenTx => {},
                        _ => {
                            // In order to use error result instead of panicking, we should do an extra iteration above this map.
                            // Because all the values are inserted by u64 convertion in tx_history_v2 implementation, using `panic`
                            // shouldn't harm.

                            let u_total_amount = details.total_amount.to_u64().unwrap_or_else(|| {
                                panic!("Parsing '{}' into u64 should not fail", details.total_amount)
                            });
                            details.total_amount = big_decimal_from_sat_unsigned(u_total_amount, decimals);

                            let u_spent_by_me = details.spent_by_me.to_u64().unwrap_or_else(|| {
                                panic!("Parsing '{}' into u64 should not fail", details.spent_by_me)
                            });
                            details.spent_by_me = big_decimal_from_sat_unsigned(u_spent_by_me, decimals);

                            let u_received_by_me = details.received_by_me.to_u64().unwrap_or_else(|| {
                                panic!("Parsing '{}' into u64 should not fail", details.received_by_me)
                            });
                            details.received_by_me = big_decimal_from_sat_unsigned(u_received_by_me, decimals);

                            // Because this can be negative values, no need to read and parse
                            // this since it's always 0 from tx_history_v2 implementation.
                            details.my_balance_change = &details.received_by_me - &details.spent_by_me;
                        },
                    }
                },
                _ => {},
            };

            let confirmations = if details.block_height > current_block {
                0
            } else {
                current_block + 1 - details.block_height
            };
            MyTxHistoryDetails { confirmations, details }
        })
        .collect();

    Ok(MyTxHistoryResponseV2 {
        coin: request.coin,
        target: request.target,
        current_block,
        transactions,
        sync_status: coin.history_sync_status(),
        limit: request.limit,
        skipped: history.skipped,
        total: history.total,
        total_pages: calc_total_pages(history.total, request.limit),
        paging_options: request.paging_options,
    })
}

pub async fn z_coin_tx_history_rpc(
    ctx: MmArc,
    request: MyTxHistoryRequestV2<i64>,
) -> Result<MyTxHistoryResponseV2<crate::z_coin::ZcoinTxDetails, i64>, MmError<MyTxHistoryErrorV2>> {
    match lp_coinfind_or_err(&ctx, &request.coin).await? {
        MmCoinEnum::ZCoin(z_coin) => z_coin.tx_history(request).await,
        other => MmError::err(MyTxHistoryErrorV2::NotSupportedFor(other.ticker().to_owned())),
    }
}

#[cfg(test)]
pub(crate) mod for_tests {
    use super::{CoinWithTxHistoryV2, TxHistoryStorage};
    use crate::tx_history_storage::TxHistoryStorageBuilder;
    use common::block_on;
    use mm2_core::mm_ctx::MmArc;
    use mm2_test_helpers::for_tests::mm_ctx_with_custom_db;

    pub fn init_storage_for<Coin: CoinWithTxHistoryV2>(coin: &Coin) -> (MmArc, impl TxHistoryStorage) {
        let ctx = mm_ctx_with_custom_db();
        let storage = TxHistoryStorageBuilder::new(&ctx).build().unwrap();
        block_on(storage.init(&coin.history_wallet_id())).unwrap();
        (ctx, storage)
    }
}<|MERGE_RESOLUTION|>--- conflicted
+++ resolved
@@ -4,14 +4,9 @@
                                 TxHistoryStorageBuilder, WalletId};
 use crate::utxo::utxo_common::big_decimal_from_sat_unsigned;
 use crate::MyAddressError;
-<<<<<<< HEAD
-use crate::{coin_conf, lp_coinfind_or_err, BlockHeightAndTime, CoinFindError, HDAccountAddressId, HistorySyncState,
-            MmCoin, MmCoinEnum, Transaction, TransactionData, TransactionDetails, TransactionType, TxFeeDetails,
-=======
 use crate::{coin_conf, lp_coinfind_or_err, BlockHeightAndTime, CoinFindError, HDPathAccountToAddressId,
-            HistorySyncState, MmCoin, MmCoinEnum, Transaction, TransactionDetails, TransactionType, TxFeeDetails,
->>>>>>> 7f08caea
-            UtxoRpcError};
+            HistorySyncState, MmCoin, MmCoinEnum, Transaction, TransactionData, TransactionDetails, TransactionType,
+            TxFeeDetails, UtxoRpcError};
 use async_trait::async_trait;
 use bitcrypto::sha256;
 use common::{calc_total_pages, ten, HttpStatusCode, PagingOptionsEnum, StatusCode};
