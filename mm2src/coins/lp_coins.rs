--- conflicted
+++ resolved
@@ -969,8 +969,6 @@
 }
 
 impl WithdrawRequest {
-<<<<<<< HEAD
-=======
     pub fn new(
         coin: String,
         from: Option<WithdrawFrom>,
@@ -991,7 +989,6 @@
         }
     }
 
->>>>>>> ffee2945
     pub fn new_max(coin: String, to: String) -> WithdrawRequest {
         WithdrawRequest {
             coin,
