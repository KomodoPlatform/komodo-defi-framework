/******************************************************************************
 * Copyright © 2022 Atomic Private Limited and its contributors               *
 *                                                                            *
 * See the CONTRIBUTOR-LICENSE-AGREEMENT, COPYING, LICENSE-COPYRIGHT-NOTICE   *
 * and DEVELOPER-CERTIFICATE-OF-ORIGIN files in the LEGAL directory in        *
 * the top-level directory of this distribution for the individual copyright  *
 * holder information and the developer policies on copyright and licensing.  *
 *                                                                            *
 * Unless otherwise agreed in a custom licensing agreement, no part of the    *
 * AtomicDEX software, including this file may be copied, modified, propagated*
 * or distributed except according to the terms contained in the              *
 * LICENSE-COPYRIGHT-NOTICE file.                                             *
 *                                                                            *
 * Removal or modification of this copyright notice is prohibited.            *
 *                                                                            *
 ******************************************************************************/
//
//  coins.rs
//  marketmaker
//

#![allow(uncommon_codepoints)]
#![feature(integer_atomics)]
#![feature(async_closure)]
#![feature(hash_raw_entry)]
#![feature(stmt_expr_attributes)]
#![feature(result_flattening)]

#[macro_use] extern crate common;
#[macro_use] extern crate gstuff;
#[macro_use] extern crate lazy_static;
#[macro_use] extern crate mm2_metrics;
#[macro_use] extern crate serde_derive;
#[macro_use] extern crate serde_json;
#[macro_use] extern crate ser_error_derive;

use async_trait::async_trait;
use base58::FromBase58Error;
use common::custom_futures::timeout::TimeoutError;
use common::executor::{abortable_queue::{AbortableQueue, WeakSpawner},
                       AbortSettings, AbortedError, SpawnAbortable, SpawnFuture};
use common::log::LogOnError;
use common::{calc_total_pages, now_ms, ten, HttpStatusCode};
use crypto::{Bip32Error, CryptoCtx, CryptoCtxError, DerivationPath, GlobalHDAccountArc, HwRpcError, KeyPairPolicy,
             Secp256k1Secret, WithHwRpcError};
use derive_more::Display;
use enum_from::{EnumFromStringify, EnumFromTrait};
use ethereum_types::H256;
use futures::compat::Future01CompatExt;
use futures::lock::Mutex as AsyncMutex;
use futures::{FutureExt, TryFutureExt};
use futures01::Future;
use http::{Response, StatusCode};
use keys::{AddressFormat as UtxoAddressFormat, KeyPair, NetworkPrefix as CashAddrPrefix};
use mm2_core::mm_ctx::{from_ctx, MmArc};
use mm2_err_handle::prelude::*;
use mm2_metrics::MetricsWeak;
use mm2_number::{bigdecimal::{BigDecimal, ParseBigDecimalError, Zero},
                 MmNumber};
use parking_lot::Mutex as PaMutex;
use rpc::v1::types::{Bytes as BytesJson, H256 as H256Json};
use serde::{Deserialize, Deserializer, Serialize, Serializer};
use serde_json::{self as json, Value as Json};
use std::cmp::Ordering;
use std::collections::hash_map::{HashMap, RawEntryMut};
use std::collections::HashSet;
use std::fmt;
use std::future::Future as Future03;
use std::num::NonZeroUsize;
use std::ops::{Add, Deref};
use std::str::FromStr;
use std::sync::Arc;
use std::time::Duration;
use utxo_signer::with_key_pair::UtxoSignWithKeyPairError;

cfg_native! {
    use crate::lightning::LightningCoin;
    use crate::lightning::ln_conf::PlatformCoinConfirmationTargets;
    use ::lightning::ln::PaymentHash as LightningPayment;
    use async_std::fs;
    use futures::AsyncWriteExt;
    use lightning_invoice::{Invoice, ParseOrSemanticError};
    use std::io;
    use std::path::PathBuf;
    use zcash_primitives::transaction::Transaction as ZTransaction;
    use z_coin::ZcoinProtocolInfo;
}

cfg_wasm32! {
    use hd_wallet_storage::HDWalletDb;
    use mm2_db::indexed_db::{ConstructibleDb, DbLocked, SharedDb};
    use tx_history_storage::wasm::{clear_tx_history, load_tx_history, save_tx_history, TxHistoryDb};
    pub type TxHistoryDbLocked<'a> = DbLocked<'a, TxHistoryDb>;
}

// using custom copy of try_fus as futures crate was renamed to futures01
macro_rules! try_fus {
    ($e: expr) => {
        match $e {
            Ok(ok) => ok,
            Err(err) => return Box::new(futures01::future::err(ERRL!("{}", err))),
        }
    };
}

macro_rules! try_f {
    ($e: expr) => {
        match $e {
            Ok(ok) => ok,
            Err(e) => return Box::new(futures01::future::err(e.into())),
        }
    };
}

/// `TransactionErr` compatible `try_fus` macro.
macro_rules! try_tx_fus {
    ($e: expr) => {
        match $e {
            Ok(ok) => ok,
            Err(err) => return Box::new(futures01::future::err(crate::TransactionErr::Plain(ERRL!("{:?}", err)))),
        }
    };
    ($e: expr, $tx: expr) => {
        match $e {
            Ok(ok) => ok,
            Err(err) => {
                return Box::new(futures01::future::err(crate::TransactionErr::TxRecoverable(
                    TransactionEnum::from($tx),
                    ERRL!("{:?}", err),
                )))
            },
        }
    };
}

/// `TransactionErr` compatible `try_s` macro.
macro_rules! try_tx_s {
    ($e: expr) => {
        match $e {
            Ok(ok) => ok,
            Err(err) => {
                return Err(crate::TransactionErr::Plain(format!(
                    "{}:{}] {:?}",
                    file!(),
                    line!(),
                    err
                )))
            },
        }
    };
    ($e: expr, $tx: expr) => {
        match $e {
            Ok(ok) => ok,
            Err(err) => {
                return Err(crate::TransactionErr::TxRecoverable(
                    TransactionEnum::from($tx),
                    format!("{}:{}] {:?}", file!(), line!(), err),
                ))
            },
        }
    };
}

/// `TransactionErr:Plain` compatible `ERR` macro.
macro_rules! TX_PLAIN_ERR {
    ($format: expr, $($args: tt)+) => { Err(crate::TransactionErr::Plain((ERRL!($format, $($args)+)))) };
    ($format: expr) => { Err(crate::TransactionErr::Plain(ERRL!($format))) }
}

/// `TransactionErr:TxRecoverable` compatible `ERR` macro.
#[allow(unused_macros)]
macro_rules! TX_RECOVERABLE_ERR {
    ($tx: expr, $format: expr, $($args: tt)+) => {
        Err(crate::TransactionErr::TxRecoverable(TransactionEnum::from($tx), ERRL!($format, $($args)+)))
    };
    ($tx: expr, $format: expr) => {
        Err(crate::TransactionErr::TxRecoverable(TransactionEnum::from($tx), ERRL!($format)))
    };
}

macro_rules! ok_or_continue_after_sleep {
    ($e:expr, $delay: ident) => {
        match $e {
            Ok(res) => res,
            Err(e) => {
                error!("error {:?}", e);
                Timer::sleep($delay).await;
                continue;
            },
        }
    };
}

pub mod coin_balance;

pub mod coin_errors;
use coin_errors::{MyAddressError, ValidatePaymentError, ValidatePaymentFut};

#[doc(hidden)]
#[cfg(test)]
pub mod coins_tests;

pub mod eth;
use eth::{eth_coin_from_conf_and_request, get_eth_address, EthCoin, EthTxFeeDetails, GetEthAddressError, SignedEthTx};
#[cfg(feature = "enable-nft-integration")]
use eth::{EthNftGasDetailsErr, GetValidEthWithdrawAddError};

pub mod hd_confirm_address;
pub mod hd_pubkey;

pub mod hd_wallet;
use hd_wallet::{HDAccountAddressId, HDAddress};

pub mod hd_wallet_storage;
#[cfg(not(target_arch = "wasm32"))] pub mod lightning;
#[cfg_attr(target_arch = "wasm32", allow(dead_code, unused_imports))]
pub mod my_tx_history_v2;

pub mod qrc20;
use qrc20::{qrc20_coin_with_policy, Qrc20ActivationParams, Qrc20Coin, Qrc20FeeDetails};

pub mod rpc_command;
use rpc_command::{get_new_address::{GetNewAddressTaskManager, GetNewAddressTaskManagerShared},
                  init_account_balance::{AccountBalanceTaskManager, AccountBalanceTaskManagerShared},
                  init_create_account::{CreateAccountTaskManager, CreateAccountTaskManagerShared},
                  init_scan_for_new_addresses::{ScanAddressesTaskManager, ScanAddressesTaskManagerShared},
                  init_withdraw::{WithdrawTaskManager, WithdrawTaskManagerShared}};

pub mod tendermint;
use tendermint::{CosmosTransaction, CustomTendermintMsgType, TendermintCoin, TendermintFeeDetails,
                 TendermintProtocolInfo, TendermintToken, TendermintTokenProtocolInfo};

#[doc(hidden)]
#[allow(unused_variables)]
pub mod test_coin;
pub use test_coin::TestCoin;

pub mod tx_history_storage;

#[doc(hidden)]
#[allow(unused_variables)]
#[cfg(all(not(target_os = "ios"), not(target_os = "android"), not(target_arch = "wasm32")))]
pub mod solana;
#[cfg(all(not(target_os = "ios"), not(target_os = "android"), not(target_arch = "wasm32")))]
pub use solana::spl::SplToken;
#[cfg(all(not(target_os = "ios"), not(target_os = "android"), not(target_arch = "wasm32")))]
pub use solana::{SolanaActivationParams, SolanaCoin, SolanaFeeDetails};

pub mod utxo;
use utxo::bch::{bch_coin_with_policy, BchActivationRequest, BchCoin};
use utxo::qtum::{self, qtum_coin_with_policy, Qrc20AddressError, QtumCoin, QtumDelegationOps, QtumDelegationRequest,
                 QtumStakingInfosDetails, ScriptHashTypeNotSupported};
use utxo::rpc_clients::UtxoRpcError;
use utxo::slp::SlpToken;
use utxo::slp::{slp_addr_from_pubkey_str, SlpFeeDetails};
use utxo::utxo_common::big_decimal_from_sat_unsigned;
use utxo::utxo_standard::{utxo_standard_coin_with_policy, UtxoStandardCoin};
use utxo::UtxoActivationParams;
use utxo::{BlockchainNetwork, GenerateTxError, UtxoFeeDetails, UtxoTx};

#[cfg(feature = "enable-nft-integration")] pub mod nft;
#[cfg(feature = "enable-nft-integration")]
use nft::nft_errors::GetNftInfoError;

#[cfg(not(target_arch = "wasm32"))] pub mod z_coin;
#[cfg(not(target_arch = "wasm32"))] use z_coin::ZCoin;

pub type TransactionFut = Box<dyn Future<Item = TransactionEnum, Error = TransactionErr> + Send>;
pub type BalanceResult<T> = Result<T, MmError<BalanceError>>;
pub type BalanceFut<T> = Box<dyn Future<Item = T, Error = MmError<BalanceError>> + Send>;
pub type NonZeroBalanceFut<T> = Box<dyn Future<Item = T, Error = MmError<GetNonZeroBalance>> + Send>;
pub type NumConversResult<T> = Result<T, MmError<NumConversError>>;
pub type StakingInfosResult = Result<StakingInfos, MmError<StakingInfosError>>;
pub type StakingInfosFut = Box<dyn Future<Item = StakingInfos, Error = MmError<StakingInfosError>> + Send>;
pub type DelegationResult = Result<TransactionDetails, MmError<DelegationError>>;
pub type DelegationFut = Box<dyn Future<Item = TransactionDetails, Error = MmError<DelegationError>> + Send>;
pub type WithdrawResult = Result<TransactionDetails, MmError<WithdrawError>>;
pub type WithdrawFut = Box<dyn Future<Item = TransactionDetails, Error = MmError<WithdrawError>> + Send>;
pub type TradePreimageResult<T> = Result<T, MmError<TradePreimageError>>;
pub type TradePreimageFut<T> = Box<dyn Future<Item = T, Error = MmError<TradePreimageError>> + Send>;
pub type CoinFindResult<T> = Result<T, MmError<CoinFindError>>;
pub type TxHistoryFut<T> = Box<dyn Future<Item = T, Error = MmError<TxHistoryError>> + Send>;
pub type TxHistoryResult<T> = Result<T, MmError<TxHistoryError>>;
pub type RawTransactionResult = Result<RawTransactionRes, MmError<RawTransactionError>>;
pub type RawTransactionFut<'a> =
    Box<dyn Future<Item = RawTransactionRes, Error = MmError<RawTransactionError>> + Send + 'a>;
pub type RefundResult<T> = Result<T, MmError<RefundError>>;

pub type IguanaPrivKey = Secp256k1Secret;

// Constants for logs used in tests
pub const INVALID_SENDER_ERR_LOG: &str = "Invalid sender";
pub const EARLY_CONFIRMATION_ERR_LOG: &str = "Early confirmation";
pub const OLD_TRANSACTION_ERR_LOG: &str = "Old transaction";
pub const INVALID_RECEIVER_ERR_LOG: &str = "Invalid receiver";
pub const INVALID_CONTRACT_ADDRESS_ERR_LOG: &str = "Invalid contract address";
pub const INVALID_PAYMENT_STATE_ERR_LOG: &str = "Invalid payment state";
pub const INVALID_SWAP_ID_ERR_LOG: &str = "Invalid swap id";
pub const INVALID_SCRIPT_ERR_LOG: &str = "Invalid script";
pub const INVALID_REFUND_TX_ERR_LOG: &str = "Invalid refund transaction";
pub const INSUFFICIENT_WATCHER_REWARD_ERR_LOG: &str = "Insufficient watcher reward";

#[derive(Debug, Deserialize, Display, Serialize, SerializeErrorType)]
#[serde(tag = "error_type", content = "error_data")]
pub enum RawTransactionError {
    #[display(fmt = "No such coin {}", coin)]
    NoSuchCoin { coin: String },
    #[display(fmt = "Invalid  hash: {}", _0)]
    InvalidHashError(String),
    #[display(fmt = "Transport error: {}", _0)]
    Transport(String),
    #[display(fmt = "Hash does not exist: {}", _0)]
    HashNotExist(String),
    #[display(fmt = "Internal error: {}", _0)]
    InternalError(String),
}

impl HttpStatusCode for RawTransactionError {
    fn status_code(&self) -> StatusCode {
        match self {
            RawTransactionError::NoSuchCoin { .. }
            | RawTransactionError::InvalidHashError(_)
            | RawTransactionError::HashNotExist(_) => StatusCode::BAD_REQUEST,
            RawTransactionError::Transport(_) | RawTransactionError::InternalError(_) => {
                StatusCode::INTERNAL_SERVER_ERROR
            },
        }
    }
}

impl From<CoinFindError> for RawTransactionError {
    fn from(e: CoinFindError) -> Self {
        match e {
            CoinFindError::NoSuchCoin { coin } => RawTransactionError::NoSuchCoin { coin },
        }
    }
}

#[derive(Debug, Deserialize, Display, EnumFromStringify, Serialize, SerializeErrorType)]
#[serde(tag = "error_type", content = "error_data")]
pub enum GetMyAddressError {
    CoinsConfCheckError(String),
    CoinIsNotSupported(String),
    #[from_stringify("CryptoCtxError")]
    #[display(fmt = "Internal error: {}", _0)]
    Internal(String),
    #[from_stringify("serde_json::Error")]
    #[display(fmt = "Invalid request error error: {}", _0)]
    InvalidRequest(String),
    #[display(fmt = "Get Eth address error: {}", _0)]
    GetEthAddressError(GetEthAddressError),
}

impl From<GetEthAddressError> for GetMyAddressError {
    fn from(e: GetEthAddressError) -> Self { GetMyAddressError::GetEthAddressError(e) }
}

impl HttpStatusCode for GetMyAddressError {
    fn status_code(&self) -> StatusCode {
        match self {
            GetMyAddressError::CoinsConfCheckError(_)
            | GetMyAddressError::CoinIsNotSupported(_)
            | GetMyAddressError::InvalidRequest(_) => StatusCode::BAD_REQUEST,
            GetMyAddressError::Internal(_) | GetMyAddressError::GetEthAddressError(_) => {
                StatusCode::INTERNAL_SERVER_ERROR
            },
        }
    }
}

#[derive(Deserialize)]
pub struct RawTransactionRequest {
    pub coin: String,
    pub tx_hash: String,
}

#[derive(Clone, Debug, Deserialize, PartialEq, Serialize)]
pub struct RawTransactionRes {
    /// Raw bytes of signed transaction in hexadecimal string, this should be return hexadecimal encoded signed transaction for get_raw_transaction
    pub tx_hex: BytesJson,
}

#[derive(Debug, Deserialize)]
pub struct MyAddressReq {
    coin: String,
}

#[derive(Debug, Serialize)]
pub struct MyWalletAddress {
    coin: String,
    wallet_address: String,
}

pub type SignatureResult<T> = Result<T, MmError<SignatureError>>;
pub type VerificationResult<T> = Result<T, MmError<VerificationError>>;

#[derive(Debug, Display)]
pub enum TxHistoryError {
    ErrorSerializing(String),
    ErrorDeserializing(String),
    ErrorSaving(String),
    ErrorLoading(String),
    ErrorClearing(String),
    #[display(fmt = "'internal_id' not found: {:?}", internal_id)]
    FromIdNotFound {
        internal_id: BytesJson,
    },
    NotSupported(String),
    InternalError(String),
}

#[derive(Clone, Debug, Deserialize, Display, PartialEq)]
pub enum PrivKeyPolicyNotAllowed {
    #[display(fmt = "Hardware Wallet is not supported")]
    HardwareWalletNotSupported,
}

impl Serialize for PrivKeyPolicyNotAllowed {
    fn serialize<S>(&self, serializer: S) -> Result<S::Ok, S::Error>
    where
        S: Serializer,
    {
        serializer.serialize_str(&self.to_string())
    }
}

#[derive(Clone, Debug, Display, PartialEq, Serialize)]
pub enum UnexpectedDerivationMethod {
    #[display(fmt = "Expected 'SingleAddress' derivation method")]
    ExpectedSingleAddress,
    #[display(fmt = "Expected 'HDWallet' derivationMethod")]
    ExpectedHDWallet,
}

pub trait Transaction: fmt::Debug + 'static {
    /// Raw transaction bytes of the transaction
    fn tx_hex(&self) -> Vec<u8>;
    /// Serializable representation of tx hash for displaying purpose
    fn tx_hash(&self) -> BytesJson;
}

#[derive(Clone, Debug, PartialEq)]
pub enum TransactionEnum {
    UtxoTx(UtxoTx),
    SignedEthTx(SignedEthTx),
    #[cfg(not(target_arch = "wasm32"))]
    ZTransaction(ZTransaction),
    CosmosTransaction(CosmosTransaction),
    #[cfg(not(target_arch = "wasm32"))]
    LightningPayment(LightningPayment),
}

ifrom!(TransactionEnum, UtxoTx);
ifrom!(TransactionEnum, SignedEthTx);
#[cfg(not(target_arch = "wasm32"))]
ifrom!(TransactionEnum, ZTransaction);
#[cfg(not(target_arch = "wasm32"))]
ifrom!(TransactionEnum, LightningPayment);

impl TransactionEnum {
    #[cfg(not(target_arch = "wasm32"))]
    pub fn supports_tx_helper(&self) -> bool { !matches!(self, TransactionEnum::LightningPayment(_)) }

    #[cfg(target_arch = "wasm32")]
    pub fn supports_tx_helper(&self) -> bool { true }
}

// NB: When stable and groked by IDEs, `enum_dispatch` can be used instead of `Deref` to speed things up.
impl Deref for TransactionEnum {
    type Target = dyn Transaction;
    fn deref(&self) -> &dyn Transaction {
        match self {
            TransactionEnum::UtxoTx(ref t) => t,
            TransactionEnum::SignedEthTx(ref t) => t,
            #[cfg(not(target_arch = "wasm32"))]
            TransactionEnum::ZTransaction(ref t) => t,
            TransactionEnum::CosmosTransaction(ref t) => t,
            #[cfg(not(target_arch = "wasm32"))]
            TransactionEnum::LightningPayment(ref p) => p,
        }
    }
}

/// Error type for handling tx serialization/deserialization operations.
#[derive(Debug, Clone)]
pub enum TxMarshalingErr {
    InvalidInput(String),
    /// For cases where serialized and deserialized values doesn't verify each other.
    CrossCheckFailed(String),
    NotSupported(String),
    Internal(String),
}

#[derive(Debug, Clone)]
#[allow(clippy::large_enum_variant)]
pub enum TransactionErr {
    /// Keeps transactions while throwing errors.
    TxRecoverable(TransactionEnum, String),
    /// Simply for plain error messages.
    Plain(String),
}

impl TransactionErr {
    /// Returns transaction if the error includes it.
    #[inline]
    pub fn get_tx(&self) -> Option<TransactionEnum> {
        match self {
            TransactionErr::TxRecoverable(tx, _) => Some(tx.clone()),
            _ => None,
        }
    }

    #[inline]
    /// Returns plain text part of error.
    pub fn get_plain_text_format(&self) -> String {
        match self {
            TransactionErr::TxRecoverable(_, err) => err.to_string(),
            TransactionErr::Plain(err) => err.to_string(),
        }
    }
}

#[derive(Debug, PartialEq)]
pub enum FoundSwapTxSpend {
    Spent(TransactionEnum),
    Refunded(TransactionEnum),
}

pub enum CanRefundHtlc {
    CanRefundNow,
    // returns the number of seconds to sleep before HTLC becomes refundable
    HaveToWait(u64),
}

#[derive(Debug, Display, Eq, PartialEq)]
pub enum NegotiateSwapContractAddrErr {
    #[display(fmt = "InvalidOtherAddrLen, addr supplied {:?}", _0)]
    InvalidOtherAddrLen(BytesJson),
    #[display(fmt = "UnexpectedOtherAddr, addr supplied {:?}", _0)]
    UnexpectedOtherAddr(BytesJson),
    NoOtherAddrAndNoFallback,
}

#[derive(Debug, Display, Eq, PartialEq)]
pub enum ValidateOtherPubKeyErr {
    #[display(fmt = "InvalidPubKey: {:?}", _0)]
    InvalidPubKey(String),
}

#[derive(Clone, Debug)]
pub struct WatcherValidateTakerFeeInput {
    pub taker_fee_hash: Vec<u8>,
    pub sender_pubkey: Vec<u8>,
    pub min_block_number: u64,
    pub fee_addr: Vec<u8>,
    pub lock_duration: u64,
}

#[derive(Clone, Debug)]
pub struct WatcherValidatePaymentInput {
    pub payment_tx: Vec<u8>,
    pub taker_payment_refund_preimage: Vec<u8>,
    pub time_lock: u32,
    pub taker_pub: Vec<u8>,
    pub maker_pub: Vec<u8>,
    pub secret_hash: Vec<u8>,
    pub try_spv_proof_until: u64,
    pub confirmations: u64,
    pub min_watcher_reward: Option<u64>,
}

#[derive(Clone, Debug)]
pub struct ValidatePaymentInput {
    pub payment_tx: Vec<u8>,
    pub time_lock_duration: u64,
    pub time_lock: u32,
    pub other_pub: Vec<u8>,
    pub secret_hash: Vec<u8>,
    pub amount: BigDecimal,
    pub swap_contract_address: Option<BytesJson>,
    pub try_spv_proof_until: u64,
    pub confirmations: u64,
    pub unique_swap_data: Vec<u8>,
    pub min_watcher_reward: Option<u64>,
}

#[derive(Clone, Debug)]
pub struct WatcherSearchForSwapTxSpendInput<'a> {
    pub time_lock: u32,
    pub taker_pub: &'a [u8],
    pub maker_pub: &'a [u8],
    pub secret_hash: &'a [u8],
    pub tx: &'a [u8],
    pub search_from_block: u64,
    pub watcher_reward: bool,
}

#[derive(Clone, Debug)]
pub struct SendMakerPaymentSpendPreimageInput<'a> {
    pub preimage: &'a [u8],
    pub secret_hash: &'a [u8],
    pub secret: &'a [u8],
    pub taker_pub: &'a [u8],
    pub watcher_reward: bool,
}

pub struct SearchForSwapTxSpendInput<'a> {
    pub time_lock: u32,
    pub other_pub: &'a [u8],
    pub secret_hash: &'a [u8],
    pub tx: &'a [u8],
    pub search_from_block: u64,
    pub swap_contract_address: &'a Option<BytesJson>,
    pub swap_unique_data: &'a [u8],
    pub watcher_reward: bool,
}

#[derive(Clone, Debug)]
pub struct SendPaymentArgs<'a> {
    pub time_lock_duration: u64,
    pub time_lock: u32,
    /// This is either:
    /// * Taker's pubkey if this structure is used in [`SwapOps::send_maker_payment`].
    /// * Maker's pubkey if this structure is used in [`SwapOps::send_taker_payment`].
    pub other_pubkey: &'a [u8],
    pub secret_hash: &'a [u8],
    pub amount: BigDecimal,
    pub swap_contract_address: &'a Option<BytesJson>,
    pub swap_unique_data: &'a [u8],
    pub payment_instructions: &'a Option<PaymentInstructions>,
    pub watcher_reward: Option<u64>,
}

#[derive(Clone, Debug)]
pub struct SpendPaymentArgs<'a> {
    /// This is either:
    /// * Taker's payment tx if this structure is used in [`SwapOps::send_maker_spends_taker_payment`].
    /// * Maker's payment tx if this structure is used in [`SwapOps::send_taker_spends_maker_payment`].
    pub other_payment_tx: &'a [u8],
    pub time_lock: u32,
    /// This is either:
    /// * Taker's pubkey if this structure is used in [`SwapOps::send_maker_spends_taker_payment`].
    /// * Maker's pubkey if this structure is used in [`SwapOps::send_taker_spends_maker_payment`].
    pub other_pubkey: &'a [u8],
    pub secret: &'a [u8],
    pub secret_hash: &'a [u8],
    pub swap_contract_address: &'a Option<BytesJson>,
    pub swap_unique_data: &'a [u8],
    pub watcher_reward: bool,
}

#[derive(Clone, Debug)]
pub struct RefundPaymentArgs<'a> {
    pub payment_tx: &'a [u8],
    pub time_lock: u32,
    /// This is either:
    /// * Taker's pubkey if this structure is used in [`SwapOps::send_maker_refunds_payment`].
    /// * Maker's pubkey if this structure is used in [`SwapOps::send_taker_refunds_payment`].
    pub other_pubkey: &'a [u8],
    pub secret_hash: &'a [u8],
    pub swap_contract_address: &'a Option<BytesJson>,
    pub swap_unique_data: &'a [u8],
    pub watcher_reward: bool,
}

#[derive(Clone, Debug)]
pub struct CheckIfMyPaymentSentArgs<'a> {
    pub time_lock: u32,
    pub other_pub: &'a [u8],
    pub secret_hash: &'a [u8],
    pub search_from_block: u64,
    pub swap_contract_address: &'a Option<BytesJson>,
    pub swap_unique_data: &'a [u8],
    pub amount: &'a BigDecimal,
    pub payment_instructions: &'a Option<PaymentInstructions>,
}

#[derive(Clone, Debug)]
pub struct ValidateFeeArgs<'a> {
    pub fee_tx: &'a TransactionEnum,
    pub expected_sender: &'a [u8],
    pub fee_addr: &'a [u8],
    pub amount: &'a BigDecimal,
    pub min_block_number: u64,
    pub uuid: &'a [u8],
}

pub struct EthValidateFeeArgs<'a> {
    pub fee_tx_hash: &'a H256,
    pub expected_sender: &'a [u8],
    pub fee_addr: &'a [u8],
    pub amount: &'a BigDecimal,
    pub min_block_number: u64,
    pub uuid: &'a [u8],
}

#[derive(Clone, Debug, Deserialize, PartialEq, Serialize)]
pub enum PaymentInstructions {
    #[cfg(not(target_arch = "wasm32"))]
    Lightning(Invoice),
}

#[derive(Display)]
pub enum PaymentInstructionsErr {
    LightningInvoiceErr(String),
    InternalError(String),
}

impl From<NumConversError> for PaymentInstructionsErr {
    fn from(e: NumConversError) -> Self { PaymentInstructionsErr::InternalError(e.to_string()) }
}

#[derive(Display)]
pub enum ValidateInstructionsErr {
    ValidateLightningInvoiceErr(String),
    UnsupportedCoin(String),
}

#[cfg(not(target_arch = "wasm32"))]
impl From<ParseOrSemanticError> for ValidateInstructionsErr {
    fn from(e: ParseOrSemanticError) -> Self { ValidateInstructionsErr::ValidateLightningInvoiceErr(e.to_string()) }
}

#[derive(Display)]
pub enum RefundError {
    DecodeErr(String),
    DbError(String),
    Timeout(String),
    Internal(String),
}

/// Swap operations (mostly based on the Hash/Time locked transactions implemented by coin wallets).
#[async_trait]
pub trait SwapOps {
    fn send_taker_fee(&self, fee_addr: &[u8], amount: BigDecimal, uuid: &[u8]) -> TransactionFut;

    fn send_maker_payment(&self, maker_payment_args: SendPaymentArgs<'_>) -> TransactionFut;

    fn send_taker_payment(&self, taker_payment_args: SendPaymentArgs<'_>) -> TransactionFut;

    fn send_maker_spends_taker_payment(&self, maker_spends_payment_args: SpendPaymentArgs<'_>) -> TransactionFut;

    fn send_taker_spends_maker_payment(&self, taker_spends_payment_args: SpendPaymentArgs<'_>) -> TransactionFut;

    fn send_taker_refunds_payment(&self, taker_refunds_payment_args: RefundPaymentArgs<'_>) -> TransactionFut;

    fn send_maker_refunds_payment(&self, maker_refunds_payment_args: RefundPaymentArgs<'_>) -> TransactionFut;

    fn validate_fee(&self, validate_fee_args: ValidateFeeArgs<'_>) -> ValidatePaymentFut<()>;

    fn validate_maker_payment(&self, input: ValidatePaymentInput) -> ValidatePaymentFut<()>;

    fn validate_taker_payment(&self, input: ValidatePaymentInput) -> ValidatePaymentFut<()>;

    fn check_if_my_payment_sent(
        &self,
        if_my_payment_sent_args: CheckIfMyPaymentSentArgs<'_>,
    ) -> Box<dyn Future<Item = Option<TransactionEnum>, Error = String> + Send>;

    async fn search_for_swap_tx_spend_my(
        &self,
        input: SearchForSwapTxSpendInput<'_>,
    ) -> Result<Option<FoundSwapTxSpend>, String>;

    async fn search_for_swap_tx_spend_other(
        &self,
        input: SearchForSwapTxSpendInput<'_>,
    ) -> Result<Option<FoundSwapTxSpend>, String>;

    async fn extract_secret(
        &self,
        secret_hash: &[u8],
        spend_tx: &[u8],
        watcher_reward: bool,
    ) -> Result<Vec<u8>, String>;

    fn check_tx_signed_by_pub(&self, tx: &[u8], expected_pub: &[u8]) -> Result<bool, MmError<ValidatePaymentError>>;

    /// Whether the refund transaction can be sent now
    /// For example: there are no additional conditions for ETH, but for some UTXO coins we should wait for
    /// locktime < MTP
    fn can_refund_htlc(&self, locktime: u64) -> Box<dyn Future<Item = CanRefundHtlc, Error = String> + Send + '_> {
        let now = now_ms() / 1000;
        let result = if now > locktime {
            CanRefundHtlc::CanRefundNow
        } else {
            CanRefundHtlc::HaveToWait(locktime - now + 1)
        };
        Box::new(futures01::future::ok(result))
    }

    /// Whether the swap payment is refunded automatically or not when the locktime expires, or the other side fails the HTLC.
    fn is_auto_refundable(&self) -> bool;

    /// Waits for an htlc to be refunded automatically.
    async fn wait_for_htlc_refund(&self, _tx: &[u8], _locktime: u64) -> RefundResult<()>;

    fn negotiate_swap_contract_addr(
        &self,
        other_side_address: Option<&[u8]>,
    ) -> Result<Option<BytesJson>, MmError<NegotiateSwapContractAddrErr>>;

    /// Consider using [`SwapOps::derive_htlc_pubkey`] if you need the public key only.
    /// Some coins may not have a private key.
    fn derive_htlc_key_pair(&self, swap_unique_data: &[u8]) -> KeyPair;

    /// Derives an HTLC key-pair and returns a public key corresponding to that key.
    fn derive_htlc_pubkey(&self, swap_unique_data: &[u8]) -> Vec<u8>;

    fn validate_other_pubkey(&self, raw_pubkey: &[u8]) -> MmResult<(), ValidateOtherPubKeyErr>;

    /// Instructions from the taker on how the maker should send his payment.
    async fn maker_payment_instructions(
        &self,
        secret_hash: &[u8],
        amount: &BigDecimal,
        maker_lock_duration: u64,
        expires_in: u64,
    ) -> Result<Option<Vec<u8>>, MmError<PaymentInstructionsErr>>;

    /// Instructions from the maker on how the taker should send his payment.
    async fn taker_payment_instructions(
        &self,
        secret_hash: &[u8],
        amount: &BigDecimal,
        expires_in: u64,
    ) -> Result<Option<Vec<u8>>, MmError<PaymentInstructionsErr>>;

    fn validate_maker_payment_instructions(
        &self,
        instructions: &[u8],
        secret_hash: &[u8],
        amount: BigDecimal,
        maker_lock_duration: u64,
    ) -> Result<PaymentInstructions, MmError<ValidateInstructionsErr>>;

    fn validate_taker_payment_instructions(
        &self,
        instructions: &[u8],
        secret_hash: &[u8],
        amount: BigDecimal,
    ) -> Result<PaymentInstructions, MmError<ValidateInstructionsErr>>;

    fn is_supported_by_watchers(&self) -> bool { false }

    // Do we also need a method for the fallback contract?
    fn contract_supports_watchers(&self) -> bool { true }

    fn maker_locktime_multiplier(&self) -> f64 { 2.0 }
}

/// Operations on maker coin from taker swap side
#[async_trait]
pub trait TakerSwapMakerCoin {
    /// Performs an action on Maker coin payment just before the Taker Swap payment refund begins
    async fn on_taker_payment_refund_start(&self, maker_payment: &[u8]) -> RefundResult<()>;
    /// Performs an action on Maker coin payment after the Taker Swap payment is refunded successfully
    async fn on_taker_payment_refund_success(&self, maker_payment: &[u8]) -> RefundResult<()>;
}

/// Operations on taker coin from maker swap side
#[async_trait]
pub trait MakerSwapTakerCoin {
    /// Performs an action on Taker coin payment just before the Maker Swap payment refund begins
    async fn on_maker_payment_refund_start(&self, taker_payment: &[u8]) -> RefundResult<()>;
    /// Performs an action on Taker coin payment after the Maker Swap payment is refunded successfully
    async fn on_maker_payment_refund_success(&self, taker_payment: &[u8]) -> RefundResult<()>;
}

#[async_trait]
pub trait WatcherOps {
    fn send_maker_payment_spend_preimage(&self, input: SendMakerPaymentSpendPreimageInput) -> TransactionFut;

    fn send_taker_payment_refund_preimage(&self, watcher_refunds_payment_args: RefundPaymentArgs) -> TransactionFut;

    fn create_taker_payment_refund_preimage(
        &self,
        _taker_payment_tx: &[u8],
        _time_lock: u32,
        _maker_pub: &[u8],
        _secret_hash: &[u8],
        _swap_contract_address: &Option<BytesJson>,
        _swap_unique_data: &[u8],
    ) -> TransactionFut;

    fn create_maker_payment_spend_preimage(
        &self,
        _maker_payment_tx: &[u8],
        _time_lock: u32,
        _maker_pub: &[u8],
        _secret_hash: &[u8],
        _swap_unique_data: &[u8],
    ) -> TransactionFut;

    fn watcher_validate_taker_fee(&self, input: WatcherValidateTakerFeeInput) -> ValidatePaymentFut<()>;

    fn watcher_validate_taker_payment(&self, _input: WatcherValidatePaymentInput) -> ValidatePaymentFut<()>;

    async fn watcher_search_for_swap_tx_spend(
        &self,
        input: WatcherSearchForSwapTxSpendInput<'_>,
    ) -> Result<Option<FoundSwapTxSpend>, String>;
}

/// Operations that coins have independently from the MarketMaker.
/// That is, things implemented by the coin wallets or public coin services.
pub trait MarketCoinOps {
    fn ticker(&self) -> &str;

    fn my_address(&self) -> MmResult<String, MyAddressError>;

    fn get_public_key(&self) -> Result<String, MmError<UnexpectedDerivationMethod>>;

    fn sign_message_hash(&self, _message: &str) -> Option<[u8; 32]>;

    fn sign_message(&self, _message: &str) -> SignatureResult<String>;

    fn verify_message(&self, _signature: &str, _message: &str, _address: &str) -> VerificationResult<bool>;

    fn get_non_zero_balance(&self) -> NonZeroBalanceFut<MmNumber> {
        let closure = |spendable: BigDecimal| {
            if spendable.is_zero() {
                return MmError::err(GetNonZeroBalance::BalanceIsZero);
            }
            Ok(MmNumber::from(spendable))
        };
        Box::new(self.my_spendable_balance().map_err(From::from).and_then(closure))
    }

    fn my_balance(&self) -> BalanceFut<CoinBalance>;

    fn my_spendable_balance(&self) -> BalanceFut<BigDecimal> {
        Box::new(self.my_balance().map(|CoinBalance { spendable, .. }| spendable))
    }

    /// Base coin balance for tokens, e.g. ETH balance in ERC20 case
    fn base_coin_balance(&self) -> BalanceFut<BigDecimal>;

    fn platform_ticker(&self) -> &str;

    /// Receives raw transaction bytes in hexadecimal format as input and returns tx hash in hexadecimal format
    fn send_raw_tx(&self, tx: &str) -> Box<dyn Future<Item = String, Error = String> + Send>;

    /// Receives raw transaction bytes as input and returns tx hash in hexadecimal format
    fn send_raw_tx_bytes(&self, tx: &[u8]) -> Box<dyn Future<Item = String, Error = String> + Send>;

    fn wait_for_confirmations(
        &self,
        tx: &[u8],
        confirmations: u64,
        requires_nota: bool,
        wait_until: u64,
        check_every: u64,
    ) -> Box<dyn Future<Item = (), Error = String> + Send>;

    fn wait_for_htlc_tx_spend(
        &self,
        transaction: &[u8],
        secret_hash: &[u8],
        wait_until: u64,
        from_block: u64,
        swap_contract_address: &Option<BytesJson>,
        check_every: f64,
    ) -> TransactionFut;

    fn tx_enum_from_bytes(&self, bytes: &[u8]) -> Result<TransactionEnum, MmError<TxMarshalingErr>>;

    fn current_block(&self) -> Box<dyn Future<Item = u64, Error = String> + Send>;

    fn display_priv_key(&self) -> Result<String, String>;

    /// Get the minimum amount to send.
    fn min_tx_amount(&self) -> BigDecimal;

    /// Get the minimum amount to trade.
    fn min_trading_vol(&self) -> MmNumber;

    fn is_privacy(&self) -> bool { false }
}

#[derive(Clone, Debug, Deserialize, PartialEq)]
#[serde(tag = "type")]
pub enum WithdrawFee {
    UtxoFixed {
        amount: BigDecimal,
    },
    UtxoPerKbyte {
        amount: BigDecimal,
    },
    EthGas {
        /// in gwei
        gas_price: BigDecimal,
        gas: u64,
    },
    Qrc20Gas {
        /// in satoshi
        gas_limit: u64,
        gas_price: u64,
    },
}

pub struct WithdrawSenderAddress<Address, Pubkey> {
    address: Address,
    pubkey: Pubkey,
    derivation_path: Option<DerivationPath>,
}

impl<Address, Pubkey> From<HDAddress<Address, Pubkey>> for WithdrawSenderAddress<Address, Pubkey> {
    fn from(addr: HDAddress<Address, Pubkey>) -> Self {
        WithdrawSenderAddress {
            address: addr.address,
            pubkey: addr.pubkey,
            derivation_path: Some(addr.derivation_path),
        }
    }
}

/// Rename to `GetWithdrawSenderAddresses` when withdraw supports multiple `from` addresses.
#[async_trait]
pub trait GetWithdrawSenderAddress {
    type Address;
    type Pubkey;

    async fn get_withdraw_sender_address(
        &self,
        req: &WithdrawRequest,
    ) -> MmResult<WithdrawSenderAddress<Self::Address, Self::Pubkey>, WithdrawError>;
}

#[derive(Clone, Deserialize)]
#[serde(untagged)]
pub enum WithdrawFrom {
    // AccountId { account_id: u32 },
    AddressId(HDAccountAddressId),
    /// Don't use `Bip44DerivationPath` or `RpcDerivationPath` because if there is an error in the path,
    /// `serde::Deserialize` returns "data did not match any variant of untagged enum WithdrawFrom".
    /// It's better to show the user an informative error.
    DerivationPath {
        derivation_path: String,
    },
}

#[derive(Clone, Deserialize)]
pub struct WithdrawRequest {
    coin: String,
    from: Option<WithdrawFrom>,
    to: String,
    #[serde(default)]
    amount: BigDecimal,
    #[serde(default)]
    max: bool,
    fee: Option<WithdrawFee>,
    memo: Option<String>,
    /// Currently, this flag is used by ETH/ERC20 coins activated with MetaMask **only**.
    #[cfg(target_arch = "wasm32")]
    #[serde(default)]
    broadcast: bool,
}

#[derive(Debug, Deserialize)]
#[serde(tag = "type")]
pub enum StakingDetails {
    Qtum(QtumDelegationRequest),
}

#[allow(dead_code)]
#[derive(Deserialize)]
pub struct AddDelegateRequest {
    pub coin: String,
    pub staking_details: StakingDetails,
}

#[allow(dead_code)]
#[derive(Deserialize)]
pub struct RemoveDelegateRequest {
    pub coin: String,
}

#[derive(Deserialize)]
pub struct GetStakingInfosRequest {
    pub coin: String,
}

#[derive(Serialize, Deserialize)]
pub struct SignatureRequest {
    coin: String,
    message: String,
}

#[derive(Serialize, Deserialize)]
pub struct VerificationRequest {
    coin: String,
    message: String,
    signature: String,
    address: String,
}

impl WithdrawRequest {
    pub fn new_max(coin: String, to: String) -> WithdrawRequest {
        WithdrawRequest {
            coin,
            from: None,
            to,
            amount: 0.into(),
            max: true,
            fee: None,
            memo: None,
            #[cfg(target_arch = "wasm32")]
            broadcast: false,
        }
    }
}

#[derive(Clone, Debug, PartialEq, Serialize, Deserialize)]
#[serde(tag = "type")]
pub enum StakingInfosDetails {
    Qtum(QtumStakingInfosDetails),
}

impl From<QtumStakingInfosDetails> for StakingInfosDetails {
    fn from(qtum_staking_infos: QtumStakingInfosDetails) -> Self { StakingInfosDetails::Qtum(qtum_staking_infos) }
}

#[derive(Clone, Debug, Deserialize, PartialEq, Serialize)]
pub struct StakingInfos {
    pub staking_infos_details: StakingInfosDetails,
}

#[derive(Serialize)]
pub struct SignatureResponse {
    signature: String,
}

#[derive(Serialize)]
pub struct VerificationResponse {
    is_valid: bool,
}

/// Please note that no type should have the same structure as another type,
/// because this enum has the `untagged` deserialization.
#[derive(Clone, Debug, PartialEq, Serialize)]
#[serde(tag = "type")]
pub enum TxFeeDetails {
    Utxo(UtxoFeeDetails),
    Eth(EthTxFeeDetails),
    Qrc20(Qrc20FeeDetails),
    Slp(SlpFeeDetails),
    Tendermint(TendermintFeeDetails),
    #[cfg(all(not(target_os = "ios"), not(target_os = "android"), not(target_arch = "wasm32")))]
    Solana(SolanaFeeDetails),
}

/// Deserialize the TxFeeDetails as an untagged enum.
impl<'de> Deserialize<'de> for TxFeeDetails {
    fn deserialize<D>(deserializer: D) -> Result<Self, <D as Deserializer<'de>>::Error>
    where
        D: Deserializer<'de>,
    {
        #[derive(Deserialize)]
        #[serde(untagged)]
        enum TxFeeDetailsUnTagged {
            Utxo(UtxoFeeDetails),
            Eth(EthTxFeeDetails),
            Qrc20(Qrc20FeeDetails),
            #[cfg(all(not(target_os = "ios"), not(target_os = "android"), not(target_arch = "wasm32")))]
            Solana(SolanaFeeDetails),
            Tendermint(TendermintFeeDetails),
        }

        match Deserialize::deserialize(deserializer)? {
            TxFeeDetailsUnTagged::Utxo(f) => Ok(TxFeeDetails::Utxo(f)),
            TxFeeDetailsUnTagged::Eth(f) => Ok(TxFeeDetails::Eth(f)),
            TxFeeDetailsUnTagged::Qrc20(f) => Ok(TxFeeDetails::Qrc20(f)),
            #[cfg(all(not(target_os = "ios"), not(target_os = "android"), not(target_arch = "wasm32")))]
            TxFeeDetailsUnTagged::Solana(f) => Ok(TxFeeDetails::Solana(f)),
            TxFeeDetailsUnTagged::Tendermint(f) => Ok(TxFeeDetails::Tendermint(f)),
        }
    }
}

impl From<EthTxFeeDetails> for TxFeeDetails {
    fn from(eth_details: EthTxFeeDetails) -> Self { TxFeeDetails::Eth(eth_details) }
}

impl From<UtxoFeeDetails> for TxFeeDetails {
    fn from(utxo_details: UtxoFeeDetails) -> Self { TxFeeDetails::Utxo(utxo_details) }
}

impl From<Qrc20FeeDetails> for TxFeeDetails {
    fn from(qrc20_details: Qrc20FeeDetails) -> Self { TxFeeDetails::Qrc20(qrc20_details) }
}

#[cfg(all(not(target_os = "ios"), not(target_os = "android"), not(target_arch = "wasm32")))]
impl From<SolanaFeeDetails> for TxFeeDetails {
    fn from(solana_details: SolanaFeeDetails) -> Self { TxFeeDetails::Solana(solana_details) }
}

impl From<TendermintFeeDetails> for TxFeeDetails {
    fn from(tendermint_details: TendermintFeeDetails) -> Self { TxFeeDetails::Tendermint(tendermint_details) }
}

#[derive(Clone, Debug, Deserialize, PartialEq, Serialize)]
pub struct KmdRewardsDetails {
    amount: BigDecimal,
    claimed_by_me: bool,
}

impl KmdRewardsDetails {
    pub fn claimed_by_me(amount: BigDecimal) -> KmdRewardsDetails {
        KmdRewardsDetails {
            amount,
            claimed_by_me: true,
        }
    }
}

#[derive(Default, Clone, Debug, Deserialize, PartialEq, Serialize)]
pub enum TransactionType {
    StakingDelegation,
    RemoveDelegation,
    #[default]
    StandardTransfer,
    TokenTransfer(BytesJson),
    FeeForTokenTx,
    CustomTendermintMsg {
        msg_type: CustomTendermintMsgType,
        token_id: Option<BytesJson>,
    },
    NftTransfer,
}

/// Transaction details
#[derive(Clone, Debug, Deserialize, PartialEq, Serialize)]
pub struct TransactionDetails {
    /// Raw bytes of signed transaction, this should be sent as is to `send_raw_transaction_bytes` RPC to broadcast the transaction
    pub tx_hex: BytesJson,
    /// Transaction hash in hexadecimal format
    tx_hash: String,
    /// Coins are sent from these addresses
    from: Vec<String>,
    /// Coins are sent to these addresses
    to: Vec<String>,
    /// Total tx amount
    total_amount: BigDecimal,
    /// The amount spent from "my" address
    spent_by_me: BigDecimal,
    /// The amount received by "my" address
    received_by_me: BigDecimal,
    /// Resulting "my" balance change
    my_balance_change: BigDecimal,
    /// Block height
    block_height: u64,
    /// Transaction timestamp
    timestamp: u64,
    /// Every coin can has specific fee details:
    /// In UTXO tx fee is paid with the coin itself (e.g. 1 BTC and 0.0001 BTC fee).
    /// But for ERC20 token transfer fee is paid with another coin: ETH, because it's ETH smart contract function call that requires gas to be burnt.
    fee_details: Option<TxFeeDetails>,
    /// The coin transaction belongs to
    coin: String,
    /// Internal MM2 id used for internal transaction identification, for some coins it might be equal to transaction hash
    internal_id: BytesJson,
    /// Amount of accrued rewards.
    #[serde(skip_serializing_if = "Option::is_none")]
    kmd_rewards: Option<KmdRewardsDetails>,
    /// Type of transactions, default is StandardTransfer
    #[serde(default)]
    transaction_type: TransactionType,
    memo: Option<String>,
}

#[derive(Clone, Copy, Debug)]
pub struct BlockHeightAndTime {
    height: u64,
    timestamp: u64,
}

impl TransactionDetails {
    /// Whether the transaction details block height should be updated (when tx is confirmed)
    pub fn should_update_block_height(&self) -> bool {
        // checking for std::u64::MAX because there was integer overflow
        // in case of electrum returned -1 so there could be records with MAX confirmations
        self.block_height == 0 || self.block_height == std::u64::MAX
    }

    /// Whether the transaction timestamp should be updated (when tx is confirmed)
    pub fn should_update_timestamp(&self) -> bool {
        // checking for std::u64::MAX because there was integer overflow
        // in case of electrum returned -1 so there could be records with MAX confirmations
        self.timestamp == 0
    }

    pub fn should_update_kmd_rewards(&self) -> bool { self.coin == "KMD" && self.kmd_rewards.is_none() }

    pub fn firo_negative_fee(&self) -> bool {
        match &self.fee_details {
            Some(TxFeeDetails::Utxo(utxo)) => utxo.amount < 0.into() && self.coin == "FIRO",
            _ => false,
        }
    }

    pub fn should_update(&self) -> bool {
        self.should_update_block_height()
            || self.should_update_timestamp()
            || self.should_update_kmd_rewards()
            || self.firo_negative_fee()
    }
}

#[derive(Clone, Debug, PartialEq, Serialize)]
pub struct TradeFee {
    pub coin: String,
    pub amount: MmNumber,
    pub paid_from_trading_vol: bool,
}

#[derive(Clone, Debug, Default, PartialEq, PartialOrd, Serialize)]
pub struct CoinBalance {
    pub spendable: BigDecimal,
    pub unspendable: BigDecimal,
}

impl CoinBalance {
    pub fn new(spendable: BigDecimal) -> CoinBalance {
        CoinBalance {
            spendable,
            unspendable: BigDecimal::from(0),
        }
    }

    pub fn into_total(self) -> BigDecimal { self.spendable + self.unspendable }

    pub fn get_total(&self) -> BigDecimal { &self.spendable + &self.unspendable }
}

impl Add for CoinBalance {
    type Output = CoinBalance;

    fn add(self, rhs: Self) -> Self::Output {
        CoinBalance {
            spendable: self.spendable + rhs.spendable,
            unspendable: self.unspendable + rhs.unspendable,
        }
    }
}

/// The approximation is needed to cover the dynamic miner fee changing during a swap.
#[derive(Clone, Debug)]
pub enum FeeApproxStage {
    /// Do not increase the trade fee.
    WithoutApprox,
    /// Increase the trade fee slightly.
    StartSwap,
    /// Increase the trade fee slightly
    WatcherPreimage,
    /// Increase the trade fee significantly.
    OrderIssue,
    /// Increase the trade fee largely.
    TradePreimage,
}

#[derive(Debug)]
pub enum TradePreimageValue {
    Exact(BigDecimal),
    UpperBound(BigDecimal),
}

#[derive(Debug, Display, PartialEq)]
pub enum TradePreimageError {
    #[display(
        fmt = "Not enough {} to preimage the trade: available {}, required at least {}",
        coin,
        available,
        required
    )]
    NotSufficientBalance {
        coin: String,
        available: BigDecimal,
        required: BigDecimal,
    },
    #[display(fmt = "The amount {} less than minimum transaction amount {}", amount, threshold)]
    AmountIsTooSmall { amount: BigDecimal, threshold: BigDecimal },
    #[display(fmt = "Transport error: {}", _0)]
    Transport(String),
    #[display(fmt = "Internal error: {}", _0)]
    InternalError(String),
}

impl From<NumConversError> for TradePreimageError {
    fn from(e: NumConversError) -> Self { TradePreimageError::InternalError(e.to_string()) }
}

impl From<UnexpectedDerivationMethod> for TradePreimageError {
    fn from(e: UnexpectedDerivationMethod) -> Self { TradePreimageError::InternalError(e.to_string()) }
}

impl TradePreimageError {
    /// Construct [`TradePreimageError`] from [`GenerateTxError`] using additional `coin` and `decimals`.
    pub fn from_generate_tx_error(
        gen_tx_err: GenerateTxError,
        coin: String,
        decimals: u8,
        is_upper_bound: bool,
    ) -> TradePreimageError {
        match gen_tx_err {
            GenerateTxError::EmptyUtxoSet { required } => {
                let required = big_decimal_from_sat_unsigned(required, decimals);
                TradePreimageError::NotSufficientBalance {
                    coin,
                    available: BigDecimal::from(0),
                    required,
                }
            },
            GenerateTxError::EmptyOutputs => TradePreimageError::InternalError(gen_tx_err.to_string()),
            GenerateTxError::OutputValueLessThanDust { value, dust } => {
                if is_upper_bound {
                    // If the preimage value is [`TradePreimageValue::UpperBound`], then we had to pass the account balance as the output value.
                    if value == 0 {
                        let required = big_decimal_from_sat_unsigned(dust, decimals);
                        TradePreimageError::NotSufficientBalance {
                            coin,
                            available: big_decimal_from_sat_unsigned(value, decimals),
                            required,
                        }
                    } else {
                        let error = format!(
                            "Output value {} (equal to the account balance) less than dust {}. Probably, dust is not set or outdated",
                            value, dust
                        );
                        TradePreimageError::InternalError(error)
                    }
                } else {
                    let amount = big_decimal_from_sat_unsigned(value, decimals);
                    let threshold = big_decimal_from_sat_unsigned(dust, decimals);
                    TradePreimageError::AmountIsTooSmall { amount, threshold }
                }
            },
            GenerateTxError::DeductFeeFromOutputFailed {
                output_value, required, ..
            } => {
                let available = big_decimal_from_sat_unsigned(output_value, decimals);
                let required = big_decimal_from_sat_unsigned(required, decimals);
                TradePreimageError::NotSufficientBalance {
                    coin,
                    available,
                    required,
                }
            },
            GenerateTxError::NotEnoughUtxos { sum_utxos, required } => {
                let available = big_decimal_from_sat_unsigned(sum_utxos, decimals);
                let required = big_decimal_from_sat_unsigned(required, decimals);
                TradePreimageError::NotSufficientBalance {
                    coin,
                    available,
                    required,
                }
            },
            GenerateTxError::Transport(e) => TradePreimageError::Transport(e),
            GenerateTxError::Internal(e) => TradePreimageError::InternalError(e),
        }
    }
}

/// The reason of unsuccessful conversion of two internal numbers, e.g. `u64` from `BigNumber`.
#[derive(Debug, Display)]
pub struct NumConversError(String);

impl From<ParseBigDecimalError> for NumConversError {
    fn from(e: ParseBigDecimalError) -> Self { NumConversError::new(e.to_string()) }
}

impl NumConversError {
    pub fn new(description: String) -> NumConversError { NumConversError(description) }

    pub fn description(&self) -> &str { &self.0 }
}

#[derive(Clone, Debug, Display, PartialEq, Serialize)]
pub enum BalanceError {
    #[display(fmt = "Transport: {}", _0)]
    Transport(String),
    #[display(fmt = "Invalid response: {}", _0)]
    InvalidResponse(String),
    UnexpectedDerivationMethod(UnexpectedDerivationMethod),
    #[display(fmt = "Wallet storage error: {}", _0)]
    WalletStorageError(String),
    #[display(fmt = "Internal: {}", _0)]
    Internal(String),
}

#[derive(Debug, PartialEq, Display)]
pub enum GetNonZeroBalance {
    #[display(fmt = "Internal error when retrieving balance")]
    MyBalanceError(BalanceError),
    #[display(fmt = "Balance is zero")]
    BalanceIsZero,
}

impl From<BalanceError> for GetNonZeroBalance {
    fn from(e: BalanceError) -> Self { GetNonZeroBalance::MyBalanceError(e) }
}

impl From<NumConversError> for BalanceError {
    fn from(e: NumConversError) -> Self { BalanceError::Internal(e.to_string()) }
}

impl From<UnexpectedDerivationMethod> for BalanceError {
    fn from(e: UnexpectedDerivationMethod) -> Self { BalanceError::UnexpectedDerivationMethod(e) }
}

impl From<Bip32Error> for BalanceError {
    fn from(e: Bip32Error) -> Self { BalanceError::Internal(e.to_string()) }
}

#[derive(Debug, Deserialize, Display, Serialize, SerializeErrorType)]
#[serde(tag = "error_type", content = "error_data")]
pub enum StakingInfosError {
    #[display(fmt = "Staking infos not available for: {}", coin)]
    CoinDoesntSupportStakingInfos { coin: String },
    #[display(fmt = "No such coin {}", coin)]
    NoSuchCoin { coin: String },
    #[display(fmt = "Derivation method is not supported: {}", _0)]
    UnexpectedDerivationMethod(String),
    #[display(fmt = "Transport error: {}", _0)]
    Transport(String),
    #[display(fmt = "Internal error: {}", _0)]
    Internal(String),
}

impl From<UtxoRpcError> for StakingInfosError {
    fn from(e: UtxoRpcError) -> Self {
        match e {
            UtxoRpcError::Transport(rpc) | UtxoRpcError::ResponseParseError(rpc) => {
                StakingInfosError::Transport(rpc.to_string())
            },
            UtxoRpcError::InvalidResponse(error) => StakingInfosError::Transport(error),
            UtxoRpcError::Internal(error) => StakingInfosError::Internal(error),
        }
    }
}

impl From<UnexpectedDerivationMethod> for StakingInfosError {
    fn from(e: UnexpectedDerivationMethod) -> Self { StakingInfosError::UnexpectedDerivationMethod(e.to_string()) }
}

impl From<Qrc20AddressError> for StakingInfosError {
    fn from(e: Qrc20AddressError) -> Self {
        match e {
            Qrc20AddressError::UnexpectedDerivationMethod(e) => StakingInfosError::UnexpectedDerivationMethod(e),
            Qrc20AddressError::ScriptHashTypeNotSupported { script_hash_type } => {
                StakingInfosError::Internal(format!("Script hash type '{}' is not supported", script_hash_type))
            },
        }
    }
}

impl HttpStatusCode for StakingInfosError {
    fn status_code(&self) -> StatusCode {
        match self {
            StakingInfosError::NoSuchCoin { .. }
            | StakingInfosError::CoinDoesntSupportStakingInfos { .. }
            | StakingInfosError::UnexpectedDerivationMethod(_) => StatusCode::BAD_REQUEST,
            StakingInfosError::Transport(_) | StakingInfosError::Internal(_) => StatusCode::INTERNAL_SERVER_ERROR,
        }
    }
}

impl From<CoinFindError> for StakingInfosError {
    fn from(e: CoinFindError) -> Self {
        match e {
            CoinFindError::NoSuchCoin { coin } => StakingInfosError::NoSuchCoin { coin },
        }
    }
}

#[derive(Debug, Deserialize, Display, Serialize, SerializeErrorType)]
#[serde(tag = "error_type", content = "error_data")]
pub enum DelegationError {
    #[display(
        fmt = "Not enough {} to delegate: available {}, required at least {}",
        coin,
        available,
        required
    )]
    NotSufficientBalance {
        coin: String,
        available: BigDecimal,
        required: BigDecimal,
    },
    #[display(fmt = "The amount {} is too small, required at least {}", amount, threshold)]
    AmountTooLow { amount: BigDecimal, threshold: BigDecimal },
    #[display(fmt = "Delegation not available for: {}", coin)]
    CoinDoesntSupportDelegation { coin: String },
    #[display(fmt = "No such coin {}", coin)]
    NoSuchCoin { coin: String },
    #[display(fmt = "{}", _0)]
    CannotInteractWithSmartContract(String),
    #[display(fmt = "{}", _0)]
    AddressError(String),
    #[display(fmt = "Already delegating to: {}", _0)]
    AlreadyDelegating(String),
    #[display(fmt = "Delegation is not supported, reason: {}", reason)]
    DelegationOpsNotSupported { reason: String },
    #[display(fmt = "Transport error: {}", _0)]
    Transport(String),
    #[display(fmt = "Internal error: {}", _0)]
    InternalError(String),
}

impl From<UtxoRpcError> for DelegationError {
    fn from(e: UtxoRpcError) -> Self {
        match e {
            UtxoRpcError::Transport(transport) | UtxoRpcError::ResponseParseError(transport) => {
                DelegationError::Transport(transport.to_string())
            },
            UtxoRpcError::InvalidResponse(resp) => DelegationError::Transport(resp),
            UtxoRpcError::Internal(internal) => DelegationError::InternalError(internal),
        }
    }
}

impl From<StakingInfosError> for DelegationError {
    fn from(e: StakingInfosError) -> Self {
        match e {
            StakingInfosError::CoinDoesntSupportStakingInfos { coin } => {
                DelegationError::CoinDoesntSupportDelegation { coin }
            },
            StakingInfosError::NoSuchCoin { coin } => DelegationError::NoSuchCoin { coin },
            StakingInfosError::Transport(e) => DelegationError::Transport(e),
            StakingInfosError::UnexpectedDerivationMethod(reason) => {
                DelegationError::DelegationOpsNotSupported { reason }
            },
            StakingInfosError::Internal(e) => DelegationError::InternalError(e),
        }
    }
}

impl From<CoinFindError> for DelegationError {
    fn from(e: CoinFindError) -> Self {
        match e {
            CoinFindError::NoSuchCoin { coin } => DelegationError::NoSuchCoin { coin },
        }
    }
}

impl From<BalanceError> for DelegationError {
    fn from(e: BalanceError) -> Self {
        match e {
            BalanceError::Transport(error) | BalanceError::InvalidResponse(error) => DelegationError::Transport(error),
            BalanceError::UnexpectedDerivationMethod(e) => {
                DelegationError::DelegationOpsNotSupported { reason: e.to_string() }
            },
            e @ BalanceError::WalletStorageError(_) => DelegationError::InternalError(e.to_string()),
            BalanceError::Internal(internal) => DelegationError::InternalError(internal),
        }
    }
}

impl From<UtxoSignWithKeyPairError> for DelegationError {
    fn from(e: UtxoSignWithKeyPairError) -> Self {
        let error = format!("Error signing: {}", e);
        DelegationError::InternalError(error)
    }
}

impl From<PrivKeyPolicyNotAllowed> for DelegationError {
    fn from(e: PrivKeyPolicyNotAllowed) -> Self { DelegationError::DelegationOpsNotSupported { reason: e.to_string() } }
}

impl From<UnexpectedDerivationMethod> for DelegationError {
    fn from(e: UnexpectedDerivationMethod) -> Self {
        DelegationError::DelegationOpsNotSupported { reason: e.to_string() }
    }
}

impl From<ScriptHashTypeNotSupported> for DelegationError {
    fn from(e: ScriptHashTypeNotSupported) -> Self { DelegationError::AddressError(e.to_string()) }
}

impl HttpStatusCode for DelegationError {
    fn status_code(&self) -> StatusCode {
        match self {
            DelegationError::Transport(_) | DelegationError::InternalError(_) => StatusCode::INTERNAL_SERVER_ERROR,
            _ => StatusCode::BAD_REQUEST,
        }
    }
}

impl DelegationError {
    pub fn from_generate_tx_error(gen_tx_err: GenerateTxError, coin: String, decimals: u8) -> DelegationError {
        match gen_tx_err {
            GenerateTxError::EmptyUtxoSet { required } => {
                let required = big_decimal_from_sat_unsigned(required, decimals);
                DelegationError::NotSufficientBalance {
                    coin,
                    available: BigDecimal::from(0),
                    required,
                }
            },
            GenerateTxError::EmptyOutputs => DelegationError::InternalError(gen_tx_err.to_string()),
            GenerateTxError::OutputValueLessThanDust { value, dust } => {
                let amount = big_decimal_from_sat_unsigned(value, decimals);
                let threshold = big_decimal_from_sat_unsigned(dust, decimals);
                DelegationError::AmountTooLow { amount, threshold }
            },
            GenerateTxError::DeductFeeFromOutputFailed {
                output_value, required, ..
            } => {
                let available = big_decimal_from_sat_unsigned(output_value, decimals);
                let required = big_decimal_from_sat_unsigned(required, decimals);
                DelegationError::NotSufficientBalance {
                    coin,
                    available,
                    required,
                }
            },
            GenerateTxError::NotEnoughUtxos { sum_utxos, required } => {
                let available = big_decimal_from_sat_unsigned(sum_utxos, decimals);
                let required = big_decimal_from_sat_unsigned(required, decimals);
                DelegationError::NotSufficientBalance {
                    coin,
                    available,
                    required,
                }
            },
            GenerateTxError::Transport(e) => DelegationError::Transport(e),
            GenerateTxError::Internal(e) => DelegationError::InternalError(e),
        }
    }
}

#[derive(Clone, Debug, Display, EnumFromStringify, EnumFromTrait, PartialEq, Serialize, SerializeErrorType)]
#[serde(tag = "error_type", content = "error_data")]
pub enum WithdrawError {
    #[display(
        fmt = "'{}' coin doesn't support 'init_withdraw' yet. Consider using 'withdraw' request instead",
        coin
    )]
    CoinDoesntSupportInitWithdraw { coin: String },
    #[display(
        fmt = "Not enough {} to withdraw: available {}, required at least {}",
        coin,
        available,
        required
    )]
    NotSufficientBalance {
        coin: String,
        available: BigDecimal,
        required: BigDecimal,
    },
    #[display(
        fmt = "Not enough {} to afford fee. Available {}, required at least {}",
        coin,
        available,
        required
    )]
    NotSufficientPlatformBalanceForFee {
        coin: String,
        available: BigDecimal,
        required: BigDecimal,
    },
    #[display(fmt = "Balance is zero")]
    ZeroBalanceToWithdrawMax,
    #[display(fmt = "The amount {} is too small, required at least {}", amount, threshold)]
    AmountTooLow { amount: BigDecimal, threshold: BigDecimal },
    #[display(fmt = "Invalid address: {}", _0)]
    InvalidAddress(String),
    #[display(fmt = "Invalid fee policy: {}", _0)]
    InvalidFeePolicy(String),
    #[display(fmt = "Invalid memo field: {}", _0)]
    InvalidMemo(String),
    #[display(fmt = "No such coin {}", coin)]
    NoSuchCoin { coin: String },
    #[from_trait(WithTimeout::timeout)]
    #[display(fmt = "Withdraw timed out {:?}", _0)]
    Timeout(Duration),
    #[display(fmt = "Request should contain a 'from' address/account")]
    FromAddressNotFound,
    #[display(fmt = "Unexpected 'from' address: {}", _0)]
    UnexpectedFromAddress(String),
    #[display(fmt = "Unknown '{}' account", account_id)]
    UnknownAccount { account_id: u32 },
    #[display(fmt = "RPC 'task' is awaiting '{}' user action", expected)]
    UnexpectedUserAction { expected: String },
    #[from_trait(WithHwRpcError::hw_rpc_error)]
    HwError(HwRpcError),
    #[cfg(target_arch = "wasm32")]
    BroadcastExpected(String),
    #[display(fmt = "Transport error: {}", _0)]
    Transport(String),
    #[from_trait(WithInternal::internal)]
    #[from_stringify("NumConversError", "UnexpectedDerivationMethod", "PrivKeyPolicyNotAllowed")]
    #[display(fmt = "Internal error: {}", _0)]
    InternalError(String),
    #[cfg(feature = "enable-nft-integration")]
    #[display(fmt = "{} coin doesn't support NFT withdrawing", coin)]
    CoinDoesntSupportNftWithdraw { coin: String },
    #[cfg(feature = "enable-nft-integration")]
    #[display(fmt = "My address {} and from address {} mismatch", my_address, from)]
    AddressMismatchError { my_address: String, from: String },
    #[cfg(feature = "enable-nft-integration")]
    #[display(fmt = "Contract type {} doesnt support 'withdraw_nft' yet", _0)]
    ContractTypeDoesntSupportNftWithdrawing(String),
<<<<<<< HEAD
    #[cfg(feature = "enable-nft-integration")]
    GetNftInfoError(GetNftInfoError),
    #[cfg(feature = "enable-nft-integration")]
    #[display(
        fmt = "Not enough NFTs amount with token_address: {} and token_id {}. Available {}, required {}",
        token_address,
        token_id,
        available,
        required
    )]
    NotEnoughNftsAmount {
        token_address: String,
        token_id: String,
        available: BigDecimal,
        required: BigDecimal,
    },
}

#[cfg(feature = "enable-nft-integration")]
impl From<GetNftInfoError> for WithdrawError {
    fn from(e: GetNftInfoError) -> Self { WithdrawError::GetNftInfoError(e) }
=======
    #[display(fmt = "Action not allowed for coin: {}", _0)]
    ActionNotAllowed(String),
>>>>>>> 45d72854
}

impl HttpStatusCode for WithdrawError {
    fn status_code(&self) -> StatusCode {
        match self {
            WithdrawError::NoSuchCoin { .. } => StatusCode::NOT_FOUND,
            WithdrawError::Timeout(_) => StatusCode::REQUEST_TIMEOUT,
            WithdrawError::CoinDoesntSupportInitWithdraw { .. }
            | WithdrawError::NotSufficientBalance { .. }
            | WithdrawError::NotSufficientPlatformBalanceForFee { .. }
            | WithdrawError::ZeroBalanceToWithdrawMax
            | WithdrawError::AmountTooLow { .. }
            | WithdrawError::InvalidAddress(_)
            | WithdrawError::InvalidFeePolicy(_)
            | WithdrawError::InvalidMemo(_)
            | WithdrawError::FromAddressNotFound
            | WithdrawError::UnexpectedFromAddress(_)
            | WithdrawError::UnknownAccount { .. }
<<<<<<< HEAD
            | WithdrawError::UnexpectedUserAction { .. } => StatusCode::BAD_REQUEST,
=======
            | WithdrawError::UnexpectedUserAction { .. }
            | WithdrawError::CoinDoesntSupportNftWithdraw { .. }
            | WithdrawError::AddressMismatchError { .. }
            | WithdrawError::ActionNotAllowed(_)
            | WithdrawError::ContractTypeDoesntSupportNftWithdrawing(_) => StatusCode::BAD_REQUEST,
>>>>>>> 45d72854
            WithdrawError::HwError(_) => StatusCode::GONE,
            #[cfg(target_arch = "wasm32")]
            WithdrawError::BroadcastExpected(_) => StatusCode::BAD_REQUEST,
            WithdrawError::Transport(_) | WithdrawError::InternalError(_) => StatusCode::INTERNAL_SERVER_ERROR,
            #[cfg(feature = "enable-nft-integration")]
            WithdrawError::GetNftInfoError(_)
            | WithdrawError::AddressMismatchError { .. }
            | WithdrawError::ContractTypeDoesntSupportNftWithdrawing(_)
            | WithdrawError::CoinDoesntSupportNftWithdraw { .. }
            | WithdrawError::NotEnoughNftsAmount { .. } => StatusCode::BAD_REQUEST,
        }
    }
}

impl From<BalanceError> for WithdrawError {
    fn from(e: BalanceError) -> Self {
        match e {
            BalanceError::Transport(error) | BalanceError::InvalidResponse(error) => WithdrawError::Transport(error),
            BalanceError::UnexpectedDerivationMethod(e) => WithdrawError::from(e),
            e @ BalanceError::WalletStorageError(_) => WithdrawError::InternalError(e.to_string()),
            BalanceError::Internal(internal) => WithdrawError::InternalError(internal),
        }
    }
}

impl From<CoinFindError> for WithdrawError {
    fn from(e: CoinFindError) -> Self {
        match e {
            CoinFindError::NoSuchCoin { coin } => WithdrawError::NoSuchCoin { coin },
        }
    }
}

impl From<UtxoSignWithKeyPairError> for WithdrawError {
    fn from(e: UtxoSignWithKeyPairError) -> Self {
        let error = format!("Error signing: {}", e);
        WithdrawError::InternalError(error)
    }
}

impl From<TimeoutError> for WithdrawError {
    fn from(e: TimeoutError) -> Self { WithdrawError::Timeout(e.duration) }
}

#[cfg(feature = "enable-nft-integration")]
impl From<GetValidEthWithdrawAddError> for WithdrawError {
    fn from(e: GetValidEthWithdrawAddError) -> Self {
        match e {
            GetValidEthWithdrawAddError::AddressMismatchError { my_address, from } => {
                WithdrawError::AddressMismatchError { my_address, from }
            },
            GetValidEthWithdrawAddError::CoinDoesntSupportNftWithdraw { coin } => {
                WithdrawError::CoinDoesntSupportNftWithdraw { coin }
            },
            GetValidEthWithdrawAddError::InvalidAddress(e) => WithdrawError::InvalidAddress(e),
        }
    }
}

#[cfg(feature = "enable-nft-integration")]
impl From<EthNftGasDetailsErr> for WithdrawError {
    fn from(e: EthNftGasDetailsErr) -> Self {
        match e {
            EthNftGasDetailsErr::InvalidFeePolicy(e) => WithdrawError::InvalidFeePolicy(e),
            EthNftGasDetailsErr::Internal(e) => WithdrawError::InternalError(e),
            EthNftGasDetailsErr::Transport(e) => WithdrawError::Transport(e),
        }
    }
}

impl WithdrawError {
    /// Construct [`WithdrawError`] from [`GenerateTxError`] using additional `coin` and `decimals`.
    pub fn from_generate_tx_error(gen_tx_err: GenerateTxError, coin: String, decimals: u8) -> WithdrawError {
        match gen_tx_err {
            GenerateTxError::EmptyUtxoSet { required } => {
                let required = big_decimal_from_sat_unsigned(required, decimals);
                WithdrawError::NotSufficientBalance {
                    coin,
                    available: BigDecimal::from(0),
                    required,
                }
            },
            GenerateTxError::EmptyOutputs => WithdrawError::InternalError(gen_tx_err.to_string()),
            GenerateTxError::OutputValueLessThanDust { value, dust } => {
                let amount = big_decimal_from_sat_unsigned(value, decimals);
                let threshold = big_decimal_from_sat_unsigned(dust, decimals);
                WithdrawError::AmountTooLow { amount, threshold }
            },
            GenerateTxError::DeductFeeFromOutputFailed {
                output_value, required, ..
            } => {
                let available = big_decimal_from_sat_unsigned(output_value, decimals);
                let required = big_decimal_from_sat_unsigned(required, decimals);
                WithdrawError::NotSufficientBalance {
                    coin,
                    available,
                    required,
                }
            },
            GenerateTxError::NotEnoughUtxos { sum_utxos, required } => {
                let available = big_decimal_from_sat_unsigned(sum_utxos, decimals);
                let required = big_decimal_from_sat_unsigned(required, decimals);
                WithdrawError::NotSufficientBalance {
                    coin,
                    available,
                    required,
                }
            },
            GenerateTxError::Transport(e) => WithdrawError::Transport(e),
            GenerateTxError::Internal(e) => WithdrawError::InternalError(e),
        }
    }
}

#[derive(Debug, Display, EnumFromStringify, Serialize, SerializeErrorType)]
#[serde(tag = "error_type", content = "error_data")]
pub enum SignatureError {
    #[display(fmt = "Invalid request: {}", _0)]
    InvalidRequest(String),
    #[from_stringify("CoinFindError", "ethkey::Error", "keys::Error", "PrivKeyPolicyNotAllowed")]
    #[display(fmt = "Internal error: {}", _0)]
    InternalError(String),
    #[display(fmt = "Coin is not found: {}", _0)]
    CoinIsNotFound(String),
    #[display(fmt = "sign_message_prefix is not set in coin config")]
    PrefixNotFound,
}

impl HttpStatusCode for SignatureError {
    fn status_code(&self) -> StatusCode {
        match self {
            SignatureError::InvalidRequest(_) => StatusCode::BAD_REQUEST,
            SignatureError::CoinIsNotFound(_) => StatusCode::BAD_REQUEST,
            SignatureError::InternalError(_) => StatusCode::INTERNAL_SERVER_ERROR,
            SignatureError::PrefixNotFound => StatusCode::INTERNAL_SERVER_ERROR,
        }
    }
}

#[derive(Debug, Display, Serialize, SerializeErrorType)]
#[serde(tag = "error_type", content = "error_data")]
pub enum VerificationError {
    #[display(fmt = "Invalid request: {}", _0)]
    InvalidRequest(String),
    #[display(fmt = "Internal error: {}", _0)]
    InternalError(String),
    #[display(fmt = "Signature decoding error: {}", _0)]
    SignatureDecodingError(String),
    #[display(fmt = "Address decoding error: {}", _0)]
    AddressDecodingError(String),
    #[display(fmt = "Coin is not found: {}", _0)]
    CoinIsNotFound(String),
    #[display(fmt = "sign_message_prefix is not set in coin config")]
    PrefixNotFound,
}

impl HttpStatusCode for VerificationError {
    fn status_code(&self) -> StatusCode {
        match self {
            VerificationError::InvalidRequest(_) => StatusCode::BAD_REQUEST,
            VerificationError::SignatureDecodingError(_) => StatusCode::BAD_REQUEST,
            VerificationError::AddressDecodingError(_) => StatusCode::BAD_REQUEST,
            VerificationError::CoinIsNotFound(_) => StatusCode::BAD_REQUEST,
            VerificationError::InternalError(_) => StatusCode::INTERNAL_SERVER_ERROR,
            VerificationError::PrefixNotFound => StatusCode::INTERNAL_SERVER_ERROR,
        }
    }
}

impl From<base64::DecodeError> for VerificationError {
    fn from(e: base64::DecodeError) -> Self { VerificationError::SignatureDecodingError(e.to_string()) }
}

impl From<hex::FromHexError> for VerificationError {
    fn from(e: hex::FromHexError) -> Self { VerificationError::AddressDecodingError(e.to_string()) }
}

impl From<FromBase58Error> for VerificationError {
    fn from(e: FromBase58Error) -> Self {
        match e {
            FromBase58Error::InvalidBase58Character(c, _) => {
                VerificationError::AddressDecodingError(format!("Invalid Base58 Character: {}", c))
            },
            FromBase58Error::InvalidBase58Length => {
                VerificationError::AddressDecodingError(String::from("Invalid Base58 Length"))
            },
        }
    }
}

impl From<keys::Error> for VerificationError {
    fn from(e: keys::Error) -> Self { VerificationError::InternalError(e.to_string()) }
}

impl From<ethkey::Error> for VerificationError {
    fn from(e: ethkey::Error) -> Self { VerificationError::InternalError(e.to_string()) }
}

impl From<CoinFindError> for VerificationError {
    fn from(e: CoinFindError) -> Self { VerificationError::CoinIsNotFound(e.to_string()) }
}

/// NB: Implementations are expected to follow the pImpl idiom, providing cheap reference-counted cloning and garbage collection.
#[async_trait]
pub trait MmCoin:
    SwapOps + TakerSwapMakerCoin + MakerSwapTakerCoin + WatcherOps + MarketCoinOps + Send + Sync + 'static
{
    // `MmCoin` is an extension fulcrum for something that doesn't fit the `MarketCoinOps`. Practical examples:
    // name (might be required for some APIs, CoinMarketCap for instance);
    // coin statistics that we might want to share with UI;
    // state serialization, to get full rewind and debugging information about the coins participating in a SWAP operation.
    // status/availability check: https://github.com/artemii235/SuperNET/issues/156#issuecomment-446501816

    fn is_asset_chain(&self) -> bool;

    /// The coin can be initialized, but it cannot participate in the swaps.
    fn wallet_only(&self, ctx: &MmArc) -> bool {
        let coin_conf = coin_conf(ctx, self.ticker());
        coin_conf["wallet_only"].as_bool().unwrap_or(false)
    }

    /// Returns a spawner pinned to the coin.
    ///
    /// # Note
    ///
    /// `CoinFutSpawner` doesn't prevent the spawned futures from being aborted.
    fn spawner(&self) -> CoinFutSpawner;

    fn withdraw(&self, req: WithdrawRequest) -> WithdrawFut;

    fn get_raw_transaction(&self, req: RawTransactionRequest) -> RawTransactionFut;

    fn get_tx_hex_by_hash(&self, tx_hash: Vec<u8>) -> RawTransactionFut;

    /// Maximum number of digits after decimal point used to denominate integer coin units (satoshis, wei, etc.)
    fn decimals(&self) -> u8;

    /// Convert input address to the specified address format.
    fn convert_to_address(&self, from: &str, to_address_format: Json) -> Result<String, String>;

    fn validate_address(&self, address: &str) -> ValidateAddressResult;

    /// Loop collecting coin transaction history and saving it to local DB
    fn process_history_loop(&self, ctx: MmArc) -> Box<dyn Future<Item = (), Error = ()> + Send>;

    /// Path to tx history file
    #[cfg(not(target_arch = "wasm32"))]
    fn tx_history_path(&self, ctx: &MmArc) -> PathBuf {
        let my_address = self.my_address().unwrap_or_default();
        // BCH cash address format has colon after prefix, e.g. bitcoincash:
        // Colon can't be used in file names on Windows so it should be escaped
        let my_address = my_address.replace(':', "_");
        ctx.dbdir()
            .join("TRANSACTIONS")
            .join(format!("{}_{}.json", self.ticker(), my_address))
    }

    /// Path to tx history migration file
    #[cfg(not(target_arch = "wasm32"))]
    fn tx_migration_path(&self, ctx: &MmArc) -> PathBuf {
        let my_address = self.my_address().unwrap_or_default();
        // BCH cash address format has colon after prefix, e.g. bitcoincash:
        // Colon can't be used in file names on Windows so it should be escaped
        let my_address = my_address.replace(':', "_");
        ctx.dbdir()
            .join("TRANSACTIONS")
            .join(format!("{}_{}_migration", self.ticker(), my_address))
    }

    /// Loads existing tx history from file, returns empty vector if file is not found
    /// Cleans the existing file if deserialization fails
    fn load_history_from_file(&self, ctx: &MmArc) -> TxHistoryFut<Vec<TransactionDetails>> {
        load_history_from_file_impl(self, ctx)
    }

    fn save_history_to_file(&self, ctx: &MmArc, history: Vec<TransactionDetails>) -> TxHistoryFut<()> {
        save_history_to_file_impl(self, ctx, history)
    }

    #[cfg(not(target_arch = "wasm32"))]
    fn get_tx_history_migration(&self, ctx: &MmArc) -> TxHistoryFut<u64> { get_tx_history_migration_impl(self, ctx) }

    #[cfg(not(target_arch = "wasm32"))]
    fn update_migration_file(&self, ctx: &MmArc, migration_number: u64) -> TxHistoryFut<()> {
        update_migration_file_impl(self, ctx, migration_number)
    }

    /// Transaction history background sync status
    fn history_sync_status(&self) -> HistorySyncState;

    /// Get fee to be paid per 1 swap transaction
    fn get_trade_fee(&self) -> Box<dyn Future<Item = TradeFee, Error = String> + Send>;

    /// Get fee to be paid by sender per whole swap using the sending value and check if the wallet has sufficient balance to pay the fee.
    async fn get_sender_trade_fee(
        &self,
        value: TradePreimageValue,
        stage: FeeApproxStage,
    ) -> TradePreimageResult<TradeFee>;

    /// Get fee to be paid by receiver per whole swap and check if the wallet has sufficient balance to pay the fee.
    fn get_receiver_trade_fee(&self, send_amount: BigDecimal, stage: FeeApproxStage) -> TradePreimageFut<TradeFee>;

    /// Get transaction fee the Taker has to pay to send a `TakerFee` transaction and check if the wallet has sufficient balance to pay the fee.
    async fn get_fee_to_send_taker_fee(
        &self,
        dex_fee_amount: BigDecimal,
        stage: FeeApproxStage,
    ) -> TradePreimageResult<TradeFee>;

    /// required transaction confirmations number to ensure double-spend safety
    fn required_confirmations(&self) -> u64;

    /// whether coin requires notarization to ensure double-spend safety
    fn requires_notarization(&self) -> bool;

    /// set required transaction confirmations number
    fn set_required_confirmations(&self, confirmations: u64);

    /// set requires notarization
    fn set_requires_notarization(&self, requires_nota: bool);

    /// Get swap contract address if the coin uses it in Atomic Swaps.
    fn swap_contract_address(&self) -> Option<BytesJson>;

    /// Get fallback swap contract address if the coin uses it in Atomic Swaps.
    fn fallback_swap_contract(&self) -> Option<BytesJson>;

    /// The minimum number of confirmations at which a transaction is considered mature.
    fn mature_confirmations(&self) -> Option<u32>;

    /// Get some of the coin config info in serialized format for p2p messaging.
    fn coin_protocol_info(&self) -> Vec<u8>;

    /// Check if serialized coin protocol info is supported by current version.
    fn is_coin_protocol_supported(&self, info: &Option<Vec<u8>>) -> bool;

    /// Abort all coin related futures on coin deactivation.
    fn on_disabled(&self) -> Result<(), AbortedError>;

    /// For Handling the removal/deactivation of token on platform coin deactivation.
    fn on_token_deactivated(&self, _ticker: &str);
}

/// The coin futures spawner. It's used to spawn futures that can be aborted immediately or after a timeout
/// on the the coin deactivation.
///
/// # Note
///
/// `CoinFutSpawner` doesn't prevent the spawned futures from being aborted.
#[derive(Clone)]
pub struct CoinFutSpawner {
    inner: WeakSpawner,
}

impl CoinFutSpawner {
    pub fn new(system: &AbortableQueue) -> CoinFutSpawner {
        CoinFutSpawner {
            inner: system.weak_spawner(),
        }
    }
}

impl SpawnFuture for CoinFutSpawner {
    fn spawn<F>(&self, f: F)
    where
        F: Future03<Output = ()> + Send + 'static,
    {
        self.inner.spawn(f)
    }
}

impl SpawnAbortable for CoinFutSpawner {
    fn spawn_with_settings<F>(&self, fut: F, settings: AbortSettings)
    where
        F: Future03<Output = ()> + Send + 'static,
    {
        self.inner.spawn_with_settings(fut, settings)
    }
}

#[derive(Clone)]
#[allow(clippy::large_enum_variant)]
pub enum MmCoinEnum {
    UtxoCoin(UtxoStandardCoin),
    QtumCoin(QtumCoin),
    Qrc20Coin(Qrc20Coin),
    EthCoin(EthCoin),
    #[cfg(not(target_arch = "wasm32"))]
    ZCoin(ZCoin),
    Bch(BchCoin),
    SlpToken(SlpToken),
    Tendermint(TendermintCoin),
    TendermintToken(TendermintToken),
    #[cfg(all(not(target_os = "ios"), not(target_os = "android"), not(target_arch = "wasm32")))]
    SolanaCoin(SolanaCoin),
    #[cfg(all(not(target_os = "ios"), not(target_os = "android"), not(target_arch = "wasm32")))]
    SplToken(SplToken),
    #[cfg(not(target_arch = "wasm32"))]
    LightningCoin(LightningCoin),
    Test(TestCoin),
}

impl From<UtxoStandardCoin> for MmCoinEnum {
    fn from(c: UtxoStandardCoin) -> MmCoinEnum { MmCoinEnum::UtxoCoin(c) }
}

impl From<EthCoin> for MmCoinEnum {
    fn from(c: EthCoin) -> MmCoinEnum { MmCoinEnum::EthCoin(c) }
}

impl From<TestCoin> for MmCoinEnum {
    fn from(c: TestCoin) -> MmCoinEnum { MmCoinEnum::Test(c) }
}

#[cfg(all(not(target_os = "ios"), not(target_os = "android"), not(target_arch = "wasm32")))]
impl From<SolanaCoin> for MmCoinEnum {
    fn from(c: SolanaCoin) -> MmCoinEnum { MmCoinEnum::SolanaCoin(c) }
}

#[cfg(all(not(target_os = "ios"), not(target_os = "android"), not(target_arch = "wasm32")))]
impl From<SplToken> for MmCoinEnum {
    fn from(c: SplToken) -> MmCoinEnum { MmCoinEnum::SplToken(c) }
}

impl From<QtumCoin> for MmCoinEnum {
    fn from(coin: QtumCoin) -> Self { MmCoinEnum::QtumCoin(coin) }
}

impl From<Qrc20Coin> for MmCoinEnum {
    fn from(c: Qrc20Coin) -> MmCoinEnum { MmCoinEnum::Qrc20Coin(c) }
}

impl From<BchCoin> for MmCoinEnum {
    fn from(c: BchCoin) -> MmCoinEnum { MmCoinEnum::Bch(c) }
}

impl From<SlpToken> for MmCoinEnum {
    fn from(c: SlpToken) -> MmCoinEnum { MmCoinEnum::SlpToken(c) }
}

impl From<TendermintCoin> for MmCoinEnum {
    fn from(c: TendermintCoin) -> Self { MmCoinEnum::Tendermint(c) }
}

impl From<TendermintToken> for MmCoinEnum {
    fn from(c: TendermintToken) -> Self { MmCoinEnum::TendermintToken(c) }
}

#[cfg(not(target_arch = "wasm32"))]
impl From<LightningCoin> for MmCoinEnum {
    fn from(c: LightningCoin) -> MmCoinEnum { MmCoinEnum::LightningCoin(c) }
}

#[cfg(not(target_arch = "wasm32"))]
impl From<ZCoin> for MmCoinEnum {
    fn from(c: ZCoin) -> MmCoinEnum { MmCoinEnum::ZCoin(c) }
}

// NB: When stable and groked by IDEs, `enum_dispatch` can be used instead of `Deref` to speed things up.
impl Deref for MmCoinEnum {
    type Target = dyn MmCoin;
    fn deref(&self) -> &dyn MmCoin {
        match self {
            MmCoinEnum::UtxoCoin(ref c) => c,
            MmCoinEnum::QtumCoin(ref c) => c,
            MmCoinEnum::Qrc20Coin(ref c) => c,
            MmCoinEnum::EthCoin(ref c) => c,
            MmCoinEnum::Bch(ref c) => c,
            MmCoinEnum::SlpToken(ref c) => c,
            MmCoinEnum::Tendermint(ref c) => c,
            MmCoinEnum::TendermintToken(ref c) => c,
            #[cfg(not(target_arch = "wasm32"))]
            MmCoinEnum::LightningCoin(ref c) => c,
            #[cfg(not(target_arch = "wasm32"))]
            MmCoinEnum::ZCoin(ref c) => c,
            MmCoinEnum::Test(ref c) => c,
            #[cfg(all(not(target_os = "ios"), not(target_os = "android"), not(target_arch = "wasm32")))]
            MmCoinEnum::SolanaCoin(ref c) => c,
            #[cfg(all(not(target_os = "ios"), not(target_os = "android"), not(target_arch = "wasm32")))]
            MmCoinEnum::SplToken(ref c) => c,
        }
    }
}

impl MmCoinEnum {
    pub fn is_utxo_in_native_mode(&self) -> bool {
        match self {
            MmCoinEnum::UtxoCoin(ref c) => c.as_ref().rpc_client.is_native(),
            MmCoinEnum::QtumCoin(ref c) => c.as_ref().rpc_client.is_native(),
            MmCoinEnum::Qrc20Coin(ref c) => c.as_ref().rpc_client.is_native(),
            MmCoinEnum::Bch(ref c) => c.as_ref().rpc_client.is_native(),
            MmCoinEnum::SlpToken(ref c) => c.as_ref().rpc_client.is_native(),
            #[cfg(all(not(target_arch = "wasm32"), feature = "zhtlc"))]
            MmCoinEnum::ZCoin(ref c) => c.as_ref().rpc_client.is_native(),
            _ => false,
        }
    }

    pub fn is_eth(&self) -> bool { matches!(self, MmCoinEnum::EthCoin(_)) }
}

#[async_trait]
pub trait BalanceTradeFeeUpdatedHandler {
    async fn balance_updated(&self, coin: &MmCoinEnum, new_balance: &BigDecimal);
}

pub struct CoinsContext {
    /// A map from a currency ticker symbol to the corresponding coin.
    /// Similar to `LP_coins`.
    coins: AsyncMutex<HashMap<String, MmCoinEnum>>,
    balance_update_handlers: AsyncMutex<Vec<Box<dyn BalanceTradeFeeUpdatedHandler + Send + Sync>>>,
    account_balance_task_manager: AccountBalanceTaskManagerShared,
    create_account_manager: CreateAccountTaskManagerShared,
    get_new_address_manager: GetNewAddressTaskManagerShared,
    platform_coin_tokens: PaMutex<HashMap<String, HashSet<String>>>,
    scan_addresses_manager: ScanAddressesTaskManagerShared,
    withdraw_task_manager: WithdrawTaskManagerShared,
    #[cfg(target_arch = "wasm32")]
    tx_history_db: SharedDb<TxHistoryDb>,
    #[cfg(target_arch = "wasm32")]
    hd_wallet_db: SharedDb<HDWalletDb>,
}

#[derive(Debug)]
pub struct PlatformIsAlreadyActivatedErr {
    pub ticker: String,
}

impl CoinsContext {
    /// Obtains a reference to this crate context, creating it if necessary.
    pub fn from_ctx(ctx: &MmArc) -> Result<Arc<CoinsContext>, String> {
        Ok(try_s!(from_ctx(&ctx.coins_ctx, move || {
            Ok(CoinsContext {
                platform_coin_tokens: PaMutex::new(HashMap::new()),
                coins: AsyncMutex::new(HashMap::new()),
                balance_update_handlers: AsyncMutex::new(vec![]),
                account_balance_task_manager: AccountBalanceTaskManager::new_shared(),
                create_account_manager: CreateAccountTaskManager::new_shared(),
                get_new_address_manager: GetNewAddressTaskManager::new_shared(),
                scan_addresses_manager: ScanAddressesTaskManager::new_shared(),
                withdraw_task_manager: WithdrawTaskManager::new_shared(),
                #[cfg(target_arch = "wasm32")]
                tx_history_db: ConstructibleDb::new(ctx).into_shared(),
                #[cfg(target_arch = "wasm32")]
                hd_wallet_db: ConstructibleDb::new_shared_db(ctx).into_shared(),
            })
        })))
    }

    pub async fn add_token(&self, coin: MmCoinEnum) -> Result<(), MmError<RegisterCoinError>> {
        let mut coins = self.coins.lock().await;
        if coins.contains_key(coin.ticker()) {
            return MmError::err(RegisterCoinError::CoinIsInitializedAlready {
                coin: coin.ticker().into(),
            });
        }
        let ticker = coin.ticker();

        let mut platform_coin_tokens = self.platform_coin_tokens.lock();
        // Here, we try to add a token to platform_coin_tokens if the token belongs to a platform coin.
        if let Some(platform) = platform_coin_tokens.get_mut(coin.platform_ticker()) {
            platform.insert(ticker.to_owned());
        }

        coins.insert(ticker.into(), coin);
        Ok(())
    }

    /// Adds a Layer 2 coin that depends on a standalone platform.
    /// The process of adding l2 coins is identical to that of adding tokens.
    pub async fn add_l2(&self, coin: MmCoinEnum) -> Result<(), MmError<RegisterCoinError>> {
        self.add_token(coin).await
    }

    pub async fn add_platform_with_tokens(
        &self,
        platform: MmCoinEnum,
        tokens: Vec<MmCoinEnum>,
    ) -> Result<(), MmError<PlatformIsAlreadyActivatedErr>> {
        let mut coins = self.coins.lock().await;
        let mut platform_coin_tokens = self.platform_coin_tokens.lock();

        if coins.contains_key(platform.ticker()) {
            return MmError::err(PlatformIsAlreadyActivatedErr {
                ticker: platform.ticker().into(),
            });
        }

        let platform_ticker = platform.ticker().to_string();
        coins.insert(platform_ticker.clone(), platform);

        // Tokens can't be activated without platform coin so we can safely insert them without checking prior existence
        let mut token_tickers = Vec::with_capacity(tokens.len());
        // TODO
        // Handling for these case:
        // USDT was activated via enable RPC
        // We try to activate ETH coin and USDT token via enable_eth_with_tokens
        for token in tokens {
            token_tickers.push(token.ticker().to_string());
            coins.insert(token.ticker().into(), token);
        }

        platform_coin_tokens
            .entry(platform_ticker)
            .or_default()
            .extend(token_tickers);
        Ok(())
    }

    /// If `ticker` is a platform coin, returns tokens dependent on it.
    pub async fn get_dependent_tokens(&self, ticker: &str) -> HashSet<String> {
        let coins = self.platform_coin_tokens.lock();
        coins.get(ticker).cloned().unwrap_or_default()
    }

    pub async fn remove_coin(&self, coin: MmCoinEnum) {
        let ticker = coin.ticker();
        let platform_ticker = coin.platform_ticker();
        let mut coins_storage = self.coins.lock().await;
        let mut platform_tokens_storage = self.platform_coin_tokens.lock();

        // Check if ticker is a platform coin and remove from it platform's token list
        if ticker == platform_ticker {
            if let Some(tokens_to_remove) = platform_tokens_storage.remove(ticker) {
                tokens_to_remove.iter().for_each(|token| {
                    if let Some(token) = coins_storage.remove(token) {
                        // Abort all token related futures on token deactivation
                        token
                            .on_disabled()
                            .error_log_with_msg(&format!("Error aborting coin({ticker}) futures"));
                    }
                });
            };
        } else {
            if let Some(tokens) = platform_tokens_storage.get_mut(platform_ticker) {
                tokens.remove(ticker);
            }
            if let Some(platform_coin) = coins_storage.get(platform_ticker) {
                platform_coin.on_token_deactivated(ticker);
            }
        };

        //  Remove coin from coin list
        coins_storage
            .remove(ticker)
            .ok_or(format!("{} is disabled already", ticker))
            .error_log();

        // Abort all coin related futures on coin deactivation
        coin.on_disabled()
            .error_log_with_msg(&format!("Error aborting coin({ticker}) futures"));
    }

    #[cfg(target_arch = "wasm32")]
    async fn tx_history_db(&self) -> TxHistoryResult<TxHistoryDbLocked<'_>> {
        Ok(self.tx_history_db.get_or_initialize().await?)
    }
}

/// This enum is used in coin activation requests.
#[derive(Copy, Clone, Debug, Deserialize, Serialize)]
pub enum PrivKeyActivationPolicy {
    ContextPrivKey,
    Trezor,
}

impl Default for PrivKeyActivationPolicy {
    fn default() -> Self { PrivKeyActivationPolicy::ContextPrivKey }
}

#[derive(Debug)]
pub enum PrivKeyPolicy<T> {
    KeyPair(T),
    Trezor,
}

impl<T> PrivKeyPolicy<T> {
    pub fn key_pair(&self) -> Option<&T> {
        match self {
            PrivKeyPolicy::KeyPair(key_pair) => Some(key_pair),
            PrivKeyPolicy::Trezor => None,
        }
    }

    pub fn key_pair_or_err(&self) -> Result<&T, MmError<PrivKeyPolicyNotAllowed>> {
        self.key_pair()
            .or_mm_err(|| PrivKeyPolicyNotAllowed::HardwareWalletNotSupported)
    }
}

#[derive(Clone)]
pub enum PrivKeyBuildPolicy {
    IguanaPrivKey(IguanaPrivKey),
    GlobalHDAccount(GlobalHDAccountArc),
    Trezor,
}

impl PrivKeyBuildPolicy {
    /// Detects the `PrivKeyBuildPolicy` with which the given `MmArc` is initialized.
    pub fn detect_priv_key_policy(ctx: &MmArc) -> MmResult<PrivKeyBuildPolicy, CryptoCtxError> {
        let crypto_ctx = CryptoCtx::from_ctx(ctx)?;

        match crypto_ctx.key_pair_policy() {
            // Use an internal private key as the coin secret.
            KeyPairPolicy::Iguana => Ok(PrivKeyBuildPolicy::IguanaPrivKey(
                crypto_ctx.mm2_internal_privkey_secret(),
            )),
            KeyPairPolicy::GlobalHDAccount(global_hd) => Ok(PrivKeyBuildPolicy::GlobalHDAccount(global_hd.clone())),
        }
    }
}

#[derive(Debug)]
pub enum DerivationMethod<Address, HDWallet> {
    SingleAddress(Address),
    HDWallet(HDWallet),
}

impl<Address, HDWallet> DerivationMethod<Address, HDWallet> {
    pub fn single_addr(&self) -> Option<&Address> {
        match self {
            DerivationMethod::SingleAddress(my_address) => Some(my_address),
            DerivationMethod::HDWallet(_) => None,
        }
    }

    pub fn single_addr_or_err(&self) -> MmResult<&Address, UnexpectedDerivationMethod> {
        self.single_addr()
            .or_mm_err(|| UnexpectedDerivationMethod::ExpectedSingleAddress)
    }

    pub fn hd_wallet(&self) -> Option<&HDWallet> {
        match self {
            DerivationMethod::SingleAddress(_) => None,
            DerivationMethod::HDWallet(hd_wallet) => Some(hd_wallet),
        }
    }

    pub fn hd_wallet_or_err(&self) -> MmResult<&HDWallet, UnexpectedDerivationMethod> {
        self.hd_wallet()
            .or_mm_err(|| UnexpectedDerivationMethod::ExpectedHDWallet)
    }

    /// # Panic
    ///
    /// Panic if the address mode is [`DerivationMethod::HDWallet`].
    pub fn unwrap_single_addr(&self) -> &Address { self.single_addr_or_err().unwrap() }
}

#[async_trait]
pub trait CoinWithDerivationMethod {
    type Address;
    type HDWallet;

    fn derivation_method(&self) -> &DerivationMethod<Self::Address, Self::HDWallet>;

    fn has_hd_wallet_derivation_method(&self) -> bool {
        matches!(self.derivation_method(), DerivationMethod::HDWallet(_))
    }
}

#[allow(clippy::upper_case_acronyms)]
#[derive(Clone, Debug, Deserialize, Serialize)]
#[serde(tag = "type", content = "protocol_data")]
pub enum CoinProtocol {
    UTXO,
    QTUM,
    QRC20 {
        platform: String,
        contract_address: String,
    },
    ETH,
    ERC20 {
        platform: String,
        contract_address: String,
    },
    SLPTOKEN {
        platform: String,
        token_id: H256Json,
        decimals: u8,
        required_confirmations: Option<u64>,
    },
    BCH {
        slp_prefix: String,
    },
    TENDERMINT(TendermintProtocolInfo),
    TENDERMINTTOKEN(TendermintTokenProtocolInfo),
    #[cfg(not(target_arch = "wasm32"))]
    LIGHTNING {
        platform: String,
        network: BlockchainNetwork,
        confirmation_targets: PlatformCoinConfirmationTargets,
    },
    #[cfg(not(target_arch = "wasm32"))]
    SOLANA,
    #[cfg(not(target_arch = "wasm32"))]
    SPLTOKEN {
        platform: String,
        token_contract_address: String,
        decimals: u8,
    },
    #[cfg(not(target_arch = "wasm32"))]
    ZHTLC(ZcoinProtocolInfo),
}

pub type RpcTransportEventHandlerShared = Arc<dyn RpcTransportEventHandler + Send + Sync + 'static>;

/// Common methods to measure the outgoing requests and incoming responses statistics.
pub trait RpcTransportEventHandler {
    fn debug_info(&self) -> String;

    fn on_outgoing_request(&self, data: &[u8]);

    fn on_incoming_response(&self, data: &[u8]);

    fn on_connected(&self, address: String) -> Result<(), String>;

    fn on_disconnected(&self, address: String) -> Result<(), String>;
}

impl fmt::Debug for dyn RpcTransportEventHandler + Send + Sync {
    fn fmt(&self, f: &mut fmt::Formatter<'_>) -> fmt::Result { write!(f, "{}", self.debug_info()) }
}

impl RpcTransportEventHandler for RpcTransportEventHandlerShared {
    fn debug_info(&self) -> String { self.deref().debug_info() }

    fn on_outgoing_request(&self, data: &[u8]) { self.as_ref().on_outgoing_request(data) }

    fn on_incoming_response(&self, data: &[u8]) { self.as_ref().on_incoming_response(data) }

    fn on_connected(&self, address: String) -> Result<(), String> { self.as_ref().on_connected(address) }

    fn on_disconnected(&self, address: String) -> Result<(), String> { self.as_ref().on_disconnected(address) }
}

impl<T: RpcTransportEventHandler> RpcTransportEventHandler for Vec<T> {
    fn debug_info(&self) -> String {
        let selfi: Vec<String> = self.iter().map(|x| x.debug_info()).collect();
        format!("{:?}", selfi)
    }

    fn on_outgoing_request(&self, data: &[u8]) {
        for handler in self {
            handler.on_outgoing_request(data)
        }
    }

    fn on_incoming_response(&self, data: &[u8]) {
        for handler in self {
            handler.on_incoming_response(data)
        }
    }

    fn on_connected(&self, address: String) -> Result<(), String> {
        for handler in self {
            try_s!(handler.on_connected(address.clone()))
        }
        Ok(())
    }

    fn on_disconnected(&self, address: String) -> Result<(), String> {
        for handler in self {
            try_s!(handler.on_disconnected(address.clone()))
        }
        Ok(())
    }
}

pub enum RpcClientType {
    Native,
    Electrum,
    Ethereum,
}

impl ToString for RpcClientType {
    fn to_string(&self) -> String {
        match self {
            RpcClientType::Native => "native".into(),
            RpcClientType::Electrum => "electrum".into(),
            RpcClientType::Ethereum => "ethereum".into(),
        }
    }
}

#[derive(Clone)]
pub struct CoinTransportMetrics {
    /// Using a weak reference by default in order to avoid circular references and leaks.
    metrics: MetricsWeak,
    /// Name of coin the rpc client is intended to work with.
    ticker: String,
    /// RPC client type.
    client: String,
}

impl CoinTransportMetrics {
    fn new(metrics: MetricsWeak, ticker: String, client: RpcClientType) -> CoinTransportMetrics {
        CoinTransportMetrics {
            metrics,
            ticker,
            client: client.to_string(),
        }
    }

    fn into_shared(self) -> RpcTransportEventHandlerShared { Arc::new(self) }
}

impl RpcTransportEventHandler for CoinTransportMetrics {
    fn debug_info(&self) -> String { "CoinTransportMetrics".into() }

    fn on_outgoing_request(&self, data: &[u8]) {
        mm_counter!(self.metrics, "rpc_client.traffic.out", data.len() as u64,
            "coin" => self.ticker.to_owned(), "client" => self.client.to_owned());
        mm_counter!(self.metrics, "rpc_client.request.count", 1,
            "coin" => self.ticker.to_owned(), "client" => self.client.to_owned());
    }

    fn on_incoming_response(&self, data: &[u8]) {
        mm_counter!(self.metrics, "rpc_client.traffic.in", data.len() as u64,
            "coin" => self.ticker.to_owned(), "client" => self.client.to_owned());
        mm_counter!(self.metrics, "rpc_client.response.count", 1,
            "coin" => self.ticker.to_owned(), "client" => self.client.to_owned());
    }

    fn on_connected(&self, _address: String) -> Result<(), String> {
        // Handle a new connected endpoint if necessary.
        // Now just return the Ok
        Ok(())
    }

    fn on_disconnected(&self, _address: String) -> Result<(), String> {
        // Handle disconnected endpoint if necessary.
        // Now just return the Ok
        Ok(())
    }
}

#[async_trait]
impl BalanceTradeFeeUpdatedHandler for CoinsContext {
    async fn balance_updated(&self, coin: &MmCoinEnum, new_balance: &BigDecimal) {
        for sub in self.balance_update_handlers.lock().await.iter() {
            sub.balance_updated(coin, new_balance).await
        }
    }
}

pub fn coin_conf(ctx: &MmArc, ticker: &str) -> Json {
    match ctx.conf["coins"].as_array() {
        Some(coins) => coins
            .iter()
            .find(|coin| coin["coin"].as_str() == Some(ticker))
            .cloned()
            .unwrap_or(Json::Null),
        None => Json::Null,
    }
}

pub fn is_wallet_only_conf(conf: &Json) -> bool { conf["wallet_only"].as_bool().unwrap_or(false) }

pub fn is_wallet_only_ticker(ctx: &MmArc, ticker: &str) -> bool {
    let coin_conf = coin_conf(ctx, ticker);
    coin_conf["wallet_only"].as_bool().unwrap_or(false)
}

/// Adds a new currency into the list of currencies configured.
///
/// Returns an error if the currency already exists. Initializing the same currency twice is a bad habit
/// (might lead to misleading and confusing information during debugging and maintenance, see DRY)
/// and should be fixed on the call site.
///
/// * `req` - Payload of the corresponding "enable" or "electrum" RPC request.
pub async fn lp_coininit(ctx: &MmArc, ticker: &str, req: &Json) -> Result<MmCoinEnum, String> {
    let cctx = try_s!(CoinsContext::from_ctx(ctx));
    {
        let coins = cctx.coins.lock().await;
        if coins.get(ticker).is_some() {
            return ERR!("Coin {} already initialized", ticker);
        }
    }

    let coins_en = coin_conf(ctx, ticker);

    coins_conf_check(ctx, &coins_en, ticker, Some(req))?;

    // The legacy electrum/enable RPCs don't support Hardware Wallet policy.
    let priv_key_policy = try_s!(PrivKeyBuildPolicy::detect_priv_key_policy(ctx));

    let protocol: CoinProtocol = try_s!(json::from_value(coins_en["protocol"].clone()));

    let coin: MmCoinEnum = match &protocol {
        CoinProtocol::UTXO => {
            let params = try_s!(UtxoActivationParams::from_legacy_req(req));
            try_s!(utxo_standard_coin_with_policy(ctx, ticker, &coins_en, &params, priv_key_policy).await).into()
        },
        CoinProtocol::QTUM => {
            let params = try_s!(UtxoActivationParams::from_legacy_req(req));
            try_s!(qtum_coin_with_policy(ctx, ticker, &coins_en, &params, priv_key_policy).await).into()
        },
        CoinProtocol::ETH | CoinProtocol::ERC20 { .. } => {
            try_s!(eth_coin_from_conf_and_request(ctx, ticker, &coins_en, req, protocol, priv_key_policy).await).into()
        },
        CoinProtocol::QRC20 {
            platform,
            contract_address,
        } => {
            let params = try_s!(Qrc20ActivationParams::from_legacy_req(req));
            let contract_address = try_s!(qtum::contract_addr_from_str(contract_address));

            try_s!(
                qrc20_coin_with_policy(
                    ctx,
                    ticker,
                    platform,
                    &coins_en,
                    &params,
                    priv_key_policy,
                    contract_address
                )
                .await
            )
            .into()
        },
        CoinProtocol::BCH { slp_prefix } => {
            let prefix = try_s!(CashAddrPrefix::from_str(slp_prefix));
            let params = try_s!(BchActivationRequest::from_legacy_req(req));

            let bch = try_s!(bch_coin_with_policy(ctx, ticker, &coins_en, params, prefix, priv_key_policy).await);
            bch.into()
        },
        CoinProtocol::SLPTOKEN {
            platform,
            token_id,
            decimals,
            required_confirmations,
        } => {
            let platform_coin = try_s!(lp_coinfind(ctx, platform).await);
            let platform_coin = match platform_coin {
                Some(MmCoinEnum::Bch(coin)) => coin,
                Some(_) => return ERR!("Platform coin {} is not BCH", platform),
                None => return ERR!("Platform coin {} is not activated", platform),
            };

            let confs = required_confirmations.unwrap_or(platform_coin.required_confirmations());
            let token = try_s!(SlpToken::new(
                *decimals,
                ticker.into(),
                (*token_id).into(),
                platform_coin,
                confs
            ));
            token.into()
        },
        CoinProtocol::TENDERMINT { .. } => return ERR!("TENDERMINT protocol is not supported by lp_coininit"),
        CoinProtocol::TENDERMINTTOKEN(_) => return ERR!("TENDERMINTTOKEN protocol is not supported by lp_coininit"),
        #[cfg(not(target_arch = "wasm32"))]
        CoinProtocol::ZHTLC { .. } => return ERR!("ZHTLC protocol is not supported by lp_coininit"),
        #[cfg(not(target_arch = "wasm32"))]
        CoinProtocol::LIGHTNING { .. } => return ERR!("Lightning protocol is not supported by lp_coininit"),
        #[cfg(not(target_arch = "wasm32"))]
        CoinProtocol::SOLANA => {
            return ERR!("Solana protocol is not supported by lp_coininit - use enable_solana_with_tokens instead")
        },
        #[cfg(not(target_arch = "wasm32"))]
        CoinProtocol::SPLTOKEN { .. } => {
            return ERR!("SplToken protocol is not supported by lp_coininit - use enable_spl instead")
        },
    };

    let register_params = RegisterCoinParams {
        ticker: ticker.to_owned(),
    };
    try_s!(lp_register_coin(ctx, coin.clone(), register_params).await);

    let tx_history = req["tx_history"].as_bool().unwrap_or(false);
    if tx_history {
        try_s!(lp_spawn_tx_history(ctx.clone(), coin.clone()).map_to_mm(RegisterCoinError::Internal));
    }
    Ok(coin)
}

#[derive(Debug, Display)]
pub enum RegisterCoinError {
    #[display(fmt = "Coin '{}' is initialized already", coin)]
    CoinIsInitializedAlready {
        coin: String,
    },
    Internal(String),
}

pub struct RegisterCoinParams {
    pub ticker: String,
}

pub async fn lp_register_coin(
    ctx: &MmArc,
    coin: MmCoinEnum,
    params: RegisterCoinParams,
) -> Result<(), MmError<RegisterCoinError>> {
    let RegisterCoinParams { ticker } = params;
    let cctx = CoinsContext::from_ctx(ctx).map_to_mm(RegisterCoinError::Internal)?;

    // TODO AP: locking the coins list during the entire initialization prevents different coins from being
    // activated concurrently which results in long activation time: https://github.com/KomodoPlatform/atomicDEX/issues/24
    // So I'm leaving the possibility of race condition intentionally in favor of faster concurrent activation.
    // Should consider refactoring: maybe extract the RPC client initialization part from coin init functions.
    let mut coins = cctx.coins.lock().await;
    match coins.raw_entry_mut().from_key(&ticker) {
        RawEntryMut::Occupied(_oe) => {
            return MmError::err(RegisterCoinError::CoinIsInitializedAlready { coin: ticker.clone() })
        },
        RawEntryMut::Vacant(ve) => ve.insert(ticker.clone(), coin.clone()),
    };

    if coin.ticker() == coin.platform_ticker() {
        let mut platform_coin_tokens = cctx.platform_coin_tokens.lock();
        platform_coin_tokens
            .entry(coin.ticker().to_string())
            .or_insert_with(HashSet::new);
    }
    Ok(())
}

fn lp_spawn_tx_history(ctx: MmArc, coin: MmCoinEnum) -> Result<(), String> {
    let spawner = coin.spawner();
    let fut = async move {
        let _res = coin.process_history_loop(ctx).compat().await;
    };
    spawner.spawn(fut);
    Ok(())
}

/// NB: Returns only the enabled (aka active) coins.
pub async fn lp_coinfind(ctx: &MmArc, ticker: &str) -> Result<Option<MmCoinEnum>, String> {
    let cctx = try_s!(CoinsContext::from_ctx(ctx));
    let coins = cctx.coins.lock().await;
    Ok(coins.get(ticker).cloned())
}

/// Attempts to find a pair of active coins returning None if one is not enabled
pub async fn find_pair(ctx: &MmArc, base: &str, rel: &str) -> Result<Option<(MmCoinEnum, MmCoinEnum)>, String> {
    let fut_base = lp_coinfind(ctx, base);
    let fut_rel = lp_coinfind(ctx, rel);

    futures::future::try_join(fut_base, fut_rel)
        .map_ok(|(base, rel)| base.zip(rel))
        .await
}

#[derive(Debug, Display)]
pub enum CoinFindError {
    #[display(fmt = "No such coin: {}", coin)]
    NoSuchCoin { coin: String },
}

pub async fn lp_coinfind_or_err(ctx: &MmArc, ticker: &str) -> CoinFindResult<MmCoinEnum> {
    match lp_coinfind(ctx, ticker).await {
        Ok(Some(coin)) => Ok(coin),
        Ok(None) => MmError::err(CoinFindError::NoSuchCoin {
            coin: ticker.to_owned(),
        }),
        Err(e) => panic!("Unexpected error: {}", e),
    }
}

#[derive(Deserialize)]
struct ConvertAddressReq {
    coin: String,
    from: String,
    /// format to that the input address should be converted
    to_address_format: Json,
}

pub async fn convert_address(ctx: MmArc, req: Json) -> Result<Response<Vec<u8>>, String> {
    let req: ConvertAddressReq = try_s!(json::from_value(req));
    let coin = match lp_coinfind(&ctx, &req.coin).await {
        Ok(Some(t)) => t,
        Ok(None) => return ERR!("No such coin: {}", req.coin),
        Err(err) => return ERR!("!lp_coinfind({}): {}", req.coin, err),
    };
    let result = json!({
        "result": {
            "address": try_s!(coin.convert_to_address(&req.from, req.to_address_format)),
        },
    });
    let body = try_s!(json::to_vec(&result));
    Ok(try_s!(Response::builder().body(body)))
}

pub async fn kmd_rewards_info(ctx: MmArc) -> Result<Response<Vec<u8>>, String> {
    let coin = match lp_coinfind(&ctx, "KMD").await {
        Ok(Some(MmCoinEnum::UtxoCoin(t))) => t,
        Ok(Some(_)) => return ERR!("KMD was expected to be UTXO"),
        Ok(None) => return ERR!("KMD is not activated"),
        Err(err) => return ERR!("!lp_coinfind({}): KMD", err),
    };

    let res = json!({
        "result": try_s!(utxo::kmd_rewards_info(&coin).await),
    });
    let res = try_s!(json::to_vec(&res));
    Ok(try_s!(Response::builder().body(res)))
}

#[derive(Deserialize)]
struct ValidateAddressReq {
    coin: String,
    address: String,
}

#[derive(Serialize)]
pub struct ValidateAddressResult {
    pub is_valid: bool,
    #[serde(skip_serializing_if = "Option::is_none")]
    pub reason: Option<String>,
}

pub async fn validate_address(ctx: MmArc, req: Json) -> Result<Response<Vec<u8>>, String> {
    let req: ValidateAddressReq = try_s!(json::from_value(req));
    let coin = match lp_coinfind(&ctx, &req.coin).await {
        Ok(Some(t)) => t,
        Ok(None) => return ERR!("No such coin: {}", req.coin),
        Err(err) => return ERR!("!lp_coinfind({}): {}", req.coin, err),
    };

    let res = json!({ "result": coin.validate_address(&req.address) });
    let body = try_s!(json::to_vec(&res));
    Ok(try_s!(Response::builder().body(body)))
}

pub async fn withdraw(ctx: MmArc, req: WithdrawRequest) -> WithdrawResult {
    let coin = lp_coinfind_or_err(&ctx, &req.coin).await?;
    coin.withdraw(req).compat().await
}

pub async fn get_raw_transaction(ctx: MmArc, req: RawTransactionRequest) -> RawTransactionResult {
    let coin = lp_coinfind_or_err(&ctx, &req.coin).await?;
    coin.get_raw_transaction(req).compat().await
}

pub async fn sign_message(ctx: MmArc, req: SignatureRequest) -> SignatureResult<SignatureResponse> {
    let coin = lp_coinfind_or_err(&ctx, &req.coin).await?;
    let signature = coin.sign_message(&req.message)?;
    Ok(SignatureResponse { signature })
}

pub async fn verify_message(ctx: MmArc, req: VerificationRequest) -> VerificationResult<VerificationResponse> {
    let coin = lp_coinfind_or_err(&ctx, &req.coin).await?;

    let validate_address_result = coin.validate_address(&req.address);
    if !validate_address_result.is_valid {
        return MmError::err(VerificationError::InvalidRequest(
            validate_address_result.reason.unwrap_or_else(|| "Unknown".to_string()),
        ));
    }

    let is_valid = coin.verify_message(&req.signature, &req.message, &req.address)?;

    Ok(VerificationResponse { is_valid })
}

pub async fn remove_delegation(ctx: MmArc, req: RemoveDelegateRequest) -> DelegationResult {
    let coin = lp_coinfind_or_err(&ctx, &req.coin).await?;
    match coin {
        MmCoinEnum::QtumCoin(qtum) => qtum.remove_delegation().compat().await,
        _ => {
            return MmError::err(DelegationError::CoinDoesntSupportDelegation {
                coin: coin.ticker().to_string(),
            })
        },
    }
}

pub async fn get_staking_infos(ctx: MmArc, req: GetStakingInfosRequest) -> StakingInfosResult {
    let coin = lp_coinfind_or_err(&ctx, &req.coin).await?;
    match coin {
        MmCoinEnum::QtumCoin(qtum) => qtum.get_delegation_infos().compat().await,
        _ => {
            return MmError::err(StakingInfosError::CoinDoesntSupportStakingInfos {
                coin: coin.ticker().to_string(),
            })
        },
    }
}

pub async fn add_delegation(ctx: MmArc, req: AddDelegateRequest) -> DelegationResult {
    let coin = lp_coinfind_or_err(&ctx, &req.coin).await?;
    // Need to find a way to do a proper dispatch
    let coin_concrete = match coin {
        MmCoinEnum::QtumCoin(qtum) => qtum,
        _ => {
            return MmError::err(DelegationError::CoinDoesntSupportDelegation {
                coin: coin.ticker().to_string(),
            })
        },
    };
    match req.staking_details {
        StakingDetails::Qtum(qtum_staking) => coin_concrete.add_delegation(qtum_staking).compat().await,
    }
}

pub async fn send_raw_transaction(ctx: MmArc, req: Json) -> Result<Response<Vec<u8>>, String> {
    let ticker = try_s!(req["coin"].as_str().ok_or("No 'coin' field")).to_owned();
    let coin = match lp_coinfind(&ctx, &ticker).await {
        Ok(Some(t)) => t,
        Ok(None) => return ERR!("No such coin: {}", ticker),
        Err(err) => return ERR!("!lp_coinfind({}): {}", ticker, err),
    };
    let bytes_string = try_s!(req["tx_hex"].as_str().ok_or("No 'tx_hex' field"));
    let res = try_s!(coin.send_raw_tx(bytes_string).compat().await);
    let body = try_s!(json::to_vec(&json!({ "tx_hash": res })));
    Ok(try_s!(Response::builder().body(body)))
}

#[derive(Clone, Debug, PartialEq, Serialize)]
#[serde(tag = "state", content = "additional_info")]
pub enum HistorySyncState {
    NotEnabled,
    NotStarted,
    InProgress(Json),
    Error(Json),
    Finished,
}

#[derive(Deserialize)]
struct MyTxHistoryRequest {
    coin: String,
    from_id: Option<BytesJson>,
    #[serde(default)]
    max: bool,
    #[serde(default = "ten")]
    limit: usize,
    page_number: Option<NonZeroUsize>,
}

/// Returns the transaction history of selected coin. Returns no more than `limit` records (default: 10).
/// Skips the first records up to from_id (skipping the from_id too).
/// Transactions are sorted by number of confirmations in ascending order.
pub async fn my_tx_history(ctx: MmArc, req: Json) -> Result<Response<Vec<u8>>, String> {
    let request: MyTxHistoryRequest = try_s!(json::from_value(req));
    let coin = match lp_coinfind(&ctx, &request.coin).await {
        Ok(Some(t)) => t,
        Ok(None) => return ERR!("No such coin: {}", request.coin),
        Err(err) => return ERR!("!lp_coinfind({}): {}", request.coin, err),
    };

    let history = try_s!(coin.load_history_from_file(&ctx).compat().await);
    let total_records = history.len();
    let limit = if request.max { total_records } else { request.limit };

    let block_number = try_s!(coin.current_block().compat().await);
    let skip = match &request.from_id {
        Some(id) => {
            try_s!(history
                .iter()
                .position(|item| item.internal_id == *id)
                .ok_or(format!("from_id {:02x} is not found", id)))
                + 1
        },
        None => match request.page_number {
            Some(page_n) => (page_n.get() - 1) * request.limit,
            None => 0,
        },
    };

    let history = history.into_iter().skip(skip).take(limit);
    let history: Vec<Json> = history
        .map(|item| {
            let tx_block = item.block_height;
            let mut json = json::to_value(item).unwrap();
            json["confirmations"] = if tx_block == 0 {
                Json::from(0)
            } else if block_number >= tx_block {
                Json::from((block_number - tx_block) + 1)
            } else {
                Json::from(0)
            };
            json
        })
        .collect();

    let response = json!({
        "result": {
            "transactions": history,
            "limit": limit,
            "skipped": skip,
            "from_id": request.from_id,
            "total": total_records,
            "current_block": block_number,
            "sync_status": coin.history_sync_status(),
            "page_number": request.page_number,
            "total_pages": calc_total_pages(total_records, request.limit),
        }
    });
    let body = try_s!(json::to_vec(&response));
    Ok(try_s!(Response::builder().body(body)))
}

pub async fn get_trade_fee(ctx: MmArc, req: Json) -> Result<Response<Vec<u8>>, String> {
    let ticker = try_s!(req["coin"].as_str().ok_or("No 'coin' field")).to_owned();
    let coin = match lp_coinfind(&ctx, &ticker).await {
        Ok(Some(t)) => t,
        Ok(None) => return ERR!("No such coin: {}", ticker),
        Err(err) => return ERR!("!lp_coinfind({}): {}", ticker, err),
    };
    let fee_info = try_s!(coin.get_trade_fee().compat().await);
    let res = try_s!(json::to_vec(&json!({
        "result": {
            "coin": fee_info.coin,
            "amount": fee_info.amount.to_decimal(),
            "amount_fraction": fee_info.amount.to_fraction(),
            "amount_rat": fee_info.amount.to_ratio(),
        }
    })));
    Ok(try_s!(Response::builder().body(res)))
}

#[derive(Serialize)]
struct EnabledCoin {
    ticker: String,
    address: String,
}

pub async fn get_enabled_coins(ctx: MmArc) -> Result<Response<Vec<u8>>, String> {
    let coins_ctx: Arc<CoinsContext> = try_s!(CoinsContext::from_ctx(&ctx));
    let coins = coins_ctx.coins.lock().await;
    let enabled_coins: Vec<_> = try_s!(coins
        .iter()
        .map(|(ticker, coin)| {
            let address = try_s!(coin.my_address());
            Ok(EnabledCoin {
                ticker: ticker.clone(),
                address,
            })
        })
        .collect());

    let res = try_s!(json::to_vec(&json!({ "result": enabled_coins })));
    Ok(try_s!(Response::builder().body(res)))
}

#[derive(Deserialize)]
pub struct ConfirmationsReq {
    coin: String,
    confirmations: u64,
}

pub async fn set_required_confirmations(ctx: MmArc, req: Json) -> Result<Response<Vec<u8>>, String> {
    let req: ConfirmationsReq = try_s!(json::from_value(req));
    let coin = match lp_coinfind(&ctx, &req.coin).await {
        Ok(Some(t)) => t,
        Ok(None) => return ERR!("No such coin {}", req.coin),
        Err(err) => return ERR!("!lp_coinfind ({}): {}", req.coin, err),
    };
    coin.set_required_confirmations(req.confirmations);
    let res = try_s!(json::to_vec(&json!({
        "result": {
            "coin": req.coin,
            "confirmations": coin.required_confirmations(),
        }
    })));
    Ok(try_s!(Response::builder().body(res)))
}

#[derive(Deserialize)]
pub struct RequiresNotaReq {
    coin: String,
    requires_notarization: bool,
}

pub async fn set_requires_notarization(ctx: MmArc, req: Json) -> Result<Response<Vec<u8>>, String> {
    let req: RequiresNotaReq = try_s!(json::from_value(req));
    let coin = match lp_coinfind(&ctx, &req.coin).await {
        Ok(Some(t)) => t,
        Ok(None) => return ERR!("No such coin {}", req.coin),
        Err(err) => return ERR!("!lp_coinfind ({}): {}", req.coin, err),
    };
    coin.set_requires_notarization(req.requires_notarization);
    let res = try_s!(json::to_vec(&json!({
        "result": {
            "coin": req.coin,
            "requires_notarization": coin.requires_notarization(),
        }
    })));
    Ok(try_s!(Response::builder().body(res)))
}

pub async fn show_priv_key(ctx: MmArc, req: Json) -> Result<Response<Vec<u8>>, String> {
    let ticker = try_s!(req["coin"].as_str().ok_or("No 'coin' field")).to_owned();
    let coin = match lp_coinfind(&ctx, &ticker).await {
        Ok(Some(t)) => t,
        Ok(None) => return ERR!("No such coin: {}", ticker),
        Err(err) => return ERR!("!lp_coinfind({}): {}", ticker, err),
    };
    let res = try_s!(json::to_vec(&json!({
        "result": {
            "coin": ticker,
            "priv_key": try_s!(coin.display_priv_key()),
        }
    })));
    Ok(try_s!(Response::builder().body(res)))
}

pub async fn register_balance_update_handler(
    ctx: MmArc,
    handler: Box<dyn BalanceTradeFeeUpdatedHandler + Send + Sync>,
) {
    let coins_ctx = CoinsContext::from_ctx(&ctx).unwrap();
    coins_ctx.balance_update_handlers.lock().await.push(handler);
}

pub fn update_coins_config(mut config: Json) -> Result<Json, String> {
    let coins = match config.as_array_mut() {
        Some(c) => c,
        _ => return ERR!("Coins config must be an array"),
    };

    for coin in coins {
        // the coin_as_str is used only to be formatted
        let coin_as_str = format!("{}", coin);
        let coin = try_s!(coin
            .as_object_mut()
            .ok_or(ERRL!("Expected object, found {:?}", coin_as_str)));
        if coin.contains_key("protocol") {
            // the coin is up-to-date
            continue;
        }
        let protocol = match coin.remove("etomic") {
            Some(etomic) => {
                let etomic = etomic
                    .as_str()
                    .ok_or(ERRL!("Expected etomic as string, found {:?}", etomic))?;
                if etomic == "0x0000000000000000000000000000000000000000" {
                    CoinProtocol::ETH
                } else {
                    let contract_address = etomic.to_owned();
                    CoinProtocol::ERC20 {
                        platform: "ETH".into(),
                        contract_address,
                    }
                }
            },
            _ => CoinProtocol::UTXO,
        };

        let protocol = json::to_value(protocol).map_err(|e| ERRL!("Error {:?} on process {:?}", e, coin_as_str))?;
        coin.insert("protocol".into(), protocol);
    }

    Ok(config)
}

#[derive(Deserialize)]
struct ConvertUtxoAddressReq {
    address: String,
    to_coin: String,
}

pub async fn convert_utxo_address(ctx: MmArc, req: Json) -> Result<Response<Vec<u8>>, String> {
    let req: ConvertUtxoAddressReq = try_s!(json::from_value(req));
    let mut addr: utxo::Address = try_s!(req.address.parse());
    let coin = match lp_coinfind(&ctx, &req.to_coin).await {
        Ok(Some(c)) => c,
        _ => return ERR!("Coin {} is not activated", req.to_coin),
    };
    let coin = match coin {
        MmCoinEnum::UtxoCoin(utxo) => utxo,
        _ => return ERR!("Coin {} is not utxo", req.to_coin),
    };
    addr.prefix = coin.as_ref().conf.pub_addr_prefix;
    addr.t_addr_prefix = coin.as_ref().conf.pub_t_addr_prefix;
    addr.checksum_type = coin.as_ref().conf.checksum_type;

    let response = try_s!(json::to_vec(&json!({
        "result": addr.to_string(),
    })));
    Ok(try_s!(Response::builder().body(response)))
}

pub fn address_by_coin_conf_and_pubkey_str(
    ctx: &MmArc,
    coin: &str,
    conf: &Json,
    pubkey: &str,
    addr_format: UtxoAddressFormat,
) -> Result<String, String> {
    let protocol: CoinProtocol = try_s!(json::from_value(conf["protocol"].clone()));
    match protocol {
        CoinProtocol::ERC20 { .. } | CoinProtocol::ETH => eth::addr_from_pubkey_str(pubkey),
        CoinProtocol::UTXO | CoinProtocol::QTUM | CoinProtocol::QRC20 { .. } | CoinProtocol::BCH { .. } => {
            utxo::address_by_conf_and_pubkey_str(coin, conf, pubkey, addr_format)
        },
        CoinProtocol::SLPTOKEN { platform, .. } => {
            let platform_conf = coin_conf(ctx, &platform);
            if platform_conf.is_null() {
                return ERR!("platform {} conf is null", platform);
            }
            // TODO is there any way to make it better without duplicating the prefix in the SLP conf?
            let platform_protocol: CoinProtocol = try_s!(json::from_value(platform_conf["protocol"].clone()));
            match platform_protocol {
                CoinProtocol::BCH { slp_prefix } => {
                    slp_addr_from_pubkey_str(pubkey, &slp_prefix).map_err(|e| ERRL!("{}", e))
                },
                _ => ERR!("Platform protocol {:?} is not BCH", platform_protocol),
            }
        },
        CoinProtocol::TENDERMINT(protocol) => tendermint::account_id_from_pubkey_hex(&protocol.account_prefix, pubkey)
            .map(|id| id.to_string())
            .map_err(|e| e.to_string()),
        CoinProtocol::TENDERMINTTOKEN(proto) => {
            let platform_conf = coin_conf(ctx, &proto.platform);
            if platform_conf.is_null() {
                return ERR!("platform {} conf is null", proto.platform);
            }
            // TODO is there any way to make it better without duplicating the prefix in the IBC conf?
            let platform_protocol: CoinProtocol = try_s!(json::from_value(platform_conf["protocol"].clone()));
            match platform_protocol {
                CoinProtocol::TENDERMINT(platform) => {
                    tendermint::account_id_from_pubkey_hex(&platform.account_prefix, pubkey)
                        .map(|id| id.to_string())
                        .map_err(|e| e.to_string())
                },
                _ => ERR!("Platform protocol {:?} is not TENDERMINT", platform_protocol),
            }
        },
        #[cfg(not(target_arch = "wasm32"))]
        CoinProtocol::LIGHTNING { .. } => {
            ERR!("address_by_coin_conf_and_pubkey_str is not implemented for lightning protocol yet!")
        },
        #[cfg(not(target_arch = "wasm32"))]
        CoinProtocol::SOLANA | CoinProtocol::SPLTOKEN { .. } => {
            ERR!("Solana pubkey is the public address - you do not need to use this rpc call.")
        },
        #[cfg(not(target_arch = "wasm32"))]
        CoinProtocol::ZHTLC { .. } => ERR!("address_by_coin_conf_and_pubkey_str is not supported for ZHTLC protocol!"),
    }
}

#[cfg(target_arch = "wasm32")]
fn load_history_from_file_impl<T>(coin: &T, ctx: &MmArc) -> TxHistoryFut<Vec<TransactionDetails>>
where
    T: MmCoin + ?Sized,
{
    let ctx = ctx.clone();
    let ticker = coin.ticker().to_owned();
    let my_address = try_f!(coin.my_address());

    let fut = async move {
        let coins_ctx = CoinsContext::from_ctx(&ctx).unwrap();
        let db = coins_ctx.tx_history_db().await?;
        let err = match load_tx_history(&db, &ticker, &my_address).await {
            Ok(history) => return Ok(history),
            Err(e) => e,
        };

        if let TxHistoryError::ErrorDeserializing(e) = err.get_inner() {
            ctx.log.log(
                "🌋",
                &[&"tx_history", &ticker.to_owned()],
                &ERRL!("Error {} on history deserialization, resetting the cache.", e),
            );
            clear_tx_history(&db, &ticker, &my_address).await?;
            return Ok(Vec::new());
        }

        Err(err)
    };
    Box::new(fut.boxed().compat())
}

#[cfg(not(target_arch = "wasm32"))]
fn load_history_from_file_impl<T>(coin: &T, ctx: &MmArc) -> TxHistoryFut<Vec<TransactionDetails>>
where
    T: MmCoin + ?Sized,
{
    let ticker = coin.ticker().to_owned();
    let history_path = coin.tx_history_path(ctx);
    let ctx = ctx.clone();

    let fut = async move {
        let content = match fs::read(&history_path).await {
            Ok(content) => content,
            Err(err) if err.kind() == io::ErrorKind::NotFound => {
                return Ok(Vec::new());
            },
            Err(err) => {
                let error = format!(
                    "Error '{}' reading from the history file {}",
                    err,
                    history_path.display()
                );
                return MmError::err(TxHistoryError::ErrorLoading(error));
            },
        };
        let serde_err = match json::from_slice(&content) {
            Ok(txs) => return Ok(txs),
            Err(e) => e,
        };

        ctx.log.log(
            "🌋",
            &[&"tx_history", &ticker],
            &ERRL!("Error {} on history deserialization, resetting the cache.", serde_err),
        );
        fs::remove_file(&history_path)
            .await
            .map_to_mm(|e| TxHistoryError::ErrorClearing(e.to_string()))?;
        Ok(Vec::new())
    };
    Box::new(fut.boxed().compat())
}

#[cfg(target_arch = "wasm32")]
fn save_history_to_file_impl<T>(coin: &T, ctx: &MmArc, mut history: Vec<TransactionDetails>) -> TxHistoryFut<()>
where
    T: MmCoin + MarketCoinOps + ?Sized,
{
    let ctx = ctx.clone();
    let ticker = coin.ticker().to_owned();
    let my_address = try_f!(coin.my_address());

    history.sort_unstable_by(compare_transaction_details);

    let fut = async move {
        let coins_ctx = CoinsContext::from_ctx(&ctx).unwrap();
        let db = coins_ctx.tx_history_db().await?;
        save_tx_history(&db, &ticker, &my_address, history).await?;
        Ok(())
    };
    Box::new(fut.boxed().compat())
}

#[cfg(not(target_arch = "wasm32"))]
fn get_tx_history_migration_impl<T>(coin: &T, ctx: &MmArc) -> TxHistoryFut<u64>
where
    T: MmCoin + MarketCoinOps + ?Sized,
{
    let migration_path = coin.tx_migration_path(ctx);

    let fut = async move {
        let current_migration = match fs::read(&migration_path).await {
            Ok(bytes) => {
                let mut num_bytes = [0; 8];
                if bytes.len() == 8 {
                    num_bytes.clone_from_slice(&bytes);
                    u64::from_le_bytes(num_bytes)
                } else {
                    0
                }
            },
            Err(_) => 0,
        };

        Ok(current_migration)
    };

    Box::new(fut.boxed().compat())
}

#[cfg(not(target_arch = "wasm32"))]
fn update_migration_file_impl<T>(coin: &T, ctx: &MmArc, migration_number: u64) -> TxHistoryFut<()>
where
    T: MmCoin + MarketCoinOps + ?Sized,
{
    let migration_path = coin.tx_migration_path(ctx);
    let tmp_file = format!("{}.tmp", migration_path.display());

    let fut = async move {
        let fs_fut = async {
            let mut file = fs::File::create(&tmp_file).await?;
            file.write_all(&migration_number.to_le_bytes()).await?;
            file.flush().await?;
            fs::rename(&tmp_file, migration_path).await?;
            Ok(())
        };

        let res: io::Result<_> = fs_fut.await;
        if let Err(e) = res {
            let error = format!("Error '{}' creating/writing/renaming the tmp file {}", e, tmp_file);
            return MmError::err(TxHistoryError::ErrorSaving(error));
        }
        Ok(())
    };

    Box::new(fut.boxed().compat())
}

#[cfg(not(target_arch = "wasm32"))]
fn save_history_to_file_impl<T>(coin: &T, ctx: &MmArc, mut history: Vec<TransactionDetails>) -> TxHistoryFut<()>
where
    T: MmCoin + MarketCoinOps + ?Sized,
{
    let history_path = coin.tx_history_path(ctx);
    let tmp_file = format!("{}.tmp", history_path.display());

    history.sort_unstable_by(compare_transaction_details);

    let fut = async move {
        let content = json::to_vec(&history).map_to_mm(|e| TxHistoryError::ErrorSerializing(e.to_string()))?;

        let fs_fut = async {
            let mut file = fs::File::create(&tmp_file).await?;
            file.write_all(&content).await?;
            file.flush().await?;
            fs::rename(&tmp_file, &history_path).await?;
            Ok(())
        };

        let res: io::Result<_> = fs_fut.await;
        if let Err(e) = res {
            let error = format!("Error '{}' creating/writing/renaming the tmp file {}", e, tmp_file);
            return MmError::err(TxHistoryError::ErrorSaving(error));
        }
        Ok(())
    };
    Box::new(fut.boxed().compat())
}

pub(crate) fn compare_transaction_details(a: &TransactionDetails, b: &TransactionDetails) -> Ordering {
    let a = TxIdHeight::new(a.block_height, a.internal_id.deref());
    let b = TxIdHeight::new(b.block_height, b.internal_id.deref());
    compare_transactions(a, b)
}

pub(crate) struct TxIdHeight<Id> {
    block_height: u64,
    tx_id: Id,
}

impl<Id> TxIdHeight<Id> {
    pub(crate) fn new(block_height: u64, tx_id: Id) -> TxIdHeight<Id> { TxIdHeight { block_height, tx_id } }
}

pub(crate) fn compare_transactions<Id>(a: TxIdHeight<Id>, b: TxIdHeight<Id>) -> Ordering
where
    Id: Ord,
{
    // the transactions with block_height == 0 are the most recent so we need to separately handle them while sorting
    if a.block_height == b.block_height {
        a.tx_id.cmp(&b.tx_id)
    } else if a.block_height == 0 {
        Ordering::Less
    } else if b.block_height == 0 {
        Ordering::Greater
    } else {
        b.block_height.cmp(&a.block_height)
    }
}

/// Use trait in the case, when we have to send requests to rpc client.
#[async_trait]
pub trait RpcCommonOps {
    type RpcClient;
    type Error;

    /// Returns an alive RPC client or returns an error if no RPC endpoint is currently available.
    async fn get_live_client(&self) -> Result<Self::RpcClient, Self::Error>;
}

/// `get_my_address` function returns wallet address for necessary coin without its activation.
/// Currently supports only coins with `ETH` protocol type.
pub async fn get_my_address(ctx: MmArc, req: MyAddressReq) -> MmResult<MyWalletAddress, GetMyAddressError> {
    let ticker = req.coin.as_str();
    let coins_en = coin_conf(&ctx, ticker);
    coins_conf_check(&ctx, &coins_en, ticker, None).map_to_mm(GetMyAddressError::CoinsConfCheckError)?;

    let protocol: CoinProtocol = json::from_value(coins_en["protocol"].clone())?;

    let my_address = match protocol {
        CoinProtocol::ETH => get_eth_address(&ctx, ticker).await?,
        _ => {
            return MmError::err(GetMyAddressError::CoinIsNotSupported(format!(
                "{} doesn't support get_my_address",
                req.coin
            )));
        },
    };

    Ok(my_address)
}

fn coins_conf_check(ctx: &MmArc, coins_en: &Json, ticker: &str, req: Option<&Json>) -> Result<(), String> {
    if coins_en.is_null() {
        let warning = format!(
            "Warning, coin {} is used without a corresponding configuration.",
            ticker
        );
        ctx.log.log(
            "😅",
            #[allow(clippy::unnecessary_cast)]
            &[&("coin" as &str), &ticker, &("no-conf" as &str)],
            &warning,
        );
    }

    if let Some(req) = req {
        if coins_en["mm2"].is_null() && req["mm2"].is_null() {
            return ERR!(concat!(
                "mm2 param is not set neither in coins config nor enable request, assuming that coin is not supported"
            ));
        }
    } else if coins_en["mm2"].is_null() {
        return ERR!(concat!(
            "mm2 param is not set in coins config, assuming that coin is not supported"
        ));
    }

    if coins_en["protocol"].is_null() {
        return ERR!(
            r#""protocol" field is missing in coins file. The file format is deprecated, please execute ./mm2 update_config command to convert it or download a new one"#
        );
    }
    Ok(())
}<|MERGE_RESOLUTION|>--- conflicted
+++ resolved
@@ -1801,7 +1801,8 @@
     #[cfg(feature = "enable-nft-integration")]
     #[display(fmt = "Contract type {} doesnt support 'withdraw_nft' yet", _0)]
     ContractTypeDoesntSupportNftWithdrawing(String),
-<<<<<<< HEAD
+    #[display(fmt = "Action not allowed for coin: {}", _0)]
+    ActionNotAllowed(String),
     #[cfg(feature = "enable-nft-integration")]
     GetNftInfoError(GetNftInfoError),
     #[cfg(feature = "enable-nft-integration")]
@@ -1823,10 +1824,6 @@
 #[cfg(feature = "enable-nft-integration")]
 impl From<GetNftInfoError> for WithdrawError {
     fn from(e: GetNftInfoError) -> Self { WithdrawError::GetNftInfoError(e) }
-=======
-    #[display(fmt = "Action not allowed for coin: {}", _0)]
-    ActionNotAllowed(String),
->>>>>>> 45d72854
 }
 
 impl HttpStatusCode for WithdrawError {
@@ -1845,15 +1842,11 @@
             | WithdrawError::FromAddressNotFound
             | WithdrawError::UnexpectedFromAddress(_)
             | WithdrawError::UnknownAccount { .. }
-<<<<<<< HEAD
-            | WithdrawError::UnexpectedUserAction { .. } => StatusCode::BAD_REQUEST,
-=======
             | WithdrawError::UnexpectedUserAction { .. }
             | WithdrawError::CoinDoesntSupportNftWithdraw { .. }
             | WithdrawError::AddressMismatchError { .. }
             | WithdrawError::ActionNotAllowed(_)
             | WithdrawError::ContractTypeDoesntSupportNftWithdrawing(_) => StatusCode::BAD_REQUEST,
->>>>>>> 45d72854
             WithdrawError::HwError(_) => StatusCode::GONE,
             #[cfg(target_arch = "wasm32")]
             WithdrawError::BroadcastExpected(_) => StatusCode::BAD_REQUEST,
