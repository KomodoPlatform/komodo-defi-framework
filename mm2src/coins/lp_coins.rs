--- conflicted
+++ resolved
@@ -5313,7 +5313,6 @@
     Ok(())
 }
 
-<<<<<<< HEAD
 /// Get eip 1559 transaction fee per gas policy (low, medium, high) set for the coin
 pub async fn get_swap_transaction_fee_policy(ctx: MmArc, req: SwapTxFeePolicyRequest) -> SwapTxFeePolicyResult {
     let coin = lp_coinfind_or_err(&ctx, &req.coin).await?;
@@ -5325,7 +5324,8 @@
     let coin = lp_coinfind_or_err(&ctx, &req.coin).await?;
     coin.set_swap_transaction_fee_policy(req.swap_tx_fee_policy);
     Ok(coin.get_swap_transaction_fee_policy())
-=======
+}
+
 /// Checks addresses that either had empty transaction history last time we checked or has not been checked before.
 /// The checking stops at the moment when we find `gap_limit` consecutive empty addresses.
 pub async fn scan_for_new_addresses_impl<T>(
@@ -5401,7 +5401,6 @@
     .await?;
 
     Ok(balances)
->>>>>>> a0d87236
 }
 
 #[cfg(test)]
