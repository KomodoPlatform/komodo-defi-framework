--- conflicted
+++ resolved
@@ -1950,26 +1950,10 @@
     ) -> MmResult<WithdrawSenderAddress<Self::Address, Self::Pubkey>, WithdrawError>;
 }
 
-<<<<<<< HEAD
-#[derive(Clone, Deserialize, Serialize)]
-#[serde(untagged)]
-pub enum WithdrawFrom {
-    AddressId(HDAccountAddressId),
-    /// Don't use `Bip44DerivationPath` or `RpcDerivationPath` because if there is an error in the path,
-    /// `serde::Deserialize` returns "data did not match any variant of untagged enum WithdrawFrom".
-    /// It's better to show the user an informative error.
-    DerivationPath {
-        derivation_path: String,
-    },
-    HDWalletAddress(StandardHDCoinAddress),
-}
-
 /// TODO: Avoid using a single request structure on every platform.
 /// Instead, accept a generic type from withdraw implementations.
 /// This way we won't have to update the payload for every platform when
 /// one of them requires specific addition.
-=======
->>>>>>> 7f08caea
 #[derive(Clone, Deserialize)]
 pub struct WithdrawRequest {
     coin: String,
@@ -5446,6 +5430,7 @@
             max: false,
             fee,
             memo: None,
+            ibc_source_channel: None,
         };
         let init = init_withdraw(ctx.clone(), withdraw_req).await.unwrap();
         let timeout = wait_until_ms(150000);
