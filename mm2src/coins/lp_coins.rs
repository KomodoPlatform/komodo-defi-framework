/******************************************************************************
 * Copyright © 2022 Atomic Private Limited and its contributors               *
 *                                                                            *
 * See the CONTRIBUTOR-LICENSE-AGREEMENT, COPYING, LICENSE-COPYRIGHT-NOTICE   *
 * and DEVELOPER-CERTIFICATE-OF-ORIGIN files in the LEGAL directory in        *
 * the top-level directory of this distribution for the individual copyright  *
 * holder information and the developer policies on copyright and licensing.  *
 *                                                                            *
 * Unless otherwise agreed in a custom licensing agreement, no part of the    *
 * AtomicDEX software, including this file may be copied, modified, propagated*
 * or distributed except according to the terms contained in the              *
 * LICENSE-COPYRIGHT-NOTICE file.                                             *
 *                                                                            *
 * Removal or modification of this copyright notice is prohibited.            *
 *                                                                            *
 ******************************************************************************/
//
//  coins.rs
//  marketmaker
//

#![allow(uncommon_codepoints)]
#![feature(integer_atomics)]
#![feature(async_closure)]
#![feature(hash_raw_entry)]
#![feature(stmt_expr_attributes)]

#[macro_use] extern crate common;
#[macro_use] extern crate gstuff;
#[macro_use] extern crate lazy_static;
#[macro_use] extern crate mm2_metrics;
#[macro_use] extern crate serde_derive;
#[macro_use] extern crate serde_json;
#[macro_use] extern crate ser_error_derive;

use async_trait::async_trait;
use base58::FromBase58Error;
use common::executor::{abortable_queue::{AbortableQueue, WeakSpawner},
                       AbortSettings, SpawnAbortable, SpawnFuture};
use common::{calc_total_pages, now_ms, ten, HttpStatusCode};
use crypto::{Bip32Error, CryptoCtx, DerivationPath, HwRpcError, WithHwRpcError};
use derive_more::Display;
use enum_from::EnumFromTrait;
use futures::compat::Future01CompatExt;
use futures::lock::Mutex as AsyncMutex;
use futures::{FutureExt, TryFutureExt};
use futures01::Future;
use http::{Response, StatusCode};
use keys::{AddressFormat as UtxoAddressFormat, KeyPair, NetworkPrefix as CashAddrPrefix};
use mm2_core::mm_ctx::{from_ctx, MmArc};
use mm2_err_handle::prelude::*;
use mm2_metrics::MetricsWeak;
use mm2_number::{bigdecimal::{BigDecimal, ParseBigDecimalError, Zero},
                 MmNumber};
use rpc::v1::types::{Bytes as BytesJson, H256 as H256Json};
use serde::{Deserialize, Deserializer, Serialize};
use serde_json::{self as json, Value as Json};
use std::cmp::Ordering;
use std::collections::hash_map::{HashMap, RawEntryMut};
use std::fmt;
use std::future::Future as Future03;
use std::num::NonZeroUsize;
use std::ops::{Add, Deref};
use std::path::PathBuf;
use std::str::FromStr;
use std::sync::Arc;
use std::time::Duration;
use utxo_signer::with_key_pair::UtxoSignWithKeyPairError;

cfg_native! {
    use crate::lightning::LightningCoin;
    use crate::lightning::ln_conf::PlatformCoinConfirmationTargets;
    use ::lightning::ln::PaymentHash as LightningPayment;
    use async_std::fs;
    use futures::AsyncWriteExt;
    use lightning_invoice::{Invoice, ParseOrSemanticError};
    use std::io;
    use zcash_primitives::transaction::Transaction as ZTransaction;
    use z_coin::ZcoinProtocolInfo;
}

cfg_wasm32! {
    use mm2_db::indexed_db::{ConstructibleDb, DbLocked, SharedDb};
    use hd_wallet_storage::HDWalletDb;
    use tx_history_storage::wasm::{clear_tx_history, load_tx_history, save_tx_history, TxHistoryDb};
    pub type TxHistoryDbLocked<'a> = DbLocked<'a, TxHistoryDb>;
}

// using custom copy of try_fus as futures crate was renamed to futures01
macro_rules! try_fus {
    ($e: expr) => {
        match $e {
            Ok(ok) => ok,
            Err(err) => return Box::new(futures01::future::err(ERRL!("{}", err))),
        }
    };
}

macro_rules! try_f {
    ($e: expr) => {
        match $e {
            Ok(ok) => ok,
            Err(e) => return Box::new(futures01::future::err(e.into())),
        }
    };
}

/// `TransactionErr` compatible `try_fus` macro.
macro_rules! try_tx_fus {
    ($e: expr) => {
        match $e {
            Ok(ok) => ok,
            Err(err) => return Box::new(futures01::future::err(crate::TransactionErr::Plain(ERRL!("{:?}", err)))),
        }
    };
    ($e: expr, $tx: expr) => {
        match $e {
            Ok(ok) => ok,
            Err(err) => {
                return Box::new(futures01::future::err(crate::TransactionErr::TxRecoverable(
                    TransactionEnum::from($tx),
                    ERRL!("{:?}", err),
                )))
            },
        }
    };
}

/// `TransactionErr` compatible `try_s` macro.
macro_rules! try_tx_s {
    ($e: expr) => {
        match $e {
            Ok(ok) => ok,
            Err(err) => {
                return Err(crate::TransactionErr::Plain(format!(
                    "{}:{}] {:?}",
                    file!(),
                    line!(),
                    err
                )))
            },
        }
    };
    ($e: expr, $tx: expr) => {
        match $e {
            Ok(ok) => ok,
            Err(err) => {
                return Err(crate::TransactionErr::TxRecoverable(
                    TransactionEnum::from($tx),
                    format!("{}:{}] {:?}", file!(), line!(), err),
                ))
            },
        }
    };
}

/// `TransactionErr:Plain` compatible `ERR` macro.
macro_rules! TX_PLAIN_ERR {
    ($format: expr, $($args: tt)+) => { Err(crate::TransactionErr::Plain((ERRL!($format, $($args)+)))) };
    ($format: expr) => { Err(crate::TransactionErr::Plain(ERRL!($format))) }
}

/// `TransactionErr:TxRecoverable` compatible `ERR` macro.
#[allow(unused_macros)]
macro_rules! TX_RECOVERABLE_ERR {
    ($tx: expr, $format: expr, $($args: tt)+) => {
        Err(crate::TransactionErr::TxRecoverable(TransactionEnum::from($tx), ERRL!($format, $($args)+)))
    };
    ($tx: expr, $format: expr) => {
        Err(crate::TransactionErr::TxRecoverable(TransactionEnum::from($tx), ERRL!($format)))
    };
}

macro_rules! ok_or_continue_after_sleep {
    ($e:expr, $delay: ident) => {
        match $e {
            Ok(res) => res,
            Err(e) => {
                error!("error {:?}", e);
                Timer::sleep($delay).await;
                continue;
            },
        }
    };
}

pub mod coin_balance;

pub mod coin_errors;
use coin_errors::{MyAddressError, ValidatePaymentError, ValidatePaymentFut};

#[doc(hidden)]
#[cfg(test)]
pub mod coins_tests;

pub mod eth;
use eth::{eth_coin_from_conf_and_request, EthCoin, EthTxFeeDetails, SignedEthTx};

pub mod hd_pubkey;

pub mod hd_wallet;
use hd_wallet::{HDAccountAddressId, HDAddress};

pub mod hd_wallet_storage;
#[cfg(not(target_arch = "wasm32"))] pub mod lightning;
#[cfg_attr(target_arch = "wasm32", allow(dead_code, unused_imports))]
pub mod my_tx_history_v2;

pub mod qrc20;
use qrc20::{qrc20_coin_from_conf_and_params, Qrc20ActivationParams, Qrc20Coin, Qrc20FeeDetails};

pub mod rpc_command;
use rpc_command::{init_account_balance::{AccountBalanceTaskManager, AccountBalanceTaskManagerShared},
                  init_create_account::{CreateAccountTaskManager, CreateAccountTaskManagerShared},
                  init_scan_for_new_addresses::{ScanAddressesTaskManager, ScanAddressesTaskManagerShared},
                  init_withdraw::{WithdrawTaskManager, WithdrawTaskManagerShared}};

pub mod tendermint;
use tendermint::{CosmosTransaction, TendermintCoin, TendermintFeeDetails, TendermintProtocolInfo, TendermintToken,
                 TendermintTokenProtocolInfo};

#[doc(hidden)]
#[allow(unused_variables)]
pub mod test_coin;
pub use test_coin::TestCoin;

pub mod tx_history_storage;

#[doc(hidden)]
#[allow(unused_variables)]
#[cfg(all(not(target_os = "ios"), not(target_os = "android"), not(target_arch = "wasm32")))]
pub mod solana;
#[cfg(all(not(target_os = "ios"), not(target_os = "android"), not(target_arch = "wasm32")))]
pub use solana::spl::SplToken;
#[cfg(all(not(target_os = "ios"), not(target_os = "android"), not(target_arch = "wasm32")))]
pub use solana::{solana_coin_from_conf_and_params, SolanaActivationParams, SolanaCoin, SolanaFeeDetails};

pub mod utxo;
use utxo::bch::{bch_coin_from_conf_and_params, BchActivationRequest, BchCoin};
use utxo::qtum::{self, qtum_coin_with_priv_key, Qrc20AddressError, QtumCoin, QtumDelegationOps, QtumDelegationRequest,
                 QtumStakingInfosDetails, ScriptHashTypeNotSupported};
use utxo::rpc_clients::UtxoRpcError;
use utxo::slp::SlpToken;
use utxo::slp::{slp_addr_from_pubkey_str, SlpFeeDetails};
use utxo::utxo_common::big_decimal_from_sat_unsigned;
use utxo::utxo_standard::{utxo_standard_coin_with_priv_key, UtxoStandardCoin};
use utxo::UtxoActivationParams;
use utxo::{BlockchainNetwork, GenerateTxError, UtxoFeeDetails, UtxoTx};

#[cfg(not(target_arch = "wasm32"))] pub mod z_coin;
#[cfg(not(target_arch = "wasm32"))] use z_coin::ZCoin;

pub type BalanceResult<T> = Result<T, MmError<BalanceError>>;
pub type BalanceFut<T> = Box<dyn Future<Item = T, Error = MmError<BalanceError>> + Send>;
pub type NonZeroBalanceFut<T> = Box<dyn Future<Item = T, Error = MmError<GetNonZeroBalance>> + Send>;
pub type NumConversResult<T> = Result<T, MmError<NumConversError>>;
pub type StakingInfosResult = Result<StakingInfos, MmError<StakingInfosError>>;
pub type StakingInfosFut = Box<dyn Future<Item = StakingInfos, Error = MmError<StakingInfosError>> + Send>;
pub type DelegationResult = Result<TransactionDetails, MmError<DelegationError>>;
pub type DelegationFut = Box<dyn Future<Item = TransactionDetails, Error = MmError<DelegationError>> + Send>;
pub type WithdrawResult = Result<TransactionDetails, MmError<WithdrawError>>;
pub type WithdrawFut = Box<dyn Future<Item = TransactionDetails, Error = MmError<WithdrawError>> + Send>;
pub type TradePreimageResult<T> = Result<T, MmError<TradePreimageError>>;
pub type TradePreimageFut<T> = Box<dyn Future<Item = T, Error = MmError<TradePreimageError>> + Send>;
pub type CoinFindResult<T> = Result<T, MmError<CoinFindError>>;
pub type TxHistoryFut<T> = Box<dyn Future<Item = T, Error = MmError<TxHistoryError>> + Send>;
pub type TxHistoryResult<T> = Result<T, MmError<TxHistoryError>>;
pub type RawTransactionResult = Result<RawTransactionRes, MmError<RawTransactionError>>;
pub type RawTransactionFut<'a> =
    Box<dyn Future<Item = RawTransactionRes, Error = MmError<RawTransactionError>> + Send + 'a>;

#[derive(Debug, Deserialize, Display, Serialize, SerializeErrorType)]
#[serde(tag = "error_type", content = "error_data")]
pub enum RawTransactionError {
    #[display(fmt = "No such coin {}", coin)]
    NoSuchCoin { coin: String },
    #[display(fmt = "Invalid  hash: {}", _0)]
    InvalidHashError(String),
    #[display(fmt = "Transport error: {}", _0)]
    Transport(String),
    #[display(fmt = "Hash does not exist: {}", _0)]
    HashNotExist(String),
    #[display(fmt = "Internal error: {}", _0)]
    InternalError(String),
}

impl HttpStatusCode for RawTransactionError {
    fn status_code(&self) -> StatusCode {
        match self {
            RawTransactionError::NoSuchCoin { .. }
            | RawTransactionError::InvalidHashError(_)
            | RawTransactionError::HashNotExist(_) => StatusCode::BAD_REQUEST,
            RawTransactionError::Transport(_) | RawTransactionError::InternalError(_) => {
                StatusCode::INTERNAL_SERVER_ERROR
            },
        }
    }
}

impl From<CoinFindError> for RawTransactionError {
    fn from(e: CoinFindError) -> Self {
        match e {
            CoinFindError::NoSuchCoin { coin } => RawTransactionError::NoSuchCoin { coin },
        }
    }
}

#[derive(Deserialize)]
pub struct RawTransactionRequest {
    pub coin: String,
    pub tx_hash: String,
}

#[derive(Clone, Debug, Deserialize, PartialEq, Serialize)]
pub struct RawTransactionRes {
    /// Raw bytes of signed transaction in hexadecimal string, this should be return hexadecimal encoded signed transaction for get_raw_transaction
    pub tx_hex: BytesJson,
}

pub type SignatureResult<T> = Result<T, MmError<SignatureError>>;
pub type VerificationResult<T> = Result<T, MmError<VerificationError>>;

#[derive(Debug, Display)]
pub enum TxHistoryError {
    ErrorSerializing(String),
    ErrorDeserializing(String),
    ErrorSaving(String),
    ErrorLoading(String),
    ErrorClearing(String),
    #[display(fmt = "'internal_id' not found: {:?}", internal_id)]
    FromIdNotFound {
        internal_id: BytesJson,
    },
    NotSupported(String),
    InternalError(String),
}

#[derive(Debug, Display)]
pub enum PrivKeyNotAllowed {
    #[display(fmt = "Hardware Wallet is not supported")]
    HardwareWalletNotSupported,
}

#[derive(Debug, Display, PartialEq, Serialize)]
pub enum UnexpectedDerivationMethod {
    #[display(fmt = "Iguana private key is unavailable")]
    IguanaPrivKeyUnavailable,
    #[display(fmt = "HD wallet is unavailable")]
    HDWalletUnavailable,
}

pub trait Transaction: fmt::Debug + 'static {
    /// Raw transaction bytes of the transaction
    fn tx_hex(&self) -> Vec<u8>;
    /// Serializable representation of tx hash for displaying purpose
    fn tx_hash(&self) -> BytesJson;
}

#[derive(Clone, Debug, PartialEq)]
pub enum TransactionEnum {
    UtxoTx(UtxoTx),
    SignedEthTx(SignedEthTx),
    #[cfg(not(target_arch = "wasm32"))]
    ZTransaction(ZTransaction),
<<<<<<< HEAD
    #[cfg(not(target_arch = "wasm32"))]
    LightningPayment(LightningPayment),
=======
    CosmosTransaction(CosmosTransaction),
>>>>>>> 4de3cf2b
}

ifrom!(TransactionEnum, UtxoTx);
ifrom!(TransactionEnum, SignedEthTx);
#[cfg(not(target_arch = "wasm32"))]
ifrom!(TransactionEnum, ZTransaction);
#[cfg(not(target_arch = "wasm32"))]
ifrom!(TransactionEnum, LightningPayment);

impl TransactionEnum {
    #[cfg(not(target_arch = "wasm32"))]
    pub fn supports_tx_helper(&self) -> bool { !matches!(self, TransactionEnum::LightningPayment(_)) }

    #[cfg(target_arch = "wasm32")]
    pub fn supports_tx_helper(&self) -> bool { true }
}

// NB: When stable and groked by IDEs, `enum_dispatch` can be used instead of `Deref` to speed things up.
impl Deref for TransactionEnum {
    type Target = dyn Transaction;
    fn deref(&self) -> &dyn Transaction {
        match self {
            TransactionEnum::UtxoTx(ref t) => t,
            TransactionEnum::SignedEthTx(ref t) => t,
            #[cfg(not(target_arch = "wasm32"))]
            TransactionEnum::ZTransaction(ref t) => t,
<<<<<<< HEAD
            #[cfg(not(target_arch = "wasm32"))]
            TransactionEnum::LightningPayment(ref p) => p,
=======
            TransactionEnum::CosmosTransaction(ref t) => t,
>>>>>>> 4de3cf2b
        }
    }
}

/// Error type for handling tx serialization/deserialization operations.
#[derive(Debug, Clone)]
pub enum TxMarshalingErr {
    InvalidInput(String),
    /// For cases where serialized and deserialized values doesn't verify each other.
    CrossCheckFailed(String),
    NotSupported(String),
    Internal(String),
}

#[derive(Debug, Clone)]
#[allow(clippy::large_enum_variant)]
pub enum TransactionErr {
    /// Keeps transactions while throwing errors.
    TxRecoverable(TransactionEnum, String),
    /// Simply for plain error messages.
    Plain(String),
}

impl TransactionErr {
    /// Returns transaction if the error includes it.
    #[inline]
    pub fn get_tx(&self) -> Option<TransactionEnum> {
        match self {
            TransactionErr::TxRecoverable(tx, _) => Some(tx.clone()),
            _ => None,
        }
    }

    #[inline]
    /// Returns plain text part of error.
    pub fn get_plain_text_format(&self) -> String {
        match self {
            TransactionErr::TxRecoverable(_, err) => err.to_string(),
            TransactionErr::Plain(err) => err.to_string(),
        }
    }
}

pub type TransactionFut = Box<dyn Future<Item = TransactionEnum, Error = TransactionErr> + Send>;

#[derive(Debug, PartialEq)]
pub enum FoundSwapTxSpend {
    Spent(TransactionEnum),
    Refunded(TransactionEnum),
}

pub enum CanRefundHtlc {
    CanRefundNow,
    // returns the number of seconds to sleep before HTLC becomes refundable
    HaveToWait(u64),
}

#[derive(Debug, Display, Eq, PartialEq)]
pub enum NegotiateSwapContractAddrErr {
    #[display(fmt = "InvalidOtherAddrLen, addr supplied {:?}", _0)]
    InvalidOtherAddrLen(BytesJson),
    #[display(fmt = "UnexpectedOtherAddr, addr supplied {:?}", _0)]
    UnexpectedOtherAddr(BytesJson),
    NoOtherAddrAndNoFallback,
}

#[derive(Debug, Display, Eq, PartialEq)]
pub enum ValidateOtherPubKeyErr {
    #[display(fmt = "InvalidPubKey: {:?}", _0)]
    InvalidPubKey(String),
}

#[derive(Clone, Debug)]
pub struct WatcherValidatePaymentInput {
    pub payment_tx: Vec<u8>,
    pub time_lock: u32,
    pub taker_pub: Vec<u8>,
    pub maker_pub: Vec<u8>,
    pub secret_hash: Vec<u8>,
    pub amount: BigDecimal,
    pub try_spv_proof_until: u64,
    pub confirmations: u64,
}

#[derive(Clone, Debug)]
pub struct ValidatePaymentInput {
    pub payment_tx: Vec<u8>,
    pub time_lock_duration: u64,
    pub time_lock: u32,
    pub other_pub: Vec<u8>,
    pub secret_hash: Vec<u8>,
    pub amount: BigDecimal,
    pub swap_contract_address: Option<BytesJson>,
    pub try_spv_proof_until: u64,
    pub confirmations: u64,
    pub unique_swap_data: Vec<u8>,
}

pub struct SearchForSwapTxSpendInput<'a> {
    pub time_lock: u32,
    pub other_pub: &'a [u8],
    pub secret_hash: &'a [u8],
    pub tx: &'a [u8],
    pub search_from_block: u64,
    pub swap_contract_address: &'a Option<BytesJson>,
    pub swap_unique_data: &'a [u8],
}

#[derive(Clone, Debug, Deserialize, PartialEq, Serialize)]
pub enum PaymentInstructions {
    #[cfg(not(target_arch = "wasm32"))]
    Lightning(Invoice),
}

#[derive(Display)]
pub enum PaymentInstructionsErr {
    LightningInvoiceErr(String),
    InternalError(String),
}

impl From<NumConversError> for PaymentInstructionsErr {
    fn from(e: NumConversError) -> Self { PaymentInstructionsErr::InternalError(e.to_string()) }
}

#[derive(Display)]
pub enum ValidateInstructionsErr {
    ValidateLightningInvoiceErr(String),
    UnsupportedCoin(String),
}

#[cfg(not(target_arch = "wasm32"))]
impl From<ParseOrSemanticError> for ValidateInstructionsErr {
    fn from(e: ParseOrSemanticError) -> Self { ValidateInstructionsErr::ValidateLightningInvoiceErr(e.to_string()) }
}

/// Swap operations (mostly based on the Hash/Time locked transactions implemented by coin wallets).
#[async_trait]
pub trait SwapOps {
    fn send_taker_fee(&self, fee_addr: &[u8], amount: BigDecimal, uuid: &[u8]) -> TransactionFut;

    #[allow(clippy::too_many_arguments)]
    fn send_maker_payment(
        &self,
        time_lock_duration: u64,
        time_lock: u32,
        taker_pub: &[u8],
        secret_hash: &[u8],
        amount: BigDecimal,
        swap_contract_address: &Option<BytesJson>,
        swap_unique_data: &[u8],
        payment_instructions: &Option<PaymentInstructions>,
    ) -> TransactionFut;

    #[allow(clippy::too_many_arguments)]
    fn send_taker_payment(
        &self,
        time_lock_duration: u64,
        time_lock: u32,
        maker_pub: &[u8],
        secret_hash: &[u8],
        amount: BigDecimal,
        swap_contract_address: &Option<BytesJson>,
        swap_unique_data: &[u8],
        payment_instructions: &Option<PaymentInstructions>,
    ) -> TransactionFut;

    #[allow(clippy::too_many_arguments)]
    fn send_maker_spends_taker_payment(
        &self,
        taker_payment_tx: &[u8],
        time_lock: u32,
        taker_pub: &[u8],
        secret: &[u8],
        secret_hash: &[u8],
        swap_contract_address: &Option<BytesJson>,
        swap_unique_data: &[u8],
    ) -> TransactionFut;

    fn create_taker_spends_maker_payment_preimage(
        &self,
        _maker_payment_tx: &[u8],
        _time_lock: u32,
        _maker_pub: &[u8],
        _secret_hash: &[u8],
        _swap_unique_data: &[u8],
    ) -> TransactionFut;

    #[allow(clippy::too_many_arguments)]
    fn send_taker_spends_maker_payment(
        &self,
        maker_payment_tx: &[u8],
        time_lock: u32,
        maker_pub: &[u8],
        secret: &[u8],
        secret_hash: &[u8],
        swap_contract_address: &Option<BytesJson>,
        swap_unique_data: &[u8],
    ) -> TransactionFut;

    fn send_taker_spends_maker_payment_preimage(&self, preimage: &[u8], secret: &[u8]) -> TransactionFut;

    fn send_taker_refunds_payment(
        &self,
        taker_payment_tx: &[u8],
        time_lock: u32,
        maker_pub: &[u8],
        secret_hash: &[u8],
        swap_contract_address: &Option<BytesJson>,
        swap_unique_data: &[u8],
    ) -> TransactionFut;

    fn send_maker_refunds_payment(
        &self,
        maker_payment_tx: &[u8],
        time_lock: u32,
        taker_pub: &[u8],
        secret_hash: &[u8],
        swap_contract_address: &Option<BytesJson>,
        swap_unique_data: &[u8],
    ) -> TransactionFut;

    fn validate_fee(
        &self,
        fee_tx: &TransactionEnum,
        expected_sender: &[u8],
        fee_addr: &[u8],
        amount: &BigDecimal,
        min_block_number: u64,
        uuid: &[u8],
    ) -> Box<dyn Future<Item = (), Error = String> + Send>;

    fn validate_maker_payment(&self, input: ValidatePaymentInput) -> ValidatePaymentFut<()>;

    fn validate_taker_payment(&self, input: ValidatePaymentInput) -> ValidatePaymentFut<()>;

    fn watcher_validate_taker_payment(
        &self,
        _input: WatcherValidatePaymentInput,
    ) -> Box<dyn Future<Item = (), Error = MmError<ValidatePaymentError>> + Send>;

    #[allow(clippy::too_many_arguments)]
    fn check_if_my_payment_sent(
        &self,
        time_lock: u32,
        other_pub: &[u8],
        secret_hash: &[u8],
        search_from_block: u64,
        swap_contract_address: &Option<BytesJson>,
        swap_unique_data: &[u8],
        amount: &BigDecimal,
    ) -> Box<dyn Future<Item = Option<TransactionEnum>, Error = String> + Send>;

    async fn search_for_swap_tx_spend_my(
        &self,
        input: SearchForSwapTxSpendInput<'_>,
    ) -> Result<Option<FoundSwapTxSpend>, String>;

    async fn search_for_swap_tx_spend_other(
        &self,
        input: SearchForSwapTxSpendInput<'_>,
    ) -> Result<Option<FoundSwapTxSpend>, String>;

    async fn extract_secret(&self, secret_hash: &[u8], spend_tx: &[u8]) -> Result<Vec<u8>, String>;

    /// Whether the refund transaction can be sent now
    /// For example: there are no additional conditions for ETH, but for some UTXO coins we should wait for
    /// locktime < MTP
    fn can_refund_htlc(&self, locktime: u64) -> Box<dyn Future<Item = CanRefundHtlc, Error = String> + Send + '_> {
        let now = now_ms() / 1000;
        let result = if now > locktime {
            CanRefundHtlc::CanRefundNow
        } else {
            CanRefundHtlc::HaveToWait(locktime - now + 1)
        };
        Box::new(futures01::future::ok(result))
    }

    fn negotiate_swap_contract_addr(
        &self,
        other_side_address: Option<&[u8]>,
    ) -> Result<Option<BytesJson>, MmError<NegotiateSwapContractAddrErr>>;

    fn derive_htlc_key_pair(&self, swap_unique_data: &[u8]) -> KeyPair;

    fn validate_other_pubkey(&self, raw_pubkey: &[u8]) -> MmResult<(), ValidateOtherPubKeyErr>;

    async fn payment_instructions(
        &self,
        secret_hash: &[u8],
        amount: &BigDecimal,
    ) -> Result<Option<Vec<u8>>, MmError<PaymentInstructionsErr>>;

    fn validate_instructions(
        &self,
        instructions: &[u8],
        secret_hash: &[u8],
        amount: BigDecimal,
    ) -> Result<PaymentInstructions, MmError<ValidateInstructionsErr>>;

    fn is_supported_by_watchers(&self) -> bool;
}

/// Operations that coins have independently from the MarketMaker.
/// That is, things implemented by the coin wallets or public coin services.
pub trait MarketCoinOps {
    fn ticker(&self) -> &str;

    fn my_address(&self) -> MmResult<String, MyAddressError>;

    fn get_public_key(&self) -> Result<String, MmError<UnexpectedDerivationMethod>>;

    fn sign_message_hash(&self, _message: &str) -> Option<[u8; 32]>;

    fn sign_message(&self, _message: &str) -> SignatureResult<String>;

    fn verify_message(&self, _signature: &str, _message: &str, _address: &str) -> VerificationResult<bool>;

    fn get_non_zero_balance(&self) -> NonZeroBalanceFut<MmNumber> {
        let closure = |spendable: BigDecimal| {
            if spendable.is_zero() {
                return MmError::err(GetNonZeroBalance::BalanceIsZero);
            }
            Ok(MmNumber::from(spendable))
        };
        Box::new(self.my_spendable_balance().map_err(From::from).and_then(closure))
    }

    fn my_balance(&self) -> BalanceFut<CoinBalance>;

    fn my_spendable_balance(&self) -> BalanceFut<BigDecimal> {
        Box::new(self.my_balance().map(|CoinBalance { spendable, .. }| spendable))
    }

    /// Base coin balance for tokens, e.g. ETH balance in ERC20 case
    fn base_coin_balance(&self) -> BalanceFut<BigDecimal>;

    fn platform_ticker(&self) -> &str;

    /// Receives raw transaction bytes in hexadecimal format as input and returns tx hash in hexadecimal format
    fn send_raw_tx(&self, tx: &str) -> Box<dyn Future<Item = String, Error = String> + Send>;

    /// Receives raw transaction bytes as input and returns tx hash in hexadecimal format
    fn send_raw_tx_bytes(&self, tx: &[u8]) -> Box<dyn Future<Item = String, Error = String> + Send>;

    fn wait_for_confirmations(
        &self,
        tx: &[u8],
        confirmations: u64,
        requires_nota: bool,
        wait_until: u64,
        check_every: u64,
    ) -> Box<dyn Future<Item = (), Error = String> + Send>;

    fn wait_for_htlc_tx_spend(
        &self,
        transaction: &[u8],
        secret_hash: &[u8],
        wait_until: u64,
        from_block: u64,
        swap_contract_address: &Option<BytesJson>,
    ) -> TransactionFut;

    fn tx_enum_from_bytes(&self, bytes: &[u8]) -> Result<TransactionEnum, MmError<TxMarshalingErr>>;

    fn current_block(&self) -> Box<dyn Future<Item = u64, Error = String> + Send>;

    fn display_priv_key(&self) -> Result<String, String>;

    /// Get the minimum amount to send.
    fn min_tx_amount(&self) -> BigDecimal;

    /// Get the minimum amount to trade.
    fn min_trading_vol(&self) -> MmNumber;

    fn is_privacy(&self) -> bool { false }
}

#[derive(Clone, Debug, Deserialize, PartialEq)]
#[serde(tag = "type")]
pub enum WithdrawFee {
    UtxoFixed {
        amount: BigDecimal,
    },
    UtxoPerKbyte {
        amount: BigDecimal,
    },
    EthGas {
        /// in gwei
        gas_price: BigDecimal,
        gas: u64,
    },
    Qrc20Gas {
        /// in satoshi
        gas_limit: u64,
        gas_price: u64,
    },
}

pub struct WithdrawSenderAddress<Address, Pubkey> {
    address: Address,
    pubkey: Pubkey,
    derivation_path: Option<DerivationPath>,
}

impl<Address, Pubkey> From<HDAddress<Address, Pubkey>> for WithdrawSenderAddress<Address, Pubkey> {
    fn from(addr: HDAddress<Address, Pubkey>) -> Self {
        WithdrawSenderAddress {
            address: addr.address,
            pubkey: addr.pubkey,
            derivation_path: Some(addr.derivation_path),
        }
    }
}

/// Rename to `GetWithdrawSenderAddresses` when withdraw supports multiple `from` addresses.
#[async_trait]
pub trait GetWithdrawSenderAddress {
    type Address;
    type Pubkey;

    async fn get_withdraw_sender_address(
        &self,
        req: &WithdrawRequest,
    ) -> MmResult<WithdrawSenderAddress<Self::Address, Self::Pubkey>, WithdrawError>;
}

#[derive(Clone, Deserialize)]
#[serde(untagged)]
pub enum WithdrawFrom {
    // AccountId { account_id: u32 },
    AddressId(HDAccountAddressId),
    /// Don't use `Bip44DerivationPath` or `RpcDerivationPath` because if there is an error in the path,
    /// `serde::Deserialize` returns "data did not match any variant of untagged enum WithdrawFrom".
    /// It's better to show the user an informative error.
    DerivationPath {
        derivation_path: String,
    },
}

#[derive(Clone, Deserialize)]
pub struct WithdrawRequest {
    coin: String,
    from: Option<WithdrawFrom>,
    to: String,
    #[serde(default)]
    amount: BigDecimal,
    #[serde(default)]
    max: bool,
    fee: Option<WithdrawFee>,
    memo: Option<String>,
}

#[derive(Debug, Deserialize)]
#[serde(tag = "type")]
pub enum StakingDetails {
    Qtum(QtumDelegationRequest),
}

#[allow(dead_code)]
#[derive(Deserialize)]
pub struct AddDelegateRequest {
    pub coin: String,
    pub staking_details: StakingDetails,
}

#[allow(dead_code)]
#[derive(Deserialize)]
pub struct RemoveDelegateRequest {
    pub coin: String,
}

#[derive(Deserialize)]
pub struct GetStakingInfosRequest {
    pub coin: String,
}

#[derive(Serialize, Deserialize)]
pub struct SignatureRequest {
    coin: String,
    message: String,
}

#[derive(Serialize, Deserialize)]
pub struct VerificationRequest {
    coin: String,
    message: String,
    signature: String,
    address: String,
}

impl WithdrawRequest {
    pub fn new_max(coin: String, to: String) -> WithdrawRequest {
        WithdrawRequest {
            coin,
            from: None,
            to,
            amount: 0.into(),
            max: true,
            fee: None,
            memo: None,
        }
    }
}

#[derive(Clone, Debug, PartialEq, Serialize, Deserialize)]
#[serde(tag = "type")]
pub enum StakingInfosDetails {
    Qtum(QtumStakingInfosDetails),
}

impl From<QtumStakingInfosDetails> for StakingInfosDetails {
    fn from(qtum_staking_infos: QtumStakingInfosDetails) -> Self { StakingInfosDetails::Qtum(qtum_staking_infos) }
}

#[derive(Clone, Debug, Deserialize, PartialEq, Serialize)]
pub struct StakingInfos {
    pub staking_infos_details: StakingInfosDetails,
}

#[derive(Serialize)]
pub struct SignatureResponse {
    signature: String,
}

#[derive(Serialize)]
pub struct VerificationResponse {
    is_valid: bool,
}

/// Please note that no type should have the same structure as another type,
/// because this enum has the `untagged` deserialization.
#[derive(Clone, Debug, PartialEq, Serialize)]
#[serde(tag = "type")]
pub enum TxFeeDetails {
    Utxo(UtxoFeeDetails),
    Eth(EthTxFeeDetails),
    Qrc20(Qrc20FeeDetails),
    Slp(SlpFeeDetails),
    Tendermint(TendermintFeeDetails),
    #[cfg(all(not(target_os = "ios"), not(target_os = "android"), not(target_arch = "wasm32")))]
    Solana(SolanaFeeDetails),
}

/// Deserialize the TxFeeDetails as an untagged enum.
impl<'de> Deserialize<'de> for TxFeeDetails {
    fn deserialize<D>(deserializer: D) -> Result<Self, <D as Deserializer<'de>>::Error>
    where
        D: Deserializer<'de>,
    {
        #[derive(Deserialize)]
        #[serde(untagged)]
        enum TxFeeDetailsUnTagged {
            Utxo(UtxoFeeDetails),
            Eth(EthTxFeeDetails),
            Qrc20(Qrc20FeeDetails),
            #[cfg(all(not(target_os = "ios"), not(target_os = "android"), not(target_arch = "wasm32")))]
            Solana(SolanaFeeDetails),
            Tendermint(TendermintFeeDetails),
        }

        match Deserialize::deserialize(deserializer)? {
            TxFeeDetailsUnTagged::Utxo(f) => Ok(TxFeeDetails::Utxo(f)),
            TxFeeDetailsUnTagged::Eth(f) => Ok(TxFeeDetails::Eth(f)),
            TxFeeDetailsUnTagged::Qrc20(f) => Ok(TxFeeDetails::Qrc20(f)),
            #[cfg(all(not(target_os = "ios"), not(target_os = "android"), not(target_arch = "wasm32")))]
            TxFeeDetailsUnTagged::Solana(f) => Ok(TxFeeDetails::Solana(f)),
            TxFeeDetailsUnTagged::Tendermint(f) => Ok(TxFeeDetails::Tendermint(f)),
        }
    }
}

impl From<EthTxFeeDetails> for TxFeeDetails {
    fn from(eth_details: EthTxFeeDetails) -> Self { TxFeeDetails::Eth(eth_details) }
}

impl From<UtxoFeeDetails> for TxFeeDetails {
    fn from(utxo_details: UtxoFeeDetails) -> Self { TxFeeDetails::Utxo(utxo_details) }
}

impl From<Qrc20FeeDetails> for TxFeeDetails {
    fn from(qrc20_details: Qrc20FeeDetails) -> Self { TxFeeDetails::Qrc20(qrc20_details) }
}

#[cfg(all(not(target_os = "ios"), not(target_os = "android"), not(target_arch = "wasm32")))]
impl From<SolanaFeeDetails> for TxFeeDetails {
    fn from(solana_details: SolanaFeeDetails) -> Self { TxFeeDetails::Solana(solana_details) }
}

impl From<TendermintFeeDetails> for TxFeeDetails {
    fn from(tendermint_details: TendermintFeeDetails) -> Self { TxFeeDetails::Tendermint(tendermint_details) }
}

#[derive(Clone, Debug, Deserialize, PartialEq, Serialize)]
pub struct KmdRewardsDetails {
    amount: BigDecimal,
    claimed_by_me: bool,
}

impl KmdRewardsDetails {
    pub fn claimed_by_me(amount: BigDecimal) -> KmdRewardsDetails {
        KmdRewardsDetails {
            amount,
            claimed_by_me: true,
        }
    }
}

#[derive(Clone, Debug, Deserialize, PartialEq, Serialize)]
pub enum TransactionType {
    StakingDelegation,
    RemoveDelegation,
    StandardTransfer,
    TokenTransfer(BytesJson),
}

impl Default for TransactionType {
    fn default() -> Self { TransactionType::StandardTransfer }
}

/// Transaction details
#[derive(Clone, Debug, Deserialize, PartialEq, Serialize)]
pub struct TransactionDetails {
    /// Raw bytes of signed transaction, this should be sent as is to `send_raw_transaction_bytes` RPC to broadcast the transaction
    pub tx_hex: BytesJson,
    /// Transaction hash in hexadecimal format
    tx_hash: String,
    /// Coins are sent from these addresses
    from: Vec<String>,
    /// Coins are sent to these addresses
    to: Vec<String>,
    /// Total tx amount
    total_amount: BigDecimal,
    /// The amount spent from "my" address
    spent_by_me: BigDecimal,
    /// The amount received by "my" address
    received_by_me: BigDecimal,
    /// Resulting "my" balance change
    my_balance_change: BigDecimal,
    /// Block height
    block_height: u64,
    /// Transaction timestamp
    timestamp: u64,
    /// Every coin can has specific fee details:
    /// In UTXO tx fee is paid with the coin itself (e.g. 1 BTC and 0.0001 BTC fee).
    /// But for ERC20 token transfer fee is paid with another coin: ETH, because it's ETH smart contract function call that requires gas to be burnt.
    fee_details: Option<TxFeeDetails>,
    /// The coin transaction belongs to
    coin: String,
    /// Internal MM2 id used for internal transaction identification, for some coins it might be equal to transaction hash
    internal_id: BytesJson,
    /// Amount of accrued rewards.
    #[serde(skip_serializing_if = "Option::is_none")]
    kmd_rewards: Option<KmdRewardsDetails>,
    /// Type of transactions, default is StandardTransfer
    #[serde(default)]
    transaction_type: TransactionType,
}

#[derive(Clone, Copy, Debug)]
pub struct BlockHeightAndTime {
    height: u64,
    timestamp: u64,
}

impl TransactionDetails {
    /// Whether the transaction details block height should be updated (when tx is confirmed)
    pub fn should_update_block_height(&self) -> bool {
        // checking for std::u64::MAX because there was integer overflow
        // in case of electrum returned -1 so there could be records with MAX confirmations
        self.block_height == 0 || self.block_height == std::u64::MAX
    }

    /// Whether the transaction timestamp should be updated (when tx is confirmed)
    pub fn should_update_timestamp(&self) -> bool {
        // checking for std::u64::MAX because there was integer overflow
        // in case of electrum returned -1 so there could be records with MAX confirmations
        self.timestamp == 0
    }

    pub fn should_update_kmd_rewards(&self) -> bool { self.coin == "KMD" && self.kmd_rewards.is_none() }

    pub fn firo_negative_fee(&self) -> bool {
        match &self.fee_details {
            Some(TxFeeDetails::Utxo(utxo)) => utxo.amount < 0.into() && self.coin == "FIRO",
            _ => false,
        }
    }

    pub fn should_update(&self) -> bool {
        self.should_update_block_height()
            || self.should_update_timestamp()
            || self.should_update_kmd_rewards()
            || self.firo_negative_fee()
    }
}

#[derive(Clone, Debug, PartialEq, Serialize)]
pub struct TradeFee {
    pub coin: String,
    pub amount: MmNumber,
    pub paid_from_trading_vol: bool,
}

#[derive(Clone, Debug, Default, PartialEq, PartialOrd, Serialize)]
pub struct CoinBalance {
    pub spendable: BigDecimal,
    pub unspendable: BigDecimal,
}

impl CoinBalance {
    pub fn new(spendable: BigDecimal) -> CoinBalance {
        CoinBalance {
            spendable,
            unspendable: BigDecimal::from(0),
        }
    }

    pub fn into_total(self) -> BigDecimal { self.spendable + self.unspendable }

    pub fn get_total(&self) -> BigDecimal { &self.spendable + &self.unspendable }
}

impl Add for CoinBalance {
    type Output = CoinBalance;

    fn add(self, rhs: Self) -> Self::Output {
        CoinBalance {
            spendable: self.spendable + rhs.spendable,
            unspendable: self.unspendable + rhs.unspendable,
        }
    }
}

/// The approximation is needed to cover the dynamic miner fee changing during a swap.
#[derive(Clone, Debug)]
pub enum FeeApproxStage {
    /// Do not increase the trade fee.
    WithoutApprox,
    /// Increase the trade fee slightly.
    StartSwap,
    /// Increase the trade fee significantly.
    OrderIssue,
    /// Increase the trade fee largely.
    TradePreimage,
}

#[derive(Debug)]
pub enum TradePreimageValue {
    Exact(BigDecimal),
    UpperBound(BigDecimal),
}

#[derive(Debug, Display, PartialEq)]
pub enum TradePreimageError {
    #[display(
        fmt = "Not enough {} to preimage the trade: available {}, required at least {}",
        coin,
        available,
        required
    )]
    NotSufficientBalance {
        coin: String,
        available: BigDecimal,
        required: BigDecimal,
    },
    #[display(fmt = "The amount {} less than minimum transaction amount {}", amount, threshold)]
    AmountIsTooSmall { amount: BigDecimal, threshold: BigDecimal },
    #[display(fmt = "Transport error: {}", _0)]
    Transport(String),
    #[display(fmt = "Internal error: {}", _0)]
    InternalError(String),
}

impl From<NumConversError> for TradePreimageError {
    fn from(e: NumConversError) -> Self { TradePreimageError::InternalError(e.to_string()) }
}

impl From<UnexpectedDerivationMethod> for TradePreimageError {
    fn from(e: UnexpectedDerivationMethod) -> Self { TradePreimageError::InternalError(e.to_string()) }
}

impl TradePreimageError {
    /// Construct [`TradePreimageError`] from [`GenerateTxError`] using additional `coin` and `decimals`.
    pub fn from_generate_tx_error(
        gen_tx_err: GenerateTxError,
        coin: String,
        decimals: u8,
        is_upper_bound: bool,
    ) -> TradePreimageError {
        match gen_tx_err {
            GenerateTxError::EmptyUtxoSet { required } => {
                let required = big_decimal_from_sat_unsigned(required, decimals);
                TradePreimageError::NotSufficientBalance {
                    coin,
                    available: BigDecimal::from(0),
                    required,
                }
            },
            GenerateTxError::EmptyOutputs => TradePreimageError::InternalError(gen_tx_err.to_string()),
            GenerateTxError::OutputValueLessThanDust { value, dust } => {
                if is_upper_bound {
                    // If the preimage value is [`TradePreimageValue::UpperBound`], then we had to pass the account balance as the output value.
                    if value == 0 {
                        let required = big_decimal_from_sat_unsigned(dust, decimals);
                        TradePreimageError::NotSufficientBalance {
                            coin,
                            available: big_decimal_from_sat_unsigned(value, decimals),
                            required,
                        }
                    } else {
                        let error = format!(
                            "Output value {} (equal to the account balance) less than dust {}. Probably, dust is not set or outdated",
                            value, dust
                        );
                        TradePreimageError::InternalError(error)
                    }
                } else {
                    let amount = big_decimal_from_sat_unsigned(value, decimals);
                    let threshold = big_decimal_from_sat_unsigned(dust, decimals);
                    TradePreimageError::AmountIsTooSmall { amount, threshold }
                }
            },
            GenerateTxError::DeductFeeFromOutputFailed {
                output_value, required, ..
            } => {
                let available = big_decimal_from_sat_unsigned(output_value, decimals);
                let required = big_decimal_from_sat_unsigned(required, decimals);
                TradePreimageError::NotSufficientBalance {
                    coin,
                    available,
                    required,
                }
            },
            GenerateTxError::NotEnoughUtxos { sum_utxos, required } => {
                let available = big_decimal_from_sat_unsigned(sum_utxos, decimals);
                let required = big_decimal_from_sat_unsigned(required, decimals);
                TradePreimageError::NotSufficientBalance {
                    coin,
                    available,
                    required,
                }
            },
            GenerateTxError::Transport(e) => TradePreimageError::Transport(e),
            GenerateTxError::Internal(e) => TradePreimageError::InternalError(e),
        }
    }
}

/// The reason of unsuccessful conversion of two internal numbers, e.g. `u64` from `BigNumber`.
#[derive(Debug, Display)]
pub struct NumConversError(String);

impl From<ParseBigDecimalError> for NumConversError {
    fn from(e: ParseBigDecimalError) -> Self { NumConversError::new(e.to_string()) }
}

impl NumConversError {
    pub fn new(description: String) -> NumConversError { NumConversError(description) }

    pub fn description(&self) -> &str { &self.0 }
}

#[derive(Debug, Display, PartialEq)]
pub enum BalanceError {
    #[display(fmt = "Transport: {}", _0)]
    Transport(String),
    #[display(fmt = "Invalid response: {}", _0)]
    InvalidResponse(String),
    UnexpectedDerivationMethod(UnexpectedDerivationMethod),
    #[display(fmt = "Wallet storage error: {}", _0)]
    WalletStorageError(String),
    #[display(fmt = "Internal: {}", _0)]
    Internal(String),
}

#[derive(Debug, PartialEq, Display)]
pub enum GetNonZeroBalance {
    #[display(fmt = "Internal error when retrieving balance")]
    MyBalanceError(BalanceError),
    #[display(fmt = "Balance is zero")]
    BalanceIsZero,
}

impl From<BalanceError> for GetNonZeroBalance {
    fn from(e: BalanceError) -> Self { GetNonZeroBalance::MyBalanceError(e) }
}

impl From<NumConversError> for BalanceError {
    fn from(e: NumConversError) -> Self { BalanceError::Internal(e.to_string()) }
}

impl From<UnexpectedDerivationMethod> for BalanceError {
    fn from(e: UnexpectedDerivationMethod) -> Self { BalanceError::UnexpectedDerivationMethod(e) }
}

impl From<Bip32Error> for BalanceError {
    fn from(e: Bip32Error) -> Self { BalanceError::Internal(e.to_string()) }
}

#[derive(Debug, Deserialize, Display, Serialize, SerializeErrorType)]
#[serde(tag = "error_type", content = "error_data")]
pub enum StakingInfosError {
    #[display(fmt = "Staking infos not available for: {}", coin)]
    CoinDoesntSupportStakingInfos { coin: String },
    #[display(fmt = "No such coin {}", coin)]
    NoSuchCoin { coin: String },
    #[display(fmt = "Derivation method is not supported: {}", _0)]
    UnexpectedDerivationMethod(String),
    #[display(fmt = "Transport error: {}", _0)]
    Transport(String),
    #[display(fmt = "Internal error: {}", _0)]
    Internal(String),
}

impl From<UtxoRpcError> for StakingInfosError {
    fn from(e: UtxoRpcError) -> Self {
        match e {
            UtxoRpcError::Transport(rpc) | UtxoRpcError::ResponseParseError(rpc) => {
                StakingInfosError::Transport(rpc.to_string())
            },
            UtxoRpcError::InvalidResponse(error) => StakingInfosError::Transport(error),
            UtxoRpcError::Internal(error) => StakingInfosError::Internal(error),
        }
    }
}

impl From<UnexpectedDerivationMethod> for StakingInfosError {
    fn from(e: UnexpectedDerivationMethod) -> Self { StakingInfosError::UnexpectedDerivationMethod(e.to_string()) }
}

impl From<Qrc20AddressError> for StakingInfosError {
    fn from(e: Qrc20AddressError) -> Self {
        match e {
            Qrc20AddressError::UnexpectedDerivationMethod(e) => StakingInfosError::UnexpectedDerivationMethod(e),
            Qrc20AddressError::ScriptHashTypeNotSupported { script_hash_type } => {
                StakingInfosError::Internal(format!("Script hash type '{}' is not supported", script_hash_type))
            },
        }
    }
}

impl HttpStatusCode for StakingInfosError {
    fn status_code(&self) -> StatusCode {
        match self {
            StakingInfosError::NoSuchCoin { .. }
            | StakingInfosError::CoinDoesntSupportStakingInfos { .. }
            | StakingInfosError::UnexpectedDerivationMethod(_) => StatusCode::BAD_REQUEST,
            StakingInfosError::Transport(_) | StakingInfosError::Internal(_) => StatusCode::INTERNAL_SERVER_ERROR,
        }
    }
}

impl From<CoinFindError> for StakingInfosError {
    fn from(e: CoinFindError) -> Self {
        match e {
            CoinFindError::NoSuchCoin { coin } => StakingInfosError::NoSuchCoin { coin },
        }
    }
}

#[derive(Debug, Deserialize, Display, Serialize, SerializeErrorType)]
#[serde(tag = "error_type", content = "error_data")]
pub enum DelegationError {
    #[display(
        fmt = "Not enough {} to delegate: available {}, required at least {}",
        coin,
        available,
        required
    )]
    NotSufficientBalance {
        coin: String,
        available: BigDecimal,
        required: BigDecimal,
    },
    #[display(fmt = "The amount {} is too small, required at least {}", amount, threshold)]
    AmountTooLow { amount: BigDecimal, threshold: BigDecimal },
    #[display(fmt = "Delegation not available for: {}", coin)]
    CoinDoesntSupportDelegation { coin: String },
    #[display(fmt = "No such coin {}", coin)]
    NoSuchCoin { coin: String },
    #[display(fmt = "{}", _0)]
    CannotInteractWithSmartContract(String),
    #[display(fmt = "{}", _0)]
    AddressError(String),
    #[display(fmt = "Already delegating to: {}", _0)]
    AlreadyDelegating(String),
    #[display(fmt = "Delegation is not supported, reason: {}", reason)]
    DelegationOpsNotSupported { reason: String },
    #[display(fmt = "Transport error: {}", _0)]
    Transport(String),
    #[display(fmt = "Internal error: {}", _0)]
    InternalError(String),
}

impl From<UtxoRpcError> for DelegationError {
    fn from(e: UtxoRpcError) -> Self {
        match e {
            UtxoRpcError::Transport(transport) | UtxoRpcError::ResponseParseError(transport) => {
                DelegationError::Transport(transport.to_string())
            },
            UtxoRpcError::InvalidResponse(resp) => DelegationError::Transport(resp),
            UtxoRpcError::Internal(internal) => DelegationError::InternalError(internal),
        }
    }
}

impl From<StakingInfosError> for DelegationError {
    fn from(e: StakingInfosError) -> Self {
        match e {
            StakingInfosError::CoinDoesntSupportStakingInfos { coin } => {
                DelegationError::CoinDoesntSupportDelegation { coin }
            },
            StakingInfosError::NoSuchCoin { coin } => DelegationError::NoSuchCoin { coin },
            StakingInfosError::Transport(e) => DelegationError::Transport(e),
            StakingInfosError::UnexpectedDerivationMethod(reason) => {
                DelegationError::DelegationOpsNotSupported { reason }
            },
            StakingInfosError::Internal(e) => DelegationError::InternalError(e),
        }
    }
}

impl From<CoinFindError> for DelegationError {
    fn from(e: CoinFindError) -> Self {
        match e {
            CoinFindError::NoSuchCoin { coin } => DelegationError::NoSuchCoin { coin },
        }
    }
}

impl From<BalanceError> for DelegationError {
    fn from(e: BalanceError) -> Self {
        match e {
            BalanceError::Transport(error) | BalanceError::InvalidResponse(error) => DelegationError::Transport(error),
            BalanceError::UnexpectedDerivationMethod(e) => {
                DelegationError::DelegationOpsNotSupported { reason: e.to_string() }
            },
            e @ BalanceError::WalletStorageError(_) => DelegationError::InternalError(e.to_string()),
            BalanceError::Internal(internal) => DelegationError::InternalError(internal),
        }
    }
}

impl From<UtxoSignWithKeyPairError> for DelegationError {
    fn from(e: UtxoSignWithKeyPairError) -> Self {
        let error = format!("Error signing: {}", e);
        DelegationError::InternalError(error)
    }
}

impl From<PrivKeyNotAllowed> for DelegationError {
    fn from(e: PrivKeyNotAllowed) -> Self { DelegationError::DelegationOpsNotSupported { reason: e.to_string() } }
}

impl From<UnexpectedDerivationMethod> for DelegationError {
    fn from(e: UnexpectedDerivationMethod) -> Self {
        DelegationError::DelegationOpsNotSupported { reason: e.to_string() }
    }
}

impl From<ScriptHashTypeNotSupported> for DelegationError {
    fn from(e: ScriptHashTypeNotSupported) -> Self { DelegationError::AddressError(e.to_string()) }
}

impl HttpStatusCode for DelegationError {
    fn status_code(&self) -> StatusCode {
        match self {
            DelegationError::Transport(_) | DelegationError::InternalError(_) => StatusCode::INTERNAL_SERVER_ERROR,
            _ => StatusCode::BAD_REQUEST,
        }
    }
}

impl DelegationError {
    pub fn from_generate_tx_error(gen_tx_err: GenerateTxError, coin: String, decimals: u8) -> DelegationError {
        match gen_tx_err {
            GenerateTxError::EmptyUtxoSet { required } => {
                let required = big_decimal_from_sat_unsigned(required, decimals);
                DelegationError::NotSufficientBalance {
                    coin,
                    available: BigDecimal::from(0),
                    required,
                }
            },
            GenerateTxError::EmptyOutputs => DelegationError::InternalError(gen_tx_err.to_string()),
            GenerateTxError::OutputValueLessThanDust { value, dust } => {
                let amount = big_decimal_from_sat_unsigned(value, decimals);
                let threshold = big_decimal_from_sat_unsigned(dust, decimals);
                DelegationError::AmountTooLow { amount, threshold }
            },
            GenerateTxError::DeductFeeFromOutputFailed {
                output_value, required, ..
            } => {
                let available = big_decimal_from_sat_unsigned(output_value, decimals);
                let required = big_decimal_from_sat_unsigned(required, decimals);
                DelegationError::NotSufficientBalance {
                    coin,
                    available,
                    required,
                }
            },
            GenerateTxError::NotEnoughUtxos { sum_utxos, required } => {
                let available = big_decimal_from_sat_unsigned(sum_utxos, decimals);
                let required = big_decimal_from_sat_unsigned(required, decimals);
                DelegationError::NotSufficientBalance {
                    coin,
                    available,
                    required,
                }
            },
            GenerateTxError::Transport(e) => DelegationError::Transport(e),
            GenerateTxError::Internal(e) => DelegationError::InternalError(e),
        }
    }
}

#[derive(Clone, Debug, Display, EnumFromTrait, Serialize, SerializeErrorType, PartialEq)]
#[serde(tag = "error_type", content = "error_data")]
pub enum WithdrawError {
    #[display(
        fmt = "'{}' coin doesn't support 'init_withdraw' yet. Consider using 'withdraw' request instead",
        coin
    )]
    CoinDoesntSupportInitWithdraw { coin: String },
    #[display(
        fmt = "Not enough {} to withdraw: available {}, required at least {}",
        coin,
        available,
        required
    )]
    NotSufficientBalance {
        coin: String,
        available: BigDecimal,
        required: BigDecimal,
    },
    #[display(
        fmt = "Not enough {} to afford fee. Available {}, required at least {}",
        coin,
        available,
        required
    )]
    NotSufficientPlatformBalanceForFee {
        coin: String,
        available: BigDecimal,
        required: BigDecimal,
    },
    #[display(fmt = "Balance is zero")]
    ZeroBalanceToWithdrawMax,
    #[display(fmt = "The amount {} is too small, required at least {}", amount, threshold)]
    AmountTooLow { amount: BigDecimal, threshold: BigDecimal },
    #[display(fmt = "Invalid address: {}", _0)]
    InvalidAddress(String),
    #[display(fmt = "Invalid fee policy: {}", _0)]
    InvalidFeePolicy(String),
    #[display(fmt = "No such coin {}", coin)]
    NoSuchCoin { coin: String },
    #[from_trait(WithTimeout::timeout)]
    #[display(fmt = "Withdraw timed out {:?}", _0)]
    Timeout(Duration),
    #[display(fmt = "Request should contain a 'from' address/account")]
    FromAddressNotFound,
    #[display(fmt = "Unexpected 'from' address: {}", _0)]
    UnexpectedFromAddress(String),
    #[display(fmt = "Unknown '{}' account", account_id)]
    UnknownAccount { account_id: u32 },
    #[display(fmt = "RPC 'task' is awaiting '{}' user action", expected)]
    UnexpectedUserAction { expected: String },
    #[from_trait(WithHwRpcError::hw_rpc_error)]
    #[display(fmt = "{}", _0)]
    HwError(HwRpcError),
    #[display(fmt = "Transport error: {}", _0)]
    Transport(String),
    #[from_trait(WithInternal::internal)]
    #[display(fmt = "Internal error: {}", _0)]
    InternalError(String),
}

impl HttpStatusCode for WithdrawError {
    fn status_code(&self) -> StatusCode {
        match self {
            WithdrawError::NoSuchCoin { .. } => StatusCode::NOT_FOUND,
            WithdrawError::Timeout(_) => StatusCode::REQUEST_TIMEOUT,
            WithdrawError::CoinDoesntSupportInitWithdraw { .. }
            | WithdrawError::NotSufficientBalance { .. }
            | WithdrawError::NotSufficientPlatformBalanceForFee { .. }
            | WithdrawError::ZeroBalanceToWithdrawMax
            | WithdrawError::AmountTooLow { .. }
            | WithdrawError::InvalidAddress(_)
            | WithdrawError::InvalidFeePolicy(_)
            | WithdrawError::FromAddressNotFound
            | WithdrawError::UnexpectedFromAddress(_)
            | WithdrawError::UnknownAccount { .. }
            | WithdrawError::UnexpectedUserAction { .. } => StatusCode::BAD_REQUEST,
            WithdrawError::HwError(_) => StatusCode::GONE,
            WithdrawError::Transport(_) | WithdrawError::InternalError(_) => StatusCode::INTERNAL_SERVER_ERROR,
        }
    }
}

impl From<NumConversError> for WithdrawError {
    fn from(e: NumConversError) -> Self { WithdrawError::InternalError(e.to_string()) }
}

impl From<BalanceError> for WithdrawError {
    fn from(e: BalanceError) -> Self {
        match e {
            BalanceError::Transport(error) | BalanceError::InvalidResponse(error) => WithdrawError::Transport(error),
            BalanceError::UnexpectedDerivationMethod(e) => WithdrawError::from(e),
            e @ BalanceError::WalletStorageError(_) => WithdrawError::InternalError(e.to_string()),
            BalanceError::Internal(internal) => WithdrawError::InternalError(internal),
        }
    }
}

impl From<CoinFindError> for WithdrawError {
    fn from(e: CoinFindError) -> Self {
        match e {
            CoinFindError::NoSuchCoin { coin } => WithdrawError::NoSuchCoin { coin },
        }
    }
}

impl From<UtxoSignWithKeyPairError> for WithdrawError {
    fn from(e: UtxoSignWithKeyPairError) -> Self {
        let error = format!("Error signing: {}", e);
        WithdrawError::InternalError(error)
    }
}

impl From<UnexpectedDerivationMethod> for WithdrawError {
    fn from(e: UnexpectedDerivationMethod) -> Self { WithdrawError::InternalError(e.to_string()) }
}

impl From<PrivKeyNotAllowed> for WithdrawError {
    fn from(e: PrivKeyNotAllowed) -> Self { WithdrawError::InternalError(e.to_string()) }
}

impl WithdrawError {
    /// Construct [`WithdrawError`] from [`GenerateTxError`] using additional `coin` and `decimals`.
    pub fn from_generate_tx_error(gen_tx_err: GenerateTxError, coin: String, decimals: u8) -> WithdrawError {
        match gen_tx_err {
            GenerateTxError::EmptyUtxoSet { required } => {
                let required = big_decimal_from_sat_unsigned(required, decimals);
                WithdrawError::NotSufficientBalance {
                    coin,
                    available: BigDecimal::from(0),
                    required,
                }
            },
            GenerateTxError::EmptyOutputs => WithdrawError::InternalError(gen_tx_err.to_string()),
            GenerateTxError::OutputValueLessThanDust { value, dust } => {
                let amount = big_decimal_from_sat_unsigned(value, decimals);
                let threshold = big_decimal_from_sat_unsigned(dust, decimals);
                WithdrawError::AmountTooLow { amount, threshold }
            },
            GenerateTxError::DeductFeeFromOutputFailed {
                output_value, required, ..
            } => {
                let available = big_decimal_from_sat_unsigned(output_value, decimals);
                let required = big_decimal_from_sat_unsigned(required, decimals);
                WithdrawError::NotSufficientBalance {
                    coin,
                    available,
                    required,
                }
            },
            GenerateTxError::NotEnoughUtxos { sum_utxos, required } => {
                let available = big_decimal_from_sat_unsigned(sum_utxos, decimals);
                let required = big_decimal_from_sat_unsigned(required, decimals);
                WithdrawError::NotSufficientBalance {
                    coin,
                    available,
                    required,
                }
            },
            GenerateTxError::Transport(e) => WithdrawError::Transport(e),
            GenerateTxError::Internal(e) => WithdrawError::InternalError(e),
        }
    }
}

#[derive(Serialize, Display, Debug, SerializeErrorType)]
#[serde(tag = "error_type", content = "error_data")]
pub enum SignatureError {
    #[display(fmt = "Invalid request: {}", _0)]
    InvalidRequest(String),
    #[display(fmt = "Internal error: {}", _0)]
    InternalError(String),
    #[display(fmt = "Coin is not found: {}", _0)]
    CoinIsNotFound(String),
    #[display(fmt = "sign_message_prefix is not set in coin config")]
    PrefixNotFound,
}

impl HttpStatusCode for SignatureError {
    fn status_code(&self) -> StatusCode {
        match self {
            SignatureError::InvalidRequest(_) => StatusCode::BAD_REQUEST,
            SignatureError::CoinIsNotFound(_) => StatusCode::BAD_REQUEST,
            SignatureError::InternalError(_) => StatusCode::INTERNAL_SERVER_ERROR,
            SignatureError::PrefixNotFound => StatusCode::INTERNAL_SERVER_ERROR,
        }
    }
}

impl From<keys::Error> for SignatureError {
    fn from(e: keys::Error) -> Self { SignatureError::InternalError(e.to_string()) }
}

impl From<ethkey::Error> for SignatureError {
    fn from(e: ethkey::Error) -> Self { SignatureError::InternalError(e.to_string()) }
}

impl From<PrivKeyNotAllowed> for SignatureError {
    fn from(e: PrivKeyNotAllowed) -> Self { SignatureError::InternalError(e.to_string()) }
}

impl From<CoinFindError> for SignatureError {
    fn from(e: CoinFindError) -> Self { SignatureError::CoinIsNotFound(e.to_string()) }
}

#[derive(Serialize, Display, Debug, SerializeErrorType)]
#[serde(tag = "error_type", content = "error_data")]
pub enum VerificationError {
    #[display(fmt = "Invalid request: {}", _0)]
    InvalidRequest(String),
    #[display(fmt = "Internal error: {}", _0)]
    InternalError(String),
    #[display(fmt = "Signature decoding error: {}", _0)]
    SignatureDecodingError(String),
    #[display(fmt = "Address decoding error: {}", _0)]
    AddressDecodingError(String),
    #[display(fmt = "Coin is not found: {}", _0)]
    CoinIsNotFound(String),
    #[display(fmt = "sign_message_prefix is not set in coin config")]
    PrefixNotFound,
}

impl HttpStatusCode for VerificationError {
    fn status_code(&self) -> StatusCode {
        match self {
            VerificationError::InvalidRequest(_) => StatusCode::BAD_REQUEST,
            VerificationError::SignatureDecodingError(_) => StatusCode::BAD_REQUEST,
            VerificationError::AddressDecodingError(_) => StatusCode::BAD_REQUEST,
            VerificationError::CoinIsNotFound(_) => StatusCode::BAD_REQUEST,
            VerificationError::InternalError(_) => StatusCode::INTERNAL_SERVER_ERROR,
            VerificationError::PrefixNotFound => StatusCode::INTERNAL_SERVER_ERROR,
        }
    }
}

impl From<base64::DecodeError> for VerificationError {
    fn from(e: base64::DecodeError) -> Self { VerificationError::SignatureDecodingError(e.to_string()) }
}

impl From<hex::FromHexError> for VerificationError {
    fn from(e: hex::FromHexError) -> Self { VerificationError::AddressDecodingError(e.to_string()) }
}

impl From<FromBase58Error> for VerificationError {
    fn from(e: FromBase58Error) -> Self {
        match e {
            FromBase58Error::InvalidBase58Character(c, _) => {
                VerificationError::AddressDecodingError(format!("Invalid Base58 Character: {}", c))
            },
            FromBase58Error::InvalidBase58Length => {
                VerificationError::AddressDecodingError(String::from("Invalid Base58 Length"))
            },
        }
    }
}

impl From<keys::Error> for VerificationError {
    fn from(e: keys::Error) -> Self { VerificationError::InternalError(e.to_string()) }
}

impl From<ethkey::Error> for VerificationError {
    fn from(e: ethkey::Error) -> Self { VerificationError::InternalError(e.to_string()) }
}

impl From<CoinFindError> for VerificationError {
    fn from(e: CoinFindError) -> Self { VerificationError::CoinIsNotFound(e.to_string()) }
}

/// NB: Implementations are expected to follow the pImpl idiom, providing cheap reference-counted cloning and garbage collection.
#[async_trait]
pub trait MmCoin: SwapOps + MarketCoinOps + Send + Sync + 'static {
    // `MmCoin` is an extension fulcrum for something that doesn't fit the `MarketCoinOps`. Practical examples:
    // name (might be required for some APIs, CoinMarketCap for instance);
    // coin statistics that we might want to share with UI;
    // state serialization, to get full rewind and debugging information about the coins participating in a SWAP operation.
    // status/availability check: https://github.com/artemii235/SuperNET/issues/156#issuecomment-446501816

    fn is_asset_chain(&self) -> bool;

    /// The coin can be initialized, but it cannot participate in the swaps.
    fn wallet_only(&self, ctx: &MmArc) -> bool {
        let coin_conf = coin_conf(ctx, self.ticker());
        coin_conf["wallet_only"].as_bool().unwrap_or(false)
    }

    /// Returns a spawner pinned to the coin.
    ///
    /// # Note
    ///
    /// `CoinFutSpawner` doesn't prevent the spawned futures from being aborted.
    fn spawner(&self) -> CoinFutSpawner;

    fn withdraw(&self, req: WithdrawRequest) -> WithdrawFut;

    fn get_raw_transaction(&self, req: RawTransactionRequest) -> RawTransactionFut;

    /// Maximum number of digits after decimal point used to denominate integer coin units (satoshis, wei, etc.)
    fn decimals(&self) -> u8;

    /// Convert input address to the specified address format.
    fn convert_to_address(&self, from: &str, to_address_format: Json) -> Result<String, String>;

    fn validate_address(&self, address: &str) -> ValidateAddressResult;

    /// Loop collecting coin transaction history and saving it to local DB
    fn process_history_loop(&self, ctx: MmArc) -> Box<dyn Future<Item = (), Error = ()> + Send>;

    /// Path to tx history file
    fn tx_history_path(&self, ctx: &MmArc) -> PathBuf {
        let my_address = self.my_address().unwrap_or_default();
        // BCH cash address format has colon after prefix, e.g. bitcoincash:
        // Colon can't be used in file names on Windows so it should be escaped
        let my_address = my_address.replace(':', "_");
        ctx.dbdir()
            .join("TRANSACTIONS")
            .join(format!("{}_{}.json", self.ticker(), my_address))
    }

    /// Path to tx history migration file
    fn tx_migration_path(&self, ctx: &MmArc) -> PathBuf {
        let my_address = self.my_address().unwrap_or_default();
        // BCH cash address format has colon after prefix, e.g. bitcoincash:
        // Colon can't be used in file names on Windows so it should be escaped
        let my_address = my_address.replace(':', "_");
        ctx.dbdir()
            .join("TRANSACTIONS")
            .join(format!("{}_{}_migration", self.ticker(), my_address))
    }

    /// Loads existing tx history from file, returns empty vector if file is not found
    /// Cleans the existing file if deserialization fails
    fn load_history_from_file(&self, ctx: &MmArc) -> TxHistoryFut<Vec<TransactionDetails>> {
        load_history_from_file_impl(self, ctx)
    }

    fn save_history_to_file(&self, ctx: &MmArc, history: Vec<TransactionDetails>) -> TxHistoryFut<()> {
        save_history_to_file_impl(self, ctx, history)
    }

    #[cfg(not(target_arch = "wasm32"))]
    fn get_tx_history_migration(&self, ctx: &MmArc) -> TxHistoryFut<u64> { get_tx_history_migration_impl(self, ctx) }

    #[cfg(not(target_arch = "wasm32"))]
    fn update_migration_file(&self, ctx: &MmArc, migration_number: u64) -> TxHistoryFut<()> {
        update_migration_file_impl(self, ctx, migration_number)
    }

    /// Transaction history background sync status
    fn history_sync_status(&self) -> HistorySyncState;

    /// Get fee to be paid per 1 swap transaction
    fn get_trade_fee(&self) -> Box<dyn Future<Item = TradeFee, Error = String> + Send>;

    /// Get fee to be paid by sender per whole swap using the sending value and check if the wallet has sufficient balance to pay the fee.
    async fn get_sender_trade_fee(
        &self,
        value: TradePreimageValue,
        stage: FeeApproxStage,
    ) -> TradePreimageResult<TradeFee>;

    /// Get fee to be paid by receiver per whole swap and check if the wallet has sufficient balance to pay the fee.
    fn get_receiver_trade_fee(&self, stage: FeeApproxStage) -> TradePreimageFut<TradeFee>;

    /// Get transaction fee the Taker has to pay to send a `TakerFee` transaction and check if the wallet has sufficient balance to pay the fee.
    async fn get_fee_to_send_taker_fee(
        &self,
        dex_fee_amount: BigDecimal,
        stage: FeeApproxStage,
    ) -> TradePreimageResult<TradeFee>;

    /// required transaction confirmations number to ensure double-spend safety
    fn required_confirmations(&self) -> u64;

    /// whether coin requires notarization to ensure double-spend safety
    fn requires_notarization(&self) -> bool;

    /// set required transaction confirmations number
    fn set_required_confirmations(&self, confirmations: u64);

    /// set requires notarization
    fn set_requires_notarization(&self, requires_nota: bool);

    /// Get swap contract address if the coin uses it in Atomic Swaps.
    fn swap_contract_address(&self) -> Option<BytesJson>;

    /// The minimum number of confirmations at which a transaction is considered mature.
    fn mature_confirmations(&self) -> Option<u32>;

    /// Get some of the coin config info in serialized format for p2p messaging.
    fn coin_protocol_info(&self) -> Vec<u8>;

    /// Check if serialized coin protocol info is supported by current version.
    fn is_coin_protocol_supported(&self, info: &Option<Vec<u8>>) -> bool;
}

/// The coin futures spawner. It's used to spawn futures that can be aborted immediately or after a timeout
/// on the the coin deactivation.
///
/// # Note
///
/// `CoinFutSpawner` doesn't prevent the spawned futures from being aborted.
#[derive(Clone)]
pub struct CoinFutSpawner {
    inner: WeakSpawner,
}

impl CoinFutSpawner {
    pub fn new(system: &AbortableQueue) -> CoinFutSpawner {
        CoinFutSpawner {
            inner: system.weak_spawner(),
        }
    }
}

impl SpawnFuture for CoinFutSpawner {
    fn spawn<F>(&self, f: F)
    where
        F: Future03<Output = ()> + Send + 'static,
    {
        self.inner.spawn(f)
    }
}

impl SpawnAbortable for CoinFutSpawner {
    fn spawn_with_settings<F>(&self, fut: F, settings: AbortSettings)
    where
        F: Future03<Output = ()> + Send + 'static,
    {
        self.inner.spawn_with_settings(fut, settings)
    }
}

#[derive(Clone)]
#[allow(clippy::large_enum_variant)]
pub enum MmCoinEnum {
    UtxoCoin(UtxoStandardCoin),
    QtumCoin(QtumCoin),
    Qrc20Coin(Qrc20Coin),
    EthCoin(EthCoin),
    #[cfg(not(target_arch = "wasm32"))]
    ZCoin(ZCoin),
    Bch(BchCoin),
    SlpToken(SlpToken),
    Tendermint(TendermintCoin),
    TendermintToken(TendermintToken),
    #[cfg(all(not(target_os = "ios"), not(target_os = "android"), not(target_arch = "wasm32")))]
    SolanaCoin(SolanaCoin),
    #[cfg(all(not(target_os = "ios"), not(target_os = "android"), not(target_arch = "wasm32")))]
    SplToken(SplToken),
    #[cfg(not(target_arch = "wasm32"))]
    LightningCoin(LightningCoin),
    Test(TestCoin),
}

impl From<UtxoStandardCoin> for MmCoinEnum {
    fn from(c: UtxoStandardCoin) -> MmCoinEnum { MmCoinEnum::UtxoCoin(c) }
}

impl From<EthCoin> for MmCoinEnum {
    fn from(c: EthCoin) -> MmCoinEnum { MmCoinEnum::EthCoin(c) }
}

impl From<TestCoin> for MmCoinEnum {
    fn from(c: TestCoin) -> MmCoinEnum { MmCoinEnum::Test(c) }
}

#[cfg(all(not(target_os = "ios"), not(target_os = "android"), not(target_arch = "wasm32")))]
impl From<SolanaCoin> for MmCoinEnum {
    fn from(c: SolanaCoin) -> MmCoinEnum { MmCoinEnum::SolanaCoin(c) }
}

#[cfg(all(not(target_os = "ios"), not(target_os = "android"), not(target_arch = "wasm32")))]
impl From<SplToken> for MmCoinEnum {
    fn from(c: SplToken) -> MmCoinEnum { MmCoinEnum::SplToken(c) }
}

impl From<QtumCoin> for MmCoinEnum {
    fn from(coin: QtumCoin) -> Self { MmCoinEnum::QtumCoin(coin) }
}

impl From<Qrc20Coin> for MmCoinEnum {
    fn from(c: Qrc20Coin) -> MmCoinEnum { MmCoinEnum::Qrc20Coin(c) }
}

impl From<BchCoin> for MmCoinEnum {
    fn from(c: BchCoin) -> MmCoinEnum { MmCoinEnum::Bch(c) }
}

impl From<SlpToken> for MmCoinEnum {
    fn from(c: SlpToken) -> MmCoinEnum { MmCoinEnum::SlpToken(c) }
}

impl From<TendermintCoin> for MmCoinEnum {
    fn from(c: TendermintCoin) -> Self { MmCoinEnum::Tendermint(c) }
}

impl From<TendermintToken> for MmCoinEnum {
    fn from(c: TendermintToken) -> Self { MmCoinEnum::TendermintToken(c) }
}

#[cfg(not(target_arch = "wasm32"))]
impl From<LightningCoin> for MmCoinEnum {
    fn from(c: LightningCoin) -> MmCoinEnum { MmCoinEnum::LightningCoin(c) }
}

#[cfg(not(target_arch = "wasm32"))]
impl From<ZCoin> for MmCoinEnum {
    fn from(c: ZCoin) -> MmCoinEnum { MmCoinEnum::ZCoin(c) }
}

// NB: When stable and groked by IDEs, `enum_dispatch` can be used instead of `Deref` to speed things up.
impl Deref for MmCoinEnum {
    type Target = dyn MmCoin;
    fn deref(&self) -> &dyn MmCoin {
        match self {
            MmCoinEnum::UtxoCoin(ref c) => c,
            MmCoinEnum::QtumCoin(ref c) => c,
            MmCoinEnum::Qrc20Coin(ref c) => c,
            MmCoinEnum::EthCoin(ref c) => c,
            MmCoinEnum::Bch(ref c) => c,
            MmCoinEnum::SlpToken(ref c) => c,
            MmCoinEnum::Tendermint(ref c) => c,
            MmCoinEnum::TendermintToken(ref c) => c,
            #[cfg(not(target_arch = "wasm32"))]
            MmCoinEnum::LightningCoin(ref c) => c,
            #[cfg(not(target_arch = "wasm32"))]
            MmCoinEnum::ZCoin(ref c) => c,
            MmCoinEnum::Test(ref c) => c,
            #[cfg(all(not(target_os = "ios"), not(target_os = "android"), not(target_arch = "wasm32")))]
            MmCoinEnum::SolanaCoin(ref c) => c,
            #[cfg(all(not(target_os = "ios"), not(target_os = "android"), not(target_arch = "wasm32")))]
            MmCoinEnum::SplToken(ref c) => c,
        }
    }
}

impl MmCoinEnum {
    pub fn is_utxo_in_native_mode(&self) -> bool {
        match self {
            MmCoinEnum::UtxoCoin(ref c) => c.as_ref().rpc_client.is_native(),
            MmCoinEnum::QtumCoin(ref c) => c.as_ref().rpc_client.is_native(),
            MmCoinEnum::Qrc20Coin(ref c) => c.as_ref().rpc_client.is_native(),
            MmCoinEnum::Bch(ref c) => c.as_ref().rpc_client.is_native(),
            MmCoinEnum::SlpToken(ref c) => c.as_ref().rpc_client.is_native(),
            #[cfg(all(not(target_arch = "wasm32"), feature = "zhtlc"))]
            MmCoinEnum::ZCoin(ref c) => c.as_ref().rpc_client.is_native(),
            _ => false,
        }
    }
}

#[async_trait]
pub trait BalanceTradeFeeUpdatedHandler {
    async fn balance_updated(&self, coin: &MmCoinEnum, new_balance: &BigDecimal);
}

pub struct CoinsContext {
    /// A map from a currency ticker symbol to the corresponding coin.
    /// Similar to `LP_coins`.
    coins: AsyncMutex<HashMap<String, MmCoinEnum>>,
    balance_update_handlers: AsyncMutex<Vec<Box<dyn BalanceTradeFeeUpdatedHandler + Send + Sync>>>,
    account_balance_task_manager: AccountBalanceTaskManagerShared,
    create_account_manager: CreateAccountTaskManagerShared,
    scan_addresses_manager: ScanAddressesTaskManagerShared,
    withdraw_task_manager: WithdrawTaskManagerShared,
    #[cfg(target_arch = "wasm32")]
    tx_history_db: SharedDb<TxHistoryDb>,
    #[cfg(target_arch = "wasm32")]
    hd_wallet_db: SharedDb<HDWalletDb>,
}

#[derive(Debug)]
pub struct CoinIsAlreadyActivatedErr {
    pub ticker: String,
}

#[derive(Debug)]
pub struct PlatformIsAlreadyActivatedErr {
    pub ticker: String,
}

impl CoinsContext {
    /// Obtains a reference to this crate context, creating it if necessary.
    pub fn from_ctx(ctx: &MmArc) -> Result<Arc<CoinsContext>, String> {
        Ok(try_s!(from_ctx(&ctx.coins_ctx, move || {
            Ok(CoinsContext {
                coins: AsyncMutex::new(HashMap::new()),
                balance_update_handlers: AsyncMutex::new(vec![]),
                account_balance_task_manager: AccountBalanceTaskManager::new_shared(),
                withdraw_task_manager: WithdrawTaskManager::new_shared(),
                create_account_manager: CreateAccountTaskManager::new_shared(),
                scan_addresses_manager: ScanAddressesTaskManager::new_shared(),
                #[cfg(target_arch = "wasm32")]
                tx_history_db: ConstructibleDb::new_shared(ctx),
                #[cfg(target_arch = "wasm32")]
                hd_wallet_db: ConstructibleDb::new_shared(ctx),
            })
        })))
    }

    pub async fn add_coin(&self, coin: MmCoinEnum) -> Result<(), MmError<CoinIsAlreadyActivatedErr>> {
        let mut coins = self.coins.lock().await;
        if coins.contains_key(coin.ticker()) {
            return MmError::err(CoinIsAlreadyActivatedErr {
                ticker: coin.ticker().into(),
            });
        }

        coins.insert(coin.ticker().into(), coin);
        Ok(())
    }

    pub async fn add_platform_with_tokens(
        &self,
        platform: MmCoinEnum,
        tokens: Vec<MmCoinEnum>,
    ) -> Result<(), MmError<PlatformIsAlreadyActivatedErr>> {
        let mut coins = self.coins.lock().await;
        if coins.contains_key(platform.ticker()) {
            return MmError::err(PlatformIsAlreadyActivatedErr {
                ticker: platform.ticker().into(),
            });
        }

        coins.insert(platform.ticker().into(), platform);

        // Tokens can't be activated without platform coin so we can safely insert them without checking prior existence
        for token in tokens {
            coins.insert(token.ticker().into(), token);
        }
        Ok(())
    }

    #[cfg(target_arch = "wasm32")]
    async fn tx_history_db(&self) -> TxHistoryResult<TxHistoryDbLocked<'_>> {
        Ok(self.tx_history_db.get_or_initialize().await?)
    }
}

/// This enum is used in coin activation requests.
#[derive(Copy, Clone, Debug, Deserialize, Serialize)]
pub enum PrivKeyActivationPolicy {
    IguanaPrivKey,
    Trezor,
}

impl PrivKeyActivationPolicy {
    /// The function can be used as a default deserialization constructor:
    /// `#[serde(default = "PrivKeyActivationPolicy::iguana_priv_key")]`
    pub fn iguana_priv_key() -> PrivKeyActivationPolicy { PrivKeyActivationPolicy::IguanaPrivKey }

    /// The function can be used as a default deserialization constructor:
    /// `#[serde(default = "PrivKeyActivationPolicy::trezor")]`
    pub fn trezor() -> PrivKeyActivationPolicy { PrivKeyActivationPolicy::Trezor }
}

#[derive(Debug)]
pub enum PrivKeyPolicy<T> {
    KeyPair(T),
    Trezor,
}

impl<T> PrivKeyPolicy<T> {
    pub fn key_pair(&self) -> Option<&T> {
        match self {
            PrivKeyPolicy::KeyPair(key_pair) => Some(key_pair),
            PrivKeyPolicy::Trezor => None,
        }
    }

    pub fn key_pair_or_err(&self) -> Result<&T, MmError<PrivKeyNotAllowed>> {
        self.key_pair()
            .or_mm_err(|| PrivKeyNotAllowed::HardwareWalletNotSupported)
    }
}

#[derive(Clone)]
pub enum PrivKeyBuildPolicy<'a> {
    IguanaPrivKey(&'a [u8]),
    Trezor,
}

impl<'a> PrivKeyBuildPolicy<'a> {
    pub fn iguana_priv_key(crypto_ctx: &'a CryptoCtx) -> Self {
        PrivKeyBuildPolicy::IguanaPrivKey(crypto_ctx.iguana_ctx().secp256k1_privkey_bytes())
    }
}

#[derive(Debug)]
pub enum DerivationMethod<Address, HDWallet> {
    Iguana(Address),
    HDWallet(HDWallet),
}

impl<Address, HDWallet> DerivationMethod<Address, HDWallet> {
    pub fn iguana(&self) -> Option<&Address> {
        match self {
            DerivationMethod::Iguana(my_address) => Some(my_address),
            DerivationMethod::HDWallet(_) => None,
        }
    }

    pub fn iguana_or_err(&self) -> MmResult<&Address, UnexpectedDerivationMethod> {
        self.iguana()
            .or_mm_err(|| UnexpectedDerivationMethod::IguanaPrivKeyUnavailable)
    }

    pub fn hd_wallet(&self) -> Option<&HDWallet> {
        match self {
            DerivationMethod::Iguana(_) => None,
            DerivationMethod::HDWallet(hd_wallet) => Some(hd_wallet),
        }
    }

    pub fn hd_wallet_or_err(&self) -> MmResult<&HDWallet, UnexpectedDerivationMethod> {
        self.hd_wallet()
            .or_mm_err(|| UnexpectedDerivationMethod::HDWalletUnavailable)
    }

    /// # Panic
    ///
    /// Panic if the address mode is [`DerivationMethod::HDWallet`].
    pub fn unwrap_iguana(&self) -> &Address { self.iguana_or_err().unwrap() }
}

#[async_trait]
pub trait CoinWithDerivationMethod {
    type Address;
    type HDWallet;

    fn derivation_method(&self) -> &DerivationMethod<Self::Address, Self::HDWallet>;

    fn has_hd_wallet_derivation_method(&self) -> bool {
        matches!(self.derivation_method(), DerivationMethod::HDWallet(_))
    }
}

#[allow(clippy::upper_case_acronyms)]
#[derive(Clone, Debug, Serialize, Deserialize)]
#[serde(tag = "type", content = "protocol_data")]
pub enum CoinProtocol {
    UTXO,
    QTUM,
    QRC20 {
        platform: String,
        contract_address: String,
    },
    ETH,
    ERC20 {
        platform: String,
        contract_address: String,
    },
    SLPTOKEN {
        platform: String,
        token_id: H256Json,
        decimals: u8,
        required_confirmations: Option<u64>,
    },
    BCH {
        slp_prefix: String,
    },
    TENDERMINT(TendermintProtocolInfo),
    TENDERMINTTOKEN(TendermintTokenProtocolInfo),
    #[cfg(not(target_arch = "wasm32"))]
    LIGHTNING {
        platform: String,
        network: BlockchainNetwork,
        confirmation_targets: PlatformCoinConfirmationTargets,
    },
    #[cfg(not(target_arch = "wasm32"))]
    SOLANA,
    #[cfg(not(target_arch = "wasm32"))]
    SPLTOKEN {
        platform: String,
        token_contract_address: String,
        decimals: u8,
    },
    #[cfg(not(target_arch = "wasm32"))]
    ZHTLC(ZcoinProtocolInfo),
}

pub type RpcTransportEventHandlerShared = Arc<dyn RpcTransportEventHandler + Send + Sync + 'static>;

/// Common methods to measure the outgoing requests and incoming responses statistics.
pub trait RpcTransportEventHandler {
    fn debug_info(&self) -> String;

    fn on_outgoing_request(&self, data: &[u8]);

    fn on_incoming_response(&self, data: &[u8]);

    fn on_connected(&self, address: String) -> Result<(), String>;
}

impl fmt::Debug for dyn RpcTransportEventHandler + Send + Sync {
    fn fmt(&self, f: &mut fmt::Formatter<'_>) -> fmt::Result { write!(f, "{}", self.debug_info()) }
}

impl RpcTransportEventHandler for RpcTransportEventHandlerShared {
    fn debug_info(&self) -> String { self.deref().debug_info() }

    fn on_outgoing_request(&self, data: &[u8]) { self.as_ref().on_outgoing_request(data) }

    fn on_incoming_response(&self, data: &[u8]) { self.as_ref().on_incoming_response(data) }

    fn on_connected(&self, address: String) -> Result<(), String> { self.as_ref().on_connected(address) }
}

impl<T: RpcTransportEventHandler> RpcTransportEventHandler for Vec<T> {
    fn debug_info(&self) -> String {
        let selfi: Vec<String> = self.iter().map(|x| x.debug_info()).collect();
        format!("{:?}", selfi)
    }

    fn on_outgoing_request(&self, data: &[u8]) {
        for handler in self {
            handler.on_outgoing_request(data)
        }
    }

    fn on_incoming_response(&self, data: &[u8]) {
        for handler in self {
            handler.on_incoming_response(data)
        }
    }

    fn on_connected(&self, address: String) -> Result<(), String> {
        for handler in self {
            try_s!(handler.on_connected(address.clone()))
        }
        Ok(())
    }
}

pub enum RpcClientType {
    Native,
    Electrum,
    Ethereum,
}

impl ToString for RpcClientType {
    fn to_string(&self) -> String {
        match self {
            RpcClientType::Native => "native".into(),
            RpcClientType::Electrum => "electrum".into(),
            RpcClientType::Ethereum => "ethereum".into(),
        }
    }
}

#[derive(Clone)]
pub struct CoinTransportMetrics {
    /// Using a weak reference by default in order to avoid circular references and leaks.
    metrics: MetricsWeak,
    /// Name of coin the rpc client is intended to work with.
    ticker: String,
    /// RPC client type.
    client: String,
}

impl CoinTransportMetrics {
    fn new(metrics: MetricsWeak, ticker: String, client: RpcClientType) -> CoinTransportMetrics {
        CoinTransportMetrics {
            metrics,
            ticker,
            client: client.to_string(),
        }
    }

    fn into_shared(self) -> RpcTransportEventHandlerShared { Arc::new(self) }
}

impl RpcTransportEventHandler for CoinTransportMetrics {
    fn debug_info(&self) -> String { "CoinTransportMetrics".into() }

    fn on_outgoing_request(&self, data: &[u8]) {
        mm_counter!(self.metrics, "rpc_client.traffic.out", data.len() as u64,
            "coin" => self.ticker.to_owned(), "client" => self.client.to_owned());
        mm_counter!(self.metrics, "rpc_client.request.count", 1,
            "coin" => self.ticker.to_owned(), "client" => self.client.to_owned());
    }

    fn on_incoming_response(&self, data: &[u8]) {
        mm_counter!(self.metrics, "rpc_client.traffic.in", data.len() as u64,
            "coin" => self.ticker.to_owned(), "client" => self.client.to_owned());
        mm_counter!(self.metrics, "rpc_client.response.count", 1,
            "coin" => self.ticker.to_owned(), "client" => self.client.to_owned());
    }

    fn on_connected(&self, _address: String) -> Result<(), String> {
        // Handle a new connected endpoint if necessary.
        // Now just return the Ok
        Ok(())
    }
}

#[async_trait]
impl BalanceTradeFeeUpdatedHandler for CoinsContext {
    async fn balance_updated(&self, coin: &MmCoinEnum, new_balance: &BigDecimal) {
        for sub in self.balance_update_handlers.lock().await.iter() {
            sub.balance_updated(coin, new_balance).await
        }
    }
}

pub fn coin_conf(ctx: &MmArc, ticker: &str) -> Json {
    match ctx.conf["coins"].as_array() {
        Some(coins) => coins
            .iter()
            .find(|coin| coin["coin"].as_str() == Some(ticker))
            .cloned()
            .unwrap_or(Json::Null),
        None => Json::Null,
    }
}

pub fn is_wallet_only_conf(conf: &Json) -> bool { conf["wallet_only"].as_bool().unwrap_or(false) }

pub fn is_wallet_only_ticker(ctx: &MmArc, ticker: &str) -> bool {
    let coin_conf = coin_conf(ctx, ticker);
    coin_conf["wallet_only"].as_bool().unwrap_or(false)
}

/// Adds a new currency into the list of currencies configured.
///
/// Returns an error if the currency already exists. Initializing the same currency twice is a bad habit
/// (might lead to misleading and confusing information during debugging and maintenance, see DRY)
/// and should be fixed on the call site.
///
/// * `req` - Payload of the corresponding "enable" or "electrum" RPC request.
pub async fn lp_coininit(ctx: &MmArc, ticker: &str, req: &Json) -> Result<MmCoinEnum, String> {
    let cctx = try_s!(CoinsContext::from_ctx(ctx));
    {
        let coins = cctx.coins.lock().await;
        if coins.get(ticker).is_some() {
            return ERR!("Coin {} already initialized", ticker);
        }
    }

    let coins_en = coin_conf(ctx, ticker);

    if coins_en.is_null() {
        let warning = format!(
            "Warning, coin {} is used without a corresponding configuration.",
            ticker
        );
        ctx.log.log(
            "😅",
            #[allow(clippy::unnecessary_cast)]
            &[&("coin" as &str), &ticker, &("no-conf" as &str)],
            &warning,
        );
    }

    if coins_en["mm2"].is_null() && req["mm2"].is_null() {
        return ERR!(concat!(
            "mm2 param is not set neither in coins config nor enable request, ",
            "assuming that coin is not supported"
        ));
    }
    let secret = try_s!(CryptoCtx::from_ctx(ctx))
        .iguana_ctx()
        .secp256k1_privkey_bytes()
        .to_vec();

    if coins_en["protocol"].is_null() {
        return ERR!(
            r#""protocol" field is missing in coins file. The file format is deprecated, please execute ./mm2 update_config command to convert it or download a new one"#
        );
    }
    let protocol: CoinProtocol = try_s!(json::from_value(coins_en["protocol"].clone()));

    let coin: MmCoinEnum = match &protocol {
        CoinProtocol::UTXO => {
            let params = try_s!(UtxoActivationParams::from_legacy_req(req));
            try_s!(utxo_standard_coin_with_priv_key(ctx, ticker, &coins_en, &params, &secret).await).into()
        },
        CoinProtocol::QTUM => {
            let params = try_s!(UtxoActivationParams::from_legacy_req(req));
            try_s!(qtum_coin_with_priv_key(ctx, ticker, &coins_en, &params, &secret).await).into()
        },
        CoinProtocol::ETH | CoinProtocol::ERC20 { .. } => {
            try_s!(eth_coin_from_conf_and_request(ctx, ticker, &coins_en, req, &secret, protocol).await).into()
        },
        CoinProtocol::QRC20 {
            platform,
            contract_address,
        } => {
            let params = try_s!(Qrc20ActivationParams::from_legacy_req(req));
            let contract_address = try_s!(qtum::contract_addr_from_str(contract_address));

            try_s!(
                qrc20_coin_from_conf_and_params(ctx, ticker, platform, &coins_en, &params, &secret, contract_address)
                    .await
            )
            .into()
        },
        CoinProtocol::BCH { slp_prefix } => {
            let prefix = try_s!(CashAddrPrefix::from_str(slp_prefix));
            let params = try_s!(BchActivationRequest::from_legacy_req(req));

            let bch = try_s!(bch_coin_from_conf_and_params(ctx, ticker, &coins_en, params, prefix, &secret).await);
            bch.into()
        },
        CoinProtocol::SLPTOKEN {
            platform,
            token_id,
            decimals,
            required_confirmations,
        } => {
            let platform_coin = try_s!(lp_coinfind(ctx, platform).await);
            let platform_coin = match platform_coin {
                Some(MmCoinEnum::Bch(coin)) => coin,
                Some(_) => return ERR!("Platform coin {} is not BCH", platform),
                None => return ERR!("Platform coin {} is not activated", platform),
            };

            let confs = required_confirmations.unwrap_or(platform_coin.required_confirmations());
            let token = SlpToken::new(*decimals, ticker.into(), (*token_id).into(), platform_coin, confs);
            token.into()
        },
        CoinProtocol::TENDERMINT { .. } => return ERR!("TENDERMINT protocol is not supported by lp_coininit"),
        CoinProtocol::TENDERMINTTOKEN(_) => return ERR!("TENDERMINTTOKEN protocol is not supported by lp_coininit"),
        #[cfg(not(target_arch = "wasm32"))]
        CoinProtocol::ZHTLC { .. } => return ERR!("ZHTLC protocol is not supported by lp_coininit"),
        #[cfg(not(target_arch = "wasm32"))]
        CoinProtocol::LIGHTNING { .. } => return ERR!("Lightning protocol is not supported by lp_coininit"),
        #[cfg(not(target_arch = "wasm32"))]
        CoinProtocol::SOLANA => {
            return ERR!("Solana protocol is not supported by lp_coininit - use enable_solana_with_tokens instead")
        },
        #[cfg(not(target_arch = "wasm32"))]
        CoinProtocol::SPLTOKEN { .. } => {
            return ERR!("SplToken protocol is not supported by lp_coininit - use enable_spl instead")
        },
    };

    let register_params = RegisterCoinParams {
        ticker: ticker.to_owned(),
    };
    try_s!(lp_register_coin(ctx, coin.clone(), register_params).await);

    let tx_history = req["tx_history"].as_bool().unwrap_or(false);
    if tx_history {
        try_s!(lp_spawn_tx_history(ctx.clone(), coin.clone()).map_to_mm(RegisterCoinError::Internal));
    }
    Ok(coin)
}

#[derive(Debug, Display)]
pub enum RegisterCoinError {
    #[display(fmt = "Coin '{}' is initialized already", coin)]
    CoinIsInitializedAlready {
        coin: String,
    },
    Internal(String),
}

pub struct RegisterCoinParams {
    pub ticker: String,
}

pub async fn lp_register_coin(
    ctx: &MmArc,
    coin: MmCoinEnum,
    params: RegisterCoinParams,
) -> Result<(), MmError<RegisterCoinError>> {
    let RegisterCoinParams { ticker } = params;
    let cctx = CoinsContext::from_ctx(ctx).map_to_mm(RegisterCoinError::Internal)?;

    // TODO AP: locking the coins list during the entire initialization prevents different coins from being
    // activated concurrently which results in long activation time: https://github.com/KomodoPlatform/atomicDEX/issues/24
    // So I'm leaving the possibility of race condition intentionally in favor of faster concurrent activation.
    // Should consider refactoring: maybe extract the RPC client initialization part from coin init functions.
    let mut coins = cctx.coins.lock().await;
    match coins.raw_entry_mut().from_key(&ticker) {
        RawEntryMut::Occupied(_oe) => {
            return MmError::err(RegisterCoinError::CoinIsInitializedAlready { coin: ticker.clone() })
        },
        RawEntryMut::Vacant(ve) => ve.insert(ticker.clone(), coin),
    };
    Ok(())
}

fn lp_spawn_tx_history(ctx: MmArc, coin: MmCoinEnum) -> Result<(), String> {
    let spawner = coin.spawner();
    let fut = async move {
        let _res = coin.process_history_loop(ctx).compat().await;
    };
    spawner.spawn(fut);
    Ok(())
}

/// NB: Returns only the enabled (aka active) coins.
pub async fn lp_coinfind(ctx: &MmArc, ticker: &str) -> Result<Option<MmCoinEnum>, String> {
    let cctx = try_s!(CoinsContext::from_ctx(ctx));
    let coins = cctx.coins.lock().await;
    Ok(coins.get(ticker).cloned())
}

/// Attempts to find a pair of active coins returning None if one is not enabled
pub async fn find_pair(ctx: &MmArc, base: &str, rel: &str) -> Result<Option<(MmCoinEnum, MmCoinEnum)>, String> {
    let fut_base = lp_coinfind(ctx, base);
    let fut_rel = lp_coinfind(ctx, rel);

    futures::future::try_join(fut_base, fut_rel)
        .map_ok(|(base, rel)| base.zip(rel))
        .await
}

#[derive(Debug, Display)]
pub enum CoinFindError {
    #[display(fmt = "No such coin: {}", coin)]
    NoSuchCoin { coin: String },
}

pub async fn lp_coinfind_or_err(ctx: &MmArc, ticker: &str) -> CoinFindResult<MmCoinEnum> {
    match lp_coinfind(ctx, ticker).await {
        Ok(Some(coin)) => Ok(coin),
        Ok(None) => MmError::err(CoinFindError::NoSuchCoin {
            coin: ticker.to_owned(),
        }),
        Err(e) => panic!("Unexpected error: {}", e),
    }
}

#[derive(Deserialize)]
struct ConvertAddressReq {
    coin: String,
    from: String,
    /// format to that the input address should be converted
    to_address_format: Json,
}

pub async fn convert_address(ctx: MmArc, req: Json) -> Result<Response<Vec<u8>>, String> {
    let req: ConvertAddressReq = try_s!(json::from_value(req));
    let coin = match lp_coinfind(&ctx, &req.coin).await {
        Ok(Some(t)) => t,
        Ok(None) => return ERR!("No such coin: {}", req.coin),
        Err(err) => return ERR!("!lp_coinfind({}): {}", req.coin, err),
    };
    let result = json!({
        "result": {
            "address": try_s!(coin.convert_to_address(&req.from, req.to_address_format)),
        },
    });
    let body = try_s!(json::to_vec(&result));
    Ok(try_s!(Response::builder().body(body)))
}

pub async fn kmd_rewards_info(ctx: MmArc) -> Result<Response<Vec<u8>>, String> {
    let coin = match lp_coinfind(&ctx, "KMD").await {
        Ok(Some(MmCoinEnum::UtxoCoin(t))) => t,
        Ok(Some(_)) => return ERR!("KMD was expected to be UTXO"),
        Ok(None) => return ERR!("KMD is not activated"),
        Err(err) => return ERR!("!lp_coinfind({}): KMD", err),
    };

    let res = json!({
        "result": try_s!(utxo::kmd_rewards_info(&coin).await),
    });
    let res = try_s!(json::to_vec(&res));
    Ok(try_s!(Response::builder().body(res)))
}

#[derive(Deserialize)]
struct ValidateAddressReq {
    coin: String,
    address: String,
}

#[derive(Serialize)]
pub struct ValidateAddressResult {
    pub is_valid: bool,
    #[serde(skip_serializing_if = "Option::is_none")]
    pub reason: Option<String>,
}

pub async fn validate_address(ctx: MmArc, req: Json) -> Result<Response<Vec<u8>>, String> {
    let req: ValidateAddressReq = try_s!(json::from_value(req));
    let coin = match lp_coinfind(&ctx, &req.coin).await {
        Ok(Some(t)) => t,
        Ok(None) => return ERR!("No such coin: {}", req.coin),
        Err(err) => return ERR!("!lp_coinfind({}): {}", req.coin, err),
    };

    let res = json!({ "result": coin.validate_address(&req.address) });
    let body = try_s!(json::to_vec(&res));
    Ok(try_s!(Response::builder().body(body)))
}

pub async fn withdraw(ctx: MmArc, req: WithdrawRequest) -> WithdrawResult {
    let coin = lp_coinfind_or_err(&ctx, &req.coin).await?;
    coin.withdraw(req).compat().await
}

pub async fn get_raw_transaction(ctx: MmArc, req: RawTransactionRequest) -> RawTransactionResult {
    let coin = lp_coinfind_or_err(&ctx, &req.coin).await?;
    coin.get_raw_transaction(req).compat().await
}

pub async fn sign_message(ctx: MmArc, req: SignatureRequest) -> SignatureResult<SignatureResponse> {
    let coin = lp_coinfind_or_err(&ctx, &req.coin).await?;
    let signature = coin.sign_message(&req.message)?;
    Ok(SignatureResponse { signature })
}

pub async fn verify_message(ctx: MmArc, req: VerificationRequest) -> VerificationResult<VerificationResponse> {
    let coin = lp_coinfind_or_err(&ctx, &req.coin).await?;

    let validate_address_result = coin.validate_address(&req.address);
    if !validate_address_result.is_valid {
        return MmError::err(VerificationError::InvalidRequest(
            validate_address_result.reason.unwrap_or_else(|| "Unknown".to_string()),
        ));
    }

    let is_valid = coin.verify_message(&req.signature, &req.message, &req.address)?;

    Ok(VerificationResponse { is_valid })
}

pub async fn remove_delegation(ctx: MmArc, req: RemoveDelegateRequest) -> DelegationResult {
    let coin = lp_coinfind_or_err(&ctx, &req.coin).await?;
    match coin {
        MmCoinEnum::QtumCoin(qtum) => qtum.remove_delegation().compat().await,
        _ => {
            return MmError::err(DelegationError::CoinDoesntSupportDelegation {
                coin: coin.ticker().to_string(),
            })
        },
    }
}

pub async fn get_staking_infos(ctx: MmArc, req: GetStakingInfosRequest) -> StakingInfosResult {
    let coin = lp_coinfind_or_err(&ctx, &req.coin).await?;
    match coin {
        MmCoinEnum::QtumCoin(qtum) => qtum.get_delegation_infos().compat().await,
        _ => {
            return MmError::err(StakingInfosError::CoinDoesntSupportStakingInfos {
                coin: coin.ticker().to_string(),
            })
        },
    }
}

pub async fn add_delegation(ctx: MmArc, req: AddDelegateRequest) -> DelegationResult {
    let coin = lp_coinfind_or_err(&ctx, &req.coin).await?;
    // Need to find a way to do a proper dispatch
    let coin_concrete = match coin {
        MmCoinEnum::QtumCoin(qtum) => qtum,
        _ => {
            return MmError::err(DelegationError::CoinDoesntSupportDelegation {
                coin: coin.ticker().to_string(),
            })
        },
    };
    match req.staking_details {
        StakingDetails::Qtum(qtum_staking) => coin_concrete.add_delegation(qtum_staking).compat().await,
    }
}

pub async fn send_raw_transaction(ctx: MmArc, req: Json) -> Result<Response<Vec<u8>>, String> {
    let ticker = try_s!(req["coin"].as_str().ok_or("No 'coin' field")).to_owned();
    let coin = match lp_coinfind(&ctx, &ticker).await {
        Ok(Some(t)) => t,
        Ok(None) => return ERR!("No such coin: {}", ticker),
        Err(err) => return ERR!("!lp_coinfind({}): {}", ticker, err),
    };
    let bytes_string = try_s!(req["tx_hex"].as_str().ok_or("No 'tx_hex' field"));
    let res = try_s!(coin.send_raw_tx(bytes_string).compat().await);
    let body = try_s!(json::to_vec(&json!({ "tx_hash": res })));
    Ok(try_s!(Response::builder().body(body)))
}

#[derive(Clone, Debug, PartialEq, Serialize)]
#[serde(tag = "state", content = "additional_info")]
pub enum HistorySyncState {
    NotEnabled,
    NotStarted,
    InProgress(Json),
    Error(Json),
    Finished,
}

#[derive(Deserialize)]
struct MyTxHistoryRequest {
    coin: String,
    from_id: Option<BytesJson>,
    #[serde(default)]
    max: bool,
    #[serde(default = "ten")]
    limit: usize,
    page_number: Option<NonZeroUsize>,
}

/// Returns the transaction history of selected coin. Returns no more than `limit` records (default: 10).
/// Skips the first records up to from_id (skipping the from_id too).
/// Transactions are sorted by number of confirmations in ascending order.
pub async fn my_tx_history(ctx: MmArc, req: Json) -> Result<Response<Vec<u8>>, String> {
    let request: MyTxHistoryRequest = try_s!(json::from_value(req));
    let coin = match lp_coinfind(&ctx, &request.coin).await {
        Ok(Some(t)) => t,
        Ok(None) => return ERR!("No such coin: {}", request.coin),
        Err(err) => return ERR!("!lp_coinfind({}): {}", request.coin, err),
    };

    let history = try_s!(coin.load_history_from_file(&ctx).compat().await);
    let total_records = history.len();
    let limit = if request.max { total_records } else { request.limit };

    let block_number = try_s!(coin.current_block().compat().await);
    let skip = match &request.from_id {
        Some(id) => {
            try_s!(history
                .iter()
                .position(|item| item.internal_id == *id)
                .ok_or(format!("from_id {:02x} is not found", id)))
                + 1
        },
        None => match request.page_number {
            Some(page_n) => (page_n.get() - 1) * request.limit,
            None => 0,
        },
    };

    let history = history.into_iter().skip(skip).take(limit);
    let history: Vec<Json> = history
        .map(|item| {
            let tx_block = item.block_height;
            let mut json = json::to_value(item).unwrap();
            json["confirmations"] = if tx_block == 0 {
                Json::from(0)
            } else if block_number >= tx_block {
                Json::from((block_number - tx_block) + 1)
            } else {
                Json::from(0)
            };
            json
        })
        .collect();

    let response = json!({
        "result": {
            "transactions": history,
            "limit": limit,
            "skipped": skip,
            "from_id": request.from_id,
            "total": total_records,
            "current_block": block_number,
            "sync_status": coin.history_sync_status(),
            "page_number": request.page_number,
            "total_pages": calc_total_pages(total_records, request.limit),
        }
    });
    let body = try_s!(json::to_vec(&response));
    Ok(try_s!(Response::builder().body(body)))
}

pub async fn get_trade_fee(ctx: MmArc, req: Json) -> Result<Response<Vec<u8>>, String> {
    let ticker = try_s!(req["coin"].as_str().ok_or("No 'coin' field")).to_owned();
    let coin = match lp_coinfind(&ctx, &ticker).await {
        Ok(Some(t)) => t,
        Ok(None) => return ERR!("No such coin: {}", ticker),
        Err(err) => return ERR!("!lp_coinfind({}): {}", ticker, err),
    };
    let fee_info = try_s!(coin.get_trade_fee().compat().await);
    let res = try_s!(json::to_vec(&json!({
        "result": {
            "coin": fee_info.coin,
            "amount": fee_info.amount.to_decimal(),
            "amount_fraction": fee_info.amount.to_fraction(),
            "amount_rat": fee_info.amount.to_ratio(),
        }
    })));
    Ok(try_s!(Response::builder().body(res)))
}

#[derive(Serialize)]
struct EnabledCoin {
    ticker: String,
    address: String,
}

pub async fn get_enabled_coins(ctx: MmArc) -> Result<Response<Vec<u8>>, String> {
    let coins_ctx: Arc<CoinsContext> = try_s!(CoinsContext::from_ctx(&ctx));
    let coins = coins_ctx.coins.lock().await;
    let enabled_coins: Vec<_> = try_s!(coins
        .iter()
        .map(|(ticker, coin)| {
            let address = try_s!(coin.my_address());
            Ok(EnabledCoin {
                ticker: ticker.clone(),
                address,
            })
        })
        .collect());

    let res = try_s!(json::to_vec(&json!({ "result": enabled_coins })));
    Ok(try_s!(Response::builder().body(res)))
}

pub async fn disable_coin(ctx: &MmArc, ticker: &str) -> Result<(), String> {
    let coins_ctx = try_s!(CoinsContext::from_ctx(ctx));
    let mut coins = coins_ctx.coins.lock().await;
    match coins.remove(ticker) {
        Some(_) => Ok(()),
        None => ERR!("{} is disabled already", ticker),
    }
}

#[derive(Deserialize)]
pub struct ConfirmationsReq {
    coin: String,
    confirmations: u64,
}

pub async fn set_required_confirmations(ctx: MmArc, req: Json) -> Result<Response<Vec<u8>>, String> {
    let req: ConfirmationsReq = try_s!(json::from_value(req));
    let coin = match lp_coinfind(&ctx, &req.coin).await {
        Ok(Some(t)) => t,
        Ok(None) => return ERR!("No such coin {}", req.coin),
        Err(err) => return ERR!("!lp_coinfind ({}): {}", req.coin, err),
    };
    coin.set_required_confirmations(req.confirmations);
    let res = try_s!(json::to_vec(&json!({
        "result": {
            "coin": req.coin,
            "confirmations": coin.required_confirmations(),
        }
    })));
    Ok(try_s!(Response::builder().body(res)))
}

#[derive(Deserialize)]
pub struct RequiresNotaReq {
    coin: String,
    requires_notarization: bool,
}

pub async fn set_requires_notarization(ctx: MmArc, req: Json) -> Result<Response<Vec<u8>>, String> {
    let req: RequiresNotaReq = try_s!(json::from_value(req));
    let coin = match lp_coinfind(&ctx, &req.coin).await {
        Ok(Some(t)) => t,
        Ok(None) => return ERR!("No such coin {}", req.coin),
        Err(err) => return ERR!("!lp_coinfind ({}): {}", req.coin, err),
    };
    coin.set_requires_notarization(req.requires_notarization);
    let res = try_s!(json::to_vec(&json!({
        "result": {
            "coin": req.coin,
            "requires_notarization": coin.requires_notarization(),
        }
    })));
    Ok(try_s!(Response::builder().body(res)))
}

pub async fn show_priv_key(ctx: MmArc, req: Json) -> Result<Response<Vec<u8>>, String> {
    let ticker = try_s!(req["coin"].as_str().ok_or("No 'coin' field")).to_owned();
    let coin = match lp_coinfind(&ctx, &ticker).await {
        Ok(Some(t)) => t,
        Ok(None) => return ERR!("No such coin: {}", ticker),
        Err(err) => return ERR!("!lp_coinfind({}): {}", ticker, err),
    };
    let res = try_s!(json::to_vec(&json!({
        "result": {
            "coin": ticker,
            "priv_key": try_s!(coin.display_priv_key()),
        }
    })));
    Ok(try_s!(Response::builder().body(res)))
}

pub async fn register_balance_update_handler(
    ctx: MmArc,
    handler: Box<dyn BalanceTradeFeeUpdatedHandler + Send + Sync>,
) {
    let coins_ctx = CoinsContext::from_ctx(&ctx).unwrap();
    coins_ctx.balance_update_handlers.lock().await.push(handler);
}

pub fn update_coins_config(mut config: Json) -> Result<Json, String> {
    let coins = match config.as_array_mut() {
        Some(c) => c,
        _ => return ERR!("Coins config must be an array"),
    };

    for coin in coins {
        // the coin_as_str is used only to be formatted
        let coin_as_str = format!("{}", coin);
        let coin = try_s!(coin
            .as_object_mut()
            .ok_or(ERRL!("Expected object, found {:?}", coin_as_str)));
        if coin.contains_key("protocol") {
            // the coin is up-to-date
            continue;
        }
        let protocol = match coin.remove("etomic") {
            Some(etomic) => {
                let etomic = etomic
                    .as_str()
                    .ok_or(ERRL!("Expected etomic as string, found {:?}", etomic))?;
                if etomic == "0x0000000000000000000000000000000000000000" {
                    CoinProtocol::ETH
                } else {
                    let contract_address = etomic.to_owned();
                    CoinProtocol::ERC20 {
                        platform: "ETH".into(),
                        contract_address,
                    }
                }
            },
            _ => CoinProtocol::UTXO,
        };

        let protocol = json::to_value(protocol).map_err(|e| ERRL!("Error {:?} on process {:?}", e, coin_as_str))?;
        coin.insert("protocol".into(), protocol);
    }

    Ok(config)
}

#[derive(Deserialize)]
struct ConvertUtxoAddressReq {
    address: String,
    to_coin: String,
}

pub async fn convert_utxo_address(ctx: MmArc, req: Json) -> Result<Response<Vec<u8>>, String> {
    let req: ConvertUtxoAddressReq = try_s!(json::from_value(req));
    let mut addr: utxo::Address = try_s!(req.address.parse());
    let coin = match lp_coinfind(&ctx, &req.to_coin).await {
        Ok(Some(c)) => c,
        _ => return ERR!("Coin {} is not activated", req.to_coin),
    };
    let coin = match coin {
        MmCoinEnum::UtxoCoin(utxo) => utxo,
        _ => return ERR!("Coin {} is not utxo", req.to_coin),
    };
    addr.prefix = coin.as_ref().conf.pub_addr_prefix;
    addr.t_addr_prefix = coin.as_ref().conf.pub_t_addr_prefix;
    addr.checksum_type = coin.as_ref().conf.checksum_type;

    let response = try_s!(json::to_vec(&json!({
        "result": addr.to_string(),
    })));
    Ok(try_s!(Response::builder().body(response)))
}

pub fn address_by_coin_conf_and_pubkey_str(
    ctx: &MmArc,
    coin: &str,
    conf: &Json,
    pubkey: &str,
    addr_format: UtxoAddressFormat,
) -> Result<String, String> {
    let protocol: CoinProtocol = try_s!(json::from_value(conf["protocol"].clone()));
    match protocol {
        CoinProtocol::ERC20 { .. } | CoinProtocol::ETH => eth::addr_from_pubkey_str(pubkey),
        CoinProtocol::UTXO | CoinProtocol::QTUM | CoinProtocol::QRC20 { .. } | CoinProtocol::BCH { .. } => {
            utxo::address_by_conf_and_pubkey_str(coin, conf, pubkey, addr_format)
        },
        CoinProtocol::SLPTOKEN { platform, .. } => {
            let platform_conf = coin_conf(ctx, &platform);
            if platform_conf.is_null() {
                return ERR!("platform {} conf is null", platform);
            }
            // TODO is there any way to make it better without duplicating the prefix in the SLP conf?
            let platform_protocol: CoinProtocol = try_s!(json::from_value(platform_conf["protocol"].clone()));
            match platform_protocol {
                CoinProtocol::BCH { slp_prefix } => {
                    slp_addr_from_pubkey_str(pubkey, &slp_prefix).map_err(|e| ERRL!("{}", e))
                },
                _ => ERR!("Platform protocol {:?} is not BCH", platform_protocol),
            }
        },
        CoinProtocol::TENDERMINT(protocol) => tendermint::account_id_from_pubkey_hex(&protocol.account_prefix, pubkey)
            .map(|id| id.to_string())
            .map_err(|e| e.to_string()),
        CoinProtocol::TENDERMINTTOKEN(proto) => {
            let platform_conf = coin_conf(ctx, &proto.platform);
            if platform_conf.is_null() {
                return ERR!("platform {} conf is null", proto.platform);
            }
            // TODO is there any way to make it better without duplicating the prefix in the IBC conf?
            let platform_protocol: CoinProtocol = try_s!(json::from_value(platform_conf["protocol"].clone()));
            match platform_protocol {
                CoinProtocol::TENDERMINT(platform) => {
                    tendermint::account_id_from_pubkey_hex(&platform.account_prefix, pubkey)
                        .map(|id| id.to_string())
                        .map_err(|e| e.to_string())
                },
                _ => ERR!("Platform protocol {:?} is not TENDERMINT", platform_protocol),
            }
        },
        #[cfg(not(target_arch = "wasm32"))]
        CoinProtocol::LIGHTNING { .. } => {
            ERR!("address_by_coin_conf_and_pubkey_str is not implemented for lightning protocol yet!")
        },
        #[cfg(not(target_arch = "wasm32"))]
        CoinProtocol::SOLANA | CoinProtocol::SPLTOKEN { .. } => {
            ERR!("Solana pubkey is the public address - you do not need to use this rpc call.")
        },
        #[cfg(not(target_arch = "wasm32"))]
        CoinProtocol::ZHTLC { .. } => ERR!("address_by_coin_conf_and_pubkey_str is not supported for ZHTLC protocol!"),
    }
}

#[cfg(target_arch = "wasm32")]
fn load_history_from_file_impl<T>(coin: &T, ctx: &MmArc) -> TxHistoryFut<Vec<TransactionDetails>>
where
    T: MmCoin + ?Sized,
{
    let ctx = ctx.clone();
    let ticker = coin.ticker().to_owned();
    let my_address = try_f!(coin.my_address());

    let fut = async move {
        let coins_ctx = CoinsContext::from_ctx(&ctx).unwrap();
        let db = coins_ctx.tx_history_db().await?;
        let err = match load_tx_history(&db, &ticker, &my_address).await {
            Ok(history) => return Ok(history),
            Err(e) => e,
        };

        if let TxHistoryError::ErrorDeserializing(e) = err.get_inner() {
            ctx.log.log(
                "🌋",
                &[&"tx_history", &ticker.to_owned()],
                &ERRL!("Error {} on history deserialization, resetting the cache.", e),
            );
            clear_tx_history(&db, &ticker, &my_address).await?;
            return Ok(Vec::new());
        }

        Err(err)
    };
    Box::new(fut.boxed().compat())
}

#[cfg(not(target_arch = "wasm32"))]
fn load_history_from_file_impl<T>(coin: &T, ctx: &MmArc) -> TxHistoryFut<Vec<TransactionDetails>>
where
    T: MmCoin + ?Sized,
{
    let ticker = coin.ticker().to_owned();
    let history_path = coin.tx_history_path(ctx);
    let ctx = ctx.clone();

    let fut = async move {
        let content = match fs::read(&history_path).await {
            Ok(content) => content,
            Err(err) if err.kind() == io::ErrorKind::NotFound => {
                return Ok(Vec::new());
            },
            Err(err) => {
                let error = format!(
                    "Error '{}' reading from the history file {}",
                    err,
                    history_path.display()
                );
                return MmError::err(TxHistoryError::ErrorLoading(error));
            },
        };
        let serde_err = match json::from_slice(&content) {
            Ok(txs) => return Ok(txs),
            Err(e) => e,
        };

        ctx.log.log(
            "🌋",
            &[&"tx_history", &ticker],
            &ERRL!("Error {} on history deserialization, resetting the cache.", serde_err),
        );
        fs::remove_file(&history_path)
            .await
            .map_to_mm(|e| TxHistoryError::ErrorClearing(e.to_string()))?;
        Ok(Vec::new())
    };
    Box::new(fut.boxed().compat())
}

#[cfg(target_arch = "wasm32")]
fn save_history_to_file_impl<T>(coin: &T, ctx: &MmArc, mut history: Vec<TransactionDetails>) -> TxHistoryFut<()>
where
    T: MmCoin + MarketCoinOps + ?Sized,
{
    let ctx = ctx.clone();
    let ticker = coin.ticker().to_owned();
    let my_address = try_f!(coin.my_address());

    history.sort_unstable_by(compare_transaction_details);

    let fut = async move {
        let coins_ctx = CoinsContext::from_ctx(&ctx).unwrap();
        let db = coins_ctx.tx_history_db().await?;
        save_tx_history(&db, &ticker, &my_address, history).await?;
        Ok(())
    };
    Box::new(fut.boxed().compat())
}

#[cfg(not(target_arch = "wasm32"))]
fn get_tx_history_migration_impl<T>(coin: &T, ctx: &MmArc) -> TxHistoryFut<u64>
where
    T: MmCoin + MarketCoinOps + ?Sized,
{
    let migration_path = coin.tx_migration_path(ctx);

    let fut = async move {
        let current_migration = match fs::read(&migration_path).await {
            Ok(bytes) => {
                let mut num_bytes = [0; 8];
                if bytes.len() == 8 {
                    num_bytes.clone_from_slice(&bytes);
                    u64::from_le_bytes(num_bytes)
                } else {
                    0
                }
            },
            Err(_) => 0,
        };

        Ok(current_migration)
    };

    Box::new(fut.boxed().compat())
}

#[cfg(not(target_arch = "wasm32"))]
fn update_migration_file_impl<T>(coin: &T, ctx: &MmArc, migration_number: u64) -> TxHistoryFut<()>
where
    T: MmCoin + MarketCoinOps + ?Sized,
{
    let migration_path = coin.tx_migration_path(ctx);
    let tmp_file = format!("{}.tmp", migration_path.display());

    let fut = async move {
        let fs_fut = async {
            let mut file = fs::File::create(&tmp_file).await?;
            file.write_all(&migration_number.to_le_bytes()).await?;
            file.flush().await?;
            fs::rename(&tmp_file, migration_path).await?;
            Ok(())
        };

        let res: io::Result<_> = fs_fut.await;
        if let Err(e) = res {
            let error = format!("Error '{}' creating/writing/renaming the tmp file {}", e, tmp_file);
            return MmError::err(TxHistoryError::ErrorSaving(error));
        }
        Ok(())
    };

    Box::new(fut.boxed().compat())
}

#[cfg(not(target_arch = "wasm32"))]
fn save_history_to_file_impl<T>(coin: &T, ctx: &MmArc, mut history: Vec<TransactionDetails>) -> TxHistoryFut<()>
where
    T: MmCoin + MarketCoinOps + ?Sized,
{
    let history_path = coin.tx_history_path(ctx);
    let tmp_file = format!("{}.tmp", history_path.display());

    history.sort_unstable_by(compare_transaction_details);

    let fut = async move {
        let content = json::to_vec(&history).map_to_mm(|e| TxHistoryError::ErrorSerializing(e.to_string()))?;

        let fs_fut = async {
            let mut file = fs::File::create(&tmp_file).await?;
            file.write_all(&content).await?;
            file.flush().await?;
            fs::rename(&tmp_file, &history_path).await?;
            Ok(())
        };

        let res: io::Result<_> = fs_fut.await;
        if let Err(e) = res {
            let error = format!("Error '{}' creating/writing/renaming the tmp file {}", e, tmp_file);
            return MmError::err(TxHistoryError::ErrorSaving(error));
        }
        Ok(())
    };
    Box::new(fut.boxed().compat())
}

pub(crate) fn compare_transaction_details(a: &TransactionDetails, b: &TransactionDetails) -> Ordering {
    let a = TxIdHeight::new(a.block_height, a.internal_id.deref());
    let b = TxIdHeight::new(b.block_height, b.internal_id.deref());
    compare_transactions(a, b)
}

pub(crate) struct TxIdHeight<Id> {
    block_height: u64,
    tx_id: Id,
}

impl<Id> TxIdHeight<Id> {
    pub(crate) fn new(block_height: u64, tx_id: Id) -> TxIdHeight<Id> { TxIdHeight { block_height, tx_id } }
}

pub(crate) fn compare_transactions<Id>(a: TxIdHeight<Id>, b: TxIdHeight<Id>) -> Ordering
where
    Id: Ord,
{
    // the transactions with block_height == 0 are the most recent so we need to separately handle them while sorting
    if a.block_height == b.block_height {
        a.tx_id.cmp(&b.tx_id)
    } else if a.block_height == 0 {
        Ordering::Less
    } else if b.block_height == 0 {
        Ordering::Greater
    } else {
        b.block_height.cmp(&a.block_height)
    }
}<|MERGE_RESOLUTION|>--- conflicted
+++ resolved
@@ -362,12 +362,9 @@
     SignedEthTx(SignedEthTx),
     #[cfg(not(target_arch = "wasm32"))]
     ZTransaction(ZTransaction),
-<<<<<<< HEAD
+    CosmosTransaction(CosmosTransaction),
     #[cfg(not(target_arch = "wasm32"))]
     LightningPayment(LightningPayment),
-=======
-    CosmosTransaction(CosmosTransaction),
->>>>>>> 4de3cf2b
 }
 
 ifrom!(TransactionEnum, UtxoTx);
@@ -394,12 +391,9 @@
             TransactionEnum::SignedEthTx(ref t) => t,
             #[cfg(not(target_arch = "wasm32"))]
             TransactionEnum::ZTransaction(ref t) => t,
-<<<<<<< HEAD
+            TransactionEnum::CosmosTransaction(ref t) => t,
             #[cfg(not(target_arch = "wasm32"))]
             TransactionEnum::LightningPayment(ref p) => p,
-=======
-            TransactionEnum::CosmosTransaction(ref t) => t,
->>>>>>> 4de3cf2b
         }
     }
 }
