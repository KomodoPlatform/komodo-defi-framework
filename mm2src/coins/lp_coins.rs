/******************************************************************************
 * Copyright © 2023 Pampex LTD and TillyHK LTD                                *
 *                                                                            *
 * See the CONTRIBUTOR-LICENSE-AGREEMENT, COPYING, LICENSE-COPYRIGHT-NOTICE   *
 * and DEVELOPER-CERTIFICATE-OF-ORIGIN files in the LEGAL directory in        *
 * the top-level directory of this distribution for the individual copyright  *
 * holder information and the developer policies on copyright and licensing.  *
 *                                                                            *
 * Unless otherwise agreed in a custom licensing agreement, no part of the    *
 * Komodo DeFi Framework software, including this file may be copied, modified, propagated*
 * or distributed except according to the terms contained in the              *
 * LICENSE-COPYRIGHT-NOTICE file.                                             *
 *                                                                            *
 * Removal or modification of this copyright notice is prohibited.            *
 *                                                                            *
 ******************************************************************************/
//
//  coins.rs
//  marketmaker
//

// `mockable` implementation uses these
#![allow(
    forgetting_references,
    forgetting_copy_types,
    clippy::swap_ptr_to_ref,
    clippy::forget_non_drop
)]
#![allow(uncommon_codepoints)]
#![feature(integer_atomics)]
#![feature(async_closure)]
#![feature(hash_raw_entry)]
#![feature(stmt_expr_attributes)]
#![feature(result_flattening)]
#![feature(local_key_cell_methods)] // for tests

#[macro_use] extern crate common;
#[macro_use] extern crate gstuff;
#[macro_use] extern crate lazy_static;
#[macro_use] extern crate mm2_metrics;
#[macro_use] extern crate serde_derive;
#[macro_use] extern crate serde_json;
#[macro_use] extern crate ser_error_derive;

use async_trait::async_trait;
use base58::FromBase58Error;
use bip32::ExtendedPrivateKey;
use common::custom_futures::timeout::TimeoutError;
use common::executor::{abortable_queue::WeakSpawner, AbortedError, SpawnFuture};
use common::log::{warn, LogOnError};
use common::{calc_total_pages, now_sec, ten, HttpStatusCode, DEX_BURN_ADDR_RAW_PUBKEY, DEX_FEE_ADDR_RAW_PUBKEY};
use crypto::{derive_secp256k1_secret, Bip32Error, Bip44Chain, CryptoCtx, CryptoCtxError, DerivationPath,
             GlobalHDAccountArc, HDPathToCoin, HwRpcError, KeyPairPolicy, RpcDerivationPath,
             Secp256k1ExtendedPublicKey, Secp256k1Secret, WithHwRpcError};
use derive_more::Display;
use enum_derives::{EnumFromStringify, EnumFromTrait};
use ethereum_types::{H256, H264, H520, U256};
use futures::compat::Future01CompatExt;
use futures::lock::{Mutex as AsyncMutex, MutexGuard as AsyncMutexGuard};
use futures::{FutureExt, TryFutureExt};
use futures01::Future;
use hex::FromHexError;
use http::{Response, StatusCode};
use keys::{AddressFormat as UtxoAddressFormat, KeyPair, NetworkPrefix as CashAddrPrefix, Public};
use mm2_core::mm_ctx::{from_ctx, MmArc};
use mm2_err_handle::prelude::*;
use mm2_metrics::MetricsWeak;
use mm2_number::BigRational;
use mm2_number::{bigdecimal::{BigDecimal, ParseBigDecimalError, Zero},
                 BigUint, MmNumber, ParseBigIntError};
use mm2_rpc::data::legacy::{EnabledCoin, GetEnabledResponse, Mm2RpcResult};
#[cfg(any(test, feature = "for-tests"))]
use mocktopus::macros::*;
use parking_lot::Mutex as PaMutex;
use rpc::v1::types::{Bytes as BytesJson, H256 as H256Json};
use rpc_command::tendermint::ibc::ChannelId;
use serde::{Deserialize, Deserializer, Serialize, Serializer};
use serde_json::{self as json, Value as Json};
use std::array::TryFromSliceError;
use std::cmp::Ordering;
use std::collections::hash_map::{HashMap, RawEntryMut};
use std::collections::HashSet;
use std::num::{NonZeroUsize, TryFromIntError};
use std::ops::{Add, AddAssign, Deref};
use std::str::FromStr;
use std::sync::atomic::AtomicBool;
use std::sync::atomic::Ordering as AtomicOrdering;
use std::sync::Arc;
use std::time::Duration;
use std::{fmt, iter};
use utxo_signer::with_key_pair::UtxoSignWithKeyPairError;
use zcash_primitives::transaction::Transaction as ZTransaction;

cfg_native! {
    use crate::lightning::LightningCoin;
    use crate::lightning::ln_conf::PlatformCoinConfirmationTargets;
    use ::lightning::ln::PaymentHash as LightningPayment;
    use async_std::fs;
    use futures::AsyncWriteExt;
    use lightning_invoice::{Invoice, ParseOrSemanticError};
    use std::io;
    use std::path::PathBuf;
}

cfg_wasm32! {
    use ethereum_types::{H264 as EthH264};
    use hd_wallet::HDWalletDb;
    use mm2_db::indexed_db::{ConstructibleDb, DbLocked, SharedDb};
    use tx_history_storage::wasm::{clear_tx_history, load_tx_history, save_tx_history, TxHistoryDb};
    pub type TxHistoryDbLocked<'a> = DbLocked<'a, TxHistoryDb>;
}

// using custom copy of try_fus as futures crate was renamed to futures01
macro_rules! try_fus {
    ($e: expr) => {
        match $e {
            Ok(ok) => ok,
            Err(err) => return Box::new(futures01::future::err(ERRL!("{}", err))),
        }
    };
}

macro_rules! try_f {
    ($e: expr) => {
        match $e {
            Ok(ok) => ok,
            Err(e) => return Box::new(futures01::future::err(e.into())),
        }
    };
}

/// `TransactionErr` compatible `try_fus` macro.
macro_rules! try_tx_fus {
    ($e: expr) => {
        match $e {
            Ok(ok) => ok,
            Err(err) => return Box::new(futures01::future::err(crate::TransactionErr::Plain(ERRL!("{:?}", err)))),
        }
    };
    ($e: expr, $tx: expr) => {
        match $e {
            Ok(ok) => ok,
            Err(err) => {
                return Box::new(futures01::future::err(crate::TransactionErr::TxRecoverable(
                    TransactionEnum::from($tx),
                    ERRL!("{:?}", err),
                )))
            },
        }
    };
}

/// `TransactionErr` compatible `try_s` macro.
macro_rules! try_tx_s {
    ($e: expr) => {
        match $e {
            Ok(ok) => ok,
            Err(err) => {
                return Err(crate::TransactionErr::Plain(format!(
                    "{}:{}] {:?}",
                    file!(),
                    line!(),
                    err
                )))
            },
        }
    };
    ($e: expr, $tx: expr) => {
        match $e {
            Ok(ok) => ok,
            Err(err) => {
                return Err(crate::TransactionErr::TxRecoverable(
                    TransactionEnum::from($tx),
                    format!("{}:{}] {:?}", file!(), line!(), err),
                ))
            },
        }
    };
}

/// `TransactionErr:Plain` compatible `ERR` macro.
macro_rules! TX_PLAIN_ERR {
    ($format: expr, $($args: tt)+) => { Err(crate::TransactionErr::Plain((ERRL!($format, $($args)+)))) };
    ($format: expr) => { Err(crate::TransactionErr::Plain(ERRL!($format))) }
}

/// `TransactionErr:TxRecoverable` compatible `ERR` macro.
#[allow(unused_macros)]
macro_rules! TX_RECOVERABLE_ERR {
    ($tx: expr, $format: expr, $($args: tt)+) => {
        Err(crate::TransactionErr::TxRecoverable(TransactionEnum::from($tx), ERRL!($format, $($args)+)))
    };
    ($tx: expr, $format: expr) => {
        Err(crate::TransactionErr::TxRecoverable(TransactionEnum::from($tx), ERRL!($format)))
    };
}

macro_rules! ok_or_continue_after_sleep {
    ($e:expr, $delay: ident) => {
        match $e {
            Ok(res) => res,
            Err(e) => {
                error!("error {:?}", e);
                Timer::sleep($delay).await;
                continue;
            },
        }
    };
}

pub mod coin_balance;
use coin_balance::{AddressBalanceStatus, HDAddressBalance, HDWalletBalanceOps};

pub mod lp_price;
pub mod watcher_common;

pub mod coin_errors;
use coin_errors::{MyAddressError, ValidatePaymentError, ValidatePaymentFut, ValidatePaymentResult};
use crypto::secret_hash_algo::SecretHashAlgo;

#[doc(hidden)]
#[cfg(test)]
pub mod coins_tests;

pub mod eth;
use eth::erc20::get_erc20_ticker_by_contract_address;
use eth::eth_swap_v2::{PrepareTxDataError, ValidatePaymentV2Err};
use eth::{eth_coin_from_conf_and_request, get_eth_address, EthCoin, EthGasDetailsErr, EthTxFeeDetails,
          GetEthAddressError, GetValidEthWithdrawAddError, SignedEthTx};

pub mod hd_wallet;
use hd_wallet::{AccountUpdatingError, AddressDerivingError, HDAccountOps, HDAddressId, HDAddressOps, HDCoinAddress,
                HDCoinHDAccount, HDExtractPubkeyError, HDPathAccountToAddressId, HDWalletAddress, HDWalletCoinOps,
                HDWalletOps, HDWithdrawError, HDXPubExtractor, WithdrawFrom, WithdrawSenderAddress};

#[cfg(not(target_arch = "wasm32"))] pub mod lightning;
#[cfg_attr(target_arch = "wasm32", allow(dead_code, unused_imports))]
pub mod my_tx_history_v2;

pub mod qrc20;
use qrc20::{qrc20_coin_with_policy, Qrc20ActivationParams, Qrc20Coin, Qrc20FeeDetails};

pub mod rpc_command;
use rpc_command::{get_new_address::{GetNewAddressTaskManager, GetNewAddressTaskManagerShared},
                  init_account_balance::{AccountBalanceTaskManager, AccountBalanceTaskManagerShared},
                  init_create_account::{CreateAccountTaskManager, CreateAccountTaskManagerShared},
                  init_scan_for_new_addresses::{ScanAddressesTaskManager, ScanAddressesTaskManagerShared},
                  init_withdraw::{WithdrawTaskManager, WithdrawTaskManagerShared}};

pub mod tendermint;
use tendermint::htlc::CustomTendermintMsgType;
use tendermint::{CosmosTransaction, TendermintCoin, TendermintFeeDetails, TendermintProtocolInfo, TendermintToken,
                 TendermintTokenProtocolInfo};

#[doc(hidden)]
#[allow(unused_variables)]
#[cfg(any(test, feature = "for-tests"))]
pub mod test_coin;
#[cfg(any(test, feature = "for-tests"))]
pub use test_coin::TestCoin;

pub mod tx_history_storage;

#[cfg(feature = "enable-sia")] pub mod siacoin;
#[cfg(feature = "enable-sia")] use siacoin::SiaCoin;

pub mod utxo;
use utxo::bch::{bch_coin_with_policy, BchActivationRequest, BchCoin};
use utxo::qtum::{self, qtum_coin_with_policy, Qrc20AddressError, QtumCoin, QtumDelegationOps, QtumDelegationRequest,
                 QtumStakingInfosDetails, ScriptHashTypeNotSupported};
use utxo::rpc_clients::UtxoRpcError;
use utxo::slp::SlpToken;
use utxo::slp::{slp_addr_from_pubkey_str, SlpFeeDetails};
use utxo::utxo_common::{big_decimal_from_sat_unsigned, payment_script, WaitForOutputSpendErr};
use utxo::utxo_standard::{utxo_standard_coin_with_policy, UtxoStandardCoin};
use utxo::{swap_proto_v2_scripts, BlockchainNetwork, GenerateTxError, UtxoActivationParams, UtxoFeeDetails, UtxoTx};

pub mod nft;
use nft::nft_errors::GetNftInfoError;
use script::Script;

pub mod z_coin;
use crate::coin_balance::{BalanceObjectOps, HDWalletBalanceObject};
use crate::hd_wallet::{AddrToString, DisplayAddress};
use z_coin::{ZCoin, ZcoinProtocolInfo};

pub type TransactionFut = Box<dyn Future<Item = TransactionEnum, Error = TransactionErr> + Send>;
pub type TransactionResult = Result<TransactionEnum, TransactionErr>;
pub type BalanceResult<T> = Result<T, MmError<BalanceError>>;
pub type BalanceFut<T> = Box<dyn Future<Item = T, Error = MmError<BalanceError>> + Send>;
pub type NonZeroBalanceFut<T> = Box<dyn Future<Item = T, Error = MmError<GetNonZeroBalance>> + Send>;
pub type NumConversResult<T> = Result<T, MmError<NumConversError>>;
pub type StakingInfosFut = Box<dyn Future<Item = StakingInfos, Error = MmError<StakingInfoError>> + Send>;
pub type DelegationResult = Result<TransactionDetails, MmError<DelegationError>>;
pub type DelegationFut = Box<dyn Future<Item = TransactionDetails, Error = MmError<DelegationError>> + Send>;
pub type WithdrawResult = Result<TransactionDetails, MmError<WithdrawError>>;
pub type WithdrawFut = Box<dyn Future<Item = TransactionDetails, Error = MmError<WithdrawError>> + Send>;
pub type TradePreimageResult<T> = Result<T, MmError<TradePreimageError>>;
pub type TradePreimageFut<T> = Box<dyn Future<Item = T, Error = MmError<TradePreimageError>> + Send>;
pub type CoinFindResult<T> = Result<T, MmError<CoinFindError>>;
pub type TxHistoryFut<T> = Box<dyn Future<Item = T, Error = MmError<TxHistoryError>> + Send>;
pub type TxHistoryResult<T> = Result<T, MmError<TxHistoryError>>;
pub type RawTransactionResult = Result<RawTransactionRes, MmError<RawTransactionError>>;
pub type RawTransactionFut<'a> =
    Box<dyn Future<Item = RawTransactionRes, Error = MmError<RawTransactionError>> + Send + 'a>;
pub type RefundResult<T> = Result<T, MmError<RefundError>>;
/// Helper type used for swap transactions' spend preimage generation result
pub type GenPreimageResult<Coin> = MmResult<TxPreimageWithSig<Coin>, TxGenError>;
/// Helper type used for swap v2 tx validation result
pub type ValidateSwapV2TxResult = MmResult<(), ValidateSwapV2TxError>;
/// Helper type used for taker funding's spend preimage validation result
pub type ValidateTakerFundingSpendPreimageResult = MmResult<(), ValidateTakerFundingSpendPreimageError>;
/// Helper type used for taker payment's spend preimage validation result
pub type ValidateTakerPaymentSpendPreimageResult = MmResult<(), ValidateTakerPaymentSpendPreimageError>;

pub type IguanaPrivKey = Secp256k1Secret;

// Constants for logs used in tests
pub const INVALID_SENDER_ERR_LOG: &str = "Invalid sender";
pub const EARLY_CONFIRMATION_ERR_LOG: &str = "Early confirmation";
pub const OLD_TRANSACTION_ERR_LOG: &str = "Old transaction";
pub const INVALID_RECEIVER_ERR_LOG: &str = "Invalid receiver";
pub const INVALID_CONTRACT_ADDRESS_ERR_LOG: &str = "Invalid contract address";
pub const INVALID_PAYMENT_STATE_ERR_LOG: &str = "Invalid payment state";
pub const INVALID_SWAP_ID_ERR_LOG: &str = "Invalid swap id";
pub const INVALID_SCRIPT_ERR_LOG: &str = "Invalid script";
pub const INVALID_REFUND_TX_ERR_LOG: &str = "Invalid refund transaction";

#[derive(Debug, Deserialize, Display, EnumFromStringify, Serialize, SerializeErrorType)]
#[serde(tag = "error_type", content = "error_data")]
pub enum RawTransactionError {
    #[display(fmt = "No such coin {}", coin)]
    NoSuchCoin { coin: String },
    #[display(fmt = "Invalid  hash: {}", _0)]
    InvalidHashError(String),
    #[from_stringify("web3::Error")]
    #[display(fmt = "Transport error: {}", _0)]
    Transport(String),
    #[display(fmt = "Hash does not exist: {}", _0)]
    HashNotExist(String),
    #[display(fmt = "Internal error: {}", _0)]
    InternalError(String),
    #[display(fmt = "Transaction decode error: {}", _0)]
    DecodeError(String),
    #[from_stringify("NumConversError", "FromHexError")]
    #[display(fmt = "Invalid param: {}", _0)]
    InvalidParam(String),
    #[display(fmt = "Non-existent previous output: {}", _0)]
    NonExistentPrevOutputError(String),
    #[display(fmt = "Signing error: {}", _0)]
    SigningError(String),
    #[display(fmt = "Not implemented for this coin {}", coin)]
    NotImplemented { coin: String },
    #[display(fmt = "Transaction error {}", _0)]
    TransactionError(String),
}

impl HttpStatusCode for RawTransactionError {
    fn status_code(&self) -> StatusCode {
        match self {
            RawTransactionError::InternalError(_) | RawTransactionError::SigningError(_) => {
                StatusCode::INTERNAL_SERVER_ERROR
            },
            RawTransactionError::NoSuchCoin { .. }
            | RawTransactionError::InvalidHashError(_)
            | RawTransactionError::HashNotExist(_)
            | RawTransactionError::DecodeError(_)
            | RawTransactionError::InvalidParam(_)
            | RawTransactionError::NonExistentPrevOutputError(_)
            | RawTransactionError::TransactionError(_) => StatusCode::BAD_REQUEST,
            RawTransactionError::NotImplemented { .. } => StatusCode::NOT_IMPLEMENTED,
            RawTransactionError::Transport(_) => StatusCode::BAD_GATEWAY,
        }
    }
}

impl From<CoinFindError> for RawTransactionError {
    fn from(e: CoinFindError) -> Self {
        match e {
            CoinFindError::NoSuchCoin { coin } => RawTransactionError::NoSuchCoin { coin },
        }
    }
}

#[derive(Clone, Debug, Deserialize, Display, EnumFromStringify, PartialEq, Serialize, SerializeErrorType)]
#[serde(tag = "error_type", content = "error_data")]
pub enum GetMyAddressError {
    CoinsConfCheckError(String),
    CoinIsNotSupported(String),
    #[from_stringify("CryptoCtxError")]
    #[display(fmt = "Internal error: {}", _0)]
    Internal(String),
    #[from_stringify("serde_json::Error")]
    #[display(fmt = "Invalid request error error: {}", _0)]
    InvalidRequest(String),
    #[display(fmt = "Get Eth address error: {}", _0)]
    GetEthAddressError(GetEthAddressError),
}

impl From<GetEthAddressError> for GetMyAddressError {
    fn from(e: GetEthAddressError) -> Self { GetMyAddressError::GetEthAddressError(e) }
}

impl HttpStatusCode for GetMyAddressError {
    fn status_code(&self) -> StatusCode {
        match self {
            GetMyAddressError::CoinsConfCheckError(_)
            | GetMyAddressError::CoinIsNotSupported(_)
            | GetMyAddressError::InvalidRequest(_) => StatusCode::BAD_REQUEST,
            GetMyAddressError::Internal(_) | GetMyAddressError::GetEthAddressError(_) => {
                StatusCode::INTERNAL_SERVER_ERROR
            },
        }
    }
}

#[derive(Deserialize)]
pub struct RawTransactionRequest {
    pub coin: String,
    pub tx_hash: String,
}

#[derive(Clone, Debug, Deserialize, PartialEq, Serialize)]
pub struct RawTransactionRes {
    /// Raw bytes of signed transaction in hexadecimal string, this should be return hexadecimal encoded signed transaction for get_raw_transaction
    pub tx_hex: BytesJson,
}

/// Previous utxo transaction data for signing
#[derive(Clone, Debug, Deserialize)]
pub struct PrevTxns {
    /// transaction hash
    tx_hash: String,
    /// transaction output index
    index: u32,
    /// transaction output script pub key
    script_pub_key: String,
    // TODO: implement if needed:
    // redeem script for P2SH script pubkey
    // pub redeem_script: Option<String>,
    /// transaction output amount
    amount: BigDecimal,
}

/// sign_raw_transaction RPC request's params for signing raw utxo transactions
#[derive(Clone, Debug, Deserialize)]
pub struct SignUtxoTransactionParams {
    /// unsigned utxo transaction in hex
    tx_hex: String,
    /// optional data of previous transactions referred by unsigned transaction inputs
    prev_txns: Option<Vec<PrevTxns>>,
    // TODO: add if needed for utxo:
    // pub sighash_type: Option<String>, optional signature hash type, one of values: NONE, SINGLE, ALL, NONE|ANYONECANPAY, SINGLE|ANYONECANPAY, ALL|ANYONECANPAY (if not set 'ALL' is used)
    // pub branch_id: Option<u32>, zcash or komodo optional consensus branch id, used for signing transactions ahead of current height
}

#[derive(Clone, Debug, Deserialize)]
pub struct LegacyGasPrice {
    /// Gas price in decimal gwei
    pub gas_price: BigDecimal,
}

#[derive(Clone, Debug, Deserialize)]
pub struct Eip1559FeePerGas {
    /// Max fee per gas in decimal gwei
    pub max_fee_per_gas: BigDecimal,
    /// Max priority fee per gas in decimal gwei
    pub max_priority_fee_per_gas: BigDecimal,
}

#[derive(Clone, Debug, Deserialize)]
#[serde(tag = "tx_type")]
pub enum PayForGasParams {
    Legacy(LegacyGasPrice),
    Eip1559(Eip1559FeePerGas),
}

/// sign_raw_transaction RPC request's params for signing raw eth transactions
#[derive(Clone, Debug, Deserialize)]
pub struct SignEthTransactionParams {
    /// Eth transfer value
    value: Option<BigDecimal>,
    /// Eth to address
    to: Option<String>,
    /// Eth contract data
    data: Option<String>,
    /// Eth gas use limit
    gas_limit: U256,
    /// Optional gas price or fee per gas params
    pay_for_gas: Option<PayForGasParams>,
}

#[derive(Clone, Debug, Deserialize)]
#[serde(tag = "type", content = "tx")]
pub enum SignRawTransactionEnum {
    UTXO(SignUtxoTransactionParams),
    ETH(SignEthTransactionParams),
}

/// sign_raw_transaction RPC request
#[derive(Clone, Debug, Deserialize)]
pub struct SignRawTransactionRequest {
    coin: String,
    #[serde(flatten)]
    tx: SignRawTransactionEnum,
}

#[derive(Debug, Deserialize)]
pub struct MyAddressReq {
    coin: String,
    #[serde(default)]
    path_to_address: HDPathAccountToAddressId,
}

#[derive(Debug, Serialize)]
pub struct MyWalletAddress {
    coin: String,
    wallet_address: String,
}

pub type SignatureResult<T> = Result<T, MmError<SignatureError>>;
pub type VerificationResult<T> = Result<T, MmError<VerificationError>>;

#[derive(Debug, Display, EnumFromStringify)]
pub enum TxHistoryError {
    ErrorSerializing(String),
    ErrorDeserializing(String),
    ErrorSaving(String),
    ErrorLoading(String),
    ErrorClearing(String),
    #[display(fmt = "'internal_id' not found: {:?}", internal_id)]
    FromIdNotFound {
        internal_id: BytesJson,
    },
    NotSupported(String),
    #[from_stringify("MyAddressError")]
    InternalError(String),
}

#[derive(Clone, Debug, Deserialize, Display, PartialEq)]
pub enum PrivKeyPolicyNotAllowed {
    #[display(fmt = "Hardware Wallet is not supported")]
    HardwareWalletNotSupported,
    #[display(fmt = "Unsupported method: {}", _0)]
    UnsupportedMethod(String),
    #[display(fmt = "Internal error: {}", _0)]
    InternalError(String),
}

impl Serialize for PrivKeyPolicyNotAllowed {
    fn serialize<S>(&self, serializer: S) -> Result<S::Ok, S::Error>
    where
        S: Serializer,
    {
        serializer.serialize_str(&self.to_string())
    }
}

#[derive(Clone, Debug, Deserialize, Display, PartialEq, Serialize)]
pub enum UnexpectedDerivationMethod {
    #[display(fmt = "Expected 'SingleAddress' derivation method")]
    ExpectedSingleAddress,
    #[display(fmt = "Expected 'HDWallet' derivationMethod")]
    ExpectedHDWallet,
    #[display(fmt = "Trezor derivation method is not supported yet!")]
    Trezor,
    #[display(fmt = "Unsupported error: {}", _0)]
    UnsupportedError(String),
    #[display(fmt = "Internal error: {}", _0)]
    InternalError(String),
}

impl From<PrivKeyPolicyNotAllowed> for UnexpectedDerivationMethod {
    fn from(e: PrivKeyPolicyNotAllowed) -> Self {
        match e {
            PrivKeyPolicyNotAllowed::HardwareWalletNotSupported => UnexpectedDerivationMethod::Trezor,
            PrivKeyPolicyNotAllowed::UnsupportedMethod(method) => UnexpectedDerivationMethod::UnsupportedError(method),
            PrivKeyPolicyNotAllowed::InternalError(e) => UnexpectedDerivationMethod::InternalError(e),
        }
    }
}

pub trait Transaction: fmt::Debug + 'static {
    /// Raw transaction bytes of the transaction
    fn tx_hex(&self) -> Vec<u8>;
    /// Serializable representation of tx hash for displaying purpose
    fn tx_hash_as_bytes(&self) -> BytesJson;
}

#[derive(Clone, Debug, PartialEq)]
pub enum TransactionEnum {
    UtxoTx(UtxoTx),
    SignedEthTx(SignedEthTx),
    ZTransaction(ZTransaction),
    CosmosTransaction(CosmosTransaction),
    #[cfg(not(target_arch = "wasm32"))]
    LightningPayment(LightningPayment),
}

ifrom!(TransactionEnum, UtxoTx);
ifrom!(TransactionEnum, SignedEthTx);
ifrom!(TransactionEnum, ZTransaction);
#[cfg(not(target_arch = "wasm32"))]
ifrom!(TransactionEnum, LightningPayment);

impl TransactionEnum {
    #[cfg(not(target_arch = "wasm32"))]
    pub fn supports_tx_helper(&self) -> bool { !matches!(self, TransactionEnum::LightningPayment(_)) }

    #[cfg(target_arch = "wasm32")]
    pub fn supports_tx_helper(&self) -> bool { true }
}

// NB: When stable and groked by IDEs, `enum_dispatch` can be used instead of `Deref` to speed things up.
impl Deref for TransactionEnum {
    type Target = dyn Transaction;
    fn deref(&self) -> &dyn Transaction {
        match self {
            TransactionEnum::UtxoTx(ref t) => t,
            TransactionEnum::SignedEthTx(ref t) => t,
            TransactionEnum::ZTransaction(ref t) => t,
            TransactionEnum::CosmosTransaction(ref t) => t,
            #[cfg(not(target_arch = "wasm32"))]
            TransactionEnum::LightningPayment(ref p) => p,
        }
    }
}

/// Error type for handling tx serialization/deserialization operations.
#[derive(Debug, Clone)]
pub enum TxMarshalingErr {
    InvalidInput(String),
    /// For cases where serialized and deserialized values doesn't verify each other.
    CrossCheckFailed(String),
    NotSupported(String),
    Internal(String),
}

#[derive(Clone, Debug, EnumFromStringify)]
#[allow(clippy::large_enum_variant)]
pub enum TransactionErr {
    /// Keeps transactions while throwing errors.
    TxRecoverable(TransactionEnum, String),
    /// Simply for plain error messages.
    #[from_stringify("keys::Error")]
    Plain(String),
    ProtocolNotSupported(String),
}

impl TransactionErr {
    /// Returns transaction if the error includes it.
    #[inline]
    pub fn get_tx(&self) -> Option<TransactionEnum> {
        match self {
            TransactionErr::TxRecoverable(tx, _) => Some(tx.clone()),
            _ => None,
        }
    }

    #[inline]
    /// Returns plain text part of error.
    pub fn get_plain_text_format(&self) -> String {
        match self {
            TransactionErr::TxRecoverable(_, err) => err.to_string(),
            TransactionErr::Plain(err) | TransactionErr::ProtocolNotSupported(err) => err.to_string(),
        }
    }
}

impl std::fmt::Display for TransactionErr {
    fn fmt(&self, f: &mut std::fmt::Formatter) -> std::fmt::Result { write!(f, "{}", self.get_plain_text_format()) }
}

#[derive(Debug, PartialEq)]
pub enum FoundSwapTxSpend {
    Spent(TransactionEnum),
    Refunded(TransactionEnum),
}

pub enum CanRefundHtlc {
    CanRefundNow,
    // returns the number of seconds to sleep before HTLC becomes refundable
    HaveToWait(u64),
}

#[derive(Debug, Display, Eq, PartialEq)]
pub enum NegotiateSwapContractAddrErr {
    #[display(fmt = "InvalidOtherAddrLen, addr supplied {:?}", _0)]
    InvalidOtherAddrLen(BytesJson),
    #[display(fmt = "UnexpectedOtherAddr, addr supplied {:?}", _0)]
    UnexpectedOtherAddr(BytesJson),
    NoOtherAddrAndNoFallback,
}

#[derive(Debug, Display, Eq, PartialEq)]
pub enum ValidateOtherPubKeyErr {
    #[display(fmt = "InvalidPubKey: {:?}", _0)]
    InvalidPubKey(String),
}

#[derive(Clone, Debug)]
pub struct ConfirmPaymentInput {
    pub payment_tx: Vec<u8>,
    pub confirmations: u64,
    pub requires_nota: bool,
    pub wait_until: u64,
    pub check_every: u64,
}

#[derive(Clone, Debug)]
pub struct WatcherValidateTakerFeeInput {
    pub taker_fee_hash: Vec<u8>,
    pub sender_pubkey: Vec<u8>,
    pub min_block_number: u64,
    pub lock_duration: u64,
}

/// Helper struct wrapping arguments for [WatcherOps::watcher_validate_taker_payment].
#[derive(Clone)]
pub struct WatcherValidatePaymentInput {
    /// Taker payment serialized to raw bytes.
    pub payment_tx: Vec<u8>,
    /// Payment refund preimage generated by taker.
    pub taker_payment_refund_preimage: Vec<u8>,
    /// Taker payment can be refunded after this timestamp.
    pub time_lock: u64,
    /// Taker's pubkey.
    pub taker_pub: Vec<u8>,
    /// Maker's pubkey.
    pub maker_pub: Vec<u8>,
    /// Hash of the secret generated by maker.
    pub secret_hash: Vec<u8>,
    /// Validation timeout.
    pub wait_until: u64,
    /// Required number of taker payment's on-chain confirmations.
    pub confirmations: u64,
    /// Maker coin.
    pub maker_coin: MmCoinEnum,
}

#[derive(Clone)]
pub enum WatcherSpendType {
    TakerPaymentRefund,
    MakerPaymentSpend,
}

#[derive(Clone)]
pub struct ValidateWatcherSpendInput {
    pub payment_tx: Vec<u8>,
    pub maker_pub: Vec<u8>,
    pub swap_contract_address: Option<BytesJson>,
    pub time_lock: u64,
    pub secret_hash: Vec<u8>,
    pub amount: BigDecimal,
    pub watcher_reward: Option<WatcherReward>,
    pub spend_type: WatcherSpendType,
}

/// Helper struct wrapping arguments for [SwapOps::validate_taker_payment] and [SwapOps::validate_maker_payment].
#[derive(Clone, Debug)]
pub struct ValidatePaymentInput {
    /// Payment transaction serialized to raw bytes.
    pub payment_tx: Vec<u8>,
    /// Time lock duration in seconds.
    pub time_lock_duration: u64,
    /// Payment can be refunded after this timestamp.
    pub time_lock: u64,
    /// Pubkey of other side of the swap.
    pub other_pub: Vec<u8>,
    /// Hash of the secret generated by maker.
    pub secret_hash: Vec<u8>,
    /// Expected payment amount.
    pub amount: BigDecimal,
    /// Swap contract address if applicable.
    pub swap_contract_address: Option<BytesJson>,
    /// SPV proof check timeout.
    pub try_spv_proof_until: u64,
    /// Required number of payment's on-chain confirmations.
    pub confirmations: u64,
    /// Unique data of specific swap.
    pub unique_swap_data: Vec<u8>,
    /// The reward assigned to watcher for providing help to complete the swap.
    pub watcher_reward: Option<WatcherReward>,
}

#[derive(Clone, Debug)]
pub struct WatcherSearchForSwapTxSpendInput<'a> {
    pub time_lock: u32,
    pub taker_pub: &'a [u8],
    pub maker_pub: &'a [u8],
    pub secret_hash: &'a [u8],
    pub tx: &'a [u8],
    pub search_from_block: u64,
    pub watcher_reward: bool,
}

#[derive(Clone, Debug)]
pub struct SendMakerPaymentSpendPreimageInput<'a> {
    pub preimage: &'a [u8],
    pub secret_hash: &'a [u8],
    pub secret: &'a [u8],
    pub taker_pub: &'a [u8],
    pub watcher_reward: bool,
}

pub struct SearchForSwapTxSpendInput<'a> {
    pub time_lock: u64,
    pub other_pub: &'a [u8],
    pub secret_hash: &'a [u8],
    pub tx: &'a [u8],
    pub search_from_block: u64,
    pub swap_contract_address: &'a Option<BytesJson>,
    pub swap_unique_data: &'a [u8],
    pub watcher_reward: bool,
}

#[derive(Copy, Clone, Debug)]
pub enum RewardTarget {
    None,
    Contract,
    PaymentSender,
    PaymentSpender,
    PaymentReceiver,
}

#[derive(Clone, Debug)]
pub struct WatcherReward {
    pub amount: BigDecimal,
    pub is_exact_amount: bool,
    pub reward_target: RewardTarget,
    pub send_contract_reward_on_spend: bool,
}

/// Enum representing possible variants of swap transaction including secret hash(es)
#[derive(Debug)]
pub enum SwapTxTypeWithSecretHash<'a> {
    /// Legacy protocol transaction
    TakerOrMakerPayment { maker_secret_hash: &'a [u8] },
    /// Taker funding transaction
    TakerFunding { taker_secret_hash: &'a [u8] },
    /// Maker payment v2 (with immediate refund path)
    MakerPaymentV2 {
        maker_secret_hash: &'a [u8],
        taker_secret_hash: &'a [u8],
    },
    /// Taker payment v2
    TakerPaymentV2 {
        maker_secret_hash: &'a [u8],
        taker_secret_hash: &'a [u8],
    },
}

impl<'a> SwapTxTypeWithSecretHash<'a> {
    pub fn redeem_script(&self, time_lock: u32, my_public: &Public, other_public: &Public) -> Script {
        match self {
            SwapTxTypeWithSecretHash::TakerOrMakerPayment { maker_secret_hash } => {
                payment_script(time_lock, maker_secret_hash, my_public, other_public)
            },
            SwapTxTypeWithSecretHash::TakerFunding { taker_secret_hash } => {
                swap_proto_v2_scripts::taker_funding_script(time_lock, taker_secret_hash, my_public, other_public)
            },
            SwapTxTypeWithSecretHash::MakerPaymentV2 {
                maker_secret_hash,
                taker_secret_hash,
            } => swap_proto_v2_scripts::maker_payment_script(
                time_lock,
                maker_secret_hash,
                taker_secret_hash,
                my_public,
                other_public,
            ),
            SwapTxTypeWithSecretHash::TakerPaymentV2 { maker_secret_hash, .. } => {
                swap_proto_v2_scripts::taker_payment_script(time_lock, maker_secret_hash, my_public, other_public)
            },
        }
    }

    pub fn op_return_data(&self) -> Vec<u8> {
        match self {
            SwapTxTypeWithSecretHash::TakerOrMakerPayment { maker_secret_hash } => maker_secret_hash.to_vec(),
            SwapTxTypeWithSecretHash::TakerFunding { taker_secret_hash } => taker_secret_hash.to_vec(),
            SwapTxTypeWithSecretHash::MakerPaymentV2 {
                maker_secret_hash,
                taker_secret_hash,
            } => [*maker_secret_hash, *taker_secret_hash].concat(),
            SwapTxTypeWithSecretHash::TakerPaymentV2 { maker_secret_hash, .. } => maker_secret_hash.to_vec(),
        }
    }
}

/// Helper struct wrapping arguments for [SwapOps::send_taker_payment] and [SwapOps::send_maker_payment].
#[derive(Clone, Debug)]
pub struct SendPaymentArgs<'a> {
    /// Time lock duration in seconds.
    pub time_lock_duration: u64,
    /// Payment can be refunded after this timestamp.
    pub time_lock: u64,
    /// This is either:
    /// * Taker's pubkey if this structure is used in [`SwapOps::send_maker_payment`].
    /// * Maker's pubkey if this structure is used in [`SwapOps::send_taker_payment`].
    pub other_pubkey: &'a [u8],
    /// Hash of the secret generated by maker.
    pub secret_hash: &'a [u8],
    /// Payment amount
    pub amount: BigDecimal,
    /// Swap contract address if applicable.
    pub swap_contract_address: &'a Option<BytesJson>,
    /// Unique data of specific swap.
    pub swap_unique_data: &'a [u8],
    /// Instructions for the next step of the swap (e.g., Lightning invoice).
    pub payment_instructions: &'a Option<PaymentInstructions>,
    /// The reward assigned to watcher for providing help to complete the swap.
    pub watcher_reward: Option<WatcherReward>,
    /// As of now, this field is specifically used to wait for confirmations of ERC20 approval transaction.
    pub wait_for_confirmation_until: u64,
}

#[derive(Clone, Debug)]
pub struct SpendPaymentArgs<'a> {
    /// This is either:
    /// * Taker's payment tx if this structure is used in [`SwapOps::send_maker_spends_taker_payment`].
    /// * Maker's payment tx if this structure is used in [`SwapOps::send_taker_spends_maker_payment`].
    pub other_payment_tx: &'a [u8],
    pub time_lock: u64,
    /// This is either:
    /// * Taker's pubkey if this structure is used in [`SwapOps::send_maker_spends_taker_payment`].
    /// * Maker's pubkey if this structure is used in [`SwapOps::send_taker_spends_maker_payment`].
    pub other_pubkey: &'a [u8],
    pub secret: &'a [u8],
    pub secret_hash: &'a [u8],
    pub swap_contract_address: &'a Option<BytesJson>,
    pub swap_unique_data: &'a [u8],
    pub watcher_reward: bool,
}

#[derive(Debug)]
pub struct RefundPaymentArgs<'a> {
    pub payment_tx: &'a [u8],
    pub time_lock: u64,
    /// This is either:
    /// * Taker's pubkey if this structure is used in [`SwapOps::send_maker_refunds_payment`].
    /// * Maker's pubkey if this structure is used in [`SwapOps::send_taker_refunds_payment`].
    pub other_pubkey: &'a [u8],
    pub tx_type_with_secret_hash: SwapTxTypeWithSecretHash<'a>,
    pub swap_contract_address: &'a Option<BytesJson>,
    pub swap_unique_data: &'a [u8],
    pub watcher_reward: bool,
}

#[derive(Debug)]
pub struct RefundMakerPaymentTimelockArgs<'a> {
    pub payment_tx: &'a [u8],
    pub time_lock: u64,
    pub taker_pub: &'a [u8],
    pub tx_type_with_secret_hash: SwapTxTypeWithSecretHash<'a>,
    pub swap_unique_data: &'a [u8],
    pub watcher_reward: bool,
    pub amount: BigDecimal,
}

#[derive(Debug)]
pub struct RefundTakerPaymentArgs<'a> {
    pub payment_tx: &'a [u8],
    pub time_lock: u64,
    pub maker_pub: &'a [u8],
    pub tx_type_with_secret_hash: SwapTxTypeWithSecretHash<'a>,
    pub swap_unique_data: &'a [u8],
    pub watcher_reward: bool,
    pub dex_fee: &'a DexFee,
    /// Additional reward for maker (premium)
    pub premium_amount: BigDecimal,
    /// Actual volume of taker's payment
    pub trading_amount: BigDecimal,
}

/// Helper struct wrapping arguments for [SwapOps::check_if_my_payment_sent].
#[derive(Clone, Debug)]
pub struct CheckIfMyPaymentSentArgs<'a> {
    /// Payment can be refunded after this timestamp.
    pub time_lock: u64,
    /// Pubkey of other side of the swap.
    pub other_pub: &'a [u8],
    /// Hash of the secret generated by maker.
    pub secret_hash: &'a [u8],
    /// Search after specific block to avoid scanning entire blockchain.
    pub search_from_block: u64,
    /// Swap contract address if applicable.
    pub swap_contract_address: &'a Option<BytesJson>,
    /// Unique data of specific swap.
    pub swap_unique_data: &'a [u8],
    /// Payment amount.
    pub amount: &'a BigDecimal,
    /// Instructions for the next step of the swap (e.g., Lightning invoice).
    pub payment_instructions: &'a Option<PaymentInstructions>,
}

#[derive(Clone, Debug)]
pub struct ValidateFeeArgs<'a> {
    pub fee_tx: &'a TransactionEnum,
    pub expected_sender: &'a [u8],
    pub dex_fee: &'a DexFee,
    pub min_block_number: u64,
    pub uuid: &'a [u8],
}

pub struct EthValidateFeeArgs<'a> {
    pub fee_tx_hash: &'a H256,
    pub expected_sender: &'a [u8],
    pub amount: &'a BigDecimal,
    pub min_block_number: u64,
    pub uuid: &'a [u8],
}

#[derive(Clone, Debug)]
pub struct WaitForHTLCTxSpendArgs<'a> {
    pub tx_bytes: &'a [u8],
    pub secret_hash: &'a [u8],
    pub wait_until: u64,
    pub from_block: u64,
    pub swap_contract_address: &'a Option<BytesJson>,
    pub check_every: f64,
    pub watcher_reward: bool,
}

#[derive(Clone, Debug, Deserialize, PartialEq, Serialize)]
pub enum PaymentInstructions {
    #[cfg(not(target_arch = "wasm32"))]
    Lightning(Invoice),
    WatcherReward(BigDecimal),
}

#[derive(Clone, Debug, Default)]
pub struct PaymentInstructionArgs<'a> {
    pub secret_hash: &'a [u8],
    pub amount: BigDecimal,
    pub maker_lock_duration: u64,
    pub expires_in: u64,
    pub watcher_reward: bool,
    pub wait_until: u64,
}

#[derive(Display, EnumFromStringify)]
pub enum PaymentInstructionsErr {
    LightningInvoiceErr(String),
    WatcherRewardErr(String),
    #[from_stringify("NumConversError")]
    InternalError(String),
}

#[derive(Display)]
pub enum ValidateInstructionsErr {
    ValidateLightningInvoiceErr(String),
    UnsupportedCoin(String),
    DeserializationErr(String),
}

#[cfg(not(target_arch = "wasm32"))]
impl From<ParseOrSemanticError> for ValidateInstructionsErr {
    fn from(e: ParseOrSemanticError) -> Self { ValidateInstructionsErr::ValidateLightningInvoiceErr(e.to_string()) }
}

#[derive(Display)]
pub enum RefundError {
    DecodeErr(String),
    DbError(String),
    Timeout(String),
    Internal(String),
}

#[derive(Debug, Display)]
pub enum WatcherRewardError {
    RPCError(String),
    InvalidCoinType(String),
    InternalError(String),
}

/// Swap operations (mostly based on the Hash/Time locked transactions implemented by coin wallets).
#[async_trait]
#[cfg_attr(any(test, feature = "for-tests"), mockable)]
pub trait SwapOps {
    async fn send_taker_fee(&self, dex_fee: DexFee, uuid: &[u8], expire_at: u64) -> TransactionResult;

    async fn send_maker_payment(&self, maker_payment_args: SendPaymentArgs<'_>) -> TransactionResult;

    async fn send_taker_payment(&self, taker_payment_args: SendPaymentArgs<'_>) -> TransactionResult;

    async fn send_maker_spends_taker_payment(
        &self,
        maker_spends_payment_args: SpendPaymentArgs<'_>,
    ) -> TransactionResult;

    async fn send_taker_spends_maker_payment(
        &self,
        taker_spends_payment_args: SpendPaymentArgs<'_>,
    ) -> TransactionResult;

    async fn send_taker_refunds_payment(&self, taker_refunds_payment_args: RefundPaymentArgs<'_>) -> TransactionResult;

    async fn send_maker_refunds_payment(&self, maker_refunds_payment_args: RefundPaymentArgs<'_>) -> TransactionResult;

    async fn validate_fee(&self, validate_fee_args: ValidateFeeArgs<'_>) -> ValidatePaymentResult<()>;

    async fn validate_maker_payment(&self, input: ValidatePaymentInput) -> ValidatePaymentResult<()>;

    async fn validate_taker_payment(&self, input: ValidatePaymentInput) -> ValidatePaymentResult<()>;

    async fn check_if_my_payment_sent(
        &self,
        if_my_payment_sent_args: CheckIfMyPaymentSentArgs<'_>,
    ) -> Result<Option<TransactionEnum>, String>;

    async fn search_for_swap_tx_spend_my(
        &self,
        input: SearchForSwapTxSpendInput<'_>,
    ) -> Result<Option<FoundSwapTxSpend>, String>;

    async fn search_for_swap_tx_spend_other(
        &self,
        input: SearchForSwapTxSpendInput<'_>,
    ) -> Result<Option<FoundSwapTxSpend>, String>;

    async fn extract_secret(
        &self,
        secret_hash: &[u8],
        spend_tx: &[u8],
        watcher_reward: bool,
    ) -> Result<[u8; 32], String>;

    /// Whether the refund transaction can be sent now
    /// For example: there are no additional conditions for ETH, but for some UTXO coins we should wait for
    /// locktime < MTP
    async fn can_refund_htlc(&self, locktime: u64) -> Result<CanRefundHtlc, String> {
        let now = now_sec();
        if now > locktime {
            Ok(CanRefundHtlc::CanRefundNow)
        } else {
            Ok(CanRefundHtlc::HaveToWait(locktime - now + 1))
        }
    }

    /// Whether the swap payment is refunded automatically or not when the locktime expires, or the other side fails the HTLC.
    /// lightning specific
    fn is_auto_refundable(&self) -> bool { false }

    /// Waits for an htlc to be refunded automatically. - lightning specific
    async fn wait_for_htlc_refund(&self, _tx: &[u8], _locktime: u64) -> RefundResult<()> {
        MmError::err(RefundError::Internal(
            "wait_for_htlc_refund is not supported for this coin!".into(),
        ))
    }

    fn negotiate_swap_contract_addr(
        &self,
        other_side_address: Option<&[u8]>,
    ) -> Result<Option<BytesJson>, MmError<NegotiateSwapContractAddrErr>>;

    /// Consider using [`SwapOps::derive_htlc_pubkey`] if you need the public key only.
    /// Some coins may not have a private key.
    fn derive_htlc_key_pair(&self, swap_unique_data: &[u8]) -> KeyPair;

    /// Derives an HTLC key-pair and returns a public key corresponding to that key.
    fn derive_htlc_pubkey(&self, swap_unique_data: &[u8]) -> [u8; 33];

    fn validate_other_pubkey(&self, raw_pubkey: &[u8]) -> MmResult<(), ValidateOtherPubKeyErr>;

    /// Instructions from the taker on how the maker should send his payment. - lightning specific
    async fn maker_payment_instructions(
        &self,
        _args: PaymentInstructionArgs<'_>,
    ) -> Result<Option<Vec<u8>>, MmError<PaymentInstructionsErr>> {
        Ok(None)
    }

    /// Instructions from the maker on how the taker should send his payment. - lightning specific
    async fn taker_payment_instructions(
        &self,
        _args: PaymentInstructionArgs<'_>,
    ) -> Result<Option<Vec<u8>>, MmError<PaymentInstructionsErr>> {
        Ok(None)
    }

    /// lightning specific
    fn validate_maker_payment_instructions(
        &self,
        _instructions: &[u8],
        _args: PaymentInstructionArgs<'_>,
    ) -> Result<PaymentInstructions, MmError<ValidateInstructionsErr>> {
        MmError::err(ValidateInstructionsErr::UnsupportedCoin(
            "validate_maker_payment_instructions is not supported for this coin!".into(),
        ))
    }

    /// lightning specific
    fn validate_taker_payment_instructions(
        &self,
        _instructions: &[u8],
        _args: PaymentInstructionArgs<'_>,
    ) -> Result<PaymentInstructions, MmError<ValidateInstructionsErr>> {
        MmError::err(ValidateInstructionsErr::UnsupportedCoin(
            "validate_taker_payment_instructions is not supported for this coin!".into(),
        ))
    }

    fn is_supported_by_watchers(&self) -> bool { false }

    // Do we also need a method for the fallback contract?
    fn contract_supports_watchers(&self) -> bool { true }

    fn maker_locktime_multiplier(&self) -> f64 { 2.0 }

    fn dex_pubkey(&self) -> &[u8] { &DEX_FEE_ADDR_RAW_PUBKEY }

    fn burn_pubkey(&self) -> &[u8] {
        #[cfg(feature = "for-tests")]
        {
            lazy_static! {
                static ref TEST_BURN_ADDR_RAW_PUBKEY: Option<Vec<u8>> = std::env::var("TEST_BURN_ADDR_RAW_PUBKEY")
                    .ok()
                    .map(|env_pubkey| hex::decode(env_pubkey).expect("valid hex"));
            }
            if let Some(test_pk) = TEST_BURN_ADDR_RAW_PUBKEY.as_ref() {
                return test_pk;
            }
        }
        &DEX_BURN_ADDR_RAW_PUBKEY
    }

    /// Performs an action on Maker coin payment just before the Taker Swap payment refund begins
    /// Operation on maker coin from taker swap side
    /// Currently lightning specific
    async fn on_taker_payment_refund_start(&self, _maker_payment: &[u8]) -> RefundResult<()> { Ok(()) }

    /// Performs an action on Maker coin payment after the Taker Swap payment is refunded successfully
    /// Operation on maker coin from taker swap side
    /// Currently lightning specific
    async fn on_taker_payment_refund_success(&self, _maker_payment: &[u8]) -> RefundResult<()> { Ok(()) }

    /// Performs an action on Taker coin payment just before the Maker Swap payment refund begins
    /// Operation on taker coin from maker swap side
    /// Currently lightning specific
    async fn on_maker_payment_refund_start(&self, _taker_payment: &[u8]) -> RefundResult<()> { Ok(()) }

    /// Performs an action on Taker coin payment after the Maker Swap payment is refunded successfully
    /// Operation on taker coin from maker swap side
    /// Currently lightning specific
    async fn on_maker_payment_refund_success(&self, _taker_payment: &[u8]) -> RefundResult<()> { Ok(()) }
}

#[async_trait]
pub trait WatcherOps {
    fn send_maker_payment_spend_preimage(&self, _input: SendMakerPaymentSpendPreimageInput) -> TransactionFut {
        Box::new(
            futures::future::ready(Err(TransactionErr::Plain(
                "send_maker_payment_spend_preimage is not implemented".to_string(),
            )))
            .compat(),
        )
    }

    fn send_taker_payment_refund_preimage(&self, _watcher_refunds_payment_args: RefundPaymentArgs) -> TransactionFut {
        Box::new(
            futures::future::ready(Err(TransactionErr::Plain(
                "send_taker_payment_refund_preimage is not implemented".to_string(),
            )))
            .compat(),
        )
    }

    fn create_taker_payment_refund_preimage(
        &self,
        _taker_payment_tx: &[u8],
        _time_lock: u64,
        _maker_pub: &[u8],
        _secret_hash: &[u8],
        _swap_contract_address: &Option<BytesJson>,
        _swap_unique_data: &[u8],
    ) -> TransactionFut {
        Box::new(
            futures::future::ready(Err(TransactionErr::Plain(
                "create_taker_payment_refund_preimage is not implemented".to_string(),
            )))
            .compat(),
        )
    }

    fn create_maker_payment_spend_preimage(
        &self,
        _maker_payment_tx: &[u8],
        _time_lock: u64,
        _maker_pub: &[u8],
        _secret_hash: &[u8],
        _swap_unique_data: &[u8],
    ) -> TransactionFut {
        Box::new(
            futures::future::ready(Err(TransactionErr::Plain(
                "create_maker_payment_spend_preimage is not implemented".to_string(),
            )))
            .compat(),
        )
    }

    fn watcher_validate_taker_fee(&self, _input: WatcherValidateTakerFeeInput) -> ValidatePaymentFut<()> {
        Box::new(
            futures::future::ready(MmError::err(ValidatePaymentError::InternalError(
                "watcher_validate_taker_fee is not implemented".to_string(),
            )))
            .compat(),
        )
    }

    fn watcher_validate_taker_payment(&self, _input: WatcherValidatePaymentInput) -> ValidatePaymentFut<()> {
        Box::new(
            futures::future::ready(MmError::err(ValidatePaymentError::InternalError(
                "watcher_validate_taker_payment is not implemented".to_string(),
            )))
            .compat(),
        )
    }

    fn taker_validates_payment_spend_or_refund(&self, _input: ValidateWatcherSpendInput) -> ValidatePaymentFut<()> {
        Box::new(
            futures::future::ready(MmError::err(ValidatePaymentError::InternalError(
                "taker_validates_payment_spend_or_refund is not implemented".to_string(),
            )))
            .compat(),
        )
    }

    async fn watcher_search_for_swap_tx_spend(
        &self,
        _input: WatcherSearchForSwapTxSpendInput<'_>,
    ) -> Result<Option<FoundSwapTxSpend>, String> {
        Err("watcher_search_for_swap_tx_spend is not implemented".to_string())
    }

    async fn get_taker_watcher_reward(
        &self,
        _other_coin: &MmCoinEnum,
        _coin_amount: Option<BigDecimal>,
        _other_coin_amount: Option<BigDecimal>,
        _reward_amount: Option<BigDecimal>,
        _wait_until: u64,
    ) -> Result<WatcherReward, MmError<WatcherRewardError>> {
        Err(WatcherRewardError::InternalError(
            "get_taker_watcher_reward is not implemented".to_string(),
        ))?
    }

    async fn get_maker_watcher_reward(
        &self,
        _other_coin: &MmCoinEnum,
        _reward_amount: Option<BigDecimal>,
        _wait_until: u64,
    ) -> Result<Option<WatcherReward>, MmError<WatcherRewardError>> {
        Err(WatcherRewardError::InternalError(
            "get_maker_watcher_reward is not implemented".to_string(),
        ))?
    }
}

/// Helper struct wrapping arguments for [TakerCoinSwapOpsV2::send_taker_funding]
pub struct SendTakerFundingArgs<'a> {
    /// For UTXO-based coins, the taker can refund the funding after this timestamp if the maker hasn't claimed it.
    /// For smart contracts, the taker can refund the payment after this timestamp if the maker hasn't pre-approved the transaction.
    /// This field is additionally used to wait for confirmations of ERC20 approval transaction.
    pub funding_time_lock: u64,
    /// For smart contracts, the taker can refund the payment after this timestamp if the maker hasn't claimed it by revealing their secret.
    pub payment_time_lock: u64,
    /// The hash of the secret generated by the taker, needed for immediate refund
    pub taker_secret_hash: &'a [u8],
    /// The hash of the secret generated by the maker, needed to spend the payment
    pub maker_secret_hash: &'a [u8],
    /// Maker's pubkey
    pub maker_pub: &'a [u8],
    /// DEX fee
    pub dex_fee: &'a DexFee,
    /// Additional reward for maker (premium)
    pub premium_amount: BigDecimal,
    /// Actual volume of taker's payment
    pub trading_amount: BigDecimal,
    /// Unique data of specific swap
    pub swap_unique_data: &'a [u8],
}

/// Helper struct wrapping arguments for [TakerCoinSwapOpsV2::refund_taker_funding_secret]
pub struct RefundFundingSecretArgs<'a, Coin: ParseCoinAssocTypes + ?Sized> {
    pub funding_tx: &'a Coin::Tx,
    pub funding_time_lock: u64,
    pub payment_time_lock: u64,
    pub maker_pubkey: &'a Coin::Pubkey,
    pub taker_secret: &'a [u8; 32],
    pub taker_secret_hash: &'a [u8],
    pub maker_secret_hash: &'a [u8],
    pub dex_fee: &'a DexFee,
    /// Additional reward for maker (premium)
    pub premium_amount: BigDecimal,
    /// Actual volume of taker's payment
    pub trading_amount: BigDecimal,
    pub swap_unique_data: &'a [u8],
    pub watcher_reward: bool,
}

/// Helper struct wrapping arguments for [TakerCoinSwapOpsV2::gen_taker_funding_spend_preimage]
pub struct GenTakerFundingSpendArgs<'a, Coin: ParseCoinAssocTypes + ?Sized> {
    /// Taker payment transaction serialized to raw bytes
    pub funding_tx: &'a Coin::Tx,
    /// Maker's pubkey
    pub maker_pub: &'a Coin::Pubkey,
    /// Taker's pubkey
    pub taker_pub: &'a Coin::Pubkey,
    /// Timelock of the funding tx
    pub funding_time_lock: u64,
    /// The hash of the secret generated by taker
    pub taker_secret_hash: &'a [u8],
    /// Timelock of the taker payment
    pub taker_payment_time_lock: u64,
    /// The hash of the secret generated by maker
    pub maker_secret_hash: &'a [u8],
}

/// Helper struct wrapping arguments for [TakerCoinSwapOpsV2::validate_taker_funding]
pub struct ValidateTakerFundingArgs<'a, Coin: ParseCoinAssocTypes + ?Sized> {
    /// Taker funding transaction
    pub funding_tx: &'a Coin::Tx,
    /// In EVM case: The timestamp after which the taker can refund the funding transaction if the taker hasn't pre-approved the transaction
    /// In UTXO case: Taker will be able to refund the payment after this timestamp
    pub funding_time_lock: u64,
    /// In EVM case: The timestamp after which the taker can refund the payment transaction if the maker hasn't claimed it by revealing their secret.
    /// UTXO doesn't use it
    pub payment_time_lock: u64,
    /// The hash of the secret generated by taker
    pub taker_secret_hash: &'a [u8],
    /// The hash of the secret generated by maker
    pub maker_secret_hash: &'a [u8],
    /// Taker's pubkey
    pub taker_pub: &'a Coin::Pubkey,
    /// DEX fee amount
    pub dex_fee: &'a DexFee,
    /// Additional reward for maker (premium)
    pub premium_amount: BigDecimal,
    /// Actual volume of taker's payment
    pub trading_amount: BigDecimal,
    /// Unique data of specific swap
    pub swap_unique_data: &'a [u8],
}

/// Helper struct wrapping arguments for taker payment's spend generation, used in
/// [TakerCoinSwapOpsV2::gen_taker_payment_spend_preimage], [TakerCoinSwapOpsV2::validate_taker_payment_spend_preimage] and
/// [TakerCoinSwapOpsV2::sign_and_broadcast_taker_payment_spend]
pub struct GenTakerPaymentSpendArgs<'a, Coin: ParseCoinAssocTypes + ?Sized> {
    /// Taker payment transaction serialized to raw bytes
    pub taker_tx: &'a Coin::Tx,
    /// Taker will be able to refund the payment after this timestamp
    pub time_lock: u64,
    /// The hash of the secret generated by maker
    pub maker_secret_hash: &'a [u8],
    /// Maker's pubkey
    pub maker_pub: &'a Coin::Pubkey,
    /// Maker's address
    pub maker_address: &'a Coin::Address,
    /// Taker's pubkey
    pub taker_pub: &'a Coin::Pubkey,
    /// DEX fee
    pub dex_fee: &'a DexFee,
    /// Additional reward for maker (premium)
    pub premium_amount: BigDecimal,
    /// Actual volume of taker's payment
    pub trading_amount: BigDecimal,
}

/// Taker payment spend preimage with taker's signature
pub struct TxPreimageWithSig<Coin: ParseCoinAssocTypes + ?Sized> {
    /// The preimage, might be () for certain coin types (only signature might be used)
    pub preimage: Coin::Preimage,
    /// Taker's signature
    pub signature: Coin::Sig,
}

/// Enum covering error cases that can happen during transaction preimage generation.
#[derive(Debug, Display)]
pub enum TxGenError {
    /// RPC error
    Rpc(String),
    /// Error during conversion of BigDecimal amount to coin's specific monetary units (satoshis, wei, etc.).
    NumConversion(String),
    /// Problem with tx preimage signing.
    Signing(String),
    /// Legacy error produced by usage of try_s/try_fus and other similar macros.
    Legacy(String),
    /// Input payment timelock overflows the type used by specific coin.
    LocktimeOverflow(String),
    /// Transaction fee is too high
    TxFeeTooHigh(String),
    /// Previous tx is not valid
    PrevTxIsNotValid(String),
    /// Previous tx output value too low
    PrevOutputTooLow(String),
    /// Other errors, can be used to return an error that can happen only in specific coin protocol implementation
    Other(String),
}

impl From<UtxoRpcError> for TxGenError {
    fn from(err: UtxoRpcError) -> Self { TxGenError::Rpc(err.to_string()) }
}

impl From<NumConversError> for TxGenError {
    fn from(err: NumConversError) -> Self { TxGenError::NumConversion(err.to_string()) }
}

impl From<UtxoSignWithKeyPairError> for TxGenError {
    fn from(err: UtxoSignWithKeyPairError) -> Self { TxGenError::Signing(err.to_string()) }
}

/// Enum covering error cases that can happen during swap v2 transaction validation.
#[derive(Debug, Display, EnumFromStringify)]
pub enum ValidateSwapV2TxError {
    /// Payment sent to wrong address or has invalid amount.
    InvalidDestinationOrAmount(String),
    /// Error during conversion of BigDecimal amount to coin's specific monetary units (satoshis, wei, etc.).
    NumConversion(String),
    /// RPC error.
    #[from_stringify("web3::Error")]
    Rpc(String),
    /// Serialized tx bytes don't match ones received from coin's RPC.
    #[display(fmt = "Tx bytes {:02x} don't match ones received from rpc {:02x}", actual, from_rpc)]
    TxBytesMismatch {
        from_rpc: BytesJson,
        actual: BytesJson,
    },
    /// Provided transaction doesn't have output with specific index
    TxLacksOfOutputs,
    /// Indicates that overflow occurred, either while calculating a total payment or converting the timelock.
    Overflow(String),
    /// Internal error
    #[from_stringify("ethabi::Error", "TryFromSliceError")]
    Internal(String),
    /// Payment transaction is in unexpected state. E.g., `Uninitialized` instead of `PaymentSent` for ETH payment.
    UnexpectedPaymentState(String),
    /// Payment transaction doesn't exist on-chain.
    TxDoesNotExist(String),
    /// Transaction has wrong properties, for example, it has been sent to a wrong address.
    WrongPaymentTx(String),
    ProtocolNotSupported(String),
    InvalidData(String),
}

impl From<NumConversError> for ValidateSwapV2TxError {
    fn from(err: NumConversError) -> Self { ValidateSwapV2TxError::NumConversion(err.to_string()) }
}

impl From<UtxoRpcError> for ValidateSwapV2TxError {
    fn from(err: UtxoRpcError) -> Self { ValidateSwapV2TxError::Rpc(err.to_string()) }
}

impl From<ValidatePaymentV2Err> for ValidateSwapV2TxError {
    fn from(err: ValidatePaymentV2Err) -> Self {
        match err {
            ValidatePaymentV2Err::WrongPaymentTx(e) => ValidateSwapV2TxError::WrongPaymentTx(e),
        }
    }
}

impl From<PrepareTxDataError> for ValidateSwapV2TxError {
    fn from(err: PrepareTxDataError) -> Self {
        match err {
            PrepareTxDataError::ABIError(e) | PrepareTxDataError::Internal(e) => ValidateSwapV2TxError::Internal(e),
            PrepareTxDataError::InvalidData(e) => ValidateSwapV2TxError::InvalidData(e),
        }
    }
}

/// Enum covering error cases that can happen during taker funding spend preimage validation.
#[derive(Debug, Display, EnumFromStringify)]
pub enum ValidateTakerFundingSpendPreimageError {
    /// Funding tx has no outputs
    FundingTxNoOutputs,
    /// Actual preimage fee is either too high or too small
    UnexpectedPreimageFee(String),
    /// Error during signature deserialization.
    InvalidMakerSignature,
    /// Error during preimage comparison to an expected one.
    InvalidPreimage(String),
    /// Error during taker's signature check.
    #[from_stringify("UtxoSignWithKeyPairError")]
    SignatureVerificationFailure(String),
    /// Error during generation of an expected preimage.
    TxGenError(String),
    /// Input payment timelock overflows the type used by specific coin.
    LocktimeOverflow(String),
    /// Coin's RPC error
    #[from_stringify("UtxoRpcError")]
    Rpc(String),
}

impl From<TxGenError> for ValidateTakerFundingSpendPreimageError {
    fn from(err: TxGenError) -> Self { ValidateTakerFundingSpendPreimageError::TxGenError(format!("{:?}", err)) }
}

/// Enum covering error cases that can happen during taker payment spend preimage validation.
#[derive(Debug, Display, EnumFromStringify)]
pub enum ValidateTakerPaymentSpendPreimageError {
    /// Error during signature deserialization.
    InvalidTakerSignature,
    /// Error during preimage comparison to an expected one.
    InvalidPreimage(String),
    /// Error during taker's signature check.
    #[from_stringify("UtxoSignWithKeyPairError")]
    SignatureVerificationFailure(String),
    /// Error during generation of an expected preimage.
    TxGenError(String),
    /// Input payment timelock overflows the type used by specific coin.
    LocktimeOverflow(String),
}

impl From<TxGenError> for ValidateTakerPaymentSpendPreimageError {
    fn from(err: TxGenError) -> Self { ValidateTakerPaymentSpendPreimageError::TxGenError(format!("{:?}", err)) }
}

/// Helper trait used for various types serialization to bytes
pub trait ToBytes {
    fn to_bytes(&self) -> Vec<u8>;
}

/// Defines associated types specific to each coin (Pubkey, Address, etc.)
#[async_trait]
pub trait ParseCoinAssocTypes {
    type Address: Send + Sync + fmt::Display + AddrToString;
    type AddressParseError: fmt::Debug + Send + fmt::Display;
    type Pubkey: ToBytes + Send + Sync;
    type PubkeyParseError: fmt::Debug + Send + fmt::Display;
    type Tx: Transaction + Send + Sync;
    type TxParseError: fmt::Debug + Send + fmt::Display;
    type Preimage: ToBytes + Send + Sync;
    type PreimageParseError: fmt::Debug + Send + fmt::Display;
    type Sig: ToBytes + Send + Sync;
    type SigParseError: fmt::Debug + Send + fmt::Display;

    async fn my_addr(&self) -> Self::Address;

    fn parse_address(&self, address: &str) -> Result<Self::Address, Self::AddressParseError>;

    fn parse_pubkey(&self, pubkey: &[u8]) -> Result<Self::Pubkey, Self::PubkeyParseError>;

    fn parse_tx(&self, tx: &[u8]) -> Result<Self::Tx, Self::TxParseError>;

    fn parse_preimage(&self, tx: &[u8]) -> Result<Self::Preimage, Self::PreimageParseError>;

    fn parse_signature(&self, sig: &[u8]) -> Result<Self::Sig, Self::SigParseError>;
}

/// Defines associated types specific to Non-Fungible Tokens (Token Address, Token Id, etc.)
pub trait ParseNftAssocTypes {
    type ContractAddress: Send + Sync + fmt::Display;
    type TokenId: ToBytes + Send + Sync;
    type ContractType: ToBytes + Send + Sync;
    type NftAssocTypesError: fmt::Debug + Send + fmt::Display;

    fn parse_contract_address(
        &self,
        contract_address: &[u8],
    ) -> Result<Self::ContractAddress, Self::NftAssocTypesError>;

    fn parse_token_id(&self, token_id: &[u8]) -> Result<Self::TokenId, Self::NftAssocTypesError>;

    fn parse_contract_type(&self, contract_type: &[u8]) -> Result<Self::ContractType, Self::NftAssocTypesError>;
}

pub struct SendMakerPaymentArgs<'a, Coin: ParseCoinAssocTypes + ?Sized> {
    /// Maker will be able to refund the payment after this timestamp
    pub time_lock: u64,
    /// The hash of the secret generated by taker, this is used for immediate refund
    pub taker_secret_hash: &'a [u8],
    /// The hash of the secret generated by maker, taker needs it to spend the payment
    pub maker_secret_hash: &'a [u8],
    /// Payment amount
    pub amount: BigDecimal,
    /// Taker's HTLC pubkey
    pub taker_pub: &'a Coin::Pubkey,
    /// Unique data of specific swap
    pub swap_unique_data: &'a [u8],
}

/// Structure representing necessary NFT info for Swap
pub struct NftSwapInfo<'a, Coin: ParseNftAssocTypes + ?Sized> {
    /// The address of the NFT token
    pub token_address: &'a Coin::ContractAddress,
    /// The ID of the NFT token.
    pub token_id: &'a [u8],
    /// The type of smart contract that governs this NFT
    pub contract_type: &'a Coin::ContractType,
}

pub struct SendNftMakerPaymentArgs<'a, Coin: ParseCoinAssocTypes + ParseNftAssocTypes + ?Sized> {
    /// Maker will be able to refund the payment after this timestamp
    pub time_lock: u64,
    /// The hash of the secret generated by taker, this is used for immediate refund
    pub taker_secret_hash: &'a [u8],
    /// The hash of the secret generated by maker, taker needs it to spend the payment
    pub maker_secret_hash: &'a [u8],
    /// Payment amount
    pub amount: BigDecimal,
    /// Taker's HTLC pubkey
    pub taker_pub: &'a Coin::Pubkey,
    /// Unique data of specific swap
    pub swap_unique_data: &'a [u8],
    /// Structure representing necessary NFT info for Swap
    pub nft_swap_info: &'a NftSwapInfo<'a, Coin>,
}

pub struct ValidateMakerPaymentArgs<'a, Coin: ParseCoinAssocTypes + ?Sized> {
    /// Maker payment tx
    pub maker_payment_tx: &'a Coin::Tx,
    /// Maker will be able to refund the payment after this timestamp
    pub time_lock: u64,
    /// The hash of the secret generated by taker, this is used for immediate refund
    pub taker_secret_hash: &'a [u8],
    /// The hash of the secret generated by maker, taker needs it to spend the payment
    pub maker_secret_hash: &'a [u8],
    /// Payment amount
    pub amount: BigDecimal,
    /// Maker's HTLC pubkey
    pub maker_pub: &'a Coin::Pubkey,
    /// Unique data of specific swap
    pub swap_unique_data: &'a [u8],
}

pub struct ValidateNftMakerPaymentArgs<'a, Coin: ParseCoinAssocTypes + ParseNftAssocTypes + ?Sized> {
    /// Maker payment tx
    pub maker_payment_tx: &'a Coin::Tx,
    /// Maker will be able to refund the payment after this timestamp
    pub time_lock: u64,
    /// The hash of the secret generated by taker, this is used for immediate refund
    pub taker_secret_hash: &'a [u8],
    /// The hash of the secret generated by maker, taker needs it to spend the payment
    pub maker_secret_hash: &'a [u8],
    /// Payment amount
    pub amount: BigDecimal,
    /// Taker's HTLC pubkey
    pub taker_pub: &'a Coin::Pubkey,
    /// Maker's HTLC pubkey
    pub maker_pub: &'a Coin::Pubkey,
    /// Unique data of specific swap
    pub swap_unique_data: &'a [u8],
    /// Structure representing necessary NFT info for Swap
    pub nft_swap_info: &'a NftSwapInfo<'a, Coin>,
}

pub struct RefundMakerPaymentSecretArgs<'a, Coin: ParseCoinAssocTypes + ?Sized> {
    /// Maker payment tx
    pub maker_payment_tx: &'a Coin::Tx,
    /// Maker will be able to refund the payment after this timestamp
    pub time_lock: u64,
    /// The hash of the secret generated by taker, this is used for immediate refund
    pub taker_secret_hash: &'a [u8],
    /// The hash of the secret generated by maker, taker needs it to spend the payment
    pub maker_secret_hash: &'a [u8],
    /// Taker's secret
    pub taker_secret: &'a [u8; 32],
    /// Taker's HTLC pubkey
    pub taker_pub: &'a Coin::Pubkey,
    /// Unique data of specific swap
    pub swap_unique_data: &'a [u8],
    pub amount: BigDecimal,
}

/// Common refund NFT Maker Payment structure for [MakerNftSwapOpsV2::refund_nft_maker_payment_v2_timelock] and
/// [MakerNftSwapOpsV2::refund_nft_maker_payment_v2_secret] methods
pub struct RefundNftMakerPaymentArgs<'a, Coin: ParseCoinAssocTypes + ParseNftAssocTypes + ?Sized> {
    /// Maker payment tx
    pub maker_payment_tx: &'a Coin::Tx,
    /// The hash of the secret generated by taker, this is used for immediate refund
    pub taker_secret_hash: &'a [u8],
    /// The hash of the secret generated by maker, taker needs it to spend the payment
    pub maker_secret_hash: &'a [u8],
    /// Taker's secret
    pub taker_secret: &'a [u8],
    /// Unique data of specific swap
    pub swap_unique_data: &'a [u8],
    /// The type of smart contract that governs this NFT
    pub contract_type: &'a Coin::ContractType,
}

pub struct SpendMakerPaymentArgs<'a, Coin: ParseCoinAssocTypes + ?Sized> {
    /// Maker payment tx
    pub maker_payment_tx: &'a Coin::Tx,
    /// Maker will be able to refund the payment after this timestamp
    pub time_lock: u64,
    /// The hash of the secret generated by taker, this is used for immediate refund
    pub taker_secret_hash: &'a [u8],
    /// The hash of the secret generated by maker, taker needs it to spend the payment
    pub maker_secret_hash: &'a [u8],
    /// The secret generated by maker, revealed when maker spends taker's payment
    pub maker_secret: [u8; 32],
    /// Maker's HTLC pubkey
    pub maker_pub: &'a Coin::Pubkey,
    /// Unique data of specific swap
    pub swap_unique_data: &'a [u8],
    pub amount: BigDecimal,
}

pub struct SpendNftMakerPaymentArgs<'a, Coin: ParseCoinAssocTypes + ParseNftAssocTypes + ?Sized> {
    /// Maker payment tx
    pub maker_payment_tx: &'a Coin::Tx,
    /// The hash of the secret generated by taker, this is used for immediate refund
    pub taker_secret_hash: &'a [u8],
    /// The hash of the secret generated by maker, taker needs it to spend the payment
    pub maker_secret_hash: &'a [u8],
    /// The secret generated by maker, revealed when maker spends taker's payment
    pub maker_secret: &'a [u8],
    /// Maker's HTLC pubkey
    pub maker_pub: &'a Coin::Pubkey,
    /// Unique data of specific swap
    pub swap_unique_data: &'a [u8],
    /// The type of smart contract that governs this NFT
    pub contract_type: &'a Coin::ContractType,
}

/// Operations specific to maker coin in [Trading Protocol Upgrade implementation](https://github.com/KomodoPlatform/komodo-defi-framework/issues/1895)
#[async_trait]
pub trait MakerCoinSwapOpsV2: ParseCoinAssocTypes + CommonSwapOpsV2 + Send + Sync + 'static {
    /// Generate and broadcast maker payment transaction
    async fn send_maker_payment_v2(&self, args: SendMakerPaymentArgs<'_, Self>) -> Result<Self::Tx, TransactionErr>;

    /// Validate maker payment transaction
    async fn validate_maker_payment_v2(&self, args: ValidateMakerPaymentArgs<'_, Self>) -> ValidatePaymentResult<()>;

    /// Refund maker payment transaction using timelock path
    async fn refund_maker_payment_v2_timelock(
        &self,
        args: RefundMakerPaymentTimelockArgs<'_>,
    ) -> Result<Self::Tx, TransactionErr>;

    /// Refund maker payment transaction using immediate refund path
    async fn refund_maker_payment_v2_secret(
        &self,
        args: RefundMakerPaymentSecretArgs<'_, Self>,
    ) -> Result<Self::Tx, TransactionErr>;

    /// Spend maker payment transaction
    async fn spend_maker_payment_v2(&self, args: SpendMakerPaymentArgs<'_, Self>) -> Result<Self::Tx, TransactionErr>;
}

#[async_trait]
pub trait MakerNftSwapOpsV2: ParseCoinAssocTypes + ParseNftAssocTypes + Send + Sync + 'static {
    async fn send_nft_maker_payment_v2(
        &self,
        args: SendNftMakerPaymentArgs<'_, Self>,
    ) -> Result<Self::Tx, TransactionErr>;

    /// Validate NFT maker payment transaction
    async fn validate_nft_maker_payment_v2(
        &self,
        args: ValidateNftMakerPaymentArgs<'_, Self>,
    ) -> ValidatePaymentResult<()>;

    /// Spend NFT maker payment transaction
    async fn spend_nft_maker_payment_v2(
        &self,
        args: SpendNftMakerPaymentArgs<'_, Self>,
    ) -> Result<Self::Tx, TransactionErr>;

    /// Refund NFT maker payment transaction using timelock path
    async fn refund_nft_maker_payment_v2_timelock(
        &self,
        args: RefundNftMakerPaymentArgs<'_, Self>,
    ) -> Result<Self::Tx, TransactionErr>;

    /// Refund NFT maker payment transaction using immediate refund path
    async fn refund_nft_maker_payment_v2_secret(
        &self,
        args: RefundNftMakerPaymentArgs<'_, Self>,
    ) -> Result<Self::Tx, TransactionErr>;
}

/// Enum representing errors that can occur while waiting for taker payment spend.
#[derive(Display, Debug, EnumFromStringify)]
pub enum FindPaymentSpendError {
    /// Timeout error variant, indicating that the wait for taker payment spend has timed out.
    #[display(
        fmt = "Timed out waiting for taker payment spend, wait_until {}, now {}",
        wait_until,
        now
    )]
    Timeout {
        /// The timestamp until which the wait was expected to complete.
        wait_until: u64,
        /// The current timestamp when the timeout occurred.
        now: u64,
    },
    /// Invalid input transaction error variant, containing additional information about the error.
    InvalidInputTx(String),
    #[from_stringify("TryFromSliceError")]
    Internal(String),
    #[from_stringify("ethabi::Error")]
    #[display(fmt = "ABI error: {}", _0)]
    ABIError(String),
    InvalidData(String),
    Transport(String),
}

impl From<WaitForOutputSpendErr> for FindPaymentSpendError {
    fn from(err: WaitForOutputSpendErr) -> Self {
        match err {
            WaitForOutputSpendErr::Timeout { wait_until, now } => FindPaymentSpendError::Timeout { wait_until, now },
            WaitForOutputSpendErr::NoOutputWithIndex(index) => {
                FindPaymentSpendError::InvalidInputTx(format!("Tx doesn't have output with index {}", index))
            },
        }
    }
}

impl From<PrepareTxDataError> for FindPaymentSpendError {
    fn from(e: PrepareTxDataError) -> Self {
        match e {
            PrepareTxDataError::ABIError(e) => Self::ABIError(e),
            PrepareTxDataError::Internal(e) => Self::Internal(e),
            PrepareTxDataError::InvalidData(e) => Self::InvalidData(e),
        }
    }
}

/// Enum representing different ways a funding transaction can be spent.
///
/// This enum is generic over types that implement the `ParseCoinAssocTypes` trait.
pub enum FundingTxSpend<T: ParseCoinAssocTypes + ?Sized> {
    /// Variant indicating that the funding transaction has been spent through a timelock path.
    RefundedTimelock(T::Tx),
    /// Variant indicating that the funding transaction has been spent by revealing a taker's secret (immediate refund path).
    RefundedSecret {
        /// The spending transaction.
        tx: T::Tx,
        /// The taker's secret value revealed in the spending transaction.
        secret: [u8; 32],
    },
    /// Variant indicating that the funds from the funding transaction have been transferred
    /// to the taker's payment transaction.
    TransferredToTakerPayment(T::Tx),
}

impl<T: ParseCoinAssocTypes + ?Sized> fmt::Debug for FundingTxSpend<T> {
    fn fmt(&self, f: &mut fmt::Formatter<'_>) -> fmt::Result {
        match self {
            FundingTxSpend::RefundedTimelock(tx) => {
                write!(f, "RefundedTimelock({:?})", tx)
            },
            FundingTxSpend::RefundedSecret { tx, secret: _ } => {
                write!(f, "RefundedSecret {{ tx: {:?} }}", tx)
            },
            FundingTxSpend::TransferredToTakerPayment(tx) => {
                write!(f, "TransferredToTakerPayment({:?})", tx)
            },
        }
    }
}

/// Enum representing errors that can occur during the search for funding spend.
#[derive(Debug, EnumFromStringify)]
pub enum SearchForFundingSpendErr {
    /// Variant indicating an invalid input transaction error with additional information.
    InvalidInputTx(String),
    /// Variant indicating a failure to process the spending transaction with additional details.
    FailedToProcessSpendTx(String),
    /// Variant indicating a coin's RPC error with additional information.
    Rpc(String),
    /// Variant indicating an error during conversion of the `from_block` argument with associated `TryFromIntError`.
    FromBlockConversionErr(TryFromIntError),
    #[from_stringify("ethabi::Error")]
    Internal(String),
}

/// Operations specific to taker coin in [Trading Protocol Upgrade implementation](https://github.com/KomodoPlatform/komodo-defi-framework/issues/1895)
#[async_trait]
pub trait TakerCoinSwapOpsV2: ParseCoinAssocTypes + CommonSwapOpsV2 + Send + Sync + 'static {
    /// Generate and broadcast taker funding transaction that includes dex fee, maker premium and actual trading volume.
    /// Funding tx can be reclaimed immediately if maker back-outs (doesn't send maker payment)
    async fn send_taker_funding(&self, args: SendTakerFundingArgs<'_>) -> Result<Self::Tx, TransactionErr>;

    /// Validates taker funding transaction.
    async fn validate_taker_funding(&self, args: ValidateTakerFundingArgs<'_, Self>) -> ValidateSwapV2TxResult;

    /// Refunds taker funding transaction using time-locked path without secret reveal.
    async fn refund_taker_funding_timelock(&self, args: RefundTakerPaymentArgs<'_>)
        -> Result<Self::Tx, TransactionErr>;

    /// Reclaims taker funding transaction using immediate refund path with secret reveal.
    async fn refund_taker_funding_secret(
        &self,
        args: RefundFundingSecretArgs<'_, Self>,
    ) -> Result<Self::Tx, TransactionErr>;

    /// Looks for taker funding transaction spend and detects path used
    async fn search_for_taker_funding_spend(
        &self,
        tx: &Self::Tx,
        from_block: u64,
        secret_hash: &[u8],
    ) -> Result<Option<FundingTxSpend<Self>>, SearchForFundingSpendErr>;

    /// Generates and signs a preimage spending funding tx to the combined taker payment
    async fn gen_taker_funding_spend_preimage(
        &self,
        args: &GenTakerFundingSpendArgs<'_, Self>,
        swap_unique_data: &[u8],
    ) -> GenPreimageResult<Self>;

    /// Validates taker funding spend preimage generated and signed by maker
    async fn validate_taker_funding_spend_preimage(
        &self,
        gen_args: &GenTakerFundingSpendArgs<'_, Self>,
        preimage: &TxPreimageWithSig<Self>,
    ) -> ValidateTakerFundingSpendPreimageResult;

    /// Sign and send a spending funding tx to the combined taker payment
    async fn sign_and_send_taker_funding_spend(
        &self,
        preimage: &TxPreimageWithSig<Self>,
        args: &GenTakerFundingSpendArgs<'_, Self>,
        swap_unique_data: &[u8],
    ) -> Result<Self::Tx, TransactionErr>;

    /// Refunds taker payment transaction.
    async fn refund_combined_taker_payment(&self, args: RefundTakerPaymentArgs<'_>)
        -> Result<Self::Tx, TransactionErr>;

    /// A bool flag that allows skipping the generation and P2P message broadcasting of `TakerPaymentSpendPreimage` on the Taker side,
    /// as well as its reception and validation on the Maker side.
    /// This is typically used for coins that rely on smart contracts.
    fn skip_taker_payment_spend_preimage(&self) -> bool { false }

    /// Generates and signs taker payment spend preimage. The preimage and signature should be
    /// shared with maker to proceed with protocol execution.
    async fn gen_taker_payment_spend_preimage(
        &self,
        args: &GenTakerPaymentSpendArgs<'_, Self>,
        swap_unique_data: &[u8],
    ) -> GenPreimageResult<Self>;

    /// Validate taker payment spend preimage on maker's side.
    async fn validate_taker_payment_spend_preimage(
        &self,
        gen_args: &GenTakerPaymentSpendArgs<'_, Self>,
        preimage: &TxPreimageWithSig<Self>,
    ) -> ValidateTakerPaymentSpendPreimageResult;

    /// Sign and broadcast taker payment spend on maker's side.
    async fn sign_and_broadcast_taker_payment_spend(
        &self,
        preimage: Option<&TxPreimageWithSig<Self>>,
        gen_args: &GenTakerPaymentSpendArgs<'_, Self>,
        secret: &[u8],
        swap_unique_data: &[u8],
    ) -> Result<Self::Tx, TransactionErr>;

    /// Wait until taker payment spend transaction is found on-chain
    async fn find_taker_payment_spend_tx(
        &self,
        taker_payment: &Self::Tx,
        from_block: u64,
        wait_until: u64,
    ) -> MmResult<Self::Tx, FindPaymentSpendError>;

    async fn extract_secret_v2(&self, secret_hash: &[u8], spend_tx: &Self::Tx) -> Result<[u8; 32], String>;
}

#[async_trait]
pub trait CommonSwapOpsV2: ParseCoinAssocTypes + Send + Sync + 'static {
    /// Derives an HTLC key-pair and returns a public key corresponding to that key.
    fn derive_htlc_pubkey_v2(&self, swap_unique_data: &[u8]) -> Self::Pubkey;

    fn derive_htlc_pubkey_v2_bytes(&self, swap_unique_data: &[u8]) -> Vec<u8>;

    /// Returns taker pubkey for non-private coins, for dex fee calculation
    fn taker_pubkey_bytes(&self) -> Option<Vec<u8>>;
}

/// Operations that coins have independently from the MarketMaker.
/// That is, things implemented by the coin wallets or public coin services.
#[async_trait]
pub trait MarketCoinOps {
    fn ticker(&self) -> &str;

    fn my_address(&self) -> MmResult<String, MyAddressError>;

    async fn get_public_key(&self) -> Result<String, MmError<UnexpectedDerivationMethod>>;

    fn sign_message_hash(&self, _message: &str) -> Option<[u8; 32]>;

    fn sign_message(&self, _message: &str) -> SignatureResult<String>;

    fn verify_message(&self, _signature: &str, _message: &str, _address: &str) -> VerificationResult<bool>;

    fn get_non_zero_balance(&self) -> NonZeroBalanceFut<MmNumber> {
        let closure = |spendable: BigDecimal| {
            if spendable.is_zero() {
                return MmError::err(GetNonZeroBalance::BalanceIsZero);
            }
            Ok(MmNumber::from(spendable))
        };
        Box::new(self.my_spendable_balance().map_err(From::from).and_then(closure))
    }

    fn my_balance(&self) -> BalanceFut<CoinBalance>;

    fn my_spendable_balance(&self) -> BalanceFut<BigDecimal> {
        Box::new(self.my_balance().map(|CoinBalance { spendable, .. }| spendable))
    }

    /// Base coin balance for tokens, e.g. ETH balance in ERC20 case
    fn base_coin_balance(&self) -> BalanceFut<BigDecimal>;

    fn platform_ticker(&self) -> &str;

    /// Receives raw transaction bytes in hexadecimal format as input and returns tx hash in hexadecimal format
    fn send_raw_tx(&self, tx: &str) -> Box<dyn Future<Item = String, Error = String> + Send>;

    /// Receives raw transaction bytes as input and returns tx hash in hexadecimal format
    fn send_raw_tx_bytes(&self, tx: &[u8]) -> Box<dyn Future<Item = String, Error = String> + Send>;

    /// Signs raw utxo transaction in hexadecimal format as input and returns signed transaction in hexadecimal format
    async fn sign_raw_tx(&self, args: &SignRawTransactionRequest) -> RawTransactionResult;

    fn wait_for_confirmations(&self, input: ConfirmPaymentInput) -> Box<dyn Future<Item = (), Error = String> + Send>;

    /// Waits for spending/unlocking of funds locked in a HTLC construction specific to the coin's
    /// chain. Implementation should monitor locked funds (UTXO/contract/etc.) until funds are
    /// spent/unlocked or timeout is reached.
    ///
    /// Returns spending tx/event from mempool/pending state to allow prompt extraction of preimage
    /// secret.
    async fn wait_for_htlc_tx_spend(&self, args: WaitForHTLCTxSpendArgs<'_>) -> TransactionResult;

    fn tx_enum_from_bytes(&self, bytes: &[u8]) -> Result<TransactionEnum, MmError<TxMarshalingErr>>;

    fn current_block(&self) -> Box<dyn Future<Item = u64, Error = String> + Send>;

    fn display_priv_key(&self) -> Result<String, String>;

    /// Get the minimum amount to send.
    fn min_tx_amount(&self) -> BigDecimal;

    /// Get the minimum amount to trade.
    fn min_trading_vol(&self) -> MmNumber;

    /// Is privacy coin like zcash or pirate
    fn is_privacy(&self) -> bool { false }

    /// Returns `true` for coins (like KMD) that should use direct DEX fee burning via OP_RETURN.
    fn should_burn_directly(&self) -> bool { false }

    /// Should burn part of dex fee coin
    fn should_burn_dex_fee(&self) -> bool;

    fn is_trezor(&self) -> bool;
}

#[derive(Clone, Debug, Deserialize, PartialEq)]
#[serde(tag = "type")]
pub enum EthGasLimitOption {
    /// Use this value as gas limit
    Set(u64),
    /// Make MM2 calculate gas limit
    Calc,
}

#[derive(Clone, Debug, Deserialize, PartialEq)]
#[serde(tag = "type")]
pub enum WithdrawFee {
    UtxoFixed {
        amount: BigDecimal,
    },
    UtxoPerKbyte {
        amount: BigDecimal,
    },
    EthGas {
        /// in gwei
        gas_price: BigDecimal,
        gas: u64,
    },
    EthGasEip1559 {
        /// in gwei
        max_priority_fee_per_gas: BigDecimal,
        max_fee_per_gas: BigDecimal,
        gas_option: EthGasLimitOption,
    },
    Qrc20Gas {
        /// in satoshi
        gas_limit: u64,
        gas_price: u64,
    },
    CosmosGas {
        gas_limit: u64,
        gas_price: f64,
    },
}

/// Rename to `GetWithdrawSenderAddresses` when withdraw supports multiple `from` addresses.
#[async_trait]
pub trait GetWithdrawSenderAddress {
    type Address;
    type Pubkey;

    async fn get_withdraw_sender_address(
        &self,
        req: &WithdrawRequest,
    ) -> MmResult<WithdrawSenderAddress<Self::Address, Self::Pubkey>, WithdrawError>;
}

/// TODO: Avoid using a single request structure on every platform.
/// Instead, accept a generic type from withdraw implementations.
/// This way we won't have to update the payload for every platform when
/// one of them requires specific addition.
#[derive(Clone, Default, Deserialize)]
pub struct WithdrawRequest {
    coin: String,
    from: Option<WithdrawFrom>,
    to: String,
    #[serde(default)]
    amount: BigDecimal,
    #[serde(default)]
    max: bool,
    fee: Option<WithdrawFee>,
    memo: Option<String>,
    /// Tendermint specific field used for manually providing the IBC channel IDs.
<<<<<<< HEAD
    ibc_source_channel: Option<String>,
    /// Currently, this flag is used by ETH/ERC20 coins activated with MetaMask/WalletConnect(Some wallets e.g Metamask) **only**.
=======
    ibc_source_channel: Option<ChannelId>,
    /// Currently, this flag is used by ETH/ERC20 coins activated with MetaMask **only**.
    #[cfg(target_arch = "wasm32")]
>>>>>>> b4b7caf8
    #[serde(default)]
    broadcast: bool,
}

#[derive(Debug, Deserialize)]
#[serde(tag = "type")]
pub enum StakingDetails {
    Qtum(QtumDelegationRequest),
    Cosmos(Box<rpc_command::tendermint::staking::DelegationPayload>),
}

#[derive(Deserialize)]
pub struct AddDelegateRequest {
    pub coin: String,
    pub staking_details: StakingDetails,
}

#[derive(Deserialize)]
pub struct RemoveDelegateRequest {
    pub coin: String,
    pub staking_details: Option<StakingDetails>,
}

#[derive(Debug, Deserialize)]
#[serde(tag = "type")]
pub enum ClaimingDetails {
    Cosmos(rpc_command::tendermint::staking::ClaimRewardsPayload),
}

#[derive(Deserialize)]
pub struct ClaimStakingRewardsRequest {
    pub coin: String,
    pub claiming_details: ClaimingDetails,
}

#[derive(Deserialize)]
pub struct DelegationsInfo {
    pub coin: String,
    info_details: DelegationsInfoDetails,
}

#[derive(Debug, Deserialize)]
#[serde(tag = "type")]
pub enum DelegationsInfoDetails {
    Qtum,
    Cosmos(rpc_command::tendermint::staking::SimpleListQuery),
}

#[derive(Deserialize)]
pub struct UndelegationsInfo {
    pub coin: String,
    info_details: UndelegationsInfoDetails,
}

#[derive(Debug, Deserialize)]
#[serde(tag = "type")]
pub enum UndelegationsInfoDetails {
    Cosmos(rpc_command::tendermint::staking::SimpleListQuery),
}

#[derive(Deserialize)]
pub struct ValidatorsInfo {
    pub coin: String,
    info_details: ValidatorsInfoDetails,
}

#[derive(Debug, Deserialize)]
#[serde(tag = "type")]
pub enum ValidatorsInfoDetails {
    Cosmos(rpc_command::tendermint::staking::ValidatorsQuery),
}

#[derive(Serialize, Deserialize)]
pub struct SignatureRequest {
    coin: String,
    message: String,
}

#[derive(Serialize, Deserialize)]
pub struct VerificationRequest {
    coin: String,
    message: String,
    signature: String,
    address: String,
}

impl WithdrawRequest {
    pub fn new_max(coin: String, to: String) -> WithdrawRequest {
        WithdrawRequest {
            coin,
            to,
            max: true,
            ..Default::default()
        }
    }
}

#[derive(Clone, Debug, PartialEq, Serialize, Deserialize)]
#[serde(tag = "type")]
pub enum StakingInfosDetails {
    Qtum(QtumStakingInfosDetails),
}

impl From<QtumStakingInfosDetails> for StakingInfosDetails {
    fn from(qtum_staking_infos: QtumStakingInfosDetails) -> Self { StakingInfosDetails::Qtum(qtum_staking_infos) }
}

#[derive(Clone, Debug, Deserialize, PartialEq, Serialize)]
pub struct StakingInfos {
    pub staking_infos_details: StakingInfosDetails,
}

#[derive(Serialize)]
pub struct SignatureResponse {
    signature: String,
}

#[derive(Serialize)]
pub struct VerificationResponse {
    is_valid: bool,
}

/// Please note that no type should have the same structure as another type,
/// because this enum has the `untagged` deserialization.
#[derive(Clone, Debug, PartialEq, Serialize)]
#[serde(tag = "type")]
pub enum TxFeeDetails {
    Utxo(UtxoFeeDetails),
    Eth(EthTxFeeDetails),
    Qrc20(Qrc20FeeDetails),
    Slp(SlpFeeDetails),
    Tendermint(TendermintFeeDetails),
}

/// Deserialize the TxFeeDetails as an untagged enum.
impl<'de> Deserialize<'de> for TxFeeDetails {
    fn deserialize<D>(deserializer: D) -> Result<Self, <D as Deserializer<'de>>::Error>
    where
        D: Deserializer<'de>,
    {
        #[derive(Deserialize)]
        #[serde(untagged)]
        enum TxFeeDetailsUnTagged {
            Utxo(UtxoFeeDetails),
            Eth(EthTxFeeDetails),
            Qrc20(Qrc20FeeDetails),
            Tendermint(TendermintFeeDetails),
        }

        match Deserialize::deserialize(deserializer)? {
            TxFeeDetailsUnTagged::Utxo(f) => Ok(TxFeeDetails::Utxo(f)),
            TxFeeDetailsUnTagged::Eth(f) => Ok(TxFeeDetails::Eth(f)),
            TxFeeDetailsUnTagged::Qrc20(f) => Ok(TxFeeDetails::Qrc20(f)),
            TxFeeDetailsUnTagged::Tendermint(f) => Ok(TxFeeDetails::Tendermint(f)),
        }
    }
}

impl From<EthTxFeeDetails> for TxFeeDetails {
    fn from(eth_details: EthTxFeeDetails) -> Self { TxFeeDetails::Eth(eth_details) }
}

impl From<UtxoFeeDetails> for TxFeeDetails {
    fn from(utxo_details: UtxoFeeDetails) -> Self { TxFeeDetails::Utxo(utxo_details) }
}

impl From<Qrc20FeeDetails> for TxFeeDetails {
    fn from(qrc20_details: Qrc20FeeDetails) -> Self { TxFeeDetails::Qrc20(qrc20_details) }
}

impl From<TendermintFeeDetails> for TxFeeDetails {
    fn from(tendermint_details: TendermintFeeDetails) -> Self { TxFeeDetails::Tendermint(tendermint_details) }
}

#[derive(Clone, Debug, Deserialize, PartialEq, Serialize)]
pub struct KmdRewardsDetails {
    amount: BigDecimal,
    claimed_by_me: bool,
}

impl KmdRewardsDetails {
    pub fn claimed_by_me(amount: BigDecimal) -> KmdRewardsDetails {
        KmdRewardsDetails {
            amount,
            claimed_by_me: true,
        }
    }
}

#[derive(Default, Clone, Debug, Deserialize, PartialEq, Serialize)]
pub enum TransactionType {
    StakingDelegation,
    RemoveDelegation,
    ClaimDelegationRewards,
    #[default]
    StandardTransfer,
    TokenTransfer(BytesJson),
    FeeForTokenTx,
    CustomTendermintMsg {
        msg_type: CustomTendermintMsgType,
        token_id: Option<BytesJson>,
    },
    NftTransfer,
    TendermintIBCTransfer {
        token_id: Option<BytesJson>,
    },
}

/// Transaction details
#[derive(Clone, Debug, Deserialize, PartialEq, Serialize)]
pub struct TransactionDetails {
    #[serde(flatten)]
    pub tx: TransactionData,
    /// Coins are sent from these addresses
    from: Vec<String>,
    /// Coins are sent to these addresses
    to: Vec<String>,
    /// Total tx amount
    total_amount: BigDecimal,
    /// The amount spent from "my" address
    spent_by_me: BigDecimal,
    /// The amount received by "my" address
    received_by_me: BigDecimal,
    /// Resulting "my" balance change
    my_balance_change: BigDecimal,
    /// Block height
    block_height: u64,
    /// Transaction timestamp
    timestamp: u64,
    /// Every coin can has specific fee details:
    /// In UTXO tx fee is paid with the coin itself (e.g. 1 BTC and 0.0001 BTC fee).
    /// But for ERC20 token transfer fee is paid with another coin: ETH, because it's ETH smart contract function call that requires gas to be burnt.
    fee_details: Option<TxFeeDetails>,
    /// The coin transaction belongs to
    coin: String,
    /// Internal MM2 id used for internal transaction identification, for some coins it might be equal to transaction hash
    internal_id: BytesJson,
    /// Amount of accrued rewards.
    #[serde(skip_serializing_if = "Option::is_none")]
    kmd_rewards: Option<KmdRewardsDetails>,
    /// Type of transactions, default is StandardTransfer
    #[serde(default)]
    transaction_type: TransactionType,
    memo: Option<String>,
}

#[derive(Clone, Debug, Deserialize, PartialEq, Serialize)]
#[serde(untagged)]
pub enum TransactionData {
    Signed {
        /// Raw bytes of signed transaction, this should be sent as is to `send_raw_transaction_bytes` RPC to broadcast the transaction
        tx_hex: BytesJson,
        /// Transaction hash in hexadecimal format
        tx_hash: String,
    },
    /// This can contain entirely different data depending on the platform.
    /// TODO: Perhaps using generics would be more suitable here?
    Unsigned(Json),
}

impl TransactionData {
    pub fn new_signed(tx_hex: BytesJson, tx_hash: String) -> Self { Self::Signed { tx_hex, tx_hash } }

    pub fn new_unsigned(unsigned_tx_data: Json) -> Self { Self::Unsigned(unsigned_tx_data) }

    pub fn tx_hex(&self) -> Option<&BytesJson> {
        match self {
            TransactionData::Signed { tx_hex, .. } => Some(tx_hex),
            TransactionData::Unsigned(_) => None,
        }
    }

    pub fn tx_hash(&self) -> Option<&str> {
        match self {
            TransactionData::Signed { tx_hash, .. } => Some(tx_hash),
            TransactionData::Unsigned(_) => None,
        }
    }
}

#[derive(Clone, Copy, Debug)]
pub struct BlockHeightAndTime {
    height: u64,
    timestamp: u64,
}

impl TransactionDetails {
    /// Whether the transaction details block height should be updated (when tx is confirmed)
    pub fn should_update_block_height(&self) -> bool {
        // checking for std::u64::MAX because there was integer overflow
        // in case of electrum returned -1 so there could be records with MAX confirmations
        self.block_height == 0 || self.block_height == std::u64::MAX
    }

    /// Whether the transaction timestamp should be updated (when tx is confirmed)
    pub fn should_update_timestamp(&self) -> bool {
        // checking for std::u64::MAX because there was integer overflow
        // in case of electrum returned -1 so there could be records with MAX confirmations
        self.timestamp == 0
    }

    pub fn should_update_kmd_rewards(&self) -> bool { self.coin == "KMD" && self.kmd_rewards.is_none() }

    pub fn firo_negative_fee(&self) -> bool {
        match &self.fee_details {
            Some(TxFeeDetails::Utxo(utxo)) => utxo.amount < 0.into() && self.coin == "FIRO",
            _ => false,
        }
    }

    pub fn should_update(&self) -> bool {
        self.should_update_block_height()
            || self.should_update_timestamp()
            || self.should_update_kmd_rewards()
            || self.firo_negative_fee()
    }
}

#[derive(Clone, Debug, PartialEq, Serialize)]
pub struct TradeFee {
    pub coin: String,
    pub amount: MmNumber,
    pub paid_from_trading_vol: bool,
}

/// A type alias for a HashMap where the key is a String representing the coin/token ticker,
/// and the value is a `CoinBalance` struct representing the balance of that coin/token.
/// This is used to represent the balance of a wallet or account for multiple coins/tokens.
pub type CoinBalanceMap = HashMap<String, CoinBalance>;

impl BalanceObjectOps for CoinBalanceMap {
    fn new() -> Self { HashMap::new() }

    fn add(&mut self, other: Self) {
        for (ticker, balance) in other {
            let total_balance = self.entry(ticker).or_insert_with(CoinBalance::default);
            *total_balance += balance;
        }
    }

    fn get_total_for_ticker(&self, ticker: &str) -> Option<BigDecimal> { self.get(ticker).map(|b| b.get_total()) }
}

#[derive(Clone, Debug, Default, PartialEq, PartialOrd, Serialize)]
pub struct CoinBalance {
    pub spendable: BigDecimal,
    pub unspendable: BigDecimal,
}

impl BalanceObjectOps for CoinBalance {
    fn new() -> Self { CoinBalance::default() }

    fn add(&mut self, other: Self) { *self += other; }

    fn get_total_for_ticker(&self, _ticker: &str) -> Option<BigDecimal> { Some(self.get_total()) }
}

impl CoinBalance {
    pub fn new(spendable: BigDecimal) -> CoinBalance {
        CoinBalance {
            spendable,
            unspendable: BigDecimal::from(0),
        }
    }

    pub fn into_total(self) -> BigDecimal { self.spendable + self.unspendable }

    pub fn get_total(&self) -> BigDecimal { &self.spendable + &self.unspendable }
}

impl Add for CoinBalance {
    type Output = CoinBalance;

    fn add(self, rhs: Self) -> Self::Output {
        CoinBalance {
            spendable: self.spendable + rhs.spendable,
            unspendable: self.unspendable + rhs.unspendable,
        }
    }
}

impl AddAssign for CoinBalance {
    fn add_assign(&mut self, rhs: Self) {
        self.spendable += rhs.spendable;
        self.unspendable += rhs.unspendable;
    }
}

/// The approximation is needed to cover the dynamic miner fee changing during a swap.
#[derive(Clone, Copy, Debug)]
pub enum FeeApproxStage {
    /// Do not increase the trade fee.
    WithoutApprox,
    /// Increase the trade fee slightly.
    StartSwap,
    /// Increase the trade fee slightly
    WatcherPreimage,
    /// Increase the trade fee significantly.
    OrderIssue,
    /// Increase the trade fee largely.
    TradePreimage,
}

#[derive(Debug)]
pub enum TradePreimageValue {
    Exact(BigDecimal),
    UpperBound(BigDecimal),
}

#[derive(Clone, Debug, Serialize, Deserialize, Default)]
pub enum SwapTxFeePolicy {
    #[default]
    Unsupported,
    Internal,
    Low,
    Medium,
    High,
}

#[derive(Debug, Deserialize)]
pub struct SwapTxFeePolicyRequest {
    coin: String,
    #[serde(default)]
    swap_tx_fee_policy: SwapTxFeePolicy,
}

#[derive(Debug, Display, EnumFromStringify, Serialize, SerializeErrorType)]
#[serde(tag = "error_type", content = "error_data")]
pub enum SwapTxFeePolicyError {
    #[from_stringify("CoinFindError")]
    NoSuchCoin(String),
    #[display(fmt = "eip-1559 policy is not supported for coin {}", _0)]
    NotSupported(String),
}

impl HttpStatusCode for SwapTxFeePolicyError {
    fn status_code(&self) -> StatusCode {
        match self {
            SwapTxFeePolicyError::NoSuchCoin(_) | SwapTxFeePolicyError::NotSupported(_) => StatusCode::BAD_REQUEST,
        }
    }
}

pub type SwapTxFeePolicyResult = Result<SwapTxFeePolicy, MmError<SwapTxFeePolicyError>>;

#[derive(Debug, Display, EnumFromStringify, PartialEq)]
pub enum TradePreimageError {
    #[display(
        fmt = "Not enough {} to preimage the trade: available {}, required at least {}",
        coin,
        available,
        required
    )]
    NotSufficientBalance {
        coin: String,
        available: BigDecimal,
        required: BigDecimal,
    },
    #[display(fmt = "The amount {} less than minimum transaction amount {}", amount, threshold)]
    AmountIsTooSmall { amount: BigDecimal, threshold: BigDecimal },
    #[display(fmt = "Transport error: {}", _0)]
    Transport(String),
    #[from_stringify("NumConversError", "UnexpectedDerivationMethod")]
    #[display(fmt = "Internal error: {}", _0)]
    InternalError(String),
    #[display(fmt = "Nft Protocol is not supported yet!")]
    NftProtocolNotSupported,
}

impl TradePreimageError {
    /// Construct [`TradePreimageError`] from [`GenerateTxError`] using additional `coin` and `decimals`.
    pub fn from_generate_tx_error(
        gen_tx_err: GenerateTxError,
        coin: String,
        decimals: u8,
        is_upper_bound: bool,
    ) -> TradePreimageError {
        match gen_tx_err {
            GenerateTxError::EmptyUtxoSet { required } => {
                let required = big_decimal_from_sat_unsigned(required, decimals);
                TradePreimageError::NotSufficientBalance {
                    coin,
                    available: BigDecimal::from(0),
                    required,
                }
            },
            GenerateTxError::EmptyOutputs => TradePreimageError::InternalError(gen_tx_err.to_string()),
            GenerateTxError::OutputValueLessThanDust { value, dust } => {
                if is_upper_bound {
                    // If the preimage value is [`TradePreimageValue::UpperBound`], then we had to pass the account balance as the output value.
                    if value == 0 {
                        let required = big_decimal_from_sat_unsigned(dust, decimals);
                        TradePreimageError::NotSufficientBalance {
                            coin,
                            available: big_decimal_from_sat_unsigned(value, decimals),
                            required,
                        }
                    } else {
                        let error = format!(
                            "Output value {} (equal to the account balance) less than dust {}. Probably, dust is not set or outdated",
                            value, dust
                        );
                        TradePreimageError::InternalError(error)
                    }
                } else {
                    let amount = big_decimal_from_sat_unsigned(value, decimals);
                    let threshold = big_decimal_from_sat_unsigned(dust, decimals);
                    TradePreimageError::AmountIsTooSmall { amount, threshold }
                }
            },
            GenerateTxError::DeductFeeFromOutputFailed {
                output_value, required, ..
            } => {
                let available = big_decimal_from_sat_unsigned(output_value, decimals);
                let required = big_decimal_from_sat_unsigned(required, decimals);
                TradePreimageError::NotSufficientBalance {
                    coin,
                    available,
                    required,
                }
            },
            GenerateTxError::NotEnoughUtxos { sum_utxos, required } => {
                let available = big_decimal_from_sat_unsigned(sum_utxos, decimals);
                let required = big_decimal_from_sat_unsigned(required, decimals);
                TradePreimageError::NotSufficientBalance {
                    coin,
                    available,
                    required,
                }
            },
            GenerateTxError::Transport(e) => TradePreimageError::Transport(e),
            GenerateTxError::Internal(e) => TradePreimageError::InternalError(e),
        }
    }
}

/// The reason of unsuccessful conversion of two internal numbers, e.g. `u64` from `BigNumber`.
#[derive(Clone, Debug, Display)]
pub struct NumConversError(String);

impl From<ParseBigDecimalError> for NumConversError {
    fn from(e: ParseBigDecimalError) -> Self { NumConversError::new(e.to_string()) }
}

impl NumConversError {
    pub fn new(description: String) -> NumConversError { NumConversError(description) }

    pub fn description(&self) -> &str { &self.0 }
}

#[derive(Clone, Debug, Display, EnumFromStringify, PartialEq, Serialize, SerializeErrorType)]
#[serde(tag = "error_type", content = "error_data")]
pub enum BalanceError {
    #[display(fmt = "Transport: {}", _0)]
    Transport(String),
    #[display(fmt = "Invalid response: {}", _0)]
    InvalidResponse(String),
    UnexpectedDerivationMethod(UnexpectedDerivationMethod),
    #[display(fmt = "Wallet storage error: {}", _0)]
    WalletStorageError(String),
    #[from_stringify("Bip32Error", "NumConversError", "ParseBigIntError")]
    #[display(fmt = "Internal: {}", _0)]
    Internal(String),
}

#[derive(Debug, PartialEq, Display)]
pub enum GetNonZeroBalance {
    #[display(fmt = "Internal error when retrieving balance")]
    MyBalanceError(BalanceError),
    #[display(fmt = "Balance is zero")]
    BalanceIsZero,
}

impl From<AddressDerivingError> for BalanceError {
    fn from(e: AddressDerivingError) -> Self { BalanceError::Internal(e.to_string()) }
}

impl From<AccountUpdatingError> for BalanceError {
    fn from(e: AccountUpdatingError) -> Self {
        let error = e.to_string();
        match e {
            AccountUpdatingError::AddressLimitReached { .. } | AccountUpdatingError::InvalidBip44Chain(_) => {
                // Account updating is expected to be called after `address_id` and `chain` validation.
                BalanceError::Internal(format!("Unexpected internal error: {}", error))
            },
            AccountUpdatingError::WalletStorageError(_) => BalanceError::WalletStorageError(error),
        }
    }
}

impl From<BalanceError> for GetNonZeroBalance {
    fn from(e: BalanceError) -> Self { GetNonZeroBalance::MyBalanceError(e) }
}

impl From<UnexpectedDerivationMethod> for BalanceError {
    fn from(e: UnexpectedDerivationMethod) -> Self { BalanceError::UnexpectedDerivationMethod(e) }
}

#[derive(Debug, Deserialize, Display, EnumFromStringify, Serialize, SerializeErrorType)]
#[serde(tag = "error_type", content = "error_data")]
pub enum StakingInfoError {
    #[display(fmt = "No such coin {}", coin)]
    NoSuchCoin { coin: String },
    #[from_stringify("UnexpectedDerivationMethod")]
    #[display(fmt = "Derivation method is not supported: {}", _0)]
    UnexpectedDerivationMethod(String),
    #[display(fmt = "Invalid payload: {}", reason)]
    InvalidPayload { reason: String },
    #[display(fmt = "Transport error: {}", _0)]
    Transport(String),
    #[display(fmt = "Internal error: {}", _0)]
    Internal(String),
}

impl From<UtxoRpcError> for StakingInfoError {
    fn from(e: UtxoRpcError) -> Self {
        match e {
            UtxoRpcError::Transport(rpc) | UtxoRpcError::ResponseParseError(rpc) => {
                StakingInfoError::Transport(rpc.to_string())
            },
            UtxoRpcError::InvalidResponse(error) => StakingInfoError::Transport(error),
            UtxoRpcError::Internal(error) => StakingInfoError::Internal(error),
        }
    }
}

impl From<Qrc20AddressError> for StakingInfoError {
    fn from(e: Qrc20AddressError) -> Self {
        match e {
            Qrc20AddressError::UnexpectedDerivationMethod(e) => StakingInfoError::UnexpectedDerivationMethod(e),
            Qrc20AddressError::ScriptHashTypeNotSupported { script_hash_type } => {
                StakingInfoError::Internal(format!("Script hash type '{}' is not supported", script_hash_type))
            },
        }
    }
}

impl HttpStatusCode for StakingInfoError {
    fn status_code(&self) -> StatusCode {
        match self {
            StakingInfoError::NoSuchCoin { .. }
            | StakingInfoError::InvalidPayload { .. }
            | StakingInfoError::UnexpectedDerivationMethod(_) => StatusCode::BAD_REQUEST,
            StakingInfoError::Internal(_) => StatusCode::INTERNAL_SERVER_ERROR,
            StakingInfoError::Transport(_) => StatusCode::BAD_GATEWAY,
        }
    }
}

impl From<CoinFindError> for StakingInfoError {
    fn from(e: CoinFindError) -> Self {
        match e {
            CoinFindError::NoSuchCoin { coin } => StakingInfoError::NoSuchCoin { coin },
        }
    }
}

#[derive(Debug, Deserialize, Display, EnumFromStringify, Serialize, SerializeErrorType)]
#[serde(tag = "error_type", content = "error_data")]
pub enum DelegationError {
    #[display(
        fmt = "Not enough {} to delegate: available {}, required at least {}",
        coin,
        available,
        required
    )]
    NotSufficientBalance {
        coin: String,
        available: BigDecimal,
        required: BigDecimal,
    },
    #[display(fmt = "The amount {} is too small, required at least {}", amount, threshold)]
    AmountTooLow { amount: BigDecimal, threshold: BigDecimal },
    #[display(fmt = "Delegation not available for: {}", coin)]
    CoinDoesntSupportDelegation { coin: String },
    #[display(fmt = "No such coin {}", coin)]
    NoSuchCoin { coin: String },
    #[display(
        fmt = "Delegator '{}' does not have any delegation on validator '{}'.",
        delegator_addr,
        validator_addr
    )]
    CanNotUndelegate {
        delegator_addr: String,
        validator_addr: String,
    },
    #[display(
        fmt = "Max available amount to undelegate is '{}' but '{}' was requested.",
        available,
        requested
    )]
    TooMuchToUndelegate {
        available: BigDecimal,
        requested: BigDecimal,
    },
    #[display(
        fmt = "Fee ({}) exceeds reward ({}) which makes this unprofitable. Set 'force' to true in the request to bypass this check.",
        fee,
        reward
    )]
    UnprofitableReward { reward: BigDecimal, fee: BigDecimal },
    #[display(fmt = "There is no reward for {} to claim.", coin)]
    NothingToClaim { coin: String },
    #[display(fmt = "{}", _0)]
    CannotInteractWithSmartContract(String),
    #[from_stringify("ScriptHashTypeNotSupported")]
    #[display(fmt = "{}", _0)]
    AddressError(String),
    #[display(fmt = "Already delegating to: {}", _0)]
    AlreadyDelegating(String),
    #[display(fmt = "Delegation is not supported, reason: {}", reason)]
    DelegationOpsNotSupported { reason: String },
    #[display(fmt = "Transport error: {}", _0)]
    Transport(String),
    #[display(fmt = "Invalid payload: {}", reason)]
    InvalidPayload { reason: String },
    #[from_stringify("MyAddressError")]
    #[display(fmt = "Internal error: {}", _0)]
    InternalError(String),
}

impl From<UtxoRpcError> for DelegationError {
    fn from(e: UtxoRpcError) -> Self {
        match e {
            UtxoRpcError::Transport(transport) | UtxoRpcError::ResponseParseError(transport) => {
                DelegationError::Transport(transport.to_string())
            },
            UtxoRpcError::InvalidResponse(resp) => DelegationError::Transport(resp),
            UtxoRpcError::Internal(internal) => DelegationError::InternalError(internal),
        }
    }
}

impl From<StakingInfoError> for DelegationError {
    fn from(e: StakingInfoError) -> Self {
        match e {
            StakingInfoError::NoSuchCoin { coin } => DelegationError::NoSuchCoin { coin },
            StakingInfoError::Transport(e) => DelegationError::Transport(e),
            StakingInfoError::UnexpectedDerivationMethod(reason) => {
                DelegationError::DelegationOpsNotSupported { reason }
            },
            StakingInfoError::Internal(e) => DelegationError::InternalError(e),
            StakingInfoError::InvalidPayload { reason } => DelegationError::InvalidPayload { reason },
        }
    }
}

impl From<CoinFindError> for DelegationError {
    fn from(e: CoinFindError) -> Self {
        match e {
            CoinFindError::NoSuchCoin { coin } => DelegationError::NoSuchCoin { coin },
        }
    }
}

impl From<BalanceError> for DelegationError {
    fn from(e: BalanceError) -> Self {
        match e {
            BalanceError::Transport(error) | BalanceError::InvalidResponse(error) => DelegationError::Transport(error),
            BalanceError::UnexpectedDerivationMethod(e) => {
                DelegationError::DelegationOpsNotSupported { reason: e.to_string() }
            },
            e @ BalanceError::WalletStorageError(_) => DelegationError::InternalError(e.to_string()),
            BalanceError::Internal(internal) => DelegationError::InternalError(internal),
        }
    }
}

impl From<UtxoSignWithKeyPairError> for DelegationError {
    fn from(e: UtxoSignWithKeyPairError) -> Self {
        let error = format!("Error signing: {}", e);
        DelegationError::InternalError(error)
    }
}

impl From<PrivKeyPolicyNotAllowed> for DelegationError {
    fn from(e: PrivKeyPolicyNotAllowed) -> Self { DelegationError::DelegationOpsNotSupported { reason: e.to_string() } }
}

impl From<UnexpectedDerivationMethod> for DelegationError {
    fn from(e: UnexpectedDerivationMethod) -> Self {
        DelegationError::DelegationOpsNotSupported { reason: e.to_string() }
    }
}

impl HttpStatusCode for DelegationError {
    fn status_code(&self) -> StatusCode {
        match self {
            DelegationError::InternalError(_) => StatusCode::INTERNAL_SERVER_ERROR,
            DelegationError::Transport(_) => StatusCode::BAD_GATEWAY,
            _ => StatusCode::BAD_REQUEST,
        }
    }
}

impl DelegationError {
    pub fn from_generate_tx_error(gen_tx_err: GenerateTxError, coin: String, decimals: u8) -> DelegationError {
        match gen_tx_err {
            GenerateTxError::EmptyUtxoSet { required } => {
                let required = big_decimal_from_sat_unsigned(required, decimals);
                DelegationError::NotSufficientBalance {
                    coin,
                    available: BigDecimal::from(0),
                    required,
                }
            },
            GenerateTxError::EmptyOutputs => DelegationError::InternalError(gen_tx_err.to_string()),
            GenerateTxError::OutputValueLessThanDust { value, dust } => {
                let amount = big_decimal_from_sat_unsigned(value, decimals);
                let threshold = big_decimal_from_sat_unsigned(dust, decimals);
                DelegationError::AmountTooLow { amount, threshold }
            },
            GenerateTxError::DeductFeeFromOutputFailed {
                output_value, required, ..
            } => {
                let available = big_decimal_from_sat_unsigned(output_value, decimals);
                let required = big_decimal_from_sat_unsigned(required, decimals);
                DelegationError::NotSufficientBalance {
                    coin,
                    available,
                    required,
                }
            },
            GenerateTxError::NotEnoughUtxos { sum_utxos, required } => {
                let available = big_decimal_from_sat_unsigned(sum_utxos, decimals);
                let required = big_decimal_from_sat_unsigned(required, decimals);
                DelegationError::NotSufficientBalance {
                    coin,
                    available,
                    required,
                }
            },
            GenerateTxError::Transport(e) => DelegationError::Transport(e),
            GenerateTxError::Internal(e) => DelegationError::InternalError(e),
        }
    }
}

#[derive(Clone, Debug, Display, EnumFromStringify, EnumFromTrait, PartialEq, Serialize, SerializeErrorType)]
#[serde(tag = "error_type", content = "error_data")]
pub enum WithdrawError {
    #[display(
        fmt = "'{}' coin doesn't support 'init_withdraw' yet. Consider using 'withdraw' request instead",
        coin
    )]
    CoinDoesntSupportInitWithdraw {
        coin: String,
    },
    #[display(
        fmt = "Not enough {} to withdraw: available {}, required at least {}",
        coin,
        available,
        required
    )]
    NotSufficientBalance {
        coin: String,
        available: BigDecimal,
        required: BigDecimal,
    },
    #[display(
        fmt = "Not enough {} to afford fee. Available {}, required at least {}",
        coin,
        available,
        required
    )]
    NotSufficientPlatformBalanceForFee {
        coin: String,
        available: BigDecimal,
        required: BigDecimal,
    },
    #[display(fmt = "Balance is zero")]
    ZeroBalanceToWithdrawMax,
    #[display(fmt = "The amount {} is too small, required at least {}", amount, threshold)]
    AmountTooLow {
        amount: BigDecimal,
        threshold: BigDecimal,
    },
    #[display(fmt = "Invalid address: {}", _0)]
    InvalidAddress(String),
    #[display(fmt = "Invalid fee policy: {}", _0)]
    InvalidFeePolicy(String),
    #[display(fmt = "Invalid memo field: {}", _0)]
    InvalidMemo(String),
    #[display(fmt = "No such coin {}", coin)]
    NoSuchCoin {
        coin: String,
    },
    #[from_trait(WithTimeout::timeout)]
    #[display(fmt = "Withdraw timed out {:?}", _0)]
    Timeout(Duration),
    #[display(fmt = "Request should contain a 'from' address/account")]
    FromAddressNotFound,
    #[display(fmt = "Unexpected 'from' address: {}", _0)]
    UnexpectedFromAddress(String),
    #[display(fmt = "Unknown '{}' account", account_id)]
    UnknownAccount {
        account_id: u32,
    },
    #[display(fmt = "RPC 'task' is awaiting '{}' user action", expected)]
    UnexpectedUserAction {
        expected: String,
    },
    #[from_trait(WithHwRpcError::hw_rpc_error)]
    HwError(HwRpcError),
    #[cfg(target_arch = "wasm32")]
    BroadcastExpected(String),
    #[display(fmt = "Transport error: {}", _0)]
    Transport(String),
    #[from_trait(WithInternal::internal)]
    #[from_stringify(
        "MyAddressError",
        "NumConversError",
        "UnexpectedDerivationMethod",
        "PrivKeyPolicyNotAllowed"
    )]
    #[display(fmt = "Internal error: {}", _0)]
    InternalError(String),
    #[display(fmt = "Unsupported error: {}", _0)]
    UnsupportedError(String),
    #[display(fmt = "{} coin doesn't support NFT withdrawing", coin)]
    CoinDoesntSupportNftWithdraw {
        coin: String,
    },
    #[display(fmt = "Contract type {} doesnt support 'withdraw_nft' yet", _0)]
    ContractTypeDoesntSupportNftWithdrawing(String),
    #[display(fmt = "Action not allowed for coin: {}", _0)]
    ActionNotAllowed(String),
    GetNftInfoError(GetNftInfoError),
    #[display(
        fmt = "Not enough NFTs amount with token_address: {} and token_id {}. Available {}, required {}",
        token_address,
        token_id,
        available,
        required
    )]
    NotEnoughNftsAmount {
        token_address: String,
        token_id: String,
        available: BigUint,
        required: BigUint,
    },
    #[display(fmt = "DB error {}", _0)]
    DbError(String),
    #[display(fmt = "My address is {}, while current Nft owner is {}", my_address, token_owner)]
    MyAddressNotNftOwner {
        my_address: String,
        token_owner: String,
    },
    #[display(fmt = "Nft Protocol is not supported yet!")]
    NftProtocolNotSupported,
    #[display(fmt = "Chain id must be set for typed transaction for coin {}", coin)]
    NoChainIdSet {
        coin: String,
    },
    #[display(fmt = "Signing error {}", _0)]
    SigningError(String),
    #[display(fmt = "Transaction type not supported")]
    TxTypeNotSupported,
    #[display(
        fmt = "IBC channel could not be found in coins file for '{}' address. Provide it manually by including `ibc_source_channel` in the request.",
        target_address
    )]
    IBCChannelCouldNotFound {
        target_address: String,
    },
    #[display(
        fmt = "IBC channel '{}' is not healthy. Provide a healthy one manually by including `ibc_source_channel` in the request.",
        channel_id
    )]
    IBCChannelNotHealthy {
        channel_id: ChannelId,
    },
}

impl HttpStatusCode for WithdrawError {
    fn status_code(&self) -> StatusCode {
        match self {
            WithdrawError::NoSuchCoin { .. } => StatusCode::NOT_FOUND,
            WithdrawError::Timeout(_) => StatusCode::REQUEST_TIMEOUT,
            WithdrawError::CoinDoesntSupportInitWithdraw { .. }
            | WithdrawError::NotSufficientBalance { .. }
            | WithdrawError::NotSufficientPlatformBalanceForFee { .. }
            | WithdrawError::ZeroBalanceToWithdrawMax
            | WithdrawError::AmountTooLow { .. }
            | WithdrawError::InvalidAddress(_)
            | WithdrawError::InvalidFeePolicy(_)
            | WithdrawError::InvalidMemo(_)
            | WithdrawError::FromAddressNotFound
            | WithdrawError::UnexpectedFromAddress(_)
            | WithdrawError::UnknownAccount { .. }
            | WithdrawError::UnexpectedUserAction { .. }
            | WithdrawError::UnsupportedError(_)
            | WithdrawError::ActionNotAllowed(_)
            | WithdrawError::GetNftInfoError(_)
            | WithdrawError::ContractTypeDoesntSupportNftWithdrawing(_)
            | WithdrawError::CoinDoesntSupportNftWithdraw { .. }
            | WithdrawError::NotEnoughNftsAmount { .. }
            | WithdrawError::NoChainIdSet { .. }
            | WithdrawError::TxTypeNotSupported
            | WithdrawError::SigningError(_)
            | WithdrawError::IBCChannelCouldNotFound { .. }
            | WithdrawError::IBCChannelNotHealthy { .. }
            | WithdrawError::MyAddressNotNftOwner { .. } => StatusCode::BAD_REQUEST,
            WithdrawError::HwError(_) => StatusCode::GONE,
            #[cfg(target_arch = "wasm32")]
            WithdrawError::BroadcastExpected(_) => StatusCode::BAD_REQUEST,
            WithdrawError::InternalError(_) | WithdrawError::DbError(_) | WithdrawError::NftProtocolNotSupported => {
                StatusCode::INTERNAL_SERVER_ERROR
            },
            WithdrawError::Transport(_) => StatusCode::BAD_GATEWAY,
        }
    }
}

impl From<AddressDerivingError> for WithdrawError {
    fn from(e: AddressDerivingError) -> Self {
        match e {
            AddressDerivingError::InvalidBip44Chain { .. } | AddressDerivingError::Bip32Error(_) => {
                WithdrawError::UnexpectedFromAddress(e.to_string())
            },
            AddressDerivingError::Internal(internal) => WithdrawError::InternalError(internal),
        }
    }
}

impl From<BalanceError> for WithdrawError {
    fn from(e: BalanceError) -> Self {
        match e {
            BalanceError::Transport(error) | BalanceError::InvalidResponse(error) => WithdrawError::Transport(error),
            BalanceError::UnexpectedDerivationMethod(e) => WithdrawError::from(e),
            e @ BalanceError::WalletStorageError(_) => WithdrawError::InternalError(e.to_string()),
            BalanceError::Internal(internal) => WithdrawError::InternalError(internal),
        }
    }
}

impl From<CoinFindError> for WithdrawError {
    fn from(e: CoinFindError) -> Self {
        match e {
            CoinFindError::NoSuchCoin { coin } => WithdrawError::NoSuchCoin { coin },
        }
    }
}

impl From<HDWithdrawError> for WithdrawError {
    fn from(e: HDWithdrawError) -> Self {
        match e {
            HDWithdrawError::UnexpectedFromAddress(e) => WithdrawError::UnexpectedFromAddress(e),
            HDWithdrawError::UnknownAccount { account_id } => WithdrawError::UnknownAccount { account_id },
            HDWithdrawError::AddressDerivingError(e) => e.into(),
            HDWithdrawError::InternalError(e) => WithdrawError::InternalError(e),
        }
    }
}

impl From<UtxoSignWithKeyPairError> for WithdrawError {
    fn from(e: UtxoSignWithKeyPairError) -> Self {
        let error = format!("Error signing: {}", e);
        WithdrawError::InternalError(error)
    }
}

impl From<TimeoutError> for WithdrawError {
    fn from(e: TimeoutError) -> Self { WithdrawError::Timeout(e.duration) }
}

impl From<GetValidEthWithdrawAddError> for WithdrawError {
    fn from(e: GetValidEthWithdrawAddError) -> Self {
        match e {
            GetValidEthWithdrawAddError::CoinDoesntSupportNftWithdraw { coin } => {
                WithdrawError::CoinDoesntSupportNftWithdraw { coin }
            },
            GetValidEthWithdrawAddError::InvalidAddress(e) => WithdrawError::InvalidAddress(e),
        }
    }
}

impl From<EthGasDetailsErr> for WithdrawError {
    fn from(e: EthGasDetailsErr) -> Self {
        match e {
            EthGasDetailsErr::InvalidFeePolicy(e) => WithdrawError::InvalidFeePolicy(e),
            EthGasDetailsErr::Internal(e) => WithdrawError::InternalError(e),
            EthGasDetailsErr::Transport(e) => WithdrawError::Transport(e),
            EthGasDetailsErr::NftProtocolNotSupported => WithdrawError::NftProtocolNotSupported,
        }
    }
}

impl From<Bip32Error> for WithdrawError {
    fn from(e: Bip32Error) -> Self {
        let error = format!("Error deriving key: {}", e);
        WithdrawError::UnexpectedFromAddress(error)
    }
}

impl WithdrawError {
    /// Construct [`WithdrawError`] from [`GenerateTxError`] using additional `coin` and `decimals`.
    pub fn from_generate_tx_error(gen_tx_err: GenerateTxError, coin: String, decimals: u8) -> WithdrawError {
        match gen_tx_err {
            GenerateTxError::EmptyUtxoSet { required } => {
                let required = big_decimal_from_sat_unsigned(required, decimals);
                WithdrawError::NotSufficientBalance {
                    coin,
                    available: BigDecimal::from(0),
                    required,
                }
            },
            GenerateTxError::EmptyOutputs => WithdrawError::InternalError(gen_tx_err.to_string()),
            GenerateTxError::OutputValueLessThanDust { value, dust } => {
                let amount = big_decimal_from_sat_unsigned(value, decimals);
                let threshold = big_decimal_from_sat_unsigned(dust, decimals);
                WithdrawError::AmountTooLow { amount, threshold }
            },
            GenerateTxError::DeductFeeFromOutputFailed {
                output_value, required, ..
            } => {
                let available = big_decimal_from_sat_unsigned(output_value, decimals);
                let required = big_decimal_from_sat_unsigned(required, decimals);
                WithdrawError::NotSufficientBalance {
                    coin,
                    available,
                    required,
                }
            },
            GenerateTxError::NotEnoughUtxos { sum_utxos, required } => {
                let available = big_decimal_from_sat_unsigned(sum_utxos, decimals);
                let required = big_decimal_from_sat_unsigned(required, decimals);
                WithdrawError::NotSufficientBalance {
                    coin,
                    available,
                    required,
                }
            },
            GenerateTxError::Transport(e) => WithdrawError::Transport(e),
            GenerateTxError::Internal(e) => WithdrawError::InternalError(e),
        }
    }
}

#[derive(Debug, Display, EnumFromStringify, Serialize, SerializeErrorType)]
#[serde(tag = "error_type", content = "error_data")]
pub enum SignatureError {
    #[display(fmt = "Invalid request: {}", _0)]
    InvalidRequest(String),
    #[from_stringify("CoinFindError", "ethkey::Error", "keys::Error", "PrivKeyPolicyNotAllowed")]
    #[display(fmt = "Internal error: {}", _0)]
    InternalError(String),
    #[display(fmt = "Coin is not found: {}", _0)]
    CoinIsNotFound(String),
    #[display(fmt = "sign_message_prefix is not set in coin config")]
    PrefixNotFound,
}

impl HttpStatusCode for SignatureError {
    fn status_code(&self) -> StatusCode {
        match self {
            SignatureError::InvalidRequest(_) => StatusCode::BAD_REQUEST,
            SignatureError::CoinIsNotFound(_) => StatusCode::BAD_REQUEST,
            SignatureError::InternalError(_) => StatusCode::INTERNAL_SERVER_ERROR,
            SignatureError::PrefixNotFound => StatusCode::INTERNAL_SERVER_ERROR,
        }
    }
}

#[derive(Debug, Display, EnumFromStringify, Serialize, SerializeErrorType)]
#[serde(tag = "error_type", content = "error_data")]
pub enum VerificationError {
    #[display(fmt = "Invalid request: {}", _0)]
    InvalidRequest(String),
    #[from_stringify("ethkey::Error", "keys::Error")]
    #[display(fmt = "Internal error: {}", _0)]
    InternalError(String),
    #[from_stringify("base64::DecodeError")]
    #[display(fmt = "Signature decoding error: {}", _0)]
    SignatureDecodingError(String),
    #[from_stringify("hex::FromHexError")]
    #[display(fmt = "Address decoding error: {}", _0)]
    AddressDecodingError(String),
    #[from_stringify("CoinFindError")]
    #[display(fmt = "Coin is not found: {}", _0)]
    CoinIsNotFound(String),
    #[display(fmt = "sign_message_prefix is not set in coin config")]
    PrefixNotFound,
}

impl HttpStatusCode for VerificationError {
    fn status_code(&self) -> StatusCode {
        match self {
            VerificationError::InvalidRequest(_) => StatusCode::BAD_REQUEST,
            VerificationError::SignatureDecodingError(_) => StatusCode::BAD_REQUEST,
            VerificationError::AddressDecodingError(_) => StatusCode::BAD_REQUEST,
            VerificationError::CoinIsNotFound(_) => StatusCode::BAD_REQUEST,
            VerificationError::InternalError(_) => StatusCode::INTERNAL_SERVER_ERROR,
            VerificationError::PrefixNotFound => StatusCode::INTERNAL_SERVER_ERROR,
        }
    }
}

impl From<FromBase58Error> for VerificationError {
    fn from(e: FromBase58Error) -> Self {
        match e {
            FromBase58Error::InvalidBase58Character(c, _) => {
                VerificationError::AddressDecodingError(format!("Invalid Base58 Character: {}", c))
            },
            FromBase58Error::InvalidBase58Length => {
                VerificationError::AddressDecodingError(String::from("Invalid Base58 Length"))
            },
        }
    }
}

/// NB: Implementations are expected to follow the pImpl idiom, providing cheap reference-counted cloning and garbage collection.
#[async_trait]
pub trait MmCoin: SwapOps + WatcherOps + MarketCoinOps + Send + Sync + 'static {
    // `MmCoin` is an extension fulcrum for something that doesn't fit the `MarketCoinOps`. Practical examples:
    // name (might be required for some APIs, CoinMarketCap for instance);
    // coin statistics that we might want to share with UI;
    // state serialization, to get full rewind and debugging information about the coins participating in a SWAP operation.
    // status/availability check: https://github.com/artemii235/SuperNET/issues/156#issuecomment-446501816

    fn is_asset_chain(&self) -> bool;

    /// The coin can be initialized, but it cannot participate in the swaps.
    fn wallet_only(&self, ctx: &MmArc) -> bool {
        let coin_conf = coin_conf(ctx, self.ticker());
        // If coin is not in config, it means that it was added manually (a custom token) and should be treated as wallet only
        if coin_conf.is_null() {
            return true;
        }
        coin_conf["wallet_only"].as_bool().unwrap_or(false)
    }

    /// Returns a spawner pinned to the coin.
    ///
    /// # Note
    ///
    /// `WeakSpawner` doesn't prevent the spawned futures from being aborted.
    fn spawner(&self) -> WeakSpawner;

    fn withdraw(&self, req: WithdrawRequest) -> WithdrawFut;

    fn get_raw_transaction(&self, req: RawTransactionRequest) -> RawTransactionFut;

    fn get_tx_hex_by_hash(&self, tx_hash: Vec<u8>) -> RawTransactionFut;

    /// Maximum number of digits after decimal point used to denominate integer coin units (satoshis, wei, etc.)
    fn decimals(&self) -> u8;

    /// Convert input address to the specified address format.
    fn convert_to_address(&self, from: &str, to_address_format: Json) -> Result<String, String>;

    fn validate_address(&self, address: &str) -> ValidateAddressResult;

    /// Loop collecting coin transaction history and saving it to local DB
    fn process_history_loop(&self, ctx: MmArc) -> Box<dyn Future<Item = (), Error = ()> + Send>;

    /// Path to tx history file
    #[cfg(not(target_arch = "wasm32"))]
    fn tx_history_path(&self, ctx: &MmArc) -> PathBuf {
        let my_address = self.my_address().unwrap_or_default();
        // BCH cash address format has colon after prefix, e.g. bitcoincash:
        // Colon can't be used in file names on Windows so it should be escaped
        let my_address = my_address.replace(':', "_");
        ctx.dbdir()
            .join("TRANSACTIONS")
            .join(format!("{}_{}.json", self.ticker(), my_address))
    }

    /// Path to tx history migration file
    #[cfg(not(target_arch = "wasm32"))]
    fn tx_migration_path(&self, ctx: &MmArc) -> PathBuf {
        let my_address = self.my_address().unwrap_or_default();
        // BCH cash address format has colon after prefix, e.g. bitcoincash:
        // Colon can't be used in file names on Windows so it should be escaped
        let my_address = my_address.replace(':', "_");
        ctx.dbdir()
            .join("TRANSACTIONS")
            .join(format!("{}_{}_migration", self.ticker(), my_address))
    }

    /// Loads existing tx history from file, returns empty vector if file is not found
    /// Cleans the existing file if deserialization fails
    fn load_history_from_file(&self, ctx: &MmArc) -> TxHistoryFut<Vec<TransactionDetails>> {
        load_history_from_file_impl(self, ctx)
    }

    fn save_history_to_file(&self, ctx: &MmArc, history: Vec<TransactionDetails>) -> TxHistoryFut<()> {
        save_history_to_file_impl(self, ctx, history)
    }

    #[cfg(not(target_arch = "wasm32"))]
    fn get_tx_history_migration(&self, ctx: &MmArc) -> TxHistoryFut<u64> { get_tx_history_migration_impl(self, ctx) }

    #[cfg(not(target_arch = "wasm32"))]
    fn update_migration_file(&self, ctx: &MmArc, migration_number: u64) -> TxHistoryFut<()> {
        update_migration_file_impl(self, ctx, migration_number)
    }

    /// Transaction history background sync status
    fn history_sync_status(&self) -> HistorySyncState;

    /// Get fee to be paid per 1 swap transaction
    fn get_trade_fee(&self) -> Box<dyn Future<Item = TradeFee, Error = String> + Send>;

    /// Get fee to be paid by sender per whole swap (including possible refund) using the sending value and check if the wallet has sufficient balance to pay the fee.
    async fn get_sender_trade_fee(
        &self,
        value: TradePreimageValue,
        stage: FeeApproxStage,
        include_refund_fee: bool,
    ) -> TradePreimageResult<TradeFee>;

    /// Get fee to be paid by receiver per whole swap and check if the wallet has sufficient balance to pay the fee.
    fn get_receiver_trade_fee(&self, stage: FeeApproxStage) -> TradePreimageFut<TradeFee>;

    /// Get transaction fee the Taker has to pay to send a `TakerFee` transaction and check if the wallet has sufficient balance to pay the fee.
    async fn get_fee_to_send_taker_fee(
        &self,
        dex_fee_amount: DexFee,
        stage: FeeApproxStage,
    ) -> TradePreimageResult<TradeFee>;

    /// required transaction confirmations number to ensure double-spend safety
    fn required_confirmations(&self) -> u64;

    /// whether coin requires notarization to ensure double-spend safety
    fn requires_notarization(&self) -> bool;

    /// set required transaction confirmations number
    fn set_required_confirmations(&self, confirmations: u64);

    /// set requires notarization
    fn set_requires_notarization(&self, requires_nota: bool);

    /// Get swap contract address if the coin uses it in Atomic Swaps.
    fn swap_contract_address(&self) -> Option<BytesJson>;

    /// Get fallback swap contract address if the coin uses it in Atomic Swaps.
    fn fallback_swap_contract(&self) -> Option<BytesJson>;

    /// The minimum number of confirmations at which a transaction is considered mature.
    fn mature_confirmations(&self) -> Option<u32>;

    /// Get some of the coin protocol related info in serialized format for p2p messaging.
    fn coin_protocol_info(&self, amount_to_receive: Option<MmNumber>) -> Vec<u8>;

    /// Check if serialized coin protocol info is supported by current version.
    /// Can also be used to check if orders can be matched or not.
    fn is_coin_protocol_supported(
        &self,
        info: &Option<Vec<u8>>,
        amount_to_send: Option<MmNumber>,
        locktime: u64,
        is_maker: bool,
    ) -> bool;

    /// Abort all coin related futures on coin deactivation.
    fn on_disabled(&self) -> Result<(), AbortedError>;

    /// For Handling the removal/deactivation of token on platform coin deactivation.
    fn on_token_deactivated(&self, ticker: &str);
}

#[derive(Clone)]
#[allow(clippy::large_enum_variant)]
pub enum MmCoinEnum {
    UtxoCoin(UtxoStandardCoin),
    QtumCoin(QtumCoin),
    Qrc20Coin(Qrc20Coin),
    EthCoin(EthCoin),
    ZCoin(ZCoin),
    Bch(BchCoin),
    SlpToken(SlpToken),
    Tendermint(TendermintCoin),
    TendermintToken(TendermintToken),
    #[cfg(not(target_arch = "wasm32"))]
    LightningCoin(LightningCoin),
    #[cfg(feature = "enable-sia")]
    SiaCoin(SiaCoin),
    #[cfg(any(test, feature = "for-tests"))]
    Test(TestCoin),
}

impl From<UtxoStandardCoin> for MmCoinEnum {
    fn from(c: UtxoStandardCoin) -> MmCoinEnum { MmCoinEnum::UtxoCoin(c) }
}

impl From<EthCoin> for MmCoinEnum {
    fn from(c: EthCoin) -> MmCoinEnum { MmCoinEnum::EthCoin(c) }
}

#[cfg(any(test, feature = "for-tests"))]
impl From<TestCoin> for MmCoinEnum {
    fn from(c: TestCoin) -> MmCoinEnum { MmCoinEnum::Test(c) }
}

impl From<QtumCoin> for MmCoinEnum {
    fn from(coin: QtumCoin) -> Self { MmCoinEnum::QtumCoin(coin) }
}

impl From<Qrc20Coin> for MmCoinEnum {
    fn from(c: Qrc20Coin) -> MmCoinEnum { MmCoinEnum::Qrc20Coin(c) }
}

impl From<BchCoin> for MmCoinEnum {
    fn from(c: BchCoin) -> MmCoinEnum { MmCoinEnum::Bch(c) }
}

impl From<SlpToken> for MmCoinEnum {
    fn from(c: SlpToken) -> MmCoinEnum { MmCoinEnum::SlpToken(c) }
}

impl From<TendermintCoin> for MmCoinEnum {
    fn from(c: TendermintCoin) -> Self { MmCoinEnum::Tendermint(c) }
}

impl From<TendermintToken> for MmCoinEnum {
    fn from(c: TendermintToken) -> Self { MmCoinEnum::TendermintToken(c) }
}

#[cfg(not(target_arch = "wasm32"))]
impl From<LightningCoin> for MmCoinEnum {
    fn from(c: LightningCoin) -> MmCoinEnum { MmCoinEnum::LightningCoin(c) }
}

impl From<ZCoin> for MmCoinEnum {
    fn from(c: ZCoin) -> MmCoinEnum { MmCoinEnum::ZCoin(c) }
}

#[cfg(feature = "enable-sia")]
impl From<SiaCoin> for MmCoinEnum {
    fn from(c: SiaCoin) -> MmCoinEnum { MmCoinEnum::SiaCoin(c) }
}

// NB: When stable and groked by IDEs, `enum_dispatch` can be used instead of `Deref` to speed things up.
impl Deref for MmCoinEnum {
    type Target = dyn MmCoin;
    fn deref(&self) -> &dyn MmCoin {
        match self {
            MmCoinEnum::UtxoCoin(ref c) => c,
            MmCoinEnum::QtumCoin(ref c) => c,
            MmCoinEnum::Qrc20Coin(ref c) => c,
            MmCoinEnum::EthCoin(ref c) => c,
            MmCoinEnum::Bch(ref c) => c,
            MmCoinEnum::SlpToken(ref c) => c,
            MmCoinEnum::Tendermint(ref c) => c,
            MmCoinEnum::TendermintToken(ref c) => c,
            #[cfg(not(target_arch = "wasm32"))]
            MmCoinEnum::LightningCoin(ref c) => c,
            MmCoinEnum::ZCoin(ref c) => c,
            #[cfg(feature = "enable-sia")]
            MmCoinEnum::SiaCoin(ref c) => c,
            #[cfg(any(test, feature = "for-tests"))]
            MmCoinEnum::Test(ref c) => c,
        }
    }
}

impl MmCoinEnum {
    pub fn is_utxo_in_native_mode(&self) -> bool {
        match self {
            MmCoinEnum::UtxoCoin(ref c) => c.as_ref().rpc_client.is_native(),
            MmCoinEnum::QtumCoin(ref c) => c.as_ref().rpc_client.is_native(),
            MmCoinEnum::Qrc20Coin(ref c) => c.as_ref().rpc_client.is_native(),
            MmCoinEnum::Bch(ref c) => c.as_ref().rpc_client.is_native(),
            MmCoinEnum::SlpToken(ref c) => c.as_ref().rpc_client.is_native(),
            #[cfg(not(target_arch = "wasm32"))]
            MmCoinEnum::ZCoin(ref c) => c.as_ref().rpc_client.is_native(),
            _ => false,
        }
    }

    pub fn is_eth(&self) -> bool { matches!(self, MmCoinEnum::EthCoin(_)) }

    fn is_platform_coin(&self) -> bool { self.ticker() == self.platform_ticker() }

    /// Determines the secret hash algorithm for a coin, prioritizing specific algorithms for certain protocols.
    /// # Attention
    /// When adding new coins, update this function to specify their appropriate secret hash algorithm.
    /// Otherwise, the function will default to `SecretHashAlgo::DHASH160`, which may not be correct for the new coin.
    pub fn secret_hash_algo_v2(&self) -> SecretHashAlgo {
        match self {
            MmCoinEnum::Tendermint(_) | MmCoinEnum::TendermintToken(_) | MmCoinEnum::EthCoin(_) => {
                SecretHashAlgo::SHA256
            },
            #[cfg(not(target_arch = "wasm32"))]
            MmCoinEnum::LightningCoin(_) => SecretHashAlgo::SHA256,
            _ => SecretHashAlgo::DHASH160,
        }
    }
}

#[async_trait]
pub trait BalanceTradeFeeUpdatedHandler {
    async fn balance_updated(&self, coin: &MmCoinEnum, new_balance: &BigDecimal);
}

#[derive(Clone)]
pub struct MmCoinStruct {
    pub inner: MmCoinEnum,
    is_available: Arc<AtomicBool>,
}

impl MmCoinStruct {
    pub fn new(coin: MmCoinEnum) -> Self {
        Self {
            inner: coin,
            is_available: AtomicBool::new(true).into(),
        }
    }

    /// Gets the current state of the parent coin whether
    /// it's available for the external requests or not.
    ///
    /// Always `true` for child tokens.
    pub fn is_available(&self) -> bool {
        !self.inner.is_platform_coin() // Tokens are always active or disabled
            || self.is_available.load(AtomicOrdering::SeqCst)
    }

    /// Makes the coin disabled to the external requests.
    /// Useful for executing `disable_coin` on parent coins
    /// that have child tokens enabled.
    ///
    /// Ineffective for child tokens.
    pub fn update_is_available(&self, to: bool) {
        if !self.inner.is_platform_coin() {
            warn!(
                "`update_is_available` is ineffective for tokens. Current token: {}",
                self.inner.ticker()
            );
            return;
        }

        self.is_available.store(to, AtomicOrdering::SeqCst);
    }
}

/// Represents how to burn part of dex fee.
#[derive(Clone, Debug, PartialEq)]
pub enum DexFeeBurnDestination {
    /// Burn by sending to utxo opreturn output
    KmdOpReturn,
    /// Send non-kmd coins to a dedicated account to exchange for kmd coins and burn them
    PreBurnAccount,
}

/// Represents the different types of DEX fees.
#[derive(Clone, Debug, PartialEq)]
pub enum DexFee {
    /// No dex fee is taken (if taker is dex pubkey)
    NoFee,
    /// Standard dex fee which will be sent to the dex fee address
    Standard(MmNumber),
    /// Dex fee with the burn amount
    WithBurn {
        /// Amount to go to the dex fee address
        fee_amount: MmNumber,
        /// Amount to be burned
        burn_amount: MmNumber,
        /// This indicates how to burn the burn_amount
        burn_destination: DexFeeBurnDestination,
    },
}

impl DexFee {
    const DEX_FEE_SHARE: &str = "0.75";

    /// Recreates a `DexFee` from separate fields (usually stored in db).
    #[cfg(any(test, feature = "for-tests"))]
    pub fn create_from_fields(fee_amount: MmNumber, burn_amount: MmNumber, ticker: &str) -> DexFee {
        if fee_amount == MmNumber::default() && burn_amount == MmNumber::default() {
            return DexFee::NoFee;
        }
        if burn_amount > MmNumber::default() {
            let burn_destination = match ticker {
                "KMD" => DexFeeBurnDestination::KmdOpReturn,
                _ => DexFeeBurnDestination::PreBurnAccount,
            };
            DexFee::WithBurn {
                fee_amount,
                burn_amount,
                burn_destination,
            }
        } else {
            DexFee::Standard(fee_amount)
        }
    }

    /// Calculates DEX fee with known taker_pubkey (for some takers dexfee may be zero).
    pub fn new_with_taker_pubkey(
        taker_coin: &dyn MmCoin,
        maker_ticker: &str,
        trade_amount: &MmNumber,
        taker_pubkey: &[u8],
    ) -> DexFee {
        if !taker_coin.is_privacy() && taker_coin.burn_pubkey() == taker_pubkey {
            return DexFee::NoFee; // no dex fee if the taker is the burn pubkey
        }
        Self::new_from_taker_coin(taker_coin, maker_ticker, trade_amount)
    }

    /// Calculates DEX fee with a threshold based on min tx amount of the taker coin.
    /// With this fn we may calculate the max dex fee amount, when taker_pubkey is not known yet.
    pub fn new_from_taker_coin(taker_coin: &dyn MmCoin, maker_ticker: &str, trade_amount: &MmNumber) -> DexFee {
        // calc dex fee
        let rate = Self::dex_fee_rate(taker_coin.ticker(), maker_ticker);
        let dex_fee = trade_amount * &rate;
        let min_tx_amount = MmNumber::from(taker_coin.min_tx_amount());

        if taker_coin.should_burn_directly() {
            // use a special dex fee option for kmd
            return Self::calc_dex_fee_for_op_return(dex_fee, min_tx_amount);
        }
        if taker_coin.should_burn_dex_fee() {
            // send part of dex fee to the 'pre-burn' account
            return Self::calc_dex_fee_for_burn_account(dex_fee, min_tx_amount);
        }
        if dex_fee <= min_tx_amount {
            return DexFee::Standard(min_tx_amount);
        }
        DexFee::Standard(dex_fee)
    }

    /// Returns dex fee discount if KMD is traded
    pub fn dex_fee_rate(base: &str, rel: &str) -> MmNumber {
        #[cfg(any(feature = "for-tests", test))]
        let fee_discount_tickers: &[&str] = match std::env::var("MYCOIN_FEE_DISCOUNT") {
            Ok(_) => &["KMD", "MYCOIN"],
            Err(_) => &["KMD"],
        };

        #[cfg(not(any(feature = "for-tests", test)))]
        let fee_discount_tickers: &[&str] = &["KMD"];

        if fee_discount_tickers.contains(&base) || fee_discount_tickers.contains(&rel) {
            // 1/777 - 10%
            BigRational::new(9.into(), 7770.into()).into()
        } else {
            BigRational::new(1.into(), 777.into()).into()
        }
    }

    /// Drops the dex fee in KMD by 25%. This cut will be burned during the taker fee payment.
    ///
    /// Also the cut can be decreased if the new dex fee amount is less than the minimum transaction amount.
    fn calc_dex_fee_for_op_return(dex_fee: MmNumber, min_tx_amount: MmNumber) -> DexFee {
        if dex_fee <= min_tx_amount {
            return DexFee::Standard(min_tx_amount);
        }
        // Dex fee with 25% burn amount cut
        let new_fee = &dex_fee * &MmNumber::from(Self::DEX_FEE_SHARE);
        if new_fee >= min_tx_amount {
            // Use the max burn value, which is 25%.
            DexFee::WithBurn {
                fee_amount: new_fee.clone(),
                burn_amount: dex_fee - new_fee,
                burn_destination: DexFeeBurnDestination::KmdOpReturn,
            }
        } else {
            // Burn only the exceeding amount because fee after 25% cut is less than `min_tx_amount`.
            DexFee::WithBurn {
                fee_amount: min_tx_amount.clone(),
                burn_amount: dex_fee - min_tx_amount,
                burn_destination: DexFeeBurnDestination::KmdOpReturn,
            }
        }
    }

    /// Drops the dex fee in non-KMD by 25%. This cut will be sent to an output designated as 'burn account' during the taker fee payment
    /// (so it cannot be dust).
    ///
    /// The cut can be set to zero if any of resulting amounts is less than the minimum transaction amount.
    fn calc_dex_fee_for_burn_account(dex_fee: MmNumber, min_tx_amount: MmNumber) -> DexFee {
        if dex_fee <= min_tx_amount {
            return DexFee::Standard(min_tx_amount);
        }
        // Dex fee with 25% burn amount cut
        let new_fee = &dex_fee * &MmNumber::from(Self::DEX_FEE_SHARE);
        let burn_amount = &dex_fee - &new_fee;
        if new_fee >= min_tx_amount && burn_amount >= min_tx_amount {
            // Use the max burn value, which is 25%. Ensure burn_amount is not dust
            return DexFee::WithBurn {
                fee_amount: new_fee,
                burn_amount,
                burn_destination: DexFeeBurnDestination::PreBurnAccount,
            };
        }
        // If the new dex fee is dust set it to min_tx_amount and check the updated burn_amount is not dust.
        let burn_amount = &dex_fee - &min_tx_amount;
        if new_fee < min_tx_amount && burn_amount >= min_tx_amount {
            DexFee::WithBurn {
                fee_amount: min_tx_amount,
                burn_amount,
                burn_destination: DexFeeBurnDestination::PreBurnAccount,
            }
        } else {
            DexFee::Standard(dex_fee)
        }
    }

    /// Gets the fee amount associated with the dex fee.
    pub fn fee_amount(&self) -> MmNumber {
        match self {
            DexFee::NoFee => 0.into(),
            DexFee::Standard(t) => t.clone(),
            DexFee::WithBurn { fee_amount, .. } => fee_amount.clone(),
        }
    }

    /// Gets the burn amount associated with the dex fee, if applicable.
    pub fn burn_amount(&self) -> Option<MmNumber> {
        match self {
            DexFee::Standard(_) | DexFee::NoFee => None,
            DexFee::WithBurn { burn_amount, .. } => Some(burn_amount.clone()),
        }
    }

    /// Calculates the total spend amount, considering both the fee and burn amounts.
    pub fn total_spend_amount(&self) -> MmNumber {
        match self {
            DexFee::NoFee => 0.into(),
            DexFee::Standard(t) => t.clone(),
            DexFee::WithBurn {
                fee_amount,
                burn_amount,
                ..
            } => fee_amount + burn_amount,
        }
    }

    /// Converts the fee amount to micro-units based on the specified decimal places.
    pub fn fee_amount_as_u64(&self, decimals: u8) -> NumConversResult<u64> {
        let fee_amount = self.fee_amount();
        utxo::sat_from_big_decimal(&fee_amount.into(), decimals)
    }

    /// Converts the burn amount to micro-units, if applicable, based on the specified decimal places.
    pub fn burn_amount_as_u64(&self, decimals: u8) -> NumConversResult<Option<u64>> {
        if let Some(burn_amount) = self.burn_amount() {
            Ok(Some(utxo::sat_from_big_decimal(&burn_amount.into(), decimals)?))
        } else {
            Ok(None)
        }
    }
}

pub struct CoinsContext {
    /// A map from a currency ticker symbol to the corresponding coin.
    /// Similar to `LP_coins`.
    coins: AsyncMutex<HashMap<String, MmCoinStruct>>,
    balance_update_handlers: AsyncMutex<Vec<Box<dyn BalanceTradeFeeUpdatedHandler + Send + Sync>>>,
    account_balance_task_manager: AccountBalanceTaskManagerShared,
    create_account_manager: CreateAccountTaskManagerShared,
    get_new_address_manager: GetNewAddressTaskManagerShared,
    platform_coin_tokens: PaMutex<HashMap<String, HashSet<String>>>,
    scan_addresses_manager: ScanAddressesTaskManagerShared,
    withdraw_task_manager: WithdrawTaskManagerShared,
    #[cfg(target_arch = "wasm32")]
    tx_history_db: SharedDb<TxHistoryDb>,
    #[cfg(target_arch = "wasm32")]
    hd_wallet_db: SharedDb<HDWalletDb>,
}

#[derive(Debug)]
pub struct PlatformIsAlreadyActivatedErr {
    pub ticker: String,
}

impl CoinsContext {
    /// Obtains a reference to this crate context, creating it if necessary.
    pub fn from_ctx(ctx: &MmArc) -> Result<Arc<CoinsContext>, String> {
        Ok(try_s!(from_ctx(&ctx.coins_ctx, move || {
            Ok(CoinsContext {
                platform_coin_tokens: PaMutex::new(HashMap::new()),
                coins: AsyncMutex::new(HashMap::new()),
                balance_update_handlers: AsyncMutex::new(vec![]),
                account_balance_task_manager: AccountBalanceTaskManager::new_shared(ctx.event_stream_manager.clone()),
                create_account_manager: CreateAccountTaskManager::new_shared(ctx.event_stream_manager.clone()),
                get_new_address_manager: GetNewAddressTaskManager::new_shared(ctx.event_stream_manager.clone()),
                scan_addresses_manager: ScanAddressesTaskManager::new_shared(ctx.event_stream_manager.clone()),
                withdraw_task_manager: WithdrawTaskManager::new_shared(ctx.event_stream_manager.clone()),
                #[cfg(target_arch = "wasm32")]
                tx_history_db: ConstructibleDb::new(ctx).into_shared(),
                #[cfg(target_arch = "wasm32")]
                hd_wallet_db: ConstructibleDb::new_shared_db(ctx).into_shared(),
            })
        })))
    }

    pub async fn add_token(&self, coin: MmCoinEnum) -> Result<(), MmError<RegisterCoinError>> {
        let mut coins = self.coins.lock().await;
        if coins.contains_key(coin.ticker()) {
            return MmError::err(RegisterCoinError::CoinIsInitializedAlready {
                coin: coin.ticker().into(),
            });
        }

        let ticker = coin.ticker();

        let mut platform_coin_tokens = self.platform_coin_tokens.lock();
        // Here, we try to add a token to platform_coin_tokens if the token belongs to a platform coin.
        if let Some(platform) = platform_coin_tokens.get_mut(coin.platform_ticker()) {
            platform.insert(ticker.to_owned());
        }

        coins.insert(ticker.into(), MmCoinStruct::new(coin));

        Ok(())
    }

    /// Adds a Layer 2 coin that depends on a standalone platform.
    /// The process of adding l2 coins is identical to that of adding tokens.
    pub async fn add_l2(&self, coin: MmCoinEnum) -> Result<(), MmError<RegisterCoinError>> {
        self.add_token(coin).await
    }

    /// Adds a platform coin and its associated tokens to the CoinsContext.
    ///
    /// Registers a platform coin alongside its associated ERC-20 tokens and optionally a global NFT.
    /// Regular tokens are added to the context without overwriting existing entries, preserving any previously activated tokens.
    /// In contrast, the global NFT, if provided, replaces any previously stored NFT data for the platform, ensuring the NFT info is up-to-date.
    /// An error is returned if the platform coin is already activated within the context, enforcing a single active instance for each platform.
    pub async fn add_platform_with_tokens(
        &self,
        platform: MmCoinEnum,
        tokens: Vec<MmCoinEnum>,
        global_nft: Option<MmCoinEnum>,
    ) -> Result<(), MmError<PlatformIsAlreadyActivatedErr>> {
        let mut coins = self.coins.lock().await;
        let mut platform_coin_tokens = self.platform_coin_tokens.lock();

        let platform_ticker = platform.ticker().to_owned();

        if let Some(coin) = coins.get(&platform_ticker) {
            if coin.is_available() {
                return MmError::err(PlatformIsAlreadyActivatedErr {
                    ticker: platform.ticker().into(),
                });
            }

            coin.update_is_available(true);
        } else {
            coins.insert(platform_ticker.clone(), MmCoinStruct::new(platform));
        }

        // Tokens can't be activated without platform coin so we can safely insert them without checking prior existence
        let mut token_tickers = HashSet::with_capacity(tokens.len());
        // TODO
        // Handling for these case:
        // USDT was activated via enable RPC
        // We try to activate ETH coin and USDT token via enable_eth_with_tokens
        for token in tokens {
            token_tickers.insert(token.ticker().to_string());
            coins
                .entry(token.ticker().into())
                .or_insert_with(|| MmCoinStruct::new(token));
        }
        if let Some(nft) = global_nft {
            token_tickers.insert(nft.ticker().to_string());
            // For NFT overwrite existing data
            coins.insert(nft.ticker().into(), MmCoinStruct::new(nft));
        }

        platform_coin_tokens
            .entry(platform_ticker)
            .or_default()
            .extend(token_tickers);
        Ok(())
    }

    /// If `ticker` is a platform coin, returns tokens dependent on it.
    pub async fn get_dependent_tokens(&self, ticker: &str) -> HashSet<String> {
        let coins = self.platform_coin_tokens.lock();
        coins.get(ticker).cloned().unwrap_or_default()
    }

    pub async fn remove_coin(&self, coin: MmCoinEnum) {
        let ticker = coin.ticker();
        let platform_ticker = coin.platform_ticker();
        let mut coins_storage = self.coins.lock().await;
        let mut platform_tokens_storage = self.platform_coin_tokens.lock();

        // Check if ticker is a platform coin and remove from it platform's token list
        if ticker == platform_ticker {
            if let Some(tokens_to_remove) = platform_tokens_storage.remove(ticker) {
                tokens_to_remove.iter().for_each(|token| {
                    if let Some(token) = coins_storage.remove(token) {
                        // Abort all token related futures on token deactivation
                        token
                            .inner
                            .on_disabled()
                            .error_log_with_msg(&format!("Error aborting coin({ticker}) futures"));
                    }
                });
            };
        } else {
            if let Some(tokens) = platform_tokens_storage.get_mut(platform_ticker) {
                tokens.remove(ticker);
            }
            if let Some(platform_coin) = coins_storage.get(platform_ticker) {
                platform_coin.inner.on_token_deactivated(ticker);
            }
        };

        //  Remove coin from coin list
        coins_storage
            .remove(ticker)
            .ok_or(format!("{} is disabled already", ticker))
            .error_log();

        // Abort all coin related futures on coin deactivation
        coin.on_disabled()
            .error_log_with_msg(&format!("Error aborting coin({ticker}) futures"));
    }

    #[cfg(target_arch = "wasm32")]
    async fn tx_history_db(&self) -> TxHistoryResult<TxHistoryDbLocked<'_>> {
        Ok(self.tx_history_db.get_or_initialize().await?)
    }

    #[inline(always)]
    pub async fn lock_coins(&self) -> AsyncMutexGuard<HashMap<String, MmCoinStruct>> { self.coins.lock().await }
}

/// This enum is used in coin activation requests.
#[derive(Copy, Clone, Debug, Deserialize, Serialize, Default)]
pub enum PrivKeyActivationPolicy {
    #[default]
    ContextPrivKey,
    Trezor,
}

impl PrivKeyActivationPolicy {
    pub fn is_hw_policy(&self) -> bool { matches!(self, PrivKeyActivationPolicy::Trezor) }
}

/// Enum representing various private key management policies.
///
/// This enum defines the various ways in which private keys can be managed
/// or sourced within the system, whether it's from a local software-based HD Wallet,
/// a hardware device like Trezor, or even external sources like Metamask.
#[derive(Clone, Debug)]
pub enum PrivKeyPolicy<T> {
    /// Legacy private key policy.
    ///
    /// This policy corresponds to a one-to-one mapping of private keys to addresses.
    /// In this scheme, only a single key and corresponding address is activated per coin,
    /// without any hierarchical deterministic derivation.
    Iguana(T),
    /// The HD Wallet private key policy.
    ///
    /// This variant uses a BIP44 derivation path up to the coin level
    /// and contains the necessary information to manage and derive
    /// keys using an HD Wallet scheme.
    HDWallet {
        /// Derivation path up to coin.
        ///
        /// Represents the first two segments of the BIP44 derivation path: `purpose` and `coin_type`.
        /// A full BIP44 address is structured as:
        /// `m/purpose'/coin_type'/account'/change/address_index`.
        path_to_coin: HDPathToCoin,
        /// The key that's currently activated and in use for this HD Wallet policy.
        activated_key: T,
        /// Extended private key based on the secp256k1 elliptic curve cryptography scheme.
        bip39_secp_priv_key: ExtendedPrivateKey<secp256k1::SecretKey>,
    },
    /// The Trezor hardware wallet private key policy.
    ///
    /// Details about how the keys are managed with the Trezor device
    /// are abstracted away and are not directly managed by this policy.
    Trezor,
    /// Metamask private key policy, specific to the WASM target architecture.
    ///
    /// This variant encapsulates details about how keys are managed when interfacing
    /// with the Metamask extension, especially within web-based contexts.
    #[cfg(target_arch = "wasm32")]
    Metamask(EthMetamaskPolicy),
    /// WalletConnect private key policy.
    ///
    /// This variant represents the key management details for connections
    /// established via WalletConnect. It includes both compressed and uncompressed
    /// public keys.
    /// - `public_key`: Compressed public key, represented as [H264].
    /// - `public_key_uncompressed`: Uncompressed public key, represented as [H520].
    /// - `session_topic`: WalletConnect session that was used to activate this coin.
    WalletConnect {
        public_key: H264,
        public_key_uncompressed: H520,
        session_topic: String,
    },
}

#[cfg(target_arch = "wasm32")]
#[derive(Clone, Debug)]
pub struct EthMetamaskPolicy {
    pub(crate) public_key: EthH264,
    pub(crate) public_key_uncompressed: H520,
}

impl<T> From<T> for PrivKeyPolicy<T> {
    fn from(key_pair: T) -> Self { PrivKeyPolicy::Iguana(key_pair) }
}

impl<T> PrivKeyPolicy<T> {
    fn activated_key(&self) -> Option<&T> {
        match self {
            PrivKeyPolicy::Iguana(key_pair) => Some(key_pair),
            PrivKeyPolicy::HDWallet {
                activated_key: activated_key_pair,
                ..
            } => Some(activated_key_pair),
            PrivKeyPolicy::WalletConnect { .. } | PrivKeyPolicy::Trezor => None,
            #[cfg(target_arch = "wasm32")]
            PrivKeyPolicy::Metamask(_) => None,
        }
    }

    fn activated_key_or_err(&self) -> Result<&T, MmError<PrivKeyPolicyNotAllowed>> {
        self.activated_key().or_mm_err(|| {
            PrivKeyPolicyNotAllowed::UnsupportedMethod(
                "`activated_key_or_err` is supported only for `PrivKeyPolicy::KeyPair` or `PrivKeyPolicy::HDWallet`"
                    .to_string(),
            )
        })
    }

    fn bip39_secp_priv_key(&self) -> Option<&ExtendedPrivateKey<secp256k1::SecretKey>> {
        match self {
            PrivKeyPolicy::HDWallet {
                bip39_secp_priv_key, ..
            } => Some(bip39_secp_priv_key),
            PrivKeyPolicy::Iguana(_) | PrivKeyPolicy::Trezor | PrivKeyPolicy::WalletConnect { .. } => None,
            #[cfg(target_arch = "wasm32")]
            PrivKeyPolicy::Metamask(_) => None,
        }
    }

    fn bip39_secp_priv_key_or_err(
        &self,
    ) -> Result<&ExtendedPrivateKey<secp256k1::SecretKey>, MmError<PrivKeyPolicyNotAllowed>> {
        self.bip39_secp_priv_key().or_mm_err(|| {
            PrivKeyPolicyNotAllowed::UnsupportedMethod(
                "`bip39_secp_priv_key_or_err` is supported only for `PrivKeyPolicy::HDWallet`".to_string(),
            )
        })
    }

    fn path_to_coin(&self) -> Option<&HDPathToCoin> {
        match self {
            PrivKeyPolicy::HDWallet {
                path_to_coin: derivation_path,
                ..
            } => Some(derivation_path),
            PrivKeyPolicy::Iguana(_) | PrivKeyPolicy::Trezor | PrivKeyPolicy::WalletConnect { .. } => None,
            #[cfg(target_arch = "wasm32")]
            PrivKeyPolicy::Metamask(_) => None,
        }
    }

    // Todo: this can be removed after the HDWallet is fully implemented for all protocols
    fn path_to_coin_or_err(&self) -> Result<&HDPathToCoin, MmError<PrivKeyPolicyNotAllowed>> {
        self.path_to_coin().or_mm_err(|| {
            PrivKeyPolicyNotAllowed::UnsupportedMethod(
                "`derivation_path_or_err` is supported only for `PrivKeyPolicy::HDWallet`".to_string(),
            )
        })
    }

    fn hd_wallet_derived_priv_key_or_err(
        &self,
        derivation_path: &DerivationPath,
    ) -> Result<Secp256k1Secret, MmError<PrivKeyPolicyNotAllowed>> {
        let bip39_secp_priv_key = self.bip39_secp_priv_key_or_err()?;
        derive_secp256k1_secret(bip39_secp_priv_key.clone(), derivation_path)
            .mm_err(|e| PrivKeyPolicyNotAllowed::InternalError(e.to_string()))
    }

    fn is_trezor(&self) -> bool { matches!(self, PrivKeyPolicy::Trezor) }
}

/// 'CoinWithPrivKeyPolicy' trait is used to get the private key policy of a coin.
pub trait CoinWithPrivKeyPolicy {
    /// The type of the key pair used by the coin.
    type KeyPair;

    /// Returns the private key policy of the coin.
    fn priv_key_policy(&self) -> &PrivKeyPolicy<Self::KeyPair>;
}

/// A common function to get the extended public key for a certain coin and derivation path.
pub async fn extract_extended_pubkey_impl<Coin, XPubExtractor>(
    coin: &Coin,
    xpub_extractor: Option<XPubExtractor>,
    derivation_path: DerivationPath,
) -> MmResult<Secp256k1ExtendedPublicKey, HDExtractPubkeyError>
where
    XPubExtractor: HDXPubExtractor + Send,
    Coin: HDWalletCoinOps + CoinWithPrivKeyPolicy,
{
    match xpub_extractor {
        Some(xpub_extractor) => {
            let trezor_coin = coin.trezor_coin()?;
            let xpub = xpub_extractor.extract_xpub(trezor_coin, derivation_path).await?;
            Secp256k1ExtendedPublicKey::from_str(&xpub).map_to_mm(|e| HDExtractPubkeyError::InvalidXpub(e.to_string()))
        },
        None => {
            let mut priv_key = coin
                .priv_key_policy()
                .bip39_secp_priv_key_or_err()
                .mm_err(|e| HDExtractPubkeyError::Internal(e.to_string()))?
                .clone();
            for child in derivation_path {
                priv_key = priv_key
                    .derive_child(child)
                    .map_to_mm(|e| HDExtractPubkeyError::Internal(e.to_string()))?;
            }
            drop_mutability!(priv_key);
            Ok(priv_key.public_key())
        },
    }
}

#[derive(Clone)]
pub enum PrivKeyBuildPolicy {
    IguanaPrivKey(IguanaPrivKey),
    GlobalHDAccount(GlobalHDAccountArc),
    Trezor,
}

impl PrivKeyBuildPolicy {
    /// Detects the `PrivKeyBuildPolicy` with which the given `MmArc` is initialized.
    pub fn detect_priv_key_policy(ctx: &MmArc) -> MmResult<PrivKeyBuildPolicy, CryptoCtxError> {
        let crypto_ctx = CryptoCtx::from_ctx(ctx)?;

        match crypto_ctx.key_pair_policy() {
            // Use an internal private key as the coin secret.
            KeyPairPolicy::Iguana => Ok(PrivKeyBuildPolicy::IguanaPrivKey(
                crypto_ctx.mm2_internal_privkey_secret(),
            )),
            KeyPairPolicy::GlobalHDAccount(global_hd) => Ok(PrivKeyBuildPolicy::GlobalHDAccount(global_hd.clone())),
        }
    }
}

/// Serializable struct for compatibility with the discontinued DerivationMethod struct
#[derive(Clone, Debug, Serialize)]
#[serde(tag = "type", content = "data")]
pub enum DerivationMethodResponse {
    /// Legacy iguana's privkey derivation, used by default
    Iguana,
    /// HD wallet derivation path, String is temporary here
    HDWallet(String),
}

/// Enum representing methods for deriving cryptographic addresses.
///
/// This enum distinguishes between two primary strategies for address generation:
/// 1. A static, single address approach.
/// 2. A hierarchical deterministic (HD) wallet that can derive multiple addresses.
#[derive(Debug)]
pub enum DerivationMethod<Address, HDWallet>
where
    HDWallet: HDWalletOps,
    HDWalletAddress<HDWallet>: Into<Address>,
{
    /// Represents the use of a single, static address for transactions and operations.
    SingleAddress(Address),
    /// Represents the use of an HD wallet for deriving multiple addresses.
    ///
    /// The encapsulated HD wallet should be capable of operations like
    /// getting the globally enabled address, and more, as defined by the
    /// [`HDWalletOps`] trait.
    HDWallet(HDWallet),
}

impl<Address, HDWallet> DerivationMethod<Address, HDWallet>
where
    Address: Clone,
    HDWallet: HDWalletOps,
    HDWalletAddress<HDWallet>: Into<Address>,
{
    pub async fn single_addr(&self) -> Option<Address> {
        match self {
            DerivationMethod::SingleAddress(my_address) => Some(my_address.clone()),
            DerivationMethod::HDWallet(hd_wallet) => {
                hd_wallet.get_enabled_address().await.map(|addr| addr.address().into())
            },
        }
    }

    pub async fn single_addr_or_err(&self) -> MmResult<Address, UnexpectedDerivationMethod> {
        self.single_addr()
            .await
            .or_mm_err(|| UnexpectedDerivationMethod::ExpectedSingleAddress)
    }

    pub fn hd_wallet(&self) -> Option<&HDWallet> {
        match self {
            DerivationMethod::SingleAddress(_) => None,
            DerivationMethod::HDWallet(hd_wallet) => Some(hd_wallet),
        }
    }

    pub fn hd_wallet_or_err(&self) -> MmResult<&HDWallet, UnexpectedDerivationMethod> {
        self.hd_wallet()
            .or_mm_err(|| UnexpectedDerivationMethod::ExpectedHDWallet)
    }

    /// # Panic
    ///
    /// Panic if the address mode is [`DerivationMethod::HDWallet`].
    pub async fn unwrap_single_addr(&self) -> Address { self.single_addr_or_err().await.unwrap() }

    pub async fn to_response(&self) -> MmResult<DerivationMethodResponse, UnexpectedDerivationMethod> {
        match self {
            DerivationMethod::SingleAddress(_) => Ok(DerivationMethodResponse::Iguana),
            DerivationMethod::HDWallet(hd_wallet) => {
                let enabled_address = hd_wallet
                    .get_enabled_address()
                    .await
                    .or_mm_err(|| UnexpectedDerivationMethod::ExpectedHDWallet)?;
                Ok(DerivationMethodResponse::HDWallet(
                    enabled_address.derivation_path().to_string(),
                ))
            },
        }
    }
}

/// A trait representing coins with specific address derivation methods.
///
/// This trait is designed for coins that have a defined mechanism for address derivation,
/// be it a single address approach or a hierarchical deterministic (HD) wallet strategy.
/// Coins implementing this trait should be clear about their chosen derivation method and
/// offer utility functions to interact with that method.
///
/// Implementors of this trait will typically be coins or tokens that are either used within
/// a traditional single address scheme or leverage the power and flexibility of HD wallets.
#[async_trait]
pub trait CoinWithDerivationMethod: HDWalletCoinOps {
    /// Returns the address derivation method associated with the coin.
    ///
    /// Implementors should return the specific `DerivationMethod` that the coin utilizes,
    /// either `SingleAddress` for a static address approach or `HDWallet` for an HD wallet strategy.
    fn derivation_method(&self) -> &DerivationMethod<HDCoinAddress<Self>, Self::HDWallet>;

    /// Checks if the coin uses the HD wallet strategy for address derivation.
    ///
    /// This is a utility function that returns `true` if the coin's derivation method is `HDWallet` and
    /// `false` otherwise.
    ///
    /// # Returns
    ///
    /// - `true` if the coin uses an HD wallet for address derivation.
    /// - `false` if it uses any other method.
    fn has_hd_wallet_derivation_method(&self) -> bool {
        matches!(self.derivation_method(), DerivationMethod::HDWallet(_))
    }

    /// Retrieves all addresses associated with the coin.
    async fn all_addresses(&self) -> MmResult<HashSet<HDCoinAddress<Self>>, AddressDerivingError> {
        const ADDRESSES_CAPACITY: usize = 60;

        match self.derivation_method() {
            DerivationMethod::SingleAddress(ref my_address) => Ok(iter::once(my_address.clone()).collect()),
            DerivationMethod::HDWallet(ref hd_wallet) => {
                let hd_accounts = hd_wallet.get_accounts().await;

                // We pre-allocate a suitable capacity for the HashSet to try to avoid re-allocations.
                // If the capacity is exceeded, the HashSet will automatically resize itself by re-allocating,
                // but this will not happen in most use cases where addresses will be below the capacity.
                let mut all_addresses = HashSet::with_capacity(ADDRESSES_CAPACITY);
                for (_, hd_account) in hd_accounts {
                    let external_addresses = self.derive_known_addresses(&hd_account, Bip44Chain::External).await?;
                    let internal_addresses = self.derive_known_addresses(&hd_account, Bip44Chain::Internal).await?;

                    let addresses_it = external_addresses
                        .into_iter()
                        .chain(internal_addresses)
                        .map(|hd_address| hd_address.address());
                    all_addresses.extend(addresses_it);
                }

                Ok(all_addresses)
            },
        }
    }
}

/// The `IguanaBalanceOps` trait provides an interface for fetching the balance of a coin and its tokens.
/// This trait should be implemented by coins that use the iguana derivation method.
#[async_trait]
pub trait IguanaBalanceOps {
    /// The object that holds the balance/s of the coin.
    type BalanceObject: BalanceObjectOps;

    /// Fetches the balance of the coin and its tokens if the coin uses an iguana derivation method.
    async fn iguana_balances(&self) -> BalanceResult<Self::BalanceObject>;
}

#[allow(clippy::upper_case_acronyms)]
#[derive(Clone, Debug, Deserialize, Serialize)]
#[serde(tag = "type", content = "protocol_data")]
pub enum CoinProtocol {
    UTXO,
    QTUM,
    QRC20 {
        platform: String,
        contract_address: String,
    },
    ETH,
    ERC20 {
        platform: String,
        contract_address: String,
    },
    SLPTOKEN {
        platform: String,
        token_id: H256Json,
        decimals: u8,
        required_confirmations: Option<u64>,
    },
    BCH {
        slp_prefix: String,
    },
    TENDERMINT(TendermintProtocolInfo),
    TENDERMINTTOKEN(TendermintTokenProtocolInfo),
    #[cfg(not(target_arch = "wasm32"))]
    LIGHTNING {
        platform: String,
        network: BlockchainNetwork,
        confirmation_targets: PlatformCoinConfirmationTargets,
    },
    ZHTLC(ZcoinProtocolInfo),
    #[cfg(feature = "enable-sia")]
    SIA,
    NFT {
        platform: String,
    },
}

#[derive(Clone, Debug, Deserialize, Display, PartialEq, Serialize)]
pub enum CustomTokenError {
    #[display(
        fmt = "Token with the same ticker already exists in coins configs, ticker in config: {}",
        ticker_in_config
    )]
    DuplicateTickerInConfig { ticker_in_config: String },
    #[display(
        fmt = "Token with the same contract address already exists in coins configs, ticker in config: {}",
        ticker_in_config
    )]
    DuplicateContractInConfig { ticker_in_config: String },
    #[display(
        fmt = "Token is already activated, ticker: {}, contract address: {}",
        ticker,
        contract_address
    )]
    TokenWithSameContractAlreadyActivated { ticker: String, contract_address: String },
}

impl CoinProtocol {
    /// Returns the platform coin associated with the coin protocol, if any.
    pub fn platform(&self) -> Option<&str> {
        match self {
            CoinProtocol::QRC20 { platform, .. }
            | CoinProtocol::ERC20 { platform, .. }
            | CoinProtocol::SLPTOKEN { platform, .. }
            | CoinProtocol::NFT { platform, .. } => Some(platform),
            CoinProtocol::TENDERMINTTOKEN(info) => Some(&info.platform),
            #[cfg(not(target_arch = "wasm32"))]
            CoinProtocol::LIGHTNING { platform, .. } => Some(platform),
            CoinProtocol::UTXO
            | CoinProtocol::QTUM
            | CoinProtocol::ETH
            | CoinProtocol::BCH { .. }
            | CoinProtocol::TENDERMINT(_)
            | CoinProtocol::ZHTLC(_) => None,
            #[cfg(feature = "enable-sia")]
            CoinProtocol::SIA => None,
        }
    }

    /// Returns the contract address associated with the coin, if any.
    pub fn contract_address(&self) -> Option<&str> {
        match self {
            CoinProtocol::QRC20 { contract_address, .. } | CoinProtocol::ERC20 { contract_address, .. } => {
                Some(contract_address)
            },
            CoinProtocol::SLPTOKEN { .. }
            | CoinProtocol::UTXO
            | CoinProtocol::QTUM
            | CoinProtocol::ETH
            | CoinProtocol::BCH { .. }
            | CoinProtocol::TENDERMINT(_)
            | CoinProtocol::TENDERMINTTOKEN(_)
            | CoinProtocol::ZHTLC(_)
            | CoinProtocol::NFT { .. } => None,
            #[cfg(not(target_arch = "wasm32"))]
            CoinProtocol::LIGHTNING { .. } => None,
            #[cfg(feature = "enable-sia")]
            CoinProtocol::SIA => None,
        }
    }

    /// Several checks to be preformed when a custom token is being activated to check uniqueness among other things.
    #[allow(clippy::result_large_err)]
    pub fn custom_token_validations(&self, ctx: &MmArc) -> MmResult<(), CustomTokenError> {
        let CoinProtocol::ERC20 {
            platform,
            contract_address,
        } = self
        else {
            return Ok(());
        };

        // Check if there is a token with the same contract address in the config.
        // If there is, return an error as the user should use this token instead of activating a custom one.
        // This is necessary as we will create an orderbook for this custom token using the contract address,
        // if it is duplicated in config, we will have two orderbooks one using the ticker and one using the contract address.
        // Todo: We should use the contract address for orderbook topics instead of the ticker once we make custom tokens non-wallet only.
        // If a coin is added to the config later, users who added it as a custom token and did not update will not see the orderbook.
        if let Some(existing_ticker) = get_erc20_ticker_by_contract_address(ctx, platform, contract_address) {
            return Err(MmError::new(CustomTokenError::DuplicateContractInConfig {
                ticker_in_config: existing_ticker,
            }));
        }

        Ok(())
    }
}

/// Common methods to handle the connection events.
///
/// Note that the handler methods are sync and shouldn't take long time executing, otherwise it will hurt the performance.
/// If a handler needs to do some heavy work, it should be spawned/done in a separate thread.
pub trait RpcTransportEventHandler {
    fn debug_info(&self) -> String;

    fn on_outgoing_request(&self, data: &[u8]);

    fn on_incoming_response(&self, data: &[u8]);

    fn on_connected(&self, address: &str) -> Result<(), String>;

    fn on_disconnected(&self, address: &str) -> Result<(), String>;
}

pub type SharableRpcTransportEventHandler = dyn RpcTransportEventHandler + Send + Sync;
pub type RpcTransportEventHandlerShared = Arc<SharableRpcTransportEventHandler>;

impl fmt::Debug for SharableRpcTransportEventHandler {
    fn fmt(&self, f: &mut fmt::Formatter<'_>) -> fmt::Result { write!(f, "{}", self.debug_info()) }
}

impl RpcTransportEventHandler for RpcTransportEventHandlerShared {
    fn debug_info(&self) -> String { self.deref().debug_info() }

    fn on_outgoing_request(&self, data: &[u8]) { self.as_ref().on_outgoing_request(data) }

    fn on_incoming_response(&self, data: &[u8]) { self.as_ref().on_incoming_response(data) }

    fn on_connected(&self, address: &str) -> Result<(), String> { self.as_ref().on_connected(address) }

    fn on_disconnected(&self, address: &str) -> Result<(), String> { self.as_ref().on_disconnected(address) }
}

impl RpcTransportEventHandler for Box<SharableRpcTransportEventHandler> {
    fn debug_info(&self) -> String { self.as_ref().debug_info() }

    fn on_outgoing_request(&self, data: &[u8]) { self.as_ref().on_outgoing_request(data) }

    fn on_incoming_response(&self, data: &[u8]) { self.as_ref().on_incoming_response(data) }

    fn on_connected(&self, address: &str) -> Result<(), String> { self.as_ref().on_connected(address) }

    fn on_disconnected(&self, address: &str) -> Result<(), String> { self.as_ref().on_disconnected(address) }
}

impl<T: RpcTransportEventHandler> RpcTransportEventHandler for Vec<T> {
    fn debug_info(&self) -> String {
        let selfi: Vec<String> = self.iter().map(|x| x.debug_info()).collect();
        format!("{:?}", selfi)
    }

    fn on_outgoing_request(&self, data: &[u8]) {
        for handler in self {
            handler.on_outgoing_request(data)
        }
    }

    fn on_incoming_response(&self, data: &[u8]) {
        for handler in self {
            handler.on_incoming_response(data)
        }
    }

    fn on_connected(&self, address: &str) -> Result<(), String> {
        let mut errors = vec![];
        for handler in self {
            if let Err(e) = handler.on_connected(address) {
                errors.push((handler.debug_info(), e))
            }
        }
        if !errors.is_empty() {
            return Err(format!("Errors: {:?}", errors));
        }
        Ok(())
    }

    fn on_disconnected(&self, address: &str) -> Result<(), String> {
        let mut errors = vec![];
        for handler in self {
            if let Err(e) = handler.on_disconnected(address) {
                errors.push((handler.debug_info(), e))
            }
        }
        if !errors.is_empty() {
            return Err(format!("Errors: {:?}", errors));
        }
        Ok(())
    }
}

pub enum RpcClientType {
    Native,
    Electrum,
    Ethereum,
}

impl ToString for RpcClientType {
    fn to_string(&self) -> String {
        match self {
            RpcClientType::Native => "native".into(),
            RpcClientType::Electrum => "electrum".into(),
            RpcClientType::Ethereum => "ethereum".into(),
        }
    }
}

#[derive(Clone)]
pub struct CoinTransportMetrics {
    /// Using a weak reference by default in order to avoid circular references and leaks.
    metrics: MetricsWeak,
    /// Name of coin the rpc client is intended to work with.
    ticker: String,
    /// RPC client type.
    client: String,
}

impl CoinTransportMetrics {
    fn new(metrics: MetricsWeak, ticker: String, client: RpcClientType) -> CoinTransportMetrics {
        CoinTransportMetrics {
            metrics,
            ticker,
            client: client.to_string(),
        }
    }

    fn into_shared(self) -> RpcTransportEventHandlerShared { Arc::new(self) }
}

impl RpcTransportEventHandler for CoinTransportMetrics {
    fn debug_info(&self) -> String { "CoinTransportMetrics".into() }

    fn on_outgoing_request(&self, data: &[u8]) {
        mm_counter!(self.metrics, "rpc_client.traffic.out", data.len() as u64,
            "coin" => self.ticker.to_owned(), "client" => self.client.to_owned());
        mm_counter!(self.metrics, "rpc_client.request.count", 1,
            "coin" => self.ticker.to_owned(), "client" => self.client.to_owned());
    }

    fn on_incoming_response(&self, data: &[u8]) {
        mm_counter!(self.metrics, "rpc_client.traffic.in", data.len() as u64,
            "coin" => self.ticker.to_owned(), "client" => self.client.to_owned());
        mm_counter!(self.metrics, "rpc_client.response.count", 1,
            "coin" => self.ticker.to_owned(), "client" => self.client.to_owned());
    }

    fn on_connected(&self, _address: &str) -> Result<(), String> { Ok(()) }

    fn on_disconnected(&self, _address: &str) -> Result<(), String> { Ok(()) }
}

#[async_trait]
impl BalanceTradeFeeUpdatedHandler for CoinsContext {
    async fn balance_updated(&self, coin: &MmCoinEnum, new_balance: &BigDecimal) {
        for sub in self.balance_update_handlers.lock().await.iter() {
            sub.balance_updated(coin, new_balance).await
        }
    }
}

pub fn coin_conf(ctx: &MmArc, ticker: &str) -> Json {
    match ctx.conf["coins"].as_array() {
        Some(coins) => coins
            .iter()
            .find(|coin| coin["coin"].as_str() == Some(ticker))
            .cloned()
            .unwrap_or(Json::Null),
        None => Json::Null,
    }
}

pub fn is_wallet_only_conf(conf: &Json) -> bool {
    // If coin is not in config, it means that it was added manually (a custom token) and should be treated as wallet only
    if conf.is_null() {
        return true;
    }
    conf["wallet_only"].as_bool().unwrap_or(false)
}

pub fn is_wallet_only_ticker(ctx: &MmArc, ticker: &str) -> bool {
    let coin_conf = coin_conf(ctx, ticker);
    // If coin is not in config, it means that it was added manually (a custom token) and should be treated as wallet only
    if coin_conf.is_null() {
        return true;
    }
    coin_conf["wallet_only"].as_bool().unwrap_or(false)
}

/// Adds a new currency into the list of currencies configured.
///
/// Returns an error if the currency already exists. Initializing the same currency twice is a bad habit
/// (might lead to misleading and confusing information during debugging and maintenance, see DRY)
/// and should be fixed on the call site.
///
/// * `req` - Payload of the corresponding "enable" or "electrum" RPC request.
pub async fn lp_coininit(ctx: &MmArc, ticker: &str, req: &Json) -> Result<MmCoinEnum, String> {
    let cctx = try_s!(CoinsContext::from_ctx(ctx));
    {
        let coins = cctx.coins.lock().await;
        if coins.get(ticker).is_some() {
            return ERR!("Coin {} already initialized", ticker);
        }
    }

    let coins_en = coin_conf(ctx, ticker);

    coins_conf_check(ctx, &coins_en, ticker, Some(req))?;

    // The legacy electrum/enable RPCs don't support Hardware Wallet policy.
    let priv_key_policy = try_s!(PrivKeyBuildPolicy::detect_priv_key_policy(ctx));

    let protocol: CoinProtocol = try_s!(json::from_value(coins_en["protocol"].clone()));

    let coin: MmCoinEnum = match &protocol {
        CoinProtocol::UTXO => {
            let params = try_s!(UtxoActivationParams::from_legacy_req(req));
            try_s!(utxo_standard_coin_with_policy(ctx, ticker, &coins_en, &params, priv_key_policy).await).into()
        },
        CoinProtocol::QTUM => {
            let params = try_s!(UtxoActivationParams::from_legacy_req(req));
            try_s!(qtum_coin_with_policy(ctx, ticker, &coins_en, &params, priv_key_policy).await).into()
        },
        CoinProtocol::ETH | CoinProtocol::ERC20 { .. } => {
            try_s!(eth_coin_from_conf_and_request(ctx, ticker, &coins_en, req, protocol, priv_key_policy).await).into()
        },
        CoinProtocol::QRC20 {
            platform,
            contract_address,
        } => {
            let params = try_s!(Qrc20ActivationParams::from_legacy_req(req));
            let contract_address = try_s!(qtum::contract_addr_from_str(contract_address));

            try_s!(
                qrc20_coin_with_policy(
                    ctx,
                    ticker,
                    platform,
                    &coins_en,
                    &params,
                    priv_key_policy,
                    contract_address
                )
                .await
            )
            .into()
        },
        CoinProtocol::BCH { slp_prefix } => {
            let prefix = try_s!(CashAddrPrefix::from_str(slp_prefix));
            let params = try_s!(BchActivationRequest::from_legacy_req(req));

            let bch = try_s!(bch_coin_with_policy(ctx, ticker, &coins_en, params, prefix, priv_key_policy).await);
            bch.into()
        },
        CoinProtocol::SLPTOKEN {
            platform,
            token_id,
            decimals,
            required_confirmations,
        } => {
            let platform_coin = try_s!(lp_coinfind(ctx, platform).await);
            let platform_coin = match platform_coin {
                Some(MmCoinEnum::Bch(coin)) => coin,
                Some(_) => return ERR!("Platform coin {} is not BCH", platform),
                None => return ERR!("Platform coin {} is not activated", platform),
            };

            let confs = required_confirmations.unwrap_or(platform_coin.required_confirmations());
            let token = try_s!(SlpToken::new(
                *decimals,
                ticker.into(),
                (*token_id).into(),
                platform_coin,
                confs
            ));
            token.into()
        },
        CoinProtocol::TENDERMINT { .. } => return ERR!("TENDERMINT protocol is not supported by lp_coininit"),
        CoinProtocol::TENDERMINTTOKEN(_) => return ERR!("TENDERMINTTOKEN protocol is not supported by lp_coininit"),
        CoinProtocol::ZHTLC { .. } => return ERR!("ZHTLC protocol is not supported by lp_coininit"),
        CoinProtocol::NFT { .. } => return ERR!("NFT protocol is not supported by lp_coininit"),
        #[cfg(not(target_arch = "wasm32"))]
        CoinProtocol::LIGHTNING { .. } => return ERR!("Lightning protocol is not supported by lp_coininit"),
        #[cfg(feature = "enable-sia")]
        CoinProtocol::SIA { .. } => {
            return ERR!("SIA protocol is not supported by lp_coininit. Use task::enable_sia::init");
        },
    };

    let register_params = RegisterCoinParams {
        ticker: ticker.to_owned(),
    };
    try_s!(lp_register_coin(ctx, coin.clone(), register_params).await);

    let tx_history = req["tx_history"].as_bool().unwrap_or(false);
    if tx_history {
        try_s!(lp_spawn_tx_history(ctx.clone(), coin.clone()).map_to_mm(RegisterCoinError::Internal));
    }
    Ok(coin)
}

#[derive(Debug, Display)]
pub enum RegisterCoinError {
    #[display(fmt = "Coin '{}' is initialized already", coin)]
    CoinIsInitializedAlready {
        coin: String,
    },
    Internal(String),
}

pub struct RegisterCoinParams {
    pub ticker: String,
}

pub async fn lp_register_coin(
    ctx: &MmArc,
    coin: MmCoinEnum,
    params: RegisterCoinParams,
) -> Result<(), MmError<RegisterCoinError>> {
    let RegisterCoinParams { ticker } = params;
    let cctx = CoinsContext::from_ctx(ctx).map_to_mm(RegisterCoinError::Internal)?;

    // TODO AP: locking the coins list during the entire initialization prevents different coins from being
    // activated concurrently which results in long activation time: https://github.com/KomodoPlatform/atomicDEX/issues/24
    // So I'm leaving the possibility of race condition intentionally in favor of faster concurrent activation.
    // Should consider refactoring: maybe extract the RPC client initialization part from coin init functions.
    let mut coins = cctx.coins.lock().await;
    match coins.raw_entry_mut().from_key(&ticker) {
        RawEntryMut::Occupied(_oe) => {
            return MmError::err(RegisterCoinError::CoinIsInitializedAlready { coin: ticker.clone() })
        },
        RawEntryMut::Vacant(ve) => ve.insert(ticker.clone(), MmCoinStruct::new(coin.clone())),
    };

    if coin.is_platform_coin() {
        let mut platform_coin_tokens = cctx.platform_coin_tokens.lock();
        platform_coin_tokens
            .entry(coin.ticker().to_string())
            .or_insert_with(HashSet::new);
    }
    Ok(())
}

fn lp_spawn_tx_history(ctx: MmArc, coin: MmCoinEnum) -> Result<(), String> {
    let spawner = coin.spawner();
    let fut = async move {
        let _res = coin.process_history_loop(ctx).compat().await;
    };
    spawner.spawn(fut);
    Ok(())
}

/// NB: Returns only the enabled (aka active) coins.
pub async fn lp_coinfind(ctx: &MmArc, ticker: &str) -> Result<Option<MmCoinEnum>, String> {
    let cctx = try_s!(CoinsContext::from_ctx(ctx));
    let coins = cctx.coins.lock().await;

    if let Some(coin) = coins.get(ticker) {
        if coin.is_available() {
            return Ok(Some(coin.inner.clone()));
        }
    };

    Ok(None)
}

/// Returns coins even if they are on the passive mode
pub async fn lp_coinfind_any(ctx: &MmArc, ticker: &str) -> Result<Option<MmCoinStruct>, String> {
    let cctx = try_s!(CoinsContext::from_ctx(ctx));
    let coins = cctx.coins.lock().await;

    Ok(coins.get(ticker).cloned())
}

/// Attempts to find a pair of active coins returning None if one is not enabled
pub async fn find_pair(ctx: &MmArc, base: &str, rel: &str) -> Result<Option<(MmCoinEnum, MmCoinEnum)>, String> {
    let fut_base = lp_coinfind(ctx, base);
    let fut_rel = lp_coinfind(ctx, rel);

    futures::future::try_join(fut_base, fut_rel)
        .map_ok(|(base, rel)| base.zip(rel))
        .await
}

#[derive(Debug, Display)]
pub enum CoinFindError {
    #[display(fmt = "No such coin: {}", coin)]
    NoSuchCoin { coin: String },
}

pub async fn lp_coinfind_or_err(ctx: &MmArc, ticker: &str) -> CoinFindResult<MmCoinEnum> {
    match lp_coinfind(ctx, ticker).await {
        Ok(Some(coin)) => Ok(coin),
        Ok(None) => MmError::err(CoinFindError::NoSuchCoin {
            coin: ticker.to_owned(),
        }),
        Err(e) => panic!("Unexpected error: {}", e),
    }
}

#[derive(Deserialize)]
struct ConvertAddressReq {
    coin: String,
    from: String,
    /// format to that the input address should be converted
    to_address_format: Json,
}

pub async fn convert_address(ctx: MmArc, req: Json) -> Result<Response<Vec<u8>>, String> {
    let req: ConvertAddressReq = try_s!(json::from_value(req));
    let coin = match lp_coinfind(&ctx, &req.coin).await {
        Ok(Some(t)) => t,
        Ok(None) => return ERR!("No such coin: {}", req.coin),
        Err(err) => return ERR!("!lp_coinfind({}): {}", req.coin, err),
    };
    let result = json!({
        "result": {
            "address": try_s!(coin.convert_to_address(&req.from, req.to_address_format)),
        },
    });
    let body = try_s!(json::to_vec(&result));
    Ok(try_s!(Response::builder().body(body)))
}

pub async fn kmd_rewards_info(ctx: MmArc) -> Result<Response<Vec<u8>>, String> {
    let coin = match lp_coinfind(&ctx, "KMD").await {
        Ok(Some(MmCoinEnum::UtxoCoin(t))) => t,
        Ok(Some(_)) => return ERR!("KMD was expected to be UTXO"),
        Ok(None) => return ERR!("KMD is not activated"),
        Err(err) => return ERR!("!lp_coinfind({}): KMD", err),
    };

    let res = json!({
        "result": try_s!(utxo::kmd_rewards_info(&coin).await),
    });
    let res = try_s!(json::to_vec(&res));
    Ok(try_s!(Response::builder().body(res)))
}

#[derive(Deserialize)]
struct ValidateAddressReq {
    coin: String,
    address: String,
}

#[derive(Serialize)]
pub struct ValidateAddressResult {
    pub is_valid: bool,
    #[serde(skip_serializing_if = "Option::is_none")]
    pub reason: Option<String>,
}

pub async fn validate_address(ctx: MmArc, req: Json) -> Result<Response<Vec<u8>>, String> {
    let req: ValidateAddressReq = try_s!(json::from_value(req));
    let coin = match lp_coinfind(&ctx, &req.coin).await {
        Ok(Some(t)) => t,
        Ok(None) => return ERR!("No such coin: {}", req.coin),
        Err(err) => return ERR!("!lp_coinfind({}): {}", req.coin, err),
    };

    let res = json!({ "result": coin.validate_address(&req.address) });
    let body = try_s!(json::to_vec(&res));
    Ok(try_s!(Response::builder().body(body)))
}

pub async fn withdraw(ctx: MmArc, req: WithdrawRequest) -> WithdrawResult {
    let coin = lp_coinfind_or_err(&ctx, &req.coin).await?;
    coin.withdraw(req).compat().await
}

pub async fn get_raw_transaction(ctx: MmArc, req: RawTransactionRequest) -> RawTransactionResult {
    let coin = lp_coinfind_or_err(&ctx, &req.coin).await?;
    coin.get_raw_transaction(req).compat().await
}

pub async fn sign_message(ctx: MmArc, req: SignatureRequest) -> SignatureResult<SignatureResponse> {
    let coin = lp_coinfind_or_err(&ctx, &req.coin).await?;
    let signature = coin.sign_message(&req.message)?;
    Ok(SignatureResponse { signature })
}

pub async fn verify_message(ctx: MmArc, req: VerificationRequest) -> VerificationResult<VerificationResponse> {
    let coin = lp_coinfind_or_err(&ctx, &req.coin).await?;

    let validate_address_result = coin.validate_address(&req.address);
    if !validate_address_result.is_valid {
        return MmError::err(VerificationError::InvalidRequest(
            validate_address_result.reason.unwrap_or_else(|| "Unknown".to_string()),
        ));
    }

    let is_valid = coin.verify_message(&req.signature, &req.message, &req.address)?;

    Ok(VerificationResponse { is_valid })
}

pub async fn sign_raw_transaction(ctx: MmArc, req: SignRawTransactionRequest) -> RawTransactionResult {
    let coin = lp_coinfind_or_err(&ctx, &req.coin).await?;
    coin.sign_raw_tx(&req).await
}

pub async fn remove_delegation(ctx: MmArc, req: RemoveDelegateRequest) -> DelegationResult {
    let coin = lp_coinfind_or_err(&ctx, &req.coin).await?;

    match req.staking_details {
        Some(StakingDetails::Cosmos(req)) => {
            if req.withdraw_from.is_some() {
                return MmError::err(DelegationError::InvalidPayload {
                    reason: "Can't use `withdraw_from` field on 'remove_delegation' RPC for Cosmos.".to_owned(),
                });
            }

            let MmCoinEnum::Tendermint(tendermint) = coin else {
                return MmError::err(DelegationError::CoinDoesntSupportDelegation {
                    coin: coin.ticker().to_string(),
                });
            };

            tendermint.undelegate(*req).await
        },

        Some(StakingDetails::Qtum(_)) => MmError::err(DelegationError::InvalidPayload {
            reason: "staking_details isn't supported for Qtum".into(),
        }),

        None => match coin {
            MmCoinEnum::QtumCoin(qtum) => qtum.remove_delegation().compat().await,
            _ => {
                return MmError::err(DelegationError::CoinDoesntSupportDelegation {
                    coin: coin.ticker().to_string(),
                })
            },
        },
    }
}

pub async fn delegations_info(ctx: MmArc, req: DelegationsInfo) -> Result<Json, MmError<StakingInfoError>> {
    let coin = lp_coinfind_or_err(&ctx, &req.coin).await?;

    match req.info_details {
        DelegationsInfoDetails::Qtum => {
            let MmCoinEnum::QtumCoin(qtum) = coin else {
                return MmError::err(StakingInfoError::InvalidPayload {
                    reason: format!("{} is not a Qtum coin", req.coin),
                });
            };

            qtum.get_delegation_infos().compat().await.map(|v| json!(v))
        },

        DelegationsInfoDetails::Cosmos(r) => match coin {
            MmCoinEnum::Tendermint(t) => Ok(t.delegations_list(r.paging).await.map(|v| json!(v))?),
            MmCoinEnum::TendermintToken(_) => MmError::err(StakingInfoError::InvalidPayload {
                reason: "Tokens are not supported for delegation".into(),
            }),
            _ => MmError::err(StakingInfoError::InvalidPayload {
                reason: format!("{} is not a Cosmos coin", req.coin),
            }),
        },
    }
}

pub async fn ongoing_undelegations_info(ctx: MmArc, req: UndelegationsInfo) -> Result<Json, MmError<StakingInfoError>> {
    let coin = lp_coinfind_or_err(&ctx, &req.coin).await?;

    match req.info_details {
        UndelegationsInfoDetails::Cosmos(r) => match coin {
            MmCoinEnum::Tendermint(t) => Ok(t.ongoing_undelegations_list(r.paging).await.map(|v| json!(v))?),
            MmCoinEnum::TendermintToken(_) => MmError::err(StakingInfoError::InvalidPayload {
                reason: "Tokens are not supported for delegation".into(),
            }),
            _ => MmError::err(StakingInfoError::InvalidPayload {
                reason: format!("{} is not a Cosmos coin", req.coin),
            }),
        },
    }
}

pub async fn validators_info(ctx: MmArc, req: ValidatorsInfo) -> Result<Json, MmError<StakingInfoError>> {
    let coin = lp_coinfind_or_err(&ctx, &req.coin).await?;

    match req.info_details {
        ValidatorsInfoDetails::Cosmos(payload) => rpc_command::tendermint::staking::validators_rpc(coin, payload)
            .await
            .map(|v| json!(v)),
    }
}

pub async fn add_delegation(ctx: MmArc, req: AddDelegateRequest) -> DelegationResult {
    let coin = lp_coinfind_or_err(&ctx, &req.coin).await?;

    match req.staking_details {
        StakingDetails::Qtum(req) => {
            let MmCoinEnum::QtumCoin(qtum) = coin else {
                return MmError::err(DelegationError::CoinDoesntSupportDelegation {
                    coin: coin.ticker().to_string(),
                });
            };

            qtum.add_delegation(req).compat().await
        },
        StakingDetails::Cosmos(req) => {
            let MmCoinEnum::Tendermint(tendermint) = coin else {
                return MmError::err(DelegationError::CoinDoesntSupportDelegation {
                    coin: coin.ticker().to_string(),
                });
            };

            tendermint.delegate(*req).await
        },
    }
}

pub async fn claim_staking_rewards(ctx: MmArc, req: ClaimStakingRewardsRequest) -> DelegationResult {
    match req.claiming_details {
        ClaimingDetails::Cosmos(r) => {
            let coin = lp_coinfind_or_err(&ctx, &req.coin).await?;

            let MmCoinEnum::Tendermint(tendermint) = coin else {
                return MmError::err(DelegationError::InvalidPayload {
                    reason: format!("{} is not a Cosmos coin", req.coin),
                });
            };

            tendermint.claim_staking_rewards(r).await
        },
    }
}

pub async fn send_raw_transaction(ctx: MmArc, req: Json) -> Result<Response<Vec<u8>>, String> {
    let ticker = try_s!(req["coin"].as_str().ok_or("No 'coin' field")).to_owned();
    let coin = match lp_coinfind(&ctx, &ticker).await {
        Ok(Some(t)) => t,
        Ok(None) => return ERR!("No such coin: {}", ticker),
        Err(err) => return ERR!("!lp_coinfind({}): {}", ticker, err),
    };
    let bytes_string = try_s!(req["tx_hex"].as_str().ok_or("No 'tx_hex' field"));
    let res = try_s!(coin.send_raw_tx(bytes_string).compat().await);
    let body = try_s!(json::to_vec(&json!({ "tx_hash": res })));
    Ok(try_s!(Response::builder().body(body)))
}

#[derive(Clone, Debug, PartialEq, Serialize)]
#[serde(tag = "state", content = "additional_info")]
pub enum HistorySyncState {
    NotEnabled,
    NotStarted,
    InProgress(Json),
    Error(Json),
    Finished,
}

#[derive(Deserialize)]
struct MyTxHistoryRequest {
    coin: String,
    from_id: Option<BytesJson>,
    #[serde(default)]
    max: bool,
    #[serde(default = "ten")]
    limit: usize,
    page_number: Option<NonZeroUsize>,
}

/// Returns the transaction history of selected coin. Returns no more than `limit` records (default: 10).
/// Skips the first records up to from_id (skipping the from_id too).
/// Transactions are sorted by number of confirmations in ascending order.
pub async fn my_tx_history(ctx: MmArc, req: Json) -> Result<Response<Vec<u8>>, String> {
    let request: MyTxHistoryRequest = try_s!(json::from_value(req));
    let coin = match lp_coinfind(&ctx, &request.coin).await {
        Ok(Some(t)) => t,
        Ok(None) => return ERR!("No such coin: {}", request.coin),
        Err(err) => return ERR!("!lp_coinfind({}): {}", request.coin, err),
    };

    let history = try_s!(coin.load_history_from_file(&ctx).compat().await);
    let total_records = history.len();
    let limit = if request.max { total_records } else { request.limit };

    let block_number = try_s!(coin.current_block().compat().await);
    let skip = match &request.from_id {
        Some(id) => {
            try_s!(history
                .iter()
                .position(|item| item.internal_id == *id)
                .ok_or(format!("from_id {:02x} is not found", id)))
                + 1
        },
        None => match request.page_number {
            Some(page_n) => (page_n.get() - 1) * request.limit,
            None => 0,
        },
    };

    let history = history.into_iter().skip(skip).take(limit);
    let history: Vec<Json> = history
        .map(|item| {
            let tx_block = item.block_height;
            let mut json = json::to_value(item).unwrap();
            json["confirmations"] = if tx_block == 0 {
                Json::from(0)
            } else if block_number >= tx_block {
                Json::from((block_number - tx_block) + 1)
            } else {
                Json::from(0)
            };
            json
        })
        .collect();

    let response = json!({
        "result": {
            "transactions": history,
            "limit": limit,
            "skipped": skip,
            "from_id": request.from_id,
            "total": total_records,
            "current_block": block_number,
            "sync_status": coin.history_sync_status(),
            "page_number": request.page_number,
            "total_pages": calc_total_pages(total_records, request.limit),
        }
    });
    let body = try_s!(json::to_vec(&response));
    Ok(try_s!(Response::builder().body(body)))
}

/// `get_trade_fee` rpc implementation.
/// There is some consideration about this rpc:
/// for eth coin this rpc returns max possible trade fee (estimated for maximum possible gas limit for any kind of swap).
/// However for eth coin, as part of fixing this issue https://github.com/KomodoPlatform/komodo-defi-framework/issues/1848,
/// `max_taker_vol' and `trade_preimage` rpc now return more accurate required gas calculations.
/// So maybe it would be better to deprecate this `get_trade_fee` rpc
pub async fn get_trade_fee(ctx: MmArc, req: Json) -> Result<Response<Vec<u8>>, String> {
    let ticker = try_s!(req["coin"].as_str().ok_or("No 'coin' field")).to_owned();
    let coin = match lp_coinfind(&ctx, &ticker).await {
        Ok(Some(t)) => t,
        Ok(None) => return ERR!("No such coin: {}", ticker),
        Err(err) => return ERR!("!lp_coinfind({}): {}", ticker, err),
    };
    let fee_info = try_s!(coin.get_trade_fee().compat().await);
    let res = try_s!(json::to_vec(&json!({
        "result": {
            "coin": fee_info.coin,
            "amount": fee_info.amount.to_decimal(),
            "amount_fraction": fee_info.amount.to_fraction(),
            "amount_rat": fee_info.amount.to_ratio(),
        }
    })));
    Ok(try_s!(Response::builder().body(res)))
}

pub async fn get_enabled_coins(ctx: MmArc) -> Result<Response<Vec<u8>>, String> {
    let coins_ctx: Arc<CoinsContext> = try_s!(CoinsContext::from_ctx(&ctx));
    let coins = coins_ctx.coins.lock().await;
    let enabled_coins: GetEnabledResponse = try_s!(coins
        .iter()
        .map(|(ticker, coin)| {
            let address = try_s!(coin.inner.my_address());
            Ok(EnabledCoin {
                ticker: ticker.clone(),
                address,
            })
        })
        .collect());
    let res = try_s!(json::to_vec(&Mm2RpcResult::new(enabled_coins)));
    Ok(try_s!(Response::builder().body(res)))
}

#[derive(Deserialize)]
pub struct ConfirmationsReq {
    coin: String,
    confirmations: u64,
}

pub async fn set_required_confirmations(ctx: MmArc, req: Json) -> Result<Response<Vec<u8>>, String> {
    let req: ConfirmationsReq = try_s!(json::from_value(req));
    let coin = match lp_coinfind(&ctx, &req.coin).await {
        Ok(Some(t)) => t,
        Ok(None) => return ERR!("No such coin {}", req.coin),
        Err(err) => return ERR!("!lp_coinfind ({}): {}", req.coin, err),
    };
    coin.set_required_confirmations(req.confirmations);
    let res = try_s!(json::to_vec(&json!({
        "result": {
            "coin": req.coin,
            "confirmations": coin.required_confirmations(),
        }
    })));
    Ok(try_s!(Response::builder().body(res)))
}

#[derive(Deserialize)]
pub struct RequiresNotaReq {
    coin: String,
    requires_notarization: bool,
}

pub async fn set_requires_notarization(ctx: MmArc, req: Json) -> Result<Response<Vec<u8>>, String> {
    let req: RequiresNotaReq = try_s!(json::from_value(req));
    let coin = match lp_coinfind(&ctx, &req.coin).await {
        Ok(Some(t)) => t,
        Ok(None) => return ERR!("No such coin {}", req.coin),
        Err(err) => return ERR!("!lp_coinfind ({}): {}", req.coin, err),
    };
    coin.set_requires_notarization(req.requires_notarization);
    let res = try_s!(json::to_vec(&json!({
        "result": {
            "coin": req.coin,
            "requires_notarization": coin.requires_notarization(),
        }
    })));
    Ok(try_s!(Response::builder().body(res)))
}

pub async fn show_priv_key(ctx: MmArc, req: Json) -> Result<Response<Vec<u8>>, String> {
    let ticker = try_s!(req["coin"].as_str().ok_or("No 'coin' field")).to_owned();
    let coin = match lp_coinfind(&ctx, &ticker).await {
        Ok(Some(t)) => t,
        Ok(None) => return ERR!("No such coin: {}", ticker),
        Err(err) => return ERR!("!lp_coinfind({}): {}", ticker, err),
    };
    let res = try_s!(json::to_vec(&json!({
        "result": {
            "coin": ticker,
            "priv_key": try_s!(coin.display_priv_key()),
        }
    })));
    Ok(try_s!(Response::builder().body(res)))
}

pub async fn register_balance_update_handler(
    ctx: MmArc,
    handler: Box<dyn BalanceTradeFeeUpdatedHandler + Send + Sync>,
) {
    let coins_ctx = CoinsContext::from_ctx(&ctx).unwrap();
    coins_ctx.balance_update_handlers.lock().await.push(handler);
}

pub fn update_coins_config(mut config: Json) -> Result<Json, String> {
    let coins = match config.as_array_mut() {
        Some(c) => c,
        _ => return ERR!("Coins config must be an array"),
    };

    for coin in coins {
        // the coin_as_str is used only to be formatted
        let coin_as_str = format!("{}", coin);
        let coin = try_s!(coin
            .as_object_mut()
            .ok_or(ERRL!("Expected object, found {:?}", coin_as_str)));
        if coin.contains_key("protocol") {
            // the coin is up-to-date
            continue;
        }
        let protocol = match coin.remove("etomic") {
            Some(etomic) => {
                let etomic = etomic
                    .as_str()
                    .ok_or(ERRL!("Expected etomic as string, found {:?}", etomic))?;
                if etomic == "0x0000000000000000000000000000000000000000" {
                    CoinProtocol::ETH
                } else {
                    let contract_address = etomic.to_owned();
                    CoinProtocol::ERC20 {
                        platform: "ETH".into(),
                        contract_address,
                    }
                }
            },
            _ => CoinProtocol::UTXO,
        };

        let protocol = json::to_value(protocol).map_err(|e| ERRL!("Error {:?} on process {:?}", e, coin_as_str))?;
        coin.insert("protocol".into(), protocol);
    }

    Ok(config)
}

#[derive(Deserialize)]
struct ConvertUtxoAddressReq {
    address: String,
    to_coin: String,
}

pub async fn convert_utxo_address(ctx: MmArc, req: Json) -> Result<Response<Vec<u8>>, String> {
    let req: ConvertUtxoAddressReq = try_s!(json::from_value(req));
    let mut addr: utxo::LegacyAddress = try_s!(req.address.parse()); // Only legacy addresses supported as source
    let coin = match lp_coinfind(&ctx, &req.to_coin).await {
        Ok(Some(c)) => c,
        _ => return ERR!("Coin {} is not activated", req.to_coin),
    };
    let coin = match coin {
        MmCoinEnum::UtxoCoin(utxo) => utxo,
        _ => return ERR!("Coin {} is not utxo", req.to_coin),
    };
    addr.prefix = coin.as_ref().conf.address_prefixes.p2pkh.clone();
    addr.checksum_type = coin.as_ref().conf.checksum_type;

    let response = try_s!(json::to_vec(&json!({
        "result": addr.to_string(),
    })));
    Ok(try_s!(Response::builder().body(response)))
}

pub fn address_by_coin_conf_and_pubkey_str(
    ctx: &MmArc,
    coin: &str,
    conf: &Json,
    pubkey: &str,
    addr_format: UtxoAddressFormat,
) -> Result<String, String> {
    let protocol: CoinProtocol = try_s!(json::from_value(conf["protocol"].clone()));
    match protocol {
        CoinProtocol::ERC20 { .. } | CoinProtocol::ETH | CoinProtocol::NFT { .. } => eth::addr_from_pubkey_str(pubkey),
        CoinProtocol::UTXO | CoinProtocol::QTUM | CoinProtocol::QRC20 { .. } | CoinProtocol::BCH { .. } => {
            utxo::address_by_conf_and_pubkey_str(coin, conf, pubkey, addr_format)
        },
        CoinProtocol::SLPTOKEN { platform, .. } => {
            let platform_conf = coin_conf(ctx, &platform);
            if platform_conf.is_null() {
                return ERR!("platform {} conf is null", platform);
            }
            // TODO is there any way to make it better without duplicating the prefix in the SLP conf?
            let platform_protocol: CoinProtocol = try_s!(json::from_value(platform_conf["protocol"].clone()));
            match platform_protocol {
                CoinProtocol::BCH { slp_prefix } => {
                    slp_addr_from_pubkey_str(pubkey, &slp_prefix).map_err(|e| ERRL!("{}", e))
                },
                _ => ERR!("Platform protocol {:?} is not BCH", platform_protocol),
            }
        },
        CoinProtocol::TENDERMINT(protocol) => tendermint::account_id_from_pubkey_hex(&protocol.account_prefix, pubkey)
            .map(|id| id.to_string())
            .map_err(|e| e.to_string()),
        CoinProtocol::TENDERMINTTOKEN(proto) => {
            let platform_conf = coin_conf(ctx, &proto.platform);
            if platform_conf.is_null() {
                return ERR!("platform {} conf is null", proto.platform);
            }
            // TODO is there any way to make it better without duplicating the prefix in the IBC conf?
            let platform_protocol: CoinProtocol = try_s!(json::from_value(platform_conf["protocol"].clone()));
            match platform_protocol {
                CoinProtocol::TENDERMINT(platform) => {
                    tendermint::account_id_from_pubkey_hex(&platform.account_prefix, pubkey)
                        .map(|id| id.to_string())
                        .map_err(|e| e.to_string())
                },
                _ => ERR!("Platform protocol {:?} is not TENDERMINT", platform_protocol),
            }
        },
        #[cfg(not(target_arch = "wasm32"))]
        CoinProtocol::LIGHTNING { .. } => {
            ERR!("address_by_coin_conf_and_pubkey_str is not implemented for lightning protocol yet!")
        },
        CoinProtocol::ZHTLC { .. } => ERR!("address_by_coin_conf_and_pubkey_str is not supported for ZHTLC protocol!"),
        #[cfg(feature = "enable-sia")]
        CoinProtocol::SIA { .. } => ERR!("address_by_coin_conf_and_pubkey_str is not supported for SIA protocol!"), // TODO Alright
    }
}

#[cfg(target_arch = "wasm32")]
fn load_history_from_file_impl<T>(coin: &T, ctx: &MmArc) -> TxHistoryFut<Vec<TransactionDetails>>
where
    T: MmCoin + ?Sized,
{
    let ctx = ctx.clone();
    let ticker = coin.ticker().to_owned();
    let my_address = try_f!(coin.my_address());

    let fut = async move {
        let coins_ctx = CoinsContext::from_ctx(&ctx).unwrap();
        let db = coins_ctx.tx_history_db().await?;
        let err = match load_tx_history(&db, &ticker, &my_address).await {
            Ok(history) => return Ok(history),
            Err(e) => e,
        };

        if let TxHistoryError::ErrorDeserializing(e) = err.get_inner() {
            ctx.log.log(
                "🌋",
                &[&"tx_history", &ticker.to_owned()],
                &ERRL!("Error {} on history deserialization, resetting the cache.", e),
            );
            clear_tx_history(&db, &ticker, &my_address).await?;
            return Ok(Vec::new());
        }

        Err(err)
    };
    Box::new(fut.boxed().compat())
}

#[cfg(not(target_arch = "wasm32"))]
fn load_history_from_file_impl<T>(coin: &T, ctx: &MmArc) -> TxHistoryFut<Vec<TransactionDetails>>
where
    T: MmCoin + ?Sized,
{
    let ticker = coin.ticker().to_owned();
    let history_path = coin.tx_history_path(ctx);
    let ctx = ctx.clone();

    let fut = async move {
        let content = match fs::read(&history_path).await {
            Ok(content) => content,
            Err(err) if err.kind() == io::ErrorKind::NotFound => {
                return Ok(Vec::new());
            },
            Err(err) => {
                let error = format!(
                    "Error '{}' reading from the history file {}",
                    err,
                    history_path.display()
                );
                return MmError::err(TxHistoryError::ErrorLoading(error));
            },
        };
        let serde_err = match json::from_slice(&content) {
            Ok(txs) => return Ok(txs),
            Err(e) => e,
        };

        ctx.log.log(
            "🌋",
            &[&"tx_history", &ticker],
            &ERRL!("Error {} on history deserialization, resetting the cache.", serde_err),
        );
        fs::remove_file(&history_path)
            .await
            .map_to_mm(|e| TxHistoryError::ErrorClearing(e.to_string()))?;
        Ok(Vec::new())
    };
    Box::new(fut.boxed().compat())
}

#[cfg(target_arch = "wasm32")]
fn save_history_to_file_impl<T>(coin: &T, ctx: &MmArc, mut history: Vec<TransactionDetails>) -> TxHistoryFut<()>
where
    T: MmCoin + MarketCoinOps + ?Sized,
{
    let ctx = ctx.clone();
    let ticker = coin.ticker().to_owned();
    let my_address = try_f!(coin.my_address());

    history.sort_unstable_by(compare_transaction_details);

    let fut = async move {
        let coins_ctx = CoinsContext::from_ctx(&ctx).unwrap();
        let db = coins_ctx.tx_history_db().await?;
        save_tx_history(&db, &ticker, &my_address, history).await?;
        Ok(())
    };
    Box::new(fut.boxed().compat())
}

#[cfg(not(target_arch = "wasm32"))]
fn get_tx_history_migration_impl<T>(coin: &T, ctx: &MmArc) -> TxHistoryFut<u64>
where
    T: MmCoin + MarketCoinOps + ?Sized,
{
    let migration_path = coin.tx_migration_path(ctx);

    let fut = async move {
        let current_migration = match fs::read(&migration_path).await {
            Ok(bytes) => {
                let mut num_bytes = [0; 8];
                if bytes.len() == 8 {
                    num_bytes.clone_from_slice(&bytes);
                    u64::from_le_bytes(num_bytes)
                } else {
                    0
                }
            },
            Err(_) => 0,
        };

        Ok(current_migration)
    };

    Box::new(fut.boxed().compat())
}

#[cfg(not(target_arch = "wasm32"))]
fn update_migration_file_impl<T>(coin: &T, ctx: &MmArc, migration_number: u64) -> TxHistoryFut<()>
where
    T: MmCoin + MarketCoinOps + ?Sized,
{
    let migration_path = coin.tx_migration_path(ctx);
    let tmp_file = format!("{}.tmp", migration_path.display());

    let fut = async move {
        let fs_fut = async {
            let mut file = fs::File::create(&tmp_file).await?;
            file.write_all(&migration_number.to_le_bytes()).await?;
            file.flush().await?;
            fs::rename(&tmp_file, migration_path).await?;
            Ok(())
        };

        let res: io::Result<_> = fs_fut.await;
        if let Err(e) = res {
            let error = format!("Error '{}' creating/writing/renaming the tmp file {}", e, tmp_file);
            return MmError::err(TxHistoryError::ErrorSaving(error));
        }
        Ok(())
    };

    Box::new(fut.boxed().compat())
}

#[cfg(not(target_arch = "wasm32"))]
fn save_history_to_file_impl<T>(coin: &T, ctx: &MmArc, mut history: Vec<TransactionDetails>) -> TxHistoryFut<()>
where
    T: MmCoin + MarketCoinOps + ?Sized,
{
    let history_path = coin.tx_history_path(ctx);
    let tmp_file = format!("{}.tmp", history_path.display());

    history.sort_unstable_by(compare_transaction_details);

    let fut = async move {
        let content = json::to_vec(&history).map_to_mm(|e| TxHistoryError::ErrorSerializing(e.to_string()))?;

        let fs_fut = async {
            let mut file = fs::File::create(&tmp_file).await?;
            file.write_all(&content).await?;
            file.flush().await?;
            fs::rename(&tmp_file, &history_path).await?;
            Ok(())
        };

        let res: io::Result<_> = fs_fut.await;
        if let Err(e) = res {
            let error = format!("Error '{}' creating/writing/renaming the tmp file {}", e, tmp_file);
            return MmError::err(TxHistoryError::ErrorSaving(error));
        }
        Ok(())
    };
    Box::new(fut.boxed().compat())
}

pub(crate) fn compare_transaction_details(a: &TransactionDetails, b: &TransactionDetails) -> Ordering {
    let a = TxIdHeight::new(a.block_height, a.internal_id.deref());
    let b = TxIdHeight::new(b.block_height, b.internal_id.deref());
    compare_transactions(a, b)
}

pub(crate) struct TxIdHeight<Id> {
    block_height: u64,
    tx_id: Id,
}

impl<Id> TxIdHeight<Id> {
    pub(crate) fn new(block_height: u64, tx_id: Id) -> TxIdHeight<Id> { TxIdHeight { block_height, tx_id } }
}

pub(crate) fn compare_transactions<Id>(a: TxIdHeight<Id>, b: TxIdHeight<Id>) -> Ordering
where
    Id: Ord,
{
    // the transactions with block_height == 0 are the most recent so we need to separately handle them while sorting
    if a.block_height == b.block_height {
        a.tx_id.cmp(&b.tx_id)
    } else if a.block_height == 0 {
        Ordering::Less
    } else if b.block_height == 0 {
        Ordering::Greater
    } else {
        b.block_height.cmp(&a.block_height)
    }
}

/// Use trait in the case, when we have to send requests to rpc client.
#[async_trait]
pub trait RpcCommonOps {
    type RpcClient;
    type Error;

    /// Returns an alive RPC client or returns an error if no RPC endpoint is currently available.
    async fn get_live_client(&self) -> Result<Self::RpcClient, Self::Error>;
}

/// `get_my_address` function returns wallet address for necessary coin without its activation.
/// Currently supports only coins with `ETH` protocol type.
pub async fn get_my_address(ctx: MmArc, req: MyAddressReq) -> MmResult<MyWalletAddress, GetMyAddressError> {
    let ticker = req.coin.as_str();
    let conf = coin_conf(&ctx, ticker);
    coins_conf_check(&ctx, &conf, ticker, None).map_to_mm(GetMyAddressError::CoinsConfCheckError)?;

    let protocol: CoinProtocol = json::from_value(conf["protocol"].clone())?;

    let my_address = match protocol {
        CoinProtocol::ETH => get_eth_address(&ctx, &conf, ticker, &req.path_to_address).await?,
        _ => {
            return MmError::err(GetMyAddressError::CoinIsNotSupported(format!(
                "{} doesn't support get_my_address",
                req.coin
            )));
        },
    };

    Ok(my_address)
}

fn coins_conf_check(ctx: &MmArc, coins_en: &Json, ticker: &str, req: Option<&Json>) -> Result<(), String> {
    if coins_en.is_null() {
        let warning = format!(
            "Warning, coin {} is used without a corresponding configuration.",
            ticker
        );
        ctx.log.log(
            "😅",
            #[allow(clippy::unnecessary_cast)]
            &[&("coin" as &str), &ticker, &("no-conf" as &str)],
            &warning,
        );
    }

    if let Some(req) = req {
        if coins_en["mm2"].is_null() && req["mm2"].is_null() {
            return ERR!(concat!(
                "mm2 param is not set neither in coins config nor enable request, assuming that coin is not supported"
            ));
        }
    } else if coins_en["mm2"].is_null() {
        return ERR!(concat!(
            "mm2 param is not set in coins config, assuming that coin is not supported"
        ));
    }

    if coins_en["protocol"].is_null() {
        return ERR!(
            r#""protocol" field is missing in coins file. The file format is deprecated, please execute ./mm2 update_config command to convert it or download a new one"#
        );
    }
    Ok(())
}

#[async_trait]
pub trait Eip1559Ops {
    /// Return swap transaction fee policy
    fn get_swap_transaction_fee_policy(&self) -> SwapTxFeePolicy;

    /// set swap transaction fee policy
    fn set_swap_transaction_fee_policy(&self, swap_txfee_policy: SwapTxFeePolicy);
}

/// Get eip 1559 transaction fee per gas policy (low, medium, high) set for the coin
pub async fn get_swap_transaction_fee_policy(ctx: MmArc, req: SwapTxFeePolicyRequest) -> SwapTxFeePolicyResult {
    let coin = lp_coinfind_or_err(&ctx, &req.coin).await?;
    match coin {
        MmCoinEnum::EthCoin(eth_coin) => Ok(eth_coin.get_swap_transaction_fee_policy()),
        MmCoinEnum::Qrc20Coin(qrc20_coin) => Ok(qrc20_coin.get_swap_transaction_fee_policy()),
        _ => MmError::err(SwapTxFeePolicyError::NotSupported(req.coin)),
    }
}

/// Set eip 1559 transaction fee per gas policy (low, medium, high)
pub async fn set_swap_transaction_fee_policy(ctx: MmArc, req: SwapTxFeePolicyRequest) -> SwapTxFeePolicyResult {
    let coin = lp_coinfind_or_err(&ctx, &req.coin).await?;
    match coin {
        MmCoinEnum::EthCoin(eth_coin) => {
            eth_coin.set_swap_transaction_fee_policy(req.swap_tx_fee_policy);
            Ok(eth_coin.get_swap_transaction_fee_policy())
        },
        MmCoinEnum::Qrc20Coin(qrc20_coin) => {
            qrc20_coin.set_swap_transaction_fee_policy(req.swap_tx_fee_policy);
            Ok(qrc20_coin.get_swap_transaction_fee_policy())
        },
        _ => MmError::err(SwapTxFeePolicyError::NotSupported(req.coin)),
    }
}

/// Checks addresses that either had empty transaction history last time we checked or has not been checked before.
/// The checking stops at the moment when we find `gap_limit` consecutive empty addresses.
pub async fn scan_for_new_addresses_impl<T>(
    coin: &T,
    hd_wallet: &T::HDWallet,
    hd_account: &mut HDCoinHDAccount<T>,
    address_scanner: &T::HDAddressScanner,
    chain: Bip44Chain,
    gap_limit: u32,
) -> BalanceResult<Vec<HDAddressBalance<HDWalletBalanceObject<T>>>>
where
    T: HDWalletBalanceOps + Sync,
{
    let mut balances = Vec::with_capacity(gap_limit as usize);

    // Get the first unknown address id.
    let mut checking_address_id = hd_account
        .known_addresses_number(chain)
        // A UTXO coin should support both [`Bip44Chain::External`] and [`Bip44Chain::Internal`].
        .mm_err(|e| BalanceError::Internal(e.to_string()))?;

    let mut unused_addresses_counter = 0;
    let max_addresses_number = hd_account.address_limit();
    while checking_address_id < max_addresses_number && unused_addresses_counter <= gap_limit {
        let hd_address = coin.derive_address(hd_account, chain, checking_address_id).await?;
        let checking_address = hd_address.address();
        let checking_address_der_path = hd_address.derivation_path();

        match coin.is_address_used(&checking_address, address_scanner).await? {
            // We found a non-empty address, so we have to fill up the balance list
            // with zeros starting from `last_non_empty_address_id = checking_address_id - unused_addresses_counter`.
            AddressBalanceStatus::Used(non_empty_balance) => {
                let last_non_empty_address_id = checking_address_id - unused_addresses_counter;

                // First, derive all empty addresses and put it into `balances` with default balance.
                let address_ids = (last_non_empty_address_id..checking_address_id)
                    .map(|address_id| HDAddressId { chain, address_id });
                let empty_addresses =
                    coin.derive_addresses(hd_account, address_ids)
                        .await?
                        .into_iter()
                        .map(|empty_address| HDAddressBalance {
                            address: empty_address.address().display_address(),
                            derivation_path: RpcDerivationPath(empty_address.derivation_path().clone()),
                            chain,
                            balance: HDWalletBalanceObject::<T>::new(),
                        });
                balances.extend(empty_addresses);

                // Then push this non-empty address.
                balances.push(HDAddressBalance {
                    address: checking_address.display_address(),
                    derivation_path: RpcDerivationPath(checking_address_der_path.clone()),
                    chain,
                    balance: non_empty_balance,
                });
                // Reset the counter of unused addresses to zero since we found a non-empty address.
                unused_addresses_counter = 0;
            },
            AddressBalanceStatus::NotUsed => unused_addresses_counter += 1,
        }

        checking_address_id += 1;
    }

    coin.set_known_addresses_number(
        hd_wallet,
        hd_account,
        chain,
        checking_address_id - unused_addresses_counter,
    )
    .await?;

    Ok(balances)
}

#[cfg(test)]
mod tests {
    use super::*;
    use common::block_on;
    use mm2_test_helpers::for_tests::RICK;
    use mocktopus::mocking::{MockResult, Mockable};

    #[test]
    fn test_lp_coinfind() {
        let ctx = mm2_core::mm_ctx::MmCtxBuilder::default().into_mm_arc();
        let coins_ctx = CoinsContext::from_ctx(&ctx).unwrap();
        let coin = MmCoinEnum::Test(TestCoin::new(RICK));

        // Add test coin to coins context
        common::block_on(coins_ctx.add_platform_with_tokens(coin.clone(), vec![], None)).unwrap();

        // Try to find RICK from coins context that was added above
        let _found = common::block_on(lp_coinfind(&ctx, RICK)).unwrap();

        assert!(matches!(Some(coin), _found));

        block_on(coins_ctx.coins.lock())
            .get(RICK)
            .unwrap()
            .update_is_available(false);

        // Try to find RICK from coins context after making it passive
        let found = common::block_on(lp_coinfind(&ctx, RICK)).unwrap();

        assert!(found.is_none());
    }

    #[test]
    fn test_lp_coinfind_any() {
        let ctx = mm2_core::mm_ctx::MmCtxBuilder::default().into_mm_arc();
        let coins_ctx = CoinsContext::from_ctx(&ctx).unwrap();
        let coin = MmCoinEnum::Test(TestCoin::new(RICK));

        // Add test coin to coins context
        common::block_on(coins_ctx.add_platform_with_tokens(coin.clone(), vec![], None)).unwrap();

        // Try to find RICK from coins context that was added above
        let _found = common::block_on(lp_coinfind_any(&ctx, RICK)).unwrap();

        assert!(matches!(Some(coin.clone()), _found));

        block_on(coins_ctx.coins.lock())
            .get(RICK)
            .unwrap()
            .update_is_available(false);

        // Try to find RICK from coins context after making it passive
        let _found = common::block_on(lp_coinfind_any(&ctx, RICK)).unwrap();

        assert!(matches!(Some(coin), _found));
    }

    #[test]
    fn test_dex_fee_amount() {
        let base = "BTC";
        let btc = TestCoin::new(base);
        TestCoin::should_burn_dex_fee.mock_safe(|_| MockResult::Return(true));
        TestCoin::min_tx_amount.mock_safe(|_| MockResult::Return(MmNumber::from("0.0001").into()));
        let rel = "ETH";
        let amount = 1.into();
        let actual_fee = DexFee::new_from_taker_coin(&btc, rel, &amount);
        let expected_fee = DexFee::WithBurn {
            fee_amount: amount.clone() / 777u64.into() * "0.75".into(),
            burn_amount: amount / 777u64.into() * "0.25".into(),
            burn_destination: DexFeeBurnDestination::PreBurnAccount,
        };
        assert_eq!(expected_fee, actual_fee);
        TestCoin::should_burn_dex_fee.clear_mock();

        let base = "KMD";
        let kmd = TestCoin::new(base);
        TestCoin::should_burn_dex_fee.mock_safe(|_| MockResult::Return(true));
        TestCoin::min_tx_amount.mock_safe(|_| MockResult::Return(MmNumber::from("0.0001").into()));
        let rel = "ETH";
        let amount = 1.into();
        let actual_fee = DexFee::new_from_taker_coin(&kmd, rel, &amount);
        let expected_fee = amount.clone() * (9, 7770).into() * MmNumber::from("0.75");
        let expected_burn_amount = amount * (9, 7770).into() * MmNumber::from("0.25");
        assert_eq!(
            DexFee::WithBurn {
                fee_amount: expected_fee,
                burn_amount: expected_burn_amount,
                burn_destination: DexFeeBurnDestination::KmdOpReturn,
            },
            actual_fee
        );
        TestCoin::should_burn_dex_fee.clear_mock();

        // check the case when KMD taker fee is close to dust (0.75 of fee < dust)
        let base = "KMD";
        let kmd = TestCoin::new(base);
        TestCoin::should_burn_dex_fee.mock_safe(|_| MockResult::Return(true));
        TestCoin::min_tx_amount.mock_safe(|_| MockResult::Return(MmNumber::from("0.00001").into()));
        let rel = "BTC";
        let amount = (1001 * 777, 90000000).into();
        let actual_fee = DexFee::new_from_taker_coin(&kmd, rel, &amount);
        assert_eq!(
            DexFee::WithBurn {
                fee_amount: "0.00001".into(), // equals to min_tx_amount
                burn_amount: "0.00000001".into(),
                burn_destination: DexFeeBurnDestination::KmdOpReturn,
            },
            actual_fee
        );
        TestCoin::should_burn_dex_fee.clear_mock();

        let base = "BTC";
        let btc = TestCoin::new(base);
        TestCoin::should_burn_dex_fee.mock_safe(|_| MockResult::Return(true));
        TestCoin::min_tx_amount.mock_safe(|_| MockResult::Return(MmNumber::from("0.00001").into()));
        let rel = "KMD";
        let amount = 1.into();
        let actual_fee = DexFee::new_from_taker_coin(&btc, rel, &amount);
        let expected_fee = DexFee::WithBurn {
            fee_amount: amount.clone() * (9, 7770).into() * "0.75".into(),
            burn_amount: amount * (9, 7770).into() * "0.25".into(),
            burn_destination: DexFeeBurnDestination::PreBurnAccount,
        };
        assert_eq!(expected_fee, actual_fee);
        TestCoin::should_burn_dex_fee.clear_mock();

        // whole dex fee (0.001 * 9 / 7770) less than min tx amount (0.00001)
        let base = "BTC";
        let btc = TestCoin::new(base);
        TestCoin::should_burn_dex_fee.mock_safe(|_| MockResult::Return(true));
        TestCoin::min_tx_amount.mock_safe(|_| MockResult::Return(MmNumber::from("0.00001").into()));
        let rel = "KMD";
        let amount: MmNumber = "0.001".parse::<BigDecimal>().unwrap().into();
        let actual_fee = DexFee::new_from_taker_coin(&btc, rel, &amount);
        assert_eq!(DexFee::Standard("0.00001".into()), actual_fee);
        TestCoin::should_burn_dex_fee.clear_mock();

        // 75% of dex fee (0.03 * 9/7770 * 0.75) is over the min tx amount (0.00001)
        // but non-kmd burn amount is less than the min tx amount
        let base = "BTC";
        let btc = TestCoin::new(base);
        TestCoin::should_burn_dex_fee.mock_safe(|_| MockResult::Return(true));
        TestCoin::min_tx_amount.mock_safe(|_| MockResult::Return(MmNumber::from("0.00001").into()));
        let rel = "KMD";
        let amount: MmNumber = "0.03".parse::<BigDecimal>().unwrap().into();
        let actual_fee = DexFee::new_from_taker_coin(&btc, rel, &amount);
        assert_eq!(DexFee::Standard(amount * (9, 7770).into()), actual_fee);
        TestCoin::should_burn_dex_fee.clear_mock();

        // burning from eth currently not supported
        let base = "USDT-ERC20";
        let btc = TestCoin::new(base);
        TestCoin::should_burn_dex_fee.mock_safe(|_| MockResult::Return(false));
        TestCoin::min_tx_amount.mock_safe(|_| MockResult::Return(MmNumber::from("0.00001").into()));
        let rel = "BTC";
        let amount: MmNumber = "1".parse::<BigDecimal>().unwrap().into();
        let actual_fee = DexFee::new_from_taker_coin(&btc, rel, &amount);
        assert_eq!(DexFee::Standard(amount / "777".into()), actual_fee);
        TestCoin::should_burn_dex_fee.clear_mock();

        let base = "NUCLEUS";
        let btc = TestCoin::new(base);
        TestCoin::should_burn_dex_fee.mock_safe(|_| MockResult::Return(true));
        TestCoin::min_tx_amount.mock_safe(|_| MockResult::Return(MmNumber::from("0.000001").into()));
        let rel = "IRIS";
        let amount: MmNumber = "0.008".parse::<BigDecimal>().unwrap().into();
        let actual_fee = DexFee::new_from_taker_coin(&btc, rel, &amount);
        let std_fee = amount / "777".into();
        let fee_amount = std_fee.clone() * "0.75".into();
        let burn_amount = std_fee - fee_amount.clone();
        assert_eq!(
            DexFee::WithBurn {
                fee_amount,
                burn_amount,
                burn_destination: DexFeeBurnDestination::PreBurnAccount,
            },
            actual_fee
        );
        TestCoin::should_burn_dex_fee.clear_mock();

        // test NoFee if taker is dex
        let base = "BTC";
        let btc = TestCoin::new(base);
        TestCoin::should_burn_dex_fee.mock_safe(|_| MockResult::Return(true));
        TestCoin::dex_pubkey.mock_safe(|_| MockResult::Return(DEX_BURN_ADDR_RAW_PUBKEY.as_slice()));
        TestCoin::min_tx_amount.mock_safe(|_| MockResult::Return(MmNumber::from("0.00001").into()));
        let rel = "KMD";
        let amount: MmNumber = "0.03".parse::<BigDecimal>().unwrap().into();
        let actual_fee = DexFee::new_with_taker_pubkey(&btc, rel, &amount, DEX_BURN_ADDR_RAW_PUBKEY.as_slice());
        assert_eq!(DexFee::NoFee, actual_fee);
        TestCoin::should_burn_dex_fee.clear_mock();
        TestCoin::dex_pubkey.clear_mock();
    }
}

#[cfg(all(feature = "for-tests", not(target_arch = "wasm32")))]
pub mod for_tests {
    use crate::rpc_command::init_withdraw::WithdrawStatusRequest;
    use crate::rpc_command::init_withdraw::{init_withdraw, withdraw_status};
    use crate::{TransactionDetails, WithdrawError, WithdrawFee, WithdrawFrom, WithdrawRequest};
    use common::executor::Timer;
    use common::{now_ms, wait_until_ms};
    use mm2_core::mm_ctx::MmArc;
    use mm2_err_handle::prelude::MmResult;
    use mm2_number::BigDecimal;
    use rpc_task::{RpcInitReq, RpcTaskStatus};
    use std::str::FromStr;

    /// Helper to call init_withdraw and wait for completion
    pub async fn test_withdraw_init_loop(
        ctx: MmArc,
        ticker: &str,
        to: &str,
        amount: &str,
        from_derivation_path: Option<&str>,
        fee: Option<WithdrawFee>,
    ) -> MmResult<TransactionDetails, WithdrawError> {
        let withdraw_req = RpcInitReq {
            client_id: 0,
            inner: WithdrawRequest {
                amount: BigDecimal::from_str(amount).unwrap(),
                from: from_derivation_path.map(|from_derivation_path| WithdrawFrom::DerivationPath {
                    derivation_path: from_derivation_path.to_owned(),
                }),
                to: to.to_owned(),
                coin: ticker.to_owned(),
                fee,
                ..Default::default()
            },
        };
        let init = init_withdraw(ctx.clone(), withdraw_req).await.unwrap();
        let timeout = wait_until_ms(150000);
        loop {
            if now_ms() > timeout {
                panic!("{} init_withdraw timed out", ticker);
            }
            let status = withdraw_status(ctx.clone(), WithdrawStatusRequest {
                task_id: init.task_id,
                forget_if_finished: true,
            })
            .await;
            if let Ok(status) = status {
                match status {
                    RpcTaskStatus::Ok(tx_details) => break Ok(tx_details),
                    RpcTaskStatus::Error(e) => break Err(e),
                    _ => Timer::sleep(1.).await,
                }
            } else {
                panic!("{} could not get withdraw_status", ticker)
            }
        }
    }
}<|MERGE_RESOLUTION|>--- conflicted
+++ resolved
@@ -2221,14 +2221,8 @@
     fee: Option<WithdrawFee>,
     memo: Option<String>,
     /// Tendermint specific field used for manually providing the IBC channel IDs.
-<<<<<<< HEAD
-    ibc_source_channel: Option<String>,
+    ibc_source_channel: Option<ChannelId>,
     /// Currently, this flag is used by ETH/ERC20 coins activated with MetaMask/WalletConnect(Some wallets e.g Metamask) **only**.
-=======
-    ibc_source_channel: Option<ChannelId>,
-    /// Currently, this flag is used by ETH/ERC20 coins activated with MetaMask **only**.
-    #[cfg(target_arch = "wasm32")]
->>>>>>> b4b7caf8
     #[serde(default)]
     broadcast: bool,
 }
