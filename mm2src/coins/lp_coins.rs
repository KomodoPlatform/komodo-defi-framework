--- conflicted
+++ resolved
@@ -96,7 +96,6 @@
     };
 }
 
-<<<<<<< HEAD
 /// `TransactionFutErr` compatible `try_fus` macro.
 macro_rules! try_tx_fus {
     ($e: expr) => {
@@ -163,7 +162,9 @@
     };
     ($tx: expr, $format: expr) => {
         Err(crate::TransactionFutErr::TxRecoverable(TransactionEnum::from($tx), ERRL!($format)))
-=======
+    };
+}
+
 macro_rules! ok_or_continue_after_sleep {
     ($e:expr, $delay: ident) => {
         match $e {
@@ -206,7 +207,6 @@
                 },
             }
         }
->>>>>>> fb6890c4
     };
 }
 
