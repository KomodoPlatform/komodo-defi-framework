--- conflicted
+++ resolved
@@ -287,14 +287,8 @@
 pub mod nft;
 use nft::nft_errors::GetNftInfoError;
 
-<<<<<<< HEAD
-#[cfg(not(target_arch = "wasm32"))] pub mod z_coin;
-
-#[cfg(not(target_arch = "wasm32"))] use z_coin::ZCoin;
-=======
 pub mod z_coin;
 use z_coin::{ZCoin, ZcoinProtocolInfo};
->>>>>>> e876ee75
 
 pub type TransactionFut = Box<dyn Future<Item = TransactionEnum, Error = TransactionErr> + Send>;
 pub type BalanceResult<T> = Result<T, MmError<BalanceError>>;
