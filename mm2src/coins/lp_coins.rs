--- conflicted
+++ resolved
@@ -2431,16 +2431,13 @@
     },
     #[display(fmt = "DB error {}", _0)]
     DbError(String),
-<<<<<<< HEAD
-    #[display(fmt = "Nft Protocol is not supported")]
-    NftProtocolNotSupported,
-=======
     #[display(fmt = "My address is {}, while current Nft owner is {}", my_address, token_owner)]
     MyAddressNotNftOwner {
         my_address: String,
         token_owner: String,
     },
->>>>>>> a877acad
+    #[display(fmt = "Nft Protocol is not supported")]
+    NftProtocolNotSupported,
 }
 
 impl HttpStatusCode for WithdrawError {
