/******************************************************************************
 * Copyright © 2022 Atomic Private Limited and its contributors               *
 *                                                                            *
 * See the CONTRIBUTOR-LICENSE-AGREEMENT, COPYING, LICENSE-COPYRIGHT-NOTICE   *
 * and DEVELOPER-CERTIFICATE-OF-ORIGIN files in the LEGAL directory in        *
 * the top-level directory of this distribution for the individual copyright  *
 * holder information and the developer policies on copyright and licensing.  *
 *                                                                            *
 * Unless otherwise agreed in a custom licensing agreement, no part of the    *
 * AtomicDEX software, including this file may be copied, modified, propagated*
 * or distributed except according to the terms contained in the              *
 * LICENSE-COPYRIGHT-NOTICE file.                                             *
 *                                                                            *
 * Removal or modification of this copyright notice is prohibited.            *
 *                                                                            *
 ******************************************************************************/
//
//  coins.rs
//  marketmaker
//

#![allow(uncommon_codepoints)]
#![feature(integer_atomics)]
#![feature(async_closure)]
#![feature(hash_raw_entry)]
#![feature(stmt_expr_attributes)]

#[macro_use] extern crate common;
#[macro_use] extern crate gstuff;
#[macro_use] extern crate lazy_static;
#[macro_use] extern crate mm2_metrics;
#[macro_use] extern crate serde_derive;
#[macro_use] extern crate serde_json;
#[macro_use] extern crate ser_error_derive;

use async_trait::async_trait;
use base58::FromBase58Error;
use common::executor::{abortable_queue::{AbortableQueue, WeakSpawner},
                       AbortSettings, SpawnAbortable, SpawnFuture};
use common::{calc_total_pages, now_ms, ten, HttpStatusCode};
use crypto::{Bip32Error, CryptoCtx, DerivationPath, HwRpcError, WithHwRpcError};
use derive_more::Display;
use enum_from::EnumFromTrait;
use futures::compat::Future01CompatExt;
use futures::lock::Mutex as AsyncMutex;
use futures::{FutureExt, TryFutureExt};
use futures01::Future;
use http::{Response, StatusCode};
use keys::{AddressFormat as UtxoAddressFormat, KeyPair, NetworkPrefix as CashAddrPrefix};
use mm2_core::mm_ctx::{from_ctx, MmArc};
use mm2_err_handle::prelude::*;
use mm2_metrics::MetricsWeak;
use mm2_number::{bigdecimal::{BigDecimal, ParseBigDecimalError, Zero},
                 MmNumber};
use rpc::v1::types::{Bytes as BytesJson, H256 as H256Json};
use serde::{Deserialize, Deserializer, Serialize};
use serde_json::{self as json, Value as Json};
use std::cmp::Ordering;
use std::collections::hash_map::{HashMap, RawEntryMut};
use std::fmt;
use std::future::Future as Future03;
use std::num::NonZeroUsize;
use std::ops::{Add, Deref};
use std::path::PathBuf;
use std::str::FromStr;
use std::sync::Arc;
use std::time::Duration;
use utxo_signer::with_key_pair::UtxoSignWithKeyPairError;

cfg_native! {
    use crate::lightning::LightningCoin;
    use crate::lightning::ln_conf::PlatformCoinConfirmationTargets;
    use async_std::fs;
    use futures::AsyncWriteExt;
    use std::io;
    use zcash_primitives::transaction::Transaction as ZTransaction;
    use z_coin::ZcoinProtocolInfo;
}

cfg_wasm32! {
    use mm2_db::indexed_db::{ConstructibleDb, DbLocked, SharedDb};
    use hd_wallet_storage::HDWalletDb;
    use tx_history_storage::wasm::{clear_tx_history, load_tx_history, save_tx_history, TxHistoryDb};

    pub type TxHistoryDbLocked<'a> = DbLocked<'a, TxHistoryDb>;
}

// using custom copy of try_fus as futures crate was renamed to futures01
macro_rules! try_fus {
    ($e: expr) => {
        match $e {
            Ok(ok) => ok,
            Err(err) => return Box::new(futures01::future::err(ERRL!("{}", err))),
        }
    };
}

macro_rules! try_f {
    ($e: expr) => {
        match $e {
            Ok(ok) => ok,
            Err(e) => return Box::new(futures01::future::err(e.into())),
        }
    };
}

/// `TransactionErr` compatible `try_fus` macro.
macro_rules! try_tx_fus {
    ($e: expr) => {
        match $e {
            Ok(ok) => ok,
            Err(err) => return Box::new(futures01::future::err(crate::TransactionErr::Plain(ERRL!("{:?}", err)))),
        }
    };
    ($e: expr, $tx: expr) => {
        match $e {
            Ok(ok) => ok,
            Err(err) => {
                return Box::new(futures01::future::err(crate::TransactionErr::TxRecoverable(
                    TransactionEnum::from($tx),
                    ERRL!("{:?}", err),
                )))
            },
        }
    };
}

/// `TransactionErr` compatible `try_s` macro.
macro_rules! try_tx_s {
    ($e: expr) => {
        match $e {
            Ok(ok) => ok,
            Err(err) => {
                return Err(crate::TransactionErr::Plain(format!(
                    "{}:{}] {:?}",
                    file!(),
                    line!(),
                    err
                )))
            },
        }
    };
    ($e: expr, $tx: expr) => {
        match $e {
            Ok(ok) => ok,
            Err(err) => {
                return Err(crate::TransactionErr::TxRecoverable(
                    TransactionEnum::from($tx),
                    format!("{}:{}] {:?}", file!(), line!(), err),
                ))
            },
        }
    };
}

/// `TransactionErr:Plain` compatible `ERR` macro.
macro_rules! TX_PLAIN_ERR {
    ($format: expr, $($args: tt)+) => { Err(crate::TransactionErr::Plain((ERRL!($format, $($args)+)))) };
    ($format: expr) => { Err(crate::TransactionErr::Plain(ERRL!($format))) }
}

/// `TransactionErr:TxRecoverable` compatible `ERR` macro.
#[allow(unused_macros)]
macro_rules! TX_RECOVERABLE_ERR {
    ($tx: expr, $format: expr, $($args: tt)+) => {
        Err(crate::TransactionErr::TxRecoverable(TransactionEnum::from($tx), ERRL!($format, $($args)+)))
    };
    ($tx: expr, $format: expr) => {
        Err(crate::TransactionErr::TxRecoverable(TransactionEnum::from($tx), ERRL!($format)))
    };
}

macro_rules! ok_or_continue_after_sleep {
    ($e:expr, $delay: ident) => {
        match $e {
            Ok(res) => res,
            Err(e) => {
                error!("error {:?}", e);
                Timer::sleep($delay).await;
                continue;
            },
        }
    };
}

pub mod coin_balance;

pub mod coin_errors;
use coin_errors::{MyAddressError, ValidatePaymentError, ValidatePaymentFut};

#[doc(hidden)]
#[cfg(test)]
pub mod coins_tests;

pub mod eth;
use eth::{eth_coin_from_conf_and_request, EthCoin, EthTxFeeDetails, SignedEthTx};

pub mod hd_pubkey;

pub mod hd_wallet;
use hd_wallet::{HDAccountAddressId, HDAddress};

pub mod hd_wallet_storage;
#[cfg(not(target_arch = "wasm32"))] pub mod lightning;
#[cfg_attr(target_arch = "wasm32", allow(dead_code, unused_imports))]
pub mod my_tx_history_v2;

pub mod qrc20;
use qrc20::{qrc20_coin_from_conf_and_params, Qrc20ActivationParams, Qrc20Coin, Qrc20FeeDetails};

pub mod rpc_command;
use rpc_command::{init_account_balance::{AccountBalanceTaskManager, AccountBalanceTaskManagerShared},
                  init_create_account::{CreateAccountTaskManager, CreateAccountTaskManagerShared},
                  init_scan_for_new_addresses::{ScanAddressesTaskManager, ScanAddressesTaskManagerShared},
                  init_withdraw::{WithdrawTaskManager, WithdrawTaskManagerShared}};

pub mod tendermint;
use tendermint::{CosmosTransaction, TendermintCoin, TendermintFeeDetails, TendermintProtocolInfo, TendermintToken,
                 TendermintTokenProtocolInfo};

#[doc(hidden)]
#[allow(unused_variables)]
pub mod test_coin;
pub use test_coin::TestCoin;

pub mod tx_history_storage;

#[doc(hidden)]
#[allow(unused_variables)]
#[cfg(all(not(target_os = "ios"), not(target_os = "android"), not(target_arch = "wasm32")))]
pub mod solana;
#[cfg(all(not(target_os = "ios"), not(target_os = "android"), not(target_arch = "wasm32")))]
pub use solana::spl::SplToken;
#[cfg(all(not(target_os = "ios"), not(target_os = "android"), not(target_arch = "wasm32")))]
pub use solana::{solana_coin_from_conf_and_params, SolanaActivationParams, SolanaCoin, SolanaFeeDetails};

pub mod utxo;
use utxo::bch::{bch_coin_from_conf_and_params, BchActivationRequest, BchCoin};
use utxo::qtum::{self, qtum_coin_with_priv_key, Qrc20AddressError, QtumCoin, QtumDelegationOps, QtumDelegationRequest,
                 QtumStakingInfosDetails, ScriptHashTypeNotSupported};
use utxo::rpc_clients::UtxoRpcError;
use utxo::slp::SlpToken;
use utxo::slp::{slp_addr_from_pubkey_str, SlpFeeDetails};
use utxo::utxo_common::big_decimal_from_sat_unsigned;
use utxo::utxo_standard::{utxo_standard_coin_with_priv_key, UtxoStandardCoin};
use utxo::UtxoActivationParams;
use utxo::{BlockchainNetwork, GenerateTxError, UtxoFeeDetails, UtxoTx};

#[cfg(not(target_arch = "wasm32"))] pub mod z_coin;
#[cfg(not(target_arch = "wasm32"))] use z_coin::ZCoin;

pub type BalanceResult<T> = Result<T, MmError<BalanceError>>;
pub type BalanceFut<T> = Box<dyn Future<Item = T, Error = MmError<BalanceError>> + Send>;
pub type NonZeroBalanceFut<T> = Box<dyn Future<Item = T, Error = MmError<GetNonZeroBalance>> + Send>;
pub type NumConversResult<T> = Result<T, MmError<NumConversError>>;
pub type StakingInfosResult = Result<StakingInfos, MmError<StakingInfosError>>;
pub type StakingInfosFut = Box<dyn Future<Item = StakingInfos, Error = MmError<StakingInfosError>> + Send>;
pub type DelegationResult = Result<TransactionDetails, MmError<DelegationError>>;
pub type DelegationFut = Box<dyn Future<Item = TransactionDetails, Error = MmError<DelegationError>> + Send>;
pub type WithdrawResult = Result<TransactionDetails, MmError<WithdrawError>>;
pub type WithdrawFut = Box<dyn Future<Item = TransactionDetails, Error = MmError<WithdrawError>> + Send>;
pub type TradePreimageResult<T> = Result<T, MmError<TradePreimageError>>;
pub type TradePreimageFut<T> = Box<dyn Future<Item = T, Error = MmError<TradePreimageError>> + Send>;
pub type CoinFindResult<T> = Result<T, MmError<CoinFindError>>;
pub type TxHistoryFut<T> = Box<dyn Future<Item = T, Error = MmError<TxHistoryError>> + Send>;
pub type TxHistoryResult<T> = Result<T, MmError<TxHistoryError>>;
pub type RawTransactionResult = Result<RawTransactionRes, MmError<RawTransactionError>>;
pub type RawTransactionFut<'a> =
    Box<dyn Future<Item = RawTransactionRes, Error = MmError<RawTransactionError>> + Send + 'a>;

#[derive(Debug, Deserialize, Display, Serialize, SerializeErrorType)]
#[serde(tag = "error_type", content = "error_data")]
pub enum RawTransactionError {
    #[display(fmt = "No such coin {}", coin)]
    NoSuchCoin { coin: String },
    #[display(fmt = "Invalid  hash: {}", _0)]
    InvalidHashError(String),
    #[display(fmt = "Transport error: {}", _0)]
    Transport(String),
    #[display(fmt = "Hash does not exist: {}", _0)]
    HashNotExist(String),
    #[display(fmt = "Internal error: {}", _0)]
    InternalError(String),
}

impl HttpStatusCode for RawTransactionError {
    fn status_code(&self) -> StatusCode {
        match self {
            RawTransactionError::NoSuchCoin { .. }
            | RawTransactionError::InvalidHashError(_)
            | RawTransactionError::HashNotExist(_) => StatusCode::BAD_REQUEST,
            RawTransactionError::Transport(_) | RawTransactionError::InternalError(_) => {
                StatusCode::INTERNAL_SERVER_ERROR
            },
        }
    }
}

impl From<CoinFindError> for RawTransactionError {
    fn from(e: CoinFindError) -> Self {
        match e {
            CoinFindError::NoSuchCoin { coin } => RawTransactionError::NoSuchCoin { coin },
        }
    }
}

#[derive(Deserialize)]
pub struct RawTransactionRequest {
    pub coin: String,
    pub tx_hash: String,
}

#[derive(Clone, Debug, Deserialize, PartialEq, Serialize)]
pub struct RawTransactionRes {
    /// Raw bytes of signed transaction in hexadecimal string, this should be return hexadecimal encoded signed transaction for get_raw_transaction
    pub tx_hex: BytesJson,
}

pub type SignatureResult<T> = Result<T, MmError<SignatureError>>;
pub type VerificationResult<T> = Result<T, MmError<VerificationError>>;

#[derive(Debug, Display)]
pub enum TxHistoryError {
    ErrorSerializing(String),
    ErrorDeserializing(String),
    ErrorSaving(String),
    ErrorLoading(String),
    ErrorClearing(String),
    #[display(fmt = "'internal_id' not found: {:?}", internal_id)]
    FromIdNotFound {
        internal_id: BytesJson,
    },
    NotSupported(String),
    InternalError(String),
}

#[derive(Debug, Display)]
pub enum PrivKeyNotAllowed {
    #[display(fmt = "Hardware Wallet is not supported")]
    HardwareWalletNotSupported,
}

#[derive(Debug, Display, PartialEq, Serialize)]
pub enum UnexpectedDerivationMethod {
    #[display(fmt = "Iguana private key is unavailable")]
    IguanaPrivKeyUnavailable,
    #[display(fmt = "HD wallet is unavailable")]
    HDWalletUnavailable,
}

pub trait Transaction: fmt::Debug + 'static {
    /// Raw transaction bytes of the transaction
    fn tx_hex(&self) -> Vec<u8>;
    /// Serializable representation of tx hash for displaying purpose
    fn tx_hash(&self) -> BytesJson;
}

#[derive(Clone, Debug, PartialEq)]
pub enum TransactionEnum {
    UtxoTx(UtxoTx),
    SignedEthTx(SignedEthTx),
    #[cfg(not(target_arch = "wasm32"))]
    ZTransaction(ZTransaction),
    CosmosTransaction(CosmosTransaction),
}

ifrom!(TransactionEnum, UtxoTx);
ifrom!(TransactionEnum, SignedEthTx);
#[cfg(not(target_arch = "wasm32"))]
ifrom!(TransactionEnum, ZTransaction);

// NB: When stable and groked by IDEs, `enum_dispatch` can be used instead of `Deref` to speed things up.
impl Deref for TransactionEnum {
    type Target = dyn Transaction;
    fn deref(&self) -> &dyn Transaction {
        match self {
            TransactionEnum::UtxoTx(ref t) => t,
            TransactionEnum::SignedEthTx(ref t) => t,
            #[cfg(not(target_arch = "wasm32"))]
            TransactionEnum::ZTransaction(ref t) => t,
            TransactionEnum::CosmosTransaction(ref t) => t,
        }
    }
}

/// Error type for handling tx serialization/deserialization operations.
#[derive(Debug, Clone)]
pub enum TxMarshalingErr {
    InvalidInput(String),
    /// For cases where serialized and deserialized values doesn't verify each other.
    CrossCheckFailed(String),
    NotSupported(String),
}

#[derive(Debug, Clone)]
#[allow(clippy::large_enum_variant)]
pub enum TransactionErr {
    /// Keeps transactions while throwing errors.
    TxRecoverable(TransactionEnum, String),
    /// Simply for plain error messages.
    Plain(String),
}

impl TransactionErr {
    /// Returns transaction if the error includes it.
    #[inline]
    pub fn get_tx(&self) -> Option<TransactionEnum> {
        match self {
            TransactionErr::TxRecoverable(tx, _) => Some(tx.clone()),
            _ => None,
        }
    }

    #[inline]
    /// Returns plain text part of error.
    pub fn get_plain_text_format(&self) -> String {
        match self {
            TransactionErr::TxRecoverable(_, err) => err.to_string(),
            TransactionErr::Plain(err) => err.to_string(),
        }
    }
}

pub type TransactionFut = Box<dyn Future<Item = TransactionEnum, Error = TransactionErr> + Send>;

#[derive(Debug, PartialEq)]
pub enum FoundSwapTxSpend {
    Spent(TransactionEnum),
    Refunded(TransactionEnum),
}

pub enum CanRefundHtlc {
    CanRefundNow,
    // returns the number of seconds to sleep before HTLC becomes refundable
    HaveToWait(u64),
}

#[derive(Debug, Display, Eq, PartialEq)]
pub enum NegotiateSwapContractAddrErr {
    #[display(fmt = "InvalidOtherAddrLen, addr supplied {:?}", _0)]
    InvalidOtherAddrLen(BytesJson),
    #[display(fmt = "UnexpectedOtherAddr, addr supplied {:?}", _0)]
    UnexpectedOtherAddr(BytesJson),
    NoOtherAddrAndNoFallback,
}

#[derive(Debug, Display, Eq, PartialEq)]
pub enum ValidateOtherPubKeyErr {
    #[display(fmt = "InvalidPubKey: {:?}", _0)]
    InvalidPubKey(String),
}

#[derive(Clone, Debug)]
pub struct WatcherValidatePaymentInput {
    pub payment_tx: Vec<u8>,
    pub time_lock: u32,
    pub taker_pub: Vec<u8>,
    pub maker_pub: Vec<u8>,
    pub secret_hash: Vec<u8>,
    pub amount: BigDecimal,
    pub try_spv_proof_until: u64,
    pub confirmations: u64,
}

pub struct WatcherSearchForSwapTxSpendInput<'a> {
    pub time_lock: u32,
    pub taker_pub: &'a [u8],
    pub maker_pub: &'a [u8],
    pub secret_hash: &'a [u8],
    pub tx: &'a [u8],
    pub search_from_block: u64,
    pub swap_contract_address: &'a Option<BytesJson>,
}

#[derive(Clone, Debug)]
pub struct ValidatePaymentInput {
    pub payment_tx: Vec<u8>,
    pub time_lock_duration: u64,
    pub time_lock: u32,
    pub other_pub: Vec<u8>,
    pub secret_hash: Vec<u8>,
    pub amount: BigDecimal,
    pub swap_contract_address: Option<BytesJson>,
    pub try_spv_proof_until: u64,
    pub confirmations: u64,
    pub unique_swap_data: Vec<u8>,
}

pub struct SearchForSwapTxSpendInput<'a> {
    pub time_lock: u32,
    pub other_pub: &'a [u8],
    pub secret_hash: &'a [u8],
    pub tx: &'a [u8],
    pub search_from_block: u64,
    pub swap_contract_address: &'a Option<BytesJson>,
    pub swap_unique_data: &'a [u8],
}

/// Swap operations (mostly based on the Hash/Time locked transactions implemented by coin wallets).
#[async_trait]
pub trait SwapOps {
    fn send_taker_fee(&self, fee_addr: &[u8], amount: BigDecimal, uuid: &[u8]) -> TransactionFut;

    #[allow(clippy::too_many_arguments)]
    fn send_maker_payment(
        &self,
        time_lock_duration: u64,
        time_lock: u32,
        taker_pub: &[u8],
        secret_hash: &[u8],
        amount: BigDecimal,
        swap_contract_address: &Option<BytesJson>,
        swap_unique_data: &[u8],
    ) -> TransactionFut;

    #[allow(clippy::too_many_arguments)]
    fn send_taker_payment(
        &self,
        time_lock_duration: u64,
        time_lock: u32,
        maker_pub: &[u8],
        secret_hash: &[u8],
        amount: BigDecimal,
        swap_contract_address: &Option<BytesJson>,
        swap_unique_data: &[u8],
    ) -> TransactionFut;

    #[allow(clippy::too_many_arguments)]
    fn send_maker_spends_taker_payment(
        &self,
        taker_payment_tx: &[u8],
        time_lock: u32,
        taker_pub: &[u8],
        secret: &[u8],
        secret_hash: &[u8],
        swap_contract_address: &Option<BytesJson>,
        swap_unique_data: &[u8],
    ) -> TransactionFut;

<<<<<<< HEAD
=======
    fn create_taker_spends_maker_payment_preimage(
        &self,
        _maker_payment_tx: &[u8],
        _time_lock: u32,
        _maker_pub: &[u8],
        _secret_hash: &[u8],
        _swap_unique_data: &[u8],
    ) -> TransactionFut;

    #[allow(clippy::too_many_arguments)]
>>>>>>> 4de3cf2b
    fn send_taker_spends_maker_payment(
        &self,
        maker_payment_tx: &[u8],
        time_lock: u32,
        maker_pub: &[u8],
        secret: &[u8],
        secret_hash: &[u8],
        swap_contract_address: &Option<BytesJson>,
        swap_unique_data: &[u8],
    ) -> TransactionFut;

    fn send_taker_refunds_payment(
        &self,
        taker_payment_tx: &[u8],
        time_lock: u32,
        maker_pub: &[u8],
        secret_hash: &[u8],
        swap_contract_address: &Option<BytesJson>,
        swap_unique_data: &[u8],
    ) -> TransactionFut;

    fn send_maker_refunds_payment(
        &self,
        maker_payment_tx: &[u8],
        time_lock: u32,
        taker_pub: &[u8],
        secret_hash: &[u8],
        swap_contract_address: &Option<BytesJson>,
        swap_unique_data: &[u8],
    ) -> TransactionFut;

    fn validate_fee(
        &self,
        fee_tx: &TransactionEnum,
        expected_sender: &[u8],
        fee_addr: &[u8],
        amount: &BigDecimal,
        min_block_number: u64,
        uuid: &[u8],
    ) -> Box<dyn Future<Item = (), Error = String> + Send>;

    fn validate_maker_payment(&self, input: ValidatePaymentInput) -> ValidatePaymentFut<()>;

    fn validate_taker_payment(&self, input: ValidatePaymentInput) -> ValidatePaymentFut<()>;

<<<<<<< HEAD
=======
    fn watcher_validate_taker_payment(
        &self,
        _input: WatcherValidatePaymentInput,
    ) -> Box<dyn Future<Item = (), Error = MmError<ValidatePaymentError>> + Send>;

    #[allow(clippy::too_many_arguments)]
>>>>>>> 4de3cf2b
    fn check_if_my_payment_sent(
        &self,
        time_lock: u32,
        other_pub: &[u8],
        secret_hash: &[u8],
        search_from_block: u64,
        swap_contract_address: &Option<BytesJson>,
        swap_unique_data: &[u8],
        amount: &BigDecimal,
    ) -> Box<dyn Future<Item = Option<TransactionEnum>, Error = String> + Send>;

    async fn search_for_swap_tx_spend_my(
        &self,
        input: SearchForSwapTxSpendInput<'_>,
    ) -> Result<Option<FoundSwapTxSpend>, String>;

    async fn search_for_swap_tx_spend_other(
        &self,
        input: SearchForSwapTxSpendInput<'_>,
    ) -> Result<Option<FoundSwapTxSpend>, String>;

    fn extract_secret(&self, secret_hash: &[u8], spend_tx: &[u8]) -> Result<Vec<u8>, String>;

    fn check_tx_signed_by_pub(&self, tx: &[u8], expected_pub: &[u8]) -> Result<bool, String>;

    /// Whether the refund transaction can be sent now
    /// For example: there are no additional conditions for ETH, but for some UTXO coins we should wait for
    /// locktime < MTP
    fn can_refund_htlc(&self, locktime: u64) -> Box<dyn Future<Item = CanRefundHtlc, Error = String> + Send + '_> {
        let now = now_ms() / 1000;
        let result = if now > locktime {
            CanRefundHtlc::CanRefundNow
        } else {
            CanRefundHtlc::HaveToWait(locktime - now + 1)
        };
        Box::new(futures01::future::ok(result))
    }

    fn negotiate_swap_contract_addr(
        &self,
        other_side_address: Option<&[u8]>,
    ) -> Result<Option<BytesJson>, MmError<NegotiateSwapContractAddrErr>>;

    fn derive_htlc_key_pair(&self, swap_unique_data: &[u8]) -> KeyPair;

    fn validate_other_pubkey(&self, raw_pubkey: &[u8]) -> MmResult<(), ValidateOtherPubKeyErr>;
}

#[async_trait]
pub trait WatcherOps {
    fn send_taker_spends_maker_payment_preimage(&self, preimage: &[u8], secret: &[u8]) -> TransactionFut;

    fn send_watcher_refunds_taker_payment_preimage(&self, _taker_refunds_payment: &[u8]) -> TransactionFut;

    fn create_taker_refunds_payment_preimage(
        &self,
        _taker_payment_tx: &[u8],
        _time_lock: u32,
        _maker_pub: &[u8],
        _secret_hash: &[u8],
        _swap_contract_address: &Option<BytesJson>,
        _swap_unique_data: &[u8],
    ) -> TransactionFut;

    fn create_taker_spends_maker_payment_preimage(
        &self,
        _maker_payment_tx: &[u8],
        _time_lock: u32,
        _maker_pub: &[u8],
        _secret_hash: &[u8],
        _swap_unique_data: &[u8],
    ) -> TransactionFut;

    fn watcher_validate_taker_fee(&self, _taker_fee_hash: Vec<u8>, _verified_pub: Vec<u8>) -> ValidatePaymentFut<()>;

    fn watcher_validate_taker_payment(&self, _input: WatcherValidatePaymentInput) -> ValidatePaymentFut<()>;

    async fn watcher_search_for_swap_tx_spend(
        &self,
        input: WatcherSearchForSwapTxSpendInput<'_>,
    ) -> Result<Option<FoundSwapTxSpend>, String>;
}

/// Operations that coins have independently from the MarketMaker.
/// That is, things implemented by the coin wallets or public coin services.
pub trait MarketCoinOps {
    fn ticker(&self) -> &str;

    fn my_address(&self) -> MmResult<String, MyAddressError>;

    fn get_public_key(&self) -> Result<String, MmError<UnexpectedDerivationMethod>>;

    fn sign_message_hash(&self, _message: &str) -> Option<[u8; 32]>;

    fn sign_message(&self, _message: &str) -> SignatureResult<String>;

    fn verify_message(&self, _signature: &str, _message: &str, _address: &str) -> VerificationResult<bool>;

    fn get_non_zero_balance(&self) -> NonZeroBalanceFut<MmNumber> {
        let closure = |spendable: BigDecimal| {
            if spendable.is_zero() {
                return MmError::err(GetNonZeroBalance::BalanceIsZero);
            }
            Ok(MmNumber::from(spendable))
        };
        Box::new(self.my_spendable_balance().map_err(From::from).and_then(closure))
    }

    fn my_balance(&self) -> BalanceFut<CoinBalance>;

    fn my_spendable_balance(&self) -> BalanceFut<BigDecimal> {
        Box::new(self.my_balance().map(|CoinBalance { spendable, .. }| spendable))
    }

    /// Base coin balance for tokens, e.g. ETH balance in ERC20 case
    fn base_coin_balance(&self) -> BalanceFut<BigDecimal>;

    fn platform_ticker(&self) -> &str;

    /// Receives raw transaction bytes in hexadecimal format as input and returns tx hash in hexadecimal format
    fn send_raw_tx(&self, tx: &str) -> Box<dyn Future<Item = String, Error = String> + Send>;

    /// Receives raw transaction bytes as input and returns tx hash in hexadecimal format
    fn send_raw_tx_bytes(&self, tx: &[u8]) -> Box<dyn Future<Item = String, Error = String> + Send>;

    fn wait_for_confirmations(
        &self,
        tx: &[u8],
        confirmations: u64,
        requires_nota: bool,
        wait_until: u64,
        check_every: u64,
    ) -> Box<dyn Future<Item = (), Error = String> + Send>;

    fn wait_for_htlc_tx_spend(
        &self,
        transaction: &[u8],
        secret_hash: &[u8],
        wait_until: u64,
        from_block: u64,
        swap_contract_address: &Option<BytesJson>,
    ) -> TransactionFut;

    fn tx_enum_from_bytes(&self, bytes: &[u8]) -> Result<TransactionEnum, MmError<TxMarshalingErr>>;

    fn current_block(&self) -> Box<dyn Future<Item = u64, Error = String> + Send>;

    fn display_priv_key(&self) -> Result<String, String>;

    /// Get the minimum amount to send.
    fn min_tx_amount(&self) -> BigDecimal;

    /// Get the minimum amount to trade.
    fn min_trading_vol(&self) -> MmNumber;

    fn is_privacy(&self) -> bool { false }
}

#[derive(Clone, Debug, Deserialize, PartialEq)]
#[serde(tag = "type")]
pub enum WithdrawFee {
    UtxoFixed {
        amount: BigDecimal,
    },
    UtxoPerKbyte {
        amount: BigDecimal,
    },
    EthGas {
        /// in gwei
        gas_price: BigDecimal,
        gas: u64,
    },
    Qrc20Gas {
        /// in satoshi
        gas_limit: u64,
        gas_price: u64,
    },
}

pub struct WithdrawSenderAddress<Address, Pubkey> {
    address: Address,
    pubkey: Pubkey,
    derivation_path: Option<DerivationPath>,
}

impl<Address, Pubkey> From<HDAddress<Address, Pubkey>> for WithdrawSenderAddress<Address, Pubkey> {
    fn from(addr: HDAddress<Address, Pubkey>) -> Self {
        WithdrawSenderAddress {
            address: addr.address,
            pubkey: addr.pubkey,
            derivation_path: Some(addr.derivation_path),
        }
    }
}

/// Rename to `GetWithdrawSenderAddresses` when withdraw supports multiple `from` addresses.
#[async_trait]
pub trait GetWithdrawSenderAddress {
    type Address;
    type Pubkey;

    async fn get_withdraw_sender_address(
        &self,
        req: &WithdrawRequest,
    ) -> MmResult<WithdrawSenderAddress<Self::Address, Self::Pubkey>, WithdrawError>;
}

#[derive(Clone, Deserialize)]
#[serde(untagged)]
pub enum WithdrawFrom {
    // AccountId { account_id: u32 },
    AddressId(HDAccountAddressId),
    /// Don't use `Bip44DerivationPath` or `RpcDerivationPath` because if there is an error in the path,
    /// `serde::Deserialize` returns "data did not match any variant of untagged enum WithdrawFrom".
    /// It's better to show the user an informative error.
    DerivationPath {
        derivation_path: String,
    },
}

#[derive(Clone, Deserialize)]
pub struct WithdrawRequest {
    coin: String,
    from: Option<WithdrawFrom>,
    to: String,
    #[serde(default)]
    amount: BigDecimal,
    #[serde(default)]
    max: bool,
    fee: Option<WithdrawFee>,
    memo: Option<String>,
}

#[derive(Debug, Deserialize)]
#[serde(tag = "type")]
pub enum StakingDetails {
    Qtum(QtumDelegationRequest),
}

#[allow(dead_code)]
#[derive(Deserialize)]
pub struct AddDelegateRequest {
    pub coin: String,
    pub staking_details: StakingDetails,
}

#[allow(dead_code)]
#[derive(Deserialize)]
pub struct RemoveDelegateRequest {
    pub coin: String,
}

#[derive(Deserialize)]
pub struct GetStakingInfosRequest {
    pub coin: String,
}

#[derive(Serialize, Deserialize)]
pub struct SignatureRequest {
    coin: String,
    message: String,
}

#[derive(Serialize, Deserialize)]
pub struct VerificationRequest {
    coin: String,
    message: String,
    signature: String,
    address: String,
}

impl WithdrawRequest {
    pub fn new_max(coin: String, to: String) -> WithdrawRequest {
        WithdrawRequest {
            coin,
            from: None,
            to,
            amount: 0.into(),
            max: true,
            fee: None,
            memo: None,
        }
    }
}

#[derive(Clone, Debug, PartialEq, Serialize, Deserialize)]
#[serde(tag = "type")]
pub enum StakingInfosDetails {
    Qtum(QtumStakingInfosDetails),
}

impl From<QtumStakingInfosDetails> for StakingInfosDetails {
    fn from(qtum_staking_infos: QtumStakingInfosDetails) -> Self { StakingInfosDetails::Qtum(qtum_staking_infos) }
}

#[derive(Clone, Debug, Deserialize, PartialEq, Serialize)]
pub struct StakingInfos {
    pub staking_infos_details: StakingInfosDetails,
}

#[derive(Serialize)]
pub struct SignatureResponse {
    signature: String,
}

#[derive(Serialize)]
pub struct VerificationResponse {
    is_valid: bool,
}

/// Please note that no type should have the same structure as another type,
/// because this enum has the `untagged` deserialization.
#[derive(Clone, Debug, PartialEq, Serialize)]
#[serde(tag = "type")]
pub enum TxFeeDetails {
    Utxo(UtxoFeeDetails),
    Eth(EthTxFeeDetails),
    Qrc20(Qrc20FeeDetails),
    Slp(SlpFeeDetails),
    Tendermint(TendermintFeeDetails),
    #[cfg(all(not(target_os = "ios"), not(target_os = "android"), not(target_arch = "wasm32")))]
    Solana(SolanaFeeDetails),
}

/// Deserialize the TxFeeDetails as an untagged enum.
impl<'de> Deserialize<'de> for TxFeeDetails {
    fn deserialize<D>(deserializer: D) -> Result<Self, <D as Deserializer<'de>>::Error>
    where
        D: Deserializer<'de>,
    {
        #[derive(Deserialize)]
        #[serde(untagged)]
        enum TxFeeDetailsUnTagged {
            Utxo(UtxoFeeDetails),
            Eth(EthTxFeeDetails),
            Qrc20(Qrc20FeeDetails),
            #[cfg(all(not(target_os = "ios"), not(target_os = "android"), not(target_arch = "wasm32")))]
            Solana(SolanaFeeDetails),
            Tendermint(TendermintFeeDetails),
        }

        match Deserialize::deserialize(deserializer)? {
            TxFeeDetailsUnTagged::Utxo(f) => Ok(TxFeeDetails::Utxo(f)),
            TxFeeDetailsUnTagged::Eth(f) => Ok(TxFeeDetails::Eth(f)),
            TxFeeDetailsUnTagged::Qrc20(f) => Ok(TxFeeDetails::Qrc20(f)),
            #[cfg(all(not(target_os = "ios"), not(target_os = "android"), not(target_arch = "wasm32")))]
            TxFeeDetailsUnTagged::Solana(f) => Ok(TxFeeDetails::Solana(f)),
            TxFeeDetailsUnTagged::Tendermint(f) => Ok(TxFeeDetails::Tendermint(f)),
        }
    }
}

impl From<EthTxFeeDetails> for TxFeeDetails {
    fn from(eth_details: EthTxFeeDetails) -> Self { TxFeeDetails::Eth(eth_details) }
}

impl From<UtxoFeeDetails> for TxFeeDetails {
    fn from(utxo_details: UtxoFeeDetails) -> Self { TxFeeDetails::Utxo(utxo_details) }
}

impl From<Qrc20FeeDetails> for TxFeeDetails {
    fn from(qrc20_details: Qrc20FeeDetails) -> Self { TxFeeDetails::Qrc20(qrc20_details) }
}

#[cfg(all(not(target_os = "ios"), not(target_os = "android"), not(target_arch = "wasm32")))]
impl From<SolanaFeeDetails> for TxFeeDetails {
    fn from(solana_details: SolanaFeeDetails) -> Self { TxFeeDetails::Solana(solana_details) }
}

impl From<TendermintFeeDetails> for TxFeeDetails {
    fn from(tendermint_details: TendermintFeeDetails) -> Self { TxFeeDetails::Tendermint(tendermint_details) }
}

#[derive(Clone, Debug, Deserialize, PartialEq, Serialize)]
pub struct KmdRewardsDetails {
    amount: BigDecimal,
    claimed_by_me: bool,
}

impl KmdRewardsDetails {
    pub fn claimed_by_me(amount: BigDecimal) -> KmdRewardsDetails {
        KmdRewardsDetails {
            amount,
            claimed_by_me: true,
        }
    }
}

#[derive(Clone, Debug, Deserialize, PartialEq, Serialize)]
pub enum TransactionType {
    StakingDelegation,
    RemoveDelegation,
    StandardTransfer,
    TokenTransfer(BytesJson),
}

impl Default for TransactionType {
    fn default() -> Self { TransactionType::StandardTransfer }
}

/// Transaction details
#[derive(Clone, Debug, Deserialize, PartialEq, Serialize)]
pub struct TransactionDetails {
    /// Raw bytes of signed transaction, this should be sent as is to `send_raw_transaction_bytes` RPC to broadcast the transaction
    pub tx_hex: BytesJson,
    /// Transaction hash in hexadecimal format
    tx_hash: String,
    /// Coins are sent from these addresses
    from: Vec<String>,
    /// Coins are sent to these addresses
    to: Vec<String>,
    /// Total tx amount
    total_amount: BigDecimal,
    /// The amount spent from "my" address
    spent_by_me: BigDecimal,
    /// The amount received by "my" address
    received_by_me: BigDecimal,
    /// Resulting "my" balance change
    my_balance_change: BigDecimal,
    /// Block height
    block_height: u64,
    /// Transaction timestamp
    timestamp: u64,
    /// Every coin can has specific fee details:
    /// In UTXO tx fee is paid with the coin itself (e.g. 1 BTC and 0.0001 BTC fee).
    /// But for ERC20 token transfer fee is paid with another coin: ETH, because it's ETH smart contract function call that requires gas to be burnt.
    fee_details: Option<TxFeeDetails>,
    /// The coin transaction belongs to
    coin: String,
    /// Internal MM2 id used for internal transaction identification, for some coins it might be equal to transaction hash
    internal_id: BytesJson,
    /// Amount of accrued rewards.
    #[serde(skip_serializing_if = "Option::is_none")]
    kmd_rewards: Option<KmdRewardsDetails>,
    /// Type of transactions, default is StandardTransfer
    #[serde(default)]
    transaction_type: TransactionType,
}

#[derive(Clone, Copy, Debug)]
pub struct BlockHeightAndTime {
    height: u64,
    timestamp: u64,
}

impl TransactionDetails {
    /// Whether the transaction details block height should be updated (when tx is confirmed)
    pub fn should_update_block_height(&self) -> bool {
        // checking for std::u64::MAX because there was integer overflow
        // in case of electrum returned -1 so there could be records with MAX confirmations
        self.block_height == 0 || self.block_height == std::u64::MAX
    }

    /// Whether the transaction timestamp should be updated (when tx is confirmed)
    pub fn should_update_timestamp(&self) -> bool {
        // checking for std::u64::MAX because there was integer overflow
        // in case of electrum returned -1 so there could be records with MAX confirmations
        self.timestamp == 0
    }

    pub fn should_update_kmd_rewards(&self) -> bool { self.coin == "KMD" && self.kmd_rewards.is_none() }

    pub fn firo_negative_fee(&self) -> bool {
        match &self.fee_details {
            Some(TxFeeDetails::Utxo(utxo)) => utxo.amount < 0.into() && self.coin == "FIRO",
            _ => false,
        }
    }

    pub fn should_update(&self) -> bool {
        self.should_update_block_height()
            || self.should_update_timestamp()
            || self.should_update_kmd_rewards()
            || self.firo_negative_fee()
    }
}

#[derive(Clone, Debug, PartialEq, Serialize)]
pub struct TradeFee {
    pub coin: String,
    pub amount: MmNumber,
    pub paid_from_trading_vol: bool,
}

#[derive(Clone, Debug, Default, PartialEq, PartialOrd, Serialize)]
pub struct CoinBalance {
    pub spendable: BigDecimal,
    pub unspendable: BigDecimal,
}

impl CoinBalance {
    pub fn new(spendable: BigDecimal) -> CoinBalance {
        CoinBalance {
            spendable,
            unspendable: BigDecimal::from(0),
        }
    }

    pub fn into_total(self) -> BigDecimal { self.spendable + self.unspendable }

    pub fn get_total(&self) -> BigDecimal { &self.spendable + &self.unspendable }
}

impl Add for CoinBalance {
    type Output = CoinBalance;

    fn add(self, rhs: Self) -> Self::Output {
        CoinBalance {
            spendable: self.spendable + rhs.spendable,
            unspendable: self.unspendable + rhs.unspendable,
        }
    }
}

/// The approximation is needed to cover the dynamic miner fee changing during a swap.
#[derive(Clone, Debug)]
pub enum FeeApproxStage {
    /// Do not increase the trade fee.
    WithoutApprox,
    /// Increase the trade fee slightly.
    StartSwap,
    /// Increase the trade fee significantly.
    OrderIssue,
    /// Increase the trade fee largely.
    TradePreimage,
    /// Increase the trade fee very largely
    WatcherPreimage,
}

#[derive(Debug)]
pub enum TradePreimageValue {
    Exact(BigDecimal),
    UpperBound(BigDecimal),
}

#[derive(Debug, Display, PartialEq)]
pub enum TradePreimageError {
    #[display(
        fmt = "Not enough {} to preimage the trade: available {}, required at least {}",
        coin,
        available,
        required
    )]
    NotSufficientBalance {
        coin: String,
        available: BigDecimal,
        required: BigDecimal,
    },
    #[display(fmt = "The amount {} less than minimum transaction amount {}", amount, threshold)]
    AmountIsTooSmall { amount: BigDecimal, threshold: BigDecimal },
    #[display(fmt = "Transport error: {}", _0)]
    Transport(String),
    #[display(fmt = "Internal error: {}", _0)]
    InternalError(String),
}

impl From<NumConversError> for TradePreimageError {
    fn from(e: NumConversError) -> Self { TradePreimageError::InternalError(e.to_string()) }
}

impl From<UnexpectedDerivationMethod> for TradePreimageError {
    fn from(e: UnexpectedDerivationMethod) -> Self { TradePreimageError::InternalError(e.to_string()) }
}

impl TradePreimageError {
    /// Construct [`TradePreimageError`] from [`GenerateTxError`] using additional `coin` and `decimals`.
    pub fn from_generate_tx_error(
        gen_tx_err: GenerateTxError,
        coin: String,
        decimals: u8,
        is_upper_bound: bool,
    ) -> TradePreimageError {
        match gen_tx_err {
            GenerateTxError::EmptyUtxoSet { required } => {
                let required = big_decimal_from_sat_unsigned(required, decimals);
                TradePreimageError::NotSufficientBalance {
                    coin,
                    available: BigDecimal::from(0),
                    required,
                }
            },
            GenerateTxError::EmptyOutputs => TradePreimageError::InternalError(gen_tx_err.to_string()),
            GenerateTxError::OutputValueLessThanDust { value, dust } => {
                if is_upper_bound {
                    // If the preimage value is [`TradePreimageValue::UpperBound`], then we had to pass the account balance as the output value.
                    if value == 0 {
                        let required = big_decimal_from_sat_unsigned(dust, decimals);
                        TradePreimageError::NotSufficientBalance {
                            coin,
                            available: big_decimal_from_sat_unsigned(value, decimals),
                            required,
                        }
                    } else {
                        let error = format!(
                            "Output value {} (equal to the account balance) less than dust {}. Probably, dust is not set or outdated",
                            value, dust
                        );
                        TradePreimageError::InternalError(error)
                    }
                } else {
                    let amount = big_decimal_from_sat_unsigned(value, decimals);
                    let threshold = big_decimal_from_sat_unsigned(dust, decimals);
                    TradePreimageError::AmountIsTooSmall { amount, threshold }
                }
            },
            GenerateTxError::DeductFeeFromOutputFailed {
                output_value, required, ..
            } => {
                let available = big_decimal_from_sat_unsigned(output_value, decimals);
                let required = big_decimal_from_sat_unsigned(required, decimals);
                TradePreimageError::NotSufficientBalance {
                    coin,
                    available,
                    required,
                }
            },
            GenerateTxError::NotEnoughUtxos { sum_utxos, required } => {
                let available = big_decimal_from_sat_unsigned(sum_utxos, decimals);
                let required = big_decimal_from_sat_unsigned(required, decimals);
                TradePreimageError::NotSufficientBalance {
                    coin,
                    available,
                    required,
                }
            },
            GenerateTxError::Transport(e) => TradePreimageError::Transport(e),
            GenerateTxError::Internal(e) => TradePreimageError::InternalError(e),
        }
    }
}

/// The reason of unsuccessful conversion of two internal numbers, e.g. `u64` from `BigNumber`.
#[derive(Debug, Display)]
pub struct NumConversError(String);

impl From<ParseBigDecimalError> for NumConversError {
    fn from(e: ParseBigDecimalError) -> Self { NumConversError::new(e.to_string()) }
}

impl NumConversError {
    pub fn new(description: String) -> NumConversError { NumConversError(description) }

    pub fn description(&self) -> &str { &self.0 }
}

#[derive(Debug, Display, PartialEq)]
pub enum BalanceError {
    #[display(fmt = "Transport: {}", _0)]
    Transport(String),
    #[display(fmt = "Invalid response: {}", _0)]
    InvalidResponse(String),
    UnexpectedDerivationMethod(UnexpectedDerivationMethod),
    #[display(fmt = "Wallet storage error: {}", _0)]
    WalletStorageError(String),
    #[display(fmt = "Internal: {}", _0)]
    Internal(String),
}

#[derive(Debug, PartialEq, Display)]
pub enum GetNonZeroBalance {
    #[display(fmt = "Internal error when retrieving balance")]
    MyBalanceError(BalanceError),
    #[display(fmt = "Balance is zero")]
    BalanceIsZero,
}

impl From<BalanceError> for GetNonZeroBalance {
    fn from(e: BalanceError) -> Self { GetNonZeroBalance::MyBalanceError(e) }
}

impl From<NumConversError> for BalanceError {
    fn from(e: NumConversError) -> Self { BalanceError::Internal(e.to_string()) }
}

impl From<UnexpectedDerivationMethod> for BalanceError {
    fn from(e: UnexpectedDerivationMethod) -> Self { BalanceError::UnexpectedDerivationMethod(e) }
}

impl From<Bip32Error> for BalanceError {
    fn from(e: Bip32Error) -> Self { BalanceError::Internal(e.to_string()) }
}

#[derive(Debug, Deserialize, Display, Serialize, SerializeErrorType)]
#[serde(tag = "error_type", content = "error_data")]
pub enum StakingInfosError {
    #[display(fmt = "Staking infos not available for: {}", coin)]
    CoinDoesntSupportStakingInfos { coin: String },
    #[display(fmt = "No such coin {}", coin)]
    NoSuchCoin { coin: String },
    #[display(fmt = "Derivation method is not supported: {}", _0)]
    UnexpectedDerivationMethod(String),
    #[display(fmt = "Transport error: {}", _0)]
    Transport(String),
    #[display(fmt = "Internal error: {}", _0)]
    Internal(String),
}

impl From<UtxoRpcError> for StakingInfosError {
    fn from(e: UtxoRpcError) -> Self {
        match e {
            UtxoRpcError::Transport(rpc) | UtxoRpcError::ResponseParseError(rpc) => {
                StakingInfosError::Transport(rpc.to_string())
            },
            UtxoRpcError::InvalidResponse(error) => StakingInfosError::Transport(error),
            UtxoRpcError::Internal(error) => StakingInfosError::Internal(error),
        }
    }
}

impl From<UnexpectedDerivationMethod> for StakingInfosError {
    fn from(e: UnexpectedDerivationMethod) -> Self { StakingInfosError::UnexpectedDerivationMethod(e.to_string()) }
}

impl From<Qrc20AddressError> for StakingInfosError {
    fn from(e: Qrc20AddressError) -> Self {
        match e {
            Qrc20AddressError::UnexpectedDerivationMethod(e) => StakingInfosError::UnexpectedDerivationMethod(e),
            Qrc20AddressError::ScriptHashTypeNotSupported { script_hash_type } => {
                StakingInfosError::Internal(format!("Script hash type '{}' is not supported", script_hash_type))
            },
        }
    }
}

impl HttpStatusCode for StakingInfosError {
    fn status_code(&self) -> StatusCode {
        match self {
            StakingInfosError::NoSuchCoin { .. }
            | StakingInfosError::CoinDoesntSupportStakingInfos { .. }
            | StakingInfosError::UnexpectedDerivationMethod(_) => StatusCode::BAD_REQUEST,
            StakingInfosError::Transport(_) | StakingInfosError::Internal(_) => StatusCode::INTERNAL_SERVER_ERROR,
        }
    }
}

impl From<CoinFindError> for StakingInfosError {
    fn from(e: CoinFindError) -> Self {
        match e {
            CoinFindError::NoSuchCoin { coin } => StakingInfosError::NoSuchCoin { coin },
        }
    }
}

#[derive(Debug, Deserialize, Display, Serialize, SerializeErrorType)]
#[serde(tag = "error_type", content = "error_data")]
pub enum DelegationError {
    #[display(
        fmt = "Not enough {} to delegate: available {}, required at least {}",
        coin,
        available,
        required
    )]
    NotSufficientBalance {
        coin: String,
        available: BigDecimal,
        required: BigDecimal,
    },
    #[display(fmt = "The amount {} is too small, required at least {}", amount, threshold)]
    AmountTooLow { amount: BigDecimal, threshold: BigDecimal },
    #[display(fmt = "Delegation not available for: {}", coin)]
    CoinDoesntSupportDelegation { coin: String },
    #[display(fmt = "No such coin {}", coin)]
    NoSuchCoin { coin: String },
    #[display(fmt = "{}", _0)]
    CannotInteractWithSmartContract(String),
    #[display(fmt = "{}", _0)]
    AddressError(String),
    #[display(fmt = "Already delegating to: {}", _0)]
    AlreadyDelegating(String),
    #[display(fmt = "Delegation is not supported, reason: {}", reason)]
    DelegationOpsNotSupported { reason: String },
    #[display(fmt = "Transport error: {}", _0)]
    Transport(String),
    #[display(fmt = "Internal error: {}", _0)]
    InternalError(String),
}

impl From<UtxoRpcError> for DelegationError {
    fn from(e: UtxoRpcError) -> Self {
        match e {
            UtxoRpcError::Transport(transport) | UtxoRpcError::ResponseParseError(transport) => {
                DelegationError::Transport(transport.to_string())
            },
            UtxoRpcError::InvalidResponse(resp) => DelegationError::Transport(resp),
            UtxoRpcError::Internal(internal) => DelegationError::InternalError(internal),
        }
    }
}

impl From<StakingInfosError> for DelegationError {
    fn from(e: StakingInfosError) -> Self {
        match e {
            StakingInfosError::CoinDoesntSupportStakingInfos { coin } => {
                DelegationError::CoinDoesntSupportDelegation { coin }
            },
            StakingInfosError::NoSuchCoin { coin } => DelegationError::NoSuchCoin { coin },
            StakingInfosError::Transport(e) => DelegationError::Transport(e),
            StakingInfosError::UnexpectedDerivationMethod(reason) => {
                DelegationError::DelegationOpsNotSupported { reason }
            },
            StakingInfosError::Internal(e) => DelegationError::InternalError(e),
        }
    }
}

impl From<CoinFindError> for DelegationError {
    fn from(e: CoinFindError) -> Self {
        match e {
            CoinFindError::NoSuchCoin { coin } => DelegationError::NoSuchCoin { coin },
        }
    }
}

impl From<BalanceError> for DelegationError {
    fn from(e: BalanceError) -> Self {
        match e {
            BalanceError::Transport(error) | BalanceError::InvalidResponse(error) => DelegationError::Transport(error),
            BalanceError::UnexpectedDerivationMethod(e) => {
                DelegationError::DelegationOpsNotSupported { reason: e.to_string() }
            },
            e @ BalanceError::WalletStorageError(_) => DelegationError::InternalError(e.to_string()),
            BalanceError::Internal(internal) => DelegationError::InternalError(internal),
        }
    }
}

impl From<UtxoSignWithKeyPairError> for DelegationError {
    fn from(e: UtxoSignWithKeyPairError) -> Self {
        let error = format!("Error signing: {}", e);
        DelegationError::InternalError(error)
    }
}

impl From<PrivKeyNotAllowed> for DelegationError {
    fn from(e: PrivKeyNotAllowed) -> Self { DelegationError::DelegationOpsNotSupported { reason: e.to_string() } }
}

impl From<UnexpectedDerivationMethod> for DelegationError {
    fn from(e: UnexpectedDerivationMethod) -> Self {
        DelegationError::DelegationOpsNotSupported { reason: e.to_string() }
    }
}

impl From<ScriptHashTypeNotSupported> for DelegationError {
    fn from(e: ScriptHashTypeNotSupported) -> Self { DelegationError::AddressError(e.to_string()) }
}

impl HttpStatusCode for DelegationError {
    fn status_code(&self) -> StatusCode {
        match self {
            DelegationError::Transport(_) | DelegationError::InternalError(_) => StatusCode::INTERNAL_SERVER_ERROR,
            _ => StatusCode::BAD_REQUEST,
        }
    }
}

impl DelegationError {
    pub fn from_generate_tx_error(gen_tx_err: GenerateTxError, coin: String, decimals: u8) -> DelegationError {
        match gen_tx_err {
            GenerateTxError::EmptyUtxoSet { required } => {
                let required = big_decimal_from_sat_unsigned(required, decimals);
                DelegationError::NotSufficientBalance {
                    coin,
                    available: BigDecimal::from(0),
                    required,
                }
            },
            GenerateTxError::EmptyOutputs => DelegationError::InternalError(gen_tx_err.to_string()),
            GenerateTxError::OutputValueLessThanDust { value, dust } => {
                let amount = big_decimal_from_sat_unsigned(value, decimals);
                let threshold = big_decimal_from_sat_unsigned(dust, decimals);
                DelegationError::AmountTooLow { amount, threshold }
            },
            GenerateTxError::DeductFeeFromOutputFailed {
                output_value, required, ..
            } => {
                let available = big_decimal_from_sat_unsigned(output_value, decimals);
                let required = big_decimal_from_sat_unsigned(required, decimals);
                DelegationError::NotSufficientBalance {
                    coin,
                    available,
                    required,
                }
            },
            GenerateTxError::NotEnoughUtxos { sum_utxos, required } => {
                let available = big_decimal_from_sat_unsigned(sum_utxos, decimals);
                let required = big_decimal_from_sat_unsigned(required, decimals);
                DelegationError::NotSufficientBalance {
                    coin,
                    available,
                    required,
                }
            },
            GenerateTxError::Transport(e) => DelegationError::Transport(e),
            GenerateTxError::Internal(e) => DelegationError::InternalError(e),
        }
    }
}

#[derive(Clone, Debug, Display, EnumFromTrait, Serialize, SerializeErrorType, PartialEq)]
#[serde(tag = "error_type", content = "error_data")]
pub enum WithdrawError {
    #[display(
        fmt = "'{}' coin doesn't support 'init_withdraw' yet. Consider using 'withdraw' request instead",
        coin
    )]
    CoinDoesntSupportInitWithdraw { coin: String },
    #[display(
        fmt = "Not enough {} to withdraw: available {}, required at least {}",
        coin,
        available,
        required
    )]
    NotSufficientBalance {
        coin: String,
        available: BigDecimal,
        required: BigDecimal,
    },
    #[display(
        fmt = "Not enough {} to afford fee. Available {}, required at least {}",
        coin,
        available,
        required
    )]
    NotSufficientPlatformBalanceForFee {
        coin: String,
        available: BigDecimal,
        required: BigDecimal,
    },
    #[display(fmt = "Balance is zero")]
    ZeroBalanceToWithdrawMax,
    #[display(fmt = "The amount {} is too small, required at least {}", amount, threshold)]
    AmountTooLow { amount: BigDecimal, threshold: BigDecimal },
    #[display(fmt = "Invalid address: {}", _0)]
    InvalidAddress(String),
    #[display(fmt = "Invalid fee policy: {}", _0)]
    InvalidFeePolicy(String),
    #[display(fmt = "No such coin {}", coin)]
    NoSuchCoin { coin: String },
    #[from_trait(WithTimeout::timeout)]
    #[display(fmt = "Withdraw timed out {:?}", _0)]
    Timeout(Duration),
    #[display(fmt = "Request should contain a 'from' address/account")]
    FromAddressNotFound,
    #[display(fmt = "Unexpected 'from' address: {}", _0)]
    UnexpectedFromAddress(String),
    #[display(fmt = "Unknown '{}' account", account_id)]
    UnknownAccount { account_id: u32 },
    #[display(fmt = "RPC 'task' is awaiting '{}' user action", expected)]
    UnexpectedUserAction { expected: String },
    #[from_trait(WithHwRpcError::hw_rpc_error)]
    #[display(fmt = "{}", _0)]
    HwError(HwRpcError),
    #[display(fmt = "Transport error: {}", _0)]
    Transport(String),
    #[from_trait(WithInternal::internal)]
    #[display(fmt = "Internal error: {}", _0)]
    InternalError(String),
}

impl HttpStatusCode for WithdrawError {
    fn status_code(&self) -> StatusCode {
        match self {
            WithdrawError::NoSuchCoin { .. } => StatusCode::NOT_FOUND,
            WithdrawError::Timeout(_) => StatusCode::REQUEST_TIMEOUT,
            WithdrawError::CoinDoesntSupportInitWithdraw { .. }
            | WithdrawError::NotSufficientBalance { .. }
            | WithdrawError::NotSufficientPlatformBalanceForFee { .. }
            | WithdrawError::ZeroBalanceToWithdrawMax
            | WithdrawError::AmountTooLow { .. }
            | WithdrawError::InvalidAddress(_)
            | WithdrawError::InvalidFeePolicy(_)
            | WithdrawError::FromAddressNotFound
            | WithdrawError::UnexpectedFromAddress(_)
            | WithdrawError::UnknownAccount { .. }
            | WithdrawError::UnexpectedUserAction { .. } => StatusCode::BAD_REQUEST,
            WithdrawError::HwError(_) => StatusCode::GONE,
            WithdrawError::Transport(_) | WithdrawError::InternalError(_) => StatusCode::INTERNAL_SERVER_ERROR,
        }
    }
}

impl From<NumConversError> for WithdrawError {
    fn from(e: NumConversError) -> Self { WithdrawError::InternalError(e.to_string()) }
}

impl From<BalanceError> for WithdrawError {
    fn from(e: BalanceError) -> Self {
        match e {
            BalanceError::Transport(error) | BalanceError::InvalidResponse(error) => WithdrawError::Transport(error),
            BalanceError::UnexpectedDerivationMethod(e) => WithdrawError::from(e),
            e @ BalanceError::WalletStorageError(_) => WithdrawError::InternalError(e.to_string()),
            BalanceError::Internal(internal) => WithdrawError::InternalError(internal),
        }
    }
}

impl From<CoinFindError> for WithdrawError {
    fn from(e: CoinFindError) -> Self {
        match e {
            CoinFindError::NoSuchCoin { coin } => WithdrawError::NoSuchCoin { coin },
        }
    }
}

impl From<UtxoSignWithKeyPairError> for WithdrawError {
    fn from(e: UtxoSignWithKeyPairError) -> Self {
        let error = format!("Error signing: {}", e);
        WithdrawError::InternalError(error)
    }
}

impl From<UnexpectedDerivationMethod> for WithdrawError {
    fn from(e: UnexpectedDerivationMethod) -> Self { WithdrawError::InternalError(e.to_string()) }
}

impl From<PrivKeyNotAllowed> for WithdrawError {
    fn from(e: PrivKeyNotAllowed) -> Self { WithdrawError::InternalError(e.to_string()) }
}

impl WithdrawError {
    /// Construct [`WithdrawError`] from [`GenerateTxError`] using additional `coin` and `decimals`.
    pub fn from_generate_tx_error(gen_tx_err: GenerateTxError, coin: String, decimals: u8) -> WithdrawError {
        match gen_tx_err {
            GenerateTxError::EmptyUtxoSet { required } => {
                let required = big_decimal_from_sat_unsigned(required, decimals);
                WithdrawError::NotSufficientBalance {
                    coin,
                    available: BigDecimal::from(0),
                    required,
                }
            },
            GenerateTxError::EmptyOutputs => WithdrawError::InternalError(gen_tx_err.to_string()),
            GenerateTxError::OutputValueLessThanDust { value, dust } => {
                let amount = big_decimal_from_sat_unsigned(value, decimals);
                let threshold = big_decimal_from_sat_unsigned(dust, decimals);
                WithdrawError::AmountTooLow { amount, threshold }
            },
            GenerateTxError::DeductFeeFromOutputFailed {
                output_value, required, ..
            } => {
                let available = big_decimal_from_sat_unsigned(output_value, decimals);
                let required = big_decimal_from_sat_unsigned(required, decimals);
                WithdrawError::NotSufficientBalance {
                    coin,
                    available,
                    required,
                }
            },
            GenerateTxError::NotEnoughUtxos { sum_utxos, required } => {
                let available = big_decimal_from_sat_unsigned(sum_utxos, decimals);
                let required = big_decimal_from_sat_unsigned(required, decimals);
                WithdrawError::NotSufficientBalance {
                    coin,
                    available,
                    required,
                }
            },
            GenerateTxError::Transport(e) => WithdrawError::Transport(e),
            GenerateTxError::Internal(e) => WithdrawError::InternalError(e),
        }
    }
}

#[derive(Serialize, Display, Debug, SerializeErrorType)]
#[serde(tag = "error_type", content = "error_data")]
pub enum SignatureError {
    #[display(fmt = "Invalid request: {}", _0)]
    InvalidRequest(String),
    #[display(fmt = "Internal error: {}", _0)]
    InternalError(String),
    #[display(fmt = "Coin is not found: {}", _0)]
    CoinIsNotFound(String),
    #[display(fmt = "sign_message_prefix is not set in coin config")]
    PrefixNotFound,
}

impl HttpStatusCode for SignatureError {
    fn status_code(&self) -> StatusCode {
        match self {
            SignatureError::InvalidRequest(_) => StatusCode::BAD_REQUEST,
            SignatureError::CoinIsNotFound(_) => StatusCode::BAD_REQUEST,
            SignatureError::InternalError(_) => StatusCode::INTERNAL_SERVER_ERROR,
            SignatureError::PrefixNotFound => StatusCode::INTERNAL_SERVER_ERROR,
        }
    }
}

impl From<keys::Error> for SignatureError {
    fn from(e: keys::Error) -> Self { SignatureError::InternalError(e.to_string()) }
}

impl From<ethkey::Error> for SignatureError {
    fn from(e: ethkey::Error) -> Self { SignatureError::InternalError(e.to_string()) }
}

impl From<PrivKeyNotAllowed> for SignatureError {
    fn from(e: PrivKeyNotAllowed) -> Self { SignatureError::InternalError(e.to_string()) }
}

impl From<CoinFindError> for SignatureError {
    fn from(e: CoinFindError) -> Self { SignatureError::CoinIsNotFound(e.to_string()) }
}

#[derive(Serialize, Display, Debug, SerializeErrorType)]
#[serde(tag = "error_type", content = "error_data")]
pub enum VerificationError {
    #[display(fmt = "Invalid request: {}", _0)]
    InvalidRequest(String),
    #[display(fmt = "Internal error: {}", _0)]
    InternalError(String),
    #[display(fmt = "Signature decoding error: {}", _0)]
    SignatureDecodingError(String),
    #[display(fmt = "Address decoding error: {}", _0)]
    AddressDecodingError(String),
    #[display(fmt = "Coin is not found: {}", _0)]
    CoinIsNotFound(String),
    #[display(fmt = "sign_message_prefix is not set in coin config")]
    PrefixNotFound,
}

impl HttpStatusCode for VerificationError {
    fn status_code(&self) -> StatusCode {
        match self {
            VerificationError::InvalidRequest(_) => StatusCode::BAD_REQUEST,
            VerificationError::SignatureDecodingError(_) => StatusCode::BAD_REQUEST,
            VerificationError::AddressDecodingError(_) => StatusCode::BAD_REQUEST,
            VerificationError::CoinIsNotFound(_) => StatusCode::BAD_REQUEST,
            VerificationError::InternalError(_) => StatusCode::INTERNAL_SERVER_ERROR,
            VerificationError::PrefixNotFound => StatusCode::INTERNAL_SERVER_ERROR,
        }
    }
}

impl From<base64::DecodeError> for VerificationError {
    fn from(e: base64::DecodeError) -> Self { VerificationError::SignatureDecodingError(e.to_string()) }
}

impl From<hex::FromHexError> for VerificationError {
    fn from(e: hex::FromHexError) -> Self { VerificationError::AddressDecodingError(e.to_string()) }
}

impl From<FromBase58Error> for VerificationError {
    fn from(e: FromBase58Error) -> Self {
        match e {
            FromBase58Error::InvalidBase58Character(c, _) => {
                VerificationError::AddressDecodingError(format!("Invalid Base58 Character: {}", c))
            },
            FromBase58Error::InvalidBase58Length => {
                VerificationError::AddressDecodingError(String::from("Invalid Base58 Length"))
            },
        }
    }
}

impl From<keys::Error> for VerificationError {
    fn from(e: keys::Error) -> Self { VerificationError::InternalError(e.to_string()) }
}

impl From<ethkey::Error> for VerificationError {
    fn from(e: ethkey::Error) -> Self { VerificationError::InternalError(e.to_string()) }
}

impl From<CoinFindError> for VerificationError {
    fn from(e: CoinFindError) -> Self { VerificationError::CoinIsNotFound(e.to_string()) }
}

/// NB: Implementations are expected to follow the pImpl idiom, providing cheap reference-counted cloning and garbage collection.
#[async_trait]
pub trait MmCoin: SwapOps + WatcherOps + MarketCoinOps + Send + Sync + 'static {
    // `MmCoin` is an extension fulcrum for something that doesn't fit the `MarketCoinOps`. Practical examples:
    // name (might be required for some APIs, CoinMarketCap for instance);
    // coin statistics that we might want to share with UI;
    // state serialization, to get full rewind and debugging information about the coins participating in a SWAP operation.
    // status/availability check: https://github.com/artemii235/SuperNET/issues/156#issuecomment-446501816

    fn is_asset_chain(&self) -> bool;

    /// The coin can be initialized, but it cannot participate in the swaps.
    fn wallet_only(&self, ctx: &MmArc) -> bool {
        let coin_conf = coin_conf(ctx, self.ticker());
        coin_conf["wallet_only"].as_bool().unwrap_or(false)
    }

    /// Returns a spawner pinned to the coin.
    ///
    /// # Note
    ///
    /// `CoinFutSpawner` doesn't prevent the spawned futures from being aborted.
    fn spawner(&self) -> CoinFutSpawner;

    fn withdraw(&self, req: WithdrawRequest) -> WithdrawFut;

    fn get_raw_transaction(&self, req: RawTransactionRequest) -> RawTransactionFut;

    /// Maximum number of digits after decimal point used to denominate integer coin units (satoshis, wei, etc.)
    fn decimals(&self) -> u8;

    /// Convert input address to the specified address format.
    fn convert_to_address(&self, from: &str, to_address_format: Json) -> Result<String, String>;

    fn validate_address(&self, address: &str) -> ValidateAddressResult;

    /// Loop collecting coin transaction history and saving it to local DB
    fn process_history_loop(&self, ctx: MmArc) -> Box<dyn Future<Item = (), Error = ()> + Send>;

    /// Path to tx history file
    fn tx_history_path(&self, ctx: &MmArc) -> PathBuf {
        let my_address = self.my_address().unwrap_or_default();
        // BCH cash address format has colon after prefix, e.g. bitcoincash:
        // Colon can't be used in file names on Windows so it should be escaped
        let my_address = my_address.replace(':', "_");
        ctx.dbdir()
            .join("TRANSACTIONS")
            .join(format!("{}_{}.json", self.ticker(), my_address))
    }

    /// Path to tx history migration file
    fn tx_migration_path(&self, ctx: &MmArc) -> PathBuf {
        let my_address = self.my_address().unwrap_or_default();
        // BCH cash address format has colon after prefix, e.g. bitcoincash:
        // Colon can't be used in file names on Windows so it should be escaped
        let my_address = my_address.replace(':', "_");
        ctx.dbdir()
            .join("TRANSACTIONS")
            .join(format!("{}_{}_migration", self.ticker(), my_address))
    }

    /// Loads existing tx history from file, returns empty vector if file is not found
    /// Cleans the existing file if deserialization fails
    fn load_history_from_file(&self, ctx: &MmArc) -> TxHistoryFut<Vec<TransactionDetails>> {
        load_history_from_file_impl(self, ctx)
    }

    fn save_history_to_file(&self, ctx: &MmArc, history: Vec<TransactionDetails>) -> TxHistoryFut<()> {
        save_history_to_file_impl(self, ctx, history)
    }

    #[cfg(not(target_arch = "wasm32"))]
    fn get_tx_history_migration(&self, ctx: &MmArc) -> TxHistoryFut<u64> { get_tx_history_migration_impl(self, ctx) }

    #[cfg(not(target_arch = "wasm32"))]
    fn update_migration_file(&self, ctx: &MmArc, migration_number: u64) -> TxHistoryFut<()> {
        update_migration_file_impl(self, ctx, migration_number)
    }

    /// Transaction history background sync status
    fn history_sync_status(&self) -> HistorySyncState;

    /// Get fee to be paid per 1 swap transaction
    fn get_trade_fee(&self) -> Box<dyn Future<Item = TradeFee, Error = String> + Send>;

    /// Get fee to be paid by sender per whole swap using the sending value and check if the wallet has sufficient balance to pay the fee.
    async fn get_sender_trade_fee(
        &self,
        value: TradePreimageValue,
        stage: FeeApproxStage,
    ) -> TradePreimageResult<TradeFee>;

    /// Get fee to be paid by receiver per whole swap and check if the wallet has sufficient balance to pay the fee.
    fn get_receiver_trade_fee(&self, stage: FeeApproxStage) -> TradePreimageFut<TradeFee>;

    /// Get transaction fee the Taker has to pay to send a `TakerFee` transaction and check if the wallet has sufficient balance to pay the fee.
    async fn get_fee_to_send_taker_fee(
        &self,
        dex_fee_amount: BigDecimal,
        stage: FeeApproxStage,
    ) -> TradePreimageResult<TradeFee>;

    /// required transaction confirmations number to ensure double-spend safety
    fn required_confirmations(&self) -> u64;

    /// whether coin requires notarization to ensure double-spend safety
    fn requires_notarization(&self) -> bool;

    /// set required transaction confirmations number
    fn set_required_confirmations(&self, confirmations: u64);

    /// set requires notarization
    fn set_requires_notarization(&self, requires_nota: bool);

    /// Get swap contract address if the coin uses it in Atomic Swaps.
    fn swap_contract_address(&self) -> Option<BytesJson>;

    /// The minimum number of confirmations at which a transaction is considered mature.
    fn mature_confirmations(&self) -> Option<u32>;

    /// Get some of the coin config info in serialized format for p2p messaging.
    fn coin_protocol_info(&self) -> Vec<u8>;

    /// Check if serialized coin protocol info is supported by current version.
    fn is_coin_protocol_supported(&self, info: &Option<Vec<u8>>) -> bool;
}

/// The coin futures spawner. It's used to spawn futures that can be aborted immediately or after a timeout
/// on the the coin deactivation.
///
/// # Note
///
/// `CoinFutSpawner` doesn't prevent the spawned futures from being aborted.
#[derive(Clone)]
pub struct CoinFutSpawner {
    inner: WeakSpawner,
}

impl CoinFutSpawner {
    pub fn new(system: &AbortableQueue) -> CoinFutSpawner {
        CoinFutSpawner {
            inner: system.weak_spawner(),
        }
    }
}

impl SpawnFuture for CoinFutSpawner {
    fn spawn<F>(&self, f: F)
    where
        F: Future03<Output = ()> + Send + 'static,
    {
        self.inner.spawn(f)
    }
}

impl SpawnAbortable for CoinFutSpawner {
    fn spawn_with_settings<F>(&self, fut: F, settings: AbortSettings)
    where
        F: Future03<Output = ()> + Send + 'static,
    {
        self.inner.spawn_with_settings(fut, settings)
    }
}

#[derive(Clone)]
#[allow(clippy::large_enum_variant)]
pub enum MmCoinEnum {
    UtxoCoin(UtxoStandardCoin),
    QtumCoin(QtumCoin),
    Qrc20Coin(Qrc20Coin),
    EthCoin(EthCoin),
    #[cfg(not(target_arch = "wasm32"))]
    ZCoin(ZCoin),
    Bch(BchCoin),
    SlpToken(SlpToken),
    Tendermint(TendermintCoin),
    TendermintToken(TendermintToken),
    #[cfg(all(not(target_os = "ios"), not(target_os = "android"), not(target_arch = "wasm32")))]
    SolanaCoin(SolanaCoin),
    #[cfg(all(not(target_os = "ios"), not(target_os = "android"), not(target_arch = "wasm32")))]
    SplToken(SplToken),
    #[cfg(not(target_arch = "wasm32"))]
    LightningCoin(LightningCoin),
    Test(TestCoin),
}

impl From<UtxoStandardCoin> for MmCoinEnum {
    fn from(c: UtxoStandardCoin) -> MmCoinEnum { MmCoinEnum::UtxoCoin(c) }
}

impl From<EthCoin> for MmCoinEnum {
    fn from(c: EthCoin) -> MmCoinEnum { MmCoinEnum::EthCoin(c) }
}

impl From<TestCoin> for MmCoinEnum {
    fn from(c: TestCoin) -> MmCoinEnum { MmCoinEnum::Test(c) }
}

#[cfg(all(not(target_os = "ios"), not(target_os = "android"), not(target_arch = "wasm32")))]
impl From<SolanaCoin> for MmCoinEnum {
    fn from(c: SolanaCoin) -> MmCoinEnum { MmCoinEnum::SolanaCoin(c) }
}

#[cfg(all(not(target_os = "ios"), not(target_os = "android"), not(target_arch = "wasm32")))]
impl From<SplToken> for MmCoinEnum {
    fn from(c: SplToken) -> MmCoinEnum { MmCoinEnum::SplToken(c) }
}

impl From<QtumCoin> for MmCoinEnum {
    fn from(coin: QtumCoin) -> Self { MmCoinEnum::QtumCoin(coin) }
}

impl From<Qrc20Coin> for MmCoinEnum {
    fn from(c: Qrc20Coin) -> MmCoinEnum { MmCoinEnum::Qrc20Coin(c) }
}

impl From<BchCoin> for MmCoinEnum {
    fn from(c: BchCoin) -> MmCoinEnum { MmCoinEnum::Bch(c) }
}

impl From<SlpToken> for MmCoinEnum {
    fn from(c: SlpToken) -> MmCoinEnum { MmCoinEnum::SlpToken(c) }
}

impl From<TendermintCoin> for MmCoinEnum {
    fn from(c: TendermintCoin) -> Self { MmCoinEnum::Tendermint(c) }
}

impl From<TendermintToken> for MmCoinEnum {
    fn from(c: TendermintToken) -> Self { MmCoinEnum::TendermintToken(c) }
}

#[cfg(not(target_arch = "wasm32"))]
impl From<LightningCoin> for MmCoinEnum {
    fn from(c: LightningCoin) -> MmCoinEnum { MmCoinEnum::LightningCoin(c) }
}

#[cfg(not(target_arch = "wasm32"))]
impl From<ZCoin> for MmCoinEnum {
    fn from(c: ZCoin) -> MmCoinEnum { MmCoinEnum::ZCoin(c) }
}

// NB: When stable and groked by IDEs, `enum_dispatch` can be used instead of `Deref` to speed things up.
impl Deref for MmCoinEnum {
    type Target = dyn MmCoin;
    fn deref(&self) -> &dyn MmCoin {
        match self {
            MmCoinEnum::UtxoCoin(ref c) => c,
            MmCoinEnum::QtumCoin(ref c) => c,
            MmCoinEnum::Qrc20Coin(ref c) => c,
            MmCoinEnum::EthCoin(ref c) => c,
            MmCoinEnum::Bch(ref c) => c,
            MmCoinEnum::SlpToken(ref c) => c,
            MmCoinEnum::Tendermint(ref c) => c,
            MmCoinEnum::TendermintToken(ref c) => c,
            #[cfg(not(target_arch = "wasm32"))]
            MmCoinEnum::LightningCoin(ref c) => c,
            #[cfg(not(target_arch = "wasm32"))]
            MmCoinEnum::ZCoin(ref c) => c,
            MmCoinEnum::Test(ref c) => c,
            #[cfg(all(not(target_os = "ios"), not(target_os = "android"), not(target_arch = "wasm32")))]
            MmCoinEnum::SolanaCoin(ref c) => c,
            #[cfg(all(not(target_os = "ios"), not(target_os = "android"), not(target_arch = "wasm32")))]
            MmCoinEnum::SplToken(ref c) => c,
        }
    }
}

impl MmCoinEnum {
    pub fn is_utxo_in_native_mode(&self) -> bool {
        match self {
            MmCoinEnum::UtxoCoin(ref c) => c.as_ref().rpc_client.is_native(),
            MmCoinEnum::QtumCoin(ref c) => c.as_ref().rpc_client.is_native(),
            MmCoinEnum::Qrc20Coin(ref c) => c.as_ref().rpc_client.is_native(),
            MmCoinEnum::Bch(ref c) => c.as_ref().rpc_client.is_native(),
            MmCoinEnum::SlpToken(ref c) => c.as_ref().rpc_client.is_native(),
            #[cfg(all(not(target_arch = "wasm32"), feature = "zhtlc"))]
            MmCoinEnum::ZCoin(ref c) => c.as_ref().rpc_client.is_native(),
            _ => false,
        }
    }
}

#[async_trait]
pub trait BalanceTradeFeeUpdatedHandler {
    async fn balance_updated(&self, coin: &MmCoinEnum, new_balance: &BigDecimal);
}

pub struct CoinsContext {
    /// A map from a currency ticker symbol to the corresponding coin.
    /// Similar to `LP_coins`.
    coins: AsyncMutex<HashMap<String, MmCoinEnum>>,
    balance_update_handlers: AsyncMutex<Vec<Box<dyn BalanceTradeFeeUpdatedHandler + Send + Sync>>>,
    account_balance_task_manager: AccountBalanceTaskManagerShared,
    create_account_manager: CreateAccountTaskManagerShared,
    scan_addresses_manager: ScanAddressesTaskManagerShared,
    withdraw_task_manager: WithdrawTaskManagerShared,
    #[cfg(target_arch = "wasm32")]
    tx_history_db: SharedDb<TxHistoryDb>,
    #[cfg(target_arch = "wasm32")]
    hd_wallet_db: SharedDb<HDWalletDb>,
}

#[derive(Debug)]
pub struct CoinIsAlreadyActivatedErr {
    pub ticker: String,
}

#[derive(Debug)]
pub struct PlatformIsAlreadyActivatedErr {
    pub ticker: String,
}

impl CoinsContext {
    /// Obtains a reference to this crate context, creating it if necessary.
    pub fn from_ctx(ctx: &MmArc) -> Result<Arc<CoinsContext>, String> {
        Ok(try_s!(from_ctx(&ctx.coins_ctx, move || {
            Ok(CoinsContext {
                coins: AsyncMutex::new(HashMap::new()),
                balance_update_handlers: AsyncMutex::new(vec![]),
                account_balance_task_manager: AccountBalanceTaskManager::new_shared(),
                withdraw_task_manager: WithdrawTaskManager::new_shared(),
                create_account_manager: CreateAccountTaskManager::new_shared(),
                scan_addresses_manager: ScanAddressesTaskManager::new_shared(),
                #[cfg(target_arch = "wasm32")]
                tx_history_db: ConstructibleDb::new_shared(ctx),
                #[cfg(target_arch = "wasm32")]
                hd_wallet_db: ConstructibleDb::new_shared(ctx),
            })
        })))
    }

    pub async fn add_coin(&self, coin: MmCoinEnum) -> Result<(), MmError<CoinIsAlreadyActivatedErr>> {
        let mut coins = self.coins.lock().await;
        if coins.contains_key(coin.ticker()) {
            return MmError::err(CoinIsAlreadyActivatedErr {
                ticker: coin.ticker().into(),
            });
        }

        coins.insert(coin.ticker().into(), coin);
        Ok(())
    }

    pub async fn add_platform_with_tokens(
        &self,
        platform: MmCoinEnum,
        tokens: Vec<MmCoinEnum>,
    ) -> Result<(), MmError<PlatformIsAlreadyActivatedErr>> {
        let mut coins = self.coins.lock().await;
        if coins.contains_key(platform.ticker()) {
            return MmError::err(PlatformIsAlreadyActivatedErr {
                ticker: platform.ticker().into(),
            });
        }

        coins.insert(platform.ticker().into(), platform);

        // Tokens can't be activated without platform coin so we can safely insert them without checking prior existence
        for token in tokens {
            coins.insert(token.ticker().into(), token);
        }
        Ok(())
    }

    #[cfg(target_arch = "wasm32")]
    async fn tx_history_db(&self) -> TxHistoryResult<TxHistoryDbLocked<'_>> {
        Ok(self.tx_history_db.get_or_initialize().await?)
    }
}

/// This enum is used in coin activation requests.
#[derive(Copy, Clone, Debug, Deserialize, Serialize)]
pub enum PrivKeyActivationPolicy {
    IguanaPrivKey,
    Trezor,
}

impl PrivKeyActivationPolicy {
    /// The function can be used as a default deserialization constructor:
    /// `#[serde(default = "PrivKeyActivationPolicy::iguana_priv_key")]`
    pub fn iguana_priv_key() -> PrivKeyActivationPolicy { PrivKeyActivationPolicy::IguanaPrivKey }

    /// The function can be used as a default deserialization constructor:
    /// `#[serde(default = "PrivKeyActivationPolicy::trezor")]`
    pub fn trezor() -> PrivKeyActivationPolicy { PrivKeyActivationPolicy::Trezor }
}

#[derive(Debug)]
pub enum PrivKeyPolicy<T> {
    KeyPair(T),
    Trezor,
}

impl<T> PrivKeyPolicy<T> {
    pub fn key_pair(&self) -> Option<&T> {
        match self {
            PrivKeyPolicy::KeyPair(key_pair) => Some(key_pair),
            PrivKeyPolicy::Trezor => None,
        }
    }

    pub fn key_pair_or_err(&self) -> Result<&T, MmError<PrivKeyNotAllowed>> {
        self.key_pair()
            .or_mm_err(|| PrivKeyNotAllowed::HardwareWalletNotSupported)
    }
}

#[derive(Clone)]
pub enum PrivKeyBuildPolicy<'a> {
    IguanaPrivKey(&'a [u8]),
    Trezor,
}

impl<'a> PrivKeyBuildPolicy<'a> {
    pub fn iguana_priv_key(crypto_ctx: &'a CryptoCtx) -> Self {
        PrivKeyBuildPolicy::IguanaPrivKey(crypto_ctx.iguana_ctx().secp256k1_privkey_bytes())
    }
}

#[derive(Debug)]
pub enum DerivationMethod<Address, HDWallet> {
    Iguana(Address),
    HDWallet(HDWallet),
}

impl<Address, HDWallet> DerivationMethod<Address, HDWallet> {
    pub fn iguana(&self) -> Option<&Address> {
        match self {
            DerivationMethod::Iguana(my_address) => Some(my_address),
            DerivationMethod::HDWallet(_) => None,
        }
    }

    pub fn iguana_or_err(&self) -> MmResult<&Address, UnexpectedDerivationMethod> {
        self.iguana()
            .or_mm_err(|| UnexpectedDerivationMethod::IguanaPrivKeyUnavailable)
    }

    pub fn hd_wallet(&self) -> Option<&HDWallet> {
        match self {
            DerivationMethod::Iguana(_) => None,
            DerivationMethod::HDWallet(hd_wallet) => Some(hd_wallet),
        }
    }

    pub fn hd_wallet_or_err(&self) -> MmResult<&HDWallet, UnexpectedDerivationMethod> {
        self.hd_wallet()
            .or_mm_err(|| UnexpectedDerivationMethod::HDWalletUnavailable)
    }

    /// # Panic
    ///
    /// Panic if the address mode is [`DerivationMethod::HDWallet`].
    pub fn unwrap_iguana(&self) -> &Address { self.iguana_or_err().unwrap() }
}

#[async_trait]
pub trait CoinWithDerivationMethod {
    type Address;
    type HDWallet;

    fn derivation_method(&self) -> &DerivationMethod<Self::Address, Self::HDWallet>;

    fn has_hd_wallet_derivation_method(&self) -> bool {
        matches!(self.derivation_method(), DerivationMethod::HDWallet(_))
    }
}

#[allow(clippy::upper_case_acronyms)]
#[derive(Clone, Debug, Serialize, Deserialize)]
#[serde(tag = "type", content = "protocol_data")]
pub enum CoinProtocol {
    UTXO,
    QTUM,
    QRC20 {
        platform: String,
        contract_address: String,
    },
    ETH,
    ERC20 {
        platform: String,
        contract_address: String,
    },
    SLPTOKEN {
        platform: String,
        token_id: H256Json,
        decimals: u8,
        required_confirmations: Option<u64>,
    },
    BCH {
        slp_prefix: String,
    },
    TENDERMINT(TendermintProtocolInfo),
    TENDERMINTTOKEN(TendermintTokenProtocolInfo),
    #[cfg(not(target_arch = "wasm32"))]
    LIGHTNING {
        platform: String,
        network: BlockchainNetwork,
        confirmation_targets: PlatformCoinConfirmationTargets,
    },
    #[cfg(not(target_arch = "wasm32"))]
    SOLANA,
    #[cfg(not(target_arch = "wasm32"))]
    SPLTOKEN {
        platform: String,
        token_contract_address: String,
        decimals: u8,
    },
    #[cfg(not(target_arch = "wasm32"))]
    ZHTLC(ZcoinProtocolInfo),
}

pub type RpcTransportEventHandlerShared = Arc<dyn RpcTransportEventHandler + Send + Sync + 'static>;

/// Common methods to measure the outgoing requests and incoming responses statistics.
pub trait RpcTransportEventHandler {
    fn debug_info(&self) -> String;

    fn on_outgoing_request(&self, data: &[u8]);

    fn on_incoming_response(&self, data: &[u8]);

    fn on_connected(&self, address: String) -> Result<(), String>;
}

impl fmt::Debug for dyn RpcTransportEventHandler + Send + Sync {
    fn fmt(&self, f: &mut fmt::Formatter<'_>) -> fmt::Result { write!(f, "{}", self.debug_info()) }
}

impl RpcTransportEventHandler for RpcTransportEventHandlerShared {
    fn debug_info(&self) -> String { self.deref().debug_info() }

    fn on_outgoing_request(&self, data: &[u8]) { self.as_ref().on_outgoing_request(data) }

    fn on_incoming_response(&self, data: &[u8]) { self.as_ref().on_incoming_response(data) }

    fn on_connected(&self, address: String) -> Result<(), String> { self.as_ref().on_connected(address) }
}

impl<T: RpcTransportEventHandler> RpcTransportEventHandler for Vec<T> {
    fn debug_info(&self) -> String {
        let selfi: Vec<String> = self.iter().map(|x| x.debug_info()).collect();
        format!("{:?}", selfi)
    }

    fn on_outgoing_request(&self, data: &[u8]) {
        for handler in self {
            handler.on_outgoing_request(data)
        }
    }

    fn on_incoming_response(&self, data: &[u8]) {
        for handler in self {
            handler.on_incoming_response(data)
        }
    }

    fn on_connected(&self, address: String) -> Result<(), String> {
        for handler in self {
            try_s!(handler.on_connected(address.clone()))
        }
        Ok(())
    }
}

pub enum RpcClientType {
    Native,
    Electrum,
    Ethereum,
}

impl ToString for RpcClientType {
    fn to_string(&self) -> String {
        match self {
            RpcClientType::Native => "native".into(),
            RpcClientType::Electrum => "electrum".into(),
            RpcClientType::Ethereum => "ethereum".into(),
        }
    }
}

#[derive(Clone)]
pub struct CoinTransportMetrics {
    /// Using a weak reference by default in order to avoid circular references and leaks.
    metrics: MetricsWeak,
    /// Name of coin the rpc client is intended to work with.
    ticker: String,
    /// RPC client type.
    client: String,
}

impl CoinTransportMetrics {
    fn new(metrics: MetricsWeak, ticker: String, client: RpcClientType) -> CoinTransportMetrics {
        CoinTransportMetrics {
            metrics,
            ticker,
            client: client.to_string(),
        }
    }

    fn into_shared(self) -> RpcTransportEventHandlerShared { Arc::new(self) }
}

impl RpcTransportEventHandler for CoinTransportMetrics {
    fn debug_info(&self) -> String { "CoinTransportMetrics".into() }

    fn on_outgoing_request(&self, data: &[u8]) {
        mm_counter!(self.metrics, "rpc_client.traffic.out", data.len() as u64,
            "coin" => self.ticker.to_owned(), "client" => self.client.to_owned());
        mm_counter!(self.metrics, "rpc_client.request.count", 1,
            "coin" => self.ticker.to_owned(), "client" => self.client.to_owned());
    }

    fn on_incoming_response(&self, data: &[u8]) {
        mm_counter!(self.metrics, "rpc_client.traffic.in", data.len() as u64,
            "coin" => self.ticker.to_owned(), "client" => self.client.to_owned());
        mm_counter!(self.metrics, "rpc_client.response.count", 1,
            "coin" => self.ticker.to_owned(), "client" => self.client.to_owned());
    }

    fn on_connected(&self, _address: String) -> Result<(), String> {
        // Handle a new connected endpoint if necessary.
        // Now just return the Ok
        Ok(())
    }
}

#[async_trait]
impl BalanceTradeFeeUpdatedHandler for CoinsContext {
    async fn balance_updated(&self, coin: &MmCoinEnum, new_balance: &BigDecimal) {
        for sub in self.balance_update_handlers.lock().await.iter() {
            sub.balance_updated(coin, new_balance).await
        }
    }
}

pub fn coin_conf(ctx: &MmArc, ticker: &str) -> Json {
    match ctx.conf["coins"].as_array() {
        Some(coins) => coins
            .iter()
            .find(|coin| coin["coin"].as_str() == Some(ticker))
            .cloned()
            .unwrap_or(Json::Null),
        None => Json::Null,
    }
}

pub fn is_wallet_only_conf(conf: &Json) -> bool { conf["wallet_only"].as_bool().unwrap_or(false) }

pub fn is_wallet_only_ticker(ctx: &MmArc, ticker: &str) -> bool {
    let coin_conf = coin_conf(ctx, ticker);
    coin_conf["wallet_only"].as_bool().unwrap_or(false)
}

/// Adds a new currency into the list of currencies configured.
///
/// Returns an error if the currency already exists. Initializing the same currency twice is a bad habit
/// (might lead to misleading and confusing information during debugging and maintenance, see DRY)
/// and should be fixed on the call site.
///
/// * `req` - Payload of the corresponding "enable" or "electrum" RPC request.
pub async fn lp_coininit(ctx: &MmArc, ticker: &str, req: &Json) -> Result<MmCoinEnum, String> {
    let cctx = try_s!(CoinsContext::from_ctx(ctx));
    {
        let coins = cctx.coins.lock().await;
        if coins.get(ticker).is_some() {
            return ERR!("Coin {} already initialized", ticker);
        }
    }

    let coins_en = coin_conf(ctx, ticker);

    if coins_en.is_null() {
        let warning = format!(
            "Warning, coin {} is used without a corresponding configuration.",
            ticker
        );
        ctx.log.log(
            "😅",
            #[allow(clippy::unnecessary_cast)]
            &[&("coin" as &str), &ticker, &("no-conf" as &str)],
            &warning,
        );
    }

    if coins_en["mm2"].is_null() && req["mm2"].is_null() {
        return ERR!(concat!(
            "mm2 param is not set neither in coins config nor enable request, ",
            "assuming that coin is not supported"
        ));
    }
    let secret = try_s!(CryptoCtx::from_ctx(ctx))
        .iguana_ctx()
        .secp256k1_privkey_bytes()
        .to_vec();

    if coins_en["protocol"].is_null() {
        return ERR!(
            r#""protocol" field is missing in coins file. The file format is deprecated, please execute ./mm2 update_config command to convert it or download a new one"#
        );
    }
    let protocol: CoinProtocol = try_s!(json::from_value(coins_en["protocol"].clone()));

    let coin: MmCoinEnum = match &protocol {
        CoinProtocol::UTXO => {
            let params = try_s!(UtxoActivationParams::from_legacy_req(req));
            try_s!(utxo_standard_coin_with_priv_key(ctx, ticker, &coins_en, &params, &secret).await).into()
        },
        CoinProtocol::QTUM => {
            let params = try_s!(UtxoActivationParams::from_legacy_req(req));
            try_s!(qtum_coin_with_priv_key(ctx, ticker, &coins_en, &params, &secret).await).into()
        },
        CoinProtocol::ETH | CoinProtocol::ERC20 { .. } => {
            try_s!(eth_coin_from_conf_and_request(ctx, ticker, &coins_en, req, &secret, protocol).await).into()
        },
        CoinProtocol::QRC20 {
            platform,
            contract_address,
        } => {
            let params = try_s!(Qrc20ActivationParams::from_legacy_req(req));
            let contract_address = try_s!(qtum::contract_addr_from_str(contract_address));

            try_s!(
                qrc20_coin_from_conf_and_params(ctx, ticker, platform, &coins_en, &params, &secret, contract_address)
                    .await
            )
            .into()
        },
        CoinProtocol::BCH { slp_prefix } => {
            let prefix = try_s!(CashAddrPrefix::from_str(slp_prefix));
            let params = try_s!(BchActivationRequest::from_legacy_req(req));

            let bch = try_s!(bch_coin_from_conf_and_params(ctx, ticker, &coins_en, params, prefix, &secret).await);
            bch.into()
        },
        CoinProtocol::SLPTOKEN {
            platform,
            token_id,
            decimals,
            required_confirmations,
        } => {
            let platform_coin = try_s!(lp_coinfind(ctx, platform).await);
            let platform_coin = match platform_coin {
                Some(MmCoinEnum::Bch(coin)) => coin,
                Some(_) => return ERR!("Platform coin {} is not BCH", platform),
                None => return ERR!("Platform coin {} is not activated", platform),
            };

            let confs = required_confirmations.unwrap_or(platform_coin.required_confirmations());
            let token = SlpToken::new(*decimals, ticker.into(), (*token_id).into(), platform_coin, confs);
            token.into()
        },
        CoinProtocol::TENDERMINT { .. } => return ERR!("TENDERMINT protocol is not supported by lp_coininit"),
        CoinProtocol::TENDERMINTTOKEN(_) => return ERR!("TENDERMINTTOKEN protocol is not supported by lp_coininit"),
        #[cfg(not(target_arch = "wasm32"))]
        CoinProtocol::ZHTLC { .. } => return ERR!("ZHTLC protocol is not supported by lp_coininit"),
        #[cfg(not(target_arch = "wasm32"))]
        CoinProtocol::LIGHTNING { .. } => return ERR!("Lightning protocol is not supported by lp_coininit"),
        #[cfg(not(target_arch = "wasm32"))]
        CoinProtocol::SOLANA => {
            return ERR!("Solana protocol is not supported by lp_coininit - use enable_solana_with_tokens instead")
        },
        #[cfg(not(target_arch = "wasm32"))]
        CoinProtocol::SPLTOKEN { .. } => {
            return ERR!("SplToken protocol is not supported by lp_coininit - use enable_spl instead")
        },
    };

    let register_params = RegisterCoinParams {
        ticker: ticker.to_owned(),
    };
    try_s!(lp_register_coin(ctx, coin.clone(), register_params).await);

    let tx_history = req["tx_history"].as_bool().unwrap_or(false);
    if tx_history {
        try_s!(lp_spawn_tx_history(ctx.clone(), coin.clone()).map_to_mm(RegisterCoinError::Internal));
    }
    Ok(coin)
}

#[derive(Debug, Display)]
pub enum RegisterCoinError {
    #[display(fmt = "Coin '{}' is initialized already", coin)]
    CoinIsInitializedAlready {
        coin: String,
    },
    Internal(String),
}

pub struct RegisterCoinParams {
    pub ticker: String,
}

pub async fn lp_register_coin(
    ctx: &MmArc,
    coin: MmCoinEnum,
    params: RegisterCoinParams,
) -> Result<(), MmError<RegisterCoinError>> {
    let RegisterCoinParams { ticker } = params;
    let cctx = CoinsContext::from_ctx(ctx).map_to_mm(RegisterCoinError::Internal)?;

    // TODO AP: locking the coins list during the entire initialization prevents different coins from being
    // activated concurrently which results in long activation time: https://github.com/KomodoPlatform/atomicDEX/issues/24
    // So I'm leaving the possibility of race condition intentionally in favor of faster concurrent activation.
    // Should consider refactoring: maybe extract the RPC client initialization part from coin init functions.
    let mut coins = cctx.coins.lock().await;
    match coins.raw_entry_mut().from_key(&ticker) {
        RawEntryMut::Occupied(_oe) => {
            return MmError::err(RegisterCoinError::CoinIsInitializedAlready { coin: ticker.clone() })
        },
        RawEntryMut::Vacant(ve) => ve.insert(ticker.clone(), coin),
    };
    Ok(())
}

fn lp_spawn_tx_history(ctx: MmArc, coin: MmCoinEnum) -> Result<(), String> {
    let spawner = coin.spawner();
    let fut = async move {
        let _res = coin.process_history_loop(ctx).compat().await;
    };
    spawner.spawn(fut);
    Ok(())
}

/// NB: Returns only the enabled (aka active) coins.
pub async fn lp_coinfind(ctx: &MmArc, ticker: &str) -> Result<Option<MmCoinEnum>, String> {
    let cctx = try_s!(CoinsContext::from_ctx(ctx));
    let coins = cctx.coins.lock().await;
    Ok(coins.get(ticker).cloned())
}

/// Attempts to find a pair of active coins returning None if one is not enabled
pub async fn find_pair(ctx: &MmArc, base: &str, rel: &str) -> Result<Option<(MmCoinEnum, MmCoinEnum)>, String> {
    let fut_base = lp_coinfind(ctx, base);
    let fut_rel = lp_coinfind(ctx, rel);

    futures::future::try_join(fut_base, fut_rel)
        .map_ok(|(base, rel)| base.zip(rel))
        .await
}

#[derive(Debug, Display)]
pub enum CoinFindError {
    #[display(fmt = "No such coin: {}", coin)]
    NoSuchCoin { coin: String },
}

pub async fn lp_coinfind_or_err(ctx: &MmArc, ticker: &str) -> CoinFindResult<MmCoinEnum> {
    match lp_coinfind(ctx, ticker).await {
        Ok(Some(coin)) => Ok(coin),
        Ok(None) => MmError::err(CoinFindError::NoSuchCoin {
            coin: ticker.to_owned(),
        }),
        Err(e) => panic!("Unexpected error: {}", e),
    }
}

#[derive(Deserialize)]
struct ConvertAddressReq {
    coin: String,
    from: String,
    /// format to that the input address should be converted
    to_address_format: Json,
}

pub async fn convert_address(ctx: MmArc, req: Json) -> Result<Response<Vec<u8>>, String> {
    let req: ConvertAddressReq = try_s!(json::from_value(req));
    let coin = match lp_coinfind(&ctx, &req.coin).await {
        Ok(Some(t)) => t,
        Ok(None) => return ERR!("No such coin: {}", req.coin),
        Err(err) => return ERR!("!lp_coinfind({}): {}", req.coin, err),
    };
    let result = json!({
        "result": {
            "address": try_s!(coin.convert_to_address(&req.from, req.to_address_format)),
        },
    });
    let body = try_s!(json::to_vec(&result));
    Ok(try_s!(Response::builder().body(body)))
}

pub async fn kmd_rewards_info(ctx: MmArc) -> Result<Response<Vec<u8>>, String> {
    let coin = match lp_coinfind(&ctx, "KMD").await {
        Ok(Some(MmCoinEnum::UtxoCoin(t))) => t,
        Ok(Some(_)) => return ERR!("KMD was expected to be UTXO"),
        Ok(None) => return ERR!("KMD is not activated"),
        Err(err) => return ERR!("!lp_coinfind({}): KMD", err),
    };

    let res = json!({
        "result": try_s!(utxo::kmd_rewards_info(&coin).await),
    });
    let res = try_s!(json::to_vec(&res));
    Ok(try_s!(Response::builder().body(res)))
}

#[derive(Deserialize)]
struct ValidateAddressReq {
    coin: String,
    address: String,
}

#[derive(Serialize)]
pub struct ValidateAddressResult {
    pub is_valid: bool,
    #[serde(skip_serializing_if = "Option::is_none")]
    pub reason: Option<String>,
}

pub async fn validate_address(ctx: MmArc, req: Json) -> Result<Response<Vec<u8>>, String> {
    let req: ValidateAddressReq = try_s!(json::from_value(req));
    let coin = match lp_coinfind(&ctx, &req.coin).await {
        Ok(Some(t)) => t,
        Ok(None) => return ERR!("No such coin: {}", req.coin),
        Err(err) => return ERR!("!lp_coinfind({}): {}", req.coin, err),
    };

    let res = json!({ "result": coin.validate_address(&req.address) });
    let body = try_s!(json::to_vec(&res));
    Ok(try_s!(Response::builder().body(body)))
}

pub async fn withdraw(ctx: MmArc, req: WithdrawRequest) -> WithdrawResult {
    let coin = lp_coinfind_or_err(&ctx, &req.coin).await?;
    coin.withdraw(req).compat().await
}

pub async fn get_raw_transaction(ctx: MmArc, req: RawTransactionRequest) -> RawTransactionResult {
    let coin = lp_coinfind_or_err(&ctx, &req.coin).await?;
    coin.get_raw_transaction(req).compat().await
}

pub async fn sign_message(ctx: MmArc, req: SignatureRequest) -> SignatureResult<SignatureResponse> {
    let coin = lp_coinfind_or_err(&ctx, &req.coin).await?;
    let signature = coin.sign_message(&req.message)?;
    Ok(SignatureResponse { signature })
}

pub async fn verify_message(ctx: MmArc, req: VerificationRequest) -> VerificationResult<VerificationResponse> {
    let coin = lp_coinfind_or_err(&ctx, &req.coin).await?;

    let validate_address_result = coin.validate_address(&req.address);
    if !validate_address_result.is_valid {
        return MmError::err(VerificationError::InvalidRequest(
            validate_address_result.reason.unwrap_or_else(|| "Unknown".to_string()),
        ));
    }

    let is_valid = coin.verify_message(&req.signature, &req.message, &req.address)?;

    Ok(VerificationResponse { is_valid })
}

pub async fn remove_delegation(ctx: MmArc, req: RemoveDelegateRequest) -> DelegationResult {
    let coin = lp_coinfind_or_err(&ctx, &req.coin).await?;
    match coin {
        MmCoinEnum::QtumCoin(qtum) => qtum.remove_delegation().compat().await,
        _ => {
            return MmError::err(DelegationError::CoinDoesntSupportDelegation {
                coin: coin.ticker().to_string(),
            })
        },
    }
}

pub async fn get_staking_infos(ctx: MmArc, req: GetStakingInfosRequest) -> StakingInfosResult {
    let coin = lp_coinfind_or_err(&ctx, &req.coin).await?;
    match coin {
        MmCoinEnum::QtumCoin(qtum) => qtum.get_delegation_infos().compat().await,
        _ => {
            return MmError::err(StakingInfosError::CoinDoesntSupportStakingInfos {
                coin: coin.ticker().to_string(),
            })
        },
    }
}

pub async fn add_delegation(ctx: MmArc, req: AddDelegateRequest) -> DelegationResult {
    let coin = lp_coinfind_or_err(&ctx, &req.coin).await?;
    // Need to find a way to do a proper dispatch
    let coin_concrete = match coin {
        MmCoinEnum::QtumCoin(qtum) => qtum,
        _ => {
            return MmError::err(DelegationError::CoinDoesntSupportDelegation {
                coin: coin.ticker().to_string(),
            })
        },
    };
    match req.staking_details {
        StakingDetails::Qtum(qtum_staking) => coin_concrete.add_delegation(qtum_staking).compat().await,
    }
}

pub async fn send_raw_transaction(ctx: MmArc, req: Json) -> Result<Response<Vec<u8>>, String> {
    let ticker = try_s!(req["coin"].as_str().ok_or("No 'coin' field")).to_owned();
    let coin = match lp_coinfind(&ctx, &ticker).await {
        Ok(Some(t)) => t,
        Ok(None) => return ERR!("No such coin: {}", ticker),
        Err(err) => return ERR!("!lp_coinfind({}): {}", ticker, err),
    };
    let bytes_string = try_s!(req["tx_hex"].as_str().ok_or("No 'tx_hex' field"));
    let res = try_s!(coin.send_raw_tx(bytes_string).compat().await);
    let body = try_s!(json::to_vec(&json!({ "tx_hash": res })));
    Ok(try_s!(Response::builder().body(body)))
}

#[derive(Clone, Debug, PartialEq, Serialize)]
#[serde(tag = "state", content = "additional_info")]
pub enum HistorySyncState {
    NotEnabled,
    NotStarted,
    InProgress(Json),
    Error(Json),
    Finished,
}

#[derive(Deserialize)]
struct MyTxHistoryRequest {
    coin: String,
    from_id: Option<BytesJson>,
    #[serde(default)]
    max: bool,
    #[serde(default = "ten")]
    limit: usize,
    page_number: Option<NonZeroUsize>,
}

/// Returns the transaction history of selected coin. Returns no more than `limit` records (default: 10).
/// Skips the first records up to from_id (skipping the from_id too).
/// Transactions are sorted by number of confirmations in ascending order.
pub async fn my_tx_history(ctx: MmArc, req: Json) -> Result<Response<Vec<u8>>, String> {
    let request: MyTxHistoryRequest = try_s!(json::from_value(req));
    let coin = match lp_coinfind(&ctx, &request.coin).await {
        Ok(Some(t)) => t,
        Ok(None) => return ERR!("No such coin: {}", request.coin),
        Err(err) => return ERR!("!lp_coinfind({}): {}", request.coin, err),
    };

    let history = try_s!(coin.load_history_from_file(&ctx).compat().await);
    let total_records = history.len();
    let limit = if request.max { total_records } else { request.limit };

    let block_number = try_s!(coin.current_block().compat().await);
    let skip = match &request.from_id {
        Some(id) => {
            try_s!(history
                .iter()
                .position(|item| item.internal_id == *id)
                .ok_or(format!("from_id {:02x} is not found", id)))
                + 1
        },
        None => match request.page_number {
            Some(page_n) => (page_n.get() - 1) * request.limit,
            None => 0,
        },
    };

    let history = history.into_iter().skip(skip).take(limit);
    let history: Vec<Json> = history
        .map(|item| {
            let tx_block = item.block_height;
            let mut json = json::to_value(item).unwrap();
            json["confirmations"] = if tx_block == 0 {
                Json::from(0)
            } else if block_number >= tx_block {
                Json::from((block_number - tx_block) + 1)
            } else {
                Json::from(0)
            };
            json
        })
        .collect();

    let response = json!({
        "result": {
            "transactions": history,
            "limit": limit,
            "skipped": skip,
            "from_id": request.from_id,
            "total": total_records,
            "current_block": block_number,
            "sync_status": coin.history_sync_status(),
            "page_number": request.page_number,
            "total_pages": calc_total_pages(total_records, request.limit),
        }
    });
    let body = try_s!(json::to_vec(&response));
    Ok(try_s!(Response::builder().body(body)))
}

pub async fn get_trade_fee(ctx: MmArc, req: Json) -> Result<Response<Vec<u8>>, String> {
    let ticker = try_s!(req["coin"].as_str().ok_or("No 'coin' field")).to_owned();
    let coin = match lp_coinfind(&ctx, &ticker).await {
        Ok(Some(t)) => t,
        Ok(None) => return ERR!("No such coin: {}", ticker),
        Err(err) => return ERR!("!lp_coinfind({}): {}", ticker, err),
    };
    let fee_info = try_s!(coin.get_trade_fee().compat().await);
    let res = try_s!(json::to_vec(&json!({
        "result": {
            "coin": fee_info.coin,
            "amount": fee_info.amount.to_decimal(),
            "amount_fraction": fee_info.amount.to_fraction(),
            "amount_rat": fee_info.amount.to_ratio(),
        }
    })));
    Ok(try_s!(Response::builder().body(res)))
}

#[derive(Serialize)]
struct EnabledCoin {
    ticker: String,
    address: String,
}

pub async fn get_enabled_coins(ctx: MmArc) -> Result<Response<Vec<u8>>, String> {
    let coins_ctx: Arc<CoinsContext> = try_s!(CoinsContext::from_ctx(&ctx));
    let coins = coins_ctx.coins.lock().await;
    let enabled_coins: Vec<_> = try_s!(coins
        .iter()
        .map(|(ticker, coin)| {
            let address = try_s!(coin.my_address());
            Ok(EnabledCoin {
                ticker: ticker.clone(),
                address,
            })
        })
        .collect());

    let res = try_s!(json::to_vec(&json!({ "result": enabled_coins })));
    Ok(try_s!(Response::builder().body(res)))
}

pub async fn disable_coin(ctx: &MmArc, ticker: &str) -> Result<(), String> {
    let coins_ctx = try_s!(CoinsContext::from_ctx(ctx));
    let mut coins = coins_ctx.coins.lock().await;
    match coins.remove(ticker) {
        Some(_) => Ok(()),
        None => ERR!("{} is disabled already", ticker),
    }
}

#[derive(Deserialize)]
pub struct ConfirmationsReq {
    coin: String,
    confirmations: u64,
}

pub async fn set_required_confirmations(ctx: MmArc, req: Json) -> Result<Response<Vec<u8>>, String> {
    let req: ConfirmationsReq = try_s!(json::from_value(req));
    let coin = match lp_coinfind(&ctx, &req.coin).await {
        Ok(Some(t)) => t,
        Ok(None) => return ERR!("No such coin {}", req.coin),
        Err(err) => return ERR!("!lp_coinfind ({}): {}", req.coin, err),
    };
    coin.set_required_confirmations(req.confirmations);
    let res = try_s!(json::to_vec(&json!({
        "result": {
            "coin": req.coin,
            "confirmations": coin.required_confirmations(),
        }
    })));
    Ok(try_s!(Response::builder().body(res)))
}

#[derive(Deserialize)]
pub struct RequiresNotaReq {
    coin: String,
    requires_notarization: bool,
}

pub async fn set_requires_notarization(ctx: MmArc, req: Json) -> Result<Response<Vec<u8>>, String> {
    let req: RequiresNotaReq = try_s!(json::from_value(req));
    let coin = match lp_coinfind(&ctx, &req.coin).await {
        Ok(Some(t)) => t,
        Ok(None) => return ERR!("No such coin {}", req.coin),
        Err(err) => return ERR!("!lp_coinfind ({}): {}", req.coin, err),
    };
    coin.set_requires_notarization(req.requires_notarization);
    let res = try_s!(json::to_vec(&json!({
        "result": {
            "coin": req.coin,
            "requires_notarization": coin.requires_notarization(),
        }
    })));
    Ok(try_s!(Response::builder().body(res)))
}

pub async fn show_priv_key(ctx: MmArc, req: Json) -> Result<Response<Vec<u8>>, String> {
    let ticker = try_s!(req["coin"].as_str().ok_or("No 'coin' field")).to_owned();
    let coin = match lp_coinfind(&ctx, &ticker).await {
        Ok(Some(t)) => t,
        Ok(None) => return ERR!("No such coin: {}", ticker),
        Err(err) => return ERR!("!lp_coinfind({}): {}", ticker, err),
    };
    let res = try_s!(json::to_vec(&json!({
        "result": {
            "coin": ticker,
            "priv_key": try_s!(coin.display_priv_key()),
        }
    })));
    Ok(try_s!(Response::builder().body(res)))
}

pub async fn register_balance_update_handler(
    ctx: MmArc,
    handler: Box<dyn BalanceTradeFeeUpdatedHandler + Send + Sync>,
) {
    let coins_ctx = CoinsContext::from_ctx(&ctx).unwrap();
    coins_ctx.balance_update_handlers.lock().await.push(handler);
}

pub fn update_coins_config(mut config: Json) -> Result<Json, String> {
    let coins = match config.as_array_mut() {
        Some(c) => c,
        _ => return ERR!("Coins config must be an array"),
    };

    for coin in coins {
        // the coin_as_str is used only to be formatted
        let coin_as_str = format!("{}", coin);
        let coin = try_s!(coin
            .as_object_mut()
            .ok_or(ERRL!("Expected object, found {:?}", coin_as_str)));
        if coin.contains_key("protocol") {
            // the coin is up-to-date
            continue;
        }
        let protocol = match coin.remove("etomic") {
            Some(etomic) => {
                let etomic = etomic
                    .as_str()
                    .ok_or(ERRL!("Expected etomic as string, found {:?}", etomic))?;
                if etomic == "0x0000000000000000000000000000000000000000" {
                    CoinProtocol::ETH
                } else {
                    let contract_address = etomic.to_owned();
                    CoinProtocol::ERC20 {
                        platform: "ETH".into(),
                        contract_address,
                    }
                }
            },
            _ => CoinProtocol::UTXO,
        };

        let protocol = json::to_value(protocol).map_err(|e| ERRL!("Error {:?} on process {:?}", e, coin_as_str))?;
        coin.insert("protocol".into(), protocol);
    }

    Ok(config)
}

#[derive(Deserialize)]
struct ConvertUtxoAddressReq {
    address: String,
    to_coin: String,
}

pub async fn convert_utxo_address(ctx: MmArc, req: Json) -> Result<Response<Vec<u8>>, String> {
    let req: ConvertUtxoAddressReq = try_s!(json::from_value(req));
    let mut addr: utxo::Address = try_s!(req.address.parse());
    let coin = match lp_coinfind(&ctx, &req.to_coin).await {
        Ok(Some(c)) => c,
        _ => return ERR!("Coin {} is not activated", req.to_coin),
    };
    let coin = match coin {
        MmCoinEnum::UtxoCoin(utxo) => utxo,
        _ => return ERR!("Coin {} is not utxo", req.to_coin),
    };
    addr.prefix = coin.as_ref().conf.pub_addr_prefix;
    addr.t_addr_prefix = coin.as_ref().conf.pub_t_addr_prefix;
    addr.checksum_type = coin.as_ref().conf.checksum_type;

    let response = try_s!(json::to_vec(&json!({
        "result": addr.to_string(),
    })));
    Ok(try_s!(Response::builder().body(response)))
}

pub fn address_by_coin_conf_and_pubkey_str(
    ctx: &MmArc,
    coin: &str,
    conf: &Json,
    pubkey: &str,
    addr_format: UtxoAddressFormat,
) -> Result<String, String> {
    let protocol: CoinProtocol = try_s!(json::from_value(conf["protocol"].clone()));
    match protocol {
        CoinProtocol::ERC20 { .. } | CoinProtocol::ETH => eth::addr_from_pubkey_str(pubkey),
        CoinProtocol::UTXO | CoinProtocol::QTUM | CoinProtocol::QRC20 { .. } | CoinProtocol::BCH { .. } => {
            utxo::address_by_conf_and_pubkey_str(coin, conf, pubkey, addr_format)
        },
        CoinProtocol::SLPTOKEN { platform, .. } => {
            let platform_conf = coin_conf(ctx, &platform);
            if platform_conf.is_null() {
                return ERR!("platform {} conf is null", platform);
            }
            // TODO is there any way to make it better without duplicating the prefix in the SLP conf?
            let platform_protocol: CoinProtocol = try_s!(json::from_value(platform_conf["protocol"].clone()));
            match platform_protocol {
                CoinProtocol::BCH { slp_prefix } => {
                    slp_addr_from_pubkey_str(pubkey, &slp_prefix).map_err(|e| ERRL!("{}", e))
                },
                _ => ERR!("Platform protocol {:?} is not BCH", platform_protocol),
            }
        },
        CoinProtocol::TENDERMINT(protocol) => tendermint::account_id_from_pubkey_hex(&protocol.account_prefix, pubkey)
            .map(|id| id.to_string())
            .map_err(|e| e.to_string()),
        CoinProtocol::TENDERMINTTOKEN(proto) => {
            let platform_conf = coin_conf(ctx, &proto.platform);
            if platform_conf.is_null() {
                return ERR!("platform {} conf is null", proto.platform);
            }
            // TODO is there any way to make it better without duplicating the prefix in the IBC conf?
            let platform_protocol: CoinProtocol = try_s!(json::from_value(platform_conf["protocol"].clone()));
            match platform_protocol {
                CoinProtocol::TENDERMINT(platform) => {
                    tendermint::account_id_from_pubkey_hex(&platform.account_prefix, pubkey)
                        .map(|id| id.to_string())
                        .map_err(|e| e.to_string())
                },
                _ => ERR!("Platform protocol {:?} is not TENDERMINT", platform_protocol),
            }
        },
        #[cfg(not(target_arch = "wasm32"))]
        CoinProtocol::LIGHTNING { .. } => {
            ERR!("address_by_coin_conf_and_pubkey_str is not implemented for lightning protocol yet!")
        },
        #[cfg(not(target_arch = "wasm32"))]
        CoinProtocol::SOLANA | CoinProtocol::SPLTOKEN { .. } => {
            ERR!("Solana pubkey is the public address - you do not need to use this rpc call.")
        },
        #[cfg(not(target_arch = "wasm32"))]
        CoinProtocol::ZHTLC { .. } => ERR!("address_by_coin_conf_and_pubkey_str is not supported for ZHTLC protocol!"),
    }
}

#[cfg(target_arch = "wasm32")]
fn load_history_from_file_impl<T>(coin: &T, ctx: &MmArc) -> TxHistoryFut<Vec<TransactionDetails>>
where
    T: MmCoin + ?Sized,
{
    let ctx = ctx.clone();
    let ticker = coin.ticker().to_owned();
    let my_address = try_f!(coin.my_address());

    let fut = async move {
        let coins_ctx = CoinsContext::from_ctx(&ctx).unwrap();
        let db = coins_ctx.tx_history_db().await?;
        let err = match load_tx_history(&db, &ticker, &my_address).await {
            Ok(history) => return Ok(history),
            Err(e) => e,
        };

        if let TxHistoryError::ErrorDeserializing(e) = err.get_inner() {
            ctx.log.log(
                "🌋",
                &[&"tx_history", &ticker.to_owned()],
                &ERRL!("Error {} on history deserialization, resetting the cache.", e),
            );
            clear_tx_history(&db, &ticker, &my_address).await?;
            return Ok(Vec::new());
        }

        Err(err)
    };
    Box::new(fut.boxed().compat())
}

#[cfg(not(target_arch = "wasm32"))]
fn load_history_from_file_impl<T>(coin: &T, ctx: &MmArc) -> TxHistoryFut<Vec<TransactionDetails>>
where
    T: MmCoin + ?Sized,
{
    let ticker = coin.ticker().to_owned();
    let history_path = coin.tx_history_path(ctx);
    let ctx = ctx.clone();

    let fut = async move {
        let content = match fs::read(&history_path).await {
            Ok(content) => content,
            Err(err) if err.kind() == io::ErrorKind::NotFound => {
                return Ok(Vec::new());
            },
            Err(err) => {
                let error = format!(
                    "Error '{}' reading from the history file {}",
                    err,
                    history_path.display()
                );
                return MmError::err(TxHistoryError::ErrorLoading(error));
            },
        };
        let serde_err = match json::from_slice(&content) {
            Ok(txs) => return Ok(txs),
            Err(e) => e,
        };

        ctx.log.log(
            "🌋",
            &[&"tx_history", &ticker],
            &ERRL!("Error {} on history deserialization, resetting the cache.", serde_err),
        );
        fs::remove_file(&history_path)
            .await
            .map_to_mm(|e| TxHistoryError::ErrorClearing(e.to_string()))?;
        Ok(Vec::new())
    };
    Box::new(fut.boxed().compat())
}

#[cfg(target_arch = "wasm32")]
fn save_history_to_file_impl<T>(coin: &T, ctx: &MmArc, mut history: Vec<TransactionDetails>) -> TxHistoryFut<()>
where
    T: MmCoin + MarketCoinOps + ?Sized,
{
    let ctx = ctx.clone();
    let ticker = coin.ticker().to_owned();
    let my_address = try_f!(coin.my_address());

    history.sort_unstable_by(compare_transaction_details);

    let fut = async move {
        let coins_ctx = CoinsContext::from_ctx(&ctx).unwrap();
        let db = coins_ctx.tx_history_db().await?;
        save_tx_history(&db, &ticker, &my_address, history).await?;
        Ok(())
    };
    Box::new(fut.boxed().compat())
}

#[cfg(not(target_arch = "wasm32"))]
fn get_tx_history_migration_impl<T>(coin: &T, ctx: &MmArc) -> TxHistoryFut<u64>
where
    T: MmCoin + MarketCoinOps + ?Sized,
{
    let migration_path = coin.tx_migration_path(ctx);

    let fut = async move {
        let current_migration = match fs::read(&migration_path).await {
            Ok(bytes) => {
                let mut num_bytes = [0; 8];
                if bytes.len() == 8 {
                    num_bytes.clone_from_slice(&bytes);
                    u64::from_le_bytes(num_bytes)
                } else {
                    0
                }
            },
            Err(_) => 0,
        };

        Ok(current_migration)
    };

    Box::new(fut.boxed().compat())
}

#[cfg(not(target_arch = "wasm32"))]
fn update_migration_file_impl<T>(coin: &T, ctx: &MmArc, migration_number: u64) -> TxHistoryFut<()>
where
    T: MmCoin + MarketCoinOps + ?Sized,
{
    let migration_path = coin.tx_migration_path(ctx);
    let tmp_file = format!("{}.tmp", migration_path.display());

    let fut = async move {
        let fs_fut = async {
            let mut file = fs::File::create(&tmp_file).await?;
            file.write_all(&migration_number.to_le_bytes()).await?;
            file.flush().await?;
            fs::rename(&tmp_file, migration_path).await?;
            Ok(())
        };

        let res: io::Result<_> = fs_fut.await;
        if let Err(e) = res {
            let error = format!("Error '{}' creating/writing/renaming the tmp file {}", e, tmp_file);
            return MmError::err(TxHistoryError::ErrorSaving(error));
        }
        Ok(())
    };

    Box::new(fut.boxed().compat())
}

#[cfg(not(target_arch = "wasm32"))]
fn save_history_to_file_impl<T>(coin: &T, ctx: &MmArc, mut history: Vec<TransactionDetails>) -> TxHistoryFut<()>
where
    T: MmCoin + MarketCoinOps + ?Sized,
{
    let history_path = coin.tx_history_path(ctx);
    let tmp_file = format!("{}.tmp", history_path.display());

    history.sort_unstable_by(compare_transaction_details);

    let fut = async move {
        let content = json::to_vec(&history).map_to_mm(|e| TxHistoryError::ErrorSerializing(e.to_string()))?;

        let fs_fut = async {
            let mut file = fs::File::create(&tmp_file).await?;
            file.write_all(&content).await?;
            file.flush().await?;
            fs::rename(&tmp_file, &history_path).await?;
            Ok(())
        };

        let res: io::Result<_> = fs_fut.await;
        if let Err(e) = res {
            let error = format!("Error '{}' creating/writing/renaming the tmp file {}", e, tmp_file);
            return MmError::err(TxHistoryError::ErrorSaving(error));
        }
        Ok(())
    };
    Box::new(fut.boxed().compat())
}

pub(crate) fn compare_transaction_details(a: &TransactionDetails, b: &TransactionDetails) -> Ordering {
    let a = TxIdHeight::new(a.block_height, a.internal_id.deref());
    let b = TxIdHeight::new(b.block_height, b.internal_id.deref());
    compare_transactions(a, b)
}

pub(crate) struct TxIdHeight<Id> {
    block_height: u64,
    tx_id: Id,
}

impl<Id> TxIdHeight<Id> {
    pub(crate) fn new(block_height: u64, tx_id: Id) -> TxIdHeight<Id> { TxIdHeight { block_height, tx_id } }
}

pub(crate) fn compare_transactions<Id>(a: TxIdHeight<Id>, b: TxIdHeight<Id>) -> Ordering
where
    Id: Ord,
{
    // the transactions with block_height == 0 are the most recent so we need to separately handle them while sorting
    if a.block_height == b.block_height {
        a.tx_id.cmp(&b.tx_id)
    } else if a.block_height == 0 {
        Ordering::Less
    } else if b.block_height == 0 {
        Ordering::Greater
    } else {
        b.block_height.cmp(&a.block_height)
    }
}<|MERGE_RESOLUTION|>--- conflicted
+++ resolved
@@ -537,19 +537,7 @@
         swap_unique_data: &[u8],
     ) -> TransactionFut;
 
-<<<<<<< HEAD
-=======
-    fn create_taker_spends_maker_payment_preimage(
-        &self,
-        _maker_payment_tx: &[u8],
-        _time_lock: u32,
-        _maker_pub: &[u8],
-        _secret_hash: &[u8],
-        _swap_unique_data: &[u8],
-    ) -> TransactionFut;
-
     #[allow(clippy::too_many_arguments)]
->>>>>>> 4de3cf2b
     fn send_taker_spends_maker_payment(
         &self,
         maker_payment_tx: &[u8],
@@ -595,15 +583,7 @@
 
     fn validate_taker_payment(&self, input: ValidatePaymentInput) -> ValidatePaymentFut<()>;
 
-<<<<<<< HEAD
-=======
-    fn watcher_validate_taker_payment(
-        &self,
-        _input: WatcherValidatePaymentInput,
-    ) -> Box<dyn Future<Item = (), Error = MmError<ValidatePaymentError>> + Send>;
-
     #[allow(clippy::too_many_arguments)]
->>>>>>> 4de3cf2b
     fn check_if_my_payment_sent(
         &self,
         time_lock: u32,
