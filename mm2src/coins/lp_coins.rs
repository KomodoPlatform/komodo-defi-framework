--- conflicted
+++ resolved
@@ -93,13 +93,8 @@
 use utxo::qtum::{self, qtum_coin_from_with_priv_key, QtumCoin};
 use utxo::slp::SlpToken;
 use utxo::utxo_common::big_decimal_from_sat_unsigned;
-<<<<<<< HEAD
 use utxo::utxo_standard::{utxo_standard_coin_with_priv_key, UtxoStandardCoin};
-use utxo::{GenerateTxError, UtxoFeeDetails, UtxoTx};
-=======
-use utxo::utxo_standard::{utxo_standard_coin_from_conf_and_params, UtxoStandardCoin};
 use utxo::{BlockchainNetwork, GenerateTxError, UtxoFeeDetails, UtxoTx};
->>>>>>> b2cf0875
 
 pub mod qrc20;
 use crate::utxo::qtum::{QtumDelegationOps, QtumDelegationRequest, QtumStakingInfosDetails};
@@ -117,16 +112,14 @@
 #[cfg(all(not(target_arch = "wasm32"), feature = "zhtlc"))]
 pub mod z_coin;
 
-<<<<<<< HEAD
 use crate::init_withdraw::{WithdrawTaskManager, WithdrawTaskManagerShared};
-=======
 use crate::lightning::LightningCoin;
->>>>>>> b2cf0875
 use crate::qrc20::Qrc20ActivationParams;
+use crate::qtum::{Qrc20AddressError, ScriptHashTypeNotSupported};
 use crate::utxo::bch::{bch_coin_from_conf_and_params, BchActivationRequest, BchCoin};
 use crate::utxo::rpc_clients::UtxoRpcError;
 use crate::utxo::slp::{slp_addr_from_pubkey_str, SlpFeeDetails};
-use crate::utxo::{UnsupportedAddr, UtxoActivationParams};
+use crate::utxo::UtxoActivationParams;
 use crypto::CryptoCtx;
 #[cfg(all(not(target_arch = "wasm32"), feature = "zhtlc"))]
 use z_coin::{z_coin_from_conf_and_params, ZCoin};
@@ -500,9 +493,17 @@
 }
 
 impl WithdrawRequest {
-    pub fn new(coin: String, to: String, amount: BigDecimal, max: bool, fee: Option<WithdrawFee>) -> WithdrawRequest {
+    pub fn new(
+        coin: String,
+        from: Option<WithdrawFromAddress>,
+        to: String,
+        amount: BigDecimal,
+        max: bool,
+        fee: Option<WithdrawFee>,
+    ) -> WithdrawRequest {
         WithdrawRequest {
             coin,
+            from,
             to,
             amount,
             max,
@@ -875,6 +876,17 @@
     fn from(e: DerivationMethodNotSupported) -> Self { StakingInfosError::DerivationMethodNotSupported(e.to_string()) }
 }
 
+impl From<Qrc20AddressError> for StakingInfosError {
+    fn from(e: Qrc20AddressError) -> Self {
+        match e {
+            Qrc20AddressError::DerivationMethodNotSupported(e) => StakingInfosError::DerivationMethodNotSupported(e),
+            Qrc20AddressError::ScriptHashTypeNotSupported { script_hash_type } => {
+                StakingInfosError::Internal(format!("Script hash type '{}' is not supported", script_hash_type))
+            },
+        }
+    }
+}
+
 impl HttpStatusCode for StakingInfosError {
     fn status_code(&self) -> StatusCode {
         match self {
@@ -991,6 +1003,10 @@
     fn from(e: DerivationMethodNotSupported) -> Self {
         DelegationError::DelegationOpsNotSupported { reason: e.to_string() }
     }
+}
+
+impl From<ScriptHashTypeNotSupported> for DelegationError {
+    fn from(e: ScriptHashTypeNotSupported) -> Self { DelegationError::AddressError(e.to_string()) }
 }
 
 impl HttpStatusCode for DelegationError {
@@ -1148,10 +1164,6 @@
     }
 }
 
-impl From<UnsupportedAddr> for WithdrawError {
-    fn from(e: UnsupportedAddr) -> Self { WithdrawError::InvalidAddress(e.to_string()) }
-}
-
 impl From<UtxoSignWithKeyPairError> for WithdrawError {
     fn from(e: UtxoSignWithKeyPairError) -> Self {
         let error = format!("Error signing: {}", e);
