/******************************************************************************
 * Copyright © 2023 Pampex LTD and TillyHK LTD                                *
 *                                                                            *
 * See the CONTRIBUTOR-LICENSE-AGREEMENT, COPYING, LICENSE-COPYRIGHT-NOTICE   *
 * and DEVELOPER-CERTIFICATE-OF-ORIGIN files in the LEGAL directory in        *
 * the top-level directory of this distribution for the individual copyright  *
 * holder information and the developer policies on copyright and licensing.  *
 *                                                                            *
 * Unless otherwise agreed in a custom licensing agreement, no part of the    *
 * Komodo DeFi Framework software, including this file may be copied, modified, propagated*
 * or distributed except according to the terms contained in the              *
 * LICENSE-COPYRIGHT-NOTICE file.                                             *
 *                                                                            *
 * Removal or modification of this copyright notice is prohibited.            *
 *                                                                            *
 ******************************************************************************/
//
//  coins.rs
//  marketmaker
//

// `mockable` implementation uses these
#![allow(
    forgetting_references,
    forgetting_copy_types,
    clippy::swap_ptr_to_ref,
    clippy::forget_non_drop
)]
#![allow(uncommon_codepoints)]
#![feature(integer_atomics)]
#![feature(async_closure)]
#![feature(hash_raw_entry)]
#![feature(stmt_expr_attributes)]
#![feature(result_flattening)]
#![feature(local_key_cell_methods)] // for tests

#[macro_use] extern crate common;
#[macro_use] extern crate gstuff;
#[macro_use] extern crate lazy_static;
#[macro_use] extern crate mm2_metrics;
#[macro_use] extern crate serde_derive;
#[macro_use] extern crate serde_json;
#[macro_use] extern crate ser_error_derive;

use async_trait::async_trait;
use base58::FromBase58Error;
use bip32::ExtendedPrivateKey;
use common::custom_futures::timeout::TimeoutError;
use common::executor::{abortable_queue::WeakSpawner, AbortedError, SpawnFuture};
use common::log::{warn, LogOnError};
use common::{calc_total_pages, now_sec, ten, HttpStatusCode, DEX_BURN_ADDR_RAW_PUBKEY, DEX_FEE_ADDR_RAW_PUBKEY};
use crypto::{derive_secp256k1_secret, Bip32Error, Bip44Chain, CryptoCtx, CryptoCtxError, DerivationPath,
             GlobalHDAccountArc, HDPathToCoin, HwRpcError, KeyPairPolicy, RpcDerivationPath,
             Secp256k1ExtendedPublicKey, Secp256k1Secret, WithHwRpcError};
use derive_more::Display;
use enum_derives::{EnumFromStringify, EnumFromTrait};
use ethereum_types::{H256, U256};
use futures::compat::Future01CompatExt;
use futures::lock::{Mutex as AsyncMutex, MutexGuard as AsyncMutexGuard};
use futures::{FutureExt, TryFutureExt};
use futures01::Future;
use hex::FromHexError;
use http::{Response, StatusCode};
use keys::{AddressFormat as UtxoAddressFormat, KeyPair, NetworkPrefix as CashAddrPrefix, Public};
use mm2_core::mm_ctx::{from_ctx, MmArc};
use mm2_err_handle::prelude::*;
use mm2_metrics::MetricsWeak;
use mm2_number::BigRational;
use mm2_number::{bigdecimal::{BigDecimal, ParseBigDecimalError, Zero},
                 BigUint, MmNumber, ParseBigIntError};
use mm2_rpc::data::legacy::{EnabledCoin, GetEnabledResponse, Mm2RpcResult};
#[cfg(any(test, feature = "for-tests"))]
use mocktopus::macros::*;
use parking_lot::Mutex as PaMutex;
use rpc::v1::types::{Bytes as BytesJson, H256 as H256Json};
use serde::{Deserialize, Deserializer, Serialize, Serializer};
use serde_json::{self as json, Value as Json};
use std::array::TryFromSliceError;
use std::cmp::Ordering;
use std::collections::hash_map::{HashMap, RawEntryMut};
use std::collections::HashSet;
use std::num::{NonZeroUsize, TryFromIntError};
use std::ops::{Add, AddAssign, Deref};
use std::str::FromStr;
use std::sync::atomic::AtomicBool;
use std::sync::atomic::Ordering as AtomicOrdering;
use std::sync::Arc;
use std::time::Duration;
use std::{fmt, iter};
use utxo_signer::with_key_pair::UtxoSignWithKeyPairError;
use zcash_primitives::transaction::Transaction as ZTransaction;

cfg_native! {
    use crate::lightning::LightningCoin;
    use crate::lightning::ln_conf::PlatformCoinConfirmationTargets;
    use ::lightning::ln::PaymentHash as LightningPayment;
    use async_std::fs;
    use futures::AsyncWriteExt;
    use lightning_invoice::{Invoice, ParseOrSemanticError};
    use std::io;
    use std::path::PathBuf;
}

cfg_wasm32! {
    use ethereum_types::{H264 as EthH264, H520 as EthH520};
    use hd_wallet::HDWalletDb;
    use mm2_db::indexed_db::{ConstructibleDb, DbLocked, SharedDb};
    use tx_history_storage::wasm::{clear_tx_history, load_tx_history, save_tx_history, TxHistoryDb};
    pub type TxHistoryDbLocked<'a> = DbLocked<'a, TxHistoryDb>;
}

// using custom copy of try_fus as futures crate was renamed to futures01
macro_rules! try_fus {
    ($e: expr) => {
        match $e {
            Ok(ok) => ok,
            Err(err) => return Box::new(futures01::future::err(ERRL!("{}", err))),
        }
    };
}

macro_rules! try_f {
    ($e: expr) => {
        match $e {
            Ok(ok) => ok,
            Err(e) => return Box::new(futures01::future::err(e.into())),
        }
    };
}

/// `TransactionErr` compatible `try_fus` macro.
macro_rules! try_tx_fus {
    ($e: expr) => {
        match $e {
            Ok(ok) => ok,
            Err(err) => return Box::new(futures01::future::err(crate::TransactionErr::Plain(ERRL!("{:?}", err)))),
        }
    };
    ($e: expr, $tx: expr) => {
        match $e {
            Ok(ok) => ok,
            Err(err) => {
                return Box::new(futures01::future::err(crate::TransactionErr::TxRecoverable(
                    TransactionEnum::from($tx),
                    ERRL!("{:?}", err),
                )))
            },
        }
    };
}

/// `TransactionErr` compatible `try_s` macro.
macro_rules! try_tx_s {
    ($e: expr) => {
        match $e {
            Ok(ok) => ok,
            Err(err) => {
                return Err(crate::TransactionErr::Plain(format!(
                    "{}:{}] {:?}",
                    file!(),
                    line!(),
                    err
                )))
            },
        }
    };
    ($e: expr, $tx: expr) => {
        match $e {
            Ok(ok) => ok,
            Err(err) => {
                return Err(crate::TransactionErr::TxRecoverable(
                    TransactionEnum::from($tx),
                    format!("{}:{}] {:?}", file!(), line!(), err),
                ))
            },
        }
    };
}

/// `TransactionErr:Plain` compatible `ERR` macro.
macro_rules! TX_PLAIN_ERR {
    ($format: expr, $($args: tt)+) => { Err(crate::TransactionErr::Plain((ERRL!($format, $($args)+)))) };
    ($format: expr) => { Err(crate::TransactionErr::Plain(ERRL!($format))) }
}

/// `TransactionErr:TxRecoverable` compatible `ERR` macro.
#[allow(unused_macros)]
macro_rules! TX_RECOVERABLE_ERR {
    ($tx: expr, $format: expr, $($args: tt)+) => {
        Err(crate::TransactionErr::TxRecoverable(TransactionEnum::from($tx), ERRL!($format, $($args)+)))
    };
    ($tx: expr, $format: expr) => {
        Err(crate::TransactionErr::TxRecoverable(TransactionEnum::from($tx), ERRL!($format)))
    };
}

macro_rules! ok_or_continue_after_sleep {
    ($e:expr, $delay: ident) => {
        match $e {
            Ok(res) => res,
            Err(e) => {
                error!("error {:?}", e);
                Timer::sleep($delay).await;
                continue;
            },
        }
    };
}

pub mod coin_balance;
use coin_balance::{AddressBalanceStatus, HDAddressBalance, HDWalletBalanceOps};

pub mod lp_price;
pub mod watcher_common;

pub mod coin_errors;
use coin_errors::{MyAddressError, ValidatePaymentError, ValidatePaymentFut, ValidatePaymentResult};
use crypto::secret_hash_algo::SecretHashAlgo;

#[doc(hidden)]
#[cfg(test)]
pub mod coins_tests;

pub mod eth;
use eth::erc20::get_erc20_ticker_by_contract_address;
use eth::eth_swap_v2::{PrepareTxDataError, ValidatePaymentV2Err};
use eth::{eth_coin_from_conf_and_request, get_eth_address, EthCoin, EthGasDetailsErr, EthTxFeeDetails,
          GetEthAddressError, GetValidEthWithdrawAddError, SignedEthTx};

pub mod hd_wallet;
use hd_wallet::{AccountUpdatingError, AddressDerivingError, HDAccountOps, HDAddressId, HDAddressOps, HDCoinAddress,
                HDCoinHDAccount, HDExtractPubkeyError, HDPathAccountToAddressId, HDWalletAddress, HDWalletCoinOps,
                HDWalletOps, HDWithdrawError, HDXPubExtractor, WithdrawFrom, WithdrawSenderAddress};

#[cfg(not(target_arch = "wasm32"))] pub mod lightning;
#[cfg_attr(target_arch = "wasm32", allow(dead_code, unused_imports))]
pub mod my_tx_history_v2;

pub mod qrc20;
use qrc20::{qrc20_coin_with_policy, Qrc20ActivationParams, Qrc20Coin, Qrc20FeeDetails};

pub mod rpc_command;
use rpc_command::{get_new_address::{GetNewAddressTaskManager, GetNewAddressTaskManagerShared},
                  init_account_balance::{AccountBalanceTaskManager, AccountBalanceTaskManagerShared},
                  init_create_account::{CreateAccountTaskManager, CreateAccountTaskManagerShared},
                  init_scan_for_new_addresses::{ScanAddressesTaskManager, ScanAddressesTaskManagerShared},
                  init_withdraw::{WithdrawTaskManager, WithdrawTaskManagerShared}};

pub mod tendermint;
use tendermint::htlc::CustomTendermintMsgType;
use tendermint::{CosmosTransaction, TendermintCoin, TendermintFeeDetails, TendermintProtocolInfo, TendermintToken,
                 TendermintTokenProtocolInfo};

#[doc(hidden)]
#[allow(unused_variables)]
#[cfg(any(test, feature = "for-tests"))]
pub mod test_coin;
#[cfg(any(test, feature = "for-tests"))]
pub use test_coin::TestCoin;

pub mod tx_history_storage;

#[cfg(feature = "enable-sia")] pub mod siacoin;
#[cfg(feature = "enable-sia")] use siacoin::SiaCoin;

pub mod utxo;
use utxo::bch::{bch_coin_with_policy, BchActivationRequest, BchCoin};
use utxo::qtum::{self, qtum_coin_with_policy, Qrc20AddressError, QtumCoin, QtumDelegationOps, QtumDelegationRequest,
                 QtumStakingInfosDetails, ScriptHashTypeNotSupported};
use utxo::rpc_clients::UtxoRpcError;
use utxo::slp::SlpToken;
use utxo::slp::{slp_addr_from_pubkey_str, SlpFeeDetails};
use utxo::utxo_common::{big_decimal_from_sat_unsigned, payment_script, WaitForOutputSpendErr};
use utxo::utxo_standard::{utxo_standard_coin_with_policy, UtxoStandardCoin};
use utxo::{swap_proto_v2_scripts, BlockchainNetwork, GenerateTxError, UtxoActivationParams, UtxoFeeDetails, UtxoTx};

pub mod nft;
use nft::nft_errors::GetNftInfoError;
use script::Script;

pub mod z_coin;
use crate::coin_balance::{BalanceObjectOps, HDWalletBalanceObject};
use crate::hd_wallet::{AddrToString, DisplayAddress};
use z_coin::{ZCoin, ZcoinProtocolInfo};

pub type TransactionFut = Box<dyn Future<Item = TransactionEnum, Error = TransactionErr> + Send>;
pub type TransactionResult = Result<TransactionEnum, TransactionErr>;
pub type BalanceResult<T> = Result<T, MmError<BalanceError>>;
pub type BalanceFut<T> = Box<dyn Future<Item = T, Error = MmError<BalanceError>> + Send>;
pub type NonZeroBalanceFut<T> = Box<dyn Future<Item = T, Error = MmError<GetNonZeroBalance>> + Send>;
pub type NumConversResult<T> = Result<T, MmError<NumConversError>>;
pub type StakingInfosFut = Box<dyn Future<Item = StakingInfos, Error = MmError<StakingInfoError>> + Send>;
pub type DelegationResult = Result<TransactionDetails, MmError<DelegationError>>;
pub type DelegationFut = Box<dyn Future<Item = TransactionDetails, Error = MmError<DelegationError>> + Send>;
pub type WithdrawResult = Result<TransactionDetails, MmError<WithdrawError>>;
pub type WithdrawFut = Box<dyn Future<Item = TransactionDetails, Error = MmError<WithdrawError>> + Send>;
pub type TradePreimageResult<T> = Result<T, MmError<TradePreimageError>>;
pub type TradePreimageFut<T> = Box<dyn Future<Item = T, Error = MmError<TradePreimageError>> + Send>;
pub type CoinFindResult<T> = Result<T, MmError<CoinFindError>>;
pub type TxHistoryFut<T> = Box<dyn Future<Item = T, Error = MmError<TxHistoryError>> + Send>;
pub type TxHistoryResult<T> = Result<T, MmError<TxHistoryError>>;
pub type RawTransactionResult = Result<RawTransactionRes, MmError<RawTransactionError>>;
pub type RawTransactionFut<'a> =
    Box<dyn Future<Item = RawTransactionRes, Error = MmError<RawTransactionError>> + Send + 'a>;
pub type RefundResult<T> = Result<T, MmError<RefundError>>;
/// Helper type used for swap transactions' spend preimage generation result
pub type GenPreimageResult<Coin> = MmResult<TxPreimageWithSig<Coin>, TxGenError>;
/// Helper type used for swap v2 tx validation result
pub type ValidateSwapV2TxResult = MmResult<(), ValidateSwapV2TxError>;
/// Helper type used for taker funding's spend preimage validation result
pub type ValidateTakerFundingSpendPreimageResult = MmResult<(), ValidateTakerFundingSpendPreimageError>;
/// Helper type used for taker payment's spend preimage validation result
pub type ValidateTakerPaymentSpendPreimageResult = MmResult<(), ValidateTakerPaymentSpendPreimageError>;

pub type IguanaPrivKey = Secp256k1Secret;

// Constants for logs used in tests
pub const INVALID_SENDER_ERR_LOG: &str = "Invalid sender";
pub const EARLY_CONFIRMATION_ERR_LOG: &str = "Early confirmation";
pub const OLD_TRANSACTION_ERR_LOG: &str = "Old transaction";
pub const INVALID_RECEIVER_ERR_LOG: &str = "Invalid receiver";
pub const INVALID_CONTRACT_ADDRESS_ERR_LOG: &str = "Invalid contract address";
pub const INVALID_PAYMENT_STATE_ERR_LOG: &str = "Invalid payment state";
pub const INVALID_SWAP_ID_ERR_LOG: &str = "Invalid swap id";
pub const INVALID_SCRIPT_ERR_LOG: &str = "Invalid script";
pub const INVALID_REFUND_TX_ERR_LOG: &str = "Invalid refund transaction";

#[derive(Debug, Deserialize, Display, EnumFromStringify, Serialize, SerializeErrorType)]
#[serde(tag = "error_type", content = "error_data")]
pub enum RawTransactionError {
    #[display(fmt = "No such coin {}", coin)]
    NoSuchCoin { coin: String },
    #[display(fmt = "Invalid  hash: {}", _0)]
    InvalidHashError(String),
    #[from_stringify("web3::Error")]
    #[display(fmt = "Transport error: {}", _0)]
    Transport(String),
    #[display(fmt = "Hash does not exist: {}", _0)]
    HashNotExist(String),
    #[display(fmt = "Internal error: {}", _0)]
    InternalError(String),
    #[display(fmt = "Transaction decode error: {}", _0)]
    DecodeError(String),
    #[from_stringify("NumConversError", "FromHexError")]
    #[display(fmt = "Invalid param: {}", _0)]
    InvalidParam(String),
    #[display(fmt = "Non-existent previous output: {}", _0)]
    NonExistentPrevOutputError(String),
    #[display(fmt = "Signing error: {}", _0)]
    SigningError(String),
    #[display(fmt = "Not implemented for this coin {}", coin)]
    NotImplemented { coin: String },
    #[display(fmt = "Transaction error {}", _0)]
    TransactionError(String),
}

impl HttpStatusCode for RawTransactionError {
    fn status_code(&self) -> StatusCode {
        match self {
            RawTransactionError::InternalError(_) | RawTransactionError::SigningError(_) => {
                StatusCode::INTERNAL_SERVER_ERROR
            },
            RawTransactionError::NoSuchCoin { .. }
            | RawTransactionError::InvalidHashError(_)
            | RawTransactionError::HashNotExist(_)
            | RawTransactionError::DecodeError(_)
            | RawTransactionError::InvalidParam(_)
            | RawTransactionError::NonExistentPrevOutputError(_)
            | RawTransactionError::TransactionError(_) => StatusCode::BAD_REQUEST,
            RawTransactionError::NotImplemented { .. } => StatusCode::NOT_IMPLEMENTED,
            RawTransactionError::Transport(_) => StatusCode::BAD_GATEWAY,
        }
    }
}

impl From<CoinFindError> for RawTransactionError {
    fn from(e: CoinFindError) -> Self {
        match e {
            CoinFindError::NoSuchCoin { coin } => RawTransactionError::NoSuchCoin { coin },
        }
    }
}

#[derive(Clone, Debug, Deserialize, Display, EnumFromStringify, PartialEq, Serialize, SerializeErrorType)]
#[serde(tag = "error_type", content = "error_data")]
pub enum GetMyAddressError {
    CoinsConfCheckError(String),
    CoinIsNotSupported(String),
    #[from_stringify("CryptoCtxError")]
    #[display(fmt = "Internal error: {}", _0)]
    Internal(String),
    #[from_stringify("serde_json::Error")]
    #[display(fmt = "Invalid request error error: {}", _0)]
    InvalidRequest(String),
    #[display(fmt = "Get Eth address error: {}", _0)]
    GetEthAddressError(GetEthAddressError),
}

impl From<GetEthAddressError> for GetMyAddressError {
    fn from(e: GetEthAddressError) -> Self { GetMyAddressError::GetEthAddressError(e) }
}

impl HttpStatusCode for GetMyAddressError {
    fn status_code(&self) -> StatusCode {
        match self {
            GetMyAddressError::CoinsConfCheckError(_)
            | GetMyAddressError::CoinIsNotSupported(_)
            | GetMyAddressError::InvalidRequest(_) => StatusCode::BAD_REQUEST,
            GetMyAddressError::Internal(_) | GetMyAddressError::GetEthAddressError(_) => {
                StatusCode::INTERNAL_SERVER_ERROR
            },
        }
    }
}

#[derive(Deserialize)]
pub struct RawTransactionRequest {
    pub coin: String,
    pub tx_hash: String,
}

#[derive(Clone, Debug, Deserialize, PartialEq, Serialize)]
pub struct RawTransactionRes {
    /// Raw bytes of signed transaction in hexadecimal string, this should be return hexadecimal encoded signed transaction for get_raw_transaction
    pub tx_hex: BytesJson,
}

/// Previous utxo transaction data for signing
#[derive(Clone, Debug, Deserialize)]
pub struct PrevTxns {
    /// transaction hash
    tx_hash: String,
    /// transaction output index
    index: u32,
    /// transaction output script pub key
    script_pub_key: String,
    // TODO: implement if needed:
    // redeem script for P2SH script pubkey
    // pub redeem_script: Option<String>,
    /// transaction output amount
    amount: BigDecimal,
}

/// sign_raw_transaction RPC request's params for signing raw utxo transactions
#[derive(Clone, Debug, Deserialize)]
pub struct SignUtxoTransactionParams {
    /// unsigned utxo transaction in hex
    tx_hex: String,
    /// optional data of previous transactions referred by unsigned transaction inputs
    prev_txns: Option<Vec<PrevTxns>>,
    // TODO: add if needed for utxo:
    // pub sighash_type: Option<String>, optional signature hash type, one of values: NONE, SINGLE, ALL, NONE|ANYONECANPAY, SINGLE|ANYONECANPAY, ALL|ANYONECANPAY (if not set 'ALL' is used)
    // pub branch_id: Option<u32>, zcash or komodo optional consensus branch id, used for signing transactions ahead of current height
}

#[derive(Clone, Debug, Deserialize)]
pub struct LegacyGasPrice {
    /// Gas price in decimal gwei
    pub gas_price: BigDecimal,
}

#[derive(Clone, Debug, Deserialize)]
pub struct Eip1559FeePerGas {
    /// Max fee per gas in decimal gwei
    pub max_fee_per_gas: BigDecimal,
    /// Max priority fee per gas in decimal gwei
    pub max_priority_fee_per_gas: BigDecimal,
}

#[derive(Clone, Debug, Deserialize)]
#[serde(tag = "tx_type")]
pub enum PayForGasParams {
    Legacy(LegacyGasPrice),
    Eip1559(Eip1559FeePerGas),
}

/// sign_raw_transaction RPC request's params for signing raw eth transactions
#[derive(Clone, Debug, Deserialize)]
pub struct SignEthTransactionParams {
    /// Eth transfer value
    value: Option<BigDecimal>,
    /// Eth to address
    to: Option<String>,
    /// Eth contract data
    data: Option<String>,
    /// Eth gas use limit
    gas_limit: U256,
    /// Optional gas price or fee per gas params
    pay_for_gas: Option<PayForGasParams>,
}

#[derive(Clone, Debug, Deserialize)]
#[serde(tag = "type", content = "tx")]
pub enum SignRawTransactionEnum {
    UTXO(SignUtxoTransactionParams),
    ETH(SignEthTransactionParams),
}

/// sign_raw_transaction RPC request
#[derive(Clone, Debug, Deserialize)]
pub struct SignRawTransactionRequest {
    coin: String,
    #[serde(flatten)]
    tx: SignRawTransactionEnum,
}

#[derive(Debug, Deserialize)]
pub struct MyAddressReq {
    coin: String,
    #[serde(default)]
    path_to_address: HDPathAccountToAddressId,
}

#[derive(Debug, Serialize)]
pub struct MyWalletAddress {
    coin: String,
    wallet_address: String,
}

pub type SignatureResult<T> = Result<T, MmError<SignatureError>>;
pub type VerificationResult<T> = Result<T, MmError<VerificationError>>;

#[derive(Debug, Display, EnumFromStringify)]
pub enum TxHistoryError {
    ErrorSerializing(String),
    ErrorDeserializing(String),
    ErrorSaving(String),
    ErrorLoading(String),
    ErrorClearing(String),
    #[display(fmt = "'internal_id' not found: {:?}", internal_id)]
    FromIdNotFound {
        internal_id: BytesJson,
    },
    NotSupported(String),
    #[from_stringify("MyAddressError")]
    InternalError(String),
}

#[derive(Clone, Debug, Deserialize, Display, PartialEq)]
pub enum PrivKeyPolicyNotAllowed {
    #[display(fmt = "Hardware Wallet is not supported")]
    HardwareWalletNotSupported,
    #[display(fmt = "Unsupported method: {}", _0)]
    UnsupportedMethod(String),
    #[display(fmt = "Internal error: {}", _0)]
    InternalError(String),
}

impl Serialize for PrivKeyPolicyNotAllowed {
    fn serialize<S>(&self, serializer: S) -> Result<S::Ok, S::Error>
    where
        S: Serializer,
    {
        serializer.serialize_str(&self.to_string())
    }
}

#[derive(Clone, Debug, Deserialize, Display, PartialEq, Serialize)]
pub enum UnexpectedDerivationMethod {
    #[display(fmt = "Expected 'SingleAddress' derivation method")]
    ExpectedSingleAddress,
    #[display(fmt = "Expected 'HDWallet' derivationMethod")]
    ExpectedHDWallet,
    #[display(fmt = "Trezor derivation method is not supported yet!")]
    Trezor,
    #[display(fmt = "Unsupported error: {}", _0)]
    UnsupportedError(String),
    #[display(fmt = "Internal error: {}", _0)]
    InternalError(String),
}

impl From<PrivKeyPolicyNotAllowed> for UnexpectedDerivationMethod {
    fn from(e: PrivKeyPolicyNotAllowed) -> Self {
        match e {
            PrivKeyPolicyNotAllowed::HardwareWalletNotSupported => UnexpectedDerivationMethod::Trezor,
            PrivKeyPolicyNotAllowed::UnsupportedMethod(method) => UnexpectedDerivationMethod::UnsupportedError(method),
            PrivKeyPolicyNotAllowed::InternalError(e) => UnexpectedDerivationMethod::InternalError(e),
        }
    }
}

pub trait Transaction: fmt::Debug + 'static {
    /// Raw transaction bytes of the transaction
    fn tx_hex(&self) -> Vec<u8>;
    /// Serializable representation of tx hash for displaying purpose
    fn tx_hash_as_bytes(&self) -> BytesJson;
}

#[derive(Clone, Debug, PartialEq)]
pub enum TransactionEnum {
    UtxoTx(UtxoTx),
    SignedEthTx(SignedEthTx),
    ZTransaction(ZTransaction),
    CosmosTransaction(CosmosTransaction),
    #[cfg(not(target_arch = "wasm32"))]
    LightningPayment(LightningPayment),
}

ifrom!(TransactionEnum, UtxoTx);
ifrom!(TransactionEnum, SignedEthTx);
ifrom!(TransactionEnum, ZTransaction);
#[cfg(not(target_arch = "wasm32"))]
ifrom!(TransactionEnum, LightningPayment);

impl TransactionEnum {
    #[cfg(not(target_arch = "wasm32"))]
    pub fn supports_tx_helper(&self) -> bool { !matches!(self, TransactionEnum::LightningPayment(_)) }

    #[cfg(target_arch = "wasm32")]
    pub fn supports_tx_helper(&self) -> bool { true }
}

// NB: When stable and groked by IDEs, `enum_dispatch` can be used instead of `Deref` to speed things up.
impl Deref for TransactionEnum {
    type Target = dyn Transaction;
    fn deref(&self) -> &dyn Transaction {
        match self {
            TransactionEnum::UtxoTx(ref t) => t,
            TransactionEnum::SignedEthTx(ref t) => t,
            TransactionEnum::ZTransaction(ref t) => t,
            TransactionEnum::CosmosTransaction(ref t) => t,
            #[cfg(not(target_arch = "wasm32"))]
            TransactionEnum::LightningPayment(ref p) => p,
        }
    }
}

/// Error type for handling tx serialization/deserialization operations.
#[derive(Debug, Clone)]
pub enum TxMarshalingErr {
    InvalidInput(String),
    /// For cases where serialized and deserialized values doesn't verify each other.
    CrossCheckFailed(String),
    NotSupported(String),
    Internal(String),
}

#[derive(Clone, Debug, EnumFromStringify)]
#[allow(clippy::large_enum_variant)]
pub enum TransactionErr {
    /// Keeps transactions while throwing errors.
    TxRecoverable(TransactionEnum, String),
    /// Simply for plain error messages.
    #[from_stringify("keys::Error")]
    Plain(String),
    ProtocolNotSupported(String),
}

impl TransactionErr {
    /// Returns transaction if the error includes it.
    #[inline]
    pub fn get_tx(&self) -> Option<TransactionEnum> {
        match self {
            TransactionErr::TxRecoverable(tx, _) => Some(tx.clone()),
            _ => None,
        }
    }

    #[inline]
    /// Returns plain text part of error.
    pub fn get_plain_text_format(&self) -> String {
        match self {
            TransactionErr::TxRecoverable(_, err) => err.to_string(),
            TransactionErr::Plain(err) | TransactionErr::ProtocolNotSupported(err) => err.to_string(),
        }
    }
}

impl std::fmt::Display for TransactionErr {
    fn fmt(&self, f: &mut std::fmt::Formatter) -> std::fmt::Result { write!(f, "{}", self.get_plain_text_format()) }
}

#[derive(Debug, PartialEq)]
pub enum FoundSwapTxSpend {
    Spent(TransactionEnum),
    Refunded(TransactionEnum),
}

pub enum CanRefundHtlc {
    CanRefundNow,
    // returns the number of seconds to sleep before HTLC becomes refundable
    HaveToWait(u64),
}

#[derive(Debug, Display, Eq, PartialEq)]
pub enum NegotiateSwapContractAddrErr {
    #[display(fmt = "InvalidOtherAddrLen, addr supplied {:?}", _0)]
    InvalidOtherAddrLen(BytesJson),
    #[display(fmt = "UnexpectedOtherAddr, addr supplied {:?}", _0)]
    UnexpectedOtherAddr(BytesJson),
    NoOtherAddrAndNoFallback,
}

#[derive(Debug, Display, Eq, PartialEq)]
pub enum ValidateOtherPubKeyErr {
    #[display(fmt = "InvalidPubKey: {:?}", _0)]
    InvalidPubKey(String),
}

#[derive(Clone, Debug)]
pub struct ConfirmPaymentInput {
    pub payment_tx: Vec<u8>,
    pub confirmations: u64,
    pub requires_nota: bool,
    pub wait_until: u64,
    pub check_every: u64,
}

#[derive(Clone, Debug)]
pub struct WatcherValidateTakerFeeInput {
    pub taker_fee_hash: Vec<u8>,
    pub sender_pubkey: Vec<u8>,
    pub min_block_number: u64,
    pub lock_duration: u64,
}

/// Helper struct wrapping arguments for [WatcherOps::watcher_validate_taker_payment].
#[derive(Clone)]
pub struct WatcherValidatePaymentInput {
    /// Taker payment serialized to raw bytes.
    pub payment_tx: Vec<u8>,
    /// Payment refund preimage generated by taker.
    pub taker_payment_refund_preimage: Vec<u8>,
    /// Taker payment can be refunded after this timestamp.
    pub time_lock: u64,
    /// Taker's pubkey.
    pub taker_pub: Vec<u8>,
    /// Maker's pubkey.
    pub maker_pub: Vec<u8>,
    /// Hash of the secret generated by maker.
    pub secret_hash: Vec<u8>,
    /// Validation timeout.
    pub wait_until: u64,
    /// Required number of taker payment's on-chain confirmations.
    pub confirmations: u64,
    /// Maker coin.
    pub maker_coin: MmCoinEnum,
}

#[derive(Clone)]
pub enum WatcherSpendType {
    TakerPaymentRefund,
    MakerPaymentSpend,
}

#[derive(Clone)]
pub struct ValidateWatcherSpendInput {
    pub payment_tx: Vec<u8>,
    pub maker_pub: Vec<u8>,
    pub swap_contract_address: Option<BytesJson>,
    pub time_lock: u64,
    pub secret_hash: Vec<u8>,
    pub amount: BigDecimal,
    pub watcher_reward: Option<WatcherReward>,
    pub spend_type: WatcherSpendType,
}

/// Helper struct wrapping arguments for [SwapOps::validate_taker_payment] and [SwapOps::validate_maker_payment].
#[derive(Clone, Debug)]
pub struct ValidatePaymentInput {
    /// Payment transaction serialized to raw bytes.
    pub payment_tx: Vec<u8>,
    /// Time lock duration in seconds.
    pub time_lock_duration: u64,
    /// Payment can be refunded after this timestamp.
    pub time_lock: u64,
    /// Pubkey of other side of the swap.
    pub other_pub: Vec<u8>,
    /// Hash of the secret generated by maker.
    pub secret_hash: Vec<u8>,
    /// Expected payment amount.
    pub amount: BigDecimal,
    /// Swap contract address if applicable.
    pub swap_contract_address: Option<BytesJson>,
    /// SPV proof check timeout.
    pub try_spv_proof_until: u64,
    /// Required number of payment's on-chain confirmations.
    pub confirmations: u64,
    /// Unique data of specific swap.
    pub unique_swap_data: Vec<u8>,
    /// The reward assigned to watcher for providing help to complete the swap.
    pub watcher_reward: Option<WatcherReward>,
}

#[derive(Clone, Debug)]
pub struct WatcherSearchForSwapTxSpendInput<'a> {
    pub time_lock: u32,
    pub taker_pub: &'a [u8],
    pub maker_pub: &'a [u8],
    pub secret_hash: &'a [u8],
    pub tx: &'a [u8],
    pub search_from_block: u64,
    pub watcher_reward: bool,
}

#[derive(Clone, Debug)]
pub struct SendMakerPaymentSpendPreimageInput<'a> {
    pub preimage: &'a [u8],
    pub secret_hash: &'a [u8],
    pub secret: &'a [u8],
    pub taker_pub: &'a [u8],
    pub watcher_reward: bool,
}

pub struct SearchForSwapTxSpendInput<'a> {
    pub time_lock: u64,
    pub other_pub: &'a [u8],
    pub secret_hash: &'a [u8],
    pub tx: &'a [u8],
    pub search_from_block: u64,
    pub swap_contract_address: &'a Option<BytesJson>,
    pub swap_unique_data: &'a [u8],
    pub watcher_reward: bool,
}

#[derive(Copy, Clone, Debug)]
pub enum RewardTarget {
    None,
    Contract,
    PaymentSender,
    PaymentSpender,
    PaymentReceiver,
}

#[derive(Clone, Debug)]
pub struct WatcherReward {
    pub amount: BigDecimal,
    pub is_exact_amount: bool,
    pub reward_target: RewardTarget,
    pub send_contract_reward_on_spend: bool,
}

/// Enum representing possible variants of swap transaction including secret hash(es)
#[derive(Debug)]
pub enum SwapTxTypeWithSecretHash<'a> {
    /// Legacy protocol transaction
    TakerOrMakerPayment { maker_secret_hash: &'a [u8] },
    /// Taker funding transaction
    TakerFunding { taker_secret_hash: &'a [u8] },
    /// Maker payment v2 (with immediate refund path)
    MakerPaymentV2 {
        maker_secret_hash: &'a [u8],
        taker_secret_hash: &'a [u8],
    },
    /// Taker payment v2
    TakerPaymentV2 {
        maker_secret_hash: &'a [u8],
        taker_secret_hash: &'a [u8],
    },
}

impl<'a> SwapTxTypeWithSecretHash<'a> {
    pub fn redeem_script(&self, time_lock: u32, my_public: &Public, other_public: &Public) -> Script {
        match self {
            SwapTxTypeWithSecretHash::TakerOrMakerPayment { maker_secret_hash } => {
                payment_script(time_lock, maker_secret_hash, my_public, other_public)
            },
            SwapTxTypeWithSecretHash::TakerFunding { taker_secret_hash } => {
                swap_proto_v2_scripts::taker_funding_script(time_lock, taker_secret_hash, my_public, other_public)
            },
            SwapTxTypeWithSecretHash::MakerPaymentV2 {
                maker_secret_hash,
                taker_secret_hash,
            } => swap_proto_v2_scripts::maker_payment_script(
                time_lock,
                maker_secret_hash,
                taker_secret_hash,
                my_public,
                other_public,
            ),
            SwapTxTypeWithSecretHash::TakerPaymentV2 { maker_secret_hash, .. } => {
                swap_proto_v2_scripts::taker_payment_script(time_lock, maker_secret_hash, my_public, other_public)
            },
        }
    }

    pub fn op_return_data(&self) -> Vec<u8> {
        match self {
            SwapTxTypeWithSecretHash::TakerOrMakerPayment { maker_secret_hash } => maker_secret_hash.to_vec(),
            SwapTxTypeWithSecretHash::TakerFunding { taker_secret_hash } => taker_secret_hash.to_vec(),
            SwapTxTypeWithSecretHash::MakerPaymentV2 {
                maker_secret_hash,
                taker_secret_hash,
            } => [*maker_secret_hash, *taker_secret_hash].concat(),
            SwapTxTypeWithSecretHash::TakerPaymentV2 { maker_secret_hash, .. } => maker_secret_hash.to_vec(),
        }
    }
}

/// Helper struct wrapping arguments for [SwapOps::send_taker_payment] and [SwapOps::send_maker_payment].
#[derive(Clone, Debug)]
pub struct SendPaymentArgs<'a> {
    /// Time lock duration in seconds.
    pub time_lock_duration: u64,
    /// Payment can be refunded after this timestamp.
    pub time_lock: u64,
    /// This is either:
    /// * Taker's pubkey if this structure is used in [`SwapOps::send_maker_payment`].
    /// * Maker's pubkey if this structure is used in [`SwapOps::send_taker_payment`].
    pub other_pubkey: &'a [u8],
    /// Hash of the secret generated by maker.
    pub secret_hash: &'a [u8],
    /// Payment amount
    pub amount: BigDecimal,
    /// Swap contract address if applicable.
    pub swap_contract_address: &'a Option<BytesJson>,
    /// Unique data of specific swap.
    pub swap_unique_data: &'a [u8],
    /// Instructions for the next step of the swap (e.g., Lightning invoice).
    pub payment_instructions: &'a Option<PaymentInstructions>,
    /// The reward assigned to watcher for providing help to complete the swap.
    pub watcher_reward: Option<WatcherReward>,
    /// As of now, this field is specifically used to wait for confirmations of ERC20 approval transaction.
    pub wait_for_confirmation_until: u64,
}

#[derive(Clone, Debug)]
pub struct SpendPaymentArgs<'a> {
    /// This is either:
    /// * Taker's payment tx if this structure is used in [`SwapOps::send_maker_spends_taker_payment`].
    /// * Maker's payment tx if this structure is used in [`SwapOps::send_taker_spends_maker_payment`].
    pub other_payment_tx: &'a [u8],
    pub time_lock: u64,
    /// This is either:
    /// * Taker's pubkey if this structure is used in [`SwapOps::send_maker_spends_taker_payment`].
    /// * Maker's pubkey if this structure is used in [`SwapOps::send_taker_spends_maker_payment`].
    pub other_pubkey: &'a [u8],
    pub secret: &'a [u8],
    pub secret_hash: &'a [u8],
    pub swap_contract_address: &'a Option<BytesJson>,
    pub swap_unique_data: &'a [u8],
    pub watcher_reward: bool,
}

#[derive(Debug)]
pub struct RefundPaymentArgs<'a> {
    pub payment_tx: &'a [u8],
    pub time_lock: u64,
    /// This is either:
    /// * Taker's pubkey if this structure is used in [`SwapOps::send_maker_refunds_payment`].
    /// * Maker's pubkey if this structure is used in [`SwapOps::send_taker_refunds_payment`].
    pub other_pubkey: &'a [u8],
    pub tx_type_with_secret_hash: SwapTxTypeWithSecretHash<'a>,
    pub swap_contract_address: &'a Option<BytesJson>,
    pub swap_unique_data: &'a [u8],
    pub watcher_reward: bool,
}

#[derive(Debug)]
pub struct RefundMakerPaymentTimelockArgs<'a> {
    pub payment_tx: &'a [u8],
    pub time_lock: u64,
    pub taker_pub: &'a [u8],
    pub tx_type_with_secret_hash: SwapTxTypeWithSecretHash<'a>,
    pub swap_unique_data: &'a [u8],
    pub watcher_reward: bool,
    pub amount: BigDecimal,
}

#[derive(Debug)]
pub struct RefundTakerPaymentArgs<'a> {
    pub payment_tx: &'a [u8],
    pub time_lock: u64,
    pub maker_pub: &'a [u8],
    pub tx_type_with_secret_hash: SwapTxTypeWithSecretHash<'a>,
    pub swap_unique_data: &'a [u8],
    pub watcher_reward: bool,
    pub dex_fee: &'a DexFee,
    /// Additional reward for maker (premium)
    pub premium_amount: BigDecimal,
    /// Actual volume of taker's payment
    pub trading_amount: BigDecimal,
}

/// Helper struct wrapping arguments for [SwapOps::check_if_my_payment_sent].
#[derive(Clone, Debug)]
pub struct CheckIfMyPaymentSentArgs<'a> {
    /// Payment can be refunded after this timestamp.
    pub time_lock: u64,
    /// Pubkey of other side of the swap.
    pub other_pub: &'a [u8],
    /// Hash of the secret generated by maker.
    pub secret_hash: &'a [u8],
    /// Search after specific block to avoid scanning entire blockchain.
    pub search_from_block: u64,
    /// Swap contract address if applicable.
    pub swap_contract_address: &'a Option<BytesJson>,
    /// Unique data of specific swap.
    pub swap_unique_data: &'a [u8],
    /// Payment amount.
    pub amount: &'a BigDecimal,
    /// Instructions for the next step of the swap (e.g., Lightning invoice).
    pub payment_instructions: &'a Option<PaymentInstructions>,
}

#[derive(Clone, Debug)]
pub struct ValidateFeeArgs<'a> {
    pub fee_tx: &'a TransactionEnum,
    pub expected_sender: &'a [u8],
    pub dex_fee: &'a DexFee,
    pub min_block_number: u64,
    pub uuid: &'a [u8],
}

pub struct EthValidateFeeArgs<'a> {
    pub fee_tx_hash: &'a H256,
    pub expected_sender: &'a [u8],
    pub amount: &'a BigDecimal,
    pub min_block_number: u64,
    pub uuid: &'a [u8],
}

#[derive(Clone, Debug)]
pub struct WaitForHTLCTxSpendArgs<'a> {
    pub tx_bytes: &'a [u8],
    pub secret_hash: &'a [u8],
    pub wait_until: u64,
    pub from_block: u64,
    pub swap_contract_address: &'a Option<BytesJson>,
    pub check_every: f64,
    pub watcher_reward: bool,
}

#[derive(Clone, Debug, Deserialize, PartialEq, Serialize)]
pub enum PaymentInstructions {
    #[cfg(not(target_arch = "wasm32"))]
    Lightning(Invoice),
    WatcherReward(BigDecimal),
}

#[derive(Clone, Debug, Default)]
pub struct PaymentInstructionArgs<'a> {
    pub secret_hash: &'a [u8],
    pub amount: BigDecimal,
    pub maker_lock_duration: u64,
    pub expires_in: u64,
    pub watcher_reward: bool,
    pub wait_until: u64,
}

#[derive(Display, EnumFromStringify)]
pub enum PaymentInstructionsErr {
    LightningInvoiceErr(String),
    WatcherRewardErr(String),
    #[from_stringify("NumConversError")]
    InternalError(String),
}

#[derive(Display)]
pub enum ValidateInstructionsErr {
    ValidateLightningInvoiceErr(String),
    UnsupportedCoin(String),
    DeserializationErr(String),
}

#[cfg(not(target_arch = "wasm32"))]
impl From<ParseOrSemanticError> for ValidateInstructionsErr {
    fn from(e: ParseOrSemanticError) -> Self { ValidateInstructionsErr::ValidateLightningInvoiceErr(e.to_string()) }
}

#[derive(Display)]
pub enum RefundError {
    DecodeErr(String),
    DbError(String),
    Timeout(String),
    Internal(String),
}

#[derive(Debug, Display)]
pub enum WatcherRewardError {
    RPCError(String),
    InvalidCoinType(String),
    InternalError(String),
}

/// Swap operations (mostly based on the Hash/Time locked transactions implemented by coin wallets).
#[async_trait]
#[cfg_attr(any(test, feature = "for-tests"), mockable)]
pub trait SwapOps {
    async fn send_taker_fee(&self, dex_fee: DexFee, uuid: &[u8], expire_at: u64) -> TransactionResult;

    async fn send_maker_payment(&self, maker_payment_args: SendPaymentArgs<'_>) -> TransactionResult;

    async fn send_taker_payment(&self, taker_payment_args: SendPaymentArgs<'_>) -> TransactionResult;

    async fn send_maker_spends_taker_payment(
        &self,
        maker_spends_payment_args: SpendPaymentArgs<'_>,
    ) -> TransactionResult;

    async fn send_taker_spends_maker_payment(
        &self,
        taker_spends_payment_args: SpendPaymentArgs<'_>,
    ) -> TransactionResult;

    async fn send_taker_refunds_payment(&self, taker_refunds_payment_args: RefundPaymentArgs<'_>) -> TransactionResult;

    async fn send_maker_refunds_payment(&self, maker_refunds_payment_args: RefundPaymentArgs<'_>) -> TransactionResult;

    async fn validate_fee(&self, validate_fee_args: ValidateFeeArgs<'_>) -> ValidatePaymentResult<()>;

    async fn validate_maker_payment(&self, input: ValidatePaymentInput) -> ValidatePaymentResult<()>;

    async fn validate_taker_payment(&self, input: ValidatePaymentInput) -> ValidatePaymentResult<()>;

    async fn check_if_my_payment_sent(
        &self,
        if_my_payment_sent_args: CheckIfMyPaymentSentArgs<'_>,
    ) -> Result<Option<TransactionEnum>, String>;

    async fn search_for_swap_tx_spend_my(
        &self,
        input: SearchForSwapTxSpendInput<'_>,
    ) -> Result<Option<FoundSwapTxSpend>, String>;

    async fn search_for_swap_tx_spend_other(
        &self,
        input: SearchForSwapTxSpendInput<'_>,
    ) -> Result<Option<FoundSwapTxSpend>, String>;

    async fn extract_secret(
        &self,
        secret_hash: &[u8],
        spend_tx: &[u8],
        watcher_reward: bool,
    ) -> Result<[u8; 32], String>;

    /// Whether the refund transaction can be sent now
    /// For example: there are no additional conditions for ETH, but for some UTXO coins we should wait for
    /// locktime < MTP
    async fn can_refund_htlc(&self, locktime: u64) -> Result<CanRefundHtlc, String> {
        let now = now_sec();
        if now > locktime {
            Ok(CanRefundHtlc::CanRefundNow)
        } else {
            Ok(CanRefundHtlc::HaveToWait(locktime - now + 1))
        }
    }

    /// Whether the swap payment is refunded automatically or not when the locktime expires, or the other side fails the HTLC.
    /// lightning specific
    fn is_auto_refundable(&self) -> bool { false }

    /// Waits for an htlc to be refunded automatically. - lightning specific
    async fn wait_for_htlc_refund(&self, _tx: &[u8], _locktime: u64) -> RefundResult<()> {
        MmError::err(RefundError::Internal(
            "wait_for_htlc_refund is not supported for this coin!".into(),
        ))
    }

    fn negotiate_swap_contract_addr(
        &self,
        other_side_address: Option<&[u8]>,
    ) -> Result<Option<BytesJson>, MmError<NegotiateSwapContractAddrErr>>;

    /// Consider using [`SwapOps::derive_htlc_pubkey`] if you need the public key only.
    /// Some coins may not have a private key.
    fn derive_htlc_key_pair(&self, swap_unique_data: &[u8]) -> KeyPair;

    /// Derives an HTLC key-pair and returns a public key corresponding to that key.
    fn derive_htlc_pubkey(&self, swap_unique_data: &[u8]) -> [u8; 33];

    fn validate_other_pubkey(&self, raw_pubkey: &[u8]) -> MmResult<(), ValidateOtherPubKeyErr>;

    /// Instructions from the taker on how the maker should send his payment. - lightning specific
    async fn maker_payment_instructions(
        &self,
        _args: PaymentInstructionArgs<'_>,
    ) -> Result<Option<Vec<u8>>, MmError<PaymentInstructionsErr>> {
        Ok(None)
    }

    /// Instructions from the maker on how the taker should send his payment. - lightning specific
    async fn taker_payment_instructions(
        &self,
        _args: PaymentInstructionArgs<'_>,
    ) -> Result<Option<Vec<u8>>, MmError<PaymentInstructionsErr>> {
        Ok(None)
    }

    /// lightning specific
    fn validate_maker_payment_instructions(
        &self,
        _instructions: &[u8],
        _args: PaymentInstructionArgs<'_>,
    ) -> Result<PaymentInstructions, MmError<ValidateInstructionsErr>> {
        MmError::err(ValidateInstructionsErr::UnsupportedCoin(
            "validate_maker_payment_instructions is not supported for this coin!".into(),
        ))
    }

    /// lightning specific
    fn validate_taker_payment_instructions(
        &self,
        _instructions: &[u8],
        _args: PaymentInstructionArgs<'_>,
    ) -> Result<PaymentInstructions, MmError<ValidateInstructionsErr>> {
        MmError::err(ValidateInstructionsErr::UnsupportedCoin(
            "validate_taker_payment_instructions is not supported for this coin!".into(),
        ))
    }

    fn is_supported_by_watchers(&self) -> bool { false }

    // Do we also need a method for the fallback contract?
    fn contract_supports_watchers(&self) -> bool { true }

    fn maker_locktime_multiplier(&self) -> f64 { 2.0 }

    fn dex_pubkey(&self) -> &[u8] { &DEX_FEE_ADDR_RAW_PUBKEY }

    fn burn_pubkey(&self) -> &[u8] {
        #[cfg(feature = "for-tests")]
        {
            lazy_static! {
                static ref TEST_BURN_ADDR_RAW_PUBKEY: Option<Vec<u8>> = std::env::var("TEST_BURN_ADDR_RAW_PUBKEY")
                    .ok()
                    .map(|env_pubkey| hex::decode(env_pubkey).expect("valid hex"));
            }
            if let Some(test_pk) = TEST_BURN_ADDR_RAW_PUBKEY.as_ref() {
                return test_pk;
            }
        }
        &DEX_BURN_ADDR_RAW_PUBKEY
    }

    /// Performs an action on Maker coin payment just before the Taker Swap payment refund begins
    /// Operation on maker coin from taker swap side
    /// Currently lightning specific
    async fn on_taker_payment_refund_start(&self, _maker_payment: &[u8]) -> RefundResult<()> { Ok(()) }

    /// Performs an action on Maker coin payment after the Taker Swap payment is refunded successfully
    /// Operation on maker coin from taker swap side
    /// Currently lightning specific
    async fn on_taker_payment_refund_success(&self, _maker_payment: &[u8]) -> RefundResult<()> { Ok(()) }

    /// Performs an action on Taker coin payment just before the Maker Swap payment refund begins
    /// Operation on taker coin from maker swap side
    /// Currently lightning specific
    async fn on_maker_payment_refund_start(&self, _taker_payment: &[u8]) -> RefundResult<()> { Ok(()) }

    /// Performs an action on Taker coin payment after the Maker Swap payment is refunded successfully
    /// Operation on taker coin from maker swap side
    /// Currently lightning specific
    async fn on_maker_payment_refund_success(&self, _taker_payment: &[u8]) -> RefundResult<()> { Ok(()) }
}

#[async_trait]
pub trait WatcherOps {
    fn send_maker_payment_spend_preimage(&self, _input: SendMakerPaymentSpendPreimageInput) -> TransactionFut {
        Box::new(
            futures::future::ready(Err(TransactionErr::Plain(
                "send_maker_payment_spend_preimage is not implemented".to_string(),
            )))
            .compat(),
        )
    }

    fn send_taker_payment_refund_preimage(&self, _watcher_refunds_payment_args: RefundPaymentArgs) -> TransactionFut {
        Box::new(
            futures::future::ready(Err(TransactionErr::Plain(
                "send_taker_payment_refund_preimage is not implemented".to_string(),
            )))
            .compat(),
        )
    }

    fn create_taker_payment_refund_preimage(
        &self,
        _taker_payment_tx: &[u8],
        _time_lock: u64,
        _maker_pub: &[u8],
        _secret_hash: &[u8],
        _swap_contract_address: &Option<BytesJson>,
        _swap_unique_data: &[u8],
    ) -> TransactionFut {
        Box::new(
            futures::future::ready(Err(TransactionErr::Plain(
                "create_taker_payment_refund_preimage is not implemented".to_string(),
            )))
            .compat(),
        )
    }

    fn create_maker_payment_spend_preimage(
        &self,
        _maker_payment_tx: &[u8],
        _time_lock: u64,
        _maker_pub: &[u8],
        _secret_hash: &[u8],
        _swap_unique_data: &[u8],
    ) -> TransactionFut {
        Box::new(
            futures::future::ready(Err(TransactionErr::Plain(
                "create_maker_payment_spend_preimage is not implemented".to_string(),
            )))
            .compat(),
        )
    }

    fn watcher_validate_taker_fee(&self, _input: WatcherValidateTakerFeeInput) -> ValidatePaymentFut<()> {
        Box::new(
            futures::future::ready(MmError::err(ValidatePaymentError::InternalError(
                "watcher_validate_taker_fee is not implemented".to_string(),
            )))
            .compat(),
        )
    }

    fn watcher_validate_taker_payment(&self, _input: WatcherValidatePaymentInput) -> ValidatePaymentFut<()> {
        Box::new(
            futures::future::ready(MmError::err(ValidatePaymentError::InternalError(
                "watcher_validate_taker_payment is not implemented".to_string(),
            )))
            .compat(),
        )
    }

    fn taker_validates_payment_spend_or_refund(&self, _input: ValidateWatcherSpendInput) -> ValidatePaymentFut<()> {
        Box::new(
            futures::future::ready(MmError::err(ValidatePaymentError::InternalError(
                "taker_validates_payment_spend_or_refund is not implemented".to_string(),
            )))
            .compat(),
        )
    }

    async fn watcher_search_for_swap_tx_spend(
        &self,
        _input: WatcherSearchForSwapTxSpendInput<'_>,
    ) -> Result<Option<FoundSwapTxSpend>, String> {
        Err("watcher_search_for_swap_tx_spend is not implemented".to_string())
    }

    async fn get_taker_watcher_reward(
        &self,
        _other_coin: &MmCoinEnum,
        _coin_amount: Option<BigDecimal>,
        _other_coin_amount: Option<BigDecimal>,
        _reward_amount: Option<BigDecimal>,
        _wait_until: u64,
    ) -> Result<WatcherReward, MmError<WatcherRewardError>> {
        Err(WatcherRewardError::InternalError(
            "get_taker_watcher_reward is not implemented".to_string(),
        ))?
    }

    async fn get_maker_watcher_reward(
        &self,
        _other_coin: &MmCoinEnum,
        _reward_amount: Option<BigDecimal>,
        _wait_until: u64,
    ) -> Result<Option<WatcherReward>, MmError<WatcherRewardError>> {
        Err(WatcherRewardError::InternalError(
            "get_maker_watcher_reward is not implemented".to_string(),
        ))?
    }
}

/// Helper struct wrapping arguments for [TakerCoinSwapOpsV2::send_taker_funding]
pub struct SendTakerFundingArgs<'a> {
    /// For UTXO-based coins, the taker can refund the funding after this timestamp if the maker hasn't claimed it.
    /// For smart contracts, the taker can refund the payment after this timestamp if the maker hasn't pre-approved the transaction.
    /// This field is additionally used to wait for confirmations of ERC20 approval transaction.
    pub funding_time_lock: u64,
    /// For smart contracts, the taker can refund the payment after this timestamp if the maker hasn't claimed it by revealing their secret.
    pub payment_time_lock: u64,
    /// The hash of the secret generated by the taker, needed for immediate refund
    pub taker_secret_hash: &'a [u8],
    /// The hash of the secret generated by the maker, needed to spend the payment
    pub maker_secret_hash: &'a [u8],
    /// Maker's pubkey
    pub maker_pub: &'a [u8],
    /// DEX fee
    pub dex_fee: &'a DexFee,
    /// Additional reward for maker (premium)
    pub premium_amount: BigDecimal,
    /// Actual volume of taker's payment
    pub trading_amount: BigDecimal,
    /// Unique data of specific swap
    pub swap_unique_data: &'a [u8],
}

/// Helper struct wrapping arguments for [TakerCoinSwapOpsV2::refund_taker_funding_secret]
pub struct RefundFundingSecretArgs<'a, Coin: ParseCoinAssocTypes + ?Sized> {
    pub funding_tx: &'a Coin::Tx,
    pub funding_time_lock: u64,
    pub payment_time_lock: u64,
    pub maker_pubkey: &'a Coin::Pubkey,
    pub taker_secret: &'a [u8; 32],
    pub taker_secret_hash: &'a [u8],
    pub maker_secret_hash: &'a [u8],
    pub dex_fee: &'a DexFee,
    /// Additional reward for maker (premium)
    pub premium_amount: BigDecimal,
    /// Actual volume of taker's payment
    pub trading_amount: BigDecimal,
    pub swap_unique_data: &'a [u8],
    pub watcher_reward: bool,
}

/// Helper struct wrapping arguments for [TakerCoinSwapOpsV2::gen_taker_funding_spend_preimage]
pub struct GenTakerFundingSpendArgs<'a, Coin: ParseCoinAssocTypes + ?Sized> {
    /// Taker payment transaction serialized to raw bytes
    pub funding_tx: &'a Coin::Tx,
    /// Maker's pubkey
    pub maker_pub: &'a Coin::Pubkey,
    /// Taker's pubkey
    pub taker_pub: &'a Coin::Pubkey,
    /// Timelock of the funding tx
    pub funding_time_lock: u64,
    /// The hash of the secret generated by taker
    pub taker_secret_hash: &'a [u8],
    /// Timelock of the taker payment
    pub taker_payment_time_lock: u64,
    /// The hash of the secret generated by maker
    pub maker_secret_hash: &'a [u8],
}

/// Helper struct wrapping arguments for [TakerCoinSwapOpsV2::validate_taker_funding]
pub struct ValidateTakerFundingArgs<'a, Coin: ParseCoinAssocTypes + ?Sized> {
    /// Taker funding transaction
    pub funding_tx: &'a Coin::Tx,
    /// In EVM case: The timestamp after which the taker can refund the funding transaction if the taker hasn't pre-approved the transaction
    /// In UTXO case: Taker will be able to refund the payment after this timestamp
    pub funding_time_lock: u64,
    /// In EVM case: The timestamp after which the taker can refund the payment transaction if the maker hasn't claimed it by revealing their secret.
    /// UTXO doesn't use it
    pub payment_time_lock: u64,
    /// The hash of the secret generated by taker
    pub taker_secret_hash: &'a [u8],
    /// The hash of the secret generated by maker
    pub maker_secret_hash: &'a [u8],
    /// Taker's pubkey
    pub taker_pub: &'a Coin::Pubkey,
    /// DEX fee amount
    pub dex_fee: &'a DexFee,
    /// Additional reward for maker (premium)
    pub premium_amount: BigDecimal,
    /// Actual volume of taker's payment
    pub trading_amount: BigDecimal,
    /// Unique data of specific swap
    pub swap_unique_data: &'a [u8],
}

/// Helper struct wrapping arguments for taker payment's spend generation, used in
/// [TakerCoinSwapOpsV2::gen_taker_payment_spend_preimage], [TakerCoinSwapOpsV2::validate_taker_payment_spend_preimage] and
/// [TakerCoinSwapOpsV2::sign_and_broadcast_taker_payment_spend]
pub struct GenTakerPaymentSpendArgs<'a, Coin: ParseCoinAssocTypes + ?Sized> {
    /// Taker payment transaction serialized to raw bytes
    pub taker_tx: &'a Coin::Tx,
    /// Taker will be able to refund the payment after this timestamp
    pub time_lock: u64,
    /// The hash of the secret generated by maker
    pub maker_secret_hash: &'a [u8],
    /// Maker's pubkey
    pub maker_pub: &'a Coin::Pubkey,
    /// Maker's address
    pub maker_address: &'a Coin::Address,
    /// Taker's pubkey
    pub taker_pub: &'a Coin::Pubkey,
    /// DEX fee
    pub dex_fee: &'a DexFee,
    /// Additional reward for maker (premium)
    pub premium_amount: BigDecimal,
    /// Actual volume of taker's payment
    pub trading_amount: BigDecimal,
}

/// Taker payment spend preimage with taker's signature
pub struct TxPreimageWithSig<Coin: ParseCoinAssocTypes + ?Sized> {
    /// The preimage, might be () for certain coin types (only signature might be used)
    pub preimage: Coin::Preimage,
    /// Taker's signature
    pub signature: Coin::Sig,
}

/// Enum covering error cases that can happen during transaction preimage generation.
#[derive(Debug, Display)]
pub enum TxGenError {
    /// RPC error
    Rpc(String),
    /// Error during conversion of BigDecimal amount to coin's specific monetary units (satoshis, wei, etc.).
    NumConversion(String),
    /// Problem with tx preimage signing.
    Signing(String),
    /// Legacy error produced by usage of try_s/try_fus and other similar macros.
    Legacy(String),
    /// Input payment timelock overflows the type used by specific coin.
    LocktimeOverflow(String),
    /// Transaction fee is too high
    TxFeeTooHigh(String),
    /// Previous tx is not valid
    PrevTxIsNotValid(String),
    /// Previous tx output value too low
    PrevOutputTooLow(String),
    /// Other errors, can be used to return an error that can happen only in specific coin protocol implementation
    Other(String),
}

impl From<UtxoRpcError> for TxGenError {
    fn from(err: UtxoRpcError) -> Self { TxGenError::Rpc(err.to_string()) }
}

impl From<NumConversError> for TxGenError {
    fn from(err: NumConversError) -> Self { TxGenError::NumConversion(err.to_string()) }
}

impl From<UtxoSignWithKeyPairError> for TxGenError {
    fn from(err: UtxoSignWithKeyPairError) -> Self { TxGenError::Signing(err.to_string()) }
}

/// Enum covering error cases that can happen during swap v2 transaction validation.
#[derive(Debug, Display, EnumFromStringify)]
pub enum ValidateSwapV2TxError {
    /// Payment sent to wrong address or has invalid amount.
    InvalidDestinationOrAmount(String),
    /// Error during conversion of BigDecimal amount to coin's specific monetary units (satoshis, wei, etc.).
    NumConversion(String),
    /// RPC error.
    #[from_stringify("web3::Error")]
    Rpc(String),
    /// Serialized tx bytes don't match ones received from coin's RPC.
    #[display(fmt = "Tx bytes {:02x} don't match ones received from rpc {:02x}", actual, from_rpc)]
    TxBytesMismatch {
        from_rpc: BytesJson,
        actual: BytesJson,
    },
    /// Provided transaction doesn't have output with specific index
    TxLacksOfOutputs,
    /// Indicates that overflow occurred, either while calculating a total payment or converting the timelock.
    Overflow(String),
    /// Internal error
    #[from_stringify("ethabi::Error", "TryFromSliceError")]
    Internal(String),
    /// Payment transaction is in unexpected state. E.g., `Uninitialized` instead of `PaymentSent` for ETH payment.
    UnexpectedPaymentState(String),
    /// Payment transaction doesn't exist on-chain.
    TxDoesNotExist(String),
    /// Transaction has wrong properties, for example, it has been sent to a wrong address.
    WrongPaymentTx(String),
    ProtocolNotSupported(String),
    InvalidData(String),
}

impl From<NumConversError> for ValidateSwapV2TxError {
    fn from(err: NumConversError) -> Self { ValidateSwapV2TxError::NumConversion(err.to_string()) }
}

impl From<UtxoRpcError> for ValidateSwapV2TxError {
    fn from(err: UtxoRpcError) -> Self { ValidateSwapV2TxError::Rpc(err.to_string()) }
}

impl From<ValidatePaymentV2Err> for ValidateSwapV2TxError {
    fn from(err: ValidatePaymentV2Err) -> Self {
        match err {
            ValidatePaymentV2Err::WrongPaymentTx(e) => ValidateSwapV2TxError::WrongPaymentTx(e),
        }
    }
}

impl From<PrepareTxDataError> for ValidateSwapV2TxError {
    fn from(err: PrepareTxDataError) -> Self {
        match err {
            PrepareTxDataError::ABIError(e) | PrepareTxDataError::Internal(e) => ValidateSwapV2TxError::Internal(e),
            PrepareTxDataError::InvalidData(e) => ValidateSwapV2TxError::InvalidData(e),
        }
    }
}

/// Enum covering error cases that can happen during taker funding spend preimage validation.
#[derive(Debug, Display, EnumFromStringify)]
pub enum ValidateTakerFundingSpendPreimageError {
    /// Funding tx has no outputs
    FundingTxNoOutputs,
    /// Actual preimage fee is either too high or too small
    UnexpectedPreimageFee(String),
    /// Error during signature deserialization.
    InvalidMakerSignature,
    /// Error during preimage comparison to an expected one.
    InvalidPreimage(String),
    /// Error during taker's signature check.
    #[from_stringify("UtxoSignWithKeyPairError")]
    SignatureVerificationFailure(String),
    /// Error during generation of an expected preimage.
    TxGenError(String),
    /// Input payment timelock overflows the type used by specific coin.
    LocktimeOverflow(String),
    /// Coin's RPC error
    #[from_stringify("UtxoRpcError")]
    Rpc(String),
}

impl From<TxGenError> for ValidateTakerFundingSpendPreimageError {
    fn from(err: TxGenError) -> Self { ValidateTakerFundingSpendPreimageError::TxGenError(format!("{:?}", err)) }
}

/// Enum covering error cases that can happen during taker payment spend preimage validation.
#[derive(Debug, Display, EnumFromStringify)]
pub enum ValidateTakerPaymentSpendPreimageError {
    /// Error during signature deserialization.
    InvalidTakerSignature,
    /// Error during preimage comparison to an expected one.
    InvalidPreimage(String),
    /// Error during taker's signature check.
    #[from_stringify("UtxoSignWithKeyPairError")]
    SignatureVerificationFailure(String),
    /// Error during generation of an expected preimage.
    TxGenError(String),
    /// Input payment timelock overflows the type used by specific coin.
    LocktimeOverflow(String),
}

impl From<TxGenError> for ValidateTakerPaymentSpendPreimageError {
    fn from(err: TxGenError) -> Self { ValidateTakerPaymentSpendPreimageError::TxGenError(format!("{:?}", err)) }
}

/// Helper trait used for various types serialization to bytes
pub trait ToBytes {
    fn to_bytes(&self) -> Vec<u8>;
}

/// Defines associated types specific to each coin (Pubkey, Address, etc.)
#[async_trait]
pub trait ParseCoinAssocTypes {
    type Address: Send + Sync + fmt::Display + AddrToString;
    type AddressParseError: fmt::Debug + Send + fmt::Display;
    type Pubkey: ToBytes + Send + Sync;
    type PubkeyParseError: fmt::Debug + Send + fmt::Display;
    type Tx: Transaction + Send + Sync;
    type TxParseError: fmt::Debug + Send + fmt::Display;
    type Preimage: ToBytes + Send + Sync;
    type PreimageParseError: fmt::Debug + Send + fmt::Display;
    type Sig: ToBytes + Send + Sync;
    type SigParseError: fmt::Debug + Send + fmt::Display;

    async fn my_addr(&self) -> Self::Address;

    fn parse_address(&self, address: &str) -> Result<Self::Address, Self::AddressParseError>;

    fn parse_pubkey(&self, pubkey: &[u8]) -> Result<Self::Pubkey, Self::PubkeyParseError>;

    fn parse_tx(&self, tx: &[u8]) -> Result<Self::Tx, Self::TxParseError>;

    fn parse_preimage(&self, tx: &[u8]) -> Result<Self::Preimage, Self::PreimageParseError>;

    fn parse_signature(&self, sig: &[u8]) -> Result<Self::Sig, Self::SigParseError>;
}

/// Defines associated types specific to Non-Fungible Tokens (Token Address, Token Id, etc.)
pub trait ParseNftAssocTypes {
    type ContractAddress: Send + Sync + fmt::Display;
    type TokenId: ToBytes + Send + Sync;
    type ContractType: ToBytes + Send + Sync;
    type NftAssocTypesError: fmt::Debug + Send + fmt::Display;

    fn parse_contract_address(
        &self,
        contract_address: &[u8],
    ) -> Result<Self::ContractAddress, Self::NftAssocTypesError>;

    fn parse_token_id(&self, token_id: &[u8]) -> Result<Self::TokenId, Self::NftAssocTypesError>;

    fn parse_contract_type(&self, contract_type: &[u8]) -> Result<Self::ContractType, Self::NftAssocTypesError>;
}

pub struct SendMakerPaymentArgs<'a, Coin: ParseCoinAssocTypes + ?Sized> {
    /// Maker will be able to refund the payment after this timestamp
    pub time_lock: u64,
    /// The hash of the secret generated by taker, this is used for immediate refund
    pub taker_secret_hash: &'a [u8],
    /// The hash of the secret generated by maker, taker needs it to spend the payment
    pub maker_secret_hash: &'a [u8],
    /// Payment amount
    pub amount: BigDecimal,
    /// Taker's HTLC pubkey
    pub taker_pub: &'a Coin::Pubkey,
    /// Unique data of specific swap
    pub swap_unique_data: &'a [u8],
}

/// Structure representing necessary NFT info for Swap
pub struct NftSwapInfo<'a, Coin: ParseNftAssocTypes + ?Sized> {
    /// The address of the NFT token
    pub token_address: &'a Coin::ContractAddress,
    /// The ID of the NFT token.
    pub token_id: &'a [u8],
    /// The type of smart contract that governs this NFT
    pub contract_type: &'a Coin::ContractType,
}

pub struct SendNftMakerPaymentArgs<'a, Coin: ParseCoinAssocTypes + ParseNftAssocTypes + ?Sized> {
    /// Maker will be able to refund the payment after this timestamp
    pub time_lock: u64,
    /// The hash of the secret generated by taker, this is used for immediate refund
    pub taker_secret_hash: &'a [u8],
    /// The hash of the secret generated by maker, taker needs it to spend the payment
    pub maker_secret_hash: &'a [u8],
    /// Payment amount
    pub amount: BigDecimal,
    /// Taker's HTLC pubkey
    pub taker_pub: &'a Coin::Pubkey,
    /// Unique data of specific swap
    pub swap_unique_data: &'a [u8],
    /// Structure representing necessary NFT info for Swap
    pub nft_swap_info: &'a NftSwapInfo<'a, Coin>,
}

pub struct ValidateMakerPaymentArgs<'a, Coin: ParseCoinAssocTypes + ?Sized> {
    /// Maker payment tx
    pub maker_payment_tx: &'a Coin::Tx,
    /// Maker will be able to refund the payment after this timestamp
    pub time_lock: u64,
    /// The hash of the secret generated by taker, this is used for immediate refund
    pub taker_secret_hash: &'a [u8],
    /// The hash of the secret generated by maker, taker needs it to spend the payment
    pub maker_secret_hash: &'a [u8],
    /// Payment amount
    pub amount: BigDecimal,
    /// Maker's HTLC pubkey
    pub maker_pub: &'a Coin::Pubkey,
    /// Unique data of specific swap
    pub swap_unique_data: &'a [u8],
}

pub struct ValidateNftMakerPaymentArgs<'a, Coin: ParseCoinAssocTypes + ParseNftAssocTypes + ?Sized> {
    /// Maker payment tx
    pub maker_payment_tx: &'a Coin::Tx,
    /// Maker will be able to refund the payment after this timestamp
    pub time_lock: u64,
    /// The hash of the secret generated by taker, this is used for immediate refund
    pub taker_secret_hash: &'a [u8],
    /// The hash of the secret generated by maker, taker needs it to spend the payment
    pub maker_secret_hash: &'a [u8],
    /// Payment amount
    pub amount: BigDecimal,
    /// Taker's HTLC pubkey
    pub taker_pub: &'a Coin::Pubkey,
    /// Maker's HTLC pubkey
    pub maker_pub: &'a Coin::Pubkey,
    /// Unique data of specific swap
    pub swap_unique_data: &'a [u8],
    /// Structure representing necessary NFT info for Swap
    pub nft_swap_info: &'a NftSwapInfo<'a, Coin>,
}

pub struct RefundMakerPaymentSecretArgs<'a, Coin: ParseCoinAssocTypes + ?Sized> {
    /// Maker payment tx
    pub maker_payment_tx: &'a Coin::Tx,
    /// Maker will be able to refund the payment after this timestamp
    pub time_lock: u64,
    /// The hash of the secret generated by taker, this is used for immediate refund
    pub taker_secret_hash: &'a [u8],
    /// The hash of the secret generated by maker, taker needs it to spend the payment
    pub maker_secret_hash: &'a [u8],
    /// Taker's secret
    pub taker_secret: &'a [u8; 32],
    /// Taker's HTLC pubkey
    pub taker_pub: &'a Coin::Pubkey,
    /// Unique data of specific swap
    pub swap_unique_data: &'a [u8],
    pub amount: BigDecimal,
}

/// Common refund NFT Maker Payment structure for [MakerNftSwapOpsV2::refund_nft_maker_payment_v2_timelock] and
/// [MakerNftSwapOpsV2::refund_nft_maker_payment_v2_secret] methods
pub struct RefundNftMakerPaymentArgs<'a, Coin: ParseCoinAssocTypes + ParseNftAssocTypes + ?Sized> {
    /// Maker payment tx
    pub maker_payment_tx: &'a Coin::Tx,
    /// The hash of the secret generated by taker, this is used for immediate refund
    pub taker_secret_hash: &'a [u8],
    /// The hash of the secret generated by maker, taker needs it to spend the payment
    pub maker_secret_hash: &'a [u8],
    /// Taker's secret
    pub taker_secret: &'a [u8],
    /// Unique data of specific swap
    pub swap_unique_data: &'a [u8],
    /// The type of smart contract that governs this NFT
    pub contract_type: &'a Coin::ContractType,
}

pub struct SpendMakerPaymentArgs<'a, Coin: ParseCoinAssocTypes + ?Sized> {
    /// Maker payment tx
    pub maker_payment_tx: &'a Coin::Tx,
    /// Maker will be able to refund the payment after this timestamp
    pub time_lock: u64,
    /// The hash of the secret generated by taker, this is used for immediate refund
    pub taker_secret_hash: &'a [u8],
    /// The hash of the secret generated by maker, taker needs it to spend the payment
    pub maker_secret_hash: &'a [u8],
    /// The secret generated by maker, revealed when maker spends taker's payment
    pub maker_secret: [u8; 32],
    /// Maker's HTLC pubkey
    pub maker_pub: &'a Coin::Pubkey,
    /// Unique data of specific swap
    pub swap_unique_data: &'a [u8],
    pub amount: BigDecimal,
}

pub struct SpendNftMakerPaymentArgs<'a, Coin: ParseCoinAssocTypes + ParseNftAssocTypes + ?Sized> {
    /// Maker payment tx
    pub maker_payment_tx: &'a Coin::Tx,
    /// The hash of the secret generated by taker, this is used for immediate refund
    pub taker_secret_hash: &'a [u8],
    /// The hash of the secret generated by maker, taker needs it to spend the payment
    pub maker_secret_hash: &'a [u8],
    /// The secret generated by maker, revealed when maker spends taker's payment
    pub maker_secret: &'a [u8],
    /// Maker's HTLC pubkey
    pub maker_pub: &'a Coin::Pubkey,
    /// Unique data of specific swap
    pub swap_unique_data: &'a [u8],
    /// The type of smart contract that governs this NFT
    pub contract_type: &'a Coin::ContractType,
}

/// Operations specific to maker coin in [Trading Protocol Upgrade implementation](https://github.com/KomodoPlatform/komodo-defi-framework/issues/1895)
#[async_trait]
pub trait MakerCoinSwapOpsV2: ParseCoinAssocTypes + CommonSwapOpsV2 + Send + Sync + 'static {
    /// Generate and broadcast maker payment transaction
    async fn send_maker_payment_v2(&self, args: SendMakerPaymentArgs<'_, Self>) -> Result<Self::Tx, TransactionErr>;

    /// Validate maker payment transaction
    async fn validate_maker_payment_v2(&self, args: ValidateMakerPaymentArgs<'_, Self>) -> ValidatePaymentResult<()>;

    /// Refund maker payment transaction using timelock path
    async fn refund_maker_payment_v2_timelock(
        &self,
        args: RefundMakerPaymentTimelockArgs<'_>,
    ) -> Result<Self::Tx, TransactionErr>;

    /// Refund maker payment transaction using immediate refund path
    async fn refund_maker_payment_v2_secret(
        &self,
        args: RefundMakerPaymentSecretArgs<'_, Self>,
    ) -> Result<Self::Tx, TransactionErr>;

    /// Spend maker payment transaction
    async fn spend_maker_payment_v2(&self, args: SpendMakerPaymentArgs<'_, Self>) -> Result<Self::Tx, TransactionErr>;
}

#[async_trait]
pub trait MakerNftSwapOpsV2: ParseCoinAssocTypes + ParseNftAssocTypes + Send + Sync + 'static {
    async fn send_nft_maker_payment_v2(
        &self,
        args: SendNftMakerPaymentArgs<'_, Self>,
    ) -> Result<Self::Tx, TransactionErr>;

    /// Validate NFT maker payment transaction
    async fn validate_nft_maker_payment_v2(
        &self,
        args: ValidateNftMakerPaymentArgs<'_, Self>,
    ) -> ValidatePaymentResult<()>;

    /// Spend NFT maker payment transaction
    async fn spend_nft_maker_payment_v2(
        &self,
        args: SpendNftMakerPaymentArgs<'_, Self>,
    ) -> Result<Self::Tx, TransactionErr>;

    /// Refund NFT maker payment transaction using timelock path
    async fn refund_nft_maker_payment_v2_timelock(
        &self,
        args: RefundNftMakerPaymentArgs<'_, Self>,
    ) -> Result<Self::Tx, TransactionErr>;

    /// Refund NFT maker payment transaction using immediate refund path
    async fn refund_nft_maker_payment_v2_secret(
        &self,
        args: RefundNftMakerPaymentArgs<'_, Self>,
    ) -> Result<Self::Tx, TransactionErr>;
}

/// Enum representing errors that can occur while waiting for taker payment spend.
#[derive(Display, Debug, EnumFromStringify)]
pub enum FindPaymentSpendError {
    /// Timeout error variant, indicating that the wait for taker payment spend has timed out.
    #[display(
        fmt = "Timed out waiting for taker payment spend, wait_until {}, now {}",
        wait_until,
        now
    )]
    Timeout {
        /// The timestamp until which the wait was expected to complete.
        wait_until: u64,
        /// The current timestamp when the timeout occurred.
        now: u64,
    },
    /// Invalid input transaction error variant, containing additional information about the error.
    InvalidInputTx(String),
    #[from_stringify("TryFromSliceError")]
    Internal(String),
    #[from_stringify("ethabi::Error")]
    #[display(fmt = "ABI error: {}", _0)]
    ABIError(String),
    InvalidData(String),
    Transport(String),
}

impl From<WaitForOutputSpendErr> for FindPaymentSpendError {
    fn from(err: WaitForOutputSpendErr) -> Self {
        match err {
            WaitForOutputSpendErr::Timeout { wait_until, now } => FindPaymentSpendError::Timeout { wait_until, now },
            WaitForOutputSpendErr::NoOutputWithIndex(index) => {
                FindPaymentSpendError::InvalidInputTx(format!("Tx doesn't have output with index {}", index))
            },
        }
    }
}

impl From<PrepareTxDataError> for FindPaymentSpendError {
    fn from(e: PrepareTxDataError) -> Self {
        match e {
            PrepareTxDataError::ABIError(e) => Self::ABIError(e),
            PrepareTxDataError::Internal(e) => Self::Internal(e),
            PrepareTxDataError::InvalidData(e) => Self::InvalidData(e),
        }
    }
}

/// Enum representing different ways a funding transaction can be spent.
///
/// This enum is generic over types that implement the `ParseCoinAssocTypes` trait.
pub enum FundingTxSpend<T: ParseCoinAssocTypes + ?Sized> {
    /// Variant indicating that the funding transaction has been spent through a timelock path.
    RefundedTimelock(T::Tx),
    /// Variant indicating that the funding transaction has been spent by revealing a taker's secret (immediate refund path).
    RefundedSecret {
        /// The spending transaction.
        tx: T::Tx,
        /// The taker's secret value revealed in the spending transaction.
        secret: [u8; 32],
    },
    /// Variant indicating that the funds from the funding transaction have been transferred
    /// to the taker's payment transaction.
    TransferredToTakerPayment(T::Tx),
}

impl<T: ParseCoinAssocTypes + ?Sized> fmt::Debug for FundingTxSpend<T> {
    fn fmt(&self, f: &mut fmt::Formatter<'_>) -> fmt::Result {
        match self {
            FundingTxSpend::RefundedTimelock(tx) => {
                write!(f, "RefundedTimelock({:?})", tx)
            },
            FundingTxSpend::RefundedSecret { tx, secret: _ } => {
                write!(f, "RefundedSecret {{ tx: {:?} }}", tx)
            },
            FundingTxSpend::TransferredToTakerPayment(tx) => {
                write!(f, "TransferredToTakerPayment({:?})", tx)
            },
        }
    }
}

/// Enum representing errors that can occur during the search for funding spend.
#[derive(Debug, EnumFromStringify)]
pub enum SearchForFundingSpendErr {
    /// Variant indicating an invalid input transaction error with additional information.
    InvalidInputTx(String),
    /// Variant indicating a failure to process the spending transaction with additional details.
    FailedToProcessSpendTx(String),
    /// Variant indicating a coin's RPC error with additional information.
    Rpc(String),
    /// Variant indicating an error during conversion of the `from_block` argument with associated `TryFromIntError`.
    FromBlockConversionErr(TryFromIntError),
    #[from_stringify("ethabi::Error")]
    Internal(String),
}

/// Operations specific to taker coin in [Trading Protocol Upgrade implementation](https://github.com/KomodoPlatform/komodo-defi-framework/issues/1895)
#[async_trait]
pub trait TakerCoinSwapOpsV2: ParseCoinAssocTypes + CommonSwapOpsV2 + Send + Sync + 'static {
    /// Generate and broadcast taker funding transaction that includes dex fee, maker premium and actual trading volume.
    /// Funding tx can be reclaimed immediately if maker back-outs (doesn't send maker payment)
    async fn send_taker_funding(&self, args: SendTakerFundingArgs<'_>) -> Result<Self::Tx, TransactionErr>;

    /// Validates taker funding transaction.
    async fn validate_taker_funding(&self, args: ValidateTakerFundingArgs<'_, Self>) -> ValidateSwapV2TxResult;

    /// Refunds taker funding transaction using time-locked path without secret reveal.
    async fn refund_taker_funding_timelock(&self, args: RefundTakerPaymentArgs<'_>)
        -> Result<Self::Tx, TransactionErr>;

    /// Reclaims taker funding transaction using immediate refund path with secret reveal.
    async fn refund_taker_funding_secret(
        &self,
        args: RefundFundingSecretArgs<'_, Self>,
    ) -> Result<Self::Tx, TransactionErr>;

    /// Looks for taker funding transaction spend and detects path used
    async fn search_for_taker_funding_spend(
        &self,
        tx: &Self::Tx,
        from_block: u64,
        secret_hash: &[u8],
    ) -> Result<Option<FundingTxSpend<Self>>, SearchForFundingSpendErr>;

    /// Generates and signs a preimage spending funding tx to the combined taker payment
    async fn gen_taker_funding_spend_preimage(
        &self,
        args: &GenTakerFundingSpendArgs<'_, Self>,
        swap_unique_data: &[u8],
    ) -> GenPreimageResult<Self>;

    /// Validates taker funding spend preimage generated and signed by maker
    async fn validate_taker_funding_spend_preimage(
        &self,
        gen_args: &GenTakerFundingSpendArgs<'_, Self>,
        preimage: &TxPreimageWithSig<Self>,
    ) -> ValidateTakerFundingSpendPreimageResult;

    /// Sign and send a spending funding tx to the combined taker payment
    async fn sign_and_send_taker_funding_spend(
        &self,
        preimage: &TxPreimageWithSig<Self>,
        args: &GenTakerFundingSpendArgs<'_, Self>,
        swap_unique_data: &[u8],
    ) -> Result<Self::Tx, TransactionErr>;

    /// Refunds taker payment transaction.
    async fn refund_combined_taker_payment(&self, args: RefundTakerPaymentArgs<'_>)
        -> Result<Self::Tx, TransactionErr>;

    /// A bool flag that allows skipping the generation and P2P message broadcasting of `TakerPaymentSpendPreimage` on the Taker side,
    /// as well as its reception and validation on the Maker side.
    /// This is typically used for coins that rely on smart contracts.
    fn skip_taker_payment_spend_preimage(&self) -> bool { false }

    /// Generates and signs taker payment spend preimage. The preimage and signature should be
    /// shared with maker to proceed with protocol execution.
    async fn gen_taker_payment_spend_preimage(
        &self,
        args: &GenTakerPaymentSpendArgs<'_, Self>,
        swap_unique_data: &[u8],
    ) -> GenPreimageResult<Self>;

    /// Validate taker payment spend preimage on maker's side.
    async fn validate_taker_payment_spend_preimage(
        &self,
        gen_args: &GenTakerPaymentSpendArgs<'_, Self>,
        preimage: &TxPreimageWithSig<Self>,
    ) -> ValidateTakerPaymentSpendPreimageResult;

    /// Sign and broadcast taker payment spend on maker's side.
    async fn sign_and_broadcast_taker_payment_spend(
        &self,
        preimage: Option<&TxPreimageWithSig<Self>>,
        gen_args: &GenTakerPaymentSpendArgs<'_, Self>,
        secret: &[u8],
        swap_unique_data: &[u8],
    ) -> Result<Self::Tx, TransactionErr>;

    /// Wait until taker payment spend transaction is found on-chain
    async fn find_taker_payment_spend_tx(
        &self,
        taker_payment: &Self::Tx,
        from_block: u64,
        wait_until: u64,
    ) -> MmResult<Self::Tx, FindPaymentSpendError>;

    async fn extract_secret_v2(&self, secret_hash: &[u8], spend_tx: &Self::Tx) -> Result<[u8; 32], String>;
}

#[async_trait]
pub trait CommonSwapOpsV2: ParseCoinAssocTypes + Send + Sync + 'static {
    /// Derives an HTLC key-pair and returns a public key corresponding to that key.
    fn derive_htlc_pubkey_v2(&self, swap_unique_data: &[u8]) -> Self::Pubkey;

    fn derive_htlc_pubkey_v2_bytes(&self, swap_unique_data: &[u8]) -> Vec<u8>;

    /// Returns taker pubkey for non-private coins, for dex fee calculation
    fn taker_pubkey_bytes(&self) -> Option<Vec<u8>>;
}

/// Operations that coins have independently from the MarketMaker.
/// That is, things implemented by the coin wallets or public coin services.
#[async_trait]
pub trait MarketCoinOps {
    fn ticker(&self) -> &str;

    fn my_address(&self) -> MmResult<String, MyAddressError>;

    async fn get_public_key(&self) -> Result<String, MmError<UnexpectedDerivationMethod>>;

    fn sign_message_hash(&self, _message: &str) -> Option<[u8; 32]>;

    fn sign_message(&self, _message: &str) -> SignatureResult<String>;

    fn verify_message(&self, _signature: &str, _message: &str, _address: &str) -> VerificationResult<bool>;

    fn get_non_zero_balance(&self) -> NonZeroBalanceFut<MmNumber> {
        let closure = |spendable: BigDecimal| {
            if spendable.is_zero() {
                return MmError::err(GetNonZeroBalance::BalanceIsZero);
            }
            Ok(MmNumber::from(spendable))
        };
        Box::new(self.my_spendable_balance().map_err(From::from).and_then(closure))
    }

    fn my_balance(&self) -> BalanceFut<CoinBalance>;

    fn my_spendable_balance(&self) -> BalanceFut<BigDecimal> {
        Box::new(self.my_balance().map(|CoinBalance { spendable, .. }| spendable))
    }

    /// Base coin balance for tokens, e.g. ETH balance in ERC20 case
    fn base_coin_balance(&self) -> BalanceFut<BigDecimal>;

    fn platform_ticker(&self) -> &str;

    /// Receives raw transaction bytes in hexadecimal format as input and returns tx hash in hexadecimal format
    fn send_raw_tx(&self, tx: &str) -> Box<dyn Future<Item = String, Error = String> + Send>;

    /// Receives raw transaction bytes as input and returns tx hash in hexadecimal format
    fn send_raw_tx_bytes(&self, tx: &[u8]) -> Box<dyn Future<Item = String, Error = String> + Send>;

    /// Signs raw utxo transaction in hexadecimal format as input and returns signed transaction in hexadecimal format
    async fn sign_raw_tx(&self, args: &SignRawTransactionRequest) -> RawTransactionResult;

    fn wait_for_confirmations(&self, input: ConfirmPaymentInput) -> Box<dyn Future<Item = (), Error = String> + Send>;

    /// Waits for spending/unlocking of funds locked in a HTLC construction specific to the coin's
    /// chain. Implementation should monitor locked funds (UTXO/contract/etc.) until funds are
    /// spent/unlocked or timeout is reached.
    ///
    /// Returns spending tx/event from mempool/pending state to allow prompt extraction of preimage
    /// secret.
    async fn wait_for_htlc_tx_spend(&self, args: WaitForHTLCTxSpendArgs<'_>) -> TransactionResult;

    fn tx_enum_from_bytes(&self, bytes: &[u8]) -> Result<TransactionEnum, MmError<TxMarshalingErr>>;

    fn current_block(&self) -> Box<dyn Future<Item = u64, Error = String> + Send>;

    fn display_priv_key(&self) -> Result<String, String>;

    /// Get the minimum amount to send.
    fn min_tx_amount(&self) -> BigDecimal;

    /// Get the minimum amount to trade.
    fn min_trading_vol(&self) -> MmNumber;

    /// Is privacy coin like zcash or pirate
    fn is_privacy(&self) -> bool { false }

    /// Is KMD coin
    fn is_kmd(&self) -> bool { false }

    /// Should burn part of dex fee coin
    fn should_burn_dex_fee(&self) -> bool;

    fn is_trezor(&self) -> bool;
}

#[derive(Clone, Debug, Deserialize, PartialEq)]
#[serde(tag = "type")]
pub enum EthGasLimitOption {
    /// Use this value as gas limit
    Set(u64),
    /// Make MM2 calculate gas limit
    Calc,
}

#[derive(Clone, Debug, Deserialize, PartialEq)]
#[serde(tag = "type")]
pub enum WithdrawFee {
    UtxoFixed {
        amount: BigDecimal,
    },
    UtxoPerKbyte {
        amount: BigDecimal,
    },
    EthGas {
        /// in gwei
        gas_price: BigDecimal,
        gas: u64,
    },
    EthGasEip1559 {
        /// in gwei
        max_priority_fee_per_gas: BigDecimal,
        max_fee_per_gas: BigDecimal,
        gas_option: EthGasLimitOption,
    },
    Qrc20Gas {
        /// in satoshi
        gas_limit: u64,
        gas_price: u64,
    },
    CosmosGas {
        gas_limit: u64,
        gas_price: f64,
    },
}

/// Rename to `GetWithdrawSenderAddresses` when withdraw supports multiple `from` addresses.
#[async_trait]
pub trait GetWithdrawSenderAddress {
    type Address;
    type Pubkey;

    async fn get_withdraw_sender_address(
        &self,
        req: &WithdrawRequest,
    ) -> MmResult<WithdrawSenderAddress<Self::Address, Self::Pubkey>, WithdrawError>;
}

/// TODO: Avoid using a single request structure on every platform.
/// Instead, accept a generic type from withdraw implementations.
/// This way we won't have to update the payload for every platform when
/// one of them requires specific addition.
#[derive(Clone, Default, Deserialize)]
pub struct WithdrawRequest {
    coin: String,
    from: Option<WithdrawFrom>,
    to: String,
    #[serde(default)]
    amount: BigDecimal,
    #[serde(default)]
    max: bool,
    fee: Option<WithdrawFee>,
    memo: Option<String>,
    /// Tendermint specific field used for manually providing the IBC channel IDs.
    ibc_source_channel: Option<String>,
    /// Currently, this flag is used by ETH/ERC20 coins activated with MetaMask **only**.
    #[cfg(target_arch = "wasm32")]
    #[serde(default)]
    broadcast: bool,
}

#[derive(Debug, Deserialize)]
#[serde(tag = "type")]
pub enum StakingDetails {
    Qtum(QtumDelegationRequest),
    Cosmos(Box<rpc_command::tendermint::staking::DelegationPayload>),
}

#[derive(Deserialize)]
pub struct AddDelegateRequest {
    pub coin: String,
    pub staking_details: StakingDetails,
}

#[derive(Deserialize)]
pub struct RemoveDelegateRequest {
    pub coin: String,
    pub staking_details: Option<StakingDetails>,
}

#[derive(Debug, Deserialize)]
#[serde(tag = "type")]
pub enum ClaimingDetails {
    Cosmos(rpc_command::tendermint::staking::ClaimRewardsPayload),
}

#[derive(Deserialize)]
pub struct ClaimStakingRewardsRequest {
    pub coin: String,
    pub claiming_details: ClaimingDetails,
}

#[derive(Deserialize)]
pub struct DelegationsInfo {
    pub coin: String,
    info_details: DelegationsInfoDetails,
}

#[derive(Debug, Deserialize)]
#[serde(tag = "type")]
pub enum DelegationsInfoDetails {
    Qtum,
    Cosmos(rpc_command::tendermint::staking::SimpleListQuery),
}

#[derive(Deserialize)]
pub struct UndelegationsInfo {
    pub coin: String,
    info_details: UndelegationsInfoDetails,
}

#[derive(Debug, Deserialize)]
#[serde(tag = "type")]
pub enum UndelegationsInfoDetails {
    Cosmos(rpc_command::tendermint::staking::SimpleListQuery),
}

#[derive(Deserialize)]
pub struct ValidatorsInfo {
    pub coin: String,
    info_details: ValidatorsInfoDetails,
}

#[derive(Debug, Deserialize)]
#[serde(tag = "type")]
pub enum ValidatorsInfoDetails {
    Cosmos(rpc_command::tendermint::staking::ValidatorsQuery),
}

#[derive(Serialize, Deserialize)]
pub struct SignatureRequest {
    coin: String,
    message: String,
}

#[derive(Serialize, Deserialize)]
pub struct VerificationRequest {
    coin: String,
    message: String,
    signature: String,
    address: String,
}

impl WithdrawRequest {
    pub fn new_max(coin: String, to: String) -> WithdrawRequest {
        WithdrawRequest {
            coin,
            to,
            max: true,
            ..Default::default()
        }
    }
}

#[derive(Clone, Debug, PartialEq, Serialize, Deserialize)]
#[serde(tag = "type")]
pub enum StakingInfosDetails {
    Qtum(QtumStakingInfosDetails),
}

impl From<QtumStakingInfosDetails> for StakingInfosDetails {
    fn from(qtum_staking_infos: QtumStakingInfosDetails) -> Self { StakingInfosDetails::Qtum(qtum_staking_infos) }
}

#[derive(Clone, Debug, Deserialize, PartialEq, Serialize)]
pub struct StakingInfos {
    pub staking_infos_details: StakingInfosDetails,
}

#[derive(Serialize)]
pub struct SignatureResponse {
    signature: String,
}

#[derive(Serialize)]
pub struct VerificationResponse {
    is_valid: bool,
}

/// Please note that no type should have the same structure as another type,
/// because this enum has the `untagged` deserialization.
#[derive(Clone, Debug, PartialEq, Serialize)]
#[serde(tag = "type")]
pub enum TxFeeDetails {
    Utxo(UtxoFeeDetails),
    Eth(EthTxFeeDetails),
    Qrc20(Qrc20FeeDetails),
    Slp(SlpFeeDetails),
    Tendermint(TendermintFeeDetails),
}

/// Deserialize the TxFeeDetails as an untagged enum.
impl<'de> Deserialize<'de> for TxFeeDetails {
    fn deserialize<D>(deserializer: D) -> Result<Self, <D as Deserializer<'de>>::Error>
    where
        D: Deserializer<'de>,
    {
        #[derive(Deserialize)]
        #[serde(untagged)]
        enum TxFeeDetailsUnTagged {
            Utxo(UtxoFeeDetails),
            Eth(EthTxFeeDetails),
            Qrc20(Qrc20FeeDetails),
            Tendermint(TendermintFeeDetails),
        }

        match Deserialize::deserialize(deserializer)? {
            TxFeeDetailsUnTagged::Utxo(f) => Ok(TxFeeDetails::Utxo(f)),
            TxFeeDetailsUnTagged::Eth(f) => Ok(TxFeeDetails::Eth(f)),
            TxFeeDetailsUnTagged::Qrc20(f) => Ok(TxFeeDetails::Qrc20(f)),
            TxFeeDetailsUnTagged::Tendermint(f) => Ok(TxFeeDetails::Tendermint(f)),
        }
    }
}

impl From<EthTxFeeDetails> for TxFeeDetails {
    fn from(eth_details: EthTxFeeDetails) -> Self { TxFeeDetails::Eth(eth_details) }
}

impl From<UtxoFeeDetails> for TxFeeDetails {
    fn from(utxo_details: UtxoFeeDetails) -> Self { TxFeeDetails::Utxo(utxo_details) }
}

impl From<Qrc20FeeDetails> for TxFeeDetails {
    fn from(qrc20_details: Qrc20FeeDetails) -> Self { TxFeeDetails::Qrc20(qrc20_details) }
}

impl From<TendermintFeeDetails> for TxFeeDetails {
    fn from(tendermint_details: TendermintFeeDetails) -> Self { TxFeeDetails::Tendermint(tendermint_details) }
}

#[derive(Clone, Debug, Deserialize, PartialEq, Serialize)]
pub struct KmdRewardsDetails {
    amount: BigDecimal,
    claimed_by_me: bool,
}

impl KmdRewardsDetails {
    pub fn claimed_by_me(amount: BigDecimal) -> KmdRewardsDetails {
        KmdRewardsDetails {
            amount,
            claimed_by_me: true,
        }
    }
}

#[derive(Default, Clone, Debug, Deserialize, PartialEq, Serialize)]
pub enum TransactionType {
    StakingDelegation,
    RemoveDelegation,
    ClaimDelegationRewards,
    #[default]
    StandardTransfer,
    TokenTransfer(BytesJson),
    FeeForTokenTx,
    CustomTendermintMsg {
        msg_type: CustomTendermintMsgType,
        token_id: Option<BytesJson>,
    },
    NftTransfer,
    TendermintIBCTransfer,
}

/// Transaction details
#[derive(Clone, Debug, Deserialize, PartialEq, Serialize)]
pub struct TransactionDetails {
    #[serde(flatten)]
    pub tx: TransactionData,
    /// Coins are sent from these addresses
    from: Vec<String>,
    /// Coins are sent to these addresses
    to: Vec<String>,
    /// Total tx amount
    total_amount: BigDecimal,
    /// The amount spent from "my" address
    spent_by_me: BigDecimal,
    /// The amount received by "my" address
    received_by_me: BigDecimal,
    /// Resulting "my" balance change
    my_balance_change: BigDecimal,
    /// Block height
    block_height: u64,
    /// Transaction timestamp
    timestamp: u64,
    /// Every coin can has specific fee details:
    /// In UTXO tx fee is paid with the coin itself (e.g. 1 BTC and 0.0001 BTC fee).
    /// But for ERC20 token transfer fee is paid with another coin: ETH, because it's ETH smart contract function call that requires gas to be burnt.
    fee_details: Option<TxFeeDetails>,
    /// The coin transaction belongs to
    coin: String,
    /// Internal MM2 id used for internal transaction identification, for some coins it might be equal to transaction hash
    internal_id: BytesJson,
    /// Amount of accrued rewards.
    #[serde(skip_serializing_if = "Option::is_none")]
    kmd_rewards: Option<KmdRewardsDetails>,
    /// Type of transactions, default is StandardTransfer
    #[serde(default)]
    transaction_type: TransactionType,
    memo: Option<String>,
}

#[derive(Clone, Debug, Deserialize, PartialEq, Serialize)]
#[serde(untagged)]
pub enum TransactionData {
    Signed {
        /// Raw bytes of signed transaction, this should be sent as is to `send_raw_transaction_bytes` RPC to broadcast the transaction
        tx_hex: BytesJson,
        /// Transaction hash in hexadecimal format
        tx_hash: String,
    },
    /// This can contain entirely different data depending on the platform.
    /// TODO: Perhaps using generics would be more suitable here?
    Unsigned(Json),
}

impl TransactionData {
    pub fn new_signed(tx_hex: BytesJson, tx_hash: String) -> Self { Self::Signed { tx_hex, tx_hash } }

    pub fn new_unsigned(unsigned_tx_data: Json) -> Self { Self::Unsigned(unsigned_tx_data) }

    pub fn tx_hex(&self) -> Option<&BytesJson> {
        match self {
            TransactionData::Signed { tx_hex, .. } => Some(tx_hex),
            TransactionData::Unsigned(_) => None,
        }
    }

    pub fn tx_hash(&self) -> Option<&str> {
        match self {
            TransactionData::Signed { tx_hash, .. } => Some(tx_hash),
            TransactionData::Unsigned(_) => None,
        }
    }
}

#[derive(Clone, Copy, Debug)]
pub struct BlockHeightAndTime {
    height: u64,
    timestamp: u64,
}

impl TransactionDetails {
    /// Whether the transaction details block height should be updated (when tx is confirmed)
    pub fn should_update_block_height(&self) -> bool {
        // checking for std::u64::MAX because there was integer overflow
        // in case of electrum returned -1 so there could be records with MAX confirmations
        self.block_height == 0 || self.block_height == std::u64::MAX
    }

    /// Whether the transaction timestamp should be updated (when tx is confirmed)
    pub fn should_update_timestamp(&self) -> bool {
        // checking for std::u64::MAX because there was integer overflow
        // in case of electrum returned -1 so there could be records with MAX confirmations
        self.timestamp == 0
    }

    pub fn should_update_kmd_rewards(&self) -> bool { self.coin == "KMD" && self.kmd_rewards.is_none() }

    pub fn firo_negative_fee(&self) -> bool {
        match &self.fee_details {
            Some(TxFeeDetails::Utxo(utxo)) => utxo.amount < 0.into() && self.coin == "FIRO",
            _ => false,
        }
    }

    pub fn should_update(&self) -> bool {
        self.should_update_block_height()
            || self.should_update_timestamp()
            || self.should_update_kmd_rewards()
            || self.firo_negative_fee()
    }
}

#[derive(Clone, Debug, PartialEq, Serialize)]
pub struct TradeFee {
    pub coin: String,
    pub amount: MmNumber,
    pub paid_from_trading_vol: bool,
}

/// A type alias for a HashMap where the key is a String representing the coin/token ticker,
/// and the value is a `CoinBalance` struct representing the balance of that coin/token.
/// This is used to represent the balance of a wallet or account for multiple coins/tokens.
pub type CoinBalanceMap = HashMap<String, CoinBalance>;

impl BalanceObjectOps for CoinBalanceMap {
    fn new() -> Self { HashMap::new() }

    fn add(&mut self, other: Self) {
        for (ticker, balance) in other {
            let total_balance = self.entry(ticker).or_insert_with(CoinBalance::default);
            *total_balance += balance;
        }
    }

    fn get_total_for_ticker(&self, ticker: &str) -> Option<BigDecimal> { self.get(ticker).map(|b| b.get_total()) }
}

#[derive(Clone, Debug, Default, PartialEq, PartialOrd, Serialize)]
pub struct CoinBalance {
    pub spendable: BigDecimal,
    pub unspendable: BigDecimal,
}

impl BalanceObjectOps for CoinBalance {
    fn new() -> Self { CoinBalance::default() }

    fn add(&mut self, other: Self) { *self += other; }

    fn get_total_for_ticker(&self, _ticker: &str) -> Option<BigDecimal> { Some(self.get_total()) }
}

impl CoinBalance {
    pub fn new(spendable: BigDecimal) -> CoinBalance {
        CoinBalance {
            spendable,
            unspendable: BigDecimal::from(0),
        }
    }

    pub fn into_total(self) -> BigDecimal { self.spendable + self.unspendable }

    pub fn get_total(&self) -> BigDecimal { &self.spendable + &self.unspendable }
}

impl Add for CoinBalance {
    type Output = CoinBalance;

    fn add(self, rhs: Self) -> Self::Output {
        CoinBalance {
            spendable: self.spendable + rhs.spendable,
            unspendable: self.unspendable + rhs.unspendable,
        }
    }
}

impl AddAssign for CoinBalance {
    fn add_assign(&mut self, rhs: Self) {
        self.spendable += rhs.spendable;
        self.unspendable += rhs.unspendable;
    }
}

/// The approximation is needed to cover the dynamic miner fee changing during a swap.
#[derive(Clone, Copy, Debug)]
pub enum FeeApproxStage {
    /// Do not increase the trade fee.
    WithoutApprox,
    /// Increase the trade fee slightly.
    StartSwap,
    /// Increase the trade fee slightly
    WatcherPreimage,
    /// Increase the trade fee significantly.
    OrderIssue,
    /// Increase the trade fee largely.
    TradePreimage,
}

#[derive(Debug)]
pub enum TradePreimageValue {
    Exact(BigDecimal),
    UpperBound(BigDecimal),
}

#[derive(Clone, Debug, Serialize, Deserialize, Default)]
pub enum SwapTxFeePolicy {
    #[default]
    Unsupported,
    Internal,
    Low,
    Medium,
    High,
}

#[derive(Debug, Deserialize)]
pub struct SwapTxFeePolicyRequest {
    coin: String,
    #[serde(default)]
    swap_tx_fee_policy: SwapTxFeePolicy,
}

#[derive(Debug, Display, EnumFromStringify, Serialize, SerializeErrorType)]
#[serde(tag = "error_type", content = "error_data")]
pub enum SwapTxFeePolicyError {
    #[from_stringify("CoinFindError")]
    NoSuchCoin(String),
    #[display(fmt = "eip-1559 policy is not supported for coin {}", _0)]
    NotSupported(String),
}

impl HttpStatusCode for SwapTxFeePolicyError {
    fn status_code(&self) -> StatusCode {
        match self {
            SwapTxFeePolicyError::NoSuchCoin(_) | SwapTxFeePolicyError::NotSupported(_) => StatusCode::BAD_REQUEST,
        }
    }
}

pub type SwapTxFeePolicyResult = Result<SwapTxFeePolicy, MmError<SwapTxFeePolicyError>>;

#[derive(Debug, Display, EnumFromStringify, PartialEq)]
pub enum TradePreimageError {
    #[display(
        fmt = "Not enough {} to preimage the trade: available {}, required at least {}",
        coin,
        available,
        required
    )]
    NotSufficientBalance {
        coin: String,
        available: BigDecimal,
        required: BigDecimal,
    },
    #[display(fmt = "The amount {} less than minimum transaction amount {}", amount, threshold)]
    AmountIsTooSmall { amount: BigDecimal, threshold: BigDecimal },
    #[display(fmt = "Transport error: {}", _0)]
    Transport(String),
    #[from_stringify("NumConversError", "UnexpectedDerivationMethod")]
    #[display(fmt = "Internal error: {}", _0)]
    InternalError(String),
    #[display(fmt = "Nft Protocol is not supported yet!")]
    NftProtocolNotSupported,
}

impl TradePreimageError {
    /// Construct [`TradePreimageError`] from [`GenerateTxError`] using additional `coin` and `decimals`.
    pub fn from_generate_tx_error(
        gen_tx_err: GenerateTxError,
        coin: String,
        decimals: u8,
        is_upper_bound: bool,
    ) -> TradePreimageError {
        match gen_tx_err {
            GenerateTxError::EmptyUtxoSet { required } => {
                let required = big_decimal_from_sat_unsigned(required, decimals);
                TradePreimageError::NotSufficientBalance {
                    coin,
                    available: BigDecimal::from(0),
                    required,
                }
            },
            GenerateTxError::EmptyOutputs => TradePreimageError::InternalError(gen_tx_err.to_string()),
            GenerateTxError::OutputValueLessThanDust { value, dust } => {
                if is_upper_bound {
                    // If the preimage value is [`TradePreimageValue::UpperBound`], then we had to pass the account balance as the output value.
                    if value == 0 {
                        let required = big_decimal_from_sat_unsigned(dust, decimals);
                        TradePreimageError::NotSufficientBalance {
                            coin,
                            available: big_decimal_from_sat_unsigned(value, decimals),
                            required,
                        }
                    } else {
                        let error = format!(
                            "Output value {} (equal to the account balance) less than dust {}. Probably, dust is not set or outdated",
                            value, dust
                        );
                        TradePreimageError::InternalError(error)
                    }
                } else {
                    let amount = big_decimal_from_sat_unsigned(value, decimals);
                    let threshold = big_decimal_from_sat_unsigned(dust, decimals);
                    TradePreimageError::AmountIsTooSmall { amount, threshold }
                }
            },
            GenerateTxError::DeductFeeFromOutputFailed {
                output_value, required, ..
            } => {
                let available = big_decimal_from_sat_unsigned(output_value, decimals);
                let required = big_decimal_from_sat_unsigned(required, decimals);
                TradePreimageError::NotSufficientBalance {
                    coin,
                    available,
                    required,
                }
            },
            GenerateTxError::NotEnoughUtxos { sum_utxos, required } => {
                let available = big_decimal_from_sat_unsigned(sum_utxos, decimals);
                let required = big_decimal_from_sat_unsigned(required, decimals);
                TradePreimageError::NotSufficientBalance {
                    coin,
                    available,
                    required,
                }
            },
            GenerateTxError::Transport(e) => TradePreimageError::Transport(e),
            GenerateTxError::Internal(e) => TradePreimageError::InternalError(e),
        }
    }
}

/// The reason of unsuccessful conversion of two internal numbers, e.g. `u64` from `BigNumber`.
#[derive(Clone, Debug, Display)]
pub struct NumConversError(String);

impl From<ParseBigDecimalError> for NumConversError {
    fn from(e: ParseBigDecimalError) -> Self { NumConversError::new(e.to_string()) }
}

impl NumConversError {
    pub fn new(description: String) -> NumConversError { NumConversError(description) }

    pub fn description(&self) -> &str { &self.0 }
}

#[derive(Clone, Debug, Display, EnumFromStringify, PartialEq, Serialize, SerializeErrorType)]
#[serde(tag = "error_type", content = "error_data")]
pub enum BalanceError {
    #[display(fmt = "Transport: {}", _0)]
    Transport(String),
    #[display(fmt = "Invalid response: {}", _0)]
    InvalidResponse(String),
    UnexpectedDerivationMethod(UnexpectedDerivationMethod),
    #[display(fmt = "Wallet storage error: {}", _0)]
    WalletStorageError(String),
    #[from_stringify("Bip32Error", "NumConversError", "ParseBigIntError")]
    #[display(fmt = "Internal: {}", _0)]
    Internal(String),
}

#[derive(Debug, PartialEq, Display)]
pub enum GetNonZeroBalance {
    #[display(fmt = "Internal error when retrieving balance")]
    MyBalanceError(BalanceError),
    #[display(fmt = "Balance is zero")]
    BalanceIsZero,
}

impl From<AddressDerivingError> for BalanceError {
    fn from(e: AddressDerivingError) -> Self { BalanceError::Internal(e.to_string()) }
}

impl From<AccountUpdatingError> for BalanceError {
    fn from(e: AccountUpdatingError) -> Self {
        let error = e.to_string();
        match e {
            AccountUpdatingError::AddressLimitReached { .. } | AccountUpdatingError::InvalidBip44Chain(_) => {
                // Account updating is expected to be called after `address_id` and `chain` validation.
                BalanceError::Internal(format!("Unexpected internal error: {}", error))
            },
            AccountUpdatingError::WalletStorageError(_) => BalanceError::WalletStorageError(error),
        }
    }
}

impl From<BalanceError> for GetNonZeroBalance {
    fn from(e: BalanceError) -> Self { GetNonZeroBalance::MyBalanceError(e) }
}

impl From<UnexpectedDerivationMethod> for BalanceError {
    fn from(e: UnexpectedDerivationMethod) -> Self { BalanceError::UnexpectedDerivationMethod(e) }
}

#[derive(Debug, Deserialize, Display, EnumFromStringify, Serialize, SerializeErrorType)]
#[serde(tag = "error_type", content = "error_data")]
pub enum StakingInfoError {
    #[display(fmt = "No such coin {}", coin)]
    NoSuchCoin { coin: String },
    #[from_stringify("UnexpectedDerivationMethod")]
    #[display(fmt = "Derivation method is not supported: {}", _0)]
    UnexpectedDerivationMethod(String),
    #[display(fmt = "Invalid payload: {}", reason)]
    InvalidPayload { reason: String },
    #[display(fmt = "Transport error: {}", _0)]
    Transport(String),
    #[display(fmt = "Internal error: {}", _0)]
    Internal(String),
}

impl From<UtxoRpcError> for StakingInfoError {
    fn from(e: UtxoRpcError) -> Self {
        match e {
            UtxoRpcError::Transport(rpc) | UtxoRpcError::ResponseParseError(rpc) => {
                StakingInfoError::Transport(rpc.to_string())
            },
            UtxoRpcError::InvalidResponse(error) => StakingInfoError::Transport(error),
            UtxoRpcError::Internal(error) => StakingInfoError::Internal(error),
        }
    }
}

impl From<Qrc20AddressError> for StakingInfoError {
    fn from(e: Qrc20AddressError) -> Self {
        match e {
            Qrc20AddressError::UnexpectedDerivationMethod(e) => StakingInfoError::UnexpectedDerivationMethod(e),
            Qrc20AddressError::ScriptHashTypeNotSupported { script_hash_type } => {
                StakingInfoError::Internal(format!("Script hash type '{}' is not supported", script_hash_type))
            },
        }
    }
}

impl HttpStatusCode for StakingInfoError {
    fn status_code(&self) -> StatusCode {
        match self {
            StakingInfoError::NoSuchCoin { .. }
            | StakingInfoError::InvalidPayload { .. }
            | StakingInfoError::UnexpectedDerivationMethod(_) => StatusCode::BAD_REQUEST,
            StakingInfoError::Internal(_) => StatusCode::INTERNAL_SERVER_ERROR,
            StakingInfoError::Transport(_) => StatusCode::BAD_GATEWAY,
        }
    }
}

impl From<CoinFindError> for StakingInfoError {
    fn from(e: CoinFindError) -> Self {
        match e {
            CoinFindError::NoSuchCoin { coin } => StakingInfoError::NoSuchCoin { coin },
        }
    }
}

#[derive(Debug, Deserialize, Display, EnumFromStringify, Serialize, SerializeErrorType)]
#[serde(tag = "error_type", content = "error_data")]
pub enum DelegationError {
    #[display(
        fmt = "Not enough {} to delegate: available {}, required at least {}",
        coin,
        available,
        required
    )]
    NotSufficientBalance {
        coin: String,
        available: BigDecimal,
        required: BigDecimal,
    },
    #[display(fmt = "The amount {} is too small, required at least {}", amount, threshold)]
    AmountTooLow { amount: BigDecimal, threshold: BigDecimal },
    #[display(fmt = "Delegation not available for: {}", coin)]
    CoinDoesntSupportDelegation { coin: String },
    #[display(fmt = "No such coin {}", coin)]
    NoSuchCoin { coin: String },
    #[display(
        fmt = "Delegator '{}' does not have any delegation on validator '{}'.",
        delegator_addr,
        validator_addr
    )]
    CanNotUndelegate {
        delegator_addr: String,
        validator_addr: String,
    },
    #[display(
        fmt = "Max available amount to undelegate is '{}' but '{}' was requested.",
        available,
        requested
    )]
    TooMuchToUndelegate {
        available: BigDecimal,
        requested: BigDecimal,
    },
    #[display(
        fmt = "Fee ({}) exceeds reward ({}) which makes this unprofitable. Set 'force' to true in the request to bypass this check.",
        fee,
        reward
    )]
    UnprofitableReward { reward: BigDecimal, fee: BigDecimal },
    #[display(fmt = "There is no reward for {} to claim.", coin)]
    NothingToClaim { coin: String },
    #[display(fmt = "{}", _0)]
    CannotInteractWithSmartContract(String),
    #[from_stringify("ScriptHashTypeNotSupported")]
    #[display(fmt = "{}", _0)]
    AddressError(String),
    #[display(fmt = "Already delegating to: {}", _0)]
    AlreadyDelegating(String),
    #[display(fmt = "Delegation is not supported, reason: {}", reason)]
    DelegationOpsNotSupported { reason: String },
    #[display(fmt = "Transport error: {}", _0)]
    Transport(String),
    #[display(fmt = "Invalid payload: {}", reason)]
    InvalidPayload { reason: String },
    #[from_stringify("MyAddressError")]
    #[display(fmt = "Internal error: {}", _0)]
    InternalError(String),
}

impl From<UtxoRpcError> for DelegationError {
    fn from(e: UtxoRpcError) -> Self {
        match e {
            UtxoRpcError::Transport(transport) | UtxoRpcError::ResponseParseError(transport) => {
                DelegationError::Transport(transport.to_string())
            },
            UtxoRpcError::InvalidResponse(resp) => DelegationError::Transport(resp),
            UtxoRpcError::Internal(internal) => DelegationError::InternalError(internal),
        }
    }
}

impl From<StakingInfoError> for DelegationError {
    fn from(e: StakingInfoError) -> Self {
        match e {
            StakingInfoError::NoSuchCoin { coin } => DelegationError::NoSuchCoin { coin },
            StakingInfoError::Transport(e) => DelegationError::Transport(e),
            StakingInfoError::UnexpectedDerivationMethod(reason) => {
                DelegationError::DelegationOpsNotSupported { reason }
            },
            StakingInfoError::Internal(e) => DelegationError::InternalError(e),
            StakingInfoError::InvalidPayload { reason } => DelegationError::InvalidPayload { reason },
        }
    }
}

impl From<CoinFindError> for DelegationError {
    fn from(e: CoinFindError) -> Self {
        match e {
            CoinFindError::NoSuchCoin { coin } => DelegationError::NoSuchCoin { coin },
        }
    }
}

impl From<BalanceError> for DelegationError {
    fn from(e: BalanceError) -> Self {
        match e {
            BalanceError::Transport(error) | BalanceError::InvalidResponse(error) => DelegationError::Transport(error),
            BalanceError::UnexpectedDerivationMethod(e) => {
                DelegationError::DelegationOpsNotSupported { reason: e.to_string() }
            },
            e @ BalanceError::WalletStorageError(_) => DelegationError::InternalError(e.to_string()),
            BalanceError::Internal(internal) => DelegationError::InternalError(internal),
        }
    }
}

impl From<UtxoSignWithKeyPairError> for DelegationError {
    fn from(e: UtxoSignWithKeyPairError) -> Self {
        let error = format!("Error signing: {}", e);
        DelegationError::InternalError(error)
    }
}

impl From<PrivKeyPolicyNotAllowed> for DelegationError {
    fn from(e: PrivKeyPolicyNotAllowed) -> Self { DelegationError::DelegationOpsNotSupported { reason: e.to_string() } }
}

impl From<UnexpectedDerivationMethod> for DelegationError {
    fn from(e: UnexpectedDerivationMethod) -> Self {
        DelegationError::DelegationOpsNotSupported { reason: e.to_string() }
    }
}

impl HttpStatusCode for DelegationError {
    fn status_code(&self) -> StatusCode {
        match self {
            DelegationError::InternalError(_) => StatusCode::INTERNAL_SERVER_ERROR,
            DelegationError::Transport(_) => StatusCode::BAD_GATEWAY,
            _ => StatusCode::BAD_REQUEST,
        }
    }
}

impl DelegationError {
    pub fn from_generate_tx_error(gen_tx_err: GenerateTxError, coin: String, decimals: u8) -> DelegationError {
        match gen_tx_err {
            GenerateTxError::EmptyUtxoSet { required } => {
                let required = big_decimal_from_sat_unsigned(required, decimals);
                DelegationError::NotSufficientBalance {
                    coin,
                    available: BigDecimal::from(0),
                    required,
                }
            },
            GenerateTxError::EmptyOutputs => DelegationError::InternalError(gen_tx_err.to_string()),
            GenerateTxError::OutputValueLessThanDust { value, dust } => {
                let amount = big_decimal_from_sat_unsigned(value, decimals);
                let threshold = big_decimal_from_sat_unsigned(dust, decimals);
                DelegationError::AmountTooLow { amount, threshold }
            },
            GenerateTxError::DeductFeeFromOutputFailed {
                output_value, required, ..
            } => {
                let available = big_decimal_from_sat_unsigned(output_value, decimals);
                let required = big_decimal_from_sat_unsigned(required, decimals);
                DelegationError::NotSufficientBalance {
                    coin,
                    available,
                    required,
                }
            },
            GenerateTxError::NotEnoughUtxos { sum_utxos, required } => {
                let available = big_decimal_from_sat_unsigned(sum_utxos, decimals);
                let required = big_decimal_from_sat_unsigned(required, decimals);
                DelegationError::NotSufficientBalance {
                    coin,
                    available,
                    required,
                }
            },
            GenerateTxError::Transport(e) => DelegationError::Transport(e),
            GenerateTxError::Internal(e) => DelegationError::InternalError(e),
        }
    }
}

#[derive(Clone, Debug, Display, EnumFromStringify, EnumFromTrait, PartialEq, Serialize, SerializeErrorType)]
#[serde(tag = "error_type", content = "error_data")]
pub enum WithdrawError {
    #[display(
        fmt = "'{}' coin doesn't support 'init_withdraw' yet. Consider using 'withdraw' request instead",
        coin
    )]
    CoinDoesntSupportInitWithdraw {
        coin: String,
    },
    #[display(
        fmt = "Not enough {} to withdraw: available {}, required at least {}",
        coin,
        available,
        required
    )]
    NotSufficientBalance {
        coin: String,
        available: BigDecimal,
        required: BigDecimal,
    },
    #[display(
        fmt = "Not enough {} to afford fee. Available {}, required at least {}",
        coin,
        available,
        required
    )]
    NotSufficientPlatformBalanceForFee {
        coin: String,
        available: BigDecimal,
        required: BigDecimal,
    },
    #[display(fmt = "Balance is zero")]
    ZeroBalanceToWithdrawMax,
    #[display(fmt = "The amount {} is too small, required at least {}", amount, threshold)]
    AmountTooLow {
        amount: BigDecimal,
        threshold: BigDecimal,
    },
    #[display(fmt = "Invalid address: {}", _0)]
    InvalidAddress(String),
    #[display(fmt = "Invalid fee policy: {}", _0)]
    InvalidFeePolicy(String),
    #[display(fmt = "Invalid memo field: {}", _0)]
    InvalidMemo(String),
    #[display(fmt = "No such coin {}", coin)]
    NoSuchCoin {
        coin: String,
    },
    #[from_trait(WithTimeout::timeout)]
    #[display(fmt = "Withdraw timed out {:?}", _0)]
    Timeout(Duration),
    #[display(fmt = "Request should contain a 'from' address/account")]
    FromAddressNotFound,
    #[display(fmt = "Unexpected 'from' address: {}", _0)]
    UnexpectedFromAddress(String),
    #[display(fmt = "Unknown '{}' account", account_id)]
    UnknownAccount {
        account_id: u32,
    },
    #[display(fmt = "RPC 'task' is awaiting '{}' user action", expected)]
    UnexpectedUserAction {
        expected: String,
    },
    #[from_trait(WithHwRpcError::hw_rpc_error)]
    HwError(HwRpcError),
    #[cfg(target_arch = "wasm32")]
    BroadcastExpected(String),
    #[display(fmt = "Transport error: {}", _0)]
    Transport(String),
    #[from_trait(WithInternal::internal)]
    #[from_stringify(
        "MyAddressError",
        "NumConversError",
        "UnexpectedDerivationMethod",
        "PrivKeyPolicyNotAllowed"
    )]
    #[display(fmt = "Internal error: {}", _0)]
    InternalError(String),
    #[display(fmt = "Unsupported error: {}", _0)]
    UnsupportedError(String),
    #[display(fmt = "{} coin doesn't support NFT withdrawing", coin)]
    CoinDoesntSupportNftWithdraw {
        coin: String,
    },
    #[display(fmt = "Contract type {} doesnt support 'withdraw_nft' yet", _0)]
    ContractTypeDoesntSupportNftWithdrawing(String),
    #[display(fmt = "Action not allowed for coin: {}", _0)]
    ActionNotAllowed(String),
    GetNftInfoError(GetNftInfoError),
    #[display(
        fmt = "Not enough NFTs amount with token_address: {} and token_id {}. Available {}, required {}",
        token_address,
        token_id,
        available,
        required
    )]
    NotEnoughNftsAmount {
        token_address: String,
        token_id: String,
        available: BigUint,
        required: BigUint,
    },
    #[display(fmt = "DB error {}", _0)]
    DbError(String),
    #[display(fmt = "My address is {}, while current Nft owner is {}", my_address, token_owner)]
    MyAddressNotNftOwner {
        my_address: String,
        token_owner: String,
    },
    #[display(fmt = "Nft Protocol is not supported yet!")]
    NftProtocolNotSupported,
    #[display(fmt = "Chain id must be set for typed transaction for coin {}", coin)]
    NoChainIdSet {
        coin: String,
    },
    #[display(fmt = "Signing error {}", _0)]
    SigningError(String),
    #[display(fmt = "Eth transaction type not supported")]
    TxTypeNotSupported,
    #[display(fmt = "'chain_registry_name' was not found in coins configuration for '{}'", _0)]
    RegistryNameIsMissing(String),
    #[display(
        fmt = "IBC channel could not found for '{}' address. Consider providing it manually with 'ibc_source_channel' in the request.",
        _0
    )]
    IBCChannelCouldNotFound(String),
}

impl HttpStatusCode for WithdrawError {
    fn status_code(&self) -> StatusCode {
        match self {
            WithdrawError::NoSuchCoin { .. } => StatusCode::NOT_FOUND,
            WithdrawError::Timeout(_) => StatusCode::REQUEST_TIMEOUT,
            WithdrawError::CoinDoesntSupportInitWithdraw { .. }
            | WithdrawError::NotSufficientBalance { .. }
            | WithdrawError::NotSufficientPlatformBalanceForFee { .. }
            | WithdrawError::ZeroBalanceToWithdrawMax
            | WithdrawError::AmountTooLow { .. }
            | WithdrawError::InvalidAddress(_)
            | WithdrawError::InvalidFeePolicy(_)
            | WithdrawError::InvalidMemo(_)
            | WithdrawError::FromAddressNotFound
            | WithdrawError::UnexpectedFromAddress(_)
            | WithdrawError::UnknownAccount { .. }
            | WithdrawError::UnexpectedUserAction { .. }
            | WithdrawError::UnsupportedError(_)
            | WithdrawError::ActionNotAllowed(_)
            | WithdrawError::GetNftInfoError(_)
            | WithdrawError::ContractTypeDoesntSupportNftWithdrawing(_)
            | WithdrawError::CoinDoesntSupportNftWithdraw { .. }
            | WithdrawError::NotEnoughNftsAmount { .. }
            | WithdrawError::NoChainIdSet { .. }
            | WithdrawError::TxTypeNotSupported
            | WithdrawError::SigningError(_)
            | WithdrawError::RegistryNameIsMissing(_)
            | WithdrawError::IBCChannelCouldNotFound(_)
            | WithdrawError::MyAddressNotNftOwner { .. } => StatusCode::BAD_REQUEST,
            WithdrawError::HwError(_) => StatusCode::GONE,
            #[cfg(target_arch = "wasm32")]
            WithdrawError::BroadcastExpected(_) => StatusCode::BAD_REQUEST,
            WithdrawError::InternalError(_) | WithdrawError::DbError(_) | WithdrawError::NftProtocolNotSupported => {
                StatusCode::INTERNAL_SERVER_ERROR
            },
            WithdrawError::Transport(_) => StatusCode::BAD_GATEWAY,
        }
    }
}

impl From<AddressDerivingError> for WithdrawError {
    fn from(e: AddressDerivingError) -> Self {
        match e {
            AddressDerivingError::InvalidBip44Chain { .. } | AddressDerivingError::Bip32Error(_) => {
                WithdrawError::UnexpectedFromAddress(e.to_string())
            },
            AddressDerivingError::Internal(internal) => WithdrawError::InternalError(internal),
        }
    }
}

impl From<BalanceError> for WithdrawError {
    fn from(e: BalanceError) -> Self {
        match e {
            BalanceError::Transport(error) | BalanceError::InvalidResponse(error) => WithdrawError::Transport(error),
            BalanceError::UnexpectedDerivationMethod(e) => WithdrawError::from(e),
            e @ BalanceError::WalletStorageError(_) => WithdrawError::InternalError(e.to_string()),
            BalanceError::Internal(internal) => WithdrawError::InternalError(internal),
        }
    }
}

impl From<CoinFindError> for WithdrawError {
    fn from(e: CoinFindError) -> Self {
        match e {
            CoinFindError::NoSuchCoin { coin } => WithdrawError::NoSuchCoin { coin },
        }
    }
}

impl From<HDWithdrawError> for WithdrawError {
    fn from(e: HDWithdrawError) -> Self {
        match e {
            HDWithdrawError::UnexpectedFromAddress(e) => WithdrawError::UnexpectedFromAddress(e),
            HDWithdrawError::UnknownAccount { account_id } => WithdrawError::UnknownAccount { account_id },
            HDWithdrawError::AddressDerivingError(e) => e.into(),
            HDWithdrawError::InternalError(e) => WithdrawError::InternalError(e),
        }
    }
}

impl From<UtxoSignWithKeyPairError> for WithdrawError {
    fn from(e: UtxoSignWithKeyPairError) -> Self {
        let error = format!("Error signing: {}", e);
        WithdrawError::InternalError(error)
    }
}

impl From<TimeoutError> for WithdrawError {
    fn from(e: TimeoutError) -> Self { WithdrawError::Timeout(e.duration) }
}

impl From<GetValidEthWithdrawAddError> for WithdrawError {
    fn from(e: GetValidEthWithdrawAddError) -> Self {
        match e {
            GetValidEthWithdrawAddError::CoinDoesntSupportNftWithdraw { coin } => {
                WithdrawError::CoinDoesntSupportNftWithdraw { coin }
            },
            GetValidEthWithdrawAddError::InvalidAddress(e) => WithdrawError::InvalidAddress(e),
        }
    }
}

impl From<EthGasDetailsErr> for WithdrawError {
    fn from(e: EthGasDetailsErr) -> Self {
        match e {
            EthGasDetailsErr::InvalidFeePolicy(e) => WithdrawError::InvalidFeePolicy(e),
            EthGasDetailsErr::Internal(e) => WithdrawError::InternalError(e),
            EthGasDetailsErr::Transport(e) => WithdrawError::Transport(e),
            EthGasDetailsErr::NftProtocolNotSupported => WithdrawError::NftProtocolNotSupported,
        }
    }
}

impl From<Bip32Error> for WithdrawError {
    fn from(e: Bip32Error) -> Self {
        let error = format!("Error deriving key: {}", e);
        WithdrawError::UnexpectedFromAddress(error)
    }
}

impl WithdrawError {
    /// Construct [`WithdrawError`] from [`GenerateTxError`] using additional `coin` and `decimals`.
    pub fn from_generate_tx_error(gen_tx_err: GenerateTxError, coin: String, decimals: u8) -> WithdrawError {
        match gen_tx_err {
            GenerateTxError::EmptyUtxoSet { required } => {
                let required = big_decimal_from_sat_unsigned(required, decimals);
                WithdrawError::NotSufficientBalance {
                    coin,
                    available: BigDecimal::from(0),
                    required,
                }
            },
            GenerateTxError::EmptyOutputs => WithdrawError::InternalError(gen_tx_err.to_string()),
            GenerateTxError::OutputValueLessThanDust { value, dust } => {
                let amount = big_decimal_from_sat_unsigned(value, decimals);
                let threshold = big_decimal_from_sat_unsigned(dust, decimals);
                WithdrawError::AmountTooLow { amount, threshold }
            },
            GenerateTxError::DeductFeeFromOutputFailed {
                output_value, required, ..
            } => {
                let available = big_decimal_from_sat_unsigned(output_value, decimals);
                let required = big_decimal_from_sat_unsigned(required, decimals);
                WithdrawError::NotSufficientBalance {
                    coin,
                    available,
                    required,
                }
            },
            GenerateTxError::NotEnoughUtxos { sum_utxos, required } => {
                let available = big_decimal_from_sat_unsigned(sum_utxos, decimals);
                let required = big_decimal_from_sat_unsigned(required, decimals);
                WithdrawError::NotSufficientBalance {
                    coin,
                    available,
                    required,
                }
            },
            GenerateTxError::Transport(e) => WithdrawError::Transport(e),
            GenerateTxError::Internal(e) => WithdrawError::InternalError(e),
        }
    }
}

#[derive(Debug, Display, EnumFromStringify, Serialize, SerializeErrorType)]
#[serde(tag = "error_type", content = "error_data")]
pub enum SignatureError {
    #[display(fmt = "Invalid request: {}", _0)]
    InvalidRequest(String),
    #[from_stringify("CoinFindError", "ethkey::Error", "keys::Error", "PrivKeyPolicyNotAllowed")]
    #[display(fmt = "Internal error: {}", _0)]
    InternalError(String),
    #[display(fmt = "Coin is not found: {}", _0)]
    CoinIsNotFound(String),
    #[display(fmt = "sign_message_prefix is not set in coin config")]
    PrefixNotFound,
}

impl HttpStatusCode for SignatureError {
    fn status_code(&self) -> StatusCode {
        match self {
            SignatureError::InvalidRequest(_) => StatusCode::BAD_REQUEST,
            SignatureError::CoinIsNotFound(_) => StatusCode::BAD_REQUEST,
            SignatureError::InternalError(_) => StatusCode::INTERNAL_SERVER_ERROR,
            SignatureError::PrefixNotFound => StatusCode::INTERNAL_SERVER_ERROR,
        }
    }
}

#[derive(Debug, Display, EnumFromStringify, Serialize, SerializeErrorType)]
#[serde(tag = "error_type", content = "error_data")]
pub enum VerificationError {
    #[display(fmt = "Invalid request: {}", _0)]
    InvalidRequest(String),
    #[from_stringify("ethkey::Error", "keys::Error")]
    #[display(fmt = "Internal error: {}", _0)]
    InternalError(String),
    #[from_stringify("base64::DecodeError")]
    #[display(fmt = "Signature decoding error: {}", _0)]
    SignatureDecodingError(String),
    #[from_stringify("hex::FromHexError")]
    #[display(fmt = "Address decoding error: {}", _0)]
    AddressDecodingError(String),
    #[from_stringify("CoinFindError")]
    #[display(fmt = "Coin is not found: {}", _0)]
    CoinIsNotFound(String),
    #[display(fmt = "sign_message_prefix is not set in coin config")]
    PrefixNotFound,
}

impl HttpStatusCode for VerificationError {
    fn status_code(&self) -> StatusCode {
        match self {
            VerificationError::InvalidRequest(_) => StatusCode::BAD_REQUEST,
            VerificationError::SignatureDecodingError(_) => StatusCode::BAD_REQUEST,
            VerificationError::AddressDecodingError(_) => StatusCode::BAD_REQUEST,
            VerificationError::CoinIsNotFound(_) => StatusCode::BAD_REQUEST,
            VerificationError::InternalError(_) => StatusCode::INTERNAL_SERVER_ERROR,
            VerificationError::PrefixNotFound => StatusCode::INTERNAL_SERVER_ERROR,
        }
    }
}

impl From<FromBase58Error> for VerificationError {
    fn from(e: FromBase58Error) -> Self {
        match e {
            FromBase58Error::InvalidBase58Character(c, _) => {
                VerificationError::AddressDecodingError(format!("Invalid Base58 Character: {}", c))
            },
            FromBase58Error::InvalidBase58Length => {
                VerificationError::AddressDecodingError(String::from("Invalid Base58 Length"))
            },
        }
    }
}

/// NB: Implementations are expected to follow the pImpl idiom, providing cheap reference-counted cloning and garbage collection.
#[async_trait]
pub trait MmCoin: SwapOps + WatcherOps + MarketCoinOps + Send + Sync + 'static {
    // `MmCoin` is an extension fulcrum for something that doesn't fit the `MarketCoinOps`. Practical examples:
    // name (might be required for some APIs, CoinMarketCap for instance);
    // coin statistics that we might want to share with UI;
    // state serialization, to get full rewind and debugging information about the coins participating in a SWAP operation.
    // status/availability check: https://github.com/artemii235/SuperNET/issues/156#issuecomment-446501816

    fn is_asset_chain(&self) -> bool;

    /// The coin can be initialized, but it cannot participate in the swaps.
    fn wallet_only(&self, ctx: &MmArc) -> bool {
        let coin_conf = coin_conf(ctx, self.ticker());
        // If coin is not in config, it means that it was added manually (a custom token) and should be treated as wallet only
        if coin_conf.is_null() {
            return true;
        }
        coin_conf["wallet_only"].as_bool().unwrap_or(false)
    }

    /// Returns a spawner pinned to the coin.
    ///
    /// # Note
    ///
    /// `WeakSpawner` doesn't prevent the spawned futures from being aborted.
    fn spawner(&self) -> WeakSpawner;

    fn withdraw(&self, req: WithdrawRequest) -> WithdrawFut;

    fn get_raw_transaction(&self, req: RawTransactionRequest) -> RawTransactionFut;

    fn get_tx_hex_by_hash(&self, tx_hash: Vec<u8>) -> RawTransactionFut;

    /// Maximum number of digits after decimal point used to denominate integer coin units (satoshis, wei, etc.)
    fn decimals(&self) -> u8;

    /// Convert input address to the specified address format.
    fn convert_to_address(&self, from: &str, to_address_format: Json) -> Result<String, String>;

    fn validate_address(&self, address: &str) -> ValidateAddressResult;

    /// Loop collecting coin transaction history and saving it to local DB
    fn process_history_loop(&self, ctx: MmArc) -> Box<dyn Future<Item = (), Error = ()> + Send>;

    /// Path to tx history file
    #[cfg(not(target_arch = "wasm32"))]
    fn tx_history_path(&self, ctx: &MmArc) -> PathBuf {
        let my_address = self.my_address().unwrap_or_default();
        // BCH cash address format has colon after prefix, e.g. bitcoincash:
        // Colon can't be used in file names on Windows so it should be escaped
        let my_address = my_address.replace(':', "_");
        ctx.dbdir()
            .join("TRANSACTIONS")
            .join(format!("{}_{}.json", self.ticker(), my_address))
    }

    /// Path to tx history migration file
    #[cfg(not(target_arch = "wasm32"))]
    fn tx_migration_path(&self, ctx: &MmArc) -> PathBuf {
        let my_address = self.my_address().unwrap_or_default();
        // BCH cash address format has colon after prefix, e.g. bitcoincash:
        // Colon can't be used in file names on Windows so it should be escaped
        let my_address = my_address.replace(':', "_");
        ctx.dbdir()
            .join("TRANSACTIONS")
            .join(format!("{}_{}_migration", self.ticker(), my_address))
    }

    /// Loads existing tx history from file, returns empty vector if file is not found
    /// Cleans the existing file if deserialization fails
    fn load_history_from_file(&self, ctx: &MmArc) -> TxHistoryFut<Vec<TransactionDetails>> {
        load_history_from_file_impl(self, ctx)
    }

    fn save_history_to_file(&self, ctx: &MmArc, history: Vec<TransactionDetails>) -> TxHistoryFut<()> {
        save_history_to_file_impl(self, ctx, history)
    }

    #[cfg(not(target_arch = "wasm32"))]
    fn get_tx_history_migration(&self, ctx: &MmArc) -> TxHistoryFut<u64> { get_tx_history_migration_impl(self, ctx) }

    #[cfg(not(target_arch = "wasm32"))]
    fn update_migration_file(&self, ctx: &MmArc, migration_number: u64) -> TxHistoryFut<()> {
        update_migration_file_impl(self, ctx, migration_number)
    }

    /// Transaction history background sync status
    fn history_sync_status(&self) -> HistorySyncState;

    /// Get fee to be paid per 1 swap transaction
    fn get_trade_fee(&self) -> Box<dyn Future<Item = TradeFee, Error = String> + Send>;

    /// Get fee to be paid by sender per whole swap (including possible refund) using the sending value and check if the wallet has sufficient balance to pay the fee.
    async fn get_sender_trade_fee(
        &self,
        value: TradePreimageValue,
        stage: FeeApproxStage,
        include_refund_fee: bool,
    ) -> TradePreimageResult<TradeFee>;

    /// Get fee to be paid by receiver per whole swap and check if the wallet has sufficient balance to pay the fee.
    fn get_receiver_trade_fee(&self, stage: FeeApproxStage) -> TradePreimageFut<TradeFee>;

    /// Get transaction fee the Taker has to pay to send a `TakerFee` transaction and check if the wallet has sufficient balance to pay the fee.
    async fn get_fee_to_send_taker_fee(
        &self,
        dex_fee_amount: DexFee,
        stage: FeeApproxStage,
    ) -> TradePreimageResult<TradeFee>;

    /// required transaction confirmations number to ensure double-spend safety
    fn required_confirmations(&self) -> u64;

    /// whether coin requires notarization to ensure double-spend safety
    fn requires_notarization(&self) -> bool;

    /// set required transaction confirmations number
    fn set_required_confirmations(&self, confirmations: u64);

    /// set requires notarization
    fn set_requires_notarization(&self, requires_nota: bool);

    /// Get swap contract address if the coin uses it in Atomic Swaps.
    fn swap_contract_address(&self) -> Option<BytesJson>;

    /// Get fallback swap contract address if the coin uses it in Atomic Swaps.
    fn fallback_swap_contract(&self) -> Option<BytesJson>;

    /// The minimum number of confirmations at which a transaction is considered mature.
    fn mature_confirmations(&self) -> Option<u32>;

    /// Get some of the coin protocol related info in serialized format for p2p messaging.
    fn coin_protocol_info(&self, amount_to_receive: Option<MmNumber>) -> Vec<u8>;

    /// Check if serialized coin protocol info is supported by current version.
    /// Can also be used to check if orders can be matched or not.
    fn is_coin_protocol_supported(
        &self,
        info: &Option<Vec<u8>>,
        amount_to_send: Option<MmNumber>,
        locktime: u64,
        is_maker: bool,
    ) -> bool;

    /// Abort all coin related futures on coin deactivation.
    fn on_disabled(&self) -> Result<(), AbortedError>;

    /// For Handling the removal/deactivation of token on platform coin deactivation.
    fn on_token_deactivated(&self, ticker: &str);
}

#[derive(Clone)]
#[allow(clippy::large_enum_variant)]
pub enum MmCoinEnum {
    UtxoCoin(UtxoStandardCoin),
    QtumCoin(QtumCoin),
    Qrc20Coin(Qrc20Coin),
    EthCoin(EthCoin),
    ZCoin(ZCoin),
    Bch(BchCoin),
    SlpToken(SlpToken),
    Tendermint(TendermintCoin),
    TendermintToken(TendermintToken),
    #[cfg(not(target_arch = "wasm32"))]
    LightningCoin(LightningCoin),
    #[cfg(feature = "enable-sia")]
    SiaCoin(SiaCoin),
    #[cfg(any(test, feature = "for-tests"))]
    Test(TestCoin),
}

impl From<UtxoStandardCoin> for MmCoinEnum {
    fn from(c: UtxoStandardCoin) -> MmCoinEnum { MmCoinEnum::UtxoCoin(c) }
}

impl From<EthCoin> for MmCoinEnum {
    fn from(c: EthCoin) -> MmCoinEnum { MmCoinEnum::EthCoin(c) }
}

#[cfg(any(test, feature = "for-tests"))]
impl From<TestCoin> for MmCoinEnum {
    fn from(c: TestCoin) -> MmCoinEnum { MmCoinEnum::Test(c) }
}

impl From<QtumCoin> for MmCoinEnum {
    fn from(coin: QtumCoin) -> Self { MmCoinEnum::QtumCoin(coin) }
}

impl From<Qrc20Coin> for MmCoinEnum {
    fn from(c: Qrc20Coin) -> MmCoinEnum { MmCoinEnum::Qrc20Coin(c) }
}

impl From<BchCoin> for MmCoinEnum {
    fn from(c: BchCoin) -> MmCoinEnum { MmCoinEnum::Bch(c) }
}

impl From<SlpToken> for MmCoinEnum {
    fn from(c: SlpToken) -> MmCoinEnum { MmCoinEnum::SlpToken(c) }
}

impl From<TendermintCoin> for MmCoinEnum {
    fn from(c: TendermintCoin) -> Self { MmCoinEnum::Tendermint(c) }
}

impl From<TendermintToken> for MmCoinEnum {
    fn from(c: TendermintToken) -> Self { MmCoinEnum::TendermintToken(c) }
}

#[cfg(not(target_arch = "wasm32"))]
impl From<LightningCoin> for MmCoinEnum {
    fn from(c: LightningCoin) -> MmCoinEnum { MmCoinEnum::LightningCoin(c) }
}

impl From<ZCoin> for MmCoinEnum {
    fn from(c: ZCoin) -> MmCoinEnum { MmCoinEnum::ZCoin(c) }
}

#[cfg(feature = "enable-sia")]
impl From<SiaCoin> for MmCoinEnum {
    fn from(c: SiaCoin) -> MmCoinEnum { MmCoinEnum::SiaCoin(c) }
}

// NB: When stable and groked by IDEs, `enum_dispatch` can be used instead of `Deref` to speed things up.
impl Deref for MmCoinEnum {
    type Target = dyn MmCoin;
    fn deref(&self) -> &dyn MmCoin {
        match self {
            MmCoinEnum::UtxoCoin(ref c) => c,
            MmCoinEnum::QtumCoin(ref c) => c,
            MmCoinEnum::Qrc20Coin(ref c) => c,
            MmCoinEnum::EthCoin(ref c) => c,
            MmCoinEnum::Bch(ref c) => c,
            MmCoinEnum::SlpToken(ref c) => c,
            MmCoinEnum::Tendermint(ref c) => c,
            MmCoinEnum::TendermintToken(ref c) => c,
            #[cfg(not(target_arch = "wasm32"))]
            MmCoinEnum::LightningCoin(ref c) => c,
            MmCoinEnum::ZCoin(ref c) => c,
            #[cfg(feature = "enable-sia")]
            MmCoinEnum::SiaCoin(ref c) => c,
            #[cfg(any(test, feature = "for-tests"))]
            MmCoinEnum::Test(ref c) => c,
        }
    }
}

impl MmCoinEnum {
    pub fn is_utxo_in_native_mode(&self) -> bool {
        match self {
            MmCoinEnum::UtxoCoin(ref c) => c.as_ref().rpc_client.is_native(),
            MmCoinEnum::QtumCoin(ref c) => c.as_ref().rpc_client.is_native(),
            MmCoinEnum::Qrc20Coin(ref c) => c.as_ref().rpc_client.is_native(),
            MmCoinEnum::Bch(ref c) => c.as_ref().rpc_client.is_native(),
            MmCoinEnum::SlpToken(ref c) => c.as_ref().rpc_client.is_native(),
            #[cfg(not(target_arch = "wasm32"))]
            MmCoinEnum::ZCoin(ref c) => c.as_ref().rpc_client.is_native(),
            _ => false,
        }
    }

    pub fn is_eth(&self) -> bool { matches!(self, MmCoinEnum::EthCoin(_)) }

    fn is_platform_coin(&self) -> bool { self.ticker() == self.platform_ticker() }

    /// Determines the secret hash algorithm for a coin, prioritizing specific algorithms for certain protocols.
    /// # Attention
    /// When adding new coins, update this function to specify their appropriate secret hash algorithm.
    /// Otherwise, the function will default to `SecretHashAlgo::DHASH160`, which may not be correct for the new coin.
    pub fn secret_hash_algo_v2(&self) -> SecretHashAlgo {
        match self {
            MmCoinEnum::Tendermint(_) | MmCoinEnum::TendermintToken(_) | MmCoinEnum::EthCoin(_) => {
                SecretHashAlgo::SHA256
            },
            #[cfg(not(target_arch = "wasm32"))]
            MmCoinEnum::LightningCoin(_) => SecretHashAlgo::SHA256,
            _ => SecretHashAlgo::DHASH160,
        }
    }
}

#[async_trait]
pub trait BalanceTradeFeeUpdatedHandler {
    async fn balance_updated(&self, coin: &MmCoinEnum, new_balance: &BigDecimal);
}

#[derive(Clone)]
pub struct MmCoinStruct {
    pub inner: MmCoinEnum,
    is_available: Arc<AtomicBool>,
}

impl MmCoinStruct {
    pub fn new(coin: MmCoinEnum) -> Self {
        Self {
            inner: coin,
            is_available: AtomicBool::new(true).into(),
        }
    }

    /// Gets the current state of the parent coin whether
    /// it's available for the external requests or not.
    ///
    /// Always `true` for child tokens.
    pub fn is_available(&self) -> bool {
        !self.inner.is_platform_coin() // Tokens are always active or disabled
            || self.is_available.load(AtomicOrdering::SeqCst)
    }

    /// Makes the coin disabled to the external requests.
    /// Useful for executing `disable_coin` on parent coins
    /// that have child tokens enabled.
    ///
    /// Ineffective for child tokens.
    pub fn update_is_available(&self, to: bool) {
        if !self.inner.is_platform_coin() {
            warn!(
                "`update_is_available` is ineffective for tokens. Current token: {}",
                self.inner.ticker()
            );
            return;
        }

        self.is_available.store(to, AtomicOrdering::SeqCst);
    }
}

/// Represents how to burn part of dex fee.
#[derive(Clone, Debug, PartialEq)]
pub enum DexFeeBurnDestination {
    /// Burn by sending to utxo opreturn output
    KmdOpReturn,
    /// Send non-kmd coins to a dedicated account to exchange for kmd coins and burn them
    PreBurnAccount,
}

/// Represents the different types of DEX fees.
#[derive(Clone, Debug, PartialEq)]
pub enum DexFee {
    /// No dex fee is taken (if taker is dex pubkey)
    NoFee,
    /// Standard dex fee which will be sent to the dex fee address
    Standard(MmNumber),
    /// Dex fee with the burn amount
    WithBurn {
        /// Amount to go to the dex fee address
        fee_amount: MmNumber,
        /// Amount to be burned
        burn_amount: MmNumber,
        /// This indicates how to burn the burn_amount
        burn_destination: DexFeeBurnDestination,
    },
    /// Zero dex fee, exclusive to KMD only.
    Zero,
}

impl DexFee {
    const DEX_FEE_SHARE: &str = "0.75";

    /// Recreates a `DexFee` from separate fields (usually stored in db).
    #[cfg(any(test, feature = "for-tests"))]
    pub fn create_from_fields(fee_amount: MmNumber, burn_amount: MmNumber, ticker: &str) -> DexFee {
        if fee_amount == MmNumber::default() && burn_amount == MmNumber::default() {
            return DexFee::NoFee;
        }
        if burn_amount > MmNumber::default() {
            let burn_destination = match ticker {
                "KMD" => DexFeeBurnDestination::KmdOpReturn,
                _ => DexFeeBurnDestination::PreBurnAccount,
            };
            DexFee::WithBurn {
                fee_amount,
                burn_amount,
                burn_destination,
            }
        } else {
            DexFee::Standard(fee_amount)
        }
    }

    /// Calculates DEX fee with known taker_pubkey (for some takers dexfee may be zero).
    pub fn new_with_taker_pubkey(
        taker_coin: &dyn MmCoin,
        maker_ticker: &str,
        trade_amount: &MmNumber,
        taker_pubkey: &[u8],
    ) -> DexFee {
        if !taker_coin.is_privacy() && taker_coin.burn_pubkey() == taker_pubkey {
            return DexFee::NoFee; // no dex fee if the taker is the burn pubkey
        }
        Self::new_from_taker_coin(taker_coin, maker_ticker, trade_amount)
    }

    /// Calculates DEX fee with a threshold based on min tx amount of the taker coin.
    /// With this fn we may calculate the max dex fee amount, when taker_pubkey is not known yet.
    pub fn new_from_taker_coin(taker_coin: &dyn MmCoin, maker_ticker: &str, trade_amount: &MmNumber) -> DexFee {
        // calc dex fee
        let rate = Self::dex_fee_rate(taker_coin.ticker(), maker_ticker);
        let dex_fee = trade_amount * &rate;
        let min_tx_amount = MmNumber::from(taker_coin.min_tx_amount());

        if taker_coin.is_kmd() {
            // use a special dex fee option for kmd
            return Self::calc_dex_fee_for_op_return(dex_fee, min_tx_amount);
        }
        if taker_coin.should_burn_dex_fee() {
            // send part of dex fee to the 'pre-burn' account
            return Self::calc_dex_fee_for_burn_account(dex_fee, min_tx_amount);
        }
        if dex_fee <= min_tx_amount {
            return DexFee::Standard(min_tx_amount);
        }
        DexFee::Standard(dex_fee)
    }

    /// Returns dex fee discount if KMD is traded
    pub fn dex_fee_rate(base: &str, rel: &str) -> MmNumber {
        #[cfg(any(feature = "for-tests", test))]
        let fee_discount_tickers: &[&str] = match std::env::var("MYCOIN_FEE_DISCOUNT") {
            Ok(_) => &["KMD", "MYCOIN"],
            Err(_) => &["KMD"],
        };

        #[cfg(not(any(feature = "for-tests", test)))]
        let fee_discount_tickers: &[&str] = &["KMD"];

        if fee_discount_tickers.contains(&base) || fee_discount_tickers.contains(&rel) {
            // 1/777 - 10%
            BigRational::new(9.into(), 7770.into()).into()
        } else {
            BigRational::new(1.into(), 777.into()).into()
        }
    }

    /// Drops the dex fee in KMD by 25%. This cut will be burned during the taker fee payment.
    ///
    /// Also the cut can be decreased if the new dex fee amount is less than the minimum transaction amount.
    fn calc_dex_fee_for_op_return(dex_fee: MmNumber, min_tx_amount: MmNumber) -> DexFee {
        if dex_fee <= min_tx_amount {
            return DexFee::Standard(min_tx_amount);
        }
        // Dex fee with 25% burn amount cut
        let new_fee = &dex_fee * &MmNumber::from(Self::DEX_FEE_SHARE);
        if new_fee >= min_tx_amount {
            // Use the max burn value, which is 25%.
            DexFee::WithBurn {
                fee_amount: new_fee.clone(),
                burn_amount: dex_fee - new_fee,
                burn_destination: DexFeeBurnDestination::KmdOpReturn,
            }
        } else {
            // Burn only the exceeding amount because fee after 25% cut is less than `min_tx_amount`.
            DexFee::WithBurn {
                fee_amount: min_tx_amount.clone(),
                burn_amount: dex_fee - min_tx_amount,
                burn_destination: DexFeeBurnDestination::KmdOpReturn,
            }
        }
    }

    /// Drops the dex fee in non-KMD by 25%. This cut will be sent to an output designated as 'burn account' during the taker fee payment
    /// (so it cannot be dust).
    ///
    /// The cut can be set to zero if any of resulting amounts is less than the minimum transaction amount.
    fn calc_dex_fee_for_burn_account(dex_fee: MmNumber, min_tx_amount: MmNumber) -> DexFee {
        if dex_fee <= min_tx_amount {
            return DexFee::Standard(min_tx_amount);
        }
        // Dex fee with 25% burn amount cut
        let new_fee = &dex_fee * &MmNumber::from(Self::DEX_FEE_SHARE);
        let burn_amount = &dex_fee - &new_fee;
        if new_fee >= min_tx_amount && burn_amount >= min_tx_amount {
            // Use the max burn value, which is 25%. Ensure burn_amount is not dust
            return DexFee::WithBurn {
                fee_amount: new_fee,
                burn_amount,
                burn_destination: DexFeeBurnDestination::PreBurnAccount,
            };
        }
        // If the new dex fee is dust set it to min_tx_amount and check the updated burn_amount is not dust.
        let burn_amount = &dex_fee - &min_tx_amount;
        if new_fee < min_tx_amount && burn_amount >= min_tx_amount {
            DexFee::WithBurn {
                fee_amount: min_tx_amount,
                burn_amount,
                burn_destination: DexFeeBurnDestination::PreBurnAccount,
            }
        } else {
            DexFee::Standard(dex_fee)
        }
    }

    /// Gets the fee amount associated with the dex fee.
    pub fn fee_amount(&self) -> MmNumber {
        match self {
            DexFee::NoFee => 0.into(),
            DexFee::Standard(t) => t.clone(),
            DexFee::WithBurn { fee_amount, .. } => fee_amount.clone(),
            DexFee::Zero => MmNumber::default(),
        }
    }

    /// Gets the burn amount associated with the dex fee, if applicable.
    pub fn burn_amount(&self) -> Option<MmNumber> {
        match self {
<<<<<<< HEAD
            DexFee::Standard(_) | DexFee::Zero => None,
=======
            DexFee::NoFee => None,
            DexFee::Standard(_) => None,
>>>>>>> 5b2f045d
            DexFee::WithBurn { burn_amount, .. } => Some(burn_amount.clone()),
        }
    }

    /// Calculates the total spend amount, considering both the fee and burn amounts.
    pub fn total_spend_amount(&self) -> MmNumber {
        match self {
            DexFee::NoFee => 0.into(),
            DexFee::Standard(t) => t.clone(),
            DexFee::WithBurn {
                fee_amount,
                burn_amount,
                ..
            } => fee_amount + burn_amount,
            DexFee::Zero => MmNumber::default(),
        }
    }

    /// Converts the fee amount to micro-units based on the specified decimal places.
    pub fn fee_amount_as_u64(&self, decimals: u8) -> NumConversResult<u64> {
        let fee_amount = self.fee_amount();
        utxo::sat_from_big_decimal(&fee_amount.into(), decimals)
    }

    /// Converts the burn amount to micro-units, if applicable, based on the specified decimal places.
    pub fn burn_amount_as_u64(&self, decimals: u8) -> NumConversResult<Option<u64>> {
        if let Some(burn_amount) = self.burn_amount() {
            Ok(Some(utxo::sat_from_big_decimal(&burn_amount.into(), decimals)?))
        } else {
            Ok(None)
        }
    }
}

pub struct CoinsContext {
    /// A map from a currency ticker symbol to the corresponding coin.
    /// Similar to `LP_coins`.
    coins: AsyncMutex<HashMap<String, MmCoinStruct>>,
    balance_update_handlers: AsyncMutex<Vec<Box<dyn BalanceTradeFeeUpdatedHandler + Send + Sync>>>,
    account_balance_task_manager: AccountBalanceTaskManagerShared,
    create_account_manager: CreateAccountTaskManagerShared,
    get_new_address_manager: GetNewAddressTaskManagerShared,
    platform_coin_tokens: PaMutex<HashMap<String, HashSet<String>>>,
    scan_addresses_manager: ScanAddressesTaskManagerShared,
    withdraw_task_manager: WithdrawTaskManagerShared,
    #[cfg(target_arch = "wasm32")]
    tx_history_db: SharedDb<TxHistoryDb>,
    #[cfg(target_arch = "wasm32")]
    hd_wallet_db: SharedDb<HDWalletDb>,
}

#[derive(Debug)]
pub struct PlatformIsAlreadyActivatedErr {
    pub ticker: String,
}

impl CoinsContext {
    /// Obtains a reference to this crate context, creating it if necessary.
    pub fn from_ctx(ctx: &MmArc) -> Result<Arc<CoinsContext>, String> {
        Ok(try_s!(from_ctx(&ctx.coins_ctx, move || {
            Ok(CoinsContext {
                platform_coin_tokens: PaMutex::new(HashMap::new()),
                coins: AsyncMutex::new(HashMap::new()),
                balance_update_handlers: AsyncMutex::new(vec![]),
                account_balance_task_manager: AccountBalanceTaskManager::new_shared(ctx.event_stream_manager.clone()),
                create_account_manager: CreateAccountTaskManager::new_shared(ctx.event_stream_manager.clone()),
                get_new_address_manager: GetNewAddressTaskManager::new_shared(ctx.event_stream_manager.clone()),
                scan_addresses_manager: ScanAddressesTaskManager::new_shared(ctx.event_stream_manager.clone()),
                withdraw_task_manager: WithdrawTaskManager::new_shared(ctx.event_stream_manager.clone()),
                #[cfg(target_arch = "wasm32")]
                tx_history_db: ConstructibleDb::new(ctx).into_shared(),
                #[cfg(target_arch = "wasm32")]
                hd_wallet_db: ConstructibleDb::new_shared_db(ctx).into_shared(),
            })
        })))
    }

    pub async fn add_token(&self, coin: MmCoinEnum) -> Result<(), MmError<RegisterCoinError>> {
        let mut coins = self.coins.lock().await;
        if coins.contains_key(coin.ticker()) {
            return MmError::err(RegisterCoinError::CoinIsInitializedAlready {
                coin: coin.ticker().into(),
            });
        }

        let ticker = coin.ticker();

        let mut platform_coin_tokens = self.platform_coin_tokens.lock();
        // Here, we try to add a token to platform_coin_tokens if the token belongs to a platform coin.
        if let Some(platform) = platform_coin_tokens.get_mut(coin.platform_ticker()) {
            platform.insert(ticker.to_owned());
        }

        coins.insert(ticker.into(), MmCoinStruct::new(coin));

        Ok(())
    }

    /// Adds a Layer 2 coin that depends on a standalone platform.
    /// The process of adding l2 coins is identical to that of adding tokens.
    pub async fn add_l2(&self, coin: MmCoinEnum) -> Result<(), MmError<RegisterCoinError>> {
        self.add_token(coin).await
    }

    /// Adds a platform coin and its associated tokens to the CoinsContext.
    ///
    /// Registers a platform coin alongside its associated ERC-20 tokens and optionally a global NFT.
    /// Regular tokens are added to the context without overwriting existing entries, preserving any previously activated tokens.
    /// In contrast, the global NFT, if provided, replaces any previously stored NFT data for the platform, ensuring the NFT info is up-to-date.
    /// An error is returned if the platform coin is already activated within the context, enforcing a single active instance for each platform.
    pub async fn add_platform_with_tokens(
        &self,
        platform: MmCoinEnum,
        tokens: Vec<MmCoinEnum>,
        global_nft: Option<MmCoinEnum>,
    ) -> Result<(), MmError<PlatformIsAlreadyActivatedErr>> {
        let mut coins = self.coins.lock().await;
        let mut platform_coin_tokens = self.platform_coin_tokens.lock();

        let platform_ticker = platform.ticker().to_owned();

        if let Some(coin) = coins.get(&platform_ticker) {
            if coin.is_available() {
                return MmError::err(PlatformIsAlreadyActivatedErr {
                    ticker: platform.ticker().into(),
                });
            }

            coin.update_is_available(true);
        } else {
            coins.insert(platform_ticker.clone(), MmCoinStruct::new(platform));
        }

        // Tokens can't be activated without platform coin so we can safely insert them without checking prior existence
        let mut token_tickers = HashSet::with_capacity(tokens.len());
        // TODO
        // Handling for these case:
        // USDT was activated via enable RPC
        // We try to activate ETH coin and USDT token via enable_eth_with_tokens
        for token in tokens {
            token_tickers.insert(token.ticker().to_string());
            coins
                .entry(token.ticker().into())
                .or_insert_with(|| MmCoinStruct::new(token));
        }
        if let Some(nft) = global_nft {
            token_tickers.insert(nft.ticker().to_string());
            // For NFT overwrite existing data
            coins.insert(nft.ticker().into(), MmCoinStruct::new(nft));
        }

        platform_coin_tokens
            .entry(platform_ticker)
            .or_default()
            .extend(token_tickers);
        Ok(())
    }

    /// If `ticker` is a platform coin, returns tokens dependent on it.
    pub async fn get_dependent_tokens(&self, ticker: &str) -> HashSet<String> {
        let coins = self.platform_coin_tokens.lock();
        coins.get(ticker).cloned().unwrap_or_default()
    }

    pub async fn remove_coin(&self, coin: MmCoinEnum) {
        let ticker = coin.ticker();
        let platform_ticker = coin.platform_ticker();
        let mut coins_storage = self.coins.lock().await;
        let mut platform_tokens_storage = self.platform_coin_tokens.lock();

        // Check if ticker is a platform coin and remove from it platform's token list
        if ticker == platform_ticker {
            if let Some(tokens_to_remove) = platform_tokens_storage.remove(ticker) {
                tokens_to_remove.iter().for_each(|token| {
                    if let Some(token) = coins_storage.remove(token) {
                        // Abort all token related futures on token deactivation
                        token
                            .inner
                            .on_disabled()
                            .error_log_with_msg(&format!("Error aborting coin({ticker}) futures"));
                    }
                });
            };
        } else {
            if let Some(tokens) = platform_tokens_storage.get_mut(platform_ticker) {
                tokens.remove(ticker);
            }
            if let Some(platform_coin) = coins_storage.get(platform_ticker) {
                platform_coin.inner.on_token_deactivated(ticker);
            }
        };

        //  Remove coin from coin list
        coins_storage
            .remove(ticker)
            .ok_or(format!("{} is disabled already", ticker))
            .error_log();

        // Abort all coin related futures on coin deactivation
        coin.on_disabled()
            .error_log_with_msg(&format!("Error aborting coin({ticker}) futures"));
    }

    #[cfg(target_arch = "wasm32")]
    async fn tx_history_db(&self) -> TxHistoryResult<TxHistoryDbLocked<'_>> {
        Ok(self.tx_history_db.get_or_initialize().await?)
    }

    #[inline(always)]
    pub async fn lock_coins(&self) -> AsyncMutexGuard<HashMap<String, MmCoinStruct>> { self.coins.lock().await }
}

/// This enum is used in coin activation requests.
#[derive(Copy, Clone, Debug, Deserialize, Serialize, Default)]
pub enum PrivKeyActivationPolicy {
    #[default]
    ContextPrivKey,
    Trezor,
}

impl PrivKeyActivationPolicy {
    pub fn is_hw_policy(&self) -> bool { matches!(self, PrivKeyActivationPolicy::Trezor) }
}

/// Enum representing various private key management policies.
///
/// This enum defines the various ways in which private keys can be managed
/// or sourced within the system, whether it's from a local software-based HD Wallet,
/// a hardware device like Trezor, or even external sources like Metamask.
#[derive(Clone, Debug)]
pub enum PrivKeyPolicy<T> {
    /// The legacy private key policy.
    ///
    /// This policy corresponds to a one-to-one mapping of private keys to addresses.
    /// In this scheme, only a single key and corresponding address is activated per coin,
    /// without any hierarchical deterministic derivation.
    Iguana(T),
    /// The HD Wallet private key policy.
    ///
    /// This variant uses a BIP44 derivation path up to the coin level
    /// and contains the necessary information to manage and derive
    /// keys using an HD Wallet scheme.
    HDWallet {
        /// Derivation path up to coin.
        ///
        /// Represents the first two segments of the BIP44 derivation path: `purpose` and `coin_type`.
        /// A full BIP44 address is structured as:
        /// `m/purpose'/coin_type'/account'/change/address_index`.
        path_to_coin: HDPathToCoin,
        /// The key that's currently activated and in use for this HD Wallet policy.
        activated_key: T,
        /// Extended private key based on the secp256k1 elliptic curve cryptography scheme.
        bip39_secp_priv_key: ExtendedPrivateKey<secp256k1::SecretKey>,
    },
    /// The Trezor hardware wallet private key policy.
    ///
    /// Details about how the keys are managed with the Trezor device
    /// are abstracted away and are not directly managed by this policy.
    Trezor,
    /// The Metamask private key policy, specific to the WASM target architecture.
    ///
    /// This variant encapsulates details about how keys are managed when interfacing
    /// with the Metamask extension, especially within web-based contexts.
    #[cfg(target_arch = "wasm32")]
    Metamask(EthMetamaskPolicy),
}

#[cfg(target_arch = "wasm32")]
#[derive(Clone, Debug)]
pub struct EthMetamaskPolicy {
    pub(crate) public_key: EthH264,
    pub(crate) public_key_uncompressed: EthH520,
}

impl<T> From<T> for PrivKeyPolicy<T> {
    fn from(key_pair: T) -> Self { PrivKeyPolicy::Iguana(key_pair) }
}

impl<T> PrivKeyPolicy<T> {
    fn activated_key(&self) -> Option<&T> {
        match self {
            PrivKeyPolicy::Iguana(key_pair) => Some(key_pair),
            PrivKeyPolicy::HDWallet {
                activated_key: activated_key_pair,
                ..
            } => Some(activated_key_pair),
            PrivKeyPolicy::Trezor => None,
            #[cfg(target_arch = "wasm32")]
            PrivKeyPolicy::Metamask(_) => None,
        }
    }

    fn activated_key_or_err(&self) -> Result<&T, MmError<PrivKeyPolicyNotAllowed>> {
        self.activated_key().or_mm_err(|| {
            PrivKeyPolicyNotAllowed::UnsupportedMethod(
                "`activated_key_or_err` is supported only for `PrivKeyPolicy::KeyPair` or `PrivKeyPolicy::HDWallet`"
                    .to_string(),
            )
        })
    }

    fn bip39_secp_priv_key(&self) -> Option<&ExtendedPrivateKey<secp256k1::SecretKey>> {
        match self {
            PrivKeyPolicy::HDWallet {
                bip39_secp_priv_key, ..
            } => Some(bip39_secp_priv_key),
            PrivKeyPolicy::Iguana(_) | PrivKeyPolicy::Trezor => None,
            #[cfg(target_arch = "wasm32")]
            PrivKeyPolicy::Metamask(_) => None,
        }
    }

    fn bip39_secp_priv_key_or_err(
        &self,
    ) -> Result<&ExtendedPrivateKey<secp256k1::SecretKey>, MmError<PrivKeyPolicyNotAllowed>> {
        self.bip39_secp_priv_key().or_mm_err(|| {
            PrivKeyPolicyNotAllowed::UnsupportedMethod(
                "`bip39_secp_priv_key_or_err` is supported only for `PrivKeyPolicy::HDWallet`".to_string(),
            )
        })
    }

    fn path_to_coin(&self) -> Option<&HDPathToCoin> {
        match self {
            PrivKeyPolicy::HDWallet {
                path_to_coin: derivation_path,
                ..
            } => Some(derivation_path),
            PrivKeyPolicy::Trezor => None,
            PrivKeyPolicy::Iguana(_) => None,
            #[cfg(target_arch = "wasm32")]
            PrivKeyPolicy::Metamask(_) => None,
        }
    }

    // Todo: this can be removed after the HDWallet is fully implemented for all protocols
    fn path_to_coin_or_err(&self) -> Result<&HDPathToCoin, MmError<PrivKeyPolicyNotAllowed>> {
        self.path_to_coin().or_mm_err(|| {
            PrivKeyPolicyNotAllowed::UnsupportedMethod(
                "`derivation_path_or_err` is supported only for `PrivKeyPolicy::HDWallet`".to_string(),
            )
        })
    }

    fn hd_wallet_derived_priv_key_or_err(
        &self,
        derivation_path: &DerivationPath,
    ) -> Result<Secp256k1Secret, MmError<PrivKeyPolicyNotAllowed>> {
        let bip39_secp_priv_key = self.bip39_secp_priv_key_or_err()?;
        derive_secp256k1_secret(bip39_secp_priv_key.clone(), derivation_path)
            .mm_err(|e| PrivKeyPolicyNotAllowed::InternalError(e.to_string()))
    }

    fn is_trezor(&self) -> bool { matches!(self, PrivKeyPolicy::Trezor) }
}

/// 'CoinWithPrivKeyPolicy' trait is used to get the private key policy of a coin.
pub trait CoinWithPrivKeyPolicy {
    /// The type of the key pair used by the coin.
    type KeyPair;

    /// Returns the private key policy of the coin.
    fn priv_key_policy(&self) -> &PrivKeyPolicy<Self::KeyPair>;
}

/// A common function to get the extended public key for a certain coin and derivation path.
pub async fn extract_extended_pubkey_impl<Coin, XPubExtractor>(
    coin: &Coin,
    xpub_extractor: Option<XPubExtractor>,
    derivation_path: DerivationPath,
) -> MmResult<Secp256k1ExtendedPublicKey, HDExtractPubkeyError>
where
    XPubExtractor: HDXPubExtractor + Send,
    Coin: HDWalletCoinOps + CoinWithPrivKeyPolicy,
{
    match xpub_extractor {
        Some(xpub_extractor) => {
            let trezor_coin = coin.trezor_coin()?;
            let xpub = xpub_extractor.extract_xpub(trezor_coin, derivation_path).await?;
            Secp256k1ExtendedPublicKey::from_str(&xpub).map_to_mm(|e| HDExtractPubkeyError::InvalidXpub(e.to_string()))
        },
        None => {
            let mut priv_key = coin
                .priv_key_policy()
                .bip39_secp_priv_key_or_err()
                .mm_err(|e| HDExtractPubkeyError::Internal(e.to_string()))?
                .clone();
            for child in derivation_path {
                priv_key = priv_key
                    .derive_child(child)
                    .map_to_mm(|e| HDExtractPubkeyError::Internal(e.to_string()))?;
            }
            drop_mutability!(priv_key);
            Ok(priv_key.public_key())
        },
    }
}

#[derive(Clone)]
pub enum PrivKeyBuildPolicy {
    IguanaPrivKey(IguanaPrivKey),
    GlobalHDAccount(GlobalHDAccountArc),
    Trezor,
}

impl PrivKeyBuildPolicy {
    /// Detects the `PrivKeyBuildPolicy` with which the given `MmArc` is initialized.
    pub fn detect_priv_key_policy(ctx: &MmArc) -> MmResult<PrivKeyBuildPolicy, CryptoCtxError> {
        let crypto_ctx = CryptoCtx::from_ctx(ctx)?;

        match crypto_ctx.key_pair_policy() {
            // Use an internal private key as the coin secret.
            KeyPairPolicy::Iguana => Ok(PrivKeyBuildPolicy::IguanaPrivKey(
                crypto_ctx.mm2_internal_privkey_secret(),
            )),
            KeyPairPolicy::GlobalHDAccount(global_hd) => Ok(PrivKeyBuildPolicy::GlobalHDAccount(global_hd.clone())),
        }
    }
}

/// Serializable struct for compatibility with the discontinued DerivationMethod struct
#[derive(Clone, Debug, Serialize)]
#[serde(tag = "type", content = "data")]
pub enum DerivationMethodResponse {
    /// Legacy iguana's privkey derivation, used by default
    Iguana,
    /// HD wallet derivation path, String is temporary here
    HDWallet(String),
}

/// Enum representing methods for deriving cryptographic addresses.
///
/// This enum distinguishes between two primary strategies for address generation:
/// 1. A static, single address approach.
/// 2. A hierarchical deterministic (HD) wallet that can derive multiple addresses.
#[derive(Debug)]
pub enum DerivationMethod<Address, HDWallet>
where
    HDWallet: HDWalletOps,
    HDWalletAddress<HDWallet>: Into<Address>,
{
    /// Represents the use of a single, static address for transactions and operations.
    SingleAddress(Address),
    /// Represents the use of an HD wallet for deriving multiple addresses.
    ///
    /// The encapsulated HD wallet should be capable of operations like
    /// getting the globally enabled address, and more, as defined by the
    /// [`HDWalletOps`] trait.
    HDWallet(HDWallet),
}

impl<Address, HDWallet> DerivationMethod<Address, HDWallet>
where
    Address: Clone,
    HDWallet: HDWalletOps,
    HDWalletAddress<HDWallet>: Into<Address>,
{
    pub async fn single_addr(&self) -> Option<Address> {
        match self {
            DerivationMethod::SingleAddress(my_address) => Some(my_address.clone()),
            DerivationMethod::HDWallet(hd_wallet) => {
                hd_wallet.get_enabled_address().await.map(|addr| addr.address().into())
            },
        }
    }

    pub async fn single_addr_or_err(&self) -> MmResult<Address, UnexpectedDerivationMethod> {
        self.single_addr()
            .await
            .or_mm_err(|| UnexpectedDerivationMethod::ExpectedSingleAddress)
    }

    pub fn hd_wallet(&self) -> Option<&HDWallet> {
        match self {
            DerivationMethod::SingleAddress(_) => None,
            DerivationMethod::HDWallet(hd_wallet) => Some(hd_wallet),
        }
    }

    pub fn hd_wallet_or_err(&self) -> MmResult<&HDWallet, UnexpectedDerivationMethod> {
        self.hd_wallet()
            .or_mm_err(|| UnexpectedDerivationMethod::ExpectedHDWallet)
    }

    /// # Panic
    ///
    /// Panic if the address mode is [`DerivationMethod::HDWallet`].
    pub async fn unwrap_single_addr(&self) -> Address { self.single_addr_or_err().await.unwrap() }

    pub async fn to_response(&self) -> MmResult<DerivationMethodResponse, UnexpectedDerivationMethod> {
        match self {
            DerivationMethod::SingleAddress(_) => Ok(DerivationMethodResponse::Iguana),
            DerivationMethod::HDWallet(hd_wallet) => {
                let enabled_address = hd_wallet
                    .get_enabled_address()
                    .await
                    .or_mm_err(|| UnexpectedDerivationMethod::ExpectedHDWallet)?;
                Ok(DerivationMethodResponse::HDWallet(
                    enabled_address.derivation_path().to_string(),
                ))
            },
        }
    }
}

/// A trait representing coins with specific address derivation methods.
///
/// This trait is designed for coins that have a defined mechanism for address derivation,
/// be it a single address approach or a hierarchical deterministic (HD) wallet strategy.
/// Coins implementing this trait should be clear about their chosen derivation method and
/// offer utility functions to interact with that method.
///
/// Implementors of this trait will typically be coins or tokens that are either used within
/// a traditional single address scheme or leverage the power and flexibility of HD wallets.
#[async_trait]
pub trait CoinWithDerivationMethod: HDWalletCoinOps {
    /// Returns the address derivation method associated with the coin.
    ///
    /// Implementors should return the specific `DerivationMethod` that the coin utilizes,
    /// either `SingleAddress` for a static address approach or `HDWallet` for an HD wallet strategy.
    fn derivation_method(&self) -> &DerivationMethod<HDCoinAddress<Self>, Self::HDWallet>;

    /// Checks if the coin uses the HD wallet strategy for address derivation.
    ///
    /// This is a utility function that returns `true` if the coin's derivation method is `HDWallet` and
    /// `false` otherwise.
    ///
    /// # Returns
    ///
    /// - `true` if the coin uses an HD wallet for address derivation.
    /// - `false` if it uses any other method.
    fn has_hd_wallet_derivation_method(&self) -> bool {
        matches!(self.derivation_method(), DerivationMethod::HDWallet(_))
    }

    /// Retrieves all addresses associated with the coin.
    async fn all_addresses(&self) -> MmResult<HashSet<HDCoinAddress<Self>>, AddressDerivingError> {
        const ADDRESSES_CAPACITY: usize = 60;

        match self.derivation_method() {
            DerivationMethod::SingleAddress(ref my_address) => Ok(iter::once(my_address.clone()).collect()),
            DerivationMethod::HDWallet(ref hd_wallet) => {
                let hd_accounts = hd_wallet.get_accounts().await;

                // We pre-allocate a suitable capacity for the HashSet to try to avoid re-allocations.
                // If the capacity is exceeded, the HashSet will automatically resize itself by re-allocating,
                // but this will not happen in most use cases where addresses will be below the capacity.
                let mut all_addresses = HashSet::with_capacity(ADDRESSES_CAPACITY);
                for (_, hd_account) in hd_accounts {
                    let external_addresses = self.derive_known_addresses(&hd_account, Bip44Chain::External).await?;
                    let internal_addresses = self.derive_known_addresses(&hd_account, Bip44Chain::Internal).await?;

                    let addresses_it = external_addresses
                        .into_iter()
                        .chain(internal_addresses)
                        .map(|hd_address| hd_address.address());
                    all_addresses.extend(addresses_it);
                }

                Ok(all_addresses)
            },
        }
    }
}

/// The `IguanaBalanceOps` trait provides an interface for fetching the balance of a coin and its tokens.
/// This trait should be implemented by coins that use the iguana derivation method.
#[async_trait]
pub trait IguanaBalanceOps {
    /// The object that holds the balance/s of the coin.
    type BalanceObject: BalanceObjectOps;

    /// Fetches the balance of the coin and its tokens if the coin uses an iguana derivation method.
    async fn iguana_balances(&self) -> BalanceResult<Self::BalanceObject>;
}

#[allow(clippy::upper_case_acronyms)]
#[derive(Clone, Debug, Deserialize, Serialize)]
#[serde(tag = "type", content = "protocol_data")]
pub enum CoinProtocol {
    UTXO,
    QTUM,
    QRC20 {
        platform: String,
        contract_address: String,
    },
    ETH,
    ERC20 {
        platform: String,
        contract_address: String,
    },
    SLPTOKEN {
        platform: String,
        token_id: H256Json,
        decimals: u8,
        required_confirmations: Option<u64>,
    },
    BCH {
        slp_prefix: String,
    },
    TENDERMINT(TendermintProtocolInfo),
    TENDERMINTTOKEN(TendermintTokenProtocolInfo),
    #[cfg(not(target_arch = "wasm32"))]
    LIGHTNING {
        platform: String,
        network: BlockchainNetwork,
        confirmation_targets: PlatformCoinConfirmationTargets,
    },
    ZHTLC(ZcoinProtocolInfo),
    #[cfg(feature = "enable-sia")]
    SIA,
    NFT {
        platform: String,
    },
}

#[derive(Clone, Debug, Deserialize, Display, PartialEq, Serialize)]
pub enum CustomTokenError {
    #[display(
        fmt = "Token with the same ticker already exists in coins configs, ticker in config: {}",
        ticker_in_config
    )]
    DuplicateTickerInConfig { ticker_in_config: String },
    #[display(
        fmt = "Token with the same contract address already exists in coins configs, ticker in config: {}",
        ticker_in_config
    )]
    DuplicateContractInConfig { ticker_in_config: String },
    #[display(
        fmt = "Token is already activated, ticker: {}, contract address: {}",
        ticker,
        contract_address
    )]
    TokenWithSameContractAlreadyActivated { ticker: String, contract_address: String },
}

impl CoinProtocol {
    /// Returns the platform coin associated with the coin protocol, if any.
    pub fn platform(&self) -> Option<&str> {
        match self {
            CoinProtocol::QRC20 { platform, .. }
            | CoinProtocol::ERC20 { platform, .. }
            | CoinProtocol::SLPTOKEN { platform, .. }
            | CoinProtocol::NFT { platform, .. } => Some(platform),
            CoinProtocol::TENDERMINTTOKEN(info) => Some(&info.platform),
            #[cfg(not(target_arch = "wasm32"))]
            CoinProtocol::LIGHTNING { platform, .. } => Some(platform),
            CoinProtocol::UTXO
            | CoinProtocol::QTUM
            | CoinProtocol::ETH
            | CoinProtocol::BCH { .. }
            | CoinProtocol::TENDERMINT(_)
            | CoinProtocol::ZHTLC(_) => None,
            #[cfg(feature = "enable-sia")]
            CoinProtocol::SIA => None,
        }
    }

    /// Returns the contract address associated with the coin, if any.
    pub fn contract_address(&self) -> Option<&str> {
        match self {
            CoinProtocol::QRC20 { contract_address, .. } | CoinProtocol::ERC20 { contract_address, .. } => {
                Some(contract_address)
            },
            CoinProtocol::SLPTOKEN { .. }
            | CoinProtocol::UTXO
            | CoinProtocol::QTUM
            | CoinProtocol::ETH
            | CoinProtocol::BCH { .. }
            | CoinProtocol::TENDERMINT(_)
            | CoinProtocol::TENDERMINTTOKEN(_)
            | CoinProtocol::ZHTLC(_)
            | CoinProtocol::NFT { .. } => None,
            #[cfg(not(target_arch = "wasm32"))]
            CoinProtocol::LIGHTNING { .. } => None,
            #[cfg(feature = "enable-sia")]
            CoinProtocol::SIA => None,
        }
    }

    /// Several checks to be preformed when a custom token is being activated to check uniqueness among other things.
    #[allow(clippy::result_large_err)]
    pub fn custom_token_validations(&self, ctx: &MmArc) -> MmResult<(), CustomTokenError> {
        let CoinProtocol::ERC20 {
            platform,
            contract_address,
        } = self
        else {
            return Ok(());
        };

        // Check if there is a token with the same contract address in the config.
        // If there is, return an error as the user should use this token instead of activating a custom one.
        // This is necessary as we will create an orderbook for this custom token using the contract address,
        // if it is duplicated in config, we will have two orderbooks one using the ticker and one using the contract address.
        // Todo: We should use the contract address for orderbook topics instead of the ticker once we make custom tokens non-wallet only.
        // If a coin is added to the config later, users who added it as a custom token and did not update will not see the orderbook.
        if let Some(existing_ticker) = get_erc20_ticker_by_contract_address(ctx, platform, contract_address) {
            return Err(MmError::new(CustomTokenError::DuplicateContractInConfig {
                ticker_in_config: existing_ticker,
            }));
        }

        Ok(())
    }
}

/// Common methods to handle the connection events.
///
/// Note that the handler methods are sync and shouldn't take long time executing, otherwise it will hurt the performance.
/// If a handler needs to do some heavy work, it should be spawned/done in a separate thread.
pub trait RpcTransportEventHandler {
    fn debug_info(&self) -> String;

    fn on_outgoing_request(&self, data: &[u8]);

    fn on_incoming_response(&self, data: &[u8]);

    fn on_connected(&self, address: &str) -> Result<(), String>;

    fn on_disconnected(&self, address: &str) -> Result<(), String>;
}

pub type SharableRpcTransportEventHandler = dyn RpcTransportEventHandler + Send + Sync;
pub type RpcTransportEventHandlerShared = Arc<SharableRpcTransportEventHandler>;

impl fmt::Debug for SharableRpcTransportEventHandler {
    fn fmt(&self, f: &mut fmt::Formatter<'_>) -> fmt::Result { write!(f, "{}", self.debug_info()) }
}

impl RpcTransportEventHandler for RpcTransportEventHandlerShared {
    fn debug_info(&self) -> String { self.deref().debug_info() }

    fn on_outgoing_request(&self, data: &[u8]) { self.as_ref().on_outgoing_request(data) }

    fn on_incoming_response(&self, data: &[u8]) { self.as_ref().on_incoming_response(data) }

    fn on_connected(&self, address: &str) -> Result<(), String> { self.as_ref().on_connected(address) }

    fn on_disconnected(&self, address: &str) -> Result<(), String> { self.as_ref().on_disconnected(address) }
}

impl RpcTransportEventHandler for Box<SharableRpcTransportEventHandler> {
    fn debug_info(&self) -> String { self.as_ref().debug_info() }

    fn on_outgoing_request(&self, data: &[u8]) { self.as_ref().on_outgoing_request(data) }

    fn on_incoming_response(&self, data: &[u8]) { self.as_ref().on_incoming_response(data) }

    fn on_connected(&self, address: &str) -> Result<(), String> { self.as_ref().on_connected(address) }

    fn on_disconnected(&self, address: &str) -> Result<(), String> { self.as_ref().on_disconnected(address) }
}

impl<T: RpcTransportEventHandler> RpcTransportEventHandler for Vec<T> {
    fn debug_info(&self) -> String {
        let selfi: Vec<String> = self.iter().map(|x| x.debug_info()).collect();
        format!("{:?}", selfi)
    }

    fn on_outgoing_request(&self, data: &[u8]) {
        for handler in self {
            handler.on_outgoing_request(data)
        }
    }

    fn on_incoming_response(&self, data: &[u8]) {
        for handler in self {
            handler.on_incoming_response(data)
        }
    }

    fn on_connected(&self, address: &str) -> Result<(), String> {
        let mut errors = vec![];
        for handler in self {
            if let Err(e) = handler.on_connected(address) {
                errors.push((handler.debug_info(), e))
            }
        }
        if !errors.is_empty() {
            return Err(format!("Errors: {:?}", errors));
        }
        Ok(())
    }

    fn on_disconnected(&self, address: &str) -> Result<(), String> {
        let mut errors = vec![];
        for handler in self {
            if let Err(e) = handler.on_disconnected(address) {
                errors.push((handler.debug_info(), e))
            }
        }
        if !errors.is_empty() {
            return Err(format!("Errors: {:?}", errors));
        }
        Ok(())
    }
}

pub enum RpcClientType {
    Native,
    Electrum,
    Ethereum,
}

impl ToString for RpcClientType {
    fn to_string(&self) -> String {
        match self {
            RpcClientType::Native => "native".into(),
            RpcClientType::Electrum => "electrum".into(),
            RpcClientType::Ethereum => "ethereum".into(),
        }
    }
}

#[derive(Clone)]
pub struct CoinTransportMetrics {
    /// Using a weak reference by default in order to avoid circular references and leaks.
    metrics: MetricsWeak,
    /// Name of coin the rpc client is intended to work with.
    ticker: String,
    /// RPC client type.
    client: String,
}

impl CoinTransportMetrics {
    fn new(metrics: MetricsWeak, ticker: String, client: RpcClientType) -> CoinTransportMetrics {
        CoinTransportMetrics {
            metrics,
            ticker,
            client: client.to_string(),
        }
    }

    fn into_shared(self) -> RpcTransportEventHandlerShared { Arc::new(self) }
}

impl RpcTransportEventHandler for CoinTransportMetrics {
    fn debug_info(&self) -> String { "CoinTransportMetrics".into() }

    fn on_outgoing_request(&self, data: &[u8]) {
        mm_counter!(self.metrics, "rpc_client.traffic.out", data.len() as u64,
            "coin" => self.ticker.to_owned(), "client" => self.client.to_owned());
        mm_counter!(self.metrics, "rpc_client.request.count", 1,
            "coin" => self.ticker.to_owned(), "client" => self.client.to_owned());
    }

    fn on_incoming_response(&self, data: &[u8]) {
        mm_counter!(self.metrics, "rpc_client.traffic.in", data.len() as u64,
            "coin" => self.ticker.to_owned(), "client" => self.client.to_owned());
        mm_counter!(self.metrics, "rpc_client.response.count", 1,
            "coin" => self.ticker.to_owned(), "client" => self.client.to_owned());
    }

    fn on_connected(&self, _address: &str) -> Result<(), String> { Ok(()) }

    fn on_disconnected(&self, _address: &str) -> Result<(), String> { Ok(()) }
}

#[async_trait]
impl BalanceTradeFeeUpdatedHandler for CoinsContext {
    async fn balance_updated(&self, coin: &MmCoinEnum, new_balance: &BigDecimal) {
        for sub in self.balance_update_handlers.lock().await.iter() {
            sub.balance_updated(coin, new_balance).await
        }
    }
}

pub fn coin_conf(ctx: &MmArc, ticker: &str) -> Json {
    match ctx.conf["coins"].as_array() {
        Some(coins) => coins
            .iter()
            .find(|coin| coin["coin"].as_str() == Some(ticker))
            .cloned()
            .unwrap_or(Json::Null),
        None => Json::Null,
    }
}

pub fn is_wallet_only_conf(conf: &Json) -> bool {
    // If coin is not in config, it means that it was added manually (a custom token) and should be treated as wallet only
    if conf.is_null() {
        return true;
    }
    conf["wallet_only"].as_bool().unwrap_or(false)
}

pub fn is_wallet_only_ticker(ctx: &MmArc, ticker: &str) -> bool {
    let coin_conf = coin_conf(ctx, ticker);
    // If coin is not in config, it means that it was added manually (a custom token) and should be treated as wallet only
    if coin_conf.is_null() {
        return true;
    }
    coin_conf["wallet_only"].as_bool().unwrap_or(false)
}

/// Adds a new currency into the list of currencies configured.
///
/// Returns an error if the currency already exists. Initializing the same currency twice is a bad habit
/// (might lead to misleading and confusing information during debugging and maintenance, see DRY)
/// and should be fixed on the call site.
///
/// * `req` - Payload of the corresponding "enable" or "electrum" RPC request.
pub async fn lp_coininit(ctx: &MmArc, ticker: &str, req: &Json) -> Result<MmCoinEnum, String> {
    let cctx = try_s!(CoinsContext::from_ctx(ctx));
    {
        let coins = cctx.coins.lock().await;
        if coins.get(ticker).is_some() {
            return ERR!("Coin {} already initialized", ticker);
        }
    }

    let coins_en = coin_conf(ctx, ticker);

    coins_conf_check(ctx, &coins_en, ticker, Some(req))?;

    // The legacy electrum/enable RPCs don't support Hardware Wallet policy.
    let priv_key_policy = try_s!(PrivKeyBuildPolicy::detect_priv_key_policy(ctx));

    let protocol: CoinProtocol = try_s!(json::from_value(coins_en["protocol"].clone()));

    let coin: MmCoinEnum = match &protocol {
        CoinProtocol::UTXO => {
            let params = try_s!(UtxoActivationParams::from_legacy_req(req));
            try_s!(utxo_standard_coin_with_policy(ctx, ticker, &coins_en, &params, priv_key_policy).await).into()
        },
        CoinProtocol::QTUM => {
            let params = try_s!(UtxoActivationParams::from_legacy_req(req));
            try_s!(qtum_coin_with_policy(ctx, ticker, &coins_en, &params, priv_key_policy).await).into()
        },
        CoinProtocol::ETH | CoinProtocol::ERC20 { .. } => {
            try_s!(eth_coin_from_conf_and_request(ctx, ticker, &coins_en, req, protocol, priv_key_policy).await).into()
        },
        CoinProtocol::QRC20 {
            platform,
            contract_address,
        } => {
            let params = try_s!(Qrc20ActivationParams::from_legacy_req(req));
            let contract_address = try_s!(qtum::contract_addr_from_str(contract_address));

            try_s!(
                qrc20_coin_with_policy(
                    ctx,
                    ticker,
                    platform,
                    &coins_en,
                    &params,
                    priv_key_policy,
                    contract_address
                )
                .await
            )
            .into()
        },
        CoinProtocol::BCH { slp_prefix } => {
            let prefix = try_s!(CashAddrPrefix::from_str(slp_prefix));
            let params = try_s!(BchActivationRequest::from_legacy_req(req));

            let bch = try_s!(bch_coin_with_policy(ctx, ticker, &coins_en, params, prefix, priv_key_policy).await);
            bch.into()
        },
        CoinProtocol::SLPTOKEN {
            platform,
            token_id,
            decimals,
            required_confirmations,
        } => {
            let platform_coin = try_s!(lp_coinfind(ctx, platform).await);
            let platform_coin = match platform_coin {
                Some(MmCoinEnum::Bch(coin)) => coin,
                Some(_) => return ERR!("Platform coin {} is not BCH", platform),
                None => return ERR!("Platform coin {} is not activated", platform),
            };

            let confs = required_confirmations.unwrap_or(platform_coin.required_confirmations());
            let token = try_s!(SlpToken::new(
                *decimals,
                ticker.into(),
                (*token_id).into(),
                platform_coin,
                confs
            ));
            token.into()
        },
        CoinProtocol::TENDERMINT { .. } => return ERR!("TENDERMINT protocol is not supported by lp_coininit"),
        CoinProtocol::TENDERMINTTOKEN(_) => return ERR!("TENDERMINTTOKEN protocol is not supported by lp_coininit"),
        CoinProtocol::ZHTLC { .. } => return ERR!("ZHTLC protocol is not supported by lp_coininit"),
        CoinProtocol::NFT { .. } => return ERR!("NFT protocol is not supported by lp_coininit"),
        #[cfg(not(target_arch = "wasm32"))]
        CoinProtocol::LIGHTNING { .. } => return ERR!("Lightning protocol is not supported by lp_coininit"),
        #[cfg(feature = "enable-sia")]
        CoinProtocol::SIA { .. } => {
            return ERR!("SIA protocol is not supported by lp_coininit. Use task::enable_sia::init");
        },
    };

    let register_params = RegisterCoinParams {
        ticker: ticker.to_owned(),
    };
    try_s!(lp_register_coin(ctx, coin.clone(), register_params).await);

    let tx_history = req["tx_history"].as_bool().unwrap_or(false);
    if tx_history {
        try_s!(lp_spawn_tx_history(ctx.clone(), coin.clone()).map_to_mm(RegisterCoinError::Internal));
    }
    Ok(coin)
}

#[derive(Debug, Display)]
pub enum RegisterCoinError {
    #[display(fmt = "Coin '{}' is initialized already", coin)]
    CoinIsInitializedAlready {
        coin: String,
    },
    Internal(String),
}

pub struct RegisterCoinParams {
    pub ticker: String,
}

pub async fn lp_register_coin(
    ctx: &MmArc,
    coin: MmCoinEnum,
    params: RegisterCoinParams,
) -> Result<(), MmError<RegisterCoinError>> {
    let RegisterCoinParams { ticker } = params;
    let cctx = CoinsContext::from_ctx(ctx).map_to_mm(RegisterCoinError::Internal)?;

    // TODO AP: locking the coins list during the entire initialization prevents different coins from being
    // activated concurrently which results in long activation time: https://github.com/KomodoPlatform/atomicDEX/issues/24
    // So I'm leaving the possibility of race condition intentionally in favor of faster concurrent activation.
    // Should consider refactoring: maybe extract the RPC client initialization part from coin init functions.
    let mut coins = cctx.coins.lock().await;
    match coins.raw_entry_mut().from_key(&ticker) {
        RawEntryMut::Occupied(_oe) => {
            return MmError::err(RegisterCoinError::CoinIsInitializedAlready { coin: ticker.clone() })
        },
        RawEntryMut::Vacant(ve) => ve.insert(ticker.clone(), MmCoinStruct::new(coin.clone())),
    };

    if coin.is_platform_coin() {
        let mut platform_coin_tokens = cctx.platform_coin_tokens.lock();
        platform_coin_tokens
            .entry(coin.ticker().to_string())
            .or_insert_with(HashSet::new);
    }
    Ok(())
}

fn lp_spawn_tx_history(ctx: MmArc, coin: MmCoinEnum) -> Result<(), String> {
    let spawner = coin.spawner();
    let fut = async move {
        let _res = coin.process_history_loop(ctx).compat().await;
    };
    spawner.spawn(fut);
    Ok(())
}

/// NB: Returns only the enabled (aka active) coins.
pub async fn lp_coinfind(ctx: &MmArc, ticker: &str) -> Result<Option<MmCoinEnum>, String> {
    let cctx = try_s!(CoinsContext::from_ctx(ctx));
    let coins = cctx.coins.lock().await;

    if let Some(coin) = coins.get(ticker) {
        if coin.is_available() {
            return Ok(Some(coin.inner.clone()));
        }
    };

    Ok(None)
}

/// Returns coins even if they are on the passive mode
pub async fn lp_coinfind_any(ctx: &MmArc, ticker: &str) -> Result<Option<MmCoinStruct>, String> {
    let cctx = try_s!(CoinsContext::from_ctx(ctx));
    let coins = cctx.coins.lock().await;

    Ok(coins.get(ticker).cloned())
}

/// Attempts to find a pair of active coins returning None if one is not enabled
pub async fn find_pair(ctx: &MmArc, base: &str, rel: &str) -> Result<Option<(MmCoinEnum, MmCoinEnum)>, String> {
    let fut_base = lp_coinfind(ctx, base);
    let fut_rel = lp_coinfind(ctx, rel);

    futures::future::try_join(fut_base, fut_rel)
        .map_ok(|(base, rel)| base.zip(rel))
        .await
}

#[derive(Debug, Display)]
pub enum CoinFindError {
    #[display(fmt = "No such coin: {}", coin)]
    NoSuchCoin { coin: String },
}

pub async fn lp_coinfind_or_err(ctx: &MmArc, ticker: &str) -> CoinFindResult<MmCoinEnum> {
    match lp_coinfind(ctx, ticker).await {
        Ok(Some(coin)) => Ok(coin),
        Ok(None) => MmError::err(CoinFindError::NoSuchCoin {
            coin: ticker.to_owned(),
        }),
        Err(e) => panic!("Unexpected error: {}", e),
    }
}

#[derive(Deserialize)]
struct ConvertAddressReq {
    coin: String,
    from: String,
    /// format to that the input address should be converted
    to_address_format: Json,
}

pub async fn convert_address(ctx: MmArc, req: Json) -> Result<Response<Vec<u8>>, String> {
    let req: ConvertAddressReq = try_s!(json::from_value(req));
    let coin = match lp_coinfind(&ctx, &req.coin).await {
        Ok(Some(t)) => t,
        Ok(None) => return ERR!("No such coin: {}", req.coin),
        Err(err) => return ERR!("!lp_coinfind({}): {}", req.coin, err),
    };
    let result = json!({
        "result": {
            "address": try_s!(coin.convert_to_address(&req.from, req.to_address_format)),
        },
    });
    let body = try_s!(json::to_vec(&result));
    Ok(try_s!(Response::builder().body(body)))
}

pub async fn kmd_rewards_info(ctx: MmArc) -> Result<Response<Vec<u8>>, String> {
    let coin = match lp_coinfind(&ctx, "KMD").await {
        Ok(Some(MmCoinEnum::UtxoCoin(t))) => t,
        Ok(Some(_)) => return ERR!("KMD was expected to be UTXO"),
        Ok(None) => return ERR!("KMD is not activated"),
        Err(err) => return ERR!("!lp_coinfind({}): KMD", err),
    };

    let res = json!({
        "result": try_s!(utxo::kmd_rewards_info(&coin).await),
    });
    let res = try_s!(json::to_vec(&res));
    Ok(try_s!(Response::builder().body(res)))
}

#[derive(Deserialize)]
struct ValidateAddressReq {
    coin: String,
    address: String,
}

#[derive(Serialize)]
pub struct ValidateAddressResult {
    pub is_valid: bool,
    #[serde(skip_serializing_if = "Option::is_none")]
    pub reason: Option<String>,
}

pub async fn validate_address(ctx: MmArc, req: Json) -> Result<Response<Vec<u8>>, String> {
    let req: ValidateAddressReq = try_s!(json::from_value(req));
    let coin = match lp_coinfind(&ctx, &req.coin).await {
        Ok(Some(t)) => t,
        Ok(None) => return ERR!("No such coin: {}", req.coin),
        Err(err) => return ERR!("!lp_coinfind({}): {}", req.coin, err),
    };

    let res = json!({ "result": coin.validate_address(&req.address) });
    let body = try_s!(json::to_vec(&res));
    Ok(try_s!(Response::builder().body(body)))
}

pub async fn withdraw(ctx: MmArc, req: WithdrawRequest) -> WithdrawResult {
    let coin = lp_coinfind_or_err(&ctx, &req.coin).await?;
    coin.withdraw(req).compat().await
}

pub async fn get_raw_transaction(ctx: MmArc, req: RawTransactionRequest) -> RawTransactionResult {
    let coin = lp_coinfind_or_err(&ctx, &req.coin).await?;
    coin.get_raw_transaction(req).compat().await
}

pub async fn sign_message(ctx: MmArc, req: SignatureRequest) -> SignatureResult<SignatureResponse> {
    let coin = lp_coinfind_or_err(&ctx, &req.coin).await?;
    let signature = coin.sign_message(&req.message)?;
    Ok(SignatureResponse { signature })
}

pub async fn verify_message(ctx: MmArc, req: VerificationRequest) -> VerificationResult<VerificationResponse> {
    let coin = lp_coinfind_or_err(&ctx, &req.coin).await?;

    let validate_address_result = coin.validate_address(&req.address);
    if !validate_address_result.is_valid {
        return MmError::err(VerificationError::InvalidRequest(
            validate_address_result.reason.unwrap_or_else(|| "Unknown".to_string()),
        ));
    }

    let is_valid = coin.verify_message(&req.signature, &req.message, &req.address)?;

    Ok(VerificationResponse { is_valid })
}

pub async fn sign_raw_transaction(ctx: MmArc, req: SignRawTransactionRequest) -> RawTransactionResult {
    let coin = lp_coinfind_or_err(&ctx, &req.coin).await?;
    coin.sign_raw_tx(&req).await
}

pub async fn remove_delegation(ctx: MmArc, req: RemoveDelegateRequest) -> DelegationResult {
    let coin = lp_coinfind_or_err(&ctx, &req.coin).await?;

    match req.staking_details {
        Some(StakingDetails::Cosmos(req)) => {
            if req.withdraw_from.is_some() {
                return MmError::err(DelegationError::InvalidPayload {
                    reason: "Can't use `withdraw_from` field on 'remove_delegation' RPC for Cosmos.".to_owned(),
                });
            }

            let MmCoinEnum::Tendermint(tendermint) = coin else {
                return MmError::err(DelegationError::CoinDoesntSupportDelegation {
                    coin: coin.ticker().to_string(),
                });
            };

            tendermint.undelegate(*req).await
        },

        Some(StakingDetails::Qtum(_)) => MmError::err(DelegationError::InvalidPayload {
            reason: "staking_details isn't supported for Qtum".into(),
        }),

        None => match coin {
            MmCoinEnum::QtumCoin(qtum) => qtum.remove_delegation().compat().await,
            _ => {
                return MmError::err(DelegationError::CoinDoesntSupportDelegation {
                    coin: coin.ticker().to_string(),
                })
            },
        },
    }
}

pub async fn delegations_info(ctx: MmArc, req: DelegationsInfo) -> Result<Json, MmError<StakingInfoError>> {
    let coin = lp_coinfind_or_err(&ctx, &req.coin).await?;

    match req.info_details {
        DelegationsInfoDetails::Qtum => {
            let MmCoinEnum::QtumCoin(qtum) = coin else {
                return MmError::err(StakingInfoError::InvalidPayload {
                    reason: format!("{} is not a Qtum coin", req.coin),
                });
            };

            qtum.get_delegation_infos().compat().await.map(|v| json!(v))
        },

        DelegationsInfoDetails::Cosmos(r) => match coin {
            MmCoinEnum::Tendermint(t) => Ok(t.delegations_list(r.paging).await.map(|v| json!(v))?),
            MmCoinEnum::TendermintToken(_) => MmError::err(StakingInfoError::InvalidPayload {
                reason: "Tokens are not supported for delegation".into(),
            }),
            _ => MmError::err(StakingInfoError::InvalidPayload {
                reason: format!("{} is not a Cosmos coin", req.coin),
            }),
        },
    }
}

pub async fn ongoing_undelegations_info(ctx: MmArc, req: UndelegationsInfo) -> Result<Json, MmError<StakingInfoError>> {
    let coin = lp_coinfind_or_err(&ctx, &req.coin).await?;

    match req.info_details {
        UndelegationsInfoDetails::Cosmos(r) => match coin {
            MmCoinEnum::Tendermint(t) => Ok(t.ongoing_undelegations_list(r.paging).await.map(|v| json!(v))?),
            MmCoinEnum::TendermintToken(_) => MmError::err(StakingInfoError::InvalidPayload {
                reason: "Tokens are not supported for delegation".into(),
            }),
            _ => MmError::err(StakingInfoError::InvalidPayload {
                reason: format!("{} is not a Cosmos coin", req.coin),
            }),
        },
    }
}

pub async fn validators_info(ctx: MmArc, req: ValidatorsInfo) -> Result<Json, MmError<StakingInfoError>> {
    let coin = lp_coinfind_or_err(&ctx, &req.coin).await?;

    match req.info_details {
        ValidatorsInfoDetails::Cosmos(payload) => rpc_command::tendermint::staking::validators_rpc(coin, payload)
            .await
            .map(|v| json!(v)),
    }
}

pub async fn add_delegation(ctx: MmArc, req: AddDelegateRequest) -> DelegationResult {
    let coin = lp_coinfind_or_err(&ctx, &req.coin).await?;

    match req.staking_details {
        StakingDetails::Qtum(req) => {
            let MmCoinEnum::QtumCoin(qtum) = coin else {
                return MmError::err(DelegationError::CoinDoesntSupportDelegation {
                    coin: coin.ticker().to_string(),
                });
            };

            qtum.add_delegation(req).compat().await
        },
        StakingDetails::Cosmos(req) => {
            let MmCoinEnum::Tendermint(tendermint) = coin else {
                return MmError::err(DelegationError::CoinDoesntSupportDelegation {
                    coin: coin.ticker().to_string(),
                });
            };

            tendermint.delegate(*req).await
        },
    }
}

pub async fn claim_staking_rewards(ctx: MmArc, req: ClaimStakingRewardsRequest) -> DelegationResult {
    match req.claiming_details {
        ClaimingDetails::Cosmos(r) => {
            let coin = lp_coinfind_or_err(&ctx, &req.coin).await?;

            let MmCoinEnum::Tendermint(tendermint) = coin else {
                return MmError::err(DelegationError::InvalidPayload {
                    reason: format!("{} is not a Cosmos coin", req.coin),
                });
            };

            tendermint.claim_staking_rewards(r).await
        },
    }
}

pub async fn send_raw_transaction(ctx: MmArc, req: Json) -> Result<Response<Vec<u8>>, String> {
    let ticker = try_s!(req["coin"].as_str().ok_or("No 'coin' field")).to_owned();
    let coin = match lp_coinfind(&ctx, &ticker).await {
        Ok(Some(t)) => t,
        Ok(None) => return ERR!("No such coin: {}", ticker),
        Err(err) => return ERR!("!lp_coinfind({}): {}", ticker, err),
    };
    let bytes_string = try_s!(req["tx_hex"].as_str().ok_or("No 'tx_hex' field"));
    let res = try_s!(coin.send_raw_tx(bytes_string).compat().await);
    let body = try_s!(json::to_vec(&json!({ "tx_hash": res })));
    Ok(try_s!(Response::builder().body(body)))
}

#[derive(Clone, Debug, PartialEq, Serialize)]
#[serde(tag = "state", content = "additional_info")]
pub enum HistorySyncState {
    NotEnabled,
    NotStarted,
    InProgress(Json),
    Error(Json),
    Finished,
}

#[derive(Deserialize)]
struct MyTxHistoryRequest {
    coin: String,
    from_id: Option<BytesJson>,
    #[serde(default)]
    max: bool,
    #[serde(default = "ten")]
    limit: usize,
    page_number: Option<NonZeroUsize>,
}

/// Returns the transaction history of selected coin. Returns no more than `limit` records (default: 10).
/// Skips the first records up to from_id (skipping the from_id too).
/// Transactions are sorted by number of confirmations in ascending order.
pub async fn my_tx_history(ctx: MmArc, req: Json) -> Result<Response<Vec<u8>>, String> {
    let request: MyTxHistoryRequest = try_s!(json::from_value(req));
    let coin = match lp_coinfind(&ctx, &request.coin).await {
        Ok(Some(t)) => t,
        Ok(None) => return ERR!("No such coin: {}", request.coin),
        Err(err) => return ERR!("!lp_coinfind({}): {}", request.coin, err),
    };

    let history = try_s!(coin.load_history_from_file(&ctx).compat().await);
    let total_records = history.len();
    let limit = if request.max { total_records } else { request.limit };

    let block_number = try_s!(coin.current_block().compat().await);
    let skip = match &request.from_id {
        Some(id) => {
            try_s!(history
                .iter()
                .position(|item| item.internal_id == *id)
                .ok_or(format!("from_id {:02x} is not found", id)))
                + 1
        },
        None => match request.page_number {
            Some(page_n) => (page_n.get() - 1) * request.limit,
            None => 0,
        },
    };

    let history = history.into_iter().skip(skip).take(limit);
    let history: Vec<Json> = history
        .map(|item| {
            let tx_block = item.block_height;
            let mut json = json::to_value(item).unwrap();
            json["confirmations"] = if tx_block == 0 {
                Json::from(0)
            } else if block_number >= tx_block {
                Json::from((block_number - tx_block) + 1)
            } else {
                Json::from(0)
            };
            json
        })
        .collect();

    let response = json!({
        "result": {
            "transactions": history,
            "limit": limit,
            "skipped": skip,
            "from_id": request.from_id,
            "total": total_records,
            "current_block": block_number,
            "sync_status": coin.history_sync_status(),
            "page_number": request.page_number,
            "total_pages": calc_total_pages(total_records, request.limit),
        }
    });
    let body = try_s!(json::to_vec(&response));
    Ok(try_s!(Response::builder().body(body)))
}

/// `get_trade_fee` rpc implementation.
/// There is some consideration about this rpc:
/// for eth coin this rpc returns max possible trade fee (estimated for maximum possible gas limit for any kind of swap).
/// However for eth coin, as part of fixing this issue https://github.com/KomodoPlatform/komodo-defi-framework/issues/1848,
/// `max_taker_vol' and `trade_preimage` rpc now return more accurate required gas calculations.
/// So maybe it would be better to deprecate this `get_trade_fee` rpc
pub async fn get_trade_fee(ctx: MmArc, req: Json) -> Result<Response<Vec<u8>>, String> {
    let ticker = try_s!(req["coin"].as_str().ok_or("No 'coin' field")).to_owned();
    let coin = match lp_coinfind(&ctx, &ticker).await {
        Ok(Some(t)) => t,
        Ok(None) => return ERR!("No such coin: {}", ticker),
        Err(err) => return ERR!("!lp_coinfind({}): {}", ticker, err),
    };
    let fee_info = try_s!(coin.get_trade_fee().compat().await);
    let res = try_s!(json::to_vec(&json!({
        "result": {
            "coin": fee_info.coin,
            "amount": fee_info.amount.to_decimal(),
            "amount_fraction": fee_info.amount.to_fraction(),
            "amount_rat": fee_info.amount.to_ratio(),
        }
    })));
    Ok(try_s!(Response::builder().body(res)))
}

pub async fn get_enabled_coins(ctx: MmArc) -> Result<Response<Vec<u8>>, String> {
    let coins_ctx: Arc<CoinsContext> = try_s!(CoinsContext::from_ctx(&ctx));
    let coins = coins_ctx.coins.lock().await;
    let enabled_coins: GetEnabledResponse = try_s!(coins
        .iter()
        .map(|(ticker, coin)| {
            let address = try_s!(coin.inner.my_address());
            Ok(EnabledCoin {
                ticker: ticker.clone(),
                address,
            })
        })
        .collect());
    let res = try_s!(json::to_vec(&Mm2RpcResult::new(enabled_coins)));
    Ok(try_s!(Response::builder().body(res)))
}

#[derive(Deserialize)]
pub struct ConfirmationsReq {
    coin: String,
    confirmations: u64,
}

pub async fn set_required_confirmations(ctx: MmArc, req: Json) -> Result<Response<Vec<u8>>, String> {
    let req: ConfirmationsReq = try_s!(json::from_value(req));
    let coin = match lp_coinfind(&ctx, &req.coin).await {
        Ok(Some(t)) => t,
        Ok(None) => return ERR!("No such coin {}", req.coin),
        Err(err) => return ERR!("!lp_coinfind ({}): {}", req.coin, err),
    };
    coin.set_required_confirmations(req.confirmations);
    let res = try_s!(json::to_vec(&json!({
        "result": {
            "coin": req.coin,
            "confirmations": coin.required_confirmations(),
        }
    })));
    Ok(try_s!(Response::builder().body(res)))
}

#[derive(Deserialize)]
pub struct RequiresNotaReq {
    coin: String,
    requires_notarization: bool,
}

pub async fn set_requires_notarization(ctx: MmArc, req: Json) -> Result<Response<Vec<u8>>, String> {
    let req: RequiresNotaReq = try_s!(json::from_value(req));
    let coin = match lp_coinfind(&ctx, &req.coin).await {
        Ok(Some(t)) => t,
        Ok(None) => return ERR!("No such coin {}", req.coin),
        Err(err) => return ERR!("!lp_coinfind ({}): {}", req.coin, err),
    };
    coin.set_requires_notarization(req.requires_notarization);
    let res = try_s!(json::to_vec(&json!({
        "result": {
            "coin": req.coin,
            "requires_notarization": coin.requires_notarization(),
        }
    })));
    Ok(try_s!(Response::builder().body(res)))
}

pub async fn show_priv_key(ctx: MmArc, req: Json) -> Result<Response<Vec<u8>>, String> {
    let ticker = try_s!(req["coin"].as_str().ok_or("No 'coin' field")).to_owned();
    let coin = match lp_coinfind(&ctx, &ticker).await {
        Ok(Some(t)) => t,
        Ok(None) => return ERR!("No such coin: {}", ticker),
        Err(err) => return ERR!("!lp_coinfind({}): {}", ticker, err),
    };
    let res = try_s!(json::to_vec(&json!({
        "result": {
            "coin": ticker,
            "priv_key": try_s!(coin.display_priv_key()),
        }
    })));
    Ok(try_s!(Response::builder().body(res)))
}

pub async fn register_balance_update_handler(
    ctx: MmArc,
    handler: Box<dyn BalanceTradeFeeUpdatedHandler + Send + Sync>,
) {
    let coins_ctx = CoinsContext::from_ctx(&ctx).unwrap();
    coins_ctx.balance_update_handlers.lock().await.push(handler);
}

pub fn update_coins_config(mut config: Json) -> Result<Json, String> {
    let coins = match config.as_array_mut() {
        Some(c) => c,
        _ => return ERR!("Coins config must be an array"),
    };

    for coin in coins {
        // the coin_as_str is used only to be formatted
        let coin_as_str = format!("{}", coin);
        let coin = try_s!(coin
            .as_object_mut()
            .ok_or(ERRL!("Expected object, found {:?}", coin_as_str)));
        if coin.contains_key("protocol") {
            // the coin is up-to-date
            continue;
        }
        let protocol = match coin.remove("etomic") {
            Some(etomic) => {
                let etomic = etomic
                    .as_str()
                    .ok_or(ERRL!("Expected etomic as string, found {:?}", etomic))?;
                if etomic == "0x0000000000000000000000000000000000000000" {
                    CoinProtocol::ETH
                } else {
                    let contract_address = etomic.to_owned();
                    CoinProtocol::ERC20 {
                        platform: "ETH".into(),
                        contract_address,
                    }
                }
            },
            _ => CoinProtocol::UTXO,
        };

        let protocol = json::to_value(protocol).map_err(|e| ERRL!("Error {:?} on process {:?}", e, coin_as_str))?;
        coin.insert("protocol".into(), protocol);
    }

    Ok(config)
}

#[derive(Deserialize)]
struct ConvertUtxoAddressReq {
    address: String,
    to_coin: String,
}

pub async fn convert_utxo_address(ctx: MmArc, req: Json) -> Result<Response<Vec<u8>>, String> {
    let req: ConvertUtxoAddressReq = try_s!(json::from_value(req));
    let mut addr: utxo::LegacyAddress = try_s!(req.address.parse()); // Only legacy addresses supported as source
    let coin = match lp_coinfind(&ctx, &req.to_coin).await {
        Ok(Some(c)) => c,
        _ => return ERR!("Coin {} is not activated", req.to_coin),
    };
    let coin = match coin {
        MmCoinEnum::UtxoCoin(utxo) => utxo,
        _ => return ERR!("Coin {} is not utxo", req.to_coin),
    };
    addr.prefix = coin.as_ref().conf.address_prefixes.p2pkh.clone();
    addr.checksum_type = coin.as_ref().conf.checksum_type;

    let response = try_s!(json::to_vec(&json!({
        "result": addr.to_string(),
    })));
    Ok(try_s!(Response::builder().body(response)))
}

pub fn address_by_coin_conf_and_pubkey_str(
    ctx: &MmArc,
    coin: &str,
    conf: &Json,
    pubkey: &str,
    addr_format: UtxoAddressFormat,
) -> Result<String, String> {
    let protocol: CoinProtocol = try_s!(json::from_value(conf["protocol"].clone()));
    match protocol {
        CoinProtocol::ERC20 { .. } | CoinProtocol::ETH | CoinProtocol::NFT { .. } => eth::addr_from_pubkey_str(pubkey),
        CoinProtocol::UTXO | CoinProtocol::QTUM | CoinProtocol::QRC20 { .. } | CoinProtocol::BCH { .. } => {
            utxo::address_by_conf_and_pubkey_str(coin, conf, pubkey, addr_format)
        },
        CoinProtocol::SLPTOKEN { platform, .. } => {
            let platform_conf = coin_conf(ctx, &platform);
            if platform_conf.is_null() {
                return ERR!("platform {} conf is null", platform);
            }
            // TODO is there any way to make it better without duplicating the prefix in the SLP conf?
            let platform_protocol: CoinProtocol = try_s!(json::from_value(platform_conf["protocol"].clone()));
            match platform_protocol {
                CoinProtocol::BCH { slp_prefix } => {
                    slp_addr_from_pubkey_str(pubkey, &slp_prefix).map_err(|e| ERRL!("{}", e))
                },
                _ => ERR!("Platform protocol {:?} is not BCH", platform_protocol),
            }
        },
        CoinProtocol::TENDERMINT(protocol) => tendermint::account_id_from_pubkey_hex(&protocol.account_prefix, pubkey)
            .map(|id| id.to_string())
            .map_err(|e| e.to_string()),
        CoinProtocol::TENDERMINTTOKEN(proto) => {
            let platform_conf = coin_conf(ctx, &proto.platform);
            if platform_conf.is_null() {
                return ERR!("platform {} conf is null", proto.platform);
            }
            // TODO is there any way to make it better without duplicating the prefix in the IBC conf?
            let platform_protocol: CoinProtocol = try_s!(json::from_value(platform_conf["protocol"].clone()));
            match platform_protocol {
                CoinProtocol::TENDERMINT(platform) => {
                    tendermint::account_id_from_pubkey_hex(&platform.account_prefix, pubkey)
                        .map(|id| id.to_string())
                        .map_err(|e| e.to_string())
                },
                _ => ERR!("Platform protocol {:?} is not TENDERMINT", platform_protocol),
            }
        },
        #[cfg(not(target_arch = "wasm32"))]
        CoinProtocol::LIGHTNING { .. } => {
            ERR!("address_by_coin_conf_and_pubkey_str is not implemented for lightning protocol yet!")
        },
        CoinProtocol::ZHTLC { .. } => ERR!("address_by_coin_conf_and_pubkey_str is not supported for ZHTLC protocol!"),
        #[cfg(feature = "enable-sia")]
        CoinProtocol::SIA { .. } => ERR!("address_by_coin_conf_and_pubkey_str is not supported for SIA protocol!"), // TODO Alright
    }
}

#[cfg(target_arch = "wasm32")]
fn load_history_from_file_impl<T>(coin: &T, ctx: &MmArc) -> TxHistoryFut<Vec<TransactionDetails>>
where
    T: MmCoin + ?Sized,
{
    let ctx = ctx.clone();
    let ticker = coin.ticker().to_owned();
    let my_address = try_f!(coin.my_address());

    let fut = async move {
        let coins_ctx = CoinsContext::from_ctx(&ctx).unwrap();
        let db = coins_ctx.tx_history_db().await?;
        let err = match load_tx_history(&db, &ticker, &my_address).await {
            Ok(history) => return Ok(history),
            Err(e) => e,
        };

        if let TxHistoryError::ErrorDeserializing(e) = err.get_inner() {
            ctx.log.log(
                "🌋",
                &[&"tx_history", &ticker.to_owned()],
                &ERRL!("Error {} on history deserialization, resetting the cache.", e),
            );
            clear_tx_history(&db, &ticker, &my_address).await?;
            return Ok(Vec::new());
        }

        Err(err)
    };
    Box::new(fut.boxed().compat())
}

#[cfg(not(target_arch = "wasm32"))]
fn load_history_from_file_impl<T>(coin: &T, ctx: &MmArc) -> TxHistoryFut<Vec<TransactionDetails>>
where
    T: MmCoin + ?Sized,
{
    let ticker = coin.ticker().to_owned();
    let history_path = coin.tx_history_path(ctx);
    let ctx = ctx.clone();

    let fut = async move {
        let content = match fs::read(&history_path).await {
            Ok(content) => content,
            Err(err) if err.kind() == io::ErrorKind::NotFound => {
                return Ok(Vec::new());
            },
            Err(err) => {
                let error = format!(
                    "Error '{}' reading from the history file {}",
                    err,
                    history_path.display()
                );
                return MmError::err(TxHistoryError::ErrorLoading(error));
            },
        };
        let serde_err = match json::from_slice(&content) {
            Ok(txs) => return Ok(txs),
            Err(e) => e,
        };

        ctx.log.log(
            "🌋",
            &[&"tx_history", &ticker],
            &ERRL!("Error {} on history deserialization, resetting the cache.", serde_err),
        );
        fs::remove_file(&history_path)
            .await
            .map_to_mm(|e| TxHistoryError::ErrorClearing(e.to_string()))?;
        Ok(Vec::new())
    };
    Box::new(fut.boxed().compat())
}

#[cfg(target_arch = "wasm32")]
fn save_history_to_file_impl<T>(coin: &T, ctx: &MmArc, mut history: Vec<TransactionDetails>) -> TxHistoryFut<()>
where
    T: MmCoin + MarketCoinOps + ?Sized,
{
    let ctx = ctx.clone();
    let ticker = coin.ticker().to_owned();
    let my_address = try_f!(coin.my_address());

    history.sort_unstable_by(compare_transaction_details);

    let fut = async move {
        let coins_ctx = CoinsContext::from_ctx(&ctx).unwrap();
        let db = coins_ctx.tx_history_db().await?;
        save_tx_history(&db, &ticker, &my_address, history).await?;
        Ok(())
    };
    Box::new(fut.boxed().compat())
}

#[cfg(not(target_arch = "wasm32"))]
fn get_tx_history_migration_impl<T>(coin: &T, ctx: &MmArc) -> TxHistoryFut<u64>
where
    T: MmCoin + MarketCoinOps + ?Sized,
{
    let migration_path = coin.tx_migration_path(ctx);

    let fut = async move {
        let current_migration = match fs::read(&migration_path).await {
            Ok(bytes) => {
                let mut num_bytes = [0; 8];
                if bytes.len() == 8 {
                    num_bytes.clone_from_slice(&bytes);
                    u64::from_le_bytes(num_bytes)
                } else {
                    0
                }
            },
            Err(_) => 0,
        };

        Ok(current_migration)
    };

    Box::new(fut.boxed().compat())
}

#[cfg(not(target_arch = "wasm32"))]
fn update_migration_file_impl<T>(coin: &T, ctx: &MmArc, migration_number: u64) -> TxHistoryFut<()>
where
    T: MmCoin + MarketCoinOps + ?Sized,
{
    let migration_path = coin.tx_migration_path(ctx);
    let tmp_file = format!("{}.tmp", migration_path.display());

    let fut = async move {
        let fs_fut = async {
            let mut file = fs::File::create(&tmp_file).await?;
            file.write_all(&migration_number.to_le_bytes()).await?;
            file.flush().await?;
            fs::rename(&tmp_file, migration_path).await?;
            Ok(())
        };

        let res: io::Result<_> = fs_fut.await;
        if let Err(e) = res {
            let error = format!("Error '{}' creating/writing/renaming the tmp file {}", e, tmp_file);
            return MmError::err(TxHistoryError::ErrorSaving(error));
        }
        Ok(())
    };

    Box::new(fut.boxed().compat())
}

#[cfg(not(target_arch = "wasm32"))]
fn save_history_to_file_impl<T>(coin: &T, ctx: &MmArc, mut history: Vec<TransactionDetails>) -> TxHistoryFut<()>
where
    T: MmCoin + MarketCoinOps + ?Sized,
{
    let history_path = coin.tx_history_path(ctx);
    let tmp_file = format!("{}.tmp", history_path.display());

    history.sort_unstable_by(compare_transaction_details);

    let fut = async move {
        let content = json::to_vec(&history).map_to_mm(|e| TxHistoryError::ErrorSerializing(e.to_string()))?;

        let fs_fut = async {
            let mut file = fs::File::create(&tmp_file).await?;
            file.write_all(&content).await?;
            file.flush().await?;
            fs::rename(&tmp_file, &history_path).await?;
            Ok(())
        };

        let res: io::Result<_> = fs_fut.await;
        if let Err(e) = res {
            let error = format!("Error '{}' creating/writing/renaming the tmp file {}", e, tmp_file);
            return MmError::err(TxHistoryError::ErrorSaving(error));
        }
        Ok(())
    };
    Box::new(fut.boxed().compat())
}

pub(crate) fn compare_transaction_details(a: &TransactionDetails, b: &TransactionDetails) -> Ordering {
    let a = TxIdHeight::new(a.block_height, a.internal_id.deref());
    let b = TxIdHeight::new(b.block_height, b.internal_id.deref());
    compare_transactions(a, b)
}

pub(crate) struct TxIdHeight<Id> {
    block_height: u64,
    tx_id: Id,
}

impl<Id> TxIdHeight<Id> {
    pub(crate) fn new(block_height: u64, tx_id: Id) -> TxIdHeight<Id> { TxIdHeight { block_height, tx_id } }
}

pub(crate) fn compare_transactions<Id>(a: TxIdHeight<Id>, b: TxIdHeight<Id>) -> Ordering
where
    Id: Ord,
{
    // the transactions with block_height == 0 are the most recent so we need to separately handle them while sorting
    if a.block_height == b.block_height {
        a.tx_id.cmp(&b.tx_id)
    } else if a.block_height == 0 {
        Ordering::Less
    } else if b.block_height == 0 {
        Ordering::Greater
    } else {
        b.block_height.cmp(&a.block_height)
    }
}

/// Use trait in the case, when we have to send requests to rpc client.
#[async_trait]
pub trait RpcCommonOps {
    type RpcClient;
    type Error;

    /// Returns an alive RPC client or returns an error if no RPC endpoint is currently available.
    async fn get_live_client(&self) -> Result<Self::RpcClient, Self::Error>;
}

/// `get_my_address` function returns wallet address for necessary coin without its activation.
/// Currently supports only coins with `ETH` protocol type.
pub async fn get_my_address(ctx: MmArc, req: MyAddressReq) -> MmResult<MyWalletAddress, GetMyAddressError> {
    let ticker = req.coin.as_str();
    let conf = coin_conf(&ctx, ticker);
    coins_conf_check(&ctx, &conf, ticker, None).map_to_mm(GetMyAddressError::CoinsConfCheckError)?;

    let protocol: CoinProtocol = json::from_value(conf["protocol"].clone())?;

    let my_address = match protocol {
        CoinProtocol::ETH => get_eth_address(&ctx, &conf, ticker, &req.path_to_address).await?,
        _ => {
            return MmError::err(GetMyAddressError::CoinIsNotSupported(format!(
                "{} doesn't support get_my_address",
                req.coin
            )));
        },
    };

    Ok(my_address)
}

fn coins_conf_check(ctx: &MmArc, coins_en: &Json, ticker: &str, req: Option<&Json>) -> Result<(), String> {
    if coins_en.is_null() {
        let warning = format!(
            "Warning, coin {} is used without a corresponding configuration.",
            ticker
        );
        ctx.log.log(
            "😅",
            #[allow(clippy::unnecessary_cast)]
            &[&("coin" as &str), &ticker, &("no-conf" as &str)],
            &warning,
        );
    }

    if let Some(req) = req {
        if coins_en["mm2"].is_null() && req["mm2"].is_null() {
            return ERR!(concat!(
                "mm2 param is not set neither in coins config nor enable request, assuming that coin is not supported"
            ));
        }
    } else if coins_en["mm2"].is_null() {
        return ERR!(concat!(
            "mm2 param is not set in coins config, assuming that coin is not supported"
        ));
    }

    if coins_en["protocol"].is_null() {
        return ERR!(
            r#""protocol" field is missing in coins file. The file format is deprecated, please execute ./mm2 update_config command to convert it or download a new one"#
        );
    }
    Ok(())
}

#[async_trait]
pub trait Eip1559Ops {
    /// Return swap transaction fee policy
    fn get_swap_transaction_fee_policy(&self) -> SwapTxFeePolicy;

    /// set swap transaction fee policy
    fn set_swap_transaction_fee_policy(&self, swap_txfee_policy: SwapTxFeePolicy);
}

/// Get eip 1559 transaction fee per gas policy (low, medium, high) set for the coin
pub async fn get_swap_transaction_fee_policy(ctx: MmArc, req: SwapTxFeePolicyRequest) -> SwapTxFeePolicyResult {
    let coin = lp_coinfind_or_err(&ctx, &req.coin).await?;
    match coin {
        MmCoinEnum::EthCoin(eth_coin) => Ok(eth_coin.get_swap_transaction_fee_policy()),
        MmCoinEnum::Qrc20Coin(qrc20_coin) => Ok(qrc20_coin.get_swap_transaction_fee_policy()),
        _ => MmError::err(SwapTxFeePolicyError::NotSupported(req.coin)),
    }
}

/// Set eip 1559 transaction fee per gas policy (low, medium, high)
pub async fn set_swap_transaction_fee_policy(ctx: MmArc, req: SwapTxFeePolicyRequest) -> SwapTxFeePolicyResult {
    let coin = lp_coinfind_or_err(&ctx, &req.coin).await?;
    match coin {
        MmCoinEnum::EthCoin(eth_coin) => {
            eth_coin.set_swap_transaction_fee_policy(req.swap_tx_fee_policy);
            Ok(eth_coin.get_swap_transaction_fee_policy())
        },
        MmCoinEnum::Qrc20Coin(qrc20_coin) => {
            qrc20_coin.set_swap_transaction_fee_policy(req.swap_tx_fee_policy);
            Ok(qrc20_coin.get_swap_transaction_fee_policy())
        },
        _ => MmError::err(SwapTxFeePolicyError::NotSupported(req.coin)),
    }
}

/// Checks addresses that either had empty transaction history last time we checked or has not been checked before.
/// The checking stops at the moment when we find `gap_limit` consecutive empty addresses.
pub async fn scan_for_new_addresses_impl<T>(
    coin: &T,
    hd_wallet: &T::HDWallet,
    hd_account: &mut HDCoinHDAccount<T>,
    address_scanner: &T::HDAddressScanner,
    chain: Bip44Chain,
    gap_limit: u32,
) -> BalanceResult<Vec<HDAddressBalance<HDWalletBalanceObject<T>>>>
where
    T: HDWalletBalanceOps + Sync,
{
    let mut balances = Vec::with_capacity(gap_limit as usize);

    // Get the first unknown address id.
    let mut checking_address_id = hd_account
        .known_addresses_number(chain)
        // A UTXO coin should support both [`Bip44Chain::External`] and [`Bip44Chain::Internal`].
        .mm_err(|e| BalanceError::Internal(e.to_string()))?;

    let mut unused_addresses_counter = 0;
    let max_addresses_number = hd_account.address_limit();
    while checking_address_id < max_addresses_number && unused_addresses_counter <= gap_limit {
        let hd_address = coin.derive_address(hd_account, chain, checking_address_id).await?;
        let checking_address = hd_address.address();
        let checking_address_der_path = hd_address.derivation_path();

        match coin.is_address_used(&checking_address, address_scanner).await? {
            // We found a non-empty address, so we have to fill up the balance list
            // with zeros starting from `last_non_empty_address_id = checking_address_id - unused_addresses_counter`.
            AddressBalanceStatus::Used(non_empty_balance) => {
                let last_non_empty_address_id = checking_address_id - unused_addresses_counter;

                // First, derive all empty addresses and put it into `balances` with default balance.
                let address_ids = (last_non_empty_address_id..checking_address_id)
                    .map(|address_id| HDAddressId { chain, address_id });
                let empty_addresses =
                    coin.derive_addresses(hd_account, address_ids)
                        .await?
                        .into_iter()
                        .map(|empty_address| HDAddressBalance {
                            address: empty_address.address().display_address(),
                            derivation_path: RpcDerivationPath(empty_address.derivation_path().clone()),
                            chain,
                            balance: HDWalletBalanceObject::<T>::new(),
                        });
                balances.extend(empty_addresses);

                // Then push this non-empty address.
                balances.push(HDAddressBalance {
                    address: checking_address.display_address(),
                    derivation_path: RpcDerivationPath(checking_address_der_path.clone()),
                    chain,
                    balance: non_empty_balance,
                });
                // Reset the counter of unused addresses to zero since we found a non-empty address.
                unused_addresses_counter = 0;
            },
            AddressBalanceStatus::NotUsed => unused_addresses_counter += 1,
        }

        checking_address_id += 1;
    }

    coin.set_known_addresses_number(
        hd_wallet,
        hd_account,
        chain,
        checking_address_id - unused_addresses_counter,
    )
    .await?;

    Ok(balances)
}

#[cfg(test)]
mod tests {
    use super::*;
    use common::block_on;
    use mm2_test_helpers::for_tests::RICK;
    use mocktopus::mocking::{MockResult, Mockable};

    #[test]
    fn test_lp_coinfind() {
        let ctx = mm2_core::mm_ctx::MmCtxBuilder::default().into_mm_arc();
        let coins_ctx = CoinsContext::from_ctx(&ctx).unwrap();
        let coin = MmCoinEnum::Test(TestCoin::new(RICK));

        // Add test coin to coins context
        common::block_on(coins_ctx.add_platform_with_tokens(coin.clone(), vec![], None)).unwrap();

        // Try to find RICK from coins context that was added above
        let _found = common::block_on(lp_coinfind(&ctx, RICK)).unwrap();

        assert!(matches!(Some(coin), _found));

        block_on(coins_ctx.coins.lock())
            .get(RICK)
            .unwrap()
            .update_is_available(false);

        // Try to find RICK from coins context after making it passive
        let found = common::block_on(lp_coinfind(&ctx, RICK)).unwrap();

        assert!(found.is_none());
    }

    #[test]
    fn test_lp_coinfind_any() {
        let ctx = mm2_core::mm_ctx::MmCtxBuilder::default().into_mm_arc();
        let coins_ctx = CoinsContext::from_ctx(&ctx).unwrap();
        let coin = MmCoinEnum::Test(TestCoin::new(RICK));

        // Add test coin to coins context
        common::block_on(coins_ctx.add_platform_with_tokens(coin.clone(), vec![], None)).unwrap();

        // Try to find RICK from coins context that was added above
        let _found = common::block_on(lp_coinfind_any(&ctx, RICK)).unwrap();

        assert!(matches!(Some(coin.clone()), _found));

        block_on(coins_ctx.coins.lock())
            .get(RICK)
            .unwrap()
            .update_is_available(false);

        // Try to find RICK from coins context after making it passive
        let _found = common::block_on(lp_coinfind_any(&ctx, RICK)).unwrap();

        assert!(matches!(Some(coin), _found));
    }

    #[test]
    fn test_dex_fee_amount() {
        let base = "BTC";
        let btc = TestCoin::new(base);
        TestCoin::should_burn_dex_fee.mock_safe(|_| MockResult::Return(true));
        TestCoin::min_tx_amount.mock_safe(|_| MockResult::Return(MmNumber::from("0.0001").into()));
        let rel = "ETH";
        let amount = 1.into();
        let actual_fee = DexFee::new_from_taker_coin(&btc, rel, &amount);
        let expected_fee = DexFee::WithBurn {
            fee_amount: amount.clone() / 777u64.into() * "0.75".into(),
            burn_amount: amount / 777u64.into() * "0.25".into(),
            burn_destination: DexFeeBurnDestination::PreBurnAccount,
        };
        assert_eq!(expected_fee, actual_fee);
        TestCoin::should_burn_dex_fee.clear_mock();

        let base = "KMD";
        let kmd = TestCoin::new(base);
        TestCoin::should_burn_dex_fee.mock_safe(|_| MockResult::Return(true));
        TestCoin::min_tx_amount.mock_safe(|_| MockResult::Return(MmNumber::from("0.0001").into()));
        let rel = "ETH";
        let amount = 1.into();
        let actual_fee = DexFee::new_from_taker_coin(&kmd, rel, &amount);
        let expected_fee = amount.clone() * (9, 7770).into() * MmNumber::from("0.75");
        let expected_burn_amount = amount * (9, 7770).into() * MmNumber::from("0.25");
        assert_eq!(
            DexFee::WithBurn {
                fee_amount: expected_fee,
                burn_amount: expected_burn_amount,
                burn_destination: DexFeeBurnDestination::KmdOpReturn,
            },
            actual_fee
        );
        TestCoin::should_burn_dex_fee.clear_mock();

        // check the case when KMD taker fee is close to dust (0.75 of fee < dust)
        let base = "KMD";
        let kmd = TestCoin::new(base);
        TestCoin::should_burn_dex_fee.mock_safe(|_| MockResult::Return(true));
        TestCoin::min_tx_amount.mock_safe(|_| MockResult::Return(MmNumber::from("0.00001").into()));
        let rel = "BTC";
        let amount = (1001 * 777, 90000000).into();
        let actual_fee = DexFee::new_from_taker_coin(&kmd, rel, &amount);
        assert_eq!(
            DexFee::WithBurn {
                fee_amount: "0.00001".into(), // equals to min_tx_amount
                burn_amount: "0.00000001".into(),
                burn_destination: DexFeeBurnDestination::KmdOpReturn,
            },
            actual_fee
        );
        TestCoin::should_burn_dex_fee.clear_mock();

        let base = "BTC";
        let btc = TestCoin::new(base);
        TestCoin::should_burn_dex_fee.mock_safe(|_| MockResult::Return(true));
        TestCoin::min_tx_amount.mock_safe(|_| MockResult::Return(MmNumber::from("0.00001").into()));
        let rel = "KMD";
        let amount = 1.into();
        let actual_fee = DexFee::new_from_taker_coin(&btc, rel, &amount);
        let expected_fee = DexFee::WithBurn {
            fee_amount: amount.clone() * (9, 7770).into() * "0.75".into(),
            burn_amount: amount * (9, 7770).into() * "0.25".into(),
            burn_destination: DexFeeBurnDestination::PreBurnAccount,
        };
        assert_eq!(expected_fee, actual_fee);
        TestCoin::should_burn_dex_fee.clear_mock();

        // whole dex fee (0.001 * 9 / 7770) less than min tx amount (0.00001)
        let base = "BTC";
        let btc = TestCoin::new(base);
        TestCoin::should_burn_dex_fee.mock_safe(|_| MockResult::Return(true));
        TestCoin::min_tx_amount.mock_safe(|_| MockResult::Return(MmNumber::from("0.00001").into()));
        let rel = "KMD";
        let amount: MmNumber = "0.001".parse::<BigDecimal>().unwrap().into();
        let actual_fee = DexFee::new_from_taker_coin(&btc, rel, &amount);
        assert_eq!(DexFee::Standard("0.00001".into()), actual_fee);
        TestCoin::should_burn_dex_fee.clear_mock();

        // 75% of dex fee (0.03 * 9/7770 * 0.75) is over the min tx amount (0.00001)
        // but non-kmd burn amount is less than the min tx amount
        let base = "BTC";
        let btc = TestCoin::new(base);
        TestCoin::should_burn_dex_fee.mock_safe(|_| MockResult::Return(true));
        TestCoin::min_tx_amount.mock_safe(|_| MockResult::Return(MmNumber::from("0.00001").into()));
        let rel = "KMD";
        let amount: MmNumber = "0.03".parse::<BigDecimal>().unwrap().into();
        let actual_fee = DexFee::new_from_taker_coin(&btc, rel, &amount);
        assert_eq!(DexFee::Standard(amount * (9, 7770).into()), actual_fee);
        TestCoin::should_burn_dex_fee.clear_mock();

        // burning from eth currently not supported
        let base = "USDT-ERC20";
        let btc = TestCoin::new(base);
        TestCoin::should_burn_dex_fee.mock_safe(|_| MockResult::Return(false));
        TestCoin::min_tx_amount.mock_safe(|_| MockResult::Return(MmNumber::from("0.00001").into()));
        let rel = "BTC";
        let amount: MmNumber = "1".parse::<BigDecimal>().unwrap().into();
        let actual_fee = DexFee::new_from_taker_coin(&btc, rel, &amount);
        assert_eq!(DexFee::Standard(amount / "777".into()), actual_fee);
        TestCoin::should_burn_dex_fee.clear_mock();

        let base = "NUCLEUS";
        let btc = TestCoin::new(base);
        TestCoin::should_burn_dex_fee.mock_safe(|_| MockResult::Return(true));
        TestCoin::min_tx_amount.mock_safe(|_| MockResult::Return(MmNumber::from("0.000001").into()));
        let rel = "IRIS";
        let amount: MmNumber = "0.008".parse::<BigDecimal>().unwrap().into();
        let actual_fee = DexFee::new_from_taker_coin(&btc, rel, &amount);
        let std_fee = amount / "777".into();
        let fee_amount = std_fee.clone() * "0.75".into();
        let burn_amount = std_fee - fee_amount.clone();
        assert_eq!(
            DexFee::WithBurn {
                fee_amount,
                burn_amount,
                burn_destination: DexFeeBurnDestination::PreBurnAccount,
            },
            actual_fee
        );
        TestCoin::should_burn_dex_fee.clear_mock();

        // test NoFee if taker is dex
        let base = "BTC";
        let btc = TestCoin::new(base);
        TestCoin::should_burn_dex_fee.mock_safe(|_| MockResult::Return(true));
        TestCoin::dex_pubkey.mock_safe(|_| MockResult::Return(DEX_BURN_ADDR_RAW_PUBKEY.as_slice()));
        TestCoin::min_tx_amount.mock_safe(|_| MockResult::Return(MmNumber::from("0.00001").into()));
        let rel = "KMD";
        let amount: MmNumber = "0.03".parse::<BigDecimal>().unwrap().into();
        let actual_fee = DexFee::new_with_taker_pubkey(&btc, rel, &amount, DEX_BURN_ADDR_RAW_PUBKEY.as_slice());
        assert_eq!(DexFee::NoFee, actual_fee);
        TestCoin::should_burn_dex_fee.clear_mock();
        TestCoin::dex_pubkey.clear_mock();
    }
}

#[cfg(all(feature = "for-tests", not(target_arch = "wasm32")))]
pub mod for_tests {
    use crate::rpc_command::init_withdraw::WithdrawStatusRequest;
    use crate::rpc_command::init_withdraw::{init_withdraw, withdraw_status};
    use crate::{TransactionDetails, WithdrawError, WithdrawFee, WithdrawFrom, WithdrawRequest};
    use common::executor::Timer;
    use common::{now_ms, wait_until_ms};
    use mm2_core::mm_ctx::MmArc;
    use mm2_err_handle::prelude::MmResult;
    use mm2_number::BigDecimal;
    use rpc_task::{RpcInitReq, RpcTaskStatus};
    use std::str::FromStr;

    /// Helper to call init_withdraw and wait for completion
    pub async fn test_withdraw_init_loop(
        ctx: MmArc,
        ticker: &str,
        to: &str,
        amount: &str,
        from_derivation_path: Option<&str>,
        fee: Option<WithdrawFee>,
    ) -> MmResult<TransactionDetails, WithdrawError> {
        let withdraw_req = RpcInitReq {
            client_id: 0,
            inner: WithdrawRequest {
                amount: BigDecimal::from_str(amount).unwrap(),
                from: from_derivation_path.map(|from_derivation_path| WithdrawFrom::DerivationPath {
                    derivation_path: from_derivation_path.to_owned(),
                }),
                to: to.to_owned(),
                coin: ticker.to_owned(),
                fee,
                ..Default::default()
            },
        };
        let init = init_withdraw(ctx.clone(), withdraw_req).await.unwrap();
        let timeout = wait_until_ms(150000);
        loop {
            if now_ms() > timeout {
                panic!("{} init_withdraw timed out", ticker);
            }
            let status = withdraw_status(ctx.clone(), WithdrawStatusRequest {
                task_id: init.task_id,
                forget_if_finished: true,
            })
            .await;
            if let Ok(status) = status {
                match status {
                    RpcTaskStatus::Ok(tx_details) => break Ok(tx_details),
                    RpcTaskStatus::Error(e) => break Err(e),
                    _ => Timer::sleep(1.).await,
                }
            } else {
                panic!("{} could not get withdraw_status", ticker)
            }
        }
    }
}<|MERGE_RESOLUTION|>--- conflicted
+++ resolved
@@ -3930,12 +3930,8 @@
     /// Gets the burn amount associated with the dex fee, if applicable.
     pub fn burn_amount(&self) -> Option<MmNumber> {
         match self {
-<<<<<<< HEAD
+            DexFee::NoFee => None,
             DexFee::Standard(_) | DexFee::Zero => None,
-=======
-            DexFee::NoFee => None,
-            DexFee::Standard(_) => None,
->>>>>>> 5b2f045d
             DexFee::WithBurn { burn_amount, .. } => Some(burn_amount.clone()),
         }
     }
