--- conflicted
+++ resolved
@@ -3845,13 +3845,9 @@
         decimals: u8,
     },
     ZHTLC(ZcoinProtocolInfo),
-<<<<<<< HEAD
     #[cfg(feature = "enable-sia")]
     SIA,
-    Nft {
-=======
     NFT {
->>>>>>> 27238a9f
         platform: String,
     },
 }
