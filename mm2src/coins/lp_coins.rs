/******************************************************************************
 * Copyright © 2022 Atomic Private Limited and its contributors               *
 *                                                                            *
 * See the CONTRIBUTOR-LICENSE-AGREEMENT, COPYING, LICENSE-COPYRIGHT-NOTICE   *
 * and DEVELOPER-CERTIFICATE-OF-ORIGIN files in the LEGAL directory in        *
 * the top-level directory of this distribution for the individual copyright  *
 * holder information and the developer policies on copyright and licensing.  *
 *                                                                            *
 * Unless otherwise agreed in a custom licensing agreement, no part of the    *
 * AtomicDEX software, including this file may be copied, modified, propagated*
 * or distributed except according to the terms contained in the              *
 * LICENSE-COPYRIGHT-NOTICE file.                                             *
 *                                                                            *
 * Removal or modification of this copyright notice is prohibited.            *
 *                                                                            *
 ******************************************************************************/
//
//  coins.rs
//  marketmaker
//

#![allow(uncommon_codepoints)]
#![feature(integer_atomics)]
#![feature(async_closure)]
#![feature(hash_raw_entry)]
#![feature(stmt_expr_attributes)]

#[macro_use] extern crate common;
#[macro_use] extern crate gstuff;
#[macro_use] extern crate lazy_static;
#[macro_use] extern crate mm2_metrics;
#[macro_use] extern crate serde_derive;
#[macro_use] extern crate serde_json;
#[macro_use] extern crate ser_error_derive;

use crate::utxo::bchd_grpc::ValidateSlpUtxosErr;
use crate::utxo::slp::ParseSlpScriptError;
use async_trait::async_trait;
use base58::FromBase58Error;
use common::{calc_total_pages, now_ms, ten, HttpStatusCode};
use crypto::{Bip32Error, CryptoCtx, DerivationPath, HwRpcError, WithHwRpcError};
use derive_more::Display;
use enum_from::EnumFromTrait;
use futures::compat::Future01CompatExt;
use futures::lock::Mutex as AsyncMutex;
use futures::{FutureExt, TryFutureExt};
use futures01::Future;
use http::{Response, StatusCode};
use keys::{AddressFormat as UtxoAddressFormat, KeyPair, NetworkPrefix as CashAddrPrefix};
use mm2_core::mm_ctx::{from_ctx, MmArc};
use mm2_err_handle::prelude::*;
use mm2_metrics::MetricsWeak;
use mm2_number::{bigdecimal::{BigDecimal, ParseBigDecimalError, Zero},
                 MmNumber};
use rpc::v1::types::{Bytes as BytesJson, H256 as H256Json};
use serde::{Deserialize, Deserializer, Serialize};
use serde_json::{self as json, Value as Json};
use std::cmp::Ordering;
use std::collections::hash_map::{HashMap, RawEntryMut};
use std::fmt;
use std::num::NonZeroUsize;
use std::ops::{Add, Deref};
use std::path::PathBuf;
use std::str::FromStr;
use std::sync::Arc;
use std::time::Duration;
use utxo_signer::with_key_pair::UtxoSignWithKeyPairError;

cfg_native! {
    use crate::lightning::LightningCoin;
    use crate::lightning::ln_conf::PlatformCoinConfirmationTargets;
    use async_std::fs;
    use futures::AsyncWriteExt;
    use std::io;
    use zcash_primitives::transaction::Transaction as ZTransaction;
    use z_coin::ZcoinProtocolInfo;
}

cfg_wasm32! {
    use mm2_db::indexed_db::{ConstructibleDb, DbLocked, SharedDb};
    use hd_wallet_storage::HDWalletDb;
    use tx_history_storage::wasm::{clear_tx_history, load_tx_history, save_tx_history, TxHistoryDb};

    pub type TxHistoryDbLocked<'a> = DbLocked<'a, TxHistoryDb>;
}

// using custom copy of try_fus as futures crate was renamed to futures01
macro_rules! try_fus {
    ($e: expr) => {
        match $e {
            Ok(ok) => ok,
            Err(err) => return Box::new(futures01::future::err(ERRL!("{}", err))),
        }
    };
}

macro_rules! try_f {
    ($e: expr) => {
        match $e {
            Ok(ok) => ok,
            Err(e) => return Box::new(futures01::future::err(e.into())),
        }
    };
}

/// `TransactionErr` compatible `try_fus` macro.
macro_rules! try_tx_fus {
    ($e: expr) => {
        match $e {
            Ok(ok) => ok,
            Err(err) => return Box::new(futures01::future::err(crate::TransactionErr::Plain(ERRL!("{:?}", err)))),
        }
    };
    ($e: expr, $tx: expr) => {
        match $e {
            Ok(ok) => ok,
            Err(err) => {
                return Box::new(futures01::future::err(crate::TransactionErr::TxRecoverable(
                    TransactionEnum::from($tx),
                    ERRL!("{:?}", err),
                )))
            },
        }
    };
}

/// `TransactionErr` compatible `try_s` macro.
macro_rules! try_tx_s {
    ($e: expr) => {
        match $e {
            Ok(ok) => ok,
            Err(err) => {
                return Err(crate::TransactionErr::Plain(format!(
                    "{}:{}] {:?}",
                    file!(),
                    line!(),
                    err
                )))
            },
        }
    };
    ($e: expr, $tx: expr) => {
        match $e {
            Ok(ok) => ok,
            Err(err) => {
                return Err(crate::TransactionErr::TxRecoverable(
                    TransactionEnum::from($tx),
                    format!("{}:{}] {:?}", file!(), line!(), err),
                ))
            },
        }
    };
}

/// `TransactionErr:Plain` compatible `ERR` macro.
macro_rules! TX_PLAIN_ERR {
    ($format: expr, $($args: tt)+) => { Err(crate::TransactionErr::Plain((ERRL!($format, $($args)+)))) };
    ($format: expr) => { Err(crate::TransactionErr::Plain(ERRL!($format))) }
}

/// `TransactionErr:TxRecoverable` compatible `ERR` macro.
#[allow(unused_macros)]
macro_rules! TX_RECOVERABLE_ERR {
    ($tx: expr, $format: expr, $($args: tt)+) => {
        Err(crate::TransactionErr::TxRecoverable(TransactionEnum::from($tx), ERRL!($format, $($args)+)))
    };
    ($tx: expr, $format: expr) => {
        Err(crate::TransactionErr::TxRecoverable(TransactionEnum::from($tx), ERRL!($format)))
    };
}

macro_rules! ok_or_continue_after_sleep {
    ($e:expr, $delay: ident) => {
        match $e {
            Ok(res) => res,
            Err(e) => {
                error!("error {:?}", e);
                Timer::sleep($delay).await;
                continue;
            },
        }
    };
}

pub mod coin_balance;

pub mod coin_errors;
use coin_errors::{MyAddressError, ValidatePaymentError, ValidatePaymentFut};

#[doc(hidden)]
#[cfg(test)]
pub mod coins_tests;

pub mod eth;
use eth::{eth_coin_from_conf_and_request, EthCoin, EthTxFeeDetails, SignedEthTx};

pub mod hd_pubkey;

pub mod hd_wallet;
use hd_wallet::{HDAccountAddressId, HDAddress};

pub mod hd_wallet_storage;
#[cfg(not(target_arch = "wasm32"))] pub mod lightning;
#[cfg_attr(target_arch = "wasm32", allow(dead_code, unused_imports))]
pub mod my_tx_history_v2;

pub mod qrc20;
use qrc20::{qrc20_coin_from_conf_and_params, Qrc20ActivationParams, Qrc20Coin, Qrc20FeeDetails};

pub mod rpc_command;
use rpc_command::{init_account_balance::{AccountBalanceTaskManager, AccountBalanceTaskManagerShared},
                  init_create_account::{CreateAccountTaskManager, CreateAccountTaskManagerShared},
                  init_scan_for_new_addresses::{ScanAddressesTaskManager, ScanAddressesTaskManagerShared},
                  init_withdraw::{WithdrawTaskManager, WithdrawTaskManagerShared}};

pub mod tendermint;
use tendermint::{TendermintCoin, TendermintFeeDetails, TendermintProtocolInfo};

#[doc(hidden)]
#[allow(unused_variables)]
pub mod test_coin;
pub use test_coin::TestCoin;

pub mod tx_history_storage;

#[doc(hidden)]
#[allow(unused_variables)]
#[cfg(all(not(target_os = "ios"), not(target_os = "android"), not(target_arch = "wasm32")))]
pub mod solana;
#[cfg(all(not(target_os = "ios"), not(target_os = "android"), not(target_arch = "wasm32")))]
pub use solana::spl::SplToken;
#[cfg(all(not(target_os = "ios"), not(target_os = "android"), not(target_arch = "wasm32")))]
pub use solana::{solana_coin_from_conf_and_params, SolanaActivationParams, SolanaCoin, SolanaFeeDetails};

pub mod utxo;
use utxo::bch::{bch_coin_from_conf_and_params, BchActivationRequest, BchCoin};
use utxo::qtum::{self, qtum_coin_with_priv_key, Qrc20AddressError, QtumCoin, QtumDelegationOps, QtumDelegationRequest,
                 QtumStakingInfosDetails, ScriptHashTypeNotSupported};
use utxo::rpc_clients::UtxoRpcError;
use utxo::slp::SlpToken;
use utxo::slp::{slp_addr_from_pubkey_str, SlpFeeDetails};
use utxo::utxo_common::big_decimal_from_sat_unsigned;
use utxo::utxo_standard::{utxo_standard_coin_with_priv_key, UtxoStandardCoin};
use utxo::UtxoActivationParams;
use utxo::{BlockchainNetwork, GenerateTxError, UtxoFeeDetails, UtxoTx};

#[cfg(not(target_arch = "wasm32"))] pub mod z_coin;
#[cfg(not(target_arch = "wasm32"))] use z_coin::ZCoin;

pub type BalanceResult<T> = Result<T, MmError<BalanceError>>;
pub type BalanceFut<T> = Box<dyn Future<Item = T, Error = MmError<BalanceError>> + Send>;
pub type NonZeroBalanceFut<T> = Box<dyn Future<Item = T, Error = MmError<GetNonZeroBalance>> + Send>;
pub type NumConversResult<T> = Result<T, MmError<NumConversError>>;
pub type StakingInfosResult = Result<StakingInfos, MmError<StakingInfosError>>;
pub type StakingInfosFut = Box<dyn Future<Item = StakingInfos, Error = MmError<StakingInfosError>> + Send>;
pub type DelegationResult = Result<TransactionDetails, MmError<DelegationError>>;
pub type DelegationFut = Box<dyn Future<Item = TransactionDetails, Error = MmError<DelegationError>> + Send>;
pub type WithdrawResult = Result<TransactionDetails, MmError<WithdrawError>>;
pub type WithdrawFut = Box<dyn Future<Item = TransactionDetails, Error = MmError<WithdrawError>> + Send>;
pub type TradePreimageResult<T> = Result<T, MmError<TradePreimageError>>;
pub type TradePreimageFut<T> = Box<dyn Future<Item = T, Error = MmError<TradePreimageError>> + Send>;
pub type CoinFindResult<T> = Result<T, MmError<CoinFindError>>;
pub type TxHistoryFut<T> = Box<dyn Future<Item = T, Error = MmError<TxHistoryError>> + Send>;
pub type TxHistoryResult<T> = Result<T, MmError<TxHistoryError>>;
pub type RawTransactionResult = Result<RawTransactionRes, MmError<RawTransactionError>>;
pub type RawTransactionFut<'a> =
    Box<dyn Future<Item = RawTransactionRes, Error = MmError<RawTransactionError>> + Send + 'a>;

#[derive(Debug, Deserialize, Display, Serialize, SerializeErrorType)]
#[serde(tag = "error_type", content = "error_data")]
pub enum RawTransactionError {
    #[display(fmt = "No such coin {}", coin)]
    NoSuchCoin { coin: String },
    #[display(fmt = "Invalid  hash: {}", _0)]
    InvalidHashError(String),
    #[display(fmt = "Transport error: {}", _0)]
    Transport(String),
    #[display(fmt = "Hash does not exist: {}", _0)]
    HashNotExist(String),
    #[display(fmt = "Internal error: {}", _0)]
    InternalError(String),
}

impl HttpStatusCode for RawTransactionError {
    fn status_code(&self) -> StatusCode {
        match self {
            RawTransactionError::NoSuchCoin { .. }
            | RawTransactionError::InvalidHashError(_)
            | RawTransactionError::HashNotExist(_) => StatusCode::BAD_REQUEST,
            RawTransactionError::Transport(_) | RawTransactionError::InternalError(_) => {
                StatusCode::INTERNAL_SERVER_ERROR
            },
        }
    }
}

impl From<CoinFindError> for RawTransactionError {
    fn from(e: CoinFindError) -> Self {
        match e {
            CoinFindError::NoSuchCoin { coin } => RawTransactionError::NoSuchCoin { coin },
        }
    }
}

#[derive(Deserialize)]
pub struct RawTransactionRequest {
    pub coin: String,
    pub tx_hash: String,
}

#[derive(Clone, Debug, Deserialize, PartialEq, Serialize)]
pub struct RawTransactionRes {
    /// Raw bytes of signed transaction in hexadecimal string, this should be return hexadecimal encoded signed transaction for get_raw_transaction
    pub tx_hex: BytesJson,
}

pub type SignatureResult<T> = Result<T, MmError<SignatureError>>;
pub type VerificationResult<T> = Result<T, MmError<VerificationError>>;

#[derive(Debug, Display)]
pub enum TxHistoryError {
    ErrorSerializing(String),
    ErrorDeserializing(String),
    ErrorSaving(String),
    ErrorLoading(String),
    ErrorClearing(String),
    #[display(fmt = "'internal_id' not found: {:?}", internal_id)]
    FromIdNotFound {
        internal_id: BytesJson,
    },
    NotSupported(String),
    InternalError(String),
}

#[derive(Debug, Display)]
pub enum PrivKeyNotAllowed {
    #[display(fmt = "Hardware Wallet is not supported")]
    HardwareWalletNotSupported,
}

#[derive(Debug, Display, PartialEq, Serialize)]
pub enum UnexpectedDerivationMethod {
    #[display(fmt = "Iguana private key is unavailable")]
    IguanaPrivKeyUnavailable,
    #[display(fmt = "HD wallet is unavailable")]
    HDWalletUnavailable,
}

pub trait Transaction: fmt::Debug + 'static {
    /// Raw transaction bytes of the transaction
    fn tx_hex(&self) -> Vec<u8>;
    /// Serializable representation of tx hash for displaying purpose
    fn tx_hash(&self) -> BytesJson;
}

#[derive(Clone, Debug, PartialEq)]
pub enum TransactionEnum {
    UtxoTx(UtxoTx),
    SignedEthTx(SignedEthTx),
    #[cfg(not(target_arch = "wasm32"))]
    ZTransaction(ZTransaction),
}

ifrom!(TransactionEnum, UtxoTx);
ifrom!(TransactionEnum, SignedEthTx);
#[cfg(not(target_arch = "wasm32"))]
ifrom!(TransactionEnum, ZTransaction);

// NB: When stable and groked by IDEs, `enum_dispatch` can be used instead of `Deref` to speed things up.
impl Deref for TransactionEnum {
    type Target = dyn Transaction;
    fn deref(&self) -> &dyn Transaction {
        match self {
            TransactionEnum::UtxoTx(ref t) => t,
            TransactionEnum::SignedEthTx(ref t) => t,
            #[cfg(not(target_arch = "wasm32"))]
            TransactionEnum::ZTransaction(ref t) => t,
        }
    }
}

/// Error type for handling tx serialization/deserialization operations.
#[derive(Debug, Clone)]
pub enum TxMarshalingErr {
    InvalidInput(String),
    /// For cases where serialized and deserialized values doesn't verify each other.
    CrossCheckFailed(String),
    NotSupported(String),
}

#[derive(Debug, Clone)]
#[allow(clippy::large_enum_variant)]
pub enum TransactionErr {
    /// Keeps transactions while throwing errors.
    TxRecoverable(TransactionEnum, String),
    /// Simply for plain error messages.
    Plain(String),
}

impl TransactionErr {
    /// Returns transaction if the error includes it.
    #[inline]
    pub fn get_tx(&self) -> Option<TransactionEnum> {
        match self {
            TransactionErr::TxRecoverable(tx, _) => Some(tx.clone()),
            _ => None,
        }
    }

    #[inline]
    /// Returns plain text part of error.
    pub fn get_plain_text_format(&self) -> String {
        match self {
            TransactionErr::TxRecoverable(_, err) => err.to_string(),
            TransactionErr::Plain(err) => err.to_string(),
        }
    }
}

pub type TransactionFut = Box<dyn Future<Item = TransactionEnum, Error = TransactionErr> + Send>;
pub type ValidatePaymentFut = Box<dyn Future<Item = (), Error = MmError<ValidatePaymentError>> + Send>;

#[derive(Debug, PartialEq)]
pub enum FoundSwapTxSpend {
    Spent(TransactionEnum),
    Refunded(TransactionEnum),
}

pub enum CanRefundHtlc {
    CanRefundNow,
    // returns the number of seconds to sleep before HTLC becomes refundable
    HaveToWait(u64),
}

#[derive(Debug, Display, Eq, PartialEq)]
pub enum NegotiateSwapContractAddrErr {
    #[display(fmt = "InvalidOtherAddrLen, addr supplied {:?}", _0)]
    InvalidOtherAddrLen(BytesJson),
    #[display(fmt = "UnexpectedOtherAddr, addr supplied {:?}", _0)]
    UnexpectedOtherAddr(BytesJson),
    NoOtherAddrAndNoFallback,
}

#[derive(Clone, Debug)]
pub struct WatcherValidatePaymentInput {
    pub payment_tx: Vec<u8>,
    pub time_lock: u32,
    pub taker_pub: Vec<u8>,
    pub maker_pub: Vec<u8>,
    pub secret_hash: Vec<u8>,
    pub amount: BigDecimal,
    pub try_spv_proof_until: u64,
    pub confirmations: u64,
}

pub struct WatcherSearchForSwapTxSpendInput<'a> {
    pub time_lock: u32,
    pub taker_pub: &'a [u8],
    pub maker_pub: &'a [u8],
    pub secret_hash: &'a [u8],
    pub tx: &'a [u8],
    pub search_from_block: u64,
    pub swap_contract_address: &'a Option<BytesJson>,
    pub swap_unique_data: &'a [u8],
}

#[derive(Debug, Display)]
pub enum ValidatePaymentError {
    TxParseError(String),
    #[display(fmt = "OpReturnParseError: {:?}", _0)]
    OpReturnParseError(ParseSlpScriptError),
    NumConversionErr(NumConversError),
    UnexpectedDerivationMethod(UnexpectedDerivationMethod),
    TxFromRPCError(String),
    InvalidTx(String),
    InvalidTxOutput(String),
    SPVValidationError(String),
    InvalidPubkey(String),
    PaymentStatusError(String),
    CallBytesError(String),
}

impl From<NumConversError> for ValidatePaymentError {
    fn from(err: NumConversError) -> ValidatePaymentError { ValidatePaymentError::NumConversionErr(err) }
}

impl From<ParseSlpScriptError> for ValidatePaymentError {
    fn from(err: ParseSlpScriptError) -> Self { ValidatePaymentError::OpReturnParseError(err) }
}

impl From<ValidateSlpUtxosErr> for ValidatePaymentError {
    fn from(err: ValidateSlpUtxosErr) -> Self { ValidatePaymentError::InvalidTx(err.to_string()) }
}

impl From<UnexpectedDerivationMethod> for ValidatePaymentError {
    fn from(err: UnexpectedDerivationMethod) -> Self { ValidatePaymentError::UnexpectedDerivationMethod(err) }
}

#[derive(Clone, Debug)]
pub struct ValidatePaymentInput {
    pub payment_tx: Vec<u8>,
    pub time_lock: u32,
    pub other_pub: Vec<u8>,
    pub secret_hash: Vec<u8>,
    pub amount: BigDecimal,
    pub swap_contract_address: Option<BytesJson>,
    pub try_spv_proof_until: u64,
    pub confirmations: u64,
    pub unique_swap_data: Vec<u8>,
}

pub struct SearchForSwapTxSpendInput<'a> {
    pub time_lock: u32,
    pub other_pub: &'a [u8],
    pub secret_hash: &'a [u8],
    pub tx: &'a [u8],
    pub search_from_block: u64,
    pub swap_contract_address: &'a Option<BytesJson>,
    pub swap_unique_data: &'a [u8],
}

/// Swap operations (mostly based on the Hash/Time locked transactions implemented by coin wallets).
#[async_trait]
pub trait SwapOps {
    fn send_taker_fee(&self, fee_addr: &[u8], amount: BigDecimal, uuid: &[u8]) -> TransactionFut;

    fn send_maker_payment(
        &self,
        time_lock: u32,
        taker_pub: &[u8],
        secret_hash: &[u8],
        amount: BigDecimal,
        swap_contract_address: &Option<BytesJson>,
        swap_unique_data: &[u8],
    ) -> TransactionFut;

    fn send_taker_payment(
        &self,
        time_lock: u32,
        maker_pub: &[u8],
        secret_hash: &[u8],
        amount: BigDecimal,
        swap_contract_address: &Option<BytesJson>,
        swap_unique_data: &[u8],
    ) -> TransactionFut;

    fn send_maker_spends_taker_payment(
        &self,
        taker_payment_tx: &[u8],
        time_lock: u32,
        taker_pub: &[u8],
        secret: &[u8],
        swap_contract_address: &Option<BytesJson>,
        swap_unique_data: &[u8],
    ) -> TransactionFut;

    fn create_taker_spends_maker_payment_preimage(
        &self,
        _maker_payment_tx: &[u8],
        _time_lock: u32,
        _maker_pub: &[u8],
        _secret_hash: &[u8],
        _swap_unique_data: &[u8],
    ) -> TransactionFut;

    fn create_taker_refunds_payment(
        &self,
        _taker_payment_tx: &[u8],
        _time_lock: u32,
        _maker_pub: &[u8],
        _secret_hash: &[u8],
        _swap_contract_address: &Option<BytesJson>,
        _swap_unique_data: &[u8],
    ) -> TransactionFut;

    fn send_taker_spends_maker_payment(
        &self,
        maker_payment_tx: &[u8],
        time_lock: u32,
        maker_pub: &[u8],
        secret: &[u8],
        swap_contract_address: &Option<BytesJson>,
        swap_unique_data: &[u8],
    ) -> TransactionFut;

    fn send_taker_spends_maker_payment_preimage(&self, preimage: &[u8], secret: &[u8]) -> TransactionFut;

    fn send_watcher_refunds_taker_payment(&self, _taker_refunds_payment: &[u8]) -> TransactionFut;

    fn send_taker_refunds_payment(
        &self,
        taker_payment_tx: &[u8],
        time_lock: u32,
        maker_pub: &[u8],
        secret_hash: &[u8],
        swap_contract_address: &Option<BytesJson>,
        swap_unique_data: &[u8],
    ) -> TransactionFut;

    fn send_maker_refunds_payment(
        &self,
        maker_payment_tx: &[u8],
        time_lock: u32,
        taker_pub: &[u8],
        secret_hash: &[u8],
        swap_contract_address: &Option<BytesJson>,
        swap_unique_data: &[u8],
    ) -> TransactionFut;

    fn validate_fee(
        &self,
        fee_tx: &TransactionEnum,
        expected_sender: &[u8],
        fee_addr: &[u8],
        amount: &BigDecimal,
        min_block_number: u64,
        uuid: &[u8],
    ) -> Box<dyn Future<Item = (), Error = String> + Send>;

<<<<<<< HEAD
    fn watcher_validate_taker_fee(&self, _taker_fee_hash: Vec<u8>, _verified_pub: Vec<u8>) -> ValidatePaymentFut;

    fn validate_maker_payment(&self, input: ValidatePaymentInput) -> ValidatePaymentFut;

    fn validate_taker_payment(&self, input: ValidatePaymentInput) -> ValidatePaymentFut;

    fn watcher_validate_taker_payment(&self, _input: WatcherValidatePaymentInput) -> ValidatePaymentFut;
=======
    fn validate_maker_payment(&self, input: ValidatePaymentInput) -> ValidatePaymentFut<()>;

    fn validate_taker_payment(&self, input: ValidatePaymentInput) -> ValidatePaymentFut<()>;

    fn watcher_validate_taker_payment(
        &self,
        _input: WatcherValidatePaymentInput,
    ) -> Box<dyn Future<Item = (), Error = MmError<ValidatePaymentError>> + Send>;
>>>>>>> 5dbc5de4

    fn check_if_my_payment_sent(
        &self,
        time_lock: u32,
        other_pub: &[u8],
        secret_hash: &[u8],
        search_from_block: u64,
        swap_contract_address: &Option<BytesJson>,
        swap_unique_data: &[u8],
    ) -> Box<dyn Future<Item = Option<TransactionEnum>, Error = String> + Send>;

    async fn watcher_search_for_swap_tx_spend(
        &self,
        input: WatcherSearchForSwapTxSpendInput<'_>,
    ) -> Result<Option<FoundSwapTxSpend>, String>;

    async fn search_for_swap_tx_spend_my(
        &self,
        input: SearchForSwapTxSpendInput<'_>,
    ) -> Result<Option<FoundSwapTxSpend>, String>;

    async fn search_for_swap_tx_spend_other(
        &self,
        input: SearchForSwapTxSpendInput<'_>,
    ) -> Result<Option<FoundSwapTxSpend>, String>;

    fn extract_secret(&self, secret_hash: &[u8], spend_tx: &[u8]) -> Result<Vec<u8>, String>;

    fn check_all_inputs_signed_by_pub(&self, tx: &[u8], expected_pub: &[u8]) -> Result<bool, String>;

    /// Whether the refund transaction can be sent now
    /// For example: there are no additional conditions for ETH, but for some UTXO coins we should wait for
    /// locktime < MTP
    fn can_refund_htlc(&self, locktime: u64) -> Box<dyn Future<Item = CanRefundHtlc, Error = String> + Send + '_> {
        let now = now_ms() / 1000;
        let result = if now > locktime {
            CanRefundHtlc::CanRefundNow
        } else {
            CanRefundHtlc::HaveToWait(locktime - now + 1)
        };
        Box::new(futures01::future::ok(result))
    }

    fn negotiate_swap_contract_addr(
        &self,
        other_side_address: Option<&[u8]>,
    ) -> Result<Option<BytesJson>, MmError<NegotiateSwapContractAddrErr>>;

    fn derive_htlc_key_pair(&self, swap_unique_data: &[u8]) -> KeyPair;
}

/// Operations that coins have independently from the MarketMaker.
/// That is, things implemented by the coin wallets or public coin services.
pub trait MarketCoinOps {
    fn ticker(&self) -> &str;

    fn my_address(&self) -> MmResult<String, MyAddressError>;

    fn get_public_key(&self) -> Result<String, MmError<UnexpectedDerivationMethod>>;

    fn sign_message_hash(&self, _message: &str) -> Option<[u8; 32]>;

    fn sign_message(&self, _message: &str) -> SignatureResult<String>;

    fn verify_message(&self, _signature: &str, _message: &str, _address: &str) -> VerificationResult<bool>;

    fn get_non_zero_balance(&self) -> NonZeroBalanceFut<MmNumber> {
        let closure = |spendable: BigDecimal| {
            if spendable.is_zero() {
                return MmError::err(GetNonZeroBalance::BalanceIsZero);
            }
            Ok(MmNumber::from(spendable))
        };
        Box::new(self.my_spendable_balance().map_err(From::from).and_then(closure))
    }

    fn my_balance(&self) -> BalanceFut<CoinBalance>;

    fn my_spendable_balance(&self) -> BalanceFut<BigDecimal> {
        Box::new(self.my_balance().map(|CoinBalance { spendable, .. }| spendable))
    }

    /// Base coin balance for tokens, e.g. ETH balance in ERC20 case
    fn base_coin_balance(&self) -> BalanceFut<BigDecimal>;

    fn platform_ticker(&self) -> &str;

    /// Receives raw transaction bytes in hexadecimal format as input and returns tx hash in hexadecimal format
    fn send_raw_tx(&self, tx: &str) -> Box<dyn Future<Item = String, Error = String> + Send>;

    /// Receives raw transaction bytes as input and returns tx hash in hexadecimal format
    fn send_raw_tx_bytes(&self, tx: &[u8]) -> Box<dyn Future<Item = String, Error = String> + Send>;

    fn wait_for_confirmations(
        &self,
        tx: &[u8],
        confirmations: u64,
        requires_nota: bool,
        wait_until: u64,
        check_every: u64,
    ) -> Box<dyn Future<Item = (), Error = String> + Send>;

    fn wait_for_tx_spend(
        &self,
        transaction: &[u8],
        wait_until: u64,
        from_block: u64,
        swap_contract_address: &Option<BytesJson>,
    ) -> TransactionFut;

    fn tx_enum_from_bytes(&self, bytes: &[u8]) -> Result<TransactionEnum, MmError<TxMarshalingErr>>;

    fn current_block(&self) -> Box<dyn Future<Item = u64, Error = String> + Send>;

    fn display_priv_key(&self) -> Result<String, String>;

    /// Get the minimum amount to send.
    fn min_tx_amount(&self) -> BigDecimal;

    /// Get the minimum amount to trade.
    fn min_trading_vol(&self) -> MmNumber;

    fn is_privacy(&self) -> bool { false }
}

#[derive(Clone, Debug, Deserialize, PartialEq)]
#[serde(tag = "type")]
pub enum WithdrawFee {
    UtxoFixed {
        amount: BigDecimal,
    },
    UtxoPerKbyte {
        amount: BigDecimal,
    },
    EthGas {
        /// in gwei
        gas_price: BigDecimal,
        gas: u64,
    },
    Qrc20Gas {
        /// in satoshi
        gas_limit: u64,
        gas_price: u64,
    },
}

pub struct WithdrawSenderAddress<Address, Pubkey> {
    address: Address,
    pubkey: Pubkey,
    derivation_path: Option<DerivationPath>,
}

impl<Address, Pubkey> From<HDAddress<Address, Pubkey>> for WithdrawSenderAddress<Address, Pubkey> {
    fn from(addr: HDAddress<Address, Pubkey>) -> Self {
        WithdrawSenderAddress {
            address: addr.address,
            pubkey: addr.pubkey,
            derivation_path: Some(addr.derivation_path),
        }
    }
}

/// Rename to `GetWithdrawSenderAddresses` when withdraw supports multiple `from` addresses.
#[async_trait]
pub trait GetWithdrawSenderAddress {
    type Address;
    type Pubkey;

    async fn get_withdraw_sender_address(
        &self,
        req: &WithdrawRequest,
    ) -> MmResult<WithdrawSenderAddress<Self::Address, Self::Pubkey>, WithdrawError>;
}

#[derive(Clone, Deserialize)]
#[serde(untagged)]
pub enum WithdrawFrom {
    // AccountId { account_id: u32 },
    AddressId(HDAccountAddressId),
    /// Don't use `Bip44DerivationPath` or `RpcDerivationPath` because if there is an error in the path,
    /// `serde::Deserialize` returns "data did not match any variant of untagged enum WithdrawFrom".
    /// It's better to show the user an informative error.
    DerivationPath {
        derivation_path: String,
    },
}

#[derive(Clone, Deserialize)]
pub struct WithdrawRequest {
    coin: String,
    from: Option<WithdrawFrom>,
    to: String,
    #[serde(default)]
    amount: BigDecimal,
    #[serde(default)]
    max: bool,
    fee: Option<WithdrawFee>,
}

#[derive(Debug, Deserialize)]
#[serde(tag = "type")]
pub enum StakingDetails {
    Qtum(QtumDelegationRequest),
}

#[allow(dead_code)]
#[derive(Deserialize)]
pub struct AddDelegateRequest {
    pub coin: String,
    pub staking_details: StakingDetails,
}

#[allow(dead_code)]
#[derive(Deserialize)]
pub struct RemoveDelegateRequest {
    pub coin: String,
}

#[derive(Deserialize)]
pub struct GetStakingInfosRequest {
    pub coin: String,
}

#[derive(Serialize, Deserialize)]
pub struct SignatureRequest {
    coin: String,
    message: String,
}

#[derive(Serialize, Deserialize)]
pub struct VerificationRequest {
    coin: String,
    message: String,
    signature: String,
    address: String,
}

impl WithdrawRequest {
    pub fn new(
        coin: String,
        from: Option<WithdrawFrom>,
        to: String,
        amount: BigDecimal,
        max: bool,
        fee: Option<WithdrawFee>,
    ) -> WithdrawRequest {
        WithdrawRequest {
            coin,
            from,
            to,
            amount,
            max,
            fee,
        }
    }

    pub fn new_max(coin: String, to: String) -> WithdrawRequest {
        WithdrawRequest {
            coin,
            from: None,
            to,
            amount: 0.into(),
            max: true,
            fee: None,
        }
    }
}

#[derive(Clone, Debug, PartialEq, Serialize, Deserialize)]
#[serde(tag = "type")]
pub enum StakingInfosDetails {
    Qtum(QtumStakingInfosDetails),
}

impl From<QtumStakingInfosDetails> for StakingInfosDetails {
    fn from(qtum_staking_infos: QtumStakingInfosDetails) -> Self { StakingInfosDetails::Qtum(qtum_staking_infos) }
}

#[derive(Clone, Debug, Deserialize, PartialEq, Serialize)]
pub struct StakingInfos {
    pub staking_infos_details: StakingInfosDetails,
}

#[derive(Serialize)]
pub struct SignatureResponse {
    signature: String,
}

#[derive(Serialize)]
pub struct VerificationResponse {
    is_valid: bool,
}

/// Please note that no type should have the same structure as another type,
/// because this enum has the `untagged` deserialization.
#[derive(Clone, Debug, PartialEq, Serialize)]
#[serde(tag = "type")]
pub enum TxFeeDetails {
    Utxo(UtxoFeeDetails),
    Eth(EthTxFeeDetails),
    Qrc20(Qrc20FeeDetails),
    Slp(SlpFeeDetails),
    Tendermint(TendermintFeeDetails),
    #[cfg(all(not(target_os = "ios"), not(target_os = "android"), not(target_arch = "wasm32")))]
    Solana(SolanaFeeDetails),
}

/// Deserialize the TxFeeDetails as an untagged enum.
impl<'de> Deserialize<'de> for TxFeeDetails {
    fn deserialize<D>(deserializer: D) -> Result<Self, <D as Deserializer<'de>>::Error>
    where
        D: Deserializer<'de>,
    {
        #[derive(Deserialize)]
        #[serde(untagged)]
        enum TxFeeDetailsUnTagged {
            Utxo(UtxoFeeDetails),
            Eth(EthTxFeeDetails),
            Qrc20(Qrc20FeeDetails),
            #[cfg(all(not(target_os = "ios"), not(target_os = "android"), not(target_arch = "wasm32")))]
            Solana(SolanaFeeDetails),
        }

        match Deserialize::deserialize(deserializer)? {
            TxFeeDetailsUnTagged::Utxo(f) => Ok(TxFeeDetails::Utxo(f)),
            TxFeeDetailsUnTagged::Eth(f) => Ok(TxFeeDetails::Eth(f)),
            TxFeeDetailsUnTagged::Qrc20(f) => Ok(TxFeeDetails::Qrc20(f)),
            #[cfg(all(not(target_os = "ios"), not(target_os = "android"), not(target_arch = "wasm32")))]
            TxFeeDetailsUnTagged::Solana(f) => Ok(TxFeeDetails::Solana(f)),
        }
    }
}

impl From<EthTxFeeDetails> for TxFeeDetails {
    fn from(eth_details: EthTxFeeDetails) -> Self { TxFeeDetails::Eth(eth_details) }
}

impl From<UtxoFeeDetails> for TxFeeDetails {
    fn from(utxo_details: UtxoFeeDetails) -> Self { TxFeeDetails::Utxo(utxo_details) }
}

impl From<Qrc20FeeDetails> for TxFeeDetails {
    fn from(qrc20_details: Qrc20FeeDetails) -> Self { TxFeeDetails::Qrc20(qrc20_details) }
}

#[cfg(all(not(target_os = "ios"), not(target_os = "android"), not(target_arch = "wasm32")))]
impl From<SolanaFeeDetails> for TxFeeDetails {
    fn from(solana_details: SolanaFeeDetails) -> Self { TxFeeDetails::Solana(solana_details) }
}

#[derive(Clone, Debug, Deserialize, PartialEq, Serialize)]
pub struct KmdRewardsDetails {
    amount: BigDecimal,
    claimed_by_me: bool,
}

impl KmdRewardsDetails {
    pub fn claimed_by_me(amount: BigDecimal) -> KmdRewardsDetails {
        KmdRewardsDetails {
            amount,
            claimed_by_me: true,
        }
    }
}

#[derive(Clone, Debug, Deserialize, PartialEq, Serialize)]
pub enum TransactionType {
    StakingDelegation,
    RemoveDelegation,
    StandardTransfer,
    TokenTransfer(BytesJson),
}

impl Default for TransactionType {
    fn default() -> Self { TransactionType::StandardTransfer }
}

/// Transaction details
#[derive(Clone, Debug, Deserialize, PartialEq, Serialize)]
pub struct TransactionDetails {
    /// Raw bytes of signed transaction, this should be sent as is to `send_raw_transaction_bytes` RPC to broadcast the transaction
    pub tx_hex: BytesJson,
    /// Transaction hash in hexadecimal format
    tx_hash: String,
    /// Coins are sent from these addresses
    from: Vec<String>,
    /// Coins are sent to these addresses
    to: Vec<String>,
    /// Total tx amount
    total_amount: BigDecimal,
    /// The amount spent from "my" address
    spent_by_me: BigDecimal,
    /// The amount received by "my" address
    received_by_me: BigDecimal,
    /// Resulting "my" balance change
    my_balance_change: BigDecimal,
    /// Block height
    block_height: u64,
    /// Transaction timestamp
    timestamp: u64,
    /// Every coin can has specific fee details:
    /// In UTXO tx fee is paid with the coin itself (e.g. 1 BTC and 0.0001 BTC fee).
    /// But for ERC20 token transfer fee is paid with another coin: ETH, because it's ETH smart contract function call that requires gas to be burnt.
    fee_details: Option<TxFeeDetails>,
    /// The coin transaction belongs to
    coin: String,
    /// Internal MM2 id used for internal transaction identification, for some coins it might be equal to transaction hash
    internal_id: BytesJson,
    /// Amount of accrued rewards.
    #[serde(skip_serializing_if = "Option::is_none")]
    kmd_rewards: Option<KmdRewardsDetails>,
    /// Type of transactions, default is StandardTransfer
    #[serde(default)]
    transaction_type: TransactionType,
}

#[derive(Clone, Copy, Debug)]
pub struct BlockHeightAndTime {
    height: u64,
    timestamp: u64,
}

impl TransactionDetails {
    /// Whether the transaction details block height should be updated (when tx is confirmed)
    pub fn should_update_block_height(&self) -> bool {
        // checking for std::u64::MAX because there was integer overflow
        // in case of electrum returned -1 so there could be records with MAX confirmations
        self.block_height == 0 || self.block_height == std::u64::MAX
    }

    /// Whether the transaction timestamp should be updated (when tx is confirmed)
    pub fn should_update_timestamp(&self) -> bool {
        // checking for std::u64::MAX because there was integer overflow
        // in case of electrum returned -1 so there could be records with MAX confirmations
        self.timestamp == 0
    }

    pub fn should_update_kmd_rewards(&self) -> bool { self.coin == "KMD" && self.kmd_rewards.is_none() }

    pub fn firo_negative_fee(&self) -> bool {
        match &self.fee_details {
            Some(TxFeeDetails::Utxo(utxo)) => utxo.amount < 0.into() && self.coin == "FIRO",
            _ => false,
        }
    }

    pub fn should_update(&self) -> bool {
        self.should_update_block_height()
            || self.should_update_timestamp()
            || self.should_update_kmd_rewards()
            || self.firo_negative_fee()
    }
}

#[derive(Clone, Debug, PartialEq, Serialize)]
pub struct TradeFee {
    pub coin: String,
    pub amount: MmNumber,
    pub paid_from_trading_vol: bool,
}

#[derive(Clone, Debug, Default, PartialEq, PartialOrd, Serialize)]
pub struct CoinBalance {
    pub spendable: BigDecimal,
    pub unspendable: BigDecimal,
}

impl CoinBalance {
    pub fn new(spendable: BigDecimal) -> CoinBalance {
        CoinBalance {
            spendable,
            unspendable: BigDecimal::from(0),
        }
    }

    pub fn into_total(self) -> BigDecimal { self.spendable + self.unspendable }

    pub fn get_total(&self) -> BigDecimal { &self.spendable + &self.unspendable }
}

impl Add for CoinBalance {
    type Output = CoinBalance;

    fn add(self, rhs: Self) -> Self::Output {
        CoinBalance {
            spendable: self.spendable + rhs.spendable,
            unspendable: self.unspendable + rhs.unspendable,
        }
    }
}

/// The approximation is needed to cover the dynamic miner fee changing during a swap.
#[derive(Clone, Debug)]
pub enum FeeApproxStage {
    /// Do not increase the trade fee.
    WithoutApprox,
    /// Increase the trade fee slightly.
    StartSwap,
    /// Increase the trade fee significantly.
    OrderIssue,
    /// Increase the trade fee largely.
    TradePreimage,
}

#[derive(Debug)]
pub enum TradePreimageValue {
    Exact(BigDecimal),
    UpperBound(BigDecimal),
}

#[derive(Debug, Display, PartialEq)]
pub enum TradePreimageError {
    #[display(
        fmt = "Not enough {} to preimage the trade: available {}, required at least {}",
        coin,
        available,
        required
    )]
    NotSufficientBalance {
        coin: String,
        available: BigDecimal,
        required: BigDecimal,
    },
    #[display(fmt = "The amount {} less than minimum transaction amount {}", amount, threshold)]
    AmountIsTooSmall { amount: BigDecimal, threshold: BigDecimal },
    #[display(fmt = "Transport error: {}", _0)]
    Transport(String),
    #[display(fmt = "Internal error: {}", _0)]
    InternalError(String),
}

impl From<NumConversError> for TradePreimageError {
    fn from(e: NumConversError) -> Self { TradePreimageError::InternalError(e.to_string()) }
}

impl From<UnexpectedDerivationMethod> for TradePreimageError {
    fn from(e: UnexpectedDerivationMethod) -> Self { TradePreimageError::InternalError(e.to_string()) }
}

impl TradePreimageError {
    /// Construct [`TradePreimageError`] from [`GenerateTxError`] using additional `coin` and `decimals`.
    pub fn from_generate_tx_error(
        gen_tx_err: GenerateTxError,
        coin: String,
        decimals: u8,
        is_upper_bound: bool,
    ) -> TradePreimageError {
        match gen_tx_err {
            GenerateTxError::EmptyUtxoSet { required } => {
                let required = big_decimal_from_sat_unsigned(required, decimals);
                TradePreimageError::NotSufficientBalance {
                    coin,
                    available: BigDecimal::from(0),
                    required,
                }
            },
            GenerateTxError::EmptyOutputs => TradePreimageError::InternalError(gen_tx_err.to_string()),
            GenerateTxError::OutputValueLessThanDust { value, dust } => {
                if is_upper_bound {
                    // If the preimage value is [`TradePreimageValue::UpperBound`], then we had to pass the account balance as the output value.
                    if value == 0 {
                        let required = big_decimal_from_sat_unsigned(dust, decimals);
                        TradePreimageError::NotSufficientBalance {
                            coin,
                            available: big_decimal_from_sat_unsigned(value, decimals),
                            required,
                        }
                    } else {
                        let error = format!(
                            "Output value {} (equal to the account balance) less than dust {}. Probably, dust is not set or outdated",
                            value, dust
                        );
                        TradePreimageError::InternalError(error)
                    }
                } else {
                    let amount = big_decimal_from_sat_unsigned(value, decimals);
                    let threshold = big_decimal_from_sat_unsigned(dust, decimals);
                    TradePreimageError::AmountIsTooSmall { amount, threshold }
                }
            },
            GenerateTxError::DeductFeeFromOutputFailed {
                output_value, required, ..
            } => {
                let available = big_decimal_from_sat_unsigned(output_value, decimals);
                let required = big_decimal_from_sat_unsigned(required, decimals);
                TradePreimageError::NotSufficientBalance {
                    coin,
                    available,
                    required,
                }
            },
            GenerateTxError::NotEnoughUtxos { sum_utxos, required } => {
                let available = big_decimal_from_sat_unsigned(sum_utxos, decimals);
                let required = big_decimal_from_sat_unsigned(required, decimals);
                TradePreimageError::NotSufficientBalance {
                    coin,
                    available,
                    required,
                }
            },
            GenerateTxError::Transport(e) => TradePreimageError::Transport(e),
            GenerateTxError::Internal(e) => TradePreimageError::InternalError(e),
        }
    }
}

/// The reason of unsuccessful conversion of two internal numbers, e.g. `u64` from `BigNumber`.
#[derive(Debug, Display)]
pub struct NumConversError(String);

impl From<ParseBigDecimalError> for NumConversError {
    fn from(e: ParseBigDecimalError) -> Self { NumConversError::new(e.to_string()) }
}

impl NumConversError {
    pub fn new(description: String) -> NumConversError { NumConversError(description) }

    pub fn description(&self) -> &str { &self.0 }
}

#[derive(Debug, Display, PartialEq)]
pub enum BalanceError {
    #[display(fmt = "Transport: {}", _0)]
    Transport(String),
    #[display(fmt = "Invalid response: {}", _0)]
    InvalidResponse(String),
    UnexpectedDerivationMethod(UnexpectedDerivationMethod),
    #[display(fmt = "Wallet storage error: {}", _0)]
    WalletStorageError(String),
    #[display(fmt = "Internal: {}", _0)]
    Internal(String),
}

#[derive(Debug, PartialEq, Display)]
pub enum GetNonZeroBalance {
    #[display(fmt = "Internal error when retrieving balance")]
    MyBalanceError(BalanceError),
    #[display(fmt = "Balance is zero")]
    BalanceIsZero,
}

impl From<BalanceError> for GetNonZeroBalance {
    fn from(e: BalanceError) -> Self { GetNonZeroBalance::MyBalanceError(e) }
}

impl From<NumConversError> for BalanceError {
    fn from(e: NumConversError) -> Self { BalanceError::Internal(e.to_string()) }
}

impl From<UnexpectedDerivationMethod> for BalanceError {
    fn from(e: UnexpectedDerivationMethod) -> Self { BalanceError::UnexpectedDerivationMethod(e) }
}

impl From<Bip32Error> for BalanceError {
    fn from(e: Bip32Error) -> Self { BalanceError::Internal(e.to_string()) }
}

#[derive(Debug, Deserialize, Display, Serialize, SerializeErrorType)]
#[serde(tag = "error_type", content = "error_data")]
pub enum StakingInfosError {
    #[display(fmt = "Staking infos not available for: {}", coin)]
    CoinDoesntSupportStakingInfos { coin: String },
    #[display(fmt = "No such coin {}", coin)]
    NoSuchCoin { coin: String },
    #[display(fmt = "Derivation method is not supported: {}", _0)]
    UnexpectedDerivationMethod(String),
    #[display(fmt = "Transport error: {}", _0)]
    Transport(String),
    #[display(fmt = "Internal error: {}", _0)]
    Internal(String),
}

impl From<UtxoRpcError> for StakingInfosError {
    fn from(e: UtxoRpcError) -> Self {
        match e {
            UtxoRpcError::Transport(rpc) | UtxoRpcError::ResponseParseError(rpc) => {
                StakingInfosError::Transport(rpc.to_string())
            },
            UtxoRpcError::InvalidResponse(error) => StakingInfosError::Transport(error),
            UtxoRpcError::Internal(error) => StakingInfosError::Internal(error),
        }
    }
}

impl From<UnexpectedDerivationMethod> for StakingInfosError {
    fn from(e: UnexpectedDerivationMethod) -> Self { StakingInfosError::UnexpectedDerivationMethod(e.to_string()) }
}

impl From<Qrc20AddressError> for StakingInfosError {
    fn from(e: Qrc20AddressError) -> Self {
        match e {
            Qrc20AddressError::UnexpectedDerivationMethod(e) => StakingInfosError::UnexpectedDerivationMethod(e),
            Qrc20AddressError::ScriptHashTypeNotSupported { script_hash_type } => {
                StakingInfosError::Internal(format!("Script hash type '{}' is not supported", script_hash_type))
            },
        }
    }
}

impl HttpStatusCode for StakingInfosError {
    fn status_code(&self) -> StatusCode {
        match self {
            StakingInfosError::NoSuchCoin { .. }
            | StakingInfosError::CoinDoesntSupportStakingInfos { .. }
            | StakingInfosError::UnexpectedDerivationMethod(_) => StatusCode::BAD_REQUEST,
            StakingInfosError::Transport(_) | StakingInfosError::Internal(_) => StatusCode::INTERNAL_SERVER_ERROR,
        }
    }
}

impl From<CoinFindError> for StakingInfosError {
    fn from(e: CoinFindError) -> Self {
        match e {
            CoinFindError::NoSuchCoin { coin } => StakingInfosError::NoSuchCoin { coin },
        }
    }
}

#[derive(Debug, Deserialize, Display, Serialize, SerializeErrorType)]
#[serde(tag = "error_type", content = "error_data")]
pub enum DelegationError {
    #[display(
        fmt = "Not enough {} to delegate: available {}, required at least {}",
        coin,
        available,
        required
    )]
    NotSufficientBalance {
        coin: String,
        available: BigDecimal,
        required: BigDecimal,
    },
    #[display(fmt = "The amount {} is too small, required at least {}", amount, threshold)]
    AmountTooLow { amount: BigDecimal, threshold: BigDecimal },
    #[display(fmt = "Delegation not available for: {}", coin)]
    CoinDoesntSupportDelegation { coin: String },
    #[display(fmt = "No such coin {}", coin)]
    NoSuchCoin { coin: String },
    #[display(fmt = "{}", _0)]
    CannotInteractWithSmartContract(String),
    #[display(fmt = "{}", _0)]
    AddressError(String),
    #[display(fmt = "Already delegating to: {}", _0)]
    AlreadyDelegating(String),
    #[display(fmt = "Delegation is not supported, reason: {}", reason)]
    DelegationOpsNotSupported { reason: String },
    #[display(fmt = "Transport error: {}", _0)]
    Transport(String),
    #[display(fmt = "Internal error: {}", _0)]
    InternalError(String),
}

impl From<UtxoRpcError> for DelegationError {
    fn from(e: UtxoRpcError) -> Self {
        match e {
            UtxoRpcError::Transport(transport) | UtxoRpcError::ResponseParseError(transport) => {
                DelegationError::Transport(transport.to_string())
            },
            UtxoRpcError::InvalidResponse(resp) => DelegationError::Transport(resp),
            UtxoRpcError::Internal(internal) => DelegationError::InternalError(internal),
        }
    }
}

impl From<StakingInfosError> for DelegationError {
    fn from(e: StakingInfosError) -> Self {
        match e {
            StakingInfosError::CoinDoesntSupportStakingInfos { coin } => {
                DelegationError::CoinDoesntSupportDelegation { coin }
            },
            StakingInfosError::NoSuchCoin { coin } => DelegationError::NoSuchCoin { coin },
            StakingInfosError::Transport(e) => DelegationError::Transport(e),
            StakingInfosError::UnexpectedDerivationMethod(reason) => {
                DelegationError::DelegationOpsNotSupported { reason }
            },
            StakingInfosError::Internal(e) => DelegationError::InternalError(e),
        }
    }
}

impl From<CoinFindError> for DelegationError {
    fn from(e: CoinFindError) -> Self {
        match e {
            CoinFindError::NoSuchCoin { coin } => DelegationError::NoSuchCoin { coin },
        }
    }
}

impl From<BalanceError> for DelegationError {
    fn from(e: BalanceError) -> Self {
        match e {
            BalanceError::Transport(error) | BalanceError::InvalidResponse(error) => DelegationError::Transport(error),
            BalanceError::UnexpectedDerivationMethod(e) => {
                DelegationError::DelegationOpsNotSupported { reason: e.to_string() }
            },
            e @ BalanceError::WalletStorageError(_) => DelegationError::InternalError(e.to_string()),
            BalanceError::Internal(internal) => DelegationError::InternalError(internal),
        }
    }
}

impl From<UtxoSignWithKeyPairError> for DelegationError {
    fn from(e: UtxoSignWithKeyPairError) -> Self {
        let error = format!("Error signing: {}", e);
        DelegationError::InternalError(error)
    }
}

impl From<PrivKeyNotAllowed> for DelegationError {
    fn from(e: PrivKeyNotAllowed) -> Self { DelegationError::DelegationOpsNotSupported { reason: e.to_string() } }
}

impl From<UnexpectedDerivationMethod> for DelegationError {
    fn from(e: UnexpectedDerivationMethod) -> Self {
        DelegationError::DelegationOpsNotSupported { reason: e.to_string() }
    }
}

impl From<ScriptHashTypeNotSupported> for DelegationError {
    fn from(e: ScriptHashTypeNotSupported) -> Self { DelegationError::AddressError(e.to_string()) }
}

impl HttpStatusCode for DelegationError {
    fn status_code(&self) -> StatusCode {
        match self {
            DelegationError::Transport(_) | DelegationError::InternalError(_) => StatusCode::INTERNAL_SERVER_ERROR,
            _ => StatusCode::BAD_REQUEST,
        }
    }
}

impl DelegationError {
    pub fn from_generate_tx_error(gen_tx_err: GenerateTxError, coin: String, decimals: u8) -> DelegationError {
        match gen_tx_err {
            GenerateTxError::EmptyUtxoSet { required } => {
                let required = big_decimal_from_sat_unsigned(required, decimals);
                DelegationError::NotSufficientBalance {
                    coin,
                    available: BigDecimal::from(0),
                    required,
                }
            },
            GenerateTxError::EmptyOutputs => DelegationError::InternalError(gen_tx_err.to_string()),
            GenerateTxError::OutputValueLessThanDust { value, dust } => {
                let amount = big_decimal_from_sat_unsigned(value, decimals);
                let threshold = big_decimal_from_sat_unsigned(dust, decimals);
                DelegationError::AmountTooLow { amount, threshold }
            },
            GenerateTxError::DeductFeeFromOutputFailed {
                output_value, required, ..
            } => {
                let available = big_decimal_from_sat_unsigned(output_value, decimals);
                let required = big_decimal_from_sat_unsigned(required, decimals);
                DelegationError::NotSufficientBalance {
                    coin,
                    available,
                    required,
                }
            },
            GenerateTxError::NotEnoughUtxos { sum_utxos, required } => {
                let available = big_decimal_from_sat_unsigned(sum_utxos, decimals);
                let required = big_decimal_from_sat_unsigned(required, decimals);
                DelegationError::NotSufficientBalance {
                    coin,
                    available,
                    required,
                }
            },
            GenerateTxError::Transport(e) => DelegationError::Transport(e),
            GenerateTxError::Internal(e) => DelegationError::InternalError(e),
        }
    }
}

#[derive(Clone, Debug, Display, EnumFromTrait, Serialize, SerializeErrorType, PartialEq)]
#[serde(tag = "error_type", content = "error_data")]
pub enum WithdrawError {
    #[display(
        fmt = "'{}' coin doesn't support 'init_withdraw' yet. Consider using 'withdraw' request instead",
        coin
    )]
    CoinDoesntSupportInitWithdraw { coin: String },
    #[display(
        fmt = "Not enough {} to withdraw: available {}, required at least {}",
        coin,
        available,
        required
    )]
    NotSufficientBalance {
        coin: String,
        available: BigDecimal,
        required: BigDecimal,
    },
    #[display(fmt = "Balance is zero")]
    ZeroBalanceToWithdrawMax,
    #[display(fmt = "The amount {} is too small, required at least {}", amount, threshold)]
    AmountTooLow { amount: BigDecimal, threshold: BigDecimal },
    #[display(fmt = "Invalid address: {}", _0)]
    InvalidAddress(String),
    #[display(fmt = "Invalid fee policy: {}", _0)]
    InvalidFeePolicy(String),
    #[display(fmt = "No such coin {}", coin)]
    NoSuchCoin { coin: String },
    #[from_trait(WithTimeout::timeout)]
    #[display(fmt = "Withdraw timed out {:?}", _0)]
    Timeout(Duration),
    #[display(fmt = "Request should contain a 'from' address/account")]
    FromAddressNotFound,
    #[display(fmt = "Unexpected 'from' address: {}", _0)]
    UnexpectedFromAddress(String),
    #[display(fmt = "Unknown '{}' account", account_id)]
    UnknownAccount { account_id: u32 },
    #[display(fmt = "RPC 'task' is awaiting '{}' user action", expected)]
    UnexpectedUserAction { expected: String },
    #[from_trait(WithHwRpcError::hw_rpc_error)]
    #[display(fmt = "{}", _0)]
    HwError(HwRpcError),
    #[display(fmt = "Transport error: {}", _0)]
    Transport(String),
    #[from_trait(WithInternal::internal)]
    #[display(fmt = "Internal error: {}", _0)]
    InternalError(String),
}

impl HttpStatusCode for WithdrawError {
    fn status_code(&self) -> StatusCode {
        match self {
            WithdrawError::NoSuchCoin { .. } => StatusCode::NOT_FOUND,
            WithdrawError::Timeout(_) => StatusCode::REQUEST_TIMEOUT,
            WithdrawError::CoinDoesntSupportInitWithdraw { .. }
            | WithdrawError::NotSufficientBalance { .. }
            | WithdrawError::ZeroBalanceToWithdrawMax
            | WithdrawError::AmountTooLow { .. }
            | WithdrawError::InvalidAddress(_)
            | WithdrawError::InvalidFeePolicy(_)
            | WithdrawError::FromAddressNotFound
            | WithdrawError::UnexpectedFromAddress(_)
            | WithdrawError::UnknownAccount { .. }
            | WithdrawError::UnexpectedUserAction { .. } => StatusCode::BAD_REQUEST,
            WithdrawError::HwError(_) => StatusCode::GONE,
            WithdrawError::Transport(_) | WithdrawError::InternalError(_) => StatusCode::INTERNAL_SERVER_ERROR,
        }
    }
}

impl From<NumConversError> for WithdrawError {
    fn from(e: NumConversError) -> Self { WithdrawError::InternalError(e.to_string()) }
}

impl From<BalanceError> for WithdrawError {
    fn from(e: BalanceError) -> Self {
        match e {
            BalanceError::Transport(error) | BalanceError::InvalidResponse(error) => WithdrawError::Transport(error),
            BalanceError::UnexpectedDerivationMethod(e) => WithdrawError::from(e),
            e @ BalanceError::WalletStorageError(_) => WithdrawError::InternalError(e.to_string()),
            BalanceError::Internal(internal) => WithdrawError::InternalError(internal),
        }
    }
}

impl From<CoinFindError> for WithdrawError {
    fn from(e: CoinFindError) -> Self {
        match e {
            CoinFindError::NoSuchCoin { coin } => WithdrawError::NoSuchCoin { coin },
        }
    }
}

impl From<UtxoSignWithKeyPairError> for WithdrawError {
    fn from(e: UtxoSignWithKeyPairError) -> Self {
        let error = format!("Error signing: {}", e);
        WithdrawError::InternalError(error)
    }
}

impl From<UnexpectedDerivationMethod> for WithdrawError {
    fn from(e: UnexpectedDerivationMethod) -> Self { WithdrawError::InternalError(e.to_string()) }
}

impl From<PrivKeyNotAllowed> for WithdrawError {
    fn from(e: PrivKeyNotAllowed) -> Self { WithdrawError::InternalError(e.to_string()) }
}

impl WithdrawError {
    /// Construct [`WithdrawError`] from [`GenerateTxError`] using additional `coin` and `decimals`.
    pub fn from_generate_tx_error(gen_tx_err: GenerateTxError, coin: String, decimals: u8) -> WithdrawError {
        match gen_tx_err {
            GenerateTxError::EmptyUtxoSet { required } => {
                let required = big_decimal_from_sat_unsigned(required, decimals);
                WithdrawError::NotSufficientBalance {
                    coin,
                    available: BigDecimal::from(0),
                    required,
                }
            },
            GenerateTxError::EmptyOutputs => WithdrawError::InternalError(gen_tx_err.to_string()),
            GenerateTxError::OutputValueLessThanDust { value, dust } => {
                let amount = big_decimal_from_sat_unsigned(value, decimals);
                let threshold = big_decimal_from_sat_unsigned(dust, decimals);
                WithdrawError::AmountTooLow { amount, threshold }
            },
            GenerateTxError::DeductFeeFromOutputFailed {
                output_value, required, ..
            } => {
                let available = big_decimal_from_sat_unsigned(output_value, decimals);
                let required = big_decimal_from_sat_unsigned(required, decimals);
                WithdrawError::NotSufficientBalance {
                    coin,
                    available,
                    required,
                }
            },
            GenerateTxError::NotEnoughUtxos { sum_utxos, required } => {
                let available = big_decimal_from_sat_unsigned(sum_utxos, decimals);
                let required = big_decimal_from_sat_unsigned(required, decimals);
                WithdrawError::NotSufficientBalance {
                    coin,
                    available,
                    required,
                }
            },
            GenerateTxError::Transport(e) => WithdrawError::Transport(e),
            GenerateTxError::Internal(e) => WithdrawError::InternalError(e),
        }
    }
}

#[derive(Serialize, Display, Debug, SerializeErrorType)]
#[serde(tag = "error_type", content = "error_data")]
pub enum SignatureError {
    #[display(fmt = "Invalid request: {}", _0)]
    InvalidRequest(String),
    #[display(fmt = "Internal error: {}", _0)]
    InternalError(String),
    #[display(fmt = "Coin is not found: {}", _0)]
    CoinIsNotFound(String),
    #[display(fmt = "sign_message_prefix is not set in coin config")]
    PrefixNotFound,
}

impl HttpStatusCode for SignatureError {
    fn status_code(&self) -> StatusCode {
        match self {
            SignatureError::InvalidRequest(_) => StatusCode::BAD_REQUEST,
            SignatureError::CoinIsNotFound(_) => StatusCode::BAD_REQUEST,
            SignatureError::InternalError(_) => StatusCode::INTERNAL_SERVER_ERROR,
            SignatureError::PrefixNotFound => StatusCode::INTERNAL_SERVER_ERROR,
        }
    }
}

impl From<keys::Error> for SignatureError {
    fn from(e: keys::Error) -> Self { SignatureError::InternalError(e.to_string()) }
}

impl From<ethkey::Error> for SignatureError {
    fn from(e: ethkey::Error) -> Self { SignatureError::InternalError(e.to_string()) }
}

impl From<PrivKeyNotAllowed> for SignatureError {
    fn from(e: PrivKeyNotAllowed) -> Self { SignatureError::InternalError(e.to_string()) }
}

impl From<CoinFindError> for SignatureError {
    fn from(e: CoinFindError) -> Self { SignatureError::CoinIsNotFound(e.to_string()) }
}

#[derive(Serialize, Display, Debug, SerializeErrorType)]
#[serde(tag = "error_type", content = "error_data")]
pub enum VerificationError {
    #[display(fmt = "Invalid request: {}", _0)]
    InvalidRequest(String),
    #[display(fmt = "Internal error: {}", _0)]
    InternalError(String),
    #[display(fmt = "Signature decoding error: {}", _0)]
    SignatureDecodingError(String),
    #[display(fmt = "Address decoding error: {}", _0)]
    AddressDecodingError(String),
    #[display(fmt = "Coin is not found: {}", _0)]
    CoinIsNotFound(String),
    #[display(fmt = "sign_message_prefix is not set in coin config")]
    PrefixNotFound,
}

impl HttpStatusCode for VerificationError {
    fn status_code(&self) -> StatusCode {
        match self {
            VerificationError::InvalidRequest(_) => StatusCode::BAD_REQUEST,
            VerificationError::SignatureDecodingError(_) => StatusCode::BAD_REQUEST,
            VerificationError::AddressDecodingError(_) => StatusCode::BAD_REQUEST,
            VerificationError::CoinIsNotFound(_) => StatusCode::BAD_REQUEST,
            VerificationError::InternalError(_) => StatusCode::INTERNAL_SERVER_ERROR,
            VerificationError::PrefixNotFound => StatusCode::INTERNAL_SERVER_ERROR,
        }
    }
}

impl From<base64::DecodeError> for VerificationError {
    fn from(e: base64::DecodeError) -> Self { VerificationError::SignatureDecodingError(e.to_string()) }
}

impl From<hex::FromHexError> for VerificationError {
    fn from(e: hex::FromHexError) -> Self { VerificationError::AddressDecodingError(e.to_string()) }
}

impl From<FromBase58Error> for VerificationError {
    fn from(e: FromBase58Error) -> Self {
        match e {
            FromBase58Error::InvalidBase58Character(c, _) => {
                VerificationError::AddressDecodingError(format!("Invalid Base58 Character: {}", c))
            },
            FromBase58Error::InvalidBase58Length => {
                VerificationError::AddressDecodingError(String::from("Invalid Base58 Length"))
            },
        }
    }
}

impl From<keys::Error> for VerificationError {
    fn from(e: keys::Error) -> Self { VerificationError::InternalError(e.to_string()) }
}

impl From<ethkey::Error> for VerificationError {
    fn from(e: ethkey::Error) -> Self { VerificationError::InternalError(e.to_string()) }
}

impl From<CoinFindError> for VerificationError {
    fn from(e: CoinFindError) -> Self { VerificationError::CoinIsNotFound(e.to_string()) }
}

/// NB: Implementations are expected to follow the pImpl idiom, providing cheap reference-counted cloning and garbage collection.
#[async_trait]
pub trait MmCoin: SwapOps + MarketCoinOps + Send + Sync + 'static {
    // `MmCoin` is an extension fulcrum for something that doesn't fit the `MarketCoinOps`. Practical examples:
    // name (might be required for some APIs, CoinMarketCap for instance);
    // coin statistics that we might want to share with UI;
    // state serialization, to get full rewind and debugging information about the coins participating in a SWAP operation.
    // status/availability check: https://github.com/artemii235/SuperNET/issues/156#issuecomment-446501816

    fn is_asset_chain(&self) -> bool;

    /// The coin can be initialized, but it cannot participate in the swaps.
    fn wallet_only(&self, ctx: &MmArc) -> bool {
        let coin_conf = coin_conf(ctx, self.ticker());
        coin_conf["wallet_only"].as_bool().unwrap_or(false)
    }

    fn withdraw(&self, req: WithdrawRequest) -> WithdrawFut;

    fn get_raw_transaction(&self, req: RawTransactionRequest) -> RawTransactionFut;

    /// Maximum number of digits after decimal point used to denominate integer coin units (satoshis, wei, etc.)
    fn decimals(&self) -> u8;

    /// Convert input address to the specified address format.
    fn convert_to_address(&self, from: &str, to_address_format: Json) -> Result<String, String>;

    fn validate_address(&self, address: &str) -> ValidateAddressResult;

    /// Loop collecting coin transaction history and saving it to local DB
    fn process_history_loop(&self, ctx: MmArc) -> Box<dyn Future<Item = (), Error = ()> + Send>;

    /// Path to tx history file
    fn tx_history_path(&self, ctx: &MmArc) -> PathBuf {
        let my_address = self.my_address().unwrap_or_default();
        // BCH cash address format has colon after prefix, e.g. bitcoincash:
        // Colon can't be used in file names on Windows so it should be escaped
        let my_address = my_address.replace(':', "_");
        ctx.dbdir()
            .join("TRANSACTIONS")
            .join(format!("{}_{}.json", self.ticker(), my_address))
    }

    /// Path to tx history migration file
    fn tx_migration_path(&self, ctx: &MmArc) -> PathBuf {
        let my_address = self.my_address().unwrap_or_default();
        // BCH cash address format has colon after prefix, e.g. bitcoincash:
        // Colon can't be used in file names on Windows so it should be escaped
        let my_address = my_address.replace(':', "_");
        ctx.dbdir()
            .join("TRANSACTIONS")
            .join(format!("{}_{}_migration", self.ticker(), my_address))
    }

    /// Loads existing tx history from file, returns empty vector if file is not found
    /// Cleans the existing file if deserialization fails
    fn load_history_from_file(&self, ctx: &MmArc) -> TxHistoryFut<Vec<TransactionDetails>> {
        load_history_from_file_impl(self, ctx)
    }

    fn save_history_to_file(&self, ctx: &MmArc, history: Vec<TransactionDetails>) -> TxHistoryFut<()> {
        save_history_to_file_impl(self, ctx, history)
    }

    #[cfg(not(target_arch = "wasm32"))]
    fn get_tx_history_migration(&self, ctx: &MmArc) -> TxHistoryFut<u64> { get_tx_history_migration_impl(self, ctx) }

    #[cfg(not(target_arch = "wasm32"))]
    fn update_migration_file(&self, ctx: &MmArc, migration_number: u64) -> TxHistoryFut<()> {
        update_migration_file_impl(self, ctx, migration_number)
    }

    /// Transaction history background sync status
    fn history_sync_status(&self) -> HistorySyncState;

    /// Get fee to be paid per 1 swap transaction
    fn get_trade_fee(&self) -> Box<dyn Future<Item = TradeFee, Error = String> + Send>;

    /// Get fee to be paid by sender per whole swap using the sending value and check if the wallet has sufficient balance to pay the fee.
    async fn get_sender_trade_fee(
        &self,
        value: TradePreimageValue,
        stage: FeeApproxStage,
    ) -> TradePreimageResult<TradeFee>;

    /// Get fee to be paid by receiver per whole swap and check if the wallet has sufficient balance to pay the fee.
    fn get_receiver_trade_fee(&self, stage: FeeApproxStage) -> TradePreimageFut<TradeFee>;

    /// Get transaction fee the Taker has to pay to send a `TakerFee` transaction and check if the wallet has sufficient balance to pay the fee.
    async fn get_fee_to_send_taker_fee(
        &self,
        dex_fee_amount: BigDecimal,
        stage: FeeApproxStage,
    ) -> TradePreimageResult<TradeFee>;

    /// required transaction confirmations number to ensure double-spend safety
    fn required_confirmations(&self) -> u64;

    /// whether coin requires notarization to ensure double-spend safety
    fn requires_notarization(&self) -> bool;

    /// set required transaction confirmations number
    fn set_required_confirmations(&self, confirmations: u64);

    /// set requires notarization
    fn set_requires_notarization(&self, requires_nota: bool);

    /// Get swap contract address if the coin uses it in Atomic Swaps.
    fn swap_contract_address(&self) -> Option<BytesJson>;

    /// The minimum number of confirmations at which a transaction is considered mature.
    fn mature_confirmations(&self) -> Option<u32>;

    /// Get some of the coin config info in serialized format for p2p messaging.
    fn coin_protocol_info(&self) -> Vec<u8>;

    /// Check if serialized coin protocol info is supported by current version.
    fn is_coin_protocol_supported(&self, info: &Option<Vec<u8>>) -> bool;
}

#[derive(Clone)]
#[allow(clippy::large_enum_variant)]
pub enum MmCoinEnum {
    UtxoCoin(UtxoStandardCoin),
    QtumCoin(QtumCoin),
    Qrc20Coin(Qrc20Coin),
    EthCoin(EthCoin),
    #[cfg(not(target_arch = "wasm32"))]
    ZCoin(ZCoin),
    Bch(BchCoin),
    SlpToken(SlpToken),
    Tendermint(TendermintCoin),
    #[cfg(all(not(target_os = "ios"), not(target_os = "android"), not(target_arch = "wasm32")))]
    SolanaCoin(SolanaCoin),
    #[cfg(all(not(target_os = "ios"), not(target_os = "android"), not(target_arch = "wasm32")))]
    SplToken(SplToken),
    #[cfg(not(target_arch = "wasm32"))]
    LightningCoin(LightningCoin),
    Test(TestCoin),
}

impl From<UtxoStandardCoin> for MmCoinEnum {
    fn from(c: UtxoStandardCoin) -> MmCoinEnum { MmCoinEnum::UtxoCoin(c) }
}

impl From<EthCoin> for MmCoinEnum {
    fn from(c: EthCoin) -> MmCoinEnum { MmCoinEnum::EthCoin(c) }
}

impl From<TestCoin> for MmCoinEnum {
    fn from(c: TestCoin) -> MmCoinEnum { MmCoinEnum::Test(c) }
}

#[cfg(all(not(target_os = "ios"), not(target_os = "android"), not(target_arch = "wasm32")))]
impl From<SolanaCoin> for MmCoinEnum {
    fn from(c: SolanaCoin) -> MmCoinEnum { MmCoinEnum::SolanaCoin(c) }
}

#[cfg(all(not(target_os = "ios"), not(target_os = "android"), not(target_arch = "wasm32")))]
impl From<SplToken> for MmCoinEnum {
    fn from(c: SplToken) -> MmCoinEnum { MmCoinEnum::SplToken(c) }
}

impl From<QtumCoin> for MmCoinEnum {
    fn from(coin: QtumCoin) -> Self { MmCoinEnum::QtumCoin(coin) }
}

impl From<Qrc20Coin> for MmCoinEnum {
    fn from(c: Qrc20Coin) -> MmCoinEnum { MmCoinEnum::Qrc20Coin(c) }
}

impl From<BchCoin> for MmCoinEnum {
    fn from(c: BchCoin) -> MmCoinEnum { MmCoinEnum::Bch(c) }
}

impl From<SlpToken> for MmCoinEnum {
    fn from(c: SlpToken) -> MmCoinEnum { MmCoinEnum::SlpToken(c) }
}

impl From<TendermintCoin> for MmCoinEnum {
    fn from(c: TendermintCoin) -> Self { MmCoinEnum::Tendermint(c) }
}

#[cfg(not(target_arch = "wasm32"))]
impl From<LightningCoin> for MmCoinEnum {
    fn from(c: LightningCoin) -> MmCoinEnum { MmCoinEnum::LightningCoin(c) }
}

#[cfg(not(target_arch = "wasm32"))]
impl From<ZCoin> for MmCoinEnum {
    fn from(c: ZCoin) -> MmCoinEnum { MmCoinEnum::ZCoin(c) }
}

// NB: When stable and groked by IDEs, `enum_dispatch` can be used instead of `Deref` to speed things up.
impl Deref for MmCoinEnum {
    type Target = dyn MmCoin;
    fn deref(&self) -> &dyn MmCoin {
        match self {
            MmCoinEnum::UtxoCoin(ref c) => c,
            MmCoinEnum::QtumCoin(ref c) => c,
            MmCoinEnum::Qrc20Coin(ref c) => c,
            MmCoinEnum::EthCoin(ref c) => c,
            MmCoinEnum::Bch(ref c) => c,
            MmCoinEnum::SlpToken(ref c) => c,
            MmCoinEnum::Tendermint(ref c) => c,
            #[cfg(not(target_arch = "wasm32"))]
            MmCoinEnum::LightningCoin(ref c) => c,
            #[cfg(not(target_arch = "wasm32"))]
            MmCoinEnum::ZCoin(ref c) => c,
            MmCoinEnum::Test(ref c) => c,
            #[cfg(all(not(target_os = "ios"), not(target_os = "android"), not(target_arch = "wasm32")))]
            MmCoinEnum::SolanaCoin(ref c) => c,
            #[cfg(all(not(target_os = "ios"), not(target_os = "android"), not(target_arch = "wasm32")))]
            MmCoinEnum::SplToken(ref c) => c,
        }
    }
}

impl MmCoinEnum {
    pub fn is_utxo_in_native_mode(&self) -> bool {
        match self {
            MmCoinEnum::UtxoCoin(ref c) => c.as_ref().rpc_client.is_native(),
            MmCoinEnum::QtumCoin(ref c) => c.as_ref().rpc_client.is_native(),
            MmCoinEnum::Qrc20Coin(ref c) => c.as_ref().rpc_client.is_native(),
            MmCoinEnum::Bch(ref c) => c.as_ref().rpc_client.is_native(),
            MmCoinEnum::SlpToken(ref c) => c.as_ref().rpc_client.is_native(),
            #[cfg(all(not(target_arch = "wasm32"), feature = "zhtlc"))]
            MmCoinEnum::ZCoin(ref c) => c.as_ref().rpc_client.is_native(),
            _ => false,
        }
    }
}

#[async_trait]
pub trait BalanceTradeFeeUpdatedHandler {
    async fn balance_updated(&self, coin: &MmCoinEnum, new_balance: &BigDecimal);
}

pub struct CoinsContext {
    /// A map from a currency ticker symbol to the corresponding coin.
    /// Similar to `LP_coins`.
    coins: AsyncMutex<HashMap<String, MmCoinEnum>>,
    balance_update_handlers: AsyncMutex<Vec<Box<dyn BalanceTradeFeeUpdatedHandler + Send + Sync>>>,
    account_balance_task_manager: AccountBalanceTaskManagerShared,
    create_account_manager: CreateAccountTaskManagerShared,
    scan_addresses_manager: ScanAddressesTaskManagerShared,
    withdraw_task_manager: WithdrawTaskManagerShared,
    #[cfg(target_arch = "wasm32")]
    tx_history_db: SharedDb<TxHistoryDb>,
    #[cfg(target_arch = "wasm32")]
    hd_wallet_db: SharedDb<HDWalletDb>,
}

#[derive(Debug)]
pub struct CoinIsAlreadyActivatedErr {
    pub ticker: String,
}

#[derive(Debug)]
pub struct PlatformIsAlreadyActivatedErr {
    pub ticker: String,
}

impl CoinsContext {
    /// Obtains a reference to this crate context, creating it if necessary.
    pub fn from_ctx(ctx: &MmArc) -> Result<Arc<CoinsContext>, String> {
        Ok(try_s!(from_ctx(&ctx.coins_ctx, move || {
            Ok(CoinsContext {
                coins: AsyncMutex::new(HashMap::new()),
                balance_update_handlers: AsyncMutex::new(vec![]),
                account_balance_task_manager: AccountBalanceTaskManager::new_shared(),
                withdraw_task_manager: WithdrawTaskManager::new_shared(),
                create_account_manager: CreateAccountTaskManager::new_shared(),
                scan_addresses_manager: ScanAddressesTaskManager::new_shared(),
                #[cfg(target_arch = "wasm32")]
                tx_history_db: ConstructibleDb::new_shared(ctx),
                #[cfg(target_arch = "wasm32")]
                hd_wallet_db: ConstructibleDb::new_shared(ctx),
            })
        })))
    }

    pub async fn add_coin(&self, coin: MmCoinEnum) -> Result<(), MmError<CoinIsAlreadyActivatedErr>> {
        let mut coins = self.coins.lock().await;
        if coins.contains_key(coin.ticker()) {
            return MmError::err(CoinIsAlreadyActivatedErr {
                ticker: coin.ticker().into(),
            });
        }

        coins.insert(coin.ticker().into(), coin);
        Ok(())
    }

    pub async fn add_platform_with_tokens(
        &self,
        platform: MmCoinEnum,
        tokens: Vec<MmCoinEnum>,
    ) -> Result<(), MmError<PlatformIsAlreadyActivatedErr>> {
        let mut coins = self.coins.lock().await;
        if coins.contains_key(platform.ticker()) {
            return MmError::err(PlatformIsAlreadyActivatedErr {
                ticker: platform.ticker().into(),
            });
        }

        coins.insert(platform.ticker().into(), platform);

        // Tokens can't be activated without platform coin so we can safely insert them without checking prior existence
        for token in tokens {
            coins.insert(token.ticker().into(), token);
        }
        Ok(())
    }

    #[cfg(target_arch = "wasm32")]
    async fn tx_history_db(&self) -> TxHistoryResult<TxHistoryDbLocked<'_>> {
        Ok(self.tx_history_db.get_or_initialize().await?)
    }
}

/// This enum is used in coin activation requests.
#[derive(Copy, Clone, Debug, Deserialize, Serialize)]
pub enum PrivKeyActivationPolicy {
    IguanaPrivKey,
    Trezor,
}

impl PrivKeyActivationPolicy {
    /// The function can be used as a default deserialization constructor:
    /// `#[serde(default = "PrivKeyActivationPolicy::iguana_priv_key")]`
    pub fn iguana_priv_key() -> PrivKeyActivationPolicy { PrivKeyActivationPolicy::IguanaPrivKey }

    /// The function can be used as a default deserialization constructor:
    /// `#[serde(default = "PrivKeyActivationPolicy::trezor")]`
    pub fn trezor() -> PrivKeyActivationPolicy { PrivKeyActivationPolicy::Trezor }
}

#[derive(Debug)]
pub enum PrivKeyPolicy<T> {
    KeyPair(T),
    Trezor,
}

impl<T> PrivKeyPolicy<T> {
    pub fn key_pair(&self) -> Option<&T> {
        match self {
            PrivKeyPolicy::KeyPair(key_pair) => Some(key_pair),
            PrivKeyPolicy::Trezor => None,
        }
    }

    pub fn key_pair_or_err(&self) -> Result<&T, MmError<PrivKeyNotAllowed>> {
        self.key_pair()
            .or_mm_err(|| PrivKeyNotAllowed::HardwareWalletNotSupported)
    }
}

#[derive(Clone)]
pub enum PrivKeyBuildPolicy<'a> {
    IguanaPrivKey(&'a [u8]),
    Trezor,
}

impl<'a> PrivKeyBuildPolicy<'a> {
    pub fn iguana_priv_key(crypto_ctx: &'a CryptoCtx) -> Self {
        PrivKeyBuildPolicy::IguanaPrivKey(crypto_ctx.iguana_ctx().secp256k1_privkey_bytes())
    }
}

#[derive(Debug)]
pub enum DerivationMethod<Address, HDWallet> {
    Iguana(Address),
    HDWallet(HDWallet),
}

impl<Address, HDWallet> DerivationMethod<Address, HDWallet> {
    pub fn iguana(&self) -> Option<&Address> {
        match self {
            DerivationMethod::Iguana(my_address) => Some(my_address),
            DerivationMethod::HDWallet(_) => None,
        }
    }

    pub fn iguana_or_err(&self) -> MmResult<&Address, UnexpectedDerivationMethod> {
        self.iguana()
            .or_mm_err(|| UnexpectedDerivationMethod::IguanaPrivKeyUnavailable)
    }

    pub fn hd_wallet(&self) -> Option<&HDWallet> {
        match self {
            DerivationMethod::Iguana(_) => None,
            DerivationMethod::HDWallet(hd_wallet) => Some(hd_wallet),
        }
    }

    pub fn hd_wallet_or_err(&self) -> MmResult<&HDWallet, UnexpectedDerivationMethod> {
        self.hd_wallet()
            .or_mm_err(|| UnexpectedDerivationMethod::HDWalletUnavailable)
    }

    /// # Panic
    ///
    /// Panic if the address mode is [`DerivationMethod::HDWallet`].
    pub fn unwrap_iguana(&self) -> &Address { self.iguana_or_err().unwrap() }
}

#[async_trait]
pub trait CoinWithDerivationMethod {
    type Address;
    type HDWallet;

    fn derivation_method(&self) -> &DerivationMethod<Self::Address, Self::HDWallet>;

    fn has_hd_wallet_derivation_method(&self) -> bool {
        matches!(self.derivation_method(), DerivationMethod::HDWallet(_))
    }
}

#[allow(clippy::upper_case_acronyms)]
#[derive(Clone, Debug, Serialize, Deserialize)]
#[serde(tag = "type", content = "protocol_data")]
pub enum CoinProtocol {
    UTXO,
    QTUM,
    QRC20 {
        platform: String,
        contract_address: String,
    },
    ETH,
    ERC20 {
        platform: String,
        contract_address: String,
    },
    SLPTOKEN {
        platform: String,
        token_id: H256Json,
        decimals: u8,
        required_confirmations: Option<u64>,
    },
    BCH {
        slp_prefix: String,
    },
    TENDERMINT(TendermintProtocolInfo),
    #[cfg(not(target_arch = "wasm32"))]
    LIGHTNING {
        platform: String,
        network: BlockchainNetwork,
        confirmation_targets: PlatformCoinConfirmationTargets,
    },
    #[cfg(not(target_arch = "wasm32"))]
    SOLANA,
    #[cfg(not(target_arch = "wasm32"))]
    SPLTOKEN {
        platform: String,
        token_contract_address: String,
        decimals: u8,
    },
    #[cfg(not(target_arch = "wasm32"))]
    ZHTLC(ZcoinProtocolInfo),
}

pub type RpcTransportEventHandlerShared = Arc<dyn RpcTransportEventHandler + Send + Sync + 'static>;

/// Common methods to measure the outgoing requests and incoming responses statistics.
pub trait RpcTransportEventHandler {
    fn debug_info(&self) -> String;

    fn on_outgoing_request(&self, data: &[u8]);

    fn on_incoming_response(&self, data: &[u8]);

    fn on_connected(&self, address: String) -> Result<(), String>;
}

impl fmt::Debug for dyn RpcTransportEventHandler + Send + Sync {
    fn fmt(&self, f: &mut fmt::Formatter<'_>) -> fmt::Result { write!(f, "{}", self.debug_info()) }
}

impl RpcTransportEventHandler for RpcTransportEventHandlerShared {
    fn debug_info(&self) -> String { self.deref().debug_info() }

    fn on_outgoing_request(&self, data: &[u8]) { self.as_ref().on_outgoing_request(data) }

    fn on_incoming_response(&self, data: &[u8]) { self.as_ref().on_incoming_response(data) }

    fn on_connected(&self, address: String) -> Result<(), String> { self.as_ref().on_connected(address) }
}

impl<T: RpcTransportEventHandler> RpcTransportEventHandler for Vec<T> {
    fn debug_info(&self) -> String {
        let selfi: Vec<String> = self.iter().map(|x| x.debug_info()).collect();
        format!("{:?}", selfi)
    }

    fn on_outgoing_request(&self, data: &[u8]) {
        for handler in self {
            handler.on_outgoing_request(data)
        }
    }

    fn on_incoming_response(&self, data: &[u8]) {
        for handler in self {
            handler.on_incoming_response(data)
        }
    }

    fn on_connected(&self, address: String) -> Result<(), String> {
        for handler in self {
            try_s!(handler.on_connected(address.clone()))
        }
        Ok(())
    }
}

pub enum RpcClientType {
    Native,
    Electrum,
    Ethereum,
}

impl ToString for RpcClientType {
    fn to_string(&self) -> String {
        match self {
            RpcClientType::Native => "native".into(),
            RpcClientType::Electrum => "electrum".into(),
            RpcClientType::Ethereum => "ethereum".into(),
        }
    }
}

#[derive(Clone)]
pub struct CoinTransportMetrics {
    /// Using a weak reference by default in order to avoid circular references and leaks.
    metrics: MetricsWeak,
    /// Name of coin the rpc client is intended to work with.
    ticker: String,
    /// RPC client type.
    client: String,
}

impl CoinTransportMetrics {
    fn new(metrics: MetricsWeak, ticker: String, client: RpcClientType) -> CoinTransportMetrics {
        CoinTransportMetrics {
            metrics,
            ticker,
            client: client.to_string(),
        }
    }

    fn into_shared(self) -> RpcTransportEventHandlerShared { Arc::new(self) }
}

impl RpcTransportEventHandler for CoinTransportMetrics {
    fn debug_info(&self) -> String { "CoinTransportMetrics".into() }

    fn on_outgoing_request(&self, data: &[u8]) {
        mm_counter!(self.metrics, "rpc_client.traffic.out", data.len() as u64,
            "coin" => self.ticker.to_owned(), "client" => self.client.to_owned());
        mm_counter!(self.metrics, "rpc_client.request.count", 1,
            "coin" => self.ticker.to_owned(), "client" => self.client.to_owned());
    }

    fn on_incoming_response(&self, data: &[u8]) {
        mm_counter!(self.metrics, "rpc_client.traffic.in", data.len() as u64,
            "coin" => self.ticker.to_owned(), "client" => self.client.to_owned());
        mm_counter!(self.metrics, "rpc_client.response.count", 1,
            "coin" => self.ticker.to_owned(), "client" => self.client.to_owned());
    }

    fn on_connected(&self, _address: String) -> Result<(), String> {
        // Handle a new connected endpoint if necessary.
        // Now just return the Ok
        Ok(())
    }
}

#[async_trait]
impl BalanceTradeFeeUpdatedHandler for CoinsContext {
    async fn balance_updated(&self, coin: &MmCoinEnum, new_balance: &BigDecimal) {
        for sub in self.balance_update_handlers.lock().await.iter() {
            sub.balance_updated(coin, new_balance).await
        }
    }
}

pub fn coin_conf(ctx: &MmArc, ticker: &str) -> Json {
    match ctx.conf["coins"].as_array() {
        Some(coins) => coins
            .iter()
            .find(|coin| coin["coin"].as_str() == Some(ticker))
            .cloned()
            .unwrap_or(Json::Null),
        None => Json::Null,
    }
}

pub fn is_wallet_only_conf(conf: &Json) -> bool { conf["wallet_only"].as_bool().unwrap_or(false) }

pub fn is_wallet_only_ticker(ctx: &MmArc, ticker: &str) -> bool {
    let coin_conf = coin_conf(ctx, ticker);
    coin_conf["wallet_only"].as_bool().unwrap_or(false)
}

/// Adds a new currency into the list of currencies configured.
///
/// Returns an error if the currency already exists. Initializing the same currency twice is a bad habit
/// (might lead to misleading and confusing information during debugging and maintenance, see DRY)
/// and should be fixed on the call site.
///
/// * `req` - Payload of the corresponding "enable" or "electrum" RPC request.
pub async fn lp_coininit(ctx: &MmArc, ticker: &str, req: &Json) -> Result<MmCoinEnum, String> {
    let cctx = try_s!(CoinsContext::from_ctx(ctx));
    {
        let coins = cctx.coins.lock().await;
        if coins.get(ticker).is_some() {
            return ERR!("Coin {} already initialized", ticker);
        }
    }

    let coins_en = coin_conf(ctx, ticker);

    if coins_en.is_null() {
        let warning = format!(
            "Warning, coin {} is used without a corresponding configuration.",
            ticker
        );
        ctx.log.log(
            "😅",
            #[allow(clippy::unnecessary_cast)]
            &[&("coin" as &str), &ticker, &("no-conf" as &str)],
            &warning,
        );
    }

    if coins_en["mm2"].is_null() && req["mm2"].is_null() {
        return ERR!(concat!(
            "mm2 param is not set neither in coins config nor enable request, ",
            "assuming that coin is not supported"
        ));
    }
    let secret = try_s!(CryptoCtx::from_ctx(ctx))
        .iguana_ctx()
        .secp256k1_privkey_bytes()
        .to_vec();

    if coins_en["protocol"].is_null() {
        return ERR!(
            r#""protocol" field is missing in coins file. The file format is deprecated, please execute ./mm2 update_config command to convert it or download a new one"#
        );
    }
    let protocol: CoinProtocol = try_s!(json::from_value(coins_en["protocol"].clone()));

    let coin: MmCoinEnum = match &protocol {
        CoinProtocol::UTXO => {
            let params = try_s!(UtxoActivationParams::from_legacy_req(req));
            try_s!(utxo_standard_coin_with_priv_key(ctx, ticker, &coins_en, &params, &secret).await).into()
        },
        CoinProtocol::QTUM => {
            let params = try_s!(UtxoActivationParams::from_legacy_req(req));
            try_s!(qtum_coin_with_priv_key(ctx, ticker, &coins_en, &params, &secret).await).into()
        },
        CoinProtocol::ETH | CoinProtocol::ERC20 { .. } => {
            try_s!(eth_coin_from_conf_and_request(ctx, ticker, &coins_en, req, &secret, protocol).await).into()
        },
        CoinProtocol::QRC20 {
            platform,
            contract_address,
        } => {
            let params = try_s!(Qrc20ActivationParams::from_legacy_req(req));
            let contract_address = try_s!(qtum::contract_addr_from_str(contract_address));

            try_s!(
                qrc20_coin_from_conf_and_params(ctx, ticker, platform, &coins_en, &params, &secret, contract_address)
                    .await
            )
            .into()
        },
        CoinProtocol::BCH { slp_prefix } => {
            let prefix = try_s!(CashAddrPrefix::from_str(slp_prefix));
            let params = try_s!(BchActivationRequest::from_legacy_req(req));

            let bch = try_s!(bch_coin_from_conf_and_params(ctx, ticker, &coins_en, params, prefix, &secret).await);
            bch.into()
        },
        CoinProtocol::SLPTOKEN {
            platform,
            token_id,
            decimals,
            required_confirmations,
        } => {
            let platform_coin = try_s!(lp_coinfind(ctx, platform).await);
            let platform_coin = match platform_coin {
                Some(MmCoinEnum::Bch(coin)) => coin,
                Some(_) => return ERR!("Platform coin {} is not BCH", platform),
                None => return ERR!("Platform coin {} is not activated", platform),
            };

            let confs = required_confirmations.unwrap_or(platform_coin.required_confirmations());
            let token = SlpToken::new(*decimals, ticker.into(), (*token_id).into(), platform_coin, confs);
            token.into()
        },
        CoinProtocol::TENDERMINT { .. } => return ERR!("TENDERMINT protocol is not supported by lp_coininit"),
        #[cfg(not(target_arch = "wasm32"))]
        CoinProtocol::ZHTLC { .. } => return ERR!("ZHTLC protocol is not supported by lp_coininit"),
        #[cfg(not(target_arch = "wasm32"))]
        CoinProtocol::LIGHTNING { .. } => return ERR!("Lightning protocol is not supported by lp_coininit"),
        #[cfg(not(target_arch = "wasm32"))]
        CoinProtocol::SOLANA => {
            return ERR!("Solana protocol is not supported by lp_coininit - use enable_solana_with_tokens instead")
        },
        #[cfg(not(target_arch = "wasm32"))]
        CoinProtocol::SPLTOKEN { .. } => {
            return ERR!("SplToken protocol is not supported by lp_coininit - use enable_spl instead")
        },
    };

    let register_params = RegisterCoinParams {
        ticker: ticker.to_owned(),
    };
    try_s!(lp_register_coin(ctx, coin.clone(), register_params).await);

    let tx_history = req["tx_history"].as_bool().unwrap_or(false);
    if tx_history {
        try_s!(lp_spawn_tx_history(ctx.clone(), coin.clone()).map_to_mm(RegisterCoinError::Internal));
    }
    Ok(coin)
}

#[derive(Debug, Display)]
pub enum RegisterCoinError {
    #[display(fmt = "Coin '{}' is initialized already", coin)]
    CoinIsInitializedAlready {
        coin: String,
    },
    Internal(String),
}

pub struct RegisterCoinParams {
    pub ticker: String,
}

pub async fn lp_register_coin(
    ctx: &MmArc,
    coin: MmCoinEnum,
    params: RegisterCoinParams,
) -> Result<(), MmError<RegisterCoinError>> {
    let RegisterCoinParams { ticker } = params;
    let cctx = CoinsContext::from_ctx(ctx).map_to_mm(RegisterCoinError::Internal)?;

    // TODO AP: locking the coins list during the entire initialization prevents different coins from being
    // activated concurrently which results in long activation time: https://github.com/KomodoPlatform/atomicDEX/issues/24
    // So I'm leaving the possibility of race condition intentionally in favor of faster concurrent activation.
    // Should consider refactoring: maybe extract the RPC client initialization part from coin init functions.
    let mut coins = cctx.coins.lock().await;
    match coins.raw_entry_mut().from_key(&ticker) {
        RawEntryMut::Occupied(_oe) => {
            return MmError::err(RegisterCoinError::CoinIsInitializedAlready { coin: ticker.clone() })
        },
        RawEntryMut::Vacant(ve) => ve.insert(ticker.clone(), coin),
    };
    Ok(())
}

#[cfg(not(target_arch = "wasm32"))]
fn lp_spawn_tx_history(ctx: MmArc, coin: MmCoinEnum) -> Result<(), String> {
    try_s!(std::thread::Builder::new()
        .name(format!("tx_history_{}", coin.ticker()))
        .spawn(move || coin.process_history_loop(ctx).wait()));
    Ok(())
}

#[cfg(target_arch = "wasm32")]
fn lp_spawn_tx_history(ctx: MmArc, coin: MmCoinEnum) -> Result<(), String> {
    let fut = async move {
        let _res = coin.process_history_loop(ctx).compat().await;
    };
    common::executor::spawn_local(fut);
    Ok(())
}

/// NB: Returns only the enabled (aka active) coins.
pub async fn lp_coinfind(ctx: &MmArc, ticker: &str) -> Result<Option<MmCoinEnum>, String> {
    let cctx = try_s!(CoinsContext::from_ctx(ctx));
    let coins = cctx.coins.lock().await;
    Ok(coins.get(ticker).cloned())
}

/// Attempts to find a pair of active coins returning None if one is not enabled
pub async fn find_pair(ctx: &MmArc, base: &str, rel: &str) -> Result<Option<(MmCoinEnum, MmCoinEnum)>, String> {
    let fut_base = lp_coinfind(ctx, base);
    let fut_rel = lp_coinfind(ctx, rel);

    futures::future::try_join(fut_base, fut_rel)
        .map_ok(|(base, rel)| base.zip(rel))
        .await
}

#[derive(Debug, Display)]
pub enum CoinFindError {
    #[display(fmt = "No such coin: {}", coin)]
    NoSuchCoin { coin: String },
}

pub async fn lp_coinfind_or_err(ctx: &MmArc, ticker: &str) -> CoinFindResult<MmCoinEnum> {
    match lp_coinfind(ctx, ticker).await {
        Ok(Some(coin)) => Ok(coin),
        Ok(None) => MmError::err(CoinFindError::NoSuchCoin {
            coin: ticker.to_owned(),
        }),
        Err(e) => panic!("Unexpected error: {}", e),
    }
}

#[derive(Deserialize)]
struct ConvertAddressReq {
    coin: String,
    from: String,
    /// format to that the input address should be converted
    to_address_format: Json,
}

pub async fn convert_address(ctx: MmArc, req: Json) -> Result<Response<Vec<u8>>, String> {
    let req: ConvertAddressReq = try_s!(json::from_value(req));
    let coin = match lp_coinfind(&ctx, &req.coin).await {
        Ok(Some(t)) => t,
        Ok(None) => return ERR!("No such coin: {}", req.coin),
        Err(err) => return ERR!("!lp_coinfind({}): {}", req.coin, err),
    };
    let result = json!({
        "result": {
            "address": try_s!(coin.convert_to_address(&req.from, req.to_address_format)),
        },
    });
    let body = try_s!(json::to_vec(&result));
    Ok(try_s!(Response::builder().body(body)))
}

pub async fn kmd_rewards_info(ctx: MmArc) -> Result<Response<Vec<u8>>, String> {
    let coin = match lp_coinfind(&ctx, "KMD").await {
        Ok(Some(MmCoinEnum::UtxoCoin(t))) => t,
        Ok(Some(_)) => return ERR!("KMD was expected to be UTXO"),
        Ok(None) => return ERR!("KMD is not activated"),
        Err(err) => return ERR!("!lp_coinfind({}): KMD", err),
    };

    let res = json!({
        "result": try_s!(utxo::kmd_rewards_info(&coin).await),
    });
    let res = try_s!(json::to_vec(&res));
    Ok(try_s!(Response::builder().body(res)))
}

#[derive(Deserialize)]
struct ValidateAddressReq {
    coin: String,
    address: String,
}

#[derive(Serialize)]
pub struct ValidateAddressResult {
    pub is_valid: bool,
    #[serde(skip_serializing_if = "Option::is_none")]
    pub reason: Option<String>,
}

pub async fn validate_address(ctx: MmArc, req: Json) -> Result<Response<Vec<u8>>, String> {
    let req: ValidateAddressReq = try_s!(json::from_value(req));
    let coin = match lp_coinfind(&ctx, &req.coin).await {
        Ok(Some(t)) => t,
        Ok(None) => return ERR!("No such coin: {}", req.coin),
        Err(err) => return ERR!("!lp_coinfind({}): {}", req.coin, err),
    };

    let res = json!({ "result": coin.validate_address(&req.address) });
    let body = try_s!(json::to_vec(&res));
    Ok(try_s!(Response::builder().body(body)))
}

pub async fn withdraw(ctx: MmArc, req: WithdrawRequest) -> WithdrawResult {
    let coin = lp_coinfind_or_err(&ctx, &req.coin).await?;
    coin.withdraw(req).compat().await
}

pub async fn get_raw_transaction(ctx: MmArc, req: RawTransactionRequest) -> RawTransactionResult {
    let coin = lp_coinfind_or_err(&ctx, &req.coin).await?;
    coin.get_raw_transaction(req).compat().await
}

pub async fn sign_message(ctx: MmArc, req: SignatureRequest) -> SignatureResult<SignatureResponse> {
    let coin = lp_coinfind_or_err(&ctx, &req.coin).await?;
    let signature = coin.sign_message(&req.message)?;
    Ok(SignatureResponse { signature })
}

pub async fn verify_message(ctx: MmArc, req: VerificationRequest) -> VerificationResult<VerificationResponse> {
    let coin = lp_coinfind_or_err(&ctx, &req.coin).await?;

    let validate_address_result = coin.validate_address(&req.address);
    if !validate_address_result.is_valid {
        return MmError::err(VerificationError::InvalidRequest(
            validate_address_result.reason.unwrap_or_else(|| "Unknown".to_string()),
        ));
    }

    let is_valid = coin.verify_message(&req.signature, &req.message, &req.address)?;

    Ok(VerificationResponse { is_valid })
}

pub async fn remove_delegation(ctx: MmArc, req: RemoveDelegateRequest) -> DelegationResult {
    let coin = lp_coinfind_or_err(&ctx, &req.coin).await?;
    match coin {
        MmCoinEnum::QtumCoin(qtum) => qtum.remove_delegation().compat().await,
        _ => {
            return MmError::err(DelegationError::CoinDoesntSupportDelegation {
                coin: coin.ticker().to_string(),
            })
        },
    }
}

pub async fn get_staking_infos(ctx: MmArc, req: GetStakingInfosRequest) -> StakingInfosResult {
    let coin = lp_coinfind_or_err(&ctx, &req.coin).await?;
    match coin {
        MmCoinEnum::QtumCoin(qtum) => qtum.get_delegation_infos().compat().await,
        _ => {
            return MmError::err(StakingInfosError::CoinDoesntSupportStakingInfos {
                coin: coin.ticker().to_string(),
            })
        },
    }
}

pub async fn add_delegation(ctx: MmArc, req: AddDelegateRequest) -> DelegationResult {
    let coin = lp_coinfind_or_err(&ctx, &req.coin).await?;
    // Need to find a way to do a proper dispatch
    let coin_concrete = match coin {
        MmCoinEnum::QtumCoin(qtum) => qtum,
        _ => {
            return MmError::err(DelegationError::CoinDoesntSupportDelegation {
                coin: coin.ticker().to_string(),
            })
        },
    };
    match req.staking_details {
        StakingDetails::Qtum(qtum_staking) => coin_concrete.add_delegation(qtum_staking).compat().await,
    }
}

pub async fn send_raw_transaction(ctx: MmArc, req: Json) -> Result<Response<Vec<u8>>, String> {
    let ticker = try_s!(req["coin"].as_str().ok_or("No 'coin' field")).to_owned();
    let coin = match lp_coinfind(&ctx, &ticker).await {
        Ok(Some(t)) => t,
        Ok(None) => return ERR!("No such coin: {}", ticker),
        Err(err) => return ERR!("!lp_coinfind({}): {}", ticker, err),
    };
    let bytes_string = try_s!(req["tx_hex"].as_str().ok_or("No 'tx_hex' field"));
    let res = try_s!(coin.send_raw_tx(bytes_string).compat().await);
    let body = try_s!(json::to_vec(&json!({ "tx_hash": res })));
    Ok(try_s!(Response::builder().body(body)))
}

#[derive(Clone, Debug, PartialEq, Serialize)]
#[serde(tag = "state", content = "additional_info")]
pub enum HistorySyncState {
    NotEnabled,
    NotStarted,
    InProgress(Json),
    Error(Json),
    Finished,
}

#[derive(Deserialize)]
struct MyTxHistoryRequest {
    coin: String,
    from_id: Option<BytesJson>,
    #[serde(default)]
    max: bool,
    #[serde(default = "ten")]
    limit: usize,
    page_number: Option<NonZeroUsize>,
}

/// Returns the transaction history of selected coin. Returns no more than `limit` records (default: 10).
/// Skips the first records up to from_id (skipping the from_id too).
/// Transactions are sorted by number of confirmations in ascending order.
pub async fn my_tx_history(ctx: MmArc, req: Json) -> Result<Response<Vec<u8>>, String> {
    let request: MyTxHistoryRequest = try_s!(json::from_value(req));
    let coin = match lp_coinfind(&ctx, &request.coin).await {
        Ok(Some(t)) => t,
        Ok(None) => return ERR!("No such coin: {}", request.coin),
        Err(err) => return ERR!("!lp_coinfind({}): {}", request.coin, err),
    };

    let history = try_s!(coin.load_history_from_file(&ctx).compat().await);
    let total_records = history.len();
    let limit = if request.max { total_records } else { request.limit };

    let block_number = try_s!(coin.current_block().compat().await);
    let skip = match &request.from_id {
        Some(id) => {
            try_s!(history
                .iter()
                .position(|item| item.internal_id == *id)
                .ok_or(format!("from_id {:02x} is not found", id)))
                + 1
        },
        None => match request.page_number {
            Some(page_n) => (page_n.get() - 1) * request.limit,
            None => 0,
        },
    };

    let history = history.into_iter().skip(skip).take(limit);
    let history: Vec<Json> = history
        .map(|item| {
            let tx_block = item.block_height;
            let mut json = json::to_value(item).unwrap();
            json["confirmations"] = if tx_block == 0 {
                Json::from(0)
            } else if block_number >= tx_block {
                Json::from((block_number - tx_block) + 1)
            } else {
                Json::from(0)
            };
            json
        })
        .collect();

    let response = json!({
        "result": {
            "transactions": history,
            "limit": limit,
            "skipped": skip,
            "from_id": request.from_id,
            "total": total_records,
            "current_block": block_number,
            "sync_status": coin.history_sync_status(),
            "page_number": request.page_number,
            "total_pages": calc_total_pages(total_records, request.limit),
        }
    });
    let body = try_s!(json::to_vec(&response));
    Ok(try_s!(Response::builder().body(body)))
}

pub async fn get_trade_fee(ctx: MmArc, req: Json) -> Result<Response<Vec<u8>>, String> {
    let ticker = try_s!(req["coin"].as_str().ok_or("No 'coin' field")).to_owned();
    let coin = match lp_coinfind(&ctx, &ticker).await {
        Ok(Some(t)) => t,
        Ok(None) => return ERR!("No such coin: {}", ticker),
        Err(err) => return ERR!("!lp_coinfind({}): {}", ticker, err),
    };
    let fee_info = try_s!(coin.get_trade_fee().compat().await);
    let res = try_s!(json::to_vec(&json!({
        "result": {
            "coin": fee_info.coin,
            "amount": fee_info.amount.to_decimal(),
            "amount_fraction": fee_info.amount.to_fraction(),
            "amount_rat": fee_info.amount.to_ratio(),
        }
    })));
    Ok(try_s!(Response::builder().body(res)))
}

#[derive(Serialize)]
struct EnabledCoin {
    ticker: String,
    address: String,
}

pub async fn get_enabled_coins(ctx: MmArc) -> Result<Response<Vec<u8>>, String> {
    let coins_ctx: Arc<CoinsContext> = try_s!(CoinsContext::from_ctx(&ctx));
    let coins = coins_ctx.coins.lock().await;
    let enabled_coins: Vec<_> = try_s!(coins
        .iter()
        .map(|(ticker, coin)| {
            let address = try_s!(coin.my_address());
            Ok(EnabledCoin {
                ticker: ticker.clone(),
                address,
            })
        })
        .collect());

    let res = try_s!(json::to_vec(&json!({ "result": enabled_coins })));
    Ok(try_s!(Response::builder().body(res)))
}

pub async fn disable_coin(ctx: &MmArc, ticker: &str) -> Result<(), String> {
    let coins_ctx = try_s!(CoinsContext::from_ctx(ctx));
    let mut coins = coins_ctx.coins.lock().await;
    match coins.remove(ticker) {
        Some(_) => Ok(()),
        None => ERR!("{} is disabled already", ticker),
    }
}

#[derive(Deserialize)]
pub struct ConfirmationsReq {
    coin: String,
    confirmations: u64,
}

pub async fn set_required_confirmations(ctx: MmArc, req: Json) -> Result<Response<Vec<u8>>, String> {
    let req: ConfirmationsReq = try_s!(json::from_value(req));
    let coin = match lp_coinfind(&ctx, &req.coin).await {
        Ok(Some(t)) => t,
        Ok(None) => return ERR!("No such coin {}", req.coin),
        Err(err) => return ERR!("!lp_coinfind ({}): {}", req.coin, err),
    };
    coin.set_required_confirmations(req.confirmations);
    let res = try_s!(json::to_vec(&json!({
        "result": {
            "coin": req.coin,
            "confirmations": coin.required_confirmations(),
        }
    })));
    Ok(try_s!(Response::builder().body(res)))
}

#[derive(Deserialize)]
pub struct RequiresNotaReq {
    coin: String,
    requires_notarization: bool,
}

pub async fn set_requires_notarization(ctx: MmArc, req: Json) -> Result<Response<Vec<u8>>, String> {
    let req: RequiresNotaReq = try_s!(json::from_value(req));
    let coin = match lp_coinfind(&ctx, &req.coin).await {
        Ok(Some(t)) => t,
        Ok(None) => return ERR!("No such coin {}", req.coin),
        Err(err) => return ERR!("!lp_coinfind ({}): {}", req.coin, err),
    };
    coin.set_requires_notarization(req.requires_notarization);
    let res = try_s!(json::to_vec(&json!({
        "result": {
            "coin": req.coin,
            "requires_notarization": coin.requires_notarization(),
        }
    })));
    Ok(try_s!(Response::builder().body(res)))
}

pub async fn show_priv_key(ctx: MmArc, req: Json) -> Result<Response<Vec<u8>>, String> {
    let ticker = try_s!(req["coin"].as_str().ok_or("No 'coin' field")).to_owned();
    let coin = match lp_coinfind(&ctx, &ticker).await {
        Ok(Some(t)) => t,
        Ok(None) => return ERR!("No such coin: {}", ticker),
        Err(err) => return ERR!("!lp_coinfind({}): {}", ticker, err),
    };
    let res = try_s!(json::to_vec(&json!({
        "result": {
            "coin": ticker,
            "priv_key": try_s!(coin.display_priv_key()),
        }
    })));
    Ok(try_s!(Response::builder().body(res)))
}

pub async fn register_balance_update_handler(
    ctx: MmArc,
    handler: Box<dyn BalanceTradeFeeUpdatedHandler + Send + Sync>,
) {
    let coins_ctx = CoinsContext::from_ctx(&ctx).unwrap();
    coins_ctx.balance_update_handlers.lock().await.push(handler);
}

pub fn update_coins_config(mut config: Json) -> Result<Json, String> {
    let coins = match config.as_array_mut() {
        Some(c) => c,
        _ => return ERR!("Coins config must be an array"),
    };

    for coin in coins {
        // the coin_as_str is used only to be formatted
        let coin_as_str = format!("{}", coin);
        let coin = try_s!(coin
            .as_object_mut()
            .ok_or(ERRL!("Expected object, found {:?}", coin_as_str)));
        if coin.contains_key("protocol") {
            // the coin is up-to-date
            continue;
        }
        let protocol = match coin.remove("etomic") {
            Some(etomic) => {
                let etomic = etomic
                    .as_str()
                    .ok_or(ERRL!("Expected etomic as string, found {:?}", etomic))?;
                if etomic == "0x0000000000000000000000000000000000000000" {
                    CoinProtocol::ETH
                } else {
                    let contract_address = etomic.to_owned();
                    CoinProtocol::ERC20 {
                        platform: "ETH".into(),
                        contract_address,
                    }
                }
            },
            _ => CoinProtocol::UTXO,
        };

        let protocol = json::to_value(protocol).map_err(|e| ERRL!("Error {:?} on process {:?}", e, coin_as_str))?;
        coin.insert("protocol".into(), protocol);
    }

    Ok(config)
}

#[derive(Deserialize)]
struct ConvertUtxoAddressReq {
    address: String,
    to_coin: String,
}

pub async fn convert_utxo_address(ctx: MmArc, req: Json) -> Result<Response<Vec<u8>>, String> {
    let req: ConvertUtxoAddressReq = try_s!(json::from_value(req));
    let mut addr: utxo::Address = try_s!(req.address.parse());
    let coin = match lp_coinfind(&ctx, &req.to_coin).await {
        Ok(Some(c)) => c,
        _ => return ERR!("Coin {} is not activated", req.to_coin),
    };
    let coin = match coin {
        MmCoinEnum::UtxoCoin(utxo) => utxo,
        _ => return ERR!("Coin {} is not utxo", req.to_coin),
    };
    addr.prefix = coin.as_ref().conf.pub_addr_prefix;
    addr.t_addr_prefix = coin.as_ref().conf.pub_t_addr_prefix;
    addr.checksum_type = coin.as_ref().conf.checksum_type;

    let response = try_s!(json::to_vec(&json!({
        "result": addr.to_string(),
    })));
    Ok(try_s!(Response::builder().body(response)))
}

pub fn address_by_coin_conf_and_pubkey_str(
    ctx: &MmArc,
    coin: &str,
    conf: &Json,
    pubkey: &str,
    addr_format: UtxoAddressFormat,
) -> Result<String, String> {
    let protocol: CoinProtocol = try_s!(json::from_value(conf["protocol"].clone()));
    match protocol {
        CoinProtocol::ERC20 { .. } | CoinProtocol::ETH => eth::addr_from_pubkey_str(pubkey),
        CoinProtocol::UTXO | CoinProtocol::QTUM | CoinProtocol::QRC20 { .. } | CoinProtocol::BCH { .. } => {
            utxo::address_by_conf_and_pubkey_str(coin, conf, pubkey, addr_format)
        },
        CoinProtocol::SLPTOKEN { platform, .. } => {
            let platform_conf = coin_conf(ctx, &platform);
            if platform_conf.is_null() {
                return ERR!("platform {} conf is null", platform);
            }
            // TODO is there any way to make it better without duplicating the prefix in the SLP conf?
            let platform_protocol: CoinProtocol = try_s!(json::from_value(platform_conf["protocol"].clone()));
            match platform_protocol {
                CoinProtocol::BCH { slp_prefix } => {
                    slp_addr_from_pubkey_str(pubkey, &slp_prefix).map_err(|e| ERRL!("{}", e))
                },
                _ => ERR!("Platform protocol {:?} is not BCH", platform_protocol),
            }
        },
        CoinProtocol::TENDERMINT { .. } => {
            ERR!("address_by_coin_conf_and_pubkey_str is not implemented for TENDERMINT protocol yet!")
        },
        #[cfg(not(target_arch = "wasm32"))]
        CoinProtocol::LIGHTNING { .. } => {
            ERR!("address_by_coin_conf_and_pubkey_str is not implemented for lightning protocol yet!")
        },
        #[cfg(not(target_arch = "wasm32"))]
        CoinProtocol::SOLANA | CoinProtocol::SPLTOKEN { .. } => {
            ERR!("Solana pubkey is the public address - you do not need to use this rpc call.")
        },
        #[cfg(not(target_arch = "wasm32"))]
        CoinProtocol::ZHTLC { .. } => ERR!("address_by_coin_conf_and_pubkey_str is not supported for ZHTLC protocol!"),
    }
}

#[cfg(target_arch = "wasm32")]
fn load_history_from_file_impl<T>(coin: &T, ctx: &MmArc) -> TxHistoryFut<Vec<TransactionDetails>>
where
    T: MmCoin + ?Sized,
{
    let ctx = ctx.clone();
    let ticker = coin.ticker().to_owned();
    let my_address = try_f!(coin.my_address());

    let fut = async move {
        let coins_ctx = CoinsContext::from_ctx(&ctx).unwrap();
        let db = coins_ctx.tx_history_db().await?;
        let err = match load_tx_history(&db, &ticker, &my_address).await {
            Ok(history) => return Ok(history),
            Err(e) => e,
        };

        if let TxHistoryError::ErrorDeserializing(e) = err.get_inner() {
            ctx.log.log(
                "🌋",
                &[&"tx_history", &ticker.to_owned()],
                &ERRL!("Error {} on history deserialization, resetting the cache.", e),
            );
            clear_tx_history(&db, &ticker, &my_address).await?;
            return Ok(Vec::new());
        }

        Err(err)
    };
    Box::new(fut.boxed().compat())
}

#[cfg(not(target_arch = "wasm32"))]
fn load_history_from_file_impl<T>(coin: &T, ctx: &MmArc) -> TxHistoryFut<Vec<TransactionDetails>>
where
    T: MmCoin + ?Sized,
{
    let ticker = coin.ticker().to_owned();
    let history_path = coin.tx_history_path(ctx);
    let ctx = ctx.clone();

    let fut = async move {
        let content = match fs::read(&history_path).await {
            Ok(content) => content,
            Err(err) if err.kind() == io::ErrorKind::NotFound => {
                return Ok(Vec::new());
            },
            Err(err) => {
                let error = format!(
                    "Error '{}' reading from the history file {}",
                    err,
                    history_path.display()
                );
                return MmError::err(TxHistoryError::ErrorLoading(error));
            },
        };
        let serde_err = match json::from_slice(&content) {
            Ok(txs) => return Ok(txs),
            Err(e) => e,
        };

        ctx.log.log(
            "🌋",
            &[&"tx_history", &ticker],
            &ERRL!("Error {} on history deserialization, resetting the cache.", serde_err),
        );
        fs::remove_file(&history_path)
            .await
            .map_to_mm(|e| TxHistoryError::ErrorClearing(e.to_string()))?;
        Ok(Vec::new())
    };
    Box::new(fut.boxed().compat())
}

#[cfg(target_arch = "wasm32")]
fn save_history_to_file_impl<T>(coin: &T, ctx: &MmArc, mut history: Vec<TransactionDetails>) -> TxHistoryFut<()>
where
    T: MmCoin + MarketCoinOps + ?Sized,
{
    let ctx = ctx.clone();
    let ticker = coin.ticker().to_owned();
    let my_address = try_f!(coin.my_address());

    history.sort_unstable_by(compare_transaction_details);

    let fut = async move {
        let coins_ctx = CoinsContext::from_ctx(&ctx).unwrap();
        let db = coins_ctx.tx_history_db().await?;
        save_tx_history(&db, &ticker, &my_address, history).await?;
        Ok(())
    };
    Box::new(fut.boxed().compat())
}

#[cfg(not(target_arch = "wasm32"))]
fn get_tx_history_migration_impl<T>(coin: &T, ctx: &MmArc) -> TxHistoryFut<u64>
where
    T: MmCoin + MarketCoinOps + ?Sized,
{
    let migration_path = coin.tx_migration_path(ctx);

    let fut = async move {
        let current_migration = match fs::read(&migration_path).await {
            Ok(bytes) => {
                let mut num_bytes = [0; 8];
                if bytes.len() == 8 {
                    num_bytes.clone_from_slice(&bytes);
                    u64::from_le_bytes(num_bytes)
                } else {
                    0
                }
            },
            Err(_) => 0,
        };

        Ok(current_migration)
    };

    Box::new(fut.boxed().compat())
}

#[cfg(not(target_arch = "wasm32"))]
fn update_migration_file_impl<T>(coin: &T, ctx: &MmArc, migration_number: u64) -> TxHistoryFut<()>
where
    T: MmCoin + MarketCoinOps + ?Sized,
{
    let migration_path = coin.tx_migration_path(ctx);
    let tmp_file = format!("{}.tmp", migration_path.display());

    let fut = async move {
        let fs_fut = async {
            let mut file = fs::File::create(&tmp_file).await?;
            file.write_all(&migration_number.to_le_bytes()).await?;
            file.flush().await?;
            fs::rename(&tmp_file, migration_path).await?;
            Ok(())
        };

        let res: io::Result<_> = fs_fut.await;
        if let Err(e) = res {
            let error = format!("Error '{}' creating/writing/renaming the tmp file {}", e, tmp_file);
            return MmError::err(TxHistoryError::ErrorSaving(error));
        }
        Ok(())
    };

    Box::new(fut.boxed().compat())
}

#[cfg(not(target_arch = "wasm32"))]
fn save_history_to_file_impl<T>(coin: &T, ctx: &MmArc, mut history: Vec<TransactionDetails>) -> TxHistoryFut<()>
where
    T: MmCoin + MarketCoinOps + ?Sized,
{
    let history_path = coin.tx_history_path(ctx);
    let tmp_file = format!("{}.tmp", history_path.display());

    history.sort_unstable_by(compare_transaction_details);

    let fut = async move {
        let content = json::to_vec(&history).map_to_mm(|e| TxHistoryError::ErrorSerializing(e.to_string()))?;

        let fs_fut = async {
            let mut file = fs::File::create(&tmp_file).await?;
            file.write_all(&content).await?;
            file.flush().await?;
            fs::rename(&tmp_file, &history_path).await?;
            Ok(())
        };

        let res: io::Result<_> = fs_fut.await;
        if let Err(e) = res {
            let error = format!("Error '{}' creating/writing/renaming the tmp file {}", e, tmp_file);
            return MmError::err(TxHistoryError::ErrorSaving(error));
        }
        Ok(())
    };
    Box::new(fut.boxed().compat())
}

pub(crate) fn compare_transaction_details(a: &TransactionDetails, b: &TransactionDetails) -> Ordering {
    let a = TxIdHeight::new(a.block_height, a.internal_id.deref());
    let b = TxIdHeight::new(b.block_height, b.internal_id.deref());
    compare_transactions(a, b)
}

pub(crate) struct TxIdHeight<Id> {
    block_height: u64,
    tx_id: Id,
}

impl<Id> TxIdHeight<Id> {
    pub(crate) fn new(block_height: u64, tx_id: Id) -> TxIdHeight<Id> { TxIdHeight { block_height, tx_id } }
}

pub(crate) fn compare_transactions<Id>(a: TxIdHeight<Id>, b: TxIdHeight<Id>) -> Ordering
where
    Id: Ord,
{
    // the transactions with block_height == 0 are the most recent so we need to separately handle them while sorting
    if a.block_height == b.block_height {
        a.tx_id.cmp(&b.tx_id)
    } else if a.block_height == 0 {
        Ordering::Less
    } else if b.block_height == 0 {
        Ordering::Greater
    } else {
        b.block_height.cmp(&a.block_height)
    }
}<|MERGE_RESOLUTION|>--- conflicted
+++ resolved
@@ -33,8 +33,6 @@
 #[macro_use] extern crate serde_json;
 #[macro_use] extern crate ser_error_derive;
 
-use crate::utxo::bchd_grpc::ValidateSlpUtxosErr;
-use crate::utxo::slp::ParseSlpScriptError;
 use async_trait::async_trait;
 use base58::FromBase58Error;
 use common::{calc_total_pages, now_ms, ten, HttpStatusCode};
@@ -418,7 +416,6 @@
 }
 
 pub type TransactionFut = Box<dyn Future<Item = TransactionEnum, Error = TransactionErr> + Send>;
-pub type ValidatePaymentFut = Box<dyn Future<Item = (), Error = MmError<ValidatePaymentError>> + Send>;
 
 #[derive(Debug, PartialEq)]
 pub enum FoundSwapTxSpend {
@@ -462,38 +459,6 @@
     pub search_from_block: u64,
     pub swap_contract_address: &'a Option<BytesJson>,
     pub swap_unique_data: &'a [u8],
-}
-
-#[derive(Debug, Display)]
-pub enum ValidatePaymentError {
-    TxParseError(String),
-    #[display(fmt = "OpReturnParseError: {:?}", _0)]
-    OpReturnParseError(ParseSlpScriptError),
-    NumConversionErr(NumConversError),
-    UnexpectedDerivationMethod(UnexpectedDerivationMethod),
-    TxFromRPCError(String),
-    InvalidTx(String),
-    InvalidTxOutput(String),
-    SPVValidationError(String),
-    InvalidPubkey(String),
-    PaymentStatusError(String),
-    CallBytesError(String),
-}
-
-impl From<NumConversError> for ValidatePaymentError {
-    fn from(err: NumConversError) -> ValidatePaymentError { ValidatePaymentError::NumConversionErr(err) }
-}
-
-impl From<ParseSlpScriptError> for ValidatePaymentError {
-    fn from(err: ParseSlpScriptError) -> Self { ValidatePaymentError::OpReturnParseError(err) }
-}
-
-impl From<ValidateSlpUtxosErr> for ValidatePaymentError {
-    fn from(err: ValidateSlpUtxosErr) -> Self { ValidatePaymentError::InvalidTx(err.to_string()) }
-}
-
-impl From<UnexpectedDerivationMethod> for ValidatePaymentError {
-    fn from(err: UnexpectedDerivationMethod) -> Self { ValidatePaymentError::UnexpectedDerivationMethod(err) }
 }
 
 #[derive(Clone, Debug)]
@@ -617,24 +582,13 @@
         uuid: &[u8],
     ) -> Box<dyn Future<Item = (), Error = String> + Send>;
 
-<<<<<<< HEAD
-    fn watcher_validate_taker_fee(&self, _taker_fee_hash: Vec<u8>, _verified_pub: Vec<u8>) -> ValidatePaymentFut;
-
-    fn validate_maker_payment(&self, input: ValidatePaymentInput) -> ValidatePaymentFut;
-
-    fn validate_taker_payment(&self, input: ValidatePaymentInput) -> ValidatePaymentFut;
-
-    fn watcher_validate_taker_payment(&self, _input: WatcherValidatePaymentInput) -> ValidatePaymentFut;
-=======
+    fn watcher_validate_taker_fee(&self, _taker_fee_hash: Vec<u8>, _verified_pub: Vec<u8>) -> ValidatePaymentFut<()>;
+
     fn validate_maker_payment(&self, input: ValidatePaymentInput) -> ValidatePaymentFut<()>;
 
     fn validate_taker_payment(&self, input: ValidatePaymentInput) -> ValidatePaymentFut<()>;
 
-    fn watcher_validate_taker_payment(
-        &self,
-        _input: WatcherValidatePaymentInput,
-    ) -> Box<dyn Future<Item = (), Error = MmError<ValidatePaymentError>> + Send>;
->>>>>>> 5dbc5de4
+    fn watcher_validate_taker_payment(&self, _input: WatcherValidatePaymentInput) -> ValidatePaymentFut<()>;
 
     fn check_if_my_payment_sent(
         &self,
