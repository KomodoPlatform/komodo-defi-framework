/******************************************************************************
 * Copyright © 2022 Atomic Private Limited and its contributors               *
 *                                                                            *
 * See the CONTRIBUTOR-LICENSE-AGREEMENT, COPYING, LICENSE-COPYRIGHT-NOTICE   *
 * and DEVELOPER-CERTIFICATE-OF-ORIGIN files in the LEGAL directory in        *
 * the top-level directory of this distribution for the individual copyright  *
 * holder information and the developer policies on copyright and licensing.  *
 *                                                                            *
 * Unless otherwise agreed in a custom licensing agreement, no part of the    *
 * AtomicDEX software, including this file may be copied, modified, propagated*
 * or distributed except according to the terms contained in the              *
 * LICENSE-COPYRIGHT-NOTICE file.                                             *
 *                                                                            *
 * Removal or modification of this copyright notice is prohibited.            *
 *                                                                            *
 ******************************************************************************/
//
//  coins.rs
//  marketmaker
//

#![allow(uncommon_codepoints)]
#![feature(integer_atomics)]
#![feature(async_closure)]
#![feature(hash_raw_entry)]
#![feature(stmt_expr_attributes)]

#[macro_use] extern crate common;
#[macro_use] extern crate gstuff;
#[macro_use] extern crate lazy_static;
#[macro_use] extern crate mm2_metrics;
#[macro_use] extern crate serde_derive;
#[macro_use] extern crate serde_json;
#[macro_use] extern crate ser_error_derive;

use async_trait::async_trait;
use base58::FromBase58Error;
use common::{calc_total_pages, now_ms, ten, HttpStatusCode};
use crypto::{Bip32Error, CryptoCtx, DerivationPath, HwRpcError, WithHwRpcError};
use derive_more::Display;
use enum_from::EnumFromTrait;
use futures::compat::Future01CompatExt;
use futures::lock::Mutex as AsyncMutex;
use futures::{FutureExt, TryFutureExt};
use futures01::Future;
use http::{Response, StatusCode};
use keys::{AddressFormat as UtxoAddressFormat, KeyPair, NetworkPrefix as CashAddrPrefix};
use mm2_core::mm_ctx::{from_ctx, MmArc};
use mm2_err_handle::prelude::*;
use mm2_metrics::MetricsWeak;
use mm2_number::{bigdecimal::{BigDecimal, ParseBigDecimalError, Zero},
                 MmNumber};
use rpc::v1::types::{Bytes as BytesJson, H256 as H256Json};
use serde::{Deserialize, Deserializer, Serialize};
use serde_json::{self as json, Value as Json};
use std::cmp::Ordering;
use std::collections::hash_map::{HashMap, RawEntryMut};
use std::fmt;
use std::num::NonZeroUsize;
use std::ops::{Add, Deref};
use std::path::PathBuf;
use std::str::FromStr;
use std::sync::Arc;
use std::time::Duration;
use utxo_signer::with_key_pair::UtxoSignWithKeyPairError;

cfg_native! {
    use crate::lightning::LightningCoin;
    use crate::lightning::ln_conf::PlatformCoinConfirmationTargets;
    use ::lightning::ln::PaymentHash as LightningPayment;
    use async_std::fs;
    use futures::AsyncWriteExt;
    use lightning_invoice::{Invoice, ParseOrSemanticError};
    use std::io;
    use zcash_primitives::transaction::Transaction as ZTransaction;
    use z_coin::ZcoinProtocolInfo;
}

cfg_wasm32! {
    use mm2_db::indexed_db::{ConstructibleDb, DbLocked, SharedDb};
    use hd_wallet_storage::HDWalletDb;
    use tx_history_storage::wasm::{clear_tx_history, load_tx_history, save_tx_history, TxHistoryDb};
    pub type TxHistoryDbLocked<'a> = DbLocked<'a, TxHistoryDb>;
}

// using custom copy of try_fus as futures crate was renamed to futures01
macro_rules! try_fus {
    ($e: expr) => {
        match $e {
            Ok(ok) => ok,
            Err(err) => return Box::new(futures01::future::err(ERRL!("{}", err))),
        }
    };
}

macro_rules! try_f {
    ($e: expr) => {
        match $e {
            Ok(ok) => ok,
            Err(e) => return Box::new(futures01::future::err(e.into())),
        }
    };
}

/// `TransactionErr` compatible `try_fus` macro.
macro_rules! try_tx_fus {
    ($e: expr) => {
        match $e {
            Ok(ok) => ok,
            Err(err) => return Box::new(futures01::future::err(crate::TransactionErr::Plain(ERRL!("{:?}", err)))),
        }
    };
    ($e: expr, $tx: expr) => {
        match $e {
            Ok(ok) => ok,
            Err(err) => {
                return Box::new(futures01::future::err(crate::TransactionErr::TxRecoverable(
                    TransactionEnum::from($tx),
                    ERRL!("{:?}", err),
                )))
            },
        }
    };
}

/// `TransactionErr` compatible `try_s` macro.
macro_rules! try_tx_s {
    ($e: expr) => {
        match $e {
            Ok(ok) => ok,
            Err(err) => {
                return Err(crate::TransactionErr::Plain(format!(
                    "{}:{}] {:?}",
                    file!(),
                    line!(),
                    err
                )))
            },
        }
    };
    ($e: expr, $tx: expr) => {
        match $e {
            Ok(ok) => ok,
            Err(err) => {
                return Err(crate::TransactionErr::TxRecoverable(
                    TransactionEnum::from($tx),
                    format!("{}:{}] {:?}", file!(), line!(), err),
                ))
            },
        }
    };
}

/// `TransactionErr:Plain` compatible `ERR` macro.
macro_rules! TX_PLAIN_ERR {
    ($format: expr, $($args: tt)+) => { Err(crate::TransactionErr::Plain((ERRL!($format, $($args)+)))) };
    ($format: expr) => { Err(crate::TransactionErr::Plain(ERRL!($format))) }
}

/// `TransactionErr:TxRecoverable` compatible `ERR` macro.
#[allow(unused_macros)]
macro_rules! TX_RECOVERABLE_ERR {
    ($tx: expr, $format: expr, $($args: tt)+) => {
        Err(crate::TransactionErr::TxRecoverable(TransactionEnum::from($tx), ERRL!($format, $($args)+)))
    };
    ($tx: expr, $format: expr) => {
        Err(crate::TransactionErr::TxRecoverable(TransactionEnum::from($tx), ERRL!($format)))
    };
}

macro_rules! ok_or_continue_after_sleep {
    ($e:expr, $delay: ident) => {
        match $e {
            Ok(res) => res,
            Err(e) => {
                error!("error {:?}", e);
                Timer::sleep($delay).await;
                continue;
            },
        }
    };
}

pub mod coin_balance;

pub mod coin_errors;
use coin_errors::{MyAddressError, ValidatePaymentError, ValidatePaymentFut};

#[doc(hidden)]
#[cfg(test)]
pub mod coins_tests;

pub mod eth;
use eth::{eth_coin_from_conf_and_request, EthCoin, EthTxFeeDetails, SignedEthTx};

pub mod hd_pubkey;

pub mod hd_wallet;
use hd_wallet::{HDAccountAddressId, HDAddress};

pub mod hd_wallet_storage;
#[cfg(not(target_arch = "wasm32"))] pub mod lightning;
#[cfg_attr(target_arch = "wasm32", allow(dead_code, unused_imports))]
pub mod my_tx_history_v2;

pub mod qrc20;
use qrc20::{qrc20_coin_from_conf_and_params, Qrc20ActivationParams, Qrc20Coin, Qrc20FeeDetails};

pub mod rpc_command;
use rpc_command::{init_account_balance::{AccountBalanceTaskManager, AccountBalanceTaskManagerShared},
                  init_create_account::{CreateAccountTaskManager, CreateAccountTaskManagerShared},
                  init_scan_for_new_addresses::{ScanAddressesTaskManager, ScanAddressesTaskManagerShared},
                  init_withdraw::{WithdrawTaskManager, WithdrawTaskManagerShared}};

pub mod tendermint;
use tendermint::{TendermintCoin, TendermintFeeDetails, TendermintProtocolInfo};

#[doc(hidden)]
#[allow(unused_variables)]
pub mod test_coin;
pub use test_coin::TestCoin;

pub mod tx_history_storage;

#[doc(hidden)]
#[allow(unused_variables)]
#[cfg(all(not(target_os = "ios"), not(target_os = "android"), not(target_arch = "wasm32")))]
pub mod solana;
#[cfg(all(not(target_os = "ios"), not(target_os = "android"), not(target_arch = "wasm32")))]
pub use solana::spl::SplToken;
#[cfg(all(not(target_os = "ios"), not(target_os = "android"), not(target_arch = "wasm32")))]
pub use solana::{solana_coin_from_conf_and_params, SolanaActivationParams, SolanaCoin, SolanaFeeDetails};

pub mod utxo;
use utxo::bch::{bch_coin_from_conf_and_params, BchActivationRequest, BchCoin};
use utxo::qtum::{self, qtum_coin_with_priv_key, Qrc20AddressError, QtumCoin, QtumDelegationOps, QtumDelegationRequest,
                 QtumStakingInfosDetails, ScriptHashTypeNotSupported};
use utxo::rpc_clients::UtxoRpcError;
use utxo::slp::SlpToken;
use utxo::slp::{slp_addr_from_pubkey_str, SlpFeeDetails};
use utxo::utxo_common::big_decimal_from_sat_unsigned;
use utxo::utxo_standard::{utxo_standard_coin_with_priv_key, UtxoStandardCoin};
use utxo::UtxoActivationParams;
use utxo::{BlockchainNetwork, GenerateTxError, UtxoFeeDetails, UtxoTx};

#[cfg(not(target_arch = "wasm32"))] pub mod z_coin;
#[cfg(not(target_arch = "wasm32"))] use z_coin::ZCoin;

pub type BalanceResult<T> = Result<T, MmError<BalanceError>>;
pub type BalanceFut<T> = Box<dyn Future<Item = T, Error = MmError<BalanceError>> + Send>;
pub type NonZeroBalanceFut<T> = Box<dyn Future<Item = T, Error = MmError<GetNonZeroBalance>> + Send>;
pub type NumConversResult<T> = Result<T, MmError<NumConversError>>;
pub type StakingInfosResult = Result<StakingInfos, MmError<StakingInfosError>>;
pub type StakingInfosFut = Box<dyn Future<Item = StakingInfos, Error = MmError<StakingInfosError>> + Send>;
pub type DelegationResult = Result<TransactionDetails, MmError<DelegationError>>;
pub type DelegationFut = Box<dyn Future<Item = TransactionDetails, Error = MmError<DelegationError>> + Send>;
pub type WithdrawResult = Result<TransactionDetails, MmError<WithdrawError>>;
pub type WithdrawFut = Box<dyn Future<Item = TransactionDetails, Error = MmError<WithdrawError>> + Send>;
pub type TradePreimageResult<T> = Result<T, MmError<TradePreimageError>>;
pub type TradePreimageFut<T> = Box<dyn Future<Item = T, Error = MmError<TradePreimageError>> + Send>;
pub type CoinFindResult<T> = Result<T, MmError<CoinFindError>>;
pub type TxHistoryFut<T> = Box<dyn Future<Item = T, Error = MmError<TxHistoryError>> + Send>;
pub type TxHistoryResult<T> = Result<T, MmError<TxHistoryError>>;
pub type RawTransactionResult = Result<RawTransactionRes, MmError<RawTransactionError>>;
pub type RawTransactionFut<'a> =
    Box<dyn Future<Item = RawTransactionRes, Error = MmError<RawTransactionError>> + Send + 'a>;

#[derive(Debug, Deserialize, Display, Serialize, SerializeErrorType)]
#[serde(tag = "error_type", content = "error_data")]
pub enum RawTransactionError {
    #[display(fmt = "No such coin {}", coin)]
    NoSuchCoin { coin: String },
    #[display(fmt = "Invalid  hash: {}", _0)]
    InvalidHashError(String),
    #[display(fmt = "Transport error: {}", _0)]
    Transport(String),
    #[display(fmt = "Hash does not exist: {}", _0)]
    HashNotExist(String),
    #[display(fmt = "Internal error: {}", _0)]
    InternalError(String),
}

impl HttpStatusCode for RawTransactionError {
    fn status_code(&self) -> StatusCode {
        match self {
            RawTransactionError::NoSuchCoin { .. }
            | RawTransactionError::InvalidHashError(_)
            | RawTransactionError::HashNotExist(_) => StatusCode::BAD_REQUEST,
            RawTransactionError::Transport(_) | RawTransactionError::InternalError(_) => {
                StatusCode::INTERNAL_SERVER_ERROR
            },
        }
    }
}

impl From<CoinFindError> for RawTransactionError {
    fn from(e: CoinFindError) -> Self {
        match e {
            CoinFindError::NoSuchCoin { coin } => RawTransactionError::NoSuchCoin { coin },
        }
    }
}

#[derive(Deserialize)]
pub struct RawTransactionRequest {
    pub coin: String,
    pub tx_hash: String,
}

#[derive(Clone, Debug, Deserialize, PartialEq, Serialize)]
pub struct RawTransactionRes {
    /// Raw bytes of signed transaction in hexadecimal string, this should be return hexadecimal encoded signed transaction for get_raw_transaction
    pub tx_hex: BytesJson,
}

pub type SignatureResult<T> = Result<T, MmError<SignatureError>>;
pub type VerificationResult<T> = Result<T, MmError<VerificationError>>;

#[derive(Debug, Display)]
pub enum TxHistoryError {
    ErrorSerializing(String),
    ErrorDeserializing(String),
    ErrorSaving(String),
    ErrorLoading(String),
    ErrorClearing(String),
    #[display(fmt = "'internal_id' not found: {:?}", internal_id)]
    FromIdNotFound {
        internal_id: BytesJson,
    },
    NotSupported(String),
    InternalError(String),
}

#[derive(Debug, Display)]
pub enum PrivKeyNotAllowed {
    #[display(fmt = "Hardware Wallet is not supported")]
    HardwareWalletNotSupported,
}

#[derive(Debug, Display, PartialEq, Serialize)]
pub enum UnexpectedDerivationMethod {
    #[display(fmt = "Iguana private key is unavailable")]
    IguanaPrivKeyUnavailable,
    #[display(fmt = "HD wallet is unavailable")]
    HDWalletUnavailable,
}

pub trait Transaction: fmt::Debug + 'static {
    /// Raw transaction bytes of the transaction
    fn tx_hex(&self) -> Option<Vec<u8>>;
    /// Serializable representation of tx hash for displaying purpose
    fn tx_hash(&self) -> BytesJson;
}

#[derive(Clone, Debug, PartialEq)]
pub enum TransactionEnum {
    UtxoTx(UtxoTx),
    SignedEthTx(SignedEthTx),
    #[cfg(not(target_arch = "wasm32"))]
    ZTransaction(ZTransaction),
    #[cfg(not(target_arch = "wasm32"))]
    LightningPayment(LightningPayment),
}

ifrom!(TransactionEnum, UtxoTx);
ifrom!(TransactionEnum, SignedEthTx);
#[cfg(not(target_arch = "wasm32"))]
ifrom!(TransactionEnum, ZTransaction);
#[cfg(not(target_arch = "wasm32"))]
ifrom!(TransactionEnum, LightningPayment);

impl TransactionEnum {
    #[cfg(not(target_arch = "wasm32"))]
    pub fn is_lightning(&self) -> bool { matches!(self, TransactionEnum::LightningPayment(_)) }
}

// NB: When stable and groked by IDEs, `enum_dispatch` can be used instead of `Deref` to speed things up.
impl Deref for TransactionEnum {
    type Target = dyn Transaction;
    fn deref(&self) -> &dyn Transaction {
        match self {
            TransactionEnum::UtxoTx(ref t) => t,
            TransactionEnum::SignedEthTx(ref t) => t,
            #[cfg(not(target_arch = "wasm32"))]
            TransactionEnum::ZTransaction(ref t) => t,
            #[cfg(not(target_arch = "wasm32"))]
            TransactionEnum::LightningPayment(ref p) => p,
        }
    }
}

/// Error type for handling tx serialization/deserialization operations.
#[derive(Debug, Clone)]
pub enum TxMarshalingErr {
    InvalidInput(String),
    /// For cases where serialized and deserialized values doesn't verify each other.
    CrossCheckFailed(String),
    NotSupported(String),
}

#[derive(Debug, Clone)]
#[allow(clippy::large_enum_variant)]
pub enum TransactionErr {
    /// Keeps transactions while throwing errors.
    TxRecoverable(TransactionEnum, String),
    /// Simply for plain error messages.
    Plain(String),
}

impl TransactionErr {
    /// Returns transaction if the error includes it.
    #[inline]
    pub fn get_tx(&self) -> Option<TransactionEnum> {
        match self {
            TransactionErr::TxRecoverable(tx, _) => Some(tx.clone()),
            _ => None,
        }
    }

    #[inline]
    /// Returns plain text part of error.
    pub fn get_plain_text_format(&self) -> String {
        match self {
            TransactionErr::TxRecoverable(_, err) => err.to_string(),
            TransactionErr::Plain(err) => err.to_string(),
        }
    }
}

pub type TransactionFut = Box<dyn Future<Item = TransactionEnum, Error = TransactionErr> + Send>;

#[derive(Debug, PartialEq)]
pub enum FoundSwapTxSpend {
    Spent(TransactionEnum),
    Refunded(TransactionEnum),
}

pub enum CanRefundHtlc {
    CanRefundNow,
    // returns the number of seconds to sleep before HTLC becomes refundable
    HaveToWait(u64),
}

#[derive(Debug, Display, Eq, PartialEq)]
pub enum NegotiateSwapContractAddrErr {
    #[display(fmt = "InvalidOtherAddrLen, addr supplied {:?}", _0)]
    InvalidOtherAddrLen(BytesJson),
    #[display(fmt = "UnexpectedOtherAddr, addr supplied {:?}", _0)]
    UnexpectedOtherAddr(BytesJson),
    NoOtherAddrAndNoFallback,
}

#[derive(Debug, Display, Eq, PartialEq)]
pub enum ValidateOtherPubKeyErr {
    #[display(fmt = "InvalidPubKey: {:?}", _0)]
    InvalidPubKey(String),
}

#[derive(Clone, Debug)]
pub struct WatcherValidatePaymentInput {
    pub payment_tx: Vec<u8>,
    pub time_lock: u32,
    pub taker_pub: Vec<u8>,
    pub maker_pub: Vec<u8>,
    pub secret_hash: Vec<u8>,
    pub amount: BigDecimal,
    pub try_spv_proof_until: u64,
    pub confirmations: u64,
}

#[derive(Clone, Debug)]
pub struct ValidatePaymentInput {
    pub payment_tx: Vec<u8>,
    pub time_lock: u32,
    pub other_pub: Vec<u8>,
    pub secret_hash: Vec<u8>,
    pub amount: BigDecimal,
    pub swap_contract_address: Option<BytesJson>,
    pub try_spv_proof_until: u64,
    pub confirmations: u64,
    pub unique_swap_data: Vec<u8>,
}

pub struct SearchForSwapTxSpendInput<'a> {
    pub time_lock: u32,
    pub other_pub: &'a [u8],
    pub secret_hash: &'a [u8],
    pub tx: &'a [u8],
    pub search_from_block: u64,
    pub swap_contract_address: &'a Option<BytesJson>,
    pub swap_unique_data: &'a [u8],
}

#[derive(Clone, Debug, Deserialize, PartialEq, Serialize)]
pub enum PaymentInstructions {
    #[cfg(not(target_arch = "wasm32"))]
    Lightning(Invoice),
}

#[derive(Display)]
pub enum PaymentInstructionsErr {
    LightningInvoiceErr(String),
    InternalError(String),
}

impl From<NumConversError> for PaymentInstructionsErr {
    fn from(e: NumConversError) -> Self { PaymentInstructionsErr::InternalError(e.to_string()) }
}

#[derive(Display)]
pub enum ValidateInstructionsErr {
    ValidateLightningInvoiceErr(String),
}

#[cfg(not(target_arch = "wasm32"))]
impl From<ParseOrSemanticError> for ValidateInstructionsErr {
    fn from(e: ParseOrSemanticError) -> Self { ValidateInstructionsErr::ValidateLightningInvoiceErr(e.to_string()) }
}

/// Swap operations (mostly based on the Hash/Time locked transactions implemented by coin wallets).
#[async_trait]
pub trait SwapOps {
    fn send_taker_fee(&self, fee_addr: &[u8], amount: BigDecimal, uuid: &[u8]) -> TransactionFut;

    #[allow(clippy::too_many_arguments)]
    fn send_maker_payment(
        &self,
        time_lock: u32,
        taker_pub: &[u8],
        secret_hash: &[u8],
        amount: BigDecimal,
        swap_contract_address: &Option<BytesJson>,
        swap_unique_data: &[u8],
        payment_instructions: &Option<PaymentInstructions>,
    ) -> TransactionFut;

    #[allow(clippy::too_many_arguments)]
    fn send_taker_payment(
        &self,
        time_lock: u32,
        maker_pub: &[u8],
        secret_hash: &[u8],
        amount: BigDecimal,
        swap_contract_address: &Option<BytesJson>,
        swap_unique_data: &[u8],
        payment_instructions: &Option<PaymentInstructions>,
    ) -> TransactionFut;

    fn send_maker_spends_taker_payment(
        &self,
        taker_payment_tx: &[u8],
        time_lock: u32,
        taker_pub: &[u8],
        secret: &[u8],
        swap_contract_address: &Option<BytesJson>,
        swap_unique_data: &[u8],
    ) -> TransactionFut;

    fn create_taker_spends_maker_payment_preimage(
        &self,
        _maker_payment_tx: &[u8],
        _time_lock: u32,
        _maker_pub: &[u8],
        _secret_hash: &[u8],
        _swap_unique_data: &[u8],
    ) -> TransactionFut;

    fn send_taker_spends_maker_payment(
        &self,
        maker_payment_tx: &[u8],
        time_lock: u32,
        maker_pub: &[u8],
        secret: &[u8],
        swap_contract_address: &Option<BytesJson>,
        swap_unique_data: &[u8],
    ) -> TransactionFut;

    fn send_taker_spends_maker_payment_preimage(&self, preimage: &[u8], secret: &[u8]) -> TransactionFut;

    fn send_taker_refunds_payment(
        &self,
        taker_payment_tx: &[u8],
        time_lock: u32,
        maker_pub: &[u8],
        secret_hash: &[u8],
        swap_contract_address: &Option<BytesJson>,
        swap_unique_data: &[u8],
    ) -> TransactionFut;

    fn send_maker_refunds_payment(
        &self,
        maker_payment_tx: &[u8],
        time_lock: u32,
        taker_pub: &[u8],
        secret_hash: &[u8],
        swap_contract_address: &Option<BytesJson>,
        swap_unique_data: &[u8],
    ) -> TransactionFut;

    fn validate_fee(
        &self,
        fee_tx: &TransactionEnum,
        expected_sender: &[u8],
        fee_addr: &[u8],
        amount: &BigDecimal,
        min_block_number: u64,
        uuid: &[u8],
    ) -> Box<dyn Future<Item = (), Error = String> + Send>;

    fn validate_maker_payment(&self, input: ValidatePaymentInput) -> ValidatePaymentFut<()>;

    fn validate_taker_payment(&self, input: ValidatePaymentInput) -> ValidatePaymentFut<()>;

    fn watcher_validate_taker_payment(
        &self,
        _input: WatcherValidatePaymentInput,
    ) -> Box<dyn Future<Item = (), Error = MmError<ValidatePaymentError>> + Send>;

    fn check_if_my_payment_sent(
        &self,
        time_lock: u32,
        other_pub: &[u8],
        secret_hash: &[u8],
        search_from_block: u64,
        swap_contract_address: &Option<BytesJson>,
        swap_unique_data: &[u8],
    ) -> Box<dyn Future<Item = Option<TransactionEnum>, Error = String> + Send>;

    async fn search_for_swap_tx_spend_my(
        &self,
        input: SearchForSwapTxSpendInput<'_>,
    ) -> Result<Option<FoundSwapTxSpend>, String>;

    async fn search_for_swap_tx_spend_other(
        &self,
        input: SearchForSwapTxSpendInput<'_>,
    ) -> Result<Option<FoundSwapTxSpend>, String>;

    async fn extract_secret(&self, secret_hash: &[u8], spend_tx: &[u8]) -> Result<Vec<u8>, String>;

    /// Whether the refund transaction can be sent now
    /// For example: there are no additional conditions for ETH, but for some UTXO coins we should wait for
    /// locktime < MTP
    fn can_refund_htlc(&self, locktime: u64) -> Box<dyn Future<Item = CanRefundHtlc, Error = String> + Send + '_> {
        let now = now_ms() / 1000;
        let result = if now > locktime {
            CanRefundHtlc::CanRefundNow
        } else {
            CanRefundHtlc::HaveToWait(locktime - now + 1)
        };
        Box::new(futures01::future::ok(result))
    }

    fn negotiate_swap_contract_addr(
        &self,
        other_side_address: Option<&[u8]>,
    ) -> Result<Option<BytesJson>, MmError<NegotiateSwapContractAddrErr>>;

    fn derive_htlc_key_pair(&self, swap_unique_data: &[u8]) -> KeyPair;

<<<<<<< HEAD
    async fn payment_instructions(
        &self,
        secret_hash: &[u8],
        amount: &BigDecimal,
    ) -> Result<Option<Vec<u8>>, MmError<PaymentInstructionsErr>>;

    fn validate_instructions(
        &self,
        instructions: &[u8],
        secret_hash: &[u8],
        amount: BigDecimal,
    ) -> Result<Option<PaymentInstructions>, MmError<ValidateInstructionsErr>>;
=======
    fn validate_other_pubkey(&self, raw_pubkey: &[u8]) -> MmResult<(), ValidateOtherPubKeyErr>;
>>>>>>> 8e92b9df
}

/// Operations that coins have independently from the MarketMaker.
/// That is, things implemented by the coin wallets or public coin services.
pub trait MarketCoinOps {
    fn ticker(&self) -> &str;

    fn my_address(&self) -> MmResult<String, MyAddressError>;

    fn get_public_key(&self) -> Result<String, MmError<UnexpectedDerivationMethod>>;

    fn sign_message_hash(&self, _message: &str) -> Option<[u8; 32]>;

    fn sign_message(&self, _message: &str) -> SignatureResult<String>;

    fn verify_message(&self, _signature: &str, _message: &str, _address: &str) -> VerificationResult<bool>;

    fn get_non_zero_balance(&self) -> NonZeroBalanceFut<MmNumber> {
        let closure = |spendable: BigDecimal| {
            if spendable.is_zero() {
                return MmError::err(GetNonZeroBalance::BalanceIsZero);
            }
            Ok(MmNumber::from(spendable))
        };
        Box::new(self.my_spendable_balance().map_err(From::from).and_then(closure))
    }

    fn my_balance(&self) -> BalanceFut<CoinBalance>;

    fn my_spendable_balance(&self) -> BalanceFut<BigDecimal> {
        Box::new(self.my_balance().map(|CoinBalance { spendable, .. }| spendable))
    }

    /// Base coin balance for tokens, e.g. ETH balance in ERC20 case
    fn base_coin_balance(&self) -> BalanceFut<BigDecimal>;

    fn platform_ticker(&self) -> &str;

    /// Receives raw transaction bytes in hexadecimal format as input and returns tx hash in hexadecimal format
    fn send_raw_tx(&self, tx: &str) -> Box<dyn Future<Item = String, Error = String> + Send>;

    /// Receives raw transaction bytes as input and returns tx hash in hexadecimal format
    fn send_raw_tx_bytes(&self, tx: &[u8]) -> Box<dyn Future<Item = String, Error = String> + Send>;

    fn wait_for_confirmations(
        &self,
        tx: &[u8],
        confirmations: u64,
        requires_nota: bool,
        wait_until: u64,
        check_every: u64,
    ) -> Box<dyn Future<Item = (), Error = String> + Send>;

    fn wait_for_tx_spend(
        &self,
        transaction: &[u8],
        wait_until: u64,
        from_block: u64,
        swap_contract_address: &Option<BytesJson>,
    ) -> TransactionFut;

    fn tx_enum_from_bytes(&self, bytes: &[u8]) -> Result<TransactionEnum, MmError<TxMarshalingErr>>;

    fn current_block(&self) -> Box<dyn Future<Item = u64, Error = String> + Send>;

    fn display_priv_key(&self) -> Result<String, String>;

    /// Get the minimum amount to send.
    fn min_tx_amount(&self) -> BigDecimal;

    /// Get the minimum amount to trade.
    fn min_trading_vol(&self) -> MmNumber;

    fn is_privacy(&self) -> bool { false }
}

#[derive(Clone, Debug, Deserialize, PartialEq)]
#[serde(tag = "type")]
pub enum WithdrawFee {
    UtxoFixed {
        amount: BigDecimal,
    },
    UtxoPerKbyte {
        amount: BigDecimal,
    },
    EthGas {
        /// in gwei
        gas_price: BigDecimal,
        gas: u64,
    },
    Qrc20Gas {
        /// in satoshi
        gas_limit: u64,
        gas_price: u64,
    },
}

pub struct WithdrawSenderAddress<Address, Pubkey> {
    address: Address,
    pubkey: Pubkey,
    derivation_path: Option<DerivationPath>,
}

impl<Address, Pubkey> From<HDAddress<Address, Pubkey>> for WithdrawSenderAddress<Address, Pubkey> {
    fn from(addr: HDAddress<Address, Pubkey>) -> Self {
        WithdrawSenderAddress {
            address: addr.address,
            pubkey: addr.pubkey,
            derivation_path: Some(addr.derivation_path),
        }
    }
}

/// Rename to `GetWithdrawSenderAddresses` when withdraw supports multiple `from` addresses.
#[async_trait]
pub trait GetWithdrawSenderAddress {
    type Address;
    type Pubkey;

    async fn get_withdraw_sender_address(
        &self,
        req: &WithdrawRequest,
    ) -> MmResult<WithdrawSenderAddress<Self::Address, Self::Pubkey>, WithdrawError>;
}

#[derive(Clone, Deserialize)]
#[serde(untagged)]
pub enum WithdrawFrom {
    // AccountId { account_id: u32 },
    AddressId(HDAccountAddressId),
    /// Don't use `Bip44DerivationPath` or `RpcDerivationPath` because if there is an error in the path,
    /// `serde::Deserialize` returns "data did not match any variant of untagged enum WithdrawFrom".
    /// It's better to show the user an informative error.
    DerivationPath {
        derivation_path: String,
    },
}

#[derive(Clone, Deserialize)]
pub struct WithdrawRequest {
    coin: String,
    from: Option<WithdrawFrom>,
    to: String,
    #[serde(default)]
    amount: BigDecimal,
    #[serde(default)]
    max: bool,
    fee: Option<WithdrawFee>,
}

#[derive(Debug, Deserialize)]
#[serde(tag = "type")]
pub enum StakingDetails {
    Qtum(QtumDelegationRequest),
}

#[allow(dead_code)]
#[derive(Deserialize)]
pub struct AddDelegateRequest {
    pub coin: String,
    pub staking_details: StakingDetails,
}

#[allow(dead_code)]
#[derive(Deserialize)]
pub struct RemoveDelegateRequest {
    pub coin: String,
}

#[derive(Deserialize)]
pub struct GetStakingInfosRequest {
    pub coin: String,
}

#[derive(Serialize, Deserialize)]
pub struct SignatureRequest {
    coin: String,
    message: String,
}

#[derive(Serialize, Deserialize)]
pub struct VerificationRequest {
    coin: String,
    message: String,
    signature: String,
    address: String,
}

impl WithdrawRequest {
    pub fn new(
        coin: String,
        from: Option<WithdrawFrom>,
        to: String,
        amount: BigDecimal,
        max: bool,
        fee: Option<WithdrawFee>,
    ) -> WithdrawRequest {
        WithdrawRequest {
            coin,
            from,
            to,
            amount,
            max,
            fee,
        }
    }

    pub fn new_max(coin: String, to: String) -> WithdrawRequest {
        WithdrawRequest {
            coin,
            from: None,
            to,
            amount: 0.into(),
            max: true,
            fee: None,
        }
    }
}

#[derive(Clone, Debug, PartialEq, Serialize, Deserialize)]
#[serde(tag = "type")]
pub enum StakingInfosDetails {
    Qtum(QtumStakingInfosDetails),
}

impl From<QtumStakingInfosDetails> for StakingInfosDetails {
    fn from(qtum_staking_infos: QtumStakingInfosDetails) -> Self { StakingInfosDetails::Qtum(qtum_staking_infos) }
}

#[derive(Clone, Debug, Deserialize, PartialEq, Serialize)]
pub struct StakingInfos {
    pub staking_infos_details: StakingInfosDetails,
}

#[derive(Serialize)]
pub struct SignatureResponse {
    signature: String,
}

#[derive(Serialize)]
pub struct VerificationResponse {
    is_valid: bool,
}

/// Please note that no type should have the same structure as another type,
/// because this enum has the `untagged` deserialization.
#[derive(Clone, Debug, PartialEq, Serialize)]
#[serde(tag = "type")]
pub enum TxFeeDetails {
    Utxo(UtxoFeeDetails),
    Eth(EthTxFeeDetails),
    Qrc20(Qrc20FeeDetails),
    Slp(SlpFeeDetails),
    Tendermint(TendermintFeeDetails),
    #[cfg(all(not(target_os = "ios"), not(target_os = "android"), not(target_arch = "wasm32")))]
    Solana(SolanaFeeDetails),
}

/// Deserialize the TxFeeDetails as an untagged enum.
impl<'de> Deserialize<'de> for TxFeeDetails {
    fn deserialize<D>(deserializer: D) -> Result<Self, <D as Deserializer<'de>>::Error>
    where
        D: Deserializer<'de>,
    {
        #[derive(Deserialize)]
        #[serde(untagged)]
        enum TxFeeDetailsUnTagged {
            Utxo(UtxoFeeDetails),
            Eth(EthTxFeeDetails),
            Qrc20(Qrc20FeeDetails),
            #[cfg(all(not(target_os = "ios"), not(target_os = "android"), not(target_arch = "wasm32")))]
            Solana(SolanaFeeDetails),
        }

        match Deserialize::deserialize(deserializer)? {
            TxFeeDetailsUnTagged::Utxo(f) => Ok(TxFeeDetails::Utxo(f)),
            TxFeeDetailsUnTagged::Eth(f) => Ok(TxFeeDetails::Eth(f)),
            TxFeeDetailsUnTagged::Qrc20(f) => Ok(TxFeeDetails::Qrc20(f)),
            #[cfg(all(not(target_os = "ios"), not(target_os = "android"), not(target_arch = "wasm32")))]
            TxFeeDetailsUnTagged::Solana(f) => Ok(TxFeeDetails::Solana(f)),
        }
    }
}

impl From<EthTxFeeDetails> for TxFeeDetails {
    fn from(eth_details: EthTxFeeDetails) -> Self { TxFeeDetails::Eth(eth_details) }
}

impl From<UtxoFeeDetails> for TxFeeDetails {
    fn from(utxo_details: UtxoFeeDetails) -> Self { TxFeeDetails::Utxo(utxo_details) }
}

impl From<Qrc20FeeDetails> for TxFeeDetails {
    fn from(qrc20_details: Qrc20FeeDetails) -> Self { TxFeeDetails::Qrc20(qrc20_details) }
}

#[cfg(all(not(target_os = "ios"), not(target_os = "android"), not(target_arch = "wasm32")))]
impl From<SolanaFeeDetails> for TxFeeDetails {
    fn from(solana_details: SolanaFeeDetails) -> Self { TxFeeDetails::Solana(solana_details) }
}

#[derive(Clone, Debug, Deserialize, PartialEq, Serialize)]
pub struct KmdRewardsDetails {
    amount: BigDecimal,
    claimed_by_me: bool,
}

impl KmdRewardsDetails {
    pub fn claimed_by_me(amount: BigDecimal) -> KmdRewardsDetails {
        KmdRewardsDetails {
            amount,
            claimed_by_me: true,
        }
    }
}

#[derive(Clone, Debug, Deserialize, PartialEq, Serialize)]
pub enum TransactionType {
    StakingDelegation,
    RemoveDelegation,
    StandardTransfer,
    TokenTransfer(BytesJson),
}

impl Default for TransactionType {
    fn default() -> Self { TransactionType::StandardTransfer }
}

/// Transaction details
#[derive(Clone, Debug, Deserialize, PartialEq, Serialize)]
pub struct TransactionDetails {
    /// Raw bytes of signed transaction, this should be sent as is to `send_raw_transaction_bytes` RPC to broadcast the transaction
    pub tx_hex: BytesJson,
    /// Transaction hash in hexadecimal format
    tx_hash: String,
    /// Coins are sent from these addresses
    from: Vec<String>,
    /// Coins are sent to these addresses
    to: Vec<String>,
    /// Total tx amount
    total_amount: BigDecimal,
    /// The amount spent from "my" address
    spent_by_me: BigDecimal,
    /// The amount received by "my" address
    received_by_me: BigDecimal,
    /// Resulting "my" balance change
    my_balance_change: BigDecimal,
    /// Block height
    block_height: u64,
    /// Transaction timestamp
    timestamp: u64,
    /// Every coin can has specific fee details:
    /// In UTXO tx fee is paid with the coin itself (e.g. 1 BTC and 0.0001 BTC fee).
    /// But for ERC20 token transfer fee is paid with another coin: ETH, because it's ETH smart contract function call that requires gas to be burnt.
    fee_details: Option<TxFeeDetails>,
    /// The coin transaction belongs to
    coin: String,
    /// Internal MM2 id used for internal transaction identification, for some coins it might be equal to transaction hash
    internal_id: BytesJson,
    /// Amount of accrued rewards.
    #[serde(skip_serializing_if = "Option::is_none")]
    kmd_rewards: Option<KmdRewardsDetails>,
    /// Type of transactions, default is StandardTransfer
    #[serde(default)]
    transaction_type: TransactionType,
}

#[derive(Clone, Copy, Debug)]
pub struct BlockHeightAndTime {
    height: u64,
    timestamp: u64,
}

impl TransactionDetails {
    /// Whether the transaction details block height should be updated (when tx is confirmed)
    pub fn should_update_block_height(&self) -> bool {
        // checking for std::u64::MAX because there was integer overflow
        // in case of electrum returned -1 so there could be records with MAX confirmations
        self.block_height == 0 || self.block_height == std::u64::MAX
    }

    /// Whether the transaction timestamp should be updated (when tx is confirmed)
    pub fn should_update_timestamp(&self) -> bool {
        // checking for std::u64::MAX because there was integer overflow
        // in case of electrum returned -1 so there could be records with MAX confirmations
        self.timestamp == 0
    }

    pub fn should_update_kmd_rewards(&self) -> bool { self.coin == "KMD" && self.kmd_rewards.is_none() }

    pub fn firo_negative_fee(&self) -> bool {
        match &self.fee_details {
            Some(TxFeeDetails::Utxo(utxo)) => utxo.amount < 0.into() && self.coin == "FIRO",
            _ => false,
        }
    }

    pub fn should_update(&self) -> bool {
        self.should_update_block_height()
            || self.should_update_timestamp()
            || self.should_update_kmd_rewards()
            || self.firo_negative_fee()
    }
}

#[derive(Clone, Debug, PartialEq, Serialize)]
pub struct TradeFee {
    pub coin: String,
    pub amount: MmNumber,
    pub paid_from_trading_vol: bool,
}

#[derive(Clone, Debug, Default, PartialEq, PartialOrd, Serialize)]
pub struct CoinBalance {
    pub spendable: BigDecimal,
    pub unspendable: BigDecimal,
}

impl CoinBalance {
    pub fn new(spendable: BigDecimal) -> CoinBalance {
        CoinBalance {
            spendable,
            unspendable: BigDecimal::from(0),
        }
    }

    pub fn into_total(self) -> BigDecimal { self.spendable + self.unspendable }

    pub fn get_total(&self) -> BigDecimal { &self.spendable + &self.unspendable }
}

impl Add for CoinBalance {
    type Output = CoinBalance;

    fn add(self, rhs: Self) -> Self::Output {
        CoinBalance {
            spendable: self.spendable + rhs.spendable,
            unspendable: self.unspendable + rhs.unspendable,
        }
    }
}

/// The approximation is needed to cover the dynamic miner fee changing during a swap.
#[derive(Clone, Debug)]
pub enum FeeApproxStage {
    /// Do not increase the trade fee.
    WithoutApprox,
    /// Increase the trade fee slightly.
    StartSwap,
    /// Increase the trade fee significantly.
    OrderIssue,
    /// Increase the trade fee largely.
    TradePreimage,
}

#[derive(Debug)]
pub enum TradePreimageValue {
    Exact(BigDecimal),
    UpperBound(BigDecimal),
}

#[derive(Debug, Display, PartialEq)]
pub enum TradePreimageError {
    #[display(
        fmt = "Not enough {} to preimage the trade: available {}, required at least {}",
        coin,
        available,
        required
    )]
    NotSufficientBalance {
        coin: String,
        available: BigDecimal,
        required: BigDecimal,
    },
    #[display(fmt = "The amount {} less than minimum transaction amount {}", amount, threshold)]
    AmountIsTooSmall { amount: BigDecimal, threshold: BigDecimal },
    #[display(fmt = "Transport error: {}", _0)]
    Transport(String),
    #[display(fmt = "Internal error: {}", _0)]
    InternalError(String),
}

impl From<NumConversError> for TradePreimageError {
    fn from(e: NumConversError) -> Self { TradePreimageError::InternalError(e.to_string()) }
}

impl From<UnexpectedDerivationMethod> for TradePreimageError {
    fn from(e: UnexpectedDerivationMethod) -> Self { TradePreimageError::InternalError(e.to_string()) }
}

impl TradePreimageError {
    /// Construct [`TradePreimageError`] from [`GenerateTxError`] using additional `coin` and `decimals`.
    pub fn from_generate_tx_error(
        gen_tx_err: GenerateTxError,
        coin: String,
        decimals: u8,
        is_upper_bound: bool,
    ) -> TradePreimageError {
        match gen_tx_err {
            GenerateTxError::EmptyUtxoSet { required } => {
                let required = big_decimal_from_sat_unsigned(required, decimals);
                TradePreimageError::NotSufficientBalance {
                    coin,
                    available: BigDecimal::from(0),
                    required,
                }
            },
            GenerateTxError::EmptyOutputs => TradePreimageError::InternalError(gen_tx_err.to_string()),
            GenerateTxError::OutputValueLessThanDust { value, dust } => {
                if is_upper_bound {
                    // If the preimage value is [`TradePreimageValue::UpperBound`], then we had to pass the account balance as the output value.
                    if value == 0 {
                        let required = big_decimal_from_sat_unsigned(dust, decimals);
                        TradePreimageError::NotSufficientBalance {
                            coin,
                            available: big_decimal_from_sat_unsigned(value, decimals),
                            required,
                        }
                    } else {
                        let error = format!(
                            "Output value {} (equal to the account balance) less than dust {}. Probably, dust is not set or outdated",
                            value, dust
                        );
                        TradePreimageError::InternalError(error)
                    }
                } else {
                    let amount = big_decimal_from_sat_unsigned(value, decimals);
                    let threshold = big_decimal_from_sat_unsigned(dust, decimals);
                    TradePreimageError::AmountIsTooSmall { amount, threshold }
                }
            },
            GenerateTxError::DeductFeeFromOutputFailed {
                output_value, required, ..
            } => {
                let available = big_decimal_from_sat_unsigned(output_value, decimals);
                let required = big_decimal_from_sat_unsigned(required, decimals);
                TradePreimageError::NotSufficientBalance {
                    coin,
                    available,
                    required,
                }
            },
            GenerateTxError::NotEnoughUtxos { sum_utxos, required } => {
                let available = big_decimal_from_sat_unsigned(sum_utxos, decimals);
                let required = big_decimal_from_sat_unsigned(required, decimals);
                TradePreimageError::NotSufficientBalance {
                    coin,
                    available,
                    required,
                }
            },
            GenerateTxError::Transport(e) => TradePreimageError::Transport(e),
            GenerateTxError::Internal(e) => TradePreimageError::InternalError(e),
        }
    }
}

/// The reason of unsuccessful conversion of two internal numbers, e.g. `u64` from `BigNumber`.
#[derive(Debug, Display)]
pub struct NumConversError(String);

impl From<ParseBigDecimalError> for NumConversError {
    fn from(e: ParseBigDecimalError) -> Self { NumConversError::new(e.to_string()) }
}

impl NumConversError {
    pub fn new(description: String) -> NumConversError { NumConversError(description) }

    pub fn description(&self) -> &str { &self.0 }
}

#[derive(Debug, Display, PartialEq)]
pub enum BalanceError {
    #[display(fmt = "Transport: {}", _0)]
    Transport(String),
    #[display(fmt = "Invalid response: {}", _0)]
    InvalidResponse(String),
    UnexpectedDerivationMethod(UnexpectedDerivationMethod),
    #[display(fmt = "Wallet storage error: {}", _0)]
    WalletStorageError(String),
    #[display(fmt = "Internal: {}", _0)]
    Internal(String),
}

#[derive(Debug, PartialEq, Display)]
pub enum GetNonZeroBalance {
    #[display(fmt = "Internal error when retrieving balance")]
    MyBalanceError(BalanceError),
    #[display(fmt = "Balance is zero")]
    BalanceIsZero,
}

impl From<BalanceError> for GetNonZeroBalance {
    fn from(e: BalanceError) -> Self { GetNonZeroBalance::MyBalanceError(e) }
}

impl From<NumConversError> for BalanceError {
    fn from(e: NumConversError) -> Self { BalanceError::Internal(e.to_string()) }
}

impl From<UnexpectedDerivationMethod> for BalanceError {
    fn from(e: UnexpectedDerivationMethod) -> Self { BalanceError::UnexpectedDerivationMethod(e) }
}

impl From<Bip32Error> for BalanceError {
    fn from(e: Bip32Error) -> Self { BalanceError::Internal(e.to_string()) }
}

#[derive(Debug, Deserialize, Display, Serialize, SerializeErrorType)]
#[serde(tag = "error_type", content = "error_data")]
pub enum StakingInfosError {
    #[display(fmt = "Staking infos not available for: {}", coin)]
    CoinDoesntSupportStakingInfos { coin: String },
    #[display(fmt = "No such coin {}", coin)]
    NoSuchCoin { coin: String },
    #[display(fmt = "Derivation method is not supported: {}", _0)]
    UnexpectedDerivationMethod(String),
    #[display(fmt = "Transport error: {}", _0)]
    Transport(String),
    #[display(fmt = "Internal error: {}", _0)]
    Internal(String),
}

impl From<UtxoRpcError> for StakingInfosError {
    fn from(e: UtxoRpcError) -> Self {
        match e {
            UtxoRpcError::Transport(rpc) | UtxoRpcError::ResponseParseError(rpc) => {
                StakingInfosError::Transport(rpc.to_string())
            },
            UtxoRpcError::InvalidResponse(error) => StakingInfosError::Transport(error),
            UtxoRpcError::Internal(error) => StakingInfosError::Internal(error),
        }
    }
}

impl From<UnexpectedDerivationMethod> for StakingInfosError {
    fn from(e: UnexpectedDerivationMethod) -> Self { StakingInfosError::UnexpectedDerivationMethod(e.to_string()) }
}

impl From<Qrc20AddressError> for StakingInfosError {
    fn from(e: Qrc20AddressError) -> Self {
        match e {
            Qrc20AddressError::UnexpectedDerivationMethod(e) => StakingInfosError::UnexpectedDerivationMethod(e),
            Qrc20AddressError::ScriptHashTypeNotSupported { script_hash_type } => {
                StakingInfosError::Internal(format!("Script hash type '{}' is not supported", script_hash_type))
            },
        }
    }
}

impl HttpStatusCode for StakingInfosError {
    fn status_code(&self) -> StatusCode {
        match self {
            StakingInfosError::NoSuchCoin { .. }
            | StakingInfosError::CoinDoesntSupportStakingInfos { .. }
            | StakingInfosError::UnexpectedDerivationMethod(_) => StatusCode::BAD_REQUEST,
            StakingInfosError::Transport(_) | StakingInfosError::Internal(_) => StatusCode::INTERNAL_SERVER_ERROR,
        }
    }
}

impl From<CoinFindError> for StakingInfosError {
    fn from(e: CoinFindError) -> Self {
        match e {
            CoinFindError::NoSuchCoin { coin } => StakingInfosError::NoSuchCoin { coin },
        }
    }
}

#[derive(Debug, Deserialize, Display, Serialize, SerializeErrorType)]
#[serde(tag = "error_type", content = "error_data")]
pub enum DelegationError {
    #[display(
        fmt = "Not enough {} to delegate: available {}, required at least {}",
        coin,
        available,
        required
    )]
    NotSufficientBalance {
        coin: String,
        available: BigDecimal,
        required: BigDecimal,
    },
    #[display(fmt = "The amount {} is too small, required at least {}", amount, threshold)]
    AmountTooLow { amount: BigDecimal, threshold: BigDecimal },
    #[display(fmt = "Delegation not available for: {}", coin)]
    CoinDoesntSupportDelegation { coin: String },
    #[display(fmt = "No such coin {}", coin)]
    NoSuchCoin { coin: String },
    #[display(fmt = "{}", _0)]
    CannotInteractWithSmartContract(String),
    #[display(fmt = "{}", _0)]
    AddressError(String),
    #[display(fmt = "Already delegating to: {}", _0)]
    AlreadyDelegating(String),
    #[display(fmt = "Delegation is not supported, reason: {}", reason)]
    DelegationOpsNotSupported { reason: String },
    #[display(fmt = "Transport error: {}", _0)]
    Transport(String),
    #[display(fmt = "Internal error: {}", _0)]
    InternalError(String),
}

impl From<UtxoRpcError> for DelegationError {
    fn from(e: UtxoRpcError) -> Self {
        match e {
            UtxoRpcError::Transport(transport) | UtxoRpcError::ResponseParseError(transport) => {
                DelegationError::Transport(transport.to_string())
            },
            UtxoRpcError::InvalidResponse(resp) => DelegationError::Transport(resp),
            UtxoRpcError::Internal(internal) => DelegationError::InternalError(internal),
        }
    }
}

impl From<StakingInfosError> for DelegationError {
    fn from(e: StakingInfosError) -> Self {
        match e {
            StakingInfosError::CoinDoesntSupportStakingInfos { coin } => {
                DelegationError::CoinDoesntSupportDelegation { coin }
            },
            StakingInfosError::NoSuchCoin { coin } => DelegationError::NoSuchCoin { coin },
            StakingInfosError::Transport(e) => DelegationError::Transport(e),
            StakingInfosError::UnexpectedDerivationMethod(reason) => {
                DelegationError::DelegationOpsNotSupported { reason }
            },
            StakingInfosError::Internal(e) => DelegationError::InternalError(e),
        }
    }
}

impl From<CoinFindError> for DelegationError {
    fn from(e: CoinFindError) -> Self {
        match e {
            CoinFindError::NoSuchCoin { coin } => DelegationError::NoSuchCoin { coin },
        }
    }
}

impl From<BalanceError> for DelegationError {
    fn from(e: BalanceError) -> Self {
        match e {
            BalanceError::Transport(error) | BalanceError::InvalidResponse(error) => DelegationError::Transport(error),
            BalanceError::UnexpectedDerivationMethod(e) => {
                DelegationError::DelegationOpsNotSupported { reason: e.to_string() }
            },
            e @ BalanceError::WalletStorageError(_) => DelegationError::InternalError(e.to_string()),
            BalanceError::Internal(internal) => DelegationError::InternalError(internal),
        }
    }
}

impl From<UtxoSignWithKeyPairError> for DelegationError {
    fn from(e: UtxoSignWithKeyPairError) -> Self {
        let error = format!("Error signing: {}", e);
        DelegationError::InternalError(error)
    }
}

impl From<PrivKeyNotAllowed> for DelegationError {
    fn from(e: PrivKeyNotAllowed) -> Self { DelegationError::DelegationOpsNotSupported { reason: e.to_string() } }
}

impl From<UnexpectedDerivationMethod> for DelegationError {
    fn from(e: UnexpectedDerivationMethod) -> Self {
        DelegationError::DelegationOpsNotSupported { reason: e.to_string() }
    }
}

impl From<ScriptHashTypeNotSupported> for DelegationError {
    fn from(e: ScriptHashTypeNotSupported) -> Self { DelegationError::AddressError(e.to_string()) }
}

impl HttpStatusCode for DelegationError {
    fn status_code(&self) -> StatusCode {
        match self {
            DelegationError::Transport(_) | DelegationError::InternalError(_) => StatusCode::INTERNAL_SERVER_ERROR,
            _ => StatusCode::BAD_REQUEST,
        }
    }
}

impl DelegationError {
    pub fn from_generate_tx_error(gen_tx_err: GenerateTxError, coin: String, decimals: u8) -> DelegationError {
        match gen_tx_err {
            GenerateTxError::EmptyUtxoSet { required } => {
                let required = big_decimal_from_sat_unsigned(required, decimals);
                DelegationError::NotSufficientBalance {
                    coin,
                    available: BigDecimal::from(0),
                    required,
                }
            },
            GenerateTxError::EmptyOutputs => DelegationError::InternalError(gen_tx_err.to_string()),
            GenerateTxError::OutputValueLessThanDust { value, dust } => {
                let amount = big_decimal_from_sat_unsigned(value, decimals);
                let threshold = big_decimal_from_sat_unsigned(dust, decimals);
                DelegationError::AmountTooLow { amount, threshold }
            },
            GenerateTxError::DeductFeeFromOutputFailed {
                output_value, required, ..
            } => {
                let available = big_decimal_from_sat_unsigned(output_value, decimals);
                let required = big_decimal_from_sat_unsigned(required, decimals);
                DelegationError::NotSufficientBalance {
                    coin,
                    available,
                    required,
                }
            },
            GenerateTxError::NotEnoughUtxos { sum_utxos, required } => {
                let available = big_decimal_from_sat_unsigned(sum_utxos, decimals);
                let required = big_decimal_from_sat_unsigned(required, decimals);
                DelegationError::NotSufficientBalance {
                    coin,
                    available,
                    required,
                }
            },
            GenerateTxError::Transport(e) => DelegationError::Transport(e),
            GenerateTxError::Internal(e) => DelegationError::InternalError(e),
        }
    }
}

#[derive(Clone, Debug, Display, EnumFromTrait, Serialize, SerializeErrorType, PartialEq)]
#[serde(tag = "error_type", content = "error_data")]
pub enum WithdrawError {
    #[display(
        fmt = "'{}' coin doesn't support 'init_withdraw' yet. Consider using 'withdraw' request instead",
        coin
    )]
    CoinDoesntSupportInitWithdraw { coin: String },
    #[display(
        fmt = "Not enough {} to withdraw: available {}, required at least {}",
        coin,
        available,
        required
    )]
    NotSufficientBalance {
        coin: String,
        available: BigDecimal,
        required: BigDecimal,
    },
    #[display(fmt = "Balance is zero")]
    ZeroBalanceToWithdrawMax,
    #[display(fmt = "The amount {} is too small, required at least {}", amount, threshold)]
    AmountTooLow { amount: BigDecimal, threshold: BigDecimal },
    #[display(fmt = "Invalid address: {}", _0)]
    InvalidAddress(String),
    #[display(fmt = "Invalid fee policy: {}", _0)]
    InvalidFeePolicy(String),
    #[display(fmt = "No such coin {}", coin)]
    NoSuchCoin { coin: String },
    #[from_trait(WithTimeout::timeout)]
    #[display(fmt = "Withdraw timed out {:?}", _0)]
    Timeout(Duration),
    #[display(fmt = "Request should contain a 'from' address/account")]
    FromAddressNotFound,
    #[display(fmt = "Unexpected 'from' address: {}", _0)]
    UnexpectedFromAddress(String),
    #[display(fmt = "Unknown '{}' account", account_id)]
    UnknownAccount { account_id: u32 },
    #[display(fmt = "RPC 'task' is awaiting '{}' user action", expected)]
    UnexpectedUserAction { expected: String },
    #[from_trait(WithHwRpcError::hw_rpc_error)]
    #[display(fmt = "{}", _0)]
    HwError(HwRpcError),
    #[display(fmt = "Transport error: {}", _0)]
    Transport(String),
    #[from_trait(WithInternal::internal)]
    #[display(fmt = "Internal error: {}", _0)]
    InternalError(String),
}

impl HttpStatusCode for WithdrawError {
    fn status_code(&self) -> StatusCode {
        match self {
            WithdrawError::NoSuchCoin { .. } => StatusCode::NOT_FOUND,
            WithdrawError::Timeout(_) => StatusCode::REQUEST_TIMEOUT,
            WithdrawError::CoinDoesntSupportInitWithdraw { .. }
            | WithdrawError::NotSufficientBalance { .. }
            | WithdrawError::ZeroBalanceToWithdrawMax
            | WithdrawError::AmountTooLow { .. }
            | WithdrawError::InvalidAddress(_)
            | WithdrawError::InvalidFeePolicy(_)
            | WithdrawError::FromAddressNotFound
            | WithdrawError::UnexpectedFromAddress(_)
            | WithdrawError::UnknownAccount { .. }
            | WithdrawError::UnexpectedUserAction { .. } => StatusCode::BAD_REQUEST,
            WithdrawError::HwError(_) => StatusCode::GONE,
            WithdrawError::Transport(_) | WithdrawError::InternalError(_) => StatusCode::INTERNAL_SERVER_ERROR,
        }
    }
}

impl From<NumConversError> for WithdrawError {
    fn from(e: NumConversError) -> Self { WithdrawError::InternalError(e.to_string()) }
}

impl From<BalanceError> for WithdrawError {
    fn from(e: BalanceError) -> Self {
        match e {
            BalanceError::Transport(error) | BalanceError::InvalidResponse(error) => WithdrawError::Transport(error),
            BalanceError::UnexpectedDerivationMethod(e) => WithdrawError::from(e),
            e @ BalanceError::WalletStorageError(_) => WithdrawError::InternalError(e.to_string()),
            BalanceError::Internal(internal) => WithdrawError::InternalError(internal),
        }
    }
}

impl From<CoinFindError> for WithdrawError {
    fn from(e: CoinFindError) -> Self {
        match e {
            CoinFindError::NoSuchCoin { coin } => WithdrawError::NoSuchCoin { coin },
        }
    }
}

impl From<UtxoSignWithKeyPairError> for WithdrawError {
    fn from(e: UtxoSignWithKeyPairError) -> Self {
        let error = format!("Error signing: {}", e);
        WithdrawError::InternalError(error)
    }
}

impl From<UnexpectedDerivationMethod> for WithdrawError {
    fn from(e: UnexpectedDerivationMethod) -> Self { WithdrawError::InternalError(e.to_string()) }
}

impl From<PrivKeyNotAllowed> for WithdrawError {
    fn from(e: PrivKeyNotAllowed) -> Self { WithdrawError::InternalError(e.to_string()) }
}

impl WithdrawError {
    /// Construct [`WithdrawError`] from [`GenerateTxError`] using additional `coin` and `decimals`.
    pub fn from_generate_tx_error(gen_tx_err: GenerateTxError, coin: String, decimals: u8) -> WithdrawError {
        match gen_tx_err {
            GenerateTxError::EmptyUtxoSet { required } => {
                let required = big_decimal_from_sat_unsigned(required, decimals);
                WithdrawError::NotSufficientBalance {
                    coin,
                    available: BigDecimal::from(0),
                    required,
                }
            },
            GenerateTxError::EmptyOutputs => WithdrawError::InternalError(gen_tx_err.to_string()),
            GenerateTxError::OutputValueLessThanDust { value, dust } => {
                let amount = big_decimal_from_sat_unsigned(value, decimals);
                let threshold = big_decimal_from_sat_unsigned(dust, decimals);
                WithdrawError::AmountTooLow { amount, threshold }
            },
            GenerateTxError::DeductFeeFromOutputFailed {
                output_value, required, ..
            } => {
                let available = big_decimal_from_sat_unsigned(output_value, decimals);
                let required = big_decimal_from_sat_unsigned(required, decimals);
                WithdrawError::NotSufficientBalance {
                    coin,
                    available,
                    required,
                }
            },
            GenerateTxError::NotEnoughUtxos { sum_utxos, required } => {
                let available = big_decimal_from_sat_unsigned(sum_utxos, decimals);
                let required = big_decimal_from_sat_unsigned(required, decimals);
                WithdrawError::NotSufficientBalance {
                    coin,
                    available,
                    required,
                }
            },
            GenerateTxError::Transport(e) => WithdrawError::Transport(e),
            GenerateTxError::Internal(e) => WithdrawError::InternalError(e),
        }
    }
}

#[derive(Serialize, Display, Debug, SerializeErrorType)]
#[serde(tag = "error_type", content = "error_data")]
pub enum SignatureError {
    #[display(fmt = "Invalid request: {}", _0)]
    InvalidRequest(String),
    #[display(fmt = "Internal error: {}", _0)]
    InternalError(String),
    #[display(fmt = "Coin is not found: {}", _0)]
    CoinIsNotFound(String),
    #[display(fmt = "sign_message_prefix is not set in coin config")]
    PrefixNotFound,
}

impl HttpStatusCode for SignatureError {
    fn status_code(&self) -> StatusCode {
        match self {
            SignatureError::InvalidRequest(_) => StatusCode::BAD_REQUEST,
            SignatureError::CoinIsNotFound(_) => StatusCode::BAD_REQUEST,
            SignatureError::InternalError(_) => StatusCode::INTERNAL_SERVER_ERROR,
            SignatureError::PrefixNotFound => StatusCode::INTERNAL_SERVER_ERROR,
        }
    }
}

impl From<keys::Error> for SignatureError {
    fn from(e: keys::Error) -> Self { SignatureError::InternalError(e.to_string()) }
}

impl From<ethkey::Error> for SignatureError {
    fn from(e: ethkey::Error) -> Self { SignatureError::InternalError(e.to_string()) }
}

impl From<PrivKeyNotAllowed> for SignatureError {
    fn from(e: PrivKeyNotAllowed) -> Self { SignatureError::InternalError(e.to_string()) }
}

impl From<CoinFindError> for SignatureError {
    fn from(e: CoinFindError) -> Self { SignatureError::CoinIsNotFound(e.to_string()) }
}

#[derive(Serialize, Display, Debug, SerializeErrorType)]
#[serde(tag = "error_type", content = "error_data")]
pub enum VerificationError {
    #[display(fmt = "Invalid request: {}", _0)]
    InvalidRequest(String),
    #[display(fmt = "Internal error: {}", _0)]
    InternalError(String),
    #[display(fmt = "Signature decoding error: {}", _0)]
    SignatureDecodingError(String),
    #[display(fmt = "Address decoding error: {}", _0)]
    AddressDecodingError(String),
    #[display(fmt = "Coin is not found: {}", _0)]
    CoinIsNotFound(String),
    #[display(fmt = "sign_message_prefix is not set in coin config")]
    PrefixNotFound,
}

impl HttpStatusCode for VerificationError {
    fn status_code(&self) -> StatusCode {
        match self {
            VerificationError::InvalidRequest(_) => StatusCode::BAD_REQUEST,
            VerificationError::SignatureDecodingError(_) => StatusCode::BAD_REQUEST,
            VerificationError::AddressDecodingError(_) => StatusCode::BAD_REQUEST,
            VerificationError::CoinIsNotFound(_) => StatusCode::BAD_REQUEST,
            VerificationError::InternalError(_) => StatusCode::INTERNAL_SERVER_ERROR,
            VerificationError::PrefixNotFound => StatusCode::INTERNAL_SERVER_ERROR,
        }
    }
}

impl From<base64::DecodeError> for VerificationError {
    fn from(e: base64::DecodeError) -> Self { VerificationError::SignatureDecodingError(e.to_string()) }
}

impl From<hex::FromHexError> for VerificationError {
    fn from(e: hex::FromHexError) -> Self { VerificationError::AddressDecodingError(e.to_string()) }
}

impl From<FromBase58Error> for VerificationError {
    fn from(e: FromBase58Error) -> Self {
        match e {
            FromBase58Error::InvalidBase58Character(c, _) => {
                VerificationError::AddressDecodingError(format!("Invalid Base58 Character: {}", c))
            },
            FromBase58Error::InvalidBase58Length => {
                VerificationError::AddressDecodingError(String::from("Invalid Base58 Length"))
            },
        }
    }
}

impl From<keys::Error> for VerificationError {
    fn from(e: keys::Error) -> Self { VerificationError::InternalError(e.to_string()) }
}

impl From<ethkey::Error> for VerificationError {
    fn from(e: ethkey::Error) -> Self { VerificationError::InternalError(e.to_string()) }
}

impl From<CoinFindError> for VerificationError {
    fn from(e: CoinFindError) -> Self { VerificationError::CoinIsNotFound(e.to_string()) }
}

/// NB: Implementations are expected to follow the pImpl idiom, providing cheap reference-counted cloning and garbage collection.
#[async_trait]
pub trait MmCoin: SwapOps + MarketCoinOps + Send + Sync + 'static {
    // `MmCoin` is an extension fulcrum for something that doesn't fit the `MarketCoinOps`. Practical examples:
    // name (might be required for some APIs, CoinMarketCap for instance);
    // coin statistics that we might want to share with UI;
    // state serialization, to get full rewind and debugging information about the coins participating in a SWAP operation.
    // status/availability check: https://github.com/artemii235/SuperNET/issues/156#issuecomment-446501816

    fn is_asset_chain(&self) -> bool;

    /// The coin can be initialized, but it cannot participate in the swaps.
    fn wallet_only(&self, ctx: &MmArc) -> bool {
        let coin_conf = coin_conf(ctx, self.ticker());
        coin_conf["wallet_only"].as_bool().unwrap_or(false)
    }

    fn withdraw(&self, req: WithdrawRequest) -> WithdrawFut;

    fn get_raw_transaction(&self, req: RawTransactionRequest) -> RawTransactionFut;

    /// Maximum number of digits after decimal point used to denominate integer coin units (satoshis, wei, etc.)
    fn decimals(&self) -> u8;

    /// Convert input address to the specified address format.
    fn convert_to_address(&self, from: &str, to_address_format: Json) -> Result<String, String>;

    fn validate_address(&self, address: &str) -> ValidateAddressResult;

    /// Loop collecting coin transaction history and saving it to local DB
    fn process_history_loop(&self, ctx: MmArc) -> Box<dyn Future<Item = (), Error = ()> + Send>;

    /// Path to tx history file
    fn tx_history_path(&self, ctx: &MmArc) -> PathBuf {
        let my_address = self.my_address().unwrap_or_default();
        // BCH cash address format has colon after prefix, e.g. bitcoincash:
        // Colon can't be used in file names on Windows so it should be escaped
        let my_address = my_address.replace(':', "_");
        ctx.dbdir()
            .join("TRANSACTIONS")
            .join(format!("{}_{}.json", self.ticker(), my_address))
    }

    /// Path to tx history migration file
    fn tx_migration_path(&self, ctx: &MmArc) -> PathBuf {
        let my_address = self.my_address().unwrap_or_default();
        // BCH cash address format has colon after prefix, e.g. bitcoincash:
        // Colon can't be used in file names on Windows so it should be escaped
        let my_address = my_address.replace(':', "_");
        ctx.dbdir()
            .join("TRANSACTIONS")
            .join(format!("{}_{}_migration", self.ticker(), my_address))
    }

    /// Loads existing tx history from file, returns empty vector if file is not found
    /// Cleans the existing file if deserialization fails
    fn load_history_from_file(&self, ctx: &MmArc) -> TxHistoryFut<Vec<TransactionDetails>> {
        load_history_from_file_impl(self, ctx)
    }

    fn save_history_to_file(&self, ctx: &MmArc, history: Vec<TransactionDetails>) -> TxHistoryFut<()> {
        save_history_to_file_impl(self, ctx, history)
    }

    #[cfg(not(target_arch = "wasm32"))]
    fn get_tx_history_migration(&self, ctx: &MmArc) -> TxHistoryFut<u64> { get_tx_history_migration_impl(self, ctx) }

    #[cfg(not(target_arch = "wasm32"))]
    fn update_migration_file(&self, ctx: &MmArc, migration_number: u64) -> TxHistoryFut<()> {
        update_migration_file_impl(self, ctx, migration_number)
    }

    /// Transaction history background sync status
    fn history_sync_status(&self) -> HistorySyncState;

    /// Get fee to be paid per 1 swap transaction
    fn get_trade_fee(&self) -> Box<dyn Future<Item = TradeFee, Error = String> + Send>;

    /// Get fee to be paid by sender per whole swap using the sending value and check if the wallet has sufficient balance to pay the fee.
    async fn get_sender_trade_fee(
        &self,
        value: TradePreimageValue,
        stage: FeeApproxStage,
    ) -> TradePreimageResult<TradeFee>;

    /// Get fee to be paid by receiver per whole swap and check if the wallet has sufficient balance to pay the fee.
    fn get_receiver_trade_fee(&self, stage: FeeApproxStage) -> TradePreimageFut<TradeFee>;

    /// Get transaction fee the Taker has to pay to send a `TakerFee` transaction and check if the wallet has sufficient balance to pay the fee.
    async fn get_fee_to_send_taker_fee(
        &self,
        dex_fee_amount: BigDecimal,
        stage: FeeApproxStage,
    ) -> TradePreimageResult<TradeFee>;

    /// required transaction confirmations number to ensure double-spend safety
    fn required_confirmations(&self) -> u64;

    /// whether coin requires notarization to ensure double-spend safety
    fn requires_notarization(&self) -> bool;

    /// set required transaction confirmations number
    fn set_required_confirmations(&self, confirmations: u64);

    /// set requires notarization
    fn set_requires_notarization(&self, requires_nota: bool);

    /// Get swap contract address if the coin uses it in Atomic Swaps.
    fn swap_contract_address(&self) -> Option<BytesJson>;

    /// The minimum number of confirmations at which a transaction is considered mature.
    fn mature_confirmations(&self) -> Option<u32>;

    /// Get some of the coin config info in serialized format for p2p messaging.
    fn coin_protocol_info(&self) -> Vec<u8>;

    /// Check if serialized coin protocol info is supported by current version.
    fn is_coin_protocol_supported(&self, info: &Option<Vec<u8>>) -> bool;
}

#[derive(Clone)]
#[allow(clippy::large_enum_variant)]
pub enum MmCoinEnum {
    UtxoCoin(UtxoStandardCoin),
    QtumCoin(QtumCoin),
    Qrc20Coin(Qrc20Coin),
    EthCoin(EthCoin),
    #[cfg(not(target_arch = "wasm32"))]
    ZCoin(ZCoin),
    Bch(BchCoin),
    SlpToken(SlpToken),
    Tendermint(TendermintCoin),
    #[cfg(all(not(target_os = "ios"), not(target_os = "android"), not(target_arch = "wasm32")))]
    SolanaCoin(SolanaCoin),
    #[cfg(all(not(target_os = "ios"), not(target_os = "android"), not(target_arch = "wasm32")))]
    SplToken(SplToken),
    #[cfg(not(target_arch = "wasm32"))]
    LightningCoin(LightningCoin),
    Test(TestCoin),
}

impl From<UtxoStandardCoin> for MmCoinEnum {
    fn from(c: UtxoStandardCoin) -> MmCoinEnum { MmCoinEnum::UtxoCoin(c) }
}

impl From<EthCoin> for MmCoinEnum {
    fn from(c: EthCoin) -> MmCoinEnum { MmCoinEnum::EthCoin(c) }
}

impl From<TestCoin> for MmCoinEnum {
    fn from(c: TestCoin) -> MmCoinEnum { MmCoinEnum::Test(c) }
}

#[cfg(all(not(target_os = "ios"), not(target_os = "android"), not(target_arch = "wasm32")))]
impl From<SolanaCoin> for MmCoinEnum {
    fn from(c: SolanaCoin) -> MmCoinEnum { MmCoinEnum::SolanaCoin(c) }
}

#[cfg(all(not(target_os = "ios"), not(target_os = "android"), not(target_arch = "wasm32")))]
impl From<SplToken> for MmCoinEnum {
    fn from(c: SplToken) -> MmCoinEnum { MmCoinEnum::SplToken(c) }
}

impl From<QtumCoin> for MmCoinEnum {
    fn from(coin: QtumCoin) -> Self { MmCoinEnum::QtumCoin(coin) }
}

impl From<Qrc20Coin> for MmCoinEnum {
    fn from(c: Qrc20Coin) -> MmCoinEnum { MmCoinEnum::Qrc20Coin(c) }
}

impl From<BchCoin> for MmCoinEnum {
    fn from(c: BchCoin) -> MmCoinEnum { MmCoinEnum::Bch(c) }
}

impl From<SlpToken> for MmCoinEnum {
    fn from(c: SlpToken) -> MmCoinEnum { MmCoinEnum::SlpToken(c) }
}

impl From<TendermintCoin> for MmCoinEnum {
    fn from(c: TendermintCoin) -> Self { MmCoinEnum::Tendermint(c) }
}

#[cfg(not(target_arch = "wasm32"))]
impl From<LightningCoin> for MmCoinEnum {
    fn from(c: LightningCoin) -> MmCoinEnum { MmCoinEnum::LightningCoin(c) }
}

#[cfg(not(target_arch = "wasm32"))]
impl From<ZCoin> for MmCoinEnum {
    fn from(c: ZCoin) -> MmCoinEnum { MmCoinEnum::ZCoin(c) }
}

// NB: When stable and groked by IDEs, `enum_dispatch` can be used instead of `Deref` to speed things up.
impl Deref for MmCoinEnum {
    type Target = dyn MmCoin;
    fn deref(&self) -> &dyn MmCoin {
        match self {
            MmCoinEnum::UtxoCoin(ref c) => c,
            MmCoinEnum::QtumCoin(ref c) => c,
            MmCoinEnum::Qrc20Coin(ref c) => c,
            MmCoinEnum::EthCoin(ref c) => c,
            MmCoinEnum::Bch(ref c) => c,
            MmCoinEnum::SlpToken(ref c) => c,
            MmCoinEnum::Tendermint(ref c) => c,
            #[cfg(not(target_arch = "wasm32"))]
            MmCoinEnum::LightningCoin(ref c) => c,
            #[cfg(not(target_arch = "wasm32"))]
            MmCoinEnum::ZCoin(ref c) => c,
            MmCoinEnum::Test(ref c) => c,
            #[cfg(all(not(target_os = "ios"), not(target_os = "android"), not(target_arch = "wasm32")))]
            MmCoinEnum::SolanaCoin(ref c) => c,
            #[cfg(all(not(target_os = "ios"), not(target_os = "android"), not(target_arch = "wasm32")))]
            MmCoinEnum::SplToken(ref c) => c,
        }
    }
}

impl MmCoinEnum {
    pub fn is_utxo_in_native_mode(&self) -> bool {
        match self {
            MmCoinEnum::UtxoCoin(ref c) => c.as_ref().rpc_client.is_native(),
            MmCoinEnum::QtumCoin(ref c) => c.as_ref().rpc_client.is_native(),
            MmCoinEnum::Qrc20Coin(ref c) => c.as_ref().rpc_client.is_native(),
            MmCoinEnum::Bch(ref c) => c.as_ref().rpc_client.is_native(),
            MmCoinEnum::SlpToken(ref c) => c.as_ref().rpc_client.is_native(),
            #[cfg(all(not(target_arch = "wasm32"), feature = "zhtlc"))]
            MmCoinEnum::ZCoin(ref c) => c.as_ref().rpc_client.is_native(),
            _ => false,
        }
    }
}

#[async_trait]
pub trait BalanceTradeFeeUpdatedHandler {
    async fn balance_updated(&self, coin: &MmCoinEnum, new_balance: &BigDecimal);
}

pub struct CoinsContext {
    /// A map from a currency ticker symbol to the corresponding coin.
    /// Similar to `LP_coins`.
    coins: AsyncMutex<HashMap<String, MmCoinEnum>>,
    balance_update_handlers: AsyncMutex<Vec<Box<dyn BalanceTradeFeeUpdatedHandler + Send + Sync>>>,
    account_balance_task_manager: AccountBalanceTaskManagerShared,
    create_account_manager: CreateAccountTaskManagerShared,
    scan_addresses_manager: ScanAddressesTaskManagerShared,
    withdraw_task_manager: WithdrawTaskManagerShared,
    #[cfg(target_arch = "wasm32")]
    tx_history_db: SharedDb<TxHistoryDb>,
    #[cfg(target_arch = "wasm32")]
    hd_wallet_db: SharedDb<HDWalletDb>,
}

#[derive(Debug)]
pub struct CoinIsAlreadyActivatedErr {
    pub ticker: String,
}

#[derive(Debug)]
pub struct PlatformIsAlreadyActivatedErr {
    pub ticker: String,
}

impl CoinsContext {
    /// Obtains a reference to this crate context, creating it if necessary.
    pub fn from_ctx(ctx: &MmArc) -> Result<Arc<CoinsContext>, String> {
        Ok(try_s!(from_ctx(&ctx.coins_ctx, move || {
            Ok(CoinsContext {
                coins: AsyncMutex::new(HashMap::new()),
                balance_update_handlers: AsyncMutex::new(vec![]),
                account_balance_task_manager: AccountBalanceTaskManager::new_shared(),
                withdraw_task_manager: WithdrawTaskManager::new_shared(),
                create_account_manager: CreateAccountTaskManager::new_shared(),
                scan_addresses_manager: ScanAddressesTaskManager::new_shared(),
                #[cfg(target_arch = "wasm32")]
                tx_history_db: ConstructibleDb::new_shared(ctx),
                #[cfg(target_arch = "wasm32")]
                hd_wallet_db: ConstructibleDb::new_shared(ctx),
            })
        })))
    }

    pub async fn add_coin(&self, coin: MmCoinEnum) -> Result<(), MmError<CoinIsAlreadyActivatedErr>> {
        let mut coins = self.coins.lock().await;
        if coins.contains_key(coin.ticker()) {
            return MmError::err(CoinIsAlreadyActivatedErr {
                ticker: coin.ticker().into(),
            });
        }

        coins.insert(coin.ticker().into(), coin);
        Ok(())
    }

    pub async fn add_platform_with_tokens(
        &self,
        platform: MmCoinEnum,
        tokens: Vec<MmCoinEnum>,
    ) -> Result<(), MmError<PlatformIsAlreadyActivatedErr>> {
        let mut coins = self.coins.lock().await;
        if coins.contains_key(platform.ticker()) {
            return MmError::err(PlatformIsAlreadyActivatedErr {
                ticker: platform.ticker().into(),
            });
        }

        coins.insert(platform.ticker().into(), platform);

        // Tokens can't be activated without platform coin so we can safely insert them without checking prior existence
        for token in tokens {
            coins.insert(token.ticker().into(), token);
        }
        Ok(())
    }

    #[cfg(target_arch = "wasm32")]
    async fn tx_history_db(&self) -> TxHistoryResult<TxHistoryDbLocked<'_>> {
        Ok(self.tx_history_db.get_or_initialize().await?)
    }
}

/// This enum is used in coin activation requests.
#[derive(Copy, Clone, Debug, Deserialize, Serialize)]
pub enum PrivKeyActivationPolicy {
    IguanaPrivKey,
    Trezor,
}

impl PrivKeyActivationPolicy {
    /// The function can be used as a default deserialization constructor:
    /// `#[serde(default = "PrivKeyActivationPolicy::iguana_priv_key")]`
    pub fn iguana_priv_key() -> PrivKeyActivationPolicy { PrivKeyActivationPolicy::IguanaPrivKey }

    /// The function can be used as a default deserialization constructor:
    /// `#[serde(default = "PrivKeyActivationPolicy::trezor")]`
    pub fn trezor() -> PrivKeyActivationPolicy { PrivKeyActivationPolicy::Trezor }
}

#[derive(Debug)]
pub enum PrivKeyPolicy<T> {
    KeyPair(T),
    Trezor,
}

impl<T> PrivKeyPolicy<T> {
    pub fn key_pair(&self) -> Option<&T> {
        match self {
            PrivKeyPolicy::KeyPair(key_pair) => Some(key_pair),
            PrivKeyPolicy::Trezor => None,
        }
    }

    pub fn key_pair_or_err(&self) -> Result<&T, MmError<PrivKeyNotAllowed>> {
        self.key_pair()
            .or_mm_err(|| PrivKeyNotAllowed::HardwareWalletNotSupported)
    }
}

#[derive(Clone)]
pub enum PrivKeyBuildPolicy<'a> {
    IguanaPrivKey(&'a [u8]),
    Trezor,
}

impl<'a> PrivKeyBuildPolicy<'a> {
    pub fn iguana_priv_key(crypto_ctx: &'a CryptoCtx) -> Self {
        PrivKeyBuildPolicy::IguanaPrivKey(crypto_ctx.iguana_ctx().secp256k1_privkey_bytes())
    }
}

#[derive(Debug)]
pub enum DerivationMethod<Address, HDWallet> {
    Iguana(Address),
    HDWallet(HDWallet),
}

impl<Address, HDWallet> DerivationMethod<Address, HDWallet> {
    pub fn iguana(&self) -> Option<&Address> {
        match self {
            DerivationMethod::Iguana(my_address) => Some(my_address),
            DerivationMethod::HDWallet(_) => None,
        }
    }

    pub fn iguana_or_err(&self) -> MmResult<&Address, UnexpectedDerivationMethod> {
        self.iguana()
            .or_mm_err(|| UnexpectedDerivationMethod::IguanaPrivKeyUnavailable)
    }

    pub fn hd_wallet(&self) -> Option<&HDWallet> {
        match self {
            DerivationMethod::Iguana(_) => None,
            DerivationMethod::HDWallet(hd_wallet) => Some(hd_wallet),
        }
    }

    pub fn hd_wallet_or_err(&self) -> MmResult<&HDWallet, UnexpectedDerivationMethod> {
        self.hd_wallet()
            .or_mm_err(|| UnexpectedDerivationMethod::HDWalletUnavailable)
    }

    /// # Panic
    ///
    /// Panic if the address mode is [`DerivationMethod::HDWallet`].
    pub fn unwrap_iguana(&self) -> &Address { self.iguana_or_err().unwrap() }
}

#[async_trait]
pub trait CoinWithDerivationMethod {
    type Address;
    type HDWallet;

    fn derivation_method(&self) -> &DerivationMethod<Self::Address, Self::HDWallet>;

    fn has_hd_wallet_derivation_method(&self) -> bool {
        matches!(self.derivation_method(), DerivationMethod::HDWallet(_))
    }
}

#[allow(clippy::upper_case_acronyms)]
#[derive(Clone, Debug, Serialize, Deserialize)]
#[serde(tag = "type", content = "protocol_data")]
pub enum CoinProtocol {
    UTXO,
    QTUM,
    QRC20 {
        platform: String,
        contract_address: String,
    },
    ETH,
    ERC20 {
        platform: String,
        contract_address: String,
    },
    SLPTOKEN {
        platform: String,
        token_id: H256Json,
        decimals: u8,
        required_confirmations: Option<u64>,
    },
    BCH {
        slp_prefix: String,
    },
    TENDERMINT(TendermintProtocolInfo),
    #[cfg(not(target_arch = "wasm32"))]
    LIGHTNING {
        platform: String,
        network: BlockchainNetwork,
        confirmation_targets: PlatformCoinConfirmationTargets,
    },
    #[cfg(not(target_arch = "wasm32"))]
    SOLANA,
    #[cfg(not(target_arch = "wasm32"))]
    SPLTOKEN {
        platform: String,
        token_contract_address: String,
        decimals: u8,
    },
    #[cfg(not(target_arch = "wasm32"))]
    ZHTLC(ZcoinProtocolInfo),
}

pub type RpcTransportEventHandlerShared = Arc<dyn RpcTransportEventHandler + Send + Sync + 'static>;

/// Common methods to measure the outgoing requests and incoming responses statistics.
pub trait RpcTransportEventHandler {
    fn debug_info(&self) -> String;

    fn on_outgoing_request(&self, data: &[u8]);

    fn on_incoming_response(&self, data: &[u8]);

    fn on_connected(&self, address: String) -> Result<(), String>;
}

impl fmt::Debug for dyn RpcTransportEventHandler + Send + Sync {
    fn fmt(&self, f: &mut fmt::Formatter<'_>) -> fmt::Result { write!(f, "{}", self.debug_info()) }
}

impl RpcTransportEventHandler for RpcTransportEventHandlerShared {
    fn debug_info(&self) -> String { self.deref().debug_info() }

    fn on_outgoing_request(&self, data: &[u8]) { self.as_ref().on_outgoing_request(data) }

    fn on_incoming_response(&self, data: &[u8]) { self.as_ref().on_incoming_response(data) }

    fn on_connected(&self, address: String) -> Result<(), String> { self.as_ref().on_connected(address) }
}

impl<T: RpcTransportEventHandler> RpcTransportEventHandler for Vec<T> {
    fn debug_info(&self) -> String {
        let selfi: Vec<String> = self.iter().map(|x| x.debug_info()).collect();
        format!("{:?}", selfi)
    }

    fn on_outgoing_request(&self, data: &[u8]) {
        for handler in self {
            handler.on_outgoing_request(data)
        }
    }

    fn on_incoming_response(&self, data: &[u8]) {
        for handler in self {
            handler.on_incoming_response(data)
        }
    }

    fn on_connected(&self, address: String) -> Result<(), String> {
        for handler in self {
            try_s!(handler.on_connected(address.clone()))
        }
        Ok(())
    }
}

pub enum RpcClientType {
    Native,
    Electrum,
    Ethereum,
}

impl ToString for RpcClientType {
    fn to_string(&self) -> String {
        match self {
            RpcClientType::Native => "native".into(),
            RpcClientType::Electrum => "electrum".into(),
            RpcClientType::Ethereum => "ethereum".into(),
        }
    }
}

#[derive(Clone)]
pub struct CoinTransportMetrics {
    /// Using a weak reference by default in order to avoid circular references and leaks.
    metrics: MetricsWeak,
    /// Name of coin the rpc client is intended to work with.
    ticker: String,
    /// RPC client type.
    client: String,
}

impl CoinTransportMetrics {
    fn new(metrics: MetricsWeak, ticker: String, client: RpcClientType) -> CoinTransportMetrics {
        CoinTransportMetrics {
            metrics,
            ticker,
            client: client.to_string(),
        }
    }

    fn into_shared(self) -> RpcTransportEventHandlerShared { Arc::new(self) }
}

impl RpcTransportEventHandler for CoinTransportMetrics {
    fn debug_info(&self) -> String { "CoinTransportMetrics".into() }

    fn on_outgoing_request(&self, data: &[u8]) {
        mm_counter!(self.metrics, "rpc_client.traffic.out", data.len() as u64,
            "coin" => self.ticker.to_owned(), "client" => self.client.to_owned());
        mm_counter!(self.metrics, "rpc_client.request.count", 1,
            "coin" => self.ticker.to_owned(), "client" => self.client.to_owned());
    }

    fn on_incoming_response(&self, data: &[u8]) {
        mm_counter!(self.metrics, "rpc_client.traffic.in", data.len() as u64,
            "coin" => self.ticker.to_owned(), "client" => self.client.to_owned());
        mm_counter!(self.metrics, "rpc_client.response.count", 1,
            "coin" => self.ticker.to_owned(), "client" => self.client.to_owned());
    }

    fn on_connected(&self, _address: String) -> Result<(), String> {
        // Handle a new connected endpoint if necessary.
        // Now just return the Ok
        Ok(())
    }
}

#[async_trait]
impl BalanceTradeFeeUpdatedHandler for CoinsContext {
    async fn balance_updated(&self, coin: &MmCoinEnum, new_balance: &BigDecimal) {
        for sub in self.balance_update_handlers.lock().await.iter() {
            sub.balance_updated(coin, new_balance).await
        }
    }
}

pub fn coin_conf(ctx: &MmArc, ticker: &str) -> Json {
    match ctx.conf["coins"].as_array() {
        Some(coins) => coins
            .iter()
            .find(|coin| coin["coin"].as_str() == Some(ticker))
            .cloned()
            .unwrap_or(Json::Null),
        None => Json::Null,
    }
}

pub fn is_wallet_only_conf(conf: &Json) -> bool { conf["wallet_only"].as_bool().unwrap_or(false) }

pub fn is_wallet_only_ticker(ctx: &MmArc, ticker: &str) -> bool {
    let coin_conf = coin_conf(ctx, ticker);
    coin_conf["wallet_only"].as_bool().unwrap_or(false)
}

/// Adds a new currency into the list of currencies configured.
///
/// Returns an error if the currency already exists. Initializing the same currency twice is a bad habit
/// (might lead to misleading and confusing information during debugging and maintenance, see DRY)
/// and should be fixed on the call site.
///
/// * `req` - Payload of the corresponding "enable" or "electrum" RPC request.
pub async fn lp_coininit(ctx: &MmArc, ticker: &str, req: &Json) -> Result<MmCoinEnum, String> {
    let cctx = try_s!(CoinsContext::from_ctx(ctx));
    {
        let coins = cctx.coins.lock().await;
        if coins.get(ticker).is_some() {
            return ERR!("Coin {} already initialized", ticker);
        }
    }

    let coins_en = coin_conf(ctx, ticker);

    if coins_en.is_null() {
        let warning = format!(
            "Warning, coin {} is used without a corresponding configuration.",
            ticker
        );
        ctx.log.log(
            "😅",
            #[allow(clippy::unnecessary_cast)]
            &[&("coin" as &str), &ticker, &("no-conf" as &str)],
            &warning,
        );
    }

    if coins_en["mm2"].is_null() && req["mm2"].is_null() {
        return ERR!(concat!(
            "mm2 param is not set neither in coins config nor enable request, ",
            "assuming that coin is not supported"
        ));
    }
    let secret = try_s!(CryptoCtx::from_ctx(ctx))
        .iguana_ctx()
        .secp256k1_privkey_bytes()
        .to_vec();

    if coins_en["protocol"].is_null() {
        return ERR!(
            r#""protocol" field is missing in coins file. The file format is deprecated, please execute ./mm2 update_config command to convert it or download a new one"#
        );
    }
    let protocol: CoinProtocol = try_s!(json::from_value(coins_en["protocol"].clone()));

    let coin: MmCoinEnum = match &protocol {
        CoinProtocol::UTXO => {
            let params = try_s!(UtxoActivationParams::from_legacy_req(req));
            try_s!(utxo_standard_coin_with_priv_key(ctx, ticker, &coins_en, &params, &secret).await).into()
        },
        CoinProtocol::QTUM => {
            let params = try_s!(UtxoActivationParams::from_legacy_req(req));
            try_s!(qtum_coin_with_priv_key(ctx, ticker, &coins_en, &params, &secret).await).into()
        },
        CoinProtocol::ETH | CoinProtocol::ERC20 { .. } => {
            try_s!(eth_coin_from_conf_and_request(ctx, ticker, &coins_en, req, &secret, protocol).await).into()
        },
        CoinProtocol::QRC20 {
            platform,
            contract_address,
        } => {
            let params = try_s!(Qrc20ActivationParams::from_legacy_req(req));
            let contract_address = try_s!(qtum::contract_addr_from_str(contract_address));

            try_s!(
                qrc20_coin_from_conf_and_params(ctx, ticker, platform, &coins_en, &params, &secret, contract_address)
                    .await
            )
            .into()
        },
        CoinProtocol::BCH { slp_prefix } => {
            let prefix = try_s!(CashAddrPrefix::from_str(slp_prefix));
            let params = try_s!(BchActivationRequest::from_legacy_req(req));

            let bch = try_s!(bch_coin_from_conf_and_params(ctx, ticker, &coins_en, params, prefix, &secret).await);
            bch.into()
        },
        CoinProtocol::SLPTOKEN {
            platform,
            token_id,
            decimals,
            required_confirmations,
        } => {
            let platform_coin = try_s!(lp_coinfind(ctx, platform).await);
            let platform_coin = match platform_coin {
                Some(MmCoinEnum::Bch(coin)) => coin,
                Some(_) => return ERR!("Platform coin {} is not BCH", platform),
                None => return ERR!("Platform coin {} is not activated", platform),
            };

            let confs = required_confirmations.unwrap_or(platform_coin.required_confirmations());
            let token = SlpToken::new(*decimals, ticker.into(), (*token_id).into(), platform_coin, confs);
            token.into()
        },
        CoinProtocol::TENDERMINT { .. } => return ERR!("TENDERMINT protocol is not supported by lp_coininit"),
        #[cfg(not(target_arch = "wasm32"))]
        CoinProtocol::ZHTLC { .. } => return ERR!("ZHTLC protocol is not supported by lp_coininit"),
        #[cfg(not(target_arch = "wasm32"))]
        CoinProtocol::LIGHTNING { .. } => return ERR!("Lightning protocol is not supported by lp_coininit"),
        #[cfg(not(target_arch = "wasm32"))]
        CoinProtocol::SOLANA => {
            return ERR!("Solana protocol is not supported by lp_coininit - use enable_solana_with_tokens instead")
        },
        #[cfg(not(target_arch = "wasm32"))]
        CoinProtocol::SPLTOKEN { .. } => {
            return ERR!("SplToken protocol is not supported by lp_coininit - use enable_spl instead")
        },
    };

    let register_params = RegisterCoinParams {
        ticker: ticker.to_owned(),
    };
    try_s!(lp_register_coin(ctx, coin.clone(), register_params).await);

    let tx_history = req["tx_history"].as_bool().unwrap_or(false);
    if tx_history {
        try_s!(lp_spawn_tx_history(ctx.clone(), coin.clone()).map_to_mm(RegisterCoinError::Internal));
    }
    Ok(coin)
}

#[derive(Debug, Display)]
pub enum RegisterCoinError {
    #[display(fmt = "Coin '{}' is initialized already", coin)]
    CoinIsInitializedAlready {
        coin: String,
    },
    Internal(String),
}

pub struct RegisterCoinParams {
    pub ticker: String,
}

pub async fn lp_register_coin(
    ctx: &MmArc,
    coin: MmCoinEnum,
    params: RegisterCoinParams,
) -> Result<(), MmError<RegisterCoinError>> {
    let RegisterCoinParams { ticker } = params;
    let cctx = CoinsContext::from_ctx(ctx).map_to_mm(RegisterCoinError::Internal)?;

    // TODO AP: locking the coins list during the entire initialization prevents different coins from being
    // activated concurrently which results in long activation time: https://github.com/KomodoPlatform/atomicDEX/issues/24
    // So I'm leaving the possibility of race condition intentionally in favor of faster concurrent activation.
    // Should consider refactoring: maybe extract the RPC client initialization part from coin init functions.
    let mut coins = cctx.coins.lock().await;
    match coins.raw_entry_mut().from_key(&ticker) {
        RawEntryMut::Occupied(_oe) => {
            return MmError::err(RegisterCoinError::CoinIsInitializedAlready { coin: ticker.clone() })
        },
        RawEntryMut::Vacant(ve) => ve.insert(ticker.clone(), coin),
    };
    Ok(())
}

#[cfg(not(target_arch = "wasm32"))]
fn lp_spawn_tx_history(ctx: MmArc, coin: MmCoinEnum) -> Result<(), String> {
    try_s!(std::thread::Builder::new()
        .name(format!("tx_history_{}", coin.ticker()))
        .spawn(move || coin.process_history_loop(ctx).wait()));
    Ok(())
}

#[cfg(target_arch = "wasm32")]
fn lp_spawn_tx_history(ctx: MmArc, coin: MmCoinEnum) -> Result<(), String> {
    let fut = async move {
        let _res = coin.process_history_loop(ctx).compat().await;
    };
    common::executor::spawn_local(fut);
    Ok(())
}

/// NB: Returns only the enabled (aka active) coins.
pub async fn lp_coinfind(ctx: &MmArc, ticker: &str) -> Result<Option<MmCoinEnum>, String> {
    let cctx = try_s!(CoinsContext::from_ctx(ctx));
    let coins = cctx.coins.lock().await;
    Ok(coins.get(ticker).cloned())
}

/// Attempts to find a pair of active coins returning None if one is not enabled
pub async fn find_pair(ctx: &MmArc, base: &str, rel: &str) -> Result<Option<(MmCoinEnum, MmCoinEnum)>, String> {
    let fut_base = lp_coinfind(ctx, base);
    let fut_rel = lp_coinfind(ctx, rel);

    futures::future::try_join(fut_base, fut_rel)
        .map_ok(|(base, rel)| base.zip(rel))
        .await
}

#[derive(Debug, Display)]
pub enum CoinFindError {
    #[display(fmt = "No such coin: {}", coin)]
    NoSuchCoin { coin: String },
}

pub async fn lp_coinfind_or_err(ctx: &MmArc, ticker: &str) -> CoinFindResult<MmCoinEnum> {
    match lp_coinfind(ctx, ticker).await {
        Ok(Some(coin)) => Ok(coin),
        Ok(None) => MmError::err(CoinFindError::NoSuchCoin {
            coin: ticker.to_owned(),
        }),
        Err(e) => panic!("Unexpected error: {}", e),
    }
}

#[derive(Deserialize)]
struct ConvertAddressReq {
    coin: String,
    from: String,
    /// format to that the input address should be converted
    to_address_format: Json,
}

pub async fn convert_address(ctx: MmArc, req: Json) -> Result<Response<Vec<u8>>, String> {
    let req: ConvertAddressReq = try_s!(json::from_value(req));
    let coin = match lp_coinfind(&ctx, &req.coin).await {
        Ok(Some(t)) => t,
        Ok(None) => return ERR!("No such coin: {}", req.coin),
        Err(err) => return ERR!("!lp_coinfind({}): {}", req.coin, err),
    };
    let result = json!({
        "result": {
            "address": try_s!(coin.convert_to_address(&req.from, req.to_address_format)),
        },
    });
    let body = try_s!(json::to_vec(&result));
    Ok(try_s!(Response::builder().body(body)))
}

pub async fn kmd_rewards_info(ctx: MmArc) -> Result<Response<Vec<u8>>, String> {
    let coin = match lp_coinfind(&ctx, "KMD").await {
        Ok(Some(MmCoinEnum::UtxoCoin(t))) => t,
        Ok(Some(_)) => return ERR!("KMD was expected to be UTXO"),
        Ok(None) => return ERR!("KMD is not activated"),
        Err(err) => return ERR!("!lp_coinfind({}): KMD", err),
    };

    let res = json!({
        "result": try_s!(utxo::kmd_rewards_info(&coin).await),
    });
    let res = try_s!(json::to_vec(&res));
    Ok(try_s!(Response::builder().body(res)))
}

#[derive(Deserialize)]
struct ValidateAddressReq {
    coin: String,
    address: String,
}

#[derive(Serialize)]
pub struct ValidateAddressResult {
    pub is_valid: bool,
    #[serde(skip_serializing_if = "Option::is_none")]
    pub reason: Option<String>,
}

pub async fn validate_address(ctx: MmArc, req: Json) -> Result<Response<Vec<u8>>, String> {
    let req: ValidateAddressReq = try_s!(json::from_value(req));
    let coin = match lp_coinfind(&ctx, &req.coin).await {
        Ok(Some(t)) => t,
        Ok(None) => return ERR!("No such coin: {}", req.coin),
        Err(err) => return ERR!("!lp_coinfind({}): {}", req.coin, err),
    };

    let res = json!({ "result": coin.validate_address(&req.address) });
    let body = try_s!(json::to_vec(&res));
    Ok(try_s!(Response::builder().body(body)))
}

pub async fn withdraw(ctx: MmArc, req: WithdrawRequest) -> WithdrawResult {
    let coin = lp_coinfind_or_err(&ctx, &req.coin).await?;
    coin.withdraw(req).compat().await
}

pub async fn get_raw_transaction(ctx: MmArc, req: RawTransactionRequest) -> RawTransactionResult {
    let coin = lp_coinfind_or_err(&ctx, &req.coin).await?;
    coin.get_raw_transaction(req).compat().await
}

pub async fn sign_message(ctx: MmArc, req: SignatureRequest) -> SignatureResult<SignatureResponse> {
    let coin = lp_coinfind_or_err(&ctx, &req.coin).await?;
    let signature = coin.sign_message(&req.message)?;
    Ok(SignatureResponse { signature })
}

pub async fn verify_message(ctx: MmArc, req: VerificationRequest) -> VerificationResult<VerificationResponse> {
    let coin = lp_coinfind_or_err(&ctx, &req.coin).await?;

    let validate_address_result = coin.validate_address(&req.address);
    if !validate_address_result.is_valid {
        return MmError::err(VerificationError::InvalidRequest(
            validate_address_result.reason.unwrap_or_else(|| "Unknown".to_string()),
        ));
    }

    let is_valid = coin.verify_message(&req.signature, &req.message, &req.address)?;

    Ok(VerificationResponse { is_valid })
}

pub async fn remove_delegation(ctx: MmArc, req: RemoveDelegateRequest) -> DelegationResult {
    let coin = lp_coinfind_or_err(&ctx, &req.coin).await?;
    match coin {
        MmCoinEnum::QtumCoin(qtum) => qtum.remove_delegation().compat().await,
        _ => {
            return MmError::err(DelegationError::CoinDoesntSupportDelegation {
                coin: coin.ticker().to_string(),
            })
        },
    }
}

pub async fn get_staking_infos(ctx: MmArc, req: GetStakingInfosRequest) -> StakingInfosResult {
    let coin = lp_coinfind_or_err(&ctx, &req.coin).await?;
    match coin {
        MmCoinEnum::QtumCoin(qtum) => qtum.get_delegation_infos().compat().await,
        _ => {
            return MmError::err(StakingInfosError::CoinDoesntSupportStakingInfos {
                coin: coin.ticker().to_string(),
            })
        },
    }
}

pub async fn add_delegation(ctx: MmArc, req: AddDelegateRequest) -> DelegationResult {
    let coin = lp_coinfind_or_err(&ctx, &req.coin).await?;
    // Need to find a way to do a proper dispatch
    let coin_concrete = match coin {
        MmCoinEnum::QtumCoin(qtum) => qtum,
        _ => {
            return MmError::err(DelegationError::CoinDoesntSupportDelegation {
                coin: coin.ticker().to_string(),
            })
        },
    };
    match req.staking_details {
        StakingDetails::Qtum(qtum_staking) => coin_concrete.add_delegation(qtum_staking).compat().await,
    }
}

pub async fn send_raw_transaction(ctx: MmArc, req: Json) -> Result<Response<Vec<u8>>, String> {
    let ticker = try_s!(req["coin"].as_str().ok_or("No 'coin' field")).to_owned();
    let coin = match lp_coinfind(&ctx, &ticker).await {
        Ok(Some(t)) => t,
        Ok(None) => return ERR!("No such coin: {}", ticker),
        Err(err) => return ERR!("!lp_coinfind({}): {}", ticker, err),
    };
    let bytes_string = try_s!(req["tx_hex"].as_str().ok_or("No 'tx_hex' field"));
    let res = try_s!(coin.send_raw_tx(bytes_string).compat().await);
    let body = try_s!(json::to_vec(&json!({ "tx_hash": res })));
    Ok(try_s!(Response::builder().body(body)))
}

#[derive(Clone, Debug, PartialEq, Serialize)]
#[serde(tag = "state", content = "additional_info")]
pub enum HistorySyncState {
    NotEnabled,
    NotStarted,
    InProgress(Json),
    Error(Json),
    Finished,
}

#[derive(Deserialize)]
struct MyTxHistoryRequest {
    coin: String,
    from_id: Option<BytesJson>,
    #[serde(default)]
    max: bool,
    #[serde(default = "ten")]
    limit: usize,
    page_number: Option<NonZeroUsize>,
}

/// Returns the transaction history of selected coin. Returns no more than `limit` records (default: 10).
/// Skips the first records up to from_id (skipping the from_id too).
/// Transactions are sorted by number of confirmations in ascending order.
pub async fn my_tx_history(ctx: MmArc, req: Json) -> Result<Response<Vec<u8>>, String> {
    let request: MyTxHistoryRequest = try_s!(json::from_value(req));
    let coin = match lp_coinfind(&ctx, &request.coin).await {
        Ok(Some(t)) => t,
        Ok(None) => return ERR!("No such coin: {}", request.coin),
        Err(err) => return ERR!("!lp_coinfind({}): {}", request.coin, err),
    };

    let history = try_s!(coin.load_history_from_file(&ctx).compat().await);
    let total_records = history.len();
    let limit = if request.max { total_records } else { request.limit };

    let block_number = try_s!(coin.current_block().compat().await);
    let skip = match &request.from_id {
        Some(id) => {
            try_s!(history
                .iter()
                .position(|item| item.internal_id == *id)
                .ok_or(format!("from_id {:02x} is not found", id)))
                + 1
        },
        None => match request.page_number {
            Some(page_n) => (page_n.get() - 1) * request.limit,
            None => 0,
        },
    };

    let history = history.into_iter().skip(skip).take(limit);
    let history: Vec<Json> = history
        .map(|item| {
            let tx_block = item.block_height;
            let mut json = json::to_value(item).unwrap();
            json["confirmations"] = if tx_block == 0 {
                Json::from(0)
            } else if block_number >= tx_block {
                Json::from((block_number - tx_block) + 1)
            } else {
                Json::from(0)
            };
            json
        })
        .collect();

    let response = json!({
        "result": {
            "transactions": history,
            "limit": limit,
            "skipped": skip,
            "from_id": request.from_id,
            "total": total_records,
            "current_block": block_number,
            "sync_status": coin.history_sync_status(),
            "page_number": request.page_number,
            "total_pages": calc_total_pages(total_records, request.limit),
        }
    });
    let body = try_s!(json::to_vec(&response));
    Ok(try_s!(Response::builder().body(body)))
}

pub async fn get_trade_fee(ctx: MmArc, req: Json) -> Result<Response<Vec<u8>>, String> {
    let ticker = try_s!(req["coin"].as_str().ok_or("No 'coin' field")).to_owned();
    let coin = match lp_coinfind(&ctx, &ticker).await {
        Ok(Some(t)) => t,
        Ok(None) => return ERR!("No such coin: {}", ticker),
        Err(err) => return ERR!("!lp_coinfind({}): {}", ticker, err),
    };
    let fee_info = try_s!(coin.get_trade_fee().compat().await);
    let res = try_s!(json::to_vec(&json!({
        "result": {
            "coin": fee_info.coin,
            "amount": fee_info.amount.to_decimal(),
            "amount_fraction": fee_info.amount.to_fraction(),
            "amount_rat": fee_info.amount.to_ratio(),
        }
    })));
    Ok(try_s!(Response::builder().body(res)))
}

#[derive(Serialize)]
struct EnabledCoin {
    ticker: String,
    address: String,
}

pub async fn get_enabled_coins(ctx: MmArc) -> Result<Response<Vec<u8>>, String> {
    let coins_ctx: Arc<CoinsContext> = try_s!(CoinsContext::from_ctx(&ctx));
    let coins = coins_ctx.coins.lock().await;
    let enabled_coins: Vec<_> = try_s!(coins
        .iter()
        .map(|(ticker, coin)| {
            let address = try_s!(coin.my_address());
            Ok(EnabledCoin {
                ticker: ticker.clone(),
                address,
            })
        })
        .collect());

    let res = try_s!(json::to_vec(&json!({ "result": enabled_coins })));
    Ok(try_s!(Response::builder().body(res)))
}

pub async fn disable_coin(ctx: &MmArc, ticker: &str) -> Result<(), String> {
    let coins_ctx = try_s!(CoinsContext::from_ctx(ctx));
    let mut coins = coins_ctx.coins.lock().await;
    match coins.remove(ticker) {
        Some(_) => Ok(()),
        None => ERR!("{} is disabled already", ticker),
    }
}

#[derive(Deserialize)]
pub struct ConfirmationsReq {
    coin: String,
    confirmations: u64,
}

pub async fn set_required_confirmations(ctx: MmArc, req: Json) -> Result<Response<Vec<u8>>, String> {
    let req: ConfirmationsReq = try_s!(json::from_value(req));
    let coin = match lp_coinfind(&ctx, &req.coin).await {
        Ok(Some(t)) => t,
        Ok(None) => return ERR!("No such coin {}", req.coin),
        Err(err) => return ERR!("!lp_coinfind ({}): {}", req.coin, err),
    };
    coin.set_required_confirmations(req.confirmations);
    let res = try_s!(json::to_vec(&json!({
        "result": {
            "coin": req.coin,
            "confirmations": coin.required_confirmations(),
        }
    })));
    Ok(try_s!(Response::builder().body(res)))
}

#[derive(Deserialize)]
pub struct RequiresNotaReq {
    coin: String,
    requires_notarization: bool,
}

pub async fn set_requires_notarization(ctx: MmArc, req: Json) -> Result<Response<Vec<u8>>, String> {
    let req: RequiresNotaReq = try_s!(json::from_value(req));
    let coin = match lp_coinfind(&ctx, &req.coin).await {
        Ok(Some(t)) => t,
        Ok(None) => return ERR!("No such coin {}", req.coin),
        Err(err) => return ERR!("!lp_coinfind ({}): {}", req.coin, err),
    };
    coin.set_requires_notarization(req.requires_notarization);
    let res = try_s!(json::to_vec(&json!({
        "result": {
            "coin": req.coin,
            "requires_notarization": coin.requires_notarization(),
        }
    })));
    Ok(try_s!(Response::builder().body(res)))
}

pub async fn show_priv_key(ctx: MmArc, req: Json) -> Result<Response<Vec<u8>>, String> {
    let ticker = try_s!(req["coin"].as_str().ok_or("No 'coin' field")).to_owned();
    let coin = match lp_coinfind(&ctx, &ticker).await {
        Ok(Some(t)) => t,
        Ok(None) => return ERR!("No such coin: {}", ticker),
        Err(err) => return ERR!("!lp_coinfind({}): {}", ticker, err),
    };
    let res = try_s!(json::to_vec(&json!({
        "result": {
            "coin": ticker,
            "priv_key": try_s!(coin.display_priv_key()),
        }
    })));
    Ok(try_s!(Response::builder().body(res)))
}

pub async fn register_balance_update_handler(
    ctx: MmArc,
    handler: Box<dyn BalanceTradeFeeUpdatedHandler + Send + Sync>,
) {
    let coins_ctx = CoinsContext::from_ctx(&ctx).unwrap();
    coins_ctx.balance_update_handlers.lock().await.push(handler);
}

pub fn update_coins_config(mut config: Json) -> Result<Json, String> {
    let coins = match config.as_array_mut() {
        Some(c) => c,
        _ => return ERR!("Coins config must be an array"),
    };

    for coin in coins {
        // the coin_as_str is used only to be formatted
        let coin_as_str = format!("{}", coin);
        let coin = try_s!(coin
            .as_object_mut()
            .ok_or(ERRL!("Expected object, found {:?}", coin_as_str)));
        if coin.contains_key("protocol") {
            // the coin is up-to-date
            continue;
        }
        let protocol = match coin.remove("etomic") {
            Some(etomic) => {
                let etomic = etomic
                    .as_str()
                    .ok_or(ERRL!("Expected etomic as string, found {:?}", etomic))?;
                if etomic == "0x0000000000000000000000000000000000000000" {
                    CoinProtocol::ETH
                } else {
                    let contract_address = etomic.to_owned();
                    CoinProtocol::ERC20 {
                        platform: "ETH".into(),
                        contract_address,
                    }
                }
            },
            _ => CoinProtocol::UTXO,
        };

        let protocol = json::to_value(protocol).map_err(|e| ERRL!("Error {:?} on process {:?}", e, coin_as_str))?;
        coin.insert("protocol".into(), protocol);
    }

    Ok(config)
}

#[derive(Deserialize)]
struct ConvertUtxoAddressReq {
    address: String,
    to_coin: String,
}

pub async fn convert_utxo_address(ctx: MmArc, req: Json) -> Result<Response<Vec<u8>>, String> {
    let req: ConvertUtxoAddressReq = try_s!(json::from_value(req));
    let mut addr: utxo::Address = try_s!(req.address.parse());
    let coin = match lp_coinfind(&ctx, &req.to_coin).await {
        Ok(Some(c)) => c,
        _ => return ERR!("Coin {} is not activated", req.to_coin),
    };
    let coin = match coin {
        MmCoinEnum::UtxoCoin(utxo) => utxo,
        _ => return ERR!("Coin {} is not utxo", req.to_coin),
    };
    addr.prefix = coin.as_ref().conf.pub_addr_prefix;
    addr.t_addr_prefix = coin.as_ref().conf.pub_t_addr_prefix;
    addr.checksum_type = coin.as_ref().conf.checksum_type;

    let response = try_s!(json::to_vec(&json!({
        "result": addr.to_string(),
    })));
    Ok(try_s!(Response::builder().body(response)))
}

pub fn address_by_coin_conf_and_pubkey_str(
    ctx: &MmArc,
    coin: &str,
    conf: &Json,
    pubkey: &str,
    addr_format: UtxoAddressFormat,
) -> Result<String, String> {
    let protocol: CoinProtocol = try_s!(json::from_value(conf["protocol"].clone()));
    match protocol {
        CoinProtocol::ERC20 { .. } | CoinProtocol::ETH => eth::addr_from_pubkey_str(pubkey),
        CoinProtocol::UTXO | CoinProtocol::QTUM | CoinProtocol::QRC20 { .. } | CoinProtocol::BCH { .. } => {
            utxo::address_by_conf_and_pubkey_str(coin, conf, pubkey, addr_format)
        },
        CoinProtocol::SLPTOKEN { platform, .. } => {
            let platform_conf = coin_conf(ctx, &platform);
            if platform_conf.is_null() {
                return ERR!("platform {} conf is null", platform);
            }
            // TODO is there any way to make it better without duplicating the prefix in the SLP conf?
            let platform_protocol: CoinProtocol = try_s!(json::from_value(platform_conf["protocol"].clone()));
            match platform_protocol {
                CoinProtocol::BCH { slp_prefix } => {
                    slp_addr_from_pubkey_str(pubkey, &slp_prefix).map_err(|e| ERRL!("{}", e))
                },
                _ => ERR!("Platform protocol {:?} is not BCH", platform_protocol),
            }
        },
        CoinProtocol::TENDERMINT { .. } => {
            ERR!("address_by_coin_conf_and_pubkey_str is not implemented for TENDERMINT protocol yet!")
        },
        #[cfg(not(target_arch = "wasm32"))]
        CoinProtocol::LIGHTNING { .. } => {
            ERR!("address_by_coin_conf_and_pubkey_str is not implemented for lightning protocol yet!")
        },
        #[cfg(not(target_arch = "wasm32"))]
        CoinProtocol::SOLANA | CoinProtocol::SPLTOKEN { .. } => {
            ERR!("Solana pubkey is the public address - you do not need to use this rpc call.")
        },
        #[cfg(not(target_arch = "wasm32"))]
        CoinProtocol::ZHTLC { .. } => ERR!("address_by_coin_conf_and_pubkey_str is not supported for ZHTLC protocol!"),
    }
}

#[cfg(target_arch = "wasm32")]
fn load_history_from_file_impl<T>(coin: &T, ctx: &MmArc) -> TxHistoryFut<Vec<TransactionDetails>>
where
    T: MmCoin + ?Sized,
{
    let ctx = ctx.clone();
    let ticker = coin.ticker().to_owned();
    let my_address = try_f!(coin.my_address());

    let fut = async move {
        let coins_ctx = CoinsContext::from_ctx(&ctx).unwrap();
        let db = coins_ctx.tx_history_db().await?;
        let err = match load_tx_history(&db, &ticker, &my_address).await {
            Ok(history) => return Ok(history),
            Err(e) => e,
        };

        if let TxHistoryError::ErrorDeserializing(e) = err.get_inner() {
            ctx.log.log(
                "🌋",
                &[&"tx_history", &ticker.to_owned()],
                &ERRL!("Error {} on history deserialization, resetting the cache.", e),
            );
            clear_tx_history(&db, &ticker, &my_address).await?;
            return Ok(Vec::new());
        }

        Err(err)
    };
    Box::new(fut.boxed().compat())
}

#[cfg(not(target_arch = "wasm32"))]
fn load_history_from_file_impl<T>(coin: &T, ctx: &MmArc) -> TxHistoryFut<Vec<TransactionDetails>>
where
    T: MmCoin + ?Sized,
{
    let ticker = coin.ticker().to_owned();
    let history_path = coin.tx_history_path(ctx);
    let ctx = ctx.clone();

    let fut = async move {
        let content = match fs::read(&history_path).await {
            Ok(content) => content,
            Err(err) if err.kind() == io::ErrorKind::NotFound => {
                return Ok(Vec::new());
            },
            Err(err) => {
                let error = format!(
                    "Error '{}' reading from the history file {}",
                    err,
                    history_path.display()
                );
                return MmError::err(TxHistoryError::ErrorLoading(error));
            },
        };
        let serde_err = match json::from_slice(&content) {
            Ok(txs) => return Ok(txs),
            Err(e) => e,
        };

        ctx.log.log(
            "🌋",
            &[&"tx_history", &ticker],
            &ERRL!("Error {} on history deserialization, resetting the cache.", serde_err),
        );
        fs::remove_file(&history_path)
            .await
            .map_to_mm(|e| TxHistoryError::ErrorClearing(e.to_string()))?;
        Ok(Vec::new())
    };
    Box::new(fut.boxed().compat())
}

#[cfg(target_arch = "wasm32")]
fn save_history_to_file_impl<T>(coin: &T, ctx: &MmArc, mut history: Vec<TransactionDetails>) -> TxHistoryFut<()>
where
    T: MmCoin + MarketCoinOps + ?Sized,
{
    let ctx = ctx.clone();
    let ticker = coin.ticker().to_owned();
    let my_address = try_f!(coin.my_address());

    history.sort_unstable_by(compare_transaction_details);

    let fut = async move {
        let coins_ctx = CoinsContext::from_ctx(&ctx).unwrap();
        let db = coins_ctx.tx_history_db().await?;
        save_tx_history(&db, &ticker, &my_address, history).await?;
        Ok(())
    };
    Box::new(fut.boxed().compat())
}

#[cfg(not(target_arch = "wasm32"))]
fn get_tx_history_migration_impl<T>(coin: &T, ctx: &MmArc) -> TxHistoryFut<u64>
where
    T: MmCoin + MarketCoinOps + ?Sized,
{
    let migration_path = coin.tx_migration_path(ctx);

    let fut = async move {
        let current_migration = match fs::read(&migration_path).await {
            Ok(bytes) => {
                let mut num_bytes = [0; 8];
                if bytes.len() == 8 {
                    num_bytes.clone_from_slice(&bytes);
                    u64::from_le_bytes(num_bytes)
                } else {
                    0
                }
            },
            Err(_) => 0,
        };

        Ok(current_migration)
    };

    Box::new(fut.boxed().compat())
}

#[cfg(not(target_arch = "wasm32"))]
fn update_migration_file_impl<T>(coin: &T, ctx: &MmArc, migration_number: u64) -> TxHistoryFut<()>
where
    T: MmCoin + MarketCoinOps + ?Sized,
{
    let migration_path = coin.tx_migration_path(ctx);
    let tmp_file = format!("{}.tmp", migration_path.display());

    let fut = async move {
        let fs_fut = async {
            let mut file = fs::File::create(&tmp_file).await?;
            file.write_all(&migration_number.to_le_bytes()).await?;
            file.flush().await?;
            fs::rename(&tmp_file, migration_path).await?;
            Ok(())
        };

        let res: io::Result<_> = fs_fut.await;
        if let Err(e) = res {
            let error = format!("Error '{}' creating/writing/renaming the tmp file {}", e, tmp_file);
            return MmError::err(TxHistoryError::ErrorSaving(error));
        }
        Ok(())
    };

    Box::new(fut.boxed().compat())
}

#[cfg(not(target_arch = "wasm32"))]
fn save_history_to_file_impl<T>(coin: &T, ctx: &MmArc, mut history: Vec<TransactionDetails>) -> TxHistoryFut<()>
where
    T: MmCoin + MarketCoinOps + ?Sized,
{
    let history_path = coin.tx_history_path(ctx);
    let tmp_file = format!("{}.tmp", history_path.display());

    history.sort_unstable_by(compare_transaction_details);

    let fut = async move {
        let content = json::to_vec(&history).map_to_mm(|e| TxHistoryError::ErrorSerializing(e.to_string()))?;

        let fs_fut = async {
            let mut file = fs::File::create(&tmp_file).await?;
            file.write_all(&content).await?;
            file.flush().await?;
            fs::rename(&tmp_file, &history_path).await?;
            Ok(())
        };

        let res: io::Result<_> = fs_fut.await;
        if let Err(e) = res {
            let error = format!("Error '{}' creating/writing/renaming the tmp file {}", e, tmp_file);
            return MmError::err(TxHistoryError::ErrorSaving(error));
        }
        Ok(())
    };
    Box::new(fut.boxed().compat())
}

pub(crate) fn compare_transaction_details(a: &TransactionDetails, b: &TransactionDetails) -> Ordering {
    let a = TxIdHeight::new(a.block_height, a.internal_id.deref());
    let b = TxIdHeight::new(b.block_height, b.internal_id.deref());
    compare_transactions(a, b)
}

pub(crate) struct TxIdHeight<Id> {
    block_height: u64,
    tx_id: Id,
}

impl<Id> TxIdHeight<Id> {
    pub(crate) fn new(block_height: u64, tx_id: Id) -> TxIdHeight<Id> { TxIdHeight { block_height, tx_id } }
}

pub(crate) fn compare_transactions<Id>(a: TxIdHeight<Id>, b: TxIdHeight<Id>) -> Ordering
where
    Id: Ord,
{
    // the transactions with block_height == 0 are the most recent so we need to separately handle them while sorting
    if a.block_height == b.block_height {
        a.tx_id.cmp(&b.tx_id)
    } else if a.block_height == 0 {
        Ordering::Less
    } else if b.block_height == 0 {
        Ordering::Greater
    } else {
        b.block_height.cmp(&a.block_height)
    }
}<|MERGE_RESOLUTION|>--- conflicted
+++ resolved
@@ -658,7 +658,8 @@
 
     fn derive_htlc_key_pair(&self, swap_unique_data: &[u8]) -> KeyPair;
 
-<<<<<<< HEAD
+    fn validate_other_pubkey(&self, raw_pubkey: &[u8]) -> MmResult<(), ValidateOtherPubKeyErr>;
+
     async fn payment_instructions(
         &self,
         secret_hash: &[u8],
@@ -671,9 +672,6 @@
         secret_hash: &[u8],
         amount: BigDecimal,
     ) -> Result<Option<PaymentInstructions>, MmError<ValidateInstructionsErr>>;
-=======
-    fn validate_other_pubkey(&self, raw_pubkey: &[u8]) -> MmResult<(), ValidateOtherPubKeyErr>;
->>>>>>> 8e92b9df
 }
 
 /// Operations that coins have independently from the MarketMaker.
