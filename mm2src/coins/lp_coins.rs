/******************************************************************************
 * Copyright © 2014-2018 The SuperNET Developers.                             *
 *                                                                            *
 * See the AUTHORS, DEVELOPER-AGREEMENT and LICENSE files at                  *
 * the top-level directory of this distribution for the individual copyright  *
 * holder information and the developer policies on copyright and licensing.  *
 *                                                                            *
 * Unless otherwise agreed in a custom licensing agreement, no part of the    *
 * SuperNET software, including this file may be copied, modified, propagated *
 * or distributed except according to the terms contained in the LICENSE file *
 *                                                                            *
 * Removal or modification of this copyright notice is prohibited.            *
 *                                                                            *
 ******************************************************************************/
//
//  coins.rs
//  marketmaker
//

#![allow(uncommon_codepoints)]
#![feature(integer_atomics)]
#![feature(async_closure)]
#![feature(hash_raw_entry)]

#[macro_use] extern crate common;
#[macro_use] extern crate fomat_macros;
#[macro_use] extern crate gstuff;
#[macro_use] extern crate lazy_static;
#[macro_use] extern crate serde_derive;
#[macro_use] extern crate serde_json;
#[macro_use] extern crate ser_error_derive;

use async_trait::async_trait;
use bigdecimal::{BigDecimal, ParseBigDecimalError};
use common::executor::{spawn, Timer};
use common::mm_ctx::{from_ctx, MmArc, MmWeak};
use common::mm_error::prelude::*;
use common::mm_metrics::MetricsWeak;
use common::mm_number::MmNumber;
use common::{calc_total_pages, now_ms, HttpStatusCode};
use derive_more::Display;
use futures::compat::Future01CompatExt;
use futures::lock::Mutex as AsyncMutex;
use futures::{FutureExt, TryFutureExt};
use futures01::Future;
use http::{Response, StatusCode};
use keys::AddressFormat as UtxoAddressFormat;
use rpc::v1::types::Bytes as BytesJson;
use serde::{Deserialize, Deserializer};
use serde_json::{self as json, Value as Json};
use std::collections::hash_map::{HashMap, RawEntryMut};
use std::fmt;
use std::num::NonZeroUsize;
use std::ops::Deref;
use std::path::PathBuf;
use std::sync::Arc;

// using custom copy of try_fus as futures crate was renamed to futures01
macro_rules! try_fus {
    ($e: expr) => {
        match $e {
            Ok(ok) => ok,
            Err(err) => return Box::new(futures01::future::err(ERRL!("{}", err))),
        }
    };
}

macro_rules! try_f {
    ($e: expr) => {
        match $e {
            Ok(ok) => ok,
            Err(e) => return Box::new(futures01::future::err(e)),
        }
    };
}

#[doc(hidden)]
#[cfg(test)]
pub mod coins_tests;

pub mod eth;
use eth::{eth_coin_from_conf_and_request, EthCoin, EthTxFeeDetails, SignedEthTx};

pub mod utxo;
use utxo::qtum::{self, qtum_coin_from_conf_and_request, QtumCoin};
use utxo::utxo_common::big_decimal_from_sat_unsigned;
use utxo::utxo_standard::{utxo_standard_coin_from_conf_and_request, UtxoStandardCoin};
use utxo::{GenerateTxError, UtxoFeeDetails, UtxoTx};

pub mod qrc20;
use qrc20::{qrc20_coin_from_conf_and_request, Qrc20Coin, Qrc20FeeDetails};

#[doc(hidden)]
#[allow(unused_variables)]
pub mod test_coin;
pub use test_coin::TestCoin;

#[cfg(target_arch = "wasm32")] pub mod tx_history_db;

#[cfg(all(not(target_arch = "wasm32"), feature = "zhtlc"))]
pub mod z_coin;
use crate::utxo::UnsupportedAddr;
#[cfg(all(not(target_arch = "wasm32"), feature = "zhtlc"))]
use z_coin::{z_coin_from_conf_and_request, ZCoin};

cfg_native! {
    use async_std::fs;
    use futures::AsyncWriteExt;
    use std::io;
}

cfg_wasm32! {
    use common::indexed_db::{ConstructibleDb, DbLocked};
    use tx_history_db::TxHistoryDb;

    pub type TxHistoryDbLocked<'a> = DbLocked<'a, TxHistoryDb>;
}

pub type BalanceResult<T> = Result<T, MmError<BalanceError>>;
pub type BalanceFut<T> = Box<dyn Future<Item = T, Error = MmError<BalanceError>> + Send>;
pub type NumConversResult<T> = Result<T, MmError<NumConversError>>;
pub type WithdrawResult = Result<TransactionDetails, MmError<WithdrawError>>;
pub type WithdrawFut = Box<dyn Future<Item = TransactionDetails, Error = MmError<WithdrawError>> + Send>;
pub type TradePreimageResult<T> = Result<T, MmError<TradePreimageError>>;
pub type TradePreimageFut<T> = Box<dyn Future<Item = T, Error = MmError<TradePreimageError>> + Send>;
pub type CoinFindResult<T> = Result<T, MmError<CoinFindError>>;
pub type TxHistoryFut<T> = Box<dyn Future<Item = T, Error = MmError<TxHistoryError>> + Send>;
pub type TxHistoryResult<T> = Result<T, MmError<TxHistoryError>>;

#[derive(Debug, Display)]
pub enum TxHistoryError {
    ErrorSerializing(String),
    ErrorDeserializing(String),
    ErrorSaving(String),
    ErrorLoading(String),
    ErrorClearing(String),
    NotSupported(String),
    InternalError(String),
}

pub trait Transaction: fmt::Debug + 'static {
    /// Raw transaction bytes of the transaction
    fn tx_hex(&self) -> Vec<u8>;
    /// Serializable representation of tx hash for displaying purpose
    fn tx_hash(&self) -> BytesJson;
}

#[derive(Clone, Debug, PartialEq)]
pub enum TransactionEnum {
    UtxoTx(UtxoTx),
    SignedEthTx(SignedEthTx),
}
ifrom!(TransactionEnum, UtxoTx);
ifrom!(TransactionEnum, SignedEthTx);

// NB: When stable and groked by IDEs, `enum_dispatch` can be used instead of `Deref` to speed things up.
impl Deref for TransactionEnum {
    type Target = dyn Transaction;
    fn deref(&self) -> &dyn Transaction {
        match self {
            TransactionEnum::UtxoTx(ref t) => t,
            TransactionEnum::SignedEthTx(ref t) => t,
        }
    }
}

pub type TransactionFut = Box<dyn Future<Item = TransactionEnum, Error = String> + Send>;

#[derive(Debug, PartialEq)]
pub enum FoundSwapTxSpend {
    Spent(TransactionEnum),
    Refunded(TransactionEnum),
}

pub enum CanRefundHtlc {
    CanRefundNow,
    // returns the number of seconds to sleep before HTLC becomes refundable
    HaveToWait(u64),
}

#[derive(Debug, Display, Eq, PartialEq)]
pub enum NegotiateSwapContractAddrErr {
    #[display(fmt = "InvalidOtherAddrLen, addr supplied {:?}", _0)]
    InvalidOtherAddrLen(BytesJson),
    #[display(fmt = "UnexpectedOtherAddr, addr supplied {:?}", _0)]
    UnexpectedOtherAddr(BytesJson),
    NoOtherAddrAndNoFallback,
}

/// Swap operations (mostly based on the Hash/Time locked transactions implemented by coin wallets).
pub trait SwapOps {
    fn send_taker_fee(&self, fee_addr: &[u8], amount: BigDecimal) -> TransactionFut;

    fn send_maker_payment(
        &self,
        time_lock: u32,
        taker_pub: &[u8],
        secret_hash: &[u8],
        amount: BigDecimal,
        swap_contract_address: &Option<BytesJson>,
    ) -> TransactionFut;

    fn send_taker_payment(
        &self,
        time_lock: u32,
        maker_pub: &[u8],
        secret_hash: &[u8],
        amount: BigDecimal,
        swap_contract_address: &Option<BytesJson>,
    ) -> TransactionFut;

    fn send_maker_spends_taker_payment(
        &self,
        taker_payment_tx: &[u8],
        time_lock: u32,
        taker_pub: &[u8],
        secret: &[u8],
        swap_contract_address: &Option<BytesJson>,
    ) -> TransactionFut;

    fn send_taker_spends_maker_payment(
        &self,
        maker_payment_tx: &[u8],
        time_lock: u32,
        maker_pub: &[u8],
        secret: &[u8],
        swap_contract_address: &Option<BytesJson>,
    ) -> TransactionFut;

    fn send_taker_refunds_payment(
        &self,
        taker_payment_tx: &[u8],
        time_lock: u32,
        maker_pub: &[u8],
        secret_hash: &[u8],
        swap_contract_address: &Option<BytesJson>,
    ) -> TransactionFut;

    fn send_maker_refunds_payment(
        &self,
        maker_payment_tx: &[u8],
        time_lock: u32,
        taker_pub: &[u8],
        secret_hash: &[u8],
        swap_contract_address: &Option<BytesJson>,
    ) -> TransactionFut;

    fn validate_fee(
        &self,
        fee_tx: &TransactionEnum,
        expected_sender: &[u8],
        fee_addr: &[u8],
        amount: &BigDecimal,
        min_block_number: u64,
    ) -> Box<dyn Future<Item = (), Error = String> + Send>;

    fn validate_maker_payment(
        &self,
        payment_tx: &[u8],
        time_lock: u32,
        maker_pub: &[u8],
        priv_bn_hash: &[u8],
        amount: BigDecimal,
        swap_contract_address: &Option<BytesJson>,
    ) -> Box<dyn Future<Item = (), Error = String> + Send>;

    fn validate_taker_payment(
        &self,
        payment_tx: &[u8],
        time_lock: u32,
        taker_pub: &[u8],
        priv_bn_hash: &[u8],
        amount: BigDecimal,
        swap_contract_address: &Option<BytesJson>,
    ) -> Box<dyn Future<Item = (), Error = String> + Send>;

    fn check_if_my_payment_sent(
        &self,
        time_lock: u32,
        other_pub: &[u8],
        secret_hash: &[u8],
        search_from_block: u64,
        swap_contract_address: &Option<BytesJson>,
    ) -> Box<dyn Future<Item = Option<TransactionEnum>, Error = String> + Send>;

    fn search_for_swap_tx_spend_my(
        &self,
        time_lock: u32,
        other_pub: &[u8],
        secret_hash: &[u8],
        tx: &[u8],
        search_from_block: u64,
        swap_contract_address: &Option<BytesJson>,
    ) -> Result<Option<FoundSwapTxSpend>, String>;

    fn search_for_swap_tx_spend_other(
        &self,
        time_lock: u32,
        other_pub: &[u8],
        secret_hash: &[u8],
        tx: &[u8],
        search_from_block: u64,
        swap_contract_address: &Option<BytesJson>,
    ) -> Result<Option<FoundSwapTxSpend>, String>;

    fn extract_secret(&self, secret_hash: &[u8], spend_tx: &[u8]) -> Result<Vec<u8>, String>;

    /// Whether the refund transaction can be sent now
    /// For example: there are no additional conditions for ETH, but for some UTXO coins we should wait for
    /// locktime < MTP
    fn can_refund_htlc(&self, locktime: u64) -> Box<dyn Future<Item = CanRefundHtlc, Error = String> + Send + '_> {
        let now = now_ms() / 1000;
        let result = if now > locktime {
            CanRefundHtlc::CanRefundNow
        } else {
            CanRefundHtlc::HaveToWait(locktime - now + 1)
        };
        Box::new(futures01::future::ok(result))
    }

    fn negotiate_swap_contract_addr(
        &self,
        other_side_address: Option<&[u8]>,
    ) -> Result<Option<BytesJson>, MmError<NegotiateSwapContractAddrErr>>;
}

/// Operations that coins have independently from the MarketMaker.
/// That is, things implemented by the coin wallets or public coin services.
pub trait MarketCoinOps {
    fn ticker(&self) -> &str;

    fn my_address(&self) -> Result<String, String>;

    fn my_balance(&self) -> BalanceFut<CoinBalance>;

    fn my_spendable_balance(&self) -> BalanceFut<BigDecimal> {
        Box::new(self.my_balance().map(|CoinBalance { spendable, .. }| spendable))
    }

    /// Base coin balance for tokens, e.g. ETH balance in ERC20 case
    fn base_coin_balance(&self) -> BalanceFut<BigDecimal>;

    /// Receives raw transaction bytes in hexadecimal format as input and returns tx hash in hexadecimal format
    fn send_raw_tx(&self, tx: &str) -> Box<dyn Future<Item = String, Error = String> + Send>;

    fn wait_for_confirmations(
        &self,
        tx: &[u8],
        confirmations: u64,
        requires_nota: bool,
        wait_until: u64,
        check_every: u64,
    ) -> Box<dyn Future<Item = (), Error = String> + Send>;

    fn wait_for_tx_spend(
        &self,
        transaction: &[u8],
        wait_until: u64,
        from_block: u64,
        swap_contract_address: &Option<BytesJson>,
    ) -> TransactionFut;

    fn tx_enum_from_bytes(&self, bytes: &[u8]) -> Result<TransactionEnum, String>;

    fn current_block(&self) -> Box<dyn Future<Item = u64, Error = String> + Send>;

    fn display_priv_key(&self) -> String;

    /// Get the minimum amount to send.
    fn min_tx_amount(&self) -> BigDecimal;

    /// Get the minimum amount to trade.
    fn min_trading_vol(&self) -> MmNumber;
}

#[derive(Debug, Deserialize)]
#[serde(tag = "type")]
pub enum WithdrawFee {
    UtxoFixed {
        amount: BigDecimal,
    },
    UtxoPerKbyte {
        amount: BigDecimal,
    },
    EthGas {
        /// in gwei
        gas_price: BigDecimal,
        gas: u64,
    },
    Qrc20Gas {
        /// in satoshi
        gas_limit: u64,
        gas_price: u64,
    },
}

#[allow(dead_code)]
#[derive(Deserialize)]
pub struct WithdrawRequest {
    coin: String,
    to: String,
    #[serde(default)]
    amount: BigDecimal,
    #[serde(default)]
    max: bool,
    fee: Option<WithdrawFee>,
}

impl WithdrawRequest {
    pub fn new_max(coin: String, to: String) -> WithdrawRequest {
        WithdrawRequest {
            coin,
            to,
            amount: 0.into(),
            max: true,
            fee: None,
        }
    }
}

/// Please note that no type should have the same structure as another type,
/// because this enum has the `untagged` deserialization.
#[derive(Clone, Debug, PartialEq, Serialize)]
#[serde(tag = "type")]
pub enum TxFeeDetails {
    Utxo(UtxoFeeDetails),
    Eth(EthTxFeeDetails),
    Qrc20(Qrc20FeeDetails),
}

/// Deserialize the TxFeeDetails as an untagged enum.
impl<'de> Deserialize<'de> for TxFeeDetails {
    fn deserialize<D>(deserializer: D) -> Result<Self, <D as Deserializer<'de>>::Error>
    where
        D: Deserializer<'de>,
    {
        #[derive(Deserialize)]
        #[serde(untagged)]
        enum TxFeeDetailsUnTagged {
            Utxo(UtxoFeeDetails),
            Eth(EthTxFeeDetails),
            Qrc20(Qrc20FeeDetails),
        }

        match Deserialize::deserialize(deserializer)? {
            TxFeeDetailsUnTagged::Utxo(f) => Ok(TxFeeDetails::Utxo(f)),
            TxFeeDetailsUnTagged::Eth(f) => Ok(TxFeeDetails::Eth(f)),
            TxFeeDetailsUnTagged::Qrc20(f) => Ok(TxFeeDetails::Qrc20(f)),
        }
    }
}

impl From<EthTxFeeDetails> for TxFeeDetails {
    fn from(eth_details: EthTxFeeDetails) -> Self { TxFeeDetails::Eth(eth_details) }
}

impl From<UtxoFeeDetails> for TxFeeDetails {
    fn from(utxo_details: UtxoFeeDetails) -> Self { TxFeeDetails::Utxo(utxo_details) }
}

impl From<Qrc20FeeDetails> for TxFeeDetails {
    fn from(qrc20_details: Qrc20FeeDetails) -> Self { TxFeeDetails::Qrc20(qrc20_details) }
}

#[derive(Clone, Debug, Deserialize, PartialEq, Serialize)]
pub struct KmdRewardsDetails {
    amount: BigDecimal,
    claimed_by_me: bool,
}

impl KmdRewardsDetails {
    pub fn claimed_by_me(amount: BigDecimal) -> KmdRewardsDetails {
        KmdRewardsDetails {
            amount,
            claimed_by_me: true,
        }
    }
}

/// Transaction details
#[derive(Clone, Debug, Deserialize, PartialEq, Serialize)]
pub struct TransactionDetails {
    /// Raw bytes of signed transaction in hexadecimal string, this should be sent as is to send_raw_transaction RPC to broadcast the transaction
    pub tx_hex: BytesJson,
    /// Transaction hash in hexadecimal format
    tx_hash: BytesJson,
    /// Coins are sent from these addresses
    from: Vec<String>,
    /// Coins are sent to these addresses
    to: Vec<String>,
    /// Total tx amount
    total_amount: BigDecimal,
    /// The amount spent from "my" address
    spent_by_me: BigDecimal,
    /// The amount received by "my" address
    received_by_me: BigDecimal,
    /// Resulting "my" balance change
    my_balance_change: BigDecimal,
    /// Block height
    block_height: u64,
    /// Transaction timestamp
    timestamp: u64,
    /// Every coin can has specific fee details:
    /// In UTXO tx fee is paid with the coin itself (e.g. 1 BTC and 0.0001 BTC fee).
    /// But for ERC20 token transfer fee is paid with another coin: ETH, because it's ETH smart contract function call that requires gas to be burnt.
    fee_details: Option<TxFeeDetails>,
    /// The coin transaction belongs to
    coin: String,
    /// Internal MM2 id used for internal transaction identification, for some coins it might be equal to transaction hash
    internal_id: BytesJson,
    /// Amount of accrued rewards.
    #[serde(skip_serializing_if = "Option::is_none")]
    kmd_rewards: Option<KmdRewardsDetails>,
}

impl TransactionDetails {
    /// Whether the transaction details block height should be updated (when tx is confirmed)
    pub fn should_update_block_height(&self) -> bool {
        // checking for std::u64::MAX because there was integer overflow
        // in case of electrum returned -1 so there could be records with MAX confirmations
        self.block_height == 0 || self.block_height == std::u64::MAX
    }

    /// Whether the transaction timestamp should be updated (when tx is confirmed)
    pub fn should_update_timestamp(&self) -> bool {
        // checking for std::u64::MAX because there was integer overflow
        // in case of electrum returned -1 so there could be records with MAX confirmations
        self.timestamp == 0
    }

    pub fn should_update_kmd_rewards(&self) -> bool { self.coin == "KMD" && self.kmd_rewards.is_none() }

    pub fn firo_negative_fee(&self) -> bool {
        match &self.fee_details {
            Some(TxFeeDetails::Utxo(utxo)) => utxo.amount < 0.into() && self.coin == "FIRO",
            _ => false,
        }
    }

    pub fn should_update(&self) -> bool {
        self.should_update_block_height()
            || self.should_update_timestamp()
            || self.should_update_kmd_rewards()
            || self.firo_negative_fee()
    }
}

#[derive(Clone, Debug, PartialEq, Serialize)]
pub struct TradeFee {
    pub coin: String,
    pub amount: MmNumber,
    pub paid_from_trading_vol: bool,
}

#[derive(Clone, Debug, PartialEq, PartialOrd)]
pub struct CoinBalance {
    pub spendable: BigDecimal,
    pub unspendable: BigDecimal,
}

/// The approximation is needed to cover the dynamic miner fee changing during a swap.
#[derive(Clone, Debug)]
pub enum FeeApproxStage {
    /// Do not increase the trade fee.
    WithoutApprox,
    /// Increase the trade fee slightly.
    StartSwap,
    /// Increase the trade fee significantly.
    OrderIssue,
    /// Increase the trade fee largely.
    TradePreimage,
}

#[derive(Debug)]
pub enum TradePreimageValue {
    Exact(BigDecimal),
    UpperBound(BigDecimal),
}

#[derive(Debug, Display)]
pub enum TradePreimageError {
    #[display(
        fmt = "Not enough {} to preimage the trade: available {}, required at least {}",
        coin,
        available,
        required
    )]
    NotSufficientBalance {
        coin: String,
        available: BigDecimal,
        required: BigDecimal,
    },
    #[display(fmt = "The amount {} less than minimum transaction amount {}", amount, threshold)]
    AmountIsTooSmall { amount: BigDecimal, threshold: BigDecimal },
    #[display(fmt = "Transport error: {}", _0)]
    Transport(String),
    #[display(fmt = "Internal error: {}", _0)]
    InternalError(String),
}

impl From<NumConversError> for TradePreimageError {
    fn from(e: NumConversError) -> Self { TradePreimageError::InternalError(e.to_string()) }
}

impl TradePreimageError {
    /// Construct [`TradePreimageError`] from [`GenerateTxError`] using additional `coin` and `decimals`.
    pub fn from_generate_tx_error(
        gen_tx_err: GenerateTxError,
        coin: String,
        decimals: u8,
        is_upper_bound: bool,
    ) -> TradePreimageError {
        match gen_tx_err {
            GenerateTxError::EmptyUtxoSet { required } => {
                let required = big_decimal_from_sat_unsigned(required, decimals);
                TradePreimageError::NotSufficientBalance {
                    coin,
                    available: BigDecimal::from(0),
                    required,
                }
            },
            GenerateTxError::EmptyOutputs => TradePreimageError::InternalError(gen_tx_err.to_string()),
            GenerateTxError::OutputValueLessThanDust { value, dust } => {
                if is_upper_bound {
                    // If the preimage value is [`TradePreimageValue::UpperBound`], then we had to pass the account balance as the output value.
                    let error = format!(
                        "Output value {} (equal to the account balance) less than dust {}. Probably, dust is not set or outdated",
                        value, dust
                    );
                    TradePreimageError::InternalError(error)
                } else {
                    let amount = big_decimal_from_sat_unsigned(value, decimals);
                    let threshold = big_decimal_from_sat_unsigned(dust, decimals);
                    TradePreimageError::AmountIsTooSmall { amount, threshold }
                }
            },
            GenerateTxError::DeductFeeFromOutputFailed {
                output_value, required, ..
            } => {
                let available = big_decimal_from_sat_unsigned(output_value, decimals);
                let required = big_decimal_from_sat_unsigned(required, decimals);
                TradePreimageError::NotSufficientBalance {
                    coin,
                    available,
                    required,
                }
            },
            GenerateTxError::NotEnoughUtxos { sum_utxos, required } => {
                let available = big_decimal_from_sat_unsigned(sum_utxos, decimals);
                let required = big_decimal_from_sat_unsigned(required, decimals);
                TradePreimageError::NotSufficientBalance {
                    coin,
                    available,
                    required,
                }
            },
            GenerateTxError::Transport(e) => TradePreimageError::Transport(e),
            GenerateTxError::Internal(e) => TradePreimageError::InternalError(e),
        }
    }
}

/// The reason of unsuccessful conversion of two internal numbers, e.g. `u64` from `BigNumber`.
#[derive(Debug, Display)]
pub struct NumConversError(String);

impl From<ParseBigDecimalError> for NumConversError {
    fn from(e: ParseBigDecimalError) -> Self { NumConversError::new(e.to_string()) }
}

impl NumConversError {
    pub fn new(description: String) -> NumConversError { NumConversError(description) }

    pub fn description(&self) -> &str { &self.0 }
}

#[derive(Debug, Display, PartialEq)]
pub enum BalanceError {
    #[display(fmt = "Transport: {}", _0)]
    Transport(String),
    #[display(fmt = "Invalid response: {}", _0)]
    InvalidResponse(String),
    #[display(fmt = "Internal: {}", _0)]
    Internal(String),
}

impl From<NumConversError> for BalanceError {
    fn from(e: NumConversError) -> Self { BalanceError::Internal(e.to_string()) }
}

#[derive(Debug, Deserialize, Display, Serialize, SerializeErrorType)]
#[serde(tag = "error_type", content = "error_data")]
pub enum WithdrawError {
    #[display(
        fmt = "Not enough {} to withdraw: available {}, required at least {}",
        coin,
        available,
        required
    )]
    NotSufficientBalance {
        coin: String,
        available: BigDecimal,
        required: BigDecimal,
    },
    #[display(fmt = "Balance is zero")]
    ZeroBalanceToWithdrawMax,
    #[display(fmt = "The amount {} is too small, required at least {}", amount, threshold)]
    AmountTooLow { amount: BigDecimal, threshold: BigDecimal },
    #[display(fmt = "Invalid address: {}", _0)]
    InvalidAddress(String),
    #[display(fmt = "Invalid fee policy: {}", _0)]
    InvalidFeePolicy(String),
    #[display(fmt = "No such coin {}", coin)]
    NoSuchCoin { coin: String },
    #[display(fmt = "Transport error: {}", _0)]
    Transport(String),
    #[display(fmt = "Internal error: {}", _0)]
    InternalError(String),
}

impl HttpStatusCode for WithdrawError {
    fn status_code(&self) -> StatusCode {
        match self {
            WithdrawError::NotSufficientBalance { .. }
            | WithdrawError::ZeroBalanceToWithdrawMax
            | WithdrawError::AmountTooLow { .. }
            | WithdrawError::InvalidAddress(_)
            | WithdrawError::InvalidFeePolicy(_)
            | WithdrawError::NoSuchCoin { .. } => StatusCode::BAD_REQUEST,
            WithdrawError::Transport(_) | WithdrawError::InternalError(_) => StatusCode::INTERNAL_SERVER_ERROR,
        }
    }
}

impl From<NumConversError> for WithdrawError {
    fn from(e: NumConversError) -> Self { WithdrawError::InternalError(e.to_string()) }
}

impl From<BalanceError> for WithdrawError {
    fn from(e: BalanceError) -> Self {
        match e {
            BalanceError::Transport(error) | BalanceError::InvalidResponse(error) => WithdrawError::Transport(error),
            BalanceError::Internal(internal) => WithdrawError::InternalError(internal),
        }
    }
}

impl From<CoinFindError> for WithdrawError {
    fn from(e: CoinFindError) -> Self {
        match e {
            CoinFindError::NoSuchCoin { coin } => WithdrawError::NoSuchCoin { coin },
        }
    }
}

impl From<UnsupportedAddr> for WithdrawError {
    fn from(e: UnsupportedAddr) -> Self { WithdrawError::InvalidAddress(e.to_string()) }
}

impl WithdrawError {
    /// Construct [`WithdrawError`] from [`GenerateTxError`] using additional `coin` and `decimals`.
    pub fn from_generate_tx_error(gen_tx_err: GenerateTxError, coin: String, decimals: u8) -> WithdrawError {
        match gen_tx_err {
            GenerateTxError::EmptyUtxoSet { required } => {
                let required = big_decimal_from_sat_unsigned(required, decimals);
                WithdrawError::NotSufficientBalance {
                    coin,
                    available: BigDecimal::from(0),
                    required,
                }
            },
            GenerateTxError::EmptyOutputs => WithdrawError::InternalError(gen_tx_err.to_string()),
            GenerateTxError::OutputValueLessThanDust { value, dust } => {
                let amount = big_decimal_from_sat_unsigned(value, decimals);
                let threshold = big_decimal_from_sat_unsigned(dust, decimals);
                WithdrawError::AmountTooLow { amount, threshold }
            },
            GenerateTxError::DeductFeeFromOutputFailed {
                output_value, required, ..
            } => {
                let available = big_decimal_from_sat_unsigned(output_value, decimals);
                let required = big_decimal_from_sat_unsigned(required, decimals);
                WithdrawError::NotSufficientBalance {
                    coin,
                    available,
                    required,
                }
            },
            GenerateTxError::NotEnoughUtxos { sum_utxos, required } => {
                let available = big_decimal_from_sat_unsigned(sum_utxos, decimals);
                let required = big_decimal_from_sat_unsigned(required, decimals);
                WithdrawError::NotSufficientBalance {
                    coin,
                    available,
                    required,
                }
            },
            GenerateTxError::Transport(e) => WithdrawError::Transport(e),
            GenerateTxError::Internal(e) => WithdrawError::InternalError(e),
        }
    }
}

/// NB: Implementations are expected to follow the pImpl idiom, providing cheap reference-counted cloning and garbage collection.
pub trait MmCoin: SwapOps + MarketCoinOps + fmt::Debug + Send + Sync + 'static {
    // `MmCoin` is an extension fulcrum for something that doesn't fit the `MarketCoinOps`. Practical examples:
    // name (might be required for some APIs, CoinMarketCap for instance);
    // coin statistics that we might want to share with UI;
    // state serialization, to get full rewind and debugging information about the coins participating in a SWAP operation.
    // status/availability check: https://github.com/artemii235/SuperNET/issues/156#issuecomment-446501816

    fn is_asset_chain(&self) -> bool;

    /// The coin can be initialized, but it cannot participate in the swaps.
    fn wallet_only(&self, ctx: &MmArc) -> bool {
        let coin_conf = coin_conf(ctx, self.ticker());
        coin_conf["wallet_only"].as_bool().unwrap_or(false)
    }

    fn withdraw(&self, req: WithdrawRequest) -> WithdrawFut;

    /// Maximum number of digits after decimal point used to denominate integer coin units (satoshis, wei, etc.)
    fn decimals(&self) -> u8;

    /// Convert input address to the specified address format.
    fn convert_to_address(&self, from: &str, to_address_format: Json) -> Result<String, String>;

    fn validate_address(&self, address: &str) -> ValidateAddressResult;

    /// Loop collecting coin transaction history and saving it to local DB
    fn process_history_loop(&self, ctx: MmArc) -> Box<dyn Future<Item = (), Error = ()> + Send>;

    /// Path to tx history file
    fn tx_history_path(&self, ctx: &MmArc) -> PathBuf {
        let my_address = self.my_address().unwrap_or_default();
        // BCH cash address format has colon after prefix, e.g. bitcoincash:
        // Colon can't be used in file names on Windows so it should be escaped
        let my_address = my_address.replace(":", "_");
        ctx.dbdir()
            .join("TRANSACTIONS")
            .join(format!("{}_{}.json", self.ticker(), my_address))
    }

    /// Loads existing tx history from file, returns empty vector if file is not found
    /// Cleans the existing file if deserialization fails
    fn load_history_from_file(&self, ctx: &MmArc) -> TxHistoryFut<Vec<TransactionDetails>> {
        load_history_from_file_impl(self, ctx)
    }

    fn save_history_to_file(&self, ctx: &MmArc, history: Vec<TransactionDetails>) -> TxHistoryFut<()> {
<<<<<<< HEAD
        save_history_to_file_impl(self, ctx, history)
=======
        let coins_ctx = CoinsContext::from_ctx(ctx).unwrap();
        let ticker = self.ticker().to_owned();
        let my_address = self.my_address().unwrap_or_default();

        let fut = async move {
            let mut db = coins_ctx.tx_history_db().await?;
            db.save_history(&ticker, &my_address, history).await
        };
        Box::new(fut.boxed().compat())
>>>>>>> 7489372e
    }

    /// Transaction history background sync status
    fn history_sync_status(&self) -> HistorySyncState;

    /// Get fee to be paid per 1 swap transaction
    fn get_trade_fee(&self) -> Box<dyn Future<Item = TradeFee, Error = String> + Send>;

    /// Get fee to be paid by sender per whole swap using the sending value and check if the wallet has sufficient balance to pay the fee.
    fn get_sender_trade_fee(&self, value: TradePreimageValue, stage: FeeApproxStage) -> TradePreimageFut<TradeFee>;

    /// Get fee to be paid by receiver per whole swap and check if the wallet has sufficient balance to pay the fee.
    fn get_receiver_trade_fee(&self, stage: FeeApproxStage) -> TradePreimageFut<TradeFee>;

    /// Get transaction fee the Taker has to pay to send a `TakerFee` transaction and check if the wallet has sufficient balance to pay the fee.
    fn get_fee_to_send_taker_fee(
        &self,
        dex_fee_amount: BigDecimal,
        stage: FeeApproxStage,
    ) -> TradePreimageFut<TradeFee>;

    /// required transaction confirmations number to ensure double-spend safety
    fn required_confirmations(&self) -> u64;

    /// whether coin requires notarization to ensure double-spend safety
    fn requires_notarization(&self) -> bool;

    /// set required transaction confirmations number
    fn set_required_confirmations(&self, confirmations: u64);

    /// set requires notarization
    fn set_requires_notarization(&self, requires_nota: bool);

    /// Get swap contract address if the coin uses it in Atomic Swaps.
    fn swap_contract_address(&self) -> Option<BytesJson>;

    /// The minimum number of confirmations at which a transaction is considered mature.
    fn mature_confirmations(&self) -> Option<u32>;

    /// Get some of the coin config info in serialized format for p2p messaging.
    fn coin_protocol_info(&self) -> Option<Vec<u8>>;

    /// Check if serialized coin protocol info is supported by current version.
    fn is_coin_protocol_supported(&self, info: &Option<Vec<u8>>) -> bool;
}

#[derive(Clone, Debug)]
pub enum MmCoinEnum {
    UtxoCoin(UtxoStandardCoin),
    QtumCoin(QtumCoin),
    Qrc20Coin(Qrc20Coin),
    EthCoin(EthCoin),
    #[cfg(all(not(target_arch = "wasm32"), feature = "zhtlc"))]
    ZCoin(ZCoin),
    Test(TestCoin),
}

impl From<UtxoStandardCoin> for MmCoinEnum {
    fn from(c: UtxoStandardCoin) -> MmCoinEnum { MmCoinEnum::UtxoCoin(c) }
}

impl From<EthCoin> for MmCoinEnum {
    fn from(c: EthCoin) -> MmCoinEnum { MmCoinEnum::EthCoin(c) }
}

impl From<TestCoin> for MmCoinEnum {
    fn from(c: TestCoin) -> MmCoinEnum { MmCoinEnum::Test(c) }
}

impl From<QtumCoin> for MmCoinEnum {
    fn from(coin: QtumCoin) -> Self { MmCoinEnum::QtumCoin(coin) }
}

impl From<Qrc20Coin> for MmCoinEnum {
    fn from(c: Qrc20Coin) -> MmCoinEnum { MmCoinEnum::Qrc20Coin(c) }
}

#[cfg(all(not(target_arch = "wasm32"), feature = "zhtlc"))]
impl From<ZCoin> for MmCoinEnum {
    fn from(c: ZCoin) -> MmCoinEnum { MmCoinEnum::ZCoin(c) }
}

// NB: When stable and groked by IDEs, `enum_dispatch` can be used instead of `Deref` to speed things up.
impl Deref for MmCoinEnum {
    type Target = dyn MmCoin;
    fn deref(&self) -> &dyn MmCoin {
        match self {
            MmCoinEnum::UtxoCoin(ref c) => c,
            MmCoinEnum::QtumCoin(ref c) => c,
            MmCoinEnum::Qrc20Coin(ref c) => c,
            MmCoinEnum::EthCoin(ref c) => c,
            #[cfg(all(not(target_arch = "wasm32"), feature = "zhtlc"))]
            MmCoinEnum::ZCoin(ref c) => c,
            MmCoinEnum::Test(ref c) => c,
        }
    }
}

#[async_trait]
pub trait BalanceTradeFeeUpdatedHandler {
    async fn balance_updated(&self, coin: &MmCoinEnum, new_balance: &BigDecimal);
}

struct CoinsContext {
    /// A map from a currency ticker symbol to the corresponding coin.
    /// Similar to `LP_coins`.
    coins: AsyncMutex<HashMap<String, MmCoinEnum>>,
    balance_update_handlers: AsyncMutex<Vec<Box<dyn BalanceTradeFeeUpdatedHandler + Send + Sync>>>,
    #[cfg(target_arch = "wasm32")]
    /// The database has to be initialized only once!
    tx_history_db: ConstructibleDb<TxHistoryDb>,
}
impl CoinsContext {
    /// Obtains a reference to this crate context, creating it if necessary.
    fn from_ctx(ctx: &MmArc) -> Result<Arc<CoinsContext>, String> {
        Ok(try_s!(from_ctx(&ctx.coins_ctx, move || {
            Ok(CoinsContext {
                coins: AsyncMutex::new(HashMap::new()),
                balance_update_handlers: AsyncMutex::new(vec![]),
                #[cfg(target_arch = "wasm32")]
                tx_history_db: ConstructibleDb::from_ctx(ctx),
            })
        })))
    }

    #[cfg(target_arch = "wasm32")]
    async fn tx_history_db(&self) -> TxHistoryResult<TxHistoryDbLocked<'_>> {
        Ok(self.tx_history_db.get_or_initialize().await?)
    }
}

#[allow(clippy::upper_case_acronyms)]
#[derive(Serialize, Deserialize)]
#[serde(tag = "type", content = "protocol_data")]
pub enum CoinProtocol {
    UTXO,
    QTUM,
    QRC20 {
        platform: String,
        contract_address: String,
    },
    ETH,
    ERC20 {
        platform: String,
        contract_address: String,
    },
    #[cfg(all(not(target_arch = "wasm32"), feature = "zhtlc"))]
    ZHTLC,
}

pub type RpcTransportEventHandlerShared = Arc<dyn RpcTransportEventHandler + Send + Sync + 'static>;

/// Common methods to measure the outgoing requests and incoming responses statistics.
pub trait RpcTransportEventHandler {
    fn debug_info(&self) -> String;

    fn on_outgoing_request(&self, data: &[u8]);

    fn on_incoming_response(&self, data: &[u8]);

    fn on_connected(&self, address: String) -> Result<(), String>;
}

impl fmt::Debug for dyn RpcTransportEventHandler + Send + Sync {
    fn fmt(&self, f: &mut fmt::Formatter<'_>) -> fmt::Result { write!(f, "{}", self.debug_info()) }
}

impl RpcTransportEventHandler for RpcTransportEventHandlerShared {
    fn debug_info(&self) -> String { self.deref().debug_info() }

    fn on_outgoing_request(&self, data: &[u8]) { self.as_ref().on_outgoing_request(data) }

    fn on_incoming_response(&self, data: &[u8]) { self.as_ref().on_incoming_response(data) }

    fn on_connected(&self, address: String) -> Result<(), String> { self.as_ref().on_connected(address) }
}

impl<T: RpcTransportEventHandler> RpcTransportEventHandler for Vec<T> {
    fn debug_info(&self) -> String {
        let selfi: Vec<String> = self.iter().map(|x| x.debug_info()).collect();
        format!("{:?}", selfi)
    }

    fn on_outgoing_request(&self, data: &[u8]) {
        for handler in self {
            handler.on_outgoing_request(data)
        }
    }

    fn on_incoming_response(&self, data: &[u8]) {
        for handler in self {
            handler.on_incoming_response(data)
        }
    }

    fn on_connected(&self, address: String) -> Result<(), String> {
        for handler in self {
            try_s!(handler.on_connected(address.clone()))
        }
        Ok(())
    }
}

pub enum RpcClientType {
    Native,
    Electrum,
    Ethereum,
}

impl ToString for RpcClientType {
    fn to_string(&self) -> String {
        match self {
            RpcClientType::Native => "native".into(),
            RpcClientType::Electrum => "electrum".into(),
            RpcClientType::Ethereum => "ethereum".into(),
        }
    }
}

#[derive(Clone)]
pub struct CoinTransportMetrics {
    /// Using a weak reference by default in order to avoid circular references and leaks.
    metrics: MetricsWeak,
    /// Name of coin the rpc client is intended to work with.
    ticker: String,
    /// RPC client type.
    client: String,
}

impl CoinTransportMetrics {
    fn new(metrics: MetricsWeak, ticker: String, client: RpcClientType) -> CoinTransportMetrics {
        CoinTransportMetrics {
            metrics,
            ticker,
            client: client.to_string(),
        }
    }

    fn into_shared(self) -> RpcTransportEventHandlerShared { Arc::new(self) }
}

impl RpcTransportEventHandler for CoinTransportMetrics {
    fn debug_info(&self) -> String { "CoinTransportMetrics".into() }

    fn on_outgoing_request(&self, data: &[u8]) {
        mm_counter!(self.metrics, "rpc_client.traffic.out", data.len() as u64,
            "coin" => self.ticker.clone(), "client" => self.client.clone());
        mm_counter!(self.metrics, "rpc_client.request.count", 1,
            "coin" => self.ticker.clone(), "client" => self.client.clone());
    }

    fn on_incoming_response(&self, data: &[u8]) {
        mm_counter!(self.metrics, "rpc_client.traffic.in", data.len() as u64,
            "coin" => self.ticker.clone(), "client" => self.client.clone());
        mm_counter!(self.metrics, "rpc_client.response.count", 1,
            "coin" => self.ticker.clone(), "client" => self.client.clone());
    }

    fn on_connected(&self, _address: String) -> Result<(), String> {
        // Handle a new connected endpoint if necessary.
        // Now just return the Ok
        Ok(())
    }
}

#[async_trait]
impl BalanceTradeFeeUpdatedHandler for CoinsContext {
    async fn balance_updated(&self, coin: &MmCoinEnum, new_balance: &BigDecimal) {
        for sub in self.balance_update_handlers.lock().await.iter() {
            sub.balance_updated(coin, new_balance).await
        }
    }
}

pub fn coin_conf(ctx: &MmArc, ticker: &str) -> Json {
    match ctx.conf["coins"].as_array() {
        Some(coins) => coins
            .iter()
            .find(|coin| coin["coin"].as_str() == Some(ticker))
            .cloned()
            .unwrap_or(Json::Null),
        None => Json::Null,
    }
}

pub fn is_wallet_only_conf(conf: &Json) -> bool { conf["wallet_only"].as_bool().unwrap_or(false) }

pub fn is_wallet_only_ticker(ctx: &MmArc, ticker: &str) -> bool {
    let coin_conf = coin_conf(ctx, ticker);
    coin_conf["wallet_only"].as_bool().unwrap_or(false)
}

/// Adds a new currency into the list of currencies configured.
///
/// Returns an error if the currency already exists. Initializing the same currency twice is a bad habit
/// (might lead to misleading and confusing information during debugging and maintenance, see DRY)
/// and should be fixed on the call site.
///
/// * `req` - Payload of the corresponding "enable" or "electrum" RPC request.
pub async fn lp_coininit(ctx: &MmArc, ticker: &str, req: &Json) -> Result<MmCoinEnum, String> {
    let cctx = try_s!(CoinsContext::from_ctx(ctx));
    {
        let coins = cctx.coins.lock().await;
        if coins.get(ticker).is_some() {
            return ERR!("Coin {} already initialized", ticker);
        }
    }

    let coins_en = coin_conf(ctx, ticker);

    if coins_en.is_null() {
        ctx.log.log(
            "😅",
            #[allow(clippy::unnecessary_cast)]
            &[&("coin" as &str), &ticker, &("no-conf" as &str)],
            &fomat! ("Warning, coin " (ticker) " is used without a corresponding configuration."),
        );
    }

    if coins_en["mm2"].is_null() && req["mm2"].is_null() {
        return ERR!(concat!(
            "mm2 param is not set neither in coins config nor enable request, ",
            "assuming that coin is not supported"
        ));
    }
    let secret = &*ctx.secp256k1_key_pair().private().secret;

    if coins_en["protocol"].is_null() {
        return ERR!(
            r#""protocol" field is missing in coins file. The file format is deprecated, please execute ./mm2 update_config command to convert it or download a new one"#
        );
    }
    let protocol: CoinProtocol = try_s!(json::from_value(coins_en["protocol"].clone()));

    let coin: MmCoinEnum = match &protocol {
        CoinProtocol::UTXO => {
            try_s!(utxo_standard_coin_from_conf_and_request(ctx, ticker, &coins_en, req, secret).await).into()
        },
        CoinProtocol::QTUM => try_s!(qtum_coin_from_conf_and_request(ctx, ticker, &coins_en, req, secret).await).into(),
        CoinProtocol::ETH | CoinProtocol::ERC20 { .. } => {
            try_s!(eth_coin_from_conf_and_request(ctx, ticker, &coins_en, req, secret, protocol).await).into()
        },
        CoinProtocol::QRC20 {
            platform,
            contract_address,
        } => {
            let contract_address = try_s!(qtum::contract_addr_from_str(contract_address));
            try_s!(
                qrc20_coin_from_conf_and_request(ctx, ticker, platform, &coins_en, req, secret, contract_address).await
            )
            .into()
        },
        #[cfg(all(not(target_arch = "wasm32"), feature = "zhtlc"))]
        CoinProtocol::ZHTLC => try_s!(z_coin_from_conf_and_request(ctx, ticker, &coins_en, req, secret).await).into(),
    };

    let block_count = try_s!(coin.current_block().compat().await);
    // TODO, #156: Warn the user when we know that the wallet is under-initialized.
    log! ([=ticker] if !coins_en["etomic"].is_null() {", etomic"} ", " [=block_count]);
    // TODO AP: locking the coins list during the entire initialization prevents different coins from being
    // activated concurrently which results in long activation time: https://github.com/KomodoPlatform/atomicDEX/issues/24
    // So I'm leaving the possibility of race condition intentionally in favor of faster concurrent activation.
    // Should consider refactoring: maybe extract the RPC client initialization part from coin init functions.
    let mut coins = cctx.coins.lock().await;
    match coins.raw_entry_mut().from_key(ticker) {
        RawEntryMut::Occupied(_oe) => return ERR!("Coin {} already initialized", ticker),
        RawEntryMut::Vacant(ve) => ve.insert(ticker.to_string(), coin.clone()),
    };
    let history = req["tx_history"].as_bool().unwrap_or(false);
    if history {
        try_s!(lp_spawn_tx_history(ctx.clone(), coin.clone()));
    }
    let ticker = ticker.to_owned();
    let ctx_weak = ctx.weak();
    spawn(async move { check_balance_update_loop(ctx_weak, ticker).await });
    Ok(coin)
}

#[cfg(not(target_arch = "wasm32"))]
fn lp_spawn_tx_history(ctx: MmArc, coin: MmCoinEnum) -> Result<(), String> {
    try_s!(std::thread::Builder::new()
        .name(format!("tx_history_{}", coin.ticker()))
        .spawn(move || coin.process_history_loop(ctx).wait()));
    Ok(())
}

#[cfg(target_arch = "wasm32")]
fn lp_spawn_tx_history(ctx: MmArc, coin: MmCoinEnum) -> Result<(), String> {
    let fut = async move {
        let _res = coin.process_history_loop(ctx).compat().await;
    };
    common::executor::spawn_local(fut);
    Ok(())
}

/// NB: Returns only the enabled (aka active) coins.
pub async fn lp_coinfind(ctx: &MmArc, ticker: &str) -> Result<Option<MmCoinEnum>, String> {
    let cctx = try_s!(CoinsContext::from_ctx(ctx));
    let coins = cctx.coins.lock().await;
    Ok(coins.get(ticker).cloned())
}

/// Attempts to find a pair of active coins returning None if one is not enabled
pub async fn find_pair(ctx: &MmArc, base: &str, rel: &str) -> Result<Option<(MmCoinEnum, MmCoinEnum)>, String> {
    let fut_base = lp_coinfind(ctx, base);
    let fut_rel = lp_coinfind(ctx, rel);

    futures::future::try_join(fut_base, fut_rel)
        .map_ok(|(base, rel)| base.zip(rel))
        .await
}

#[derive(Display)]
pub enum CoinFindError {
    #[display(fmt = "No such coin: {}", coin)]
    NoSuchCoin { coin: String },
}

pub async fn lp_coinfind_or_err(ctx: &MmArc, ticker: &str) -> CoinFindResult<MmCoinEnum> {
    match lp_coinfind(ctx, ticker).await {
        Ok(Some(coin)) => Ok(coin),
        Ok(None) => MmError::err(CoinFindError::NoSuchCoin {
            coin: ticker.to_owned(),
        }),
        Err(e) => panic!("Unexpected error: {}", e),
    }
}

#[derive(Deserialize)]
struct ConvertAddressReq {
    coin: String,
    from: String,
    /// format to that the input address should be converted
    to_address_format: Json,
}

pub async fn convert_address(ctx: MmArc, req: Json) -> Result<Response<Vec<u8>>, String> {
    let req: ConvertAddressReq = try_s!(json::from_value(req));
    let coin = match lp_coinfind(&ctx, &req.coin).await {
        Ok(Some(t)) => t,
        Ok(None) => return ERR!("No such coin: {}", req.coin),
        Err(err) => return ERR!("!lp_coinfind({}): {}", req.coin, err),
    };
    let result = json!({
        "result": {
            "address": try_s!(coin.convert_to_address(&req.from, req.to_address_format)),
        },
    });
    let body = try_s!(json::to_vec(&result));
    Ok(try_s!(Response::builder().body(body)))
}

pub async fn kmd_rewards_info(ctx: MmArc) -> Result<Response<Vec<u8>>, String> {
    let coin = match lp_coinfind(&ctx, "KMD").await {
        Ok(Some(MmCoinEnum::UtxoCoin(t))) => t,
        Ok(Some(_)) => return ERR!("KMD was expected to be UTXO"),
        Ok(None) => return ERR!("KMD is not activated"),
        Err(err) => return ERR!("!lp_coinfind({}): KMD", err),
    };

    let res = json!({
        "result": try_s!(utxo::kmd_rewards_info(&coin).await),
    });
    let res = try_s!(json::to_vec(&res));
    Ok(try_s!(Response::builder().body(res)))
}

#[derive(Deserialize)]
struct ValidateAddressReq {
    coin: String,
    address: String,
}

#[derive(Serialize)]
pub struct ValidateAddressResult {
    is_valid: bool,
    #[serde(skip_serializing_if = "Option::is_none")]
    reason: Option<String>,
}

pub async fn validate_address(ctx: MmArc, req: Json) -> Result<Response<Vec<u8>>, String> {
    let req: ValidateAddressReq = try_s!(json::from_value(req));
    let coin = match lp_coinfind(&ctx, &req.coin).await {
        Ok(Some(t)) => t,
        Ok(None) => return ERR!("No such coin: {}", req.coin),
        Err(err) => return ERR!("!lp_coinfind({}): {}", req.coin, err),
    };

    let res = json!({ "result": coin.validate_address(&req.address) });
    let body = try_s!(json::to_vec(&res));
    Ok(try_s!(Response::builder().body(body)))
}

pub async fn withdraw(ctx: MmArc, req: WithdrawRequest) -> WithdrawResult {
    let coin = lp_coinfind_or_err(&ctx, &req.coin).await?;
    coin.withdraw(req).compat().await
}

pub async fn send_raw_transaction(ctx: MmArc, req: Json) -> Result<Response<Vec<u8>>, String> {
    let ticker = try_s!(req["coin"].as_str().ok_or("No 'coin' field")).to_owned();
    let coin = match lp_coinfind(&ctx, &ticker).await {
        Ok(Some(t)) => t,
        Ok(None) => return ERR!("No such coin: {}", ticker),
        Err(err) => return ERR!("!lp_coinfind({}): {}", ticker, err),
    };
    let bytes_string = try_s!(req["tx_hex"].as_str().ok_or("No 'tx_hex' field"));
    let res = try_s!(coin.send_raw_tx(bytes_string).compat().await);
    let body = try_s!(json::to_vec(&json!({ "tx_hash": res })));
    Ok(try_s!(Response::builder().body(body)))
}

#[derive(Clone, Debug, Serialize)]
#[serde(tag = "state", content = "additional_info")]
pub enum HistorySyncState {
    NotEnabled,
    NotStarted,
    InProgress(Json),
    Error(Json),
    Finished,
}

fn ten() -> usize { 10 }

#[derive(Deserialize)]
struct MyTxHistoryRequest {
    coin: String,
    from_id: Option<BytesJson>,
    #[serde(default)]
    max: bool,
    #[serde(default = "ten")]
    limit: usize,
    page_number: Option<NonZeroUsize>,
}

/// Returns the transaction history of selected coin. Returns no more than `limit` records (default: 10).
/// Skips the first records up to from_id (skipping the from_id too).
/// Transactions are sorted by number of confirmations in ascending order.
pub async fn my_tx_history(ctx: MmArc, req: Json) -> Result<Response<Vec<u8>>, String> {
    let request: MyTxHistoryRequest = try_s!(json::from_value(req));
    let coin = match lp_coinfind(&ctx, &request.coin).await {
        Ok(Some(t)) => t,
        Ok(None) => return ERR!("No such coin: {}", request.coin),
        Err(err) => return ERR!("!lp_coinfind({}): {}", request.coin, err),
    };

    let history = try_s!(coin.load_history_from_file(&ctx).compat().await);
    let total_records = history.len();
    let limit = if request.max { total_records } else { request.limit };

    let block_number = try_s!(coin.current_block().compat().await);
    let skip = match &request.from_id {
        Some(id) => {
            try_s!(history
                .iter()
                .position(|item| item.internal_id == *id)
                .ok_or(format!("from_id {:02x} is not found", id)))
                + 1
        },
        None => match request.page_number {
            Some(page_n) => (page_n.get() - 1) * request.limit,
            None => 0,
        },
    };

    let history = history.into_iter().skip(skip).take(limit);
    let history: Vec<Json> = history
        .map(|item| {
            let tx_block = item.block_height;
            let mut json = json::to_value(item).unwrap();
            json["confirmations"] = if tx_block == 0 {
                Json::from(0)
            } else if block_number >= tx_block {
                Json::from((block_number - tx_block) + 1)
            } else {
                Json::from(0)
            };
            json
        })
        .collect();

    let response = json!({
        "result": {
            "transactions": history,
            "limit": limit,
            "skipped": skip,
            "from_id": request.from_id,
            "total": total_records,
            "current_block": block_number,
            "sync_status": coin.history_sync_status(),
            "page_number": request.page_number,
            "total_pages": calc_total_pages(total_records, request.limit),
        }
    });
    let body = try_s!(json::to_vec(&response));
    Ok(try_s!(Response::builder().body(body)))
}

pub async fn get_trade_fee(ctx: MmArc, req: Json) -> Result<Response<Vec<u8>>, String> {
    let ticker = try_s!(req["coin"].as_str().ok_or("No 'coin' field")).to_owned();
    let coin = match lp_coinfind(&ctx, &ticker).await {
        Ok(Some(t)) => t,
        Ok(None) => return ERR!("No such coin: {}", ticker),
        Err(err) => return ERR!("!lp_coinfind({}): {}", ticker, err),
    };
    let fee_info = try_s!(coin.get_trade_fee().compat().await);
    let res = try_s!(json::to_vec(&json!({
        "result": {
            "coin": fee_info.coin,
            "amount": fee_info.amount.to_decimal(),
            "amount_fraction": fee_info.amount.to_fraction(),
            "amount_rat": fee_info.amount.to_ratio(),
        }
    })));
    Ok(try_s!(Response::builder().body(res)))
}

#[derive(Serialize)]
struct EnabledCoin {
    ticker: String,
    address: String,
}

pub async fn get_enabled_coins(ctx: MmArc) -> Result<Response<Vec<u8>>, String> {
    let coins_ctx: Arc<CoinsContext> = try_s!(CoinsContext::from_ctx(&ctx));
    let coins = coins_ctx.coins.lock().await;
    let enabled_coins: Vec<_> = try_s!(coins
        .iter()
        .map(|(ticker, coin)| {
            let address = try_s!(coin.my_address());
            Ok(EnabledCoin {
                ticker: ticker.clone(),
                address,
            })
        })
        .collect());

    let res = try_s!(json::to_vec(&json!({ "result": enabled_coins })));
    Ok(try_s!(Response::builder().body(res)))
}

pub async fn disable_coin(ctx: &MmArc, ticker: &str) -> Result<(), String> {
    let coins_ctx = try_s!(CoinsContext::from_ctx(ctx));
    let mut coins = coins_ctx.coins.lock().await;
    match coins.remove(ticker) {
        Some(_) => Ok(()),
        None => ERR!("{} is disabled already", ticker),
    }
}

#[derive(Deserialize)]
pub struct ConfirmationsReq {
    coin: String,
    confirmations: u64,
}

pub async fn set_required_confirmations(ctx: MmArc, req: Json) -> Result<Response<Vec<u8>>, String> {
    let req: ConfirmationsReq = try_s!(json::from_value(req));
    let coin = match lp_coinfind(&ctx, &req.coin).await {
        Ok(Some(t)) => t,
        Ok(None) => return ERR!("No such coin {}", req.coin),
        Err(err) => return ERR!("!lp_coinfind ({}): {}", req.coin, err),
    };
    coin.set_required_confirmations(req.confirmations);
    let res = try_s!(json::to_vec(&json!({
        "result": {
            "coin": req.coin,
            "confirmations": coin.required_confirmations(),
        }
    })));
    Ok(try_s!(Response::builder().body(res)))
}

#[derive(Deserialize)]
pub struct RequiresNotaReq {
    coin: String,
    requires_notarization: bool,
}

pub async fn set_requires_notarization(ctx: MmArc, req: Json) -> Result<Response<Vec<u8>>, String> {
    let req: RequiresNotaReq = try_s!(json::from_value(req));
    let coin = match lp_coinfind(&ctx, &req.coin).await {
        Ok(Some(t)) => t,
        Ok(None) => return ERR!("No such coin {}", req.coin),
        Err(err) => return ERR!("!lp_coinfind ({}): {}", req.coin, err),
    };
    coin.set_requires_notarization(req.requires_notarization);
    let res = try_s!(json::to_vec(&json!({
        "result": {
            "coin": req.coin,
            "requires_notarization": coin.requires_notarization(),
        }
    })));
    Ok(try_s!(Response::builder().body(res)))
}

pub async fn show_priv_key(ctx: MmArc, req: Json) -> Result<Response<Vec<u8>>, String> {
    let ticker = try_s!(req["coin"].as_str().ok_or("No 'coin' field")).to_owned();
    let coin = match lp_coinfind(&ctx, &ticker).await {
        Ok(Some(t)) => t,
        Ok(None) => return ERR!("No such coin: {}", ticker),
        Err(err) => return ERR!("!lp_coinfind({}): {}", ticker, err),
    };
    let res = try_s!(json::to_vec(&json!({
        "result": {
            "coin": ticker,
            "priv_key": coin.display_priv_key(),
        }
    })));
    Ok(try_s!(Response::builder().body(res)))
}

// TODO: Refactor this, it's actually not required to check balance and trade fee when there no orders using the coin
pub async fn check_balance_update_loop(ctx: MmWeak, ticker: String) {
    let mut current_balance = None;
    loop {
        Timer::sleep(10.).await;
        let ctx = match MmArc::from_weak(&ctx) {
            Some(ctx) => ctx,
            None => return,
        };

        match lp_coinfind(&ctx, &ticker).await {
            Ok(Some(coin)) => {
                let balance = match coin.my_spendable_balance().compat().await {
                    Ok(balance) => balance,
                    Err(_) => continue,
                };
                if Some(&balance) != current_balance.as_ref() {
                    let coins_ctx = CoinsContext::from_ctx(&ctx).unwrap();
                    coins_ctx.balance_updated(&coin, &balance).await;
                    current_balance = Some(balance);
                }
            },
            Ok(None) => break,
            Err(_) => continue,
        }
    }
}

pub async fn register_balance_update_handler(
    ctx: MmArc,
    handler: Box<dyn BalanceTradeFeeUpdatedHandler + Send + Sync>,
) {
    let coins_ctx = CoinsContext::from_ctx(&ctx).unwrap();
    coins_ctx.balance_update_handlers.lock().await.push(handler);
}

pub fn update_coins_config(mut config: Json) -> Result<Json, String> {
    let coins = match config.as_array_mut() {
        Some(c) => c,
        _ => return ERR!("Coins config must be an array"),
    };

    for coin in coins {
        // the coin_as_str is used only to be formatted
        let coin_as_str = format!("{}", coin);
        let coin = try_s!(coin
            .as_object_mut()
            .ok_or(ERRL!("Expected object, found {:?}", coin_as_str)));
        if coin.contains_key("protocol") {
            // the coin is up-to-date
            continue;
        }
        let protocol = match coin.remove("etomic") {
            Some(etomic) => {
                let etomic = etomic
                    .as_str()
                    .ok_or(ERRL!("Expected etomic as string, found {:?}", etomic))?;
                if etomic == "0x0000000000000000000000000000000000000000" {
                    CoinProtocol::ETH
                } else {
                    let contract_address = etomic.to_owned();
                    CoinProtocol::ERC20 {
                        platform: "ETH".into(),
                        contract_address,
                    }
                }
            },
            _ => CoinProtocol::UTXO,
        };

        let protocol = json::to_value(protocol).map_err(|e| ERRL!("Error {:?} on process {:?}", e, coin_as_str))?;
        coin.insert("protocol".into(), protocol);
    }

    Ok(config)
}

#[derive(Deserialize)]
struct ConvertUtxoAddressReq {
    address: String,
    to_coin: String,
}

pub async fn convert_utxo_address(ctx: MmArc, req: Json) -> Result<Response<Vec<u8>>, String> {
    let req: ConvertUtxoAddressReq = try_s!(json::from_value(req));
    let mut addr: utxo::Address = try_s!(req.address.parse());
    let coin = match lp_coinfind(&ctx, &req.to_coin).await {
        Ok(Some(c)) => c,
        _ => return ERR!("Coin {} is not activated", req.to_coin),
    };
    let coin = match coin {
        MmCoinEnum::UtxoCoin(utxo) => utxo,
        _ => return ERR!("Coin {} is not utxo", req.to_coin),
    };
    addr.prefix = coin.as_ref().my_address.prefix;
    addr.t_addr_prefix = coin.as_ref().my_address.t_addr_prefix;
    addr.checksum_type = coin.as_ref().my_address.checksum_type;

    let response = try_s!(json::to_vec(&json!({
        "result": addr.to_string(),
    })));
    Ok(try_s!(Response::builder().body(response)))
}

pub fn address_by_coin_conf_and_pubkey_str(
    coin: &str,
    conf: &Json,
    pubkey: &str,
    addr_format: UtxoAddressFormat,
) -> Result<String, String> {
    let protocol: CoinProtocol = try_s!(json::from_value(conf["protocol"].clone()));
    match protocol {
        CoinProtocol::ERC20 { .. } | CoinProtocol::ETH => eth::addr_from_pubkey_str(pubkey),
        CoinProtocol::UTXO | CoinProtocol::QTUM | CoinProtocol::QRC20 { .. } => {
            utxo::address_by_conf_and_pubkey_str(coin, conf, pubkey, addr_format)
        },
        #[cfg(all(not(target_arch = "wasm32"), feature = "zhtlc"))]
        CoinProtocol::ZHTLC => utxo::address_by_conf_and_pubkey_str(coin, conf, pubkey, addr_format),
    }
}

#[cfg(target_arch = "wasm32")]
fn load_history_from_file_impl<T>(coin: &T, ctx: &MmArc) -> TxHistoryFut<Vec<TransactionDetails>>
where
    T: MmCoin + MarketCoinOps + ?Sized,
{
    let ctx = ctx.clone();
    let ticker = coin.ticker().to_owned();
    let my_address = coin.my_address().unwrap_or_default();

    let fut = async move {
        let coins_ctx = CoinsContext::from_ctx(&ctx).unwrap();
        let db = coins_ctx.tx_history_db().await?;
        let err = match db.load_history(&ticker, &my_address).await {
            Ok(history) => return Ok(history),
            Err(e) => e,
        };

        if let TxHistoryError::ErrorDeserializing(e) = err.get_inner() {
            ctx.log.log(
                "🌋",
                &[&"tx_history", &ticker.to_owned()],
                &ERRL!("Error {} on history deserialization, resetting the cache.", e),
            );
            db.clear(&ticker, &my_address).await?;
            return Ok(Vec::new());
        }

        Err(err)
    };
    Box::new(fut.boxed().compat())
}

#[cfg(not(target_arch = "wasm32"))]
fn load_history_from_file_impl<T>(coin: &T, ctx: &MmArc) -> TxHistoryFut<Vec<TransactionDetails>>
where
    T: MmCoin + MarketCoinOps + ?Sized,
{
    let ticker = coin.ticker().to_owned();
    let history_path = coin.tx_history_path(&ctx);
    let ctx = ctx.clone();

    let fut = async move {
        let content = match fs::read(&history_path).await {
            Ok(content) => content,
            Err(err) if err.kind() == io::ErrorKind::NotFound => {
                return Ok(Vec::new());
            },
            Err(err) => {
                let error = format!(
                    "Error '{}' reading from the history file {}",
                    err,
                    history_path.display()
                );
                return MmError::err(TxHistoryError::ErrorLoading(error));
            },
        };
        let serde_err = match json::from_slice(&content) {
            Ok(txs) => return Ok(txs),
            Err(e) => e,
        };

        ctx.log.log(
            "🌋",
            &[&"tx_history", &ticker],
            &ERRL!("Error {} on history deserialization, resetting the cache.", serde_err),
        );
        fs::remove_file(&history_path)
            .await
            .map_to_mm(|e| TxHistoryError::ErrorClearing(e.to_string()))?;
        Ok(Vec::new())
    };
    Box::new(fut.boxed().compat())
}

#[cfg(target_arch = "wasm32")]
fn save_history_to_file_impl<T>(coin: &T, ctx: &MmArc, history: Vec<TransactionDetails>) -> TxHistoryFut<()>
where
    T: MmCoin + MarketCoinOps + ?Sized,
{
    let ctx = ctx.clone();
    let ticker = coin.ticker().to_owned();
    let my_address = coin.my_address().unwrap_or_default();

    let fut = async move {
        let coins_ctx = CoinsContext::from_ctx(&ctx).unwrap();
        let db = coins_ctx.tx_history_db().await?;
        db.save_history(&ticker, &my_address, history).await?;
        Ok(())
    };
    Box::new(fut.boxed().compat())
}

#[cfg(not(target_arch = "wasm32"))]
fn save_history_to_file_impl<T>(coin: &T, ctx: &MmArc, history: Vec<TransactionDetails>) -> TxHistoryFut<()>
where
    T: MmCoin + MarketCoinOps + ?Sized,
{
    let history_path = coin.tx_history_path(ctx);
    let tmp_file = format!("{}.tmp", history_path.display());

    let fut = async move {
        let content = json::to_vec(&history).map_to_mm(|e| TxHistoryError::ErrorSerializing(e.to_string()))?;

        let fs_fut = async {
            let mut file = fs::File::create(&tmp_file).await?;
            file.write_all(&content).await?;
            file.flush().await?;
            fs::rename(&tmp_file, &history_path).await?;
            Ok(())
        };

        let res: io::Result<_> = fs_fut.await;
        if let Err(e) = res {
            let error = format!("Error '{}' creating/writing/renaming the tmp file {}", e, tmp_file);
            return MmError::err(TxHistoryError::ErrorSaving(error));
        }
        Ok(())
    };
    Box::new(fut.boxed().compat())
}<|MERGE_RESOLUTION|>--- conflicted
+++ resolved
@@ -848,19 +848,7 @@
     }
 
     fn save_history_to_file(&self, ctx: &MmArc, history: Vec<TransactionDetails>) -> TxHistoryFut<()> {
-<<<<<<< HEAD
         save_history_to_file_impl(self, ctx, history)
-=======
-        let coins_ctx = CoinsContext::from_ctx(ctx).unwrap();
-        let ticker = self.ticker().to_owned();
-        let my_address = self.my_address().unwrap_or_default();
-
-        let fut = async move {
-            let mut db = coins_ctx.tx_history_db().await?;
-            db.save_history(&ticker, &my_address, history).await
-        };
-        Box::new(fut.boxed().compat())
->>>>>>> 7489372e
     }
 
     /// Transaction history background sync status
