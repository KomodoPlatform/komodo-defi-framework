--- conflicted
+++ resolved
@@ -44,13 +44,8 @@
 use futures::{FutureExt, TryFutureExt};
 use futures01::Future;
 use http::{Response, StatusCode};
-<<<<<<< HEAD
-use keys::NetworkPrefix as CashAddrPrefix;
+use keys::{AddressFormat as UtxoAddressFormat, NetworkPrefix as CashAddrPrefix};
 use rpc::v1::types::{Bytes as BytesJson, H256 as H256Json};
-=======
-use keys::AddressFormat as UtxoAddressFormat;
-use rpc::v1::types::Bytes as BytesJson;
->>>>>>> 42d76e65
 use serde::{Deserialize, Deserializer};
 use serde_json::{self as json, Value as Json};
 use std::collections::hash_map::{HashMap, RawEntryMut};
@@ -1730,28 +1725,17 @@
 }
 
 pub fn address_by_coin_conf_and_pubkey_str(
-<<<<<<< HEAD
     ctx: &MmArc,
     coin: &str,
     conf: &Json,
     pubkey: &str,
-=======
-    coin: &str,
-    conf: &Json,
-    pubkey: &str,
     addr_format: UtxoAddressFormat,
->>>>>>> 42d76e65
 ) -> Result<String, String> {
     let protocol: CoinProtocol = try_s!(json::from_value(conf["protocol"].clone()));
     match protocol {
         CoinProtocol::ERC20 { .. } | CoinProtocol::ETH => eth::addr_from_pubkey_str(pubkey),
-<<<<<<< HEAD
-        CoinProtocol::UTXO | CoinProtocol::QTUM | CoinProtocol::QRC20 { .. } | CoinProtocol::BCH { .. } => {
-            utxo::address_by_conf_and_pubkey_str(coin, conf, pubkey)
-=======
         CoinProtocol::UTXO | CoinProtocol::QTUM | CoinProtocol::QRC20 { .. } => {
             utxo::address_by_conf_and_pubkey_str(coin, conf, pubkey, addr_format)
->>>>>>> 42d76e65
         },
         CoinProtocol::SLPTOKEN { platform, .. } => {
             let platform_conf = coin_conf(&ctx, &platform);
