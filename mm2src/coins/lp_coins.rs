--- conflicted
+++ resolved
@@ -5122,19 +5122,14 @@
 }
 
 pub async fn sign_message(ctx: MmArc, req: SignatureRequest) -> SignatureResult<SignatureResponse> {
-<<<<<<< HEAD
-    let coin = lp_coinfind_or_err(&ctx, &req.coin).await.map_mm_err()?;
-    let signature = coin.sign_message(&req.message)?;
-=======
     if req.address.is_some() && !ctx.enable_hd() {
         return MmError::err(SignatureError::InvalidRequest(
             "You need to enable kdf with enable_hd to sign messages with a specific account/address".to_string(),
         ));
     };
-    let coin = lp_coinfind_or_err(&ctx, &req.coin).await?;
+    let coin = lp_coinfind_or_err(&ctx, &req.coin).await.map_mm_err()?;
     let signature = coin.sign_message(&req.message, req.address)?;
 
->>>>>>> 0c39e502
     Ok(SignatureResponse { signature })
 }
 
