--- conflicted
+++ resolved
@@ -124,32 +124,6 @@
     };
 }
 
-<<<<<<< HEAD
-#[cfg(all(feature = "enable-solana", not(target_arch = "wasm32")))]
-macro_rules! try_tx_fus_err {
-    ($err: expr) => {
-        return Box::new(futures01::future::err(crate::TransactionErr::Plain(ERRL!(
-            "{:?}", $err
-        ))))
-    };
-}
-
-#[cfg(all(feature = "enable-solana", not(target_arch = "wasm32")))]
-macro_rules! try_tx_fus_opt {
-    ($e: expr, $err: expr) => {
-        match $e {
-            Some(ok) => ok,
-            None => {
-                return Box::new(futures01::future::err(crate::TransactionErr::Plain(ERRL!(
-                    "{:?}", $err
-                ))))
-            },
-        }
-    };
-}
-
-=======
->>>>>>> 4e8bc50a
 /// `TransactionErr` compatible `try_fus` macro.
 macro_rules! try_tx_fus {
     ($e: expr) => {
@@ -281,36 +255,7 @@
 pub mod tx_history_storage;
 
 #[cfg(feature = "enable-sia")] pub mod siacoin;
-<<<<<<< HEAD
-#[cfg(feature = "enable-sia")]
-use siacoin::{SiaCoin, SiaFeeDetails, SiaTransactionTypes};
-
-#[doc(hidden)]
-#[allow(unused_variables)]
-#[cfg(all(
-    feature = "enable-solana",
-    not(target_os = "ios"),
-    not(target_os = "android"),
-    not(target_arch = "wasm32")
-))]
-pub mod solana;
-#[cfg(all(
-    feature = "enable-solana",
-    not(target_os = "ios"),
-    not(target_os = "android"),
-    not(target_arch = "wasm32")
-))]
-pub use solana::spl::SplToken;
-#[cfg(all(
-    feature = "enable-solana",
-    not(target_os = "ios"),
-    not(target_os = "android"),
-    not(target_arch = "wasm32")
-))]
-pub use solana::{SolTransaction, SolanaActivationParams, SolanaCoin, SolanaFeeDetails};
-=======
-#[cfg(feature = "enable-sia")] use siacoin::SiaCoin;
->>>>>>> 4e8bc50a
+#[cfg(feature = "enable-sia")] use siacoin::{SiaCoin, SiaFeeDetails, SiaTransactionTypes};
 
 pub mod utxo;
 use utxo::bch::{bch_coin_with_policy, BchActivationRequest, BchCoin};
@@ -2287,18 +2232,8 @@
     Qrc20(Qrc20FeeDetails),
     Slp(SlpFeeDetails),
     Tendermint(TendermintFeeDetails),
-<<<<<<< HEAD
-    #[cfg(all(
-        feature = "enable-solana",
-        not(target_os = "ios"),
-        not(target_os = "android"),
-        not(target_arch = "wasm32")
-    ))]
-    Solana(SolanaFeeDetails),
     #[cfg(feature = "enable-sia")]
     Sia(SiaFeeDetails),
-=======
->>>>>>> 4e8bc50a
 }
 
 /// Deserialize the TxFeeDetails as an untagged enum.
@@ -2341,24 +2276,11 @@
     fn from(qrc20_details: Qrc20FeeDetails) -> Self { TxFeeDetails::Qrc20(qrc20_details) }
 }
 
-<<<<<<< HEAD
 #[cfg(feature = "enable-sia")]
 impl From<SiaFeeDetails> for TxFeeDetails {
     fn from(sia_details: SiaFeeDetails) -> Self { TxFeeDetails::Sia(sia_details) }
 }
 
-#[cfg(all(
-    feature = "enable-solana",
-    not(target_os = "ios"),
-    not(target_os = "android"),
-    not(target_arch = "wasm32")
-))]
-impl From<SolanaFeeDetails> for TxFeeDetails {
-    fn from(solana_details: SolanaFeeDetails) -> Self { TxFeeDetails::Solana(solana_details) }
-}
-
-=======
->>>>>>> 4e8bc50a
 impl From<TendermintFeeDetails> for TxFeeDetails {
     fn from(tendermint_details: TendermintFeeDetails) -> Self { TxFeeDetails::Tendermint(tendermint_details) }
 }
