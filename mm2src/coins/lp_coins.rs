/******************************************************************************
 * Copyright © 2014-2018 The SuperNET Developers.                             *
 *                                                                            *
 * See the AUTHORS, DEVELOPER-AGREEMENT and LICENSE files at                  *
 * the top-level directory of this distribution for the individual copyright  *
 * holder information and the developer policies on copyright and licensing.  *
 *                                                                            *
 * Unless otherwise agreed in a custom licensing agreement, no part of the    *
 * SuperNET software, including this file may be copied, modified, propagated *
 * or distributed except according to the terms contained in the LICENSE file *
 *                                                                            *
 * Removal or modification of this copyright notice is prohibited.            *
 *                                                                            *
 ******************************************************************************/
//
//  coins.rs
//  marketmaker
//

#![allow(uncommon_codepoints)]
#![feature(integer_atomics)]
#![feature(async_closure)]
#![feature(hash_raw_entry)]
#![feature(stmt_expr_attributes)]

#[macro_use] extern crate common;
#[macro_use] extern crate fomat_macros;
#[macro_use] extern crate gstuff;
#[macro_use] extern crate lazy_static;
#[macro_use] extern crate serde_derive;
#[macro_use] extern crate serde_json;
#[macro_use] extern crate ser_error_derive;

use async_trait::async_trait;
use bigdecimal::{BigDecimal, ParseBigDecimalError, Zero};
use common::executor::{spawn, Timer};
use common::mm_ctx::{from_ctx, MmArc, MmWeak};
use common::mm_error::prelude::*;
use common::mm_metrics::MetricsWeak;
use common::mm_number::MmNumber;
use common::{calc_total_pages, now_ms, ten, HttpStatusCode};
use crypto::{Bip32Error, CryptoCtx, DerivationPath};
use derive_more::Display;
use futures::compat::Future01CompatExt;
use futures::lock::Mutex as AsyncMutex;
use futures::{FutureExt, TryFutureExt};
use futures01::Future;
use http::{Response, StatusCode};
use keys::{AddressFormat as UtxoAddressFormat, KeyPair, NetworkPrefix as CashAddrPrefix};
use rpc::v1::types::{Bytes as BytesJson, H256 as H256Json};
use serde::{Deserialize, Deserializer, Serialize};
use serde_json::{self as json, Value as Json};
use std::collections::hash_map::{HashMap, RawEntryMut};
use std::fmt;
use std::num::NonZeroUsize;
use std::ops::{Add, Deref};
use std::path::PathBuf;
use std::str::FromStr;
use std::sync::Arc;
use std::time::Duration;
use utxo_signer::with_key_pair::UtxoSignWithKeyPairError;
#[cfg(feature = "zhtlc")]
use zcash_primitives::transaction::Transaction as ZTransaction;

cfg_native! {
    use crate::lightning::LightningCoin;
    use crate::lightning::ln_conf::PlatformCoinConfirmations;
    use async_std::fs;
    use futures::AsyncWriteExt;
    use std::io;
}

cfg_wasm32! {
    use common::indexed_db::{ConstructibleDb, DbLocked};
    use tx_history_db::TxHistoryDb;

    pub type TxHistoryDbLocked<'a> = DbLocked<'a, TxHistoryDb>;
}

// using custom copy of try_fus as futures crate was renamed to futures01
macro_rules! try_fus {
    ($e: expr) => {
        match $e {
            Ok(ok) => ok,
            Err(err) => return Box::new(futures01::future::err(ERRL!("{}", err))),
        }
    };
}

macro_rules! try_f {
    ($e: expr) => {
        match $e {
            Ok(ok) => ok,
            Err(e) => return Box::new(futures01::future::err(e)),
        }
    };
}

pub mod coin_balance;
#[doc(hidden)]
#[cfg(test)]
pub mod coins_tests;
pub mod eth;
pub mod hd_pubkey;
pub mod hd_wallet;
pub mod init_create_account;
pub mod init_withdraw;
#[cfg(not(target_arch = "wasm32"))] pub mod lightning;
#[cfg_attr(target_arch = "wasm32", allow(dead_code, unused_imports))]
pub mod my_tx_history_v2;
pub mod qrc20;
#[cfg(not(target_arch = "wasm32"))]
pub mod sql_tx_history_storage;
#[doc(hidden)]
#[allow(unused_variables)]
pub mod test_coin;
pub use test_coin::TestCoin;

#[doc(hidden)]
#[allow(unused_variables)]
#[cfg(all(not(target_arch = "wasm32")))]
pub mod solana;
#[cfg(all(not(target_arch = "wasm32")))]
pub use solana::spl::SplToken;
#[cfg(all(not(target_arch = "wasm32")))]
pub use solana::{solana_coin_from_conf_and_params, SolanaActivationParams, SolanaCoin, SolanaFeeDetails};

#[cfg(target_arch = "wasm32")] pub mod tx_history_db;
pub mod utxo;
#[cfg(all(not(target_arch = "wasm32"), feature = "zhtlc"))]
pub mod z_coin;

use eth::{eth_coin_from_conf_and_request, EthCoin, EthTxFeeDetails, SignedEthTx};
use hd_wallet::{HDAddress, HDAddressId};
use init_create_account::{CreateAccountTaskManager, CreateAccountTaskManagerShared};
use init_withdraw::{WithdrawTaskManager, WithdrawTaskManagerShared};
use qrc20::Qrc20ActivationParams;
use qrc20::{qrc20_coin_from_conf_and_params, Qrc20Coin, Qrc20FeeDetails};
use qtum::{Qrc20AddressError, ScriptHashTypeNotSupported};
use utxo::bch::{bch_coin_from_conf_and_params, BchActivationRequest, BchCoin};
use utxo::qtum::{self, qtum_coin_with_priv_key, QtumCoin};
use utxo::qtum::{QtumDelegationOps, QtumDelegationRequest, QtumStakingInfosDetails};
use utxo::rpc_clients::UtxoRpcError;
use utxo::slp::SlpToken;
use utxo::slp::{slp_addr_from_pubkey_str, SlpFeeDetails};
use utxo::utxo_common::big_decimal_from_sat_unsigned;
use utxo::utxo_standard::{utxo_standard_coin_with_priv_key, UtxoStandardCoin};
use utxo::UtxoActivationParams;
use utxo::{BlockchainNetwork, GenerateTxError, UtxoFeeDetails, UtxoTx};
#[cfg(all(not(target_arch = "wasm32"), feature = "zhtlc"))]
use z_coin::{z_coin_from_conf_and_params, ZCoin};

pub type BalanceResult<T> = Result<T, MmError<BalanceError>>;
pub type BalanceFut<T> = Box<dyn Future<Item = T, Error = MmError<BalanceError>> + Send>;
pub type NonZeroBalanceFut<T> = Box<dyn Future<Item = T, Error = MmError<GetNonZeroBalance>> + Send>;
pub type NumConversResult<T> = Result<T, MmError<NumConversError>>;
pub type StakingInfosResult = Result<StakingInfos, MmError<StakingInfosError>>;
pub type StakingInfosFut = Box<dyn Future<Item = StakingInfos, Error = MmError<StakingInfosError>> + Send>;
pub type DelegationResult = Result<TransactionDetails, MmError<DelegationError>>;
pub type DelegationFut = Box<dyn Future<Item = TransactionDetails, Error = MmError<DelegationError>> + Send>;
pub type WithdrawResult = Result<TransactionDetails, MmError<WithdrawError>>;
pub type WithdrawFut = Box<dyn Future<Item = TransactionDetails, Error = MmError<WithdrawError>> + Send>;
pub type TradePreimageResult<T> = Result<T, MmError<TradePreimageError>>;
pub type TradePreimageFut<T> = Box<dyn Future<Item = T, Error = MmError<TradePreimageError>> + Send>;
pub type CoinFindResult<T> = Result<T, MmError<CoinFindError>>;
pub type TxHistoryFut<T> = Box<dyn Future<Item = T, Error = MmError<TxHistoryError>> + Send>;
pub type TxHistoryResult<T> = Result<T, MmError<TxHistoryError>>;

#[derive(Debug, Display)]
pub enum TxHistoryError {
    ErrorSerializing(String),
    ErrorDeserializing(String),
    ErrorSaving(String),
    ErrorLoading(String),
    ErrorClearing(String),
    NotSupported(String),
    InternalError(String),
}

#[derive(Debug, Display)]
pub enum PrivKeyNotAllowed {
    #[display(fmt = "Hardware Wallet is not supported")]
    HardwareWalletNotSupported,
}

#[derive(Debug, Display, PartialEq)]
pub enum DerivationMethodNotSupported {
    #[display(fmt = "HD wallets are not supported")]
    HdWalletNotSupported,
}

pub trait Transaction: fmt::Debug + 'static {
    /// Raw transaction bytes of the transaction
    fn tx_hex(&self) -> Vec<u8>;
    /// Serializable representation of tx hash for displaying purpose
    fn tx_hash(&self) -> BytesJson;
}

#[derive(Clone, Debug, PartialEq)]
pub enum TransactionEnum {
    UtxoTx(UtxoTx),
    SignedEthTx(SignedEthTx),
    #[cfg(feature = "zhtlc")]
    ZTransaction(ZTransaction),
}
ifrom!(TransactionEnum, UtxoTx);
ifrom!(TransactionEnum, SignedEthTx);
#[cfg(feature = "zhtlc")]
ifrom!(TransactionEnum, ZTransaction);

// NB: When stable and groked by IDEs, `enum_dispatch` can be used instead of `Deref` to speed things up.
impl Deref for TransactionEnum {
    type Target = dyn Transaction;
    fn deref(&self) -> &dyn Transaction {
        match self {
            TransactionEnum::UtxoTx(ref t) => t,
            TransactionEnum::SignedEthTx(ref t) => t,
            #[cfg(feature = "zhtlc")]
            TransactionEnum::ZTransaction(ref t) => t,
        }
    }
}

pub type TransactionFut = Box<dyn Future<Item = TransactionEnum, Error = String> + Send>;

#[derive(Debug, PartialEq)]
pub enum FoundSwapTxSpend {
    Spent(TransactionEnum),
    Refunded(TransactionEnum),
}

pub enum CanRefundHtlc {
    CanRefundNow,
    // returns the number of seconds to sleep before HTLC becomes refundable
    HaveToWait(u64),
}

#[derive(Debug, Display, Eq, PartialEq)]
pub enum NegotiateSwapContractAddrErr {
    #[display(fmt = "InvalidOtherAddrLen, addr supplied {:?}", _0)]
    InvalidOtherAddrLen(BytesJson),
    #[display(fmt = "UnexpectedOtherAddr, addr supplied {:?}", _0)]
    UnexpectedOtherAddr(BytesJson),
    NoOtherAddrAndNoFallback,
}

#[derive(Clone, Debug)]
pub struct ValidatePaymentInput {
    pub payment_tx: Vec<u8>,
    pub time_lock: u32,
    pub taker_pub: Vec<u8>,
    pub maker_pub: Vec<u8>,
    pub secret_hash: Vec<u8>,
    pub amount: BigDecimal,
    pub swap_contract_address: Option<BytesJson>,
}

/// Swap operations (mostly based on the Hash/Time locked transactions implemented by coin wallets).
#[async_trait]
pub trait SwapOps {
    fn send_taker_fee(&self, fee_addr: &[u8], amount: BigDecimal, uuid: &[u8]) -> TransactionFut;

    fn send_maker_payment(
        &self,
        time_lock: u32,
        maker_pub: &[u8],
        taker_pub: &[u8],
        secret_hash: &[u8],
        amount: BigDecimal,
        swap_contract_address: &Option<BytesJson>,
    ) -> TransactionFut;

    fn send_taker_payment(
        &self,
        time_lock: u32,
        taker_pub: &[u8],
        maker_pub: &[u8],
        secret_hash: &[u8],
        amount: BigDecimal,
        swap_contract_address: &Option<BytesJson>,
    ) -> TransactionFut;

    fn send_maker_spends_taker_payment(
        &self,
        taker_payment_tx: &[u8],
        time_lock: u32,
        taker_pub: &[u8],
        secret: &[u8],
        htlc_privkey: &[u8],
        swap_contract_address: &Option<BytesJson>,
    ) -> TransactionFut;

    fn send_taker_spends_maker_payment(
        &self,
        maker_payment_tx: &[u8],
        time_lock: u32,
        maker_pub: &[u8],
        secret: &[u8],
        htlc_privkey: &[u8],
        swap_contract_address: &Option<BytesJson>,
    ) -> TransactionFut;

    fn send_taker_refunds_payment(
        &self,
        taker_payment_tx: &[u8],
        time_lock: u32,
        maker_pub: &[u8],
        secret_hash: &[u8],
        htlc_privkey: &[u8],
        swap_contract_address: &Option<BytesJson>,
    ) -> TransactionFut;

    fn send_maker_refunds_payment(
        &self,
        maker_payment_tx: &[u8],
        time_lock: u32,
        taker_pub: &[u8],
        secret_hash: &[u8],
        htlc_privkey: &[u8],
        swap_contract_address: &Option<BytesJson>,
    ) -> TransactionFut;

    fn validate_fee(
        &self,
        fee_tx: &TransactionEnum,
        expected_sender: &[u8],
        fee_addr: &[u8],
        amount: &BigDecimal,
        min_block_number: u64,
        uuid: &[u8],
    ) -> Box<dyn Future<Item = (), Error = String> + Send>;

    fn validate_maker_payment(&self, input: ValidatePaymentInput) -> Box<dyn Future<Item = (), Error = String> + Send>;

    fn validate_taker_payment(&self, input: ValidatePaymentInput) -> Box<dyn Future<Item = (), Error = String> + Send>;

    fn check_if_my_payment_sent(
        &self,
        time_lock: u32,
        my_pub: &[u8],
        other_pub: &[u8],
        secret_hash: &[u8],
        search_from_block: u64,
        swap_contract_address: &Option<BytesJson>,
    ) -> Box<dyn Future<Item = Option<TransactionEnum>, Error = String> + Send>;

    async fn search_for_swap_tx_spend_my(
        &self,
        time_lock: u32,
        other_pub: &[u8],
        secret_hash: &[u8],
        tx: &[u8],
        search_from_block: u64,
        swap_contract_address: &Option<BytesJson>,
    ) -> Result<Option<FoundSwapTxSpend>, String>;

    async fn search_for_swap_tx_spend_other(
        &self,
        time_lock: u32,
        other_pub: &[u8],
        secret_hash: &[u8],
        tx: &[u8],
        search_from_block: u64,
        swap_contract_address: &Option<BytesJson>,
    ) -> Result<Option<FoundSwapTxSpend>, String>;

    fn extract_secret(&self, secret_hash: &[u8], spend_tx: &[u8]) -> Result<Vec<u8>, String>;

    /// Whether the refund transaction can be sent now
    /// For example: there are no additional conditions for ETH, but for some UTXO coins we should wait for
    /// locktime < MTP
    fn can_refund_htlc(&self, locktime: u64) -> Box<dyn Future<Item = CanRefundHtlc, Error = String> + Send + '_> {
        let now = now_ms() / 1000;
        let result = if now > locktime {
            CanRefundHtlc::CanRefundNow
        } else {
            CanRefundHtlc::HaveToWait(locktime - now + 1)
        };
        Box::new(futures01::future::ok(result))
    }

    fn negotiate_swap_contract_addr(
        &self,
        other_side_address: Option<&[u8]>,
    ) -> Result<Option<BytesJson>, MmError<NegotiateSwapContractAddrErr>>;

    fn get_htlc_key_pair(&self) -> KeyPair;
}

/// Operations that coins have independently from the MarketMaker.
/// That is, things implemented by the coin wallets or public coin services.
pub trait MarketCoinOps {
    fn ticker(&self) -> &str;

    fn my_address(&self) -> Result<String, String>;

    fn get_non_zero_balance(&self) -> NonZeroBalanceFut<MmNumber> {
        let closure = |spendable: BigDecimal| {
            if spendable.is_zero() {
                return MmError::err(GetNonZeroBalance::BalanceIsZero);
            }
            Ok(MmNumber::from(spendable))
        };
        Box::new(self.my_spendable_balance().map_err(From::from).and_then(closure))
    }

    fn my_balance(&self) -> BalanceFut<CoinBalance>;

    fn my_spendable_balance(&self) -> BalanceFut<BigDecimal> {
        Box::new(self.my_balance().map(|CoinBalance { spendable, .. }| spendable))
    }

    /// Base coin balance for tokens, e.g. ETH balance in ERC20 case
    fn base_coin_balance(&self) -> BalanceFut<BigDecimal>;

    /// Receives raw transaction bytes in hexadecimal format as input and returns tx hash in hexadecimal format
    fn send_raw_tx(&self, tx: &str) -> Box<dyn Future<Item = String, Error = String> + Send>;

    fn wait_for_confirmations(
        &self,
        tx: &[u8],
        confirmations: u64,
        requires_nota: bool,
        wait_until: u64,
        check_every: u64,
    ) -> Box<dyn Future<Item = (), Error = String> + Send>;

    fn wait_for_tx_spend(
        &self,
        transaction: &[u8],
        wait_until: u64,
        from_block: u64,
        swap_contract_address: &Option<BytesJson>,
    ) -> TransactionFut;

    fn tx_enum_from_bytes(&self, bytes: &[u8]) -> Result<TransactionEnum, String>;

    fn current_block(&self) -> Box<dyn Future<Item = u64, Error = String> + Send>;

    fn display_priv_key(&self) -> Result<String, String>;

    /// Get the minimum amount to send.
    fn min_tx_amount(&self) -> BigDecimal;

    /// Get the minimum amount to trade.
    fn min_trading_vol(&self) -> MmNumber;

    fn is_privacy(&self) -> bool { false }
}

#[derive(Debug, Deserialize, PartialEq)]
#[serde(tag = "type")]
pub enum WithdrawFee {
    UtxoFixed {
        amount: BigDecimal,
    },
    UtxoPerKbyte {
        amount: BigDecimal,
    },
    EthGas {
        /// in gwei
        gas_price: BigDecimal,
        gas: u64,
    },
    Qrc20Gas {
        /// in satoshi
        gas_limit: u64,
        gas_price: u64,
    },
}

pub struct WithdrawSenderAddress<Address, Pubkey> {
    address: Address,
    pubkey: Pubkey,
    derivation_path: Option<DerivationPath>,
}

impl<Address, Pubkey> From<HDAddress<Address, Pubkey>> for WithdrawSenderAddress<Address, Pubkey> {
    fn from(addr: HDAddress<Address, Pubkey>) -> Self {
        WithdrawSenderAddress {
            address: addr.address,
            pubkey: addr.pubkey,
            derivation_path: Some(addr.derivation_path),
        }
    }
}

/// Rename to `GetWithdrawSenderAddresses` when withdraw supports multiple `from` addresses.
#[async_trait]
pub trait GetWithdrawSenderAddress {
    type Address;
    type Pubkey;

    async fn get_withdraw_sender_address(
        &self,
        req: &WithdrawRequest,
    ) -> MmResult<WithdrawSenderAddress<Self::Address, Self::Pubkey>, WithdrawError>;
}

#[derive(Clone, Deserialize)]
#[serde(untagged)]
pub enum WithdrawFrom {
    // AccountId { account_id: u32 },
    AddressId(HDAddressId),
    /// Don't use `Bip44DerivationPath` or `RpcDerivationPath` because if there is an error in the path,
    /// `serde::Deserialize` returns "data did not match any variant of untagged enum WithdrawFrom".
    /// It's better to show the user an informative error.
    DerivationPath {
        derivation_path: String,
    },
}

#[derive(Deserialize)]
pub struct WithdrawRequest {
    coin: String,
    from: Option<WithdrawFrom>,
    to: String,
    #[serde(default)]
    amount: BigDecimal,
    #[serde(default)]
    max: bool,
    fee: Option<WithdrawFee>,
}

#[derive(Debug, Deserialize)]
#[serde(tag = "type")]
pub enum StakingDetails {
    Qtum(QtumDelegationRequest),
}

#[allow(dead_code)]
#[derive(Deserialize)]
pub struct AddDelegateRequest {
    pub coin: String,
    pub staking_details: StakingDetails,
}

#[allow(dead_code)]
#[derive(Deserialize)]
pub struct RemoveDelegateRequest {
    pub coin: String,
}

#[derive(Deserialize)]
pub struct GetStakingInfosRequest {
    pub coin: String,
}

impl WithdrawRequest {
    pub fn new(
        coin: String,
        from: Option<WithdrawFrom>,
        to: String,
        amount: BigDecimal,
        max: bool,
        fee: Option<WithdrawFee>,
    ) -> WithdrawRequest {
        WithdrawRequest {
            coin,
            from,
            to,
            amount,
            max,
            fee,
        }
    }

    pub fn new_max(coin: String, to: String) -> WithdrawRequest {
        WithdrawRequest {
            coin,
            from: None,
            to,
            amount: 0.into(),
            max: true,
            fee: None,
        }
    }
}

#[derive(Clone, Debug, PartialEq, Serialize, Deserialize)]
#[serde(tag = "type")]
pub enum StakingInfosDetails {
    Qtum(QtumStakingInfosDetails),
}

impl From<QtumStakingInfosDetails> for StakingInfosDetails {
    fn from(qtum_staking_infos: QtumStakingInfosDetails) -> Self { StakingInfosDetails::Qtum(qtum_staking_infos) }
}

#[derive(Clone, Debug, Deserialize, PartialEq, Serialize)]
pub struct StakingInfos {
    pub staking_infos_details: StakingInfosDetails,
}

/// Please note that no type should have the same structure as another type,
/// because this enum has the `untagged` deserialization.
#[derive(Clone, Debug, PartialEq, Serialize)]
#[serde(tag = "type")]
pub enum TxFeeDetails {
    Utxo(UtxoFeeDetails),
    Eth(EthTxFeeDetails),
    Qrc20(Qrc20FeeDetails),
    Slp(SlpFeeDetails),
    #[cfg(all(not(target_arch = "wasm32")))]
    Solana(SolanaFeeDetails),
}

/// Deserialize the TxFeeDetails as an untagged enum.
impl<'de> Deserialize<'de> for TxFeeDetails {
    fn deserialize<D>(deserializer: D) -> Result<Self, <D as Deserializer<'de>>::Error>
    where
        D: Deserializer<'de>,
    {
        #[derive(Deserialize)]
        #[serde(untagged)]
        enum TxFeeDetailsUnTagged {
            Utxo(UtxoFeeDetails),
            Eth(EthTxFeeDetails),
            Qrc20(Qrc20FeeDetails),
            #[cfg(all(not(target_arch = "wasm32")))]
            Solana(SolanaFeeDetails),
        }

        match Deserialize::deserialize(deserializer)? {
            TxFeeDetailsUnTagged::Utxo(f) => Ok(TxFeeDetails::Utxo(f)),
            TxFeeDetailsUnTagged::Eth(f) => Ok(TxFeeDetails::Eth(f)),
            TxFeeDetailsUnTagged::Qrc20(f) => Ok(TxFeeDetails::Qrc20(f)),
            #[cfg(all(not(target_arch = "wasm32")))]
            TxFeeDetailsUnTagged::Solana(f) => Ok(TxFeeDetails::Solana(f)),
        }
    }
}

impl From<EthTxFeeDetails> for TxFeeDetails {
    fn from(eth_details: EthTxFeeDetails) -> Self { TxFeeDetails::Eth(eth_details) }
}

impl From<UtxoFeeDetails> for TxFeeDetails {
    fn from(utxo_details: UtxoFeeDetails) -> Self { TxFeeDetails::Utxo(utxo_details) }
}

impl From<Qrc20FeeDetails> for TxFeeDetails {
    fn from(qrc20_details: Qrc20FeeDetails) -> Self { TxFeeDetails::Qrc20(qrc20_details) }
}

#[cfg(all(not(target_arch = "wasm32")))]
impl From<SolanaFeeDetails> for TxFeeDetails {
    fn from(solana_details: SolanaFeeDetails) -> Self { TxFeeDetails::Solana(solana_details) }
}

#[derive(Clone, Debug, Deserialize, PartialEq, Serialize)]
pub struct KmdRewardsDetails {
    amount: BigDecimal,
    claimed_by_me: bool,
}

impl KmdRewardsDetails {
    pub fn claimed_by_me(amount: BigDecimal) -> KmdRewardsDetails {
        KmdRewardsDetails {
            amount,
            claimed_by_me: true,
        }
    }
}

#[derive(Clone, Debug, Deserialize, PartialEq, Serialize)]
pub enum TransactionType {
    StakingDelegation,
    RemoveDelegation,
    StandardTransfer,
    TokenTransfer(BytesJson),
}

impl Default for TransactionType {
    fn default() -> Self { TransactionType::StandardTransfer }
}

/// Transaction details
#[derive(Clone, Debug, Deserialize, PartialEq, Serialize)]
pub struct TransactionDetails {
    /// Raw bytes of signed transaction in hexadecimal string, this should be sent as is to send_raw_transaction RPC to broadcast the transaction
    pub tx_hex: BytesJson,
    /// Transaction hash in hexadecimal format
    tx_hash: String,
    /// Coins are sent from these addresses
    from: Vec<String>,
    /// Coins are sent to these addresses
    to: Vec<String>,
    /// Total tx amount
    total_amount: BigDecimal,
    /// The amount spent from "my" address
    spent_by_me: BigDecimal,
    /// The amount received by "my" address
    received_by_me: BigDecimal,
    /// Resulting "my" balance change
    my_balance_change: BigDecimal,
    /// Block height
    block_height: u64,
    /// Transaction timestamp
    timestamp: u64,
    /// Every coin can has specific fee details:
    /// In UTXO tx fee is paid with the coin itself (e.g. 1 BTC and 0.0001 BTC fee).
    /// But for ERC20 token transfer fee is paid with another coin: ETH, because it's ETH smart contract function call that requires gas to be burnt.
    fee_details: Option<TxFeeDetails>,
    /// The coin transaction belongs to
    coin: String,
    /// Internal MM2 id used for internal transaction identification, for some coins it might be equal to transaction hash
    internal_id: BytesJson,
    /// Amount of accrued rewards.
    #[serde(skip_serializing_if = "Option::is_none")]
    kmd_rewards: Option<KmdRewardsDetails>,
    /// Type of transactions, default is StandardTransfer
    #[serde(default)]
    transaction_type: TransactionType,
}

#[derive(Clone, Copy, Debug)]
pub struct BlockHeightAndTime {
    height: u64,
    timestamp: u64,
}

impl TransactionDetails {
    /// Whether the transaction details block height should be updated (when tx is confirmed)
    pub fn should_update_block_height(&self) -> bool {
        // checking for std::u64::MAX because there was integer overflow
        // in case of electrum returned -1 so there could be records with MAX confirmations
        self.block_height == 0 || self.block_height == std::u64::MAX
    }

    /// Whether the transaction timestamp should be updated (when tx is confirmed)
    pub fn should_update_timestamp(&self) -> bool {
        // checking for std::u64::MAX because there was integer overflow
        // in case of electrum returned -1 so there could be records with MAX confirmations
        self.timestamp == 0
    }

    pub fn should_update_kmd_rewards(&self) -> bool { self.coin == "KMD" && self.kmd_rewards.is_none() }

    pub fn firo_negative_fee(&self) -> bool {
        match &self.fee_details {
            Some(TxFeeDetails::Utxo(utxo)) => utxo.amount < 0.into() && self.coin == "FIRO",
            _ => false,
        }
    }

    pub fn should_update(&self) -> bool {
        self.should_update_block_height()
            || self.should_update_timestamp()
            || self.should_update_kmd_rewards()
            || self.firo_negative_fee()
    }
}

#[derive(Clone, Debug, PartialEq, Serialize)]
pub struct TradeFee {
    pub coin: String,
    pub amount: MmNumber,
    pub paid_from_trading_vol: bool,
}

#[derive(Clone, Debug, Default, PartialEq, PartialOrd, Serialize)]
pub struct CoinBalance {
    pub spendable: BigDecimal,
    pub unspendable: BigDecimal,
}

impl CoinBalance {
    pub fn new(spendable: BigDecimal) -> CoinBalance {
        CoinBalance {
            spendable,
            unspendable: BigDecimal::from(0),
        }
    }

    pub fn into_total(self) -> BigDecimal { self.spendable + self.unspendable }

    pub fn get_total(&self) -> BigDecimal { &self.spendable + &self.unspendable }
}

impl Add for CoinBalance {
    type Output = CoinBalance;

    fn add(self, rhs: Self) -> Self::Output {
        CoinBalance {
            spendable: self.spendable + rhs.spendable,
            unspendable: self.unspendable + rhs.unspendable,
        }
    }
}

/// The approximation is needed to cover the dynamic miner fee changing during a swap.
#[derive(Clone, Debug)]
pub enum FeeApproxStage {
    /// Do not increase the trade fee.
    WithoutApprox,
    /// Increase the trade fee slightly.
    StartSwap,
    /// Increase the trade fee significantly.
    OrderIssue,
    /// Increase the trade fee largely.
    TradePreimage,
}

#[derive(Debug)]
pub enum TradePreimageValue {
    Exact(BigDecimal),
    UpperBound(BigDecimal),
}

#[derive(Debug, Display)]
pub enum TradePreimageError {
    #[display(
        fmt = "Not enough {} to preimage the trade: available {}, required at least {}",
        coin,
        available,
        required
    )]
    NotSufficientBalance {
        coin: String,
        available: BigDecimal,
        required: BigDecimal,
    },
    #[display(fmt = "The amount {} less than minimum transaction amount {}", amount, threshold)]
    AmountIsTooSmall { amount: BigDecimal, threshold: BigDecimal },
    #[display(fmt = "Transport error: {}", _0)]
    Transport(String),
    #[display(fmt = "Internal error: {}", _0)]
    InternalError(String),
}

impl From<NumConversError> for TradePreimageError {
    fn from(e: NumConversError) -> Self { TradePreimageError::InternalError(e.to_string()) }
}

impl From<DerivationMethodNotSupported> for TradePreimageError {
    fn from(e: DerivationMethodNotSupported) -> Self { TradePreimageError::InternalError(e.to_string()) }
}

impl TradePreimageError {
    /// Construct [`TradePreimageError`] from [`GenerateTxError`] using additional `coin` and `decimals`.
    pub fn from_generate_tx_error(
        gen_tx_err: GenerateTxError,
        coin: String,
        decimals: u8,
        is_upper_bound: bool,
    ) -> TradePreimageError {
        match gen_tx_err {
            GenerateTxError::EmptyUtxoSet { required } => {
                let required = big_decimal_from_sat_unsigned(required, decimals);
                TradePreimageError::NotSufficientBalance {
                    coin,
                    available: BigDecimal::from(0),
                    required,
                }
            },
            GenerateTxError::EmptyOutputs => TradePreimageError::InternalError(gen_tx_err.to_string()),
            GenerateTxError::OutputValueLessThanDust { value, dust } => {
                if is_upper_bound {
                    // If the preimage value is [`TradePreimageValue::UpperBound`], then we had to pass the account balance as the output value.
                    if value == 0 {
                        let required = big_decimal_from_sat_unsigned(dust, decimals);
                        TradePreimageError::NotSufficientBalance {
                            coin,
                            available: big_decimal_from_sat_unsigned(value, decimals),
                            required,
                        }
                    } else {
                        let error = format!(
                            "Output value {} (equal to the account balance) less than dust {}. Probably, dust is not set or outdated",
                            value, dust
                        );
                        TradePreimageError::InternalError(error)
                    }
                } else {
                    let amount = big_decimal_from_sat_unsigned(value, decimals);
                    let threshold = big_decimal_from_sat_unsigned(dust, decimals);
                    TradePreimageError::AmountIsTooSmall { amount, threshold }
                }
            },
            GenerateTxError::DeductFeeFromOutputFailed {
                output_value, required, ..
            } => {
                let available = big_decimal_from_sat_unsigned(output_value, decimals);
                let required = big_decimal_from_sat_unsigned(required, decimals);
                TradePreimageError::NotSufficientBalance {
                    coin,
                    available,
                    required,
                }
            },
            GenerateTxError::NotEnoughUtxos { sum_utxos, required } => {
                let available = big_decimal_from_sat_unsigned(sum_utxos, decimals);
                let required = big_decimal_from_sat_unsigned(required, decimals);
                TradePreimageError::NotSufficientBalance {
                    coin,
                    available,
                    required,
                }
            },
            GenerateTxError::Transport(e) => TradePreimageError::Transport(e),
            GenerateTxError::Internal(e) => TradePreimageError::InternalError(e),
        }
    }
}

/// The reason of unsuccessful conversion of two internal numbers, e.g. `u64` from `BigNumber`.
#[derive(Debug, Display)]
pub struct NumConversError(String);

impl From<ParseBigDecimalError> for NumConversError {
    fn from(e: ParseBigDecimalError) -> Self { NumConversError::new(e.to_string()) }
}

impl NumConversError {
    pub fn new(description: String) -> NumConversError { NumConversError(description) }

    pub fn description(&self) -> &str { &self.0 }
}

#[derive(Debug, Display, PartialEq)]
pub enum BalanceError {
    #[display(fmt = "Transport: {}", _0)]
    Transport(String),
    #[display(fmt = "Invalid response: {}", _0)]
    InvalidResponse(String),
    #[display(fmt = "{}", _0)]
    DerivationMethodNotSupported(DerivationMethodNotSupported),
    #[display(fmt = "Internal: {}", _0)]
    Internal(String),
}

#[derive(Debug, PartialEq, Display)]
pub enum GetNonZeroBalance {
    #[display(fmt = "Internal error when retrieving balance")]
    MyBalanceError(BalanceError),
    #[display(fmt = "Balance is zero")]
    BalanceIsZero,
}

impl From<BalanceError> for GetNonZeroBalance {
    fn from(e: BalanceError) -> Self { GetNonZeroBalance::MyBalanceError(e) }
}

impl From<NumConversError> for BalanceError {
    fn from(e: NumConversError) -> Self { BalanceError::Internal(e.to_string()) }
}

impl From<DerivationMethodNotSupported> for BalanceError {
    fn from(e: DerivationMethodNotSupported) -> Self { BalanceError::DerivationMethodNotSupported(e) }
}

impl From<Bip32Error> for BalanceError {
    fn from(e: Bip32Error) -> Self { BalanceError::Internal(e.to_string()) }
}

#[derive(Debug, Deserialize, Display, Serialize, SerializeErrorType)]
#[serde(tag = "error_type", content = "error_data")]
pub enum StakingInfosError {
    #[display(fmt = "Staking infos not available for: {}", coin)]
    CoinDoesntSupportStakingInfos { coin: String },
    #[display(fmt = "No such coin {}", coin)]
    NoSuchCoin { coin: String },
    #[display(fmt = "Derivation method is not supported: {}", _0)]
    DerivationMethodNotSupported(String),
    #[display(fmt = "Transport error: {}", _0)]
    Transport(String),
    #[display(fmt = "Internal error: {}", _0)]
    Internal(String),
}

impl From<UtxoRpcError> for StakingInfosError {
    fn from(e: UtxoRpcError) -> Self {
        match e {
            UtxoRpcError::Transport(rpc) | UtxoRpcError::ResponseParseError(rpc) => {
                StakingInfosError::Transport(rpc.to_string())
            },
            UtxoRpcError::InvalidResponse(error) => StakingInfosError::Transport(error),
            UtxoRpcError::Internal(error) => StakingInfosError::Internal(error),
        }
    }
}

impl From<DerivationMethodNotSupported> for StakingInfosError {
    fn from(e: DerivationMethodNotSupported) -> Self { StakingInfosError::DerivationMethodNotSupported(e.to_string()) }
}

impl From<Qrc20AddressError> for StakingInfosError {
    fn from(e: Qrc20AddressError) -> Self {
        match e {
            Qrc20AddressError::DerivationMethodNotSupported(e) => StakingInfosError::DerivationMethodNotSupported(e),
            Qrc20AddressError::ScriptHashTypeNotSupported { script_hash_type } => {
                StakingInfosError::Internal(format!("Script hash type '{}' is not supported", script_hash_type))
            },
        }
    }
}

impl HttpStatusCode for StakingInfosError {
    fn status_code(&self) -> StatusCode {
        match self {
            StakingInfosError::NoSuchCoin { .. }
            | StakingInfosError::CoinDoesntSupportStakingInfos { .. }
            | StakingInfosError::DerivationMethodNotSupported(_) => StatusCode::BAD_REQUEST,
            StakingInfosError::Transport(_) | StakingInfosError::Internal(_) => StatusCode::INTERNAL_SERVER_ERROR,
        }
    }
}

impl From<CoinFindError> for StakingInfosError {
    fn from(e: CoinFindError) -> Self {
        match e {
            CoinFindError::NoSuchCoin { coin } => StakingInfosError::NoSuchCoin { coin },
        }
    }
}

#[derive(Debug, Deserialize, Display, Serialize, SerializeErrorType)]
#[serde(tag = "error_type", content = "error_data")]
pub enum DelegationError {
    #[display(
        fmt = "Not enough {} to delegate: available {}, required at least {}",
        coin,
        available,
        required
    )]
    NotSufficientBalance {
        coin: String,
        available: BigDecimal,
        required: BigDecimal,
    },
    #[display(fmt = "The amount {} is too small, required at least {}", amount, threshold)]
    AmountTooLow { amount: BigDecimal, threshold: BigDecimal },
    #[display(fmt = "Delegation not available for: {}", coin)]
    CoinDoesntSupportDelegation { coin: String },
    #[display(fmt = "No such coin {}", coin)]
    NoSuchCoin { coin: String },
    #[display(fmt = "{}", _0)]
    CannotInteractWithSmartContract(String),
    #[display(fmt = "{}", _0)]
    AddressError(String),
    #[display(fmt = "Already delegating to: {}", _0)]
    AlreadyDelegating(String),
    #[display(fmt = "Delegation is not supported, reason: {}", reason)]
    DelegationOpsNotSupported { reason: String },
    #[display(fmt = "Transport error: {}", _0)]
    Transport(String),
    #[display(fmt = "Internal error: {}", _0)]
    InternalError(String),
}

impl From<UtxoRpcError> for DelegationError {
    fn from(e: UtxoRpcError) -> Self {
        match e {
            UtxoRpcError::Transport(transport) | UtxoRpcError::ResponseParseError(transport) => {
                DelegationError::Transport(transport.to_string())
            },
            UtxoRpcError::InvalidResponse(resp) => DelegationError::Transport(resp),
            UtxoRpcError::Internal(internal) => DelegationError::InternalError(internal),
        }
    }
}

impl From<StakingInfosError> for DelegationError {
    fn from(e: StakingInfosError) -> Self {
        match e {
            StakingInfosError::CoinDoesntSupportStakingInfos { coin } => {
                DelegationError::CoinDoesntSupportDelegation { coin }
            },
            StakingInfosError::NoSuchCoin { coin } => DelegationError::NoSuchCoin { coin },
            StakingInfosError::Transport(e) => DelegationError::Transport(e),
            StakingInfosError::DerivationMethodNotSupported(reason) => {
                DelegationError::DelegationOpsNotSupported { reason }
            },
            StakingInfosError::Internal(e) => DelegationError::InternalError(e),
        }
    }
}

impl From<CoinFindError> for DelegationError {
    fn from(e: CoinFindError) -> Self {
        match e {
            CoinFindError::NoSuchCoin { coin } => DelegationError::NoSuchCoin { coin },
        }
    }
}

impl From<BalanceError> for DelegationError {
    fn from(e: BalanceError) -> Self {
        match e {
            BalanceError::Transport(error) | BalanceError::InvalidResponse(error) => DelegationError::Transport(error),
            BalanceError::DerivationMethodNotSupported(e) => {
                DelegationError::DelegationOpsNotSupported { reason: e.to_string() }
            },
            BalanceError::Internal(internal) => DelegationError::InternalError(internal),
        }
    }
}

impl From<UtxoSignWithKeyPairError> for DelegationError {
    fn from(e: UtxoSignWithKeyPairError) -> Self {
        let error = format!("Error signing: {}", e);
        DelegationError::InternalError(error)
    }
}

impl From<PrivKeyNotAllowed> for DelegationError {
    fn from(e: PrivKeyNotAllowed) -> Self { DelegationError::DelegationOpsNotSupported { reason: e.to_string() } }
}

impl From<DerivationMethodNotSupported> for DelegationError {
    fn from(e: DerivationMethodNotSupported) -> Self {
        DelegationError::DelegationOpsNotSupported { reason: e.to_string() }
    }
}

impl From<ScriptHashTypeNotSupported> for DelegationError {
    fn from(e: ScriptHashTypeNotSupported) -> Self { DelegationError::AddressError(e.to_string()) }
}

impl HttpStatusCode for DelegationError {
    fn status_code(&self) -> StatusCode {
        match self {
            DelegationError::Transport(_) | DelegationError::InternalError(_) => StatusCode::INTERNAL_SERVER_ERROR,
            _ => StatusCode::BAD_REQUEST,
        }
    }
}

impl DelegationError {
    pub fn from_generate_tx_error(gen_tx_err: GenerateTxError, coin: String, decimals: u8) -> DelegationError {
        match gen_tx_err {
            GenerateTxError::EmptyUtxoSet { required } => {
                let required = big_decimal_from_sat_unsigned(required, decimals);
                DelegationError::NotSufficientBalance {
                    coin,
                    available: BigDecimal::from(0),
                    required,
                }
            },
            GenerateTxError::EmptyOutputs => DelegationError::InternalError(gen_tx_err.to_string()),
            GenerateTxError::OutputValueLessThanDust { value, dust } => {
                let amount = big_decimal_from_sat_unsigned(value, decimals);
                let threshold = big_decimal_from_sat_unsigned(dust, decimals);
                DelegationError::AmountTooLow { amount, threshold }
            },
            GenerateTxError::DeductFeeFromOutputFailed {
                output_value, required, ..
            } => {
                let available = big_decimal_from_sat_unsigned(output_value, decimals);
                let required = big_decimal_from_sat_unsigned(required, decimals);
                DelegationError::NotSufficientBalance {
                    coin,
                    available,
                    required,
                }
            },
            GenerateTxError::NotEnoughUtxos { sum_utxos, required } => {
                let available = big_decimal_from_sat_unsigned(sum_utxos, decimals);
                let required = big_decimal_from_sat_unsigned(required, decimals);
                DelegationError::NotSufficientBalance {
                    coin,
                    available,
                    required,
                }
            },
            GenerateTxError::Transport(e) => DelegationError::Transport(e),
            GenerateTxError::Internal(e) => DelegationError::InternalError(e),
        }
    }
}

#[derive(Clone, Debug, Deserialize, Display, Serialize, SerializeErrorType)]
#[serde(tag = "error_type", content = "error_data")]
pub enum WithdrawError {
    /*                                              */
    /*------------ Trezor device errors ------------*/
    /*                                             */
    #[display(fmt = "Trezor device disconnected")]
    TrezorDisconnected,
    #[display(fmt = "Trezor internal error: {}", _0)]
    HardwareWalletInternal(String),
    #[display(fmt = "No Trezor device available")]
    NoTrezorDeviceAvailable,
    #[display(fmt = "Unexpected Hardware Wallet device: {}", _0)]
    FoundUnexpectedDevice(String),
    /*                                         */
    /*------------- WithdrawError -------------*/
    /*                                         */
    #[display(
        fmt = "'{}' coin doesn't support 'init_withdraw' yet. Consider using 'withdraw' request instead",
        coin
    )]
    CoinDoesntSupportInitWithdraw { coin: String },
    #[display(
        fmt = "Not enough {} to withdraw: available {}, required at least {}",
        coin,
        available,
        required
    )]
    NotSufficientBalance {
        coin: String,
        available: BigDecimal,
        required: BigDecimal,
    },
    #[display(fmt = "Balance is zero")]
    ZeroBalanceToWithdrawMax,
    #[display(fmt = "The amount {} is too small, required at least {}", amount, threshold)]
    AmountTooLow { amount: BigDecimal, threshold: BigDecimal },
    #[display(fmt = "Invalid address: {}", _0)]
    InvalidAddress(String),
    #[display(fmt = "Invalid fee policy: {}", _0)]
    InvalidFeePolicy(String),
    #[display(fmt = "No such coin {}", coin)]
    NoSuchCoin { coin: String },
    #[display(fmt = "Withdraw timed out {:?}", _0)]
    Timeout(Duration),
    #[display(fmt = "Unexpected user action. Expected '{}'", expected)]
    UnexpectedUserAction { expected: String },
    #[display(fmt = "Request should contain a 'from' address/account")]
    FromAddressNotFound,
    #[display(fmt = "Unexpected 'from' address: {}", _0)]
    UnexpectedFromAddress(String),
    #[display(fmt = "Unknown '{}' account", account_id)]
    UnknownAccount { account_id: u32 },
    #[display(fmt = "Transport error: {}", _0)]
    Transport(String),
    #[display(fmt = "Internal error: {}", _0)]
    InternalError(String),
}

impl HttpStatusCode for WithdrawError {
    fn status_code(&self) -> StatusCode {
        match self {
            WithdrawError::NoSuchCoin { .. } => StatusCode::NOT_FOUND,
            WithdrawError::Timeout(_) => StatusCode::REQUEST_TIMEOUT,
            WithdrawError::CoinDoesntSupportInitWithdraw { .. }
            | WithdrawError::UnexpectedUserAction { .. }
            | WithdrawError::NotSufficientBalance { .. }
            | WithdrawError::ZeroBalanceToWithdrawMax
            | WithdrawError::AmountTooLow { .. }
            | WithdrawError::InvalidAddress(_)
            | WithdrawError::InvalidFeePolicy(_)
            | WithdrawError::FromAddressNotFound
            | WithdrawError::UnexpectedFromAddress(_)
            | WithdrawError::UnknownAccount { .. } => StatusCode::BAD_REQUEST,
            WithdrawError::NoTrezorDeviceAvailable
            | WithdrawError::TrezorDisconnected
            | WithdrawError::FoundUnexpectedDevice(_) => StatusCode::GONE,
            WithdrawError::HardwareWalletInternal(_)
            | WithdrawError::Transport(_)
            | WithdrawError::InternalError(_) => StatusCode::INTERNAL_SERVER_ERROR,
        }
    }
}

impl From<NumConversError> for WithdrawError {
    fn from(e: NumConversError) -> Self { WithdrawError::InternalError(e.to_string()) }
}

impl From<BalanceError> for WithdrawError {
    fn from(e: BalanceError) -> Self {
        match e {
            BalanceError::Transport(error) | BalanceError::InvalidResponse(error) => WithdrawError::Transport(error),
            BalanceError::DerivationMethodNotSupported(e) => WithdrawError::from(e),
            BalanceError::Internal(internal) => WithdrawError::InternalError(internal),
        }
    }
}

impl From<CoinFindError> for WithdrawError {
    fn from(e: CoinFindError) -> Self {
        match e {
            CoinFindError::NoSuchCoin { coin } => WithdrawError::NoSuchCoin { coin },
        }
    }
}

impl From<UtxoSignWithKeyPairError> for WithdrawError {
    fn from(e: UtxoSignWithKeyPairError) -> Self {
        let error = format!("Error signing: {}", e);
        WithdrawError::InternalError(error)
    }
}

impl From<DerivationMethodNotSupported> for WithdrawError {
    fn from(e: DerivationMethodNotSupported) -> Self { WithdrawError::InternalError(e.to_string()) }
}

impl From<PrivKeyNotAllowed> for WithdrawError {
    fn from(e: PrivKeyNotAllowed) -> Self { WithdrawError::InternalError(e.to_string()) }
}

impl WithdrawError {
    /// Construct [`WithdrawError`] from [`GenerateTxError`] using additional `coin` and `decimals`.
    pub fn from_generate_tx_error(gen_tx_err: GenerateTxError, coin: String, decimals: u8) -> WithdrawError {
        match gen_tx_err {
            GenerateTxError::EmptyUtxoSet { required } => {
                let required = big_decimal_from_sat_unsigned(required, decimals);
                WithdrawError::NotSufficientBalance {
                    coin,
                    available: BigDecimal::from(0),
                    required,
                }
            },
            GenerateTxError::EmptyOutputs => WithdrawError::InternalError(gen_tx_err.to_string()),
            GenerateTxError::OutputValueLessThanDust { value, dust } => {
                let amount = big_decimal_from_sat_unsigned(value, decimals);
                let threshold = big_decimal_from_sat_unsigned(dust, decimals);
                WithdrawError::AmountTooLow { amount, threshold }
            },
            GenerateTxError::DeductFeeFromOutputFailed {
                output_value, required, ..
            } => {
                let available = big_decimal_from_sat_unsigned(output_value, decimals);
                let required = big_decimal_from_sat_unsigned(required, decimals);
                WithdrawError::NotSufficientBalance {
                    coin,
                    available,
                    required,
                }
            },
            GenerateTxError::NotEnoughUtxos { sum_utxos, required } => {
                let available = big_decimal_from_sat_unsigned(sum_utxos, decimals);
                let required = big_decimal_from_sat_unsigned(required, decimals);
                WithdrawError::NotSufficientBalance {
                    coin,
                    available,
                    required,
                }
            },
            GenerateTxError::Transport(e) => WithdrawError::Transport(e),
            GenerateTxError::Internal(e) => WithdrawError::InternalError(e),
        }
    }
}

/// NB: Implementations are expected to follow the pImpl idiom, providing cheap reference-counted cloning and garbage collection.
#[async_trait]
pub trait MmCoin: SwapOps + MarketCoinOps + fmt::Debug + Send + Sync + 'static {
    // `MmCoin` is an extension fulcrum for something that doesn't fit the `MarketCoinOps`. Practical examples:
    // name (might be required for some APIs, CoinMarketCap for instance);
    // coin statistics that we might want to share with UI;
    // state serialization, to get full rewind and debugging information about the coins participating in a SWAP operation.
    // status/availability check: https://github.com/artemii235/SuperNET/issues/156#issuecomment-446501816

    fn is_asset_chain(&self) -> bool;

    /// The coin can be initialized, but it cannot participate in the swaps.
    fn wallet_only(&self, ctx: &MmArc) -> bool {
        let coin_conf = coin_conf(ctx, self.ticker());
        coin_conf["wallet_only"].as_bool().unwrap_or(false)
    }

    fn withdraw(&self, req: WithdrawRequest) -> WithdrawFut;

    /// Maximum number of digits after decimal point used to denominate integer coin units (satoshis, wei, etc.)
    fn decimals(&self) -> u8;

    /// Convert input address to the specified address format.
    fn convert_to_address(&self, from: &str, to_address_format: Json) -> Result<String, String>;

    fn validate_address(&self, address: &str) -> ValidateAddressResult;

    /// Loop collecting coin transaction history and saving it to local DB
    fn process_history_loop(&self, ctx: MmArc) -> Box<dyn Future<Item = (), Error = ()> + Send>;

    /// Path to tx history file
    fn tx_history_path(&self, ctx: &MmArc) -> PathBuf {
        let my_address = self.my_address().unwrap_or_default();
        // BCH cash address format has colon after prefix, e.g. bitcoincash:
        // Colon can't be used in file names on Windows so it should be escaped
        let my_address = my_address.replace(':', "_");
        ctx.dbdir()
            .join("TRANSACTIONS")
            .join(format!("{}_{}.json", self.ticker(), my_address))
    }

    /// Loads existing tx history from file, returns empty vector if file is not found
    /// Cleans the existing file if deserialization fails
    fn load_history_from_file(&self, ctx: &MmArc) -> TxHistoryFut<Vec<TransactionDetails>> {
        load_history_from_file_impl(self, ctx)
    }

    fn save_history_to_file(&self, ctx: &MmArc, history: Vec<TransactionDetails>) -> TxHistoryFut<()> {
        save_history_to_file_impl(self, ctx, history)
    }

    /// Transaction history background sync status
    fn history_sync_status(&self) -> HistorySyncState;

    /// Get fee to be paid per 1 swap transaction
    fn get_trade_fee(&self) -> Box<dyn Future<Item = TradeFee, Error = String> + Send>;

    /// Get fee to be paid by sender per whole swap using the sending value and check if the wallet has sufficient balance to pay the fee.
    async fn get_sender_trade_fee(
        &self,
        value: TradePreimageValue,
        stage: FeeApproxStage,
    ) -> TradePreimageResult<TradeFee>;

    /// Get fee to be paid by receiver per whole swap and check if the wallet has sufficient balance to pay the fee.
    fn get_receiver_trade_fee(&self, stage: FeeApproxStage) -> TradePreimageFut<TradeFee>;

    /// Get transaction fee the Taker has to pay to send a `TakerFee` transaction and check if the wallet has sufficient balance to pay the fee.
    async fn get_fee_to_send_taker_fee(
        &self,
        dex_fee_amount: BigDecimal,
        stage: FeeApproxStage,
    ) -> TradePreimageResult<TradeFee>;

    /// required transaction confirmations number to ensure double-spend safety
    fn required_confirmations(&self) -> u64;

    /// whether coin requires notarization to ensure double-spend safety
    fn requires_notarization(&self) -> bool;

    /// set required transaction confirmations number
    fn set_required_confirmations(&self, confirmations: u64);

    /// set requires notarization
    fn set_requires_notarization(&self, requires_nota: bool);

    /// Get swap contract address if the coin uses it in Atomic Swaps.
    fn swap_contract_address(&self) -> Option<BytesJson>;

    /// The minimum number of confirmations at which a transaction is considered mature.
    fn mature_confirmations(&self) -> Option<u32>;

    /// Get some of the coin config info in serialized format for p2p messaging.
    fn coin_protocol_info(&self) -> Vec<u8>;

    /// Check if serialized coin protocol info is supported by current version.
    fn is_coin_protocol_supported(&self, info: &Option<Vec<u8>>) -> bool;
}

#[derive(Clone, Debug)]
pub enum MmCoinEnum {
    UtxoCoin(UtxoStandardCoin),
    QtumCoin(QtumCoin),
    Qrc20Coin(Qrc20Coin),
    EthCoin(EthCoin),
    #[cfg(all(not(target_arch = "wasm32"), feature = "zhtlc"))]
    ZCoin(ZCoin),
    Bch(BchCoin),
    SlpToken(SlpToken),
<<<<<<< HEAD
    LightningCoin(LightningCoin),
    #[cfg(all(not(target_arch = "wasm32")))]
    SolanaCoin(SolanaCoin),
    #[cfg(all(not(target_arch = "wasm32")))]
    SplToken(SplToken),
=======
    #[cfg(not(target_arch = "wasm32"))]
    LightningCoin(Box<LightningCoin>),
>>>>>>> db95a0e3
    Test(TestCoin),
}

impl From<UtxoStandardCoin> for MmCoinEnum {
    fn from(c: UtxoStandardCoin) -> MmCoinEnum { MmCoinEnum::UtxoCoin(c) }
}

impl From<EthCoin> for MmCoinEnum {
    fn from(c: EthCoin) -> MmCoinEnum { MmCoinEnum::EthCoin(c) }
}

impl From<TestCoin> for MmCoinEnum {
    fn from(c: TestCoin) -> MmCoinEnum { MmCoinEnum::Test(c) }
}

#[cfg(all(not(target_arch = "wasm32")))]
impl From<SolanaCoin> for MmCoinEnum {
    fn from(c: SolanaCoin) -> MmCoinEnum { MmCoinEnum::SolanaCoin(c) }
}

#[cfg(all(not(target_arch = "wasm32")))]
impl From<SplToken> for MmCoinEnum {
    fn from(c: SplToken) -> MmCoinEnum { MmCoinEnum::SplToken(c) }
}

impl From<QtumCoin> for MmCoinEnum {
    fn from(coin: QtumCoin) -> Self { MmCoinEnum::QtumCoin(coin) }
}

impl From<Qrc20Coin> for MmCoinEnum {
    fn from(c: Qrc20Coin) -> MmCoinEnum { MmCoinEnum::Qrc20Coin(c) }
}

impl From<BchCoin> for MmCoinEnum {
    fn from(c: BchCoin) -> MmCoinEnum { MmCoinEnum::Bch(c) }
}

impl From<SlpToken> for MmCoinEnum {
    fn from(c: SlpToken) -> MmCoinEnum { MmCoinEnum::SlpToken(c) }
}

#[cfg(not(target_arch = "wasm32"))]
impl From<LightningCoin> for MmCoinEnum {
    fn from(c: LightningCoin) -> MmCoinEnum { MmCoinEnum::LightningCoin(Box::new(c)) }
}

#[cfg(all(not(target_arch = "wasm32"), feature = "zhtlc"))]
impl From<ZCoin> for MmCoinEnum {
    fn from(c: ZCoin) -> MmCoinEnum { MmCoinEnum::ZCoin(c) }
}

// NB: When stable and groked by IDEs, `enum_dispatch` can be used instead of `Deref` to speed things up.
impl Deref for MmCoinEnum {
    type Target = dyn MmCoin;
    fn deref(&self) -> &dyn MmCoin {
        match self {
            MmCoinEnum::UtxoCoin(ref c) => c,
            MmCoinEnum::QtumCoin(ref c) => c,
            MmCoinEnum::Qrc20Coin(ref c) => c,
            MmCoinEnum::EthCoin(ref c) => c,
            MmCoinEnum::Bch(ref c) => c,
            MmCoinEnum::SlpToken(ref c) => c,
            #[cfg(not(target_arch = "wasm32"))]
            MmCoinEnum::LightningCoin(ref c) => &**c,
            #[cfg(all(not(target_arch = "wasm32"), feature = "zhtlc"))]
            MmCoinEnum::ZCoin(ref c) => c,
            MmCoinEnum::Test(ref c) => c,
            #[cfg(all(not(target_arch = "wasm32")))]
            MmCoinEnum::SolanaCoin(ref c) => c,
            #[cfg(all(not(target_arch = "wasm32")))]
            MmCoinEnum::SplToken(ref c) => c,
        }
    }
}

#[async_trait]
pub trait BalanceTradeFeeUpdatedHandler {
    async fn balance_updated(&self, coin: &MmCoinEnum, new_balance: &BigDecimal);
}

pub struct CoinsContext {
    /// A map from a currency ticker symbol to the corresponding coin.
    /// Similar to `LP_coins`.
    coins: AsyncMutex<HashMap<String, MmCoinEnum>>,
    balance_update_handlers: AsyncMutex<Vec<Box<dyn BalanceTradeFeeUpdatedHandler + Send + Sync>>>,
    withdraw_task_manager: WithdrawTaskManagerShared,
    create_account_manager: CreateAccountTaskManagerShared,
    #[cfg(target_arch = "wasm32")]
    /// The database has to be initialized only once!
    tx_history_db: ConstructibleDb<TxHistoryDb>,
}

#[derive(Debug)]
pub struct CoinIsAlreadyActivatedErr {
    pub ticker: String,
}

#[derive(Debug)]
pub struct PlatformIsAlreadyActivatedErr {
    pub ticker: String,
}

impl CoinsContext {
    /// Obtains a reference to this crate context, creating it if necessary.
    pub fn from_ctx(ctx: &MmArc) -> Result<Arc<CoinsContext>, String> {
        Ok(try_s!(from_ctx(&ctx.coins_ctx, move || {
            Ok(CoinsContext {
                coins: AsyncMutex::new(HashMap::new()),
                balance_update_handlers: AsyncMutex::new(vec![]),
                withdraw_task_manager: WithdrawTaskManager::new_shared(),
                create_account_manager: CreateAccountTaskManager::new_shared(),
                #[cfg(target_arch = "wasm32")]
                tx_history_db: ConstructibleDb::from_ctx(ctx),
            })
        })))
    }

    pub async fn add_coin(&self, coin: MmCoinEnum) -> Result<(), MmError<CoinIsAlreadyActivatedErr>> {
        let mut coins = self.coins.lock().await;
        if coins.contains_key(coin.ticker()) {
            return MmError::err(CoinIsAlreadyActivatedErr {
                ticker: coin.ticker().into(),
            });
        }

        coins.insert(coin.ticker().into(), coin);
        Ok(())
    }

    pub async fn add_platform_with_tokens(
        &self,
        platform: MmCoinEnum,
        tokens: Vec<MmCoinEnum>,
    ) -> Result<(), MmError<PlatformIsAlreadyActivatedErr>> {
        let mut coins = self.coins.lock().await;
        if coins.contains_key(platform.ticker()) {
            return MmError::err(PlatformIsAlreadyActivatedErr {
                ticker: platform.ticker().into(),
            });
        }

        coins.insert(platform.ticker().into(), platform);

        // Tokens can't be activated without platform coin so we can safely insert them without checking prior existence
        for token in tokens {
            coins.insert(token.ticker().into(), token);
        }
        Ok(())
    }

    #[cfg(target_arch = "wasm32")]
    async fn tx_history_db(&self) -> TxHistoryResult<TxHistoryDbLocked<'_>> {
        Ok(self.tx_history_db.get_or_initialize().await?)
    }
}

#[derive(Debug)]
pub enum PrivKeyPolicy<T> {
    KeyPair(T),
    HardwareWallet,
}

impl<T> PrivKeyPolicy<T> {
    pub fn key_pair(&self) -> Option<&T> {
        match self {
            PrivKeyPolicy::KeyPair(key_pair) => Some(key_pair),
            PrivKeyPolicy::HardwareWallet => None,
        }
    }

    pub fn key_pair_or_err(&self) -> Result<&T, MmError<PrivKeyNotAllowed>> {
        self.key_pair()
            .or_mm_err(|| PrivKeyNotAllowed::HardwareWalletNotSupported)
    }
}

#[derive(Clone)]
pub enum PrivKeyBuildPolicy<'a> {
    IguanaPrivKey(&'a [u8]),
    HardwareWallet,
}

impl<'a> PrivKeyBuildPolicy<'a> {
    pub fn from_crypto_ctx(crypto_ctx: &'a CryptoCtx) -> PrivKeyBuildPolicy<'a> {
        match crypto_ctx {
            CryptoCtx::KeyPair(key_pair_ctx) => {
                PrivKeyBuildPolicy::IguanaPrivKey(key_pair_ctx.secp256k1_privkey_bytes())
            },
            CryptoCtx::HardwareWallet(_) => PrivKeyBuildPolicy::HardwareWallet,
        }
    }
}

#[derive(Debug)]
pub enum DerivationMethod<Address, HDWallet> {
    Iguana(Address),
    HDWallet(HDWallet),
}

impl<Address, HDWallet> DerivationMethod<Address, HDWallet> {
    pub fn iguana(&self) -> Option<&Address> {
        match self {
            DerivationMethod::Iguana(my_address) => Some(my_address),
            DerivationMethod::HDWallet(_) => None,
        }
    }

    pub fn iguana_or_err(&self) -> Result<&Address, MmError<DerivationMethodNotSupported>> {
        self.iguana()
            .or_mm_err(|| DerivationMethodNotSupported::HdWalletNotSupported)
    }

    pub fn hd_wallet(&self) -> Option<&HDWallet> {
        match self {
            DerivationMethod::Iguana(_) => None,
            DerivationMethod::HDWallet(hd_wallet) => Some(hd_wallet),
        }
    }

    /// # Panic
    ///
    /// Panic if the address mode is [`DerivationMethod::HDWallet`].
    pub fn unwrap_iguana(&self) -> &Address { self.iguana_or_err().unwrap() }
}

#[async_trait]
pub trait CoinWithDerivationMethod {
    type Address;
    type HDWallet;

    fn derivation_method(&self) -> &DerivationMethod<Self::Address, Self::HDWallet>;
}

#[allow(clippy::upper_case_acronyms)]
#[derive(Clone, Debug, Serialize, Deserialize)]
#[serde(tag = "type", content = "protocol_data")]
pub enum CoinProtocol {
    UTXO,
    QTUM,
    QRC20 {
        platform: String,
        contract_address: String,
    },
    ETH,
    ERC20 {
        platform: String,
        contract_address: String,
    },
    SLPTOKEN {
        platform: String,
        token_id: H256Json,
        decimals: u8,
        required_confirmations: Option<u64>,
    },
    BCH {
        slp_prefix: String,
    },
    #[cfg(not(target_arch = "wasm32"))]
    LIGHTNING {
        platform: String,
        network: BlockchainNetwork,
        confirmations: PlatformCoinConfirmations,
    },
    #[cfg(all(not(target_arch = "wasm32")))]
    SOLANA,
    #[cfg(all(not(target_arch = "wasm32")))]
    SPLTOKEN {
        platform: String,
        token_address: String,
        decimals: u8,
    },
    #[cfg(all(not(target_arch = "wasm32"), feature = "zhtlc"))]
    ZHTLC,
}

pub type RpcTransportEventHandlerShared = Arc<dyn RpcTransportEventHandler + Send + Sync + 'static>;

/// Common methods to measure the outgoing requests and incoming responses statistics.
pub trait RpcTransportEventHandler {
    fn debug_info(&self) -> String;

    fn on_outgoing_request(&self, data: &[u8]);

    fn on_incoming_response(&self, data: &[u8]);

    fn on_connected(&self, address: String) -> Result<(), String>;
}

impl fmt::Debug for dyn RpcTransportEventHandler + Send + Sync {
    fn fmt(&self, f: &mut fmt::Formatter<'_>) -> fmt::Result { write!(f, "{}", self.debug_info()) }
}

impl RpcTransportEventHandler for RpcTransportEventHandlerShared {
    fn debug_info(&self) -> String { self.deref().debug_info() }

    fn on_outgoing_request(&self, data: &[u8]) { self.as_ref().on_outgoing_request(data) }

    fn on_incoming_response(&self, data: &[u8]) { self.as_ref().on_incoming_response(data) }

    fn on_connected(&self, address: String) -> Result<(), String> { self.as_ref().on_connected(address) }
}

impl<T: RpcTransportEventHandler> RpcTransportEventHandler for Vec<T> {
    fn debug_info(&self) -> String {
        let selfi: Vec<String> = self.iter().map(|x| x.debug_info()).collect();
        format!("{:?}", selfi)
    }

    fn on_outgoing_request(&self, data: &[u8]) {
        for handler in self {
            handler.on_outgoing_request(data)
        }
    }

    fn on_incoming_response(&self, data: &[u8]) {
        for handler in self {
            handler.on_incoming_response(data)
        }
    }

    fn on_connected(&self, address: String) -> Result<(), String> {
        for handler in self {
            try_s!(handler.on_connected(address.clone()))
        }
        Ok(())
    }
}

pub enum RpcClientType {
    Native,
    Electrum,
    Ethereum,
}

impl ToString for RpcClientType {
    fn to_string(&self) -> String {
        match self {
            RpcClientType::Native => "native".into(),
            RpcClientType::Electrum => "electrum".into(),
            RpcClientType::Ethereum => "ethereum".into(),
        }
    }
}

#[derive(Clone)]
pub struct CoinTransportMetrics {
    /// Using a weak reference by default in order to avoid circular references and leaks.
    metrics: MetricsWeak,
    /// Name of coin the rpc client is intended to work with.
    ticker: String,
    /// RPC client type.
    client: String,
}

impl CoinTransportMetrics {
    fn new(metrics: MetricsWeak, ticker: String, client: RpcClientType) -> CoinTransportMetrics {
        CoinTransportMetrics {
            metrics,
            ticker,
            client: client.to_string(),
        }
    }

    fn into_shared(self) -> RpcTransportEventHandlerShared { Arc::new(self) }
}

impl RpcTransportEventHandler for CoinTransportMetrics {
    fn debug_info(&self) -> String { "CoinTransportMetrics".into() }

    fn on_outgoing_request(&self, data: &[u8]) {
        mm_counter!(self.metrics, "rpc_client.traffic.out", data.len() as u64,
            "coin" => self.ticker.clone(), "client" => self.client.clone());
        mm_counter!(self.metrics, "rpc_client.request.count", 1,
            "coin" => self.ticker.clone(), "client" => self.client.clone());
    }

    fn on_incoming_response(&self, data: &[u8]) {
        mm_counter!(self.metrics, "rpc_client.traffic.in", data.len() as u64,
            "coin" => self.ticker.clone(), "client" => self.client.clone());
        mm_counter!(self.metrics, "rpc_client.response.count", 1,
            "coin" => self.ticker.clone(), "client" => self.client.clone());
    }

    fn on_connected(&self, _address: String) -> Result<(), String> {
        // Handle a new connected endpoint if necessary.
        // Now just return the Ok
        Ok(())
    }
}

#[async_trait]
impl BalanceTradeFeeUpdatedHandler for CoinsContext {
    async fn balance_updated(&self, coin: &MmCoinEnum, new_balance: &BigDecimal) {
        for sub in self.balance_update_handlers.lock().await.iter() {
            sub.balance_updated(coin, new_balance).await
        }
    }
}

pub fn coin_conf(ctx: &MmArc, ticker: &str) -> Json {
    match ctx.conf["coins"].as_array() {
        Some(coins) => coins
            .iter()
            .find(|coin| coin["coin"].as_str() == Some(ticker))
            .cloned()
            .unwrap_or(Json::Null),
        None => Json::Null,
    }
}

pub fn is_wallet_only_conf(conf: &Json) -> bool { conf["wallet_only"].as_bool().unwrap_or(false) }

pub fn is_wallet_only_ticker(ctx: &MmArc, ticker: &str) -> bool {
    let coin_conf = coin_conf(ctx, ticker);
    coin_conf["wallet_only"].as_bool().unwrap_or(false)
}

/// Adds a new currency into the list of currencies configured.
///
/// Returns an error if the currency already exists. Initializing the same currency twice is a bad habit
/// (might lead to misleading and confusing information during debugging and maintenance, see DRY)
/// and should be fixed on the call site.
///
/// * `req` - Payload of the corresponding "enable" or "electrum" RPC request.
pub async fn lp_coininit(ctx: &MmArc, ticker: &str, req: &Json) -> Result<MmCoinEnum, String> {
    let cctx = try_s!(CoinsContext::from_ctx(ctx));
    {
        let coins = cctx.coins.lock().await;
        if coins.get(ticker).is_some() {
            return ERR!("Coin {} already initialized", ticker);
        }
    }

    let coins_en = coin_conf(ctx, ticker);

    if coins_en.is_null() {
        ctx.log.log(
            "😅",
            #[allow(clippy::unnecessary_cast)]
            &[&("coin" as &str), &ticker, &("no-conf" as &str)],
            &fomat! ("Warning, coin " (ticker) " is used without a corresponding configuration."),
        );
    }

    if coins_en["mm2"].is_null() && req["mm2"].is_null() {
        return ERR!(concat!(
            "mm2 param is not set neither in coins config nor enable request, ",
            "assuming that coin is not supported"
        ));
    }
    let secret = match *try_s!(CryptoCtx::from_ctx(ctx)) {
        CryptoCtx::KeyPair(ref key_pair_ctx) => key_pair_ctx.secp256k1_privkey_bytes().to_vec(),
        CryptoCtx::HardwareWallet(_) => {
            return ERR!("'enable' and 'electrum' RPC calls don't support coins activation with a Hardware Wallet")
        },
    };

    if coins_en["protocol"].is_null() {
        return ERR!(
            r#""protocol" field is missing in coins file. The file format is deprecated, please execute ./mm2 update_config command to convert it or download a new one"#
        );
    }
    let protocol: CoinProtocol = try_s!(json::from_value(coins_en["protocol"].clone()));

    let coin: MmCoinEnum = match &protocol {
        CoinProtocol::UTXO => {
            let params = try_s!(UtxoActivationParams::from_legacy_req(req));
            try_s!(utxo_standard_coin_with_priv_key(ctx, ticker, &coins_en, &params, &secret).await).into()
        },
        CoinProtocol::QTUM => {
            let params = try_s!(UtxoActivationParams::from_legacy_req(req));
            try_s!(qtum_coin_with_priv_key(ctx, ticker, &coins_en, &params, &secret).await).into()
        },
        CoinProtocol::ETH | CoinProtocol::ERC20 { .. } => {
            try_s!(eth_coin_from_conf_and_request(ctx, ticker, &coins_en, req, &secret, protocol).await).into()
        },
        CoinProtocol::QRC20 {
            platform,
            contract_address,
        } => {
            let params = try_s!(Qrc20ActivationParams::from_legacy_req(req));
            let contract_address = try_s!(qtum::contract_addr_from_str(contract_address));

            try_s!(
                qrc20_coin_from_conf_and_params(ctx, ticker, platform, &coins_en, &params, &secret, contract_address)
                    .await
            )
            .into()
        },
        CoinProtocol::BCH { slp_prefix } => {
            let prefix = try_s!(CashAddrPrefix::from_str(slp_prefix));
            let params = try_s!(BchActivationRequest::from_legacy_req(req));

            let bch = try_s!(bch_coin_from_conf_and_params(ctx, ticker, &coins_en, params, prefix, &secret).await);
            bch.into()
        },
        CoinProtocol::SLPTOKEN {
            platform,
            token_id,
            decimals,
            required_confirmations,
        } => {
            let platform_coin = try_s!(lp_coinfind(ctx, platform).await);
            let platform_coin = match platform_coin {
                Some(MmCoinEnum::Bch(coin)) => coin,
                Some(_) => return ERR!("Platform coin {} is not BCH", platform),
                None => return ERR!("Platform coin {} is not activated", platform),
            };

            let confs = required_confirmations.unwrap_or(platform_coin.required_confirmations());
            let token = SlpToken::new(*decimals, ticker.into(), (*token_id).into(), platform_coin, confs);
            token.into()
        },
        #[cfg(all(not(target_arch = "wasm32"), feature = "zhtlc"))]
        CoinProtocol::ZHTLC => {
            let dbdir = ctx.dbdir();
            let params = try_s!(UtxoActivationParams::from_legacy_req(req));
            try_s!(z_coin_from_conf_and_params(ctx, ticker, &coins_en, &params, &secret, dbdir).await).into()
        },
<<<<<<< HEAD
        #[cfg(all(not(target_arch = "wasm32")))]
        CoinProtocol::SOLANA => {
            let params = try_s!(SolanaActivationParams::from_legacy_req(req));
            let solana = try_s!(solana_coin_from_conf_and_params(ctx, ticker, &coins_en, params, &secret).await);
            solana.into()
        },
        #[cfg(all(not(target_arch = "wasm32")))]
        CoinProtocol::SPLTOKEN {
            platform,
            token_address,
            decimals,
        } => {
            let platform_coin = try_s!(lp_coinfind(ctx, platform).await);
            let platform_coin = match platform_coin {
                Some(MmCoinEnum::SolanaCoin(coin)) => coin,
                Some(_) => return ERR!("Platform coin {} is not SOL", platform),
                None => return ERR!("Platform coin {} is not activated", platform),
            };
            let pubkey = try_s!(solana_sdk::pubkey::Pubkey::from_str(token_address.as_str()));
            let token = SplToken::new(*decimals, ticker.into(), pubkey, platform_coin);
            token.into()
        },
        proto => return ERR!("{:?} is not supported by lp_coininit", proto),
=======
        #[cfg(not(target_arch = "wasm32"))]
        CoinProtocol::LIGHTNING { .. } => return ERR!("Lightning protocol is not supported by lp_coininit"),
>>>>>>> db95a0e3
    };

    let register_params = RegisterCoinParams {
        ticker: ticker.to_owned(),
        tx_history: req["tx_history"].as_bool().unwrap_or(false),
    };
    try_s!(lp_register_coin(ctx, coin.clone(), register_params).await);
    Ok(coin)
}

#[derive(Debug, Display)]
pub enum RegisterCoinError {
    #[display(fmt = "Coin '{}' is initialized already", coin)]
    CoinIsInitializedAlready {
        coin: String,
    },
    #[display(fmt = "Error getting block count: {}", _0)]
    ErrorGettingBlockCount(String),
    Internal(String),
}

pub struct RegisterCoinParams {
    pub ticker: String,
    pub tx_history: bool,
}

pub async fn lp_register_coin(
    ctx: &MmArc,
    coin: MmCoinEnum,
    params: RegisterCoinParams,
) -> Result<(), MmError<RegisterCoinError>> {
    let RegisterCoinParams { ticker, tx_history } = params;
    let cctx = CoinsContext::from_ctx(ctx).map_to_mm(RegisterCoinError::Internal)?;

    let block_count = coin
        .current_block()
        .compat()
        .await
        .map_to_mm(RegisterCoinError::ErrorGettingBlockCount)?;
    // Warn the user when we know that the wallet is under-initialized.
    log!([ticker]", "[block_count]);

    // TODO AP: locking the coins list during the entire initialization prevents different coins from being
    // activated concurrently which results in long activation time: https://github.com/KomodoPlatform/atomicDEX/issues/24
    // So I'm leaving the possibility of race condition intentionally in favor of faster concurrent activation.
    // Should consider refactoring: maybe extract the RPC client initialization part from coin init functions.
    let mut coins = cctx.coins.lock().await;
    match coins.raw_entry_mut().from_key(&ticker) {
        RawEntryMut::Occupied(_oe) => {
            return MmError::err(RegisterCoinError::CoinIsInitializedAlready { coin: ticker.clone() })
        },
        RawEntryMut::Vacant(ve) => ve.insert(ticker.clone(), coin.clone()),
    };
    if tx_history {
        lp_spawn_tx_history(ctx.clone(), coin).map_to_mm(RegisterCoinError::Internal)?;
    }
    let ctx_weak = ctx.weak();
    spawn(async move { check_balance_update_loop(ctx_weak, ticker).await });
    Ok(())
}

#[cfg(not(target_arch = "wasm32"))]
fn lp_spawn_tx_history(ctx: MmArc, coin: MmCoinEnum) -> Result<(), String> {
    try_s!(std::thread::Builder::new()
        .name(format!("tx_history_{}", coin.ticker()))
        .spawn(move || coin.process_history_loop(ctx).wait()));
    Ok(())
}

#[cfg(target_arch = "wasm32")]
fn lp_spawn_tx_history(ctx: MmArc, coin: MmCoinEnum) -> Result<(), String> {
    let fut = async move {
        let _res = coin.process_history_loop(ctx).compat().await;
    };
    common::executor::spawn_local(fut);
    Ok(())
}

/// NB: Returns only the enabled (aka active) coins.
pub async fn lp_coinfind(ctx: &MmArc, ticker: &str) -> Result<Option<MmCoinEnum>, String> {
    let cctx = try_s!(CoinsContext::from_ctx(ctx));
    let coins = cctx.coins.lock().await;
    Ok(coins.get(ticker).cloned())
}

/// Attempts to find a pair of active coins returning None if one is not enabled
pub async fn find_pair(ctx: &MmArc, base: &str, rel: &str) -> Result<Option<(MmCoinEnum, MmCoinEnum)>, String> {
    let fut_base = lp_coinfind(ctx, base);
    let fut_rel = lp_coinfind(ctx, rel);

    futures::future::try_join(fut_base, fut_rel)
        .map_ok(|(base, rel)| base.zip(rel))
        .await
}

#[derive(Debug, Display)]
pub enum CoinFindError {
    #[display(fmt = "No such coin: {}", coin)]
    NoSuchCoin { coin: String },
}

pub async fn lp_coinfind_or_err(ctx: &MmArc, ticker: &str) -> CoinFindResult<MmCoinEnum> {
    match lp_coinfind(ctx, ticker).await {
        Ok(Some(coin)) => Ok(coin),
        Ok(None) => MmError::err(CoinFindError::NoSuchCoin {
            coin: ticker.to_owned(),
        }),
        Err(e) => panic!("Unexpected error: {}", e),
    }
}

#[derive(Deserialize)]
struct ConvertAddressReq {
    coin: String,
    from: String,
    /// format to that the input address should be converted
    to_address_format: Json,
}

pub async fn convert_address(ctx: MmArc, req: Json) -> Result<Response<Vec<u8>>, String> {
    let req: ConvertAddressReq = try_s!(json::from_value(req));
    let coin = match lp_coinfind(&ctx, &req.coin).await {
        Ok(Some(t)) => t,
        Ok(None) => return ERR!("No such coin: {}", req.coin),
        Err(err) => return ERR!("!lp_coinfind({}): {}", req.coin, err),
    };
    let result = json!({
        "result": {
            "address": try_s!(coin.convert_to_address(&req.from, req.to_address_format)),
        },
    });
    let body = try_s!(json::to_vec(&result));
    Ok(try_s!(Response::builder().body(body)))
}

pub async fn kmd_rewards_info(ctx: MmArc) -> Result<Response<Vec<u8>>, String> {
    let coin = match lp_coinfind(&ctx, "KMD").await {
        Ok(Some(MmCoinEnum::UtxoCoin(t))) => t,
        Ok(Some(_)) => return ERR!("KMD was expected to be UTXO"),
        Ok(None) => return ERR!("KMD is not activated"),
        Err(err) => return ERR!("!lp_coinfind({}): KMD", err),
    };

    let res = json!({
        "result": try_s!(utxo::kmd_rewards_info(&coin).await),
    });
    let res = try_s!(json::to_vec(&res));
    Ok(try_s!(Response::builder().body(res)))
}

#[derive(Deserialize)]
struct ValidateAddressReq {
    coin: String,
    address: String,
}

#[derive(Serialize)]
pub struct ValidateAddressResult {
    is_valid: bool,
    #[serde(skip_serializing_if = "Option::is_none")]
    reason: Option<String>,
}

pub async fn validate_address(ctx: MmArc, req: Json) -> Result<Response<Vec<u8>>, String> {
    let req: ValidateAddressReq = try_s!(json::from_value(req));
    let coin = match lp_coinfind(&ctx, &req.coin).await {
        Ok(Some(t)) => t,
        Ok(None) => return ERR!("No such coin: {}", req.coin),
        Err(err) => return ERR!("!lp_coinfind({}): {}", req.coin, err),
    };

    let res = json!({ "result": coin.validate_address(&req.address) });
    let body = try_s!(json::to_vec(&res));
    Ok(try_s!(Response::builder().body(body)))
}

pub async fn withdraw(ctx: MmArc, req: WithdrawRequest) -> WithdrawResult {
    let coin = lp_coinfind_or_err(&ctx, &req.coin).await?;
    coin.withdraw(req).compat().await
}

pub async fn remove_delegation(ctx: MmArc, req: RemoveDelegateRequest) -> DelegationResult {
    let coin = lp_coinfind_or_err(&ctx, &req.coin).await?;
    match coin {
        MmCoinEnum::QtumCoin(qtum) => qtum.remove_delegation().compat().await,
        _ => {
            return MmError::err(DelegationError::CoinDoesntSupportDelegation {
                coin: coin.ticker().to_string(),
            })
        },
    }
}

pub async fn get_staking_infos(ctx: MmArc, req: GetStakingInfosRequest) -> StakingInfosResult {
    let coin = lp_coinfind_or_err(&ctx, &req.coin).await?;
    match coin {
        MmCoinEnum::QtumCoin(qtum) => qtum.get_delegation_infos().compat().await,
        _ => {
            return MmError::err(StakingInfosError::CoinDoesntSupportStakingInfos {
                coin: coin.ticker().to_string(),
            })
        },
    }
}

pub async fn add_delegation(ctx: MmArc, req: AddDelegateRequest) -> DelegationResult {
    let coin = lp_coinfind_or_err(&ctx, &req.coin).await?;
    // Need to find a way to do a proper dispatch
    let coin_concrete = match coin {
        MmCoinEnum::QtumCoin(qtum) => qtum,
        _ => {
            return MmError::err(DelegationError::CoinDoesntSupportDelegation {
                coin: coin.ticker().to_string(),
            })
        },
    };
    match req.staking_details {
        StakingDetails::Qtum(qtum_staking) => coin_concrete.add_delegation(qtum_staking).compat().await,
    }
}

pub async fn send_raw_transaction(ctx: MmArc, req: Json) -> Result<Response<Vec<u8>>, String> {
    let ticker = try_s!(req["coin"].as_str().ok_or("No 'coin' field")).to_owned();
    let coin = match lp_coinfind(&ctx, &ticker).await {
        Ok(Some(t)) => t,
        Ok(None) => return ERR!("No such coin: {}", ticker),
        Err(err) => return ERR!("!lp_coinfind({}): {}", ticker, err),
    };
    let bytes_string = try_s!(req["tx_hex"].as_str().ok_or("No 'tx_hex' field"));
    let res = try_s!(coin.send_raw_tx(bytes_string).compat().await);
    let body = try_s!(json::to_vec(&json!({ "tx_hash": res })));
    Ok(try_s!(Response::builder().body(body)))
}

#[derive(Clone, Debug, Serialize)]
#[serde(tag = "state", content = "additional_info")]
pub enum HistorySyncState {
    NotEnabled,
    NotStarted,
    InProgress(Json),
    Error(Json),
    Finished,
}

#[derive(Deserialize)]
struct MyTxHistoryRequest {
    coin: String,
    from_id: Option<BytesJson>,
    #[serde(default)]
    max: bool,
    #[serde(default = "ten")]
    limit: usize,
    page_number: Option<NonZeroUsize>,
}

/// Returns the transaction history of selected coin. Returns no more than `limit` records (default: 10).
/// Skips the first records up to from_id (skipping the from_id too).
/// Transactions are sorted by number of confirmations in ascending order.
pub async fn my_tx_history(ctx: MmArc, req: Json) -> Result<Response<Vec<u8>>, String> {
    let request: MyTxHistoryRequest = try_s!(json::from_value(req));
    let coin = match lp_coinfind(&ctx, &request.coin).await {
        Ok(Some(t)) => t,
        Ok(None) => return ERR!("No such coin: {}", request.coin),
        Err(err) => return ERR!("!lp_coinfind({}): {}", request.coin, err),
    };

    let history = try_s!(coin.load_history_from_file(&ctx).compat().await);
    let total_records = history.len();
    let limit = if request.max { total_records } else { request.limit };

    let block_number = try_s!(coin.current_block().compat().await);
    let skip = match &request.from_id {
        Some(id) => {
            try_s!(history
                .iter()
                .position(|item| item.internal_id == *id)
                .ok_or(format!("from_id {:02x} is not found", id)))
                + 1
        },
        None => match request.page_number {
            Some(page_n) => (page_n.get() - 1) * request.limit,
            None => 0,
        },
    };

    let history = history.into_iter().skip(skip).take(limit);
    let history: Vec<Json> = history
        .map(|item| {
            let tx_block = item.block_height;
            let mut json = json::to_value(item).unwrap();
            json["confirmations"] = if tx_block == 0 {
                Json::from(0)
            } else if block_number >= tx_block {
                Json::from((block_number - tx_block) + 1)
            } else {
                Json::from(0)
            };
            json
        })
        .collect();

    let response = json!({
        "result": {
            "transactions": history,
            "limit": limit,
            "skipped": skip,
            "from_id": request.from_id,
            "total": total_records,
            "current_block": block_number,
            "sync_status": coin.history_sync_status(),
            "page_number": request.page_number,
            "total_pages": calc_total_pages(total_records, request.limit),
        }
    });
    let body = try_s!(json::to_vec(&response));
    Ok(try_s!(Response::builder().body(body)))
}

pub async fn get_trade_fee(ctx: MmArc, req: Json) -> Result<Response<Vec<u8>>, String> {
    let ticker = try_s!(req["coin"].as_str().ok_or("No 'coin' field")).to_owned();
    let coin = match lp_coinfind(&ctx, &ticker).await {
        Ok(Some(t)) => t,
        Ok(None) => return ERR!("No such coin: {}", ticker),
        Err(err) => return ERR!("!lp_coinfind({}): {}", ticker, err),
    };
    let fee_info = try_s!(coin.get_trade_fee().compat().await);
    let res = try_s!(json::to_vec(&json!({
        "result": {
            "coin": fee_info.coin,
            "amount": fee_info.amount.to_decimal(),
            "amount_fraction": fee_info.amount.to_fraction(),
            "amount_rat": fee_info.amount.to_ratio(),
        }
    })));
    Ok(try_s!(Response::builder().body(res)))
}

#[derive(Serialize)]
struct EnabledCoin {
    ticker: String,
    address: String,
}

pub async fn get_enabled_coins(ctx: MmArc) -> Result<Response<Vec<u8>>, String> {
    let coins_ctx: Arc<CoinsContext> = try_s!(CoinsContext::from_ctx(&ctx));
    let coins = coins_ctx.coins.lock().await;
    let enabled_coins: Vec<_> = try_s!(coins
        .iter()
        .map(|(ticker, coin)| {
            let address = try_s!(coin.my_address());
            Ok(EnabledCoin {
                ticker: ticker.clone(),
                address,
            })
        })
        .collect());

    let res = try_s!(json::to_vec(&json!({ "result": enabled_coins })));
    Ok(try_s!(Response::builder().body(res)))
}

pub async fn disable_coin(ctx: &MmArc, ticker: &str) -> Result<(), String> {
    let coins_ctx = try_s!(CoinsContext::from_ctx(ctx));
    let mut coins = coins_ctx.coins.lock().await;
    match coins.remove(ticker) {
        Some(_) => Ok(()),
        None => ERR!("{} is disabled already", ticker),
    }
}

#[derive(Deserialize)]
pub struct ConfirmationsReq {
    coin: String,
    confirmations: u64,
}

pub async fn set_required_confirmations(ctx: MmArc, req: Json) -> Result<Response<Vec<u8>>, String> {
    let req: ConfirmationsReq = try_s!(json::from_value(req));
    let coin = match lp_coinfind(&ctx, &req.coin).await {
        Ok(Some(t)) => t,
        Ok(None) => return ERR!("No such coin {}", req.coin),
        Err(err) => return ERR!("!lp_coinfind ({}): {}", req.coin, err),
    };
    coin.set_required_confirmations(req.confirmations);
    let res = try_s!(json::to_vec(&json!({
        "result": {
            "coin": req.coin,
            "confirmations": coin.required_confirmations(),
        }
    })));
    Ok(try_s!(Response::builder().body(res)))
}

#[derive(Deserialize)]
pub struct RequiresNotaReq {
    coin: String,
    requires_notarization: bool,
}

pub async fn set_requires_notarization(ctx: MmArc, req: Json) -> Result<Response<Vec<u8>>, String> {
    let req: RequiresNotaReq = try_s!(json::from_value(req));
    let coin = match lp_coinfind(&ctx, &req.coin).await {
        Ok(Some(t)) => t,
        Ok(None) => return ERR!("No such coin {}", req.coin),
        Err(err) => return ERR!("!lp_coinfind ({}): {}", req.coin, err),
    };
    coin.set_requires_notarization(req.requires_notarization);
    let res = try_s!(json::to_vec(&json!({
        "result": {
            "coin": req.coin,
            "requires_notarization": coin.requires_notarization(),
        }
    })));
    Ok(try_s!(Response::builder().body(res)))
}

pub async fn show_priv_key(ctx: MmArc, req: Json) -> Result<Response<Vec<u8>>, String> {
    let ticker = try_s!(req["coin"].as_str().ok_or("No 'coin' field")).to_owned();
    let coin = match lp_coinfind(&ctx, &ticker).await {
        Ok(Some(t)) => t,
        Ok(None) => return ERR!("No such coin: {}", ticker),
        Err(err) => return ERR!("!lp_coinfind({}): {}", ticker, err),
    };
    let res = try_s!(json::to_vec(&json!({
        "result": {
            "coin": ticker,
            "priv_key": try_s!(coin.display_priv_key()),
        }
    })));
    Ok(try_s!(Response::builder().body(res)))
}

// TODO: Refactor this, it's actually not required to check balance and trade fee when there no orders using the coin
pub async fn check_balance_update_loop(ctx: MmWeak, ticker: String) {
    let mut current_balance = None;
    loop {
        Timer::sleep(10.).await;
        let ctx = match MmArc::from_weak(&ctx) {
            Some(ctx) => ctx,
            None => return,
        };

        match lp_coinfind(&ctx, &ticker).await {
            Ok(Some(coin)) => {
                let balance = match coin.my_spendable_balance().compat().await {
                    Ok(balance) => balance,
                    Err(_) => continue,
                };
                if Some(&balance) != current_balance.as_ref() {
                    let coins_ctx = CoinsContext::from_ctx(&ctx).unwrap();
                    coins_ctx.balance_updated(&coin, &balance).await;
                    current_balance = Some(balance);
                }
            },
            Ok(None) => break,
            Err(_) => continue,
        }
    }
}

pub async fn register_balance_update_handler(
    ctx: MmArc,
    handler: Box<dyn BalanceTradeFeeUpdatedHandler + Send + Sync>,
) {
    let coins_ctx = CoinsContext::from_ctx(&ctx).unwrap();
    coins_ctx.balance_update_handlers.lock().await.push(handler);
}

pub fn update_coins_config(mut config: Json) -> Result<Json, String> {
    let coins = match config.as_array_mut() {
        Some(c) => c,
        _ => return ERR!("Coins config must be an array"),
    };

    for coin in coins {
        // the coin_as_str is used only to be formatted
        let coin_as_str = format!("{}", coin);
        let coin = try_s!(coin
            .as_object_mut()
            .ok_or(ERRL!("Expected object, found {:?}", coin_as_str)));
        if coin.contains_key("protocol") {
            // the coin is up-to-date
            continue;
        }
        let protocol = match coin.remove("etomic") {
            Some(etomic) => {
                let etomic = etomic
                    .as_str()
                    .ok_or(ERRL!("Expected etomic as string, found {:?}", etomic))?;
                if etomic == "0x0000000000000000000000000000000000000000" {
                    CoinProtocol::ETH
                } else {
                    let contract_address = etomic.to_owned();
                    CoinProtocol::ERC20 {
                        platform: "ETH".into(),
                        contract_address,
                    }
                }
            },
            _ => CoinProtocol::UTXO,
        };

        let protocol = json::to_value(protocol).map_err(|e| ERRL!("Error {:?} on process {:?}", e, coin_as_str))?;
        coin.insert("protocol".into(), protocol);
    }

    Ok(config)
}

#[derive(Deserialize)]
struct ConvertUtxoAddressReq {
    address: String,
    to_coin: String,
}

pub async fn convert_utxo_address(ctx: MmArc, req: Json) -> Result<Response<Vec<u8>>, String> {
    let req: ConvertUtxoAddressReq = try_s!(json::from_value(req));
    let mut addr: utxo::Address = try_s!(req.address.parse());
    let coin = match lp_coinfind(&ctx, &req.to_coin).await {
        Ok(Some(c)) => c,
        _ => return ERR!("Coin {} is not activated", req.to_coin),
    };
    let coin = match coin {
        MmCoinEnum::UtxoCoin(utxo) => utxo,
        _ => return ERR!("Coin {} is not utxo", req.to_coin),
    };
    addr.prefix = coin.as_ref().conf.pub_addr_prefix;
    addr.t_addr_prefix = coin.as_ref().conf.pub_t_addr_prefix;
    addr.checksum_type = coin.as_ref().conf.checksum_type;

    let response = try_s!(json::to_vec(&json!({
        "result": addr.to_string(),
    })));
    Ok(try_s!(Response::builder().body(response)))
}

pub fn address_by_coin_conf_and_pubkey_str(
    ctx: &MmArc,
    coin: &str,
    conf: &Json,
    pubkey: &str,
    addr_format: UtxoAddressFormat,
) -> Result<String, String> {
    let protocol: CoinProtocol = try_s!(json::from_value(conf["protocol"].clone()));
    match protocol {
        CoinProtocol::ERC20 { .. } | CoinProtocol::ETH => eth::addr_from_pubkey_str(pubkey),
        CoinProtocol::UTXO | CoinProtocol::QTUM | CoinProtocol::QRC20 { .. } | CoinProtocol::BCH { .. } => {
            utxo::address_by_conf_and_pubkey_str(coin, conf, pubkey, addr_format)
        },
        CoinProtocol::SLPTOKEN { platform, .. } => {
            let platform_conf = coin_conf(ctx, &platform);
            if platform_conf.is_null() {
                return ERR!("platform {} conf is null", platform);
            }
            // TODO is there any way to make it better without duplicating the prefix in the SLP conf?
            let platform_protocol: CoinProtocol = try_s!(json::from_value(platform_conf["protocol"].clone()));
            match platform_protocol {
                CoinProtocol::BCH { slp_prefix } => {
                    slp_addr_from_pubkey_str(pubkey, &slp_prefix).map_err(|e| ERRL!("{}", e))
                },
                _ => ERR!("Platform protocol {:?} is not BCH", platform_protocol),
            }
        },
        #[cfg(not(target_arch = "wasm32"))]
        CoinProtocol::LIGHTNING { .. } => {
            ERR!("address_by_coin_conf_and_pubkey_str is not implemented for lightning protocol yet!")
        },
        #[cfg(all(not(target_arch = "wasm32"), feature = "zhtlc"))]
        CoinProtocol::ZHTLC => utxo::address_by_conf_and_pubkey_str(coin, conf, pubkey, addr_format),
        #[cfg(all(not(target_arch = "wasm32")))]
        CoinProtocol::SOLANA => unimplemented!(),
        #[cfg(all(not(target_arch = "wasm32")))]
        CoinProtocol::SPLTOKEN { .. } => unimplemented!(),
    }
}

#[cfg(target_arch = "wasm32")]
fn load_history_from_file_impl<T>(coin: &T, ctx: &MmArc) -> TxHistoryFut<Vec<TransactionDetails>>
where
    T: MmCoin + ?Sized,
{
    let ctx = ctx.clone();
    let ticker = coin.ticker().to_owned();
    let my_address = coin.my_address().unwrap_or_default();

    let fut = async move {
        let coins_ctx = CoinsContext::from_ctx(&ctx).unwrap();
        let db = coins_ctx.tx_history_db().await?;
        let err = match db.load_history(&ticker, &my_address).await {
            Ok(history) => return Ok(history),
            Err(e) => e,
        };

        if let TxHistoryError::ErrorDeserializing(e) = err.get_inner() {
            ctx.log.log(
                "🌋",
                &[&"tx_history", &ticker.to_owned()],
                &ERRL!("Error {} on history deserialization, resetting the cache.", e),
            );
            db.clear(&ticker, &my_address).await?;
            return Ok(Vec::new());
        }

        Err(err)
    };
    Box::new(fut.boxed().compat())
}

#[cfg(not(target_arch = "wasm32"))]
fn load_history_from_file_impl<T>(coin: &T, ctx: &MmArc) -> TxHistoryFut<Vec<TransactionDetails>>
where
    T: MmCoin + ?Sized,
{
    let ticker = coin.ticker().to_owned();
    let history_path = coin.tx_history_path(ctx);
    let ctx = ctx.clone();

    let fut = async move {
        let content = match fs::read(&history_path).await {
            Ok(content) => content,
            Err(err) if err.kind() == io::ErrorKind::NotFound => {
                return Ok(Vec::new());
            },
            Err(err) => {
                let error = format!(
                    "Error '{}' reading from the history file {}",
                    err,
                    history_path.display()
                );
                return MmError::err(TxHistoryError::ErrorLoading(error));
            },
        };
        let serde_err = match json::from_slice(&content) {
            Ok(txs) => return Ok(txs),
            Err(e) => e,
        };

        ctx.log.log(
            "🌋",
            &[&"tx_history", &ticker],
            &ERRL!("Error {} on history deserialization, resetting the cache.", serde_err),
        );
        fs::remove_file(&history_path)
            .await
            .map_to_mm(|e| TxHistoryError::ErrorClearing(e.to_string()))?;
        Ok(Vec::new())
    };
    Box::new(fut.boxed().compat())
}

#[cfg(target_arch = "wasm32")]
fn save_history_to_file_impl<T>(coin: &T, ctx: &MmArc, history: Vec<TransactionDetails>) -> TxHistoryFut<()>
where
    T: MmCoin + MarketCoinOps + ?Sized,
{
    let ctx = ctx.clone();
    let ticker = coin.ticker().to_owned();
    let my_address = coin.my_address().unwrap_or_default();

    let fut = async move {
        let coins_ctx = CoinsContext::from_ctx(&ctx).unwrap();
        let db = coins_ctx.tx_history_db().await?;
        db.save_history(&ticker, &my_address, history).await?;
        Ok(())
    };
    Box::new(fut.boxed().compat())
}

#[cfg(not(target_arch = "wasm32"))]
fn save_history_to_file_impl<T>(coin: &T, ctx: &MmArc, history: Vec<TransactionDetails>) -> TxHistoryFut<()>
where
    T: MmCoin + MarketCoinOps + ?Sized,
{
    let history_path = coin.tx_history_path(ctx);
    let tmp_file = format!("{}.tmp", history_path.display());

    let fut = async move {
        let content = json::to_vec(&history).map_to_mm(|e| TxHistoryError::ErrorSerializing(e.to_string()))?;

        let fs_fut = async {
            let mut file = fs::File::create(&tmp_file).await?;
            file.write_all(&content).await?;
            file.flush().await?;
            fs::rename(&tmp_file, &history_path).await?;
            Ok(())
        };

        let res: io::Result<_> = fs_fut.await;
        if let Err(e) = res {
            let error = format!("Error '{}' creating/writing/renaming the tmp file {}", e, tmp_file);
            return MmError::err(TxHistoryError::ErrorSaving(error));
        }
        Ok(())
    };
    Box::new(fut.boxed().compat())
}<|MERGE_RESOLUTION|>--- conflicted
+++ resolved
@@ -1444,16 +1444,12 @@
     ZCoin(ZCoin),
     Bch(BchCoin),
     SlpToken(SlpToken),
-<<<<<<< HEAD
-    LightningCoin(LightningCoin),
     #[cfg(all(not(target_arch = "wasm32")))]
     SolanaCoin(SolanaCoin),
     #[cfg(all(not(target_arch = "wasm32")))]
     SplToken(SplToken),
-=======
     #[cfg(not(target_arch = "wasm32"))]
     LightningCoin(Box<LightningCoin>),
->>>>>>> db95a0e3
     Test(TestCoin),
 }
 
@@ -1973,7 +1969,8 @@
             let params = try_s!(UtxoActivationParams::from_legacy_req(req));
             try_s!(z_coin_from_conf_and_params(ctx, ticker, &coins_en, &params, &secret, dbdir).await).into()
         },
-<<<<<<< HEAD
+        #[cfg(not(target_arch = "wasm32"))]
+        CoinProtocol::LIGHTNING { .. } => return ERR!("Lightning protocol is not supported by lp_coininit"),
         #[cfg(all(not(target_arch = "wasm32")))]
         CoinProtocol::SOLANA => {
             let params = try_s!(SolanaActivationParams::from_legacy_req(req));
@@ -1996,11 +1993,6 @@
             let token = SplToken::new(*decimals, ticker.into(), pubkey, platform_coin);
             token.into()
         },
-        proto => return ERR!("{:?} is not supported by lp_coininit", proto),
-=======
-        #[cfg(not(target_arch = "wasm32"))]
-        CoinProtocol::LIGHTNING { .. } => return ERR!("Lightning protocol is not supported by lp_coininit"),
->>>>>>> db95a0e3
     };
 
     let register_params = RegisterCoinParams {
