--- conflicted
+++ resolved
@@ -72,12 +72,8 @@
 #[cfg(any(test, feature = "for-tests"))]
 use mocktopus::macros::*;
 use parking_lot::Mutex as PaMutex;
-<<<<<<< HEAD
 use rpc::v1::types::{Bytes as BytesJson, H256 as H256Json, H264 as H264Json};
-=======
-use rpc::v1::types::{Bytes as BytesJson, H256 as H256Json};
 use rpc_command::tendermint::ibc::ChannelId;
->>>>>>> b4b7caf8
 use serde::{Deserialize, Deserializer, Serialize, Serializer};
 use serde_json::{self as json, Value as Json};
 use std::array::TryFromSliceError;
