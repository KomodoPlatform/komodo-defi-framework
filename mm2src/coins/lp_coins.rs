--- conflicted
+++ resolved
@@ -3632,7 +3632,6 @@
 
     fn is_platform_coin(&self) -> bool { self.ticker() == self.platform_ticker() }
 
-<<<<<<< HEAD
     pub fn utxo_in_electrum_mode_has_active_connection(&self) -> Option<bool> {
         if let UtxoRpcClientEnum::Electrum(c) = match self {
             MmCoinEnum::UtxoCoin(c) => &c.as_ref().rpc_client,
@@ -3647,7 +3646,8 @@
         }
 
         None
-=======
+    }
+
     /// Determines the secret hash algorithm for a coin, prioritizing specific algorithms for certain protocols.
     /// # Attention
     /// When adding new coins, update this function to specify their appropriate secret hash algorithm.
@@ -3661,7 +3661,6 @@
             MmCoinEnum::LightningCoin(_) => SecretHashAlgo::SHA256,
             _ => SecretHashAlgo::DHASH160,
         }
->>>>>>> 51454d12
     }
 }
 
