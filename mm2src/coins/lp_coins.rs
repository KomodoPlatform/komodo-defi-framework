/******************************************************************************
 * Copyright © 2022 Atomic Private Limited and its contributors               *
 *                                                                            *
 * See the CONTRIBUTOR-LICENSE-AGREEMENT, COPYING, LICENSE-COPYRIGHT-NOTICE   *
 * and DEVELOPER-CERTIFICATE-OF-ORIGIN files in the LEGAL directory in        *
 * the top-level directory of this distribution for the individual copyright  *
 * holder information and the developer policies on copyright and licensing.  *
 *                                                                            *
 * Unless otherwise agreed in a custom licensing agreement, no part of the    *
 * AtomicDEX software, including this file may be copied, modified, propagated*
 * or distributed except according to the terms contained in the              *
 * LICENSE-COPYRIGHT-NOTICE file.                                             *
 *                                                                            *
 * Removal or modification of this copyright notice is prohibited.            *
 *                                                                            *
 ******************************************************************************/
//
//  coins.rs
//  marketmaker
//

#![allow(uncommon_codepoints)]
#![feature(integer_atomics)]
#![feature(async_closure)]
#![feature(hash_raw_entry)]
#![feature(stmt_expr_attributes)]
#![feature(result_flattening)]

#[macro_use] extern crate common;
#[macro_use] extern crate gstuff;
#[macro_use] extern crate lazy_static;
#[macro_use] extern crate mm2_metrics;
#[macro_use] extern crate serde_derive;
#[macro_use] extern crate serde_json;
#[macro_use] extern crate ser_error_derive;

use async_trait::async_trait;
use base58::FromBase58Error;
use common::custom_futures::timeout::TimeoutError;
use common::executor::{abortable_queue::{AbortableQueue, WeakSpawner},
                       AbortSettings, AbortedError, SpawnAbortable, SpawnFuture};
use common::log::LogOnError;
use common::{calc_total_pages, now_ms, ten, HttpStatusCode};
use crypto::{Bip32Error, CryptoCtx, CryptoCtxError, DerivationPath, GlobalHDAccountArc, HwRpcError, KeyPairPolicy,
             Secp256k1Secret, WithHwRpcError};
use derive_more::Display;
use enum_from::{EnumFromStringify, EnumFromTrait};
use ethereum_types::H256;
use futures::compat::Future01CompatExt;
use futures::lock::Mutex as AsyncMutex;
use futures::{FutureExt, TryFutureExt};
use futures01::Future;
use http::{Response, StatusCode};
use keys::{AddressFormat as UtxoAddressFormat, KeyPair, NetworkPrefix as CashAddrPrefix};
use mm2_core::mm_ctx::{from_ctx, MmArc};
use mm2_err_handle::prelude::*;
use mm2_metrics::MetricsWeak;
use mm2_number::{bigdecimal::{BigDecimal, ParseBigDecimalError, Zero},
                 MmNumber};
use parking_lot::Mutex as PaMutex;
use rpc::v1::types::{Bytes as BytesJson, H256 as H256Json};
use serde::{Deserialize, Deserializer, Serialize, Serializer};
use serde_json::{self as json, Value as Json};
use std::cmp::Ordering;
use std::collections::hash_map::{HashMap, RawEntryMut};
use std::collections::HashSet;
use std::fmt;
use std::future::Future as Future03;
use std::num::NonZeroUsize;
use std::ops::{Add, Deref};
use std::str::FromStr;
use std::sync::Arc;
use std::time::Duration;
use utxo_signer::with_key_pair::UtxoSignWithKeyPairError;

cfg_native! {
    use crate::lightning::LightningCoin;
    use crate::lightning::ln_conf::PlatformCoinConfirmationTargets;
    use ::lightning::ln::PaymentHash as LightningPayment;
    use async_std::fs;
    use futures::AsyncWriteExt;
    use lightning_invoice::{Invoice, ParseOrSemanticError};
    use std::io;
    use std::path::PathBuf;
    use zcash_primitives::transaction::Transaction as ZTransaction;
    use z_coin::ZcoinProtocolInfo;
}

cfg_wasm32! {
    use hd_wallet_storage::HDWalletDb;
    use mm2_db::indexed_db::{ConstructibleDb, DbLocked, SharedDb};
    use tx_history_storage::wasm::{clear_tx_history, load_tx_history, save_tx_history, TxHistoryDb};
    pub type TxHistoryDbLocked<'a> = DbLocked<'a, TxHistoryDb>;
}

// using custom copy of try_fus as futures crate was renamed to futures01
macro_rules! try_fus {
    ($e: expr) => {
        match $e {
            Ok(ok) => ok,
            Err(err) => return Box::new(futures01::future::err(ERRL!("{}", err))),
        }
    };
}

macro_rules! try_f {
    ($e: expr) => {
        match $e {
            Ok(ok) => ok,
            Err(e) => return Box::new(futures01::future::err(e.into())),
        }
    };
}

/// `TransactionErr` compatible `try_fus` macro.
macro_rules! try_tx_fus {
    ($e: expr) => {
        match $e {
            Ok(ok) => ok,
            Err(err) => return Box::new(futures01::future::err(crate::TransactionErr::Plain(ERRL!("{:?}", err)))),
        }
    };
    ($e: expr, $tx: expr) => {
        match $e {
            Ok(ok) => ok,
            Err(err) => {
                return Box::new(futures01::future::err(crate::TransactionErr::TxRecoverable(
                    TransactionEnum::from($tx),
                    ERRL!("{:?}", err),
                )))
            },
        }
    };
}

/// `TransactionErr` compatible `try_s` macro.
macro_rules! try_tx_s {
    ($e: expr) => {
        match $e {
            Ok(ok) => ok,
            Err(err) => {
                return Err(crate::TransactionErr::Plain(format!(
                    "{}:{}] {:?}",
                    file!(),
                    line!(),
                    err
                )))
            },
        }
    };
    ($e: expr, $tx: expr) => {
        match $e {
            Ok(ok) => ok,
            Err(err) => {
                return Err(crate::TransactionErr::TxRecoverable(
                    TransactionEnum::from($tx),
                    format!("{}:{}] {:?}", file!(), line!(), err),
                ))
            },
        }
    };
}

/// `TransactionErr:Plain` compatible `ERR` macro.
macro_rules! TX_PLAIN_ERR {
    ($format: expr, $($args: tt)+) => { Err(crate::TransactionErr::Plain((ERRL!($format, $($args)+)))) };
    ($format: expr) => { Err(crate::TransactionErr::Plain(ERRL!($format))) }
}

/// `TransactionErr:TxRecoverable` compatible `ERR` macro.
#[allow(unused_macros)]
macro_rules! TX_RECOVERABLE_ERR {
    ($tx: expr, $format: expr, $($args: tt)+) => {
        Err(crate::TransactionErr::TxRecoverable(TransactionEnum::from($tx), ERRL!($format, $($args)+)))
    };
    ($tx: expr, $format: expr) => {
        Err(crate::TransactionErr::TxRecoverable(TransactionEnum::from($tx), ERRL!($format)))
    };
}

macro_rules! ok_or_continue_after_sleep {
    ($e:expr, $delay: ident) => {
        match $e {
            Ok(res) => res,
            Err(e) => {
                error!("error {:?}", e);
                Timer::sleep($delay).await;
                continue;
            },
        }
    };
}

pub mod coin_balance;

pub mod coin_errors;
use coin_errors::{MyAddressError, ValidatePaymentError, ValidatePaymentFut};

#[doc(hidden)]
#[cfg(test)]
pub mod coins_tests;

pub mod eth;
use eth::{eth_coin_from_conf_and_request, get_eth_address, EthCoin, EthTxFeeDetails, GetEthAddressError, SignedEthTx};
<<<<<<< HEAD
#[cfg(feature = "enable-nft-integration")]
use eth::{EthNftGasDetailsErr, GetValidEthWithdrawAddError};
=======
>>>>>>> a2552db1

pub mod hd_confirm_address;
pub mod hd_pubkey;

pub mod hd_wallet;
use hd_wallet::{HDAccountAddressId, HDAddress};

pub mod hd_wallet_storage;
#[cfg(not(target_arch = "wasm32"))] pub mod lightning;
#[cfg_attr(target_arch = "wasm32", allow(dead_code, unused_imports))]
pub mod my_tx_history_v2;

pub mod qrc20;
use qrc20::{qrc20_coin_with_policy, Qrc20ActivationParams, Qrc20Coin, Qrc20FeeDetails};

pub mod rpc_command;
use rpc_command::{get_new_address::{GetNewAddressTaskManager, GetNewAddressTaskManagerShared},
                  init_account_balance::{AccountBalanceTaskManager, AccountBalanceTaskManagerShared},
                  init_create_account::{CreateAccountTaskManager, CreateAccountTaskManagerShared},
                  init_scan_for_new_addresses::{ScanAddressesTaskManager, ScanAddressesTaskManagerShared},
                  init_withdraw::{WithdrawTaskManager, WithdrawTaskManagerShared}};

pub mod tendermint;
use tendermint::{CosmosTransaction, CustomTendermintMsgType, TendermintCoin, TendermintFeeDetails,
                 TendermintProtocolInfo, TendermintToken, TendermintTokenProtocolInfo};

#[doc(hidden)]
#[allow(unused_variables)]
pub mod test_coin;
pub use test_coin::TestCoin;

pub mod tx_history_storage;

#[doc(hidden)]
#[allow(unused_variables)]
#[cfg(all(not(target_os = "ios"), not(target_os = "android"), not(target_arch = "wasm32")))]
pub mod solana;
#[cfg(all(not(target_os = "ios"), not(target_os = "android"), not(target_arch = "wasm32")))]
pub use solana::spl::SplToken;
#[cfg(all(not(target_os = "ios"), not(target_os = "android"), not(target_arch = "wasm32")))]
pub use solana::{SolanaActivationParams, SolanaCoin, SolanaFeeDetails};

pub mod utxo;
use utxo::bch::{bch_coin_with_policy, BchActivationRequest, BchCoin};
use utxo::qtum::{self, qtum_coin_with_policy, Qrc20AddressError, QtumCoin, QtumDelegationOps, QtumDelegationRequest,
                 QtumStakingInfosDetails, ScriptHashTypeNotSupported};
use utxo::rpc_clients::UtxoRpcError;
use utxo::slp::SlpToken;
use utxo::slp::{slp_addr_from_pubkey_str, SlpFeeDetails};
use utxo::utxo_common::big_decimal_from_sat_unsigned;
use utxo::utxo_standard::{utxo_standard_coin_with_policy, UtxoStandardCoin};
use utxo::UtxoActivationParams;
use utxo::{BlockchainNetwork, GenerateTxError, UtxoFeeDetails, UtxoTx};

#[cfg(feature = "enable-nft-integration")] pub mod nft;
<<<<<<< HEAD
#[cfg(feature = "enable-nft-integration")]
use nft::nft_errors::GetNftInfoError;
=======
>>>>>>> a2552db1

#[cfg(not(target_arch = "wasm32"))] pub mod z_coin;
#[cfg(not(target_arch = "wasm32"))] use z_coin::ZCoin;

pub type TransactionFut = Box<dyn Future<Item = TransactionEnum, Error = TransactionErr> + Send>;
pub type BalanceResult<T> = Result<T, MmError<BalanceError>>;
pub type BalanceFut<T> = Box<dyn Future<Item = T, Error = MmError<BalanceError>> + Send>;
pub type NonZeroBalanceFut<T> = Box<dyn Future<Item = T, Error = MmError<GetNonZeroBalance>> + Send>;
pub type NumConversResult<T> = Result<T, MmError<NumConversError>>;
pub type StakingInfosResult = Result<StakingInfos, MmError<StakingInfosError>>;
pub type StakingInfosFut = Box<dyn Future<Item = StakingInfos, Error = MmError<StakingInfosError>> + Send>;
pub type DelegationResult = Result<TransactionDetails, MmError<DelegationError>>;
pub type DelegationFut = Box<dyn Future<Item = TransactionDetails, Error = MmError<DelegationError>> + Send>;
pub type WithdrawResult = Result<TransactionDetails, MmError<WithdrawError>>;
pub type WithdrawFut = Box<dyn Future<Item = TransactionDetails, Error = MmError<WithdrawError>> + Send>;
pub type TradePreimageResult<T> = Result<T, MmError<TradePreimageError>>;
pub type TradePreimageFut<T> = Box<dyn Future<Item = T, Error = MmError<TradePreimageError>> + Send>;
pub type CoinFindResult<T> = Result<T, MmError<CoinFindError>>;
pub type TxHistoryFut<T> = Box<dyn Future<Item = T, Error = MmError<TxHistoryError>> + Send>;
pub type TxHistoryResult<T> = Result<T, MmError<TxHistoryError>>;
pub type RawTransactionResult = Result<RawTransactionRes, MmError<RawTransactionError>>;
pub type RawTransactionFut<'a> =
    Box<dyn Future<Item = RawTransactionRes, Error = MmError<RawTransactionError>> + Send + 'a>;
pub type RefundResult<T> = Result<T, MmError<RefundError>>;

pub type IguanaPrivKey = Secp256k1Secret;

// Constants for logs used in tests
pub const INVALID_SENDER_ERR_LOG: &str = "Invalid sender";
pub const EARLY_CONFIRMATION_ERR_LOG: &str = "Early confirmation";
pub const OLD_TRANSACTION_ERR_LOG: &str = "Old transaction";
pub const INVALID_RECEIVER_ERR_LOG: &str = "Invalid receiver";
pub const INVALID_CONTRACT_ADDRESS_ERR_LOG: &str = "Invalid contract address";
pub const INVALID_PAYMENT_STATE_ERR_LOG: &str = "Invalid payment state";
pub const INVALID_SWAP_ID_ERR_LOG: &str = "Invalid swap id";
pub const INVALID_SCRIPT_ERR_LOG: &str = "Invalid script";
pub const INVALID_REFUND_TX_ERR_LOG: &str = "Invalid refund transaction";
pub const INSUFFICIENT_WATCHER_REWARD_ERR_LOG: &str = "Insufficient watcher reward";

#[derive(Debug, Deserialize, Display, Serialize, SerializeErrorType)]
#[serde(tag = "error_type", content = "error_data")]
pub enum RawTransactionError {
    #[display(fmt = "No such coin {}", coin)]
    NoSuchCoin { coin: String },
    #[display(fmt = "Invalid  hash: {}", _0)]
    InvalidHashError(String),
    #[display(fmt = "Transport error: {}", _0)]
    Transport(String),
    #[display(fmt = "Hash does not exist: {}", _0)]
    HashNotExist(String),
    #[display(fmt = "Internal error: {}", _0)]
    InternalError(String),
}

impl HttpStatusCode for RawTransactionError {
    fn status_code(&self) -> StatusCode {
        match self {
            RawTransactionError::NoSuchCoin { .. }
            | RawTransactionError::InvalidHashError(_)
            | RawTransactionError::HashNotExist(_) => StatusCode::BAD_REQUEST,
            RawTransactionError::Transport(_) | RawTransactionError::InternalError(_) => {
                StatusCode::INTERNAL_SERVER_ERROR
            },
        }
    }
}

impl From<CoinFindError> for RawTransactionError {
    fn from(e: CoinFindError) -> Self {
        match e {
            CoinFindError::NoSuchCoin { coin } => RawTransactionError::NoSuchCoin { coin },
        }
    }
}

#[derive(Debug, Deserialize, Display, EnumFromStringify, Serialize, SerializeErrorType)]
#[serde(tag = "error_type", content = "error_data")]
pub enum GetMyAddressError {
    CoinsConfCheckError(String),
    CoinIsNotSupported(String),
    #[from_stringify("CryptoCtxError")]
    #[display(fmt = "Internal error: {}", _0)]
    Internal(String),
    #[from_stringify("serde_json::Error")]
    #[display(fmt = "Invalid request error error: {}", _0)]
    InvalidRequest(String),
    #[display(fmt = "Get Eth address error: {}", _0)]
    GetEthAddressError(GetEthAddressError),
}

impl From<GetEthAddressError> for GetMyAddressError {
    fn from(e: GetEthAddressError) -> Self { GetMyAddressError::GetEthAddressError(e) }
}

impl HttpStatusCode for GetMyAddressError {
    fn status_code(&self) -> StatusCode {
        match self {
            GetMyAddressError::CoinsConfCheckError(_)
            | GetMyAddressError::CoinIsNotSupported(_)
            | GetMyAddressError::InvalidRequest(_) => StatusCode::BAD_REQUEST,
            GetMyAddressError::Internal(_) | GetMyAddressError::GetEthAddressError(_) => {
                StatusCode::INTERNAL_SERVER_ERROR
            },
        }
    }
}

#[derive(Deserialize)]
pub struct RawTransactionRequest {
    pub coin: String,
    pub tx_hash: String,
}

#[derive(Clone, Debug, Deserialize, PartialEq, Serialize)]
pub struct RawTransactionRes {
    /// Raw bytes of signed transaction in hexadecimal string, this should be return hexadecimal encoded signed transaction for get_raw_transaction
    pub tx_hex: BytesJson,
}

#[derive(Debug, Deserialize)]
pub struct MyAddressReq {
    coin: String,
}

#[derive(Debug, Serialize)]
pub struct MyWalletAddress {
    coin: String,
    wallet_address: String,
}

pub type SignatureResult<T> = Result<T, MmError<SignatureError>>;
pub type VerificationResult<T> = Result<T, MmError<VerificationError>>;

#[derive(Debug, Display)]
pub enum TxHistoryError {
    ErrorSerializing(String),
    ErrorDeserializing(String),
    ErrorSaving(String),
    ErrorLoading(String),
    ErrorClearing(String),
    #[display(fmt = "'internal_id' not found: {:?}", internal_id)]
    FromIdNotFound {
        internal_id: BytesJson,
    },
    NotSupported(String),
    InternalError(String),
}

<<<<<<< HEAD
#[derive(Clone, Debug, Deserialize, Display, PartialEq)]
=======
#[derive(Clone, Debug, Display, Deserialize)]
>>>>>>> a2552db1
pub enum PrivKeyPolicyNotAllowed {
    #[display(fmt = "Hardware Wallet is not supported")]
    HardwareWalletNotSupported,
}

impl Serialize for PrivKeyPolicyNotAllowed {
    fn serialize<S>(&self, serializer: S) -> Result<S::Ok, S::Error>
    where
        S: Serializer,
    {
        serializer.serialize_str(&self.to_string())
    }
}

#[derive(Clone, Debug, Display, PartialEq, Serialize)]
pub enum UnexpectedDerivationMethod {
    #[display(fmt = "Expected 'SingleAddress' derivation method")]
    ExpectedSingleAddress,
    #[display(fmt = "Expected 'HDWallet' derivationMethod")]
    ExpectedHDWallet,
}

pub trait Transaction: fmt::Debug + 'static {
    /// Raw transaction bytes of the transaction
    fn tx_hex(&self) -> Vec<u8>;
    /// Serializable representation of tx hash for displaying purpose
    fn tx_hash(&self) -> BytesJson;
}

#[derive(Clone, Debug, PartialEq)]
pub enum TransactionEnum {
    UtxoTx(UtxoTx),
    SignedEthTx(SignedEthTx),
    #[cfg(not(target_arch = "wasm32"))]
    ZTransaction(ZTransaction),
    CosmosTransaction(CosmosTransaction),
    #[cfg(not(target_arch = "wasm32"))]
    LightningPayment(LightningPayment),
}

ifrom!(TransactionEnum, UtxoTx);
ifrom!(TransactionEnum, SignedEthTx);
#[cfg(not(target_arch = "wasm32"))]
ifrom!(TransactionEnum, ZTransaction);
#[cfg(not(target_arch = "wasm32"))]
ifrom!(TransactionEnum, LightningPayment);

impl TransactionEnum {
    #[cfg(not(target_arch = "wasm32"))]
    pub fn supports_tx_helper(&self) -> bool { !matches!(self, TransactionEnum::LightningPayment(_)) }

    #[cfg(target_arch = "wasm32")]
    pub fn supports_tx_helper(&self) -> bool { true }
}

// NB: When stable and groked by IDEs, `enum_dispatch` can be used instead of `Deref` to speed things up.
impl Deref for TransactionEnum {
    type Target = dyn Transaction;
    fn deref(&self) -> &dyn Transaction {
        match self {
            TransactionEnum::UtxoTx(ref t) => t,
            TransactionEnum::SignedEthTx(ref t) => t,
            #[cfg(not(target_arch = "wasm32"))]
            TransactionEnum::ZTransaction(ref t) => t,
            TransactionEnum::CosmosTransaction(ref t) => t,
            #[cfg(not(target_arch = "wasm32"))]
            TransactionEnum::LightningPayment(ref p) => p,
        }
    }
}

/// Error type for handling tx serialization/deserialization operations.
#[derive(Debug, Clone)]
pub enum TxMarshalingErr {
    InvalidInput(String),
    /// For cases where serialized and deserialized values doesn't verify each other.
    CrossCheckFailed(String),
    NotSupported(String),
    Internal(String),
}

#[derive(Debug, Clone)]
#[allow(clippy::large_enum_variant)]
pub enum TransactionErr {
    /// Keeps transactions while throwing errors.
    TxRecoverable(TransactionEnum, String),
    /// Simply for plain error messages.
    Plain(String),
}

impl TransactionErr {
    /// Returns transaction if the error includes it.
    #[inline]
    pub fn get_tx(&self) -> Option<TransactionEnum> {
        match self {
            TransactionErr::TxRecoverable(tx, _) => Some(tx.clone()),
            _ => None,
        }
    }

    #[inline]
    /// Returns plain text part of error.
    pub fn get_plain_text_format(&self) -> String {
        match self {
            TransactionErr::TxRecoverable(_, err) => err.to_string(),
            TransactionErr::Plain(err) => err.to_string(),
        }
    }
}

#[derive(Debug, PartialEq)]
pub enum FoundSwapTxSpend {
    Spent(TransactionEnum),
    Refunded(TransactionEnum),
}

pub enum CanRefundHtlc {
    CanRefundNow,
    // returns the number of seconds to sleep before HTLC becomes refundable
    HaveToWait(u64),
}

#[derive(Debug, Display, Eq, PartialEq)]
pub enum NegotiateSwapContractAddrErr {
    #[display(fmt = "InvalidOtherAddrLen, addr supplied {:?}", _0)]
    InvalidOtherAddrLen(BytesJson),
    #[display(fmt = "UnexpectedOtherAddr, addr supplied {:?}", _0)]
    UnexpectedOtherAddr(BytesJson),
    NoOtherAddrAndNoFallback,
}

#[derive(Debug, Display, Eq, PartialEq)]
pub enum ValidateOtherPubKeyErr {
    #[display(fmt = "InvalidPubKey: {:?}", _0)]
    InvalidPubKey(String),
}

#[derive(Clone, Debug)]
pub struct WatcherValidateTakerFeeInput {
    pub taker_fee_hash: Vec<u8>,
    pub sender_pubkey: Vec<u8>,
    pub min_block_number: u64,
    pub fee_addr: Vec<u8>,
    pub lock_duration: u64,
}

#[derive(Clone, Debug)]
pub struct WatcherValidatePaymentInput {
    pub payment_tx: Vec<u8>,
    pub taker_payment_refund_preimage: Vec<u8>,
    pub time_lock: u32,
    pub taker_pub: Vec<u8>,
    pub maker_pub: Vec<u8>,
    pub secret_hash: Vec<u8>,
    pub try_spv_proof_until: u64,
    pub confirmations: u64,
    pub min_watcher_reward: Option<u64>,
}

#[derive(Clone, Debug)]
pub struct ValidatePaymentInput {
    pub payment_tx: Vec<u8>,
    pub time_lock_duration: u64,
    pub time_lock: u32,
    pub other_pub: Vec<u8>,
    pub secret_hash: Vec<u8>,
    pub amount: BigDecimal,
    pub swap_contract_address: Option<BytesJson>,
    pub try_spv_proof_until: u64,
    pub confirmations: u64,
    pub unique_swap_data: Vec<u8>,
    pub min_watcher_reward: Option<u64>,
}

#[derive(Clone, Debug)]
pub struct WatcherSearchForSwapTxSpendInput<'a> {
    pub time_lock: u32,
    pub taker_pub: &'a [u8],
    pub maker_pub: &'a [u8],
    pub secret_hash: &'a [u8],
    pub tx: &'a [u8],
    pub search_from_block: u64,
    pub watcher_reward: bool,
}

#[derive(Clone, Debug)]
pub struct SendMakerPaymentSpendPreimageInput<'a> {
    pub preimage: &'a [u8],
    pub secret_hash: &'a [u8],
    pub secret: &'a [u8],
    pub taker_pub: &'a [u8],
    pub watcher_reward: bool,
}

pub struct SearchForSwapTxSpendInput<'a> {
    pub time_lock: u32,
    pub other_pub: &'a [u8],
    pub secret_hash: &'a [u8],
    pub tx: &'a [u8],
    pub search_from_block: u64,
    pub swap_contract_address: &'a Option<BytesJson>,
    pub swap_unique_data: &'a [u8],
    pub watcher_reward: bool,
}

#[derive(Clone, Debug)]
pub struct SendPaymentArgs<'a> {
    pub time_lock_duration: u64,
    pub time_lock: u32,
    /// This is either:
    /// * Taker's pubkey if this structure is used in [`SwapOps::send_maker_payment`].
    /// * Maker's pubkey if this structure is used in [`SwapOps::send_taker_payment`].
    pub other_pubkey: &'a [u8],
    pub secret_hash: &'a [u8],
    pub amount: BigDecimal,
    pub swap_contract_address: &'a Option<BytesJson>,
    pub swap_unique_data: &'a [u8],
    pub payment_instructions: &'a Option<PaymentInstructions>,
    pub watcher_reward: Option<u64>,
}

#[derive(Clone, Debug)]
pub struct SpendPaymentArgs<'a> {
    /// This is either:
    /// * Taker's payment tx if this structure is used in [`SwapOps::send_maker_spends_taker_payment`].
    /// * Maker's payment tx if this structure is used in [`SwapOps::send_taker_spends_maker_payment`].
    pub other_payment_tx: &'a [u8],
    pub time_lock: u32,
    /// This is either:
    /// * Taker's pubkey if this structure is used in [`SwapOps::send_maker_spends_taker_payment`].
    /// * Maker's pubkey if this structure is used in [`SwapOps::send_taker_spends_maker_payment`].
    pub other_pubkey: &'a [u8],
    pub secret: &'a [u8],
    pub secret_hash: &'a [u8],
    pub swap_contract_address: &'a Option<BytesJson>,
    pub swap_unique_data: &'a [u8],
    pub watcher_reward: bool,
}

#[derive(Clone, Debug)]
pub struct RefundPaymentArgs<'a> {
    pub payment_tx: &'a [u8],
    pub time_lock: u32,
    /// This is either:
    /// * Taker's pubkey if this structure is used in [`SwapOps::send_maker_refunds_payment`].
    /// * Maker's pubkey if this structure is used in [`SwapOps::send_taker_refunds_payment`].
    pub other_pubkey: &'a [u8],
    pub secret_hash: &'a [u8],
    pub swap_contract_address: &'a Option<BytesJson>,
    pub swap_unique_data: &'a [u8],
    pub watcher_reward: bool,
}

#[derive(Clone, Debug)]
pub struct CheckIfMyPaymentSentArgs<'a> {
    pub time_lock: u32,
    pub other_pub: &'a [u8],
    pub secret_hash: &'a [u8],
    pub search_from_block: u64,
    pub swap_contract_address: &'a Option<BytesJson>,
    pub swap_unique_data: &'a [u8],
    pub amount: &'a BigDecimal,
    pub payment_instructions: &'a Option<PaymentInstructions>,
}

#[derive(Clone, Debug)]
pub struct ValidateFeeArgs<'a> {
    pub fee_tx: &'a TransactionEnum,
    pub expected_sender: &'a [u8],
    pub fee_addr: &'a [u8],
    pub amount: &'a BigDecimal,
    pub min_block_number: u64,
    pub uuid: &'a [u8],
}

pub struct EthValidateFeeArgs<'a> {
    pub fee_tx_hash: &'a H256,
    pub expected_sender: &'a [u8],
    pub fee_addr: &'a [u8],
    pub amount: &'a BigDecimal,
    pub min_block_number: u64,
    pub uuid: &'a [u8],
}

#[derive(Clone, Debug, Deserialize, PartialEq, Serialize)]
pub enum PaymentInstructions {
    #[cfg(not(target_arch = "wasm32"))]
    Lightning(Invoice),
}

#[derive(Display)]
pub enum PaymentInstructionsErr {
    LightningInvoiceErr(String),
    InternalError(String),
}

impl From<NumConversError> for PaymentInstructionsErr {
    fn from(e: NumConversError) -> Self { PaymentInstructionsErr::InternalError(e.to_string()) }
}

#[derive(Display)]
pub enum ValidateInstructionsErr {
    ValidateLightningInvoiceErr(String),
    UnsupportedCoin(String),
}

#[cfg(not(target_arch = "wasm32"))]
impl From<ParseOrSemanticError> for ValidateInstructionsErr {
    fn from(e: ParseOrSemanticError) -> Self { ValidateInstructionsErr::ValidateLightningInvoiceErr(e.to_string()) }
}

#[derive(Display)]
pub enum RefundError {
    DecodeErr(String),
    DbError(String),
    Timeout(String),
    Internal(String),
}

/// Swap operations (mostly based on the Hash/Time locked transactions implemented by coin wallets).
#[async_trait]
pub trait SwapOps {
    fn send_taker_fee(&self, fee_addr: &[u8], amount: BigDecimal, uuid: &[u8]) -> TransactionFut;

    fn send_maker_payment(&self, maker_payment_args: SendPaymentArgs<'_>) -> TransactionFut;

    fn send_taker_payment(&self, taker_payment_args: SendPaymentArgs<'_>) -> TransactionFut;

    fn send_maker_spends_taker_payment(&self, maker_spends_payment_args: SpendPaymentArgs<'_>) -> TransactionFut;

    fn send_taker_spends_maker_payment(&self, taker_spends_payment_args: SpendPaymentArgs<'_>) -> TransactionFut;

    fn send_taker_refunds_payment(&self, taker_refunds_payment_args: RefundPaymentArgs<'_>) -> TransactionFut;

    fn send_maker_refunds_payment(&self, maker_refunds_payment_args: RefundPaymentArgs<'_>) -> TransactionFut;

    fn validate_fee(&self, validate_fee_args: ValidateFeeArgs<'_>) -> ValidatePaymentFut<()>;

    fn validate_maker_payment(&self, input: ValidatePaymentInput) -> ValidatePaymentFut<()>;

    fn validate_taker_payment(&self, input: ValidatePaymentInput) -> ValidatePaymentFut<()>;

    fn check_if_my_payment_sent(
        &self,
        if_my_payment_sent_args: CheckIfMyPaymentSentArgs<'_>,
    ) -> Box<dyn Future<Item = Option<TransactionEnum>, Error = String> + Send>;

    async fn search_for_swap_tx_spend_my(
        &self,
        input: SearchForSwapTxSpendInput<'_>,
    ) -> Result<Option<FoundSwapTxSpend>, String>;

    async fn search_for_swap_tx_spend_other(
        &self,
        input: SearchForSwapTxSpendInput<'_>,
    ) -> Result<Option<FoundSwapTxSpend>, String>;

    async fn extract_secret(
        &self,
        secret_hash: &[u8],
        spend_tx: &[u8],
        watcher_reward: bool,
    ) -> Result<Vec<u8>, String>;

    fn check_tx_signed_by_pub(&self, tx: &[u8], expected_pub: &[u8]) -> Result<bool, MmError<ValidatePaymentError>>;

    /// Whether the refund transaction can be sent now
    /// For example: there are no additional conditions for ETH, but for some UTXO coins we should wait for
    /// locktime < MTP
    fn can_refund_htlc(&self, locktime: u64) -> Box<dyn Future<Item = CanRefundHtlc, Error = String> + Send + '_> {
        let now = now_ms() / 1000;
        let result = if now > locktime {
            CanRefundHtlc::CanRefundNow
        } else {
            CanRefundHtlc::HaveToWait(locktime - now + 1)
        };
        Box::new(futures01::future::ok(result))
    }

    /// Whether the swap payment is refunded automatically or not when the locktime expires, or the other side fails the HTLC.
    fn is_auto_refundable(&self) -> bool;

    /// Waits for an htlc to be refunded automatically.
    async fn wait_for_htlc_refund(&self, _tx: &[u8], _locktime: u64) -> RefundResult<()>;

    fn negotiate_swap_contract_addr(
        &self,
        other_side_address: Option<&[u8]>,
    ) -> Result<Option<BytesJson>, MmError<NegotiateSwapContractAddrErr>>;

    /// Consider using [`SwapOps::derive_htlc_pubkey`] if you need the public key only.
    /// Some coins may not have a private key.
    fn derive_htlc_key_pair(&self, swap_unique_data: &[u8]) -> KeyPair;

    /// Derives an HTLC key-pair and returns a public key corresponding to that key.
    fn derive_htlc_pubkey(&self, swap_unique_data: &[u8]) -> Vec<u8>;

    fn validate_other_pubkey(&self, raw_pubkey: &[u8]) -> MmResult<(), ValidateOtherPubKeyErr>;

    /// Instructions from the taker on how the maker should send his payment.
    async fn maker_payment_instructions(
        &self,
        secret_hash: &[u8],
        amount: &BigDecimal,
        maker_lock_duration: u64,
        expires_in: u64,
    ) -> Result<Option<Vec<u8>>, MmError<PaymentInstructionsErr>>;

    /// Instructions from the maker on how the taker should send his payment.
    async fn taker_payment_instructions(
        &self,
        secret_hash: &[u8],
        amount: &BigDecimal,
        expires_in: u64,
    ) -> Result<Option<Vec<u8>>, MmError<PaymentInstructionsErr>>;

    fn validate_maker_payment_instructions(
        &self,
        instructions: &[u8],
        secret_hash: &[u8],
        amount: BigDecimal,
        maker_lock_duration: u64,
    ) -> Result<PaymentInstructions, MmError<ValidateInstructionsErr>>;

    fn validate_taker_payment_instructions(
        &self,
        instructions: &[u8],
        secret_hash: &[u8],
        amount: BigDecimal,
    ) -> Result<PaymentInstructions, MmError<ValidateInstructionsErr>>;

    fn is_supported_by_watchers(&self) -> bool { false }

    // Do we also need a method for the fallback contract?
    fn contract_supports_watchers(&self) -> bool { true }

    fn maker_locktime_multiplier(&self) -> f64 { 2.0 }
}

/// Operations on maker coin from taker swap side
#[async_trait]
pub trait TakerSwapMakerCoin {
    /// Performs an action on Maker coin payment just before the Taker Swap payment refund begins
    async fn on_taker_payment_refund_start(&self, maker_payment: &[u8]) -> RefundResult<()>;
    /// Performs an action on Maker coin payment after the Taker Swap payment is refunded successfully
    async fn on_taker_payment_refund_success(&self, maker_payment: &[u8]) -> RefundResult<()>;
}

/// Operations on taker coin from maker swap side
#[async_trait]
pub trait MakerSwapTakerCoin {
    /// Performs an action on Taker coin payment just before the Maker Swap payment refund begins
    async fn on_maker_payment_refund_start(&self, taker_payment: &[u8]) -> RefundResult<()>;
    /// Performs an action on Taker coin payment after the Maker Swap payment is refunded successfully
    async fn on_maker_payment_refund_success(&self, taker_payment: &[u8]) -> RefundResult<()>;
}

#[async_trait]
pub trait WatcherOps {
    fn send_maker_payment_spend_preimage(&self, input: SendMakerPaymentSpendPreimageInput) -> TransactionFut;

    fn send_taker_payment_refund_preimage(&self, watcher_refunds_payment_args: RefundPaymentArgs) -> TransactionFut;

    fn create_taker_payment_refund_preimage(
        &self,
        _taker_payment_tx: &[u8],
        _time_lock: u32,
        _maker_pub: &[u8],
        _secret_hash: &[u8],
        _swap_contract_address: &Option<BytesJson>,
        _swap_unique_data: &[u8],
    ) -> TransactionFut;

    fn create_maker_payment_spend_preimage(
        &self,
        _maker_payment_tx: &[u8],
        _time_lock: u32,
        _maker_pub: &[u8],
        _secret_hash: &[u8],
        _swap_unique_data: &[u8],
    ) -> TransactionFut;

    fn watcher_validate_taker_fee(&self, input: WatcherValidateTakerFeeInput) -> ValidatePaymentFut<()>;

    fn watcher_validate_taker_payment(&self, _input: WatcherValidatePaymentInput) -> ValidatePaymentFut<()>;

    async fn watcher_search_for_swap_tx_spend(
        &self,
        input: WatcherSearchForSwapTxSpendInput<'_>,
    ) -> Result<Option<FoundSwapTxSpend>, String>;
}

/// Operations that coins have independently from the MarketMaker.
/// That is, things implemented by the coin wallets or public coin services.
pub trait MarketCoinOps {
    fn ticker(&self) -> &str;

    fn my_address(&self) -> MmResult<String, MyAddressError>;

    fn get_public_key(&self) -> Result<String, MmError<UnexpectedDerivationMethod>>;

    fn sign_message_hash(&self, _message: &str) -> Option<[u8; 32]>;

    fn sign_message(&self, _message: &str) -> SignatureResult<String>;

    fn verify_message(&self, _signature: &str, _message: &str, _address: &str) -> VerificationResult<bool>;

    fn get_non_zero_balance(&self) -> NonZeroBalanceFut<MmNumber> {
        let closure = |spendable: BigDecimal| {
            if spendable.is_zero() {
                return MmError::err(GetNonZeroBalance::BalanceIsZero);
            }
            Ok(MmNumber::from(spendable))
        };
        Box::new(self.my_spendable_balance().map_err(From::from).and_then(closure))
    }

    fn my_balance(&self) -> BalanceFut<CoinBalance>;

    fn my_spendable_balance(&self) -> BalanceFut<BigDecimal> {
        Box::new(self.my_balance().map(|CoinBalance { spendable, .. }| spendable))
    }

    /// Base coin balance for tokens, e.g. ETH balance in ERC20 case
    fn base_coin_balance(&self) -> BalanceFut<BigDecimal>;

    fn platform_ticker(&self) -> &str;

    /// Receives raw transaction bytes in hexadecimal format as input and returns tx hash in hexadecimal format
    fn send_raw_tx(&self, tx: &str) -> Box<dyn Future<Item = String, Error = String> + Send>;

    /// Receives raw transaction bytes as input and returns tx hash in hexadecimal format
    fn send_raw_tx_bytes(&self, tx: &[u8]) -> Box<dyn Future<Item = String, Error = String> + Send>;

    fn wait_for_confirmations(
        &self,
        tx: &[u8],
        confirmations: u64,
        requires_nota: bool,
        wait_until: u64,
        check_every: u64,
    ) -> Box<dyn Future<Item = (), Error = String> + Send>;

    fn wait_for_htlc_tx_spend(
        &self,
        transaction: &[u8],
        secret_hash: &[u8],
        wait_until: u64,
        from_block: u64,
        swap_contract_address: &Option<BytesJson>,
        check_every: f64,
    ) -> TransactionFut;

    fn tx_enum_from_bytes(&self, bytes: &[u8]) -> Result<TransactionEnum, MmError<TxMarshalingErr>>;

    fn current_block(&self) -> Box<dyn Future<Item = u64, Error = String> + Send>;

    fn display_priv_key(&self) -> Result<String, String>;

    /// Get the minimum amount to send.
    fn min_tx_amount(&self) -> BigDecimal;

    /// Get the minimum amount to trade.
    fn min_trading_vol(&self) -> MmNumber;

    fn is_privacy(&self) -> bool { false }
}

#[derive(Clone, Debug, Deserialize, PartialEq)]
#[serde(tag = "type")]
pub enum WithdrawFee {
    UtxoFixed {
        amount: BigDecimal,
    },
    UtxoPerKbyte {
        amount: BigDecimal,
    },
    EthGas {
        /// in gwei
        gas_price: BigDecimal,
        gas: u64,
    },
    Qrc20Gas {
        /// in satoshi
        gas_limit: u64,
        gas_price: u64,
    },
}

pub struct WithdrawSenderAddress<Address, Pubkey> {
    address: Address,
    pubkey: Pubkey,
    derivation_path: Option<DerivationPath>,
}

impl<Address, Pubkey> From<HDAddress<Address, Pubkey>> for WithdrawSenderAddress<Address, Pubkey> {
    fn from(addr: HDAddress<Address, Pubkey>) -> Self {
        WithdrawSenderAddress {
            address: addr.address,
            pubkey: addr.pubkey,
            derivation_path: Some(addr.derivation_path),
        }
    }
}

/// Rename to `GetWithdrawSenderAddresses` when withdraw supports multiple `from` addresses.
#[async_trait]
pub trait GetWithdrawSenderAddress {
    type Address;
    type Pubkey;

    async fn get_withdraw_sender_address(
        &self,
        req: &WithdrawRequest,
    ) -> MmResult<WithdrawSenderAddress<Self::Address, Self::Pubkey>, WithdrawError>;
}

#[derive(Clone, Deserialize)]
#[serde(untagged)]
pub enum WithdrawFrom {
    // AccountId { account_id: u32 },
    AddressId(HDAccountAddressId),
    /// Don't use `Bip44DerivationPath` or `RpcDerivationPath` because if there is an error in the path,
    /// `serde::Deserialize` returns "data did not match any variant of untagged enum WithdrawFrom".
    /// It's better to show the user an informative error.
    DerivationPath {
        derivation_path: String,
    },
}

#[derive(Clone, Deserialize)]
pub struct WithdrawRequest {
    coin: String,
    from: Option<WithdrawFrom>,
    to: String,
    #[serde(default)]
    amount: BigDecimal,
    #[serde(default)]
    max: bool,
    fee: Option<WithdrawFee>,
    memo: Option<String>,
    /// Currently, this flag is used by ETH/ERC20 coins activated with MetaMask **only**.
    #[cfg(target_arch = "wasm32")]
    #[serde(default)]
    broadcast: bool,
}

#[derive(Debug, Deserialize)]
#[serde(tag = "type")]
pub enum StakingDetails {
    Qtum(QtumDelegationRequest),
}

#[allow(dead_code)]
#[derive(Deserialize)]
pub struct AddDelegateRequest {
    pub coin: String,
    pub staking_details: StakingDetails,
}

#[allow(dead_code)]
#[derive(Deserialize)]
pub struct RemoveDelegateRequest {
    pub coin: String,
}

#[derive(Deserialize)]
pub struct GetStakingInfosRequest {
    pub coin: String,
}

#[derive(Serialize, Deserialize)]
pub struct SignatureRequest {
    coin: String,
    message: String,
}

#[derive(Serialize, Deserialize)]
pub struct VerificationRequest {
    coin: String,
    message: String,
    signature: String,
    address: String,
}

impl WithdrawRequest {
    pub fn new_max(coin: String, to: String) -> WithdrawRequest {
        WithdrawRequest {
            coin,
            from: None,
            to,
            amount: 0.into(),
            max: true,
            fee: None,
            memo: None,
            #[cfg(target_arch = "wasm32")]
            broadcast: false,
        }
    }
}

#[derive(Clone, Debug, PartialEq, Serialize, Deserialize)]
#[serde(tag = "type")]
pub enum StakingInfosDetails {
    Qtum(QtumStakingInfosDetails),
}

impl From<QtumStakingInfosDetails> for StakingInfosDetails {
    fn from(qtum_staking_infos: QtumStakingInfosDetails) -> Self { StakingInfosDetails::Qtum(qtum_staking_infos) }
}

#[derive(Clone, Debug, Deserialize, PartialEq, Serialize)]
pub struct StakingInfos {
    pub staking_infos_details: StakingInfosDetails,
}

#[derive(Serialize)]
pub struct SignatureResponse {
    signature: String,
}

#[derive(Serialize)]
pub struct VerificationResponse {
    is_valid: bool,
}

/// Please note that no type should have the same structure as another type,
/// because this enum has the `untagged` deserialization.
#[derive(Clone, Debug, PartialEq, Serialize)]
#[serde(tag = "type")]
pub enum TxFeeDetails {
    Utxo(UtxoFeeDetails),
    Eth(EthTxFeeDetails),
    Qrc20(Qrc20FeeDetails),
    Slp(SlpFeeDetails),
    Tendermint(TendermintFeeDetails),
    #[cfg(all(not(target_os = "ios"), not(target_os = "android"), not(target_arch = "wasm32")))]
    Solana(SolanaFeeDetails),
}

/// Deserialize the TxFeeDetails as an untagged enum.
impl<'de> Deserialize<'de> for TxFeeDetails {
    fn deserialize<D>(deserializer: D) -> Result<Self, <D as Deserializer<'de>>::Error>
    where
        D: Deserializer<'de>,
    {
        #[derive(Deserialize)]
        #[serde(untagged)]
        enum TxFeeDetailsUnTagged {
            Utxo(UtxoFeeDetails),
            Eth(EthTxFeeDetails),
            Qrc20(Qrc20FeeDetails),
            #[cfg(all(not(target_os = "ios"), not(target_os = "android"), not(target_arch = "wasm32")))]
            Solana(SolanaFeeDetails),
            Tendermint(TendermintFeeDetails),
        }

        match Deserialize::deserialize(deserializer)? {
            TxFeeDetailsUnTagged::Utxo(f) => Ok(TxFeeDetails::Utxo(f)),
            TxFeeDetailsUnTagged::Eth(f) => Ok(TxFeeDetails::Eth(f)),
            TxFeeDetailsUnTagged::Qrc20(f) => Ok(TxFeeDetails::Qrc20(f)),
            #[cfg(all(not(target_os = "ios"), not(target_os = "android"), not(target_arch = "wasm32")))]
            TxFeeDetailsUnTagged::Solana(f) => Ok(TxFeeDetails::Solana(f)),
            TxFeeDetailsUnTagged::Tendermint(f) => Ok(TxFeeDetails::Tendermint(f)),
        }
    }
}

impl From<EthTxFeeDetails> for TxFeeDetails {
    fn from(eth_details: EthTxFeeDetails) -> Self { TxFeeDetails::Eth(eth_details) }
}

impl From<UtxoFeeDetails> for TxFeeDetails {
    fn from(utxo_details: UtxoFeeDetails) -> Self { TxFeeDetails::Utxo(utxo_details) }
}

impl From<Qrc20FeeDetails> for TxFeeDetails {
    fn from(qrc20_details: Qrc20FeeDetails) -> Self { TxFeeDetails::Qrc20(qrc20_details) }
}

#[cfg(all(not(target_os = "ios"), not(target_os = "android"), not(target_arch = "wasm32")))]
impl From<SolanaFeeDetails> for TxFeeDetails {
    fn from(solana_details: SolanaFeeDetails) -> Self { TxFeeDetails::Solana(solana_details) }
}

impl From<TendermintFeeDetails> for TxFeeDetails {
    fn from(tendermint_details: TendermintFeeDetails) -> Self { TxFeeDetails::Tendermint(tendermint_details) }
}

#[derive(Clone, Debug, Deserialize, PartialEq, Serialize)]
pub struct KmdRewardsDetails {
    amount: BigDecimal,
    claimed_by_me: bool,
}

impl KmdRewardsDetails {
    pub fn claimed_by_me(amount: BigDecimal) -> KmdRewardsDetails {
        KmdRewardsDetails {
            amount,
            claimed_by_me: true,
        }
    }
}

#[derive(Default, Clone, Debug, Deserialize, PartialEq, Serialize)]
pub enum TransactionType {
    StakingDelegation,
    RemoveDelegation,
    #[default]
    StandardTransfer,
    TokenTransfer(BytesJson),
    FeeForTokenTx,
    CustomTendermintMsg {
        msg_type: CustomTendermintMsgType,
        token_id: Option<BytesJson>,
    },
    NftTransfer,
}

/// Transaction details
#[derive(Clone, Debug, Deserialize, PartialEq, Serialize)]
pub struct TransactionDetails {
    /// Raw bytes of signed transaction, this should be sent as is to `send_raw_transaction_bytes` RPC to broadcast the transaction
    pub tx_hex: BytesJson,
    /// Transaction hash in hexadecimal format
    tx_hash: String,
    /// Coins are sent from these addresses
    from: Vec<String>,
    /// Coins are sent to these addresses
    to: Vec<String>,
    /// Total tx amount
    total_amount: BigDecimal,
    /// The amount spent from "my" address
    spent_by_me: BigDecimal,
    /// The amount received by "my" address
    received_by_me: BigDecimal,
    /// Resulting "my" balance change
    my_balance_change: BigDecimal,
    /// Block height
    block_height: u64,
    /// Transaction timestamp
    timestamp: u64,
    /// Every coin can has specific fee details:
    /// In UTXO tx fee is paid with the coin itself (e.g. 1 BTC and 0.0001 BTC fee).
    /// But for ERC20 token transfer fee is paid with another coin: ETH, because it's ETH smart contract function call that requires gas to be burnt.
    fee_details: Option<TxFeeDetails>,
    /// The coin transaction belongs to
    coin: String,
    /// Internal MM2 id used for internal transaction identification, for some coins it might be equal to transaction hash
    internal_id: BytesJson,
    /// Amount of accrued rewards.
    #[serde(skip_serializing_if = "Option::is_none")]
    kmd_rewards: Option<KmdRewardsDetails>,
    /// Type of transactions, default is StandardTransfer
    #[serde(default)]
    transaction_type: TransactionType,
    memo: Option<String>,
}

#[derive(Clone, Copy, Debug)]
pub struct BlockHeightAndTime {
    height: u64,
    timestamp: u64,
}

impl TransactionDetails {
    /// Whether the transaction details block height should be updated (when tx is confirmed)
    pub fn should_update_block_height(&self) -> bool {
        // checking for std::u64::MAX because there was integer overflow
        // in case of electrum returned -1 so there could be records with MAX confirmations
        self.block_height == 0 || self.block_height == std::u64::MAX
    }

    /// Whether the transaction timestamp should be updated (when tx is confirmed)
    pub fn should_update_timestamp(&self) -> bool {
        // checking for std::u64::MAX because there was integer overflow
        // in case of electrum returned -1 so there could be records with MAX confirmations
        self.timestamp == 0
    }

    pub fn should_update_kmd_rewards(&self) -> bool { self.coin == "KMD" && self.kmd_rewards.is_none() }

    pub fn firo_negative_fee(&self) -> bool {
        match &self.fee_details {
            Some(TxFeeDetails::Utxo(utxo)) => utxo.amount < 0.into() && self.coin == "FIRO",
            _ => false,
        }
    }

    pub fn should_update(&self) -> bool {
        self.should_update_block_height()
            || self.should_update_timestamp()
            || self.should_update_kmd_rewards()
            || self.firo_negative_fee()
    }
}

#[derive(Clone, Debug, PartialEq, Serialize)]
pub struct TradeFee {
    pub coin: String,
    pub amount: MmNumber,
    pub paid_from_trading_vol: bool,
}

#[derive(Clone, Debug, Default, PartialEq, PartialOrd, Serialize)]
pub struct CoinBalance {
    pub spendable: BigDecimal,
    pub unspendable: BigDecimal,
}

impl CoinBalance {
    pub fn new(spendable: BigDecimal) -> CoinBalance {
        CoinBalance {
            spendable,
            unspendable: BigDecimal::from(0),
        }
    }

    pub fn into_total(self) -> BigDecimal { self.spendable + self.unspendable }

    pub fn get_total(&self) -> BigDecimal { &self.spendable + &self.unspendable }
}

impl Add for CoinBalance {
    type Output = CoinBalance;

    fn add(self, rhs: Self) -> Self::Output {
        CoinBalance {
            spendable: self.spendable + rhs.spendable,
            unspendable: self.unspendable + rhs.unspendable,
        }
    }
}

/// The approximation is needed to cover the dynamic miner fee changing during a swap.
#[derive(Clone, Debug)]
pub enum FeeApproxStage {
    /// Do not increase the trade fee.
    WithoutApprox,
    /// Increase the trade fee slightly.
    StartSwap,
    /// Increase the trade fee slightly
    WatcherPreimage,
    /// Increase the trade fee significantly.
    OrderIssue,
    /// Increase the trade fee largely.
    TradePreimage,
}

#[derive(Debug)]
pub enum TradePreimageValue {
    Exact(BigDecimal),
    UpperBound(BigDecimal),
}

#[derive(Debug, Display, PartialEq)]
pub enum TradePreimageError {
    #[display(
        fmt = "Not enough {} to preimage the trade: available {}, required at least {}",
        coin,
        available,
        required
    )]
    NotSufficientBalance {
        coin: String,
        available: BigDecimal,
        required: BigDecimal,
    },
    #[display(fmt = "The amount {} less than minimum transaction amount {}", amount, threshold)]
    AmountIsTooSmall { amount: BigDecimal, threshold: BigDecimal },
    #[display(fmt = "Transport error: {}", _0)]
    Transport(String),
    #[display(fmt = "Internal error: {}", _0)]
    InternalError(String),
}

impl From<NumConversError> for TradePreimageError {
    fn from(e: NumConversError) -> Self { TradePreimageError::InternalError(e.to_string()) }
}

impl From<UnexpectedDerivationMethod> for TradePreimageError {
    fn from(e: UnexpectedDerivationMethod) -> Self { TradePreimageError::InternalError(e.to_string()) }
}

impl TradePreimageError {
    /// Construct [`TradePreimageError`] from [`GenerateTxError`] using additional `coin` and `decimals`.
    pub fn from_generate_tx_error(
        gen_tx_err: GenerateTxError,
        coin: String,
        decimals: u8,
        is_upper_bound: bool,
    ) -> TradePreimageError {
        match gen_tx_err {
            GenerateTxError::EmptyUtxoSet { required } => {
                let required = big_decimal_from_sat_unsigned(required, decimals);
                TradePreimageError::NotSufficientBalance {
                    coin,
                    available: BigDecimal::from(0),
                    required,
                }
            },
            GenerateTxError::EmptyOutputs => TradePreimageError::InternalError(gen_tx_err.to_string()),
            GenerateTxError::OutputValueLessThanDust { value, dust } => {
                if is_upper_bound {
                    // If the preimage value is [`TradePreimageValue::UpperBound`], then we had to pass the account balance as the output value.
                    if value == 0 {
                        let required = big_decimal_from_sat_unsigned(dust, decimals);
                        TradePreimageError::NotSufficientBalance {
                            coin,
                            available: big_decimal_from_sat_unsigned(value, decimals),
                            required,
                        }
                    } else {
                        let error = format!(
                            "Output value {} (equal to the account balance) less than dust {}. Probably, dust is not set or outdated",
                            value, dust
                        );
                        TradePreimageError::InternalError(error)
                    }
                } else {
                    let amount = big_decimal_from_sat_unsigned(value, decimals);
                    let threshold = big_decimal_from_sat_unsigned(dust, decimals);
                    TradePreimageError::AmountIsTooSmall { amount, threshold }
                }
            },
            GenerateTxError::DeductFeeFromOutputFailed {
                output_value, required, ..
            } => {
                let available = big_decimal_from_sat_unsigned(output_value, decimals);
                let required = big_decimal_from_sat_unsigned(required, decimals);
                TradePreimageError::NotSufficientBalance {
                    coin,
                    available,
                    required,
                }
            },
            GenerateTxError::NotEnoughUtxos { sum_utxos, required } => {
                let available = big_decimal_from_sat_unsigned(sum_utxos, decimals);
                let required = big_decimal_from_sat_unsigned(required, decimals);
                TradePreimageError::NotSufficientBalance {
                    coin,
                    available,
                    required,
                }
            },
            GenerateTxError::Transport(e) => TradePreimageError::Transport(e),
            GenerateTxError::Internal(e) => TradePreimageError::InternalError(e),
        }
    }
}

/// The reason of unsuccessful conversion of two internal numbers, e.g. `u64` from `BigNumber`.
#[derive(Debug, Display)]
pub struct NumConversError(String);

impl From<ParseBigDecimalError> for NumConversError {
    fn from(e: ParseBigDecimalError) -> Self { NumConversError::new(e.to_string()) }
}

impl NumConversError {
    pub fn new(description: String) -> NumConversError { NumConversError(description) }

    pub fn description(&self) -> &str { &self.0 }
}

#[derive(Clone, Debug, Display, PartialEq, Serialize)]
pub enum BalanceError {
    #[display(fmt = "Transport: {}", _0)]
    Transport(String),
    #[display(fmt = "Invalid response: {}", _0)]
    InvalidResponse(String),
    UnexpectedDerivationMethod(UnexpectedDerivationMethod),
    #[display(fmt = "Wallet storage error: {}", _0)]
    WalletStorageError(String),
    #[display(fmt = "Internal: {}", _0)]
    Internal(String),
}

#[derive(Debug, PartialEq, Display)]
pub enum GetNonZeroBalance {
    #[display(fmt = "Internal error when retrieving balance")]
    MyBalanceError(BalanceError),
    #[display(fmt = "Balance is zero")]
    BalanceIsZero,
}

impl From<BalanceError> for GetNonZeroBalance {
    fn from(e: BalanceError) -> Self { GetNonZeroBalance::MyBalanceError(e) }
}

impl From<NumConversError> for BalanceError {
    fn from(e: NumConversError) -> Self { BalanceError::Internal(e.to_string()) }
}

impl From<UnexpectedDerivationMethod> for BalanceError {
    fn from(e: UnexpectedDerivationMethod) -> Self { BalanceError::UnexpectedDerivationMethod(e) }
}

impl From<Bip32Error> for BalanceError {
    fn from(e: Bip32Error) -> Self { BalanceError::Internal(e.to_string()) }
}

#[derive(Debug, Deserialize, Display, Serialize, SerializeErrorType)]
#[serde(tag = "error_type", content = "error_data")]
pub enum StakingInfosError {
    #[display(fmt = "Staking infos not available for: {}", coin)]
    CoinDoesntSupportStakingInfos { coin: String },
    #[display(fmt = "No such coin {}", coin)]
    NoSuchCoin { coin: String },
    #[display(fmt = "Derivation method is not supported: {}", _0)]
    UnexpectedDerivationMethod(String),
    #[display(fmt = "Transport error: {}", _0)]
    Transport(String),
    #[display(fmt = "Internal error: {}", _0)]
    Internal(String),
}

impl From<UtxoRpcError> for StakingInfosError {
    fn from(e: UtxoRpcError) -> Self {
        match e {
            UtxoRpcError::Transport(rpc) | UtxoRpcError::ResponseParseError(rpc) => {
                StakingInfosError::Transport(rpc.to_string())
            },
            UtxoRpcError::InvalidResponse(error) => StakingInfosError::Transport(error),
            UtxoRpcError::Internal(error) => StakingInfosError::Internal(error),
        }
    }
}

impl From<UnexpectedDerivationMethod> for StakingInfosError {
    fn from(e: UnexpectedDerivationMethod) -> Self { StakingInfosError::UnexpectedDerivationMethod(e.to_string()) }
}

impl From<Qrc20AddressError> for StakingInfosError {
    fn from(e: Qrc20AddressError) -> Self {
        match e {
            Qrc20AddressError::UnexpectedDerivationMethod(e) => StakingInfosError::UnexpectedDerivationMethod(e),
            Qrc20AddressError::ScriptHashTypeNotSupported { script_hash_type } => {
                StakingInfosError::Internal(format!("Script hash type '{}' is not supported", script_hash_type))
            },
        }
    }
}

impl HttpStatusCode for StakingInfosError {
    fn status_code(&self) -> StatusCode {
        match self {
            StakingInfosError::NoSuchCoin { .. }
            | StakingInfosError::CoinDoesntSupportStakingInfos { .. }
            | StakingInfosError::UnexpectedDerivationMethod(_) => StatusCode::BAD_REQUEST,
            StakingInfosError::Transport(_) | StakingInfosError::Internal(_) => StatusCode::INTERNAL_SERVER_ERROR,
        }
    }
}

impl From<CoinFindError> for StakingInfosError {
    fn from(e: CoinFindError) -> Self {
        match e {
            CoinFindError::NoSuchCoin { coin } => StakingInfosError::NoSuchCoin { coin },
        }
    }
}

#[derive(Debug, Deserialize, Display, Serialize, SerializeErrorType)]
#[serde(tag = "error_type", content = "error_data")]
pub enum DelegationError {
    #[display(
        fmt = "Not enough {} to delegate: available {}, required at least {}",
        coin,
        available,
        required
    )]
    NotSufficientBalance {
        coin: String,
        available: BigDecimal,
        required: BigDecimal,
    },
    #[display(fmt = "The amount {} is too small, required at least {}", amount, threshold)]
    AmountTooLow { amount: BigDecimal, threshold: BigDecimal },
    #[display(fmt = "Delegation not available for: {}", coin)]
    CoinDoesntSupportDelegation { coin: String },
    #[display(fmt = "No such coin {}", coin)]
    NoSuchCoin { coin: String },
    #[display(fmt = "{}", _0)]
    CannotInteractWithSmartContract(String),
    #[display(fmt = "{}", _0)]
    AddressError(String),
    #[display(fmt = "Already delegating to: {}", _0)]
    AlreadyDelegating(String),
    #[display(fmt = "Delegation is not supported, reason: {}", reason)]
    DelegationOpsNotSupported { reason: String },
    #[display(fmt = "Transport error: {}", _0)]
    Transport(String),
    #[display(fmt = "Internal error: {}", _0)]
    InternalError(String),
}

impl From<UtxoRpcError> for DelegationError {
    fn from(e: UtxoRpcError) -> Self {
        match e {
            UtxoRpcError::Transport(transport) | UtxoRpcError::ResponseParseError(transport) => {
                DelegationError::Transport(transport.to_string())
            },
            UtxoRpcError::InvalidResponse(resp) => DelegationError::Transport(resp),
            UtxoRpcError::Internal(internal) => DelegationError::InternalError(internal),
        }
    }
}

impl From<StakingInfosError> for DelegationError {
    fn from(e: StakingInfosError) -> Self {
        match e {
            StakingInfosError::CoinDoesntSupportStakingInfos { coin } => {
                DelegationError::CoinDoesntSupportDelegation { coin }
            },
            StakingInfosError::NoSuchCoin { coin } => DelegationError::NoSuchCoin { coin },
            StakingInfosError::Transport(e) => DelegationError::Transport(e),
            StakingInfosError::UnexpectedDerivationMethod(reason) => {
                DelegationError::DelegationOpsNotSupported { reason }
            },
            StakingInfosError::Internal(e) => DelegationError::InternalError(e),
        }
    }
}

impl From<CoinFindError> for DelegationError {
    fn from(e: CoinFindError) -> Self {
        match e {
            CoinFindError::NoSuchCoin { coin } => DelegationError::NoSuchCoin { coin },
        }
    }
}

impl From<BalanceError> for DelegationError {
    fn from(e: BalanceError) -> Self {
        match e {
            BalanceError::Transport(error) | BalanceError::InvalidResponse(error) => DelegationError::Transport(error),
            BalanceError::UnexpectedDerivationMethod(e) => {
                DelegationError::DelegationOpsNotSupported { reason: e.to_string() }
            },
            e @ BalanceError::WalletStorageError(_) => DelegationError::InternalError(e.to_string()),
            BalanceError::Internal(internal) => DelegationError::InternalError(internal),
        }
    }
}

impl From<UtxoSignWithKeyPairError> for DelegationError {
    fn from(e: UtxoSignWithKeyPairError) -> Self {
        let error = format!("Error signing: {}", e);
        DelegationError::InternalError(error)
    }
}

impl From<PrivKeyPolicyNotAllowed> for DelegationError {
    fn from(e: PrivKeyPolicyNotAllowed) -> Self { DelegationError::DelegationOpsNotSupported { reason: e.to_string() } }
}

impl From<UnexpectedDerivationMethod> for DelegationError {
    fn from(e: UnexpectedDerivationMethod) -> Self {
        DelegationError::DelegationOpsNotSupported { reason: e.to_string() }
    }
}

impl From<ScriptHashTypeNotSupported> for DelegationError {
    fn from(e: ScriptHashTypeNotSupported) -> Self { DelegationError::AddressError(e.to_string()) }
}

impl HttpStatusCode for DelegationError {
    fn status_code(&self) -> StatusCode {
        match self {
            DelegationError::Transport(_) | DelegationError::InternalError(_) => StatusCode::INTERNAL_SERVER_ERROR,
            _ => StatusCode::BAD_REQUEST,
        }
    }
}

impl DelegationError {
    pub fn from_generate_tx_error(gen_tx_err: GenerateTxError, coin: String, decimals: u8) -> DelegationError {
        match gen_tx_err {
            GenerateTxError::EmptyUtxoSet { required } => {
                let required = big_decimal_from_sat_unsigned(required, decimals);
                DelegationError::NotSufficientBalance {
                    coin,
                    available: BigDecimal::from(0),
                    required,
                }
            },
            GenerateTxError::EmptyOutputs => DelegationError::InternalError(gen_tx_err.to_string()),
            GenerateTxError::OutputValueLessThanDust { value, dust } => {
                let amount = big_decimal_from_sat_unsigned(value, decimals);
                let threshold = big_decimal_from_sat_unsigned(dust, decimals);
                DelegationError::AmountTooLow { amount, threshold }
            },
            GenerateTxError::DeductFeeFromOutputFailed {
                output_value, required, ..
            } => {
                let available = big_decimal_from_sat_unsigned(output_value, decimals);
                let required = big_decimal_from_sat_unsigned(required, decimals);
                DelegationError::NotSufficientBalance {
                    coin,
                    available,
                    required,
                }
            },
            GenerateTxError::NotEnoughUtxos { sum_utxos, required } => {
                let available = big_decimal_from_sat_unsigned(sum_utxos, decimals);
                let required = big_decimal_from_sat_unsigned(required, decimals);
                DelegationError::NotSufficientBalance {
                    coin,
                    available,
                    required,
                }
            },
            GenerateTxError::Transport(e) => DelegationError::Transport(e),
            GenerateTxError::Internal(e) => DelegationError::InternalError(e),
        }
    }
}

#[derive(Clone, Debug, Display, EnumFromStringify, EnumFromTrait, PartialEq, Serialize, SerializeErrorType)]
#[serde(tag = "error_type", content = "error_data")]
pub enum WithdrawError {
    #[display(
        fmt = "'{}' coin doesn't support 'init_withdraw' yet. Consider using 'withdraw' request instead",
        coin
    )]
    CoinDoesntSupportInitWithdraw { coin: String },
    #[display(
        fmt = "Not enough {} to withdraw: available {}, required at least {}",
        coin,
        available,
        required
    )]
    NotSufficientBalance {
        coin: String,
        available: BigDecimal,
        required: BigDecimal,
    },
    #[display(
        fmt = "Not enough {} to afford fee. Available {}, required at least {}",
        coin,
        available,
        required
    )]
    NotSufficientPlatformBalanceForFee {
        coin: String,
        available: BigDecimal,
        required: BigDecimal,
    },
    #[display(fmt = "Balance is zero")]
    ZeroBalanceToWithdrawMax,
    #[display(fmt = "The amount {} is too small, required at least {}", amount, threshold)]
    AmountTooLow { amount: BigDecimal, threshold: BigDecimal },
    #[display(fmt = "Invalid address: {}", _0)]
    InvalidAddress(String),
    #[display(fmt = "Invalid fee policy: {}", _0)]
    InvalidFeePolicy(String),
    #[display(fmt = "Invalid memo field: {}", _0)]
    InvalidMemo(String),
    #[display(fmt = "No such coin {}", coin)]
    NoSuchCoin { coin: String },
    #[from_trait(WithTimeout::timeout)]
    #[display(fmt = "Withdraw timed out {:?}", _0)]
    Timeout(Duration),
    #[display(fmt = "Request should contain a 'from' address/account")]
    FromAddressNotFound,
    #[display(fmt = "Unexpected 'from' address: {}", _0)]
    UnexpectedFromAddress(String),
    #[display(fmt = "Unknown '{}' account", account_id)]
    UnknownAccount { account_id: u32 },
    #[display(fmt = "RPC 'task' is awaiting '{}' user action", expected)]
    UnexpectedUserAction { expected: String },
    #[from_trait(WithHwRpcError::hw_rpc_error)]
    HwError(HwRpcError),
    #[cfg(target_arch = "wasm32")]
    BroadcastExpected(String),
    #[display(fmt = "Transport error: {}", _0)]
    Transport(String),
    #[from_trait(WithInternal::internal)]
    #[from_stringify("NumConversError", "UnexpectedDerivationMethod", "PrivKeyPolicyNotAllowed")]
    #[display(fmt = "Internal error: {}", _0)]
    InternalError(String),
<<<<<<< HEAD
    #[cfg(feature = "enable-nft-integration")]
    #[display(fmt = "{} coin doesn't support NFT withdrawing", coin)]
    CoinDoesntSupportNftWithdraw { coin: String },
    #[cfg(feature = "enable-nft-integration")]
    #[display(fmt = "My address {} and from address {} mismatch", my_address, from)]
    AddressMismatchError { my_address: String, from: String },
    #[cfg(feature = "enable-nft-integration")]
    #[display(fmt = "Contract type {} doesnt support 'withdraw_nft' yet", _0)]
    ContractTypeDoesntSupportNftWithdrawing(String),
    #[cfg(feature = "enable-nft-integration")]
    GetNftInfoError(GetNftInfoError),
    #[cfg(feature = "enable-nft-integration")]
    #[display(
        fmt = "Not enough NFTs amount with token_address: {} and token_id {}. Available {}, required {}",
        token_address,
        token_id,
        available,
        required
    )]
    NotEnoughNftsAmount {
        token_address: String,
        token_id: String,
        available: BigDecimal,
        required: BigDecimal,
    },
}

#[cfg(feature = "enable-nft-integration")]
impl From<GetNftInfoError> for WithdrawError {
    fn from(e: GetNftInfoError) -> Self { WithdrawError::GetNftInfoError(e) }
=======
    #[display(fmt = "{} coin doesn't support NFT withdrawing", coin)]
    CoinDoesntSupportNftWithdraw { coin: String },
    #[display(fmt = "My address {} and from address {} mismatch", my_address, from)]
    AddressMismatchError { my_address: String, from: String },
    #[display(fmt = "Contract type {} doesnt support 'withdraw_nft' yet", _0)]
    ContractTypeDoesntSupportNftWithdrawing(String),
>>>>>>> a2552db1
}

impl HttpStatusCode for WithdrawError {
    fn status_code(&self) -> StatusCode {
        match self {
            WithdrawError::NoSuchCoin { .. } => StatusCode::NOT_FOUND,
            WithdrawError::Timeout(_) => StatusCode::REQUEST_TIMEOUT,
            WithdrawError::CoinDoesntSupportInitWithdraw { .. }
            | WithdrawError::NotSufficientBalance { .. }
            | WithdrawError::NotSufficientPlatformBalanceForFee { .. }
            | WithdrawError::ZeroBalanceToWithdrawMax
            | WithdrawError::AmountTooLow { .. }
            | WithdrawError::InvalidAddress(_)
            | WithdrawError::InvalidFeePolicy(_)
            | WithdrawError::InvalidMemo(_)
            | WithdrawError::FromAddressNotFound
            | WithdrawError::UnexpectedFromAddress(_)
            | WithdrawError::UnknownAccount { .. }
            | WithdrawError::UnexpectedUserAction { .. }
            | WithdrawError::CoinDoesntSupportNftWithdraw { .. }
            | WithdrawError::AddressMismatchError { .. }
            | WithdrawError::ContractTypeDoesntSupportNftWithdrawing(_) => StatusCode::BAD_REQUEST,
            WithdrawError::HwError(_) => StatusCode::GONE,
            #[cfg(target_arch = "wasm32")]
            WithdrawError::BroadcastExpected(_) => StatusCode::BAD_REQUEST,
            WithdrawError::Transport(_) | WithdrawError::InternalError(_) => StatusCode::INTERNAL_SERVER_ERROR,
            #[cfg(feature = "enable-nft-integration")]
            WithdrawError::GetNftInfoError(_)
            | WithdrawError::AddressMismatchError { .. }
            | WithdrawError::ContractTypeDoesntSupportNftWithdrawing(_)
            | WithdrawError::CoinDoesntSupportNftWithdraw { .. }
            | WithdrawError::NotEnoughNftsAmount { .. } => StatusCode::BAD_REQUEST,
        }
    }
}

impl From<BalanceError> for WithdrawError {
    fn from(e: BalanceError) -> Self {
        match e {
            BalanceError::Transport(error) | BalanceError::InvalidResponse(error) => WithdrawError::Transport(error),
            BalanceError::UnexpectedDerivationMethod(e) => WithdrawError::from(e),
            e @ BalanceError::WalletStorageError(_) => WithdrawError::InternalError(e.to_string()),
            BalanceError::Internal(internal) => WithdrawError::InternalError(internal),
        }
    }
}

impl From<CoinFindError> for WithdrawError {
    fn from(e: CoinFindError) -> Self {
        match e {
            CoinFindError::NoSuchCoin { coin } => WithdrawError::NoSuchCoin { coin },
        }
    }
}

impl From<UtxoSignWithKeyPairError> for WithdrawError {
    fn from(e: UtxoSignWithKeyPairError) -> Self {
        let error = format!("Error signing: {}", e);
        WithdrawError::InternalError(error)
    }
}

impl From<TimeoutError> for WithdrawError {
    fn from(e: TimeoutError) -> Self { WithdrawError::Timeout(e.duration) }
}

#[cfg(feature = "enable-nft-integration")]
impl From<GetValidEthWithdrawAddError> for WithdrawError {
    fn from(e: GetValidEthWithdrawAddError) -> Self {
        match e {
            GetValidEthWithdrawAddError::AddressMismatchError { my_address, from } => {
                WithdrawError::AddressMismatchError { my_address, from }
            },
            GetValidEthWithdrawAddError::CoinDoesntSupportNftWithdraw { coin } => {
                WithdrawError::CoinDoesntSupportNftWithdraw { coin }
            },
            GetValidEthWithdrawAddError::InvalidAddress(e) => WithdrawError::InvalidAddress(e),
        }
    }
}

#[cfg(feature = "enable-nft-integration")]
impl From<EthNftGasDetailsErr> for WithdrawError {
    fn from(e: EthNftGasDetailsErr) -> Self {
        match e {
            EthNftGasDetailsErr::InvalidFeePolicy(e) => WithdrawError::InvalidFeePolicy(e),
            EthNftGasDetailsErr::Internal(e) => WithdrawError::InternalError(e),
            EthNftGasDetailsErr::Transport(e) => WithdrawError::Transport(e),
        }
    }
}

impl WithdrawError {
    /// Construct [`WithdrawError`] from [`GenerateTxError`] using additional `coin` and `decimals`.
    pub fn from_generate_tx_error(gen_tx_err: GenerateTxError, coin: String, decimals: u8) -> WithdrawError {
        match gen_tx_err {
            GenerateTxError::EmptyUtxoSet { required } => {
                let required = big_decimal_from_sat_unsigned(required, decimals);
                WithdrawError::NotSufficientBalance {
                    coin,
                    available: BigDecimal::from(0),
                    required,
                }
            },
            GenerateTxError::EmptyOutputs => WithdrawError::InternalError(gen_tx_err.to_string()),
            GenerateTxError::OutputValueLessThanDust { value, dust } => {
                let amount = big_decimal_from_sat_unsigned(value, decimals);
                let threshold = big_decimal_from_sat_unsigned(dust, decimals);
                WithdrawError::AmountTooLow { amount, threshold }
            },
            GenerateTxError::DeductFeeFromOutputFailed {
                output_value, required, ..
            } => {
                let available = big_decimal_from_sat_unsigned(output_value, decimals);
                let required = big_decimal_from_sat_unsigned(required, decimals);
                WithdrawError::NotSufficientBalance {
                    coin,
                    available,
                    required,
                }
            },
            GenerateTxError::NotEnoughUtxos { sum_utxos, required } => {
                let available = big_decimal_from_sat_unsigned(sum_utxos, decimals);
                let required = big_decimal_from_sat_unsigned(required, decimals);
                WithdrawError::NotSufficientBalance {
                    coin,
                    available,
                    required,
                }
            },
            GenerateTxError::Transport(e) => WithdrawError::Transport(e),
            GenerateTxError::Internal(e) => WithdrawError::InternalError(e),
        }
    }
}

#[derive(Debug, Display, EnumFromStringify, Serialize, SerializeErrorType)]
#[serde(tag = "error_type", content = "error_data")]
pub enum SignatureError {
    #[display(fmt = "Invalid request: {}", _0)]
    InvalidRequest(String),
    #[from_stringify("CoinFindError", "ethkey::Error", "keys::Error", "PrivKeyPolicyNotAllowed")]
    #[display(fmt = "Internal error: {}", _0)]
    InternalError(String),
    #[display(fmt = "Coin is not found: {}", _0)]
    CoinIsNotFound(String),
    #[display(fmt = "sign_message_prefix is not set in coin config")]
    PrefixNotFound,
}

impl HttpStatusCode for SignatureError {
    fn status_code(&self) -> StatusCode {
        match self {
            SignatureError::InvalidRequest(_) => StatusCode::BAD_REQUEST,
            SignatureError::CoinIsNotFound(_) => StatusCode::BAD_REQUEST,
            SignatureError::InternalError(_) => StatusCode::INTERNAL_SERVER_ERROR,
            SignatureError::PrefixNotFound => StatusCode::INTERNAL_SERVER_ERROR,
        }
    }
}

#[derive(Debug, Display, Serialize, SerializeErrorType)]
#[serde(tag = "error_type", content = "error_data")]
pub enum VerificationError {
    #[display(fmt = "Invalid request: {}", _0)]
    InvalidRequest(String),
    #[display(fmt = "Internal error: {}", _0)]
    InternalError(String),
    #[display(fmt = "Signature decoding error: {}", _0)]
    SignatureDecodingError(String),
    #[display(fmt = "Address decoding error: {}", _0)]
    AddressDecodingError(String),
    #[display(fmt = "Coin is not found: {}", _0)]
    CoinIsNotFound(String),
    #[display(fmt = "sign_message_prefix is not set in coin config")]
    PrefixNotFound,
}

impl HttpStatusCode for VerificationError {
    fn status_code(&self) -> StatusCode {
        match self {
            VerificationError::InvalidRequest(_) => StatusCode::BAD_REQUEST,
            VerificationError::SignatureDecodingError(_) => StatusCode::BAD_REQUEST,
            VerificationError::AddressDecodingError(_) => StatusCode::BAD_REQUEST,
            VerificationError::CoinIsNotFound(_) => StatusCode::BAD_REQUEST,
            VerificationError::InternalError(_) => StatusCode::INTERNAL_SERVER_ERROR,
            VerificationError::PrefixNotFound => StatusCode::INTERNAL_SERVER_ERROR,
        }
    }
}

impl From<base64::DecodeError> for VerificationError {
    fn from(e: base64::DecodeError) -> Self { VerificationError::SignatureDecodingError(e.to_string()) }
}

impl From<hex::FromHexError> for VerificationError {
    fn from(e: hex::FromHexError) -> Self { VerificationError::AddressDecodingError(e.to_string()) }
}

impl From<FromBase58Error> for VerificationError {
    fn from(e: FromBase58Error) -> Self {
        match e {
            FromBase58Error::InvalidBase58Character(c, _) => {
                VerificationError::AddressDecodingError(format!("Invalid Base58 Character: {}", c))
            },
            FromBase58Error::InvalidBase58Length => {
                VerificationError::AddressDecodingError(String::from("Invalid Base58 Length"))
            },
        }
    }
}

impl From<keys::Error> for VerificationError {
    fn from(e: keys::Error) -> Self { VerificationError::InternalError(e.to_string()) }
}

impl From<ethkey::Error> for VerificationError {
    fn from(e: ethkey::Error) -> Self { VerificationError::InternalError(e.to_string()) }
}

impl From<CoinFindError> for VerificationError {
    fn from(e: CoinFindError) -> Self { VerificationError::CoinIsNotFound(e.to_string()) }
}

/// NB: Implementations are expected to follow the pImpl idiom, providing cheap reference-counted cloning and garbage collection.
#[async_trait]
pub trait MmCoin:
    SwapOps + TakerSwapMakerCoin + MakerSwapTakerCoin + WatcherOps + MarketCoinOps + Send + Sync + 'static
{
    // `MmCoin` is an extension fulcrum for something that doesn't fit the `MarketCoinOps`. Practical examples:
    // name (might be required for some APIs, CoinMarketCap for instance);
    // coin statistics that we might want to share with UI;
    // state serialization, to get full rewind and debugging information about the coins participating in a SWAP operation.
    // status/availability check: https://github.com/artemii235/SuperNET/issues/156#issuecomment-446501816

    fn is_asset_chain(&self) -> bool;

    /// The coin can be initialized, but it cannot participate in the swaps.
    fn wallet_only(&self, ctx: &MmArc) -> bool {
        let coin_conf = coin_conf(ctx, self.ticker());
        coin_conf["wallet_only"].as_bool().unwrap_or(false)
    }

    /// Returns a spawner pinned to the coin.
    ///
    /// # Note
    ///
    /// `CoinFutSpawner` doesn't prevent the spawned futures from being aborted.
    fn spawner(&self) -> CoinFutSpawner;

    fn withdraw(&self, req: WithdrawRequest) -> WithdrawFut;

    fn get_raw_transaction(&self, req: RawTransactionRequest) -> RawTransactionFut;

    fn get_tx_hex_by_hash(&self, tx_hash: Vec<u8>) -> RawTransactionFut;

    /// Maximum number of digits after decimal point used to denominate integer coin units (satoshis, wei, etc.)
    fn decimals(&self) -> u8;

    /// Convert input address to the specified address format.
    fn convert_to_address(&self, from: &str, to_address_format: Json) -> Result<String, String>;

    fn validate_address(&self, address: &str) -> ValidateAddressResult;

    /// Loop collecting coin transaction history and saving it to local DB
    fn process_history_loop(&self, ctx: MmArc) -> Box<dyn Future<Item = (), Error = ()> + Send>;

    /// Path to tx history file
    #[cfg(not(target_arch = "wasm32"))]
    fn tx_history_path(&self, ctx: &MmArc) -> PathBuf {
        let my_address = self.my_address().unwrap_or_default();
        // BCH cash address format has colon after prefix, e.g. bitcoincash:
        // Colon can't be used in file names on Windows so it should be escaped
        let my_address = my_address.replace(':', "_");
        ctx.dbdir()
            .join("TRANSACTIONS")
            .join(format!("{}_{}.json", self.ticker(), my_address))
    }

    /// Path to tx history migration file
    #[cfg(not(target_arch = "wasm32"))]
    fn tx_migration_path(&self, ctx: &MmArc) -> PathBuf {
        let my_address = self.my_address().unwrap_or_default();
        // BCH cash address format has colon after prefix, e.g. bitcoincash:
        // Colon can't be used in file names on Windows so it should be escaped
        let my_address = my_address.replace(':', "_");
        ctx.dbdir()
            .join("TRANSACTIONS")
            .join(format!("{}_{}_migration", self.ticker(), my_address))
    }

    /// Loads existing tx history from file, returns empty vector if file is not found
    /// Cleans the existing file if deserialization fails
    fn load_history_from_file(&self, ctx: &MmArc) -> TxHistoryFut<Vec<TransactionDetails>> {
        load_history_from_file_impl(self, ctx)
    }

    fn save_history_to_file(&self, ctx: &MmArc, history: Vec<TransactionDetails>) -> TxHistoryFut<()> {
        save_history_to_file_impl(self, ctx, history)
    }

    #[cfg(not(target_arch = "wasm32"))]
    fn get_tx_history_migration(&self, ctx: &MmArc) -> TxHistoryFut<u64> { get_tx_history_migration_impl(self, ctx) }

    #[cfg(not(target_arch = "wasm32"))]
    fn update_migration_file(&self, ctx: &MmArc, migration_number: u64) -> TxHistoryFut<()> {
        update_migration_file_impl(self, ctx, migration_number)
    }

    /// Transaction history background sync status
    fn history_sync_status(&self) -> HistorySyncState;

    /// Get fee to be paid per 1 swap transaction
    fn get_trade_fee(&self) -> Box<dyn Future<Item = TradeFee, Error = String> + Send>;

    /// Get fee to be paid by sender per whole swap using the sending value and check if the wallet has sufficient balance to pay the fee.
    async fn get_sender_trade_fee(
        &self,
        value: TradePreimageValue,
        stage: FeeApproxStage,
    ) -> TradePreimageResult<TradeFee>;

    /// Get fee to be paid by receiver per whole swap and check if the wallet has sufficient balance to pay the fee.
    fn get_receiver_trade_fee(&self, send_amount: BigDecimal, stage: FeeApproxStage) -> TradePreimageFut<TradeFee>;

    /// Get transaction fee the Taker has to pay to send a `TakerFee` transaction and check if the wallet has sufficient balance to pay the fee.
    async fn get_fee_to_send_taker_fee(
        &self,
        dex_fee_amount: BigDecimal,
        stage: FeeApproxStage,
    ) -> TradePreimageResult<TradeFee>;

    /// required transaction confirmations number to ensure double-spend safety
    fn required_confirmations(&self) -> u64;

    /// whether coin requires notarization to ensure double-spend safety
    fn requires_notarization(&self) -> bool;

    /// set required transaction confirmations number
    fn set_required_confirmations(&self, confirmations: u64);

    /// set requires notarization
    fn set_requires_notarization(&self, requires_nota: bool);

    /// Get swap contract address if the coin uses it in Atomic Swaps.
    fn swap_contract_address(&self) -> Option<BytesJson>;

    /// Get fallback swap contract address if the coin uses it in Atomic Swaps.
    fn fallback_swap_contract(&self) -> Option<BytesJson>;

    /// The minimum number of confirmations at which a transaction is considered mature.
    fn mature_confirmations(&self) -> Option<u32>;

    /// Get some of the coin config info in serialized format for p2p messaging.
    fn coin_protocol_info(&self) -> Vec<u8>;

    /// Check if serialized coin protocol info is supported by current version.
    fn is_coin_protocol_supported(&self, info: &Option<Vec<u8>>) -> bool;

    /// Abort all coin related futures on coin deactivation.
    fn on_disabled(&self) -> Result<(), AbortedError>;

    /// For Handling the removal/deactivation of token on platform coin deactivation.
    fn on_token_deactivated(&self, _ticker: &str);
}

/// The coin futures spawner. It's used to spawn futures that can be aborted immediately or after a timeout
/// on the the coin deactivation.
///
/// # Note
///
/// `CoinFutSpawner` doesn't prevent the spawned futures from being aborted.
#[derive(Clone)]
pub struct CoinFutSpawner {
    inner: WeakSpawner,
}

impl CoinFutSpawner {
    pub fn new(system: &AbortableQueue) -> CoinFutSpawner {
        CoinFutSpawner {
            inner: system.weak_spawner(),
        }
    }
}

impl SpawnFuture for CoinFutSpawner {
    fn spawn<F>(&self, f: F)
    where
        F: Future03<Output = ()> + Send + 'static,
    {
        self.inner.spawn(f)
    }
}

impl SpawnAbortable for CoinFutSpawner {
    fn spawn_with_settings<F>(&self, fut: F, settings: AbortSettings)
    where
        F: Future03<Output = ()> + Send + 'static,
    {
        self.inner.spawn_with_settings(fut, settings)
    }
}

#[derive(Clone)]
#[allow(clippy::large_enum_variant)]
pub enum MmCoinEnum {
    UtxoCoin(UtxoStandardCoin),
    QtumCoin(QtumCoin),
    Qrc20Coin(Qrc20Coin),
    EthCoin(EthCoin),
    #[cfg(not(target_arch = "wasm32"))]
    ZCoin(ZCoin),
    Bch(BchCoin),
    SlpToken(SlpToken),
    Tendermint(TendermintCoin),
    TendermintToken(TendermintToken),
    #[cfg(all(not(target_os = "ios"), not(target_os = "android"), not(target_arch = "wasm32")))]
    SolanaCoin(SolanaCoin),
    #[cfg(all(not(target_os = "ios"), not(target_os = "android"), not(target_arch = "wasm32")))]
    SplToken(SplToken),
    #[cfg(not(target_arch = "wasm32"))]
    LightningCoin(LightningCoin),
    Test(TestCoin),
}

impl From<UtxoStandardCoin> for MmCoinEnum {
    fn from(c: UtxoStandardCoin) -> MmCoinEnum { MmCoinEnum::UtxoCoin(c) }
}

impl From<EthCoin> for MmCoinEnum {
    fn from(c: EthCoin) -> MmCoinEnum { MmCoinEnum::EthCoin(c) }
}

impl From<TestCoin> for MmCoinEnum {
    fn from(c: TestCoin) -> MmCoinEnum { MmCoinEnum::Test(c) }
}

#[cfg(all(not(target_os = "ios"), not(target_os = "android"), not(target_arch = "wasm32")))]
impl From<SolanaCoin> for MmCoinEnum {
    fn from(c: SolanaCoin) -> MmCoinEnum { MmCoinEnum::SolanaCoin(c) }
}

#[cfg(all(not(target_os = "ios"), not(target_os = "android"), not(target_arch = "wasm32")))]
impl From<SplToken> for MmCoinEnum {
    fn from(c: SplToken) -> MmCoinEnum { MmCoinEnum::SplToken(c) }
}

impl From<QtumCoin> for MmCoinEnum {
    fn from(coin: QtumCoin) -> Self { MmCoinEnum::QtumCoin(coin) }
}

impl From<Qrc20Coin> for MmCoinEnum {
    fn from(c: Qrc20Coin) -> MmCoinEnum { MmCoinEnum::Qrc20Coin(c) }
}

impl From<BchCoin> for MmCoinEnum {
    fn from(c: BchCoin) -> MmCoinEnum { MmCoinEnum::Bch(c) }
}

impl From<SlpToken> for MmCoinEnum {
    fn from(c: SlpToken) -> MmCoinEnum { MmCoinEnum::SlpToken(c) }
}

impl From<TendermintCoin> for MmCoinEnum {
    fn from(c: TendermintCoin) -> Self { MmCoinEnum::Tendermint(c) }
}

impl From<TendermintToken> for MmCoinEnum {
    fn from(c: TendermintToken) -> Self { MmCoinEnum::TendermintToken(c) }
}

#[cfg(not(target_arch = "wasm32"))]
impl From<LightningCoin> for MmCoinEnum {
    fn from(c: LightningCoin) -> MmCoinEnum { MmCoinEnum::LightningCoin(c) }
}

#[cfg(not(target_arch = "wasm32"))]
impl From<ZCoin> for MmCoinEnum {
    fn from(c: ZCoin) -> MmCoinEnum { MmCoinEnum::ZCoin(c) }
}

// NB: When stable and groked by IDEs, `enum_dispatch` can be used instead of `Deref` to speed things up.
impl Deref for MmCoinEnum {
    type Target = dyn MmCoin;
    fn deref(&self) -> &dyn MmCoin {
        match self {
            MmCoinEnum::UtxoCoin(ref c) => c,
            MmCoinEnum::QtumCoin(ref c) => c,
            MmCoinEnum::Qrc20Coin(ref c) => c,
            MmCoinEnum::EthCoin(ref c) => c,
            MmCoinEnum::Bch(ref c) => c,
            MmCoinEnum::SlpToken(ref c) => c,
            MmCoinEnum::Tendermint(ref c) => c,
            MmCoinEnum::TendermintToken(ref c) => c,
            #[cfg(not(target_arch = "wasm32"))]
            MmCoinEnum::LightningCoin(ref c) => c,
            #[cfg(not(target_arch = "wasm32"))]
            MmCoinEnum::ZCoin(ref c) => c,
            MmCoinEnum::Test(ref c) => c,
            #[cfg(all(not(target_os = "ios"), not(target_os = "android"), not(target_arch = "wasm32")))]
            MmCoinEnum::SolanaCoin(ref c) => c,
            #[cfg(all(not(target_os = "ios"), not(target_os = "android"), not(target_arch = "wasm32")))]
            MmCoinEnum::SplToken(ref c) => c,
        }
    }
}

impl MmCoinEnum {
    pub fn is_utxo_in_native_mode(&self) -> bool {
        match self {
            MmCoinEnum::UtxoCoin(ref c) => c.as_ref().rpc_client.is_native(),
            MmCoinEnum::QtumCoin(ref c) => c.as_ref().rpc_client.is_native(),
            MmCoinEnum::Qrc20Coin(ref c) => c.as_ref().rpc_client.is_native(),
            MmCoinEnum::Bch(ref c) => c.as_ref().rpc_client.is_native(),
            MmCoinEnum::SlpToken(ref c) => c.as_ref().rpc_client.is_native(),
            #[cfg(all(not(target_arch = "wasm32"), feature = "zhtlc"))]
            MmCoinEnum::ZCoin(ref c) => c.as_ref().rpc_client.is_native(),
            _ => false,
        }
    }

    pub fn is_eth(&self) -> bool { matches!(self, MmCoinEnum::EthCoin(_)) }
}

#[async_trait]
pub trait BalanceTradeFeeUpdatedHandler {
    async fn balance_updated(&self, coin: &MmCoinEnum, new_balance: &BigDecimal);
}

pub struct CoinsContext {
    /// A map from a currency ticker symbol to the corresponding coin.
    /// Similar to `LP_coins`.
    coins: AsyncMutex<HashMap<String, MmCoinEnum>>,
    balance_update_handlers: AsyncMutex<Vec<Box<dyn BalanceTradeFeeUpdatedHandler + Send + Sync>>>,
    account_balance_task_manager: AccountBalanceTaskManagerShared,
    create_account_manager: CreateAccountTaskManagerShared,
    get_new_address_manager: GetNewAddressTaskManagerShared,
    platform_coin_tokens: PaMutex<HashMap<String, HashSet<String>>>,
    scan_addresses_manager: ScanAddressesTaskManagerShared,
    withdraw_task_manager: WithdrawTaskManagerShared,
    #[cfg(target_arch = "wasm32")]
    tx_history_db: SharedDb<TxHistoryDb>,
    #[cfg(target_arch = "wasm32")]
    hd_wallet_db: SharedDb<HDWalletDb>,
}

#[derive(Debug)]
pub struct PlatformIsAlreadyActivatedErr {
    pub ticker: String,
}

impl CoinsContext {
    /// Obtains a reference to this crate context, creating it if necessary.
    pub fn from_ctx(ctx: &MmArc) -> Result<Arc<CoinsContext>, String> {
        Ok(try_s!(from_ctx(&ctx.coins_ctx, move || {
            Ok(CoinsContext {
                platform_coin_tokens: PaMutex::new(HashMap::new()),
                coins: AsyncMutex::new(HashMap::new()),
                balance_update_handlers: AsyncMutex::new(vec![]),
                account_balance_task_manager: AccountBalanceTaskManager::new_shared(),
                create_account_manager: CreateAccountTaskManager::new_shared(),
                get_new_address_manager: GetNewAddressTaskManager::new_shared(),
                scan_addresses_manager: ScanAddressesTaskManager::new_shared(),
                withdraw_task_manager: WithdrawTaskManager::new_shared(),
                #[cfg(target_arch = "wasm32")]
                tx_history_db: ConstructibleDb::new(ctx).into_shared(),
                #[cfg(target_arch = "wasm32")]
                hd_wallet_db: ConstructibleDb::new_shared_db(ctx).into_shared(),
            })
        })))
    }

    pub async fn add_token(&self, coin: MmCoinEnum) -> Result<(), MmError<RegisterCoinError>> {
        let mut coins = self.coins.lock().await;
        if coins.contains_key(coin.ticker()) {
            return MmError::err(RegisterCoinError::CoinIsInitializedAlready {
                coin: coin.ticker().into(),
            });
        }
        let ticker = coin.ticker();

        let mut platform_coin_tokens = self.platform_coin_tokens.lock();
        // Here, we try to add a token to platform_coin_tokens if the token belongs to a platform coin.
        if let Some(platform) = platform_coin_tokens.get_mut(coin.platform_ticker()) {
            platform.insert(ticker.to_owned());
        }

        coins.insert(ticker.into(), coin);
        Ok(())
    }

    /// Adds a Layer 2 coin that depends on a standalone platform.
    /// The process of adding l2 coins is identical to that of adding tokens.
    pub async fn add_l2(&self, coin: MmCoinEnum) -> Result<(), MmError<RegisterCoinError>> {
        self.add_token(coin).await
    }

    pub async fn add_platform_with_tokens(
        &self,
        platform: MmCoinEnum,
        tokens: Vec<MmCoinEnum>,
    ) -> Result<(), MmError<PlatformIsAlreadyActivatedErr>> {
        let mut coins = self.coins.lock().await;
        let mut platform_coin_tokens = self.platform_coin_tokens.lock();

        if coins.contains_key(platform.ticker()) {
            return MmError::err(PlatformIsAlreadyActivatedErr {
                ticker: platform.ticker().into(),
            });
        }

        let platform_ticker = platform.ticker().to_string();
        coins.insert(platform_ticker.clone(), platform);

        // Tokens can't be activated without platform coin so we can safely insert them without checking prior existence
        let mut token_tickers = Vec::with_capacity(tokens.len());
        // TODO
        // Handling for these case:
        // USDT was activated via enable RPC
        // We try to activate ETH coin and USDT token via enable_eth_with_tokens
        for token in tokens {
            token_tickers.push(token.ticker().to_string());
            coins.insert(token.ticker().into(), token);
        }

        platform_coin_tokens
            .entry(platform_ticker)
            .or_default()
            .extend(token_tickers);
        Ok(())
    }

    /// If `ticker` is a platform coin, returns tokens dependent on it.
    pub async fn get_dependent_tokens(&self, ticker: &str) -> HashSet<String> {
        let coins = self.platform_coin_tokens.lock();
        coins.get(ticker).cloned().unwrap_or_default()
    }

    pub async fn remove_coin(&self, coin: MmCoinEnum) {
        let ticker = coin.ticker();
        let platform_ticker = coin.platform_ticker();
        let mut coins_storage = self.coins.lock().await;
        let mut platform_tokens_storage = self.platform_coin_tokens.lock();

        // Check if ticker is a platform coin and remove from it platform's token list
        if ticker == platform_ticker {
            if let Some(tokens_to_remove) = platform_tokens_storage.remove(ticker) {
                tokens_to_remove.iter().for_each(|token| {
                    if let Some(token) = coins_storage.remove(token) {
                        // Abort all token related futures on token deactivation
                        token
                            .on_disabled()
                            .error_log_with_msg(&format!("Error aborting coin({ticker}) futures"));
                    }
                });
            };
        } else {
            if let Some(tokens) = platform_tokens_storage.get_mut(platform_ticker) {
                tokens.remove(ticker);
            }
            if let Some(platform_coin) = coins_storage.get(platform_ticker) {
                platform_coin.on_token_deactivated(ticker);
            }
        };

        //  Remove coin from coin list
        coins_storage
            .remove(ticker)
            .ok_or(format!("{} is disabled already", ticker))
            .error_log();

        // Abort all coin related futures on coin deactivation
        coin.on_disabled()
            .error_log_with_msg(&format!("Error aborting coin({ticker}) futures"));
    }

    #[cfg(target_arch = "wasm32")]
    async fn tx_history_db(&self) -> TxHistoryResult<TxHistoryDbLocked<'_>> {
        Ok(self.tx_history_db.get_or_initialize().await?)
    }
}

/// This enum is used in coin activation requests.
#[derive(Copy, Clone, Debug, Deserialize, Serialize)]
pub enum PrivKeyActivationPolicy {
    ContextPrivKey,
    Trezor,
}

impl Default for PrivKeyActivationPolicy {
    fn default() -> Self { PrivKeyActivationPolicy::ContextPrivKey }
}

#[derive(Debug)]
pub enum PrivKeyPolicy<T> {
    KeyPair(T),
    Trezor,
}

impl<T> PrivKeyPolicy<T> {
    pub fn key_pair(&self) -> Option<&T> {
        match self {
            PrivKeyPolicy::KeyPair(key_pair) => Some(key_pair),
            PrivKeyPolicy::Trezor => None,
        }
    }

    pub fn key_pair_or_err(&self) -> Result<&T, MmError<PrivKeyPolicyNotAllowed>> {
        self.key_pair()
            .or_mm_err(|| PrivKeyPolicyNotAllowed::HardwareWalletNotSupported)
    }
}

#[derive(Clone)]
pub enum PrivKeyBuildPolicy {
    IguanaPrivKey(IguanaPrivKey),
    GlobalHDAccount(GlobalHDAccountArc),
    Trezor,
}

impl PrivKeyBuildPolicy {
    /// Detects the `PrivKeyBuildPolicy` with which the given `MmArc` is initialized.
    pub fn detect_priv_key_policy(ctx: &MmArc) -> MmResult<PrivKeyBuildPolicy, CryptoCtxError> {
        let crypto_ctx = CryptoCtx::from_ctx(ctx)?;

        match crypto_ctx.key_pair_policy() {
            // Use an internal private key as the coin secret.
            KeyPairPolicy::Iguana => Ok(PrivKeyBuildPolicy::IguanaPrivKey(
                crypto_ctx.mm2_internal_privkey_secret(),
            )),
            KeyPairPolicy::GlobalHDAccount(global_hd) => Ok(PrivKeyBuildPolicy::GlobalHDAccount(global_hd.clone())),
        }
    }
}

#[derive(Debug)]
pub enum DerivationMethod<Address, HDWallet> {
    SingleAddress(Address),
    HDWallet(HDWallet),
}

impl<Address, HDWallet> DerivationMethod<Address, HDWallet> {
    pub fn single_addr(&self) -> Option<&Address> {
        match self {
            DerivationMethod::SingleAddress(my_address) => Some(my_address),
            DerivationMethod::HDWallet(_) => None,
        }
    }

    pub fn single_addr_or_err(&self) -> MmResult<&Address, UnexpectedDerivationMethod> {
        self.single_addr()
            .or_mm_err(|| UnexpectedDerivationMethod::ExpectedSingleAddress)
    }

    pub fn hd_wallet(&self) -> Option<&HDWallet> {
        match self {
            DerivationMethod::SingleAddress(_) => None,
            DerivationMethod::HDWallet(hd_wallet) => Some(hd_wallet),
        }
    }

    pub fn hd_wallet_or_err(&self) -> MmResult<&HDWallet, UnexpectedDerivationMethod> {
        self.hd_wallet()
            .or_mm_err(|| UnexpectedDerivationMethod::ExpectedHDWallet)
    }

    /// # Panic
    ///
    /// Panic if the address mode is [`DerivationMethod::HDWallet`].
    pub fn unwrap_single_addr(&self) -> &Address { self.single_addr_or_err().unwrap() }
}

#[async_trait]
pub trait CoinWithDerivationMethod {
    type Address;
    type HDWallet;

    fn derivation_method(&self) -> &DerivationMethod<Self::Address, Self::HDWallet>;

    fn has_hd_wallet_derivation_method(&self) -> bool {
        matches!(self.derivation_method(), DerivationMethod::HDWallet(_))
    }
}

#[allow(clippy::upper_case_acronyms)]
#[derive(Clone, Debug, Deserialize, Serialize)]
#[serde(tag = "type", content = "protocol_data")]
pub enum CoinProtocol {
    UTXO,
    QTUM,
    QRC20 {
        platform: String,
        contract_address: String,
    },
    ETH,
    ERC20 {
        platform: String,
        contract_address: String,
    },
    SLPTOKEN {
        platform: String,
        token_id: H256Json,
        decimals: u8,
        required_confirmations: Option<u64>,
    },
    BCH {
        slp_prefix: String,
    },
    TENDERMINT(TendermintProtocolInfo),
    TENDERMINTTOKEN(TendermintTokenProtocolInfo),
    #[cfg(not(target_arch = "wasm32"))]
    LIGHTNING {
        platform: String,
        network: BlockchainNetwork,
        confirmation_targets: PlatformCoinConfirmationTargets,
    },
    #[cfg(not(target_arch = "wasm32"))]
    SOLANA,
    #[cfg(not(target_arch = "wasm32"))]
    SPLTOKEN {
        platform: String,
        token_contract_address: String,
        decimals: u8,
    },
    #[cfg(not(target_arch = "wasm32"))]
    ZHTLC(ZcoinProtocolInfo),
}

pub type RpcTransportEventHandlerShared = Arc<dyn RpcTransportEventHandler + Send + Sync + 'static>;

/// Common methods to measure the outgoing requests and incoming responses statistics.
pub trait RpcTransportEventHandler {
    fn debug_info(&self) -> String;

    fn on_outgoing_request(&self, data: &[u8]);

    fn on_incoming_response(&self, data: &[u8]);

    fn on_connected(&self, address: String) -> Result<(), String>;

    fn on_disconnected(&self, address: String) -> Result<(), String>;
}

impl fmt::Debug for dyn RpcTransportEventHandler + Send + Sync {
    fn fmt(&self, f: &mut fmt::Formatter<'_>) -> fmt::Result { write!(f, "{}", self.debug_info()) }
}

impl RpcTransportEventHandler for RpcTransportEventHandlerShared {
    fn debug_info(&self) -> String { self.deref().debug_info() }

    fn on_outgoing_request(&self, data: &[u8]) { self.as_ref().on_outgoing_request(data) }

    fn on_incoming_response(&self, data: &[u8]) { self.as_ref().on_incoming_response(data) }

    fn on_connected(&self, address: String) -> Result<(), String> { self.as_ref().on_connected(address) }

    fn on_disconnected(&self, address: String) -> Result<(), String> { self.as_ref().on_disconnected(address) }
}

impl<T: RpcTransportEventHandler> RpcTransportEventHandler for Vec<T> {
    fn debug_info(&self) -> String {
        let selfi: Vec<String> = self.iter().map(|x| x.debug_info()).collect();
        format!("{:?}", selfi)
    }

    fn on_outgoing_request(&self, data: &[u8]) {
        for handler in self {
            handler.on_outgoing_request(data)
        }
    }

    fn on_incoming_response(&self, data: &[u8]) {
        for handler in self {
            handler.on_incoming_response(data)
        }
    }

    fn on_connected(&self, address: String) -> Result<(), String> {
        for handler in self {
            try_s!(handler.on_connected(address.clone()))
        }
        Ok(())
    }

    fn on_disconnected(&self, address: String) -> Result<(), String> {
        for handler in self {
            try_s!(handler.on_disconnected(address.clone()))
        }
        Ok(())
    }
}

pub enum RpcClientType {
    Native,
    Electrum,
    Ethereum,
}

impl ToString for RpcClientType {
    fn to_string(&self) -> String {
        match self {
            RpcClientType::Native => "native".into(),
            RpcClientType::Electrum => "electrum".into(),
            RpcClientType::Ethereum => "ethereum".into(),
        }
    }
}

#[derive(Clone)]
pub struct CoinTransportMetrics {
    /// Using a weak reference by default in order to avoid circular references and leaks.
    metrics: MetricsWeak,
    /// Name of coin the rpc client is intended to work with.
    ticker: String,
    /// RPC client type.
    client: String,
}

impl CoinTransportMetrics {
    fn new(metrics: MetricsWeak, ticker: String, client: RpcClientType) -> CoinTransportMetrics {
        CoinTransportMetrics {
            metrics,
            ticker,
            client: client.to_string(),
        }
    }

    fn into_shared(self) -> RpcTransportEventHandlerShared { Arc::new(self) }
}

impl RpcTransportEventHandler for CoinTransportMetrics {
    fn debug_info(&self) -> String { "CoinTransportMetrics".into() }

    fn on_outgoing_request(&self, data: &[u8]) {
        mm_counter!(self.metrics, "rpc_client.traffic.out", data.len() as u64,
            "coin" => self.ticker.to_owned(), "client" => self.client.to_owned());
        mm_counter!(self.metrics, "rpc_client.request.count", 1,
            "coin" => self.ticker.to_owned(), "client" => self.client.to_owned());
    }

    fn on_incoming_response(&self, data: &[u8]) {
        mm_counter!(self.metrics, "rpc_client.traffic.in", data.len() as u64,
            "coin" => self.ticker.to_owned(), "client" => self.client.to_owned());
        mm_counter!(self.metrics, "rpc_client.response.count", 1,
            "coin" => self.ticker.to_owned(), "client" => self.client.to_owned());
    }

    fn on_connected(&self, _address: String) -> Result<(), String> {
        // Handle a new connected endpoint if necessary.
        // Now just return the Ok
        Ok(())
    }

    fn on_disconnected(&self, _address: String) -> Result<(), String> {
        // Handle disconnected endpoint if necessary.
        // Now just return the Ok
        Ok(())
    }
}

#[async_trait]
impl BalanceTradeFeeUpdatedHandler for CoinsContext {
    async fn balance_updated(&self, coin: &MmCoinEnum, new_balance: &BigDecimal) {
        for sub in self.balance_update_handlers.lock().await.iter() {
            sub.balance_updated(coin, new_balance).await
        }
    }
}

pub fn coin_conf(ctx: &MmArc, ticker: &str) -> Json {
    match ctx.conf["coins"].as_array() {
        Some(coins) => coins
            .iter()
            .find(|coin| coin["coin"].as_str() == Some(ticker))
            .cloned()
            .unwrap_or(Json::Null),
        None => Json::Null,
    }
}

pub fn is_wallet_only_conf(conf: &Json) -> bool { conf["wallet_only"].as_bool().unwrap_or(false) }

pub fn is_wallet_only_ticker(ctx: &MmArc, ticker: &str) -> bool {
    let coin_conf = coin_conf(ctx, ticker);
    coin_conf["wallet_only"].as_bool().unwrap_or(false)
}

/// Adds a new currency into the list of currencies configured.
///
/// Returns an error if the currency already exists. Initializing the same currency twice is a bad habit
/// (might lead to misleading and confusing information during debugging and maintenance, see DRY)
/// and should be fixed on the call site.
///
/// * `req` - Payload of the corresponding "enable" or "electrum" RPC request.
pub async fn lp_coininit(ctx: &MmArc, ticker: &str, req: &Json) -> Result<MmCoinEnum, String> {
    let cctx = try_s!(CoinsContext::from_ctx(ctx));
    {
        let coins = cctx.coins.lock().await;
        if coins.get(ticker).is_some() {
            return ERR!("Coin {} already initialized", ticker);
        }
    }

    let coins_en = coin_conf(ctx, ticker);

    coins_conf_check(ctx, &coins_en, ticker, Some(req))?;

    // The legacy electrum/enable RPCs don't support Hardware Wallet policy.
    let priv_key_policy = try_s!(PrivKeyBuildPolicy::detect_priv_key_policy(ctx));

    let protocol: CoinProtocol = try_s!(json::from_value(coins_en["protocol"].clone()));

    let coin: MmCoinEnum = match &protocol {
        CoinProtocol::UTXO => {
            let params = try_s!(UtxoActivationParams::from_legacy_req(req));
            try_s!(utxo_standard_coin_with_policy(ctx, ticker, &coins_en, &params, priv_key_policy).await).into()
        },
        CoinProtocol::QTUM => {
            let params = try_s!(UtxoActivationParams::from_legacy_req(req));
            try_s!(qtum_coin_with_policy(ctx, ticker, &coins_en, &params, priv_key_policy).await).into()
        },
        CoinProtocol::ETH | CoinProtocol::ERC20 { .. } => {
            try_s!(eth_coin_from_conf_and_request(ctx, ticker, &coins_en, req, protocol, priv_key_policy).await).into()
        },
        CoinProtocol::QRC20 {
            platform,
            contract_address,
        } => {
            let params = try_s!(Qrc20ActivationParams::from_legacy_req(req));
            let contract_address = try_s!(qtum::contract_addr_from_str(contract_address));

            try_s!(
                qrc20_coin_with_policy(
                    ctx,
                    ticker,
                    platform,
                    &coins_en,
                    &params,
                    priv_key_policy,
                    contract_address
                )
                .await
            )
            .into()
        },
        CoinProtocol::BCH { slp_prefix } => {
            let prefix = try_s!(CashAddrPrefix::from_str(slp_prefix));
            let params = try_s!(BchActivationRequest::from_legacy_req(req));

            let bch = try_s!(bch_coin_with_policy(ctx, ticker, &coins_en, params, prefix, priv_key_policy).await);
            bch.into()
        },
        CoinProtocol::SLPTOKEN {
            platform,
            token_id,
            decimals,
            required_confirmations,
        } => {
            let platform_coin = try_s!(lp_coinfind(ctx, platform).await);
            let platform_coin = match platform_coin {
                Some(MmCoinEnum::Bch(coin)) => coin,
                Some(_) => return ERR!("Platform coin {} is not BCH", platform),
                None => return ERR!("Platform coin {} is not activated", platform),
            };

            let confs = required_confirmations.unwrap_or(platform_coin.required_confirmations());
            let token = try_s!(SlpToken::new(
                *decimals,
                ticker.into(),
                (*token_id).into(),
                platform_coin,
                confs
            ));
            token.into()
        },
        CoinProtocol::TENDERMINT { .. } => return ERR!("TENDERMINT protocol is not supported by lp_coininit"),
        CoinProtocol::TENDERMINTTOKEN(_) => return ERR!("TENDERMINTTOKEN protocol is not supported by lp_coininit"),
        #[cfg(not(target_arch = "wasm32"))]
        CoinProtocol::ZHTLC { .. } => return ERR!("ZHTLC protocol is not supported by lp_coininit"),
        #[cfg(not(target_arch = "wasm32"))]
        CoinProtocol::LIGHTNING { .. } => return ERR!("Lightning protocol is not supported by lp_coininit"),
        #[cfg(not(target_arch = "wasm32"))]
        CoinProtocol::SOLANA => {
            return ERR!("Solana protocol is not supported by lp_coininit - use enable_solana_with_tokens instead")
        },
        #[cfg(not(target_arch = "wasm32"))]
        CoinProtocol::SPLTOKEN { .. } => {
            return ERR!("SplToken protocol is not supported by lp_coininit - use enable_spl instead")
        },
    };

    let register_params = RegisterCoinParams {
        ticker: ticker.to_owned(),
    };
    try_s!(lp_register_coin(ctx, coin.clone(), register_params).await);

    let tx_history = req["tx_history"].as_bool().unwrap_or(false);
    if tx_history {
        try_s!(lp_spawn_tx_history(ctx.clone(), coin.clone()).map_to_mm(RegisterCoinError::Internal));
    }
    Ok(coin)
}

#[derive(Debug, Display)]
pub enum RegisterCoinError {
    #[display(fmt = "Coin '{}' is initialized already", coin)]
    CoinIsInitializedAlready {
        coin: String,
    },
    Internal(String),
}

pub struct RegisterCoinParams {
    pub ticker: String,
}

pub async fn lp_register_coin(
    ctx: &MmArc,
    coin: MmCoinEnum,
    params: RegisterCoinParams,
) -> Result<(), MmError<RegisterCoinError>> {
    let RegisterCoinParams { ticker } = params;
    let cctx = CoinsContext::from_ctx(ctx).map_to_mm(RegisterCoinError::Internal)?;

    // TODO AP: locking the coins list during the entire initialization prevents different coins from being
    // activated concurrently which results in long activation time: https://github.com/KomodoPlatform/atomicDEX/issues/24
    // So I'm leaving the possibility of race condition intentionally in favor of faster concurrent activation.
    // Should consider refactoring: maybe extract the RPC client initialization part from coin init functions.
    let mut coins = cctx.coins.lock().await;
    match coins.raw_entry_mut().from_key(&ticker) {
        RawEntryMut::Occupied(_oe) => {
            return MmError::err(RegisterCoinError::CoinIsInitializedAlready { coin: ticker.clone() })
        },
        RawEntryMut::Vacant(ve) => ve.insert(ticker.clone(), coin.clone()),
    };

    if coin.ticker() == coin.platform_ticker() {
        let mut platform_coin_tokens = cctx.platform_coin_tokens.lock();
        platform_coin_tokens
            .entry(coin.ticker().to_string())
            .or_insert_with(HashSet::new);
    }
    Ok(())
}

fn lp_spawn_tx_history(ctx: MmArc, coin: MmCoinEnum) -> Result<(), String> {
    let spawner = coin.spawner();
    let fut = async move {
        let _res = coin.process_history_loop(ctx).compat().await;
    };
    spawner.spawn(fut);
    Ok(())
}

/// NB: Returns only the enabled (aka active) coins.
pub async fn lp_coinfind(ctx: &MmArc, ticker: &str) -> Result<Option<MmCoinEnum>, String> {
    let cctx = try_s!(CoinsContext::from_ctx(ctx));
    let coins = cctx.coins.lock().await;
    Ok(coins.get(ticker).cloned())
}

/// Attempts to find a pair of active coins returning None if one is not enabled
pub async fn find_pair(ctx: &MmArc, base: &str, rel: &str) -> Result<Option<(MmCoinEnum, MmCoinEnum)>, String> {
    let fut_base = lp_coinfind(ctx, base);
    let fut_rel = lp_coinfind(ctx, rel);

    futures::future::try_join(fut_base, fut_rel)
        .map_ok(|(base, rel)| base.zip(rel))
        .await
}

#[derive(Debug, Display)]
pub enum CoinFindError {
    #[display(fmt = "No such coin: {}", coin)]
    NoSuchCoin { coin: String },
}

pub async fn lp_coinfind_or_err(ctx: &MmArc, ticker: &str) -> CoinFindResult<MmCoinEnum> {
    match lp_coinfind(ctx, ticker).await {
        Ok(Some(coin)) => Ok(coin),
        Ok(None) => MmError::err(CoinFindError::NoSuchCoin {
            coin: ticker.to_owned(),
        }),
        Err(e) => panic!("Unexpected error: {}", e),
    }
}

#[derive(Deserialize)]
struct ConvertAddressReq {
    coin: String,
    from: String,
    /// format to that the input address should be converted
    to_address_format: Json,
}

pub async fn convert_address(ctx: MmArc, req: Json) -> Result<Response<Vec<u8>>, String> {
    let req: ConvertAddressReq = try_s!(json::from_value(req));
    let coin = match lp_coinfind(&ctx, &req.coin).await {
        Ok(Some(t)) => t,
        Ok(None) => return ERR!("No such coin: {}", req.coin),
        Err(err) => return ERR!("!lp_coinfind({}): {}", req.coin, err),
    };
    let result = json!({
        "result": {
            "address": try_s!(coin.convert_to_address(&req.from, req.to_address_format)),
        },
    });
    let body = try_s!(json::to_vec(&result));
    Ok(try_s!(Response::builder().body(body)))
}

pub async fn kmd_rewards_info(ctx: MmArc) -> Result<Response<Vec<u8>>, String> {
    let coin = match lp_coinfind(&ctx, "KMD").await {
        Ok(Some(MmCoinEnum::UtxoCoin(t))) => t,
        Ok(Some(_)) => return ERR!("KMD was expected to be UTXO"),
        Ok(None) => return ERR!("KMD is not activated"),
        Err(err) => return ERR!("!lp_coinfind({}): KMD", err),
    };

    let res = json!({
        "result": try_s!(utxo::kmd_rewards_info(&coin).await),
    });
    let res = try_s!(json::to_vec(&res));
    Ok(try_s!(Response::builder().body(res)))
}

#[derive(Deserialize)]
struct ValidateAddressReq {
    coin: String,
    address: String,
}

#[derive(Serialize)]
pub struct ValidateAddressResult {
    pub is_valid: bool,
    #[serde(skip_serializing_if = "Option::is_none")]
    pub reason: Option<String>,
}

pub async fn validate_address(ctx: MmArc, req: Json) -> Result<Response<Vec<u8>>, String> {
    let req: ValidateAddressReq = try_s!(json::from_value(req));
    let coin = match lp_coinfind(&ctx, &req.coin).await {
        Ok(Some(t)) => t,
        Ok(None) => return ERR!("No such coin: {}", req.coin),
        Err(err) => return ERR!("!lp_coinfind({}): {}", req.coin, err),
    };

    let res = json!({ "result": coin.validate_address(&req.address) });
    let body = try_s!(json::to_vec(&res));
    Ok(try_s!(Response::builder().body(body)))
}

pub async fn withdraw(ctx: MmArc, req: WithdrawRequest) -> WithdrawResult {
    let coin = lp_coinfind_or_err(&ctx, &req.coin).await?;
    coin.withdraw(req).compat().await
}

pub async fn get_raw_transaction(ctx: MmArc, req: RawTransactionRequest) -> RawTransactionResult {
    let coin = lp_coinfind_or_err(&ctx, &req.coin).await?;
    coin.get_raw_transaction(req).compat().await
}

pub async fn sign_message(ctx: MmArc, req: SignatureRequest) -> SignatureResult<SignatureResponse> {
    let coin = lp_coinfind_or_err(&ctx, &req.coin).await?;
    let signature = coin.sign_message(&req.message)?;
    Ok(SignatureResponse { signature })
}

pub async fn verify_message(ctx: MmArc, req: VerificationRequest) -> VerificationResult<VerificationResponse> {
    let coin = lp_coinfind_or_err(&ctx, &req.coin).await?;

    let validate_address_result = coin.validate_address(&req.address);
    if !validate_address_result.is_valid {
        return MmError::err(VerificationError::InvalidRequest(
            validate_address_result.reason.unwrap_or_else(|| "Unknown".to_string()),
        ));
    }

    let is_valid = coin.verify_message(&req.signature, &req.message, &req.address)?;

    Ok(VerificationResponse { is_valid })
}

pub async fn remove_delegation(ctx: MmArc, req: RemoveDelegateRequest) -> DelegationResult {
    let coin = lp_coinfind_or_err(&ctx, &req.coin).await?;
    match coin {
        MmCoinEnum::QtumCoin(qtum) => qtum.remove_delegation().compat().await,
        _ => {
            return MmError::err(DelegationError::CoinDoesntSupportDelegation {
                coin: coin.ticker().to_string(),
            })
        },
    }
}

pub async fn get_staking_infos(ctx: MmArc, req: GetStakingInfosRequest) -> StakingInfosResult {
    let coin = lp_coinfind_or_err(&ctx, &req.coin).await?;
    match coin {
        MmCoinEnum::QtumCoin(qtum) => qtum.get_delegation_infos().compat().await,
        _ => {
            return MmError::err(StakingInfosError::CoinDoesntSupportStakingInfos {
                coin: coin.ticker().to_string(),
            })
        },
    }
}

pub async fn add_delegation(ctx: MmArc, req: AddDelegateRequest) -> DelegationResult {
    let coin = lp_coinfind_or_err(&ctx, &req.coin).await?;
    // Need to find a way to do a proper dispatch
    let coin_concrete = match coin {
        MmCoinEnum::QtumCoin(qtum) => qtum,
        _ => {
            return MmError::err(DelegationError::CoinDoesntSupportDelegation {
                coin: coin.ticker().to_string(),
            })
        },
    };
    match req.staking_details {
        StakingDetails::Qtum(qtum_staking) => coin_concrete.add_delegation(qtum_staking).compat().await,
    }
}

pub async fn send_raw_transaction(ctx: MmArc, req: Json) -> Result<Response<Vec<u8>>, String> {
    let ticker = try_s!(req["coin"].as_str().ok_or("No 'coin' field")).to_owned();
    let coin = match lp_coinfind(&ctx, &ticker).await {
        Ok(Some(t)) => t,
        Ok(None) => return ERR!("No such coin: {}", ticker),
        Err(err) => return ERR!("!lp_coinfind({}): {}", ticker, err),
    };
    let bytes_string = try_s!(req["tx_hex"].as_str().ok_or("No 'tx_hex' field"));
    let res = try_s!(coin.send_raw_tx(bytes_string).compat().await);
    let body = try_s!(json::to_vec(&json!({ "tx_hash": res })));
    Ok(try_s!(Response::builder().body(body)))
}

#[derive(Clone, Debug, PartialEq, Serialize)]
#[serde(tag = "state", content = "additional_info")]
pub enum HistorySyncState {
    NotEnabled,
    NotStarted,
    InProgress(Json),
    Error(Json),
    Finished,
}

#[derive(Deserialize)]
struct MyTxHistoryRequest {
    coin: String,
    from_id: Option<BytesJson>,
    #[serde(default)]
    max: bool,
    #[serde(default = "ten")]
    limit: usize,
    page_number: Option<NonZeroUsize>,
}

/// Returns the transaction history of selected coin. Returns no more than `limit` records (default: 10).
/// Skips the first records up to from_id (skipping the from_id too).
/// Transactions are sorted by number of confirmations in ascending order.
pub async fn my_tx_history(ctx: MmArc, req: Json) -> Result<Response<Vec<u8>>, String> {
    let request: MyTxHistoryRequest = try_s!(json::from_value(req));
    let coin = match lp_coinfind(&ctx, &request.coin).await {
        Ok(Some(t)) => t,
        Ok(None) => return ERR!("No such coin: {}", request.coin),
        Err(err) => return ERR!("!lp_coinfind({}): {}", request.coin, err),
    };

    let history = try_s!(coin.load_history_from_file(&ctx).compat().await);
    let total_records = history.len();
    let limit = if request.max { total_records } else { request.limit };

    let block_number = try_s!(coin.current_block().compat().await);
    let skip = match &request.from_id {
        Some(id) => {
            try_s!(history
                .iter()
                .position(|item| item.internal_id == *id)
                .ok_or(format!("from_id {:02x} is not found", id)))
                + 1
        },
        None => match request.page_number {
            Some(page_n) => (page_n.get() - 1) * request.limit,
            None => 0,
        },
    };

    let history = history.into_iter().skip(skip).take(limit);
    let history: Vec<Json> = history
        .map(|item| {
            let tx_block = item.block_height;
            let mut json = json::to_value(item).unwrap();
            json["confirmations"] = if tx_block == 0 {
                Json::from(0)
            } else if block_number >= tx_block {
                Json::from((block_number - tx_block) + 1)
            } else {
                Json::from(0)
            };
            json
        })
        .collect();

    let response = json!({
        "result": {
            "transactions": history,
            "limit": limit,
            "skipped": skip,
            "from_id": request.from_id,
            "total": total_records,
            "current_block": block_number,
            "sync_status": coin.history_sync_status(),
            "page_number": request.page_number,
            "total_pages": calc_total_pages(total_records, request.limit),
        }
    });
    let body = try_s!(json::to_vec(&response));
    Ok(try_s!(Response::builder().body(body)))
}

pub async fn get_trade_fee(ctx: MmArc, req: Json) -> Result<Response<Vec<u8>>, String> {
    let ticker = try_s!(req["coin"].as_str().ok_or("No 'coin' field")).to_owned();
    let coin = match lp_coinfind(&ctx, &ticker).await {
        Ok(Some(t)) => t,
        Ok(None) => return ERR!("No such coin: {}", ticker),
        Err(err) => return ERR!("!lp_coinfind({}): {}", ticker, err),
    };
    let fee_info = try_s!(coin.get_trade_fee().compat().await);
    let res = try_s!(json::to_vec(&json!({
        "result": {
            "coin": fee_info.coin,
            "amount": fee_info.amount.to_decimal(),
            "amount_fraction": fee_info.amount.to_fraction(),
            "amount_rat": fee_info.amount.to_ratio(),
        }
    })));
    Ok(try_s!(Response::builder().body(res)))
}

#[derive(Serialize)]
struct EnabledCoin {
    ticker: String,
    address: String,
}

pub async fn get_enabled_coins(ctx: MmArc) -> Result<Response<Vec<u8>>, String> {
    let coins_ctx: Arc<CoinsContext> = try_s!(CoinsContext::from_ctx(&ctx));
    let coins = coins_ctx.coins.lock().await;
    let enabled_coins: Vec<_> = try_s!(coins
        .iter()
        .map(|(ticker, coin)| {
            let address = try_s!(coin.my_address());
            Ok(EnabledCoin {
                ticker: ticker.clone(),
                address,
            })
        })
        .collect());

    let res = try_s!(json::to_vec(&json!({ "result": enabled_coins })));
    Ok(try_s!(Response::builder().body(res)))
}

#[derive(Deserialize)]
pub struct ConfirmationsReq {
    coin: String,
    confirmations: u64,
}

pub async fn set_required_confirmations(ctx: MmArc, req: Json) -> Result<Response<Vec<u8>>, String> {
    let req: ConfirmationsReq = try_s!(json::from_value(req));
    let coin = match lp_coinfind(&ctx, &req.coin).await {
        Ok(Some(t)) => t,
        Ok(None) => return ERR!("No such coin {}", req.coin),
        Err(err) => return ERR!("!lp_coinfind ({}): {}", req.coin, err),
    };
    coin.set_required_confirmations(req.confirmations);
    let res = try_s!(json::to_vec(&json!({
        "result": {
            "coin": req.coin,
            "confirmations": coin.required_confirmations(),
        }
    })));
    Ok(try_s!(Response::builder().body(res)))
}

#[derive(Deserialize)]
pub struct RequiresNotaReq {
    coin: String,
    requires_notarization: bool,
}

pub async fn set_requires_notarization(ctx: MmArc, req: Json) -> Result<Response<Vec<u8>>, String> {
    let req: RequiresNotaReq = try_s!(json::from_value(req));
    let coin = match lp_coinfind(&ctx, &req.coin).await {
        Ok(Some(t)) => t,
        Ok(None) => return ERR!("No such coin {}", req.coin),
        Err(err) => return ERR!("!lp_coinfind ({}): {}", req.coin, err),
    };
    coin.set_requires_notarization(req.requires_notarization);
    let res = try_s!(json::to_vec(&json!({
        "result": {
            "coin": req.coin,
            "requires_notarization": coin.requires_notarization(),
        }
    })));
    Ok(try_s!(Response::builder().body(res)))
}

pub async fn show_priv_key(ctx: MmArc, req: Json) -> Result<Response<Vec<u8>>, String> {
    let ticker = try_s!(req["coin"].as_str().ok_or("No 'coin' field")).to_owned();
    let coin = match lp_coinfind(&ctx, &ticker).await {
        Ok(Some(t)) => t,
        Ok(None) => return ERR!("No such coin: {}", ticker),
        Err(err) => return ERR!("!lp_coinfind({}): {}", ticker, err),
    };
    let res = try_s!(json::to_vec(&json!({
        "result": {
            "coin": ticker,
            "priv_key": try_s!(coin.display_priv_key()),
        }
    })));
    Ok(try_s!(Response::builder().body(res)))
}

pub async fn register_balance_update_handler(
    ctx: MmArc,
    handler: Box<dyn BalanceTradeFeeUpdatedHandler + Send + Sync>,
) {
    let coins_ctx = CoinsContext::from_ctx(&ctx).unwrap();
    coins_ctx.balance_update_handlers.lock().await.push(handler);
}

pub fn update_coins_config(mut config: Json) -> Result<Json, String> {
    let coins = match config.as_array_mut() {
        Some(c) => c,
        _ => return ERR!("Coins config must be an array"),
    };

    for coin in coins {
        // the coin_as_str is used only to be formatted
        let coin_as_str = format!("{}", coin);
        let coin = try_s!(coin
            .as_object_mut()
            .ok_or(ERRL!("Expected object, found {:?}", coin_as_str)));
        if coin.contains_key("protocol") {
            // the coin is up-to-date
            continue;
        }
        let protocol = match coin.remove("etomic") {
            Some(etomic) => {
                let etomic = etomic
                    .as_str()
                    .ok_or(ERRL!("Expected etomic as string, found {:?}", etomic))?;
                if etomic == "0x0000000000000000000000000000000000000000" {
                    CoinProtocol::ETH
                } else {
                    let contract_address = etomic.to_owned();
                    CoinProtocol::ERC20 {
                        platform: "ETH".into(),
                        contract_address,
                    }
                }
            },
            _ => CoinProtocol::UTXO,
        };

        let protocol = json::to_value(protocol).map_err(|e| ERRL!("Error {:?} on process {:?}", e, coin_as_str))?;
        coin.insert("protocol".into(), protocol);
    }

    Ok(config)
}

#[derive(Deserialize)]
struct ConvertUtxoAddressReq {
    address: String,
    to_coin: String,
}

pub async fn convert_utxo_address(ctx: MmArc, req: Json) -> Result<Response<Vec<u8>>, String> {
    let req: ConvertUtxoAddressReq = try_s!(json::from_value(req));
    let mut addr: utxo::Address = try_s!(req.address.parse());
    let coin = match lp_coinfind(&ctx, &req.to_coin).await {
        Ok(Some(c)) => c,
        _ => return ERR!("Coin {} is not activated", req.to_coin),
    };
    let coin = match coin {
        MmCoinEnum::UtxoCoin(utxo) => utxo,
        _ => return ERR!("Coin {} is not utxo", req.to_coin),
    };
    addr.prefix = coin.as_ref().conf.pub_addr_prefix;
    addr.t_addr_prefix = coin.as_ref().conf.pub_t_addr_prefix;
    addr.checksum_type = coin.as_ref().conf.checksum_type;

    let response = try_s!(json::to_vec(&json!({
        "result": addr.to_string(),
    })));
    Ok(try_s!(Response::builder().body(response)))
}

pub fn address_by_coin_conf_and_pubkey_str(
    ctx: &MmArc,
    coin: &str,
    conf: &Json,
    pubkey: &str,
    addr_format: UtxoAddressFormat,
) -> Result<String, String> {
    let protocol: CoinProtocol = try_s!(json::from_value(conf["protocol"].clone()));
    match protocol {
        CoinProtocol::ERC20 { .. } | CoinProtocol::ETH => eth::addr_from_pubkey_str(pubkey),
        CoinProtocol::UTXO | CoinProtocol::QTUM | CoinProtocol::QRC20 { .. } | CoinProtocol::BCH { .. } => {
            utxo::address_by_conf_and_pubkey_str(coin, conf, pubkey, addr_format)
        },
        CoinProtocol::SLPTOKEN { platform, .. } => {
            let platform_conf = coin_conf(ctx, &platform);
            if platform_conf.is_null() {
                return ERR!("platform {} conf is null", platform);
            }
            // TODO is there any way to make it better without duplicating the prefix in the SLP conf?
            let platform_protocol: CoinProtocol = try_s!(json::from_value(platform_conf["protocol"].clone()));
            match platform_protocol {
                CoinProtocol::BCH { slp_prefix } => {
                    slp_addr_from_pubkey_str(pubkey, &slp_prefix).map_err(|e| ERRL!("{}", e))
                },
                _ => ERR!("Platform protocol {:?} is not BCH", platform_protocol),
            }
        },
        CoinProtocol::TENDERMINT(protocol) => tendermint::account_id_from_pubkey_hex(&protocol.account_prefix, pubkey)
            .map(|id| id.to_string())
            .map_err(|e| e.to_string()),
        CoinProtocol::TENDERMINTTOKEN(proto) => {
            let platform_conf = coin_conf(ctx, &proto.platform);
            if platform_conf.is_null() {
                return ERR!("platform {} conf is null", proto.platform);
            }
            // TODO is there any way to make it better without duplicating the prefix in the IBC conf?
            let platform_protocol: CoinProtocol = try_s!(json::from_value(platform_conf["protocol"].clone()));
            match platform_protocol {
                CoinProtocol::TENDERMINT(platform) => {
                    tendermint::account_id_from_pubkey_hex(&platform.account_prefix, pubkey)
                        .map(|id| id.to_string())
                        .map_err(|e| e.to_string())
                },
                _ => ERR!("Platform protocol {:?} is not TENDERMINT", platform_protocol),
            }
        },
        #[cfg(not(target_arch = "wasm32"))]
        CoinProtocol::LIGHTNING { .. } => {
            ERR!("address_by_coin_conf_and_pubkey_str is not implemented for lightning protocol yet!")
        },
        #[cfg(not(target_arch = "wasm32"))]
        CoinProtocol::SOLANA | CoinProtocol::SPLTOKEN { .. } => {
            ERR!("Solana pubkey is the public address - you do not need to use this rpc call.")
        },
        #[cfg(not(target_arch = "wasm32"))]
        CoinProtocol::ZHTLC { .. } => ERR!("address_by_coin_conf_and_pubkey_str is not supported for ZHTLC protocol!"),
    }
}

#[cfg(target_arch = "wasm32")]
fn load_history_from_file_impl<T>(coin: &T, ctx: &MmArc) -> TxHistoryFut<Vec<TransactionDetails>>
where
    T: MmCoin + ?Sized,
{
    let ctx = ctx.clone();
    let ticker = coin.ticker().to_owned();
    let my_address = try_f!(coin.my_address());

    let fut = async move {
        let coins_ctx = CoinsContext::from_ctx(&ctx).unwrap();
        let db = coins_ctx.tx_history_db().await?;
        let err = match load_tx_history(&db, &ticker, &my_address).await {
            Ok(history) => return Ok(history),
            Err(e) => e,
        };

        if let TxHistoryError::ErrorDeserializing(e) = err.get_inner() {
            ctx.log.log(
                "🌋",
                &[&"tx_history", &ticker.to_owned()],
                &ERRL!("Error {} on history deserialization, resetting the cache.", e),
            );
            clear_tx_history(&db, &ticker, &my_address).await?;
            return Ok(Vec::new());
        }

        Err(err)
    };
    Box::new(fut.boxed().compat())
}

#[cfg(not(target_arch = "wasm32"))]
fn load_history_from_file_impl<T>(coin: &T, ctx: &MmArc) -> TxHistoryFut<Vec<TransactionDetails>>
where
    T: MmCoin + ?Sized,
{
    let ticker = coin.ticker().to_owned();
    let history_path = coin.tx_history_path(ctx);
    let ctx = ctx.clone();

    let fut = async move {
        let content = match fs::read(&history_path).await {
            Ok(content) => content,
            Err(err) if err.kind() == io::ErrorKind::NotFound => {
                return Ok(Vec::new());
            },
            Err(err) => {
                let error = format!(
                    "Error '{}' reading from the history file {}",
                    err,
                    history_path.display()
                );
                return MmError::err(TxHistoryError::ErrorLoading(error));
            },
        };
        let serde_err = match json::from_slice(&content) {
            Ok(txs) => return Ok(txs),
            Err(e) => e,
        };

        ctx.log.log(
            "🌋",
            &[&"tx_history", &ticker],
            &ERRL!("Error {} on history deserialization, resetting the cache.", serde_err),
        );
        fs::remove_file(&history_path)
            .await
            .map_to_mm(|e| TxHistoryError::ErrorClearing(e.to_string()))?;
        Ok(Vec::new())
    };
    Box::new(fut.boxed().compat())
}

#[cfg(target_arch = "wasm32")]
fn save_history_to_file_impl<T>(coin: &T, ctx: &MmArc, mut history: Vec<TransactionDetails>) -> TxHistoryFut<()>
where
    T: MmCoin + MarketCoinOps + ?Sized,
{
    let ctx = ctx.clone();
    let ticker = coin.ticker().to_owned();
    let my_address = try_f!(coin.my_address());

    history.sort_unstable_by(compare_transaction_details);

    let fut = async move {
        let coins_ctx = CoinsContext::from_ctx(&ctx).unwrap();
        let db = coins_ctx.tx_history_db().await?;
        save_tx_history(&db, &ticker, &my_address, history).await?;
        Ok(())
    };
    Box::new(fut.boxed().compat())
}

#[cfg(not(target_arch = "wasm32"))]
fn get_tx_history_migration_impl<T>(coin: &T, ctx: &MmArc) -> TxHistoryFut<u64>
where
    T: MmCoin + MarketCoinOps + ?Sized,
{
    let migration_path = coin.tx_migration_path(ctx);

    let fut = async move {
        let current_migration = match fs::read(&migration_path).await {
            Ok(bytes) => {
                let mut num_bytes = [0; 8];
                if bytes.len() == 8 {
                    num_bytes.clone_from_slice(&bytes);
                    u64::from_le_bytes(num_bytes)
                } else {
                    0
                }
            },
            Err(_) => 0,
        };

        Ok(current_migration)
    };

    Box::new(fut.boxed().compat())
}

#[cfg(not(target_arch = "wasm32"))]
fn update_migration_file_impl<T>(coin: &T, ctx: &MmArc, migration_number: u64) -> TxHistoryFut<()>
where
    T: MmCoin + MarketCoinOps + ?Sized,
{
    let migration_path = coin.tx_migration_path(ctx);
    let tmp_file = format!("{}.tmp", migration_path.display());

    let fut = async move {
        let fs_fut = async {
            let mut file = fs::File::create(&tmp_file).await?;
            file.write_all(&migration_number.to_le_bytes()).await?;
            file.flush().await?;
            fs::rename(&tmp_file, migration_path).await?;
            Ok(())
        };

        let res: io::Result<_> = fs_fut.await;
        if let Err(e) = res {
            let error = format!("Error '{}' creating/writing/renaming the tmp file {}", e, tmp_file);
            return MmError::err(TxHistoryError::ErrorSaving(error));
        }
        Ok(())
    };

    Box::new(fut.boxed().compat())
}

#[cfg(not(target_arch = "wasm32"))]
fn save_history_to_file_impl<T>(coin: &T, ctx: &MmArc, mut history: Vec<TransactionDetails>) -> TxHistoryFut<()>
where
    T: MmCoin + MarketCoinOps + ?Sized,
{
    let history_path = coin.tx_history_path(ctx);
    let tmp_file = format!("{}.tmp", history_path.display());

    history.sort_unstable_by(compare_transaction_details);

    let fut = async move {
        let content = json::to_vec(&history).map_to_mm(|e| TxHistoryError::ErrorSerializing(e.to_string()))?;

        let fs_fut = async {
            let mut file = fs::File::create(&tmp_file).await?;
            file.write_all(&content).await?;
            file.flush().await?;
            fs::rename(&tmp_file, &history_path).await?;
            Ok(())
        };

        let res: io::Result<_> = fs_fut.await;
        if let Err(e) = res {
            let error = format!("Error '{}' creating/writing/renaming the tmp file {}", e, tmp_file);
            return MmError::err(TxHistoryError::ErrorSaving(error));
        }
        Ok(())
    };
    Box::new(fut.boxed().compat())
}

pub(crate) fn compare_transaction_details(a: &TransactionDetails, b: &TransactionDetails) -> Ordering {
    let a = TxIdHeight::new(a.block_height, a.internal_id.deref());
    let b = TxIdHeight::new(b.block_height, b.internal_id.deref());
    compare_transactions(a, b)
}

pub(crate) struct TxIdHeight<Id> {
    block_height: u64,
    tx_id: Id,
}

impl<Id> TxIdHeight<Id> {
    pub(crate) fn new(block_height: u64, tx_id: Id) -> TxIdHeight<Id> { TxIdHeight { block_height, tx_id } }
}

pub(crate) fn compare_transactions<Id>(a: TxIdHeight<Id>, b: TxIdHeight<Id>) -> Ordering
where
    Id: Ord,
{
    // the transactions with block_height == 0 are the most recent so we need to separately handle them while sorting
    if a.block_height == b.block_height {
        a.tx_id.cmp(&b.tx_id)
    } else if a.block_height == 0 {
        Ordering::Less
    } else if b.block_height == 0 {
        Ordering::Greater
    } else {
        b.block_height.cmp(&a.block_height)
    }
}

/// Use trait in the case, when we have to send requests to rpc client.
#[async_trait]
pub trait RpcCommonOps {
    type RpcClient;
    type Error;

    /// Returns an alive RPC client or returns an error if no RPC endpoint is currently available.
    async fn get_live_client(&self) -> Result<Self::RpcClient, Self::Error>;
}

/// `get_my_address` function returns wallet address for necessary coin without its activation.
/// Currently supports only coins with `ETH` protocol type.
pub async fn get_my_address(ctx: MmArc, req: MyAddressReq) -> MmResult<MyWalletAddress, GetMyAddressError> {
    let ticker = req.coin.as_str();
    let coins_en = coin_conf(&ctx, ticker);
    coins_conf_check(&ctx, &coins_en, ticker, None).map_to_mm(GetMyAddressError::CoinsConfCheckError)?;

    let protocol: CoinProtocol = json::from_value(coins_en["protocol"].clone())?;

    let my_address = match protocol {
        CoinProtocol::ETH => get_eth_address(&ctx, ticker).await?,
        _ => {
            return MmError::err(GetMyAddressError::CoinIsNotSupported(format!(
                "{} doesn't support get_my_address",
                req.coin
            )));
        },
    };

    Ok(my_address)
}

fn coins_conf_check(ctx: &MmArc, coins_en: &Json, ticker: &str, req: Option<&Json>) -> Result<(), String> {
    if coins_en.is_null() {
        let warning = format!(
            "Warning, coin {} is used without a corresponding configuration.",
            ticker
        );
        ctx.log.log(
            "😅",
            #[allow(clippy::unnecessary_cast)]
            &[&("coin" as &str), &ticker, &("no-conf" as &str)],
            &warning,
        );
    }

    if let Some(req) = req {
        if coins_en["mm2"].is_null() && req["mm2"].is_null() {
            return ERR!(concat!(
                "mm2 param is not set neither in coins config nor enable request, assuming that coin is not supported"
            ));
        }
    } else if coins_en["mm2"].is_null() {
        return ERR!(concat!(
            "mm2 param is not set in coins config, assuming that coin is not supported"
        ));
    }

    if coins_en["protocol"].is_null() {
        return ERR!(
            r#""protocol" field is missing in coins file. The file format is deprecated, please execute ./mm2 update_config command to convert it or download a new one"#
        );
    }
    Ok(())
}<|MERGE_RESOLUTION|>--- conflicted
+++ resolved
@@ -202,11 +202,8 @@
 
 pub mod eth;
 use eth::{eth_coin_from_conf_and_request, get_eth_address, EthCoin, EthTxFeeDetails, GetEthAddressError, SignedEthTx};
-<<<<<<< HEAD
 #[cfg(feature = "enable-nft-integration")]
 use eth::{EthNftGasDetailsErr, GetValidEthWithdrawAddError};
-=======
->>>>>>> a2552db1
 
 pub mod hd_confirm_address;
 pub mod hd_pubkey;
@@ -262,11 +259,8 @@
 use utxo::{BlockchainNetwork, GenerateTxError, UtxoFeeDetails, UtxoTx};
 
 #[cfg(feature = "enable-nft-integration")] pub mod nft;
-<<<<<<< HEAD
 #[cfg(feature = "enable-nft-integration")]
 use nft::nft_errors::GetNftInfoError;
-=======
->>>>>>> a2552db1
 
 #[cfg(not(target_arch = "wasm32"))] pub mod z_coin;
 #[cfg(not(target_arch = "wasm32"))] use z_coin::ZCoin;
@@ -415,11 +409,7 @@
     InternalError(String),
 }
 
-<<<<<<< HEAD
 #[derive(Clone, Debug, Deserialize, Display, PartialEq)]
-=======
-#[derive(Clone, Debug, Display, Deserialize)]
->>>>>>> a2552db1
 pub enum PrivKeyPolicyNotAllowed {
     #[display(fmt = "Hardware Wallet is not supported")]
     HardwareWalletNotSupported,
@@ -1802,7 +1792,6 @@
     #[from_stringify("NumConversError", "UnexpectedDerivationMethod", "PrivKeyPolicyNotAllowed")]
     #[display(fmt = "Internal error: {}", _0)]
     InternalError(String),
-<<<<<<< HEAD
     #[cfg(feature = "enable-nft-integration")]
     #[display(fmt = "{} coin doesn't support NFT withdrawing", coin)]
     CoinDoesntSupportNftWithdraw { coin: String },
@@ -1833,14 +1822,6 @@
 #[cfg(feature = "enable-nft-integration")]
 impl From<GetNftInfoError> for WithdrawError {
     fn from(e: GetNftInfoError) -> Self { WithdrawError::GetNftInfoError(e) }
-=======
-    #[display(fmt = "{} coin doesn't support NFT withdrawing", coin)]
-    CoinDoesntSupportNftWithdraw { coin: String },
-    #[display(fmt = "My address {} and from address {} mismatch", my_address, from)]
-    AddressMismatchError { my_address: String, from: String },
-    #[display(fmt = "Contract type {} doesnt support 'withdraw_nft' yet", _0)]
-    ContractTypeDoesntSupportNftWithdrawing(String),
->>>>>>> a2552db1
 }
 
 impl HttpStatusCode for WithdrawError {
@@ -1859,10 +1840,7 @@
             | WithdrawError::FromAddressNotFound
             | WithdrawError::UnexpectedFromAddress(_)
             | WithdrawError::UnknownAccount { .. }
-            | WithdrawError::UnexpectedUserAction { .. }
-            | WithdrawError::CoinDoesntSupportNftWithdraw { .. }
-            | WithdrawError::AddressMismatchError { .. }
-            | WithdrawError::ContractTypeDoesntSupportNftWithdrawing(_) => StatusCode::BAD_REQUEST,
+            | WithdrawError::UnexpectedUserAction { .. } => StatusCode::BAD_REQUEST,
             WithdrawError::HwError(_) => StatusCode::GONE,
             #[cfg(target_arch = "wasm32")]
             WithdrawError::BroadcastExpected(_) => StatusCode::BAD_REQUEST,
