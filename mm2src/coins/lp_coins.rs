--- conflicted
+++ resolved
@@ -53,11 +53,7 @@
              Secp256k1ExtendedPublicKey, Secp256k1Secret, WithHwRpcError};
 use derive_more::Display;
 use enum_derives::{EnumFromStringify, EnumFromTrait};
-<<<<<<< HEAD
-use ethereum_types::{Address as EthAddress, H256, U256};
-=======
-use ethereum_types::{H256, H264, H520, U256};
->>>>>>> 9ccb42f1
+use ethereum_types::{Address as EthAddress, H256, H264, H520, U256};
 use futures::compat::Future01CompatExt;
 use futures::lock::{Mutex as AsyncMutex, MutexGuard as AsyncMutexGuard};
 use futures::{FutureExt, TryFutureExt};
