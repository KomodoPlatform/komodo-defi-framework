--- conflicted
+++ resolved
@@ -4253,7 +4253,6 @@
     },
 }
 
-<<<<<<< HEAD
 #[derive(Debug, Display)]
 #[allow(clippy::large_enum_variant)]
 pub enum CustomTokenError {
@@ -4346,15 +4345,10 @@
     }
 }
 
-pub type RpcTransportEventHandlerShared = Arc<dyn RpcTransportEventHandler + Send + Sync + 'static>;
-
-/// Common methods to measure the outgoing requests and incoming responses statistics.
-=======
 /// Common methods to handle the connection events.
 ///
 /// Note that the handler methods are sync and shouldn't take long time executing, otherwise it will hurt the performance.
 /// If a handler needs to do some heavy work, it should be spawned/done in a separate thread.
->>>>>>> 8de861dc
 pub trait RpcTransportEventHandler {
     fn debug_info(&self) -> String;
 
