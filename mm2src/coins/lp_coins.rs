/******************************************************************************
 * Copyright © 2023 Pampex LTD and TillyHK LTD              *
 *                                                                            *
 * See the CONTRIBUTOR-LICENSE-AGREEMENT, COPYING, LICENSE-COPYRIGHT-NOTICE   *
 * and DEVELOPER-CERTIFICATE-OF-ORIGIN files in the LEGAL directory in        *
 * the top-level directory of this distribution for the individual copyright  *
 * holder information and the developer policies on copyright and licensing.  *
 *                                                                            *
 * Unless otherwise agreed in a custom licensing agreement, no part of the    *
 * Komodo DeFi Framework software, including this file may be copied, modified, propagated*
 * or distributed except according to the terms contained in the              *
 * LICENSE-COPYRIGHT-NOTICE file.                                             *
 *                                                                            *
 * Removal or modification of this copyright notice is prohibited.            *
 *                                                                            *
 ******************************************************************************/
//
//  coins.rs
//  marketmaker
//

// `mockable` implementation uses these
#![allow(
    clippy::forget_ref,
    clippy::forget_copy,
    clippy::swap_ptr_to_ref,
    clippy::forget_non_drop
)]
#![allow(uncommon_codepoints)]
#![feature(integer_atomics)]
#![feature(async_closure)]
#![feature(hash_raw_entry)]
#![feature(stmt_expr_attributes)]
#![feature(result_flattening)]

#[macro_use] extern crate common;
#[macro_use] extern crate gstuff;
#[macro_use] extern crate lazy_static;
#[macro_use] extern crate mm2_metrics;
#[macro_use] extern crate serde_derive;
#[macro_use] extern crate serde_json;
#[macro_use] extern crate ser_error_derive;

use async_trait::async_trait;
use base58::FromBase58Error;
use bip32::ExtendedPrivateKey;
use common::custom_futures::timeout::TimeoutError;
use common::executor::{abortable_queue::{AbortableQueue, WeakSpawner},
                       AbortSettings, AbortedError, SpawnAbortable, SpawnFuture};
use common::log::{warn, LogOnError};
use common::{calc_total_pages, now_sec, ten, HttpStatusCode};
use crypto::{derive_secp256k1_secret, Bip32Error, Bip44Chain, CryptoCtx, CryptoCtxError, DerivationPath,
             GlobalHDAccountArc, HwRpcError, KeyPairPolicy, RpcDerivationPath, Secp256k1ExtendedPublicKey,
             Secp256k1Secret, StandardHDPathToCoin, WithHwRpcError};
use derive_more::Display;
use enum_derives::{EnumFromStringify, EnumFromTrait};
use ethereum_types::H256;
use futures::compat::Future01CompatExt;
use futures::lock::Mutex as AsyncMutex;
use futures::{FutureExt, TryFutureExt};
use futures01::Future;
use hex::FromHexError;
use http::{Response, StatusCode};
use keys::{AddressFormat as UtxoAddressFormat, KeyPair, NetworkPrefix as CashAddrPrefix};
use mm2_core::mm_ctx::{from_ctx, MmArc};
use mm2_err_handle::prelude::*;
use mm2_metrics::MetricsWeak;
use mm2_number::{bigdecimal::{BigDecimal, ParseBigDecimalError, Zero},
                 MmNumber};
use mm2_rpc::data::legacy::{EnabledCoin, GetEnabledResponse, Mm2RpcResult};
use parking_lot::Mutex as PaMutex;
use rpc::v1::types::{Bytes as BytesJson, H256 as H256Json};
use serde::{Deserialize, Deserializer, Serialize, Serializer};
use serde_json::{self as json, Value as Json};
use std::cmp::Ordering;
use std::collections::hash_map::{HashMap, RawEntryMut};
use std::collections::HashSet;
use std::fmt;
use std::future::Future as Future03;
use std::num::NonZeroUsize;
use std::ops::{Add, Deref};
use std::str::FromStr;
use std::sync::atomic::AtomicBool;
use std::sync::atomic::Ordering as AtomicOrdering;
use std::sync::Arc;
use std::time::Duration;
use utxo_signer::with_key_pair::UtxoSignWithKeyPairError;
use zcash_primitives::transaction::Transaction as ZTransaction;

cfg_native! {
    use crate::lightning::LightningCoin;
    use crate::lightning::ln_conf::PlatformCoinConfirmationTargets;
    use ::lightning::ln::PaymentHash as LightningPayment;
    use async_std::fs;
    use futures::AsyncWriteExt;
    use lightning_invoice::{Invoice, ParseOrSemanticError};
    use std::io;
    use std::path::PathBuf;
}

cfg_wasm32! {
    use ethereum_types::{H264 as EthH264, H520 as EthH520};
    use hd_wallet::HDWalletDb;
    use mm2_db::indexed_db::{ConstructibleDb, DbLocked, SharedDb};
    use tx_history_storage::wasm::{clear_tx_history, load_tx_history, save_tx_history, TxHistoryDb};
    pub type TxHistoryDbLocked<'a> = DbLocked<'a, TxHistoryDb>;
}

// using custom copy of try_fus as futures crate was renamed to futures01
macro_rules! try_fus {
    ($e: expr) => {
        match $e {
            Ok(ok) => ok,
            Err(err) => return Box::new(futures01::future::err(ERRL!("{}", err))),
        }
    };
}

macro_rules! try_f {
    ($e: expr) => {
        match $e {
            Ok(ok) => ok,
            Err(e) => return Box::new(futures01::future::err(e.into())),
        }
    };
}

/// `TransactionErr` compatible `try_fus` macro.
macro_rules! try_tx_fus {
    ($e: expr) => {
        match $e {
            Ok(ok) => ok,
            Err(err) => return Box::new(futures01::future::err(crate::TransactionErr::Plain(ERRL!("{:?}", err)))),
        }
    };
    ($e: expr, $tx: expr) => {
        match $e {
            Ok(ok) => ok,
            Err(err) => {
                return Box::new(futures01::future::err(crate::TransactionErr::TxRecoverable(
                    TransactionEnum::from($tx),
                    ERRL!("{:?}", err),
                )))
            },
        }
    };
}

/// `TransactionErr` compatible `try_s` macro.
macro_rules! try_tx_s {
    ($e: expr) => {
        match $e {
            Ok(ok) => ok,
            Err(err) => {
                return Err(crate::TransactionErr::Plain(format!(
                    "{}:{}] {:?}",
                    file!(),
                    line!(),
                    err
                )))
            },
        }
    };
    ($e: expr, $tx: expr) => {
        match $e {
            Ok(ok) => ok,
            Err(err) => {
                return Err(crate::TransactionErr::TxRecoverable(
                    TransactionEnum::from($tx),
                    format!("{}:{}] {:?}", file!(), line!(), err),
                ))
            },
        }
    };
}

/// `TransactionErr:Plain` compatible `ERR` macro.
macro_rules! TX_PLAIN_ERR {
    ($format: expr, $($args: tt)+) => { Err(crate::TransactionErr::Plain((ERRL!($format, $($args)+)))) };
    ($format: expr) => { Err(crate::TransactionErr::Plain(ERRL!($format))) }
}

/// `TransactionErr:TxRecoverable` compatible `ERR` macro.
#[allow(unused_macros)]
macro_rules! TX_RECOVERABLE_ERR {
    ($tx: expr, $format: expr, $($args: tt)+) => {
        Err(crate::TransactionErr::TxRecoverable(TransactionEnum::from($tx), ERRL!($format, $($args)+)))
    };
    ($tx: expr, $format: expr) => {
        Err(crate::TransactionErr::TxRecoverable(TransactionEnum::from($tx), ERRL!($format)))
    };
}

macro_rules! ok_or_continue_after_sleep {
    ($e:expr, $delay: ident) => {
        match $e {
            Ok(res) => res,
            Err(e) => {
                error!("error {:?}", e);
                Timer::sleep($delay).await;
                continue;
            },
        }
    };
}

pub mod coin_balance;
use coin_balance::{AddressBalanceStatus, HDAddressBalance, HDWalletBalanceOps};

pub mod lp_price;
pub mod watcher_common;

pub mod coin_errors;
use coin_errors::{MyAddressError, ValidatePaymentError, ValidatePaymentFut};

#[doc(hidden)]
#[cfg(test)]
pub mod coins_tests;

pub mod eth;
use eth::GetValidEthWithdrawAddError;
use eth::{eth_coin_from_conf_and_request, get_eth_address, EthCoin, EthGasDetailsErr, EthTxFeeDetails,
          GetEthAddressError, SignedEthTx};
use ethereum_types::U256;

pub mod hd_wallet;
use hd_wallet::{AccountUpdatingError, AddressDerivingError, HDAccountAddressId, HDAccountOps, HDAddressId,
                HDAddressOps, HDCoinAddress, HDCoinHDAccount, HDExtractPubkeyError, HDWalletAddress, HDWalletCoinOps,
                HDWalletOps, HDWithdrawError, HDXPubExtractor, WithdrawFrom, WithdrawSenderAddress};

#[cfg(not(target_arch = "wasm32"))] pub mod lightning;
#[cfg_attr(target_arch = "wasm32", allow(dead_code, unused_imports))]
pub mod my_tx_history_v2;

pub mod qrc20;
use qrc20::{qrc20_coin_with_policy, Qrc20ActivationParams, Qrc20Coin, Qrc20FeeDetails};

pub mod rpc_command;
use rpc_command::{get_new_address::{GetNewAddressTaskManager, GetNewAddressTaskManagerShared},
                  init_account_balance::{AccountBalanceTaskManager, AccountBalanceTaskManagerShared},
                  init_create_account::{CreateAccountTaskManager, CreateAccountTaskManagerShared},
                  init_scan_for_new_addresses::{ScanAddressesTaskManager, ScanAddressesTaskManagerShared},
                  init_withdraw::{WithdrawTaskManager, WithdrawTaskManagerShared}};

pub mod tendermint;
use tendermint::{CosmosTransaction, CustomTendermintMsgType, TendermintCoin, TendermintFeeDetails,
                 TendermintProtocolInfo, TendermintToken, TendermintTokenProtocolInfo};

#[doc(hidden)]
#[allow(unused_variables)]
pub mod test_coin;
pub use test_coin::TestCoin;

pub mod tx_history_storage;

#[doc(hidden)]
#[allow(unused_variables)]
#[cfg(all(
    feature = "enable-solana",
    not(target_os = "ios"),
    not(target_os = "android"),
    not(target_arch = "wasm32")
))]
pub mod solana;
#[cfg(all(
    feature = "enable-solana",
    not(target_os = "ios"),
    not(target_os = "android"),
    not(target_arch = "wasm32")
))]
pub use solana::spl::SplToken;
#[cfg(all(
    feature = "enable-solana",
    not(target_os = "ios"),
    not(target_os = "android"),
    not(target_arch = "wasm32")
))]
pub use solana::{SolanaActivationParams, SolanaCoin, SolanaFeeDetails};

pub mod utxo;
use utxo::bch::{bch_coin_with_policy, BchActivationRequest, BchCoin};
use utxo::qtum::{self, qtum_coin_with_policy, Qrc20AddressError, QtumCoin, QtumDelegationOps, QtumDelegationRequest,
                 QtumStakingInfosDetails, ScriptHashTypeNotSupported};
use utxo::rpc_clients::UtxoRpcError;
use utxo::slp::SlpToken;
use utxo::slp::{slp_addr_from_pubkey_str, SlpFeeDetails};
use utxo::utxo_common::big_decimal_from_sat_unsigned;
use utxo::utxo_standard::{utxo_standard_coin_with_policy, UtxoStandardCoin};
use utxo::UtxoActivationParams;
use utxo::{BlockchainNetwork, GenerateTxError, UtxoFeeDetails, UtxoTx};

pub mod nft;
use nft::nft_errors::GetNftInfoError;

pub mod z_coin;
use z_coin::{ZCoin, ZcoinProtocolInfo};

pub type TransactionFut = Box<dyn Future<Item = TransactionEnum, Error = TransactionErr> + Send>;
pub type TransactionResult = Result<TransactionEnum, TransactionErr>;
pub type BalanceResult<T> = Result<T, MmError<BalanceError>>;
pub type BalanceFut<T> = Box<dyn Future<Item = T, Error = MmError<BalanceError>> + Send>;
pub type NonZeroBalanceFut<T> = Box<dyn Future<Item = T, Error = MmError<GetNonZeroBalance>> + Send>;
pub type NumConversResult<T> = Result<T, MmError<NumConversError>>;
pub type StakingInfosResult = Result<StakingInfos, MmError<StakingInfosError>>;
pub type StakingInfosFut = Box<dyn Future<Item = StakingInfos, Error = MmError<StakingInfosError>> + Send>;
pub type DelegationResult = Result<TransactionDetails, MmError<DelegationError>>;
pub type DelegationFut = Box<dyn Future<Item = TransactionDetails, Error = MmError<DelegationError>> + Send>;
pub type WithdrawResult = Result<TransactionDetails, MmError<WithdrawError>>;
pub type WithdrawFut = Box<dyn Future<Item = TransactionDetails, Error = MmError<WithdrawError>> + Send>;
pub type TradePreimageResult<T> = Result<T, MmError<TradePreimageError>>;
pub type TradePreimageFut<T> = Box<dyn Future<Item = T, Error = MmError<TradePreimageError>> + Send>;
pub type CoinFindResult<T> = Result<T, MmError<CoinFindError>>;
pub type TxHistoryFut<T> = Box<dyn Future<Item = T, Error = MmError<TxHistoryError>> + Send>;
pub type TxHistoryResult<T> = Result<T, MmError<TxHistoryError>>;
pub type RawTransactionResult = Result<RawTransactionRes, MmError<RawTransactionError>>;
pub type RawTransactionFut<'a> =
    Box<dyn Future<Item = RawTransactionRes, Error = MmError<RawTransactionError>> + Send + 'a>;
pub type RefundResult<T> = Result<T, MmError<RefundError>>;
/// Helper type used for swap transactions' spend preimage generation result
pub type GenPreimageResult<Coin> = MmResult<TxPreimageWithSig<Coin>, TxGenError>;
/// Helper type used for taker funding's validation result
pub type ValidateTakerFundingResult = MmResult<(), ValidateTakerFundingError>;
/// Helper type used for taker funding's spend preimage validation result
pub type ValidateTakerFundingSpendPreimageResult = MmResult<(), ValidateTakerFundingSpendPreimageError>;
/// Helper type used for taker payment's spend preimage validation result
pub type ValidateTakerPaymentSpendPreimageResult = MmResult<(), ValidateTakerPaymentSpendPreimageError>;

pub type IguanaPrivKey = Secp256k1Secret;

// Constants for logs used in tests
pub const INVALID_SENDER_ERR_LOG: &str = "Invalid sender";
pub const EARLY_CONFIRMATION_ERR_LOG: &str = "Early confirmation";
pub const OLD_TRANSACTION_ERR_LOG: &str = "Old transaction";
pub const INVALID_RECEIVER_ERR_LOG: &str = "Invalid receiver";
pub const INVALID_CONTRACT_ADDRESS_ERR_LOG: &str = "Invalid contract address";
pub const INVALID_PAYMENT_STATE_ERR_LOG: &str = "Invalid payment state";
pub const INVALID_SWAP_ID_ERR_LOG: &str = "Invalid swap id";
pub const INVALID_SCRIPT_ERR_LOG: &str = "Invalid script";
pub const INVALID_REFUND_TX_ERR_LOG: &str = "Invalid refund transaction";

#[derive(Debug, Deserialize, Display, Serialize, SerializeErrorType)]
#[serde(tag = "error_type", content = "error_data")]
pub enum RawTransactionError {
    #[display(fmt = "No such coin {}", coin)]
    NoSuchCoin { coin: String },
    #[display(fmt = "Invalid  hash: {}", _0)]
    InvalidHashError(String),
    #[display(fmt = "Transport error: {}", _0)]
    Transport(String),
    #[display(fmt = "Hash does not exist: {}", _0)]
    HashNotExist(String),
    #[display(fmt = "Internal error: {}", _0)]
    InternalError(String),
    #[display(fmt = "Transaction decode error: {}", _0)]
    DecodeError(String),
    #[display(fmt = "Invalid param: {}", _0)]
    InvalidParam(String),
    #[display(fmt = "Non-existent previous output: {}", _0)]
    NonExistentPrevOutputError(String),
    #[display(fmt = "Signing error: {}", _0)]
    SigningError(String),
    #[display(fmt = "Not implemented for this coin {}", coin)]
    NotImplemented { coin: String },
    #[display(fmt = "Transaction error {}", _0)]
    TransactionError(String),
}

impl HttpStatusCode for RawTransactionError {
    fn status_code(&self) -> StatusCode {
        match self {
            RawTransactionError::Transport(_)
            | RawTransactionError::InternalError(_)
            | RawTransactionError::SigningError(_) => StatusCode::INTERNAL_SERVER_ERROR,
            RawTransactionError::NoSuchCoin { .. }
            | RawTransactionError::InvalidHashError(_)
            | RawTransactionError::HashNotExist(_)
            | RawTransactionError::DecodeError(_)
            | RawTransactionError::InvalidParam(_)
            | RawTransactionError::NonExistentPrevOutputError(_)
            | RawTransactionError::TransactionError(_) => StatusCode::BAD_REQUEST,
            RawTransactionError::NotImplemented { .. } => StatusCode::NOT_IMPLEMENTED,
        }
    }
}

impl From<CoinFindError> for RawTransactionError {
    fn from(e: CoinFindError) -> Self {
        match e {
            CoinFindError::NoSuchCoin { coin } => RawTransactionError::NoSuchCoin { coin },
        }
    }
}

impl From<NumConversError> for RawTransactionError {
    fn from(e: NumConversError) -> Self { RawTransactionError::InvalidParam(e.to_string()) }
}

impl From<FromHexError> for RawTransactionError {
    fn from(e: FromHexError) -> Self { RawTransactionError::InvalidParam(e.to_string()) }
}

#[derive(Clone, Debug, Deserialize, Display, EnumFromStringify, PartialEq, Serialize, SerializeErrorType)]
#[serde(tag = "error_type", content = "error_data")]
pub enum GetMyAddressError {
    CoinsConfCheckError(String),
    CoinIsNotSupported(String),
    #[from_stringify("CryptoCtxError")]
    #[display(fmt = "Internal error: {}", _0)]
    Internal(String),
    #[from_stringify("serde_json::Error")]
    #[display(fmt = "Invalid request error error: {}", _0)]
    InvalidRequest(String),
    #[display(fmt = "Get Eth address error: {}", _0)]
    GetEthAddressError(GetEthAddressError),
}

impl From<GetEthAddressError> for GetMyAddressError {
    fn from(e: GetEthAddressError) -> Self { GetMyAddressError::GetEthAddressError(e) }
}

impl HttpStatusCode for GetMyAddressError {
    fn status_code(&self) -> StatusCode {
        match self {
            GetMyAddressError::CoinsConfCheckError(_)
            | GetMyAddressError::CoinIsNotSupported(_)
            | GetMyAddressError::InvalidRequest(_) => StatusCode::BAD_REQUEST,
            GetMyAddressError::Internal(_) | GetMyAddressError::GetEthAddressError(_) => {
                StatusCode::INTERNAL_SERVER_ERROR
            },
        }
    }
}

#[derive(Deserialize)]
pub struct RawTransactionRequest {
    pub coin: String,
    pub tx_hash: String,
}

#[derive(Clone, Debug, Deserialize, PartialEq, Serialize)]
pub struct RawTransactionRes {
    /// Raw bytes of signed transaction in hexadecimal string, this should be return hexadecimal encoded signed transaction for get_raw_transaction
    pub tx_hex: BytesJson,
}

/// Previous utxo transaction data for signing
#[derive(Clone, Debug, Deserialize)]
pub struct PrevTxns {
    /// transaction hash
    tx_hash: String,
    /// transaction output index
    index: u32,
    /// transaction output script pub key
    script_pub_key: String,
    // TODO: implement if needed:
    // redeem script for P2SH script pubkey
    // pub redeem_script: Option<String>,
    /// transaction output amount
    amount: BigDecimal,
}

/// sign_raw_transaction RPC request's params for signing raw utxo transactions
#[derive(Clone, Debug, Deserialize)]
pub struct SignUtxoTransactionParams {
    /// unsigned utxo transaction in hex
    tx_hex: String,
    /// optional data of previous transactions referred by unsigned transaction inputs
    prev_txns: Option<Vec<PrevTxns>>,
    // TODO: add if needed for utxo:
    // pub sighash_type: Option<String>, optional signature hash type, one of values: NONE, SINGLE, ALL, NONE|ANYONECANPAY, SINGLE|ANYONECANPAY, ALL|ANYONECANPAY (if not set 'ALL' is used)
    // pub branch_id: Option<u32>, zcash or komodo optional consensus branch id, used for signing transactions ahead of current height
}

/// sign_raw_transaction RPC request's params for signing raw eth transactions
#[derive(Clone, Debug, Deserialize)]
pub struct SignEthTransactionParams {
    /// Eth transfer value
    value: Option<BigDecimal>,
    /// Eth to address
    to: Option<String>,
    /// Eth contract data
    data: Option<String>,
    /// Eth gas use limit
    gas_limit: U256,
}

#[derive(Clone, Debug, Deserialize)]
#[serde(tag = "type", content = "tx")]
pub enum SignRawTransactionEnum {
    UTXO(SignUtxoTransactionParams),
    ETH(SignEthTransactionParams),
}

/// sign_raw_transaction RPC request
#[derive(Clone, Debug, Deserialize)]
pub struct SignRawTransactionRequest {
    coin: String,
    #[serde(flatten)]
    tx: SignRawTransactionEnum,
}

#[derive(Debug, Deserialize)]
pub struct MyAddressReq {
    coin: String,
    #[serde(default)]
    path_to_address: HDAccountAddressId,
}

#[derive(Debug, Serialize)]
pub struct MyWalletAddress {
    coin: String,
    wallet_address: String,
}

pub type SignatureResult<T> = Result<T, MmError<SignatureError>>;
pub type VerificationResult<T> = Result<T, MmError<VerificationError>>;

#[derive(Debug, Display)]
pub enum TxHistoryError {
    ErrorSerializing(String),
    ErrorDeserializing(String),
    ErrorSaving(String),
    ErrorLoading(String),
    ErrorClearing(String),
    #[display(fmt = "'internal_id' not found: {:?}", internal_id)]
    FromIdNotFound {
        internal_id: BytesJson,
    },
    NotSupported(String),
    InternalError(String),
}

#[derive(Clone, Debug, Deserialize, Display, PartialEq)]
pub enum PrivKeyPolicyNotAllowed {
    #[display(fmt = "Hardware Wallet is not supported")]
    HardwareWalletNotSupported,
    #[display(fmt = "Unsupported method: {}", _0)]
    UnsupportedMethod(String),
    #[display(fmt = "Internal error: {}", _0)]
    InternalError(String),
}

impl Serialize for PrivKeyPolicyNotAllowed {
    fn serialize<S>(&self, serializer: S) -> Result<S::Ok, S::Error>
    where
        S: Serializer,
    {
        serializer.serialize_str(&self.to_string())
    }
}

#[derive(Clone, Debug, Deserialize, Display, PartialEq, Serialize)]
pub enum UnexpectedDerivationMethod {
    #[display(fmt = "Expected 'SingleAddress' derivation method")]
    ExpectedSingleAddress,
    #[display(fmt = "Expected 'HDWallet' derivationMethod")]
    ExpectedHDWallet,
    #[display(fmt = "Trezor derivation method is not supported yet!")]
    Trezor,
    #[display(fmt = "Unsupported error: {}", _0)]
    UnsupportedError(String),
    #[display(fmt = "Internal error: {}", _0)]
    InternalError(String),
}

impl From<PrivKeyPolicyNotAllowed> for UnexpectedDerivationMethod {
    fn from(e: PrivKeyPolicyNotAllowed) -> Self {
        match e {
            PrivKeyPolicyNotAllowed::HardwareWalletNotSupported => UnexpectedDerivationMethod::Trezor,
            PrivKeyPolicyNotAllowed::UnsupportedMethod(method) => UnexpectedDerivationMethod::UnsupportedError(method),
            PrivKeyPolicyNotAllowed::InternalError(e) => UnexpectedDerivationMethod::InternalError(e),
        }
    }
}

pub trait Transaction: fmt::Debug + 'static {
    /// Raw transaction bytes of the transaction
    fn tx_hex(&self) -> Vec<u8>;
    /// Serializable representation of tx hash for displaying purpose
    fn tx_hash(&self) -> BytesJson;
}

#[derive(Clone, Debug, PartialEq)]
pub enum TransactionEnum {
    UtxoTx(UtxoTx),
    SignedEthTx(SignedEthTx),
    ZTransaction(ZTransaction),
    CosmosTransaction(CosmosTransaction),
    #[cfg(not(target_arch = "wasm32"))]
    LightningPayment(LightningPayment),
}

ifrom!(TransactionEnum, UtxoTx);
ifrom!(TransactionEnum, SignedEthTx);
ifrom!(TransactionEnum, ZTransaction);
#[cfg(not(target_arch = "wasm32"))]
ifrom!(TransactionEnum, LightningPayment);

impl TransactionEnum {
    #[cfg(not(target_arch = "wasm32"))]
    pub fn supports_tx_helper(&self) -> bool { !matches!(self, TransactionEnum::LightningPayment(_)) }

    #[cfg(target_arch = "wasm32")]
    pub fn supports_tx_helper(&self) -> bool { true }
}

// NB: When stable and groked by IDEs, `enum_dispatch` can be used instead of `Deref` to speed things up.
impl Deref for TransactionEnum {
    type Target = dyn Transaction;
    fn deref(&self) -> &dyn Transaction {
        match self {
            TransactionEnum::UtxoTx(ref t) => t,
            TransactionEnum::SignedEthTx(ref t) => t,
            TransactionEnum::ZTransaction(ref t) => t,
            TransactionEnum::CosmosTransaction(ref t) => t,
            #[cfg(not(target_arch = "wasm32"))]
            TransactionEnum::LightningPayment(ref p) => p,
        }
    }
}

/// Error type for handling tx serialization/deserialization operations.
#[derive(Debug, Clone)]
pub enum TxMarshalingErr {
    InvalidInput(String),
    /// For cases where serialized and deserialized values doesn't verify each other.
    CrossCheckFailed(String),
    NotSupported(String),
    Internal(String),
}

#[derive(Debug, Clone)]
#[allow(clippy::large_enum_variant)]
pub enum TransactionErr {
    /// Keeps transactions while throwing errors.
    TxRecoverable(TransactionEnum, String),
    /// Simply for plain error messages.
    Plain(String),
}

impl TransactionErr {
    /// Returns transaction if the error includes it.
    #[inline]
    pub fn get_tx(&self) -> Option<TransactionEnum> {
        match self {
            TransactionErr::TxRecoverable(tx, _) => Some(tx.clone()),
            _ => None,
        }
    }

    #[inline]
    /// Returns plain text part of error.
    pub fn get_plain_text_format(&self) -> String {
        match self {
            TransactionErr::TxRecoverable(_, err) => err.to_string(),
            TransactionErr::Plain(err) => err.to_string(),
        }
    }
}

impl From<keys::Error> for TransactionErr {
    fn from(e: keys::Error) -> Self { TransactionErr::Plain(e.to_string()) }
}

#[derive(Debug, PartialEq)]
pub enum FoundSwapTxSpend {
    Spent(TransactionEnum),
    Refunded(TransactionEnum),
}

pub enum CanRefundHtlc {
    CanRefundNow,
    // returns the number of seconds to sleep before HTLC becomes refundable
    HaveToWait(u64),
}

#[derive(Debug, Display, Eq, PartialEq)]
pub enum NegotiateSwapContractAddrErr {
    #[display(fmt = "InvalidOtherAddrLen, addr supplied {:?}", _0)]
    InvalidOtherAddrLen(BytesJson),
    #[display(fmt = "UnexpectedOtherAddr, addr supplied {:?}", _0)]
    UnexpectedOtherAddr(BytesJson),
    NoOtherAddrAndNoFallback,
}

#[derive(Debug, Display, Eq, PartialEq)]
pub enum ValidateOtherPubKeyErr {
    #[display(fmt = "InvalidPubKey: {:?}", _0)]
    InvalidPubKey(String),
}

#[derive(Clone, Debug)]
pub struct ConfirmPaymentInput {
    pub payment_tx: Vec<u8>,
    pub confirmations: u64,
    pub requires_nota: bool,
    pub wait_until: u64,
    pub check_every: u64,
}

#[derive(Clone, Debug)]
pub struct WatcherValidateTakerFeeInput {
    pub taker_fee_hash: Vec<u8>,
    pub sender_pubkey: Vec<u8>,
    pub min_block_number: u64,
    pub fee_addr: Vec<u8>,
    pub lock_duration: u64,
}

/// Helper struct wrapping arguments for [WatcherOps::watcher_validate_taker_payment].
#[derive(Clone)]
pub struct WatcherValidatePaymentInput {
    /// Taker payment serialized to raw bytes.
    pub payment_tx: Vec<u8>,
    /// Payment refund preimage generated by taker.
    pub taker_payment_refund_preimage: Vec<u8>,
    /// Taker payment can be refunded after this timestamp.
    pub time_lock: u64,
    /// Taker's pubkey.
    pub taker_pub: Vec<u8>,
    /// Maker's pubkey.
    pub maker_pub: Vec<u8>,
    /// Hash of the secret generated by maker.
    pub secret_hash: Vec<u8>,
    /// Validation timeout.
    pub wait_until: u64,
    /// Required number of taker payment's on-chain confirmations.
    pub confirmations: u64,
    /// Maker coin.
    pub maker_coin: MmCoinEnum,
}

#[derive(Clone)]
pub enum WatcherSpendType {
    TakerPaymentRefund,
    MakerPaymentSpend,
}

#[derive(Clone)]
pub struct ValidateWatcherSpendInput {
    pub payment_tx: Vec<u8>,
    pub maker_pub: Vec<u8>,
    pub swap_contract_address: Option<BytesJson>,
    pub time_lock: u64,
    pub secret_hash: Vec<u8>,
    pub amount: BigDecimal,
    pub watcher_reward: Option<WatcherReward>,
    pub spend_type: WatcherSpendType,
}

/// Helper struct wrapping arguments for [SwapOps::validate_taker_payment] and [SwapOps::validate_maker_payment].
#[derive(Clone, Debug)]
pub struct ValidatePaymentInput {
    /// Payment transaction serialized to raw bytes.
    pub payment_tx: Vec<u8>,
    /// Time lock duration in seconds.
    pub time_lock_duration: u64,
    /// Payment can be refunded after this timestamp.
    pub time_lock: u64,
    /// Pubkey of other side of the swap.
    pub other_pub: Vec<u8>,
    /// Hash of the secret generated by maker.
    pub secret_hash: Vec<u8>,
    /// Expected payment amount.
    pub amount: BigDecimal,
    /// Swap contract address if applicable.
    pub swap_contract_address: Option<BytesJson>,
    /// SPV proof check timeout.
    pub try_spv_proof_until: u64,
    /// Required number of payment's on-chain confirmations.
    pub confirmations: u64,
    /// Unique data of specific swap.
    pub unique_swap_data: Vec<u8>,
    /// The reward assigned to watcher for providing help to complete the swap.
    pub watcher_reward: Option<WatcherReward>,
}

#[derive(Clone, Debug)]
pub struct WatcherSearchForSwapTxSpendInput<'a> {
    pub time_lock: u32,
    pub taker_pub: &'a [u8],
    pub maker_pub: &'a [u8],
    pub secret_hash: &'a [u8],
    pub tx: &'a [u8],
    pub search_from_block: u64,
    pub watcher_reward: bool,
}

#[derive(Clone, Debug)]
pub struct SendMakerPaymentSpendPreimageInput<'a> {
    pub preimage: &'a [u8],
    pub secret_hash: &'a [u8],
    pub secret: &'a [u8],
    pub taker_pub: &'a [u8],
    pub watcher_reward: bool,
}

pub struct SearchForSwapTxSpendInput<'a> {
    pub time_lock: u64,
    pub other_pub: &'a [u8],
    pub secret_hash: &'a [u8],
    pub tx: &'a [u8],
    pub search_from_block: u64,
    pub swap_contract_address: &'a Option<BytesJson>,
    pub swap_unique_data: &'a [u8],
    pub watcher_reward: bool,
}

#[derive(Copy, Clone, Debug)]
pub enum RewardTarget {
    None,
    Contract,
    PaymentSender,
    PaymentSpender,
    PaymentReceiver,
}

#[derive(Clone, Debug)]
pub struct WatcherReward {
    pub amount: BigDecimal,
    pub is_exact_amount: bool,
    pub reward_target: RewardTarget,
    pub send_contract_reward_on_spend: bool,
}

/// Helper struct wrapping arguments for [SwapOps::send_taker_payment] and [SwapOps::send_maker_payment].
#[derive(Clone, Debug)]
pub struct SendPaymentArgs<'a> {
    /// Time lock duration in seconds.
    pub time_lock_duration: u64,
    /// Payment can be refunded after this timestamp.
    pub time_lock: u64,
    /// This is either:
    /// * Taker's pubkey if this structure is used in [`SwapOps::send_maker_payment`].
    /// * Maker's pubkey if this structure is used in [`SwapOps::send_taker_payment`].
    pub other_pubkey: &'a [u8],
    /// Hash of the secret generated by maker.
    pub secret_hash: &'a [u8],
    /// Payment amount
    pub amount: BigDecimal,
    /// Swap contract address if applicable.
    pub swap_contract_address: &'a Option<BytesJson>,
    /// Unique data of specific swap.
    pub swap_unique_data: &'a [u8],
    /// Instructions for the next step of the swap (e.g., Lightning invoice).
    pub payment_instructions: &'a Option<PaymentInstructions>,
    /// The reward assigned to watcher for providing help to complete the swap.
    pub watcher_reward: Option<WatcherReward>,
    /// As of now, this field is specifically used to wait for confirmations of ERC20 approval transaction.
    pub wait_for_confirmation_until: u64,
}

#[derive(Clone, Debug)]
pub struct SpendPaymentArgs<'a> {
    /// This is either:
    /// * Taker's payment tx if this structure is used in [`SwapOps::send_maker_spends_taker_payment`].
    /// * Maker's payment tx if this structure is used in [`SwapOps::send_taker_spends_maker_payment`].
    pub other_payment_tx: &'a [u8],
    pub time_lock: u64,
    /// This is either:
    /// * Taker's pubkey if this structure is used in [`SwapOps::send_maker_spends_taker_payment`].
    /// * Maker's pubkey if this structure is used in [`SwapOps::send_taker_spends_maker_payment`].
    pub other_pubkey: &'a [u8],
    pub secret: &'a [u8],
    pub secret_hash: &'a [u8],
    pub swap_contract_address: &'a Option<BytesJson>,
    pub swap_unique_data: &'a [u8],
    pub watcher_reward: bool,
}

#[derive(Clone, Debug)]
pub struct RefundPaymentArgs<'a> {
    pub payment_tx: &'a [u8],
    pub time_lock: u64,
    /// This is either:
    /// * Taker's pubkey if this structure is used in [`SwapOps::send_maker_refunds_payment`].
    /// * Maker's pubkey if this structure is used in [`SwapOps::send_taker_refunds_payment`].
    pub other_pubkey: &'a [u8],
    pub secret_hash: &'a [u8],
    pub swap_contract_address: &'a Option<BytesJson>,
    pub swap_unique_data: &'a [u8],
    pub watcher_reward: bool,
}

/// Helper struct wrapping arguments for [SwapOps::check_if_my_payment_sent].
#[derive(Clone, Debug)]
pub struct CheckIfMyPaymentSentArgs<'a> {
    /// Payment can be refunded after this timestamp.
    pub time_lock: u64,
    /// Pubkey of other side of the swap.
    pub other_pub: &'a [u8],
    /// Hash of the secret generated by maker.
    pub secret_hash: &'a [u8],
    /// Search after specific block to avoid scanning entire blockchain.
    pub search_from_block: u64,
    /// Swap contract address if applicable.
    pub swap_contract_address: &'a Option<BytesJson>,
    /// Unique data of specific swap.
    pub swap_unique_data: &'a [u8],
    /// Payment amount.
    pub amount: &'a BigDecimal,
    /// Instructions for the next step of the swap (e.g., Lightning invoice).
    pub payment_instructions: &'a Option<PaymentInstructions>,
}

#[derive(Clone, Debug)]
pub struct ValidateFeeArgs<'a> {
    pub fee_tx: &'a TransactionEnum,
    pub expected_sender: &'a [u8],
    pub fee_addr: &'a [u8],
    pub dex_fee: &'a DexFee,
    pub min_block_number: u64,
    pub uuid: &'a [u8],
}

pub struct EthValidateFeeArgs<'a> {
    pub fee_tx_hash: &'a H256,
    pub expected_sender: &'a [u8],
    pub fee_addr: &'a [u8],
    pub amount: &'a BigDecimal,
    pub min_block_number: u64,
    pub uuid: &'a [u8],
}

#[derive(Clone, Debug)]
pub struct WaitForHTLCTxSpendArgs<'a> {
    pub tx_bytes: &'a [u8],
    pub secret_hash: &'a [u8],
    pub wait_until: u64,
    pub from_block: u64,
    pub swap_contract_address: &'a Option<BytesJson>,
    pub check_every: f64,
    pub watcher_reward: bool,
}

#[derive(Clone, Debug, Deserialize, PartialEq, Serialize)]
pub enum PaymentInstructions {
    #[cfg(not(target_arch = "wasm32"))]
    Lightning(Invoice),
    WatcherReward(BigDecimal),
}

#[derive(Clone, Debug, Default)]
pub struct PaymentInstructionArgs<'a> {
    pub secret_hash: &'a [u8],
    pub amount: BigDecimal,
    pub maker_lock_duration: u64,
    pub expires_in: u64,
    pub watcher_reward: bool,
    pub wait_until: u64,
}

#[derive(Display)]
pub enum PaymentInstructionsErr {
    LightningInvoiceErr(String),
    WatcherRewardErr(String),
    InternalError(String),
}

impl From<NumConversError> for PaymentInstructionsErr {
    fn from(e: NumConversError) -> Self { PaymentInstructionsErr::InternalError(e.to_string()) }
}

#[derive(Display)]
pub enum ValidateInstructionsErr {
    ValidateLightningInvoiceErr(String),
    UnsupportedCoin(String),
    DeserializationErr(String),
}

#[cfg(not(target_arch = "wasm32"))]
impl From<ParseOrSemanticError> for ValidateInstructionsErr {
    fn from(e: ParseOrSemanticError) -> Self { ValidateInstructionsErr::ValidateLightningInvoiceErr(e.to_string()) }
}

#[derive(Display)]
pub enum RefundError {
    DecodeErr(String),
    DbError(String),
    Timeout(String),
    Internal(String),
}

#[derive(Debug, Display)]
pub enum WatcherRewardError {
    RPCError(String),
    InvalidCoinType(String),
    InternalError(String),
}

/// Swap operations (mostly based on the Hash/Time locked transactions implemented by coin wallets).
#[async_trait]
pub trait SwapOps {
    fn send_taker_fee(&self, fee_addr: &[u8], dex_fee: DexFee, uuid: &[u8]) -> TransactionFut;

    fn send_maker_payment(&self, maker_payment_args: SendPaymentArgs<'_>) -> TransactionFut;

    fn send_taker_payment(&self, taker_payment_args: SendPaymentArgs<'_>) -> TransactionFut;

    async fn send_maker_spends_taker_payment(
        &self,
        maker_spends_payment_args: SpendPaymentArgs<'_>,
    ) -> TransactionResult;

    async fn send_taker_spends_maker_payment(
        &self,
        taker_spends_payment_args: SpendPaymentArgs<'_>,
    ) -> TransactionResult;

    async fn send_taker_refunds_payment(&self, taker_refunds_payment_args: RefundPaymentArgs<'_>) -> TransactionResult;

    async fn send_maker_refunds_payment(&self, maker_refunds_payment_args: RefundPaymentArgs<'_>) -> TransactionResult;

    fn validate_fee(&self, validate_fee_args: ValidateFeeArgs<'_>) -> ValidatePaymentFut<()>;

    fn validate_maker_payment(&self, input: ValidatePaymentInput) -> ValidatePaymentFut<()>;

    fn validate_taker_payment(&self, input: ValidatePaymentInput) -> ValidatePaymentFut<()>;

    fn check_if_my_payment_sent(
        &self,
        if_my_payment_sent_args: CheckIfMyPaymentSentArgs<'_>,
    ) -> Box<dyn Future<Item = Option<TransactionEnum>, Error = String> + Send>;

    async fn search_for_swap_tx_spend_my(
        &self,
        input: SearchForSwapTxSpendInput<'_>,
    ) -> Result<Option<FoundSwapTxSpend>, String>;

    async fn search_for_swap_tx_spend_other(
        &self,
        input: SearchForSwapTxSpendInput<'_>,
    ) -> Result<Option<FoundSwapTxSpend>, String>;

    async fn extract_secret(
        &self,
        secret_hash: &[u8],
        spend_tx: &[u8],
        watcher_reward: bool,
    ) -> Result<Vec<u8>, String>;

    fn check_tx_signed_by_pub(&self, tx: &[u8], expected_pub: &[u8]) -> Result<bool, MmError<ValidatePaymentError>>;

    /// Whether the refund transaction can be sent now
    /// For example: there are no additional conditions for ETH, but for some UTXO coins we should wait for
    /// locktime < MTP
    fn can_refund_htlc(&self, locktime: u64) -> Box<dyn Future<Item = CanRefundHtlc, Error = String> + Send + '_> {
        let now = now_sec();
        let result = if now > locktime {
            CanRefundHtlc::CanRefundNow
        } else {
            CanRefundHtlc::HaveToWait(locktime - now + 1)
        };
        Box::new(futures01::future::ok(result))
    }

    /// Whether the swap payment is refunded automatically or not when the locktime expires, or the other side fails the HTLC.
    fn is_auto_refundable(&self) -> bool;

    /// Waits for an htlc to be refunded automatically.
    async fn wait_for_htlc_refund(&self, _tx: &[u8], _locktime: u64) -> RefundResult<()>;

    fn negotiate_swap_contract_addr(
        &self,
        other_side_address: Option<&[u8]>,
    ) -> Result<Option<BytesJson>, MmError<NegotiateSwapContractAddrErr>>;

    /// Consider using [`SwapOps::derive_htlc_pubkey`] if you need the public key only.
    /// Some coins may not have a private key.
    fn derive_htlc_key_pair(&self, swap_unique_data: &[u8]) -> KeyPair;

    /// Derives an HTLC key-pair and returns a public key corresponding to that key.
    fn derive_htlc_pubkey(&self, swap_unique_data: &[u8]) -> Vec<u8>;

    fn validate_other_pubkey(&self, raw_pubkey: &[u8]) -> MmResult<(), ValidateOtherPubKeyErr>;

    /// Instructions from the taker on how the maker should send his payment.
    async fn maker_payment_instructions(
        &self,
        args: PaymentInstructionArgs<'_>,
    ) -> Result<Option<Vec<u8>>, MmError<PaymentInstructionsErr>>;

    /// Instructions from the maker on how the taker should send his payment.
    async fn taker_payment_instructions(
        &self,
        args: PaymentInstructionArgs<'_>,
    ) -> Result<Option<Vec<u8>>, MmError<PaymentInstructionsErr>>;

    fn validate_maker_payment_instructions(
        &self,
        instructions: &[u8],
        args: PaymentInstructionArgs<'_>,
    ) -> Result<PaymentInstructions, MmError<ValidateInstructionsErr>>;

    fn validate_taker_payment_instructions(
        &self,
        instructions: &[u8],
        args: PaymentInstructionArgs<'_>,
    ) -> Result<PaymentInstructions, MmError<ValidateInstructionsErr>>;

    fn is_supported_by_watchers(&self) -> bool { false }

    // Do we also need a method for the fallback contract?
    fn contract_supports_watchers(&self) -> bool { true }

    fn maker_locktime_multiplier(&self) -> f64 { 2.0 }
}

/// Operations on maker coin from taker swap side
#[async_trait]
pub trait TakerSwapMakerCoin {
    /// Performs an action on Maker coin payment just before the Taker Swap payment refund begins
    async fn on_taker_payment_refund_start(&self, maker_payment: &[u8]) -> RefundResult<()>;
    /// Performs an action on Maker coin payment after the Taker Swap payment is refunded successfully
    async fn on_taker_payment_refund_success(&self, maker_payment: &[u8]) -> RefundResult<()>;
}

/// Operations on taker coin from maker swap side
#[async_trait]
pub trait MakerSwapTakerCoin {
    /// Performs an action on Taker coin payment just before the Maker Swap payment refund begins
    async fn on_maker_payment_refund_start(&self, taker_payment: &[u8]) -> RefundResult<()>;
    /// Performs an action on Taker coin payment after the Maker Swap payment is refunded successfully
    async fn on_maker_payment_refund_success(&self, taker_payment: &[u8]) -> RefundResult<()>;
}

#[async_trait]
pub trait WatcherOps {
    fn send_maker_payment_spend_preimage(&self, input: SendMakerPaymentSpendPreimageInput) -> TransactionFut;

    fn send_taker_payment_refund_preimage(&self, watcher_refunds_payment_args: RefundPaymentArgs) -> TransactionFut;

    fn create_taker_payment_refund_preimage(
        &self,
        taker_payment_tx: &[u8],
        time_lock: u64,
        maker_pub: &[u8],
        secret_hash: &[u8],
        swap_contract_address: &Option<BytesJson>,
        swap_unique_data: &[u8],
    ) -> TransactionFut;

    fn create_maker_payment_spend_preimage(
        &self,
        maker_payment_tx: &[u8],
        time_lock: u64,
        maker_pub: &[u8],
        secret_hash: &[u8],
        swap_unique_data: &[u8],
    ) -> TransactionFut;

    fn watcher_validate_taker_fee(&self, input: WatcherValidateTakerFeeInput) -> ValidatePaymentFut<()>;

    fn watcher_validate_taker_payment(&self, input: WatcherValidatePaymentInput) -> ValidatePaymentFut<()>;

    fn taker_validates_payment_spend_or_refund(&self, _input: ValidateWatcherSpendInput) -> ValidatePaymentFut<()>;

    async fn watcher_search_for_swap_tx_spend(
        &self,
        input: WatcherSearchForSwapTxSpendInput<'_>,
    ) -> Result<Option<FoundSwapTxSpend>, String>;

    async fn get_taker_watcher_reward(
        &self,
        other_coin: &MmCoinEnum,
        coin_amount: Option<BigDecimal>,
        other_coin_amount: Option<BigDecimal>,
        reward_amount: Option<BigDecimal>,
        wait_until: u64,
    ) -> Result<WatcherReward, MmError<WatcherRewardError>>;

    async fn get_maker_watcher_reward(
        &self,
        other_coin: &MmCoinEnum,
        reward_amount: Option<BigDecimal>,
        wait_until: u64,
    ) -> Result<Option<WatcherReward>, MmError<WatcherRewardError>>;
}

/// Helper struct wrapping arguments for [SwapOpsV2::send_taker_funding]
pub struct SendTakerFundingArgs<'a> {
    /// Taker will be able to refund the payment after this timestamp
    pub time_lock: u64,
    /// The hash of the secret generated by taker, this needs to be revealed for immediate refund
    pub taker_secret_hash: &'a [u8],
    /// Maker's pubkey
    pub maker_pub: &'a [u8],
    /// DEX fee amount
    pub dex_fee_amount: BigDecimal,
    /// Additional reward for maker (premium)
    pub premium_amount: BigDecimal,
    /// Actual volume of taker's payment
    pub trading_amount: BigDecimal,
    /// Unique data of specific swap
    pub swap_unique_data: &'a [u8],
}

/// Helper struct wrapping arguments for [SwapOpsV2::refund_taker_funding_secret]
pub struct RefundFundingSecretArgs<'a, Coin: CoinAssocTypes + ?Sized> {
    pub funding_tx: &'a Coin::Tx,
    pub time_lock: u64,
    pub maker_pubkey: &'a Coin::Pubkey,
    pub taker_secret: &'a [u8],
    pub taker_secret_hash: &'a [u8],
    pub swap_contract_address: &'a Option<BytesJson>,
    pub swap_unique_data: &'a [u8],
    pub watcher_reward: bool,
}

/// Helper struct wrapping arguments for [SwapOpsV2::gen_taker_funding_spend_preimage]
pub struct GenTakerFundingSpendArgs<'a, Coin: CoinAssocTypes + ?Sized> {
    /// Taker payment transaction serialized to raw bytes
    pub funding_tx: &'a Coin::Tx,
    /// Maker's pubkey
    pub maker_pub: &'a Coin::Pubkey,
    /// Taker's pubkey
    pub taker_pub: &'a Coin::Pubkey,
    /// Timelock of the funding tx
    pub funding_time_lock: u64,
    /// The hash of the secret generated by taker
    pub taker_secret_hash: &'a [u8],
    /// Timelock of the taker payment
    pub taker_payment_time_lock: u64,
    /// The hash of the secret generated by maker
    pub maker_secret_hash: &'a [u8],
}

/// Helper struct wrapping arguments for [SwapOpsV2::validate_taker_funding]
pub struct ValidateTakerFundingArgs<'a, Coin: CoinAssocTypes + ?Sized> {
    /// Taker funding transaction
    pub funding_tx: &'a Coin::Tx,
    /// Taker will be able to refund the payment after this timestamp
    pub time_lock: u64,
    /// The hash of the secret generated by taker
    pub taker_secret_hash: &'a [u8],
    /// Taker's pubkey
    pub other_pub: &'a Coin::Pubkey,
    /// DEX fee amount
    pub dex_fee_amount: BigDecimal,
    /// Additional reward for maker (premium)
    pub premium_amount: BigDecimal,
    /// Actual volume of taker's payment
    pub trading_amount: BigDecimal,
    /// Unique data of specific swap
    pub swap_unique_data: &'a [u8],
}

/// Helper struct wrapping arguments for taker payment's spend generation, used in
/// [SwapOpsV2::gen_taker_payment_spend_preimage], [SwapOpsV2::validate_taker_payment_spend_preimage] and
/// [SwapOpsV2::sign_and_broadcast_taker_payment_spend]
pub struct GenTakerPaymentSpendArgs<'a, Coin: CoinAssocTypes + ?Sized> {
    /// Taker payment transaction serialized to raw bytes
    pub taker_tx: &'a Coin::Tx,
    /// Taker will be able to refund the payment after this timestamp
    pub time_lock: u64,
    /// The hash of the secret generated by maker
    pub secret_hash: &'a [u8],
    /// Maker's pubkey
    pub maker_pub: &'a Coin::Pubkey,
    /// Taker's pubkey
    pub taker_pub: &'a Coin::Pubkey,
    /// Pubkey of address, receiving DEX fees
    pub dex_fee_pub: &'a [u8],
    /// DEX fee amount
    pub dex_fee_amount: BigDecimal,
    /// Additional reward for maker (premium)
    pub premium_amount: BigDecimal,
    /// Actual volume of taker's payment
    pub trading_amount: BigDecimal,
}

/// Taker payment spend preimage with taker's signature
pub struct TxPreimageWithSig<Coin: CoinAssocTypes + ?Sized> {
    /// The preimage, might be () for certain coin types (only signature might be used)
    pub preimage: Coin::Preimage,
    /// Taker's signature
    pub signature: Coin::Sig,
}

/// Enum covering error cases that can happen during transaction preimage generation.
#[derive(Debug, Display)]
pub enum TxGenError {
    /// RPC error
    Rpc(String),
    /// Error during conversion of BigDecimal amount to coin's specific monetary units (satoshis, wei, etc.).
    NumConversion(String),
    /// Address derivation error.
    AddressDerivation(String),
    /// Problem with tx preimage signing.
    Signing(String),
    /// Legacy error produced by usage of try_s/try_fus and other similar macros.
    Legacy(String),
    /// Input payment timelock overflows the type used by specific coin.
    LocktimeOverflow(String),
    /// Transaction fee is too high
    TxFeeTooHigh(String),
    /// Previous tx is not valid
    PrevTxIsNotValid(String),
}

impl From<UtxoRpcError> for TxGenError {
    fn from(err: UtxoRpcError) -> Self { TxGenError::Rpc(err.to_string()) }
}

impl From<NumConversError> for TxGenError {
    fn from(err: NumConversError) -> Self { TxGenError::NumConversion(err.to_string()) }
}

impl From<UtxoSignWithKeyPairError> for TxGenError {
    fn from(err: UtxoSignWithKeyPairError) -> Self { TxGenError::Signing(err.to_string()) }
}

/// Enum covering error cases that can happen during taker funding validation.
#[derive(Debug, Display)]
pub enum ValidateTakerFundingError {
    /// Payment sent to wrong address or has invalid amount.
    InvalidDestinationOrAmount(String),
    /// Error during conversion of BigDecimal amount to coin's specific monetary units (satoshis, wei, etc.).
    NumConversion(String),
    /// RPC error.
    Rpc(String),
    /// Serialized tx bytes don't match ones received from coin's RPC.
    #[display(fmt = "Tx bytes {:02x} don't match ones received from rpc {:02x}", actual, from_rpc)]
    TxBytesMismatch { from_rpc: BytesJson, actual: BytesJson },
    /// Provided transaction doesn't have output with specific index
    TxLacksOfOutputs,
    /// Input payment timelock overflows the type used by specific coin.
    LocktimeOverflow(String),
}

impl From<NumConversError> for ValidateTakerFundingError {
    fn from(err: NumConversError) -> Self { ValidateTakerFundingError::NumConversion(err.to_string()) }
}

impl From<UtxoRpcError> for ValidateTakerFundingError {
    fn from(err: UtxoRpcError) -> Self { ValidateTakerFundingError::Rpc(err.to_string()) }
}

/// Enum covering error cases that can happen during taker funding spend preimage validation.
#[derive(Debug, Display)]
pub enum ValidateTakerFundingSpendPreimageError {
    /// Funding tx has no outputs
    FundingTxNoOutputs,
    /// Actual preimage fee is either too high or too small
    UnexpectedPreimageFee(String),
    /// Error during signature deserialization.
    InvalidMakerSignature,
    /// Error during preimage comparison to an expected one.
    InvalidPreimage(String),
    /// Error during taker's signature check.
    SignatureVerificationFailure(String),
    /// Error during generation of an expected preimage.
    TxGenError(String),
    /// Input payment timelock overflows the type used by specific coin.
    LocktimeOverflow(String),
    /// Coin's RPC error
    Rpc(String),
}

impl From<UtxoSignWithKeyPairError> for ValidateTakerFundingSpendPreimageError {
    fn from(err: UtxoSignWithKeyPairError) -> Self {
        ValidateTakerFundingSpendPreimageError::SignatureVerificationFailure(err.to_string())
    }
}

impl From<TxGenError> for ValidateTakerFundingSpendPreimageError {
    fn from(err: TxGenError) -> Self { ValidateTakerFundingSpendPreimageError::TxGenError(format!("{:?}", err)) }
}

impl From<UtxoRpcError> for ValidateTakerFundingSpendPreimageError {
    fn from(err: UtxoRpcError) -> Self { ValidateTakerFundingSpendPreimageError::Rpc(err.to_string()) }
}

/// Enum covering error cases that can happen during taker payment spend preimage validation.
#[derive(Debug, Display)]
pub enum ValidateTakerPaymentSpendPreimageError {
    /// Error during signature deserialization.
    InvalidTakerSignature,
    /// Error during preimage comparison to an expected one.
    InvalidPreimage(String),
    /// Error during taker's signature check.
    SignatureVerificationFailure(String),
    /// Error during generation of an expected preimage.
    TxGenError(String),
    /// Input payment timelock overflows the type used by specific coin.
    LocktimeOverflow(String),
}

impl From<UtxoSignWithKeyPairError> for ValidateTakerPaymentSpendPreimageError {
    fn from(err: UtxoSignWithKeyPairError) -> Self {
        ValidateTakerPaymentSpendPreimageError::SignatureVerificationFailure(err.to_string())
    }
}

impl From<TxGenError> for ValidateTakerPaymentSpendPreimageError {
    fn from(err: TxGenError) -> Self { ValidateTakerPaymentSpendPreimageError::TxGenError(format!("{:?}", err)) }
}

/// Helper trait used for various types serialization to bytes
pub trait ToBytes {
    fn to_bytes(&self) -> Vec<u8>;
}

/// Defines associated types specific to each coin (Pubkey, Address, etc.)
pub trait CoinAssocTypes {
    type Pubkey: ToBytes + Send + Sync;
    type PubkeyParseError: fmt::Debug + Send + fmt::Display;
    type Tx: Transaction + Send + Sync;
    type TxParseError: fmt::Debug + Send + fmt::Display;
    type Preimage: ToBytes + Send + Sync;
    type PreimageParseError: fmt::Debug + Send + fmt::Display;
    type Sig: ToBytes + Send + Sync;
    type SigParseError: fmt::Debug + Send + fmt::Display;

    fn parse_pubkey(&self, pubkey: &[u8]) -> Result<Self::Pubkey, Self::PubkeyParseError>;

    fn parse_tx(&self, tx: &[u8]) -> Result<Self::Tx, Self::TxParseError>;

    fn parse_preimage(&self, tx: &[u8]) -> Result<Self::Preimage, Self::PreimageParseError>;

    fn parse_signature(&self, sig: &[u8]) -> Result<Self::Sig, Self::SigParseError>;
}

/// Operations specific to the [Trading Protocol Upgrade implementation](https://github.com/KomodoPlatform/komodo-defi-framework/issues/1895)
#[async_trait]
pub trait SwapOpsV2: CoinAssocTypes + Send + Sync + 'static {
    /// Generate and broadcast taker funding transaction that includes dex fee, maker premium and actual trading volume.
    /// Funding tx can be reclaimed immediately if maker back-outs (doesn't send maker payment)
    async fn send_taker_funding(&self, args: SendTakerFundingArgs<'_>) -> Result<Self::Tx, TransactionErr>;

    /// Validates taker funding transaction.
    async fn validate_taker_funding(&self, args: ValidateTakerFundingArgs<'_, Self>) -> ValidateTakerFundingResult;

    /// Refunds taker funding transaction using time-locked path without secret reveal.
    async fn refund_taker_funding_timelock(&self, args: RefundPaymentArgs<'_>) -> TransactionResult;

    /// Reclaims taker funding transaction using immediate refund path with secret reveal.
    async fn refund_taker_funding_secret(
        &self,
        args: RefundFundingSecretArgs<'_, Self>,
    ) -> Result<Self::Tx, TransactionErr>;

    /// Generates and signs a preimage spending funding tx to the combined taker payment
    async fn gen_taker_funding_spend_preimage(
        &self,
        args: &GenTakerFundingSpendArgs<'_, Self>,
        swap_unique_data: &[u8],
    ) -> GenPreimageResult<Self>;

    /// Validates taker funding spend preimage generated and signed by maker
    async fn validate_taker_funding_spend_preimage(
        &self,
        gen_args: &GenTakerFundingSpendArgs<'_, Self>,
        preimage: &TxPreimageWithSig<Self>,
    ) -> ValidateTakerFundingSpendPreimageResult;

    /// Generates and signs a preimage spending funding tx to the combined taker payment
    async fn sign_and_send_taker_funding_spend(
        &self,
        preimage: &TxPreimageWithSig<Self>,
        args: &GenTakerFundingSpendArgs<'_, Self>,
        swap_unique_data: &[u8],
    ) -> Result<Self::Tx, TransactionErr>;

    /// Refunds taker payment transaction.
    async fn refund_combined_taker_payment(&self, args: RefundPaymentArgs<'_>) -> TransactionResult;

    /// Generates and signs taker payment spend preimage. The preimage and signature should be
    /// shared with maker to proceed with protocol execution.
    async fn gen_taker_payment_spend_preimage(
        &self,
        args: &GenTakerPaymentSpendArgs<'_, Self>,
        swap_unique_data: &[u8],
    ) -> GenPreimageResult<Self>;

    /// Validate taker payment spend preimage on maker's side.
    async fn validate_taker_payment_spend_preimage(
        &self,
        gen_args: &GenTakerPaymentSpendArgs<'_, Self>,
        preimage: &TxPreimageWithSig<Self>,
    ) -> ValidateTakerPaymentSpendPreimageResult;

    /// Sign and broadcast taker payment spend on maker's side.
    async fn sign_and_broadcast_taker_payment_spend(
        &self,
        preimage: &TxPreimageWithSig<Self>,
        gen_args: &GenTakerPaymentSpendArgs<'_, Self>,
        secret: &[u8],
        swap_unique_data: &[u8],
    ) -> TransactionResult;

    /// Derives an HTLC key-pair and returns a public key corresponding to that key.
    fn derive_htlc_pubkey_v2(&self, swap_unique_data: &[u8]) -> Self::Pubkey;
}

/// Operations that coins have independently from the MarketMaker.
/// That is, things implemented by the coin wallets or public coin services.
#[async_trait]
pub trait MarketCoinOps {
    fn ticker(&self) -> &str;

    fn my_address(&self) -> MmResult<String, MyAddressError>;

    async fn get_public_key(&self) -> Result<String, MmError<UnexpectedDerivationMethod>>;

    fn sign_message_hash(&self, _message: &str) -> Option<[u8; 32]>;

    fn sign_message(&self, _message: &str) -> SignatureResult<String>;

    fn verify_message(&self, _signature: &str, _message: &str, _address: &str) -> VerificationResult<bool>;

    fn get_non_zero_balance(&self) -> NonZeroBalanceFut<MmNumber> {
        let closure = |spendable: BigDecimal| {
            if spendable.is_zero() {
                return MmError::err(GetNonZeroBalance::BalanceIsZero);
            }
            Ok(MmNumber::from(spendable))
        };
        Box::new(self.my_spendable_balance().map_err(From::from).and_then(closure))
    }

    fn my_balance(&self) -> BalanceFut<CoinBalance>;

    fn my_spendable_balance(&self) -> BalanceFut<BigDecimal> {
        Box::new(self.my_balance().map(|CoinBalance { spendable, .. }| spendable))
    }

    /// Base coin balance for tokens, e.g. ETH balance in ERC20 case
    fn base_coin_balance(&self) -> BalanceFut<BigDecimal>;

    fn platform_ticker(&self) -> &str;

    /// Receives raw transaction bytes in hexadecimal format as input and returns tx hash in hexadecimal format
    fn send_raw_tx(&self, tx: &str) -> Box<dyn Future<Item = String, Error = String> + Send>;

    /// Receives raw transaction bytes as input and returns tx hash in hexadecimal format
    fn send_raw_tx_bytes(&self, tx: &[u8]) -> Box<dyn Future<Item = String, Error = String> + Send>;

    /// Signs raw utxo transaction in hexadecimal format as input and returns signed transaction in hexadecimal format
    async fn sign_raw_tx(&self, args: &SignRawTransactionRequest) -> RawTransactionResult;

    fn wait_for_confirmations(&self, input: ConfirmPaymentInput) -> Box<dyn Future<Item = (), Error = String> + Send>;

    fn wait_for_htlc_tx_spend(&self, args: WaitForHTLCTxSpendArgs<'_>) -> TransactionFut;

    fn tx_enum_from_bytes(&self, bytes: &[u8]) -> Result<TransactionEnum, MmError<TxMarshalingErr>>;

    fn current_block(&self) -> Box<dyn Future<Item = u64, Error = String> + Send>;

    fn display_priv_key(&self) -> Result<String, String>;

    /// Get the minimum amount to send.
    fn min_tx_amount(&self) -> BigDecimal;

    /// Get the minimum amount to trade.
    fn min_trading_vol(&self) -> MmNumber;

    fn is_privacy(&self) -> bool { false }

    fn is_trezor(&self) -> bool;
}

#[derive(Clone, Debug, Deserialize, PartialEq)]
#[serde(tag = "type")]
pub enum WithdrawFee {
    UtxoFixed {
        amount: BigDecimal,
    },
    UtxoPerKbyte {
        amount: BigDecimal,
    },
    EthGas {
        /// in gwei
        gas_price: BigDecimal,
        gas: u64,
    },
    Qrc20Gas {
        /// in satoshi
        gas_limit: u64,
        gas_price: u64,
    },
    CosmosGas {
        gas_limit: u64,
        gas_price: f64,
    },
}

/// Rename to `GetWithdrawSenderAddresses` when withdraw supports multiple `from` addresses.
#[async_trait]
pub trait GetWithdrawSenderAddress {
    type Address;
    type Pubkey;

    async fn get_withdraw_sender_address(
        &self,
        req: &WithdrawRequest,
    ) -> MmResult<WithdrawSenderAddress<Self::Address, Self::Pubkey>, WithdrawError>;
}

#[derive(Clone, Deserialize)]
pub struct WithdrawRequest {
    coin: String,
    from: Option<WithdrawFrom>,
    to: String,
    #[serde(default)]
    amount: BigDecimal,
    #[serde(default)]
    max: bool,
    fee: Option<WithdrawFee>,
    memo: Option<String>,
    /// Currently, this flag is used by ETH/ERC20 coins activated with MetaMask **only**.
    #[cfg(target_arch = "wasm32")]
    #[serde(default)]
    broadcast: bool,
}

#[derive(Debug, Deserialize)]
#[serde(tag = "type")]
pub enum StakingDetails {
    Qtum(QtumDelegationRequest),
}

#[allow(dead_code)]
#[derive(Deserialize)]
pub struct AddDelegateRequest {
    pub coin: String,
    pub staking_details: StakingDetails,
}

#[allow(dead_code)]
#[derive(Deserialize)]
pub struct RemoveDelegateRequest {
    pub coin: String,
}

#[derive(Deserialize)]
pub struct GetStakingInfosRequest {
    pub coin: String,
}

#[derive(Serialize, Deserialize)]
pub struct SignatureRequest {
    coin: String,
    message: String,
}

#[derive(Serialize, Deserialize)]
pub struct VerificationRequest {
    coin: String,
    message: String,
    signature: String,
    address: String,
}

impl WithdrawRequest {
    pub fn new_max(coin: String, to: String) -> WithdrawRequest {
        WithdrawRequest {
            coin,
            from: None,
            to,
            amount: 0.into(),
            max: true,
            fee: None,
            memo: None,
            #[cfg(target_arch = "wasm32")]
            broadcast: false,
        }
    }
}

#[derive(Clone, Debug, PartialEq, Serialize, Deserialize)]
#[serde(tag = "type")]
pub enum StakingInfosDetails {
    Qtum(QtumStakingInfosDetails),
}

impl From<QtumStakingInfosDetails> for StakingInfosDetails {
    fn from(qtum_staking_infos: QtumStakingInfosDetails) -> Self { StakingInfosDetails::Qtum(qtum_staking_infos) }
}

#[derive(Clone, Debug, Deserialize, PartialEq, Serialize)]
pub struct StakingInfos {
    pub staking_infos_details: StakingInfosDetails,
}

#[derive(Serialize)]
pub struct SignatureResponse {
    signature: String,
}

#[derive(Serialize)]
pub struct VerificationResponse {
    is_valid: bool,
}

/// Please note that no type should have the same structure as another type,
/// because this enum has the `untagged` deserialization.
#[derive(Clone, Debug, PartialEq, Serialize)]
#[serde(tag = "type")]
pub enum TxFeeDetails {
    Utxo(UtxoFeeDetails),
    Eth(EthTxFeeDetails),
    Qrc20(Qrc20FeeDetails),
    Slp(SlpFeeDetails),
    Tendermint(TendermintFeeDetails),
    #[cfg(all(
        feature = "enable-solana",
        not(target_os = "ios"),
        not(target_os = "android"),
        not(target_arch = "wasm32")
    ))]
    Solana(SolanaFeeDetails),
}

/// Deserialize the TxFeeDetails as an untagged enum.
impl<'de> Deserialize<'de> for TxFeeDetails {
    fn deserialize<D>(deserializer: D) -> Result<Self, <D as Deserializer<'de>>::Error>
    where
        D: Deserializer<'de>,
    {
        #[derive(Deserialize)]
        #[serde(untagged)]
        enum TxFeeDetailsUnTagged {
            Utxo(UtxoFeeDetails),
            Eth(EthTxFeeDetails),
            Qrc20(Qrc20FeeDetails),
            #[cfg(all(
                feature = "enable-solana",
                not(target_os = "ios"),
                not(target_os = "android"),
                not(target_arch = "wasm32")
            ))]
            Solana(SolanaFeeDetails),
            Tendermint(TendermintFeeDetails),
        }

        match Deserialize::deserialize(deserializer)? {
            TxFeeDetailsUnTagged::Utxo(f) => Ok(TxFeeDetails::Utxo(f)),
            TxFeeDetailsUnTagged::Eth(f) => Ok(TxFeeDetails::Eth(f)),
            TxFeeDetailsUnTagged::Qrc20(f) => Ok(TxFeeDetails::Qrc20(f)),
            #[cfg(all(
                feature = "enable-solana",
                not(target_os = "ios"),
                not(target_os = "android"),
                not(target_arch = "wasm32")
            ))]
            TxFeeDetailsUnTagged::Solana(f) => Ok(TxFeeDetails::Solana(f)),
            TxFeeDetailsUnTagged::Tendermint(f) => Ok(TxFeeDetails::Tendermint(f)),
        }
    }
}

impl From<EthTxFeeDetails> for TxFeeDetails {
    fn from(eth_details: EthTxFeeDetails) -> Self { TxFeeDetails::Eth(eth_details) }
}

impl From<UtxoFeeDetails> for TxFeeDetails {
    fn from(utxo_details: UtxoFeeDetails) -> Self { TxFeeDetails::Utxo(utxo_details) }
}

impl From<Qrc20FeeDetails> for TxFeeDetails {
    fn from(qrc20_details: Qrc20FeeDetails) -> Self { TxFeeDetails::Qrc20(qrc20_details) }
}

#[cfg(all(
    feature = "enable-solana",
    not(target_os = "ios"),
    not(target_os = "android"),
    not(target_arch = "wasm32")
))]
impl From<SolanaFeeDetails> for TxFeeDetails {
    fn from(solana_details: SolanaFeeDetails) -> Self { TxFeeDetails::Solana(solana_details) }
}

impl From<TendermintFeeDetails> for TxFeeDetails {
    fn from(tendermint_details: TendermintFeeDetails) -> Self { TxFeeDetails::Tendermint(tendermint_details) }
}

#[derive(Clone, Debug, Deserialize, PartialEq, Serialize)]
pub struct KmdRewardsDetails {
    amount: BigDecimal,
    claimed_by_me: bool,
}

impl KmdRewardsDetails {
    pub fn claimed_by_me(amount: BigDecimal) -> KmdRewardsDetails {
        KmdRewardsDetails {
            amount,
            claimed_by_me: true,
        }
    }
}

#[derive(Default, Clone, Debug, Deserialize, PartialEq, Serialize)]
pub enum TransactionType {
    StakingDelegation,
    RemoveDelegation,
    #[default]
    StandardTransfer,
    TokenTransfer(BytesJson),
    FeeForTokenTx,
    CustomTendermintMsg {
        msg_type: CustomTendermintMsgType,
        token_id: Option<BytesJson>,
    },
    NftTransfer,
}

/// Transaction details
#[derive(Clone, Debug, Deserialize, PartialEq, Serialize)]
pub struct TransactionDetails {
    /// Raw bytes of signed transaction, this should be sent as is to `send_raw_transaction_bytes` RPC to broadcast the transaction
    pub tx_hex: BytesJson,
    /// Transaction hash in hexadecimal format
    pub tx_hash: String,
    /// Coins are sent from these addresses
    from: Vec<String>,
    /// Coins are sent to these addresses
    to: Vec<String>,
    /// Total tx amount
    total_amount: BigDecimal,
    /// The amount spent from "my" address
    spent_by_me: BigDecimal,
    /// The amount received by "my" address
    received_by_me: BigDecimal,
    /// Resulting "my" balance change
    my_balance_change: BigDecimal,
    /// Block height
    block_height: u64,
    /// Transaction timestamp
    timestamp: u64,
    /// Every coin can has specific fee details:
    /// In UTXO tx fee is paid with the coin itself (e.g. 1 BTC and 0.0001 BTC fee).
    /// But for ERC20 token transfer fee is paid with another coin: ETH, because it's ETH smart contract function call that requires gas to be burnt.
    fee_details: Option<TxFeeDetails>,
    /// The coin transaction belongs to
    coin: String,
    /// Internal MM2 id used for internal transaction identification, for some coins it might be equal to transaction hash
    internal_id: BytesJson,
    /// Amount of accrued rewards.
    #[serde(skip_serializing_if = "Option::is_none")]
    kmd_rewards: Option<KmdRewardsDetails>,
    /// Type of transactions, default is StandardTransfer
    #[serde(default)]
    transaction_type: TransactionType,
    memo: Option<String>,
}

#[derive(Clone, Copy, Debug)]
pub struct BlockHeightAndTime {
    height: u64,
    timestamp: u64,
}

impl TransactionDetails {
    /// Whether the transaction details block height should be updated (when tx is confirmed)
    pub fn should_update_block_height(&self) -> bool {
        // checking for std::u64::MAX because there was integer overflow
        // in case of electrum returned -1 so there could be records with MAX confirmations
        self.block_height == 0 || self.block_height == std::u64::MAX
    }

    /// Whether the transaction timestamp should be updated (when tx is confirmed)
    pub fn should_update_timestamp(&self) -> bool {
        // checking for std::u64::MAX because there was integer overflow
        // in case of electrum returned -1 so there could be records with MAX confirmations
        self.timestamp == 0
    }

    pub fn should_update_kmd_rewards(&self) -> bool { self.coin == "KMD" && self.kmd_rewards.is_none() }

    pub fn firo_negative_fee(&self) -> bool {
        match &self.fee_details {
            Some(TxFeeDetails::Utxo(utxo)) => utxo.amount < 0.into() && self.coin == "FIRO",
            _ => false,
        }
    }

    pub fn should_update(&self) -> bool {
        self.should_update_block_height()
            || self.should_update_timestamp()
            || self.should_update_kmd_rewards()
            || self.firo_negative_fee()
    }
}

#[derive(Clone, Debug, PartialEq, Serialize)]
pub struct TradeFee {
    pub coin: String,
    pub amount: MmNumber,
    pub paid_from_trading_vol: bool,
}

#[derive(Clone, Debug, Default, PartialEq, PartialOrd, Serialize)]
pub struct CoinBalance {
    pub spendable: BigDecimal,
    pub unspendable: BigDecimal,
}

impl CoinBalance {
    pub fn new(spendable: BigDecimal) -> CoinBalance {
        CoinBalance {
            spendable,
            unspendable: BigDecimal::from(0),
        }
    }

    pub fn into_total(self) -> BigDecimal { self.spendable + self.unspendable }

    pub fn get_total(&self) -> BigDecimal { &self.spendable + &self.unspendable }
}

impl Add for CoinBalance {
    type Output = CoinBalance;

    fn add(self, rhs: Self) -> Self::Output {
        CoinBalance {
            spendable: self.spendable + rhs.spendable,
            unspendable: self.unspendable + rhs.unspendable,
        }
    }
}

/// The approximation is needed to cover the dynamic miner fee changing during a swap.
#[derive(Clone, Debug)]
pub enum FeeApproxStage {
    /// Do not increase the trade fee.
    WithoutApprox,
    /// Increase the trade fee slightly.
    StartSwap,
    /// Increase the trade fee slightly
    WatcherPreimage,
    /// Increase the trade fee significantly.
    OrderIssue,
    /// Increase the trade fee largely.
    TradePreimage,
}

#[derive(Debug)]
pub enum TradePreimageValue {
    Exact(BigDecimal),
    UpperBound(BigDecimal),
}

#[derive(Debug, Display, PartialEq)]
pub enum TradePreimageError {
    #[display(
        fmt = "Not enough {} to preimage the trade: available {}, required at least {}",
        coin,
        available,
        required
    )]
    NotSufficientBalance {
        coin: String,
        available: BigDecimal,
        required: BigDecimal,
    },
    #[display(fmt = "The amount {} less than minimum transaction amount {}", amount, threshold)]
    AmountIsTooSmall { amount: BigDecimal, threshold: BigDecimal },
    #[display(fmt = "Transport error: {}", _0)]
    Transport(String),
    #[display(fmt = "Internal error: {}", _0)]
    InternalError(String),
}

impl From<NumConversError> for TradePreimageError {
    fn from(e: NumConversError) -> Self { TradePreimageError::InternalError(e.to_string()) }
}

impl From<UnexpectedDerivationMethod> for TradePreimageError {
    fn from(e: UnexpectedDerivationMethod) -> Self { TradePreimageError::InternalError(e.to_string()) }
}

impl TradePreimageError {
    /// Construct [`TradePreimageError`] from [`GenerateTxError`] using additional `coin` and `decimals`.
    pub fn from_generate_tx_error(
        gen_tx_err: GenerateTxError,
        coin: String,
        decimals: u8,
        is_upper_bound: bool,
    ) -> TradePreimageError {
        match gen_tx_err {
            GenerateTxError::EmptyUtxoSet { required } => {
                let required = big_decimal_from_sat_unsigned(required, decimals);
                TradePreimageError::NotSufficientBalance {
                    coin,
                    available: BigDecimal::from(0),
                    required,
                }
            },
            GenerateTxError::EmptyOutputs => TradePreimageError::InternalError(gen_tx_err.to_string()),
            GenerateTxError::OutputValueLessThanDust { value, dust } => {
                if is_upper_bound {
                    // If the preimage value is [`TradePreimageValue::UpperBound`], then we had to pass the account balance as the output value.
                    if value == 0 {
                        let required = big_decimal_from_sat_unsigned(dust, decimals);
                        TradePreimageError::NotSufficientBalance {
                            coin,
                            available: big_decimal_from_sat_unsigned(value, decimals),
                            required,
                        }
                    } else {
                        let error = format!(
                            "Output value {} (equal to the account balance) less than dust {}. Probably, dust is not set or outdated",
                            value, dust
                        );
                        TradePreimageError::InternalError(error)
                    }
                } else {
                    let amount = big_decimal_from_sat_unsigned(value, decimals);
                    let threshold = big_decimal_from_sat_unsigned(dust, decimals);
                    TradePreimageError::AmountIsTooSmall { amount, threshold }
                }
            },
            GenerateTxError::DeductFeeFromOutputFailed {
                output_value, required, ..
            } => {
                let available = big_decimal_from_sat_unsigned(output_value, decimals);
                let required = big_decimal_from_sat_unsigned(required, decimals);
                TradePreimageError::NotSufficientBalance {
                    coin,
                    available,
                    required,
                }
            },
            GenerateTxError::NotEnoughUtxos { sum_utxos, required } => {
                let available = big_decimal_from_sat_unsigned(sum_utxos, decimals);
                let required = big_decimal_from_sat_unsigned(required, decimals);
                TradePreimageError::NotSufficientBalance {
                    coin,
                    available,
                    required,
                }
            },
            GenerateTxError::Transport(e) => TradePreimageError::Transport(e),
            GenerateTxError::Internal(e) => TradePreimageError::InternalError(e),
        }
    }
}

/// The reason of unsuccessful conversion of two internal numbers, e.g. `u64` from `BigNumber`.
#[derive(Debug, Display)]
pub struct NumConversError(String);

impl From<ParseBigDecimalError> for NumConversError {
    fn from(e: ParseBigDecimalError) -> Self { NumConversError::new(e.to_string()) }
}

impl NumConversError {
    pub fn new(description: String) -> NumConversError { NumConversError(description) }

    pub fn description(&self) -> &str { &self.0 }
}

#[derive(Clone, Debug, Display, PartialEq, Serialize, SerializeErrorType)]
#[serde(tag = "error_type", content = "error_data")]
pub enum BalanceError {
    #[display(fmt = "Transport: {}", _0)]
    Transport(String),
    #[display(fmt = "Invalid response: {}", _0)]
    InvalidResponse(String),
    UnexpectedDerivationMethod(UnexpectedDerivationMethod),
    #[display(fmt = "Wallet storage error: {}", _0)]
    WalletStorageError(String),
    #[display(fmt = "Internal: {}", _0)]
    Internal(String),
}

#[derive(Debug, PartialEq, Display)]
pub enum GetNonZeroBalance {
    #[display(fmt = "Internal error when retrieving balance")]
    MyBalanceError(BalanceError),
    #[display(fmt = "Balance is zero")]
    BalanceIsZero,
}

impl From<AddressDerivingError> for BalanceError {
    fn from(e: AddressDerivingError) -> Self { BalanceError::Internal(e.to_string()) }
}

impl From<AccountUpdatingError> for BalanceError {
    fn from(e: AccountUpdatingError) -> Self {
        let error = e.to_string();
        match e {
            AccountUpdatingError::AddressLimitReached { .. } | AccountUpdatingError::InvalidBip44Chain(_) => {
                // Account updating is expected to be called after `address_id` and `chain` validation.
                BalanceError::Internal(format!("Unexpected internal error: {}", error))
            },
            AccountUpdatingError::WalletStorageError(_) => BalanceError::WalletStorageError(error),
        }
    }
}

impl From<BalanceError> for GetNonZeroBalance {
    fn from(e: BalanceError) -> Self { GetNonZeroBalance::MyBalanceError(e) }
}

impl From<NumConversError> for BalanceError {
    fn from(e: NumConversError) -> Self { BalanceError::Internal(e.to_string()) }
}

impl From<UnexpectedDerivationMethod> for BalanceError {
    fn from(e: UnexpectedDerivationMethod) -> Self { BalanceError::UnexpectedDerivationMethod(e) }
}

impl From<Bip32Error> for BalanceError {
    fn from(e: Bip32Error) -> Self { BalanceError::Internal(e.to_string()) }
}

#[derive(Debug, Deserialize, Display, Serialize, SerializeErrorType)]
#[serde(tag = "error_type", content = "error_data")]
pub enum StakingInfosError {
    #[display(fmt = "Staking infos not available for: {}", coin)]
    CoinDoesntSupportStakingInfos { coin: String },
    #[display(fmt = "No such coin {}", coin)]
    NoSuchCoin { coin: String },
    #[display(fmt = "Derivation method is not supported: {}", _0)]
    UnexpectedDerivationMethod(String),
    #[display(fmt = "Transport error: {}", _0)]
    Transport(String),
    #[display(fmt = "Internal error: {}", _0)]
    Internal(String),
}

impl From<UtxoRpcError> for StakingInfosError {
    fn from(e: UtxoRpcError) -> Self {
        match e {
            UtxoRpcError::Transport(rpc) | UtxoRpcError::ResponseParseError(rpc) => {
                StakingInfosError::Transport(rpc.to_string())
            },
            UtxoRpcError::InvalidResponse(error) => StakingInfosError::Transport(error),
            UtxoRpcError::Internal(error) => StakingInfosError::Internal(error),
        }
    }
}

impl From<UnexpectedDerivationMethod> for StakingInfosError {
    fn from(e: UnexpectedDerivationMethod) -> Self { StakingInfosError::UnexpectedDerivationMethod(e.to_string()) }
}

impl From<Qrc20AddressError> for StakingInfosError {
    fn from(e: Qrc20AddressError) -> Self {
        match e {
            Qrc20AddressError::UnexpectedDerivationMethod(e) => StakingInfosError::UnexpectedDerivationMethod(e),
            Qrc20AddressError::ScriptHashTypeNotSupported { script_hash_type } => {
                StakingInfosError::Internal(format!("Script hash type '{}' is not supported", script_hash_type))
            },
        }
    }
}

impl HttpStatusCode for StakingInfosError {
    fn status_code(&self) -> StatusCode {
        match self {
            StakingInfosError::NoSuchCoin { .. }
            | StakingInfosError::CoinDoesntSupportStakingInfos { .. }
            | StakingInfosError::UnexpectedDerivationMethod(_) => StatusCode::BAD_REQUEST,
            StakingInfosError::Transport(_) | StakingInfosError::Internal(_) => StatusCode::INTERNAL_SERVER_ERROR,
        }
    }
}

impl From<CoinFindError> for StakingInfosError {
    fn from(e: CoinFindError) -> Self {
        match e {
            CoinFindError::NoSuchCoin { coin } => StakingInfosError::NoSuchCoin { coin },
        }
    }
}

#[derive(Debug, Deserialize, Display, Serialize, SerializeErrorType)]
#[serde(tag = "error_type", content = "error_data")]
pub enum DelegationError {
    #[display(
        fmt = "Not enough {} to delegate: available {}, required at least {}",
        coin,
        available,
        required
    )]
    NotSufficientBalance {
        coin: String,
        available: BigDecimal,
        required: BigDecimal,
    },
    #[display(fmt = "The amount {} is too small, required at least {}", amount, threshold)]
    AmountTooLow { amount: BigDecimal, threshold: BigDecimal },
    #[display(fmt = "Delegation not available for: {}", coin)]
    CoinDoesntSupportDelegation { coin: String },
    #[display(fmt = "No such coin {}", coin)]
    NoSuchCoin { coin: String },
    #[display(fmt = "{}", _0)]
    CannotInteractWithSmartContract(String),
    #[display(fmt = "{}", _0)]
    AddressError(String),
    #[display(fmt = "Already delegating to: {}", _0)]
    AlreadyDelegating(String),
    #[display(fmt = "Delegation is not supported, reason: {}", reason)]
    DelegationOpsNotSupported { reason: String },
    #[display(fmt = "Transport error: {}", _0)]
    Transport(String),
    #[display(fmt = "Internal error: {}", _0)]
    InternalError(String),
}

impl From<UtxoRpcError> for DelegationError {
    fn from(e: UtxoRpcError) -> Self {
        match e {
            UtxoRpcError::Transport(transport) | UtxoRpcError::ResponseParseError(transport) => {
                DelegationError::Transport(transport.to_string())
            },
            UtxoRpcError::InvalidResponse(resp) => DelegationError::Transport(resp),
            UtxoRpcError::Internal(internal) => DelegationError::InternalError(internal),
        }
    }
}

impl From<StakingInfosError> for DelegationError {
    fn from(e: StakingInfosError) -> Self {
        match e {
            StakingInfosError::CoinDoesntSupportStakingInfos { coin } => {
                DelegationError::CoinDoesntSupportDelegation { coin }
            },
            StakingInfosError::NoSuchCoin { coin } => DelegationError::NoSuchCoin { coin },
            StakingInfosError::Transport(e) => DelegationError::Transport(e),
            StakingInfosError::UnexpectedDerivationMethod(reason) => {
                DelegationError::DelegationOpsNotSupported { reason }
            },
            StakingInfosError::Internal(e) => DelegationError::InternalError(e),
        }
    }
}

impl From<CoinFindError> for DelegationError {
    fn from(e: CoinFindError) -> Self {
        match e {
            CoinFindError::NoSuchCoin { coin } => DelegationError::NoSuchCoin { coin },
        }
    }
}

impl From<BalanceError> for DelegationError {
    fn from(e: BalanceError) -> Self {
        match e {
            BalanceError::Transport(error) | BalanceError::InvalidResponse(error) => DelegationError::Transport(error),
            BalanceError::UnexpectedDerivationMethod(e) => {
                DelegationError::DelegationOpsNotSupported { reason: e.to_string() }
            },
            e @ BalanceError::WalletStorageError(_) => DelegationError::InternalError(e.to_string()),
            BalanceError::Internal(internal) => DelegationError::InternalError(internal),
        }
    }
}

impl From<UtxoSignWithKeyPairError> for DelegationError {
    fn from(e: UtxoSignWithKeyPairError) -> Self {
        let error = format!("Error signing: {}", e);
        DelegationError::InternalError(error)
    }
}

impl From<PrivKeyPolicyNotAllowed> for DelegationError {
    fn from(e: PrivKeyPolicyNotAllowed) -> Self { DelegationError::DelegationOpsNotSupported { reason: e.to_string() } }
}

impl From<UnexpectedDerivationMethod> for DelegationError {
    fn from(e: UnexpectedDerivationMethod) -> Self {
        DelegationError::DelegationOpsNotSupported { reason: e.to_string() }
    }
}

impl From<ScriptHashTypeNotSupported> for DelegationError {
    fn from(e: ScriptHashTypeNotSupported) -> Self { DelegationError::AddressError(e.to_string()) }
}

impl HttpStatusCode for DelegationError {
    fn status_code(&self) -> StatusCode {
        match self {
            DelegationError::Transport(_) | DelegationError::InternalError(_) => StatusCode::INTERNAL_SERVER_ERROR,
            _ => StatusCode::BAD_REQUEST,
        }
    }
}

impl DelegationError {
    pub fn from_generate_tx_error(gen_tx_err: GenerateTxError, coin: String, decimals: u8) -> DelegationError {
        match gen_tx_err {
            GenerateTxError::EmptyUtxoSet { required } => {
                let required = big_decimal_from_sat_unsigned(required, decimals);
                DelegationError::NotSufficientBalance {
                    coin,
                    available: BigDecimal::from(0),
                    required,
                }
            },
            GenerateTxError::EmptyOutputs => DelegationError::InternalError(gen_tx_err.to_string()),
            GenerateTxError::OutputValueLessThanDust { value, dust } => {
                let amount = big_decimal_from_sat_unsigned(value, decimals);
                let threshold = big_decimal_from_sat_unsigned(dust, decimals);
                DelegationError::AmountTooLow { amount, threshold }
            },
            GenerateTxError::DeductFeeFromOutputFailed {
                output_value, required, ..
            } => {
                let available = big_decimal_from_sat_unsigned(output_value, decimals);
                let required = big_decimal_from_sat_unsigned(required, decimals);
                DelegationError::NotSufficientBalance {
                    coin,
                    available,
                    required,
                }
            },
            GenerateTxError::NotEnoughUtxos { sum_utxos, required } => {
                let available = big_decimal_from_sat_unsigned(sum_utxos, decimals);
                let required = big_decimal_from_sat_unsigned(required, decimals);
                DelegationError::NotSufficientBalance {
                    coin,
                    available,
                    required,
                }
            },
            GenerateTxError::Transport(e) => DelegationError::Transport(e),
            GenerateTxError::Internal(e) => DelegationError::InternalError(e),
        }
    }
}

#[derive(Clone, Debug, Display, EnumFromStringify, EnumFromTrait, PartialEq, Serialize, SerializeErrorType)]
#[serde(tag = "error_type", content = "error_data")]
pub enum WithdrawError {
    #[display(
        fmt = "'{}' coin doesn't support 'init_withdraw' yet. Consider using 'withdraw' request instead",
        coin
    )]
    CoinDoesntSupportInitWithdraw {
        coin: String,
    },
    #[display(
        fmt = "Not enough {} to withdraw: available {}, required at least {}",
        coin,
        available,
        required
    )]
    NotSufficientBalance {
        coin: String,
        available: BigDecimal,
        required: BigDecimal,
    },
    #[display(
        fmt = "Not enough {} to afford fee. Available {}, required at least {}",
        coin,
        available,
        required
    )]
    NotSufficientPlatformBalanceForFee {
        coin: String,
        available: BigDecimal,
        required: BigDecimal,
    },
    #[display(fmt = "Balance is zero")]
    ZeroBalanceToWithdrawMax,
    #[display(fmt = "The amount {} is too small, required at least {}", amount, threshold)]
    AmountTooLow {
        amount: BigDecimal,
        threshold: BigDecimal,
    },
    #[display(fmt = "Invalid address: {}", _0)]
    InvalidAddress(String),
    #[display(fmt = "Invalid fee policy: {}", _0)]
    InvalidFeePolicy(String),
    #[display(fmt = "Invalid memo field: {}", _0)]
    InvalidMemo(String),
    #[display(fmt = "No such coin {}", coin)]
    NoSuchCoin {
        coin: String,
    },
    #[from_trait(WithTimeout::timeout)]
    #[display(fmt = "Withdraw timed out {:?}", _0)]
    Timeout(Duration),
    #[display(fmt = "Request should contain a 'from' address/account")]
    FromAddressNotFound,
    #[display(fmt = "Unexpected 'from' address: {}", _0)]
    UnexpectedFromAddress(String),
    #[display(fmt = "Unknown '{}' account", account_id)]
    UnknownAccount {
        account_id: u32,
    },
    #[display(fmt = "RPC 'task' is awaiting '{}' user action", expected)]
    UnexpectedUserAction {
        expected: String,
    },
    #[from_trait(WithHwRpcError::hw_rpc_error)]
    HwError(HwRpcError),
    #[cfg(target_arch = "wasm32")]
    BroadcastExpected(String),
    #[display(fmt = "Transport error: {}", _0)]
    Transport(String),
    #[from_trait(WithInternal::internal)]
    #[from_stringify("NumConversError", "UnexpectedDerivationMethod", "PrivKeyPolicyNotAllowed")]
    #[display(fmt = "Internal error: {}", _0)]
    InternalError(String),
    #[display(fmt = "Unsupported error: {}", _0)]
    UnsupportedError(String),
    #[display(fmt = "{} coin doesn't support NFT withdrawing", coin)]
    CoinDoesntSupportNftWithdraw {
        coin: String,
    },
    #[display(fmt = "Contract type {} doesnt support 'withdraw_nft' yet", _0)]
    ContractTypeDoesntSupportNftWithdrawing(String),
    #[display(fmt = "Action not allowed for coin: {}", _0)]
    ActionNotAllowed(String),
    GetNftInfoError(GetNftInfoError),
    #[display(
        fmt = "Not enough NFTs amount with token_address: {} and token_id {}. Available {}, required {}",
        token_address,
        token_id,
        available,
        required
    )]
    NotEnoughNftsAmount {
        token_address: String,
        token_id: String,
        available: BigDecimal,
        required: BigDecimal,
    },
    #[display(fmt = "DB error {}", _0)]
    DbError(String),
<<<<<<< HEAD
    #[display(fmt = "chain id not set: {}", _0)]
    ChainIdRequired(String),
    #[display(fmt = "Must use hierarchical deterministic wallet")]
    UnexpectedDerivationMethod,
=======
    #[display(fmt = "My address is {}, while current Nft owner is {}", my_address, token_owner)]
    MyAddressNotNftOwner {
        my_address: String,
        token_owner: String,
    },
>>>>>>> 63def736
}

impl HttpStatusCode for WithdrawError {
    fn status_code(&self) -> StatusCode {
        match self {
            WithdrawError::NoSuchCoin { .. } => StatusCode::NOT_FOUND,
            WithdrawError::Timeout(_) => StatusCode::REQUEST_TIMEOUT,
            WithdrawError::CoinDoesntSupportInitWithdraw { .. }
            | WithdrawError::NotSufficientBalance { .. }
            | WithdrawError::NotSufficientPlatformBalanceForFee { .. }
            | WithdrawError::ZeroBalanceToWithdrawMax
            | WithdrawError::AmountTooLow { .. }
            | WithdrawError::InvalidAddress(_)
            | WithdrawError::InvalidFeePolicy(_)
            | WithdrawError::InvalidMemo(_)
            | WithdrawError::FromAddressNotFound
            | WithdrawError::UnexpectedFromAddress(_)
            | WithdrawError::UnknownAccount { .. }
            | WithdrawError::UnexpectedUserAction { .. }
            | WithdrawError::UnsupportedError(_)
            | WithdrawError::ActionNotAllowed(_)
            | WithdrawError::GetNftInfoError(_)
            | WithdrawError::ContractTypeDoesntSupportNftWithdrawing(_)
            | WithdrawError::CoinDoesntSupportNftWithdraw { .. }
            | WithdrawError::NotEnoughNftsAmount { .. }
<<<<<<< HEAD
            | WithdrawError::ChainIdRequired(_) => StatusCode::BAD_REQUEST,
=======
            | WithdrawError::MyAddressNotNftOwner { .. } => StatusCode::BAD_REQUEST,
>>>>>>> 63def736
            WithdrawError::HwError(_) => StatusCode::GONE,
            #[cfg(target_arch = "wasm32")]
            WithdrawError::BroadcastExpected(_) => StatusCode::BAD_REQUEST,
            WithdrawError::Transport(_)
            | WithdrawError::InternalError(_)
            | WithdrawError::DbError(_)
            | WithdrawError::UnexpectedDerivationMethod => StatusCode::INTERNAL_SERVER_ERROR,
        }
    }
}

impl From<AddressDerivingError> for WithdrawError {
    fn from(e: AddressDerivingError) -> Self {
        match e {
            AddressDerivingError::InvalidBip44Chain { .. } | AddressDerivingError::Bip32Error(_) => {
                WithdrawError::UnexpectedFromAddress(e.to_string())
            },
            AddressDerivingError::Internal(internal) => WithdrawError::InternalError(internal),
        }
    }
}

impl From<BalanceError> for WithdrawError {
    fn from(e: BalanceError) -> Self {
        match e {
            BalanceError::Transport(error) | BalanceError::InvalidResponse(error) => WithdrawError::Transport(error),
            BalanceError::UnexpectedDerivationMethod(e) => WithdrawError::from(e),
            e @ BalanceError::WalletStorageError(_) => WithdrawError::InternalError(e.to_string()),
            BalanceError::Internal(internal) => WithdrawError::InternalError(internal),
        }
    }
}

impl From<CoinFindError> for WithdrawError {
    fn from(e: CoinFindError) -> Self {
        match e {
            CoinFindError::NoSuchCoin { coin } => WithdrawError::NoSuchCoin { coin },
        }
    }
}

impl From<HDWithdrawError> for WithdrawError {
    fn from(e: HDWithdrawError) -> Self {
        match e {
            HDWithdrawError::UnexpectedFromAddress(e) => WithdrawError::UnexpectedFromAddress(e),
            HDWithdrawError::UnknownAccount { account_id } => WithdrawError::UnknownAccount { account_id },
            HDWithdrawError::AddressDerivingError(e) => e.into(),
            HDWithdrawError::InternalError(e) => WithdrawError::InternalError(e),
        }
    }
}

impl From<UtxoSignWithKeyPairError> for WithdrawError {
    fn from(e: UtxoSignWithKeyPairError) -> Self {
        let error = format!("Error signing: {}", e);
        WithdrawError::InternalError(error)
    }
}

impl From<TimeoutError> for WithdrawError {
    fn from(e: TimeoutError) -> Self { WithdrawError::Timeout(e.duration) }
}

impl From<GetValidEthWithdrawAddError> for WithdrawError {
    fn from(e: GetValidEthWithdrawAddError) -> Self {
        match e {
            GetValidEthWithdrawAddError::CoinDoesntSupportNftWithdraw { coin } => {
                WithdrawError::CoinDoesntSupportNftWithdraw { coin }
            },
            GetValidEthWithdrawAddError::InvalidAddress(e) => WithdrawError::InvalidAddress(e),
        }
    }
}

impl From<EthGasDetailsErr> for WithdrawError {
    fn from(e: EthGasDetailsErr) -> Self {
        match e {
            EthGasDetailsErr::InvalidFeePolicy(e) => WithdrawError::InvalidFeePolicy(e),
            EthGasDetailsErr::Internal(e) => WithdrawError::InternalError(e),
            EthGasDetailsErr::Transport(e) => WithdrawError::Transport(e),
        }
    }
}

impl From<Bip32Error> for WithdrawError {
    fn from(e: Bip32Error) -> Self {
        let error = format!("Error deriving key: {}", e);
        WithdrawError::UnexpectedFromAddress(error)
    }
}

impl WithdrawError {
    /// Construct [`WithdrawError`] from [`GenerateTxError`] using additional `coin` and `decimals`.
    pub fn from_generate_tx_error(gen_tx_err: GenerateTxError, coin: String, decimals: u8) -> WithdrawError {
        match gen_tx_err {
            GenerateTxError::EmptyUtxoSet { required } => {
                let required = big_decimal_from_sat_unsigned(required, decimals);
                WithdrawError::NotSufficientBalance {
                    coin,
                    available: BigDecimal::from(0),
                    required,
                }
            },
            GenerateTxError::EmptyOutputs => WithdrawError::InternalError(gen_tx_err.to_string()),
            GenerateTxError::OutputValueLessThanDust { value, dust } => {
                let amount = big_decimal_from_sat_unsigned(value, decimals);
                let threshold = big_decimal_from_sat_unsigned(dust, decimals);
                WithdrawError::AmountTooLow { amount, threshold }
            },
            GenerateTxError::DeductFeeFromOutputFailed {
                output_value, required, ..
            } => {
                let available = big_decimal_from_sat_unsigned(output_value, decimals);
                let required = big_decimal_from_sat_unsigned(required, decimals);
                WithdrawError::NotSufficientBalance {
                    coin,
                    available,
                    required,
                }
            },
            GenerateTxError::NotEnoughUtxos { sum_utxos, required } => {
                let available = big_decimal_from_sat_unsigned(sum_utxos, decimals);
                let required = big_decimal_from_sat_unsigned(required, decimals);
                WithdrawError::NotSufficientBalance {
                    coin,
                    available,
                    required,
                }
            },
            GenerateTxError::Transport(e) => WithdrawError::Transport(e),
            GenerateTxError::Internal(e) => WithdrawError::InternalError(e),
        }
    }
}

#[derive(Debug, Display, EnumFromStringify, Serialize, SerializeErrorType)]
#[serde(tag = "error_type", content = "error_data")]
pub enum SignatureError {
    #[display(fmt = "Invalid request: {}", _0)]
    InvalidRequest(String),
    #[from_stringify("CoinFindError", "ethkey::Error", "keys::Error", "PrivKeyPolicyNotAllowed")]
    #[display(fmt = "Internal error: {}", _0)]
    InternalError(String),
    #[display(fmt = "Coin is not found: {}", _0)]
    CoinIsNotFound(String),
    #[display(fmt = "sign_message_prefix is not set in coin config")]
    PrefixNotFound,
}

impl HttpStatusCode for SignatureError {
    fn status_code(&self) -> StatusCode {
        match self {
            SignatureError::InvalidRequest(_) => StatusCode::BAD_REQUEST,
            SignatureError::CoinIsNotFound(_) => StatusCode::BAD_REQUEST,
            SignatureError::InternalError(_) => StatusCode::INTERNAL_SERVER_ERROR,
            SignatureError::PrefixNotFound => StatusCode::INTERNAL_SERVER_ERROR,
        }
    }
}

#[derive(Debug, Display, Serialize, SerializeErrorType)]
#[serde(tag = "error_type", content = "error_data")]
pub enum VerificationError {
    #[display(fmt = "Invalid request: {}", _0)]
    InvalidRequest(String),
    #[display(fmt = "Internal error: {}", _0)]
    InternalError(String),
    #[display(fmt = "Signature decoding error: {}", _0)]
    SignatureDecodingError(String),
    #[display(fmt = "Address decoding error: {}", _0)]
    AddressDecodingError(String),
    #[display(fmt = "Coin is not found: {}", _0)]
    CoinIsNotFound(String),
    #[display(fmt = "sign_message_prefix is not set in coin config")]
    PrefixNotFound,
}

impl HttpStatusCode for VerificationError {
    fn status_code(&self) -> StatusCode {
        match self {
            VerificationError::InvalidRequest(_) => StatusCode::BAD_REQUEST,
            VerificationError::SignatureDecodingError(_) => StatusCode::BAD_REQUEST,
            VerificationError::AddressDecodingError(_) => StatusCode::BAD_REQUEST,
            VerificationError::CoinIsNotFound(_) => StatusCode::BAD_REQUEST,
            VerificationError::InternalError(_) => StatusCode::INTERNAL_SERVER_ERROR,
            VerificationError::PrefixNotFound => StatusCode::INTERNAL_SERVER_ERROR,
        }
    }
}

impl From<base64::DecodeError> for VerificationError {
    fn from(e: base64::DecodeError) -> Self { VerificationError::SignatureDecodingError(e.to_string()) }
}

impl From<hex::FromHexError> for VerificationError {
    fn from(e: hex::FromHexError) -> Self { VerificationError::AddressDecodingError(e.to_string()) }
}

impl From<FromBase58Error> for VerificationError {
    fn from(e: FromBase58Error) -> Self {
        match e {
            FromBase58Error::InvalidBase58Character(c, _) => {
                VerificationError::AddressDecodingError(format!("Invalid Base58 Character: {}", c))
            },
            FromBase58Error::InvalidBase58Length => {
                VerificationError::AddressDecodingError(String::from("Invalid Base58 Length"))
            },
        }
    }
}

impl From<keys::Error> for VerificationError {
    fn from(e: keys::Error) -> Self { VerificationError::InternalError(e.to_string()) }
}

impl From<ethkey::Error> for VerificationError {
    fn from(e: ethkey::Error) -> Self { VerificationError::InternalError(e.to_string()) }
}

impl From<CoinFindError> for VerificationError {
    fn from(e: CoinFindError) -> Self { VerificationError::CoinIsNotFound(e.to_string()) }
}

/// NB: Implementations are expected to follow the pImpl idiom, providing cheap reference-counted cloning and garbage collection.
#[async_trait]
pub trait MmCoin:
    SwapOps + TakerSwapMakerCoin + MakerSwapTakerCoin + WatcherOps + MarketCoinOps + Send + Sync + 'static
{
    // `MmCoin` is an extension fulcrum for something that doesn't fit the `MarketCoinOps`. Practical examples:
    // name (might be required for some APIs, CoinMarketCap for instance);
    // coin statistics that we might want to share with UI;
    // state serialization, to get full rewind and debugging information about the coins participating in a SWAP operation.
    // status/availability check: https://github.com/artemii235/SuperNET/issues/156#issuecomment-446501816

    fn is_asset_chain(&self) -> bool;

    /// The coin can be initialized, but it cannot participate in the swaps.
    fn wallet_only(&self, ctx: &MmArc) -> bool {
        let coin_conf = coin_conf(ctx, self.ticker());
        coin_conf["wallet_only"].as_bool().unwrap_or(false)
    }

    /// Returns a spawner pinned to the coin.
    ///
    /// # Note
    ///
    /// `CoinFutSpawner` doesn't prevent the spawned futures from being aborted.
    fn spawner(&self) -> CoinFutSpawner;

    fn withdraw(&self, req: WithdrawRequest) -> WithdrawFut;

    fn get_raw_transaction(&self, req: RawTransactionRequest) -> RawTransactionFut;

    fn get_tx_hex_by_hash(&self, tx_hash: Vec<u8>) -> RawTransactionFut;

    /// Maximum number of digits after decimal point used to denominate integer coin units (satoshis, wei, etc.)
    fn decimals(&self) -> u8;

    /// Convert input address to the specified address format.
    fn convert_to_address(&self, from: &str, to_address_format: Json) -> Result<String, String>;

    fn validate_address(&self, address: &str) -> ValidateAddressResult;

    /// Loop collecting coin transaction history and saving it to local DB
    fn process_history_loop(&self, ctx: MmArc) -> Box<dyn Future<Item = (), Error = ()> + Send>;

    /// Path to tx history file
    #[cfg(not(target_arch = "wasm32"))]
    fn tx_history_path(&self, ctx: &MmArc) -> PathBuf {
        let my_address = self.my_address().unwrap_or_default();
        // BCH cash address format has colon after prefix, e.g. bitcoincash:
        // Colon can't be used in file names on Windows so it should be escaped
        let my_address = my_address.replace(':', "_");
        ctx.dbdir()
            .join("TRANSACTIONS")
            .join(format!("{}_{}.json", self.ticker(), my_address))
    }

    /// Path to tx history migration file
    #[cfg(not(target_arch = "wasm32"))]
    fn tx_migration_path(&self, ctx: &MmArc) -> PathBuf {
        let my_address = self.my_address().unwrap_or_default();
        // BCH cash address format has colon after prefix, e.g. bitcoincash:
        // Colon can't be used in file names on Windows so it should be escaped
        let my_address = my_address.replace(':', "_");
        ctx.dbdir()
            .join("TRANSACTIONS")
            .join(format!("{}_{}_migration", self.ticker(), my_address))
    }

    /// Loads existing tx history from file, returns empty vector if file is not found
    /// Cleans the existing file if deserialization fails
    fn load_history_from_file(&self, ctx: &MmArc) -> TxHistoryFut<Vec<TransactionDetails>> {
        load_history_from_file_impl(self, ctx)
    }

    fn save_history_to_file(&self, ctx: &MmArc, history: Vec<TransactionDetails>) -> TxHistoryFut<()> {
        save_history_to_file_impl(self, ctx, history)
    }

    #[cfg(not(target_arch = "wasm32"))]
    fn get_tx_history_migration(&self, ctx: &MmArc) -> TxHistoryFut<u64> { get_tx_history_migration_impl(self, ctx) }

    #[cfg(not(target_arch = "wasm32"))]
    fn update_migration_file(&self, ctx: &MmArc, migration_number: u64) -> TxHistoryFut<()> {
        update_migration_file_impl(self, ctx, migration_number)
    }

    /// Transaction history background sync status
    fn history_sync_status(&self) -> HistorySyncState;

    /// Get fee to be paid per 1 swap transaction
    fn get_trade_fee(&self) -> Box<dyn Future<Item = TradeFee, Error = String> + Send>;

    /// Get fee to be paid by sender per whole swap using the sending value and check if the wallet has sufficient balance to pay the fee.
    async fn get_sender_trade_fee(
        &self,
        value: TradePreimageValue,
        stage: FeeApproxStage,
    ) -> TradePreimageResult<TradeFee>;

    /// Get fee to be paid by receiver per whole swap and check if the wallet has sufficient balance to pay the fee.
    fn get_receiver_trade_fee(&self, stage: FeeApproxStage) -> TradePreimageFut<TradeFee>;

    /// Get transaction fee the Taker has to pay to send a `TakerFee` transaction and check if the wallet has sufficient balance to pay the fee.
    async fn get_fee_to_send_taker_fee(
        &self,
        dex_fee_amount: DexFee,
        stage: FeeApproxStage,
    ) -> TradePreimageResult<TradeFee>;

    /// required transaction confirmations number to ensure double-spend safety
    fn required_confirmations(&self) -> u64;

    /// whether coin requires notarization to ensure double-spend safety
    fn requires_notarization(&self) -> bool;

    /// set required transaction confirmations number
    fn set_required_confirmations(&self, confirmations: u64);

    /// set requires notarization
    fn set_requires_notarization(&self, requires_nota: bool);

    /// Get swap contract address if the coin uses it in Atomic Swaps.
    fn swap_contract_address(&self) -> Option<BytesJson>;

    /// Get fallback swap contract address if the coin uses it in Atomic Swaps.
    fn fallback_swap_contract(&self) -> Option<BytesJson>;

    /// The minimum number of confirmations at which a transaction is considered mature.
    fn mature_confirmations(&self) -> Option<u32>;

    /// Get some of the coin protocol related info in serialized format for p2p messaging.
    fn coin_protocol_info(&self, amount_to_receive: Option<MmNumber>) -> Vec<u8>;

    /// Check if serialized coin protocol info is supported by current version.
    /// Can also be used to check if orders can be matched or not.
    fn is_coin_protocol_supported(
        &self,
        info: &Option<Vec<u8>>,
        amount_to_send: Option<MmNumber>,
        locktime: u64,
        is_maker: bool,
    ) -> bool;

    /// Abort all coin related futures on coin deactivation.
    fn on_disabled(&self) -> Result<(), AbortedError>;

    /// For Handling the removal/deactivation of token on platform coin deactivation.
    fn on_token_deactivated(&self, ticker: &str);
}

/// The coin futures spawner. It's used to spawn futures that can be aborted immediately or after a timeout
/// on the the coin deactivation.
///
/// # Note
///
/// `CoinFutSpawner` doesn't prevent the spawned futures from being aborted.
#[derive(Clone)]
pub struct CoinFutSpawner {
    inner: WeakSpawner,
}

impl CoinFutSpawner {
    pub fn new(system: &AbortableQueue) -> CoinFutSpawner {
        CoinFutSpawner {
            inner: system.weak_spawner(),
        }
    }
}

impl SpawnFuture for CoinFutSpawner {
    fn spawn<F>(&self, f: F)
    where
        F: Future03<Output = ()> + Send + 'static,
    {
        self.inner.spawn(f)
    }
}

impl SpawnAbortable for CoinFutSpawner {
    fn spawn_with_settings<F>(&self, fut: F, settings: AbortSettings)
    where
        F: Future03<Output = ()> + Send + 'static,
    {
        self.inner.spawn_with_settings(fut, settings)
    }
}

#[derive(Clone)]
#[allow(clippy::large_enum_variant)]
pub enum MmCoinEnum {
    UtxoCoin(UtxoStandardCoin),
    QtumCoin(QtumCoin),
    Qrc20Coin(Qrc20Coin),
    EthCoin(EthCoin),
    ZCoin(ZCoin),
    Bch(BchCoin),
    SlpToken(SlpToken),
    Tendermint(TendermintCoin),
    TendermintToken(TendermintToken),
    #[cfg(all(
        feature = "enable-solana",
        not(target_os = "ios"),
        not(target_os = "android"),
        not(target_arch = "wasm32")
    ))]
    SolanaCoin(SolanaCoin),
    #[cfg(all(
        feature = "enable-solana",
        not(target_os = "ios"),
        not(target_os = "android"),
        not(target_arch = "wasm32")
    ))]
    SplToken(SplToken),
    #[cfg(not(target_arch = "wasm32"))]
    LightningCoin(LightningCoin),
    Test(TestCoin),
}

impl From<UtxoStandardCoin> for MmCoinEnum {
    fn from(c: UtxoStandardCoin) -> MmCoinEnum { MmCoinEnum::UtxoCoin(c) }
}

impl From<EthCoin> for MmCoinEnum {
    fn from(c: EthCoin) -> MmCoinEnum { MmCoinEnum::EthCoin(c) }
}

impl From<TestCoin> for MmCoinEnum {
    fn from(c: TestCoin) -> MmCoinEnum { MmCoinEnum::Test(c) }
}

#[cfg(all(
    feature = "enable-solana",
    not(target_os = "ios"),
    not(target_os = "android"),
    not(target_arch = "wasm32")
))]
impl From<SolanaCoin> for MmCoinEnum {
    fn from(c: SolanaCoin) -> MmCoinEnum { MmCoinEnum::SolanaCoin(c) }
}

#[cfg(all(
    feature = "enable-solana",
    not(target_os = "ios"),
    not(target_os = "android"),
    not(target_arch = "wasm32")
))]
impl From<SplToken> for MmCoinEnum {
    fn from(c: SplToken) -> MmCoinEnum { MmCoinEnum::SplToken(c) }
}

impl From<QtumCoin> for MmCoinEnum {
    fn from(coin: QtumCoin) -> Self { MmCoinEnum::QtumCoin(coin) }
}

impl From<Qrc20Coin> for MmCoinEnum {
    fn from(c: Qrc20Coin) -> MmCoinEnum { MmCoinEnum::Qrc20Coin(c) }
}

impl From<BchCoin> for MmCoinEnum {
    fn from(c: BchCoin) -> MmCoinEnum { MmCoinEnum::Bch(c) }
}

impl From<SlpToken> for MmCoinEnum {
    fn from(c: SlpToken) -> MmCoinEnum { MmCoinEnum::SlpToken(c) }
}

impl From<TendermintCoin> for MmCoinEnum {
    fn from(c: TendermintCoin) -> Self { MmCoinEnum::Tendermint(c) }
}

impl From<TendermintToken> for MmCoinEnum {
    fn from(c: TendermintToken) -> Self { MmCoinEnum::TendermintToken(c) }
}

#[cfg(not(target_arch = "wasm32"))]
impl From<LightningCoin> for MmCoinEnum {
    fn from(c: LightningCoin) -> MmCoinEnum { MmCoinEnum::LightningCoin(c) }
}

impl From<ZCoin> for MmCoinEnum {
    fn from(c: ZCoin) -> MmCoinEnum { MmCoinEnum::ZCoin(c) }
}

// NB: When stable and groked by IDEs, `enum_dispatch` can be used instead of `Deref` to speed things up.
impl Deref for MmCoinEnum {
    type Target = dyn MmCoin;
    fn deref(&self) -> &dyn MmCoin {
        match self {
            MmCoinEnum::UtxoCoin(ref c) => c,
            MmCoinEnum::QtumCoin(ref c) => c,
            MmCoinEnum::Qrc20Coin(ref c) => c,
            MmCoinEnum::EthCoin(ref c) => c,
            MmCoinEnum::Bch(ref c) => c,
            MmCoinEnum::SlpToken(ref c) => c,
            MmCoinEnum::Tendermint(ref c) => c,
            MmCoinEnum::TendermintToken(ref c) => c,
            #[cfg(not(target_arch = "wasm32"))]
            MmCoinEnum::LightningCoin(ref c) => c,
            MmCoinEnum::ZCoin(ref c) => c,
            MmCoinEnum::Test(ref c) => c,
            #[cfg(all(
                feature = "enable-solana",
                not(target_os = "ios"),
                not(target_os = "android"),
                not(target_arch = "wasm32")
            ))]
            MmCoinEnum::SolanaCoin(ref c) => c,
            #[cfg(all(
                feature = "enable-solana",
                not(target_os = "ios"),
                not(target_os = "android"),
                not(target_arch = "wasm32")
            ))]
            MmCoinEnum::SplToken(ref c) => c,
        }
    }
}

impl MmCoinEnum {
    pub fn is_utxo_in_native_mode(&self) -> bool {
        match self {
            MmCoinEnum::UtxoCoin(ref c) => c.as_ref().rpc_client.is_native(),
            MmCoinEnum::QtumCoin(ref c) => c.as_ref().rpc_client.is_native(),
            MmCoinEnum::Qrc20Coin(ref c) => c.as_ref().rpc_client.is_native(),
            MmCoinEnum::Bch(ref c) => c.as_ref().rpc_client.is_native(),
            MmCoinEnum::SlpToken(ref c) => c.as_ref().rpc_client.is_native(),
            #[cfg(all(not(target_arch = "wasm32"), feature = "zhtlc"))]
            MmCoinEnum::ZCoin(ref c) => c.as_ref().rpc_client.is_native(),
            _ => false,
        }
    }

    pub fn is_eth(&self) -> bool { matches!(self, MmCoinEnum::EthCoin(_)) }

    fn is_platform_coin(&self) -> bool { self.ticker() == self.platform_ticker() }
}

#[async_trait]
pub trait BalanceTradeFeeUpdatedHandler {
    async fn balance_updated(&self, coin: &MmCoinEnum, new_balance: &BigDecimal);
}

#[derive(Clone)]
pub struct MmCoinStruct {
    pub inner: MmCoinEnum,
    is_available: Arc<AtomicBool>,
}

impl MmCoinStruct {
    fn new(coin: MmCoinEnum) -> Self {
        Self {
            inner: coin,
            is_available: AtomicBool::new(true).into(),
        }
    }

    /// Gets the current state of the parent coin whether
    /// it's available for the external requests or not.
    ///
    /// Always `true` for child tokens.
    pub fn is_available(&self) -> bool {
        !self.inner.is_platform_coin() // Tokens are always active or disabled
            || self.is_available.load(AtomicOrdering::SeqCst)
    }

    /// Makes the coin disabled to the external requests.
    /// Useful for executing `disable_coin` on parent coins
    /// that have child tokens enabled.
    ///
    /// Ineffective for child tokens.
    pub fn update_is_available(&self, to: bool) {
        if !self.inner.is_platform_coin() {
            warn!(
                "`update_is_available` is ineffective for tokens. Current token: {}",
                self.inner.ticker()
            );
            return;
        }

        self.is_available.store(to, AtomicOrdering::SeqCst);
    }
}

/// Represents the different types of DEX fees.
#[derive(Clone, Debug, PartialEq)]
pub enum DexFee {
    /// Standard dex fee which will be sent to the dex fee address
    Standard(MmNumber),
    /// Dex fee with the burn amount.
    ///   - `fee_amount` goes to the dex fee address.
    ///   - `burn_amount` will be added as `OP_RETURN` output in the dex fee transaction.
    WithBurn {
        fee_amount: MmNumber,
        burn_amount: MmNumber,
    },
}

impl DexFee {
    /// Creates a new `DexFee` with burn amounts.
    pub fn with_burn(fee_amount: MmNumber, burn_amount: MmNumber) -> DexFee {
        DexFee::WithBurn {
            fee_amount,
            burn_amount,
        }
    }

    /// Gets the fee amount associated with the dex fee.
    pub fn fee_amount(&self) -> MmNumber {
        match self {
            DexFee::Standard(t) => t.clone(),
            DexFee::WithBurn { fee_amount, .. } => fee_amount.clone(),
        }
    }

    /// Gets the burn amount associated with the dex fee, if applicable.
    pub fn burn_amount(&self) -> Option<MmNumber> {
        match self {
            DexFee::Standard(_) => None,
            DexFee::WithBurn { burn_amount, .. } => Some(burn_amount.clone()),
        }
    }

    /// Calculates the total spend amount, considering both the fee and burn amounts.
    pub fn total_spend_amount(&self) -> MmNumber {
        match self {
            DexFee::Standard(t) => t.clone(),
            DexFee::WithBurn {
                fee_amount,
                burn_amount,
            } => fee_amount + burn_amount,
        }
    }

    /// Converts the fee amount to micro-units based on the specified decimal places.
    pub fn fee_uamount(&self, decimals: u8) -> NumConversResult<u64> {
        let fee_amount = self.fee_amount();
        utxo::sat_from_big_decimal(&fee_amount.into(), decimals)
    }

    /// Converts the burn amount to micro-units, if applicable, based on the specified decimal places.
    pub fn burn_uamount(&self, decimals: u8) -> NumConversResult<Option<u64>> {
        if let Some(burn_amount) = self.burn_amount() {
            Ok(Some(utxo::sat_from_big_decimal(&burn_amount.into(), decimals)?))
        } else {
            Ok(None)
        }
    }
}

pub struct CoinsContext {
    /// A map from a currency ticker symbol to the corresponding coin.
    /// Similar to `LP_coins`.
    coins: AsyncMutex<HashMap<String, MmCoinStruct>>,
    balance_update_handlers: AsyncMutex<Vec<Box<dyn BalanceTradeFeeUpdatedHandler + Send + Sync>>>,
    account_balance_task_manager: AccountBalanceTaskManagerShared,
    create_account_manager: CreateAccountTaskManagerShared,
    get_new_address_manager: GetNewAddressTaskManagerShared,
    platform_coin_tokens: PaMutex<HashMap<String, HashSet<String>>>,
    scan_addresses_manager: ScanAddressesTaskManagerShared,
    withdraw_task_manager: WithdrawTaskManagerShared,
    #[cfg(target_arch = "wasm32")]
    tx_history_db: SharedDb<TxHistoryDb>,
    #[cfg(target_arch = "wasm32")]
    hd_wallet_db: SharedDb<HDWalletDb>,
}

#[derive(Debug)]
pub struct PlatformIsAlreadyActivatedErr {
    pub ticker: String,
}

impl CoinsContext {
    /// Obtains a reference to this crate context, creating it if necessary.
    pub fn from_ctx(ctx: &MmArc) -> Result<Arc<CoinsContext>, String> {
        Ok(try_s!(from_ctx(&ctx.coins_ctx, move || {
            Ok(CoinsContext {
                platform_coin_tokens: PaMutex::new(HashMap::new()),
                coins: AsyncMutex::new(HashMap::new()),
                balance_update_handlers: AsyncMutex::new(vec![]),
                account_balance_task_manager: AccountBalanceTaskManager::new_shared(),
                create_account_manager: CreateAccountTaskManager::new_shared(),
                get_new_address_manager: GetNewAddressTaskManager::new_shared(),
                scan_addresses_manager: ScanAddressesTaskManager::new_shared(),
                withdraw_task_manager: WithdrawTaskManager::new_shared(),
                #[cfg(target_arch = "wasm32")]
                tx_history_db: ConstructibleDb::new(ctx).into_shared(),
                #[cfg(target_arch = "wasm32")]
                hd_wallet_db: ConstructibleDb::new_shared_db(ctx).into_shared(),
            })
        })))
    }

    pub async fn add_token(&self, coin: MmCoinEnum) -> Result<(), MmError<RegisterCoinError>> {
        let mut coins = self.coins.lock().await;
        if coins.contains_key(coin.ticker()) {
            return MmError::err(RegisterCoinError::CoinIsInitializedAlready {
                coin: coin.ticker().into(),
            });
        }

        let ticker = coin.ticker();

        let mut platform_coin_tokens = self.platform_coin_tokens.lock();
        // Here, we try to add a token to platform_coin_tokens if the token belongs to a platform coin.
        if let Some(platform) = platform_coin_tokens.get_mut(coin.platform_ticker()) {
            platform.insert(ticker.to_owned());
        }

        coins.insert(ticker.into(), MmCoinStruct::new(coin));

        Ok(())
    }

    /// Adds a Layer 2 coin that depends on a standalone platform.
    /// The process of adding l2 coins is identical to that of adding tokens.
    pub async fn add_l2(&self, coin: MmCoinEnum) -> Result<(), MmError<RegisterCoinError>> {
        self.add_token(coin).await
    }

    pub async fn add_platform_with_tokens(
        &self,
        platform: MmCoinEnum,
        tokens: Vec<MmCoinEnum>,
    ) -> Result<(), MmError<PlatformIsAlreadyActivatedErr>> {
        let mut coins = self.coins.lock().await;
        let mut platform_coin_tokens = self.platform_coin_tokens.lock();

        let platform_ticker = platform.ticker().to_owned();

        if let Some(coin) = coins.get(&platform_ticker) {
            if coin.is_available() {
                return MmError::err(PlatformIsAlreadyActivatedErr {
                    ticker: platform.ticker().into(),
                });
            }

            coin.update_is_available(true);
        } else {
            coins.insert(platform_ticker.clone(), MmCoinStruct::new(platform));
        }

        // Tokens can't be activated without platform coin so we can safely insert them without checking prior existence
        let mut token_tickers = HashSet::with_capacity(tokens.len());
        // TODO
        // Handling for these case:
        // USDT was activated via enable RPC
        // We try to activate ETH coin and USDT token via enable_eth_with_tokens
        for token in tokens {
            token_tickers.insert(token.ticker().to_string());
            coins
                .entry(token.ticker().into())
                .or_insert_with(|| MmCoinStruct::new(token));
        }

        platform_coin_tokens
            .entry(platform_ticker)
            .or_default()
            .extend(token_tickers);
        Ok(())
    }

    /// If `ticker` is a platform coin, returns tokens dependent on it.
    pub async fn get_dependent_tokens(&self, ticker: &str) -> HashSet<String> {
        let coins = self.platform_coin_tokens.lock();
        coins.get(ticker).cloned().unwrap_or_default()
    }

    pub async fn remove_coin(&self, coin: MmCoinEnum) {
        let ticker = coin.ticker();
        let platform_ticker = coin.platform_ticker();
        let mut coins_storage = self.coins.lock().await;
        let mut platform_tokens_storage = self.platform_coin_tokens.lock();

        // Check if ticker is a platform coin and remove from it platform's token list
        if ticker == platform_ticker {
            if let Some(tokens_to_remove) = platform_tokens_storage.remove(ticker) {
                tokens_to_remove.iter().for_each(|token| {
                    if let Some(token) = coins_storage.remove(token) {
                        // Abort all token related futures on token deactivation
                        token
                            .inner
                            .on_disabled()
                            .error_log_with_msg(&format!("Error aborting coin({ticker}) futures"));
                    }
                });
            };
        } else {
            if let Some(tokens) = platform_tokens_storage.get_mut(platform_ticker) {
                tokens.remove(ticker);
            }
            if let Some(platform_coin) = coins_storage.get(platform_ticker) {
                platform_coin.inner.on_token_deactivated(ticker);
            }
        };

        //  Remove coin from coin list
        coins_storage
            .remove(ticker)
            .ok_or(format!("{} is disabled already", ticker))
            .error_log();

        // Abort all coin related futures on coin deactivation
        coin.on_disabled()
            .error_log_with_msg(&format!("Error aborting coin({ticker}) futures"));
    }

    #[cfg(target_arch = "wasm32")]
    async fn tx_history_db(&self) -> TxHistoryResult<TxHistoryDbLocked<'_>> {
        Ok(self.tx_history_db.get_or_initialize().await?)
    }
}

/// This enum is used in coin activation requests.
#[derive(Copy, Clone, Debug, Deserialize, Serialize)]
pub enum PrivKeyActivationPolicy {
    ContextPrivKey,
    Trezor,
}

impl Default for PrivKeyActivationPolicy {
    fn default() -> Self { PrivKeyActivationPolicy::ContextPrivKey }
}

impl PrivKeyActivationPolicy {
    pub fn is_hw_policy(&self) -> bool { matches!(self, PrivKeyActivationPolicy::Trezor) }
}

/// Enum representing various private key management policies.
///
/// This enum defines the various ways in which private keys can be managed
/// or sourced within the system, whether it's from a local software-based HD Wallet,
/// a hardware device like Trezor, or even external sources like Metamask.
#[derive(Clone, Debug)]
pub enum PrivKeyPolicy<T> {
    /// The legacy private key policy.
    ///
    /// This policy corresponds to a one-to-one mapping of private keys to addresses.
    /// In this scheme, only a single key and corresponding address is activated per coin,
    /// without any hierarchical deterministic derivation.
    Iguana(T),
    /// The HD Wallet private key policy.
    ///
    /// This variant uses a BIP44 derivation path up to the coin level
    /// and contains the necessary information to manage and derive
    /// keys using an HD Wallet scheme.
    HDWallet {
        /// Derivation path up to coin.
        ///
        /// Represents the first two segments of the BIP44 derivation path: `purpose` and `coin_type`.
        /// A full BIP44 address is structured as:
        /// `m/purpose'/coin_type'/account'/change/address_index`.
        path_to_coin: StandardHDPathToCoin,
        /// The key that's currently activated and in use for this HD Wallet policy.
        activated_key: T,
        /// Extended private key based on the secp256k1 elliptic curve cryptography scheme.
        bip39_secp_priv_key: ExtendedPrivateKey<secp256k1::SecretKey>,
    },
    /// The Trezor hardware wallet private key policy.
    ///
    /// Details about how the keys are managed with the Trezor device
    /// are abstracted away and are not directly managed by this policy.
    Trezor,
    /// The Metamask private key policy, specific to the WASM target architecture.
    ///
    /// This variant encapsulates details about how keys are managed when interfacing
    /// with the Metamask extension, especially within web-based contexts.
    #[cfg(target_arch = "wasm32")]
    Metamask(EthMetamaskPolicy),
}

#[cfg(target_arch = "wasm32")]
#[derive(Clone, Debug)]
pub struct EthMetamaskPolicy {
    pub(crate) public_key: EthH264,
    pub(crate) public_key_uncompressed: EthH520,
}

impl<T> From<T> for PrivKeyPolicy<T> {
    fn from(key_pair: T) -> Self { PrivKeyPolicy::Iguana(key_pair) }
}

impl<T> PrivKeyPolicy<T> {
    fn activated_key(&self) -> Option<&T> {
        match self {
            PrivKeyPolicy::Iguana(key_pair) => Some(key_pair),
            PrivKeyPolicy::HDWallet {
                activated_key: activated_key_pair,
                ..
            } => Some(activated_key_pair),
            PrivKeyPolicy::Trezor => None,
            #[cfg(target_arch = "wasm32")]
            PrivKeyPolicy::Metamask(_) => None,
        }
    }

    fn activated_key_or_err(&self) -> Result<&T, MmError<PrivKeyPolicyNotAllowed>> {
        self.activated_key().or_mm_err(|| {
            PrivKeyPolicyNotAllowed::UnsupportedMethod(
                "`activated_key_or_err` is supported only for `PrivKeyPolicy::KeyPair` or `PrivKeyPolicy::HDWallet`"
                    .to_string(),
            )
        })
    }

    fn bip39_secp_priv_key(&self) -> Option<&ExtendedPrivateKey<secp256k1::SecretKey>> {
        match self {
            PrivKeyPolicy::HDWallet {
                bip39_secp_priv_key, ..
            } => Some(bip39_secp_priv_key),
            PrivKeyPolicy::Iguana(_) | PrivKeyPolicy::Trezor => None,
            #[cfg(target_arch = "wasm32")]
            PrivKeyPolicy::Metamask(_) => None,
        }
    }

    fn bip39_secp_priv_key_or_err(
        &self,
    ) -> Result<&ExtendedPrivateKey<secp256k1::SecretKey>, MmError<PrivKeyPolicyNotAllowed>> {
        self.bip39_secp_priv_key().or_mm_err(|| {
            PrivKeyPolicyNotAllowed::UnsupportedMethod(
                "`bip39_secp_priv_key_or_err` is supported only for `PrivKeyPolicy::HDWallet`".to_string(),
            )
        })
    }

    fn path_to_coin(&self) -> Option<&StandardHDPathToCoin> {
        match self {
            PrivKeyPolicy::HDWallet {
                path_to_coin: derivation_path,
                ..
            } => Some(derivation_path),
            PrivKeyPolicy::Trezor => None,
            PrivKeyPolicy::Iguana(_) => None,
            #[cfg(target_arch = "wasm32")]
            PrivKeyPolicy::Metamask(_) => None,
        }
    }

    // TODO: eliminate and use hdwallet.derivation_path
    fn path_to_coin_or_err(&self) -> Result<&StandardHDPathToCoin, MmError<PrivKeyPolicyNotAllowed>> {
        self.path_to_coin().or_mm_err(|| {
            PrivKeyPolicyNotAllowed::UnsupportedMethod(
                "`derivation_path_or_err` is supported only for `PrivKeyPolicy::HDWallet`".to_string(),
            )
        })
    }

    fn hd_wallet_derived_priv_key_or_err(
        &self,
        derivation_path: &DerivationPath,
    ) -> Result<Secp256k1Secret, MmError<PrivKeyPolicyNotAllowed>> {
        let bip39_secp_priv_key = self.bip39_secp_priv_key_or_err()?;
        derive_secp256k1_secret(bip39_secp_priv_key.clone(), derivation_path)
            .mm_err(|e| PrivKeyPolicyNotAllowed::InternalError(e.to_string()))
    }

    fn is_trezor(&self) -> bool { matches!(self, PrivKeyPolicy::Trezor) }
}

/// 'CoinWithPrivKeyPolicy' trait is used to get the private key policy of a coin.
pub trait CoinWithPrivKeyPolicy {
    /// The type of the key pair used by the coin.
    type KeyPair;

    /// Returns the private key policy of the coin.
    fn priv_key_policy(&self) -> &PrivKeyPolicy<Self::KeyPair>;
}

pub async fn extract_extended_pubkey<Coin, XPubExtractor>(
    coin: &Coin,
    xpub_extractor: Option<XPubExtractor>,
    derivation_path: DerivationPath,
) -> MmResult<Secp256k1ExtendedPublicKey, HDExtractPubkeyError>
where
    XPubExtractor: HDXPubExtractor + Send,
    Coin: HDWalletCoinOps + CoinWithPrivKeyPolicy,
{
    match xpub_extractor {
        Some(xpub_extractor) => {
            let trezor_coin = coin.trezor_coin()?;
            let xpub = xpub_extractor.extract_xpub(trezor_coin, derivation_path).await?;
            Secp256k1ExtendedPublicKey::from_str(&xpub).map_to_mm(|e| HDExtractPubkeyError::InvalidXpub(e.to_string()))
        },
        None => {
            let mut priv_key = coin
                .priv_key_policy()
                .bip39_secp_priv_key_or_err()
                .mm_err(|e| HDExtractPubkeyError::Internal(e.to_string()))?
                .clone();
            for child in derivation_path {
                priv_key = priv_key
                    .derive_child(child)
                    .map_to_mm(|e| HDExtractPubkeyError::Internal(e.to_string()))?;
            }
            drop_mutability!(priv_key);
            Ok(priv_key.public_key())
        },
    }
}

#[derive(Clone)]
pub enum PrivKeyBuildPolicy {
    IguanaPrivKey(IguanaPrivKey),
    GlobalHDAccount(GlobalHDAccountArc),
    Trezor,
}

impl PrivKeyBuildPolicy {
    /// Detects the `PrivKeyBuildPolicy` with which the given `MmArc` is initialized.
    pub fn detect_priv_key_policy(ctx: &MmArc) -> MmResult<PrivKeyBuildPolicy, CryptoCtxError> {
        let crypto_ctx = CryptoCtx::from_ctx(ctx)?;

        match crypto_ctx.key_pair_policy() {
            // Use an internal private key as the coin secret.
            KeyPairPolicy::Iguana => Ok(PrivKeyBuildPolicy::IguanaPrivKey(
                crypto_ctx.mm2_internal_privkey_secret(),
            )),
            KeyPairPolicy::GlobalHDAccount(global_hd) => Ok(PrivKeyBuildPolicy::GlobalHDAccount(global_hd.clone())),
        }
    }
}

/// Enum representing methods for deriving cryptographic addresses.
///
/// This enum distinguishes between two primary strategies for address generation:
/// 1. A static, single address approach.
/// 2. A hierarchical deterministic (HD) wallet that can derive multiple addresses.
#[derive(Debug)]
pub enum DerivationMethod<Address, HDWallet>
where
    HDWallet: HDWalletOps,
    HDWalletAddress<HDWallet>: Into<Address>,
{
    /// Represents the use of a single, static address for transactions and operations.
    SingleAddress(Address),
    /// Represents the use of an HD wallet for deriving multiple addresses.
    ///
    /// The encapsulated HD wallet should be capable of operations like
    /// getting the globally enabled address, and more, as defined by the
    /// [`HDWalletOps`] trait.
    HDWallet(HDWallet),
}

impl<Address, HDWallet> DerivationMethod<Address, HDWallet>
where
    Address: Clone,
    HDWallet: HDWalletOps,
    HDWalletAddress<HDWallet>: Into<Address>,
{
    pub async fn single_addr(&self) -> Option<Address> {
        match self {
            DerivationMethod::SingleAddress(my_address) => Some(my_address.clone()),
            DerivationMethod::HDWallet(hd_wallet) => {
                hd_wallet.get_enabled_address().await.map(|addr| addr.address().into())
            },
        }
    }

    pub async fn single_addr_or_err(&self) -> MmResult<Address, UnexpectedDerivationMethod> {
        self.single_addr()
            .await
            .or_mm_err(|| UnexpectedDerivationMethod::ExpectedSingleAddress)
    }

    pub fn hd_wallet(&self) -> Option<&HDWallet> {
        match self {
            DerivationMethod::SingleAddress(_) => None,
            DerivationMethod::HDWallet(hd_wallet) => Some(hd_wallet),
        }
    }

    pub fn hd_wallet_or_err(&self) -> MmResult<&HDWallet, UnexpectedDerivationMethod> {
        self.hd_wallet()
            .or_mm_err(|| UnexpectedDerivationMethod::ExpectedHDWallet)
    }

    /// # Panic
    ///
    /// Panic if the address mode is [`DerivationMethod::HDWallet`].
    pub async fn unwrap_single_addr(&self) -> Address { self.single_addr_or_err().await.unwrap() }
}

/// A trait representing coins with specific address derivation methods.
///
/// This trait is designed for coins that have a defined mechanism for address derivation,
/// be it a single address approach or a hierarchical deterministic (HD) wallet strategy.
/// Coins implementing this trait should be clear about their chosen derivation method and
/// offer utility functions to interact with that method.
///
/// Implementors of this trait will typically be coins or tokens that are either used within
/// a traditional single address scheme or leverage the power and flexibility of HD wallets.
///
/// # Associated Types
///
/// - `Self::Address`: Represents the type used for addresses in the implementing coin.
/// - `Self::HDWallet`: The HD wallet type associated with the coin, which should provide operations
///   for address derivation, account creation, etc.
#[async_trait]
pub trait CoinWithDerivationMethod: HDWalletCoinOps {
    /// Returns the address derivation method associated with the coin.
    ///
    /// Implementors should return the specific `DerivationMethod` that the coin utilizes,
    /// either `SingleAddress` for a static address approach or `HDWallet` for an HD wallet strategy.
    fn derivation_method(&self) -> &DerivationMethod<HDCoinAddress<Self>, Self::HDWallet>;
    /// Checks if the coin uses the HD wallet strategy for address derivation.
    ///
    /// This is a utility function that returns `true` if the coin's derivation method is `HDWallet` and
    /// `false` otherwise.
    ///
    /// # Returns
    ///
    /// - `true` if the coin uses an HD wallet for address derivation.
    /// - `false` if it uses any other method.
    fn has_hd_wallet_derivation_method(&self) -> bool {
        matches!(self.derivation_method(), DerivationMethod::HDWallet(_))
    }
}

#[allow(clippy::upper_case_acronyms)]
#[derive(Clone, Debug, Deserialize, Serialize)]
#[serde(tag = "type", content = "protocol_data")]
pub enum CoinProtocol {
    UTXO,
    QTUM,
    QRC20 {
        platform: String,
        contract_address: String,
    },
    ETH,
    ERC20 {
        platform: String,
        contract_address: String,
    },
    SLPTOKEN {
        platform: String,
        token_id: H256Json,
        decimals: u8,
        required_confirmations: Option<u64>,
    },
    BCH {
        slp_prefix: String,
    },
    TENDERMINT(TendermintProtocolInfo),
    TENDERMINTTOKEN(TendermintTokenProtocolInfo),
    #[cfg(not(target_arch = "wasm32"))]
    LIGHTNING {
        platform: String,
        network: BlockchainNetwork,
        confirmation_targets: PlatformCoinConfirmationTargets,
    },
    #[cfg(all(feature = "enable-solana", not(target_arch = "wasm32")))]
    SOLANA,
    #[cfg(all(feature = "enable-solana", not(target_arch = "wasm32")))]
    SPLTOKEN {
        platform: String,
        token_contract_address: String,
        decimals: u8,
    },
    ZHTLC(ZcoinProtocolInfo),
}

pub type RpcTransportEventHandlerShared = Arc<dyn RpcTransportEventHandler + Send + Sync + 'static>;

/// Common methods to measure the outgoing requests and incoming responses statistics.
pub trait RpcTransportEventHandler {
    fn debug_info(&self) -> String;

    fn on_outgoing_request(&self, data: &[u8]);

    fn on_incoming_response(&self, data: &[u8]);

    fn on_connected(&self, address: String) -> Result<(), String>;

    fn on_disconnected(&self, address: String) -> Result<(), String>;
}

impl fmt::Debug for dyn RpcTransportEventHandler + Send + Sync {
    fn fmt(&self, f: &mut fmt::Formatter<'_>) -> fmt::Result { write!(f, "{}", self.debug_info()) }
}

impl RpcTransportEventHandler for RpcTransportEventHandlerShared {
    fn debug_info(&self) -> String { self.deref().debug_info() }

    fn on_outgoing_request(&self, data: &[u8]) { self.as_ref().on_outgoing_request(data) }

    fn on_incoming_response(&self, data: &[u8]) { self.as_ref().on_incoming_response(data) }

    fn on_connected(&self, address: String) -> Result<(), String> { self.as_ref().on_connected(address) }

    fn on_disconnected(&self, address: String) -> Result<(), String> { self.as_ref().on_disconnected(address) }
}

impl<T: RpcTransportEventHandler> RpcTransportEventHandler for Vec<T> {
    fn debug_info(&self) -> String {
        let selfi: Vec<String> = self.iter().map(|x| x.debug_info()).collect();
        format!("{:?}", selfi)
    }

    fn on_outgoing_request(&self, data: &[u8]) {
        for handler in self {
            handler.on_outgoing_request(data)
        }
    }

    fn on_incoming_response(&self, data: &[u8]) {
        for handler in self {
            handler.on_incoming_response(data)
        }
    }

    fn on_connected(&self, address: String) -> Result<(), String> {
        for handler in self {
            try_s!(handler.on_connected(address.clone()))
        }
        Ok(())
    }

    fn on_disconnected(&self, address: String) -> Result<(), String> {
        for handler in self {
            try_s!(handler.on_disconnected(address.clone()))
        }
        Ok(())
    }
}

pub enum RpcClientType {
    Native,
    Electrum,
    Ethereum,
}

impl ToString for RpcClientType {
    fn to_string(&self) -> String {
        match self {
            RpcClientType::Native => "native".into(),
            RpcClientType::Electrum => "electrum".into(),
            RpcClientType::Ethereum => "ethereum".into(),
        }
    }
}

#[derive(Clone)]
pub struct CoinTransportMetrics {
    /// Using a weak reference by default in order to avoid circular references and leaks.
    metrics: MetricsWeak,
    /// Name of coin the rpc client is intended to work with.
    ticker: String,
    /// RPC client type.
    client: String,
}

impl CoinTransportMetrics {
    fn new(metrics: MetricsWeak, ticker: String, client: RpcClientType) -> CoinTransportMetrics {
        CoinTransportMetrics {
            metrics,
            ticker,
            client: client.to_string(),
        }
    }

    fn into_shared(self) -> RpcTransportEventHandlerShared { Arc::new(self) }
}

impl RpcTransportEventHandler for CoinTransportMetrics {
    fn debug_info(&self) -> String { "CoinTransportMetrics".into() }

    fn on_outgoing_request(&self, data: &[u8]) {
        mm_counter!(self.metrics, "rpc_client.traffic.out", data.len() as u64,
            "coin" => self.ticker.to_owned(), "client" => self.client.to_owned());
        mm_counter!(self.metrics, "rpc_client.request.count", 1,
            "coin" => self.ticker.to_owned(), "client" => self.client.to_owned());
    }

    fn on_incoming_response(&self, data: &[u8]) {
        mm_counter!(self.metrics, "rpc_client.traffic.in", data.len() as u64,
            "coin" => self.ticker.to_owned(), "client" => self.client.to_owned());
        mm_counter!(self.metrics, "rpc_client.response.count", 1,
            "coin" => self.ticker.to_owned(), "client" => self.client.to_owned());
    }

    fn on_connected(&self, _address: String) -> Result<(), String> {
        // Handle a new connected endpoint if necessary.
        // Now just return the Ok
        Ok(())
    }

    fn on_disconnected(&self, _address: String) -> Result<(), String> {
        // Handle disconnected endpoint if necessary.
        // Now just return the Ok
        Ok(())
    }
}

#[async_trait]
impl BalanceTradeFeeUpdatedHandler for CoinsContext {
    async fn balance_updated(&self, coin: &MmCoinEnum, new_balance: &BigDecimal) {
        for sub in self.balance_update_handlers.lock().await.iter() {
            sub.balance_updated(coin, new_balance).await
        }
    }
}

pub fn coin_conf(ctx: &MmArc, ticker: &str) -> Json {
    match ctx.conf["coins"].as_array() {
        Some(coins) => coins
            .iter()
            .find(|coin| coin["coin"].as_str() == Some(ticker))
            .cloned()
            .unwrap_or(Json::Null),
        None => Json::Null,
    }
}

pub fn is_wallet_only_conf(conf: &Json) -> bool { conf["wallet_only"].as_bool().unwrap_or(false) }

pub fn is_wallet_only_ticker(ctx: &MmArc, ticker: &str) -> bool {
    let coin_conf = coin_conf(ctx, ticker);
    coin_conf["wallet_only"].as_bool().unwrap_or(false)
}

/// Adds a new currency into the list of currencies configured.
///
/// Returns an error if the currency already exists. Initializing the same currency twice is a bad habit
/// (might lead to misleading and confusing information during debugging and maintenance, see DRY)
/// and should be fixed on the call site.
///
/// * `req` - Payload of the corresponding "enable" or "electrum" RPC request.
pub async fn lp_coininit(ctx: &MmArc, ticker: &str, req: &Json) -> Result<MmCoinEnum, String> {
    let cctx = try_s!(CoinsContext::from_ctx(ctx));
    {
        let coins = cctx.coins.lock().await;
        if coins.get(ticker).is_some() {
            return ERR!("Coin {} already initialized", ticker);
        }
    }

    let coins_en = coin_conf(ctx, ticker);

    coins_conf_check(ctx, &coins_en, ticker, Some(req))?;

    // The legacy electrum/enable RPCs don't support Hardware Wallet policy.
    let priv_key_policy = try_s!(PrivKeyBuildPolicy::detect_priv_key_policy(ctx));

    let protocol: CoinProtocol = try_s!(json::from_value(coins_en["protocol"].clone()));

    let coin: MmCoinEnum = match &protocol {
        CoinProtocol::UTXO => {
            let params = try_s!(UtxoActivationParams::from_legacy_req(req));
            try_s!(utxo_standard_coin_with_policy(ctx, ticker, &coins_en, &params, priv_key_policy).await).into()
        },
        CoinProtocol::QTUM => {
            let params = try_s!(UtxoActivationParams::from_legacy_req(req));
            try_s!(qtum_coin_with_policy(ctx, ticker, &coins_en, &params, priv_key_policy).await).into()
        },
        CoinProtocol::ETH | CoinProtocol::ERC20 { .. } => {
            try_s!(eth_coin_from_conf_and_request(ctx, ticker, &coins_en, req, protocol, priv_key_policy).await).into()
        },
        CoinProtocol::QRC20 {
            platform,
            contract_address,
        } => {
            let params = try_s!(Qrc20ActivationParams::from_legacy_req(req));
            let contract_address = try_s!(qtum::contract_addr_from_str(contract_address));

            try_s!(
                qrc20_coin_with_policy(
                    ctx,
                    ticker,
                    platform,
                    &coins_en,
                    &params,
                    priv_key_policy,
                    contract_address
                )
                .await
            )
            .into()
        },
        CoinProtocol::BCH { slp_prefix } => {
            let prefix = try_s!(CashAddrPrefix::from_str(slp_prefix));
            let params = try_s!(BchActivationRequest::from_legacy_req(req));

            let bch = try_s!(bch_coin_with_policy(ctx, ticker, &coins_en, params, prefix, priv_key_policy).await);
            bch.into()
        },
        CoinProtocol::SLPTOKEN {
            platform,
            token_id,
            decimals,
            required_confirmations,
        } => {
            let platform_coin = try_s!(lp_coinfind(ctx, platform).await);
            let platform_coin = match platform_coin {
                Some(MmCoinEnum::Bch(coin)) => coin,
                Some(_) => return ERR!("Platform coin {} is not BCH", platform),
                None => return ERR!("Platform coin {} is not activated", platform),
            };

            let confs = required_confirmations.unwrap_or(platform_coin.required_confirmations());
            let token = try_s!(SlpToken::new(
                *decimals,
                ticker.into(),
                (*token_id).into(),
                platform_coin,
                confs
            ));
            token.into()
        },
        CoinProtocol::TENDERMINT { .. } => return ERR!("TENDERMINT protocol is not supported by lp_coininit"),
        CoinProtocol::TENDERMINTTOKEN(_) => return ERR!("TENDERMINTTOKEN protocol is not supported by lp_coininit"),
        CoinProtocol::ZHTLC { .. } => return ERR!("ZHTLC protocol is not supported by lp_coininit"),
        #[cfg(not(target_arch = "wasm32"))]
        CoinProtocol::LIGHTNING { .. } => return ERR!("Lightning protocol is not supported by lp_coininit"),
        #[cfg(all(feature = "enable-solana", not(target_arch = "wasm32")))]
        CoinProtocol::SOLANA => {
            return ERR!("Solana protocol is not supported by lp_coininit - use enable_solana_with_tokens instead")
        },
        #[cfg(all(feature = "enable-solana", not(target_arch = "wasm32")))]
        CoinProtocol::SPLTOKEN { .. } => {
            return ERR!("SplToken protocol is not supported by lp_coininit - use enable_spl instead")
        },
    };

    let register_params = RegisterCoinParams {
        ticker: ticker.to_owned(),
    };
    try_s!(lp_register_coin(ctx, coin.clone(), register_params).await);

    let tx_history = req["tx_history"].as_bool().unwrap_or(false);
    if tx_history {
        try_s!(lp_spawn_tx_history(ctx.clone(), coin.clone()).map_to_mm(RegisterCoinError::Internal));
    }
    Ok(coin)
}

#[derive(Debug, Display)]
pub enum RegisterCoinError {
    #[display(fmt = "Coin '{}' is initialized already", coin)]
    CoinIsInitializedAlready {
        coin: String,
    },
    Internal(String),
}

pub struct RegisterCoinParams {
    pub ticker: String,
}

pub async fn lp_register_coin(
    ctx: &MmArc,
    coin: MmCoinEnum,
    params: RegisterCoinParams,
) -> Result<(), MmError<RegisterCoinError>> {
    let RegisterCoinParams { ticker } = params;
    let cctx = CoinsContext::from_ctx(ctx).map_to_mm(RegisterCoinError::Internal)?;

    // TODO AP: locking the coins list during the entire initialization prevents different coins from being
    // activated concurrently which results in long activation time: https://github.com/KomodoPlatform/atomicDEX/issues/24
    // So I'm leaving the possibility of race condition intentionally in favor of faster concurrent activation.
    // Should consider refactoring: maybe extract the RPC client initialization part from coin init functions.
    let mut coins = cctx.coins.lock().await;
    match coins.raw_entry_mut().from_key(&ticker) {
        RawEntryMut::Occupied(_oe) => {
            return MmError::err(RegisterCoinError::CoinIsInitializedAlready { coin: ticker.clone() })
        },
        RawEntryMut::Vacant(ve) => ve.insert(ticker.clone(), MmCoinStruct::new(coin.clone())),
    };

    if coin.is_platform_coin() {
        let mut platform_coin_tokens = cctx.platform_coin_tokens.lock();
        platform_coin_tokens
            .entry(coin.ticker().to_string())
            .or_insert_with(HashSet::new);
    }
    Ok(())
}

fn lp_spawn_tx_history(ctx: MmArc, coin: MmCoinEnum) -> Result<(), String> {
    let spawner = coin.spawner();
    let fut = async move {
        let _res = coin.process_history_loop(ctx).compat().await;
    };
    spawner.spawn(fut);
    Ok(())
}

/// NB: Returns only the enabled (aka active) coins.
pub async fn lp_coinfind(ctx: &MmArc, ticker: &str) -> Result<Option<MmCoinEnum>, String> {
    let cctx = try_s!(CoinsContext::from_ctx(ctx));
    let coins = cctx.coins.lock().await;

    if let Some(coin) = coins.get(ticker) {
        if coin.is_available() {
            return Ok(Some(coin.inner.clone()));
        }
    };

    Ok(None)
}

/// Returns coins even if they are on the passive mode
pub async fn lp_coinfind_any(ctx: &MmArc, ticker: &str) -> Result<Option<MmCoinStruct>, String> {
    let cctx = try_s!(CoinsContext::from_ctx(ctx));
    let coins = cctx.coins.lock().await;

    Ok(coins.get(ticker).cloned())
}

/// Attempts to find a pair of active coins returning None if one is not enabled
pub async fn find_pair(ctx: &MmArc, base: &str, rel: &str) -> Result<Option<(MmCoinEnum, MmCoinEnum)>, String> {
    let fut_base = lp_coinfind(ctx, base);
    let fut_rel = lp_coinfind(ctx, rel);

    futures::future::try_join(fut_base, fut_rel)
        .map_ok(|(base, rel)| base.zip(rel))
        .await
}

#[derive(Debug, Display)]
pub enum CoinFindError {
    #[display(fmt = "No such coin: {}", coin)]
    NoSuchCoin { coin: String },
}

pub async fn lp_coinfind_or_err(ctx: &MmArc, ticker: &str) -> CoinFindResult<MmCoinEnum> {
    match lp_coinfind(ctx, ticker).await {
        Ok(Some(coin)) => Ok(coin),
        Ok(None) => MmError::err(CoinFindError::NoSuchCoin {
            coin: ticker.to_owned(),
        }),
        Err(e) => panic!("Unexpected error: {}", e),
    }
}

#[derive(Deserialize)]
struct ConvertAddressReq {
    coin: String,
    from: String,
    /// format to that the input address should be converted
    to_address_format: Json,
}

pub async fn convert_address(ctx: MmArc, req: Json) -> Result<Response<Vec<u8>>, String> {
    let req: ConvertAddressReq = try_s!(json::from_value(req));
    let coin = match lp_coinfind(&ctx, &req.coin).await {
        Ok(Some(t)) => t,
        Ok(None) => return ERR!("No such coin: {}", req.coin),
        Err(err) => return ERR!("!lp_coinfind({}): {}", req.coin, err),
    };
    let result = json!({
        "result": {
            "address": try_s!(coin.convert_to_address(&req.from, req.to_address_format)),
        },
    });
    let body = try_s!(json::to_vec(&result));
    Ok(try_s!(Response::builder().body(body)))
}

pub async fn kmd_rewards_info(ctx: MmArc) -> Result<Response<Vec<u8>>, String> {
    let coin = match lp_coinfind(&ctx, "KMD").await {
        Ok(Some(MmCoinEnum::UtxoCoin(t))) => t,
        Ok(Some(_)) => return ERR!("KMD was expected to be UTXO"),
        Ok(None) => return ERR!("KMD is not activated"),
        Err(err) => return ERR!("!lp_coinfind({}): KMD", err),
    };

    let res = json!({
        "result": try_s!(utxo::kmd_rewards_info(&coin).await),
    });
    let res = try_s!(json::to_vec(&res));
    Ok(try_s!(Response::builder().body(res)))
}

#[derive(Deserialize)]
struct ValidateAddressReq {
    coin: String,
    address: String,
}

#[derive(Serialize)]
pub struct ValidateAddressResult {
    pub is_valid: bool,
    #[serde(skip_serializing_if = "Option::is_none")]
    pub reason: Option<String>,
}

pub async fn validate_address(ctx: MmArc, req: Json) -> Result<Response<Vec<u8>>, String> {
    let req: ValidateAddressReq = try_s!(json::from_value(req));
    let coin = match lp_coinfind(&ctx, &req.coin).await {
        Ok(Some(t)) => t,
        Ok(None) => return ERR!("No such coin: {}", req.coin),
        Err(err) => return ERR!("!lp_coinfind({}): {}", req.coin, err),
    };

    let res = json!({ "result": coin.validate_address(&req.address) });
    let body = try_s!(json::to_vec(&res));
    Ok(try_s!(Response::builder().body(body)))
}

pub async fn withdraw(ctx: MmArc, req: WithdrawRequest) -> WithdrawResult {
    let coin = lp_coinfind_or_err(&ctx, &req.coin).await?;
    coin.withdraw(req).compat().await
}

pub async fn get_raw_transaction(ctx: MmArc, req: RawTransactionRequest) -> RawTransactionResult {
    let coin = lp_coinfind_or_err(&ctx, &req.coin).await?;
    coin.get_raw_transaction(req).compat().await
}

pub async fn sign_message(ctx: MmArc, req: SignatureRequest) -> SignatureResult<SignatureResponse> {
    let coin = lp_coinfind_or_err(&ctx, &req.coin).await?;
    let signature = coin.sign_message(&req.message)?;
    Ok(SignatureResponse { signature })
}

pub async fn verify_message(ctx: MmArc, req: VerificationRequest) -> VerificationResult<VerificationResponse> {
    let coin = lp_coinfind_or_err(&ctx, &req.coin).await?;

    let validate_address_result = coin.validate_address(&req.address);
    if !validate_address_result.is_valid {
        return MmError::err(VerificationError::InvalidRequest(
            validate_address_result.reason.unwrap_or_else(|| "Unknown".to_string()),
        ));
    }

    let is_valid = coin.verify_message(&req.signature, &req.message, &req.address)?;

    Ok(VerificationResponse { is_valid })
}

pub async fn sign_raw_transaction(ctx: MmArc, req: SignRawTransactionRequest) -> RawTransactionResult {
    let coin = lp_coinfind_or_err(&ctx, &req.coin).await?;
    coin.sign_raw_tx(&req).await
}

pub async fn remove_delegation(ctx: MmArc, req: RemoveDelegateRequest) -> DelegationResult {
    let coin = lp_coinfind_or_err(&ctx, &req.coin).await?;
    match coin {
        MmCoinEnum::QtumCoin(qtum) => qtum.remove_delegation().compat().await,
        _ => {
            return MmError::err(DelegationError::CoinDoesntSupportDelegation {
                coin: coin.ticker().to_string(),
            })
        },
    }
}

pub async fn get_staking_infos(ctx: MmArc, req: GetStakingInfosRequest) -> StakingInfosResult {
    let coin = lp_coinfind_or_err(&ctx, &req.coin).await?;
    match coin {
        MmCoinEnum::QtumCoin(qtum) => qtum.get_delegation_infos().compat().await,
        _ => {
            return MmError::err(StakingInfosError::CoinDoesntSupportStakingInfos {
                coin: coin.ticker().to_string(),
            })
        },
    }
}

pub async fn add_delegation(ctx: MmArc, req: AddDelegateRequest) -> DelegationResult {
    let coin = lp_coinfind_or_err(&ctx, &req.coin).await?;
    // Need to find a way to do a proper dispatch
    let coin_concrete = match coin {
        MmCoinEnum::QtumCoin(qtum) => qtum,
        _ => {
            return MmError::err(DelegationError::CoinDoesntSupportDelegation {
                coin: coin.ticker().to_string(),
            })
        },
    };
    match req.staking_details {
        StakingDetails::Qtum(qtum_staking) => coin_concrete.add_delegation(qtum_staking).compat().await,
    }
}

pub async fn send_raw_transaction(ctx: MmArc, req: Json) -> Result<Response<Vec<u8>>, String> {
    let ticker = try_s!(req["coin"].as_str().ok_or("No 'coin' field")).to_owned();
    let coin = match lp_coinfind(&ctx, &ticker).await {
        Ok(Some(t)) => t,
        Ok(None) => return ERR!("No such coin: {}", ticker),
        Err(err) => return ERR!("!lp_coinfind({}): {}", ticker, err),
    };
    let bytes_string = try_s!(req["tx_hex"].as_str().ok_or("No 'tx_hex' field"));
    let res = try_s!(coin.send_raw_tx(bytes_string).compat().await);
    let body = try_s!(json::to_vec(&json!({ "tx_hash": res })));
    Ok(try_s!(Response::builder().body(body)))
}

#[derive(Clone, Debug, PartialEq, Serialize)]
#[serde(tag = "state", content = "additional_info")]
pub enum HistorySyncState {
    NotEnabled,
    NotStarted,
    InProgress(Json),
    Error(Json),
    Finished,
}

#[derive(Deserialize)]
struct MyTxHistoryRequest {
    coin: String,
    from_id: Option<BytesJson>,
    #[serde(default)]
    max: bool,
    #[serde(default = "ten")]
    limit: usize,
    page_number: Option<NonZeroUsize>,
}

/// Returns the transaction history of selected coin. Returns no more than `limit` records (default: 10).
/// Skips the first records up to from_id (skipping the from_id too).
/// Transactions are sorted by number of confirmations in ascending order.
pub async fn my_tx_history(ctx: MmArc, req: Json) -> Result<Response<Vec<u8>>, String> {
    let request: MyTxHistoryRequest = try_s!(json::from_value(req));
    let coin = match lp_coinfind(&ctx, &request.coin).await {
        Ok(Some(t)) => t,
        Ok(None) => return ERR!("No such coin: {}", request.coin),
        Err(err) => return ERR!("!lp_coinfind({}): {}", request.coin, err),
    };

    let history = try_s!(coin.load_history_from_file(&ctx).compat().await);
    let total_records = history.len();
    let limit = if request.max { total_records } else { request.limit };

    let block_number = try_s!(coin.current_block().compat().await);
    let skip = match &request.from_id {
        Some(id) => {
            try_s!(history
                .iter()
                .position(|item| item.internal_id == *id)
                .ok_or(format!("from_id {:02x} is not found", id)))
                + 1
        },
        None => match request.page_number {
            Some(page_n) => (page_n.get() - 1) * request.limit,
            None => 0,
        },
    };

    let history = history.into_iter().skip(skip).take(limit);
    let history: Vec<Json> = history
        .map(|item| {
            let tx_block = item.block_height;
            let mut json = json::to_value(item).unwrap();
            json["confirmations"] = if tx_block == 0 {
                Json::from(0)
            } else if block_number >= tx_block {
                Json::from((block_number - tx_block) + 1)
            } else {
                Json::from(0)
            };
            json
        })
        .collect();

    let response = json!({
        "result": {
            "transactions": history,
            "limit": limit,
            "skipped": skip,
            "from_id": request.from_id,
            "total": total_records,
            "current_block": block_number,
            "sync_status": coin.history_sync_status(),
            "page_number": request.page_number,
            "total_pages": calc_total_pages(total_records, request.limit),
        }
    });
    let body = try_s!(json::to_vec(&response));
    Ok(try_s!(Response::builder().body(body)))
}

pub async fn get_trade_fee(ctx: MmArc, req: Json) -> Result<Response<Vec<u8>>, String> {
    let ticker = try_s!(req["coin"].as_str().ok_or("No 'coin' field")).to_owned();
    let coin = match lp_coinfind(&ctx, &ticker).await {
        Ok(Some(t)) => t,
        Ok(None) => return ERR!("No such coin: {}", ticker),
        Err(err) => return ERR!("!lp_coinfind({}): {}", ticker, err),
    };
    let fee_info = try_s!(coin.get_trade_fee().compat().await);
    let res = try_s!(json::to_vec(&json!({
        "result": {
            "coin": fee_info.coin,
            "amount": fee_info.amount.to_decimal(),
            "amount_fraction": fee_info.amount.to_fraction(),
            "amount_rat": fee_info.amount.to_ratio(),
        }
    })));
    Ok(try_s!(Response::builder().body(res)))
}

pub async fn get_enabled_coins(ctx: MmArc) -> Result<Response<Vec<u8>>, String> {
    let coins_ctx: Arc<CoinsContext> = try_s!(CoinsContext::from_ctx(&ctx));
    let coins = coins_ctx.coins.lock().await;
    let enabled_coins: GetEnabledResponse = try_s!(coins
        .iter()
        .map(|(ticker, coin)| {
            let address = try_s!(coin.inner.my_address());
            Ok(EnabledCoin {
                ticker: ticker.clone(),
                address,
            })
        })
        .collect());
    let res = try_s!(json::to_vec(&Mm2RpcResult::new(enabled_coins)));
    Ok(try_s!(Response::builder().body(res)))
}

#[derive(Deserialize)]
pub struct ConfirmationsReq {
    coin: String,
    confirmations: u64,
}

pub async fn set_required_confirmations(ctx: MmArc, req: Json) -> Result<Response<Vec<u8>>, String> {
    let req: ConfirmationsReq = try_s!(json::from_value(req));
    let coin = match lp_coinfind(&ctx, &req.coin).await {
        Ok(Some(t)) => t,
        Ok(None) => return ERR!("No such coin {}", req.coin),
        Err(err) => return ERR!("!lp_coinfind ({}): {}", req.coin, err),
    };
    coin.set_required_confirmations(req.confirmations);
    let res = try_s!(json::to_vec(&json!({
        "result": {
            "coin": req.coin,
            "confirmations": coin.required_confirmations(),
        }
    })));
    Ok(try_s!(Response::builder().body(res)))
}

#[derive(Deserialize)]
pub struct RequiresNotaReq {
    coin: String,
    requires_notarization: bool,
}

pub async fn set_requires_notarization(ctx: MmArc, req: Json) -> Result<Response<Vec<u8>>, String> {
    let req: RequiresNotaReq = try_s!(json::from_value(req));
    let coin = match lp_coinfind(&ctx, &req.coin).await {
        Ok(Some(t)) => t,
        Ok(None) => return ERR!("No such coin {}", req.coin),
        Err(err) => return ERR!("!lp_coinfind ({}): {}", req.coin, err),
    };
    coin.set_requires_notarization(req.requires_notarization);
    let res = try_s!(json::to_vec(&json!({
        "result": {
            "coin": req.coin,
            "requires_notarization": coin.requires_notarization(),
        }
    })));
    Ok(try_s!(Response::builder().body(res)))
}

pub async fn show_priv_key(ctx: MmArc, req: Json) -> Result<Response<Vec<u8>>, String> {
    let ticker = try_s!(req["coin"].as_str().ok_or("No 'coin' field")).to_owned();
    let coin = match lp_coinfind(&ctx, &ticker).await {
        Ok(Some(t)) => t,
        Ok(None) => return ERR!("No such coin: {}", ticker),
        Err(err) => return ERR!("!lp_coinfind({}): {}", ticker, err),
    };
    let res = try_s!(json::to_vec(&json!({
        "result": {
            "coin": ticker,
            "priv_key": try_s!(coin.display_priv_key()),
        }
    })));
    Ok(try_s!(Response::builder().body(res)))
}

pub async fn register_balance_update_handler(
    ctx: MmArc,
    handler: Box<dyn BalanceTradeFeeUpdatedHandler + Send + Sync>,
) {
    let coins_ctx = CoinsContext::from_ctx(&ctx).unwrap();
    coins_ctx.balance_update_handlers.lock().await.push(handler);
}

pub fn update_coins_config(mut config: Json) -> Result<Json, String> {
    let coins = match config.as_array_mut() {
        Some(c) => c,
        _ => return ERR!("Coins config must be an array"),
    };

    for coin in coins {
        // the coin_as_str is used only to be formatted
        let coin_as_str = format!("{}", coin);
        let coin = try_s!(coin
            .as_object_mut()
            .ok_or(ERRL!("Expected object, found {:?}", coin_as_str)));
        if coin.contains_key("protocol") {
            // the coin is up-to-date
            continue;
        }
        let protocol = match coin.remove("etomic") {
            Some(etomic) => {
                let etomic = etomic
                    .as_str()
                    .ok_or(ERRL!("Expected etomic as string, found {:?}", etomic))?;
                if etomic == "0x0000000000000000000000000000000000000000" {
                    CoinProtocol::ETH
                } else {
                    let contract_address = etomic.to_owned();
                    CoinProtocol::ERC20 {
                        platform: "ETH".into(),
                        contract_address,
                    }
                }
            },
            _ => CoinProtocol::UTXO,
        };

        let protocol = json::to_value(protocol).map_err(|e| ERRL!("Error {:?} on process {:?}", e, coin_as_str))?;
        coin.insert("protocol".into(), protocol);
    }

    Ok(config)
}

#[derive(Deserialize)]
struct ConvertUtxoAddressReq {
    address: String,
    to_coin: String,
}

pub async fn convert_utxo_address(ctx: MmArc, req: Json) -> Result<Response<Vec<u8>>, String> {
    let req: ConvertUtxoAddressReq = try_s!(json::from_value(req));
    let mut addr: utxo::LegacyAddress = try_s!(req.address.parse()); // Only legacy addresses supported as source
    let coin = match lp_coinfind(&ctx, &req.to_coin).await {
        Ok(Some(c)) => c,
        _ => return ERR!("Coin {} is not activated", req.to_coin),
    };
    let coin = match coin {
        MmCoinEnum::UtxoCoin(utxo) => utxo,
        _ => return ERR!("Coin {} is not utxo", req.to_coin),
    };
    addr.prefix = coin.as_ref().conf.address_prefixes.p2pkh.clone();
    addr.checksum_type = coin.as_ref().conf.checksum_type;

    let response = try_s!(json::to_vec(&json!({
        "result": addr.to_string(),
    })));
    Ok(try_s!(Response::builder().body(response)))
}

pub fn address_by_coin_conf_and_pubkey_str(
    ctx: &MmArc,
    coin: &str,
    conf: &Json,
    pubkey: &str,
    addr_format: UtxoAddressFormat,
) -> Result<String, String> {
    let protocol: CoinProtocol = try_s!(json::from_value(conf["protocol"].clone()));
    match protocol {
        CoinProtocol::ERC20 { .. } | CoinProtocol::ETH => eth::addr_from_pubkey_str(pubkey),
        CoinProtocol::UTXO | CoinProtocol::QTUM | CoinProtocol::QRC20 { .. } | CoinProtocol::BCH { .. } => {
            utxo::address_by_conf_and_pubkey_str(coin, conf, pubkey, addr_format)
        },
        CoinProtocol::SLPTOKEN { platform, .. } => {
            let platform_conf = coin_conf(ctx, &platform);
            if platform_conf.is_null() {
                return ERR!("platform {} conf is null", platform);
            }
            // TODO is there any way to make it better without duplicating the prefix in the SLP conf?
            let platform_protocol: CoinProtocol = try_s!(json::from_value(platform_conf["protocol"].clone()));
            match platform_protocol {
                CoinProtocol::BCH { slp_prefix } => {
                    slp_addr_from_pubkey_str(pubkey, &slp_prefix).map_err(|e| ERRL!("{}", e))
                },
                _ => ERR!("Platform protocol {:?} is not BCH", platform_protocol),
            }
        },
        CoinProtocol::TENDERMINT(protocol) => tendermint::account_id_from_pubkey_hex(&protocol.account_prefix, pubkey)
            .map(|id| id.to_string())
            .map_err(|e| e.to_string()),
        CoinProtocol::TENDERMINTTOKEN(proto) => {
            let platform_conf = coin_conf(ctx, &proto.platform);
            if platform_conf.is_null() {
                return ERR!("platform {} conf is null", proto.platform);
            }
            // TODO is there any way to make it better without duplicating the prefix in the IBC conf?
            let platform_protocol: CoinProtocol = try_s!(json::from_value(platform_conf["protocol"].clone()));
            match platform_protocol {
                CoinProtocol::TENDERMINT(platform) => {
                    tendermint::account_id_from_pubkey_hex(&platform.account_prefix, pubkey)
                        .map(|id| id.to_string())
                        .map_err(|e| e.to_string())
                },
                _ => ERR!("Platform protocol {:?} is not TENDERMINT", platform_protocol),
            }
        },
        #[cfg(not(target_arch = "wasm32"))]
        CoinProtocol::LIGHTNING { .. } => {
            ERR!("address_by_coin_conf_and_pubkey_str is not implemented for lightning protocol yet!")
        },
        #[cfg(all(feature = "enable-solana", not(target_arch = "wasm32")))]
        CoinProtocol::SOLANA | CoinProtocol::SPLTOKEN { .. } => {
            ERR!("Solana pubkey is the public address - you do not need to use this rpc call.")
        },
        CoinProtocol::ZHTLC { .. } => ERR!("address_by_coin_conf_and_pubkey_str is not supported for ZHTLC protocol!"),
    }
}

#[cfg(target_arch = "wasm32")]
fn load_history_from_file_impl<T>(coin: &T, ctx: &MmArc) -> TxHistoryFut<Vec<TransactionDetails>>
where
    T: MmCoin + ?Sized,
{
    let ctx = ctx.clone();
    let ticker = coin.ticker().to_owned();
    let my_address = try_f!(coin.my_address());

    let fut = async move {
        let coins_ctx = CoinsContext::from_ctx(&ctx).unwrap();
        let db = coins_ctx.tx_history_db().await?;
        let err = match load_tx_history(&db, &ticker, &my_address).await {
            Ok(history) => return Ok(history),
            Err(e) => e,
        };

        if let TxHistoryError::ErrorDeserializing(e) = err.get_inner() {
            ctx.log.log(
                "🌋",
                &[&"tx_history", &ticker.to_owned()],
                &ERRL!("Error {} on history deserialization, resetting the cache.", e),
            );
            clear_tx_history(&db, &ticker, &my_address).await?;
            return Ok(Vec::new());
        }

        Err(err)
    };
    Box::new(fut.boxed().compat())
}

#[cfg(not(target_arch = "wasm32"))]
fn load_history_from_file_impl<T>(coin: &T, ctx: &MmArc) -> TxHistoryFut<Vec<TransactionDetails>>
where
    T: MmCoin + ?Sized,
{
    let ticker = coin.ticker().to_owned();
    let history_path = coin.tx_history_path(ctx);
    let ctx = ctx.clone();

    let fut = async move {
        let content = match fs::read(&history_path).await {
            Ok(content) => content,
            Err(err) if err.kind() == io::ErrorKind::NotFound => {
                return Ok(Vec::new());
            },
            Err(err) => {
                let error = format!(
                    "Error '{}' reading from the history file {}",
                    err,
                    history_path.display()
                );
                return MmError::err(TxHistoryError::ErrorLoading(error));
            },
        };
        let serde_err = match json::from_slice(&content) {
            Ok(txs) => return Ok(txs),
            Err(e) => e,
        };

        ctx.log.log(
            "🌋",
            &[&"tx_history", &ticker],
            &ERRL!("Error {} on history deserialization, resetting the cache.", serde_err),
        );
        fs::remove_file(&history_path)
            .await
            .map_to_mm(|e| TxHistoryError::ErrorClearing(e.to_string()))?;
        Ok(Vec::new())
    };
    Box::new(fut.boxed().compat())
}

#[cfg(target_arch = "wasm32")]
fn save_history_to_file_impl<T>(coin: &T, ctx: &MmArc, mut history: Vec<TransactionDetails>) -> TxHistoryFut<()>
where
    T: MmCoin + MarketCoinOps + ?Sized,
{
    let ctx = ctx.clone();
    let ticker = coin.ticker().to_owned();
    let my_address = try_f!(coin.my_address());

    history.sort_unstable_by(compare_transaction_details);

    let fut = async move {
        let coins_ctx = CoinsContext::from_ctx(&ctx).unwrap();
        let db = coins_ctx.tx_history_db().await?;
        save_tx_history(&db, &ticker, &my_address, history).await?;
        Ok(())
    };
    Box::new(fut.boxed().compat())
}

#[cfg(not(target_arch = "wasm32"))]
fn get_tx_history_migration_impl<T>(coin: &T, ctx: &MmArc) -> TxHistoryFut<u64>
where
    T: MmCoin + MarketCoinOps + ?Sized,
{
    let migration_path = coin.tx_migration_path(ctx);

    let fut = async move {
        let current_migration = match fs::read(&migration_path).await {
            Ok(bytes) => {
                let mut num_bytes = [0; 8];
                if bytes.len() == 8 {
                    num_bytes.clone_from_slice(&bytes);
                    u64::from_le_bytes(num_bytes)
                } else {
                    0
                }
            },
            Err(_) => 0,
        };

        Ok(current_migration)
    };

    Box::new(fut.boxed().compat())
}

#[cfg(not(target_arch = "wasm32"))]
fn update_migration_file_impl<T>(coin: &T, ctx: &MmArc, migration_number: u64) -> TxHistoryFut<()>
where
    T: MmCoin + MarketCoinOps + ?Sized,
{
    let migration_path = coin.tx_migration_path(ctx);
    let tmp_file = format!("{}.tmp", migration_path.display());

    let fut = async move {
        let fs_fut = async {
            let mut file = fs::File::create(&tmp_file).await?;
            file.write_all(&migration_number.to_le_bytes()).await?;
            file.flush().await?;
            fs::rename(&tmp_file, migration_path).await?;
            Ok(())
        };

        let res: io::Result<_> = fs_fut.await;
        if let Err(e) = res {
            let error = format!("Error '{}' creating/writing/renaming the tmp file {}", e, tmp_file);
            return MmError::err(TxHistoryError::ErrorSaving(error));
        }
        Ok(())
    };

    Box::new(fut.boxed().compat())
}

#[cfg(not(target_arch = "wasm32"))]
fn save_history_to_file_impl<T>(coin: &T, ctx: &MmArc, mut history: Vec<TransactionDetails>) -> TxHistoryFut<()>
where
    T: MmCoin + MarketCoinOps + ?Sized,
{
    let history_path = coin.tx_history_path(ctx);
    let tmp_file = format!("{}.tmp", history_path.display());

    history.sort_unstable_by(compare_transaction_details);

    let fut = async move {
        let content = json::to_vec(&history).map_to_mm(|e| TxHistoryError::ErrorSerializing(e.to_string()))?;

        let fs_fut = async {
            let mut file = fs::File::create(&tmp_file).await?;
            file.write_all(&content).await?;
            file.flush().await?;
            fs::rename(&tmp_file, &history_path).await?;
            Ok(())
        };

        let res: io::Result<_> = fs_fut.await;
        if let Err(e) = res {
            let error = format!("Error '{}' creating/writing/renaming the tmp file {}", e, tmp_file);
            return MmError::err(TxHistoryError::ErrorSaving(error));
        }
        Ok(())
    };
    Box::new(fut.boxed().compat())
}

pub(crate) fn compare_transaction_details(a: &TransactionDetails, b: &TransactionDetails) -> Ordering {
    let a = TxIdHeight::new(a.block_height, a.internal_id.deref());
    let b = TxIdHeight::new(b.block_height, b.internal_id.deref());
    compare_transactions(a, b)
}

pub(crate) struct TxIdHeight<Id> {
    block_height: u64,
    tx_id: Id,
}

impl<Id> TxIdHeight<Id> {
    pub(crate) fn new(block_height: u64, tx_id: Id) -> TxIdHeight<Id> { TxIdHeight { block_height, tx_id } }
}

pub(crate) fn compare_transactions<Id>(a: TxIdHeight<Id>, b: TxIdHeight<Id>) -> Ordering
where
    Id: Ord,
{
    // the transactions with block_height == 0 are the most recent so we need to separately handle them while sorting
    if a.block_height == b.block_height {
        a.tx_id.cmp(&b.tx_id)
    } else if a.block_height == 0 {
        Ordering::Less
    } else if b.block_height == 0 {
        Ordering::Greater
    } else {
        b.block_height.cmp(&a.block_height)
    }
}

/// Use trait in the case, when we have to send requests to rpc client.
#[async_trait]
pub trait RpcCommonOps {
    type RpcClient;
    type Error;

    /// Returns an alive RPC client or returns an error if no RPC endpoint is currently available.
    async fn get_live_client(&self) -> Result<Self::RpcClient, Self::Error>;
}

/// `get_my_address` function returns wallet address for necessary coin without its activation.
/// Currently supports only coins with `ETH` protocol type.
pub async fn get_my_address(ctx: MmArc, req: MyAddressReq) -> MmResult<MyWalletAddress, GetMyAddressError> {
    let ticker = req.coin.as_str();
    let conf = coin_conf(&ctx, ticker);
    coins_conf_check(&ctx, &conf, ticker, None).map_to_mm(GetMyAddressError::CoinsConfCheckError)?;

    let protocol: CoinProtocol = json::from_value(conf["protocol"].clone())?;

    let my_address = match protocol {
        CoinProtocol::ETH => get_eth_address(&ctx, &conf, ticker, &req.path_to_address).await?,
        _ => {
            return MmError::err(GetMyAddressError::CoinIsNotSupported(format!(
                "{} doesn't support get_my_address",
                req.coin
            )));
        },
    };

    Ok(my_address)
}

fn coins_conf_check(ctx: &MmArc, coins_en: &Json, ticker: &str, req: Option<&Json>) -> Result<(), String> {
    if coins_en.is_null() {
        let warning = format!(
            "Warning, coin {} is used without a corresponding configuration.",
            ticker
        );
        ctx.log.log(
            "😅",
            #[allow(clippy::unnecessary_cast)]
            &[&("coin" as &str), &ticker, &("no-conf" as &str)],
            &warning,
        );
    }

    if let Some(req) = req {
        if coins_en["mm2"].is_null() && req["mm2"].is_null() {
            return ERR!(concat!(
                "mm2 param is not set neither in coins config nor enable request, assuming that coin is not supported"
            ));
        }
    } else if coins_en["mm2"].is_null() {
        return ERR!(concat!(
            "mm2 param is not set in coins config, assuming that coin is not supported"
        ));
    }

    if coins_en["protocol"].is_null() {
        return ERR!(
            r#""protocol" field is missing in coins file. The file format is deprecated, please execute ./mm2 update_config command to convert it or download a new one"#
        );
    }
    Ok(())
}

/// Checks addresses that either had empty transaction history last time we checked or has not been checked before.
/// The checking stops at the moment when we find `gap_limit` consecutive empty addresses.
pub async fn scan_for_new_addresses_impl<T>(
    coin: &T,
    hd_wallet: &T::HDWallet,
    hd_account: &mut HDCoinHDAccount<T>,
    address_scanner: &T::HDAddressScanner,
    chain: Bip44Chain,
    gap_limit: u32,
) -> BalanceResult<Vec<HDAddressBalance>>
where
    T: HDWalletBalanceOps + Sync,
    HDCoinAddress<T>: fmt::Display,
{
    let mut balances = Vec::with_capacity(gap_limit as usize);

    // Get the first unknown address id.
    let mut checking_address_id = hd_account
        .known_addresses_number(chain)
        // A UTXO coin should support both [`Bip44Chain::External`] and [`Bip44Chain::Internal`].
        .mm_err(|e| BalanceError::Internal(e.to_string()))?;

    let mut unused_addresses_counter = 0;
    let max_addresses_number = hd_account.address_limit();
    while checking_address_id < max_addresses_number && unused_addresses_counter <= gap_limit {
        let hd_address = coin.derive_address(hd_account, chain, checking_address_id).await?;
        let checking_address = hd_address.address();
        let checking_address_der_path = hd_address.derivation_path();

        match coin.is_address_used(&checking_address, address_scanner).await? {
            // We found a non-empty address, so we have to fill up the balance list
            // with zeros starting from `last_non_empty_address_id = checking_address_id - unused_addresses_counter`.
            AddressBalanceStatus::Used(non_empty_balance) => {
                let last_non_empty_address_id = checking_address_id - unused_addresses_counter;

                // First, derive all empty addresses and put it into `balances` with default balance.
                let address_ids = (last_non_empty_address_id..checking_address_id)
                    .into_iter()
                    .map(|address_id| HDAddressId { chain, address_id });
                let empty_addresses =
                    coin.derive_addresses(hd_account, address_ids)
                        .await?
                        .into_iter()
                        .map(|empty_address| HDAddressBalance {
                            address: empty_address.address().to_string(),
                            derivation_path: RpcDerivationPath(empty_address.derivation_path().clone()),
                            chain,
                            balance: CoinBalance::default(),
                        });
                balances.extend(empty_addresses);

                // Then push this non-empty address.
                balances.push(HDAddressBalance {
                    address: checking_address.to_string(),
                    derivation_path: RpcDerivationPath(checking_address_der_path.clone()),
                    chain,
                    balance: non_empty_balance,
                });
                // Reset the counter of unused addresses to zero since we found a non-empty address.
                unused_addresses_counter = 0;
            },
            AddressBalanceStatus::NotUsed => unused_addresses_counter += 1,
        }

        checking_address_id += 1;
    }

    coin.set_known_addresses_number(
        hd_wallet,
        hd_account,
        chain,
        checking_address_id - unused_addresses_counter,
    )
    .await?;

    Ok(balances)
}

#[cfg(test)]
mod tests {
    use super::*;

    use common::block_on;
    use mm2_test_helpers::for_tests::RICK;

    #[test]
    fn test_lp_coinfind() {
        let ctx = mm2_core::mm_ctx::MmCtxBuilder::default().into_mm_arc();
        let coins_ctx = CoinsContext::from_ctx(&ctx).unwrap();
        let coin = MmCoinEnum::Test(TestCoin::new(RICK));

        // Add test coin to coins context
        common::block_on(coins_ctx.add_platform_with_tokens(coin.clone(), vec![])).unwrap();

        // Try to find RICK from coins context that was added above
        let _found = common::block_on(lp_coinfind(&ctx, RICK)).unwrap();

        assert!(matches!(Some(coin), _found));

        block_on(coins_ctx.coins.lock())
            .get(RICK)
            .unwrap()
            .update_is_available(false);

        // Try to find RICK from coins context after making it passive
        let found = common::block_on(lp_coinfind(&ctx, RICK)).unwrap();

        assert!(found.is_none());
    }

    #[test]
    fn test_lp_coinfind_any() {
        let ctx = mm2_core::mm_ctx::MmCtxBuilder::default().into_mm_arc();
        let coins_ctx = CoinsContext::from_ctx(&ctx).unwrap();
        let coin = MmCoinEnum::Test(TestCoin::new(RICK));

        // Add test coin to coins context
        common::block_on(coins_ctx.add_platform_with_tokens(coin.clone(), vec![])).unwrap();

        // Try to find RICK from coins context that was added above
        let _found = common::block_on(lp_coinfind_any(&ctx, RICK)).unwrap();

        assert!(matches!(Some(coin.clone()), _found));

        block_on(coins_ctx.coins.lock())
            .get(RICK)
            .unwrap()
            .update_is_available(false);

        // Try to find RICK from coins context after making it passive
        let _found = common::block_on(lp_coinfind_any(&ctx, RICK)).unwrap();

        assert!(matches!(Some(coin), _found));
    }
}

#[cfg(not(target_arch = "wasm32"))]
pub mod for_tests {
    use crate::rpc_command::init_withdraw::WithdrawStatusRequest;
    use crate::rpc_command::init_withdraw::{init_withdraw, withdraw_status};
    use crate::{TransactionDetails, WithdrawError, WithdrawFee, WithdrawFrom, WithdrawRequest};
    use common::executor::Timer;
    use common::{now_ms, wait_until_ms};
    use mm2_core::mm_ctx::MmArc;
    use mm2_err_handle::prelude::MmResult;
    use mm2_number::BigDecimal;
    use rpc_task::RpcTaskStatus;
    use std::str::FromStr;

    /// Helper to call init_withdraw and wait for completion
    pub async fn test_withdraw_init_loop(
        ctx: MmArc,
        ticker: &str,
        to: &str,
        amount: &str,
        from_derivation_path: Option<&str>,
        fee: Option<WithdrawFee>,
    ) -> MmResult<TransactionDetails, WithdrawError> {
        let withdraw_req = WithdrawRequest {
            amount: BigDecimal::from_str(amount).unwrap(),
            from: from_derivation_path.map(|from_derivation_path| WithdrawFrom::DerivationPath {
                derivation_path: from_derivation_path.to_owned(),
            }),
            to: to.to_owned(),
            coin: ticker.to_owned(),
            max: false,
            fee,
            memo: None,
        };
        let init = init_withdraw(ctx.clone(), withdraw_req).await.unwrap();
        let timeout = wait_until_ms(150000);
        loop {
            if now_ms() > timeout {
                panic!("{} init_withdraw timed out", ticker);
            }
            let status = withdraw_status(ctx.clone(), WithdrawStatusRequest {
                task_id: init.task_id,
                forget_if_finished: true,
            })
            .await;
            if let Ok(status) = status {
                match status {
                    RpcTaskStatus::Ok(tx_details) => break Ok(tx_details),
                    RpcTaskStatus::Error(e) => break Err(e),
                    _ => Timer::sleep(1.).await,
                }
            } else {
                panic!("{} could not get withdraw_status", ticker)
            }
        }
    }
}<|MERGE_RESOLUTION|>--- conflicted
+++ resolved
@@ -2424,18 +2424,15 @@
     },
     #[display(fmt = "DB error {}", _0)]
     DbError(String),
-<<<<<<< HEAD
     #[display(fmt = "chain id not set: {}", _0)]
     ChainIdRequired(String),
     #[display(fmt = "Must use hierarchical deterministic wallet")]
     UnexpectedDerivationMethod,
-=======
     #[display(fmt = "My address is {}, while current Nft owner is {}", my_address, token_owner)]
     MyAddressNotNftOwner {
         my_address: String,
         token_owner: String,
     },
->>>>>>> 63def736
 }
 
 impl HttpStatusCode for WithdrawError {
@@ -2461,11 +2458,8 @@
             | WithdrawError::ContractTypeDoesntSupportNftWithdrawing(_)
             | WithdrawError::CoinDoesntSupportNftWithdraw { .. }
             | WithdrawError::NotEnoughNftsAmount { .. }
-<<<<<<< HEAD
-            | WithdrawError::ChainIdRequired(_) => StatusCode::BAD_REQUEST,
-=======
+            | WithdrawError::ChainIdRequired(_)
             | WithdrawError::MyAddressNotNftOwner { .. } => StatusCode::BAD_REQUEST,
->>>>>>> 63def736
             WithdrawError::HwError(_) => StatusCode::GONE,
             #[cfg(target_arch = "wasm32")]
             WithdrawError::BroadcastExpected(_) => StatusCode::BAD_REQUEST,
