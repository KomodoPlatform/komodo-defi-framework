/******************************************************************************
 * Copyright © 2023 Pampex LTD and TillyHK LTD              *
 *                                                                            *
 * See the CONTRIBUTOR-LICENSE-AGREEMENT, COPYING, LICENSE-COPYRIGHT-NOTICE   *
 * and DEVELOPER-CERTIFICATE-OF-ORIGIN files in the LEGAL directory in        *
 * the top-level directory of this distribution for the individual copyright  *
 * holder information and the developer policies on copyright and licensing.  *
 *                                                                            *
 * Unless otherwise agreed in a custom licensing agreement, no part of the    *
 * Komodo DeFi Framework software, including this file may be copied, modified, propagated*
 * or distributed except according to the terms contained in the              *
 * LICENSE-COPYRIGHT-NOTICE file.                                             *
 *                                                                            *
 * Removal or modification of this copyright notice is prohibited.            *
 *                                                                            *
 ******************************************************************************/
//
//  coins.rs
//  marketmaker
//

// `mockable` implementation uses these
#![allow(
    clippy::forget_ref,
    clippy::forget_copy,
    clippy::swap_ptr_to_ref,
    clippy::forget_non_drop
)]
#![allow(uncommon_codepoints)]
#![feature(integer_atomics)]
#![feature(async_closure)]
#![feature(hash_raw_entry)]
#![feature(stmt_expr_attributes)]
#![feature(result_flattening)]

#[macro_use] extern crate common;
#[macro_use] extern crate gstuff;
#[macro_use] extern crate lazy_static;
#[macro_use] extern crate mm2_metrics;
#[macro_use] extern crate serde_derive;
#[macro_use] extern crate serde_json;
#[macro_use] extern crate ser_error_derive;

use async_trait::async_trait;
use base58::FromBase58Error;
use bip32::ExtendedPrivateKey;
use common::custom_futures::timeout::TimeoutError;
use common::executor::{abortable_queue::{AbortableQueue, WeakSpawner},
                       AbortSettings, AbortedError, SpawnAbortable, SpawnFuture};
use common::log::{warn, LogOnError};
use common::{calc_total_pages, now_sec, ten, HttpStatusCode};
use crypto::{derive_secp256k1_secret, Bip32Error, CryptoCtx, CryptoCtxError, DerivationPath, GlobalHDAccountArc,
             HwRpcError, KeyPairPolicy, Secp256k1Secret, StandardHDCoinAddress, StandardHDPathToCoin, WithHwRpcError};
use derive_more::Display;
use enum_derives::{EnumFromStringify, EnumFromTrait};
use ethereum_types::H256;
use futures::compat::Future01CompatExt;
use futures::lock::Mutex as AsyncMutex;
use futures::{FutureExt, TryFutureExt};
use futures01::Future;
use hex::FromHexError;
use http::{Response, StatusCode};
use keys::{AddressFormat as UtxoAddressFormat, KeyPair, NetworkPrefix as CashAddrPrefix, Public};
use mm2_core::mm_ctx::{from_ctx, MmArc};
use mm2_err_handle::prelude::*;
use mm2_metrics::MetricsWeak;
use mm2_number::{bigdecimal::{BigDecimal, ParseBigDecimalError, Zero},
                 MmNumber};
use mm2_rpc::data::legacy::{EnabledCoin, GetEnabledResponse, Mm2RpcResult};
use parking_lot::Mutex as PaMutex;
use rpc::v1::types::{Bytes as BytesJson, H256 as H256Json};
use serde::{Deserialize, Deserializer, Serialize, Serializer};
use serde_json::{self as json, Value as Json};
use std::cmp::Ordering;
use std::collections::hash_map::{HashMap, RawEntryMut};
use std::collections::HashSet;
use std::fmt;
use std::future::Future as Future03;
use std::num::{NonZeroUsize, TryFromIntError};
use std::ops::{Add, Deref};
use std::str::FromStr;
use std::sync::atomic::AtomicBool;
use std::sync::atomic::Ordering as AtomicOrdering;
use std::sync::Arc;
use std::time::Duration;
use utxo_signer::with_key_pair::UtxoSignWithKeyPairError;
use zcash_primitives::transaction::Transaction as ZTransaction;

cfg_native! {
    use crate::lightning::LightningCoin;
    use crate::lightning::ln_conf::PlatformCoinConfirmationTargets;
    use ::lightning::ln::PaymentHash as LightningPayment;
    use async_std::fs;
    use futures::AsyncWriteExt;
    use lightning_invoice::{Invoice, ParseOrSemanticError};
    use std::io;
    use std::path::PathBuf;
}

cfg_wasm32! {
    use ethereum_types::{H264 as EthH264, H520 as EthH520};
    use hd_wallet_storage::HDWalletDb;
    use mm2_db::indexed_db::{ConstructibleDb, DbLocked, SharedDb};
    use tx_history_storage::wasm::{clear_tx_history, load_tx_history, save_tx_history, TxHistoryDb};
    pub type TxHistoryDbLocked<'a> = DbLocked<'a, TxHistoryDb>;
}

// using custom copy of try_fus as futures crate was renamed to futures01
macro_rules! try_fus {
    ($e: expr) => {
        match $e {
            Ok(ok) => ok,
            Err(err) => return Box::new(futures01::future::err(ERRL!("{}", err))),
        }
    };
}

macro_rules! try_f {
    ($e: expr) => {
        match $e {
            Ok(ok) => ok,
            Err(e) => return Box::new(futures01::future::err(e.into())),
        }
    };
}

/// `TransactionErr` compatible `try_fus` macro.
macro_rules! try_tx_fus {
    ($e: expr) => {
        match $e {
            Ok(ok) => ok,
            Err(err) => return Box::new(futures01::future::err(crate::TransactionErr::Plain(ERRL!("{:?}", err)))),
        }
    };
    ($e: expr, $tx: expr) => {
        match $e {
            Ok(ok) => ok,
            Err(err) => {
                return Box::new(futures01::future::err(crate::TransactionErr::TxRecoverable(
                    TransactionEnum::from($tx),
                    ERRL!("{:?}", err),
                )))
            },
        }
    };
}

/// `TransactionErr` compatible `try_s` macro.
macro_rules! try_tx_s {
    ($e: expr) => {
        match $e {
            Ok(ok) => ok,
            Err(err) => {
                return Err(crate::TransactionErr::Plain(format!(
                    "{}:{}] {:?}",
                    file!(),
                    line!(),
                    err
                )))
            },
        }
    };
    ($e: expr, $tx: expr) => {
        match $e {
            Ok(ok) => ok,
            Err(err) => {
                return Err(crate::TransactionErr::TxRecoverable(
                    TransactionEnum::from($tx),
                    format!("{}:{}] {:?}", file!(), line!(), err),
                ))
            },
        }
    };
}

/// `TransactionErr:Plain` compatible `ERR` macro.
macro_rules! TX_PLAIN_ERR {
    ($format: expr, $($args: tt)+) => { Err(crate::TransactionErr::Plain((ERRL!($format, $($args)+)))) };
    ($format: expr) => { Err(crate::TransactionErr::Plain(ERRL!($format))) }
}

/// `TransactionErr:TxRecoverable` compatible `ERR` macro.
#[allow(unused_macros)]
macro_rules! TX_RECOVERABLE_ERR {
    ($tx: expr, $format: expr, $($args: tt)+) => {
        Err(crate::TransactionErr::TxRecoverable(TransactionEnum::from($tx), ERRL!($format, $($args)+)))
    };
    ($tx: expr, $format: expr) => {
        Err(crate::TransactionErr::TxRecoverable(TransactionEnum::from($tx), ERRL!($format)))
    };
}

macro_rules! ok_or_continue_after_sleep {
    ($e:expr, $delay: ident) => {
        match $e {
            Ok(res) => res,
            Err(e) => {
                error!("error {:?}", e);
                Timer::sleep($delay).await;
                continue;
            },
        }
    };
}

pub mod coin_balance;
pub mod lp_price;
pub mod watcher_common;

pub mod coin_errors;
use coin_errors::{MyAddressError, ValidatePaymentError, ValidatePaymentFut};

#[doc(hidden)]
#[cfg(test)]
pub mod coins_tests;

pub mod eth;
use eth::GetValidEthWithdrawAddError;
use eth::{eth_coin_from_conf_and_request, get_eth_address, EthCoin, EthGasDetailsErr, EthTxFeeDetails,
          GetEthAddressError, SignedEthTx};
use ethereum_types::U256;

pub mod hd_confirm_address;
pub mod hd_pubkey;

pub mod hd_wallet;
use hd_wallet::{HDAccountAddressId, HDAddress};

pub mod hd_wallet_storage;
#[cfg(not(target_arch = "wasm32"))] pub mod lightning;
#[cfg_attr(target_arch = "wasm32", allow(dead_code, unused_imports))]
pub mod my_tx_history_v2;

pub mod qrc20;
use qrc20::{qrc20_coin_with_policy, Qrc20ActivationParams, Qrc20Coin, Qrc20FeeDetails};

pub mod rpc_command;
use rpc_command::{get_new_address::{GetNewAddressTaskManager, GetNewAddressTaskManagerShared},
                  init_account_balance::{AccountBalanceTaskManager, AccountBalanceTaskManagerShared},
                  init_create_account::{CreateAccountTaskManager, CreateAccountTaskManagerShared},
                  init_scan_for_new_addresses::{ScanAddressesTaskManager, ScanAddressesTaskManagerShared},
                  init_withdraw::{WithdrawTaskManager, WithdrawTaskManagerShared}};

pub mod tendermint;
use tendermint::{CosmosTransaction, CustomTendermintMsgType, TendermintCoin, TendermintFeeDetails,
                 TendermintProtocolInfo, TendermintToken, TendermintTokenProtocolInfo};

#[doc(hidden)]
#[allow(unused_variables)]
pub mod test_coin;
pub use test_coin::TestCoin;

pub mod tx_history_storage;

#[doc(hidden)]
#[allow(unused_variables)]
#[cfg(all(
    feature = "enable-solana",
    not(target_os = "ios"),
    not(target_os = "android"),
    not(target_arch = "wasm32")
))]
pub mod solana;
#[cfg(all(
    feature = "enable-solana",
    not(target_os = "ios"),
    not(target_os = "android"),
    not(target_arch = "wasm32")
))]
pub use solana::spl::SplToken;
#[cfg(all(
    feature = "enable-solana",
    not(target_os = "ios"),
    not(target_os = "android"),
    not(target_arch = "wasm32")
))]
pub use solana::{SolanaActivationParams, SolanaCoin, SolanaFeeDetails};

pub mod utxo;
use utxo::bch::{bch_coin_with_policy, BchActivationRequest, BchCoin};
use utxo::qtum::{self, qtum_coin_with_policy, Qrc20AddressError, QtumCoin, QtumDelegationOps, QtumDelegationRequest,
                 QtumStakingInfosDetails, ScriptHashTypeNotSupported};
use utxo::rpc_clients::UtxoRpcError;
use utxo::slp::SlpToken;
use utxo::slp::{slp_addr_from_pubkey_str, SlpFeeDetails};
use utxo::utxo_common::big_decimal_from_sat_unsigned;
use utxo::utxo_standard::{utxo_standard_coin_with_policy, UtxoStandardCoin};
use utxo::UtxoActivationParams;
use utxo::{BlockchainNetwork, GenerateTxError, UtxoFeeDetails, UtxoTx};

pub mod nft;
use nft::nft_errors::GetNftInfoError;
use script::Script;

pub mod z_coin;
use crate::coin_errors::ValidatePaymentResult;
use crate::utxo::swap_proto_v2_scripts;
use crate::utxo::utxo_common::{payment_script, WaitForOutputSpendErr};
use z_coin::{ZCoin, ZcoinProtocolInfo};

pub type TransactionFut = Box<dyn Future<Item = TransactionEnum, Error = TransactionErr> + Send>;
pub type TransactionResult = Result<TransactionEnum, TransactionErr>;
pub type BalanceResult<T> = Result<T, MmError<BalanceError>>;
pub type BalanceFut<T> = Box<dyn Future<Item = T, Error = MmError<BalanceError>> + Send>;
pub type NonZeroBalanceFut<T> = Box<dyn Future<Item = T, Error = MmError<GetNonZeroBalance>> + Send>;
pub type NumConversResult<T> = Result<T, MmError<NumConversError>>;
pub type StakingInfosResult = Result<StakingInfos, MmError<StakingInfosError>>;
pub type StakingInfosFut = Box<dyn Future<Item = StakingInfos, Error = MmError<StakingInfosError>> + Send>;
pub type DelegationResult = Result<TransactionDetails, MmError<DelegationError>>;
pub type DelegationFut = Box<dyn Future<Item = TransactionDetails, Error = MmError<DelegationError>> + Send>;
pub type WithdrawResult = Result<TransactionDetails, MmError<WithdrawError>>;
pub type WithdrawFut = Box<dyn Future<Item = TransactionDetails, Error = MmError<WithdrawError>> + Send>;
pub type TradePreimageResult<T> = Result<T, MmError<TradePreimageError>>;
pub type TradePreimageFut<T> = Box<dyn Future<Item = T, Error = MmError<TradePreimageError>> + Send>;
pub type CoinFindResult<T> = Result<T, MmError<CoinFindError>>;
pub type TxHistoryFut<T> = Box<dyn Future<Item = T, Error = MmError<TxHistoryError>> + Send>;
pub type TxHistoryResult<T> = Result<T, MmError<TxHistoryError>>;
pub type RawTransactionResult = Result<RawTransactionRes, MmError<RawTransactionError>>;
pub type RawTransactionFut<'a> =
    Box<dyn Future<Item = RawTransactionRes, Error = MmError<RawTransactionError>> + Send + 'a>;
pub type RefundResult<T> = Result<T, MmError<RefundError>>;
/// Helper type used for swap transactions' spend preimage generation result
pub type GenPreimageResult<Coin> = MmResult<TxPreimageWithSig<Coin>, TxGenError>;
/// Helper type used for swap v2 tx validation result
pub type ValidateSwapV2TxResult = MmResult<(), ValidateSwapV2TxError>;
/// Helper type used for taker funding's spend preimage validation result
pub type ValidateTakerFundingSpendPreimageResult = MmResult<(), ValidateTakerFundingSpendPreimageError>;
/// Helper type used for taker payment's spend preimage validation result
pub type ValidateTakerPaymentSpendPreimageResult = MmResult<(), ValidateTakerPaymentSpendPreimageError>;

pub type IguanaPrivKey = Secp256k1Secret;

// Constants for logs used in tests
pub const INVALID_SENDER_ERR_LOG: &str = "Invalid sender";
pub const EARLY_CONFIRMATION_ERR_LOG: &str = "Early confirmation";
pub const OLD_TRANSACTION_ERR_LOG: &str = "Old transaction";
pub const INVALID_RECEIVER_ERR_LOG: &str = "Invalid receiver";
pub const INVALID_CONTRACT_ADDRESS_ERR_LOG: &str = "Invalid contract address";
pub const INVALID_PAYMENT_STATE_ERR_LOG: &str = "Invalid payment state";
pub const INVALID_SWAP_ID_ERR_LOG: &str = "Invalid swap id";
pub const INVALID_SCRIPT_ERR_LOG: &str = "Invalid script";
pub const INVALID_REFUND_TX_ERR_LOG: &str = "Invalid refund transaction";

#[derive(Debug, Deserialize, Display, EnumFromStringify, Serialize, SerializeErrorType)]
#[serde(tag = "error_type", content = "error_data")]
pub enum RawTransactionError {
    #[display(fmt = "No such coin {}", coin)]
    NoSuchCoin { coin: String },
    #[display(fmt = "Invalid  hash: {}", _0)]
    InvalidHashError(String),
    #[from_stringify("web3::Error")]
    #[display(fmt = "Transport error: {}", _0)]
    Transport(String),
    #[display(fmt = "Hash does not exist: {}", _0)]
    HashNotExist(String),
    #[display(fmt = "Internal error: {}", _0)]
    InternalError(String),
    #[display(fmt = "Transaction decode error: {}", _0)]
    DecodeError(String),
    #[from_stringify("NumConversError", "FromHexError")]
    #[display(fmt = "Invalid param: {}", _0)]
    InvalidParam(String),
    #[display(fmt = "Non-existent previous output: {}", _0)]
    NonExistentPrevOutputError(String),
    #[display(fmt = "Signing error: {}", _0)]
    SigningError(String),
    #[display(fmt = "Not implemented for this coin {}", coin)]
    NotImplemented { coin: String },
    #[display(fmt = "Transaction error {}", _0)]
    TransactionError(String),
}

impl HttpStatusCode for RawTransactionError {
    fn status_code(&self) -> StatusCode {
        match self {
            RawTransactionError::InternalError(_) | RawTransactionError::SigningError(_) => {
                StatusCode::INTERNAL_SERVER_ERROR
            },
            RawTransactionError::NoSuchCoin { .. }
            | RawTransactionError::InvalidHashError(_)
            | RawTransactionError::HashNotExist(_)
            | RawTransactionError::DecodeError(_)
            | RawTransactionError::InvalidParam(_)
            | RawTransactionError::NonExistentPrevOutputError(_)
            | RawTransactionError::TransactionError(_) => StatusCode::BAD_REQUEST,
            RawTransactionError::NotImplemented { .. } => StatusCode::NOT_IMPLEMENTED,
            RawTransactionError::Transport(_) => StatusCode::BAD_GATEWAY,
        }
    }
}

impl From<CoinFindError> for RawTransactionError {
    fn from(e: CoinFindError) -> Self {
        match e {
            CoinFindError::NoSuchCoin { coin } => RawTransactionError::NoSuchCoin { coin },
        }
    }
}

#[derive(Clone, Debug, Deserialize, Display, EnumFromStringify, PartialEq, Serialize, SerializeErrorType)]
#[serde(tag = "error_type", content = "error_data")]
pub enum GetMyAddressError {
    CoinsConfCheckError(String),
    CoinIsNotSupported(String),
    #[from_stringify("CryptoCtxError")]
    #[display(fmt = "Internal error: {}", _0)]
    Internal(String),
    #[from_stringify("serde_json::Error")]
    #[display(fmt = "Invalid request error error: {}", _0)]
    InvalidRequest(String),
    #[display(fmt = "Get Eth address error: {}", _0)]
    GetEthAddressError(GetEthAddressError),
}

impl From<GetEthAddressError> for GetMyAddressError {
    fn from(e: GetEthAddressError) -> Self { GetMyAddressError::GetEthAddressError(e) }
}

impl HttpStatusCode for GetMyAddressError {
    fn status_code(&self) -> StatusCode {
        match self {
            GetMyAddressError::CoinsConfCheckError(_)
            | GetMyAddressError::CoinIsNotSupported(_)
            | GetMyAddressError::InvalidRequest(_) => StatusCode::BAD_REQUEST,
            GetMyAddressError::Internal(_) | GetMyAddressError::GetEthAddressError(_) => {
                StatusCode::INTERNAL_SERVER_ERROR
            },
        }
    }
}

#[derive(Deserialize)]
pub struct RawTransactionRequest {
    pub coin: String,
    pub tx_hash: String,
}

#[derive(Clone, Debug, Deserialize, PartialEq, Serialize)]
pub struct RawTransactionRes {
    /// Raw bytes of signed transaction in hexadecimal string, this should be return hexadecimal encoded signed transaction for get_raw_transaction
    pub tx_hex: BytesJson,
}

/// Previous utxo transaction data for signing
#[derive(Clone, Debug, Deserialize)]
pub struct PrevTxns {
    /// transaction hash
    tx_hash: String,
    /// transaction output index
    index: u32,
    /// transaction output script pub key
    script_pub_key: String,
    // TODO: implement if needed:
    // redeem script for P2SH script pubkey
    // pub redeem_script: Option<String>,
    /// transaction output amount
    amount: BigDecimal,
}

/// sign_raw_transaction RPC request's params for signing raw utxo transactions
#[derive(Clone, Debug, Deserialize)]
pub struct SignUtxoTransactionParams {
    /// unsigned utxo transaction in hex
    tx_hex: String,
    /// optional data of previous transactions referred by unsigned transaction inputs
    prev_txns: Option<Vec<PrevTxns>>,
    // TODO: add if needed for utxo:
    // pub sighash_type: Option<String>, optional signature hash type, one of values: NONE, SINGLE, ALL, NONE|ANYONECANPAY, SINGLE|ANYONECANPAY, ALL|ANYONECANPAY (if not set 'ALL' is used)
    // pub branch_id: Option<u32>, zcash or komodo optional consensus branch id, used for signing transactions ahead of current height
}

/// sign_raw_transaction RPC request's params for signing raw eth transactions
#[derive(Clone, Debug, Deserialize)]
pub struct SignEthTransactionParams {
    /// Eth transfer value
    value: Option<BigDecimal>,
    /// Eth to address
    to: Option<String>,
    /// Eth contract data
    data: Option<String>,
    /// Eth gas use limit
    gas_limit: U256,
}

#[derive(Clone, Debug, Deserialize)]
#[serde(tag = "type", content = "tx")]
pub enum SignRawTransactionEnum {
    UTXO(SignUtxoTransactionParams),
    ETH(SignEthTransactionParams),
}

/// sign_raw_transaction RPC request
#[derive(Clone, Debug, Deserialize)]
pub struct SignRawTransactionRequest {
    coin: String,
    #[serde(flatten)]
    tx: SignRawTransactionEnum,
}

#[derive(Debug, Deserialize)]
pub struct MyAddressReq {
    coin: String,
    #[serde(default)]
    path_to_address: StandardHDCoinAddress,
}

#[derive(Debug, Serialize)]
pub struct MyWalletAddress {
    coin: String,
    wallet_address: String,
}

pub type SignatureResult<T> = Result<T, MmError<SignatureError>>;
pub type VerificationResult<T> = Result<T, MmError<VerificationError>>;

#[derive(Debug, Display, EnumFromStringify)]
pub enum TxHistoryError {
    ErrorSerializing(String),
    ErrorDeserializing(String),
    ErrorSaving(String),
    ErrorLoading(String),
    ErrorClearing(String),
    #[display(fmt = "'internal_id' not found: {:?}", internal_id)]
    FromIdNotFound {
        internal_id: BytesJson,
    },
    NotSupported(String),
    #[from_stringify("MyAddressError")]
    InternalError(String),
}

#[derive(Clone, Debug, Deserialize, Display, PartialEq)]
pub enum PrivKeyPolicyNotAllowed {
    #[display(fmt = "Hardware Wallet is not supported")]
    HardwareWalletNotSupported,
    #[display(fmt = "Unsupported method: {}", _0)]
    UnsupportedMethod(String),
    #[display(fmt = "Internal error: {}", _0)]
    InternalError(String),
}

impl Serialize for PrivKeyPolicyNotAllowed {
    fn serialize<S>(&self, serializer: S) -> Result<S::Ok, S::Error>
    where
        S: Serializer,
    {
        serializer.serialize_str(&self.to_string())
    }
}

#[derive(Clone, Debug, Display, PartialEq, Serialize)]
pub enum UnexpectedDerivationMethod {
    #[display(fmt = "Expected 'SingleAddress' derivation method")]
    ExpectedSingleAddress,
    #[display(fmt = "Expected 'HDWallet' derivationMethod")]
    ExpectedHDWallet,
    #[display(fmt = "Trezor derivation method is not supported yet!")]
    Trezor,
    #[display(fmt = "Unsupported error: {}", _0)]
    UnsupportedError(String),
    #[display(fmt = "Internal error: {}", _0)]
    InternalError(String),
}

impl From<PrivKeyPolicyNotAllowed> for UnexpectedDerivationMethod {
    fn from(e: PrivKeyPolicyNotAllowed) -> Self {
        match e {
            PrivKeyPolicyNotAllowed::HardwareWalletNotSupported => UnexpectedDerivationMethod::Trezor,
            PrivKeyPolicyNotAllowed::UnsupportedMethod(method) => UnexpectedDerivationMethod::UnsupportedError(method),
            PrivKeyPolicyNotAllowed::InternalError(e) => UnexpectedDerivationMethod::InternalError(e),
        }
    }
}

pub trait Transaction: fmt::Debug + 'static {
    /// Raw transaction bytes of the transaction
    fn tx_hex(&self) -> Vec<u8>;
    /// Serializable representation of tx hash for displaying purpose
    fn tx_hash_as_bytes(&self) -> BytesJson;
}

#[derive(Clone, Debug, PartialEq)]
pub enum TransactionEnum {
    UtxoTx(UtxoTx),
    SignedEthTx(SignedEthTx),
    ZTransaction(ZTransaction),
    CosmosTransaction(CosmosTransaction),
    #[cfg(not(target_arch = "wasm32"))]
    LightningPayment(LightningPayment),
}

ifrom!(TransactionEnum, UtxoTx);
ifrom!(TransactionEnum, SignedEthTx);
ifrom!(TransactionEnum, ZTransaction);
#[cfg(not(target_arch = "wasm32"))]
ifrom!(TransactionEnum, LightningPayment);

impl TransactionEnum {
    #[cfg(not(target_arch = "wasm32"))]
    pub fn supports_tx_helper(&self) -> bool { !matches!(self, TransactionEnum::LightningPayment(_)) }

    #[cfg(target_arch = "wasm32")]
    pub fn supports_tx_helper(&self) -> bool { true }
}

// NB: When stable and groked by IDEs, `enum_dispatch` can be used instead of `Deref` to speed things up.
impl Deref for TransactionEnum {
    type Target = dyn Transaction;
    fn deref(&self) -> &dyn Transaction {
        match self {
            TransactionEnum::UtxoTx(ref t) => t,
            TransactionEnum::SignedEthTx(ref t) => t,
            TransactionEnum::ZTransaction(ref t) => t,
            TransactionEnum::CosmosTransaction(ref t) => t,
            #[cfg(not(target_arch = "wasm32"))]
            TransactionEnum::LightningPayment(ref p) => p,
        }
    }
}

/// Error type for handling tx serialization/deserialization operations.
#[derive(Debug, Clone)]
pub enum TxMarshalingErr {
    InvalidInput(String),
    /// For cases where serialized and deserialized values doesn't verify each other.
    CrossCheckFailed(String),
    NotSupported(String),
    Internal(String),
}

#[derive(Clone, Debug, EnumFromStringify)]
#[allow(clippy::large_enum_variant)]
pub enum TransactionErr {
    /// Keeps transactions while throwing errors.
    TxRecoverable(TransactionEnum, String),
    /// Simply for plain error messages.
    #[from_stringify("keys::Error")]
    Plain(String),
    ProtocolNotSupported(String),
}

impl TransactionErr {
    /// Returns transaction if the error includes it.
    #[inline]
    pub fn get_tx(&self) -> Option<TransactionEnum> {
        match self {
            TransactionErr::TxRecoverable(tx, _) => Some(tx.clone()),
            _ => None,
        }
    }

    #[inline]
    /// Returns plain text part of error.
    pub fn get_plain_text_format(&self) -> String {
        match self {
            TransactionErr::TxRecoverable(_, err) => err.to_string(),
            TransactionErr::Plain(err) | TransactionErr::ProtocolNotSupported(err) => err.to_string(),
        }
    }
}

#[derive(Debug, PartialEq)]
pub enum FoundSwapTxSpend {
    Spent(TransactionEnum),
    Refunded(TransactionEnum),
}

pub enum CanRefundHtlc {
    CanRefundNow,
    // returns the number of seconds to sleep before HTLC becomes refundable
    HaveToWait(u64),
}

#[derive(Debug, Display, Eq, PartialEq)]
pub enum NegotiateSwapContractAddrErr {
    #[display(fmt = "InvalidOtherAddrLen, addr supplied {:?}", _0)]
    InvalidOtherAddrLen(BytesJson),
    #[display(fmt = "UnexpectedOtherAddr, addr supplied {:?}", _0)]
    UnexpectedOtherAddr(BytesJson),
    NoOtherAddrAndNoFallback,
}

#[derive(Debug, Display, Eq, PartialEq)]
pub enum ValidateOtherPubKeyErr {
    #[display(fmt = "InvalidPubKey: {:?}", _0)]
    InvalidPubKey(String),
}

#[derive(Clone, Debug)]
pub struct ConfirmPaymentInput {
    pub payment_tx: Vec<u8>,
    pub confirmations: u64,
    pub requires_nota: bool,
    pub wait_until: u64,
    pub check_every: u64,
}

#[derive(Clone, Debug)]
pub struct WatcherValidateTakerFeeInput {
    pub taker_fee_hash: Vec<u8>,
    pub sender_pubkey: Vec<u8>,
    pub min_block_number: u64,
    pub fee_addr: Vec<u8>,
    pub lock_duration: u64,
}

/// Helper struct wrapping arguments for [WatcherOps::watcher_validate_taker_payment].
#[derive(Clone)]
pub struct WatcherValidatePaymentInput {
    /// Taker payment serialized to raw bytes.
    pub payment_tx: Vec<u8>,
    /// Payment refund preimage generated by taker.
    pub taker_payment_refund_preimage: Vec<u8>,
    /// Taker payment can be refunded after this timestamp.
    pub time_lock: u64,
    /// Taker's pubkey.
    pub taker_pub: Vec<u8>,
    /// Maker's pubkey.
    pub maker_pub: Vec<u8>,
    /// Hash of the secret generated by maker.
    pub secret_hash: Vec<u8>,
    /// Validation timeout.
    pub wait_until: u64,
    /// Required number of taker payment's on-chain confirmations.
    pub confirmations: u64,
    /// Maker coin.
    pub maker_coin: MmCoinEnum,
}

#[derive(Clone)]
pub enum WatcherSpendType {
    TakerPaymentRefund,
    MakerPaymentSpend,
}

#[derive(Clone)]
pub struct ValidateWatcherSpendInput {
    pub payment_tx: Vec<u8>,
    pub maker_pub: Vec<u8>,
    pub swap_contract_address: Option<BytesJson>,
    pub time_lock: u64,
    pub secret_hash: Vec<u8>,
    pub amount: BigDecimal,
    pub watcher_reward: Option<WatcherReward>,
    pub spend_type: WatcherSpendType,
}

/// Helper struct wrapping arguments for [SwapOps::validate_taker_payment] and [SwapOps::validate_maker_payment].
#[derive(Clone, Debug)]
pub struct ValidatePaymentInput {
    /// Payment transaction serialized to raw bytes.
    pub payment_tx: Vec<u8>,
    /// Time lock duration in seconds.
    pub time_lock_duration: u64,
    /// Payment can be refunded after this timestamp.
    pub time_lock: u64,
    /// Pubkey of other side of the swap.
    pub other_pub: Vec<u8>,
    /// Hash of the secret generated by maker.
    pub secret_hash: Vec<u8>,
    /// Expected payment amount.
    pub amount: BigDecimal,
    /// Swap contract address if applicable.
    pub swap_contract_address: Option<BytesJson>,
    /// SPV proof check timeout.
    pub try_spv_proof_until: u64,
    /// Required number of payment's on-chain confirmations.
    pub confirmations: u64,
    /// Unique data of specific swap.
    pub unique_swap_data: Vec<u8>,
    /// The reward assigned to watcher for providing help to complete the swap.
    pub watcher_reward: Option<WatcherReward>,
}

#[derive(Clone, Debug)]
pub struct WatcherSearchForSwapTxSpendInput<'a> {
    pub time_lock: u32,
    pub taker_pub: &'a [u8],
    pub maker_pub: &'a [u8],
    pub secret_hash: &'a [u8],
    pub tx: &'a [u8],
    pub search_from_block: u64,
    pub watcher_reward: bool,
}

#[derive(Clone, Debug)]
pub struct SendMakerPaymentSpendPreimageInput<'a> {
    pub preimage: &'a [u8],
    pub secret_hash: &'a [u8],
    pub secret: &'a [u8],
    pub taker_pub: &'a [u8],
    pub watcher_reward: bool,
}

pub struct SearchForSwapTxSpendInput<'a> {
    pub time_lock: u64,
    pub other_pub: &'a [u8],
    pub secret_hash: &'a [u8],
    pub tx: &'a [u8],
    pub search_from_block: u64,
    pub swap_contract_address: &'a Option<BytesJson>,
    pub swap_unique_data: &'a [u8],
    pub watcher_reward: bool,
}

#[derive(Copy, Clone, Debug)]
pub enum RewardTarget {
    None,
    Contract,
    PaymentSender,
    PaymentSpender,
    PaymentReceiver,
}

#[derive(Clone, Debug)]
pub struct WatcherReward {
    pub amount: BigDecimal,
    pub is_exact_amount: bool,
    pub reward_target: RewardTarget,
    pub send_contract_reward_on_spend: bool,
}

/// Enum representing possible variants of swap transaction including secret hash(es)
#[derive(Debug)]
pub enum SwapTxTypeWithSecretHash<'a> {
    /// Legacy protocol transaction
    TakerOrMakerPayment { maker_secret_hash: &'a [u8] },
    /// Taker funding transaction
    TakerFunding { taker_secret_hash: &'a [u8] },
    /// Maker payment v2 (with immediate refund path)
    MakerPaymentV2 {
        maker_secret_hash: &'a [u8],
        taker_secret_hash: &'a [u8],
    },
    /// Taker payment v2
    TakerPaymentV2 { maker_secret_hash: &'a [u8] },
}

impl<'a> SwapTxTypeWithSecretHash<'a> {
    pub fn redeem_script(&self, time_lock: u32, my_public: &Public, other_public: &Public) -> Script {
        match self {
            SwapTxTypeWithSecretHash::TakerOrMakerPayment { maker_secret_hash } => {
                payment_script(time_lock, maker_secret_hash, my_public, other_public)
            },
            SwapTxTypeWithSecretHash::TakerFunding { taker_secret_hash } => {
                swap_proto_v2_scripts::taker_funding_script(time_lock, taker_secret_hash, my_public, other_public)
            },
            SwapTxTypeWithSecretHash::MakerPaymentV2 {
                maker_secret_hash,
                taker_secret_hash,
            } => swap_proto_v2_scripts::maker_payment_script(
                time_lock,
                maker_secret_hash,
                taker_secret_hash,
                my_public,
                other_public,
            ),
            SwapTxTypeWithSecretHash::TakerPaymentV2 { maker_secret_hash } => {
                swap_proto_v2_scripts::taker_payment_script(time_lock, maker_secret_hash, my_public, other_public)
            },
        }
    }

    pub fn op_return_data(&self) -> Vec<u8> {
        match self {
            SwapTxTypeWithSecretHash::TakerOrMakerPayment { maker_secret_hash } => maker_secret_hash.to_vec(),
            SwapTxTypeWithSecretHash::TakerFunding { taker_secret_hash } => taker_secret_hash.to_vec(),
            SwapTxTypeWithSecretHash::MakerPaymentV2 {
                maker_secret_hash,
                taker_secret_hash,
            } => [*maker_secret_hash, *taker_secret_hash].concat(),
            SwapTxTypeWithSecretHash::TakerPaymentV2 { maker_secret_hash } => maker_secret_hash.to_vec(),
        }
    }
}

/// Helper struct wrapping arguments for [SwapOps::send_taker_payment] and [SwapOps::send_maker_payment].
#[derive(Clone, Debug)]
pub struct SendPaymentArgs<'a> {
    /// Time lock duration in seconds.
    pub time_lock_duration: u64,
    /// Payment can be refunded after this timestamp.
    pub time_lock: u64,
    /// This is either:
    /// * Taker's pubkey if this structure is used in [`SwapOps::send_maker_payment`].
    /// * Maker's pubkey if this structure is used in [`SwapOps::send_taker_payment`].
    pub other_pubkey: &'a [u8],
    /// Hash of the secret generated by maker.
    pub secret_hash: &'a [u8],
    /// Payment amount
    pub amount: BigDecimal,
    /// Swap contract address if applicable.
    pub swap_contract_address: &'a Option<BytesJson>,
    /// Unique data of specific swap.
    pub swap_unique_data: &'a [u8],
    /// Instructions for the next step of the swap (e.g., Lightning invoice).
    pub payment_instructions: &'a Option<PaymentInstructions>,
    /// The reward assigned to watcher for providing help to complete the swap.
    pub watcher_reward: Option<WatcherReward>,
    /// As of now, this field is specifically used to wait for confirmations of ERC20 approval transaction.
    pub wait_for_confirmation_until: u64,
}

#[derive(Clone, Debug)]
pub struct SpendPaymentArgs<'a> {
    /// This is either:
    /// * Taker's payment tx if this structure is used in [`SwapOps::send_maker_spends_taker_payment`].
    /// * Maker's payment tx if this structure is used in [`SwapOps::send_taker_spends_maker_payment`].
    pub other_payment_tx: &'a [u8],
    pub time_lock: u64,
    /// This is either:
    /// * Taker's pubkey if this structure is used in [`SwapOps::send_maker_spends_taker_payment`].
    /// * Maker's pubkey if this structure is used in [`SwapOps::send_taker_spends_maker_payment`].
    pub other_pubkey: &'a [u8],
    pub secret: &'a [u8],
    pub secret_hash: &'a [u8],
    pub swap_contract_address: &'a Option<BytesJson>,
    pub swap_unique_data: &'a [u8],
    pub watcher_reward: bool,
}

#[derive(Debug)]
pub struct RefundPaymentArgs<'a> {
    pub payment_tx: &'a [u8],
    pub time_lock: u64,
    /// This is either:
    /// * Taker's pubkey if this structure is used in [`SwapOps::send_maker_refunds_payment`].
    /// * Maker's pubkey if this structure is used in [`SwapOps::send_taker_refunds_payment`].
    pub other_pubkey: &'a [u8],
    pub tx_type_with_secret_hash: SwapTxTypeWithSecretHash<'a>,
    pub swap_contract_address: &'a Option<BytesJson>,
    pub swap_unique_data: &'a [u8],
    pub watcher_reward: bool,
}

/// Helper struct wrapping arguments for [SwapOps::check_if_my_payment_sent].
#[derive(Clone, Debug)]
pub struct CheckIfMyPaymentSentArgs<'a> {
    /// Payment can be refunded after this timestamp.
    pub time_lock: u64,
    /// Pubkey of other side of the swap.
    pub other_pub: &'a [u8],
    /// Hash of the secret generated by maker.
    pub secret_hash: &'a [u8],
    /// Search after specific block to avoid scanning entire blockchain.
    pub search_from_block: u64,
    /// Swap contract address if applicable.
    pub swap_contract_address: &'a Option<BytesJson>,
    /// Unique data of specific swap.
    pub swap_unique_data: &'a [u8],
    /// Payment amount.
    pub amount: &'a BigDecimal,
    /// Instructions for the next step of the swap (e.g., Lightning invoice).
    pub payment_instructions: &'a Option<PaymentInstructions>,
}

#[derive(Clone, Debug)]
pub struct ValidateFeeArgs<'a> {
    pub fee_tx: &'a TransactionEnum,
    pub expected_sender: &'a [u8],
    pub fee_addr: &'a [u8],
    pub dex_fee: &'a DexFee,
    pub min_block_number: u64,
    pub uuid: &'a [u8],
}

pub struct EthValidateFeeArgs<'a> {
    pub fee_tx_hash: &'a H256,
    pub expected_sender: &'a [u8],
    pub fee_addr: &'a [u8],
    pub amount: &'a BigDecimal,
    pub min_block_number: u64,
    pub uuid: &'a [u8],
}

#[derive(Clone, Debug)]
pub struct WaitForHTLCTxSpendArgs<'a> {
    pub tx_bytes: &'a [u8],
    pub secret_hash: &'a [u8],
    pub wait_until: u64,
    pub from_block: u64,
    pub swap_contract_address: &'a Option<BytesJson>,
    pub check_every: f64,
    pub watcher_reward: bool,
}

#[derive(Clone, Debug, Deserialize, PartialEq, Serialize)]
pub enum PaymentInstructions {
    #[cfg(not(target_arch = "wasm32"))]
    Lightning(Invoice),
    WatcherReward(BigDecimal),
}

#[derive(Clone, Debug, Default)]
pub struct PaymentInstructionArgs<'a> {
    pub secret_hash: &'a [u8],
    pub amount: BigDecimal,
    pub maker_lock_duration: u64,
    pub expires_in: u64,
    pub watcher_reward: bool,
    pub wait_until: u64,
}

#[derive(Display, EnumFromStringify)]
pub enum PaymentInstructionsErr {
    LightningInvoiceErr(String),
    WatcherRewardErr(String),
    #[from_stringify("NumConversError")]
    InternalError(String),
}

#[derive(Display)]
pub enum ValidateInstructionsErr {
    ValidateLightningInvoiceErr(String),
    UnsupportedCoin(String),
    DeserializationErr(String),
}

#[cfg(not(target_arch = "wasm32"))]
impl From<ParseOrSemanticError> for ValidateInstructionsErr {
    fn from(e: ParseOrSemanticError) -> Self { ValidateInstructionsErr::ValidateLightningInvoiceErr(e.to_string()) }
}

#[derive(Display)]
pub enum RefundError {
    DecodeErr(String),
    DbError(String),
    Timeout(String),
    Internal(String),
}

#[derive(Debug, Display)]
pub enum WatcherRewardError {
    RPCError(String),
    InvalidCoinType(String),
    InternalError(String),
}

/// Swap operations (mostly based on the Hash/Time locked transactions implemented by coin wallets).
#[async_trait]
pub trait SwapOps {
    fn send_taker_fee(&self, fee_addr: &[u8], dex_fee: DexFee, uuid: &[u8]) -> TransactionFut;

    fn send_maker_payment(&self, maker_payment_args: SendPaymentArgs<'_>) -> TransactionFut;

    fn send_taker_payment(&self, taker_payment_args: SendPaymentArgs<'_>) -> TransactionFut;

    fn send_maker_spends_taker_payment(&self, maker_spends_payment_args: SpendPaymentArgs<'_>) -> TransactionFut;

    fn send_taker_spends_maker_payment(&self, taker_spends_payment_args: SpendPaymentArgs<'_>) -> TransactionFut;

    async fn send_taker_refunds_payment(&self, taker_refunds_payment_args: RefundPaymentArgs<'_>) -> TransactionResult;

    async fn send_maker_refunds_payment(&self, maker_refunds_payment_args: RefundPaymentArgs<'_>) -> TransactionResult;

    fn validate_fee(&self, validate_fee_args: ValidateFeeArgs<'_>) -> ValidatePaymentFut<()>;

    async fn validate_maker_payment(&self, input: ValidatePaymentInput) -> ValidatePaymentResult<()>;

    async fn validate_taker_payment(&self, input: ValidatePaymentInput) -> ValidatePaymentResult<()>;

    fn check_if_my_payment_sent(
        &self,
        if_my_payment_sent_args: CheckIfMyPaymentSentArgs<'_>,
    ) -> Box<dyn Future<Item = Option<TransactionEnum>, Error = String> + Send>;

    async fn search_for_swap_tx_spend_my(
        &self,
        input: SearchForSwapTxSpendInput<'_>,
    ) -> Result<Option<FoundSwapTxSpend>, String>;

    async fn search_for_swap_tx_spend_other(
        &self,
        input: SearchForSwapTxSpendInput<'_>,
    ) -> Result<Option<FoundSwapTxSpend>, String>;

    async fn extract_secret(
        &self,
        secret_hash: &[u8],
        spend_tx: &[u8],
        watcher_reward: bool,
    ) -> Result<Vec<u8>, String>;

    fn check_tx_signed_by_pub(&self, tx: &[u8], expected_pub: &[u8]) -> Result<bool, MmError<ValidatePaymentError>>;

    /// Whether the refund transaction can be sent now
    /// For example: there are no additional conditions for ETH, but for some UTXO coins we should wait for
    /// locktime < MTP
    fn can_refund_htlc(&self, locktime: u64) -> Box<dyn Future<Item = CanRefundHtlc, Error = String> + Send + '_> {
        let now = now_sec();
        let result = if now > locktime {
            CanRefundHtlc::CanRefundNow
        } else {
            CanRefundHtlc::HaveToWait(locktime - now + 1)
        };
        Box::new(futures01::future::ok(result))
    }

    /// Whether the swap payment is refunded automatically or not when the locktime expires, or the other side fails the HTLC.
    fn is_auto_refundable(&self) -> bool;

    /// Waits for an htlc to be refunded automatically.
    async fn wait_for_htlc_refund(&self, _tx: &[u8], _locktime: u64) -> RefundResult<()>;

    fn negotiate_swap_contract_addr(
        &self,
        other_side_address: Option<&[u8]>,
    ) -> Result<Option<BytesJson>, MmError<NegotiateSwapContractAddrErr>>;

    /// Consider using [`SwapOps::derive_htlc_pubkey`] if you need the public key only.
    /// Some coins may not have a private key.
    fn derive_htlc_key_pair(&self, swap_unique_data: &[u8]) -> KeyPair;

    /// Derives an HTLC key-pair and returns a public key corresponding to that key.
    fn derive_htlc_pubkey(&self, swap_unique_data: &[u8]) -> Vec<u8>;

    fn validate_other_pubkey(&self, raw_pubkey: &[u8]) -> MmResult<(), ValidateOtherPubKeyErr>;

    /// Instructions from the taker on how the maker should send his payment.
    async fn maker_payment_instructions(
        &self,
        args: PaymentInstructionArgs<'_>,
    ) -> Result<Option<Vec<u8>>, MmError<PaymentInstructionsErr>>;

    /// Instructions from the maker on how the taker should send his payment.
    async fn taker_payment_instructions(
        &self,
        args: PaymentInstructionArgs<'_>,
    ) -> Result<Option<Vec<u8>>, MmError<PaymentInstructionsErr>>;

    fn validate_maker_payment_instructions(
        &self,
        instructions: &[u8],
        args: PaymentInstructionArgs<'_>,
    ) -> Result<PaymentInstructions, MmError<ValidateInstructionsErr>>;

    fn validate_taker_payment_instructions(
        &self,
        instructions: &[u8],
        args: PaymentInstructionArgs<'_>,
    ) -> Result<PaymentInstructions, MmError<ValidateInstructionsErr>>;

    fn is_supported_by_watchers(&self) -> bool { false }

    // Do we also need a method for the fallback contract?
    fn contract_supports_watchers(&self) -> bool { true }

    fn maker_locktime_multiplier(&self) -> f64 { 2.0 }
}

/// Operations on maker coin from taker swap side
#[async_trait]
pub trait TakerSwapMakerCoin {
    /// Performs an action on Maker coin payment just before the Taker Swap payment refund begins
    async fn on_taker_payment_refund_start(&self, maker_payment: &[u8]) -> RefundResult<()>;
    /// Performs an action on Maker coin payment after the Taker Swap payment is refunded successfully
    async fn on_taker_payment_refund_success(&self, maker_payment: &[u8]) -> RefundResult<()>;
}

/// Operations on taker coin from maker swap side
#[async_trait]
pub trait MakerSwapTakerCoin {
    /// Performs an action on Taker coin payment just before the Maker Swap payment refund begins
    async fn on_maker_payment_refund_start(&self, taker_payment: &[u8]) -> RefundResult<()>;
    /// Performs an action on Taker coin payment after the Maker Swap payment is refunded successfully
    async fn on_maker_payment_refund_success(&self, taker_payment: &[u8]) -> RefundResult<()>;
}

#[async_trait]
pub trait WatcherOps {
    fn send_maker_payment_spend_preimage(&self, input: SendMakerPaymentSpendPreimageInput) -> TransactionFut;

    fn send_taker_payment_refund_preimage(&self, watcher_refunds_payment_args: RefundPaymentArgs) -> TransactionFut;

    fn create_taker_payment_refund_preimage(
        &self,
        taker_payment_tx: &[u8],
        time_lock: u64,
        maker_pub: &[u8],
        secret_hash: &[u8],
        swap_contract_address: &Option<BytesJson>,
        swap_unique_data: &[u8],
    ) -> TransactionFut;

    fn create_maker_payment_spend_preimage(
        &self,
        maker_payment_tx: &[u8],
        time_lock: u64,
        maker_pub: &[u8],
        secret_hash: &[u8],
        swap_unique_data: &[u8],
    ) -> TransactionFut;

    fn watcher_validate_taker_fee(&self, input: WatcherValidateTakerFeeInput) -> ValidatePaymentFut<()>;

    fn watcher_validate_taker_payment(&self, input: WatcherValidatePaymentInput) -> ValidatePaymentFut<()>;

    fn taker_validates_payment_spend_or_refund(&self, _input: ValidateWatcherSpendInput) -> ValidatePaymentFut<()>;

    async fn watcher_search_for_swap_tx_spend(
        &self,
        input: WatcherSearchForSwapTxSpendInput<'_>,
    ) -> Result<Option<FoundSwapTxSpend>, String>;

    async fn get_taker_watcher_reward(
        &self,
        other_coin: &MmCoinEnum,
        coin_amount: Option<BigDecimal>,
        other_coin_amount: Option<BigDecimal>,
        reward_amount: Option<BigDecimal>,
        wait_until: u64,
    ) -> Result<WatcherReward, MmError<WatcherRewardError>>;

    async fn get_maker_watcher_reward(
        &self,
        other_coin: &MmCoinEnum,
        reward_amount: Option<BigDecimal>,
        wait_until: u64,
    ) -> Result<Option<WatcherReward>, MmError<WatcherRewardError>>;
}

/// Helper struct wrapping arguments for [TakerCoinSwapOpsV2::send_taker_funding]
pub struct SendTakerFundingArgs<'a> {
    /// Taker will be able to refund the payment after this timestamp
    pub time_lock: u64,
    /// The hash of the secret generated by taker, this needs to be revealed for immediate refund
    pub taker_secret_hash: &'a [u8],
    /// Maker's pubkey
    pub maker_pub: &'a [u8],
    /// DEX fee
    pub dex_fee: &'a DexFee,
    /// Additional reward for maker (premium)
    pub premium_amount: BigDecimal,
    /// Actual volume of taker's payment
    pub trading_amount: BigDecimal,
    /// Unique data of specific swap
    pub swap_unique_data: &'a [u8],
}

/// Helper struct wrapping arguments for [TakerCoinSwapOpsV2::refund_taker_funding_secret]
pub struct RefundFundingSecretArgs<'a, Coin: ParseCoinAssocTypes + ?Sized> {
    pub funding_tx: &'a Coin::Tx,
    pub time_lock: u64,
    pub maker_pubkey: &'a Coin::Pubkey,
    pub taker_secret: &'a [u8],
    pub taker_secret_hash: &'a [u8],
    pub swap_contract_address: &'a Option<BytesJson>,
    pub swap_unique_data: &'a [u8],
    pub watcher_reward: bool,
}

/// Helper struct wrapping arguments for [TakerCoinSwapOpsV2::gen_taker_funding_spend_preimage]
pub struct GenTakerFundingSpendArgs<'a, Coin: ParseCoinAssocTypes + ?Sized> {
    /// Taker payment transaction serialized to raw bytes
    pub funding_tx: &'a Coin::Tx,
    /// Maker's pubkey
    pub maker_pub: &'a Coin::Pubkey,
    /// Taker's pubkey
    pub taker_pub: &'a Coin::Pubkey,
    /// Timelock of the funding tx
    pub funding_time_lock: u64,
    /// The hash of the secret generated by taker
    pub taker_secret_hash: &'a [u8],
    /// Timelock of the taker payment
    pub taker_payment_time_lock: u64,
    /// The hash of the secret generated by maker
    pub maker_secret_hash: &'a [u8],
}

/// Helper struct wrapping arguments for [TakerCoinSwapOpsV2::validate_taker_funding]
pub struct ValidateTakerFundingArgs<'a, Coin: ParseCoinAssocTypes + ?Sized> {
    /// Taker funding transaction
    pub funding_tx: &'a Coin::Tx,
    /// Taker will be able to refund the payment after this timestamp
    pub time_lock: u64,
    /// The hash of the secret generated by taker
    pub taker_secret_hash: &'a [u8],
    /// Taker's pubkey
    pub other_pub: &'a Coin::Pubkey,
    /// DEX fee amount
    pub dex_fee: &'a DexFee,
    /// Additional reward for maker (premium)
    pub premium_amount: BigDecimal,
    /// Actual volume of taker's payment
    pub trading_amount: BigDecimal,
    /// Unique data of specific swap
    pub swap_unique_data: &'a [u8],
}

/// Helper struct wrapping arguments for taker payment's spend generation, used in
/// [TakerCoinSwapOpsV2::gen_taker_payment_spend_preimage], [TakerCoinSwapOpsV2::validate_taker_payment_spend_preimage] and
/// [TakerCoinSwapOpsV2::sign_and_broadcast_taker_payment_spend]
pub struct GenTakerPaymentSpendArgs<'a, Coin: ParseCoinAssocTypes + ?Sized> {
    /// Taker payment transaction serialized to raw bytes
    pub taker_tx: &'a Coin::Tx,
    /// Taker will be able to refund the payment after this timestamp
    pub time_lock: u64,
    /// The hash of the secret generated by maker
    pub maker_secret_hash: &'a [u8],
    /// Maker's pubkey
    pub maker_pub: &'a Coin::Pubkey,
    /// Maker's address
    pub maker_address: &'a Coin::Address,
    /// Taker's pubkey
    pub taker_pub: &'a Coin::Pubkey,
    /// Pubkey of address, receiving DEX fees
    pub dex_fee_pub: &'a [u8],
    /// DEX fee
    pub dex_fee: &'a DexFee,
    /// Additional reward for maker (premium)
    pub premium_amount: BigDecimal,
    /// Actual volume of taker's payment
    pub trading_amount: BigDecimal,
}

/// Taker payment spend preimage with taker's signature
pub struct TxPreimageWithSig<Coin: ParseCoinAssocTypes + ?Sized> {
    /// The preimage, might be () for certain coin types (only signature might be used)
    pub preimage: Coin::Preimage,
    /// Taker's signature
    pub signature: Coin::Sig,
}

/// Enum covering error cases that can happen during transaction preimage generation.
#[derive(Debug, Display)]
pub enum TxGenError {
    /// RPC error
    Rpc(String),
    /// Error during conversion of BigDecimal amount to coin's specific monetary units (satoshis, wei, etc.).
    NumConversion(String),
    /// Address derivation error.
    AddressDerivation(String),
    /// Problem with tx preimage signing.
    Signing(String),
    /// Legacy error produced by usage of try_s/try_fus and other similar macros.
    Legacy(String),
    /// Input payment timelock overflows the type used by specific coin.
    LocktimeOverflow(String),
    /// Transaction fee is too high
    TxFeeTooHigh(String),
    /// Previous tx is not valid
    PrevTxIsNotValid(String),
    /// Other errors, can be used to return an error that can happen only in specific coin protocol implementation
    Other(String),
}

impl From<UtxoRpcError> for TxGenError {
    fn from(err: UtxoRpcError) -> Self { TxGenError::Rpc(err.to_string()) }
}

impl From<NumConversError> for TxGenError {
    fn from(err: NumConversError) -> Self { TxGenError::NumConversion(err.to_string()) }
}

impl From<UtxoSignWithKeyPairError> for TxGenError {
    fn from(err: UtxoSignWithKeyPairError) -> Self { TxGenError::Signing(err.to_string()) }
}

/// Enum covering error cases that can happen during swap v2 transaction validation.
#[derive(Debug, Display)]
pub enum ValidateSwapV2TxError {
    /// Payment sent to wrong address or has invalid amount.
    InvalidDestinationOrAmount(String),
    /// Error during conversion of BigDecimal amount to coin's specific monetary units (satoshis, wei, etc.).
    NumConversion(String),
    /// RPC error.
    Rpc(String),
    /// Serialized tx bytes don't match ones received from coin's RPC.
    #[display(fmt = "Tx bytes {:02x} don't match ones received from rpc {:02x}", actual, from_rpc)]
    TxBytesMismatch { from_rpc: BytesJson, actual: BytesJson },
    /// Provided transaction doesn't have output with specific index
    TxLacksOfOutputs,
    /// Input payment timelock overflows the type used by specific coin.
    LocktimeOverflow(String),
    /// Internal error
    Internal(String),
}

impl From<NumConversError> for ValidateSwapV2TxError {
    fn from(err: NumConversError) -> Self { ValidateSwapV2TxError::NumConversion(err.to_string()) }
}

impl From<UtxoRpcError> for ValidateSwapV2TxError {
    fn from(err: UtxoRpcError) -> Self { ValidateSwapV2TxError::Rpc(err.to_string()) }
}

/// Enum covering error cases that can happen during taker funding spend preimage validation.
#[derive(Debug, Display, EnumFromStringify)]
pub enum ValidateTakerFundingSpendPreimageError {
    /// Funding tx has no outputs
    FundingTxNoOutputs,
    /// Actual preimage fee is either too high or too small
    UnexpectedPreimageFee(String),
    /// Error during signature deserialization.
    InvalidMakerSignature,
    /// Error during preimage comparison to an expected one.
    InvalidPreimage(String),
    /// Error during taker's signature check.
    #[from_stringify("UtxoSignWithKeyPairError")]
    SignatureVerificationFailure(String),
    /// Error during generation of an expected preimage.
    TxGenError(String),
    /// Input payment timelock overflows the type used by specific coin.
    LocktimeOverflow(String),
    /// Coin's RPC error
    #[from_stringify("UtxoRpcError")]
    Rpc(String),
}

impl From<TxGenError> for ValidateTakerFundingSpendPreimageError {
    fn from(err: TxGenError) -> Self { ValidateTakerFundingSpendPreimageError::TxGenError(format!("{:?}", err)) }
}

/// Enum covering error cases that can happen during taker payment spend preimage validation.
#[derive(Debug, Display, EnumFromStringify)]
pub enum ValidateTakerPaymentSpendPreimageError {
    /// Error during signature deserialization.
    InvalidTakerSignature,
    /// Error during preimage comparison to an expected one.
    InvalidPreimage(String),
    /// Error during taker's signature check.
    #[from_stringify("UtxoSignWithKeyPairError")]
    SignatureVerificationFailure(String),
    /// Error during generation of an expected preimage.
    TxGenError(String),
    /// Input payment timelock overflows the type used by specific coin.
    LocktimeOverflow(String),
}

impl From<TxGenError> for ValidateTakerPaymentSpendPreimageError {
    fn from(err: TxGenError) -> Self { ValidateTakerPaymentSpendPreimageError::TxGenError(format!("{:?}", err)) }
}

/// Helper trait used for various types serialization to bytes
pub trait ToBytes {
    fn to_bytes(&self) -> Vec<u8>;
}

/// Defines associated types specific to each coin (Pubkey, Address, etc.)
pub trait ParseCoinAssocTypes {
    type Address: Send + Sync + fmt::Display;
    type AddressParseError: fmt::Debug + Send + fmt::Display;
    type Pubkey: ToBytes + Send + Sync;
    type PubkeyParseError: fmt::Debug + Send + fmt::Display;
    type Tx: Transaction + Send + Sync;
    type TxParseError: fmt::Debug + Send + fmt::Display;
    type Preimage: ToBytes + Send + Sync;
    type PreimageParseError: fmt::Debug + Send + fmt::Display;
    type Sig: ToBytes + Send + Sync;
    type SigParseError: fmt::Debug + Send + fmt::Display;

    fn my_addr(&self) -> &Self::Address;

    fn parse_address(&self, address: &str) -> Result<Self::Address, Self::AddressParseError>;

    fn parse_pubkey(&self, pubkey: &[u8]) -> Result<Self::Pubkey, Self::PubkeyParseError>;

    fn parse_tx(&self, tx: &[u8]) -> Result<Self::Tx, Self::TxParseError>;

    fn parse_preimage(&self, tx: &[u8]) -> Result<Self::Preimage, Self::PreimageParseError>;

    fn parse_signature(&self, sig: &[u8]) -> Result<Self::Sig, Self::SigParseError>;
}

/// Defines associated types specific to Non-Fungible Tokens (Token Address, Token Id, etc.)
pub trait ParseNftAssocTypes {
    type ContractAddress: Send + Sync + fmt::Display;
    type TokenId: ToBytes + Send + Sync;
    type ContractType: ToBytes + Send + Sync;
    type NftAssocTypesError: fmt::Debug + Send + fmt::Display;

    fn parse_contract_address(
        &self,
        contract_address: &[u8],
    ) -> Result<Self::ContractAddress, Self::NftAssocTypesError>;

    fn parse_token_id(&self, token_id: &[u8]) -> Result<Self::TokenId, Self::NftAssocTypesError>;

    fn parse_contract_type(&self, contract_type: &[u8]) -> Result<Self::ContractType, Self::NftAssocTypesError>;
}

pub struct SendMakerPaymentArgs<'a, Coin: ParseCoinAssocTypes + ?Sized> {
    /// Maker will be able to refund the payment after this timestamp
    pub time_lock: u64,
    /// The hash of the secret generated by taker, this is used for immediate refund
    pub taker_secret_hash: &'a [u8],
    /// The hash of the secret generated by maker, taker needs it to spend the payment
    pub maker_secret_hash: &'a [u8],
    /// Payment amount
    pub amount: BigDecimal,
    /// Taker's HTLC pubkey
    pub taker_pub: &'a Coin::Pubkey,
    /// Unique data of specific swap
    pub swap_unique_data: &'a [u8],
}

/// Structure representing necessary NFT info for Swap
pub struct NftSwapInfo<'a, Coin: ParseNftAssocTypes + ?Sized> {
    /// The address of the NFT token
    pub token_address: &'a Coin::ContractAddress,
    /// The ID of the NFT token.
    pub token_id: &'a [u8],
    /// The type of smart contract that governs this NFT
    pub contract_type: &'a Coin::ContractType,
    /// Etomic swap contract address
    pub swap_contract_address: &'a Coin::ContractAddress,
}

pub struct SendNftMakerPaymentArgs<'a, Coin: ParseCoinAssocTypes + ParseNftAssocTypes + ?Sized> {
    /// Maker will be able to refund the payment after this timestamp
    pub time_lock: u64,
    /// The hash of the secret generated by taker, this is used for immediate refund
    pub taker_secret_hash: &'a [u8],
    /// The hash of the secret generated by maker, taker needs it to spend the payment
    pub maker_secret_hash: &'a [u8],
    /// Payment amount
    pub amount: BigDecimal,
    /// Taker's HTLC pubkey
    pub taker_pub: &'a Coin::Pubkey,
    /// Unique data of specific swap
    pub swap_unique_data: &'a [u8],
    /// Structure representing necessary NFT info for Swap
    pub nft_swap_info: &'a NftSwapInfo<'a, Coin>,
}

pub struct ValidateMakerPaymentArgs<'a, Coin: ParseCoinAssocTypes + ?Sized> {
    /// Maker payment tx
    pub maker_payment_tx: &'a Coin::Tx,
    /// Maker will be able to refund the payment after this timestamp
    pub time_lock: u64,
    /// The hash of the secret generated by taker, this is used for immediate refund
    pub taker_secret_hash: &'a [u8],
    /// The hash of the secret generated by maker, taker needs it to spend the payment
    pub maker_secret_hash: &'a [u8],
    /// Payment amount
    pub amount: BigDecimal,
    /// Maker's HTLC pubkey
    pub maker_pub: &'a Coin::Pubkey,
    /// Unique data of specific swap
    pub swap_unique_data: &'a [u8],
}

pub struct ValidateNftMakerPaymentArgs<'a, Coin: ParseCoinAssocTypes + ParseNftAssocTypes + ?Sized> {
    /// Maker payment tx
    pub maker_payment_tx: &'a Coin::Tx,
    /// Maker will be able to refund the payment after this timestamp
    pub time_lock: u64,
    /// The hash of the secret generated by taker, this is used for immediate refund
    pub taker_secret_hash: &'a [u8],
    /// The hash of the secret generated by maker, taker needs it to spend the payment
    pub maker_secret_hash: &'a [u8],
    /// Payment amount
    pub amount: BigDecimal,
    /// Taker's HTLC pubkey
    pub taker_pub: &'a Coin::Pubkey,
    /// Maker's HTLC pubkey
    pub maker_pub: &'a Coin::Pubkey,
    /// Unique data of specific swap
    pub swap_unique_data: &'a [u8],
    /// Structure representing necessary NFT info for Swap
    pub nft_swap_info: &'a NftSwapInfo<'a, Coin>,
}

pub struct RefundMakerPaymentArgs<'a, Coin: ParseCoinAssocTypes + ?Sized> {
    /// Maker payment tx
    pub maker_payment_tx: &'a Coin::Tx,
    /// Maker will be able to refund the payment after this timestamp
    pub time_lock: u64,
    /// The hash of the secret generated by taker, this is used for immediate refund
    pub taker_secret_hash: &'a [u8],
    /// The hash of the secret generated by maker, taker needs it to spend the payment
    pub maker_secret_hash: &'a [u8],
    /// Taker's secret
    pub taker_secret: &'a [u8],
    /// Taker's HTLC pubkey
    pub taker_pub: &'a Coin::Pubkey,
    /// Unique data of specific swap
    pub swap_unique_data: &'a [u8],
}

pub struct SpendMakerPaymentArgs<'a, Coin: ParseCoinAssocTypes + ?Sized> {
    /// Maker payment tx
    pub maker_payment_tx: &'a Coin::Tx,
    /// Maker will be able to refund the payment after this timestamp
    pub time_lock: u64,
    /// The hash of the secret generated by taker, this is used for immediate refund
    pub taker_secret_hash: &'a [u8],
    /// The hash of the secret generated by maker, taker needs it to spend the payment
    pub maker_secret_hash: &'a [u8],
    /// The secret generated by maker, revealed when maker spends taker's payment
    pub maker_secret: &'a [u8],
    /// Maker's HTLC pubkey
    pub maker_pub: &'a Coin::Pubkey,
    /// Unique data of specific swap
    pub swap_unique_data: &'a [u8],
}

pub struct SpendNftMakerPaymentArgs<'a, Coin: ParseCoinAssocTypes + ParseNftAssocTypes + ?Sized> {
    /// Maker payment tx
    pub maker_payment_tx: &'a Coin::Tx,
    /// Maker will be able to refund the payment after this timestamp
    pub time_lock: u64,
    /// The hash of the secret generated by taker, this is used for immediate refund
    pub taker_secret_hash: &'a [u8],
    /// The hash of the secret generated by maker, taker needs it to spend the payment
    pub maker_secret_hash: &'a [u8],
    /// The secret generated by maker, revealed when maker spends taker's payment
    pub maker_secret: &'a [u8],
    /// Maker's HTLC pubkey
    pub maker_pub: &'a Coin::Pubkey,
    /// Unique data of specific swap
    pub swap_unique_data: &'a [u8],
    /// The type of smart contract that governs this NFT
    pub contract_type: &'a Coin::ContractType,
    /// Etomic swap contract address
    pub swap_contract_address: &'a Coin::ContractAddress,
}

/// Operations specific to maker coin in [Trading Protocol Upgrade implementation](https://github.com/KomodoPlatform/komodo-defi-framework/issues/1895)
#[async_trait]
pub trait MakerCoinSwapOpsV2: ParseCoinAssocTypes + Send + Sync + 'static {
    /// Generate and broadcast maker payment transaction
    async fn send_maker_payment_v2(&self, args: SendMakerPaymentArgs<'_, Self>) -> Result<Self::Tx, TransactionErr>;

    /// Validate maker payment transaction
    async fn validate_maker_payment_v2(&self, args: ValidateMakerPaymentArgs<'_, Self>) -> ValidatePaymentResult<()>;

    /// Refund maker payment transaction using timelock path
    async fn refund_maker_payment_v2_timelock(&self, args: RefundPaymentArgs<'_>) -> Result<Self::Tx, TransactionErr>;

    /// Refund maker payment transaction using immediate refund path
    async fn refund_maker_payment_v2_secret(
        &self,
        args: RefundMakerPaymentArgs<'_, Self>,
    ) -> Result<Self::Tx, TransactionErr>;

    /// Spend maker payment transaction
    async fn spend_maker_payment_v2(&self, args: SpendMakerPaymentArgs<'_, Self>) -> Result<Self::Tx, TransactionErr>;
}

#[async_trait]
pub trait MakerNftSwapOpsV2: ParseCoinAssocTypes + ParseNftAssocTypes + Send + Sync + 'static {
    async fn send_nft_maker_payment_v2(
        &self,
        args: SendNftMakerPaymentArgs<'_, Self>,
    ) -> Result<Self::Tx, TransactionErr>;

    /// Validate NFT maker payment transaction
    async fn validate_nft_maker_payment_v2(
        &self,
        args: ValidateNftMakerPaymentArgs<'_, Self>,
    ) -> ValidatePaymentResult<()>;

    /// Spend NFT maker payment transaction
    async fn spend_nft_maker_payment_v2(
        &self,
        args: SpendNftMakerPaymentArgs<'_, Self>,
    ) -> Result<Self::Tx, TransactionErr>;

    /// Refund NFT maker payment transaction using timelock path
    async fn refund_nft_maker_payment_v2_timelock(
        &self,
        args: RefundPaymentArgs<'_>,
    ) -> Result<Self::Tx, TransactionErr>;

    /// Refund NFT maker payment transaction using immediate refund path
    async fn refund_nft_maker_payment_v2_secret(
        &self,
        args: RefundMakerPaymentArgs<'_, Self>,
    ) -> Result<Self::Tx, TransactionErr>;
}

/// Enum representing errors that can occur while waiting for taker payment spend.
#[derive(Display)]
pub enum WaitForTakerPaymentSpendError {
    /// Timeout error variant, indicating that the wait for taker payment spend has timed out.
    #[display(
        fmt = "Timed out waiting for taker payment spend, wait_until {}, now {}",
        wait_until,
        now
    )]
    Timeout {
        /// The timestamp until which the wait was expected to complete.
        wait_until: u64,
        /// The current timestamp when the timeout occurred.
        now: u64,
    },

    /// Invalid input transaction error variant, containing additional information about the error.
    InvalidInputTx(String),
}

impl From<WaitForOutputSpendErr> for WaitForTakerPaymentSpendError {
    fn from(err: WaitForOutputSpendErr) -> Self {
        match err {
            WaitForOutputSpendErr::Timeout { wait_until, now } => {
                WaitForTakerPaymentSpendError::Timeout { wait_until, now }
            },
            WaitForOutputSpendErr::NoOutputWithIndex(index) => {
                WaitForTakerPaymentSpendError::InvalidInputTx(format!("Tx doesn't have output with index {}", index))
            },
        }
    }
}

/// Enum representing different ways a funding transaction can be spent.
///
/// This enum is generic over types that implement the `ParseCoinAssocTypes` trait.
pub enum FundingTxSpend<T: ParseCoinAssocTypes + ?Sized> {
    /// Variant indicating that the funding transaction has been spent through a timelock path.
    RefundedTimelock(T::Tx),
    /// Variant indicating that the funding transaction has been spent by revealing a taker's secret (immediate refund path).
    RefundedSecret {
        /// The spending transaction.
        tx: T::Tx,
        /// The taker's secret value revealed in the spending transaction.
        secret: [u8; 32],
    },
    /// Variant indicating that the funds from the funding transaction have been transferred
    /// to the taker's payment transaction.
    TransferredToTakerPayment(T::Tx),
}

impl<T: ParseCoinAssocTypes + ?Sized> fmt::Debug for FundingTxSpend<T> {
    fn fmt(&self, f: &mut fmt::Formatter<'_>) -> fmt::Result {
        match self {
            FundingTxSpend::RefundedTimelock(tx) => {
                write!(f, "RefundedTimelock({:?})", tx)
            },
            FundingTxSpend::RefundedSecret { tx, secret: _ } => {
                write!(f, "RefundedSecret {{ tx: {:?} }}", tx)
            },
            FundingTxSpend::TransferredToTakerPayment(tx) => {
                write!(f, "TransferredToTakerPayment({:?})", tx)
            },
        }
    }
}

/// Enum representing errors that can occur during the search for funding spend.
#[derive(Debug)]
pub enum SearchForFundingSpendErr {
    /// Variant indicating an invalid input transaction error with additional information.
    InvalidInputTx(String),
    /// Variant indicating a failure to process the spending transaction with additional details.
    FailedToProcessSpendTx(String),
    /// Variant indicating a coin's RPC error with additional information.
    Rpc(String),
    /// Variant indicating an error during conversion of the `from_block` argument with associated `TryFromIntError`.
    FromBlockConversionErr(TryFromIntError),
}

/// Operations specific to taker coin in [Trading Protocol Upgrade implementation](https://github.com/KomodoPlatform/komodo-defi-framework/issues/1895)
#[async_trait]
pub trait TakerCoinSwapOpsV2: ParseCoinAssocTypes + Send + Sync + 'static {
    /// Generate and broadcast taker funding transaction that includes dex fee, maker premium and actual trading volume.
    /// Funding tx can be reclaimed immediately if maker back-outs (doesn't send maker payment)
    async fn send_taker_funding(&self, args: SendTakerFundingArgs<'_>) -> Result<Self::Tx, TransactionErr>;

    /// Validates taker funding transaction.
    async fn validate_taker_funding(&self, args: ValidateTakerFundingArgs<'_, Self>) -> ValidateSwapV2TxResult;

    /// Refunds taker funding transaction using time-locked path without secret reveal.
    async fn refund_taker_funding_timelock(&self, args: RefundPaymentArgs<'_>) -> Result<Self::Tx, TransactionErr>;

    /// Reclaims taker funding transaction using immediate refund path with secret reveal.
    async fn refund_taker_funding_secret(
        &self,
        args: RefundFundingSecretArgs<'_, Self>,
    ) -> Result<Self::Tx, TransactionErr>;

    /// Looks for taker funding transaction spend and detects path used
    async fn search_for_taker_funding_spend(
        &self,
        tx: &Self::Tx,
        from_block: u64,
        secret_hash: &[u8],
    ) -> Result<Option<FundingTxSpend<Self>>, SearchForFundingSpendErr>;

    /// Generates and signs a preimage spending funding tx to the combined taker payment
    async fn gen_taker_funding_spend_preimage(
        &self,
        args: &GenTakerFundingSpendArgs<'_, Self>,
        swap_unique_data: &[u8],
    ) -> GenPreimageResult<Self>;

    /// Validates taker funding spend preimage generated and signed by maker
    async fn validate_taker_funding_spend_preimage(
        &self,
        gen_args: &GenTakerFundingSpendArgs<'_, Self>,
        preimage: &TxPreimageWithSig<Self>,
    ) -> ValidateTakerFundingSpendPreimageResult;

    /// Generates and signs a preimage spending funding tx to the combined taker payment
    async fn sign_and_send_taker_funding_spend(
        &self,
        preimage: &TxPreimageWithSig<Self>,
        args: &GenTakerFundingSpendArgs<'_, Self>,
        swap_unique_data: &[u8],
    ) -> Result<Self::Tx, TransactionErr>;

    /// Refunds taker payment transaction.
    async fn refund_combined_taker_payment(&self, args: RefundPaymentArgs<'_>) -> Result<Self::Tx, TransactionErr>;

    /// Generates and signs taker payment spend preimage. The preimage and signature should be
    /// shared with maker to proceed with protocol execution.
    async fn gen_taker_payment_spend_preimage(
        &self,
        args: &GenTakerPaymentSpendArgs<'_, Self>,
        swap_unique_data: &[u8],
    ) -> GenPreimageResult<Self>;

    /// Validate taker payment spend preimage on maker's side.
    async fn validate_taker_payment_spend_preimage(
        &self,
        gen_args: &GenTakerPaymentSpendArgs<'_, Self>,
        preimage: &TxPreimageWithSig<Self>,
    ) -> ValidateTakerPaymentSpendPreimageResult;

    /// Sign and broadcast taker payment spend on maker's side.
    async fn sign_and_broadcast_taker_payment_spend(
        &self,
        preimage: &TxPreimageWithSig<Self>,
        gen_args: &GenTakerPaymentSpendArgs<'_, Self>,
        secret: &[u8],
        swap_unique_data: &[u8],
    ) -> Result<Self::Tx, TransactionErr>;

    /// Wait until taker payment spend is found on-chain
    async fn wait_for_taker_payment_spend(
        &self,
        taker_payment: &Self::Tx,
        from_block: u64,
        wait_until: u64,
    ) -> MmResult<Self::Tx, WaitForTakerPaymentSpendError>;

    /// Derives an HTLC key-pair and returns a public key corresponding to that key.
    fn derive_htlc_pubkey_v2(&self, swap_unique_data: &[u8]) -> Self::Pubkey;
}

/// Operations that coins have independently from the MarketMaker.
/// That is, things implemented by the coin wallets or public coin services.
#[async_trait]
pub trait MarketCoinOps {
    fn ticker(&self) -> &str;

    fn my_address(&self) -> MmResult<String, MyAddressError>;

    fn get_public_key(&self) -> Result<String, MmError<UnexpectedDerivationMethod>>;

    fn sign_message_hash(&self, _message: &str) -> Option<[u8; 32]>;

    fn sign_message(&self, _message: &str) -> SignatureResult<String>;

    fn verify_message(&self, _signature: &str, _message: &str, _address: &str) -> VerificationResult<bool>;

    fn get_non_zero_balance(&self) -> NonZeroBalanceFut<MmNumber> {
        let closure = |spendable: BigDecimal| {
            if spendable.is_zero() {
                return MmError::err(GetNonZeroBalance::BalanceIsZero);
            }
            Ok(MmNumber::from(spendable))
        };
        Box::new(self.my_spendable_balance().map_err(From::from).and_then(closure))
    }

    fn my_balance(&self) -> BalanceFut<CoinBalance>;

    fn my_spendable_balance(&self) -> BalanceFut<BigDecimal> {
        Box::new(self.my_balance().map(|CoinBalance { spendable, .. }| spendable))
    }

    /// Base coin balance for tokens, e.g. ETH balance in ERC20 case
    fn base_coin_balance(&self) -> BalanceFut<BigDecimal>;

    fn platform_ticker(&self) -> &str;

    /// Receives raw transaction bytes in hexadecimal format as input and returns tx hash in hexadecimal format
    fn send_raw_tx(&self, tx: &str) -> Box<dyn Future<Item = String, Error = String> + Send>;

    /// Receives raw transaction bytes as input and returns tx hash in hexadecimal format
    fn send_raw_tx_bytes(&self, tx: &[u8]) -> Box<dyn Future<Item = String, Error = String> + Send>;

    /// Signs raw utxo transaction in hexadecimal format as input and returns signed transaction in hexadecimal format
    async fn sign_raw_tx(&self, args: &SignRawTransactionRequest) -> RawTransactionResult;

    fn wait_for_confirmations(&self, input: ConfirmPaymentInput) -> Box<dyn Future<Item = (), Error = String> + Send>;

    fn wait_for_htlc_tx_spend(&self, args: WaitForHTLCTxSpendArgs<'_>) -> TransactionFut;

    fn tx_enum_from_bytes(&self, bytes: &[u8]) -> Result<TransactionEnum, MmError<TxMarshalingErr>>;

    fn current_block(&self) -> Box<dyn Future<Item = u64, Error = String> + Send>;

    fn display_priv_key(&self) -> Result<String, String>;

    /// Get the minimum amount to send.
    fn min_tx_amount(&self) -> BigDecimal;

    /// Get the minimum amount to trade.
    fn min_trading_vol(&self) -> MmNumber;

    fn is_privacy(&self) -> bool { false }
}

#[derive(Clone, Debug, Deserialize, PartialEq)]
#[serde(tag = "type")]
pub enum EthGasLimitOption {
    /// Use this value as gas limit
    Set(u64),
    /// Make MM2 calculate gas limit
    Calc,
}

#[derive(Clone, Debug, Deserialize, PartialEq)]
#[serde(tag = "type")]
pub enum WithdrawFee {
    UtxoFixed {
        amount: BigDecimal,
    },
    UtxoPerKbyte {
        amount: BigDecimal,
    },
    EthGas {
        /// in gwei
        gas_price: BigDecimal,
        gas: u64,
    },
    EthGasEip1559 {
        /// in gwei
        max_priority_fee_per_gas: BigDecimal,
        max_fee_per_gas: BigDecimal,
        gas_option: EthGasLimitOption,
    },
    Qrc20Gas {
        /// in satoshi
        gas_limit: u64,
        gas_price: u64,
    },
    CosmosGas {
        gas_limit: u64,
        gas_price: f64,
    },
}

pub struct WithdrawSenderAddress<Address, Pubkey> {
    address: Address,
    pubkey: Pubkey,
    derivation_path: Option<DerivationPath>,
}

impl<Address, Pubkey> From<HDAddress<Address, Pubkey>> for WithdrawSenderAddress<Address, Pubkey> {
    fn from(addr: HDAddress<Address, Pubkey>) -> Self {
        WithdrawSenderAddress {
            address: addr.address,
            pubkey: addr.pubkey,
            derivation_path: Some(addr.derivation_path),
        }
    }
}

/// Rename to `GetWithdrawSenderAddresses` when withdraw supports multiple `from` addresses.
#[async_trait]
pub trait GetWithdrawSenderAddress {
    type Address;
    type Pubkey;

    async fn get_withdraw_sender_address(
        &self,
        req: &WithdrawRequest,
    ) -> MmResult<WithdrawSenderAddress<Self::Address, Self::Pubkey>, WithdrawError>;
}

#[derive(Clone, Deserialize, Serialize)]
#[serde(untagged)]
pub enum WithdrawFrom {
    AddressId(HDAccountAddressId),
    /// Don't use `Bip44DerivationPath` or `RpcDerivationPath` because if there is an error in the path,
    /// `serde::Deserialize` returns "data did not match any variant of untagged enum WithdrawFrom".
    /// It's better to show the user an informative error.
    DerivationPath {
        derivation_path: String,
    },
    HDWalletAddress(StandardHDCoinAddress),
}

#[derive(Clone, Deserialize)]
pub struct WithdrawRequest {
    coin: String,
    from: Option<WithdrawFrom>,
    to: String,
    #[serde(default)]
    amount: BigDecimal,
    #[serde(default)]
    max: bool,
    fee: Option<WithdrawFee>,
    memo: Option<String>,
    /// Currently, this flag is used by ETH/ERC20 coins activated with MetaMask **only**.
    #[cfg(target_arch = "wasm32")]
    #[serde(default)]
    broadcast: bool,
}

#[derive(Debug, Deserialize)]
#[serde(tag = "type")]
pub enum StakingDetails {
    Qtum(QtumDelegationRequest),
}

#[allow(dead_code)]
#[derive(Deserialize)]
pub struct AddDelegateRequest {
    pub coin: String,
    pub staking_details: StakingDetails,
}

#[allow(dead_code)]
#[derive(Deserialize)]
pub struct RemoveDelegateRequest {
    pub coin: String,
}

#[derive(Deserialize)]
pub struct GetStakingInfosRequest {
    pub coin: String,
}

#[derive(Serialize, Deserialize)]
pub struct SignatureRequest {
    coin: String,
    message: String,
}

#[derive(Serialize, Deserialize)]
pub struct VerificationRequest {
    coin: String,
    message: String,
    signature: String,
    address: String,
}

impl WithdrawRequest {
    pub fn new_max(coin: String, to: String) -> WithdrawRequest {
        WithdrawRequest {
            coin,
            from: None,
            to,
            amount: 0.into(),
            max: true,
            fee: None,
            memo: None,
            #[cfg(target_arch = "wasm32")]
            broadcast: false,
        }
    }
}

#[derive(Clone, Debug, PartialEq, Serialize, Deserialize)]
#[serde(tag = "type")]
pub enum StakingInfosDetails {
    Qtum(QtumStakingInfosDetails),
}

impl From<QtumStakingInfosDetails> for StakingInfosDetails {
    fn from(qtum_staking_infos: QtumStakingInfosDetails) -> Self { StakingInfosDetails::Qtum(qtum_staking_infos) }
}

#[derive(Clone, Debug, Deserialize, PartialEq, Serialize)]
pub struct StakingInfos {
    pub staking_infos_details: StakingInfosDetails,
}

#[derive(Serialize)]
pub struct SignatureResponse {
    signature: String,
}

#[derive(Serialize)]
pub struct VerificationResponse {
    is_valid: bool,
}

/// Please note that no type should have the same structure as another type,
/// because this enum has the `untagged` deserialization.
#[derive(Clone, Debug, PartialEq, Serialize)]
#[serde(tag = "type")]
pub enum TxFeeDetails {
    Utxo(UtxoFeeDetails),
    Eth(EthTxFeeDetails),
    Qrc20(Qrc20FeeDetails),
    Slp(SlpFeeDetails),
    Tendermint(TendermintFeeDetails),
    #[cfg(all(
        feature = "enable-solana",
        not(target_os = "ios"),
        not(target_os = "android"),
        not(target_arch = "wasm32")
    ))]
    Solana(SolanaFeeDetails),
}

/// Deserialize the TxFeeDetails as an untagged enum.
impl<'de> Deserialize<'de> for TxFeeDetails {
    fn deserialize<D>(deserializer: D) -> Result<Self, <D as Deserializer<'de>>::Error>
    where
        D: Deserializer<'de>,
    {
        #[derive(Deserialize)]
        #[serde(untagged)]
        enum TxFeeDetailsUnTagged {
            Utxo(UtxoFeeDetails),
            Eth(EthTxFeeDetails),
            Qrc20(Qrc20FeeDetails),
            #[cfg(all(
                feature = "enable-solana",
                not(target_os = "ios"),
                not(target_os = "android"),
                not(target_arch = "wasm32")
            ))]
            Solana(SolanaFeeDetails),
            Tendermint(TendermintFeeDetails),
        }

        match Deserialize::deserialize(deserializer)? {
            TxFeeDetailsUnTagged::Utxo(f) => Ok(TxFeeDetails::Utxo(f)),
            TxFeeDetailsUnTagged::Eth(f) => Ok(TxFeeDetails::Eth(f)),
            TxFeeDetailsUnTagged::Qrc20(f) => Ok(TxFeeDetails::Qrc20(f)),
            #[cfg(all(
                feature = "enable-solana",
                not(target_os = "ios"),
                not(target_os = "android"),
                not(target_arch = "wasm32")
            ))]
            TxFeeDetailsUnTagged::Solana(f) => Ok(TxFeeDetails::Solana(f)),
            TxFeeDetailsUnTagged::Tendermint(f) => Ok(TxFeeDetails::Tendermint(f)),
        }
    }
}

impl From<EthTxFeeDetails> for TxFeeDetails {
    fn from(eth_details: EthTxFeeDetails) -> Self { TxFeeDetails::Eth(eth_details) }
}

impl From<UtxoFeeDetails> for TxFeeDetails {
    fn from(utxo_details: UtxoFeeDetails) -> Self { TxFeeDetails::Utxo(utxo_details) }
}

impl From<Qrc20FeeDetails> for TxFeeDetails {
    fn from(qrc20_details: Qrc20FeeDetails) -> Self { TxFeeDetails::Qrc20(qrc20_details) }
}

#[cfg(all(
    feature = "enable-solana",
    not(target_os = "ios"),
    not(target_os = "android"),
    not(target_arch = "wasm32")
))]
impl From<SolanaFeeDetails> for TxFeeDetails {
    fn from(solana_details: SolanaFeeDetails) -> Self { TxFeeDetails::Solana(solana_details) }
}

impl From<TendermintFeeDetails> for TxFeeDetails {
    fn from(tendermint_details: TendermintFeeDetails) -> Self { TxFeeDetails::Tendermint(tendermint_details) }
}

#[derive(Clone, Debug, Deserialize, PartialEq, Serialize)]
pub struct KmdRewardsDetails {
    amount: BigDecimal,
    claimed_by_me: bool,
}

impl KmdRewardsDetails {
    pub fn claimed_by_me(amount: BigDecimal) -> KmdRewardsDetails {
        KmdRewardsDetails {
            amount,
            claimed_by_me: true,
        }
    }
}

#[derive(Default, Clone, Debug, Deserialize, PartialEq, Serialize)]
pub enum TransactionType {
    StakingDelegation,
    RemoveDelegation,
    #[default]
    StandardTransfer,
    TokenTransfer(BytesJson),
    FeeForTokenTx,
    CustomTendermintMsg {
        msg_type: CustomTendermintMsgType,
        token_id: Option<BytesJson>,
    },
    NftTransfer,
}

/// Transaction details
#[derive(Clone, Debug, Deserialize, PartialEq, Serialize)]
pub struct TransactionDetails {
    /// Raw bytes of signed transaction, this should be sent as is to `send_raw_transaction_bytes` RPC to broadcast the transaction
    pub tx_hex: BytesJson,
    /// Transaction hash in hexadecimal format
    tx_hash: String,
    /// Coins are sent from these addresses
    from: Vec<String>,
    /// Coins are sent to these addresses
    to: Vec<String>,
    /// Total tx amount
    total_amount: BigDecimal,
    /// The amount spent from "my" address
    spent_by_me: BigDecimal,
    /// The amount received by "my" address
    received_by_me: BigDecimal,
    /// Resulting "my" balance change
    my_balance_change: BigDecimal,
    /// Block height
    block_height: u64,
    /// Transaction timestamp
    timestamp: u64,
    /// Every coin can has specific fee details:
    /// In UTXO tx fee is paid with the coin itself (e.g. 1 BTC and 0.0001 BTC fee).
    /// But for ERC20 token transfer fee is paid with another coin: ETH, because it's ETH smart contract function call that requires gas to be burnt.
    fee_details: Option<TxFeeDetails>,
    /// The coin transaction belongs to
    coin: String,
    /// Internal MM2 id used for internal transaction identification, for some coins it might be equal to transaction hash
    internal_id: BytesJson,
    /// Amount of accrued rewards.
    #[serde(skip_serializing_if = "Option::is_none")]
    kmd_rewards: Option<KmdRewardsDetails>,
    /// Type of transactions, default is StandardTransfer
    #[serde(default)]
    transaction_type: TransactionType,
    memo: Option<String>,
}

#[derive(Clone, Copy, Debug)]
pub struct BlockHeightAndTime {
    height: u64,
    timestamp: u64,
}

impl TransactionDetails {
    /// Whether the transaction details block height should be updated (when tx is confirmed)
    pub fn should_update_block_height(&self) -> bool {
        // checking for std::u64::MAX because there was integer overflow
        // in case of electrum returned -1 so there could be records with MAX confirmations
        self.block_height == 0 || self.block_height == std::u64::MAX
    }

    /// Whether the transaction timestamp should be updated (when tx is confirmed)
    pub fn should_update_timestamp(&self) -> bool {
        // checking for std::u64::MAX because there was integer overflow
        // in case of electrum returned -1 so there could be records with MAX confirmations
        self.timestamp == 0
    }

    pub fn should_update_kmd_rewards(&self) -> bool { self.coin == "KMD" && self.kmd_rewards.is_none() }

    pub fn firo_negative_fee(&self) -> bool {
        match &self.fee_details {
            Some(TxFeeDetails::Utxo(utxo)) => utxo.amount < 0.into() && self.coin == "FIRO",
            _ => false,
        }
    }

    pub fn should_update(&self) -> bool {
        self.should_update_block_height()
            || self.should_update_timestamp()
            || self.should_update_kmd_rewards()
            || self.firo_negative_fee()
    }
}

#[derive(Clone, Debug, PartialEq, Serialize)]
pub struct TradeFee {
    pub coin: String,
    pub amount: MmNumber,
    pub paid_from_trading_vol: bool,
}

#[derive(Clone, Debug, Default, PartialEq, PartialOrd, Serialize)]
pub struct CoinBalance {
    pub spendable: BigDecimal,
    pub unspendable: BigDecimal,
}

impl CoinBalance {
    pub fn new(spendable: BigDecimal) -> CoinBalance {
        CoinBalance {
            spendable,
            unspendable: BigDecimal::from(0),
        }
    }

    pub fn into_total(self) -> BigDecimal { self.spendable + self.unspendable }

    pub fn get_total(&self) -> BigDecimal { &self.spendable + &self.unspendable }
}

impl Add for CoinBalance {
    type Output = CoinBalance;

    fn add(self, rhs: Self) -> Self::Output {
        CoinBalance {
            spendable: self.spendable + rhs.spendable,
            unspendable: self.unspendable + rhs.unspendable,
        }
    }
}

/// The approximation is needed to cover the dynamic miner fee changing during a swap.
#[derive(Clone, Copy, Debug)]
pub enum FeeApproxStage {
    /// Do not increase the trade fee.
    WithoutApprox,
    /// Increase the trade fee slightly.
    StartSwap,
    /// Increase the trade fee slightly
    WatcherPreimage,
    /// Increase the trade fee significantly.
    OrderIssue,
    /// Increase the trade fee largely.
    TradePreimage,
}

#[derive(Debug)]
pub enum TradePreimageValue {
    Exact(BigDecimal),
    UpperBound(BigDecimal),
}

<<<<<<< HEAD
#[derive(Clone, Debug, Serialize, Deserialize)]
pub enum SwapTxFeePolicy {
    Unsupported,
    Internal,
    Low,
    Medium,
    High,
}

impl Default for SwapTxFeePolicy {
    fn default() -> Self { SwapTxFeePolicy::Unsupported }
}

#[derive(Debug, Deserialize)]
pub struct SwapTxFeePolicyRequest {
    coin: String,
    #[serde(default)]
    swap_tx_fee_policy: SwapTxFeePolicy,
}

#[derive(Debug, Display, Serialize, SerializeErrorType)]
#[serde(tag = "error_type", content = "error_data")]
pub enum SwapTxFeePolicyError {
    #[display(fmt = "No such coin {}", coin)]
    NoSuchCoin { coin: String },
}

impl From<CoinFindError> for SwapTxFeePolicyError {
    fn from(e: CoinFindError) -> Self {
        match e {
            CoinFindError::NoSuchCoin { coin } => SwapTxFeePolicyError::NoSuchCoin { coin },
        }
    }
}

impl HttpStatusCode for SwapTxFeePolicyError {
    fn status_code(&self) -> StatusCode {
        match self {
            SwapTxFeePolicyError::NoSuchCoin { .. } => StatusCode::BAD_REQUEST,
        }
    }
}

pub type SwapTxFeePolicyResult = Result<SwapTxFeePolicy, MmError<SwapTxFeePolicyError>>;

#[derive(Debug, Display, PartialEq)]
=======
#[derive(Debug, Display, EnumFromStringify, PartialEq)]
>>>>>>> 6d45cfe9
pub enum TradePreimageError {
    #[display(
        fmt = "Not enough {} to preimage the trade: available {}, required at least {}",
        coin,
        available,
        required
    )]
    NotSufficientBalance {
        coin: String,
        available: BigDecimal,
        required: BigDecimal,
    },
    #[display(fmt = "The amount {} less than minimum transaction amount {}", amount, threshold)]
    AmountIsTooSmall { amount: BigDecimal, threshold: BigDecimal },
    #[display(fmt = "Transport error: {}", _0)]
    Transport(String),
    #[from_stringify("NumConversError", "UnexpectedDerivationMethod")]
    #[display(fmt = "Internal error: {}", _0)]
    InternalError(String),
    #[display(fmt = "Nft Protocol is not supported yet!")]
    NftProtocolNotSupported,
}

impl TradePreimageError {
    /// Construct [`TradePreimageError`] from [`GenerateTxError`] using additional `coin` and `decimals`.
    pub fn from_generate_tx_error(
        gen_tx_err: GenerateTxError,
        coin: String,
        decimals: u8,
        is_upper_bound: bool,
    ) -> TradePreimageError {
        match gen_tx_err {
            GenerateTxError::EmptyUtxoSet { required } => {
                let required = big_decimal_from_sat_unsigned(required, decimals);
                TradePreimageError::NotSufficientBalance {
                    coin,
                    available: BigDecimal::from(0),
                    required,
                }
            },
            GenerateTxError::EmptyOutputs => TradePreimageError::InternalError(gen_tx_err.to_string()),
            GenerateTxError::OutputValueLessThanDust { value, dust } => {
                if is_upper_bound {
                    // If the preimage value is [`TradePreimageValue::UpperBound`], then we had to pass the account balance as the output value.
                    if value == 0 {
                        let required = big_decimal_from_sat_unsigned(dust, decimals);
                        TradePreimageError::NotSufficientBalance {
                            coin,
                            available: big_decimal_from_sat_unsigned(value, decimals),
                            required,
                        }
                    } else {
                        let error = format!(
                            "Output value {} (equal to the account balance) less than dust {}. Probably, dust is not set or outdated",
                            value, dust
                        );
                        TradePreimageError::InternalError(error)
                    }
                } else {
                    let amount = big_decimal_from_sat_unsigned(value, decimals);
                    let threshold = big_decimal_from_sat_unsigned(dust, decimals);
                    TradePreimageError::AmountIsTooSmall { amount, threshold }
                }
            },
            GenerateTxError::DeductFeeFromOutputFailed {
                output_value, required, ..
            } => {
                let available = big_decimal_from_sat_unsigned(output_value, decimals);
                let required = big_decimal_from_sat_unsigned(required, decimals);
                TradePreimageError::NotSufficientBalance {
                    coin,
                    available,
                    required,
                }
            },
            GenerateTxError::NotEnoughUtxos { sum_utxos, required } => {
                let available = big_decimal_from_sat_unsigned(sum_utxos, decimals);
                let required = big_decimal_from_sat_unsigned(required, decimals);
                TradePreimageError::NotSufficientBalance {
                    coin,
                    available,
                    required,
                }
            },
            GenerateTxError::Transport(e) => TradePreimageError::Transport(e),
            GenerateTxError::Internal(e) => TradePreimageError::InternalError(e),
        }
    }
}

/// The reason of unsuccessful conversion of two internal numbers, e.g. `u64` from `BigNumber`.
#[derive(Clone, Debug, Display)]
pub struct NumConversError(String);

impl From<ParseBigDecimalError> for NumConversError {
    fn from(e: ParseBigDecimalError) -> Self { NumConversError::new(e.to_string()) }
}

impl NumConversError {
    pub fn new(description: String) -> NumConversError { NumConversError(description) }

    pub fn description(&self) -> &str { &self.0 }
}

#[derive(Clone, Debug, Display, EnumFromStringify, PartialEq, Serialize, SerializeErrorType)]
#[serde(tag = "error_type", content = "error_data")]
pub enum BalanceError {
    #[display(fmt = "Transport: {}", _0)]
    Transport(String),
    #[display(fmt = "Invalid response: {}", _0)]
    InvalidResponse(String),
    UnexpectedDerivationMethod(UnexpectedDerivationMethod),
    #[display(fmt = "Wallet storage error: {}", _0)]
    WalletStorageError(String),
    #[from_stringify("Bip32Error", "NumConversError")]
    #[display(fmt = "Internal: {}", _0)]
    Internal(String),
}

#[derive(Debug, PartialEq, Display)]
pub enum GetNonZeroBalance {
    #[display(fmt = "Internal error when retrieving balance")]
    MyBalanceError(BalanceError),
    #[display(fmt = "Balance is zero")]
    BalanceIsZero,
}

impl From<BalanceError> for GetNonZeroBalance {
    fn from(e: BalanceError) -> Self { GetNonZeroBalance::MyBalanceError(e) }
}

impl From<UnexpectedDerivationMethod> for BalanceError {
    fn from(e: UnexpectedDerivationMethod) -> Self { BalanceError::UnexpectedDerivationMethod(e) }
}

#[derive(Debug, Deserialize, Display, EnumFromStringify, Serialize, SerializeErrorType)]
#[serde(tag = "error_type", content = "error_data")]
pub enum StakingInfosError {
    #[display(fmt = "Staking infos not available for: {}", coin)]
    CoinDoesntSupportStakingInfos { coin: String },
    #[display(fmt = "No such coin {}", coin)]
    NoSuchCoin { coin: String },
    #[from_stringify("UnexpectedDerivationMethod")]
    #[display(fmt = "Derivation method is not supported: {}", _0)]
    UnexpectedDerivationMethod(String),
    #[display(fmt = "Transport error: {}", _0)]
    Transport(String),
    #[display(fmt = "Internal error: {}", _0)]
    Internal(String),
}

impl From<UtxoRpcError> for StakingInfosError {
    fn from(e: UtxoRpcError) -> Self {
        match e {
            UtxoRpcError::Transport(rpc) | UtxoRpcError::ResponseParseError(rpc) => {
                StakingInfosError::Transport(rpc.to_string())
            },
            UtxoRpcError::InvalidResponse(error) => StakingInfosError::Transport(error),
            UtxoRpcError::Internal(error) => StakingInfosError::Internal(error),
        }
    }
}

impl From<Qrc20AddressError> for StakingInfosError {
    fn from(e: Qrc20AddressError) -> Self {
        match e {
            Qrc20AddressError::UnexpectedDerivationMethod(e) => StakingInfosError::UnexpectedDerivationMethod(e),
            Qrc20AddressError::ScriptHashTypeNotSupported { script_hash_type } => {
                StakingInfosError::Internal(format!("Script hash type '{}' is not supported", script_hash_type))
            },
        }
    }
}

impl HttpStatusCode for StakingInfosError {
    fn status_code(&self) -> StatusCode {
        match self {
            StakingInfosError::NoSuchCoin { .. }
            | StakingInfosError::CoinDoesntSupportStakingInfos { .. }
            | StakingInfosError::UnexpectedDerivationMethod(_) => StatusCode::BAD_REQUEST,
            StakingInfosError::Internal(_) => StatusCode::INTERNAL_SERVER_ERROR,
            StakingInfosError::Transport(_) => StatusCode::BAD_GATEWAY,
        }
    }
}

impl From<CoinFindError> for StakingInfosError {
    fn from(e: CoinFindError) -> Self {
        match e {
            CoinFindError::NoSuchCoin { coin } => StakingInfosError::NoSuchCoin { coin },
        }
    }
}

#[derive(Debug, Deserialize, Display, EnumFromStringify, Serialize, SerializeErrorType)]
#[serde(tag = "error_type", content = "error_data")]
pub enum DelegationError {
    #[display(
        fmt = "Not enough {} to delegate: available {}, required at least {}",
        coin,
        available,
        required
    )]
    NotSufficientBalance {
        coin: String,
        available: BigDecimal,
        required: BigDecimal,
    },
    #[display(fmt = "The amount {} is too small, required at least {}", amount, threshold)]
    AmountTooLow { amount: BigDecimal, threshold: BigDecimal },
    #[display(fmt = "Delegation not available for: {}", coin)]
    CoinDoesntSupportDelegation { coin: String },
    #[display(fmt = "No such coin {}", coin)]
    NoSuchCoin { coin: String },
    #[display(fmt = "{}", _0)]
    CannotInteractWithSmartContract(String),
    #[from_stringify("ScriptHashTypeNotSupported")]
    #[display(fmt = "{}", _0)]
    AddressError(String),
    #[display(fmt = "Already delegating to: {}", _0)]
    AlreadyDelegating(String),
    #[display(fmt = "Delegation is not supported, reason: {}", reason)]
    DelegationOpsNotSupported { reason: String },
    #[display(fmt = "Transport error: {}", _0)]
    Transport(String),
    #[from_stringify("MyAddressError")]
    #[display(fmt = "Internal error: {}", _0)]
    InternalError(String),
}

impl From<UtxoRpcError> for DelegationError {
    fn from(e: UtxoRpcError) -> Self {
        match e {
            UtxoRpcError::Transport(transport) | UtxoRpcError::ResponseParseError(transport) => {
                DelegationError::Transport(transport.to_string())
            },
            UtxoRpcError::InvalidResponse(resp) => DelegationError::Transport(resp),
            UtxoRpcError::Internal(internal) => DelegationError::InternalError(internal),
        }
    }
}

impl From<StakingInfosError> for DelegationError {
    fn from(e: StakingInfosError) -> Self {
        match e {
            StakingInfosError::CoinDoesntSupportStakingInfos { coin } => {
                DelegationError::CoinDoesntSupportDelegation { coin }
            },
            StakingInfosError::NoSuchCoin { coin } => DelegationError::NoSuchCoin { coin },
            StakingInfosError::Transport(e) => DelegationError::Transport(e),
            StakingInfosError::UnexpectedDerivationMethod(reason) => {
                DelegationError::DelegationOpsNotSupported { reason }
            },
            StakingInfosError::Internal(e) => DelegationError::InternalError(e),
        }
    }
}

impl From<CoinFindError> for DelegationError {
    fn from(e: CoinFindError) -> Self {
        match e {
            CoinFindError::NoSuchCoin { coin } => DelegationError::NoSuchCoin { coin },
        }
    }
}

impl From<BalanceError> for DelegationError {
    fn from(e: BalanceError) -> Self {
        match e {
            BalanceError::Transport(error) | BalanceError::InvalidResponse(error) => DelegationError::Transport(error),
            BalanceError::UnexpectedDerivationMethod(e) => {
                DelegationError::DelegationOpsNotSupported { reason: e.to_string() }
            },
            e @ BalanceError::WalletStorageError(_) => DelegationError::InternalError(e.to_string()),
            BalanceError::Internal(internal) => DelegationError::InternalError(internal),
        }
    }
}

impl From<UtxoSignWithKeyPairError> for DelegationError {
    fn from(e: UtxoSignWithKeyPairError) -> Self {
        let error = format!("Error signing: {}", e);
        DelegationError::InternalError(error)
    }
}

impl From<PrivKeyPolicyNotAllowed> for DelegationError {
    fn from(e: PrivKeyPolicyNotAllowed) -> Self { DelegationError::DelegationOpsNotSupported { reason: e.to_string() } }
}

impl From<UnexpectedDerivationMethod> for DelegationError {
    fn from(e: UnexpectedDerivationMethod) -> Self {
        DelegationError::DelegationOpsNotSupported { reason: e.to_string() }
    }
}

impl HttpStatusCode for DelegationError {
    fn status_code(&self) -> StatusCode {
        match self {
            DelegationError::InternalError(_) => StatusCode::INTERNAL_SERVER_ERROR,
            DelegationError::Transport(_) => StatusCode::BAD_GATEWAY,
            _ => StatusCode::BAD_REQUEST,
        }
    }
}

impl DelegationError {
    pub fn from_generate_tx_error(gen_tx_err: GenerateTxError, coin: String, decimals: u8) -> DelegationError {
        match gen_tx_err {
            GenerateTxError::EmptyUtxoSet { required } => {
                let required = big_decimal_from_sat_unsigned(required, decimals);
                DelegationError::NotSufficientBalance {
                    coin,
                    available: BigDecimal::from(0),
                    required,
                }
            },
            GenerateTxError::EmptyOutputs => DelegationError::InternalError(gen_tx_err.to_string()),
            GenerateTxError::OutputValueLessThanDust { value, dust } => {
                let amount = big_decimal_from_sat_unsigned(value, decimals);
                let threshold = big_decimal_from_sat_unsigned(dust, decimals);
                DelegationError::AmountTooLow { amount, threshold }
            },
            GenerateTxError::DeductFeeFromOutputFailed {
                output_value, required, ..
            } => {
                let available = big_decimal_from_sat_unsigned(output_value, decimals);
                let required = big_decimal_from_sat_unsigned(required, decimals);
                DelegationError::NotSufficientBalance {
                    coin,
                    available,
                    required,
                }
            },
            GenerateTxError::NotEnoughUtxos { sum_utxos, required } => {
                let available = big_decimal_from_sat_unsigned(sum_utxos, decimals);
                let required = big_decimal_from_sat_unsigned(required, decimals);
                DelegationError::NotSufficientBalance {
                    coin,
                    available,
                    required,
                }
            },
            GenerateTxError::Transport(e) => DelegationError::Transport(e),
            GenerateTxError::Internal(e) => DelegationError::InternalError(e),
        }
    }
}

#[derive(Clone, Debug, Display, EnumFromStringify, EnumFromTrait, PartialEq, Serialize, SerializeErrorType)]
#[serde(tag = "error_type", content = "error_data")]
pub enum WithdrawError {
    #[display(
        fmt = "'{}' coin doesn't support 'init_withdraw' yet. Consider using 'withdraw' request instead",
        coin
    )]
    CoinDoesntSupportInitWithdraw {
        coin: String,
    },
    #[display(
        fmt = "Not enough {} to withdraw: available {}, required at least {}",
        coin,
        available,
        required
    )]
    NotSufficientBalance {
        coin: String,
        available: BigDecimal,
        required: BigDecimal,
    },
    #[display(
        fmt = "Not enough {} to afford fee. Available {}, required at least {}",
        coin,
        available,
        required
    )]
    NotSufficientPlatformBalanceForFee {
        coin: String,
        available: BigDecimal,
        required: BigDecimal,
    },
    #[display(fmt = "Balance is zero")]
    ZeroBalanceToWithdrawMax,
    #[display(fmt = "The amount {} is too small, required at least {}", amount, threshold)]
    AmountTooLow {
        amount: BigDecimal,
        threshold: BigDecimal,
    },
    #[display(fmt = "Invalid address: {}", _0)]
    InvalidAddress(String),
    #[display(fmt = "Invalid fee policy: {}", _0)]
    InvalidFeePolicy(String),
    #[display(fmt = "Invalid memo field: {}", _0)]
    InvalidMemo(String),
    #[display(fmt = "No such coin {}", coin)]
    NoSuchCoin {
        coin: String,
    },
    #[from_trait(WithTimeout::timeout)]
    #[display(fmt = "Withdraw timed out {:?}", _0)]
    Timeout(Duration),
    #[display(fmt = "Request should contain a 'from' address/account")]
    FromAddressNotFound,
    #[display(fmt = "Unexpected 'from' address: {}", _0)]
    UnexpectedFromAddress(String),
    #[display(fmt = "Unknown '{}' account", account_id)]
    UnknownAccount {
        account_id: u32,
    },
    #[display(fmt = "RPC 'task' is awaiting '{}' user action", expected)]
    UnexpectedUserAction {
        expected: String,
    },
    #[from_trait(WithHwRpcError::hw_rpc_error)]
    HwError(HwRpcError),
    #[cfg(target_arch = "wasm32")]
    BroadcastExpected(String),
    #[display(fmt = "Transport error: {}", _0)]
    Transport(String),
    #[from_trait(WithInternal::internal)]
    #[from_stringify(
        "MyAddressError",
        "NumConversError",
        "UnexpectedDerivationMethod",
        "PrivKeyPolicyNotAllowed"
    )]
    #[display(fmt = "Internal error: {}", _0)]
    InternalError(String),
    #[display(fmt = "Unsupported error: {}", _0)]
    UnsupportedError(String),
    #[display(fmt = "{} coin doesn't support NFT withdrawing", coin)]
    CoinDoesntSupportNftWithdraw {
        coin: String,
    },
    #[display(fmt = "Contract type {} doesnt support 'withdraw_nft' yet", _0)]
    ContractTypeDoesntSupportNftWithdrawing(String),
    #[display(fmt = "Action not allowed for coin: {}", _0)]
    ActionNotAllowed(String),
    GetNftInfoError(GetNftInfoError),
    #[display(
        fmt = "Not enough NFTs amount with token_address: {} and token_id {}. Available {}, required {}",
        token_address,
        token_id,
        available,
        required
    )]
    NotEnoughNftsAmount {
        token_address: String,
        token_id: String,
        available: BigDecimal,
        required: BigDecimal,
    },
    #[display(fmt = "DB error {}", _0)]
    DbError(String),
    #[display(fmt = "My address is {}, while current Nft owner is {}", my_address, token_owner)]
    MyAddressNotNftOwner {
        my_address: String,
        token_owner: String,
    },
    #[display(fmt = "Nft Protocol is not supported yet!")]
    NftProtocolNotSupported,
    #[display(fmt = "Chain id must be set for typed transaction for coin {}", coin)]
    NoChainIdSet {
        coin: String,
    },
    #[display(fmt = "Signing error {}", _0)]
    SigningError(String),
}

impl HttpStatusCode for WithdrawError {
    fn status_code(&self) -> StatusCode {
        match self {
            WithdrawError::NoSuchCoin { .. } => StatusCode::NOT_FOUND,
            WithdrawError::Timeout(_) => StatusCode::REQUEST_TIMEOUT,
            WithdrawError::CoinDoesntSupportInitWithdraw { .. }
            | WithdrawError::NotSufficientBalance { .. }
            | WithdrawError::NotSufficientPlatformBalanceForFee { .. }
            | WithdrawError::ZeroBalanceToWithdrawMax
            | WithdrawError::AmountTooLow { .. }
            | WithdrawError::InvalidAddress(_)
            | WithdrawError::InvalidFeePolicy(_)
            | WithdrawError::InvalidMemo(_)
            | WithdrawError::FromAddressNotFound
            | WithdrawError::UnexpectedFromAddress(_)
            | WithdrawError::UnknownAccount { .. }
            | WithdrawError::UnexpectedUserAction { .. }
            | WithdrawError::UnsupportedError(_)
            | WithdrawError::ActionNotAllowed(_)
            | WithdrawError::GetNftInfoError(_)
            | WithdrawError::ContractTypeDoesntSupportNftWithdrawing(_)
            | WithdrawError::CoinDoesntSupportNftWithdraw { .. }
            | WithdrawError::NotEnoughNftsAmount { .. }
            | WithdrawError::MyAddressNotNftOwner { .. }
            | WithdrawError::NoChainIdSet { .. }
            | WithdrawError::SigningError(_) => StatusCode::BAD_REQUEST,
            WithdrawError::HwError(_) => StatusCode::GONE,
            #[cfg(target_arch = "wasm32")]
            WithdrawError::BroadcastExpected(_) => StatusCode::BAD_REQUEST,
            WithdrawError::InternalError(_) | WithdrawError::DbError(_) | WithdrawError::NftProtocolNotSupported => {
                StatusCode::INTERNAL_SERVER_ERROR
            },
            WithdrawError::Transport(_) => StatusCode::BAD_GATEWAY,
        }
    }
}

impl From<BalanceError> for WithdrawError {
    fn from(e: BalanceError) -> Self {
        match e {
            BalanceError::Transport(error) | BalanceError::InvalidResponse(error) => WithdrawError::Transport(error),
            BalanceError::UnexpectedDerivationMethod(e) => WithdrawError::from(e),
            e @ BalanceError::WalletStorageError(_) => WithdrawError::InternalError(e.to_string()),
            BalanceError::Internal(internal) => WithdrawError::InternalError(internal),
        }
    }
}

impl From<CoinFindError> for WithdrawError {
    fn from(e: CoinFindError) -> Self {
        match e {
            CoinFindError::NoSuchCoin { coin } => WithdrawError::NoSuchCoin { coin },
        }
    }
}

impl From<UtxoSignWithKeyPairError> for WithdrawError {
    fn from(e: UtxoSignWithKeyPairError) -> Self {
        let error = format!("Error signing: {}", e);
        WithdrawError::InternalError(error)
    }
}

impl From<TimeoutError> for WithdrawError {
    fn from(e: TimeoutError) -> Self { WithdrawError::Timeout(e.duration) }
}

impl From<GetValidEthWithdrawAddError> for WithdrawError {
    fn from(e: GetValidEthWithdrawAddError) -> Self {
        match e {
            GetValidEthWithdrawAddError::CoinDoesntSupportNftWithdraw { coin } => {
                WithdrawError::CoinDoesntSupportNftWithdraw { coin }
            },
            GetValidEthWithdrawAddError::InvalidAddress(e) => WithdrawError::InvalidAddress(e),
        }
    }
}

impl From<EthGasDetailsErr> for WithdrawError {
    fn from(e: EthGasDetailsErr) -> Self {
        match e {
            EthGasDetailsErr::InvalidFeePolicy(e) => WithdrawError::InvalidFeePolicy(e),
            EthGasDetailsErr::Internal(e) => WithdrawError::InternalError(e),
            EthGasDetailsErr::Transport(e) => WithdrawError::Transport(e),
            EthGasDetailsErr::NftProtocolNotSupported => WithdrawError::NftProtocolNotSupported,
        }
    }
}

impl From<Bip32Error> for WithdrawError {
    fn from(e: Bip32Error) -> Self {
        let error = format!("Error deriving key: {}", e);
        WithdrawError::InternalError(error)
    }
}

impl WithdrawError {
    /// Construct [`WithdrawError`] from [`GenerateTxError`] using additional `coin` and `decimals`.
    pub fn from_generate_tx_error(gen_tx_err: GenerateTxError, coin: String, decimals: u8) -> WithdrawError {
        match gen_tx_err {
            GenerateTxError::EmptyUtxoSet { required } => {
                let required = big_decimal_from_sat_unsigned(required, decimals);
                WithdrawError::NotSufficientBalance {
                    coin,
                    available: BigDecimal::from(0),
                    required,
                }
            },
            GenerateTxError::EmptyOutputs => WithdrawError::InternalError(gen_tx_err.to_string()),
            GenerateTxError::OutputValueLessThanDust { value, dust } => {
                let amount = big_decimal_from_sat_unsigned(value, decimals);
                let threshold = big_decimal_from_sat_unsigned(dust, decimals);
                WithdrawError::AmountTooLow { amount, threshold }
            },
            GenerateTxError::DeductFeeFromOutputFailed {
                output_value, required, ..
            } => {
                let available = big_decimal_from_sat_unsigned(output_value, decimals);
                let required = big_decimal_from_sat_unsigned(required, decimals);
                WithdrawError::NotSufficientBalance {
                    coin,
                    available,
                    required,
                }
            },
            GenerateTxError::NotEnoughUtxos { sum_utxos, required } => {
                let available = big_decimal_from_sat_unsigned(sum_utxos, decimals);
                let required = big_decimal_from_sat_unsigned(required, decimals);
                WithdrawError::NotSufficientBalance {
                    coin,
                    available,
                    required,
                }
            },
            GenerateTxError::Transport(e) => WithdrawError::Transport(e),
            GenerateTxError::Internal(e) => WithdrawError::InternalError(e),
        }
    }
}

#[derive(Debug, Display, EnumFromStringify, Serialize, SerializeErrorType)]
#[serde(tag = "error_type", content = "error_data")]
pub enum SignatureError {
    #[display(fmt = "Invalid request: {}", _0)]
    InvalidRequest(String),
    #[from_stringify("CoinFindError", "ethkey::Error", "keys::Error", "PrivKeyPolicyNotAllowed")]
    #[display(fmt = "Internal error: {}", _0)]
    InternalError(String),
    #[display(fmt = "Coin is not found: {}", _0)]
    CoinIsNotFound(String),
    #[display(fmt = "sign_message_prefix is not set in coin config")]
    PrefixNotFound,
}

impl HttpStatusCode for SignatureError {
    fn status_code(&self) -> StatusCode {
        match self {
            SignatureError::InvalidRequest(_) => StatusCode::BAD_REQUEST,
            SignatureError::CoinIsNotFound(_) => StatusCode::BAD_REQUEST,
            SignatureError::InternalError(_) => StatusCode::INTERNAL_SERVER_ERROR,
            SignatureError::PrefixNotFound => StatusCode::INTERNAL_SERVER_ERROR,
        }
    }
}

#[derive(Debug, Display, EnumFromStringify, Serialize, SerializeErrorType)]
#[serde(tag = "error_type", content = "error_data")]
pub enum VerificationError {
    #[display(fmt = "Invalid request: {}", _0)]
    InvalidRequest(String),
    #[from_stringify("ethkey::Error", "keys::Error")]
    #[display(fmt = "Internal error: {}", _0)]
    InternalError(String),
    #[from_stringify("base64::DecodeError")]
    #[display(fmt = "Signature decoding error: {}", _0)]
    SignatureDecodingError(String),
    #[from_stringify("hex::FromHexError")]
    #[display(fmt = "Address decoding error: {}", _0)]
    AddressDecodingError(String),
    #[from_stringify("CoinFindError")]
    #[display(fmt = "Coin is not found: {}", _0)]
    CoinIsNotFound(String),
    #[display(fmt = "sign_message_prefix is not set in coin config")]
    PrefixNotFound,
}

impl HttpStatusCode for VerificationError {
    fn status_code(&self) -> StatusCode {
        match self {
            VerificationError::InvalidRequest(_) => StatusCode::BAD_REQUEST,
            VerificationError::SignatureDecodingError(_) => StatusCode::BAD_REQUEST,
            VerificationError::AddressDecodingError(_) => StatusCode::BAD_REQUEST,
            VerificationError::CoinIsNotFound(_) => StatusCode::BAD_REQUEST,
            VerificationError::InternalError(_) => StatusCode::INTERNAL_SERVER_ERROR,
            VerificationError::PrefixNotFound => StatusCode::INTERNAL_SERVER_ERROR,
        }
    }
}

impl From<FromBase58Error> for VerificationError {
    fn from(e: FromBase58Error) -> Self {
        match e {
            FromBase58Error::InvalidBase58Character(c, _) => {
                VerificationError::AddressDecodingError(format!("Invalid Base58 Character: {}", c))
            },
            FromBase58Error::InvalidBase58Length => {
                VerificationError::AddressDecodingError(String::from("Invalid Base58 Length"))
            },
        }
    }
}

/// NB: Implementations are expected to follow the pImpl idiom, providing cheap reference-counted cloning and garbage collection.
#[async_trait]
pub trait MmCoin:
    SwapOps + TakerSwapMakerCoin + MakerSwapTakerCoin + WatcherOps + MarketCoinOps + Send + Sync + 'static
{
    // `MmCoin` is an extension fulcrum for something that doesn't fit the `MarketCoinOps`. Practical examples:
    // name (might be required for some APIs, CoinMarketCap for instance);
    // coin statistics that we might want to share with UI;
    // state serialization, to get full rewind and debugging information about the coins participating in a SWAP operation.
    // status/availability check: https://github.com/artemii235/SuperNET/issues/156#issuecomment-446501816

    fn is_asset_chain(&self) -> bool;

    /// The coin can be initialized, but it cannot participate in the swaps.
    fn wallet_only(&self, ctx: &MmArc) -> bool {
        let coin_conf = coin_conf(ctx, self.ticker());
        coin_conf["wallet_only"].as_bool().unwrap_or(false)
    }

    /// Returns a spawner pinned to the coin.
    ///
    /// # Note
    ///
    /// `CoinFutSpawner` doesn't prevent the spawned futures from being aborted.
    fn spawner(&self) -> CoinFutSpawner;

    fn withdraw(&self, req: WithdrawRequest) -> WithdrawFut;

    fn get_raw_transaction(&self, req: RawTransactionRequest) -> RawTransactionFut;

    fn get_tx_hex_by_hash(&self, tx_hash: Vec<u8>) -> RawTransactionFut;

    /// Maximum number of digits after decimal point used to denominate integer coin units (satoshis, wei, etc.)
    fn decimals(&self) -> u8;

    /// Convert input address to the specified address format.
    fn convert_to_address(&self, from: &str, to_address_format: Json) -> Result<String, String>;

    fn validate_address(&self, address: &str) -> ValidateAddressResult;

    /// Loop collecting coin transaction history and saving it to local DB
    fn process_history_loop(&self, ctx: MmArc) -> Box<dyn Future<Item = (), Error = ()> + Send>;

    /// Path to tx history file
    #[cfg(not(target_arch = "wasm32"))]
    fn tx_history_path(&self, ctx: &MmArc) -> PathBuf {
        let my_address = self.my_address().unwrap_or_default();
        // BCH cash address format has colon after prefix, e.g. bitcoincash:
        // Colon can't be used in file names on Windows so it should be escaped
        let my_address = my_address.replace(':', "_");
        ctx.dbdir()
            .join("TRANSACTIONS")
            .join(format!("{}_{}.json", self.ticker(), my_address))
    }

    /// Path to tx history migration file
    #[cfg(not(target_arch = "wasm32"))]
    fn tx_migration_path(&self, ctx: &MmArc) -> PathBuf {
        let my_address = self.my_address().unwrap_or_default();
        // BCH cash address format has colon after prefix, e.g. bitcoincash:
        // Colon can't be used in file names on Windows so it should be escaped
        let my_address = my_address.replace(':', "_");
        ctx.dbdir()
            .join("TRANSACTIONS")
            .join(format!("{}_{}_migration", self.ticker(), my_address))
    }

    /// Loads existing tx history from file, returns empty vector if file is not found
    /// Cleans the existing file if deserialization fails
    fn load_history_from_file(&self, ctx: &MmArc) -> TxHistoryFut<Vec<TransactionDetails>> {
        load_history_from_file_impl(self, ctx)
    }

    fn save_history_to_file(&self, ctx: &MmArc, history: Vec<TransactionDetails>) -> TxHistoryFut<()> {
        save_history_to_file_impl(self, ctx, history)
    }

    #[cfg(not(target_arch = "wasm32"))]
    fn get_tx_history_migration(&self, ctx: &MmArc) -> TxHistoryFut<u64> { get_tx_history_migration_impl(self, ctx) }

    #[cfg(not(target_arch = "wasm32"))]
    fn update_migration_file(&self, ctx: &MmArc, migration_number: u64) -> TxHistoryFut<()> {
        update_migration_file_impl(self, ctx, migration_number)
    }

    /// Transaction history background sync status
    fn history_sync_status(&self) -> HistorySyncState;

    /// Get fee to be paid per 1 swap transaction
    fn get_trade_fee(&self) -> Box<dyn Future<Item = TradeFee, Error = String> + Send>;

    /// Get fee to be paid by sender per whole swap (including possible refund) using the sending value and check if the wallet has sufficient balance to pay the fee.
    async fn get_sender_trade_fee(
        &self,
        value: TradePreimageValue,
        stage: FeeApproxStage,
        include_refund_fee: bool,
    ) -> TradePreimageResult<TradeFee>;

    /// Get fee to be paid by receiver per whole swap and check if the wallet has sufficient balance to pay the fee.
    fn get_receiver_trade_fee(&self, stage: FeeApproxStage) -> TradePreimageFut<TradeFee>;

    /// Get transaction fee the Taker has to pay to send a `TakerFee` transaction and check if the wallet has sufficient balance to pay the fee.
    async fn get_fee_to_send_taker_fee(
        &self,
        dex_fee_amount: DexFee,
        stage: FeeApproxStage,
    ) -> TradePreimageResult<TradeFee>;

    /// required transaction confirmations number to ensure double-spend safety
    fn required_confirmations(&self) -> u64;

    /// whether coin requires notarization to ensure double-spend safety
    fn requires_notarization(&self) -> bool;

    /// set required transaction confirmations number
    fn set_required_confirmations(&self, confirmations: u64);

    /// set requires notarization
    fn set_requires_notarization(&self, requires_nota: bool);

    /// Get swap contract address if the coin uses it in Atomic Swaps.
    fn swap_contract_address(&self) -> Option<BytesJson>;

    /// Get fallback swap contract address if the coin uses it in Atomic Swaps.
    fn fallback_swap_contract(&self) -> Option<BytesJson>;

    /// The minimum number of confirmations at which a transaction is considered mature.
    fn mature_confirmations(&self) -> Option<u32>;

    /// Get some of the coin protocol related info in serialized format for p2p messaging.
    fn coin_protocol_info(&self, amount_to_receive: Option<MmNumber>) -> Vec<u8>;

    /// Check if serialized coin protocol info is supported by current version.
    /// Can also be used to check if orders can be matched or not.
    fn is_coin_protocol_supported(
        &self,
        info: &Option<Vec<u8>>,
        amount_to_send: Option<MmNumber>,
        locktime: u64,
        is_maker: bool,
    ) -> bool;

    /// Abort all coin related futures on coin deactivation.
    fn on_disabled(&self) -> Result<(), AbortedError>;

    /// For Handling the removal/deactivation of token on platform coin deactivation.
    fn on_token_deactivated(&self, ticker: &str);

    /// Return swap transaction fee policy
    fn get_swap_transaction_fee_policy(&self) -> SwapTxFeePolicy;

    /// set swap transaction fee policy
    fn set_swap_transaction_fee_policy(&self, swap_txfee_policy: SwapTxFeePolicy);
}

/// The coin futures spawner. It's used to spawn futures that can be aborted immediately or after a timeout
/// on the the coin deactivation.
///
/// # Note
///
/// `CoinFutSpawner` doesn't prevent the spawned futures from being aborted.
#[derive(Clone)]
pub struct CoinFutSpawner {
    inner: WeakSpawner,
}

impl CoinFutSpawner {
    pub fn new(system: &AbortableQueue) -> CoinFutSpawner {
        CoinFutSpawner {
            inner: system.weak_spawner(),
        }
    }
}

impl SpawnFuture for CoinFutSpawner {
    fn spawn<F>(&self, f: F)
    where
        F: Future03<Output = ()> + Send + 'static,
    {
        self.inner.spawn(f)
    }
}

impl SpawnAbortable for CoinFutSpawner {
    fn spawn_with_settings<F>(&self, fut: F, settings: AbortSettings)
    where
        F: Future03<Output = ()> + Send + 'static,
    {
        self.inner.spawn_with_settings(fut, settings)
    }
}

#[derive(Clone)]
#[allow(clippy::large_enum_variant)]
pub enum MmCoinEnum {
    UtxoCoin(UtxoStandardCoin),
    QtumCoin(QtumCoin),
    Qrc20Coin(Qrc20Coin),
    EthCoin(EthCoin),
    ZCoin(ZCoin),
    Bch(BchCoin),
    SlpToken(SlpToken),
    Tendermint(TendermintCoin),
    TendermintToken(TendermintToken),
    #[cfg(all(
        feature = "enable-solana",
        not(target_os = "ios"),
        not(target_os = "android"),
        not(target_arch = "wasm32")
    ))]
    SolanaCoin(SolanaCoin),
    #[cfg(all(
        feature = "enable-solana",
        not(target_os = "ios"),
        not(target_os = "android"),
        not(target_arch = "wasm32")
    ))]
    SplToken(SplToken),
    #[cfg(not(target_arch = "wasm32"))]
    LightningCoin(LightningCoin),
    Test(TestCoin),
}

impl From<UtxoStandardCoin> for MmCoinEnum {
    fn from(c: UtxoStandardCoin) -> MmCoinEnum { MmCoinEnum::UtxoCoin(c) }
}

impl From<EthCoin> for MmCoinEnum {
    fn from(c: EthCoin) -> MmCoinEnum { MmCoinEnum::EthCoin(c) }
}

impl From<TestCoin> for MmCoinEnum {
    fn from(c: TestCoin) -> MmCoinEnum { MmCoinEnum::Test(c) }
}

#[cfg(all(
    feature = "enable-solana",
    not(target_os = "ios"),
    not(target_os = "android"),
    not(target_arch = "wasm32")
))]
impl From<SolanaCoin> for MmCoinEnum {
    fn from(c: SolanaCoin) -> MmCoinEnum { MmCoinEnum::SolanaCoin(c) }
}

#[cfg(all(
    feature = "enable-solana",
    not(target_os = "ios"),
    not(target_os = "android"),
    not(target_arch = "wasm32")
))]
impl From<SplToken> for MmCoinEnum {
    fn from(c: SplToken) -> MmCoinEnum { MmCoinEnum::SplToken(c) }
}

impl From<QtumCoin> for MmCoinEnum {
    fn from(coin: QtumCoin) -> Self { MmCoinEnum::QtumCoin(coin) }
}

impl From<Qrc20Coin> for MmCoinEnum {
    fn from(c: Qrc20Coin) -> MmCoinEnum { MmCoinEnum::Qrc20Coin(c) }
}

impl From<BchCoin> for MmCoinEnum {
    fn from(c: BchCoin) -> MmCoinEnum { MmCoinEnum::Bch(c) }
}

impl From<SlpToken> for MmCoinEnum {
    fn from(c: SlpToken) -> MmCoinEnum { MmCoinEnum::SlpToken(c) }
}

impl From<TendermintCoin> for MmCoinEnum {
    fn from(c: TendermintCoin) -> Self { MmCoinEnum::Tendermint(c) }
}

impl From<TendermintToken> for MmCoinEnum {
    fn from(c: TendermintToken) -> Self { MmCoinEnum::TendermintToken(c) }
}

#[cfg(not(target_arch = "wasm32"))]
impl From<LightningCoin> for MmCoinEnum {
    fn from(c: LightningCoin) -> MmCoinEnum { MmCoinEnum::LightningCoin(c) }
}

impl From<ZCoin> for MmCoinEnum {
    fn from(c: ZCoin) -> MmCoinEnum { MmCoinEnum::ZCoin(c) }
}

// NB: When stable and groked by IDEs, `enum_dispatch` can be used instead of `Deref` to speed things up.
impl Deref for MmCoinEnum {
    type Target = dyn MmCoin;
    fn deref(&self) -> &dyn MmCoin {
        match self {
            MmCoinEnum::UtxoCoin(ref c) => c,
            MmCoinEnum::QtumCoin(ref c) => c,
            MmCoinEnum::Qrc20Coin(ref c) => c,
            MmCoinEnum::EthCoin(ref c) => c,
            MmCoinEnum::Bch(ref c) => c,
            MmCoinEnum::SlpToken(ref c) => c,
            MmCoinEnum::Tendermint(ref c) => c,
            MmCoinEnum::TendermintToken(ref c) => c,
            #[cfg(not(target_arch = "wasm32"))]
            MmCoinEnum::LightningCoin(ref c) => c,
            MmCoinEnum::ZCoin(ref c) => c,
            MmCoinEnum::Test(ref c) => c,
            #[cfg(all(
                feature = "enable-solana",
                not(target_os = "ios"),
                not(target_os = "android"),
                not(target_arch = "wasm32")
            ))]
            MmCoinEnum::SolanaCoin(ref c) => c,
            #[cfg(all(
                feature = "enable-solana",
                not(target_os = "ios"),
                not(target_os = "android"),
                not(target_arch = "wasm32")
            ))]
            MmCoinEnum::SplToken(ref c) => c,
        }
    }
}

impl MmCoinEnum {
    pub fn is_utxo_in_native_mode(&self) -> bool {
        match self {
            MmCoinEnum::UtxoCoin(ref c) => c.as_ref().rpc_client.is_native(),
            MmCoinEnum::QtumCoin(ref c) => c.as_ref().rpc_client.is_native(),
            MmCoinEnum::Qrc20Coin(ref c) => c.as_ref().rpc_client.is_native(),
            MmCoinEnum::Bch(ref c) => c.as_ref().rpc_client.is_native(),
            MmCoinEnum::SlpToken(ref c) => c.as_ref().rpc_client.is_native(),
            #[cfg(all(not(target_arch = "wasm32"), feature = "zhtlc"))]
            MmCoinEnum::ZCoin(ref c) => c.as_ref().rpc_client.is_native(),
            _ => false,
        }
    }

    pub fn is_eth(&self) -> bool { matches!(self, MmCoinEnum::EthCoin(_)) }

    fn is_platform_coin(&self) -> bool { self.ticker() == self.platform_ticker() }
}

#[async_trait]
pub trait BalanceTradeFeeUpdatedHandler {
    async fn balance_updated(&self, coin: &MmCoinEnum, new_balance: &BigDecimal);
}

#[derive(Clone)]
pub struct MmCoinStruct {
    pub inner: MmCoinEnum,
    is_available: Arc<AtomicBool>,
}

impl MmCoinStruct {
    fn new(coin: MmCoinEnum) -> Self {
        Self {
            inner: coin,
            is_available: AtomicBool::new(true).into(),
        }
    }

    /// Gets the current state of the parent coin whether
    /// it's available for the external requests or not.
    ///
    /// Always `true` for child tokens.
    pub fn is_available(&self) -> bool {
        !self.inner.is_platform_coin() // Tokens are always active or disabled
            || self.is_available.load(AtomicOrdering::SeqCst)
    }

    /// Makes the coin disabled to the external requests.
    /// Useful for executing `disable_coin` on parent coins
    /// that have child tokens enabled.
    ///
    /// Ineffective for child tokens.
    pub fn update_is_available(&self, to: bool) {
        if !self.inner.is_platform_coin() {
            warn!(
                "`update_is_available` is ineffective for tokens. Current token: {}",
                self.inner.ticker()
            );
            return;
        }

        self.is_available.store(to, AtomicOrdering::SeqCst);
    }
}

/// Represents the different types of DEX fees.
#[derive(Clone, Debug, PartialEq)]
pub enum DexFee {
    /// Standard dex fee which will be sent to the dex fee address
    Standard(MmNumber),
    /// Dex fee with the burn amount.
    ///   - `fee_amount` goes to the dex fee address.
    ///   - `burn_amount` will be added as `OP_RETURN` output in the dex fee transaction.
    WithBurn {
        fee_amount: MmNumber,
        burn_amount: MmNumber,
    },
}

impl DexFee {
    /// Creates a new `DexFee` with burn amounts.
    pub fn with_burn(fee_amount: MmNumber, burn_amount: MmNumber) -> DexFee {
        DexFee::WithBurn {
            fee_amount,
            burn_amount,
        }
    }

    /// Gets the fee amount associated with the dex fee.
    pub fn fee_amount(&self) -> MmNumber {
        match self {
            DexFee::Standard(t) => t.clone(),
            DexFee::WithBurn { fee_amount, .. } => fee_amount.clone(),
        }
    }

    /// Gets the burn amount associated with the dex fee, if applicable.
    pub fn burn_amount(&self) -> Option<MmNumber> {
        match self {
            DexFee::Standard(_) => None,
            DexFee::WithBurn { burn_amount, .. } => Some(burn_amount.clone()),
        }
    }

    /// Calculates the total spend amount, considering both the fee and burn amounts.
    pub fn total_spend_amount(&self) -> MmNumber {
        match self {
            DexFee::Standard(t) => t.clone(),
            DexFee::WithBurn {
                fee_amount,
                burn_amount,
            } => fee_amount + burn_amount,
        }
    }

    /// Converts the fee amount to micro-units based on the specified decimal places.
    pub fn fee_uamount(&self, decimals: u8) -> NumConversResult<u64> {
        let fee_amount = self.fee_amount();
        utxo::sat_from_big_decimal(&fee_amount.into(), decimals)
    }

    /// Converts the burn amount to micro-units, if applicable, based on the specified decimal places.
    pub fn burn_uamount(&self, decimals: u8) -> NumConversResult<Option<u64>> {
        if let Some(burn_amount) = self.burn_amount() {
            Ok(Some(utxo::sat_from_big_decimal(&burn_amount.into(), decimals)?))
        } else {
            Ok(None)
        }
    }
}

pub struct CoinsContext {
    /// A map from a currency ticker symbol to the corresponding coin.
    /// Similar to `LP_coins`.
    coins: AsyncMutex<HashMap<String, MmCoinStruct>>,
    balance_update_handlers: AsyncMutex<Vec<Box<dyn BalanceTradeFeeUpdatedHandler + Send + Sync>>>,
    account_balance_task_manager: AccountBalanceTaskManagerShared,
    create_account_manager: CreateAccountTaskManagerShared,
    get_new_address_manager: GetNewAddressTaskManagerShared,
    platform_coin_tokens: PaMutex<HashMap<String, HashSet<String>>>,
    scan_addresses_manager: ScanAddressesTaskManagerShared,
    withdraw_task_manager: WithdrawTaskManagerShared,
    #[cfg(target_arch = "wasm32")]
    tx_history_db: SharedDb<TxHistoryDb>,
    #[cfg(target_arch = "wasm32")]
    hd_wallet_db: SharedDb<HDWalletDb>,
}

#[derive(Debug)]
pub struct PlatformIsAlreadyActivatedErr {
    pub ticker: String,
}

impl CoinsContext {
    /// Obtains a reference to this crate context, creating it if necessary.
    pub fn from_ctx(ctx: &MmArc) -> Result<Arc<CoinsContext>, String> {
        Ok(try_s!(from_ctx(&ctx.coins_ctx, move || {
            Ok(CoinsContext {
                platform_coin_tokens: PaMutex::new(HashMap::new()),
                coins: AsyncMutex::new(HashMap::new()),
                balance_update_handlers: AsyncMutex::new(vec![]),
                account_balance_task_manager: AccountBalanceTaskManager::new_shared(),
                create_account_manager: CreateAccountTaskManager::new_shared(),
                get_new_address_manager: GetNewAddressTaskManager::new_shared(),
                scan_addresses_manager: ScanAddressesTaskManager::new_shared(),
                withdraw_task_manager: WithdrawTaskManager::new_shared(),
                #[cfg(target_arch = "wasm32")]
                tx_history_db: ConstructibleDb::new(ctx).into_shared(),
                #[cfg(target_arch = "wasm32")]
                hd_wallet_db: ConstructibleDb::new_shared_db(ctx).into_shared(),
            })
        })))
    }

    pub async fn add_token(&self, coin: MmCoinEnum) -> Result<(), MmError<RegisterCoinError>> {
        let mut coins = self.coins.lock().await;
        if coins.contains_key(coin.ticker()) {
            return MmError::err(RegisterCoinError::CoinIsInitializedAlready {
                coin: coin.ticker().into(),
            });
        }

        let ticker = coin.ticker();

        let mut platform_coin_tokens = self.platform_coin_tokens.lock();
        // Here, we try to add a token to platform_coin_tokens if the token belongs to a platform coin.
        if let Some(platform) = platform_coin_tokens.get_mut(coin.platform_ticker()) {
            platform.insert(ticker.to_owned());
        }

        coins.insert(ticker.into(), MmCoinStruct::new(coin));

        Ok(())
    }

    /// Adds a Layer 2 coin that depends on a standalone platform.
    /// The process of adding l2 coins is identical to that of adding tokens.
    pub async fn add_l2(&self, coin: MmCoinEnum) -> Result<(), MmError<RegisterCoinError>> {
        self.add_token(coin).await
    }

    /// Adds a platform coin and its associated tokens to the CoinsContext.
    ///
    /// Registers a platform coin alongside its associated ERC-20 tokens and optionally a global NFT.
    /// Regular tokens are added to the context without overwriting existing entries, preserving any previously activated tokens.
    /// In contrast, the global NFT, if provided, replaces any previously stored NFT data for the platform, ensuring the NFT info is up-to-date.
    /// An error is returned if the platform coin is already activated within the context, enforcing a single active instance for each platform.
    pub async fn add_platform_with_tokens(
        &self,
        platform: MmCoinEnum,
        tokens: Vec<MmCoinEnum>,
        global_nft: Option<MmCoinEnum>,
    ) -> Result<(), MmError<PlatformIsAlreadyActivatedErr>> {
        let mut coins = self.coins.lock().await;
        let mut platform_coin_tokens = self.platform_coin_tokens.lock();

        let platform_ticker = platform.ticker().to_owned();

        if let Some(coin) = coins.get(&platform_ticker) {
            if coin.is_available() {
                return MmError::err(PlatformIsAlreadyActivatedErr {
                    ticker: platform.ticker().into(),
                });
            }

            coin.update_is_available(true);
        } else {
            coins.insert(platform_ticker.clone(), MmCoinStruct::new(platform));
        }

        // Tokens can't be activated without platform coin so we can safely insert them without checking prior existence
        let mut token_tickers = HashSet::with_capacity(tokens.len());
        // TODO
        // Handling for these case:
        // USDT was activated via enable RPC
        // We try to activate ETH coin and USDT token via enable_eth_with_tokens
        for token in tokens {
            token_tickers.insert(token.ticker().to_string());
            coins
                .entry(token.ticker().into())
                .or_insert_with(|| MmCoinStruct::new(token));
        }
        if let Some(nft) = global_nft {
            token_tickers.insert(nft.ticker().to_string());
            // For NFT overwrite existing data
            coins.insert(nft.ticker().into(), MmCoinStruct::new(nft));
        }

        platform_coin_tokens
            .entry(platform_ticker)
            .or_default()
            .extend(token_tickers);
        Ok(())
    }

    /// If `ticker` is a platform coin, returns tokens dependent on it.
    pub async fn get_dependent_tokens(&self, ticker: &str) -> HashSet<String> {
        let coins = self.platform_coin_tokens.lock();
        coins.get(ticker).cloned().unwrap_or_default()
    }

    pub async fn remove_coin(&self, coin: MmCoinEnum) {
        let ticker = coin.ticker();
        let platform_ticker = coin.platform_ticker();
        let mut coins_storage = self.coins.lock().await;
        let mut platform_tokens_storage = self.platform_coin_tokens.lock();

        // Check if ticker is a platform coin and remove from it platform's token list
        if ticker == platform_ticker {
            if let Some(tokens_to_remove) = platform_tokens_storage.remove(ticker) {
                tokens_to_remove.iter().for_each(|token| {
                    if let Some(token) = coins_storage.remove(token) {
                        // Abort all token related futures on token deactivation
                        token
                            .inner
                            .on_disabled()
                            .error_log_with_msg(&format!("Error aborting coin({ticker}) futures"));
                    }
                });
            };
        } else {
            if let Some(tokens) = platform_tokens_storage.get_mut(platform_ticker) {
                tokens.remove(ticker);
            }
            if let Some(platform_coin) = coins_storage.get(platform_ticker) {
                platform_coin.inner.on_token_deactivated(ticker);
            }
        };

        //  Remove coin from coin list
        coins_storage
            .remove(ticker)
            .ok_or(format!("{} is disabled already", ticker))
            .error_log();

        // Abort all coin related futures on coin deactivation
        coin.on_disabled()
            .error_log_with_msg(&format!("Error aborting coin({ticker}) futures"));
    }

    #[cfg(target_arch = "wasm32")]
    async fn tx_history_db(&self) -> TxHistoryResult<TxHistoryDbLocked<'_>> {
        Ok(self.tx_history_db.get_or_initialize().await?)
    }
}

/// This enum is used in coin activation requests.
#[derive(Copy, Clone, Debug, Deserialize, Serialize)]
pub enum PrivKeyActivationPolicy {
    ContextPrivKey,
    Trezor,
}

impl Default for PrivKeyActivationPolicy {
    fn default() -> Self { PrivKeyActivationPolicy::ContextPrivKey }
}

#[derive(Clone, Debug)]
pub enum PrivKeyPolicy<T> {
    Iguana(T),
    HDWallet {
        /// Derivation path of the coin.
        /// This derivation path consists of `purpose` and `coin_type` only
        /// where the full `BIP44` address has the following structure:
        /// `m/purpose'/coin_type'/account'/change/address_index`.
        derivation_path: StandardHDPathToCoin,
        activated_key: T,
        bip39_secp_priv_key: ExtendedPrivateKey<secp256k1::SecretKey>,
    },
    Trezor,
    #[cfg(target_arch = "wasm32")]
    Metamask(EthMetamaskPolicy),
}

#[cfg(target_arch = "wasm32")]
#[derive(Clone, Debug)]
pub struct EthMetamaskPolicy {
    pub(crate) public_key: EthH264,
    pub(crate) public_key_uncompressed: EthH520,
}

impl<T> From<T> for PrivKeyPolicy<T> {
    fn from(key_pair: T) -> Self { PrivKeyPolicy::Iguana(key_pair) }
}

impl<T> PrivKeyPolicy<T> {
    fn activated_key(&self) -> Option<&T> {
        match self {
            PrivKeyPolicy::Iguana(key_pair) => Some(key_pair),
            PrivKeyPolicy::HDWallet {
                activated_key: activated_key_pair,
                ..
            } => Some(activated_key_pair),
            PrivKeyPolicy::Trezor => None,
            #[cfg(target_arch = "wasm32")]
            PrivKeyPolicy::Metamask(_) => None,
        }
    }

    fn activated_key_or_err(&self) -> Result<&T, MmError<PrivKeyPolicyNotAllowed>> {
        self.activated_key().or_mm_err(|| {
            PrivKeyPolicyNotAllowed::UnsupportedMethod(
                "`activated_key_or_err` is supported only for `PrivKeyPolicy::KeyPair` or `PrivKeyPolicy::HDWallet`"
                    .to_string(),
            )
        })
    }

    fn bip39_secp_priv_key(&self) -> Option<&ExtendedPrivateKey<secp256k1::SecretKey>> {
        match self {
            PrivKeyPolicy::HDWallet {
                bip39_secp_priv_key, ..
            } => Some(bip39_secp_priv_key),
            PrivKeyPolicy::Iguana(_) | PrivKeyPolicy::Trezor => None,
            #[cfg(target_arch = "wasm32")]
            PrivKeyPolicy::Metamask(_) => None,
        }
    }

    fn bip39_secp_priv_key_or_err(
        &self,
    ) -> Result<&ExtendedPrivateKey<secp256k1::SecretKey>, MmError<PrivKeyPolicyNotAllowed>> {
        self.bip39_secp_priv_key().or_mm_err(|| {
            PrivKeyPolicyNotAllowed::UnsupportedMethod(
                "`bip39_secp_priv_key_or_err` is supported only for `PrivKeyPolicy::HDWallet`".to_string(),
            )
        })
    }

    fn derivation_path(&self) -> Option<&StandardHDPathToCoin> {
        match self {
            PrivKeyPolicy::HDWallet { derivation_path, .. } => Some(derivation_path),
            PrivKeyPolicy::Iguana(_) | PrivKeyPolicy::Trezor => None,
            #[cfg(target_arch = "wasm32")]
            PrivKeyPolicy::Metamask(_) => None,
        }
    }

    fn derivation_path_or_err(&self) -> Result<&StandardHDPathToCoin, MmError<PrivKeyPolicyNotAllowed>> {
        self.derivation_path().or_mm_err(|| {
            PrivKeyPolicyNotAllowed::UnsupportedMethod(
                "`derivation_path_or_err` is supported only for `PrivKeyPolicy::HDWallet`".to_string(),
            )
        })
    }

    fn hd_wallet_derived_priv_key_or_err(
        &self,
        path_to_address: &StandardHDCoinAddress,
    ) -> Result<Secp256k1Secret, MmError<PrivKeyPolicyNotAllowed>> {
        let bip39_secp_priv_key = self.bip39_secp_priv_key_or_err()?;
        let derivation_path = self.derivation_path_or_err()?;
        derive_secp256k1_secret(bip39_secp_priv_key.clone(), derivation_path, path_to_address)
            .mm_err(|e| PrivKeyPolicyNotAllowed::InternalError(e.to_string()))
    }
}

#[derive(Clone)]
pub enum PrivKeyBuildPolicy {
    IguanaPrivKey(IguanaPrivKey),
    GlobalHDAccount(GlobalHDAccountArc),
    Trezor,
}

impl PrivKeyBuildPolicy {
    /// Detects the `PrivKeyBuildPolicy` with which the given `MmArc` is initialized.
    pub fn detect_priv_key_policy(ctx: &MmArc) -> MmResult<PrivKeyBuildPolicy, CryptoCtxError> {
        let crypto_ctx = CryptoCtx::from_ctx(ctx)?;

        match crypto_ctx.key_pair_policy() {
            // Use an internal private key as the coin secret.
            KeyPairPolicy::Iguana => Ok(PrivKeyBuildPolicy::IguanaPrivKey(
                crypto_ctx.mm2_internal_privkey_secret(),
            )),
            KeyPairPolicy::GlobalHDAccount(global_hd) => Ok(PrivKeyBuildPolicy::GlobalHDAccount(global_hd.clone())),
        }
    }
}

#[derive(Debug)]
pub enum DerivationMethod<Address, HDWallet> {
    SingleAddress(Address),
    HDWallet(HDWallet),
}

impl<Address, HDWallet> DerivationMethod<Address, HDWallet> {
    pub fn single_addr(&self) -> Option<&Address> {
        match self {
            DerivationMethod::SingleAddress(my_address) => Some(my_address),
            DerivationMethod::HDWallet(_) => None,
        }
    }

    pub fn single_addr_or_err(&self) -> MmResult<&Address, UnexpectedDerivationMethod> {
        self.single_addr()
            .or_mm_err(|| UnexpectedDerivationMethod::ExpectedSingleAddress)
    }

    pub fn hd_wallet(&self) -> Option<&HDWallet> {
        match self {
            DerivationMethod::SingleAddress(_) => None,
            DerivationMethod::HDWallet(hd_wallet) => Some(hd_wallet),
        }
    }

    pub fn hd_wallet_or_err(&self) -> MmResult<&HDWallet, UnexpectedDerivationMethod> {
        self.hd_wallet()
            .or_mm_err(|| UnexpectedDerivationMethod::ExpectedHDWallet)
    }

    /// # Panic
    ///
    /// Panic if the address mode is [`DerivationMethod::HDWallet`].
    pub fn unwrap_single_addr(&self) -> &Address { self.single_addr_or_err().unwrap() }
}

#[async_trait]
pub trait CoinWithDerivationMethod {
    type Address;
    type HDWallet;

    fn derivation_method(&self) -> &DerivationMethod<Self::Address, Self::HDWallet>;

    fn has_hd_wallet_derivation_method(&self) -> bool {
        matches!(self.derivation_method(), DerivationMethod::HDWallet(_))
    }
}

#[allow(clippy::upper_case_acronyms)]
#[derive(Clone, Debug, Deserialize, Serialize)]
#[serde(tag = "type", content = "protocol_data")]
pub enum CoinProtocol {
    UTXO,
    QTUM,
    QRC20 {
        platform: String,
        contract_address: String,
    },
    ETH,
    ERC20 {
        platform: String,
        contract_address: String,
    },
    SLPTOKEN {
        platform: String,
        token_id: H256Json,
        decimals: u8,
        required_confirmations: Option<u64>,
    },
    BCH {
        slp_prefix: String,
    },
    TENDERMINT(TendermintProtocolInfo),
    TENDERMINTTOKEN(TendermintTokenProtocolInfo),
    #[cfg(not(target_arch = "wasm32"))]
    LIGHTNING {
        platform: String,
        network: BlockchainNetwork,
        confirmation_targets: PlatformCoinConfirmationTargets,
    },
    #[cfg(all(feature = "enable-solana", not(target_arch = "wasm32")))]
    SOLANA,
    #[cfg(all(feature = "enable-solana", not(target_arch = "wasm32")))]
    SPLTOKEN {
        platform: String,
        token_contract_address: String,
        decimals: u8,
    },
    ZHTLC(ZcoinProtocolInfo),
    NFT {
        platform: String,
    },
}

pub type RpcTransportEventHandlerShared = Arc<dyn RpcTransportEventHandler + Send + Sync + 'static>;

/// Common methods to measure the outgoing requests and incoming responses statistics.
pub trait RpcTransportEventHandler {
    fn debug_info(&self) -> String;

    fn on_outgoing_request(&self, data: &[u8]);

    fn on_incoming_response(&self, data: &[u8]);

    fn on_connected(&self, address: String) -> Result<(), String>;

    fn on_disconnected(&self, address: String) -> Result<(), String>;
}

impl fmt::Debug for dyn RpcTransportEventHandler + Send + Sync {
    fn fmt(&self, f: &mut fmt::Formatter<'_>) -> fmt::Result { write!(f, "{}", self.debug_info()) }
}

impl RpcTransportEventHandler for RpcTransportEventHandlerShared {
    fn debug_info(&self) -> String { self.deref().debug_info() }

    fn on_outgoing_request(&self, data: &[u8]) { self.as_ref().on_outgoing_request(data) }

    fn on_incoming_response(&self, data: &[u8]) { self.as_ref().on_incoming_response(data) }

    fn on_connected(&self, address: String) -> Result<(), String> { self.as_ref().on_connected(address) }

    fn on_disconnected(&self, address: String) -> Result<(), String> { self.as_ref().on_disconnected(address) }
}

impl<T: RpcTransportEventHandler> RpcTransportEventHandler for Vec<T> {
    fn debug_info(&self) -> String {
        let selfi: Vec<String> = self.iter().map(|x| x.debug_info()).collect();
        format!("{:?}", selfi)
    }

    fn on_outgoing_request(&self, data: &[u8]) {
        for handler in self {
            handler.on_outgoing_request(data)
        }
    }

    fn on_incoming_response(&self, data: &[u8]) {
        for handler in self {
            handler.on_incoming_response(data)
        }
    }

    fn on_connected(&self, address: String) -> Result<(), String> {
        for handler in self {
            try_s!(handler.on_connected(address.clone()))
        }
        Ok(())
    }

    fn on_disconnected(&self, address: String) -> Result<(), String> {
        for handler in self {
            try_s!(handler.on_disconnected(address.clone()))
        }
        Ok(())
    }
}

pub enum RpcClientType {
    Native,
    Electrum,
    Ethereum,
}

impl ToString for RpcClientType {
    fn to_string(&self) -> String {
        match self {
            RpcClientType::Native => "native".into(),
            RpcClientType::Electrum => "electrum".into(),
            RpcClientType::Ethereum => "ethereum".into(),
        }
    }
}

#[derive(Clone)]
pub struct CoinTransportMetrics {
    /// Using a weak reference by default in order to avoid circular references and leaks.
    metrics: MetricsWeak,
    /// Name of coin the rpc client is intended to work with.
    ticker: String,
    /// RPC client type.
    client: String,
}

impl CoinTransportMetrics {
    fn new(metrics: MetricsWeak, ticker: String, client: RpcClientType) -> CoinTransportMetrics {
        CoinTransportMetrics {
            metrics,
            ticker,
            client: client.to_string(),
        }
    }

    fn into_shared(self) -> RpcTransportEventHandlerShared { Arc::new(self) }
}

impl RpcTransportEventHandler for CoinTransportMetrics {
    fn debug_info(&self) -> String { "CoinTransportMetrics".into() }

    fn on_outgoing_request(&self, data: &[u8]) {
        mm_counter!(self.metrics, "rpc_client.traffic.out", data.len() as u64,
            "coin" => self.ticker.to_owned(), "client" => self.client.to_owned());
        mm_counter!(self.metrics, "rpc_client.request.count", 1,
            "coin" => self.ticker.to_owned(), "client" => self.client.to_owned());
    }

    fn on_incoming_response(&self, data: &[u8]) {
        mm_counter!(self.metrics, "rpc_client.traffic.in", data.len() as u64,
            "coin" => self.ticker.to_owned(), "client" => self.client.to_owned());
        mm_counter!(self.metrics, "rpc_client.response.count", 1,
            "coin" => self.ticker.to_owned(), "client" => self.client.to_owned());
    }

    fn on_connected(&self, _address: String) -> Result<(), String> {
        // Handle a new connected endpoint if necessary.
        // Now just return the Ok
        Ok(())
    }

    fn on_disconnected(&self, _address: String) -> Result<(), String> {
        // Handle disconnected endpoint if necessary.
        // Now just return the Ok
        Ok(())
    }
}

#[async_trait]
impl BalanceTradeFeeUpdatedHandler for CoinsContext {
    async fn balance_updated(&self, coin: &MmCoinEnum, new_balance: &BigDecimal) {
        for sub in self.balance_update_handlers.lock().await.iter() {
            sub.balance_updated(coin, new_balance).await
        }
    }
}

pub fn coin_conf(ctx: &MmArc, ticker: &str) -> Json {
    match ctx.conf["coins"].as_array() {
        Some(coins) => coins
            .iter()
            .find(|coin| coin["coin"].as_str() == Some(ticker))
            .cloned()
            .unwrap_or(Json::Null),
        None => Json::Null,
    }
}

pub fn is_wallet_only_conf(conf: &Json) -> bool { conf["wallet_only"].as_bool().unwrap_or(false) }

pub fn is_wallet_only_ticker(ctx: &MmArc, ticker: &str) -> bool {
    let coin_conf = coin_conf(ctx, ticker);
    coin_conf["wallet_only"].as_bool().unwrap_or(false)
}

/// Adds a new currency into the list of currencies configured.
///
/// Returns an error if the currency already exists. Initializing the same currency twice is a bad habit
/// (might lead to misleading and confusing information during debugging and maintenance, see DRY)
/// and should be fixed on the call site.
///
/// * `req` - Payload of the corresponding "enable" or "electrum" RPC request.
pub async fn lp_coininit(ctx: &MmArc, ticker: &str, req: &Json) -> Result<MmCoinEnum, String> {
    let cctx = try_s!(CoinsContext::from_ctx(ctx));
    {
        let coins = cctx.coins.lock().await;
        if coins.get(ticker).is_some() {
            return ERR!("Coin {} already initialized", ticker);
        }
    }

    let coins_en = coin_conf(ctx, ticker);

    coins_conf_check(ctx, &coins_en, ticker, Some(req))?;

    // The legacy electrum/enable RPCs don't support Hardware Wallet policy.
    let priv_key_policy = try_s!(PrivKeyBuildPolicy::detect_priv_key_policy(ctx));

    let protocol: CoinProtocol = try_s!(json::from_value(coins_en["protocol"].clone()));

    let coin: MmCoinEnum = match &protocol {
        CoinProtocol::UTXO => {
            let params = try_s!(UtxoActivationParams::from_legacy_req(req));
            try_s!(utxo_standard_coin_with_policy(ctx, ticker, &coins_en, &params, priv_key_policy).await).into()
        },
        CoinProtocol::QTUM => {
            let params = try_s!(UtxoActivationParams::from_legacy_req(req));
            try_s!(qtum_coin_with_policy(ctx, ticker, &coins_en, &params, priv_key_policy).await).into()
        },
        CoinProtocol::ETH | CoinProtocol::ERC20 { .. } => {
            try_s!(eth_coin_from_conf_and_request(ctx, ticker, &coins_en, req, protocol, priv_key_policy).await).into()
        },
        CoinProtocol::QRC20 {
            platform,
            contract_address,
        } => {
            let params = try_s!(Qrc20ActivationParams::from_legacy_req(req));
            let contract_address = try_s!(qtum::contract_addr_from_str(contract_address));

            try_s!(
                qrc20_coin_with_policy(
                    ctx,
                    ticker,
                    platform,
                    &coins_en,
                    &params,
                    priv_key_policy,
                    contract_address
                )
                .await
            )
            .into()
        },
        CoinProtocol::BCH { slp_prefix } => {
            let prefix = try_s!(CashAddrPrefix::from_str(slp_prefix));
            let params = try_s!(BchActivationRequest::from_legacy_req(req));

            let bch = try_s!(bch_coin_with_policy(ctx, ticker, &coins_en, params, prefix, priv_key_policy).await);
            bch.into()
        },
        CoinProtocol::SLPTOKEN {
            platform,
            token_id,
            decimals,
            required_confirmations,
        } => {
            let platform_coin = try_s!(lp_coinfind(ctx, platform).await);
            let platform_coin = match platform_coin {
                Some(MmCoinEnum::Bch(coin)) => coin,
                Some(_) => return ERR!("Platform coin {} is not BCH", platform),
                None => return ERR!("Platform coin {} is not activated", platform),
            };

            let confs = required_confirmations.unwrap_or(platform_coin.required_confirmations());
            let token = try_s!(SlpToken::new(
                *decimals,
                ticker.into(),
                (*token_id).into(),
                platform_coin,
                confs
            ));
            token.into()
        },
        CoinProtocol::TENDERMINT { .. } => return ERR!("TENDERMINT protocol is not supported by lp_coininit"),
        CoinProtocol::TENDERMINTTOKEN(_) => return ERR!("TENDERMINTTOKEN protocol is not supported by lp_coininit"),
        CoinProtocol::ZHTLC { .. } => return ERR!("ZHTLC protocol is not supported by lp_coininit"),
        CoinProtocol::NFT { .. } => return ERR!("NFT protocol is not supported by lp_coininit"),
        #[cfg(not(target_arch = "wasm32"))]
        CoinProtocol::LIGHTNING { .. } => return ERR!("Lightning protocol is not supported by lp_coininit"),
        #[cfg(all(feature = "enable-solana", not(target_arch = "wasm32")))]
        CoinProtocol::SOLANA => {
            return ERR!("Solana protocol is not supported by lp_coininit - use enable_solana_with_tokens instead")
        },
        #[cfg(all(feature = "enable-solana", not(target_arch = "wasm32")))]
        CoinProtocol::SPLTOKEN { .. } => {
            return ERR!("SplToken protocol is not supported by lp_coininit - use enable_spl instead")
        },
    };

    let register_params = RegisterCoinParams {
        ticker: ticker.to_owned(),
    };
    try_s!(lp_register_coin(ctx, coin.clone(), register_params).await);

    let tx_history = req["tx_history"].as_bool().unwrap_or(false);
    if tx_history {
        try_s!(lp_spawn_tx_history(ctx.clone(), coin.clone()).map_to_mm(RegisterCoinError::Internal));
    }
    Ok(coin)
}

#[derive(Debug, Display)]
pub enum RegisterCoinError {
    #[display(fmt = "Coin '{}' is initialized already", coin)]
    CoinIsInitializedAlready {
        coin: String,
    },
    Internal(String),
}

pub struct RegisterCoinParams {
    pub ticker: String,
}

pub async fn lp_register_coin(
    ctx: &MmArc,
    coin: MmCoinEnum,
    params: RegisterCoinParams,
) -> Result<(), MmError<RegisterCoinError>> {
    let RegisterCoinParams { ticker } = params;
    let cctx = CoinsContext::from_ctx(ctx).map_to_mm(RegisterCoinError::Internal)?;

    // TODO AP: locking the coins list during the entire initialization prevents different coins from being
    // activated concurrently which results in long activation time: https://github.com/KomodoPlatform/atomicDEX/issues/24
    // So I'm leaving the possibility of race condition intentionally in favor of faster concurrent activation.
    // Should consider refactoring: maybe extract the RPC client initialization part from coin init functions.
    let mut coins = cctx.coins.lock().await;
    match coins.raw_entry_mut().from_key(&ticker) {
        RawEntryMut::Occupied(_oe) => {
            return MmError::err(RegisterCoinError::CoinIsInitializedAlready { coin: ticker.clone() })
        },
        RawEntryMut::Vacant(ve) => ve.insert(ticker.clone(), MmCoinStruct::new(coin.clone())),
    };

    if coin.is_platform_coin() {
        let mut platform_coin_tokens = cctx.platform_coin_tokens.lock();
        platform_coin_tokens
            .entry(coin.ticker().to_string())
            .or_insert_with(HashSet::new);
    }
    Ok(())
}

fn lp_spawn_tx_history(ctx: MmArc, coin: MmCoinEnum) -> Result<(), String> {
    let spawner = coin.spawner();
    let fut = async move {
        let _res = coin.process_history_loop(ctx).compat().await;
    };
    spawner.spawn(fut);
    Ok(())
}

/// NB: Returns only the enabled (aka active) coins.
pub async fn lp_coinfind(ctx: &MmArc, ticker: &str) -> Result<Option<MmCoinEnum>, String> {
    let cctx = try_s!(CoinsContext::from_ctx(ctx));
    let coins = cctx.coins.lock().await;

    if let Some(coin) = coins.get(ticker) {
        if coin.is_available() {
            return Ok(Some(coin.inner.clone()));
        }
    };

    Ok(None)
}

/// Returns coins even if they are on the passive mode
pub async fn lp_coinfind_any(ctx: &MmArc, ticker: &str) -> Result<Option<MmCoinStruct>, String> {
    let cctx = try_s!(CoinsContext::from_ctx(ctx));
    let coins = cctx.coins.lock().await;

    Ok(coins.get(ticker).cloned())
}

/// Attempts to find a pair of active coins returning None if one is not enabled
pub async fn find_pair(ctx: &MmArc, base: &str, rel: &str) -> Result<Option<(MmCoinEnum, MmCoinEnum)>, String> {
    let fut_base = lp_coinfind(ctx, base);
    let fut_rel = lp_coinfind(ctx, rel);

    futures::future::try_join(fut_base, fut_rel)
        .map_ok(|(base, rel)| base.zip(rel))
        .await
}

#[derive(Debug, Display)]
pub enum CoinFindError {
    #[display(fmt = "No such coin: {}", coin)]
    NoSuchCoin { coin: String },
}

pub async fn lp_coinfind_or_err(ctx: &MmArc, ticker: &str) -> CoinFindResult<MmCoinEnum> {
    match lp_coinfind(ctx, ticker).await {
        Ok(Some(coin)) => Ok(coin),
        Ok(None) => MmError::err(CoinFindError::NoSuchCoin {
            coin: ticker.to_owned(),
        }),
        Err(e) => panic!("Unexpected error: {}", e),
    }
}

#[derive(Deserialize)]
struct ConvertAddressReq {
    coin: String,
    from: String,
    /// format to that the input address should be converted
    to_address_format: Json,
}

pub async fn convert_address(ctx: MmArc, req: Json) -> Result<Response<Vec<u8>>, String> {
    let req: ConvertAddressReq = try_s!(json::from_value(req));
    let coin = match lp_coinfind(&ctx, &req.coin).await {
        Ok(Some(t)) => t,
        Ok(None) => return ERR!("No such coin: {}", req.coin),
        Err(err) => return ERR!("!lp_coinfind({}): {}", req.coin, err),
    };
    let result = json!({
        "result": {
            "address": try_s!(coin.convert_to_address(&req.from, req.to_address_format)),
        },
    });
    let body = try_s!(json::to_vec(&result));
    Ok(try_s!(Response::builder().body(body)))
}

pub async fn kmd_rewards_info(ctx: MmArc) -> Result<Response<Vec<u8>>, String> {
    let coin = match lp_coinfind(&ctx, "KMD").await {
        Ok(Some(MmCoinEnum::UtxoCoin(t))) => t,
        Ok(Some(_)) => return ERR!("KMD was expected to be UTXO"),
        Ok(None) => return ERR!("KMD is not activated"),
        Err(err) => return ERR!("!lp_coinfind({}): KMD", err),
    };

    let res = json!({
        "result": try_s!(utxo::kmd_rewards_info(&coin).await),
    });
    let res = try_s!(json::to_vec(&res));
    Ok(try_s!(Response::builder().body(res)))
}

#[derive(Deserialize)]
struct ValidateAddressReq {
    coin: String,
    address: String,
}

#[derive(Serialize)]
pub struct ValidateAddressResult {
    pub is_valid: bool,
    #[serde(skip_serializing_if = "Option::is_none")]
    pub reason: Option<String>,
}

pub async fn validate_address(ctx: MmArc, req: Json) -> Result<Response<Vec<u8>>, String> {
    let req: ValidateAddressReq = try_s!(json::from_value(req));
    let coin = match lp_coinfind(&ctx, &req.coin).await {
        Ok(Some(t)) => t,
        Ok(None) => return ERR!("No such coin: {}", req.coin),
        Err(err) => return ERR!("!lp_coinfind({}): {}", req.coin, err),
    };

    let res = json!({ "result": coin.validate_address(&req.address) });
    let body = try_s!(json::to_vec(&res));
    Ok(try_s!(Response::builder().body(body)))
}

pub async fn withdraw(ctx: MmArc, req: WithdrawRequest) -> WithdrawResult {
    let coin = lp_coinfind_or_err(&ctx, &req.coin).await?;
    coin.withdraw(req).compat().await
}

pub async fn get_raw_transaction(ctx: MmArc, req: RawTransactionRequest) -> RawTransactionResult {
    let coin = lp_coinfind_or_err(&ctx, &req.coin).await?;
    coin.get_raw_transaction(req).compat().await
}

pub async fn sign_message(ctx: MmArc, req: SignatureRequest) -> SignatureResult<SignatureResponse> {
    let coin = lp_coinfind_or_err(&ctx, &req.coin).await?;
    let signature = coin.sign_message(&req.message)?;
    Ok(SignatureResponse { signature })
}

pub async fn verify_message(ctx: MmArc, req: VerificationRequest) -> VerificationResult<VerificationResponse> {
    let coin = lp_coinfind_or_err(&ctx, &req.coin).await?;

    let validate_address_result = coin.validate_address(&req.address);
    if !validate_address_result.is_valid {
        return MmError::err(VerificationError::InvalidRequest(
            validate_address_result.reason.unwrap_or_else(|| "Unknown".to_string()),
        ));
    }

    let is_valid = coin.verify_message(&req.signature, &req.message, &req.address)?;

    Ok(VerificationResponse { is_valid })
}

pub async fn sign_raw_transaction(ctx: MmArc, req: SignRawTransactionRequest) -> RawTransactionResult {
    let coin = lp_coinfind_or_err(&ctx, &req.coin).await?;
    coin.sign_raw_tx(&req).await
}

pub async fn remove_delegation(ctx: MmArc, req: RemoveDelegateRequest) -> DelegationResult {
    let coin = lp_coinfind_or_err(&ctx, &req.coin).await?;
    match coin {
        MmCoinEnum::QtumCoin(qtum) => qtum.remove_delegation().compat().await,
        _ => {
            return MmError::err(DelegationError::CoinDoesntSupportDelegation {
                coin: coin.ticker().to_string(),
            })
        },
    }
}

pub async fn get_staking_infos(ctx: MmArc, req: GetStakingInfosRequest) -> StakingInfosResult {
    let coin = lp_coinfind_or_err(&ctx, &req.coin).await?;
    match coin {
        MmCoinEnum::QtumCoin(qtum) => qtum.get_delegation_infos().compat().await,
        _ => {
            return MmError::err(StakingInfosError::CoinDoesntSupportStakingInfos {
                coin: coin.ticker().to_string(),
            })
        },
    }
}

pub async fn add_delegation(ctx: MmArc, req: AddDelegateRequest) -> DelegationResult {
    let coin = lp_coinfind_or_err(&ctx, &req.coin).await?;
    // Need to find a way to do a proper dispatch
    let coin_concrete = match coin {
        MmCoinEnum::QtumCoin(qtum) => qtum,
        _ => {
            return MmError::err(DelegationError::CoinDoesntSupportDelegation {
                coin: coin.ticker().to_string(),
            })
        },
    };
    match req.staking_details {
        StakingDetails::Qtum(qtum_staking) => coin_concrete.add_delegation(qtum_staking).compat().await,
    }
}

pub async fn send_raw_transaction(ctx: MmArc, req: Json) -> Result<Response<Vec<u8>>, String> {
    let ticker = try_s!(req["coin"].as_str().ok_or("No 'coin' field")).to_owned();
    let coin = match lp_coinfind(&ctx, &ticker).await {
        Ok(Some(t)) => t,
        Ok(None) => return ERR!("No such coin: {}", ticker),
        Err(err) => return ERR!("!lp_coinfind({}): {}", ticker, err),
    };
    let bytes_string = try_s!(req["tx_hex"].as_str().ok_or("No 'tx_hex' field"));
    let res = try_s!(coin.send_raw_tx(bytes_string).compat().await);
    let body = try_s!(json::to_vec(&json!({ "tx_hash": res })));
    Ok(try_s!(Response::builder().body(body)))
}

#[derive(Clone, Debug, PartialEq, Serialize)]
#[serde(tag = "state", content = "additional_info")]
pub enum HistorySyncState {
    NotEnabled,
    NotStarted,
    InProgress(Json),
    Error(Json),
    Finished,
}

#[derive(Deserialize)]
struct MyTxHistoryRequest {
    coin: String,
    from_id: Option<BytesJson>,
    #[serde(default)]
    max: bool,
    #[serde(default = "ten")]
    limit: usize,
    page_number: Option<NonZeroUsize>,
}

/// Returns the transaction history of selected coin. Returns no more than `limit` records (default: 10).
/// Skips the first records up to from_id (skipping the from_id too).
/// Transactions are sorted by number of confirmations in ascending order.
pub async fn my_tx_history(ctx: MmArc, req: Json) -> Result<Response<Vec<u8>>, String> {
    let request: MyTxHistoryRequest = try_s!(json::from_value(req));
    let coin = match lp_coinfind(&ctx, &request.coin).await {
        Ok(Some(t)) => t,
        Ok(None) => return ERR!("No such coin: {}", request.coin),
        Err(err) => return ERR!("!lp_coinfind({}): {}", request.coin, err),
    };

    let history = try_s!(coin.load_history_from_file(&ctx).compat().await);
    let total_records = history.len();
    let limit = if request.max { total_records } else { request.limit };

    let block_number = try_s!(coin.current_block().compat().await);
    let skip = match &request.from_id {
        Some(id) => {
            try_s!(history
                .iter()
                .position(|item| item.internal_id == *id)
                .ok_or(format!("from_id {:02x} is not found", id)))
                + 1
        },
        None => match request.page_number {
            Some(page_n) => (page_n.get() - 1) * request.limit,
            None => 0,
        },
    };

    let history = history.into_iter().skip(skip).take(limit);
    let history: Vec<Json> = history
        .map(|item| {
            let tx_block = item.block_height;
            let mut json = json::to_value(item).unwrap();
            json["confirmations"] = if tx_block == 0 {
                Json::from(0)
            } else if block_number >= tx_block {
                Json::from((block_number - tx_block) + 1)
            } else {
                Json::from(0)
            };
            json
        })
        .collect();

    let response = json!({
        "result": {
            "transactions": history,
            "limit": limit,
            "skipped": skip,
            "from_id": request.from_id,
            "total": total_records,
            "current_block": block_number,
            "sync_status": coin.history_sync_status(),
            "page_number": request.page_number,
            "total_pages": calc_total_pages(total_records, request.limit),
        }
    });
    let body = try_s!(json::to_vec(&response));
    Ok(try_s!(Response::builder().body(body)))
}

pub async fn get_trade_fee(ctx: MmArc, req: Json) -> Result<Response<Vec<u8>>, String> {
    let ticker = try_s!(req["coin"].as_str().ok_or("No 'coin' field")).to_owned();
    let coin = match lp_coinfind(&ctx, &ticker).await {
        Ok(Some(t)) => t,
        Ok(None) => return ERR!("No such coin: {}", ticker),
        Err(err) => return ERR!("!lp_coinfind({}): {}", ticker, err),
    };
    let fee_info = try_s!(coin.get_trade_fee().compat().await);
    let res = try_s!(json::to_vec(&json!({
        "result": {
            "coin": fee_info.coin,
            "amount": fee_info.amount.to_decimal(),
            "amount_fraction": fee_info.amount.to_fraction(),
            "amount_rat": fee_info.amount.to_ratio(),
        }
    })));
    Ok(try_s!(Response::builder().body(res)))
}

pub async fn get_enabled_coins(ctx: MmArc) -> Result<Response<Vec<u8>>, String> {
    let coins_ctx: Arc<CoinsContext> = try_s!(CoinsContext::from_ctx(&ctx));
    let coins = coins_ctx.coins.lock().await;
    let enabled_coins: GetEnabledResponse = try_s!(coins
        .iter()
        .map(|(ticker, coin)| {
            let address = try_s!(coin.inner.my_address());
            Ok(EnabledCoin {
                ticker: ticker.clone(),
                address,
            })
        })
        .collect());
    let res = try_s!(json::to_vec(&Mm2RpcResult::new(enabled_coins)));
    Ok(try_s!(Response::builder().body(res)))
}

#[derive(Deserialize)]
pub struct ConfirmationsReq {
    coin: String,
    confirmations: u64,
}

pub async fn set_required_confirmations(ctx: MmArc, req: Json) -> Result<Response<Vec<u8>>, String> {
    let req: ConfirmationsReq = try_s!(json::from_value(req));
    let coin = match lp_coinfind(&ctx, &req.coin).await {
        Ok(Some(t)) => t,
        Ok(None) => return ERR!("No such coin {}", req.coin),
        Err(err) => return ERR!("!lp_coinfind ({}): {}", req.coin, err),
    };
    coin.set_required_confirmations(req.confirmations);
    let res = try_s!(json::to_vec(&json!({
        "result": {
            "coin": req.coin,
            "confirmations": coin.required_confirmations(),
        }
    })));
    Ok(try_s!(Response::builder().body(res)))
}

#[derive(Deserialize)]
pub struct RequiresNotaReq {
    coin: String,
    requires_notarization: bool,
}

pub async fn set_requires_notarization(ctx: MmArc, req: Json) -> Result<Response<Vec<u8>>, String> {
    let req: RequiresNotaReq = try_s!(json::from_value(req));
    let coin = match lp_coinfind(&ctx, &req.coin).await {
        Ok(Some(t)) => t,
        Ok(None) => return ERR!("No such coin {}", req.coin),
        Err(err) => return ERR!("!lp_coinfind ({}): {}", req.coin, err),
    };
    coin.set_requires_notarization(req.requires_notarization);
    let res = try_s!(json::to_vec(&json!({
        "result": {
            "coin": req.coin,
            "requires_notarization": coin.requires_notarization(),
        }
    })));
    Ok(try_s!(Response::builder().body(res)))
}

pub async fn show_priv_key(ctx: MmArc, req: Json) -> Result<Response<Vec<u8>>, String> {
    let ticker = try_s!(req["coin"].as_str().ok_or("No 'coin' field")).to_owned();
    let coin = match lp_coinfind(&ctx, &ticker).await {
        Ok(Some(t)) => t,
        Ok(None) => return ERR!("No such coin: {}", ticker),
        Err(err) => return ERR!("!lp_coinfind({}): {}", ticker, err),
    };
    let res = try_s!(json::to_vec(&json!({
        "result": {
            "coin": ticker,
            "priv_key": try_s!(coin.display_priv_key()),
        }
    })));
    Ok(try_s!(Response::builder().body(res)))
}

pub async fn register_balance_update_handler(
    ctx: MmArc,
    handler: Box<dyn BalanceTradeFeeUpdatedHandler + Send + Sync>,
) {
    let coins_ctx = CoinsContext::from_ctx(&ctx).unwrap();
    coins_ctx.balance_update_handlers.lock().await.push(handler);
}

pub fn update_coins_config(mut config: Json) -> Result<Json, String> {
    let coins = match config.as_array_mut() {
        Some(c) => c,
        _ => return ERR!("Coins config must be an array"),
    };

    for coin in coins {
        // the coin_as_str is used only to be formatted
        let coin_as_str = format!("{}", coin);
        let coin = try_s!(coin
            .as_object_mut()
            .ok_or(ERRL!("Expected object, found {:?}", coin_as_str)));
        if coin.contains_key("protocol") {
            // the coin is up-to-date
            continue;
        }
        let protocol = match coin.remove("etomic") {
            Some(etomic) => {
                let etomic = etomic
                    .as_str()
                    .ok_or(ERRL!("Expected etomic as string, found {:?}", etomic))?;
                if etomic == "0x0000000000000000000000000000000000000000" {
                    CoinProtocol::ETH
                } else {
                    let contract_address = etomic.to_owned();
                    CoinProtocol::ERC20 {
                        platform: "ETH".into(),
                        contract_address,
                    }
                }
            },
            _ => CoinProtocol::UTXO,
        };

        let protocol = json::to_value(protocol).map_err(|e| ERRL!("Error {:?} on process {:?}", e, coin_as_str))?;
        coin.insert("protocol".into(), protocol);
    }

    Ok(config)
}

#[derive(Deserialize)]
struct ConvertUtxoAddressReq {
    address: String,
    to_coin: String,
}

pub async fn convert_utxo_address(ctx: MmArc, req: Json) -> Result<Response<Vec<u8>>, String> {
    let req: ConvertUtxoAddressReq = try_s!(json::from_value(req));
    let mut addr: utxo::LegacyAddress = try_s!(req.address.parse()); // Only legacy addresses supported as source
    let coin = match lp_coinfind(&ctx, &req.to_coin).await {
        Ok(Some(c)) => c,
        _ => return ERR!("Coin {} is not activated", req.to_coin),
    };
    let coin = match coin {
        MmCoinEnum::UtxoCoin(utxo) => utxo,
        _ => return ERR!("Coin {} is not utxo", req.to_coin),
    };
    addr.prefix = coin.as_ref().conf.address_prefixes.p2pkh.clone();
    addr.checksum_type = coin.as_ref().conf.checksum_type;

    let response = try_s!(json::to_vec(&json!({
        "result": addr.to_string(),
    })));
    Ok(try_s!(Response::builder().body(response)))
}

pub fn address_by_coin_conf_and_pubkey_str(
    ctx: &MmArc,
    coin: &str,
    conf: &Json,
    pubkey: &str,
    addr_format: UtxoAddressFormat,
) -> Result<String, String> {
    let protocol: CoinProtocol = try_s!(json::from_value(conf["protocol"].clone()));
    match protocol {
        CoinProtocol::ERC20 { .. } | CoinProtocol::ETH | CoinProtocol::NFT { .. } => eth::addr_from_pubkey_str(pubkey),
        CoinProtocol::UTXO | CoinProtocol::QTUM | CoinProtocol::QRC20 { .. } | CoinProtocol::BCH { .. } => {
            utxo::address_by_conf_and_pubkey_str(coin, conf, pubkey, addr_format)
        },
        CoinProtocol::SLPTOKEN { platform, .. } => {
            let platform_conf = coin_conf(ctx, &platform);
            if platform_conf.is_null() {
                return ERR!("platform {} conf is null", platform);
            }
            // TODO is there any way to make it better without duplicating the prefix in the SLP conf?
            let platform_protocol: CoinProtocol = try_s!(json::from_value(platform_conf["protocol"].clone()));
            match platform_protocol {
                CoinProtocol::BCH { slp_prefix } => {
                    slp_addr_from_pubkey_str(pubkey, &slp_prefix).map_err(|e| ERRL!("{}", e))
                },
                _ => ERR!("Platform protocol {:?} is not BCH", platform_protocol),
            }
        },
        CoinProtocol::TENDERMINT(protocol) => tendermint::account_id_from_pubkey_hex(&protocol.account_prefix, pubkey)
            .map(|id| id.to_string())
            .map_err(|e| e.to_string()),
        CoinProtocol::TENDERMINTTOKEN(proto) => {
            let platform_conf = coin_conf(ctx, &proto.platform);
            if platform_conf.is_null() {
                return ERR!("platform {} conf is null", proto.platform);
            }
            // TODO is there any way to make it better without duplicating the prefix in the IBC conf?
            let platform_protocol: CoinProtocol = try_s!(json::from_value(platform_conf["protocol"].clone()));
            match platform_protocol {
                CoinProtocol::TENDERMINT(platform) => {
                    tendermint::account_id_from_pubkey_hex(&platform.account_prefix, pubkey)
                        .map(|id| id.to_string())
                        .map_err(|e| e.to_string())
                },
                _ => ERR!("Platform protocol {:?} is not TENDERMINT", platform_protocol),
            }
        },
        #[cfg(not(target_arch = "wasm32"))]
        CoinProtocol::LIGHTNING { .. } => {
            ERR!("address_by_coin_conf_and_pubkey_str is not implemented for lightning protocol yet!")
        },
        #[cfg(all(feature = "enable-solana", not(target_arch = "wasm32")))]
        CoinProtocol::SOLANA | CoinProtocol::SPLTOKEN { .. } => {
            ERR!("Solana pubkey is the public address - you do not need to use this rpc call.")
        },
        CoinProtocol::ZHTLC { .. } => ERR!("address_by_coin_conf_and_pubkey_str is not supported for ZHTLC protocol!"),
    }
}

#[cfg(target_arch = "wasm32")]
fn load_history_from_file_impl<T>(coin: &T, ctx: &MmArc) -> TxHistoryFut<Vec<TransactionDetails>>
where
    T: MmCoin + ?Sized,
{
    let ctx = ctx.clone();
    let ticker = coin.ticker().to_owned();
    let my_address = try_f!(coin.my_address());

    let fut = async move {
        let coins_ctx = CoinsContext::from_ctx(&ctx).unwrap();
        let db = coins_ctx.tx_history_db().await?;
        let err = match load_tx_history(&db, &ticker, &my_address).await {
            Ok(history) => return Ok(history),
            Err(e) => e,
        };

        if let TxHistoryError::ErrorDeserializing(e) = err.get_inner() {
            ctx.log.log(
                "🌋",
                &[&"tx_history", &ticker.to_owned()],
                &ERRL!("Error {} on history deserialization, resetting the cache.", e),
            );
            clear_tx_history(&db, &ticker, &my_address).await?;
            return Ok(Vec::new());
        }

        Err(err)
    };
    Box::new(fut.boxed().compat())
}

#[cfg(not(target_arch = "wasm32"))]
fn load_history_from_file_impl<T>(coin: &T, ctx: &MmArc) -> TxHistoryFut<Vec<TransactionDetails>>
where
    T: MmCoin + ?Sized,
{
    let ticker = coin.ticker().to_owned();
    let history_path = coin.tx_history_path(ctx);
    let ctx = ctx.clone();

    let fut = async move {
        let content = match fs::read(&history_path).await {
            Ok(content) => content,
            Err(err) if err.kind() == io::ErrorKind::NotFound => {
                return Ok(Vec::new());
            },
            Err(err) => {
                let error = format!(
                    "Error '{}' reading from the history file {}",
                    err,
                    history_path.display()
                );
                return MmError::err(TxHistoryError::ErrorLoading(error));
            },
        };
        let serde_err = match json::from_slice(&content) {
            Ok(txs) => return Ok(txs),
            Err(e) => e,
        };

        ctx.log.log(
            "🌋",
            &[&"tx_history", &ticker],
            &ERRL!("Error {} on history deserialization, resetting the cache.", serde_err),
        );
        fs::remove_file(&history_path)
            .await
            .map_to_mm(|e| TxHistoryError::ErrorClearing(e.to_string()))?;
        Ok(Vec::new())
    };
    Box::new(fut.boxed().compat())
}

#[cfg(target_arch = "wasm32")]
fn save_history_to_file_impl<T>(coin: &T, ctx: &MmArc, mut history: Vec<TransactionDetails>) -> TxHistoryFut<()>
where
    T: MmCoin + MarketCoinOps + ?Sized,
{
    let ctx = ctx.clone();
    let ticker = coin.ticker().to_owned();
    let my_address = try_f!(coin.my_address());

    history.sort_unstable_by(compare_transaction_details);

    let fut = async move {
        let coins_ctx = CoinsContext::from_ctx(&ctx).unwrap();
        let db = coins_ctx.tx_history_db().await?;
        save_tx_history(&db, &ticker, &my_address, history).await?;
        Ok(())
    };
    Box::new(fut.boxed().compat())
}

#[cfg(not(target_arch = "wasm32"))]
fn get_tx_history_migration_impl<T>(coin: &T, ctx: &MmArc) -> TxHistoryFut<u64>
where
    T: MmCoin + MarketCoinOps + ?Sized,
{
    let migration_path = coin.tx_migration_path(ctx);

    let fut = async move {
        let current_migration = match fs::read(&migration_path).await {
            Ok(bytes) => {
                let mut num_bytes = [0; 8];
                if bytes.len() == 8 {
                    num_bytes.clone_from_slice(&bytes);
                    u64::from_le_bytes(num_bytes)
                } else {
                    0
                }
            },
            Err(_) => 0,
        };

        Ok(current_migration)
    };

    Box::new(fut.boxed().compat())
}

#[cfg(not(target_arch = "wasm32"))]
fn update_migration_file_impl<T>(coin: &T, ctx: &MmArc, migration_number: u64) -> TxHistoryFut<()>
where
    T: MmCoin + MarketCoinOps + ?Sized,
{
    let migration_path = coin.tx_migration_path(ctx);
    let tmp_file = format!("{}.tmp", migration_path.display());

    let fut = async move {
        let fs_fut = async {
            let mut file = fs::File::create(&tmp_file).await?;
            file.write_all(&migration_number.to_le_bytes()).await?;
            file.flush().await?;
            fs::rename(&tmp_file, migration_path).await?;
            Ok(())
        };

        let res: io::Result<_> = fs_fut.await;
        if let Err(e) = res {
            let error = format!("Error '{}' creating/writing/renaming the tmp file {}", e, tmp_file);
            return MmError::err(TxHistoryError::ErrorSaving(error));
        }
        Ok(())
    };

    Box::new(fut.boxed().compat())
}

#[cfg(not(target_arch = "wasm32"))]
fn save_history_to_file_impl<T>(coin: &T, ctx: &MmArc, mut history: Vec<TransactionDetails>) -> TxHistoryFut<()>
where
    T: MmCoin + MarketCoinOps + ?Sized,
{
    let history_path = coin.tx_history_path(ctx);
    let tmp_file = format!("{}.tmp", history_path.display());

    history.sort_unstable_by(compare_transaction_details);

    let fut = async move {
        let content = json::to_vec(&history).map_to_mm(|e| TxHistoryError::ErrorSerializing(e.to_string()))?;

        let fs_fut = async {
            let mut file = fs::File::create(&tmp_file).await?;
            file.write_all(&content).await?;
            file.flush().await?;
            fs::rename(&tmp_file, &history_path).await?;
            Ok(())
        };

        let res: io::Result<_> = fs_fut.await;
        if let Err(e) = res {
            let error = format!("Error '{}' creating/writing/renaming the tmp file {}", e, tmp_file);
            return MmError::err(TxHistoryError::ErrorSaving(error));
        }
        Ok(())
    };
    Box::new(fut.boxed().compat())
}

pub(crate) fn compare_transaction_details(a: &TransactionDetails, b: &TransactionDetails) -> Ordering {
    let a = TxIdHeight::new(a.block_height, a.internal_id.deref());
    let b = TxIdHeight::new(b.block_height, b.internal_id.deref());
    compare_transactions(a, b)
}

pub(crate) struct TxIdHeight<Id> {
    block_height: u64,
    tx_id: Id,
}

impl<Id> TxIdHeight<Id> {
    pub(crate) fn new(block_height: u64, tx_id: Id) -> TxIdHeight<Id> { TxIdHeight { block_height, tx_id } }
}

pub(crate) fn compare_transactions<Id>(a: TxIdHeight<Id>, b: TxIdHeight<Id>) -> Ordering
where
    Id: Ord,
{
    // the transactions with block_height == 0 are the most recent so we need to separately handle them while sorting
    if a.block_height == b.block_height {
        a.tx_id.cmp(&b.tx_id)
    } else if a.block_height == 0 {
        Ordering::Less
    } else if b.block_height == 0 {
        Ordering::Greater
    } else {
        b.block_height.cmp(&a.block_height)
    }
}

/// Use trait in the case, when we have to send requests to rpc client.
#[async_trait]
pub trait RpcCommonOps {
    type RpcClient;
    type Error;

    /// Returns an alive RPC client or returns an error if no RPC endpoint is currently available.
    async fn get_live_client(&self) -> Result<Self::RpcClient, Self::Error>;
}

/// `get_my_address` function returns wallet address for necessary coin without its activation.
/// Currently supports only coins with `ETH` protocol type.
pub async fn get_my_address(ctx: MmArc, req: MyAddressReq) -> MmResult<MyWalletAddress, GetMyAddressError> {
    let ticker = req.coin.as_str();
    let conf = coin_conf(&ctx, ticker);
    coins_conf_check(&ctx, &conf, ticker, None).map_to_mm(GetMyAddressError::CoinsConfCheckError)?;

    let protocol: CoinProtocol = json::from_value(conf["protocol"].clone())?;

    let my_address = match protocol {
        CoinProtocol::ETH => get_eth_address(&ctx, &conf, ticker, &req.path_to_address).await?,
        _ => {
            return MmError::err(GetMyAddressError::CoinIsNotSupported(format!(
                "{} doesn't support get_my_address",
                req.coin
            )));
        },
    };

    Ok(my_address)
}

fn coins_conf_check(ctx: &MmArc, coins_en: &Json, ticker: &str, req: Option<&Json>) -> Result<(), String> {
    if coins_en.is_null() {
        let warning = format!(
            "Warning, coin {} is used without a corresponding configuration.",
            ticker
        );
        ctx.log.log(
            "😅",
            #[allow(clippy::unnecessary_cast)]
            &[&("coin" as &str), &ticker, &("no-conf" as &str)],
            &warning,
        );
    }

    if let Some(req) = req {
        if coins_en["mm2"].is_null() && req["mm2"].is_null() {
            return ERR!(concat!(
                "mm2 param is not set neither in coins config nor enable request, assuming that coin is not supported"
            ));
        }
    } else if coins_en["mm2"].is_null() {
        return ERR!(concat!(
            "mm2 param is not set in coins config, assuming that coin is not supported"
        ));
    }

    if coins_en["protocol"].is_null() {
        return ERR!(
            r#""protocol" field is missing in coins file. The file format is deprecated, please execute ./mm2 update_config command to convert it or download a new one"#
        );
    }
    Ok(())
}

/// Get eip 1559 transaction fee per gas policy (low, medium, high) set for the coin
pub async fn get_swap_transaction_fee_policy(ctx: MmArc, req: SwapTxFeePolicyRequest) -> SwapTxFeePolicyResult {
    let coin = lp_coinfind_or_err(&ctx, &req.coin).await?;
    Ok(coin.get_swap_transaction_fee_policy())
}

/// Set eip 1559 transaction fee per gas policy (low, medium, high)
pub async fn set_swap_transaction_fee_policy(ctx: MmArc, req: SwapTxFeePolicyRequest) -> SwapTxFeePolicyResult {
    let coin = lp_coinfind_or_err(&ctx, &req.coin).await?;
    coin.set_swap_transaction_fee_policy(req.swap_tx_fee_policy);
    Ok(coin.get_swap_transaction_fee_policy())
}

#[cfg(test)]
mod tests {
    use super::*;

    use common::block_on;
    use mm2_test_helpers::for_tests::RICK;

    #[test]
    fn test_lp_coinfind() {
        let ctx = mm2_core::mm_ctx::MmCtxBuilder::default().into_mm_arc();
        let coins_ctx = CoinsContext::from_ctx(&ctx).unwrap();
        let coin = MmCoinEnum::Test(TestCoin::new(RICK));

        // Add test coin to coins context
        common::block_on(coins_ctx.add_platform_with_tokens(coin.clone(), vec![], None)).unwrap();

        // Try to find RICK from coins context that was added above
        let _found = common::block_on(lp_coinfind(&ctx, RICK)).unwrap();

        assert!(matches!(Some(coin), _found));

        block_on(coins_ctx.coins.lock())
            .get(RICK)
            .unwrap()
            .update_is_available(false);

        // Try to find RICK from coins context after making it passive
        let found = common::block_on(lp_coinfind(&ctx, RICK)).unwrap();

        assert!(found.is_none());
    }

    #[test]
    fn test_lp_coinfind_any() {
        let ctx = mm2_core::mm_ctx::MmCtxBuilder::default().into_mm_arc();
        let coins_ctx = CoinsContext::from_ctx(&ctx).unwrap();
        let coin = MmCoinEnum::Test(TestCoin::new(RICK));

        // Add test coin to coins context
        common::block_on(coins_ctx.add_platform_with_tokens(coin.clone(), vec![], None)).unwrap();

        // Try to find RICK from coins context that was added above
        let _found = common::block_on(lp_coinfind_any(&ctx, RICK)).unwrap();

        assert!(matches!(Some(coin.clone()), _found));

        block_on(coins_ctx.coins.lock())
            .get(RICK)
            .unwrap()
            .update_is_available(false);

        // Try to find RICK from coins context after making it passive
        let _found = common::block_on(lp_coinfind_any(&ctx, RICK)).unwrap();

        assert!(matches!(Some(coin), _found));
    }
}<|MERGE_RESOLUTION|>--- conflicted
+++ resolved
@@ -2329,7 +2329,6 @@
     UpperBound(BigDecimal),
 }
 
-<<<<<<< HEAD
 #[derive(Clone, Debug, Serialize, Deserialize)]
 pub enum SwapTxFeePolicy {
     Unsupported,
@@ -2350,19 +2349,11 @@
     swap_tx_fee_policy: SwapTxFeePolicy,
 }
 
-#[derive(Debug, Display, Serialize, SerializeErrorType)]
+#[derive(Debug, Display, EnumFromStringify, Serialize, SerializeErrorType)]
 #[serde(tag = "error_type", content = "error_data")]
 pub enum SwapTxFeePolicyError {
-    #[display(fmt = "No such coin {}", coin)]
-    NoSuchCoin { coin: String },
-}
-
-impl From<CoinFindError> for SwapTxFeePolicyError {
-    fn from(e: CoinFindError) -> Self {
-        match e {
-            CoinFindError::NoSuchCoin { coin } => SwapTxFeePolicyError::NoSuchCoin { coin },
-        }
-    }
+    #[from_stringify("CoinFindError")]
+    NoSuchCoin(String),
 }
 
 impl HttpStatusCode for SwapTxFeePolicyError {
@@ -2375,10 +2366,7 @@
 
 pub type SwapTxFeePolicyResult = Result<SwapTxFeePolicy, MmError<SwapTxFeePolicyError>>;
 
-#[derive(Debug, Display, PartialEq)]
-=======
 #[derive(Debug, Display, EnumFromStringify, PartialEq)]
->>>>>>> 6d45cfe9
 pub enum TradePreimageError {
     #[display(
         fmt = "Not enough {} to preimage the trade: available {}, required at least {}",
