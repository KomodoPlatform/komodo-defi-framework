--- conflicted
+++ resolved
@@ -60,7 +60,7 @@
 #[doc(hidden)]
 pub mod coins_tests;
 pub mod eth;
-use self::eth::{eth_coin_from_conf_and_request, EthCoin, EthTxFeeDetails, SignedEthTx};
+use self::eth::{eth_coin_from_conf_and_request, ERC20ContractAddress, EthCoin, EthTxFeeDetails, SignedEthTx};
 pub mod utxo;
 use self::utxo::{UtxoFeeDetails, UtxoTx};
 use self::utxo::utxo_standard::{UtxoStandardCoin, utxo_standard_coin_from_conf_and_request};
@@ -489,22 +489,14 @@
     }
 }
 
-<<<<<<< HEAD
 #[derive(Serialize, Deserialize)]
-#[serde(tag = "token_type", content = "params")]
-enum TokenType {
+pub enum CoinProtocol {
     UTXO,
-    QRC20 { contract_address: H160 },
+    QRC20 { platform: String, contract_address: H160 },
     ETH,
-    ERC20 { contract_address: H160 },
-}
-
-#[derive(Serialize, Deserialize)]
-struct CoinProtocol {
-    platform: String,
-    #[serde(flatten)]
-    token: TokenType,
-=======
+    ERC20 { platform: String, contract_address: ERC20ContractAddress },
+}
+
 pub type RpcTransportEventHandlerShared = Arc<dyn RpcTransportEventHandler + Send + Sync + 'static>;
 
 /// Common methods to measure the outgoing requests and incoming responses statistics.
@@ -609,7 +601,6 @@
         mm_counter!(self.metrics, "rpc_client.response.count", 1,
             "coin" => self.ticker.clone(), "client" => self.client.clone());
     }
->>>>>>> f2d16036
 }
 
 /// Adds a new currency into the list of currencies configured.
@@ -639,21 +630,14 @@
     ))}
     let secret = &*ctx.secp256k1_key_pair().private().secret;
 
-<<<<<<< HEAD
-    let token_type: CoinProtocol = try_s!(json::from_value(coins_en["protocol"].clone()));
-
-    let coin: MmCoinEnum = match token_type.token {
-        TokenType::UTXO => try_s! (utxo_standard_coin_from_conf_and_request(ticker, coins_en, req, secret).await).into(),
-        TokenType::ETH | TokenType::ERC20 { .. } =>
-            try_s! (eth_coin_from_conf_and_request (ctx, ticker, coins_en, req, secret).await).into(),
-        TokenType::QRC20 {contract_address} =>
-            try_s!(qrc20_coin_from_conf_and_request(ticker, coins_en, req, secret, contract_address).await).into(),
-=======
-    let coin: MmCoinEnum = if coins_en["etomic"].is_null() {
-        try_s! (utxo_coin_from_conf_and_request (ctx, ticker, coins_en, req, secret) .await) .into()
-    } else {
-        try_s! (eth_coin_from_conf_and_request (ctx, ticker, coins_en, req, secret) .await) .into()
->>>>>>> f2d16036
+    let protocol: CoinProtocol = try_s!(json::from_value(coins_en["protocol"].clone()));
+
+    let coin: MmCoinEnum = match &protocol {
+        CoinProtocol::UTXO => try_s!(utxo_standard_coin_from_conf_and_request(ctx, ticker, coins_en, req, secret).await).into(),
+        CoinProtocol::ETH | CoinProtocol::ERC20 { .. } =>
+            try_s!(eth_coin_from_conf_and_request (ctx, ticker, coins_en, req, secret, protocol).await).into(),
+        CoinProtocol::QRC20 { contract_address, .. } =>
+            try_s!(qrc20_coin_from_conf_and_request(ctx, ticker, coins_en, req, secret, contract_address.clone()).await).into(),
     };
 
     let block_count = try_s! (coin.current_block().compat().await);
