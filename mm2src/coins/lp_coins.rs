--- conflicted
+++ resolved
@@ -30,12 +30,7 @@
     clippy::needless_lifetimes // mocktopus requires explicit lifetimes
 )]
 #![allow(uncommon_codepoints)]
-<<<<<<< HEAD
 #![feature(hash_raw_entry)]
-=======
-// #![feature(integer_atomics)]
-#![feature(async_closure)]
->>>>>>> 7f27264d
 #![feature(stmt_expr_attributes)]
 #![feature(result_flattening)]
 
@@ -5161,10 +5156,6 @@
 }
 
 pub async fn sign_message(ctx: MmArc, req: SignatureRequest) -> SignatureResult<SignatureResponse> {
-<<<<<<< HEAD
-    let coin = lp_coinfind_or_err(&ctx, &req.coin).await.map_mm_err()?;
-    let signature = coin.sign_message(&req.message)?;
-=======
     if req.address.is_some() && !ctx.enable_hd() {
         return MmError::err(SignatureError::InvalidRequest(
             "You need to enable kdf with enable_hd to sign messages with a specific account/address".to_string(),
@@ -5173,7 +5164,6 @@
     let coin = lp_coinfind_or_err(&ctx, &req.coin).await.map_mm_err()?;
     let signature = coin.sign_message(&req.message, req.address)?;
 
->>>>>>> 7f27264d
     Ok(SignatureResponse { signature })
 }
 
