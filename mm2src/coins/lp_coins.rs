/******************************************************************************
 * Copyright © 2014-2018 The SuperNET Developers.                             *
 *                                                                            *
 * See the AUTHORS, DEVELOPER-AGREEMENT and LICENSE files at                  *
 * the top-level directory of this distribution for the individual copyright  *
 * holder information and the developer policies on copyright and licensing.  *
 *                                                                            *
 * Unless otherwise agreed in a custom licensing agreement, no part of the    *
 * SuperNET software, including this file may be copied, modified, propagated *
 * or distributed except according to the terms contained in the LICENSE file *
 *                                                                            *
 * Removal or modification of this copyright notice is prohibited.            *
 *                                                                            *
 ******************************************************************************/
//
//  coins.rs
//  marketmaker
//

#![allow(uncommon_codepoints)]
#![feature(integer_atomics)]
#![feature(async_closure)]
#![feature(hash_raw_entry)]
#![feature(stmt_expr_attributes)]

#[macro_use] extern crate common;
#[macro_use] extern crate fomat_macros;
#[macro_use] extern crate gstuff;
#[macro_use] extern crate lazy_static;
#[macro_use] extern crate serde_derive;
#[macro_use] extern crate serde_json;
#[macro_use] extern crate ser_error_derive;

use async_trait::async_trait;
use bigdecimal::{BigDecimal, ParseBigDecimalError, Zero};
use common::executor::{spawn, Timer};
use common::mm_ctx::{from_ctx, MmArc, MmWeak};
use common::mm_error::prelude::*;
use common::mm_metrics::MetricsWeak;
use common::mm_number::MmNumber;
<<<<<<< HEAD
use common::{calc_total_pages, now_ms, HttpStatusCode};
use crypto::{Bip32Error, CryptoCtx, DerivationPath};
=======
use common::{calc_total_pages, now_ms, ten, HttpStatusCode};
>>>>>>> 6a634c09
use derive_more::Display;
use futures::compat::Future01CompatExt;
use futures::lock::Mutex as AsyncMutex;
use futures::{FutureExt, TryFutureExt};
use futures01::Future;
use http::{Response, StatusCode};
use keys::{AddressFormat as UtxoAddressFormat, NetworkPrefix as CashAddrPrefix};
use rpc::v1::types::{Bytes as BytesJson, H256 as H256Json};
use serde::{Deserialize, Deserializer, Serialize};
use serde_json::{self as json, Value as Json};
use std::collections::hash_map::{HashMap, RawEntryMut};
use std::fmt;
use std::num::NonZeroUsize;
use std::ops::Deref;
use std::path::PathBuf;
use std::str::FromStr;
use std::sync::Arc;
use std::time::Duration;
use utxo_signer::with_key_pair::UtxoSignWithKeyPairError;
#[cfg(feature = "zhtlc")]
use zcash_primitives::transaction::Transaction as ZTransaction;

cfg_native! {
    use async_std::fs;
    use futures::AsyncWriteExt;
    use std::io;
}

cfg_wasm32! {
    use common::indexed_db::{ConstructibleDb, DbLocked};
    use tx_history_db::TxHistoryDb;

    pub type TxHistoryDbLocked<'a> = DbLocked<'a, TxHistoryDb>;
}

// using custom copy of try_fus as futures crate was renamed to futures01
macro_rules! try_fus {
    ($e: expr) => {
        match $e {
            Ok(ok) => ok,
            Err(err) => return Box::new(futures01::future::err(ERRL!("{}", err))),
        }
    };
}

macro_rules! try_f {
    ($e: expr) => {
        match $e {
            Ok(ok) => ok,
            Err(e) => return Box::new(futures01::future::err(e)),
        }
    };
}

pub mod coin_balance;
#[doc(hidden)]
#[cfg(test)]
pub mod coins_tests;
pub mod eth;
pub mod init_withdraw;
pub mod lightning;
<<<<<<< HEAD
pub mod qrc20;
=======

#[cfg(not(target_arch = "wasm32"))]
pub mod sql_tx_history_storage;

>>>>>>> 6a634c09
#[doc(hidden)]
#[allow(unused_variables)]
pub mod test_coin;
#[cfg(target_arch = "wasm32")] pub mod tx_history_db;
<<<<<<< HEAD
pub mod utxo;
=======

#[cfg_attr(target_arch = "wasm32", allow(dead_code, unused_imports))]
pub mod my_tx_history_v2;

>>>>>>> 6a634c09
#[cfg(all(not(target_arch = "wasm32"), feature = "zhtlc"))]
pub mod z_coin;

use crate::lightning::LightningCoin;
use eth::{eth_coin_from_conf_and_request, EthCoin, EthTxFeeDetails, SignedEthTx};
use init_withdraw::{WithdrawTaskManager, WithdrawTaskManagerShared};
use qrc20::Qrc20ActivationParams;
use qrc20::{qrc20_coin_from_conf_and_params, Qrc20Coin, Qrc20FeeDetails};
use qtum::{Qrc20AddressError, ScriptHashTypeNotSupported};
use utxo::bch::{bch_coin_from_conf_and_params, BchActivationRequest, BchCoin};
use utxo::qtum::{self, qtum_coin_from_with_priv_key, QtumCoin};
use utxo::qtum::{QtumDelegationOps, QtumDelegationRequest, QtumStakingInfosDetails};
use utxo::rpc_clients::UtxoRpcError;
use utxo::slp::SlpToken;
use utxo::slp::{slp_addr_from_pubkey_str, SlpFeeDetails};
use utxo::utxo_common::big_decimal_from_sat_unsigned;
use utxo::utxo_standard::{utxo_standard_coin_with_priv_key, UtxoStandardCoin};
use utxo::UtxoActivationParams;
use utxo::{BlockchainNetwork, GenerateTxError, UtxoFeeDetails, UtxoTx};
#[cfg(all(not(target_arch = "wasm32"), feature = "zhtlc"))]
use z_coin::{z_coin_from_conf_and_params, ZCoin};

pub use test_coin::TestCoin;

pub type BalanceResult<T> = Result<T, MmError<BalanceError>>;
pub type BalanceFut<T> = Box<dyn Future<Item = T, Error = MmError<BalanceError>> + Send>;
pub type NonZeroBalanceFut<T> = Box<dyn Future<Item = T, Error = MmError<GetNonZeroBalance>> + Send>;
pub type NumConversResult<T> = Result<T, MmError<NumConversError>>;
pub type StakingInfosResult = Result<StakingInfos, MmError<StakingInfosError>>;
pub type StakingInfosFut = Box<dyn Future<Item = StakingInfos, Error = MmError<StakingInfosError>> + Send>;
pub type DelegationResult = Result<TransactionDetails, MmError<DelegationError>>;
pub type DelegationFut = Box<dyn Future<Item = TransactionDetails, Error = MmError<DelegationError>> + Send>;
pub type WithdrawResult = Result<TransactionDetails, MmError<WithdrawError>>;
pub type WithdrawFut = Box<dyn Future<Item = TransactionDetails, Error = MmError<WithdrawError>> + Send>;
pub type TradePreimageResult<T> = Result<T, MmError<TradePreimageError>>;
pub type TradePreimageFut<T> = Box<dyn Future<Item = T, Error = MmError<TradePreimageError>> + Send>;
pub type CoinFindResult<T> = Result<T, MmError<CoinFindError>>;
pub type TxHistoryFut<T> = Box<dyn Future<Item = T, Error = MmError<TxHistoryError>> + Send>;
pub type TxHistoryResult<T> = Result<T, MmError<TxHistoryError>>;

#[derive(Debug, Display)]
pub enum TxHistoryError {
    ErrorSerializing(String),
    ErrorDeserializing(String),
    ErrorSaving(String),
    ErrorLoading(String),
    ErrorClearing(String),
    NotSupported(String),
    InternalError(String),
}

#[derive(Debug, Display)]
pub enum PrivKeyNotAllowed {
    #[display(fmt = "Hardware Wallet is not supported")]
    HardwareWalletNotSupported,
}

#[derive(Debug, Display, PartialEq)]
pub enum DerivationMethodNotSupported {
    #[display(fmt = "HD wallets are not supported")]
    HdWalletNotSupported,
}

pub trait Transaction: fmt::Debug + 'static {
    /// Raw transaction bytes of the transaction
    fn tx_hex(&self) -> Vec<u8>;
    /// Serializable representation of tx hash for displaying purpose
    fn tx_hash(&self) -> BytesJson;
}

#[derive(Clone, Debug, PartialEq)]
pub enum TransactionEnum {
    UtxoTx(UtxoTx),
    SignedEthTx(SignedEthTx),
    #[cfg(feature = "zhtlc")]
    ZTransaction(ZTransaction),
}
ifrom!(TransactionEnum, UtxoTx);
ifrom!(TransactionEnum, SignedEthTx);
#[cfg(feature = "zhtlc")]
ifrom!(TransactionEnum, ZTransaction);

// NB: When stable and groked by IDEs, `enum_dispatch` can be used instead of `Deref` to speed things up.
impl Deref for TransactionEnum {
    type Target = dyn Transaction;
    fn deref(&self) -> &dyn Transaction {
        match self {
            TransactionEnum::UtxoTx(ref t) => t,
            TransactionEnum::SignedEthTx(ref t) => t,
            #[cfg(feature = "zhtlc")]
            TransactionEnum::ZTransaction(ref t) => t,
        }
    }
}

pub type TransactionFut = Box<dyn Future<Item = TransactionEnum, Error = String> + Send>;

#[derive(Debug, PartialEq)]
pub enum FoundSwapTxSpend {
    Spent(TransactionEnum),
    Refunded(TransactionEnum),
}

pub enum CanRefundHtlc {
    CanRefundNow,
    // returns the number of seconds to sleep before HTLC becomes refundable
    HaveToWait(u64),
}

#[derive(Debug, Display, Eq, PartialEq)]
pub enum NegotiateSwapContractAddrErr {
    #[display(fmt = "InvalidOtherAddrLen, addr supplied {:?}", _0)]
    InvalidOtherAddrLen(BytesJson),
    #[display(fmt = "UnexpectedOtherAddr, addr supplied {:?}", _0)]
    UnexpectedOtherAddr(BytesJson),
    NoOtherAddrAndNoFallback,
}

/// Swap operations (mostly based on the Hash/Time locked transactions implemented by coin wallets).
#[async_trait]
pub trait SwapOps {
    fn send_taker_fee(&self, fee_addr: &[u8], amount: BigDecimal, uuid: &[u8]) -> TransactionFut;

    fn send_maker_payment(
        &self,
        time_lock: u32,
        taker_pub: &[u8],
        secret_hash: &[u8],
        amount: BigDecimal,
        swap_contract_address: &Option<BytesJson>,
    ) -> TransactionFut;

    fn send_taker_payment(
        &self,
        time_lock: u32,
        maker_pub: &[u8],
        secret_hash: &[u8],
        amount: BigDecimal,
        swap_contract_address: &Option<BytesJson>,
    ) -> TransactionFut;

    fn send_maker_spends_taker_payment(
        &self,
        taker_payment_tx: &[u8],
        time_lock: u32,
        taker_pub: &[u8],
        secret: &[u8],
        swap_contract_address: &Option<BytesJson>,
    ) -> TransactionFut;

    fn send_taker_spends_maker_payment(
        &self,
        maker_payment_tx: &[u8],
        time_lock: u32,
        maker_pub: &[u8],
        secret: &[u8],
        swap_contract_address: &Option<BytesJson>,
    ) -> TransactionFut;

    fn send_taker_refunds_payment(
        &self,
        taker_payment_tx: &[u8],
        time_lock: u32,
        maker_pub: &[u8],
        secret_hash: &[u8],
        swap_contract_address: &Option<BytesJson>,
    ) -> TransactionFut;

    fn send_maker_refunds_payment(
        &self,
        maker_payment_tx: &[u8],
        time_lock: u32,
        taker_pub: &[u8],
        secret_hash: &[u8],
        swap_contract_address: &Option<BytesJson>,
    ) -> TransactionFut;

    fn validate_fee(
        &self,
        fee_tx: &TransactionEnum,
        expected_sender: &[u8],
        fee_addr: &[u8],
        amount: &BigDecimal,
        min_block_number: u64,
        uuid: &[u8],
    ) -> Box<dyn Future<Item = (), Error = String> + Send>;

    fn validate_maker_payment(
        &self,
        payment_tx: &[u8],
        time_lock: u32,
        maker_pub: &[u8],
        priv_bn_hash: &[u8],
        amount: BigDecimal,
        swap_contract_address: &Option<BytesJson>,
    ) -> Box<dyn Future<Item = (), Error = String> + Send>;

    fn validate_taker_payment(
        &self,
        payment_tx: &[u8],
        time_lock: u32,
        taker_pub: &[u8],
        priv_bn_hash: &[u8],
        amount: BigDecimal,
        swap_contract_address: &Option<BytesJson>,
    ) -> Box<dyn Future<Item = (), Error = String> + Send>;

    fn check_if_my_payment_sent(
        &self,
        time_lock: u32,
        other_pub: &[u8],
        secret_hash: &[u8],
        search_from_block: u64,
        swap_contract_address: &Option<BytesJson>,
    ) -> Box<dyn Future<Item = Option<TransactionEnum>, Error = String> + Send>;

    async fn search_for_swap_tx_spend_my(
        &self,
        time_lock: u32,
        other_pub: &[u8],
        secret_hash: &[u8],
        tx: &[u8],
        search_from_block: u64,
        swap_contract_address: &Option<BytesJson>,
    ) -> Result<Option<FoundSwapTxSpend>, String>;

    async fn search_for_swap_tx_spend_other(
        &self,
        time_lock: u32,
        other_pub: &[u8],
        secret_hash: &[u8],
        tx: &[u8],
        search_from_block: u64,
        swap_contract_address: &Option<BytesJson>,
    ) -> Result<Option<FoundSwapTxSpend>, String>;

    fn extract_secret(&self, secret_hash: &[u8], spend_tx: &[u8]) -> Result<Vec<u8>, String>;

    /// Whether the refund transaction can be sent now
    /// For example: there are no additional conditions for ETH, but for some UTXO coins we should wait for
    /// locktime < MTP
    fn can_refund_htlc(&self, locktime: u64) -> Box<dyn Future<Item = CanRefundHtlc, Error = String> + Send + '_> {
        let now = now_ms() / 1000;
        let result = if now > locktime {
            CanRefundHtlc::CanRefundNow
        } else {
            CanRefundHtlc::HaveToWait(locktime - now + 1)
        };
        Box::new(futures01::future::ok(result))
    }

    fn negotiate_swap_contract_addr(
        &self,
        other_side_address: Option<&[u8]>,
    ) -> Result<Option<BytesJson>, MmError<NegotiateSwapContractAddrErr>>;
}

/// Operations that coins have independently from the MarketMaker.
/// That is, things implemented by the coin wallets or public coin services.
pub trait MarketCoinOps {
    fn ticker(&self) -> &str;

    fn my_address(&self) -> Result<String, String>;

    fn get_non_zero_balance(&self) -> NonZeroBalanceFut<MmNumber> {
        let closure = |spendable: BigDecimal| {
            if spendable.is_zero() {
                return MmError::err(GetNonZeroBalance::BalanceIsZero);
            }
            Ok(MmNumber::from(spendable))
        };
        Box::new(self.my_spendable_balance().map_err(From::from).and_then(closure))
    }

    fn my_balance(&self) -> BalanceFut<CoinBalance>;

    fn my_spendable_balance(&self) -> BalanceFut<BigDecimal> {
        Box::new(self.my_balance().map(|CoinBalance { spendable, .. }| spendable))
    }

    /// Base coin balance for tokens, e.g. ETH balance in ERC20 case
    fn base_coin_balance(&self) -> BalanceFut<BigDecimal>;

    /// Receives raw transaction bytes in hexadecimal format as input and returns tx hash in hexadecimal format
    fn send_raw_tx(&self, tx: &str) -> Box<dyn Future<Item = String, Error = String> + Send>;

    fn wait_for_confirmations(
        &self,
        tx: &[u8],
        confirmations: u64,
        requires_nota: bool,
        wait_until: u64,
        check_every: u64,
    ) -> Box<dyn Future<Item = (), Error = String> + Send>;

    fn wait_for_tx_spend(
        &self,
        transaction: &[u8],
        wait_until: u64,
        from_block: u64,
        swap_contract_address: &Option<BytesJson>,
    ) -> TransactionFut;

    fn tx_enum_from_bytes(&self, bytes: &[u8]) -> Result<TransactionEnum, String>;

    fn current_block(&self) -> Box<dyn Future<Item = u64, Error = String> + Send>;

    fn display_priv_key(&self) -> Result<String, String>;

    /// Get the minimum amount to send.
    fn min_tx_amount(&self) -> BigDecimal;

    /// Get the minimum amount to trade.
    fn min_trading_vol(&self) -> MmNumber;
}

#[derive(Debug, Deserialize, PartialEq)]
#[serde(tag = "type")]
pub enum WithdrawFee {
    UtxoFixed {
        amount: BigDecimal,
    },
    UtxoPerKbyte {
        amount: BigDecimal,
    },
    EthGas {
        /// in gwei
        gas_price: BigDecimal,
        gas: u64,
    },
    Qrc20Gas {
        /// in satoshi
        gas_limit: u64,
        gas_price: u64,
    },
}

#[derive(Deserialize)]
#[serde(untagged)]
pub enum WithdrawFromAddress {
    DerivationPath { derivation_path: String },
    // Address { address: String },
}

#[derive(Deserialize)]
pub struct WithdrawRequest {
    coin: String,
    from: Option<WithdrawFromAddress>,
    to: String,
    #[serde(default)]
    amount: BigDecimal,
    #[serde(default)]
    max: bool,
    fee: Option<WithdrawFee>,
}

#[derive(Debug, Deserialize)]
#[serde(tag = "type")]
pub enum StakingDetails {
    Qtum(QtumDelegationRequest),
}

#[allow(dead_code)]
#[derive(Deserialize)]
pub struct AddDelegateRequest {
    pub coin: String,
    pub staking_details: StakingDetails,
}

#[allow(dead_code)]
#[derive(Deserialize)]
pub struct RemoveDelegateRequest {
    pub coin: String,
}

#[derive(Deserialize)]
pub struct GetStakingInfosRequest {
    pub coin: String,
}

impl WithdrawRequest {
    pub fn new(
        coin: String,
        from: Option<WithdrawFromAddress>,
        to: String,
        amount: BigDecimal,
        max: bool,
        fee: Option<WithdrawFee>,
    ) -> WithdrawRequest {
        WithdrawRequest {
            coin,
            from,
            to,
            amount,
            max,
            fee,
        }
    }

    pub fn new_max(coin: String, to: String) -> WithdrawRequest {
        WithdrawRequest {
            coin,
            from: None,
            to,
            amount: 0.into(),
            max: true,
            fee: None,
        }
    }
}

#[derive(Clone, Debug, PartialEq, Serialize, Deserialize)]
#[serde(tag = "type")]
pub enum StakingInfosDetails {
    Qtum(QtumStakingInfosDetails),
}

impl From<QtumStakingInfosDetails> for StakingInfosDetails {
    fn from(qtum_staking_infos: QtumStakingInfosDetails) -> Self { StakingInfosDetails::Qtum(qtum_staking_infos) }
}

#[derive(Clone, Debug, Deserialize, PartialEq, Serialize)]
pub struct StakingInfos {
    pub staking_infos_details: StakingInfosDetails,
}

/// Please note that no type should have the same structure as another type,
/// because this enum has the `untagged` deserialization.
#[derive(Clone, Debug, PartialEq, Serialize)]
#[serde(tag = "type")]
pub enum TxFeeDetails {
    Utxo(UtxoFeeDetails),
    Eth(EthTxFeeDetails),
    Qrc20(Qrc20FeeDetails),
    Slp(SlpFeeDetails),
}

/// Deserialize the TxFeeDetails as an untagged enum.
impl<'de> Deserialize<'de> for TxFeeDetails {
    fn deserialize<D>(deserializer: D) -> Result<Self, <D as Deserializer<'de>>::Error>
    where
        D: Deserializer<'de>,
    {
        #[derive(Deserialize)]
        #[serde(untagged)]
        enum TxFeeDetailsUnTagged {
            Utxo(UtxoFeeDetails),
            Eth(EthTxFeeDetails),
            Qrc20(Qrc20FeeDetails),
        }

        match Deserialize::deserialize(deserializer)? {
            TxFeeDetailsUnTagged::Utxo(f) => Ok(TxFeeDetails::Utxo(f)),
            TxFeeDetailsUnTagged::Eth(f) => Ok(TxFeeDetails::Eth(f)),
            TxFeeDetailsUnTagged::Qrc20(f) => Ok(TxFeeDetails::Qrc20(f)),
        }
    }
}

impl From<EthTxFeeDetails> for TxFeeDetails {
    fn from(eth_details: EthTxFeeDetails) -> Self { TxFeeDetails::Eth(eth_details) }
}

impl From<UtxoFeeDetails> for TxFeeDetails {
    fn from(utxo_details: UtxoFeeDetails) -> Self { TxFeeDetails::Utxo(utxo_details) }
}

impl From<Qrc20FeeDetails> for TxFeeDetails {
    fn from(qrc20_details: Qrc20FeeDetails) -> Self { TxFeeDetails::Qrc20(qrc20_details) }
}

#[derive(Clone, Debug, Deserialize, PartialEq, Serialize)]
pub struct KmdRewardsDetails {
    amount: BigDecimal,
    claimed_by_me: bool,
}

impl KmdRewardsDetails {
    pub fn claimed_by_me(amount: BigDecimal) -> KmdRewardsDetails {
        KmdRewardsDetails {
            amount,
            claimed_by_me: true,
        }
    }
}

#[derive(Clone, Debug, Deserialize, PartialEq, Serialize)]
pub enum TransactionType {
    StakingDelegation,
    RemoveDelegation,
    StandardTransfer,
    TokenTransfer(BytesJson),
}

impl Default for TransactionType {
    fn default() -> Self { TransactionType::StandardTransfer }
}

/// Transaction details
#[derive(Clone, Debug, Deserialize, PartialEq, Serialize)]
pub struct TransactionDetails {
    /// Raw bytes of signed transaction in hexadecimal string, this should be sent as is to send_raw_transaction RPC to broadcast the transaction
    pub tx_hex: BytesJson,
    /// Transaction hash in hexadecimal format
    tx_hash: BytesJson,
    /// Coins are sent from these addresses
    from: Vec<String>,
    /// Coins are sent to these addresses
    to: Vec<String>,
    /// Total tx amount
    total_amount: BigDecimal,
    /// The amount spent from "my" address
    spent_by_me: BigDecimal,
    /// The amount received by "my" address
    received_by_me: BigDecimal,
    /// Resulting "my" balance change
    my_balance_change: BigDecimal,
    /// Block height
    block_height: u64,
    /// Transaction timestamp
    timestamp: u64,
    /// Every coin can has specific fee details:
    /// In UTXO tx fee is paid with the coin itself (e.g. 1 BTC and 0.0001 BTC fee).
    /// But for ERC20 token transfer fee is paid with another coin: ETH, because it's ETH smart contract function call that requires gas to be burnt.
    fee_details: Option<TxFeeDetails>,
    /// The coin transaction belongs to
    coin: String,
    /// Internal MM2 id used for internal transaction identification, for some coins it might be equal to transaction hash
    internal_id: BytesJson,
    /// Amount of accrued rewards.
    #[serde(skip_serializing_if = "Option::is_none")]
    kmd_rewards: Option<KmdRewardsDetails>,
    /// Type of transactions, default is StandardTransfer
    #[serde(default)]
    transaction_type: TransactionType,
}

#[derive(Clone, Copy, Debug)]
pub struct BlockHeightAndTime {
    height: u64,
    timestamp: u64,
}

impl TransactionDetails {
    /// Whether the transaction details block height should be updated (when tx is confirmed)
    pub fn should_update_block_height(&self) -> bool {
        // checking for std::u64::MAX because there was integer overflow
        // in case of electrum returned -1 so there could be records with MAX confirmations
        self.block_height == 0 || self.block_height == std::u64::MAX
    }

    /// Whether the transaction timestamp should be updated (when tx is confirmed)
    pub fn should_update_timestamp(&self) -> bool {
        // checking for std::u64::MAX because there was integer overflow
        // in case of electrum returned -1 so there could be records with MAX confirmations
        self.timestamp == 0
    }

    pub fn should_update_kmd_rewards(&self) -> bool { self.coin == "KMD" && self.kmd_rewards.is_none() }

    pub fn firo_negative_fee(&self) -> bool {
        match &self.fee_details {
            Some(TxFeeDetails::Utxo(utxo)) => utxo.amount < 0.into() && self.coin == "FIRO",
            _ => false,
        }
    }

    pub fn should_update(&self) -> bool {
        self.should_update_block_height()
            || self.should_update_timestamp()
            || self.should_update_kmd_rewards()
            || self.firo_negative_fee()
    }
}

#[derive(Clone, Debug, PartialEq, Serialize)]
pub struct TradeFee {
    pub coin: String,
    pub amount: MmNumber,
    pub paid_from_trading_vol: bool,
}

#[derive(Clone, Debug, Default, PartialEq, PartialOrd, Serialize)]
pub struct CoinBalance {
    pub spendable: BigDecimal,
    pub unspendable: BigDecimal,
}

impl CoinBalance {
<<<<<<< HEAD
    pub fn spendable(spendable: BigDecimal) -> CoinBalance {
        CoinBalance {
            spendable,
            unspendable: BigDecimal::from(0),
        }
    }
}

pub struct HDAddress<Address> {
    address: Address,
    derivation_path: DerivationPath,
=======
    pub fn into_total(self) -> BigDecimal { self.spendable + self.unspendable }

    pub fn get_total(&self) -> BigDecimal { &self.spendable + &self.unspendable }
>>>>>>> 6a634c09
}

/// The approximation is needed to cover the dynamic miner fee changing during a swap.
#[derive(Clone, Debug)]
pub enum FeeApproxStage {
    /// Do not increase the trade fee.
    WithoutApprox,
    /// Increase the trade fee slightly.
    StartSwap,
    /// Increase the trade fee significantly.
    OrderIssue,
    /// Increase the trade fee largely.
    TradePreimage,
}

#[derive(Debug)]
pub enum TradePreimageValue {
    Exact(BigDecimal),
    UpperBound(BigDecimal),
}

#[derive(Debug, Display)]
pub enum TradePreimageError {
    #[display(
        fmt = "Not enough {} to preimage the trade: available {}, required at least {}",
        coin,
        available,
        required
    )]
    NotSufficientBalance {
        coin: String,
        available: BigDecimal,
        required: BigDecimal,
    },
    #[display(fmt = "The amount {} less than minimum transaction amount {}", amount, threshold)]
    AmountIsTooSmall { amount: BigDecimal, threshold: BigDecimal },
    #[display(fmt = "Transport error: {}", _0)]
    Transport(String),
    #[display(fmt = "Internal error: {}", _0)]
    InternalError(String),
}

impl From<NumConversError> for TradePreimageError {
    fn from(e: NumConversError) -> Self { TradePreimageError::InternalError(e.to_string()) }
}

impl From<DerivationMethodNotSupported> for TradePreimageError {
    fn from(e: DerivationMethodNotSupported) -> Self { TradePreimageError::InternalError(e.to_string()) }
}

impl TradePreimageError {
    /// Construct [`TradePreimageError`] from [`GenerateTxError`] using additional `coin` and `decimals`.
    pub fn from_generate_tx_error(
        gen_tx_err: GenerateTxError,
        coin: String,
        decimals: u8,
        is_upper_bound: bool,
    ) -> TradePreimageError {
        match gen_tx_err {
            GenerateTxError::EmptyUtxoSet { required } => {
                let required = big_decimal_from_sat_unsigned(required, decimals);
                TradePreimageError::NotSufficientBalance {
                    coin,
                    available: BigDecimal::from(0),
                    required,
                }
            },
            GenerateTxError::EmptyOutputs => TradePreimageError::InternalError(gen_tx_err.to_string()),
            GenerateTxError::OutputValueLessThanDust { value, dust } => {
                if is_upper_bound {
                    // If the preimage value is [`TradePreimageValue::UpperBound`], then we had to pass the account balance as the output value.
                    if value == 0 {
                        let required = big_decimal_from_sat_unsigned(dust, decimals);
                        TradePreimageError::NotSufficientBalance {
                            coin,
                            available: big_decimal_from_sat_unsigned(value, decimals),
                            required,
                        }
                    } else {
                        let error = format!(
                            "Output value {} (equal to the account balance) less than dust {}. Probably, dust is not set or outdated",
                            value, dust
                        );
                        TradePreimageError::InternalError(error)
                    }
                } else {
                    let amount = big_decimal_from_sat_unsigned(value, decimals);
                    let threshold = big_decimal_from_sat_unsigned(dust, decimals);
                    TradePreimageError::AmountIsTooSmall { amount, threshold }
                }
            },
            GenerateTxError::DeductFeeFromOutputFailed {
                output_value, required, ..
            } => {
                let available = big_decimal_from_sat_unsigned(output_value, decimals);
                let required = big_decimal_from_sat_unsigned(required, decimals);
                TradePreimageError::NotSufficientBalance {
                    coin,
                    available,
                    required,
                }
            },
            GenerateTxError::NotEnoughUtxos { sum_utxos, required } => {
                let available = big_decimal_from_sat_unsigned(sum_utxos, decimals);
                let required = big_decimal_from_sat_unsigned(required, decimals);
                TradePreimageError::NotSufficientBalance {
                    coin,
                    available,
                    required,
                }
            },
            GenerateTxError::Transport(e) => TradePreimageError::Transport(e),
            GenerateTxError::Internal(e) => TradePreimageError::InternalError(e),
        }
    }
}

/// The reason of unsuccessful conversion of two internal numbers, e.g. `u64` from `BigNumber`.
#[derive(Debug, Display)]
pub struct NumConversError(String);

impl From<ParseBigDecimalError> for NumConversError {
    fn from(e: ParseBigDecimalError) -> Self { NumConversError::new(e.to_string()) }
}

impl NumConversError {
    pub fn new(description: String) -> NumConversError { NumConversError(description) }

    pub fn description(&self) -> &str { &self.0 }
}

#[derive(Debug, Display, PartialEq)]
pub enum BalanceError {
    #[display(fmt = "Transport: {}", _0)]
    Transport(String),
    #[display(fmt = "Invalid response: {}", _0)]
    InvalidResponse(String),
    #[display(fmt = "{}", _0)]
    DerivationMethodNotSupported(DerivationMethodNotSupported),
    #[display(fmt = "Internal: {}", _0)]
    Internal(String),
}

#[derive(Debug, PartialEq, Display)]
pub enum GetNonZeroBalance {
    #[display(fmt = "Internal error when retrieving balance")]
    MyBalanceError(BalanceError),
    #[display(fmt = "Balance is zero")]
    BalanceIsZero,
}

impl From<BalanceError> for GetNonZeroBalance {
    fn from(e: BalanceError) -> Self { GetNonZeroBalance::MyBalanceError(e) }
}

impl From<NumConversError> for BalanceError {
    fn from(e: NumConversError) -> Self { BalanceError::Internal(e.to_string()) }
}

impl From<DerivationMethodNotSupported> for BalanceError {
    fn from(e: DerivationMethodNotSupported) -> Self { BalanceError::DerivationMethodNotSupported(e) }
}

impl From<Bip32Error> for BalanceError {
    fn from(e: Bip32Error) -> Self { BalanceError::Internal(e.to_string()) }
}

#[derive(Debug, Deserialize, Display, Serialize, SerializeErrorType)]
#[serde(tag = "error_type", content = "error_data")]
pub enum StakingInfosError {
    #[display(fmt = "Staking infos not available for: {}", coin)]
    CoinDoesntSupportStakingInfos { coin: String },
    #[display(fmt = "No such coin {}", coin)]
    NoSuchCoin { coin: String },
    #[display(fmt = "Derivation method is not supported: {}", _0)]
    DerivationMethodNotSupported(String),
    #[display(fmt = "Transport error: {}", _0)]
    Transport(String),
    #[display(fmt = "Internal error: {}", _0)]
    Internal(String),
}

impl From<UtxoRpcError> for StakingInfosError {
    fn from(e: UtxoRpcError) -> Self {
        match e {
            UtxoRpcError::Transport(rpc) | UtxoRpcError::ResponseParseError(rpc) => {
                StakingInfosError::Transport(rpc.to_string())
            },
            UtxoRpcError::InvalidResponse(error) => StakingInfosError::Transport(error),
            UtxoRpcError::Internal(error) => StakingInfosError::Internal(error),
        }
    }
}

impl From<DerivationMethodNotSupported> for StakingInfosError {
    fn from(e: DerivationMethodNotSupported) -> Self { StakingInfosError::DerivationMethodNotSupported(e.to_string()) }
}

impl From<Qrc20AddressError> for StakingInfosError {
    fn from(e: Qrc20AddressError) -> Self {
        match e {
            Qrc20AddressError::DerivationMethodNotSupported(e) => StakingInfosError::DerivationMethodNotSupported(e),
            Qrc20AddressError::ScriptHashTypeNotSupported { script_hash_type } => {
                StakingInfosError::Internal(format!("Script hash type '{}' is not supported", script_hash_type))
            },
        }
    }
}

impl HttpStatusCode for StakingInfosError {
    fn status_code(&self) -> StatusCode {
        match self {
            StakingInfosError::NoSuchCoin { .. }
            | StakingInfosError::CoinDoesntSupportStakingInfos { .. }
            | StakingInfosError::DerivationMethodNotSupported(_) => StatusCode::BAD_REQUEST,
            StakingInfosError::Transport(_) | StakingInfosError::Internal(_) => StatusCode::INTERNAL_SERVER_ERROR,
        }
    }
}

impl From<CoinFindError> for StakingInfosError {
    fn from(e: CoinFindError) -> Self {
        match e {
            CoinFindError::NoSuchCoin { coin } => StakingInfosError::NoSuchCoin { coin },
        }
    }
}

#[derive(Debug, Deserialize, Display, Serialize, SerializeErrorType)]
#[serde(tag = "error_type", content = "error_data")]
pub enum DelegationError {
    #[display(
        fmt = "Not enough {} to delegate: available {}, required at least {}",
        coin,
        available,
        required
    )]
    NotSufficientBalance {
        coin: String,
        available: BigDecimal,
        required: BigDecimal,
    },
    #[display(fmt = "The amount {} is too small, required at least {}", amount, threshold)]
    AmountTooLow { amount: BigDecimal, threshold: BigDecimal },
    #[display(fmt = "Delegation not available for: {}", coin)]
    CoinDoesntSupportDelegation { coin: String },
    #[display(fmt = "No such coin {}", coin)]
    NoSuchCoin { coin: String },
    #[display(fmt = "{}", _0)]
    CannotInteractWithSmartContract(String),
    #[display(fmt = "{}", _0)]
    AddressError(String),
    #[display(fmt = "Already delegating to: {}", _0)]
    AlreadyDelegating(String),
    #[display(fmt = "Delegation is not supported, reason: {}", reason)]
    DelegationOpsNotSupported { reason: String },
    #[display(fmt = "Transport error: {}", _0)]
    Transport(String),
    #[display(fmt = "Internal error: {}", _0)]
    InternalError(String),
}

impl From<UtxoRpcError> for DelegationError {
    fn from(e: UtxoRpcError) -> Self {
        match e {
            UtxoRpcError::Transport(transport) | UtxoRpcError::ResponseParseError(transport) => {
                DelegationError::Transport(transport.to_string())
            },
            UtxoRpcError::InvalidResponse(resp) => DelegationError::Transport(resp),
            UtxoRpcError::Internal(internal) => DelegationError::InternalError(internal),
        }
    }
}

impl From<StakingInfosError> for DelegationError {
    fn from(e: StakingInfosError) -> Self {
        match e {
            StakingInfosError::CoinDoesntSupportStakingInfos { coin } => {
                DelegationError::CoinDoesntSupportDelegation { coin }
            },
            StakingInfosError::NoSuchCoin { coin } => DelegationError::NoSuchCoin { coin },
            StakingInfosError::Transport(e) => DelegationError::Transport(e),
            StakingInfosError::DerivationMethodNotSupported(reason) => {
                DelegationError::DelegationOpsNotSupported { reason }
            },
            StakingInfosError::Internal(e) => DelegationError::InternalError(e),
        }
    }
}

impl From<CoinFindError> for DelegationError {
    fn from(e: CoinFindError) -> Self {
        match e {
            CoinFindError::NoSuchCoin { coin } => DelegationError::NoSuchCoin { coin },
        }
    }
}

impl From<BalanceError> for DelegationError {
    fn from(e: BalanceError) -> Self {
        match e {
            BalanceError::Transport(error) | BalanceError::InvalidResponse(error) => DelegationError::Transport(error),
            BalanceError::DerivationMethodNotSupported(e) => {
                DelegationError::DelegationOpsNotSupported { reason: e.to_string() }
            },
            BalanceError::Internal(internal) => DelegationError::InternalError(internal),
        }
    }
}

impl From<UtxoSignWithKeyPairError> for DelegationError {
    fn from(e: UtxoSignWithKeyPairError) -> Self {
        let error = format!("Error signing: {}", e);
        DelegationError::InternalError(error)
    }
}

impl From<PrivKeyNotAllowed> for DelegationError {
    fn from(e: PrivKeyNotAllowed) -> Self { DelegationError::DelegationOpsNotSupported { reason: e.to_string() } }
}

impl From<DerivationMethodNotSupported> for DelegationError {
    fn from(e: DerivationMethodNotSupported) -> Self {
        DelegationError::DelegationOpsNotSupported { reason: e.to_string() }
    }
}

impl From<ScriptHashTypeNotSupported> for DelegationError {
    fn from(e: ScriptHashTypeNotSupported) -> Self { DelegationError::AddressError(e.to_string()) }
}

impl HttpStatusCode for DelegationError {
    fn status_code(&self) -> StatusCode {
        match self {
            DelegationError::Transport(_) | DelegationError::InternalError(_) => StatusCode::INTERNAL_SERVER_ERROR,
            _ => StatusCode::BAD_REQUEST,
        }
    }
}

impl DelegationError {
    pub fn from_generate_tx_error(gen_tx_err: GenerateTxError, coin: String, decimals: u8) -> DelegationError {
        match gen_tx_err {
            GenerateTxError::EmptyUtxoSet { required } => {
                let required = big_decimal_from_sat_unsigned(required, decimals);
                DelegationError::NotSufficientBalance {
                    coin,
                    available: BigDecimal::from(0),
                    required,
                }
            },
            GenerateTxError::EmptyOutputs => DelegationError::InternalError(gen_tx_err.to_string()),
            GenerateTxError::OutputValueLessThanDust { value, dust } => {
                let amount = big_decimal_from_sat_unsigned(value, decimals);
                let threshold = big_decimal_from_sat_unsigned(dust, decimals);
                DelegationError::AmountTooLow { amount, threshold }
            },
            GenerateTxError::DeductFeeFromOutputFailed {
                output_value, required, ..
            } => {
                let available = big_decimal_from_sat_unsigned(output_value, decimals);
                let required = big_decimal_from_sat_unsigned(required, decimals);
                DelegationError::NotSufficientBalance {
                    coin,
                    available,
                    required,
                }
            },
            GenerateTxError::NotEnoughUtxos { sum_utxos, required } => {
                let available = big_decimal_from_sat_unsigned(sum_utxos, decimals);
                let required = big_decimal_from_sat_unsigned(required, decimals);
                DelegationError::NotSufficientBalance {
                    coin,
                    available,
                    required,
                }
            },
            GenerateTxError::Transport(e) => DelegationError::Transport(e),
            GenerateTxError::Internal(e) => DelegationError::InternalError(e),
        }
    }
}

#[derive(Clone, Debug, Deserialize, Display, Serialize, SerializeErrorType)]
#[serde(tag = "error_type", content = "error_data")]
pub enum WithdrawError {
    /*                                              */
    /*------------ Trezor device errors ------------*/
    /*                                             */
    #[display(fmt = "Trezor device disconnected")]
    TrezorDisconnected,
    #[display(fmt = "Trezor internal error: {}", _0)]
    HardwareWalletInternal(String),
    #[display(fmt = "No Trezor device available")]
    NoTrezorDeviceAvailable,
    #[display(fmt = "Unexpected Hardware Wallet device: {}", _0)]
    FoundUnexpectedDevice(String),
    /*                                         */
    /*------------- WithdrawError -------------*/
    /*                                         */
    #[display(
        fmt = "'{}' coin doesn't support 'init_withdraw' yet. Consider using 'withdraw' request instead",
        coin
    )]
    CoinDoesntSupportInitWithdraw { coin: String },
    #[display(
        fmt = "Not enough {} to withdraw: available {}, required at least {}",
        coin,
        available,
        required
    )]
    NotSufficientBalance {
        coin: String,
        available: BigDecimal,
        required: BigDecimal,
    },
    #[display(fmt = "Balance is zero")]
    ZeroBalanceToWithdrawMax,
    #[display(fmt = "The amount {} is too small, required at least {}", amount, threshold)]
    AmountTooLow { amount: BigDecimal, threshold: BigDecimal },
    #[display(fmt = "Invalid address: {}", _0)]
    InvalidAddress(String),
    #[display(fmt = "Invalid fee policy: {}", _0)]
    InvalidFeePolicy(String),
    #[display(fmt = "No such coin {}", coin)]
    NoSuchCoin { coin: String },
    #[display(fmt = "Withdraw timed out {:?}", _0)]
    Timeout(Duration),
    #[display(fmt = "Unexpected user action. Expected '{}'", expected)]
    UnexpectedUserAction { expected: String },
    #[display(fmt = "Request doesn't contain 'from' address")]
    FromAddressIsNotSet,
    #[display(fmt = "Error parsing 'from' address")]
    ErrorParsingFromAddress(String),
    #[display(fmt = "Transport error: {}", _0)]
    Transport(String),
    #[display(fmt = "Internal error: {}", _0)]
    InternalError(String),
}

impl HttpStatusCode for WithdrawError {
    fn status_code(&self) -> StatusCode {
        match self {
            WithdrawError::NoSuchCoin { .. } => StatusCode::NOT_FOUND,
            WithdrawError::Timeout(_) => StatusCode::REQUEST_TIMEOUT,
            WithdrawError::CoinDoesntSupportInitWithdraw { .. }
            | WithdrawError::UnexpectedUserAction { .. }
            | WithdrawError::NotSufficientBalance { .. }
            | WithdrawError::ZeroBalanceToWithdrawMax
            | WithdrawError::AmountTooLow { .. }
            | WithdrawError::InvalidAddress(_)
            | WithdrawError::InvalidFeePolicy(_)
            | WithdrawError::FromAddressIsNotSet
            | WithdrawError::ErrorParsingFromAddress(_) => StatusCode::BAD_REQUEST,
            WithdrawError::NoTrezorDeviceAvailable
            | WithdrawError::TrezorDisconnected
            | WithdrawError::FoundUnexpectedDevice(_) => StatusCode::GONE,
            WithdrawError::HardwareWalletInternal(_)
            | WithdrawError::Transport(_)
            | WithdrawError::InternalError(_) => StatusCode::INTERNAL_SERVER_ERROR,
        }
    }
}

impl From<NumConversError> for WithdrawError {
    fn from(e: NumConversError) -> Self { WithdrawError::InternalError(e.to_string()) }
}

impl From<BalanceError> for WithdrawError {
    fn from(e: BalanceError) -> Self {
        match e {
            BalanceError::Transport(error) | BalanceError::InvalidResponse(error) => WithdrawError::Transport(error),
            BalanceError::DerivationMethodNotSupported(e) => WithdrawError::from(e),
            BalanceError::Internal(internal) => WithdrawError::InternalError(internal),
        }
    }
}

impl From<CoinFindError> for WithdrawError {
    fn from(e: CoinFindError) -> Self {
        match e {
            CoinFindError::NoSuchCoin { coin } => WithdrawError::NoSuchCoin { coin },
        }
    }
}

impl From<UtxoSignWithKeyPairError> for WithdrawError {
    fn from(e: UtxoSignWithKeyPairError) -> Self {
        let error = format!("Error signing: {}", e);
        WithdrawError::InternalError(error)
    }
}

impl From<DerivationMethodNotSupported> for WithdrawError {
    fn from(e: DerivationMethodNotSupported) -> Self { WithdrawError::InternalError(e.to_string()) }
}

impl From<PrivKeyNotAllowed> for WithdrawError {
    fn from(e: PrivKeyNotAllowed) -> Self { WithdrawError::InternalError(e.to_string()) }
}

impl WithdrawError {
    /// Construct [`WithdrawError`] from [`GenerateTxError`] using additional `coin` and `decimals`.
    pub fn from_generate_tx_error(gen_tx_err: GenerateTxError, coin: String, decimals: u8) -> WithdrawError {
        match gen_tx_err {
            GenerateTxError::EmptyUtxoSet { required } => {
                let required = big_decimal_from_sat_unsigned(required, decimals);
                WithdrawError::NotSufficientBalance {
                    coin,
                    available: BigDecimal::from(0),
                    required,
                }
            },
            GenerateTxError::EmptyOutputs => WithdrawError::InternalError(gen_tx_err.to_string()),
            GenerateTxError::OutputValueLessThanDust { value, dust } => {
                let amount = big_decimal_from_sat_unsigned(value, decimals);
                let threshold = big_decimal_from_sat_unsigned(dust, decimals);
                WithdrawError::AmountTooLow { amount, threshold }
            },
            GenerateTxError::DeductFeeFromOutputFailed {
                output_value, required, ..
            } => {
                let available = big_decimal_from_sat_unsigned(output_value, decimals);
                let required = big_decimal_from_sat_unsigned(required, decimals);
                WithdrawError::NotSufficientBalance {
                    coin,
                    available,
                    required,
                }
            },
            GenerateTxError::NotEnoughUtxos { sum_utxos, required } => {
                let available = big_decimal_from_sat_unsigned(sum_utxos, decimals);
                let required = big_decimal_from_sat_unsigned(required, decimals);
                WithdrawError::NotSufficientBalance {
                    coin,
                    available,
                    required,
                }
            },
            GenerateTxError::Transport(e) => WithdrawError::Transport(e),
            GenerateTxError::Internal(e) => WithdrawError::InternalError(e),
        }
    }
}

/// NB: Implementations are expected to follow the pImpl idiom, providing cheap reference-counted cloning and garbage collection.
pub trait MmCoin: SwapOps + MarketCoinOps + fmt::Debug + Send + Sync + 'static {
    // `MmCoin` is an extension fulcrum for something that doesn't fit the `MarketCoinOps`. Practical examples:
    // name (might be required for some APIs, CoinMarketCap for instance);
    // coin statistics that we might want to share with UI;
    // state serialization, to get full rewind and debugging information about the coins participating in a SWAP operation.
    // status/availability check: https://github.com/artemii235/SuperNET/issues/156#issuecomment-446501816

    fn is_asset_chain(&self) -> bool;

    /// The coin can be initialized, but it cannot participate in the swaps.
    fn wallet_only(&self, ctx: &MmArc) -> bool {
        let coin_conf = coin_conf(ctx, self.ticker());
        coin_conf["wallet_only"].as_bool().unwrap_or(false)
    }

    fn withdraw(&self, req: WithdrawRequest) -> WithdrawFut;

    /// Maximum number of digits after decimal point used to denominate integer coin units (satoshis, wei, etc.)
    fn decimals(&self) -> u8;

    /// Convert input address to the specified address format.
    fn convert_to_address(&self, from: &str, to_address_format: Json) -> Result<String, String>;

    fn validate_address(&self, address: &str) -> ValidateAddressResult;

    /// Loop collecting coin transaction history and saving it to local DB
    fn process_history_loop(&self, ctx: MmArc) -> Box<dyn Future<Item = (), Error = ()> + Send>;

    /// Path to tx history file
    fn tx_history_path(&self, ctx: &MmArc) -> PathBuf {
        let my_address = self.my_address().unwrap_or_default();
        // BCH cash address format has colon after prefix, e.g. bitcoincash:
        // Colon can't be used in file names on Windows so it should be escaped
        let my_address = my_address.replace(':', "_");
        ctx.dbdir()
            .join("TRANSACTIONS")
            .join(format!("{}_{}.json", self.ticker(), my_address))
    }

    /// Loads existing tx history from file, returns empty vector if file is not found
    /// Cleans the existing file if deserialization fails
    fn load_history_from_file(&self, ctx: &MmArc) -> TxHistoryFut<Vec<TransactionDetails>> {
        load_history_from_file_impl(self, ctx)
    }

    fn save_history_to_file(&self, ctx: &MmArc, history: Vec<TransactionDetails>) -> TxHistoryFut<()> {
        save_history_to_file_impl(self, ctx, history)
    }

    /// Transaction history background sync status
    fn history_sync_status(&self) -> HistorySyncState;

    /// Get fee to be paid per 1 swap transaction
    fn get_trade_fee(&self) -> Box<dyn Future<Item = TradeFee, Error = String> + Send>;

    /// Get fee to be paid by sender per whole swap using the sending value and check if the wallet has sufficient balance to pay the fee.
    fn get_sender_trade_fee(&self, value: TradePreimageValue, stage: FeeApproxStage) -> TradePreimageFut<TradeFee>;

    /// Get fee to be paid by receiver per whole swap and check if the wallet has sufficient balance to pay the fee.
    fn get_receiver_trade_fee(&self, stage: FeeApproxStage) -> TradePreimageFut<TradeFee>;

    /// Get transaction fee the Taker has to pay to send a `TakerFee` transaction and check if the wallet has sufficient balance to pay the fee.
    fn get_fee_to_send_taker_fee(
        &self,
        dex_fee_amount: BigDecimal,
        stage: FeeApproxStage,
    ) -> TradePreimageFut<TradeFee>;

    /// required transaction confirmations number to ensure double-spend safety
    fn required_confirmations(&self) -> u64;

    /// whether coin requires notarization to ensure double-spend safety
    fn requires_notarization(&self) -> bool;

    /// set required transaction confirmations number
    fn set_required_confirmations(&self, confirmations: u64);

    /// set requires notarization
    fn set_requires_notarization(&self, requires_nota: bool);

    /// Get swap contract address if the coin uses it in Atomic Swaps.
    fn swap_contract_address(&self) -> Option<BytesJson>;

    /// The minimum number of confirmations at which a transaction is considered mature.
    fn mature_confirmations(&self) -> Option<u32>;

    /// Get some of the coin config info in serialized format for p2p messaging.
    fn coin_protocol_info(&self) -> Vec<u8>;

    /// Check if serialized coin protocol info is supported by current version.
    fn is_coin_protocol_supported(&self, info: &Option<Vec<u8>>) -> bool;
}

#[derive(Clone, Debug)]
pub enum MmCoinEnum {
    UtxoCoin(UtxoStandardCoin),
    QtumCoin(QtumCoin),
    Qrc20Coin(Qrc20Coin),
    EthCoin(EthCoin),
    #[cfg(all(not(target_arch = "wasm32"), feature = "zhtlc"))]
    ZCoin(ZCoin),
    Bch(BchCoin),
    SlpToken(SlpToken),
    LightningCoin(LightningCoin),
    Test(TestCoin),
}

impl From<UtxoStandardCoin> for MmCoinEnum {
    fn from(c: UtxoStandardCoin) -> MmCoinEnum { MmCoinEnum::UtxoCoin(c) }
}

impl From<EthCoin> for MmCoinEnum {
    fn from(c: EthCoin) -> MmCoinEnum { MmCoinEnum::EthCoin(c) }
}

impl From<TestCoin> for MmCoinEnum {
    fn from(c: TestCoin) -> MmCoinEnum { MmCoinEnum::Test(c) }
}

impl From<QtumCoin> for MmCoinEnum {
    fn from(coin: QtumCoin) -> Self { MmCoinEnum::QtumCoin(coin) }
}

impl From<Qrc20Coin> for MmCoinEnum {
    fn from(c: Qrc20Coin) -> MmCoinEnum { MmCoinEnum::Qrc20Coin(c) }
}

impl From<BchCoin> for MmCoinEnum {
    fn from(c: BchCoin) -> MmCoinEnum { MmCoinEnum::Bch(c) }
}

impl From<SlpToken> for MmCoinEnum {
    fn from(c: SlpToken) -> MmCoinEnum { MmCoinEnum::SlpToken(c) }
}

impl From<LightningCoin> for MmCoinEnum {
    fn from(c: LightningCoin) -> MmCoinEnum { MmCoinEnum::LightningCoin(c) }
}

#[cfg(all(not(target_arch = "wasm32"), feature = "zhtlc"))]
impl From<ZCoin> for MmCoinEnum {
    fn from(c: ZCoin) -> MmCoinEnum { MmCoinEnum::ZCoin(c) }
}

// NB: When stable and groked by IDEs, `enum_dispatch` can be used instead of `Deref` to speed things up.
impl Deref for MmCoinEnum {
    type Target = dyn MmCoin;
    fn deref(&self) -> &dyn MmCoin {
        match self {
            MmCoinEnum::UtxoCoin(ref c) => c,
            MmCoinEnum::QtumCoin(ref c) => c,
            MmCoinEnum::Qrc20Coin(ref c) => c,
            MmCoinEnum::EthCoin(ref c) => c,
            MmCoinEnum::Bch(ref c) => c,
            MmCoinEnum::SlpToken(ref c) => c,
            MmCoinEnum::LightningCoin(ref c) => c,
            #[cfg(all(not(target_arch = "wasm32"), feature = "zhtlc"))]
            MmCoinEnum::ZCoin(ref c) => c,
            MmCoinEnum::Test(ref c) => c,
        }
    }
}

#[async_trait]
pub trait BalanceTradeFeeUpdatedHandler {
    async fn balance_updated(&self, coin: &MmCoinEnum, new_balance: &BigDecimal);
}

pub struct CoinsContext {
    /// A map from a currency ticker symbol to the corresponding coin.
    /// Similar to `LP_coins`.
    coins: AsyncMutex<HashMap<String, MmCoinEnum>>,
    balance_update_handlers: AsyncMutex<Vec<Box<dyn BalanceTradeFeeUpdatedHandler + Send + Sync>>>,
    withdraw_task_manager: WithdrawTaskManagerShared,
    #[cfg(target_arch = "wasm32")]
    /// The database has to be initialized only once!
    tx_history_db: ConstructibleDb<TxHistoryDb>,
}

#[derive(Debug)]
pub struct CoinIsAlreadyActivatedErr {
    pub ticker: String,
}

#[derive(Debug)]
pub struct PlatformIsAlreadyActivatedErr {
    pub ticker: String,
}

impl CoinsContext {
    /// Obtains a reference to this crate context, creating it if necessary.
    pub fn from_ctx(ctx: &MmArc) -> Result<Arc<CoinsContext>, String> {
        Ok(try_s!(from_ctx(&ctx.coins_ctx, move || {
            Ok(CoinsContext {
                coins: AsyncMutex::new(HashMap::new()),
                balance_update_handlers: AsyncMutex::new(vec![]),
                withdraw_task_manager: WithdrawTaskManager::new_shared(),
                #[cfg(target_arch = "wasm32")]
                tx_history_db: ConstructibleDb::from_ctx(ctx),
            })
        })))
    }

    pub async fn add_coin(&self, coin: MmCoinEnum) -> Result<(), MmError<CoinIsAlreadyActivatedErr>> {
        let mut coins = self.coins.lock().await;
        if coins.contains_key(coin.ticker()) {
            return MmError::err(CoinIsAlreadyActivatedErr {
                ticker: coin.ticker().into(),
            });
        }

        coins.insert(coin.ticker().into(), coin);
        Ok(())
    }

    pub async fn add_platform_with_tokens(
        &self,
        platform: MmCoinEnum,
        tokens: Vec<MmCoinEnum>,
    ) -> Result<(), MmError<PlatformIsAlreadyActivatedErr>> {
        let mut coins = self.coins.lock().await;
        if coins.contains_key(platform.ticker()) {
            return MmError::err(PlatformIsAlreadyActivatedErr {
                ticker: platform.ticker().into(),
            });
        }

        coins.insert(platform.ticker().into(), platform);

        // Tokens can't be activated without platform coin so we can safely insert them without checking prior existence
        for token in tokens {
            coins.insert(token.ticker().into(), token);
        }
        Ok(())
    }

    #[cfg(target_arch = "wasm32")]
    async fn tx_history_db(&self) -> TxHistoryResult<TxHistoryDbLocked<'_>> {
        Ok(self.tx_history_db.get_or_initialize().await?)
    }
}

#[derive(Debug)]
pub enum PrivKeyPolicy<T> {
    KeyPair(T),
    HardwareWallet,
}

impl<T> PrivKeyPolicy<T> {
    pub fn key_pair(&self) -> Option<&T> {
        match self {
            PrivKeyPolicy::KeyPair(key_pair) => Some(key_pair),
            PrivKeyPolicy::HardwareWallet => None,
        }
    }

    pub fn key_pair_or_err(&self) -> Result<&T, MmError<PrivKeyNotAllowed>> {
        self.key_pair()
            .or_mm_err(|| PrivKeyNotAllowed::HardwareWalletNotSupported)
    }
}

#[derive(Clone)]
pub enum PrivKeyBuildPolicy<'a> {
    IguanaPrivKey(&'a [u8]),
    HardwareWallet,
}

impl<'a> PrivKeyBuildPolicy<'a> {
    pub fn from_crypto_ctx(crypto_ctx: &'a CryptoCtx) -> PrivKeyBuildPolicy<'a> {
        match crypto_ctx {
            CryptoCtx::KeyPair(key_pair_ctx) => {
                PrivKeyBuildPolicy::IguanaPrivKey(&key_pair_ctx.secp256k1_privkey_bytes())
            },
            CryptoCtx::HardwareWallet(_) => PrivKeyBuildPolicy::HardwareWallet,
        }
    }
}

#[derive(Debug)]
pub enum DerivationMethod<Address, HDWallet> {
    Iguana(Address),
    HDWallet(HDWallet),
}

impl<Address, HDWallet> DerivationMethod<Address, HDWallet> {
    pub fn iguana(&self) -> Option<&Address> {
        match self {
            DerivationMethod::Iguana(my_address) => Some(my_address),
            DerivationMethod::HDWallet(_) => None,
        }
    }

    pub fn iguana_or_err(&self) -> Result<&Address, MmError<DerivationMethodNotSupported>> {
        self.iguana()
            .or_mm_err(|| DerivationMethodNotSupported::HdWalletNotSupported)
    }

    /// # Panic
    ///
    /// Panic if the address mode is [`DerivationMethod::HDWallet`].
    pub fn unwrap_iguana(&self) -> &Address { self.iguana_or_err().unwrap() }
}

#[async_trait]
pub trait CoinWithDerivationMethod {
    type Address;
    type HDWallet;

    fn derivation_method(&self) -> &DerivationMethod<Self::Address, Self::HDWallet>;
}

#[allow(clippy::upper_case_acronyms)]
#[derive(Clone, Debug, Serialize, Deserialize)]
#[serde(tag = "type", content = "protocol_data")]
pub enum CoinProtocol {
    UTXO,
    QTUM,
    QRC20 {
        platform: String,
        contract_address: String,
    },
    ETH,
    ERC20 {
        platform: String,
        contract_address: String,
    },
    SLPTOKEN {
        platform: String,
        token_id: H256Json,
        decimals: u8,
        required_confirmations: Option<u64>,
    },
    BCH {
        slp_prefix: String,
    },
    LIGHTNING {
        platform: String,
        // Mainnet/Testnet/Signet/RegTest
        network: BlockchainNetwork,
    },
    #[cfg(all(not(target_arch = "wasm32"), feature = "zhtlc"))]
    ZHTLC,
}

pub type RpcTransportEventHandlerShared = Arc<dyn RpcTransportEventHandler + Send + Sync + 'static>;

/// Common methods to measure the outgoing requests and incoming responses statistics.
pub trait RpcTransportEventHandler {
    fn debug_info(&self) -> String;

    fn on_outgoing_request(&self, data: &[u8]);

    fn on_incoming_response(&self, data: &[u8]);

    fn on_connected(&self, address: String) -> Result<(), String>;
}

impl fmt::Debug for dyn RpcTransportEventHandler + Send + Sync {
    fn fmt(&self, f: &mut fmt::Formatter<'_>) -> fmt::Result { write!(f, "{}", self.debug_info()) }
}

impl RpcTransportEventHandler for RpcTransportEventHandlerShared {
    fn debug_info(&self) -> String { self.deref().debug_info() }

    fn on_outgoing_request(&self, data: &[u8]) { self.as_ref().on_outgoing_request(data) }

    fn on_incoming_response(&self, data: &[u8]) { self.as_ref().on_incoming_response(data) }

    fn on_connected(&self, address: String) -> Result<(), String> { self.as_ref().on_connected(address) }
}

impl<T: RpcTransportEventHandler> RpcTransportEventHandler for Vec<T> {
    fn debug_info(&self) -> String {
        let selfi: Vec<String> = self.iter().map(|x| x.debug_info()).collect();
        format!("{:?}", selfi)
    }

    fn on_outgoing_request(&self, data: &[u8]) {
        for handler in self {
            handler.on_outgoing_request(data)
        }
    }

    fn on_incoming_response(&self, data: &[u8]) {
        for handler in self {
            handler.on_incoming_response(data)
        }
    }

    fn on_connected(&self, address: String) -> Result<(), String> {
        for handler in self {
            try_s!(handler.on_connected(address.clone()))
        }
        Ok(())
    }
}

pub enum RpcClientType {
    Native,
    Electrum,
    Ethereum,
}

impl ToString for RpcClientType {
    fn to_string(&self) -> String {
        match self {
            RpcClientType::Native => "native".into(),
            RpcClientType::Electrum => "electrum".into(),
            RpcClientType::Ethereum => "ethereum".into(),
        }
    }
}

#[derive(Clone)]
pub struct CoinTransportMetrics {
    /// Using a weak reference by default in order to avoid circular references and leaks.
    metrics: MetricsWeak,
    /// Name of coin the rpc client is intended to work with.
    ticker: String,
    /// RPC client type.
    client: String,
}

impl CoinTransportMetrics {
    fn new(metrics: MetricsWeak, ticker: String, client: RpcClientType) -> CoinTransportMetrics {
        CoinTransportMetrics {
            metrics,
            ticker,
            client: client.to_string(),
        }
    }

    fn into_shared(self) -> RpcTransportEventHandlerShared { Arc::new(self) }
}

impl RpcTransportEventHandler for CoinTransportMetrics {
    fn debug_info(&self) -> String { "CoinTransportMetrics".into() }

    fn on_outgoing_request(&self, data: &[u8]) {
        mm_counter!(self.metrics, "rpc_client.traffic.out", data.len() as u64,
            "coin" => self.ticker.clone(), "client" => self.client.clone());
        mm_counter!(self.metrics, "rpc_client.request.count", 1,
            "coin" => self.ticker.clone(), "client" => self.client.clone());
    }

    fn on_incoming_response(&self, data: &[u8]) {
        mm_counter!(self.metrics, "rpc_client.traffic.in", data.len() as u64,
            "coin" => self.ticker.clone(), "client" => self.client.clone());
        mm_counter!(self.metrics, "rpc_client.response.count", 1,
            "coin" => self.ticker.clone(), "client" => self.client.clone());
    }

    fn on_connected(&self, _address: String) -> Result<(), String> {
        // Handle a new connected endpoint if necessary.
        // Now just return the Ok
        Ok(())
    }
}

#[async_trait]
impl BalanceTradeFeeUpdatedHandler for CoinsContext {
    async fn balance_updated(&self, coin: &MmCoinEnum, new_balance: &BigDecimal) {
        for sub in self.balance_update_handlers.lock().await.iter() {
            sub.balance_updated(coin, new_balance).await
        }
    }
}

pub fn coin_conf(ctx: &MmArc, ticker: &str) -> Json {
    match ctx.conf["coins"].as_array() {
        Some(coins) => coins
            .iter()
            .find(|coin| coin["coin"].as_str() == Some(ticker))
            .cloned()
            .unwrap_or(Json::Null),
        None => Json::Null,
    }
}

pub fn is_wallet_only_conf(conf: &Json) -> bool { conf["wallet_only"].as_bool().unwrap_or(false) }

pub fn is_wallet_only_ticker(ctx: &MmArc, ticker: &str) -> bool {
    let coin_conf = coin_conf(ctx, ticker);
    coin_conf["wallet_only"].as_bool().unwrap_or(false)
}

/// Adds a new currency into the list of currencies configured.
///
/// Returns an error if the currency already exists. Initializing the same currency twice is a bad habit
/// (might lead to misleading and confusing information during debugging and maintenance, see DRY)
/// and should be fixed on the call site.
///
/// * `req` - Payload of the corresponding "enable" or "electrum" RPC request.
pub async fn lp_coininit(ctx: &MmArc, ticker: &str, req: &Json) -> Result<MmCoinEnum, String> {
    let cctx = try_s!(CoinsContext::from_ctx(ctx));
    {
        let coins = cctx.coins.lock().await;
        if coins.get(ticker).is_some() {
            return ERR!("Coin {} already initialized", ticker);
        }
    }

    let coins_en = coin_conf(ctx, ticker);

    if coins_en.is_null() {
        ctx.log.log(
            "😅",
            #[allow(clippy::unnecessary_cast)]
            &[&("coin" as &str), &ticker, &("no-conf" as &str)],
            &fomat! ("Warning, coin " (ticker) " is used without a corresponding configuration."),
        );
    }

    if coins_en["mm2"].is_null() && req["mm2"].is_null() {
        return ERR!(concat!(
            "mm2 param is not set neither in coins config nor enable request, ",
            "assuming that coin is not supported"
        ));
    }
    let secret = match *try_s!(CryptoCtx::from_ctx(ctx)) {
        CryptoCtx::KeyPair(ref key_pair_ctx) => key_pair_ctx.secp256k1_privkey_bytes().to_vec(),
        CryptoCtx::HardwareWallet(_) => {
            return ERR!("'enable' and 'electrum' RPC calls don't support coins activation with a Hardware Wallet")
        },
    };

    if coins_en["protocol"].is_null() {
        return ERR!(
            r#""protocol" field is missing in coins file. The file format is deprecated, please execute ./mm2 update_config command to convert it or download a new one"#
        );
    }
    let protocol: CoinProtocol = try_s!(json::from_value(coins_en["protocol"].clone()));

    let coin: MmCoinEnum = match &protocol {
        CoinProtocol::UTXO => {
            let params = try_s!(UtxoActivationParams::from_legacy_req(req));
            try_s!(utxo_standard_coin_with_priv_key(ctx, ticker, &coins_en, params, &secret).await).into()
        },
        CoinProtocol::QTUM => {
            let params = try_s!(UtxoActivationParams::from_legacy_req(req));
            try_s!(qtum_coin_from_with_priv_key(ctx, ticker, &coins_en, params, &secret).await).into()
        },
        CoinProtocol::ETH | CoinProtocol::ERC20 { .. } => {
            try_s!(eth_coin_from_conf_and_request(ctx, ticker, &coins_en, req, &secret, protocol).await).into()
        },
        CoinProtocol::QRC20 {
            platform,
            contract_address,
        } => {
            let params = try_s!(Qrc20ActivationParams::from_legacy_req(req));
            let contract_address = try_s!(qtum::contract_addr_from_str(contract_address));

            try_s!(
                qrc20_coin_from_conf_and_params(ctx, ticker, platform, &coins_en, params, &secret, contract_address)
                    .await
            )
            .into()
        },
        CoinProtocol::BCH { slp_prefix } => {
            let prefix = try_s!(CashAddrPrefix::from_str(slp_prefix));
            let params = try_s!(BchActivationRequest::from_legacy_req(req));

            let bch = try_s!(bch_coin_from_conf_and_params(ctx, ticker, &coins_en, params, prefix, &secret).await);
            bch.into()
        },
        CoinProtocol::SLPTOKEN {
            platform,
            token_id,
            decimals,
            required_confirmations,
        } => {
            let platform_coin = try_s!(lp_coinfind(ctx, platform).await);
            let platform_coin = match platform_coin {
                Some(MmCoinEnum::Bch(coin)) => coin,
                Some(_) => return ERR!("Platform coin {} is not BCH", platform),
                None => return ERR!("Platform coin {} is not activated", platform),
            };

            let confs = required_confirmations.unwrap_or(platform_coin.required_confirmations());
            let token = SlpToken::new(*decimals, ticker.into(), token_id.clone().into(), platform_coin, confs);
            token.into()
        },
        #[cfg(all(not(target_arch = "wasm32"), feature = "zhtlc"))]
        CoinProtocol::ZHTLC => {
            let dbdir = ctx.dbdir();
            let params = try_s!(UtxoActivationParams::from_legacy_req(req));
            try_s!(z_coin_from_conf_and_params(ctx, ticker, &coins_en, params, &secret, dbdir).await).into()
        },
        proto => return ERR!("{:?} is not supported by lp_coininit", proto),
    };

    let register_params = RegisterCoinParams {
        ticker: ticker.to_owned(),
        tx_history: req["tx_history"].as_bool().unwrap_or(false),
    };
    try_s!(lp_register_coin(ctx, coin.clone(), register_params).await);
    Ok(coin)
}

#[derive(Debug, Display)]
pub enum RegisterCoinError {
    #[display(fmt = "Coin '{}' is initialized already", coin)]
    CoinIsInitializedAlready {
        coin: String,
    },
    #[display(fmt = "Error getting block count: {}", _0)]
    ErrorGettingBlockCount(String),
    Internal(String),
}

pub struct RegisterCoinParams {
    pub ticker: String,
    pub tx_history: bool,
}

pub async fn lp_register_coin(
    ctx: &MmArc,
    coin: MmCoinEnum,
    params: RegisterCoinParams,
) -> Result<(), MmError<RegisterCoinError>> {
    let RegisterCoinParams { ticker, tx_history } = params;
    let cctx = CoinsContext::from_ctx(ctx).map_to_mm(RegisterCoinError::Internal)?;

    let block_count = coin
        .current_block()
        .compat()
        .await
        .map_to_mm(RegisterCoinError::ErrorGettingBlockCount)?;
    // Warn the user when we know that the wallet is under-initialized.
    log!([ticker]", "[block_count]);

    // TODO AP: locking the coins list during the entire initialization prevents different coins from being
    // activated concurrently which results in long activation time: https://github.com/KomodoPlatform/atomicDEX/issues/24
    // So I'm leaving the possibility of race condition intentionally in favor of faster concurrent activation.
    // Should consider refactoring: maybe extract the RPC client initialization part from coin init functions.
    let mut coins = cctx.coins.lock().await;
    match coins.raw_entry_mut().from_key(&ticker) {
        RawEntryMut::Occupied(_oe) => {
            return MmError::err(RegisterCoinError::CoinIsInitializedAlready { coin: ticker.clone() })
        },
        RawEntryMut::Vacant(ve) => ve.insert(ticker.clone(), coin.clone()),
    };
    if tx_history {
        lp_spawn_tx_history(ctx.clone(), coin).map_to_mm(RegisterCoinError::Internal)?;
    }
    let ctx_weak = ctx.weak();
    spawn(async move { check_balance_update_loop(ctx_weak, ticker).await });
    Ok(())
}

#[cfg(not(target_arch = "wasm32"))]
fn lp_spawn_tx_history(ctx: MmArc, coin: MmCoinEnum) -> Result<(), String> {
    try_s!(std::thread::Builder::new()
        .name(format!("tx_history_{}", coin.ticker()))
        .spawn(move || coin.process_history_loop(ctx).wait()));
    Ok(())
}

#[cfg(target_arch = "wasm32")]
fn lp_spawn_tx_history(ctx: MmArc, coin: MmCoinEnum) -> Result<(), String> {
    let fut = async move {
        let _res = coin.process_history_loop(ctx).compat().await;
    };
    common::executor::spawn_local(fut);
    Ok(())
}

/// NB: Returns only the enabled (aka active) coins.
pub async fn lp_coinfind(ctx: &MmArc, ticker: &str) -> Result<Option<MmCoinEnum>, String> {
    let cctx = try_s!(CoinsContext::from_ctx(ctx));
    let coins = cctx.coins.lock().await;
    Ok(coins.get(ticker).cloned())
}

/// Attempts to find a pair of active coins returning None if one is not enabled
pub async fn find_pair(ctx: &MmArc, base: &str, rel: &str) -> Result<Option<(MmCoinEnum, MmCoinEnum)>, String> {
    let fut_base = lp_coinfind(ctx, base);
    let fut_rel = lp_coinfind(ctx, rel);

    futures::future::try_join(fut_base, fut_rel)
        .map_ok(|(base, rel)| base.zip(rel))
        .await
}

#[derive(Debug, Display)]
pub enum CoinFindError {
    #[display(fmt = "No such coin: {}", coin)]
    NoSuchCoin { coin: String },
}

pub async fn lp_coinfind_or_err(ctx: &MmArc, ticker: &str) -> CoinFindResult<MmCoinEnum> {
    match lp_coinfind(ctx, ticker).await {
        Ok(Some(coin)) => Ok(coin),
        Ok(None) => MmError::err(CoinFindError::NoSuchCoin {
            coin: ticker.to_owned(),
        }),
        Err(e) => panic!("Unexpected error: {}", e),
    }
}

#[derive(Deserialize)]
struct ConvertAddressReq {
    coin: String,
    from: String,
    /// format to that the input address should be converted
    to_address_format: Json,
}

pub async fn convert_address(ctx: MmArc, req: Json) -> Result<Response<Vec<u8>>, String> {
    let req: ConvertAddressReq = try_s!(json::from_value(req));
    let coin = match lp_coinfind(&ctx, &req.coin).await {
        Ok(Some(t)) => t,
        Ok(None) => return ERR!("No such coin: {}", req.coin),
        Err(err) => return ERR!("!lp_coinfind({}): {}", req.coin, err),
    };
    let result = json!({
        "result": {
            "address": try_s!(coin.convert_to_address(&req.from, req.to_address_format)),
        },
    });
    let body = try_s!(json::to_vec(&result));
    Ok(try_s!(Response::builder().body(body)))
}

pub async fn kmd_rewards_info(ctx: MmArc) -> Result<Response<Vec<u8>>, String> {
    let coin = match lp_coinfind(&ctx, "KMD").await {
        Ok(Some(MmCoinEnum::UtxoCoin(t))) => t,
        Ok(Some(_)) => return ERR!("KMD was expected to be UTXO"),
        Ok(None) => return ERR!("KMD is not activated"),
        Err(err) => return ERR!("!lp_coinfind({}): KMD", err),
    };

    let res = json!({
        "result": try_s!(utxo::kmd_rewards_info(&coin).await),
    });
    let res = try_s!(json::to_vec(&res));
    Ok(try_s!(Response::builder().body(res)))
}

#[derive(Deserialize)]
struct ValidateAddressReq {
    coin: String,
    address: String,
}

#[derive(Serialize)]
pub struct ValidateAddressResult {
    is_valid: bool,
    #[serde(skip_serializing_if = "Option::is_none")]
    reason: Option<String>,
}

pub async fn validate_address(ctx: MmArc, req: Json) -> Result<Response<Vec<u8>>, String> {
    let req: ValidateAddressReq = try_s!(json::from_value(req));
    let coin = match lp_coinfind(&ctx, &req.coin).await {
        Ok(Some(t)) => t,
        Ok(None) => return ERR!("No such coin: {}", req.coin),
        Err(err) => return ERR!("!lp_coinfind({}): {}", req.coin, err),
    };

    let res = json!({ "result": coin.validate_address(&req.address) });
    let body = try_s!(json::to_vec(&res));
    Ok(try_s!(Response::builder().body(body)))
}

pub async fn withdraw(ctx: MmArc, req: WithdrawRequest) -> WithdrawResult {
    let coin = lp_coinfind_or_err(&ctx, &req.coin).await?;
    coin.withdraw(req).compat().await
}

pub async fn remove_delegation(ctx: MmArc, req: RemoveDelegateRequest) -> DelegationResult {
    let coin = lp_coinfind_or_err(&ctx, &req.coin).await?;
    match coin {
        MmCoinEnum::QtumCoin(qtum) => qtum.remove_delegation().compat().await,
        _ => {
            return MmError::err(DelegationError::CoinDoesntSupportDelegation {
                coin: coin.ticker().to_string(),
            })
        },
    }
}

pub async fn get_staking_infos(ctx: MmArc, req: GetStakingInfosRequest) -> StakingInfosResult {
    let coin = lp_coinfind_or_err(&ctx, &req.coin).await?;
    match coin {
        MmCoinEnum::QtumCoin(qtum) => qtum.get_delegation_infos().compat().await,
        _ => {
            return MmError::err(StakingInfosError::CoinDoesntSupportStakingInfos {
                coin: coin.ticker().to_string(),
            })
        },
    }
}

pub async fn add_delegation(ctx: MmArc, req: AddDelegateRequest) -> DelegationResult {
    let coin = lp_coinfind_or_err(&ctx, &req.coin).await?;
    // Need to find a way to do a proper dispatch
    let coin_concrete = match coin {
        MmCoinEnum::QtumCoin(qtum) => qtum,
        _ => {
            return MmError::err(DelegationError::CoinDoesntSupportDelegation {
                coin: coin.ticker().to_string(),
            })
        },
    };
    match req.staking_details {
        StakingDetails::Qtum(qtum_staking) => coin_concrete.add_delegation(qtum_staking).compat().await,
    }
}

pub async fn send_raw_transaction(ctx: MmArc, req: Json) -> Result<Response<Vec<u8>>, String> {
    let ticker = try_s!(req["coin"].as_str().ok_or("No 'coin' field")).to_owned();
    let coin = match lp_coinfind(&ctx, &ticker).await {
        Ok(Some(t)) => t,
        Ok(None) => return ERR!("No such coin: {}", ticker),
        Err(err) => return ERR!("!lp_coinfind({}): {}", ticker, err),
    };
    let bytes_string = try_s!(req["tx_hex"].as_str().ok_or("No 'tx_hex' field"));
    let res = try_s!(coin.send_raw_tx(bytes_string).compat().await);
    let body = try_s!(json::to_vec(&json!({ "tx_hash": res })));
    Ok(try_s!(Response::builder().body(body)))
}

#[derive(Clone, Debug, Serialize)]
#[serde(tag = "state", content = "additional_info")]
pub enum HistorySyncState {
    NotEnabled,
    NotStarted,
    InProgress(Json),
    Error(Json),
    Finished,
}

#[derive(Deserialize)]
struct MyTxHistoryRequest {
    coin: String,
    from_id: Option<BytesJson>,
    #[serde(default)]
    max: bool,
    #[serde(default = "ten")]
    limit: usize,
    page_number: Option<NonZeroUsize>,
}

/// Returns the transaction history of selected coin. Returns no more than `limit` records (default: 10).
/// Skips the first records up to from_id (skipping the from_id too).
/// Transactions are sorted by number of confirmations in ascending order.
pub async fn my_tx_history(ctx: MmArc, req: Json) -> Result<Response<Vec<u8>>, String> {
    let request: MyTxHistoryRequest = try_s!(json::from_value(req));
    let coin = match lp_coinfind(&ctx, &request.coin).await {
        Ok(Some(t)) => t,
        Ok(None) => return ERR!("No such coin: {}", request.coin),
        Err(err) => return ERR!("!lp_coinfind({}): {}", request.coin, err),
    };

    let history = try_s!(coin.load_history_from_file(&ctx).compat().await);
    let total_records = history.len();
    let limit = if request.max { total_records } else { request.limit };

    let block_number = try_s!(coin.current_block().compat().await);
    let skip = match &request.from_id {
        Some(id) => {
            try_s!(history
                .iter()
                .position(|item| item.internal_id == *id)
                .ok_or(format!("from_id {:02x} is not found", id)))
                + 1
        },
        None => match request.page_number {
            Some(page_n) => (page_n.get() - 1) * request.limit,
            None => 0,
        },
    };

    let history = history.into_iter().skip(skip).take(limit);
    let history: Vec<Json> = history
        .map(|item| {
            let tx_block = item.block_height;
            let mut json = json::to_value(item).unwrap();
            json["confirmations"] = if tx_block == 0 {
                Json::from(0)
            } else if block_number >= tx_block {
                Json::from((block_number - tx_block) + 1)
            } else {
                Json::from(0)
            };
            json
        })
        .collect();

    let response = json!({
        "result": {
            "transactions": history,
            "limit": limit,
            "skipped": skip,
            "from_id": request.from_id,
            "total": total_records,
            "current_block": block_number,
            "sync_status": coin.history_sync_status(),
            "page_number": request.page_number,
            "total_pages": calc_total_pages(total_records, request.limit),
        }
    });
    let body = try_s!(json::to_vec(&response));
    Ok(try_s!(Response::builder().body(body)))
}

pub async fn get_trade_fee(ctx: MmArc, req: Json) -> Result<Response<Vec<u8>>, String> {
    let ticker = try_s!(req["coin"].as_str().ok_or("No 'coin' field")).to_owned();
    let coin = match lp_coinfind(&ctx, &ticker).await {
        Ok(Some(t)) => t,
        Ok(None) => return ERR!("No such coin: {}", ticker),
        Err(err) => return ERR!("!lp_coinfind({}): {}", ticker, err),
    };
    let fee_info = try_s!(coin.get_trade_fee().compat().await);
    let res = try_s!(json::to_vec(&json!({
        "result": {
            "coin": fee_info.coin,
            "amount": fee_info.amount.to_decimal(),
            "amount_fraction": fee_info.amount.to_fraction(),
            "amount_rat": fee_info.amount.to_ratio(),
        }
    })));
    Ok(try_s!(Response::builder().body(res)))
}

#[derive(Serialize)]
struct EnabledCoin {
    ticker: String,
    address: String,
}

pub async fn get_enabled_coins(ctx: MmArc) -> Result<Response<Vec<u8>>, String> {
    let coins_ctx: Arc<CoinsContext> = try_s!(CoinsContext::from_ctx(&ctx));
    let coins = coins_ctx.coins.lock().await;
    let enabled_coins: Vec<_> = try_s!(coins
        .iter()
        .map(|(ticker, coin)| {
            let address = try_s!(coin.my_address());
            Ok(EnabledCoin {
                ticker: ticker.clone(),
                address,
            })
        })
        .collect());

    let res = try_s!(json::to_vec(&json!({ "result": enabled_coins })));
    Ok(try_s!(Response::builder().body(res)))
}

pub async fn disable_coin(ctx: &MmArc, ticker: &str) -> Result<(), String> {
    let coins_ctx = try_s!(CoinsContext::from_ctx(ctx));
    let mut coins = coins_ctx.coins.lock().await;
    match coins.remove(ticker) {
        Some(_) => Ok(()),
        None => ERR!("{} is disabled already", ticker),
    }
}

#[derive(Deserialize)]
pub struct ConfirmationsReq {
    coin: String,
    confirmations: u64,
}

pub async fn set_required_confirmations(ctx: MmArc, req: Json) -> Result<Response<Vec<u8>>, String> {
    let req: ConfirmationsReq = try_s!(json::from_value(req));
    let coin = match lp_coinfind(&ctx, &req.coin).await {
        Ok(Some(t)) => t,
        Ok(None) => return ERR!("No such coin {}", req.coin),
        Err(err) => return ERR!("!lp_coinfind ({}): {}", req.coin, err),
    };
    coin.set_required_confirmations(req.confirmations);
    let res = try_s!(json::to_vec(&json!({
        "result": {
            "coin": req.coin,
            "confirmations": coin.required_confirmations(),
        }
    })));
    Ok(try_s!(Response::builder().body(res)))
}

#[derive(Deserialize)]
pub struct RequiresNotaReq {
    coin: String,
    requires_notarization: bool,
}

pub async fn set_requires_notarization(ctx: MmArc, req: Json) -> Result<Response<Vec<u8>>, String> {
    let req: RequiresNotaReq = try_s!(json::from_value(req));
    let coin = match lp_coinfind(&ctx, &req.coin).await {
        Ok(Some(t)) => t,
        Ok(None) => return ERR!("No such coin {}", req.coin),
        Err(err) => return ERR!("!lp_coinfind ({}): {}", req.coin, err),
    };
    coin.set_requires_notarization(req.requires_notarization);
    let res = try_s!(json::to_vec(&json!({
        "result": {
            "coin": req.coin,
            "requires_notarization": coin.requires_notarization(),
        }
    })));
    Ok(try_s!(Response::builder().body(res)))
}

pub async fn show_priv_key(ctx: MmArc, req: Json) -> Result<Response<Vec<u8>>, String> {
    let ticker = try_s!(req["coin"].as_str().ok_or("No 'coin' field")).to_owned();
    let coin = match lp_coinfind(&ctx, &ticker).await {
        Ok(Some(t)) => t,
        Ok(None) => return ERR!("No such coin: {}", ticker),
        Err(err) => return ERR!("!lp_coinfind({}): {}", ticker, err),
    };
    let res = try_s!(json::to_vec(&json!({
        "result": {
            "coin": ticker,
            "priv_key": try_s!(coin.display_priv_key()),
        }
    })));
    Ok(try_s!(Response::builder().body(res)))
}

// TODO: Refactor this, it's actually not required to check balance and trade fee when there no orders using the coin
pub async fn check_balance_update_loop(ctx: MmWeak, ticker: String) {
    let mut current_balance = None;
    loop {
        Timer::sleep(10.).await;
        let ctx = match MmArc::from_weak(&ctx) {
            Some(ctx) => ctx,
            None => return,
        };

        match lp_coinfind(&ctx, &ticker).await {
            Ok(Some(coin)) => {
                let balance = match coin.my_spendable_balance().compat().await {
                    Ok(balance) => balance,
                    Err(_) => continue,
                };
                if Some(&balance) != current_balance.as_ref() {
                    let coins_ctx = CoinsContext::from_ctx(&ctx).unwrap();
                    coins_ctx.balance_updated(&coin, &balance).await;
                    current_balance = Some(balance);
                }
            },
            Ok(None) => break,
            Err(_) => continue,
        }
    }
}

pub async fn register_balance_update_handler(
    ctx: MmArc,
    handler: Box<dyn BalanceTradeFeeUpdatedHandler + Send + Sync>,
) {
    let coins_ctx = CoinsContext::from_ctx(&ctx).unwrap();
    coins_ctx.balance_update_handlers.lock().await.push(handler);
}

pub fn update_coins_config(mut config: Json) -> Result<Json, String> {
    let coins = match config.as_array_mut() {
        Some(c) => c,
        _ => return ERR!("Coins config must be an array"),
    };

    for coin in coins {
        // the coin_as_str is used only to be formatted
        let coin_as_str = format!("{}", coin);
        let coin = try_s!(coin
            .as_object_mut()
            .ok_or(ERRL!("Expected object, found {:?}", coin_as_str)));
        if coin.contains_key("protocol") {
            // the coin is up-to-date
            continue;
        }
        let protocol = match coin.remove("etomic") {
            Some(etomic) => {
                let etomic = etomic
                    .as_str()
                    .ok_or(ERRL!("Expected etomic as string, found {:?}", etomic))?;
                if etomic == "0x0000000000000000000000000000000000000000" {
                    CoinProtocol::ETH
                } else {
                    let contract_address = etomic.to_owned();
                    CoinProtocol::ERC20 {
                        platform: "ETH".into(),
                        contract_address,
                    }
                }
            },
            _ => CoinProtocol::UTXO,
        };

        let protocol = json::to_value(protocol).map_err(|e| ERRL!("Error {:?} on process {:?}", e, coin_as_str))?;
        coin.insert("protocol".into(), protocol);
    }

    Ok(config)
}

#[derive(Deserialize)]
struct ConvertUtxoAddressReq {
    address: String,
    to_coin: String,
}

pub async fn convert_utxo_address(ctx: MmArc, req: Json) -> Result<Response<Vec<u8>>, String> {
    let req: ConvertUtxoAddressReq = try_s!(json::from_value(req));
    let mut addr: utxo::Address = try_s!(req.address.parse());
    let coin = match lp_coinfind(&ctx, &req.to_coin).await {
        Ok(Some(c)) => c,
        _ => return ERR!("Coin {} is not activated", req.to_coin),
    };
    let coin = match coin {
        MmCoinEnum::UtxoCoin(utxo) => utxo,
        _ => return ERR!("Coin {} is not utxo", req.to_coin),
    };
    addr.prefix = coin.as_ref().conf.pub_addr_prefix;
    addr.t_addr_prefix = coin.as_ref().conf.pub_t_addr_prefix;
    addr.checksum_type = coin.as_ref().conf.checksum_type;

    let response = try_s!(json::to_vec(&json!({
        "result": addr.to_string(),
    })));
    Ok(try_s!(Response::builder().body(response)))
}

pub fn address_by_coin_conf_and_pubkey_str(
    ctx: &MmArc,
    coin: &str,
    conf: &Json,
    pubkey: &str,
    addr_format: UtxoAddressFormat,
) -> Result<String, String> {
    let protocol: CoinProtocol = try_s!(json::from_value(conf["protocol"].clone()));
    match protocol {
        CoinProtocol::ERC20 { .. } | CoinProtocol::ETH => eth::addr_from_pubkey_str(pubkey),
        CoinProtocol::UTXO | CoinProtocol::QTUM | CoinProtocol::QRC20 { .. } | CoinProtocol::BCH { .. } => {
            utxo::address_by_conf_and_pubkey_str(coin, conf, pubkey, addr_format)
        },
        CoinProtocol::SLPTOKEN { platform, .. } => {
            let platform_conf = coin_conf(ctx, &platform);
            if platform_conf.is_null() {
                return ERR!("platform {} conf is null", platform);
            }
            // TODO is there any way to make it better without duplicating the prefix in the SLP conf?
            let platform_protocol: CoinProtocol = try_s!(json::from_value(platform_conf["protocol"].clone()));
            match platform_protocol {
                CoinProtocol::BCH { slp_prefix } => {
                    slp_addr_from_pubkey_str(pubkey, &slp_prefix).map_err(|e| ERRL!("{}", e))
                },
                _ => ERR!("Platform protocol {:?} is not BCH", platform_protocol),
            }
        },
        CoinProtocol::LIGHTNING { .. } => {
            ERR!("address_by_coin_conf_and_pubkey_str is not implemented for lightning protocol yet!")
        },
        #[cfg(all(not(target_arch = "wasm32"), feature = "zhtlc"))]
        CoinProtocol::ZHTLC => utxo::address_by_conf_and_pubkey_str(coin, conf, pubkey, addr_format),
    }
}

#[cfg(target_arch = "wasm32")]
fn load_history_from_file_impl<T>(coin: &T, ctx: &MmArc) -> TxHistoryFut<Vec<TransactionDetails>>
where
    T: MmCoin + ?Sized,
{
    let ctx = ctx.clone();
    let ticker = coin.ticker().to_owned();
    let my_address = coin.my_address().unwrap_or_default();

    let fut = async move {
        let coins_ctx = CoinsContext::from_ctx(&ctx).unwrap();
        let db = coins_ctx.tx_history_db().await?;
        let err = match db.load_history(&ticker, &my_address).await {
            Ok(history) => return Ok(history),
            Err(e) => e,
        };

        if let TxHistoryError::ErrorDeserializing(e) = err.get_inner() {
            ctx.log.log(
                "🌋",
                &[&"tx_history", &ticker.to_owned()],
                &ERRL!("Error {} on history deserialization, resetting the cache.", e),
            );
            db.clear(&ticker, &my_address).await?;
            return Ok(Vec::new());
        }

        Err(err)
    };
    Box::new(fut.boxed().compat())
}

#[cfg(not(target_arch = "wasm32"))]
fn load_history_from_file_impl<T>(coin: &T, ctx: &MmArc) -> TxHistoryFut<Vec<TransactionDetails>>
where
    T: MmCoin + ?Sized,
{
    let ticker = coin.ticker().to_owned();
    let history_path = coin.tx_history_path(ctx);
    let ctx = ctx.clone();

    let fut = async move {
        let content = match fs::read(&history_path).await {
            Ok(content) => content,
            Err(err) if err.kind() == io::ErrorKind::NotFound => {
                return Ok(Vec::new());
            },
            Err(err) => {
                let error = format!(
                    "Error '{}' reading from the history file {}",
                    err,
                    history_path.display()
                );
                return MmError::err(TxHistoryError::ErrorLoading(error));
            },
        };
        let serde_err = match json::from_slice(&content) {
            Ok(txs) => return Ok(txs),
            Err(e) => e,
        };

        ctx.log.log(
            "🌋",
            &[&"tx_history", &ticker],
            &ERRL!("Error {} on history deserialization, resetting the cache.", serde_err),
        );
        fs::remove_file(&history_path)
            .await
            .map_to_mm(|e| TxHistoryError::ErrorClearing(e.to_string()))?;
        Ok(Vec::new())
    };
    Box::new(fut.boxed().compat())
}

#[cfg(target_arch = "wasm32")]
fn save_history_to_file_impl<T>(coin: &T, ctx: &MmArc, history: Vec<TransactionDetails>) -> TxHistoryFut<()>
where
    T: MmCoin + MarketCoinOps + ?Sized,
{
    let ctx = ctx.clone();
    let ticker = coin.ticker().to_owned();
    let my_address = coin.my_address().unwrap_or_default();

    let fut = async move {
        let coins_ctx = CoinsContext::from_ctx(&ctx).unwrap();
        let db = coins_ctx.tx_history_db().await?;
        db.save_history(&ticker, &my_address, history).await?;
        Ok(())
    };
    Box::new(fut.boxed().compat())
}

#[cfg(not(target_arch = "wasm32"))]
fn save_history_to_file_impl<T>(coin: &T, ctx: &MmArc, history: Vec<TransactionDetails>) -> TxHistoryFut<()>
where
    T: MmCoin + MarketCoinOps + ?Sized,
{
    let history_path = coin.tx_history_path(ctx);
    let tmp_file = format!("{}.tmp", history_path.display());

    let fut = async move {
        let content = json::to_vec(&history).map_to_mm(|e| TxHistoryError::ErrorSerializing(e.to_string()))?;

        let fs_fut = async {
            let mut file = fs::File::create(&tmp_file).await?;
            file.write_all(&content).await?;
            file.flush().await?;
            fs::rename(&tmp_file, &history_path).await?;
            Ok(())
        };

        let res: io::Result<_> = fs_fut.await;
        if let Err(e) = res {
            let error = format!("Error '{}' creating/writing/renaming the tmp file {}", e, tmp_file);
            return MmError::err(TxHistoryError::ErrorSaving(error));
        }
        Ok(())
    };
    Box::new(fut.boxed().compat())
}<|MERGE_RESOLUTION|>--- conflicted
+++ resolved
@@ -38,12 +38,8 @@
 use common::mm_error::prelude::*;
 use common::mm_metrics::MetricsWeak;
 use common::mm_number::MmNumber;
-<<<<<<< HEAD
-use common::{calc_total_pages, now_ms, HttpStatusCode};
+use common::{calc_total_pages, now_ms, ten, HttpStatusCode};
 use crypto::{Bip32Error, CryptoCtx, DerivationPath};
-=======
-use common::{calc_total_pages, now_ms, ten, HttpStatusCode};
->>>>>>> 6a634c09
 use derive_more::Display;
 use futures::compat::Future01CompatExt;
 use futures::lock::Mutex as AsyncMutex;
@@ -105,26 +101,16 @@
 pub mod eth;
 pub mod init_withdraw;
 pub mod lightning;
-<<<<<<< HEAD
+#[cfg_attr(target_arch = "wasm32", allow(dead_code, unused_imports))]
+pub mod my_tx_history_v2;
 pub mod qrc20;
-=======
-
 #[cfg(not(target_arch = "wasm32"))]
 pub mod sql_tx_history_storage;
-
->>>>>>> 6a634c09
 #[doc(hidden)]
 #[allow(unused_variables)]
 pub mod test_coin;
 #[cfg(target_arch = "wasm32")] pub mod tx_history_db;
-<<<<<<< HEAD
 pub mod utxo;
-=======
-
-#[cfg_attr(target_arch = "wasm32", allow(dead_code, unused_imports))]
-pub mod my_tx_history_v2;
-
->>>>>>> 6a634c09
 #[cfg(all(not(target_arch = "wasm32"), feature = "zhtlc"))]
 pub mod z_coin;
 
@@ -714,23 +700,21 @@
 }
 
 impl CoinBalance {
-<<<<<<< HEAD
     pub fn spendable(spendable: BigDecimal) -> CoinBalance {
         CoinBalance {
             spendable,
             unspendable: BigDecimal::from(0),
         }
     }
+
+    pub fn into_total(self) -> BigDecimal { self.spendable + self.unspendable }
+
+    pub fn get_total(&self) -> BigDecimal { &self.spendable + &self.unspendable }
 }
 
 pub struct HDAddress<Address> {
     address: Address,
     derivation_path: DerivationPath,
-=======
-    pub fn into_total(self) -> BigDecimal { self.spendable + self.unspendable }
-
-    pub fn get_total(&self) -> BigDecimal { &self.spendable + &self.unspendable }
->>>>>>> 6a634c09
 }
 
 /// The approximation is needed to cover the dynamic miner fee changing during a swap.
@@ -1549,7 +1533,7 @@
     pub fn from_crypto_ctx(crypto_ctx: &'a CryptoCtx) -> PrivKeyBuildPolicy<'a> {
         match crypto_ctx {
             CryptoCtx::KeyPair(key_pair_ctx) => {
-                PrivKeyBuildPolicy::IguanaPrivKey(&key_pair_ctx.secp256k1_privkey_bytes())
+                PrivKeyBuildPolicy::IguanaPrivKey(key_pair_ctx.secp256k1_privkey_bytes())
             },
             CryptoCtx::HardwareWallet(_) => PrivKeyBuildPolicy::HardwareWallet,
         }
