--- conflicted
+++ resolved
@@ -26,12 +26,11 @@
 
 #[derive(Debug, Display)]
 pub enum AddressDerivingError {
-<<<<<<< HEAD
     #[display(fmt = "Coin doesn't support the given BIP44 chain: {:?}", chain)]
-    InvalidBip44Chain { chain: Bip44Chain },
+    InvalidBip44Chain {
+        chain: Bip44Chain,
+    },
     #[display(fmt = "BIP32 address deriving error: {}", _0)]
-=======
->>>>>>> f305594b
     Bip32Error(Bip32Error),
     Internal(String),
 }
@@ -51,14 +50,10 @@
 impl From<AddressDerivingError> for WithdrawError {
     fn from(e: AddressDerivingError) -> Self {
         match e {
-<<<<<<< HEAD
             AddressDerivingError::InvalidBip44Chain { .. } | AddressDerivingError::Bip32Error(_) => {
-                BalanceError::Internal(e.to_string())
+                WithdrawError::UnexpectedFromAddress(e.to_string())
             },
-=======
-            AddressDerivingError::Bip32Error(e) => WithdrawError::UnexpectedFromAddress(e.to_string()),
             AddressDerivingError::Internal(internal) => WithdrawError::InternalError(internal),
->>>>>>> f305594b
         }
     }
 }
@@ -188,13 +183,8 @@
     pub derivation_path: DerivationPath,
 }
 
-<<<<<<< HEAD
 #[derive(Clone, Debug, Deserialize, Serialize)]
-pub struct HDAddressId {
-=======
-#[derive(Clone, Deserialize, Serialize)]
 pub struct HDAccountAddressId {
->>>>>>> f305594b
     pub account_id: u32,
     pub chain: Bip44Chain,
     pub address_id: u32,
@@ -229,23 +219,7 @@
         hd_account: &Self::HDAccount,
         chain: Bip44Chain,
         address_id: u32,
-<<<<<<< HEAD
-    ) -> AddressDerivingResult<HDAddress<Self::Address, Self::Pubkey>>;
-
-    /// Derives all known addresses for the given `hd_account` at the specified `chain`
-    fn derive_known_addresses(
-        &self,
-        hd_account: &Self::HDAccount,
-        chain: Bip44Chain,
-    ) -> AddressDerivingResult<Vec<HDAddress<Self::Address, Self::Pubkey>>> {
-        let known_addresses_number = hd_account.known_addresses_number(chain)?;
-        (0..known_addresses_number)
-            .into_iter()
-            .map(|address_id| self.derive_address(hd_account, chain, address_id))
-            .collect()
-    }
-=======
-    ) -> MmResult<HDAddress<Self::Address, Self::Pubkey>, AddressDerivingError> {
+    ) -> AddressDerivingResult<HDAddress<Self::Address, Self::Pubkey>> {
         self.derive_addresses(hd_account, std::iter::once(HDAddressId { chain, address_id }))
             .await?
             .into_iter()
@@ -260,10 +234,21 @@
         &self,
         hd_account: &Self::HDAccount,
         address_ids: Ids,
-    ) -> MmResult<Vec<HDAddress<Self::Address, Self::Pubkey>>, AddressDerivingError>
+    ) -> AddressDerivingResult<Vec<HDAddress<Self::Address, Self::Pubkey>>>
     where
         Ids: Iterator<Item = HDAddressId> + Send;
->>>>>>> f305594b
+
+    async fn derive_known_addresses(
+        &self,
+        hd_account: &Self::HDAccount,
+        chain: Bip44Chain,
+    ) -> AddressDerivingResult<Vec<HDAddress<Self::Address, Self::Pubkey>>> {
+        let known_addresses_number = hd_account.known_addresses_number(chain)?;
+        let address_ids = (0..known_addresses_number)
+            .into_iter()
+            .map(|address_id| HDAddressId { chain, address_id });
+        self.derive_addresses(hd_account, address_ids).await
+    }
 
     /// Generates a new address and updates the corresponding number of used `hd_account` addresses.
     async fn generate_new_address(
