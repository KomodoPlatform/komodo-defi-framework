--- conflicted
+++ resolved
@@ -397,13 +397,6 @@
     }
 }
 
-<<<<<<< HEAD
-/// An error type for issues encountered while parsing contract type.
-#[derive(Debug, Display)]
-pub enum ParseContractTypeError {
-    /// Indicates that the contract type being parsed is not supported or recognized.
-    UnsupportedContractType,
-=======
 /// Enumerates errors that can occur while clearing NFT data from the database.
 #[derive(Clone, Debug, Deserialize, Display, PartialEq, Serialize, SerializeErrorType)]
 #[serde(tag = "error_type", content = "error_data")]
@@ -434,5 +427,11 @@
             ClearNftDbError::DbError(_) | ClearNftDbError::Internal(_) => StatusCode::INTERNAL_SERVER_ERROR,
         }
     }
->>>>>>> a877acad
+}
+
+/// An error type for issues encountered while parsing contract type.
+#[derive(Debug, Display)]
+pub enum ParseContractTypeError {
+    /// Indicates that the contract type being parsed is not supported or recognized.
+    UnsupportedContractType,
 }