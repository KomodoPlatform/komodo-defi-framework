--- conflicted
+++ resolved
@@ -1,11 +1,7 @@
 use crate::eth::GetEthAddressError;
 use crate::nft::storage::{CreateNftStorageError, NftStorageError};
 use crate::{GetMyAddressError, WithdrawError};
-<<<<<<< HEAD
-use common::HttpStatusCode;
-=======
 use common::{HttpStatusCode, ParseRfc3339Err};
->>>>>>> 08bfef7c
 use derive_more::Display;
 use enum_from::EnumFromStringify;
 use http::StatusCode;
@@ -37,15 +33,7 @@
     },
     #[display(fmt = "DB error {}", _0)]
     DbError(String),
-<<<<<<< HEAD
-    #[display(
-        fmt = "Error parsing datetime to timestamp. Expected format 'YYYY-MM-DDTHH:MM:SS.sssZ', got: {}",
-        _0
-    )]
-    ParseTimestampError(String),
-=======
     ParseRfc3339Err(ParseRfc3339Err),
->>>>>>> 08bfef7c
     #[display(fmt = "The contract type is required and should not be null.")]
     ContractTypeIsNull,
 }
@@ -60,12 +48,8 @@
         match e {
             SlurpError::ErrorDeserializing { .. } => GetNftInfoError::InvalidResponse(error_str),
             SlurpError::Transport { .. } | SlurpError::Timeout { .. } => GetNftInfoError::Transport(error_str),
-<<<<<<< HEAD
-            SlurpError::Internal(_) | SlurpError::InvalidRequest(_) => GetNftInfoError::Internal(error_str),
-=======
             SlurpError::InvalidRequest(_) => GetNftInfoError::InvalidRequest(error_str),
             SlurpError::Internal(_) => GetNftInfoError::Internal(error_str),
->>>>>>> 08bfef7c
         }
     }
 }
@@ -96,14 +80,7 @@
 }
 
 impl<T: NftStorageError> From<T> for GetNftInfoError {
-<<<<<<< HEAD
-    fn from(err: T) -> Self {
-        let msg = format!("{:?}", err);
-        GetNftInfoError::DbError(msg)
-    }
-=======
     fn from(err: T) -> Self { GetNftInfoError::DbError(format!("{:?}", err)) }
->>>>>>> 08bfef7c
 }
 
 impl From<GetInfoFromUriError> for GetNftInfoError {
@@ -125,13 +102,7 @@
     fn status_code(&self) -> StatusCode {
         match self {
             GetNftInfoError::InvalidRequest(_) => StatusCode::BAD_REQUEST,
-<<<<<<< HEAD
-            GetNftInfoError::InvalidResponse(_) | GetNftInfoError::ParseTimestampError(_) => {
-                StatusCode::FAILED_DEPENDENCY
-            },
-=======
             GetNftInfoError::InvalidResponse(_) | GetNftInfoError::ParseRfc3339Err(_) => StatusCode::FAILED_DEPENDENCY,
->>>>>>> 08bfef7c
             GetNftInfoError::ContractTypeIsNull => StatusCode::NOT_FOUND,
             GetNftInfoError::Transport(_)
             | GetNftInfoError::Internal(_)
@@ -204,14 +175,7 @@
 }
 
 impl<T: NftStorageError> From<T> for UpdateNftError {
-<<<<<<< HEAD
-    fn from(err: T) -> Self {
-        let msg = format!("{:?}", err);
-        UpdateNftError::DbError(msg)
-    }
-=======
     fn from(err: T) -> Self { UpdateNftError::DbError(format!("{:?}", err)) }
->>>>>>> 08bfef7c
 }
 
 impl HttpStatusCode for UpdateNftError {
