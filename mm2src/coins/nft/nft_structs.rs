--- conflicted
+++ resolved
@@ -3,11 +3,8 @@
 use mm2_number::BigDecimal;
 use rpc::v1::types::Bytes as BytesJson;
 use serde::Deserialize;
-<<<<<<< HEAD
+use std::fmt;
 use serde_json::Value as Json;
-=======
-use std::fmt;
->>>>>>> 0660e75d
 use std::str::FromStr;
 use url::Url;
 
