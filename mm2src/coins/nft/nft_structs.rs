--- conflicted
+++ resolved
@@ -802,7 +802,16 @@
     BigUint::from_str(&s).map_err(serde::de::Error::custom)
 }
 
-<<<<<<< HEAD
+/// Request parameters for clearing NFT data from the database.
+#[derive(Debug, Deserialize)]
+pub struct ClearNftDbReq {
+    /// Specifies the blockchain networks (e.g., Ethereum, BSC) to clear NFT data.
+    pub(crate) chains: Vec<Chain>,
+    /// If `true`, clears NFT data for all chains, ignoring the `chains` field. Defaults to `false`.
+    #[serde(default)]
+    pub(crate) clear_all: bool,
+}
+
 /// Represents detailed information about a Non-Fungible Token (NFT).
 /// This struct is used to keep info about NFTs owned by user in global Non Fungible Token.
 #[derive(Clone, Debug, Serialize)]
@@ -819,14 +828,4 @@
     /// The quantity of this type of NFT owned. Particularly relevant for ERC-1155 tokens,
     /// where a single token ID can represent multiple assets.
     pub(crate) amount: BigDecimal,
-=======
-/// Request parameters for clearing NFT data from the database.
-#[derive(Debug, Deserialize)]
-pub struct ClearNftDbReq {
-    /// Specifies the blockchain networks (e.g., Ethereum, BSC) to clear NFT data.
-    pub(crate) chains: Vec<Chain>,
-    /// If `true`, clears NFT data for all chains, ignoring the `chains` field. Defaults to `false`.
-    #[serde(default)]
-    pub(crate) clear_all: bool,
->>>>>>> a877acad
 }