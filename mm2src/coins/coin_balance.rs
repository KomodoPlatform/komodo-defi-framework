use crate::hd_wallet::{HDAccountAddressId, HDAccountOps, HDAddressId, HDAddressOps, HDCoinAddress, HDCoinHDAccount,
                       HDWalletCoinOps, HDWalletOps, HDXPubExtractor, NewAccountCreationError, NewAddressDerivingError};
use crate::{BalanceError, BalanceResult, CoinBalance, CoinWithDerivationMethod, DerivationMethod, MarketCoinOps};
use async_trait::async_trait;
use common::log::{debug, info};
use crypto::{Bip44Chain, RpcDerivationPath};
use futures::compat::Future01CompatExt;
use mm2_err_handle::prelude::*;
use mm2_number::BigDecimal;
#[cfg(test)] use mocktopus::macros::*;
use std::collections::{HashMap, HashSet};
use std::ops::Range;
use std::{fmt, iter};

pub type AddressIdRange = Range<u32>;
pub(crate) type HDBalanceAddress<T> = <<T as HDWalletBalanceOps>::HDAddressScanner as HDAddressBalanceScanner>::Address;

#[derive(Display)]
pub enum EnableCoinBalanceError {
    NewAddressDerivingError(NewAddressDerivingError),
    NewAccountCreationError(NewAccountCreationError),
    BalanceError(BalanceError),
}

impl From<NewAddressDerivingError> for EnableCoinBalanceError {
    fn from(e: NewAddressDerivingError) -> Self { EnableCoinBalanceError::NewAddressDerivingError(e) }
}

impl From<NewAccountCreationError> for EnableCoinBalanceError {
    fn from(e: NewAccountCreationError) -> Self { EnableCoinBalanceError::NewAccountCreationError(e) }
}

impl From<BalanceError> for EnableCoinBalanceError {
    fn from(e: BalanceError) -> Self { EnableCoinBalanceError::BalanceError(e) }
}

#[derive(Clone, Debug, PartialEq, Serialize)]
#[serde(tag = "wallet_type")]
pub enum CoinBalanceReport {
    Iguana(IguanaWalletBalance),
    HD(HDWalletBalance),
}

impl CoinBalanceReport {
    /// Returns a map where the key is address, and the value is the address's total balance [`CoinBalance::total`].
    pub fn to_addresses_total_balances(&self) -> HashMap<String, BigDecimal> {
        match self {
            CoinBalanceReport::Iguana(IguanaWalletBalance {
                ref address,
                ref balance,
            }) => iter::once((address.clone(), balance.get_total())).collect(),
            CoinBalanceReport::HD(HDWalletBalance { ref accounts }) => accounts
                .iter()
                .flat_map(|account_balance| {
                    account_balance
                        .addresses
                        .iter()
                        .map(|addr_balance| (addr_balance.address.clone(), addr_balance.balance.get_total()))
                })
                .collect(),
        }
    }
}

#[derive(Clone, Debug, PartialEq, Serialize)]
pub struct IguanaWalletBalance {
    pub address: String,
    pub balance: CoinBalance,
}

#[derive(Clone, Debug, PartialEq, Serialize)]
pub struct HDWalletBalance {
    pub accounts: Vec<HDAccountBalance>,
}

#[derive(Clone, Debug, PartialEq, Serialize)]
pub struct HDAccountBalance {
    pub account_index: u32,
    pub derivation_path: RpcDerivationPath,
    pub total_balance: CoinBalance,
    pub addresses: Vec<HDAddressBalance>,
}

#[derive(Clone, Debug, PartialEq, Serialize)]
pub struct HDAddressBalance {
    pub address: String,
    pub derivation_path: RpcDerivationPath,
    pub chain: Bip44Chain,
    pub balance: CoinBalance,
}

#[derive(Clone, Copy, Debug, Deserialize, Serialize)]
#[serde(rename_all = "snake_case")]
pub enum EnableCoinScanPolicy {
    /// Don't scan for new addresses.
    DoNotScan,
    /// Scan for new addresses if the coin HD wallet hasn't been enabled *only*.
    /// In other words, scan for new addresses if there were no HD accounts in the HD wallet storage.
    ScanIfNewWallet,
    /// Scan for new addresses even if the coin HD wallet has been enabled before.
    Scan,
}

impl Default for EnableCoinScanPolicy {
    fn default() -> Self { EnableCoinScanPolicy::ScanIfNewWallet }
}

#[derive(Clone, Debug, Default, Deserialize, Serialize)]
pub struct EnabledCoinBalanceParams {
    #[serde(default)]
    pub scan_policy: EnableCoinScanPolicy,
    pub min_addresses_number: Option<u32>,
}

#[async_trait]
pub trait CoinBalanceReportOps {
    async fn coin_balance_report(&self) -> BalanceResult<CoinBalanceReport>;
}

#[async_trait]
impl<Coin> CoinBalanceReportOps for Coin
where
    Coin: CoinWithDerivationMethod + HDWalletBalanceOps + MarketCoinOps + Sync,
    HDCoinAddress<Coin>: fmt::Display + Sync,
{
    async fn coin_balance_report(&self) -> BalanceResult<CoinBalanceReport> {
        match self.derivation_method() {
            DerivationMethod::SingleAddress(my_address) => self
                .my_balance()
                .compat()
                .await
                .map(|balance| {
                    CoinBalanceReport::Iguana(IguanaWalletBalance {
                        address: my_address.to_string(),
                        balance,
                    })
                })
                .mm_err(BalanceError::from),
            DerivationMethod::HDWallet(hd_wallet) => self
                .all_accounts_balances(hd_wallet)
                .await
                .map(|accounts| CoinBalanceReport::HD(HDWalletBalance { accounts })),
        }
    }
}

#[async_trait]
pub trait EnableCoinBalanceOps {
    async fn enable_coin_balance<XPubExtractor>(
        &self,
        xpub_extractor: Option<XPubExtractor>,
        params: EnabledCoinBalanceParams,
        path_to_address: &HDAccountAddressId,
    ) -> MmResult<CoinBalanceReport, EnableCoinBalanceError>
    where
        XPubExtractor: HDXPubExtractor + Send;
}

#[async_trait]
impl<Coin> EnableCoinBalanceOps for Coin
where
    Coin: CoinWithDerivationMethod + HDWalletBalanceOps + MarketCoinOps + Sync,
    HDCoinAddress<Coin>: fmt::Display + Sync,
{
    async fn enable_coin_balance<XPubExtractor>(
        &self,
        xpub_extractor: Option<XPubExtractor>,
        params: EnabledCoinBalanceParams,
        path_to_address: &HDAccountAddressId,
    ) -> MmResult<CoinBalanceReport, EnableCoinBalanceError>
    where
        XPubExtractor: HDXPubExtractor + Send,
    {
        match self.derivation_method() {
            DerivationMethod::SingleAddress(my_address) => self
                .my_balance()
                .compat()
                .await
                .map(|balance| {
                    CoinBalanceReport::Iguana(IguanaWalletBalance {
                        address: my_address.to_string(),
                        balance,
                    })
                })
                .mm_err(EnableCoinBalanceError::from),
            DerivationMethod::HDWallet(hd_wallet) => self
                .enable_hd_wallet(hd_wallet, xpub_extractor, params, path_to_address)
                .await
                .map(CoinBalanceReport::HD),
        }
    }
}

#[async_trait]
pub trait HDWalletBalanceOps: HDWalletCoinOps {
    type HDAddressScanner: HDAddressBalanceScanner<Address = HDCoinAddress<Self>> + Sync;

    async fn produce_hd_address_scanner(&self) -> BalanceResult<Self::HDAddressScanner>;

    /// Requests balances of already known addresses, and if it's prescribed by [`EnableCoinParams::scan_policy`],
    /// scans for new addresses of every HD account by using [`HDWalletBalanceOps::scan_for_new_addresses`].
    /// This method is used on coin initialization to index working addresses and to return the wallet balance to the user.
    async fn enable_hd_wallet<XPubExtractor>(
        &self,
        hd_wallet: &Self::HDWallet,
        xpub_extractor: Option<XPubExtractor>,
        params: EnabledCoinBalanceParams,
        path_to_address: &HDAccountAddressId,
    ) -> MmResult<HDWalletBalance, EnableCoinBalanceError>
    where
        XPubExtractor: HDXPubExtractor + Send;

    /// Scans for the new addresses of the specified `hd_account` using the given `address_scanner`.
    /// Returns balances of the new addresses.
    async fn scan_for_new_addresses(
        &self,
        hd_wallet: &Self::HDWallet,
        hd_account: &mut HDCoinHDAccount<Self>,
        address_scanner: &Self::HDAddressScanner,
        gap_limit: u32,
    ) -> BalanceResult<Vec<HDAddressBalance>>;

    /// Requests balances of every activated HD account.
    async fn all_accounts_balances(&self, hd_wallet: &Self::HDWallet) -> BalanceResult<Vec<HDAccountBalance>> {
        let accounts = hd_wallet.get_accounts().await;

        let mut result = Vec::with_capacity(accounts.len());
        for (_account_id, hd_account) in accounts {
            let addresses = self.all_known_addresses_balances(&hd_account).await?;

            let total_balance = addresses.iter().fold(CoinBalance::default(), |total, addr_balance| {
                total + addr_balance.balance.clone()
            });
            let account_balance = HDAccountBalance {
                account_index: hd_account.account_id(),
                derivation_path: RpcDerivationPath(hd_account.account_derivation_path()),
                total_balance,
                addresses,
            };

            result.push(account_balance);
        }

        Ok(result)
    }

    /// Requests balances of every known addresses of the given `hd_account`.
    async fn all_known_addresses_balances(
        &self,
        hd_account: &HDCoinHDAccount<Self>,
    ) -> BalanceResult<Vec<HDAddressBalance>>;

    /// Requests balances of known addresses of the given `address_ids` addresses at the specified `chain`.
    async fn known_addresses_balances_with_ids<Ids>(
        &self,
        hd_account: &HDCoinHDAccount<Self>,
        chain: Bip44Chain,
        address_ids: Ids,
    ) -> BalanceResult<Vec<HDAddressBalance>>
    where
        HDCoinAddress<Self>: fmt::Display + Clone,
        Ids: Iterator<Item = u32> + Send,
    {
        let address_ids = address_ids.map(|address_id| HDAddressId { chain, address_id });

        // Derive HD addresses and split addresses and their derivation paths into two collections.
        let (addresses, der_paths): (Vec<_>, Vec<_>) = self
            .derive_addresses(hd_account, address_ids)
            .await?
            .into_iter()
            .map(|hd_address| (hd_address.address(), hd_address.derivation_path().clone()))
            .unzip();

        let balances = self
            .known_addresses_balances(addresses)
            .await?
            .into_iter()
            // [`HDWalletBalanceOps::known_addresses_balances`] returns pairs `(Address, CoinBalance)`
            // that are guaranteed to be in the same order in which they were requested.
            // So we can zip the derivation paths with the pairs `(Address, CoinBalance)`.
            .zip(der_paths)
            .map(|((address, balance), derivation_path)| HDAddressBalance {
                address: address.to_string(),
                derivation_path: RpcDerivationPath(derivation_path),
                chain,
                balance,
            })
            .collect();
        Ok(balances)
    }

    /// Requests balance of the given `address`.
    /// This function is expected to be more efficient than ['HDWalletBalanceOps::is_address_used'] in most cases
    /// since many of RPC clients allow us to request the address balance without the history.
    async fn known_address_balance(&self, address: &HDBalanceAddress<Self>) -> BalanceResult<CoinBalance>;

    /// Requests balances of the given `addresses`.
    /// The pairs `(Address, CoinBalance)` are guaranteed to be in the same order in which they were requested.
    async fn known_addresses_balances(
        &self,
        addresses: Vec<HDBalanceAddress<Self>>,
    ) -> BalanceResult<Vec<(HDBalanceAddress<Self>, CoinBalance)>>;

    /// Checks if the address has been used by the user by checking if the transaction history of the given `address` is not empty.
    /// Please note the function can return zero balance even if the address has been used before.
    async fn is_address_used(
        &self,
        address: &HDBalanceAddress<Self>,
        address_scanner: &Self::HDAddressScanner,
    ) -> BalanceResult<AddressBalanceStatus<CoinBalance>> {
        if !address_scanner.is_address_used(address).await? {
            return Ok(AddressBalanceStatus::NotUsed);
        }
        // Now we know that the address has been used.
        let balance = self.known_address_balance(address).await?;
        Ok(AddressBalanceStatus::Used(balance))
    }

    // Todo: should probably be moved to a separate trait. Addresses should be HashSet<HDCoinAddress> too
    /// Prepares addresses for real time balance streaming if coin balance event is enabled.
<<<<<<< HEAD
    async fn prepare_addresses_for_balance_stream_if_enabled(
        &self,
        addresses: HashSet<HDCoinAddress<Self>>,
    ) -> MmResult<(), String>;
=======
    async fn prepare_addresses_for_balance_stream_if_enabled(&self, addresses: HashSet<String>)
        -> MmResult<(), String>;
>>>>>>> b2cd2a5a
}

#[async_trait]
#[cfg_attr(test, mockable)]
pub trait HDAddressBalanceScanner {
    type Address: Send + Sync;

    async fn is_address_used(&self, address: &Self::Address) -> BalanceResult<bool>;
}

pub enum AddressBalanceStatus<Balance> {
    Used(Balance),
    NotUsed,
}

pub mod common_impl {
    use super::*;
    use crate::hd_wallet::{create_new_account, ExtractExtendedPubkey, HDAccountOps, HDAccountStorageOps, HDAddressOps,
                           HDWalletOps};
    use crypto::Secp256k1ExtendedPublicKey;

    pub(crate) async fn enable_hd_account<Coin>(
        coin: &Coin,
        hd_wallet: &Coin::HDWallet,
        hd_account: &mut HDCoinHDAccount<Coin>,
        chain: Bip44Chain,
        address_scanner: &Coin::HDAddressScanner,
        scan_new_addresses: bool,
        min_addresses_number: Option<u32>,
    ) -> MmResult<HDAccountBalance, EnableCoinBalanceError>
    where
        Coin: HDWalletBalanceOps + MarketCoinOps + Sync,
        HDCoinAddress<Coin>: fmt::Display,
    {
        let gap_limit = hd_wallet.gap_limit();
        let mut addresses = coin.all_known_addresses_balances(hd_account).await?;
        if scan_new_addresses {
            addresses.extend(
                coin.scan_for_new_addresses(hd_wallet, hd_account, address_scanner, gap_limit)
                    .await?,
            );
        }

        if let Some(min_addresses_number) = min_addresses_number {
            gen_new_addresses(coin, hd_wallet, hd_account, chain, &mut addresses, min_addresses_number).await?
        }

        let total_balance = addresses.iter().fold(CoinBalance::default(), |total, addr_balance| {
            total + addr_balance.balance.clone()
        });
        let account_balance = HDAccountBalance {
            account_index: hd_account.account_id(),
            derivation_path: RpcDerivationPath(hd_account.account_derivation_path()),
            total_balance,
            addresses,
        };

        Ok(account_balance)
    }

    pub(crate) async fn enable_hd_wallet<Coin, XPubExtractor>(
        coin: &Coin,
        hd_wallet: &Coin::HDWallet,
        xpub_extractor: Option<XPubExtractor>,
        params: EnabledCoinBalanceParams,
        path_to_address: &HDAccountAddressId,
    ) -> MmResult<HDWalletBalance, EnableCoinBalanceError>
    where
        Coin: ExtractExtendedPubkey<ExtendedPublicKey = Secp256k1ExtendedPublicKey>
            + HDWalletBalanceOps
            + MarketCoinOps
            + Sync,
        HDCoinAddress<Coin>: fmt::Display,
        XPubExtractor: HDXPubExtractor + Send,
        HDCoinHDAccount<Coin>: HDAccountStorageOps,
    {
        let mut accounts = hd_wallet.get_accounts_mut().await;
        let address_scanner = coin.produce_hd_address_scanner().await?;

        let mut result = HDWalletBalance {
            accounts: Vec::with_capacity(accounts.len() + 1),
        };

        if accounts.get(&path_to_address.account_id).is_none() {
            // Is seems that we couldn't find any HD account from the HD wallet storage.
            drop(accounts);
            info!(
                "{} HD wallet hasn't been enabled before. Create default HD account",
                coin.ticker()
            );

            // Create new HD account.
            let mut new_account =
                create_new_account(coin, hd_wallet, xpub_extractor, Some(path_to_address.account_id)).await?;
            let scan_new_addresses = matches!(
                params.scan_policy,
                EnableCoinScanPolicy::ScanIfNewWallet | EnableCoinScanPolicy::Scan
            );

            let account_balance = enable_hd_account(
                coin,
                hd_wallet,
                &mut new_account,
                path_to_address.chain,
                &address_scanner,
                scan_new_addresses,
                params.min_addresses_number.max(Some(path_to_address.address_id + 1)),
            )
            .await?;
            // Todo: The enabled address should be indicated in the response.
            result.accounts.push(account_balance);
            return Ok(result);
        }

        debug!(
            "{} HD accounts were found on {} coin activation",
            accounts.len(),
            coin.ticker()
        );
        let scan_new_addresses = matches!(params.scan_policy, EnableCoinScanPolicy::Scan);
        for (account_id, hd_account) in accounts.iter_mut() {
            let min_addresses_number = if *account_id == path_to_address.account_id {
                // The account for the enabled address is already indexed.
                // But in case the address index is larger than the number of derived addresses,
                // we need to derive new addresses to make sure that the enabled address is indexed.
                params.min_addresses_number.max(Some(path_to_address.address_id + 1))
            } else {
                params.min_addresses_number
            };
            let account_balance = enable_hd_account(
                coin,
                hd_wallet,
                hd_account,
                path_to_address.chain,
                &address_scanner,
                scan_new_addresses,
                min_addresses_number,
            )
            .await?;
            result.accounts.push(account_balance);
        }

        Ok(result)
    }

    /// Generate new address so that the total number of `result_addresses` addresses is at least `min_addresses_number`.
    async fn gen_new_addresses<Coin>(
        coin: &Coin,
        hd_wallet: &Coin::HDWallet,
        hd_account: &mut HDCoinHDAccount<Coin>,
        chain: Bip44Chain,
        result_addresses: &mut Vec<HDAddressBalance>,
        min_addresses_number: u32,
    ) -> MmResult<(), EnableCoinBalanceError>
    where
        Coin: HDWalletBalanceOps + MarketCoinOps + Sync,
        HDCoinAddress<Coin>: fmt::Display,
    {
        let max_addresses_number = hd_account.address_limit();
        if min_addresses_number >= max_addresses_number {
            return MmError::err(EnableCoinBalanceError::NewAddressDerivingError(
                NewAddressDerivingError::AddressLimitReached { max_addresses_number },
            ));
        }

        let min_addresses_number = min_addresses_number as usize;
        let actual_addresses_number = result_addresses.len();
        if actual_addresses_number >= min_addresses_number {
            // There are more or equal to the `min_addresses_number` known addresses already.
            return Ok(());
        }

        let to_generate = min_addresses_number - actual_addresses_number;
        let ticker = coin.ticker();
        let account_id = hd_account.account_id();
        info!("Generate '{to_generate}' addresses: ticker={ticker} account_id={account_id}, chain={chain:?}");

        let mut new_addresses = Vec::with_capacity(to_generate);
        let mut addresses_to_request = Vec::with_capacity(to_generate);
        for _ in 0..to_generate {
            let hd_address = coin.generate_new_address(hd_wallet, hd_account, chain).await?;

            new_addresses.push(HDAddressBalance {
                address: hd_address.address().to_string(),
                derivation_path: RpcDerivationPath(hd_address.derivation_path().clone()),
                chain,
                balance: CoinBalance::default(),
            });
            addresses_to_request.push(hd_address.address().clone());
        }

        let to_extend = coin
            .known_addresses_balances(addresses_to_request)
            .await?
            .into_iter()
            // The balances are guaranteed to be in the same order as they were requests.
            .zip(new_addresses)
            .map(|((_address, balance), mut address_info)| {
                address_info.balance = balance;
                address_info
            });

        result_addresses.extend(to_extend);
        Ok(())
    }
}<|MERGE_RESOLUTION|>--- conflicted
+++ resolved
@@ -318,15 +318,8 @@
 
     // Todo: should probably be moved to a separate trait. Addresses should be HashSet<HDCoinAddress> too
     /// Prepares addresses for real time balance streaming if coin balance event is enabled.
-<<<<<<< HEAD
-    async fn prepare_addresses_for_balance_stream_if_enabled(
-        &self,
-        addresses: HashSet<HDCoinAddress<Self>>,
-    ) -> MmResult<(), String>;
-=======
     async fn prepare_addresses_for_balance_stream_if_enabled(&self, addresses: HashSet<String>)
         -> MmResult<(), String>;
->>>>>>> b2cd2a5a
 }
 
 #[async_trait]
