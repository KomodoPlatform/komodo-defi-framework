use crate::hd_pubkey::HDXPubExtractor;
<<<<<<< HEAD
use crate::hd_wallet::{HDAccountOps, HDWalletCoinOps, HDWalletOps, NewAccountCreatingError};
=======
use crate::hd_wallet::{HDWalletCoinOps, NewAccountCreatingError, NewAddressDerivingError};
>>>>>>> 1438bf91
use crate::{BalanceError, BalanceResult, CoinBalance, CoinWithDerivationMethod, DerivationMethod, HDAddress,
            MarketCoinOps};
use async_trait::async_trait;
use common::custom_iter::TryUnzip;
use common::log::{debug, info};
use crypto::{Bip44Chain, RpcDerivationPath};
use futures::compat::Future01CompatExt;
use mm2_err_handle::prelude::*;
<<<<<<< HEAD
use mm2_number::BigDecimal;
use std::collections::HashMap;
=======
#[cfg(test)] use mocktopus::macros::*;
use std::fmt;
>>>>>>> 1438bf91
use std::ops::Range;
use std::{fmt, iter};

pub type AddressIdRange = Range<u32>;

pub enum EnableCoinBalanceError {
    NewAddressDerivingError(NewAddressDerivingError),
    NewAccountCreatingError(NewAccountCreatingError),
    BalanceError(BalanceError),
}

impl From<NewAddressDerivingError> for EnableCoinBalanceError {
    fn from(e: NewAddressDerivingError) -> Self { EnableCoinBalanceError::NewAddressDerivingError(e) }
}

impl From<NewAccountCreatingError> for EnableCoinBalanceError {
    fn from(e: NewAccountCreatingError) -> Self { EnableCoinBalanceError::NewAccountCreatingError(e) }
}

impl From<BalanceError> for EnableCoinBalanceError {
    fn from(e: BalanceError) -> Self { EnableCoinBalanceError::BalanceError(e) }
}

#[derive(Clone, Debug, PartialEq, Serialize)]
#[serde(tag = "wallet_type")]
pub enum CoinBalanceReport {
    Iguana(IguanaWalletBalance),
    HD(HDWalletBalance),
}

impl CoinBalanceReport {
    /// Returns a map where the key is address, and the value is the address's total balance [`CoinBalance::total`].
    pub fn to_addresses_total_balances(&self) -> HashMap<String, BigDecimal> {
        match self {
            CoinBalanceReport::Iguana(IguanaWalletBalance {
                ref address,
                ref balance,
            }) => iter::once((address.clone(), balance.get_total())).collect(),
            CoinBalanceReport::HD(HDWalletBalance { ref accounts }) => accounts
                .iter()
                .flat_map(|account_balance| {
                    account_balance
                        .addresses
                        .iter()
                        .map(|addr_balance| (addr_balance.address.clone(), addr_balance.balance.get_total()))
                })
                .collect(),
        }
    }
}

#[derive(Clone, Debug, PartialEq, Serialize)]
pub struct IguanaWalletBalance {
    pub address: String,
    pub balance: CoinBalance,
}

#[derive(Clone, Debug, PartialEq, Serialize)]
pub struct HDWalletBalance {
    pub accounts: Vec<HDAccountBalance>,
}

#[derive(Clone, Debug, PartialEq, Serialize)]
pub struct HDAccountBalance {
    pub account_index: u32,
    pub derivation_path: RpcDerivationPath,
    pub total_balance: CoinBalance,
    pub addresses: Vec<HDAddressBalance>,
}

#[derive(Clone, Debug, PartialEq, Serialize)]
pub struct HDAddressBalance {
    pub address: String,
    pub derivation_path: RpcDerivationPath,
    pub chain: Bip44Chain,
    pub balance: CoinBalance,
}

#[derive(Clone, Copy, Debug, Deserialize, Serialize)]
#[serde(rename_all = "snake_case")]
pub enum EnableCoinScanPolicy {
    /// Don't scan for new addresses.
    DoNotScan,
    /// Scan for new addresses if the coin HD wallet hasn't been enabled *only*.
    /// In other words, scan for new addresses if there were no HD accounts in the HD wallet storage.
    ScanIfNewWallet,
    /// Scan for new addresses even if the coin HD wallet has been enabled before.
    Scan,
}

impl Default for EnableCoinScanPolicy {
    fn default() -> Self { EnableCoinScanPolicy::ScanIfNewWallet }
}

#[derive(Clone, Debug, Default, Deserialize, Serialize)]
pub struct EnabledCoinBalanceParams {
    #[serde(default)]
    pub scan_policy: EnableCoinScanPolicy,
    pub min_addresses_number: Option<u32>,
}

#[async_trait]
pub trait CoinBalanceReportOps {
    async fn coin_balance_report(&self) -> BalanceResult<CoinBalanceReport>;
}

#[async_trait]
impl<Coin> CoinBalanceReportOps for Coin
where
    Coin: CoinWithDerivationMethod<HDWallet = <Coin as HDWalletCoinOps>::HDWallet>
        + HDWalletBalanceOps
        + MarketCoinOps
        + Sync,
    <Coin as CoinWithDerivationMethod>::Address: fmt::Display + Sync,
{
    async fn coin_balance_report(&self) -> BalanceResult<CoinBalanceReport> {
        match self.derivation_method() {
            DerivationMethod::Iguana(my_address) => self
                .my_balance()
                .compat()
                .await
                .map(|balance| {
                    CoinBalanceReport::Iguana(IguanaWalletBalance {
                        address: my_address.to_string(),
                        balance,
                    })
                })
                .mm_err(BalanceError::from),
            DerivationMethod::HDWallet(hd_wallet) => self
                .all_accounts_balances(hd_wallet)
                .await
                .map(|accounts| CoinBalanceReport::HD(HDWalletBalance { accounts })),
        }
    }
}

#[async_trait]
pub trait EnableCoinBalanceOps {
    async fn enable_coin_balance<XPubExtractor>(
        &self,
        xpub_extractor: &XPubExtractor,
<<<<<<< HEAD
        scan_policy: EnableCoinScanPolicy,
    ) -> MmResult<CoinBalanceReport, EnableCoinBalanceError>
=======
        params: EnabledCoinBalanceParams,
    ) -> MmResult<EnableCoinBalance, EnableCoinBalanceError>
>>>>>>> 1438bf91
    where
        XPubExtractor: HDXPubExtractor + Sync;
}

#[async_trait]
impl<Coin> EnableCoinBalanceOps for Coin
where
    Coin: CoinWithDerivationMethod<HDWallet = <Coin as HDWalletCoinOps>::HDWallet>
        + HDWalletBalanceOps
        + MarketCoinOps
        + Sync,
    <Coin as CoinWithDerivationMethod>::Address: fmt::Display + Sync,
{
    async fn enable_coin_balance<XPubExtractor>(
        &self,
        xpub_extractor: &XPubExtractor,
<<<<<<< HEAD
        scan_policy: EnableCoinScanPolicy,
    ) -> MmResult<CoinBalanceReport, EnableCoinBalanceError>
=======
        params: EnabledCoinBalanceParams,
    ) -> MmResult<EnableCoinBalance, EnableCoinBalanceError>
>>>>>>> 1438bf91
    where
        XPubExtractor: HDXPubExtractor + Sync,
    {
        match self.derivation_method() {
            DerivationMethod::Iguana(my_address) => self
                .my_balance()
                .compat()
                .await
                .map(|balance| {
                    CoinBalanceReport::Iguana(IguanaWalletBalance {
                        address: my_address.to_string(),
                        balance,
                    })
                })
                .mm_err(EnableCoinBalanceError::from),
            DerivationMethod::HDWallet(hd_wallet) => self
                .enable_hd_wallet(hd_wallet, xpub_extractor, params)
                .await
                .map(CoinBalanceReport::HD),
        }
    }
}

#[async_trait]
pub trait HDWalletBalanceOps: HDWalletCoinOps {
    type HDAddressScanner: HDAddressBalanceScanner<Address = Self::Address>;

    async fn produce_hd_address_scanner(&self) -> BalanceResult<Self::HDAddressScanner>;

    /// Requests balances of already known addresses, and if it's prescribed by [`EnableCoinParams::scan_policy`],
    /// scans for new addresses of every HD account by using [`HDWalletBalanceOps::scan_for_new_addresses`].
    /// This method is used on coin initialization to index working addresses and to return the wallet balance to the user.
    async fn enable_hd_wallet<XPubExtractor>(
        &self,
        hd_wallet: &Self::HDWallet,
        xpub_extractor: &XPubExtractor,
        params: EnabledCoinBalanceParams,
    ) -> MmResult<HDWalletBalance, EnableCoinBalanceError>
    where
        XPubExtractor: HDXPubExtractor + Sync;

    /// Scans for the new addresses of the specified `hd_account` using the given `address_scanner`.
    /// Returns balances of the new addresses.
    async fn scan_for_new_addresses(
        &self,
        hd_wallet: &Self::HDWallet,
        hd_account: &mut Self::HDAccount,
        address_scanner: &Self::HDAddressScanner,
        gap_limit: u32,
    ) -> BalanceResult<Vec<HDAddressBalance>>;

    /// Requests balances of every activated HD account.
    async fn all_accounts_balances(&self, hd_wallet: &Self::HDWallet) -> BalanceResult<Vec<HDAccountBalance>> {
        let accounts = hd_wallet.get_accounts().await;

        let mut result = Vec::with_capacity(accounts.len());
        for (_account_id, hd_account) in accounts {
            let addresses = self.all_known_addresses_balances(&hd_account).await?;

            let total_balance = addresses.iter().fold(CoinBalance::default(), |total, addr_balance| {
                total + addr_balance.balance.clone()
            });
            let account_balance = HDAccountBalance {
                account_index: hd_account.account_id(),
                derivation_path: RpcDerivationPath(hd_account.account_derivation_path()),
                total_balance,
                addresses,
            };

            result.push(account_balance);
        }

        Ok(result)
    }

    /// Requests balances of every known addresses of the given `hd_account`.
    async fn all_known_addresses_balances(&self, hd_account: &Self::HDAccount) -> BalanceResult<Vec<HDAddressBalance>>;

    /// Requests balances of known addresses of the given `address_ids` addresses at the specified `chain`.
    async fn known_addresses_balances_with_ids<Ids>(
        &self,
        hd_account: &Self::HDAccount,
        chain: Bip44Chain,
        address_ids: Ids,
    ) -> BalanceResult<Vec<HDAddressBalance>>
    where
        Self::Address: fmt::Display + Clone,
        Ids: Iterator<Item = u32> + Send,
    {
        let (addresses, der_paths) = address_ids
            .into_iter()
            .map(|address_id| -> BalanceResult<_> {
                let HDAddress {
                    address,
                    derivation_path,
                    ..
                } = self.derive_address(hd_account, chain, address_id)?;
                Ok((address, derivation_path))
            })
            // Try to unzip `Result<(Address, DerivationPath)>` elements into `Result<(Vec<Address>, Vec<DerivationPath>)>`.
            .try_unzip::<Vec<_>, Vec<_>>()?;

        let balances = self
            .known_addresses_balances(addresses)
            .await?
            .into_iter()
            // [`HDWalletBalanceOps::known_addresses_balances`] returns pairs `(Address, CoinBalance)`
            // that are guaranteed to be in the same order in which they were requested.
            // So we can zip the derivation paths with the pairs `(Address, CoinBalance)`.
            .zip(der_paths)
            .map(|((address, balance), derivation_path)| HDAddressBalance {
                address: address.to_string(),
                derivation_path: RpcDerivationPath(derivation_path),
                chain,
                balance,
            })
            .collect();
        Ok(balances)
    }

    /// Requests balance of the given `address`.
    /// This function is expected to be more efficient than ['HDWalletBalanceOps::is_address_used'] in most cases
    /// since many of RPC clients allow us to request the address balance without the history.
    async fn known_address_balance(&self, address: &Self::Address) -> BalanceResult<CoinBalance>;

    /// Requests balances of the given `addresses`.
    /// The pairs `(Address, CoinBalance)` are guaranteed to be in the same order in which they were requested.
    async fn known_addresses_balances(
        &self,
        addresses: Vec<Self::Address>,
    ) -> BalanceResult<Vec<(Self::Address, CoinBalance)>>;

    /// Checks if the address has been used by the user by checking if the transaction history of the given `address` is not empty.
    /// Please note the function can return zero balance even if the address has been used before.
    async fn is_address_used(
        &self,
        address: &Self::Address,
        address_scanner: &Self::HDAddressScanner,
    ) -> BalanceResult<AddressBalanceStatus<CoinBalance>> {
        if !address_scanner.is_address_used(address).await? {
            return Ok(AddressBalanceStatus::NotUsed);
        }
        // Now we know that the address has been used.
        let balance = self.known_address_balance(address).await?;
        Ok(AddressBalanceStatus::Used(balance))
    }
}

#[async_trait]
#[cfg_attr(test, mockable)]
pub trait HDAddressBalanceScanner: Sync {
    type Address;

    async fn is_address_used(&self, address: &Self::Address) -> BalanceResult<bool>;
}

pub enum AddressBalanceStatus<Balance> {
    Used(Balance),
    NotUsed,
}

pub mod common_impl {
    use super::*;
    use crate::hd_wallet::{HDAccountOps, HDWalletOps};

    pub(crate) async fn enable_hd_account<Coin>(
        coin: &Coin,
        hd_wallet: &Coin::HDWallet,
        hd_account: &mut Coin::HDAccount,
        address_scanner: &Coin::HDAddressScanner,
        scan_new_addresses: bool,
        min_addresses_number: Option<u32>,
    ) -> MmResult<HDAccountBalance, EnableCoinBalanceError>
    where
        Coin: HDWalletBalanceOps + MarketCoinOps + Sync,
        Coin::Address: fmt::Display,
    {
        let gap_limit = hd_wallet.gap_limit();
        let mut addresses = coin.all_known_addresses_balances(hd_account).await?;
        if scan_new_addresses {
            addresses.extend(
                coin.scan_for_new_addresses(hd_wallet, hd_account, address_scanner, gap_limit)
                    .await?,
            );
        }

        if let Some(min_addresses_number) = min_addresses_number {
            gen_new_addresses(coin, hd_wallet, hd_account, &mut addresses, min_addresses_number).await?
        }

        let total_balance = addresses.iter().fold(CoinBalance::default(), |total, addr_balance| {
            total + addr_balance.balance.clone()
        });
        let account_balance = HDAccountBalance {
            account_index: hd_account.account_id(),
            derivation_path: RpcDerivationPath(hd_account.account_derivation_path()),
            total_balance,
            addresses,
        };

        Ok(account_balance)
    }

    pub(crate) async fn enable_hd_wallet<Coin, XPubExtractor>(
        coin: &Coin,
        hd_wallet: &Coin::HDWallet,
        xpub_extractor: &XPubExtractor,
        params: EnabledCoinBalanceParams,
    ) -> MmResult<HDWalletBalance, EnableCoinBalanceError>
    where
        Coin: HDWalletBalanceOps + MarketCoinOps + Sync,
        Coin::Address: fmt::Display,
        XPubExtractor: HDXPubExtractor + Sync,
    {
        let mut accounts = hd_wallet.get_accounts_mut().await;
        let address_scanner = coin.produce_hd_address_scanner().await?;

        let mut result = HDWalletBalance {
            accounts: Vec::with_capacity(accounts.len() + 1),
        };

        if accounts.is_empty() {
            // Is seems that we couldn't find any HD account from the HD wallet storage.
            drop(accounts);
            info!(
                "{} HD wallet hasn't been enabled before. Create default HD account",
                coin.ticker()
            );

            // Create new HD account.
            let mut new_account = coin.create_new_account(hd_wallet, xpub_extractor).await?;
            let scan_new_addresses = matches!(
                params.scan_policy,
                EnableCoinScanPolicy::ScanIfNewWallet | EnableCoinScanPolicy::Scan
            );

            let account_balance = enable_hd_account(
                coin,
                hd_wallet,
                &mut new_account,
                &address_scanner,
                scan_new_addresses,
                params.min_addresses_number,
            )
            .await?;
            result.accounts.push(account_balance);
            return Ok(result);
        }

        debug!(
            "{} HD accounts were found on {} coin activation",
            accounts.len(),
            coin.ticker()
        );
        let scan_new_addresses = matches!(params.scan_policy, EnableCoinScanPolicy::Scan);
        for (_account_id, hd_account) in accounts.iter_mut() {
            let account_balance = enable_hd_account(
                coin,
                hd_wallet,
                hd_account,
                &address_scanner,
                scan_new_addresses,
                params.min_addresses_number,
            )
            .await?;
            result.accounts.push(account_balance);
        }

        Ok(result)
    }

    /// Generate new address so that the total number of `result_addresses` addresses is at least `min_addresses_number`.
    async fn gen_new_addresses<Coin>(
        coin: &Coin,
        hd_wallet: &Coin::HDWallet,
        hd_account: &mut Coin::HDAccount,
        result_addresses: &mut Vec<HDAddressBalance>,
        min_addresses_number: u32,
    ) -> MmResult<(), EnableCoinBalanceError>
    where
        Coin: HDWalletBalanceOps + MarketCoinOps + Sync,
        Coin::Address: fmt::Display,
    {
        let max_addresses_number = hd_wallet.address_limit();
        if min_addresses_number >= max_addresses_number {
            return MmError::err(EnableCoinBalanceError::NewAddressDerivingError(
                NewAddressDerivingError::AddressLimitReached { max_addresses_number },
            ));
        }

        let min_addresses_number = min_addresses_number as usize;
        let actual_addresses_number = result_addresses.len();
        if actual_addresses_number >= min_addresses_number {
            // There are more or equal to the `min_addresses_number` known addresses already.
            return Ok(());
        }

        let to_generate = min_addresses_number - actual_addresses_number;
        let chain = hd_wallet.default_receiver_chain();
        let ticker = coin.ticker();
        let account_id = hd_account.account_id();
        info!("Generate '{to_generate}' addresses: ticker={ticker} account_id={account_id}, chain={chain:?}");

        let mut new_addresses = Vec::with_capacity(to_generate);
        let mut addresses_to_request = Vec::with_capacity(to_generate);
        for _ in 0..to_generate {
            let HDAddress {
                address,
                derivation_path,
                ..
            } = coin.generate_new_address(hd_wallet, hd_account, chain).await?;

            new_addresses.push(HDAddressBalance {
                address: address.to_string(),
                derivation_path: RpcDerivationPath(derivation_path),
                chain,
                balance: CoinBalance::default(),
            });
            addresses_to_request.push(address);
        }

        let to_extend = coin
            .known_addresses_balances(addresses_to_request)
            .await?
            .into_iter()
            // The balances are guaranteed to be in the same order as they were requests.
            .zip(new_addresses)
            .map(|((_address, balance), mut address_info)| {
                address_info.balance = balance;
                address_info
            });

        result_addresses.extend(to_extend);
        Ok(())
    }
}<|MERGE_RESOLUTION|>--- conflicted
+++ resolved
@@ -1,9 +1,5 @@
 use crate::hd_pubkey::HDXPubExtractor;
-<<<<<<< HEAD
-use crate::hd_wallet::{HDAccountOps, HDWalletCoinOps, HDWalletOps, NewAccountCreatingError};
-=======
-use crate::hd_wallet::{HDWalletCoinOps, NewAccountCreatingError, NewAddressDerivingError};
->>>>>>> 1438bf91
+use crate::hd_wallet::{HDAccountOps, HDWalletCoinOps, HDWalletOps, NewAccountCreatingError, NewAddressDerivingError};
 use crate::{BalanceError, BalanceResult, CoinBalance, CoinWithDerivationMethod, DerivationMethod, HDAddress,
             MarketCoinOps};
 use async_trait::async_trait;
@@ -12,13 +8,9 @@
 use crypto::{Bip44Chain, RpcDerivationPath};
 use futures::compat::Future01CompatExt;
 use mm2_err_handle::prelude::*;
-<<<<<<< HEAD
 use mm2_number::BigDecimal;
+#[cfg(test)] use mocktopus::macros::*;
 use std::collections::HashMap;
-=======
-#[cfg(test)] use mocktopus::macros::*;
-use std::fmt;
->>>>>>> 1438bf91
 use std::ops::Range;
 use std::{fmt, iter};
 
@@ -160,13 +152,8 @@
     async fn enable_coin_balance<XPubExtractor>(
         &self,
         xpub_extractor: &XPubExtractor,
-<<<<<<< HEAD
-        scan_policy: EnableCoinScanPolicy,
+        params: EnabledCoinBalanceParams,
     ) -> MmResult<CoinBalanceReport, EnableCoinBalanceError>
-=======
-        params: EnabledCoinBalanceParams,
-    ) -> MmResult<EnableCoinBalance, EnableCoinBalanceError>
->>>>>>> 1438bf91
     where
         XPubExtractor: HDXPubExtractor + Sync;
 }
@@ -183,13 +170,8 @@
     async fn enable_coin_balance<XPubExtractor>(
         &self,
         xpub_extractor: &XPubExtractor,
-<<<<<<< HEAD
-        scan_policy: EnableCoinScanPolicy,
+        params: EnabledCoinBalanceParams,
     ) -> MmResult<CoinBalanceReport, EnableCoinBalanceError>
-=======
-        params: EnabledCoinBalanceParams,
-    ) -> MmResult<EnableCoinBalance, EnableCoinBalanceError>
->>>>>>> 1438bf91
     where
         XPubExtractor: HDXPubExtractor + Sync,
     {
