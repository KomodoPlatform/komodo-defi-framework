--- conflicted
+++ resolved
@@ -425,16 +425,10 @@
     use common::log::warn;
 
     use super::*;
-<<<<<<< HEAD
-    use crate::hd_wallet::{create_new_account, DisplayAddress, ExtendedPublicKeyOps, ExtractExtendedPubkey,
-                           HDAccountOps, HDAccountStorageOps, HDAddressOps, HDCoinExtendedPubkey, HDWalletOps,
-                           HDWalletStorageOps};
-=======
     use crate::hd_wallet::{
-        create_new_account, DisplayAddress, ExtractExtendedPubkey, HDAccountOps, HDAccountStorageOps, HDAddressOps,
-        HDCoinExtendedPubkey, HDWalletOps,
+        create_new_account, DisplayAddress, ExtendedPublicKeyOps, ExtractExtendedPubkey, HDAccountOps,
+        HDAccountStorageOps, HDAddressOps, HDCoinExtendedPubkey, HDWalletOps, HDWalletStorageOps,
     };
->>>>>>> 80766b00
 
     pub(crate) async fn enable_hd_account<Coin>(
         coin: &Coin,
