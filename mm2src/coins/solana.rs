use super::{CoinBalance, HistorySyncState, MarketCoinOps, MmCoin, SwapOps, TradeFee, TransactionEnum, WatcherOps};
use crate::coin_errors::MyAddressError;
use crate::solana::solana_common::{lamports_to_sol, PrepareTransferData, SufficientBalanceError};
use crate::solana::spl::SplTokenInfo;
use crate::{BalanceError, BalanceFut, CheckIfMyPaymentSentArgs, CoinFutSpawner, FeeApproxStage, FoundSwapTxSpend,
<<<<<<< HEAD
            NegotiateSwapContractAddrErr, PaymentInstructions, PaymentInstructionsErr, PrivKeyBuildPolicy,
            PrivKeyPolicyNotAllowed, RawTransactionFut, RawTransactionRequest, SearchForSwapTxSpendInput,
            SendMakerPaymentArgs, SendMakerPaymentSpendPreimageInput, SendMakerRefundsPaymentArgs,
            SendMakerSpendsTakerPaymentArgs, SendTakerPaymentArgs, SendTakerRefundsPaymentArgs,
            SendTakerSpendsMakerPaymentArgs, SendWatcherRefundsPaymentArgs, SignatureResult, TradePreimageFut,
=======
            MakerSwapTakerCoin, NegotiateSwapContractAddrErr, PaymentInstructions, PaymentInstructionsErr,
            PrivKeyBuildPolicy, PrivKeyPolicyNotAllowed, RawTransactionFut, RawTransactionRequest, RefundError,
            RefundResult, SearchForSwapTxSpendInput, SendMakerPaymentArgs, SendMakerRefundsPaymentArgs,
            SendMakerSpendsTakerPaymentArgs, SendTakerPaymentArgs, SendTakerRefundsPaymentArgs,
            SendTakerSpendsMakerPaymentArgs, SignatureResult, TakerSwapMakerCoin, TradePreimageFut,
>>>>>>> e2f90465
            TradePreimageResult, TradePreimageValue, TransactionDetails, TransactionFut, TransactionType,
            TxMarshalingErr, UnexpectedDerivationMethod, ValidateAddressResult, ValidateFeeArgs,
            ValidateInstructionsErr, ValidateOtherPubKeyErr, ValidatePaymentError, ValidatePaymentFut,
            ValidatePaymentInput, VerificationResult, WatcherSearchForSwapTxSpendInput, WatcherValidatePaymentInput,
            WatcherValidateTakerFeeInput, WithdrawError, WithdrawFut, WithdrawRequest, WithdrawResult};
use async_trait::async_trait;
use base58::ToBase58;
use bincode::{deserialize, serialize};
use common::executor::{abortable_queue::AbortableQueue, AbortableSystem, AbortedError};
use common::{async_blocking, now_ms};
use crypto::StandardHDPathToCoin;
use derive_more::Display;
use futures::{FutureExt, TryFutureExt};
use futures01::Future;
use keys::KeyPair;
use mm2_core::mm_ctx::MmArc;
use mm2_err_handle::prelude::*;
use mm2_number::{BigDecimal, MmNumber};
use rpc::v1::types::Bytes as BytesJson;
use serde_json::{self as json, Value as Json};
use solana_client::rpc_request::TokenAccountsFilter;
use solana_client::{client_error::{ClientError, ClientErrorKind},
                    rpc_client::RpcClient};
use solana_sdk::commitment_config::{CommitmentConfig, CommitmentLevel};
use solana_sdk::program_error::ProgramError;
use solana_sdk::pubkey::ParsePubkeyError;
use solana_sdk::transaction::Transaction;
use solana_sdk::{pubkey::Pubkey,
                 signature::{Keypair, Signer}};
use std::collections::HashMap;
use std::str::FromStr;
use std::sync::Mutex;
use std::{convert::TryFrom, fmt::Debug, ops::Deref, sync::Arc};

pub mod solana_common;
#[cfg(test)] mod solana_common_tests;
mod solana_decode_tx_helpers;
#[cfg(test)] mod solana_tests;
pub mod spl;
#[cfg(test)] mod spl_tests;

pub const SOLANA_DEFAULT_DECIMALS: u64 = 9;
pub const LAMPORTS_DUMMY_AMOUNT: u64 = 10;

#[async_trait]
pub trait SolanaCommonOps {
    fn rpc(&self) -> &RpcClient;

    fn is_token(&self) -> bool;

    async fn check_balance_and_prepare_transfer(
        &self,
        max: bool,
        amount: BigDecimal,
        fees: u64,
    ) -> Result<PrepareTransferData, MmError<SufficientBalanceError>>;
}

impl From<ClientError> for BalanceError {
    fn from(e: ClientError) -> Self {
        match e.kind {
            ClientErrorKind::Io(e) => BalanceError::Transport(e.to_string()),
            ClientErrorKind::Reqwest(e) => BalanceError::Transport(e.to_string()),
            ClientErrorKind::RpcError(e) => BalanceError::Transport(format!("{:?}", e)),
            ClientErrorKind::SerdeJson(e) => BalanceError::InvalidResponse(e.to_string()),
            ClientErrorKind::Custom(e) => BalanceError::Internal(e),
            ClientErrorKind::SigningError(_)
            | ClientErrorKind::TransactionError(_)
            | ClientErrorKind::FaucetError(_) => BalanceError::Internal("not_reacheable".to_string()),
        }
    }
}

impl From<ParsePubkeyError> for BalanceError {
    fn from(e: ParsePubkeyError) -> Self { BalanceError::Internal(format!("{:?}", e)) }
}

impl From<ClientError> for WithdrawError {
    fn from(e: ClientError) -> Self {
        match e.kind {
            ClientErrorKind::Io(e) => WithdrawError::Transport(e.to_string()),
            ClientErrorKind::Reqwest(e) => WithdrawError::Transport(e.to_string()),
            ClientErrorKind::RpcError(e) => WithdrawError::Transport(format!("{:?}", e)),
            ClientErrorKind::SerdeJson(e) => WithdrawError::InternalError(e.to_string()),
            ClientErrorKind::Custom(e) => WithdrawError::InternalError(e),
            ClientErrorKind::SigningError(_)
            | ClientErrorKind::TransactionError(_)
            | ClientErrorKind::FaucetError(_) => WithdrawError::InternalError("not_reacheable".to_string()),
        }
    }
}

impl From<ParsePubkeyError> for WithdrawError {
    fn from(e: ParsePubkeyError) -> Self { WithdrawError::InvalidAddress(format!("{:?}", e)) }
}

impl From<ProgramError> for WithdrawError {
    fn from(e: ProgramError) -> Self { WithdrawError::InternalError(format!("{:?}", e)) }
}

#[derive(Debug)]
pub enum AccountError {
    NotFundedError(String),
    ParsePubKeyError(String),
    ClientError(ClientErrorKind),
}

impl From<ClientError> for AccountError {
    fn from(e: ClientError) -> Self { AccountError::ClientError(e.kind) }
}

impl From<ParsePubkeyError> for AccountError {
    fn from(e: ParsePubkeyError) -> Self { AccountError::ParsePubKeyError(format!("{:?}", e)) }
}

impl From<AccountError> for WithdrawError {
    fn from(e: AccountError) -> Self {
        match e {
            AccountError::NotFundedError(_) => WithdrawError::ZeroBalanceToWithdrawMax,
            AccountError::ParsePubKeyError(err) => WithdrawError::InternalError(err),
            AccountError::ClientError(e) => WithdrawError::Transport(format!("{:?}", e)),
        }
    }
}

#[derive(Clone, Debug, Deserialize, Serialize)]
pub struct SolanaActivationParams {
    confirmation_commitment: CommitmentLevel,
    client_url: String,
}

#[derive(Debug, Display)]
pub enum SolanaFromLegacyReqErr {
    InvalidCommitmentLevel(String),
    InvalidClientParsing(json::Error),
    ClientNoAvailableNodes(String),
}

#[derive(Debug, Display)]
pub enum KeyPairCreationError {
    #[display(fmt = "Signature error: {}", _0)]
    SignatureError(ed25519_dalek::SignatureError),
    #[display(fmt = "KeyPairFromSeed error: {}", _0)]
    KeyPairFromSeed(String),
}

impl From<ed25519_dalek::SignatureError> for KeyPairCreationError {
    fn from(e: ed25519_dalek::SignatureError) -> Self { KeyPairCreationError::SignatureError(e) }
}

fn generate_keypair_from_slice(priv_key: &[u8]) -> Result<Keypair, MmError<KeyPairCreationError>> {
    let secret_key = ed25519_dalek::SecretKey::from_bytes(priv_key)?;
    let public_key = ed25519_dalek::PublicKey::from(&secret_key);
    let key_pair = ed25519_dalek::Keypair {
        secret: secret_key,
        public: public_key,
    };
    solana_sdk::signature::keypair_from_seed(key_pair.to_bytes().as_ref())
        .map_to_mm(|e| KeyPairCreationError::KeyPairFromSeed(e.to_string()))
}

pub async fn solana_coin_with_policy(
    ctx: &MmArc,
    ticker: &str,
    conf: &Json,
    params: SolanaActivationParams,
    priv_key_policy: PrivKeyBuildPolicy,
) -> Result<SolanaCoin, String> {
    let client = RpcClient::new_with_commitment(params.client_url.clone(), CommitmentConfig {
        commitment: params.confirmation_commitment,
    });
    let decimals = conf["decimals"].as_u64().unwrap_or(SOLANA_DEFAULT_DECIMALS) as u8;

    let priv_key = match priv_key_policy {
        PrivKeyBuildPolicy::IguanaPrivKey(priv_key) => priv_key,
        PrivKeyBuildPolicy::GlobalHDAccount(global_hd) => {
            let derivation_path: StandardHDPathToCoin = try_s!(json::from_value(conf["derivation_path"].clone()));
            try_s!(global_hd.derive_secp256k1_secret(&derivation_path))
        },
        PrivKeyBuildPolicy::Trezor => return ERR!("{}", PrivKeyPolicyNotAllowed::HardwareWalletNotSupported),
    };

    let key_pair = try_s!(generate_keypair_from_slice(priv_key.as_slice()));
    let my_address = key_pair.pubkey().to_string();
    let spl_tokens_infos = Arc::new(Mutex::new(HashMap::new()));

    // Create an abortable system linked to the `MmCtx` so if the context is stopped via `MmArc::stop`,
    // all spawned futures related to `SolanaCoin` will be aborted as well.
    let abortable_system: AbortableQueue = try_s!(ctx.abortable_system.create_subsystem());

    let solana_coin = SolanaCoin(Arc::new(SolanaCoinImpl {
        my_address,
        key_pair,
        ticker: ticker.to_string(),
        client,
        decimals,
        spl_tokens_infos,
        abortable_system,
    }));
    Ok(solana_coin)
}

/// pImpl idiom.
pub struct SolanaCoinImpl {
    ticker: String,
    key_pair: Keypair,
    client: RpcClient,
    decimals: u8,
    my_address: String,
    spl_tokens_infos: Arc<Mutex<HashMap<String, SplTokenInfo>>>,
    /// This spawner is used to spawn coin's related futures that should be aborted on coin deactivation
    /// and on [`MmArc::stop`].
    pub abortable_system: AbortableQueue,
}

#[derive(Clone)]
pub struct SolanaCoin(Arc<SolanaCoinImpl>);
impl Deref for SolanaCoin {
    type Target = SolanaCoinImpl;
    fn deref(&self) -> &SolanaCoinImpl { &self.0 }
}

#[async_trait]
impl SolanaCommonOps for SolanaCoin {
    fn rpc(&self) -> &RpcClient { &self.client }

    fn is_token(&self) -> bool { false }

    async fn check_balance_and_prepare_transfer(
        &self,
        max: bool,
        amount: BigDecimal,
        fees: u64,
    ) -> Result<PrepareTransferData, MmError<SufficientBalanceError>> {
        solana_common::check_balance_and_prepare_transfer(self, max, amount, fees).await
    }
}

#[derive(Clone, Debug, Deserialize, PartialEq, Serialize)]
pub struct SolanaFeeDetails {
    pub amount: BigDecimal,
}

async fn withdraw_base_coin_impl(coin: SolanaCoin, req: WithdrawRequest) -> WithdrawResult {
    let (hash, fees) = coin.estimate_withdraw_fees().await?;
    let res = coin
        .check_balance_and_prepare_transfer(req.max, req.amount.clone(), fees)
        .await?;
    let to = solana_sdk::pubkey::Pubkey::try_from(&*req.to)?;
    let tx = solana_sdk::system_transaction::transfer(&coin.key_pair, &to, res.lamports_to_send, hash);
    let serialized_tx = serialize(&tx).map_to_mm(|e| WithdrawError::InternalError(e.to_string()))?;
    let total_amount = lamports_to_sol(res.lamports_to_send);
    let received_by_me = if req.to == coin.my_address {
        total_amount.clone()
    } else {
        0.into()
    };
    let spent_by_me = &total_amount + &res.sol_required;
    Ok(TransactionDetails {
        tx_hex: serialized_tx.into(),
        tx_hash: tx.signatures[0].to_string(),
        from: vec![coin.my_address.clone()],
        to: vec![req.to],
        total_amount: spent_by_me.clone(),
        my_balance_change: &received_by_me - &spent_by_me,
        spent_by_me,
        received_by_me,
        block_height: 0,
        timestamp: now_ms() / 1000,
        fee_details: Some(
            SolanaFeeDetails {
                amount: res.sol_required,
            }
            .into(),
        ),
        coin: coin.ticker.clone(),
        internal_id: vec![].into(),
        kmd_rewards: None,
        transaction_type: TransactionType::StandardTransfer,
        memo: None,
    })
}

async fn withdraw_impl(coin: SolanaCoin, req: WithdrawRequest) -> WithdrawResult {
    let validate_address_result = coin.validate_address(&req.to);
    if !validate_address_result.is_valid {
        return MmError::err(WithdrawError::InvalidAddress(
            validate_address_result.reason.unwrap_or_else(|| "Unknown".to_string()),
        ));
    }
    withdraw_base_coin_impl(coin, req).await
}

impl SolanaCoin {
    pub async fn estimate_withdraw_fees(&self) -> Result<(solana_sdk::hash::Hash, u64), MmError<ClientError>> {
        let hash = async_blocking({
            let coin = self.clone();
            move || coin.rpc().get_latest_blockhash()
        })
        .await?;
        let to = self.key_pair.pubkey();

        let tx = solana_sdk::system_transaction::transfer(&self.key_pair, &to, LAMPORTS_DUMMY_AMOUNT, hash);
        let fees = async_blocking({
            let coin = self.clone();
            move || coin.rpc().get_fee_for_message(tx.message())
        })
        .await?;
        Ok((hash, fees))
    }

    pub async fn my_balance_spl(&self, infos: &SplTokenInfo) -> Result<CoinBalance, MmError<BalanceError>> {
        let token_accounts = async_blocking({
            let coin = self.clone();
            let infos = infos.clone();
            move || {
                coin.rpc().get_token_accounts_by_owner(
                    &coin.key_pair.pubkey(),
                    TokenAccountsFilter::Mint(infos.token_contract_address),
                )
            }
        })
        .await?;
        if token_accounts.is_empty() {
            return Ok(CoinBalance {
                spendable: Default::default(),
                unspendable: Default::default(),
            });
        }
        let actual_token_pubkey =
            Pubkey::from_str(&token_accounts[0].pubkey).map_err(|e| BalanceError::Internal(format!("{:?}", e)))?;
        let amount = async_blocking({
            let coin = self.clone();
            move || coin.rpc().get_token_account_balance(&actual_token_pubkey)
        })
        .await?;
        let balance =
            BigDecimal::from_str(&amount.ui_amount_string).map_to_mm(|e| BalanceError::Internal(e.to_string()))?;
        Ok(CoinBalance {
            spendable: balance,
            unspendable: Default::default(),
        })
    }

    fn my_balance_impl(&self) -> BalanceFut<BigDecimal> {
        let coin = self.clone();
        let fut = async_blocking(move || {
            // this is blocking IO
            let res = coin.rpc().get_balance(&coin.key_pair.pubkey())?;
            Ok(lamports_to_sol(res))
        });
        Box::new(fut.boxed().compat())
    }

    pub fn add_spl_token_info(&self, ticker: String, info: SplTokenInfo) {
        self.spl_tokens_infos.lock().unwrap().insert(ticker, info);
    }

    /// WARNING
    /// Be very careful using this function since it returns dereferenced clone
    /// of value behind the MutexGuard and makes it non-thread-safe.
    pub fn get_spl_tokens_infos(&self) -> HashMap<String, SplTokenInfo> {
        let guard = self.spl_tokens_infos.lock().unwrap();
        (*guard).clone()
    }
}

impl MarketCoinOps for SolanaCoin {
    fn ticker(&self) -> &str { &self.ticker }

    fn my_address(&self) -> MmResult<String, MyAddressError> { Ok(self.my_address.clone()) }

    fn get_public_key(&self) -> Result<String, MmError<UnexpectedDerivationMethod>> { unimplemented!() }

    fn sign_message_hash(&self, _message: &str) -> Option<[u8; 32]> { unimplemented!() }

    fn sign_message(&self, message: &str) -> SignatureResult<String> { solana_common::sign_message(self, message) }

    fn verify_message(&self, signature: &str, message: &str, pubkey_bs58: &str) -> VerificationResult<bool> {
        solana_common::verify_message(self, signature, message, pubkey_bs58)
    }

    fn my_balance(&self) -> BalanceFut<CoinBalance> {
        let decimals = self.decimals as u64;
        let fut = self.my_balance_impl().and_then(move |result| {
            Ok(CoinBalance {
                spendable: result.with_prec(decimals),
                unspendable: 0.into(),
            })
        });
        Box::new(fut)
    }

    fn base_coin_balance(&self) -> BalanceFut<BigDecimal> {
        let decimals = self.decimals as u64;
        let fut = self
            .my_balance_impl()
            .and_then(move |result| Ok(result.with_prec(decimals)));
        Box::new(fut)
    }

    fn platform_ticker(&self) -> &str { self.ticker() }

    fn send_raw_tx(&self, tx: &str) -> Box<dyn Future<Item = String, Error = String> + Send> {
        let coin = self.clone();
        let tx = tx.to_owned();
        let fut = async_blocking(move || {
            let bytes = hex::decode(tx).map_to_mm(|e| e).map_err(|e| format!("{:?}", e))?;
            let tx: Transaction = deserialize(bytes.as_slice())
                .map_to_mm(|e| e)
                .map_err(|e| format!("{:?}", e))?;
            // this is blocking IO
            let signature = coin.rpc().send_transaction(&tx).map_err(|e| format!("{:?}", e))?;
            Ok(signature.to_string())
        });
        Box::new(fut.boxed().compat())
    }

    fn send_raw_tx_bytes(&self, tx: &[u8]) -> Box<dyn Future<Item = String, Error = String> + Send> {
        let coin = self.clone();
        let tx = tx.to_owned();
        let fut = async_blocking(move || {
            let tx = try_s!(deserialize(tx.as_slice()));
            // this is blocking IO
            let signature = coin.rpc().send_transaction(&tx).map_err(|e| format!("{:?}", e))?;
            Ok(signature.to_string())
        });
        Box::new(fut.boxed().compat())
    }

    fn wait_for_confirmations(
        &self,
        _tx: &[u8],
        _confirmations: u64,
        _requires_nota: bool,
        _wait_until: u64,
        _check_every: u64,
    ) -> Box<dyn Future<Item = (), Error = String> + Send> {
        unimplemented!()
    }

    fn wait_for_htlc_tx_spend(
        &self,
        _transaction: &[u8],
        _secret_hash: &[u8],
        _wait_until: u64,
        _from_block: u64,
        _swap_contract_address: &Option<BytesJson>,
        _check_every: f64,
    ) -> TransactionFut {
        unimplemented!()
    }

    fn tx_enum_from_bytes(&self, _bytes: &[u8]) -> Result<TransactionEnum, MmError<TxMarshalingErr>> {
        MmError::err(TxMarshalingErr::NotSupported(
            "tx_enum_from_bytes is not supported for Solana yet.".to_string(),
        ))
    }

    fn current_block(&self) -> Box<dyn Future<Item = u64, Error = String> + Send> {
        let coin = self.clone();
        let fut = async_blocking(move || coin.rpc().get_block_height().map_err(|e| format!("{:?}", e)));
        Box::new(fut.boxed().compat())
    }

    fn display_priv_key(&self) -> Result<String, String> { Ok(self.key_pair.secret().to_bytes()[..].to_base58()) }

    fn min_tx_amount(&self) -> BigDecimal { BigDecimal::from(0) }

    fn min_trading_vol(&self) -> MmNumber { MmNumber::from("0.00777") }
}

#[async_trait]
impl SwapOps for SolanaCoin {
    fn send_taker_fee(&self, _fee_addr: &[u8], amount: BigDecimal, _uuid: &[u8]) -> TransactionFut { unimplemented!() }

    fn send_maker_payment(&self, _maker_payment_args: SendMakerPaymentArgs) -> TransactionFut { unimplemented!() }

    fn send_taker_payment(&self, _taker_payment_args: SendTakerPaymentArgs) -> TransactionFut { unimplemented!() }

    fn send_maker_spends_taker_payment(
        &self,
        _maker_spends_payment_args: SendMakerSpendsTakerPaymentArgs,
    ) -> TransactionFut {
        unimplemented!()
    }

    fn send_taker_spends_maker_payment(
        &self,
        _taker_spends_payment_args: SendTakerSpendsMakerPaymentArgs,
    ) -> TransactionFut {
        unimplemented!()
    }

    fn send_taker_refunds_payment(&self, _taker_refunds_payment_args: SendTakerRefundsPaymentArgs) -> TransactionFut {
        unimplemented!()
    }

    fn send_maker_refunds_payment(&self, _maker_refunds_payment_args: SendMakerRefundsPaymentArgs) -> TransactionFut {
        unimplemented!()
    }

    fn validate_fee(&self, _validate_fee_args: ValidateFeeArgs) -> Box<dyn Future<Item = (), Error = String> + Send> {
        unimplemented!()
    }

    fn validate_maker_payment(&self, input: ValidatePaymentInput) -> ValidatePaymentFut<()> { unimplemented!() }

    fn validate_taker_payment(&self, input: ValidatePaymentInput) -> ValidatePaymentFut<()> { unimplemented!() }

    fn check_if_my_payment_sent(
        &self,
        _if_my_payment_sent_args: CheckIfMyPaymentSentArgs,
    ) -> Box<dyn Future<Item = Option<TransactionEnum>, Error = String> + Send> {
        unimplemented!()
    }

    async fn search_for_swap_tx_spend_my(
        &self,
        _: SearchForSwapTxSpendInput<'_>,
    ) -> Result<Option<FoundSwapTxSpend>, String> {
        unimplemented!()
    }

    async fn search_for_swap_tx_spend_other(
        &self,
        _: SearchForSwapTxSpendInput<'_>,
    ) -> Result<Option<FoundSwapTxSpend>, String> {
        unimplemented!()
    }

    fn check_tx_signed_by_pub(&self, tx: &[u8], expected_pub: &[u8]) -> Result<bool, MmError<ValidatePaymentError>> {
        unimplemented!();
    }

    async fn extract_secret(&self, secret_hash: &[u8], spend_tx: &[u8]) -> Result<Vec<u8>, String> { unimplemented!() }

    fn is_auto_refundable(&self) -> bool { false }

    async fn wait_for_htlc_refund(&self, _tx: &[u8], _locktime: u64) -> RefundResult<()> {
        MmError::err(RefundError::Internal(
            "wait_for_htlc_refund is not supported for this coin!".into(),
        ))
    }

    fn negotiate_swap_contract_addr(
        &self,
        _other_side_address: Option<&[u8]>,
    ) -> Result<Option<BytesJson>, MmError<NegotiateSwapContractAddrErr>> {
        unimplemented!()
    }

    fn derive_htlc_key_pair(&self, _swap_unique_data: &[u8]) -> KeyPair { todo!() }

    fn validate_other_pubkey(&self, _raw_pubkey: &[u8]) -> MmResult<(), ValidateOtherPubKeyErr> { unimplemented!() }

    async fn maker_payment_instructions(
        &self,
        _secret_hash: &[u8],
        _amount: &BigDecimal,
        _maker_lock_duration: u64,
        _expires_in: u64,
    ) -> Result<Option<Vec<u8>>, MmError<PaymentInstructionsErr>> {
        unimplemented!()
    }

    async fn taker_payment_instructions(
        &self,
        _secret_hash: &[u8],
        _amount: &BigDecimal,
        _expires_in: u64,
    ) -> Result<Option<Vec<u8>>, MmError<PaymentInstructionsErr>> {
        unimplemented!()
    }

    fn validate_maker_payment_instructions(
        &self,
        _instructions: &[u8],
        _secret_hash: &[u8],
        _amount: BigDecimal,
        _maker_lock_duration: u64,
    ) -> Result<PaymentInstructions, MmError<ValidateInstructionsErr>> {
        unimplemented!()
    }

    fn validate_taker_payment_instructions(
        &self,
        _instructions: &[u8],
        _secret_hash: &[u8],
        _amount: BigDecimal,
    ) -> Result<PaymentInstructions, MmError<ValidateInstructionsErr>> {
        unimplemented!()
    }

    fn is_supported_by_watchers(&self) -> bool { unimplemented!() }
}

#[async_trait]
impl TakerSwapMakerCoin for SolanaCoin {
    async fn on_taker_payment_refund_start(&self, _maker_payment: &[u8]) -> RefundResult<()> { Ok(()) }

    async fn on_taker_payment_refund_success(&self, _maker_payment: &[u8]) -> RefundResult<()> { Ok(()) }
}

#[async_trait]
impl MakerSwapTakerCoin for SolanaCoin {
    async fn on_maker_payment_refund_start(&self, _taker_payment: &[u8]) -> RefundResult<()> { Ok(()) }

    async fn on_maker_payment_refund_success(&self, _taker_payment: &[u8]) -> RefundResult<()> { Ok(()) }
}

#[async_trait]
impl WatcherOps for SolanaCoin {
    fn create_maker_payment_spend_preimage(
        &self,
        _maker_payment_tx: &[u8],
        _time_lock: u32,
        _maker_pub: &[u8],
        _secret_hash: &[u8],
        _swap_unique_data: &[u8],
    ) -> TransactionFut {
        unimplemented!();
    }

    fn send_maker_payment_spend_preimage(&self, _input: SendMakerPaymentSpendPreimageInput) -> TransactionFut {
        unimplemented!();
    }

    fn create_taker_payment_refund_preimage(
        &self,
        _taker_payment_tx: &[u8],
        _time_lock: u32,
        _maker_pub: &[u8],
        _secret_hash: &[u8],
        _swap_contract_address: &Option<BytesJson>,
        _swap_unique_data: &[u8],
    ) -> TransactionFut {
        unimplemented!();
    }

    fn send_taker_payment_refund_preimage(
        &self,
        _watcher_refunds_payment_args: SendWatcherRefundsPaymentArgs,
    ) -> TransactionFut {
        unimplemented!();
    }

    fn watcher_validate_taker_fee(&self, input: WatcherValidateTakerFeeInput) -> ValidatePaymentFut<()> {
        unimplemented!();
    }

    fn watcher_validate_taker_payment(&self, _input: WatcherValidatePaymentInput) -> ValidatePaymentFut<()> {
        unimplemented!();
    }

    async fn watcher_search_for_swap_tx_spend(
        &self,
        input: WatcherSearchForSwapTxSpendInput<'_>,
    ) -> Result<Option<FoundSwapTxSpend>, String> {
        unimplemented!();
    }
}

#[async_trait]
impl MmCoin for SolanaCoin {
    fn is_asset_chain(&self) -> bool { false }

    fn spawner(&self) -> CoinFutSpawner { CoinFutSpawner::new(&self.abortable_system) }

    fn withdraw(&self, req: WithdrawRequest) -> WithdrawFut {
        Box::new(Box::pin(withdraw_impl(self.clone(), req)).compat())
    }

    fn get_raw_transaction(&self, _req: RawTransactionRequest) -> RawTransactionFut { unimplemented!() }

    fn get_tx_hex_by_hash(&self, tx_hash: Vec<u8>) -> RawTransactionFut { unimplemented!() }

    fn decimals(&self) -> u8 { self.decimals }

    fn convert_to_address(&self, _from: &str, _to_address_format: Json) -> Result<String, String> { unimplemented!() }

    fn validate_address(&self, address: &str) -> ValidateAddressResult {
        if address.len() != 44 {
            return ValidateAddressResult {
                is_valid: false,
                reason: Some("Invalid address length".to_string()),
            };
        }
        let result = Pubkey::try_from(address);
        match result {
            Ok(pubkey) => {
                if pubkey.is_on_curve() {
                    ValidateAddressResult {
                        is_valid: true,
                        reason: None,
                    }
                } else {
                    ValidateAddressResult {
                        is_valid: false,
                        reason: Some("not_on_curve".to_string()),
                    }
                }
            },
            Err(err) => ValidateAddressResult {
                is_valid: false,
                reason: Some(format!("{:?}", err)),
            },
        }
    }

    fn process_history_loop(&self, _ctx: MmArc) -> Box<dyn Future<Item = (), Error = ()> + Send> { unimplemented!() }

    fn history_sync_status(&self) -> HistorySyncState { unimplemented!() }

    /// Get fee to be paid per 1 swap transaction
    fn get_trade_fee(&self) -> Box<dyn Future<Item = TradeFee, Error = String> + Send> { unimplemented!() }

    async fn get_sender_trade_fee(
        &self,
        _value: TradePreimageValue,
        _stage: FeeApproxStage,
    ) -> TradePreimageResult<TradeFee> {
        unimplemented!()
    }

    fn get_receiver_trade_fee(&self, _send_amount: BigDecimal, _stage: FeeApproxStage) -> TradePreimageFut<TradeFee> {
        unimplemented!()
    }

    async fn get_fee_to_send_taker_fee(
        &self,
        _dex_fee_amount: BigDecimal,
        _stage: FeeApproxStage,
    ) -> TradePreimageResult<TradeFee> {
        unimplemented!()
    }

    fn required_confirmations(&self) -> u64 { 1 }

    fn requires_notarization(&self) -> bool { false }

    fn set_required_confirmations(&self, _confirmations: u64) { unimplemented!() }

    fn set_requires_notarization(&self, _requires_nota: bool) { unimplemented!() }

    fn swap_contract_address(&self) -> Option<BytesJson> { unimplemented!() }

    fn fallback_swap_contract(&self) -> Option<BytesJson> { unimplemented!() }

    fn mature_confirmations(&self) -> Option<u32> { None }

    fn coin_protocol_info(&self) -> Vec<u8> { Vec::new() }

    fn is_coin_protocol_supported(&self, _info: &Option<Vec<u8>>) -> bool { true }

    fn on_disabled(&self) -> Result<(), AbortedError> { AbortableSystem::abort_all(&self.abortable_system) }

    fn on_token_deactivated(&self, _ticker: &str) {}
}<|MERGE_RESOLUTION|>--- conflicted
+++ resolved
@@ -3,24 +3,17 @@
 use crate::solana::solana_common::{lamports_to_sol, PrepareTransferData, SufficientBalanceError};
 use crate::solana::spl::SplTokenInfo;
 use crate::{BalanceError, BalanceFut, CheckIfMyPaymentSentArgs, CoinFutSpawner, FeeApproxStage, FoundSwapTxSpend,
-<<<<<<< HEAD
-            NegotiateSwapContractAddrErr, PaymentInstructions, PaymentInstructionsErr, PrivKeyBuildPolicy,
-            PrivKeyPolicyNotAllowed, RawTransactionFut, RawTransactionRequest, SearchForSwapTxSpendInput,
-            SendMakerPaymentArgs, SendMakerPaymentSpendPreimageInput, SendMakerRefundsPaymentArgs,
-            SendMakerSpendsTakerPaymentArgs, SendTakerPaymentArgs, SendTakerRefundsPaymentArgs,
-            SendTakerSpendsMakerPaymentArgs, SendWatcherRefundsPaymentArgs, SignatureResult, TradePreimageFut,
-=======
             MakerSwapTakerCoin, NegotiateSwapContractAddrErr, PaymentInstructions, PaymentInstructionsErr,
             PrivKeyBuildPolicy, PrivKeyPolicyNotAllowed, RawTransactionFut, RawTransactionRequest, RefundError,
-            RefundResult, SearchForSwapTxSpendInput, SendMakerPaymentArgs, SendMakerRefundsPaymentArgs,
-            SendMakerSpendsTakerPaymentArgs, SendTakerPaymentArgs, SendTakerRefundsPaymentArgs,
-            SendTakerSpendsMakerPaymentArgs, SignatureResult, TakerSwapMakerCoin, TradePreimageFut,
->>>>>>> e2f90465
-            TradePreimageResult, TradePreimageValue, TransactionDetails, TransactionFut, TransactionType,
-            TxMarshalingErr, UnexpectedDerivationMethod, ValidateAddressResult, ValidateFeeArgs,
-            ValidateInstructionsErr, ValidateOtherPubKeyErr, ValidatePaymentError, ValidatePaymentFut,
-            ValidatePaymentInput, VerificationResult, WatcherSearchForSwapTxSpendInput, WatcherValidatePaymentInput,
-            WatcherValidateTakerFeeInput, WithdrawError, WithdrawFut, WithdrawRequest, WithdrawResult};
+            RefundResult, SearchForSwapTxSpendInput, SendMakerPaymentArgs, SendMakerPaymentSpendPreimageInput,
+            SendMakerRefundsPaymentArgs, SendMakerSpendsTakerPaymentArgs, SendTakerPaymentArgs,
+            SendTakerRefundsPaymentArgs, SendTakerSpendsMakerPaymentArgs, SendWatcherRefundsPaymentArgs,
+            SignatureResult, TakerSwapMakerCoin, TradePreimageFut, TradePreimageResult, TradePreimageValue,
+            TransactionDetails, TransactionFut, TransactionType, TxMarshalingErr, UnexpectedDerivationMethod,
+            ValidateAddressResult, ValidateFeeArgs, ValidateInstructionsErr, ValidateOtherPubKeyErr,
+            ValidatePaymentError, ValidatePaymentFut, ValidatePaymentInput, VerificationResult,
+            WatcherSearchForSwapTxSpendInput, WatcherValidatePaymentInput, WatcherValidateTakerFeeInput,
+            WithdrawError, WithdrawFut, WithdrawRequest, WithdrawResult};
 use async_trait::async_trait;
 use base58::ToBase58;
 use bincode::{deserialize, serialize};
