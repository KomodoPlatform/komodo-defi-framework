--- conflicted
+++ resolved
@@ -2,20 +2,13 @@
 use crate::coin_errors::MyAddressError;
 use crate::solana::solana_common::{lamports_to_sol, PrepareTransferData, SufficientBalanceError};
 use crate::solana::spl::SplTokenInfo;
-<<<<<<< HEAD
-use crate::{BalanceError, BalanceFut, CoinFutSpawner, FeeApproxStage, FoundSwapTxSpend, MmPlatformCoin,
-            NegotiateSwapContractAddrErr, RawTransactionFut, RawTransactionRequest, SearchForSwapTxSpendInput,
-            SignatureResult, TradePreimageFut, TradePreimageResult, TradePreimageValue, TransactionDetails,
-            TransactionFut, TransactionType, TxMarshalingErr, UnexpectedDerivationMethod, ValidateAddressResult,
-=======
 use crate::{BalanceError, BalanceFut, CheckIfMyPaymentSentArgs, CoinFutSpawner, FeeApproxStage, FoundSwapTxSpend,
-            NegotiateSwapContractAddrErr, PaymentInstructions, PaymentInstructionsErr, RawTransactionFut,
+            NegotiateSwapContractAddrErr, PaymentInstructions, PaymentInstructionsErr, RawTransactionFut,MmPlatformCoin,
             RawTransactionRequest, SearchForSwapTxSpendInput, SendMakerPaymentArgs, SendMakerRefundsPaymentArgs,
             SendMakerSpendsTakerPaymentArgs, SendTakerPaymentArgs, SendTakerRefundsPaymentArgs,
             SendTakerSpendsMakerPaymentArgs, SignatureResult, TradePreimageFut, TradePreimageResult,
             TradePreimageValue, TransactionDetails, TransactionFut, TransactionType, TxMarshalingErr,
             UnexpectedDerivationMethod, ValidateAddressResult, ValidateFeeArgs, ValidateInstructionsErr,
->>>>>>> f4eb4c96
             ValidateOtherPubKeyErr, ValidatePaymentFut, ValidatePaymentInput, VerificationResult,
             WatcherValidatePaymentInput, WithdrawError, WithdrawFut, WithdrawRequest, WithdrawResult};
 use async_trait::async_trait;
