use super::{CoinBalance, HistorySyncState, MarketCoinOps, MmCoin, SwapOps, TradeFee, TransactionEnum, WatcherOps};
use crate::coin_errors::MyAddressError;
use crate::solana::solana_common::{lamports_to_sol, PrepareTransferData, SufficientBalanceError};
use crate::solana::spl::SplTokenInfo;
<<<<<<< HEAD
use crate::{BalanceError, BalanceFut, CheckIfMyPaymentSentArgs, CoinFutSpawner, FeeApproxStage, FoundSwapTxSpend,
            MakerSwapTakerCoin, NegotiateSwapContractAddrErr, PaymentInstructions, PaymentInstructionsErr,
            PrivKeyBuildPolicy, PrivKeyPolicyNotAllowed, RawTransactionFut, RawTransactionRequest, RefundError,
            RefundPaymentArgs, RefundResult, SearchForSwapTxSpendInput, SendMakerPaymentSpendPreimageInput,
            SendPaymentArgs, SignatureResult, SpendPaymentArgs, TakerSwapMakerCoin, TradePreimageFut,
            TradePreimageResult, TradePreimageValue, TransactionDetails, TransactionFut, TransactionType,
            TxMarshalingErr, UnexpectedDerivationMethod, ValidateAddressResult, ValidateFeeArgs,
            ValidateInstructionsErr, ValidateOtherPubKeyErr, ValidatePaymentError, ValidatePaymentFut,
            ValidatePaymentInput, VerificationResult, WaitForHTLCTxSpendArgs, WatcherSearchForSwapTxSpendInput,
=======
use crate::{BalanceError, BalanceFut, CheckIfMyPaymentSentArgs, CoinFutSpawner, ConfirmPaymentInput, FeeApproxStage,
            FoundSwapTxSpend, MakerSwapTakerCoin, NegotiateSwapContractAddrErr, PaymentInstructions,
            PaymentInstructionsErr, PrivKeyBuildPolicy, PrivKeyPolicyNotAllowed, RawTransactionFut,
            RawTransactionRequest, RefundError, RefundPaymentArgs, RefundResult, SearchForSwapTxSpendInput,
            SendMakerPaymentSpendPreimageInput, SendPaymentArgs, SignatureResult, SpendPaymentArgs,
            TakerSwapMakerCoin, TradePreimageFut, TradePreimageResult, TradePreimageValue, TransactionDetails,
            TransactionFut, TransactionType, TxMarshalingErr, UnexpectedDerivationMethod, ValidateAddressResult,
            ValidateFeeArgs, ValidateInstructionsErr, ValidateOtherPubKeyErr, ValidatePaymentError,
            ValidatePaymentFut, ValidatePaymentInput, VerificationResult, WatcherSearchForSwapTxSpendInput,
>>>>>>> 32e7c650
            WatcherValidatePaymentInput, WatcherValidateTakerFeeInput, WithdrawError, WithdrawFut, WithdrawRequest,
            WithdrawResult};
use async_trait::async_trait;
use base58::ToBase58;
use bincode::{deserialize, serialize};
use common::executor::{abortable_queue::AbortableQueue, AbortableSystem, AbortedError};
use common::{async_blocking, now_ms};
use crypto::StandardHDPathToCoin;
use derive_more::Display;
use futures::{FutureExt, TryFutureExt};
use futures01::Future;
use keys::KeyPair;
use mm2_core::mm_ctx::MmArc;
use mm2_err_handle::prelude::*;
use mm2_number::{BigDecimal, MmNumber};
use rpc::v1::types::Bytes as BytesJson;
use serde_json::{self as json, Value as Json};
use solana_client::rpc_request::TokenAccountsFilter;
use solana_client::{client_error::{ClientError, ClientErrorKind},
                    rpc_client::RpcClient};
use solana_sdk::commitment_config::{CommitmentConfig, CommitmentLevel};
use solana_sdk::program_error::ProgramError;
use solana_sdk::pubkey::ParsePubkeyError;
use solana_sdk::transaction::Transaction;
use solana_sdk::{pubkey::Pubkey,
                 signature::{Keypair, Signer}};
use std::collections::HashMap;
use std::str::FromStr;
use std::sync::Mutex;
use std::{convert::TryFrom, fmt::Debug, ops::Deref, sync::Arc};

pub mod solana_common;
mod solana_decode_tx_helpers;
pub mod spl;

mod solana_common_tests;
mod solana_tests;
mod spl_tests;

pub const SOLANA_DEFAULT_DECIMALS: u64 = 9;
pub const LAMPORTS_DUMMY_AMOUNT: u64 = 10;

#[async_trait]
pub trait SolanaCommonOps {
    fn rpc(&self) -> &RpcClient;

    fn is_token(&self) -> bool;

    async fn check_balance_and_prepare_transfer(
        &self,
        max: bool,
        amount: BigDecimal,
        fees: u64,
    ) -> Result<PrepareTransferData, MmError<SufficientBalanceError>>;
}

impl From<ClientError> for BalanceError {
    fn from(e: ClientError) -> Self {
        match e.kind {
            ClientErrorKind::Io(e) => BalanceError::Transport(e.to_string()),
            ClientErrorKind::Reqwest(e) => BalanceError::Transport(e.to_string()),
            ClientErrorKind::RpcError(e) => BalanceError::Transport(format!("{:?}", e)),
            ClientErrorKind::SerdeJson(e) => BalanceError::InvalidResponse(e.to_string()),
            ClientErrorKind::Custom(e) => BalanceError::Internal(e),
            ClientErrorKind::SigningError(_)
            | ClientErrorKind::TransactionError(_)
            | ClientErrorKind::FaucetError(_) => BalanceError::Internal("not_reacheable".to_string()),
        }
    }
}

impl From<ParsePubkeyError> for BalanceError {
    fn from(e: ParsePubkeyError) -> Self { BalanceError::Internal(format!("{:?}", e)) }
}

impl From<ClientError> for WithdrawError {
    fn from(e: ClientError) -> Self {
        match e.kind {
            ClientErrorKind::Io(e) => WithdrawError::Transport(e.to_string()),
            ClientErrorKind::Reqwest(e) => WithdrawError::Transport(e.to_string()),
            ClientErrorKind::RpcError(e) => WithdrawError::Transport(format!("{:?}", e)),
            ClientErrorKind::SerdeJson(e) => WithdrawError::InternalError(e.to_string()),
            ClientErrorKind::Custom(e) => WithdrawError::InternalError(e),
            ClientErrorKind::SigningError(_)
            | ClientErrorKind::TransactionError(_)
            | ClientErrorKind::FaucetError(_) => WithdrawError::InternalError("not_reacheable".to_string()),
        }
    }
}

impl From<ParsePubkeyError> for WithdrawError {
    fn from(e: ParsePubkeyError) -> Self { WithdrawError::InvalidAddress(format!("{:?}", e)) }
}

impl From<ProgramError> for WithdrawError {
    fn from(e: ProgramError) -> Self { WithdrawError::InternalError(format!("{:?}", e)) }
}

#[derive(Debug)]
pub enum AccountError {
    NotFundedError(String),
    ParsePubKeyError(String),
    ClientError(ClientErrorKind),
}

impl From<ClientError> for AccountError {
    fn from(e: ClientError) -> Self { AccountError::ClientError(e.kind) }
}

impl From<ParsePubkeyError> for AccountError {
    fn from(e: ParsePubkeyError) -> Self { AccountError::ParsePubKeyError(format!("{:?}", e)) }
}

impl From<AccountError> for WithdrawError {
    fn from(e: AccountError) -> Self {
        match e {
            AccountError::NotFundedError(_) => WithdrawError::ZeroBalanceToWithdrawMax,
            AccountError::ParsePubKeyError(err) => WithdrawError::InternalError(err),
            AccountError::ClientError(e) => WithdrawError::Transport(format!("{:?}", e)),
        }
    }
}

#[derive(Clone, Debug, Deserialize, Serialize)]
pub struct SolanaActivationParams {
    confirmation_commitment: CommitmentLevel,
    client_url: String,
}

#[derive(Debug, Display)]
pub enum SolanaFromLegacyReqErr {
    InvalidCommitmentLevel(String),
    InvalidClientParsing(json::Error),
    ClientNoAvailableNodes(String),
}

#[derive(Debug, Display)]
pub enum KeyPairCreationError {
    #[display(fmt = "Signature error: {}", _0)]
    SignatureError(ed25519_dalek::SignatureError),
    #[display(fmt = "KeyPairFromSeed error: {}", _0)]
    KeyPairFromSeed(String),
}

impl From<ed25519_dalek::SignatureError> for KeyPairCreationError {
    fn from(e: ed25519_dalek::SignatureError) -> Self { KeyPairCreationError::SignatureError(e) }
}

fn generate_keypair_from_slice(priv_key: &[u8]) -> Result<Keypair, MmError<KeyPairCreationError>> {
    let secret_key = ed25519_dalek::SecretKey::from_bytes(priv_key)?;
    let public_key = ed25519_dalek::PublicKey::from(&secret_key);
    let key_pair = ed25519_dalek::Keypair {
        secret: secret_key,
        public: public_key,
    };
    solana_sdk::signature::keypair_from_seed(key_pair.to_bytes().as_ref())
        .map_to_mm(|e| KeyPairCreationError::KeyPairFromSeed(e.to_string()))
}

pub async fn solana_coin_with_policy(
    ctx: &MmArc,
    ticker: &str,
    conf: &Json,
    params: SolanaActivationParams,
    priv_key_policy: PrivKeyBuildPolicy,
) -> Result<SolanaCoin, String> {
    let client = RpcClient::new_with_commitment(params.client_url.clone(), CommitmentConfig {
        commitment: params.confirmation_commitment,
    });
    let decimals = conf["decimals"].as_u64().unwrap_or(SOLANA_DEFAULT_DECIMALS) as u8;

    let priv_key = match priv_key_policy {
        PrivKeyBuildPolicy::IguanaPrivKey(priv_key) => priv_key,
        PrivKeyBuildPolicy::GlobalHDAccount(global_hd) => {
            let derivation_path: StandardHDPathToCoin = try_s!(json::from_value(conf["derivation_path"].clone()));
            try_s!(global_hd.derive_secp256k1_secret(&derivation_path))
        },
        PrivKeyBuildPolicy::Trezor => return ERR!("{}", PrivKeyPolicyNotAllowed::HardwareWalletNotSupported),
    };

    let key_pair = try_s!(generate_keypair_from_slice(priv_key.as_slice()));
    let my_address = key_pair.pubkey().to_string();
    let spl_tokens_infos = Arc::new(Mutex::new(HashMap::new()));

    // Create an abortable system linked to the `MmCtx` so if the context is stopped via `MmArc::stop`,
    // all spawned futures related to `SolanaCoin` will be aborted as well.
    let abortable_system: AbortableQueue = try_s!(ctx.abortable_system.create_subsystem());

    let solana_coin = SolanaCoin(Arc::new(SolanaCoinImpl {
        my_address,
        key_pair,
        ticker: ticker.to_string(),
        client,
        decimals,
        spl_tokens_infos,
        abortable_system,
    }));
    Ok(solana_coin)
}

/// pImpl idiom.
pub struct SolanaCoinImpl {
    ticker: String,
    key_pair: Keypair,
    client: RpcClient,
    decimals: u8,
    my_address: String,
    spl_tokens_infos: Arc<Mutex<HashMap<String, SplTokenInfo>>>,
    /// This spawner is used to spawn coin's related futures that should be aborted on coin deactivation
    /// and on [`MmArc::stop`].
    pub abortable_system: AbortableQueue,
}

#[derive(Clone)]
pub struct SolanaCoin(Arc<SolanaCoinImpl>);
impl Deref for SolanaCoin {
    type Target = SolanaCoinImpl;
    fn deref(&self) -> &SolanaCoinImpl { &self.0 }
}

#[async_trait]
impl SolanaCommonOps for SolanaCoin {
    fn rpc(&self) -> &RpcClient { &self.client }

    fn is_token(&self) -> bool { false }

    async fn check_balance_and_prepare_transfer(
        &self,
        max: bool,
        amount: BigDecimal,
        fees: u64,
    ) -> Result<PrepareTransferData, MmError<SufficientBalanceError>> {
        solana_common::check_balance_and_prepare_transfer(self, max, amount, fees).await
    }
}

#[derive(Clone, Debug, Deserialize, PartialEq, Serialize)]
pub struct SolanaFeeDetails {
    pub amount: BigDecimal,
}

async fn withdraw_base_coin_impl(coin: SolanaCoin, req: WithdrawRequest) -> WithdrawResult {
    let (hash, fees) = coin.estimate_withdraw_fees().await?;
    let res = coin
        .check_balance_and_prepare_transfer(req.max, req.amount.clone(), fees)
        .await?;
    let to = solana_sdk::pubkey::Pubkey::try_from(&*req.to)?;
    let tx = solana_sdk::system_transaction::transfer(&coin.key_pair, &to, res.lamports_to_send, hash);
    let serialized_tx = serialize(&tx).map_to_mm(|e| WithdrawError::InternalError(e.to_string()))?;
    let total_amount = lamports_to_sol(res.lamports_to_send);
    let received_by_me = if req.to == coin.my_address {
        total_amount.clone()
    } else {
        0.into()
    };
    let spent_by_me = &total_amount + &res.sol_required;
    Ok(TransactionDetails {
        tx_hex: serialized_tx.into(),
        tx_hash: tx.signatures[0].to_string(),
        from: vec![coin.my_address.clone()],
        to: vec![req.to],
        total_amount: spent_by_me.clone(),
        my_balance_change: &received_by_me - &spent_by_me,
        spent_by_me,
        received_by_me,
        block_height: 0,
        timestamp: now_ms() / 1000,
        fee_details: Some(
            SolanaFeeDetails {
                amount: res.sol_required,
            }
            .into(),
        ),
        coin: coin.ticker.clone(),
        internal_id: vec![].into(),
        kmd_rewards: None,
        transaction_type: TransactionType::StandardTransfer,
        memo: None,
    })
}

async fn withdraw_impl(coin: SolanaCoin, req: WithdrawRequest) -> WithdrawResult {
    let validate_address_result = coin.validate_address(&req.to);
    if !validate_address_result.is_valid {
        return MmError::err(WithdrawError::InvalidAddress(
            validate_address_result.reason.unwrap_or_else(|| "Unknown".to_string()),
        ));
    }
    withdraw_base_coin_impl(coin, req).await
}

impl SolanaCoin {
    pub async fn estimate_withdraw_fees(&self) -> Result<(solana_sdk::hash::Hash, u64), MmError<ClientError>> {
        let hash = async_blocking({
            let coin = self.clone();
            move || coin.rpc().get_latest_blockhash()
        })
        .await?;
        let to = self.key_pair.pubkey();

        let tx = solana_sdk::system_transaction::transfer(&self.key_pair, &to, LAMPORTS_DUMMY_AMOUNT, hash);
        let fees = async_blocking({
            let coin = self.clone();
            move || coin.rpc().get_fee_for_message(tx.message())
        })
        .await?;
        Ok((hash, fees))
    }

    pub async fn my_balance_spl(&self, infos: &SplTokenInfo) -> Result<CoinBalance, MmError<BalanceError>> {
        let token_accounts = async_blocking({
            let coin = self.clone();
            let infos = infos.clone();
            move || {
                coin.rpc().get_token_accounts_by_owner(
                    &coin.key_pair.pubkey(),
                    TokenAccountsFilter::Mint(infos.token_contract_address),
                )
            }
        })
        .await?;
        if token_accounts.is_empty() {
            return Ok(CoinBalance {
                spendable: Default::default(),
                unspendable: Default::default(),
            });
        }
        let actual_token_pubkey =
            Pubkey::from_str(&token_accounts[0].pubkey).map_err(|e| BalanceError::Internal(format!("{:?}", e)))?;
        let amount = async_blocking({
            let coin = self.clone();
            move || coin.rpc().get_token_account_balance(&actual_token_pubkey)
        })
        .await?;
        let balance =
            BigDecimal::from_str(&amount.ui_amount_string).map_to_mm(|e| BalanceError::Internal(e.to_string()))?;
        Ok(CoinBalance {
            spendable: balance,
            unspendable: Default::default(),
        })
    }

    fn my_balance_impl(&self) -> BalanceFut<BigDecimal> {
        let coin = self.clone();
        let fut = async_blocking(move || {
            // this is blocking IO
            let res = coin.rpc().get_balance(&coin.key_pair.pubkey())?;
            Ok(lamports_to_sol(res))
        });
        Box::new(fut.boxed().compat())
    }

    pub fn add_spl_token_info(&self, ticker: String, info: SplTokenInfo) {
        self.spl_tokens_infos.lock().unwrap().insert(ticker, info);
    }

    /// WARNING
    /// Be very careful using this function since it returns dereferenced clone
    /// of value behind the MutexGuard and makes it non-thread-safe.
    pub fn get_spl_tokens_infos(&self) -> HashMap<String, SplTokenInfo> {
        let guard = self.spl_tokens_infos.lock().unwrap();
        (*guard).clone()
    }
}

impl MarketCoinOps for SolanaCoin {
    fn ticker(&self) -> &str { &self.ticker }

    fn my_address(&self) -> MmResult<String, MyAddressError> { Ok(self.my_address.clone()) }

    fn get_public_key(&self) -> Result<String, MmError<UnexpectedDerivationMethod>> { unimplemented!() }

    fn sign_message_hash(&self, _message: &str) -> Option<[u8; 32]> { unimplemented!() }

    fn sign_message(&self, message: &str) -> SignatureResult<String> { solana_common::sign_message(self, message) }

    fn verify_message(&self, signature: &str, message: &str, pubkey_bs58: &str) -> VerificationResult<bool> {
        solana_common::verify_message(self, signature, message, pubkey_bs58)
    }

    fn my_balance(&self) -> BalanceFut<CoinBalance> {
        let decimals = self.decimals as u64;
        let fut = self.my_balance_impl().and_then(move |result| {
            Ok(CoinBalance {
                spendable: result.with_prec(decimals),
                unspendable: 0.into(),
            })
        });
        Box::new(fut)
    }

    fn base_coin_balance(&self) -> BalanceFut<BigDecimal> {
        let decimals = self.decimals as u64;
        let fut = self
            .my_balance_impl()
            .and_then(move |result| Ok(result.with_prec(decimals)));
        Box::new(fut)
    }

    fn platform_ticker(&self) -> &str { self.ticker() }

    fn send_raw_tx(&self, tx: &str) -> Box<dyn Future<Item = String, Error = String> + Send> {
        let coin = self.clone();
        let tx = tx.to_owned();
        let fut = async_blocking(move || {
            let bytes = hex::decode(tx).map_to_mm(|e| e).map_err(|e| format!("{:?}", e))?;
            let tx: Transaction = deserialize(bytes.as_slice())
                .map_to_mm(|e| e)
                .map_err(|e| format!("{:?}", e))?;
            // this is blocking IO
            let signature = coin.rpc().send_transaction(&tx).map_err(|e| format!("{:?}", e))?;
            Ok(signature.to_string())
        });
        Box::new(fut.boxed().compat())
    }

    fn send_raw_tx_bytes(&self, tx: &[u8]) -> Box<dyn Future<Item = String, Error = String> + Send> {
        let coin = self.clone();
        let tx = tx.to_owned();
        let fut = async_blocking(move || {
            let tx = try_s!(deserialize(tx.as_slice()));
            // this is blocking IO
            let signature = coin.rpc().send_transaction(&tx).map_err(|e| format!("{:?}", e))?;
            Ok(signature.to_string())
        });
        Box::new(fut.boxed().compat())
    }

    fn wait_for_confirmations(&self, _input: ConfirmPaymentInput) -> Box<dyn Future<Item = (), Error = String> + Send> {
        unimplemented!()
    }

    fn wait_for_htlc_tx_spend(&self, args: WaitForHTLCTxSpendArgs<'_>) -> TransactionFut { unimplemented!() }

    fn tx_enum_from_bytes(&self, _bytes: &[u8]) -> Result<TransactionEnum, MmError<TxMarshalingErr>> {
        MmError::err(TxMarshalingErr::NotSupported(
            "tx_enum_from_bytes is not supported for Solana yet.".to_string(),
        ))
    }

    fn current_block(&self) -> Box<dyn Future<Item = u64, Error = String> + Send> {
        let coin = self.clone();
        let fut = async_blocking(move || coin.rpc().get_block_height().map_err(|e| format!("{:?}", e)));
        Box::new(fut.boxed().compat())
    }

    fn display_priv_key(&self) -> Result<String, String> { Ok(self.key_pair.secret().to_bytes()[..].to_base58()) }

    fn min_tx_amount(&self) -> BigDecimal { BigDecimal::from(0) }

    fn min_trading_vol(&self) -> MmNumber { MmNumber::from("0.00777") }
}

#[async_trait]
impl SwapOps for SolanaCoin {
    fn send_taker_fee(&self, _fee_addr: &[u8], amount: BigDecimal, _uuid: &[u8]) -> TransactionFut { unimplemented!() }

    fn send_maker_payment(&self, _maker_payment_args: SendPaymentArgs) -> TransactionFut { unimplemented!() }

    fn send_taker_payment(&self, _taker_payment_args: SendPaymentArgs) -> TransactionFut { unimplemented!() }

    fn send_maker_spends_taker_payment(&self, _maker_spends_payment_args: SpendPaymentArgs) -> TransactionFut {
        unimplemented!()
    }

    fn send_taker_spends_maker_payment(&self, _taker_spends_payment_args: SpendPaymentArgs) -> TransactionFut {
        unimplemented!()
    }

    fn send_taker_refunds_payment(&self, _taker_refunds_payment_args: RefundPaymentArgs) -> TransactionFut {
        unimplemented!()
    }

    fn send_maker_refunds_payment(&self, _maker_refunds_payment_args: RefundPaymentArgs) -> TransactionFut {
        unimplemented!()
    }

    fn validate_fee(&self, _validate_fee_args: ValidateFeeArgs) -> ValidatePaymentFut<()> { unimplemented!() }

    fn validate_maker_payment(&self, input: ValidatePaymentInput) -> ValidatePaymentFut<()> { unimplemented!() }

    fn validate_taker_payment(&self, input: ValidatePaymentInput) -> ValidatePaymentFut<()> { unimplemented!() }

    fn check_if_my_payment_sent(
        &self,
        _if_my_payment_sent_args: CheckIfMyPaymentSentArgs,
    ) -> Box<dyn Future<Item = Option<TransactionEnum>, Error = String> + Send> {
        unimplemented!()
    }

    async fn search_for_swap_tx_spend_my(
        &self,
        _: SearchForSwapTxSpendInput<'_>,
    ) -> Result<Option<FoundSwapTxSpend>, String> {
        unimplemented!()
    }

    async fn search_for_swap_tx_spend_other(
        &self,
        _: SearchForSwapTxSpendInput<'_>,
    ) -> Result<Option<FoundSwapTxSpend>, String> {
        unimplemented!()
    }

    fn check_tx_signed_by_pub(&self, tx: &[u8], expected_pub: &[u8]) -> Result<bool, MmError<ValidatePaymentError>> {
        unimplemented!();
    }

    async fn extract_secret(
        &self,
        secret_hash: &[u8],
        spend_tx: &[u8],
        watcher_reward: bool,
    ) -> Result<Vec<u8>, String> {
        unimplemented!()
    }

    fn is_auto_refundable(&self) -> bool { false }

    async fn wait_for_htlc_refund(&self, _tx: &[u8], _locktime: u64) -> RefundResult<()> {
        MmError::err(RefundError::Internal(
            "wait_for_htlc_refund is not supported for this coin!".into(),
        ))
    }

    fn negotiate_swap_contract_addr(
        &self,
        _other_side_address: Option<&[u8]>,
    ) -> Result<Option<BytesJson>, MmError<NegotiateSwapContractAddrErr>> {
        unimplemented!()
    }

    #[inline]
    fn derive_htlc_key_pair(&self, _swap_unique_data: &[u8]) -> KeyPair { todo!() }

    #[inline]
    fn derive_htlc_pubkey(&self, swap_unique_data: &[u8]) -> Vec<u8> {
        self.derive_htlc_key_pair(swap_unique_data).public_slice().to_vec()
    }

    fn validate_other_pubkey(&self, _raw_pubkey: &[u8]) -> MmResult<(), ValidateOtherPubKeyErr> { unimplemented!() }

    async fn maker_payment_instructions(
        &self,
        _secret_hash: &[u8],
        _amount: &BigDecimal,
        _maker_lock_duration: u64,
        _expires_in: u64,
    ) -> Result<Option<Vec<u8>>, MmError<PaymentInstructionsErr>> {
        unimplemented!()
    }

    async fn taker_payment_instructions(
        &self,
        _secret_hash: &[u8],
        _amount: &BigDecimal,
        _expires_in: u64,
    ) -> Result<Option<Vec<u8>>, MmError<PaymentInstructionsErr>> {
        unimplemented!()
    }

    fn validate_maker_payment_instructions(
        &self,
        _instructions: &[u8],
        _secret_hash: &[u8],
        _amount: BigDecimal,
        _maker_lock_duration: u64,
    ) -> Result<PaymentInstructions, MmError<ValidateInstructionsErr>> {
        unimplemented!()
    }

    fn validate_taker_payment_instructions(
        &self,
        _instructions: &[u8],
        _secret_hash: &[u8],
        _amount: BigDecimal,
    ) -> Result<PaymentInstructions, MmError<ValidateInstructionsErr>> {
        unimplemented!()
    }
}

#[async_trait]
impl TakerSwapMakerCoin for SolanaCoin {
    async fn on_taker_payment_refund_start(&self, _maker_payment: &[u8]) -> RefundResult<()> { Ok(()) }

    async fn on_taker_payment_refund_success(&self, _maker_payment: &[u8]) -> RefundResult<()> { Ok(()) }
}

#[async_trait]
impl MakerSwapTakerCoin for SolanaCoin {
    async fn on_maker_payment_refund_start(&self, _taker_payment: &[u8]) -> RefundResult<()> { Ok(()) }

    async fn on_maker_payment_refund_success(&self, _taker_payment: &[u8]) -> RefundResult<()> { Ok(()) }
}

#[async_trait]
impl WatcherOps for SolanaCoin {
    fn create_maker_payment_spend_preimage(
        &self,
        _maker_payment_tx: &[u8],
        _time_lock: u32,
        _maker_pub: &[u8],
        _secret_hash: &[u8],
        _swap_unique_data: &[u8],
    ) -> TransactionFut {
        unimplemented!();
    }

    fn send_maker_payment_spend_preimage(&self, _input: SendMakerPaymentSpendPreimageInput) -> TransactionFut {
        unimplemented!();
    }

    fn create_taker_payment_refund_preimage(
        &self,
        _taker_payment_tx: &[u8],
        _time_lock: u32,
        _maker_pub: &[u8],
        _secret_hash: &[u8],
        _swap_contract_address: &Option<BytesJson>,
        _swap_unique_data: &[u8],
    ) -> TransactionFut {
        unimplemented!();
    }

    fn send_taker_payment_refund_preimage(&self, _watcher_refunds_payment_args: RefundPaymentArgs) -> TransactionFut {
        unimplemented!();
    }

    fn watcher_validate_taker_fee(&self, input: WatcherValidateTakerFeeInput) -> ValidatePaymentFut<()> {
        unimplemented!();
    }

    fn watcher_validate_taker_payment(&self, _input: WatcherValidatePaymentInput) -> ValidatePaymentFut<()> {
        unimplemented!();
    }

    async fn watcher_search_for_swap_tx_spend(
        &self,
        input: WatcherSearchForSwapTxSpendInput<'_>,
    ) -> Result<Option<FoundSwapTxSpend>, String> {
        unimplemented!();
    }
}

#[async_trait]
impl MmCoin for SolanaCoin {
    fn is_asset_chain(&self) -> bool { false }

    fn spawner(&self) -> CoinFutSpawner { CoinFutSpawner::new(&self.abortable_system) }

    fn withdraw(&self, req: WithdrawRequest) -> WithdrawFut {
        Box::new(Box::pin(withdraw_impl(self.clone(), req)).compat())
    }

    fn get_raw_transaction(&self, _req: RawTransactionRequest) -> RawTransactionFut { unimplemented!() }

    fn get_tx_hex_by_hash(&self, tx_hash: Vec<u8>) -> RawTransactionFut { unimplemented!() }

    fn decimals(&self) -> u8 { self.decimals }

    fn convert_to_address(&self, _from: &str, _to_address_format: Json) -> Result<String, String> { unimplemented!() }

    fn validate_address(&self, address: &str) -> ValidateAddressResult {
        if address.len() != 44 {
            return ValidateAddressResult {
                is_valid: false,
                reason: Some("Invalid address length".to_string()),
            };
        }
        let result = Pubkey::try_from(address);
        match result {
            Ok(pubkey) => {
                if pubkey.is_on_curve() {
                    ValidateAddressResult {
                        is_valid: true,
                        reason: None,
                    }
                } else {
                    ValidateAddressResult {
                        is_valid: false,
                        reason: Some("not_on_curve".to_string()),
                    }
                }
            },
            Err(err) => ValidateAddressResult {
                is_valid: false,
                reason: Some(format!("{:?}", err)),
            },
        }
    }

    fn process_history_loop(&self, _ctx: MmArc) -> Box<dyn Future<Item = (), Error = ()> + Send> { unimplemented!() }

    fn history_sync_status(&self) -> HistorySyncState { unimplemented!() }

    /// Get fee to be paid per 1 swap transaction
    fn get_trade_fee(&self) -> Box<dyn Future<Item = TradeFee, Error = String> + Send> { unimplemented!() }

    async fn get_sender_trade_fee(
        &self,
        _value: TradePreimageValue,
        _stage: FeeApproxStage,
    ) -> TradePreimageResult<TradeFee> {
        unimplemented!()
    }

    fn get_receiver_trade_fee(&self, _send_amount: BigDecimal, _stage: FeeApproxStage) -> TradePreimageFut<TradeFee> {
        unimplemented!()
    }

    async fn get_fee_to_send_taker_fee(
        &self,
        _dex_fee_amount: BigDecimal,
        _stage: FeeApproxStage,
    ) -> TradePreimageResult<TradeFee> {
        unimplemented!()
    }

    fn required_confirmations(&self) -> u64 { 1 }

    fn requires_notarization(&self) -> bool { false }

    fn set_required_confirmations(&self, _confirmations: u64) { unimplemented!() }

    fn set_requires_notarization(&self, _requires_nota: bool) { unimplemented!() }

    fn swap_contract_address(&self) -> Option<BytesJson> { unimplemented!() }

    fn fallback_swap_contract(&self) -> Option<BytesJson> { unimplemented!() }

    fn mature_confirmations(&self) -> Option<u32> { None }

    fn coin_protocol_info(&self, _amount_to_receive: Option<MmNumber>) -> Vec<u8> { Vec::new() }

    fn is_coin_protocol_supported(
        &self,
        _info: &Option<Vec<u8>>,
        _amount_to_send: Option<MmNumber>,
        _locktime: u64,
        _is_maker: bool,
    ) -> bool {
        true
    }

    fn on_disabled(&self) -> Result<(), AbortedError> { AbortableSystem::abort_all(&self.abortable_system) }

    fn on_token_deactivated(&self, _ticker: &str) {}
}<|MERGE_RESOLUTION|>--- conflicted
+++ resolved
@@ -2,17 +2,6 @@
 use crate::coin_errors::MyAddressError;
 use crate::solana::solana_common::{lamports_to_sol, PrepareTransferData, SufficientBalanceError};
 use crate::solana::spl::SplTokenInfo;
-<<<<<<< HEAD
-use crate::{BalanceError, BalanceFut, CheckIfMyPaymentSentArgs, CoinFutSpawner, FeeApproxStage, FoundSwapTxSpend,
-            MakerSwapTakerCoin, NegotiateSwapContractAddrErr, PaymentInstructions, PaymentInstructionsErr,
-            PrivKeyBuildPolicy, PrivKeyPolicyNotAllowed, RawTransactionFut, RawTransactionRequest, RefundError,
-            RefundPaymentArgs, RefundResult, SearchForSwapTxSpendInput, SendMakerPaymentSpendPreimageInput,
-            SendPaymentArgs, SignatureResult, SpendPaymentArgs, TakerSwapMakerCoin, TradePreimageFut,
-            TradePreimageResult, TradePreimageValue, TransactionDetails, TransactionFut, TransactionType,
-            TxMarshalingErr, UnexpectedDerivationMethod, ValidateAddressResult, ValidateFeeArgs,
-            ValidateInstructionsErr, ValidateOtherPubKeyErr, ValidatePaymentError, ValidatePaymentFut,
-            ValidatePaymentInput, VerificationResult, WaitForHTLCTxSpendArgs, WatcherSearchForSwapTxSpendInput,
-=======
 use crate::{BalanceError, BalanceFut, CheckIfMyPaymentSentArgs, CoinFutSpawner, ConfirmPaymentInput, FeeApproxStage,
             FoundSwapTxSpend, MakerSwapTakerCoin, NegotiateSwapContractAddrErr, PaymentInstructions,
             PaymentInstructionsErr, PrivKeyBuildPolicy, PrivKeyPolicyNotAllowed, RawTransactionFut,
@@ -21,10 +10,9 @@
             TakerSwapMakerCoin, TradePreimageFut, TradePreimageResult, TradePreimageValue, TransactionDetails,
             TransactionFut, TransactionType, TxMarshalingErr, UnexpectedDerivationMethod, ValidateAddressResult,
             ValidateFeeArgs, ValidateInstructionsErr, ValidateOtherPubKeyErr, ValidatePaymentError,
-            ValidatePaymentFut, ValidatePaymentInput, VerificationResult, WatcherSearchForSwapTxSpendInput,
->>>>>>> 32e7c650
-            WatcherValidatePaymentInput, WatcherValidateTakerFeeInput, WithdrawError, WithdrawFut, WithdrawRequest,
-            WithdrawResult};
+            ValidatePaymentFut, ValidatePaymentInput, VerificationResult, WaitForHTLCTxSpendArgs,
+            WatcherSearchForSwapTxSpendInput, WatcherValidatePaymentInput, WatcherValidateTakerFeeInput,
+            WithdrawError, WithdrawFut, WithdrawRequest, WithdrawResult};
 use async_trait::async_trait;
 use base58::ToBase58;
 use bincode::{deserialize, serialize};
