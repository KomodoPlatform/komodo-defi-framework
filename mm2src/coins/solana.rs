use super::{CoinBalance, HistorySyncState, MarketCoinOps, MmCoin, SwapOps, TradeFee, TransactionEnum};
use crate::solana::solana_common::{lamports_to_sol, PrepareTransferData, SufficientBalanceError};
use crate::solana::spl::SplTokenInfo;
use crate::{BalanceError, BalanceFut, FeeApproxStage, FoundSwapTxSpend, NegotiateSwapContractAddrErr,
<<<<<<< HEAD
            RawTransactionFut, RawTransactionRequest, SignatureResult, TradePreimageFut, TradePreimageResult,
            TradePreimageValue, TransactionDetails, TransactionType, UnexpectedDerivationMethod,
            ValidateAddressResult, ValidatePaymentInput, VerificationResult, WithdrawError, WithdrawFut,
            WithdrawRequest, WithdrawResult};
=======
            RawTransactionFut, RawTransactionRequest, TradePreimageFut, TradePreimageResult, TradePreimageValue,
            TransactionDetails, TransactionFut, TransactionType, ValidateAddressResult, ValidatePaymentInput,
            WithdrawError, WithdrawFut, WithdrawRequest, WithdrawResult};
>>>>>>> 9e622d59
use async_trait::async_trait;
use base58::ToBase58;
use bigdecimal::BigDecimal;
use bincode::{deserialize, serialize};
use common::mm_error::prelude::MapToMmResult;
use common::{mm_ctx::MmArc, mm_error::MmError, mm_number::MmNumber, now_ms};
use derive_more::Display;
use ed25519_dalek::SignatureError;
use futures::{FutureExt, TryFutureExt};
use futures01::Future;
use keys::KeyPair;
use rpc::v1::types::Bytes as BytesJson;
use serde_json::{self as json, Value as Json};
use solana_client::rpc_request::TokenAccountsFilter;
use solana_client::{client_error::{ClientError, ClientErrorKind},
                    nonblocking::rpc_client::RpcClient};
use solana_sdk::commitment_config::{CommitmentConfig, CommitmentLevel};
use solana_sdk::program_error::ProgramError;
use solana_sdk::pubkey::ParsePubkeyError;
use solana_sdk::transaction::Transaction;
use solana_sdk::{pubkey::Pubkey,
                 signature::{Keypair, Signer}};
use std::collections::HashMap;
use std::str::FromStr;
use std::sync::Mutex;
use std::{convert::TryFrom,
          fmt::{Debug, Formatter, Result as FmtResult},
          ops::Deref,
          sync::Arc};

pub mod solana_common;
#[cfg(test)] mod solana_common_tests;
mod solana_decode_tx_helpers;
#[cfg(test)] mod solana_tests;
pub mod spl;
#[cfg(test)] mod spl_tests;

pub const SOLANA_DEFAULT_DECIMALS: u64 = 9;
pub const LAMPORTS_DUMMY_AMOUNT: u64 = 10;

#[async_trait]
pub trait SolanaCommonOps {
    fn rpc(&self) -> &RpcClient;

    fn is_token(&self) -> bool;

    async fn check_balance_and_prepare_transfer(
        &self,
        max: bool,
        amount: BigDecimal,
        fees: u64,
    ) -> Result<PrepareTransferData, MmError<SufficientBalanceError>>;
}

impl From<ClientError> for BalanceError {
    fn from(e: ClientError) -> Self {
        match e.kind {
            ClientErrorKind::Io(e) => BalanceError::Transport(e.to_string()),
            ClientErrorKind::Reqwest(e) => BalanceError::Transport(e.to_string()),
            ClientErrorKind::RpcError(e) => BalanceError::Transport(format!("{:?}", e)),
            ClientErrorKind::SerdeJson(e) => BalanceError::InvalidResponse(e.to_string()),
            ClientErrorKind::Custom(e) => BalanceError::Internal(e),
            ClientErrorKind::SigningError(_)
            | ClientErrorKind::TransactionError(_)
            | ClientErrorKind::FaucetError(_) => BalanceError::Internal("not_reacheable".to_string()),
        }
    }
}

impl From<ParsePubkeyError> for BalanceError {
    fn from(e: ParsePubkeyError) -> Self { BalanceError::Internal(format!("{:?}", e)) }
}

impl From<ClientError> for WithdrawError {
    fn from(e: ClientError) -> Self {
        match e.kind {
            ClientErrorKind::Io(e) => WithdrawError::Transport(e.to_string()),
            ClientErrorKind::Reqwest(e) => WithdrawError::Transport(e.to_string()),
            ClientErrorKind::RpcError(e) => WithdrawError::Transport(format!("{:?}", e)),
            ClientErrorKind::SerdeJson(e) => WithdrawError::InternalError(e.to_string()),
            ClientErrorKind::Custom(e) => WithdrawError::InternalError(e),
            ClientErrorKind::SigningError(_)
            | ClientErrorKind::TransactionError(_)
            | ClientErrorKind::FaucetError(_) => WithdrawError::InternalError("not_reacheable".to_string()),
        }
    }
}

impl From<ParsePubkeyError> for WithdrawError {
    fn from(e: ParsePubkeyError) -> Self { WithdrawError::InvalidAddress(format!("{:?}", e)) }
}

impl From<ProgramError> for WithdrawError {
    fn from(e: ProgramError) -> Self { WithdrawError::InternalError(format!("{:?}", e)) }
}

#[derive(Debug)]
pub enum AccountError {
    NotFundedError(String),
    ParsePubKeyError(String),
    ClientError(ClientErrorKind),
}

impl From<ClientError> for AccountError {
    fn from(e: ClientError) -> Self { AccountError::ClientError(e.kind) }
}

impl From<ParsePubkeyError> for AccountError {
    fn from(e: ParsePubkeyError) -> Self { AccountError::ParsePubKeyError(format!("{:?}", e)) }
}

impl From<AccountError> for WithdrawError {
    fn from(e: AccountError) -> Self {
        match e {
            AccountError::NotFundedError(_) => WithdrawError::ZeroBalanceToWithdrawMax,
            AccountError::ParsePubKeyError(err) => WithdrawError::InternalError(err),
            AccountError::ClientError(e) => WithdrawError::Transport(format!("{:?}", e)),
        }
    }
}

#[derive(Clone, Debug, Deserialize, Serialize)]
pub struct SolanaActivationParams {
    confirmation_commitment: CommitmentLevel,
    client_url: String,
}

#[derive(Debug, Display)]
pub enum SolanaFromLegacyReqErr {
    InvalidCommitmentLevel(String),
    InvalidClientParsing(json::Error),
    ClientNoAvailableNodes(String),
}

#[derive(Debug, Display)]
pub enum KeyPairCreationError {
    #[display(fmt = "Signature error: {}", _0)]
    SignatureError(ed25519_dalek::SignatureError),
    #[display(fmt = "KeyPairFromSeed error: {}", _0)]
    KeyPairFromSeed(String),
}

impl From<ed25519_dalek::SignatureError> for KeyPairCreationError {
    fn from(e: SignatureError) -> Self { KeyPairCreationError::SignatureError(e) }
}

fn generate_keypair_from_slice(priv_key: &[u8]) -> Result<Keypair, MmError<KeyPairCreationError>> {
    let secret_key = ed25519_dalek::SecretKey::from_bytes(priv_key)?;
    let public_key = ed25519_dalek::PublicKey::from(&secret_key);
    let key_pair = ed25519_dalek::Keypair {
        secret: secret_key,
        public: public_key,
    };
    solana_sdk::signature::keypair_from_seed(key_pair.to_bytes().as_ref())
        .map_to_mm(|e| KeyPairCreationError::KeyPairFromSeed(e.to_string()))
}

pub async fn solana_coin_from_conf_and_params(
    ticker: &str,
    conf: &Json,
    params: SolanaActivationParams,
    priv_key: &[u8],
) -> Result<SolanaCoin, String> {
    let client = solana_client::nonblocking::rpc_client::RpcClient::new_with_commitment(
        params.client_url.clone(),
        CommitmentConfig {
            commitment: params.confirmation_commitment,
        },
    );
    let decimals = conf["decimals"].as_u64().unwrap_or(SOLANA_DEFAULT_DECIMALS) as u8;
    let key_pair = try_s!(generate_keypair_from_slice(priv_key));
    let my_address = key_pair.pubkey().to_string();
    let spl_tokens_infos = Arc::new(Mutex::new(HashMap::new()));
    let solana_coin = SolanaCoin(Arc::new(SolanaCoinImpl {
        my_address,
        key_pair,
        ticker: ticker.to_string(),
        client,
        decimals,
        spl_tokens_infos,
    }));
    Ok(solana_coin)
}

/// pImpl idiom.
pub struct SolanaCoinImpl {
    ticker: String,
    key_pair: Keypair,
    client: RpcClient,
    decimals: u8,
    my_address: String,
    spl_tokens_infos: Arc<Mutex<HashMap<String, SplTokenInfo>>>,
}

impl Debug for SolanaCoinImpl {
    fn fmt(&self, f: &mut Formatter<'_>) -> FmtResult { f.write_str(&*self.ticker) }
}

#[derive(Clone, Debug)]
pub struct SolanaCoin(Arc<SolanaCoinImpl>);
impl Deref for SolanaCoin {
    type Target = SolanaCoinImpl;
    fn deref(&self) -> &SolanaCoinImpl { &*self.0 }
}

#[async_trait]
impl SolanaCommonOps for SolanaCoin {
    fn rpc(&self) -> &RpcClient { &self.client }

    fn is_token(&self) -> bool { false }

    async fn check_balance_and_prepare_transfer(
        &self,
        max: bool,
        amount: BigDecimal,
        fees: u64,
    ) -> Result<PrepareTransferData, MmError<SufficientBalanceError>> {
        solana_common::check_balance_and_prepare_transfer(self, max, amount, fees).await
    }
}

#[derive(Clone, Debug, Deserialize, PartialEq, Serialize)]
pub struct SolanaFeeDetails {
    pub amount: BigDecimal,
}

async fn withdraw_base_coin_impl(coin: SolanaCoin, req: WithdrawRequest) -> WithdrawResult {
    let (hash, fees) = coin.estimate_withdraw_fees().await?;
    let res = coin
        .check_balance_and_prepare_transfer(req.max, req.amount.clone(), fees)
        .await?;
    let to = solana_sdk::pubkey::Pubkey::try_from(&*req.to)?;
    let tx = solana_sdk::system_transaction::transfer(&coin.key_pair, &to, res.lamports_to_send, hash);
    let serialized_tx = serialize(&tx).map_to_mm(|e| WithdrawError::InternalError(e.to_string()))?;
    let total_amount = lamports_to_sol(res.lamports_to_send);
    let received_by_me = if req.to == coin.my_address {
        total_amount.clone()
    } else {
        0.into()
    };
    let spent_by_me = &total_amount + &res.sol_required;
    Ok(TransactionDetails {
        tx_hex: serialized_tx.into(),
        tx_hash: tx.signatures[0].to_string(),
        from: vec![coin.my_address.clone()],
        to: vec![req.to],
        total_amount: spent_by_me.clone(),
        my_balance_change: &received_by_me - &spent_by_me,
        spent_by_me,
        received_by_me,
        block_height: 0,
        timestamp: now_ms() / 1000,
        fee_details: Some(
            SolanaFeeDetails {
                amount: res.sol_required,
            }
            .into(),
        ),
        coin: coin.ticker.clone(),
        internal_id: vec![].into(),
        kmd_rewards: None,
        transaction_type: TransactionType::StandardTransfer,
    })
}

async fn withdraw_impl(coin: SolanaCoin, req: WithdrawRequest) -> WithdrawResult {
    let validate_address_result = coin.validate_address(&*req.to);
    if !validate_address_result.is_valid {
        return MmError::err(WithdrawError::InvalidAddress(
            validate_address_result.reason.unwrap_or_else(|| "Unknown".to_string()),
        ));
    }
    withdraw_base_coin_impl(coin, req).await
}

impl SolanaCoin {
    pub async fn estimate_withdraw_fees(&self) -> Result<(solana_sdk::hash::Hash, u64), MmError<ClientError>> {
        let hash = self.rpc().get_latest_blockhash().await?;
        let to = self.key_pair.pubkey();

        let tx = solana_sdk::system_transaction::transfer(&self.key_pair, &to, LAMPORTS_DUMMY_AMOUNT, hash);
        let fees = self.rpc().get_fee_for_message(tx.message()).await?;
        Ok((hash, fees))
    }
    pub async fn my_balance_spl(&self, infos: &SplTokenInfo) -> Result<CoinBalance, MmError<BalanceError>> {
        let token_accounts = self
            .rpc()
            .get_token_accounts_by_owner(
                &self.key_pair.pubkey(),
                TokenAccountsFilter::Mint(infos.token_contract_address),
            )
            .await?;
        if token_accounts.is_empty() {
            return Ok(CoinBalance {
                spendable: Default::default(),
                unspendable: Default::default(),
            });
        }
        let actual_token_pubkey =
            Pubkey::from_str(&*token_accounts[0].pubkey).map_err(|e| BalanceError::Internal(format!("{:?}", e)))?;
        let amount = self.rpc().get_token_account_balance(&actual_token_pubkey).await?;
        let balance =
            BigDecimal::from_str(&*amount.ui_amount_string).map_to_mm(|e| BalanceError::Internal(e.to_string()))?;
        Ok(CoinBalance {
            spendable: balance,
            unspendable: Default::default(),
        })
    }

    fn my_balance_impl(&self) -> BalanceFut<BigDecimal> {
        let coin = self.clone();
        let fut = async move {
            let res = coin.rpc().get_balance(&coin.key_pair.pubkey()).await?;
            Ok(lamports_to_sol(res))
        };
        Box::new(fut.boxed().compat())
    }

    pub fn add_spl_token_info(&self, ticker: String, info: SplTokenInfo) {
        self.spl_tokens_infos.lock().unwrap().insert(ticker, info);
    }

    pub fn get_spl_tokens_infos(&self) -> HashMap<String, SplTokenInfo> {
        let guard = self.spl_tokens_infos.lock().unwrap();
        (*guard).clone()
    }
}

impl MarketCoinOps for SolanaCoin {
    fn ticker(&self) -> &str { &self.ticker }

    fn my_address(&self) -> Result<String, String> { Ok(self.my_address.clone()) }

    fn get_public_key(&self) -> Result<String, MmError<UnexpectedDerivationMethod>> { unimplemented!() }

    fn sign_message_hash(&self, _message: &str) -> Option<[u8; 32]> { unimplemented!() }

    fn sign_message(&self, message: &str) -> SignatureResult<String> { solana_common::sign_message(self, message) }

    fn verify_message(&self, signature: &str, message: &str, pubkey_bs58: &str) -> VerificationResult<bool> {
        solana_common::verify_message(self, signature, message, pubkey_bs58)
    }

    fn my_balance(&self) -> BalanceFut<CoinBalance> {
        let decimals = self.decimals as u64;
        let fut = self.my_balance_impl().and_then(move |result| {
            Ok(CoinBalance {
                spendable: result.with_prec(decimals),
                unspendable: 0.into(),
            })
        });
        Box::new(fut)
    }

    fn base_coin_balance(&self) -> BalanceFut<BigDecimal> {
        let decimals = self.decimals as u64;
        let fut = self
            .my_balance_impl()
            .and_then(move |result| Ok(result.with_prec(decimals)));
        Box::new(fut)
    }

    fn platform_ticker(&self) -> &str { self.ticker() }

    fn send_raw_tx(&self, tx: &str) -> Box<dyn Future<Item = String, Error = String> + Send> {
        let coin = self.clone();
        let tx = tx.to_owned();
        let fut = async move {
            let bytes = hex::decode(tx).map_to_mm(|e| e).map_err(|e| format!("{:?}", e))?;
            let tx: Transaction = deserialize(bytes.as_slice())
                .map_to_mm(|e| e)
                .map_err(|e| format!("{:?}", e))?;
            let signature = coin.rpc().send_transaction(&tx).await.map_err(|e| format!("{:?}", e))?;
            Ok(signature.to_string())
        };
        Box::new(fut.boxed().compat())
    }

    fn send_raw_tx_bytes(&self, tx: &[u8]) -> Box<dyn Future<Item = String, Error = String> + Send> {
        let coin = self.clone();
        let tx = tx.to_owned();
        let fut = async move {
            let tx = try_s!(deserialize(tx.as_slice()));
            let signature = coin.rpc().send_transaction(&tx).await.map_err(|e| format!("{:?}", e))?;
            Ok(signature.to_string())
        };
        Box::new(fut.boxed().compat())
    }

    fn wait_for_confirmations(
        &self,
        _tx: &[u8],
        _confirmations: u64,
        _requires_nota: bool,
        _wait_until: u64,
        _check_every: u64,
    ) -> Box<dyn Future<Item = (), Error = String> + Send> {
        unimplemented!()
    }

    fn wait_for_tx_spend(
        &self,
        _transaction: &[u8],
        _wait_until: u64,
        _from_block: u64,
        _swap_contract_address: &Option<BytesJson>,
    ) -> TransactionFut {
        unimplemented!()
    }

    fn tx_enum_from_bytes(&self, _bytes: &[u8]) -> Result<TransactionEnum, String> { unimplemented!() }

    fn current_block(&self) -> Box<dyn Future<Item = u64, Error = String> + Send> {
        let coin = self.clone();
        let fut = async move { coin.rpc().get_block_height().await.map_err(|e| format!("{:?}", e)) };
        Box::new(fut.boxed().compat())
    }

    fn display_priv_key(&self) -> Result<String, String> { Ok(self.key_pair.secret().to_bytes()[..].to_base58()) }

    fn min_tx_amount(&self) -> BigDecimal { BigDecimal::from(0) }

    fn min_trading_vol(&self) -> MmNumber { MmNumber::from("0.00777") }
}

#[allow(clippy::forget_ref, clippy::forget_copy, clippy::cast_ref_to_mut)]
#[async_trait]
impl SwapOps for SolanaCoin {
    fn send_taker_fee(&self, _fee_addr: &[u8], amount: BigDecimal, _uuid: &[u8]) -> TransactionFut { unimplemented!() }

    fn send_maker_payment(
        &self,
        time_lock: u32,
        maker_pub: &[u8],
        taker_pub: &[u8],
        secret_hash: &[u8],
        amount: BigDecimal,
        swap_contract_address: &Option<BytesJson>,
    ) -> TransactionFut {
        unimplemented!()
    }

    fn send_taker_payment(
        &self,
        time_lock: u32,
        taker_pub: &[u8],
        maker_pub: &[u8],
        secret_hash: &[u8],
        amount: BigDecimal,
        swap_contract_address: &Option<BytesJson>,
    ) -> TransactionFut {
        unimplemented!()
    }

    fn send_maker_spends_taker_payment(
        &self,
        taker_payment_tx: &[u8],
        time_lock: u32,
        taker_pub: &[u8],
        secret: &[u8],
        htlc_privkey: &[u8],
        swap_contract_address: &Option<BytesJson>,
    ) -> TransactionFut {
        unimplemented!()
    }

    fn send_taker_spends_maker_payment(
        &self,
        maker_payment_tx: &[u8],
        time_lock: u32,
        maker_pub: &[u8],
        secret: &[u8],
        htlc_privkey: &[u8],
        swap_contract_address: &Option<BytesJson>,
    ) -> TransactionFut {
        unimplemented!()
    }

    fn send_taker_refunds_payment(
        &self,
        taker_payment_tx: &[u8],
        time_lock: u32,
        maker_pub: &[u8],
        secret_hash: &[u8],
        htlc_privkey: &[u8],
        swap_contract_address: &Option<BytesJson>,
    ) -> TransactionFut {
        unimplemented!()
    }

    fn send_maker_refunds_payment(
        &self,
        maker_payment_tx: &[u8],
        time_lock: u32,
        taker_pub: &[u8],
        secret_hash: &[u8],
        htlc_privkey: &[u8],
        swap_contract_address: &Option<BytesJson>,
    ) -> TransactionFut {
        unimplemented!()
    }

    fn validate_fee(
        &self,
        _fee_tx: &TransactionEnum,
        _expected_sender: &[u8],
        _fee_addr: &[u8],
        _amount: &BigDecimal,
        _min_block_number: u64,
        _uuid: &[u8],
    ) -> Box<dyn Future<Item = (), Error = String> + Send> {
        unimplemented!()
    }

    fn validate_maker_payment(&self, input: ValidatePaymentInput) -> Box<dyn Future<Item = (), Error = String> + Send> {
        unimplemented!()
    }

    fn validate_taker_payment(&self, input: ValidatePaymentInput) -> Box<dyn Future<Item = (), Error = String> + Send> {
        unimplemented!()
    }

    fn check_if_my_payment_sent(
        &self,
        time_lock: u32,
        my_pub: &[u8],
        other_pub: &[u8],
        secret_hash: &[u8],
        search_from_block: u64,
        swap_contract_address: &Option<BytesJson>,
    ) -> Box<dyn Future<Item = Option<TransactionEnum>, Error = String> + Send> {
        unimplemented!()
    }

    async fn search_for_swap_tx_spend_my(
        &self,
        _time_lock: u32,
        _other_pub: &[u8],
        _secret_hash: &[u8],
        _tx: &[u8],
        _search_from_block: u64,
        _swap_contract_address: &Option<BytesJson>,
    ) -> Result<Option<FoundSwapTxSpend>, String> {
        unimplemented!()
    }

    async fn search_for_swap_tx_spend_other(
        &self,
        _time_lock: u32,
        _other_pub: &[u8],
        _secret_hash: &[u8],
        _tx: &[u8],
        _search_from_block: u64,
        _swap_contract_address: &Option<BytesJson>,
    ) -> Result<Option<FoundSwapTxSpend>, String> {
        unimplemented!()
    }

    fn extract_secret(&self, secret_hash: &[u8], spend_tx: &[u8]) -> Result<Vec<u8>, String> { unimplemented!() }

    fn negotiate_swap_contract_addr(
        &self,
        _other_side_address: Option<&[u8]>,
    ) -> Result<Option<BytesJson>, MmError<NegotiateSwapContractAddrErr>> {
        unimplemented!()
    }

    fn get_htlc_key_pair(&self) -> Option<KeyPair> { todo!() }
}

#[allow(clippy::forget_ref, clippy::forget_copy, clippy::cast_ref_to_mut)]
#[async_trait]
impl MmCoin for SolanaCoin {
    fn is_asset_chain(&self) -> bool { false }

    fn withdraw(&self, req: WithdrawRequest) -> WithdrawFut {
        Box::new(Box::pin(withdraw_impl(self.clone(), req)).compat())
    }

    fn get_raw_transaction(&self, _req: RawTransactionRequest) -> RawTransactionFut { unimplemented!() }

    fn decimals(&self) -> u8 { self.decimals }

    fn convert_to_address(&self, _from: &str, _to_address_format: Json) -> Result<String, String> { unimplemented!() }

    fn validate_address(&self, address: &str) -> ValidateAddressResult {
        if address.len() != 44 {
            return ValidateAddressResult {
                is_valid: false,
                reason: Some("Invalid address length".to_string()),
            };
        }
        let result = Pubkey::try_from(address);
        match result {
            Ok(pubkey) => {
                if pubkey.is_on_curve() {
                    ValidateAddressResult {
                        is_valid: true,
                        reason: None,
                    }
                } else {
                    ValidateAddressResult {
                        is_valid: false,
                        reason: Some("not_on_curve".to_string()),
                    }
                }
            },
            Err(err) => ValidateAddressResult {
                is_valid: false,
                reason: Some(format!("{:?}", err)),
            },
        }
    }

    fn process_history_loop(&self, _ctx: MmArc) -> Box<dyn Future<Item = (), Error = ()> + Send> { unimplemented!() }

    fn history_sync_status(&self) -> HistorySyncState { unimplemented!() }

    /// Get fee to be paid per 1 swap transaction
    fn get_trade_fee(&self) -> Box<dyn Future<Item = TradeFee, Error = String> + Send> { unimplemented!() }

    async fn get_sender_trade_fee(
        &self,
        value: TradePreimageValue,
        stage: FeeApproxStage,
    ) -> TradePreimageResult<TradeFee> {
        unimplemented!()
    }

    fn get_receiver_trade_fee(&self, _stage: FeeApproxStage) -> TradePreimageFut<TradeFee> { unimplemented!() }

    async fn get_fee_to_send_taker_fee(
        &self,
        dex_fee_amount: BigDecimal,
        stage: FeeApproxStage,
    ) -> TradePreimageResult<TradeFee> {
        unimplemented!()
    }

    fn required_confirmations(&self) -> u64 { 1 }

    fn requires_notarization(&self) -> bool { false }

    fn set_required_confirmations(&self, _confirmations: u64) { unimplemented!() }

    fn set_requires_notarization(&self, _requires_nota: bool) { unimplemented!() }

    fn swap_contract_address(&self) -> Option<BytesJson> { unimplemented!() }

    fn mature_confirmations(&self) -> Option<u32> { None }

    fn coin_protocol_info(&self) -> Vec<u8> { Vec::new() }

    fn is_coin_protocol_supported(&self, _info: &Option<Vec<u8>>) -> bool { true }
}<|MERGE_RESOLUTION|>--- conflicted
+++ resolved
@@ -2,16 +2,10 @@
 use crate::solana::solana_common::{lamports_to_sol, PrepareTransferData, SufficientBalanceError};
 use crate::solana::spl::SplTokenInfo;
 use crate::{BalanceError, BalanceFut, FeeApproxStage, FoundSwapTxSpend, NegotiateSwapContractAddrErr,
-<<<<<<< HEAD
             RawTransactionFut, RawTransactionRequest, SignatureResult, TradePreimageFut, TradePreimageResult,
-            TradePreimageValue, TransactionDetails, TransactionType, UnexpectedDerivationMethod,
+            TradePreimageValue, TransactionDetails, TransactionFut, TransactionType, UnexpectedDerivationMethod,
             ValidateAddressResult, ValidatePaymentInput, VerificationResult, WithdrawError, WithdrawFut,
             WithdrawRequest, WithdrawResult};
-=======
-            RawTransactionFut, RawTransactionRequest, TradePreimageFut, TradePreimageResult, TradePreimageValue,
-            TransactionDetails, TransactionFut, TransactionType, ValidateAddressResult, ValidatePaymentInput,
-            WithdrawError, WithdrawFut, WithdrawRequest, WithdrawResult};
->>>>>>> 9e622d59
 use async_trait::async_trait;
 use base58::ToBase58;
 use bigdecimal::BigDecimal;
