--- conflicted
+++ resolved
@@ -8,16 +8,10 @@
             RawTransactionFut, RawTransactionRequest, RefundError, RefundPaymentArgs, RefundResult,
             SearchForSwapTxSpendInput, SendMakerPaymentSpendPreimageInput, SendPaymentArgs, SignatureResult,
             SpendPaymentArgs, TakerSwapMakerCoin, TradePreimageFut, TradePreimageResult, TradePreimageValue,
-<<<<<<< HEAD
-            TransactionDetails, TransactionFut, TransactionType, TxMarshalingErr, UnexpectedDerivationMethod,
-            ValidateAddressResult, ValidateFeeArgs, ValidateInstructionsErr, ValidateOtherPubKeyErr,
-            ValidatePaymentError, ValidatePaymentFut, ValidatePaymentInput, ValidateWatcherSpendInput,
-=======
             TransactionDetails, TransactionFut, TransactionResult, TransactionType, TxMarshalingErr,
             UnexpectedDerivationMethod, ValidateAddressResult, ValidateFeeArgs, ValidateInstructionsErr,
             ValidateOtherPubKeyErr, ValidatePaymentError, ValidatePaymentFut, ValidatePaymentInput,
->>>>>>> 483f04cd
-            VerificationResult, WaitForHTLCTxSpendArgs, WatcherReward, WatcherRewardError,
+            ValidateWatcherSpendInput, VerificationResult, WaitForHTLCTxSpendArgs, WatcherReward, WatcherRewardError,
             WatcherSearchForSwapTxSpendInput, WatcherValidatePaymentInput, WatcherValidateTakerFeeInput,
             WithdrawError, WithdrawFut, WithdrawRequest, WithdrawResult};
 use async_trait::async_trait;
