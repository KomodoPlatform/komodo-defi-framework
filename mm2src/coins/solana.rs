--- conflicted
+++ resolved
@@ -645,13 +645,9 @@
 
     fn my_address(&self) -> MmResult<String, MyAddressError> { Ok(self.my_address.clone()) }
 
-<<<<<<< HEAD
     fn get_public_key(&self) -> Result<String, MmError<UnexpectedDerivationMethod>> {
         Ok(self.key_pair.pubkey().to_string())
     }
-=======
-    async fn get_public_key(&self) -> Result<String, MmError<UnexpectedDerivationMethod>> { unimplemented!() }
->>>>>>> 2e21532a
 
     fn sign_message_hash(&self, _message: &str) -> Option<[u8; 32]> { unimplemented!() }
 
@@ -763,33 +759,24 @@
         )
     }
 
-<<<<<<< HEAD
-    fn send_maker_spends_taker_payment(&self, maker_spends_payment_args: SpendPaymentArgs) -> TransactionFut {
+    async fn send_maker_spends_taker_payment(
+        &self,
+        maker_spends_payment_args: SpendPaymentArgs,
+    ) -> TransactionResult {
         Box::new(
             self.spend_hash_time_locked_payment(maker_spends_payment_args)
                 .map(TransactionEnum::from),
-        )
-    }
-
-    fn send_taker_spends_maker_payment(&self, taker_spends_payment_args: SpendPaymentArgs) -> TransactionFut {
+        ).await
+    }
+
+    async fn send_taker_spends_maker_payment(
+        &self,
+        taker_spends_payment_args: SpendPaymentArgs<'_>,
+    ) -> TransactionResult {
         Box::new(
             self.spend_hash_time_locked_payment(taker_spends_payment_args)
                 .map(TransactionEnum::from),
-        )
-=======
-    async fn send_maker_spends_taker_payment(
-        &self,
-        _maker_spends_payment_args: SpendPaymentArgs<'_>,
-    ) -> TransactionResult {
-        unimplemented!()
-    }
-
-    async fn send_taker_spends_maker_payment(
-        &self,
-        _taker_spends_payment_args: SpendPaymentArgs<'_>,
-    ) -> TransactionResult {
-        unimplemented!()
->>>>>>> 2e21532a
+        ).await
     }
 
     async fn send_taker_refunds_payment(&self, taker_refunds_payment_args: RefundPaymentArgs<'_>) -> TransactionResult {
