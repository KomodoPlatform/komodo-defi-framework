use super::{CoinBalance, HistorySyncState, MarketCoinOps, MmCoin, SwapOps, TradeFee, TransactionEnum};
use crate::coin_errors::{MyAddressError, ValidatePaymentError};
use crate::solana::solana_common::{lamports_to_sol, PrepareTransferData, SufficientBalanceError};
use crate::solana::spl::SplTokenInfo;
use crate::{BalanceError, BalanceFut, FeeApproxStage, FoundSwapTxSpend, NegotiateSwapContractAddrErr,
<<<<<<< HEAD
            PaymentInstructions, PaymentInstructionsErr, RawTransactionFut, RawTransactionRequest,
            SearchForSwapTxSpendInput, SignatureResult, TradePreimageFut, TradePreimageResult, TradePreimageValue,
            TransactionDetails, TransactionFut, TransactionType, TxMarshalingErr, UnexpectedDerivationMethod,
            ValidateAddressResult, ValidateInstructionsErr, ValidatePaymentFut, ValidatePaymentInput,
            VerificationResult, WatcherValidatePaymentInput, WithdrawError, WithdrawFut, WithdrawRequest,
            WithdrawResult};
=======
            RawTransactionFut, RawTransactionRequest, SearchForSwapTxSpendInput, SignatureResult, TradePreimageFut,
            TradePreimageResult, TradePreimageValue, TransactionDetails, TransactionFut, TransactionType,
            TxMarshalingErr, UnexpectedDerivationMethod, ValidateAddressResult, ValidateOtherPubKeyErr,
            ValidatePaymentFut, ValidatePaymentInput, VerificationResult, WatcherValidatePaymentInput, WithdrawError,
            WithdrawFut, WithdrawRequest, WithdrawResult};
>>>>>>> 8e92b9df
use async_trait::async_trait;
use base58::ToBase58;
use bincode::{deserialize, serialize};
use common::{async_blocking, now_ms};
use derive_more::Display;
use futures::{FutureExt, TryFutureExt};
use futures01::Future;
use keys::KeyPair;
use mm2_core::mm_ctx::MmArc;
use mm2_err_handle::prelude::*;
use mm2_number::{BigDecimal, MmNumber};
use rpc::v1::types::Bytes as BytesJson;
use serde_json::{self as json, Value as Json};
use solana_client::rpc_request::TokenAccountsFilter;
use solana_client::{client_error::{ClientError, ClientErrorKind},
                    rpc_client::RpcClient};
use solana_sdk::commitment_config::{CommitmentConfig, CommitmentLevel};
use solana_sdk::program_error::ProgramError;
use solana_sdk::pubkey::ParsePubkeyError;
use solana_sdk::transaction::Transaction;
use solana_sdk::{pubkey::Pubkey,
                 signature::{Keypair, Signer}};
use std::collections::HashMap;
use std::str::FromStr;
use std::sync::Mutex;
use std::{convert::TryFrom, fmt::Debug, ops::Deref, sync::Arc};

pub mod solana_common;
#[cfg(test)] mod solana_common_tests;
mod solana_decode_tx_helpers;
#[cfg(test)] mod solana_tests;
pub mod spl;
#[cfg(test)] mod spl_tests;

pub const SOLANA_DEFAULT_DECIMALS: u64 = 9;
pub const LAMPORTS_DUMMY_AMOUNT: u64 = 10;

#[async_trait]
pub trait SolanaCommonOps {
    fn rpc(&self) -> &RpcClient;

    fn is_token(&self) -> bool;

    async fn check_balance_and_prepare_transfer(
        &self,
        max: bool,
        amount: BigDecimal,
        fees: u64,
    ) -> Result<PrepareTransferData, MmError<SufficientBalanceError>>;
}

impl From<ClientError> for BalanceError {
    fn from(e: ClientError) -> Self {
        match e.kind {
            ClientErrorKind::Io(e) => BalanceError::Transport(e.to_string()),
            ClientErrorKind::Reqwest(e) => BalanceError::Transport(e.to_string()),
            ClientErrorKind::RpcError(e) => BalanceError::Transport(format!("{:?}", e)),
            ClientErrorKind::SerdeJson(e) => BalanceError::InvalidResponse(e.to_string()),
            ClientErrorKind::Custom(e) => BalanceError::Internal(e),
            ClientErrorKind::SigningError(_)
            | ClientErrorKind::TransactionError(_)
            | ClientErrorKind::FaucetError(_) => BalanceError::Internal("not_reacheable".to_string()),
        }
    }
}

impl From<ParsePubkeyError> for BalanceError {
    fn from(e: ParsePubkeyError) -> Self { BalanceError::Internal(format!("{:?}", e)) }
}

impl From<ClientError> for WithdrawError {
    fn from(e: ClientError) -> Self {
        match e.kind {
            ClientErrorKind::Io(e) => WithdrawError::Transport(e.to_string()),
            ClientErrorKind::Reqwest(e) => WithdrawError::Transport(e.to_string()),
            ClientErrorKind::RpcError(e) => WithdrawError::Transport(format!("{:?}", e)),
            ClientErrorKind::SerdeJson(e) => WithdrawError::InternalError(e.to_string()),
            ClientErrorKind::Custom(e) => WithdrawError::InternalError(e),
            ClientErrorKind::SigningError(_)
            | ClientErrorKind::TransactionError(_)
            | ClientErrorKind::FaucetError(_) => WithdrawError::InternalError("not_reacheable".to_string()),
        }
    }
}

impl From<ParsePubkeyError> for WithdrawError {
    fn from(e: ParsePubkeyError) -> Self { WithdrawError::InvalidAddress(format!("{:?}", e)) }
}

impl From<ProgramError> for WithdrawError {
    fn from(e: ProgramError) -> Self { WithdrawError::InternalError(format!("{:?}", e)) }
}

#[derive(Debug)]
pub enum AccountError {
    NotFundedError(String),
    ParsePubKeyError(String),
    ClientError(ClientErrorKind),
}

impl From<ClientError> for AccountError {
    fn from(e: ClientError) -> Self { AccountError::ClientError(e.kind) }
}

impl From<ParsePubkeyError> for AccountError {
    fn from(e: ParsePubkeyError) -> Self { AccountError::ParsePubKeyError(format!("{:?}", e)) }
}

impl From<AccountError> for WithdrawError {
    fn from(e: AccountError) -> Self {
        match e {
            AccountError::NotFundedError(_) => WithdrawError::ZeroBalanceToWithdrawMax,
            AccountError::ParsePubKeyError(err) => WithdrawError::InternalError(err),
            AccountError::ClientError(e) => WithdrawError::Transport(format!("{:?}", e)),
        }
    }
}

#[derive(Clone, Debug, Deserialize, Serialize)]
pub struct SolanaActivationParams {
    confirmation_commitment: CommitmentLevel,
    client_url: String,
}

#[derive(Debug, Display)]
pub enum SolanaFromLegacyReqErr {
    InvalidCommitmentLevel(String),
    InvalidClientParsing(json::Error),
    ClientNoAvailableNodes(String),
}

#[derive(Debug, Display)]
pub enum KeyPairCreationError {
    #[display(fmt = "Signature error: {}", _0)]
    SignatureError(ed25519_dalek::SignatureError),
    #[display(fmt = "KeyPairFromSeed error: {}", _0)]
    KeyPairFromSeed(String),
}

impl From<ed25519_dalek::SignatureError> for KeyPairCreationError {
    fn from(e: ed25519_dalek::SignatureError) -> Self { KeyPairCreationError::SignatureError(e) }
}

fn generate_keypair_from_slice(priv_key: &[u8]) -> Result<Keypair, MmError<KeyPairCreationError>> {
    let secret_key = ed25519_dalek::SecretKey::from_bytes(priv_key)?;
    let public_key = ed25519_dalek::PublicKey::from(&secret_key);
    let key_pair = ed25519_dalek::Keypair {
        secret: secret_key,
        public: public_key,
    };
    solana_sdk::signature::keypair_from_seed(key_pair.to_bytes().as_ref())
        .map_to_mm(|e| KeyPairCreationError::KeyPairFromSeed(e.to_string()))
}

pub async fn solana_coin_from_conf_and_params(
    ticker: &str,
    conf: &Json,
    params: SolanaActivationParams,
    priv_key: &[u8],
) -> Result<SolanaCoin, String> {
    let client = RpcClient::new_with_commitment(params.client_url.clone(), CommitmentConfig {
        commitment: params.confirmation_commitment,
    });
    let decimals = conf["decimals"].as_u64().unwrap_or(SOLANA_DEFAULT_DECIMALS) as u8;
    let key_pair = try_s!(generate_keypair_from_slice(priv_key));
    let my_address = key_pair.pubkey().to_string();
    let spl_tokens_infos = Arc::new(Mutex::new(HashMap::new()));
    let solana_coin = SolanaCoin(Arc::new(SolanaCoinImpl {
        my_address,
        key_pair,
        ticker: ticker.to_string(),
        client,
        decimals,
        spl_tokens_infos,
    }));
    Ok(solana_coin)
}

/// pImpl idiom.
pub struct SolanaCoinImpl {
    ticker: String,
    key_pair: Keypair,
    client: RpcClient,
    decimals: u8,
    my_address: String,
    spl_tokens_infos: Arc<Mutex<HashMap<String, SplTokenInfo>>>,
}

#[derive(Clone)]
pub struct SolanaCoin(Arc<SolanaCoinImpl>);
impl Deref for SolanaCoin {
    type Target = SolanaCoinImpl;
    fn deref(&self) -> &SolanaCoinImpl { &*self.0 }
}

#[async_trait]
impl SolanaCommonOps for SolanaCoin {
    fn rpc(&self) -> &RpcClient { &self.client }

    fn is_token(&self) -> bool { false }

    async fn check_balance_and_prepare_transfer(
        &self,
        max: bool,
        amount: BigDecimal,
        fees: u64,
    ) -> Result<PrepareTransferData, MmError<SufficientBalanceError>> {
        solana_common::check_balance_and_prepare_transfer(self, max, amount, fees).await
    }
}

#[derive(Clone, Debug, Deserialize, PartialEq, Serialize)]
pub struct SolanaFeeDetails {
    pub amount: BigDecimal,
}

async fn withdraw_base_coin_impl(coin: SolanaCoin, req: WithdrawRequest) -> WithdrawResult {
    let (hash, fees) = coin.estimate_withdraw_fees().await?;
    let res = coin
        .check_balance_and_prepare_transfer(req.max, req.amount.clone(), fees)
        .await?;
    let to = solana_sdk::pubkey::Pubkey::try_from(&*req.to)?;
    let tx = solana_sdk::system_transaction::transfer(&coin.key_pair, &to, res.lamports_to_send, hash);
    let serialized_tx = serialize(&tx).map_to_mm(|e| WithdrawError::InternalError(e.to_string()))?;
    let total_amount = lamports_to_sol(res.lamports_to_send);
    let received_by_me = if req.to == coin.my_address {
        total_amount.clone()
    } else {
        0.into()
    };
    let spent_by_me = &total_amount + &res.sol_required;
    Ok(TransactionDetails {
        tx_hex: serialized_tx.into(),
        tx_hash: tx.signatures[0].to_string(),
        from: vec![coin.my_address.clone()],
        to: vec![req.to],
        total_amount: spent_by_me.clone(),
        my_balance_change: &received_by_me - &spent_by_me,
        spent_by_me,
        received_by_me,
        block_height: 0,
        timestamp: now_ms() / 1000,
        fee_details: Some(
            SolanaFeeDetails {
                amount: res.sol_required,
            }
            .into(),
        ),
        coin: coin.ticker.clone(),
        internal_id: vec![].into(),
        kmd_rewards: None,
        transaction_type: TransactionType::StandardTransfer,
    })
}

async fn withdraw_impl(coin: SolanaCoin, req: WithdrawRequest) -> WithdrawResult {
    let validate_address_result = coin.validate_address(&*req.to);
    if !validate_address_result.is_valid {
        return MmError::err(WithdrawError::InvalidAddress(
            validate_address_result.reason.unwrap_or_else(|| "Unknown".to_string()),
        ));
    }
    withdraw_base_coin_impl(coin, req).await
}

impl SolanaCoin {
    pub async fn estimate_withdraw_fees(&self) -> Result<(solana_sdk::hash::Hash, u64), MmError<ClientError>> {
        let hash = async_blocking({
            let coin = self.clone();
            move || coin.rpc().get_latest_blockhash()
        })
        .await?;
        let to = self.key_pair.pubkey();

        let tx = solana_sdk::system_transaction::transfer(&self.key_pair, &to, LAMPORTS_DUMMY_AMOUNT, hash);
        let fees = async_blocking({
            let coin = self.clone();
            move || coin.rpc().get_fee_for_message(tx.message())
        })
        .await?;
        Ok((hash, fees))
    }

    pub async fn my_balance_spl(&self, infos: &SplTokenInfo) -> Result<CoinBalance, MmError<BalanceError>> {
        let token_accounts = async_blocking({
            let coin = self.clone();
            let infos = infos.clone();
            move || {
                coin.rpc().get_token_accounts_by_owner(
                    &coin.key_pair.pubkey(),
                    TokenAccountsFilter::Mint(infos.token_contract_address),
                )
            }
        })
        .await?;
        if token_accounts.is_empty() {
            return Ok(CoinBalance {
                spendable: Default::default(),
                unspendable: Default::default(),
            });
        }
        let actual_token_pubkey =
            Pubkey::from_str(&*token_accounts[0].pubkey).map_err(|e| BalanceError::Internal(format!("{:?}", e)))?;
        let amount = async_blocking({
            let coin = self.clone();
            move || coin.rpc().get_token_account_balance(&actual_token_pubkey)
        })
        .await?;
        let balance =
            BigDecimal::from_str(&*amount.ui_amount_string).map_to_mm(|e| BalanceError::Internal(e.to_string()))?;
        Ok(CoinBalance {
            spendable: balance,
            unspendable: Default::default(),
        })
    }

    fn my_balance_impl(&self) -> BalanceFut<BigDecimal> {
        let coin = self.clone();
        let fut = async_blocking(move || {
            // this is blocking IO
            let res = coin.rpc().get_balance(&coin.key_pair.pubkey())?;
            Ok(lamports_to_sol(res))
        });
        Box::new(fut.boxed().compat())
    }

    pub fn add_spl_token_info(&self, ticker: String, info: SplTokenInfo) {
        self.spl_tokens_infos.lock().unwrap().insert(ticker, info);
    }

    /// WARNING
    /// Be very careful using this function since it returns dereferenced clone
    /// of value behind the MutexGuard and makes it non-thread-safe.
    pub fn get_spl_tokens_infos(&self) -> HashMap<String, SplTokenInfo> {
        let guard = self.spl_tokens_infos.lock().unwrap();
        (*guard).clone()
    }
}

impl MarketCoinOps for SolanaCoin {
    fn ticker(&self) -> &str { &self.ticker }

    fn my_address(&self) -> MmResult<String, MyAddressError> { Ok(self.my_address.clone()) }

    fn get_public_key(&self) -> Result<String, MmError<UnexpectedDerivationMethod>> { unimplemented!() }

    fn sign_message_hash(&self, _message: &str) -> Option<[u8; 32]> { unimplemented!() }

    fn sign_message(&self, message: &str) -> SignatureResult<String> { solana_common::sign_message(self, message) }

    fn verify_message(&self, signature: &str, message: &str, pubkey_bs58: &str) -> VerificationResult<bool> {
        solana_common::verify_message(self, signature, message, pubkey_bs58)
    }

    fn my_balance(&self) -> BalanceFut<CoinBalance> {
        let decimals = self.decimals as u64;
        let fut = self.my_balance_impl().and_then(move |result| {
            Ok(CoinBalance {
                spendable: result.with_prec(decimals),
                unspendable: 0.into(),
            })
        });
        Box::new(fut)
    }

    fn base_coin_balance(&self) -> BalanceFut<BigDecimal> {
        let decimals = self.decimals as u64;
        let fut = self
            .my_balance_impl()
            .and_then(move |result| Ok(result.with_prec(decimals)));
        Box::new(fut)
    }

    fn platform_ticker(&self) -> &str { self.ticker() }

    fn send_raw_tx(&self, tx: &str) -> Box<dyn Future<Item = String, Error = String> + Send> {
        let coin = self.clone();
        let tx = tx.to_owned();
        let fut = async_blocking(move || {
            let bytes = hex::decode(tx).map_to_mm(|e| e).map_err(|e| format!("{:?}", e))?;
            let tx: Transaction = deserialize(bytes.as_slice())
                .map_to_mm(|e| e)
                .map_err(|e| format!("{:?}", e))?;
            // this is blocking IO
            let signature = coin.rpc().send_transaction(&tx).map_err(|e| format!("{:?}", e))?;
            Ok(signature.to_string())
        });
        Box::new(fut.boxed().compat())
    }

    fn send_raw_tx_bytes(&self, tx: &[u8]) -> Box<dyn Future<Item = String, Error = String> + Send> {
        let coin = self.clone();
        let tx = tx.to_owned();
        let fut = async_blocking(move || {
            let tx = try_s!(deserialize(tx.as_slice()));
            // this is blocking IO
            let signature = coin.rpc().send_transaction(&tx).map_err(|e| format!("{:?}", e))?;
            Ok(signature.to_string())
        });
        Box::new(fut.boxed().compat())
    }

    fn wait_for_confirmations(
        &self,
        _tx: &[u8],
        _confirmations: u64,
        _requires_nota: bool,
        _wait_until: u64,
        _check_every: u64,
    ) -> Box<dyn Future<Item = (), Error = String> + Send> {
        unimplemented!()
    }

    fn wait_for_tx_spend(
        &self,
        _transaction: &[u8],
        _wait_until: u64,
        _from_block: u64,
        _swap_contract_address: &Option<BytesJson>,
    ) -> TransactionFut {
        unimplemented!()
    }

    fn tx_enum_from_bytes(&self, bytes: &[u8]) -> Result<TransactionEnum, MmError<TxMarshalingErr>> {
        MmError::err(TxMarshalingErr::NotSupported(
            "tx_enum_from_bytes is not supported for Solana yet.".to_string(),
        ))
    }

    fn current_block(&self) -> Box<dyn Future<Item = u64, Error = String> + Send> {
        let coin = self.clone();
        let fut = async_blocking(move || coin.rpc().get_block_height().map_err(|e| format!("{:?}", e)));
        Box::new(fut.boxed().compat())
    }

    fn display_priv_key(&self) -> Result<String, String> { Ok(self.key_pair.secret().to_bytes()[..].to_base58()) }

    fn min_tx_amount(&self) -> BigDecimal { BigDecimal::from(0) }

    fn min_trading_vol(&self) -> MmNumber { MmNumber::from("0.00777") }
}

#[allow(clippy::forget_ref, clippy::forget_copy, clippy::cast_ref_to_mut)]
#[async_trait]
impl SwapOps for SolanaCoin {
    fn send_taker_fee(&self, _fee_addr: &[u8], amount: BigDecimal, _uuid: &[u8]) -> TransactionFut { unimplemented!() }

    fn send_maker_payment(
        &self,
        time_lock: u32,
        taker_pub: &[u8],
        secret_hash: &[u8],
        amount: BigDecimal,
        swap_contract_address: &Option<BytesJson>,
        _swap_unique_data: &[u8],
        _payment_instructions: &Option<PaymentInstructions>,
    ) -> TransactionFut {
        unimplemented!()
    }

    fn send_taker_payment(
        &self,
        time_lock: u32,
        taker_pub: &[u8],
        secret_hash: &[u8],
        amount: BigDecimal,
        swap_contract_address: &Option<BytesJson>,
        _swap_unique_data: &[u8],
        _payment_instructions: &Option<PaymentInstructions>,
    ) -> TransactionFut {
        unimplemented!()
    }

    fn send_maker_spends_taker_payment(
        &self,
        _taker_payment_tx: &[u8],
        _time_lock: u32,
        _taker_pub: &[u8],
        _secret: &[u8],
        _swap_contract_address: &Option<BytesJson>,
        _swap_unique_data: &[u8],
    ) -> TransactionFut {
        unimplemented!()
    }

    fn create_taker_spends_maker_payment_preimage(
        &self,
        _maker_payment_tx: &[u8],
        _time_lock: u32,
        _maker_pub: &[u8],
        _secret_hash: &[u8],
        _swap_unique_data: &[u8],
    ) -> TransactionFut {
        unimplemented!();
    }

    fn send_taker_spends_maker_payment(
        &self,
        maker_payment_tx: &[u8],
        time_lock: u32,
        maker_pub: &[u8],
        secret: &[u8],
        swap_contract_address: &Option<BytesJson>,
        _swap_unique_data: &[u8],
    ) -> TransactionFut {
        unimplemented!()
    }

    fn send_taker_spends_maker_payment_preimage(&self, preimage: &[u8], secret: &[u8]) -> TransactionFut {
        unimplemented!();
    }

    fn send_taker_refunds_payment(
        &self,
        _taker_payment_tx: &[u8],
        _time_lock: u32,
        _maker_pub: &[u8],
        _secret_hash: &[u8],
        _swap_contract_address: &Option<BytesJson>,
        _swap_unique_data: &[u8],
    ) -> TransactionFut {
        unimplemented!()
    }

    fn send_maker_refunds_payment(
        &self,
        maker_payment_tx: &[u8],
        time_lock: u32,
        taker_pub: &[u8],
        secret_hash: &[u8],
        swap_contract_address: &Option<BytesJson>,
        _swap_unique_data: &[u8],
    ) -> TransactionFut {
        unimplemented!()
    }

    fn validate_fee(
        &self,
        _fee_tx: &TransactionEnum,
        _expected_sender: &[u8],
        _fee_addr: &[u8],
        _amount: &BigDecimal,
        _min_block_number: u64,
        _uuid: &[u8],
    ) -> Box<dyn Future<Item = (), Error = String> + Send> {
        unimplemented!()
    }

    fn validate_maker_payment(&self, input: ValidatePaymentInput) -> ValidatePaymentFut<()> { unimplemented!() }

    fn validate_taker_payment(&self, input: ValidatePaymentInput) -> ValidatePaymentFut<()> { unimplemented!() }

    fn watcher_validate_taker_payment(
        &self,
        _input: WatcherValidatePaymentInput,
    ) -> Box<dyn Future<Item = (), Error = MmError<ValidatePaymentError>> + Send> {
        unimplemented!();
    }

    fn check_if_my_payment_sent(
        &self,
        time_lock: u32,
        my_pub: &[u8],
        other_pub: &[u8],
        search_from_block: u64,
        swap_contract_address: &Option<BytesJson>,
        swap_unique_data: &[u8],
    ) -> Box<dyn Future<Item = Option<TransactionEnum>, Error = String> + Send> {
        unimplemented!()
    }

    async fn search_for_swap_tx_spend_my(
        &self,
        _: SearchForSwapTxSpendInput<'_>,
    ) -> Result<Option<FoundSwapTxSpend>, String> {
        unimplemented!()
    }

    async fn search_for_swap_tx_spend_other(
        &self,
        _: SearchForSwapTxSpendInput<'_>,
    ) -> Result<Option<FoundSwapTxSpend>, String> {
        unimplemented!()
    }

    async fn extract_secret(&self, secret_hash: &[u8], spend_tx: &[u8]) -> Result<Vec<u8>, String> { unimplemented!() }

    fn negotiate_swap_contract_addr(
        &self,
        _other_side_address: Option<&[u8]>,
    ) -> Result<Option<BytesJson>, MmError<NegotiateSwapContractAddrErr>> {
        unimplemented!()
    }

    fn derive_htlc_key_pair(&self, _swap_unique_data: &[u8]) -> KeyPair { todo!() }

<<<<<<< HEAD
    async fn payment_instructions(
        &self,
        _secret_hash: &[u8],
        _amount: &BigDecimal,
    ) -> Result<Option<Vec<u8>>, MmError<PaymentInstructionsErr>> {
        unimplemented!()
    }

    fn validate_instructions(
        &self,
        _instructions: &[u8],
        _secret_hash: &[u8],
        _amount: BigDecimal,
    ) -> Result<Option<PaymentInstructions>, MmError<ValidateInstructionsErr>> {
        unimplemented!()
    }
=======
    fn validate_other_pubkey(&self, _raw_pubkey: &[u8]) -> MmResult<(), ValidateOtherPubKeyErr> { unimplemented!() }
>>>>>>> 8e92b9df
}

#[allow(clippy::forget_ref, clippy::forget_copy, clippy::cast_ref_to_mut)]
#[async_trait]
impl MmCoin for SolanaCoin {
    fn is_asset_chain(&self) -> bool { false }

    fn withdraw(&self, req: WithdrawRequest) -> WithdrawFut {
        Box::new(Box::pin(withdraw_impl(self.clone(), req)).compat())
    }

    fn get_raw_transaction(&self, _req: RawTransactionRequest) -> RawTransactionFut { unimplemented!() }

    fn decimals(&self) -> u8 { self.decimals }

    fn convert_to_address(&self, _from: &str, _to_address_format: Json) -> Result<String, String> { unimplemented!() }

    fn validate_address(&self, address: &str) -> ValidateAddressResult {
        if address.len() != 44 {
            return ValidateAddressResult {
                is_valid: false,
                reason: Some("Invalid address length".to_string()),
            };
        }
        let result = Pubkey::try_from(address);
        match result {
            Ok(pubkey) => {
                if pubkey.is_on_curve() {
                    ValidateAddressResult {
                        is_valid: true,
                        reason: None,
                    }
                } else {
                    ValidateAddressResult {
                        is_valid: false,
                        reason: Some("not_on_curve".to_string()),
                    }
                }
            },
            Err(err) => ValidateAddressResult {
                is_valid: false,
                reason: Some(format!("{:?}", err)),
            },
        }
    }

    fn process_history_loop(&self, _ctx: MmArc) -> Box<dyn Future<Item = (), Error = ()> + Send> { unimplemented!() }

    fn history_sync_status(&self) -> HistorySyncState { unimplemented!() }

    /// Get fee to be paid per 1 swap transaction
    fn get_trade_fee(&self) -> Box<dyn Future<Item = TradeFee, Error = String> + Send> { unimplemented!() }

    async fn get_sender_trade_fee(
        &self,
        value: TradePreimageValue,
        stage: FeeApproxStage,
    ) -> TradePreimageResult<TradeFee> {
        unimplemented!()
    }

    fn get_receiver_trade_fee(&self, _stage: FeeApproxStage) -> TradePreimageFut<TradeFee> { unimplemented!() }

    async fn get_fee_to_send_taker_fee(
        &self,
        dex_fee_amount: BigDecimal,
        stage: FeeApproxStage,
    ) -> TradePreimageResult<TradeFee> {
        unimplemented!()
    }

    fn required_confirmations(&self) -> u64 { 1 }

    fn requires_notarization(&self) -> bool { false }

    fn set_required_confirmations(&self, _confirmations: u64) { unimplemented!() }

    fn set_requires_notarization(&self, _requires_nota: bool) { unimplemented!() }

    fn swap_contract_address(&self) -> Option<BytesJson> { unimplemented!() }

    fn mature_confirmations(&self) -> Option<u32> { None }

    fn coin_protocol_info(&self) -> Vec<u8> { Vec::new() }

    fn is_coin_protocol_supported(&self, _info: &Option<Vec<u8>>) -> bool { true }
}<|MERGE_RESOLUTION|>--- conflicted
+++ resolved
@@ -3,20 +3,12 @@
 use crate::solana::solana_common::{lamports_to_sol, PrepareTransferData, SufficientBalanceError};
 use crate::solana::spl::SplTokenInfo;
 use crate::{BalanceError, BalanceFut, FeeApproxStage, FoundSwapTxSpend, NegotiateSwapContractAddrErr,
-<<<<<<< HEAD
             PaymentInstructions, PaymentInstructionsErr, RawTransactionFut, RawTransactionRequest,
             SearchForSwapTxSpendInput, SignatureResult, TradePreimageFut, TradePreimageResult, TradePreimageValue,
             TransactionDetails, TransactionFut, TransactionType, TxMarshalingErr, UnexpectedDerivationMethod,
-            ValidateAddressResult, ValidateInstructionsErr, ValidatePaymentFut, ValidatePaymentInput,
-            VerificationResult, WatcherValidatePaymentInput, WithdrawError, WithdrawFut, WithdrawRequest,
-            WithdrawResult};
-=======
-            RawTransactionFut, RawTransactionRequest, SearchForSwapTxSpendInput, SignatureResult, TradePreimageFut,
-            TradePreimageResult, TradePreimageValue, TransactionDetails, TransactionFut, TransactionType,
-            TxMarshalingErr, UnexpectedDerivationMethod, ValidateAddressResult, ValidateOtherPubKeyErr,
-            ValidatePaymentFut, ValidatePaymentInput, VerificationResult, WatcherValidatePaymentInput, WithdrawError,
-            WithdrawFut, WithdrawRequest, WithdrawResult};
->>>>>>> 8e92b9df
+            ValidateAddressResult, ValidateInstructionsErr, ValidateOtherPubKeyErr, ValidatePaymentFut,
+            ValidatePaymentInput, VerificationResult, WatcherValidatePaymentInput, WithdrawError, WithdrawFut,
+            WithdrawRequest, WithdrawResult};
 use async_trait::async_trait;
 use base58::ToBase58;
 use bincode::{deserialize, serialize};
@@ -613,7 +605,8 @@
 
     fn derive_htlc_key_pair(&self, _swap_unique_data: &[u8]) -> KeyPair { todo!() }
 
-<<<<<<< HEAD
+    fn validate_other_pubkey(&self, _raw_pubkey: &[u8]) -> MmResult<(), ValidateOtherPubKeyErr> { unimplemented!() }
+
     async fn payment_instructions(
         &self,
         _secret_hash: &[u8],
@@ -630,9 +623,6 @@
     ) -> Result<Option<PaymentInstructions>, MmError<ValidateInstructionsErr>> {
         unimplemented!()
     }
-=======
-    fn validate_other_pubkey(&self, _raw_pubkey: &[u8]) -> MmResult<(), ValidateOtherPubKeyErr> { unimplemented!() }
->>>>>>> 8e92b9df
 }
 
 #[allow(clippy::forget_ref, clippy::forget_copy, clippy::cast_ref_to_mut)]
