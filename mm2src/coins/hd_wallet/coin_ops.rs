use super::{inner_impl, AccountUpdatingError, AddressDerivingError, DisplayAddress, ExtendedPublicKeyOps,
            HDAccountOps, HDCoinExtendedPubkey, HDCoinHDAccount, HDCoinHDAddress, HDConfirmAddress, HDWalletOps,
            NewAddressDeriveConfirmError, NewAddressDerivingError};
use crate::hd_wallet::{errors::SettingEnabledAddressError, HDAddressOps, HDWalletStorageOps, TrezorCoinError};
use async_trait::async_trait;
use bip32::{ChildNumber, DerivationPath};
use crypto::Bip44Chain;
use itertools::Itertools;
use mm2_err_handle::{mm_error::{MmError, MmResult},
                     prelude::MmResultExt};
use std::collections::HashMap;

type AddressDerivingResult<T> = MmResult<T, AddressDerivingError>;

/// Unique identifier for an HD address within an account.
#[derive(Clone, Eq, Hash, PartialEq)]
pub struct HDAddressId {
    pub chain: Bip44Chain,
    pub address_id: u32,
}

/// `HDWalletCoinOps` defines operations that coins should support to have HD wallet functionalities.
/// This trait outlines fundamental operations like address derivation, account creation, and more.
#[async_trait]
pub trait HDWalletCoinOps {
    /// Any type that represents a Hierarchical Deterministic (HD) wallet.
    type HDWallet: HDWalletOps + HDWalletStorageOps + Send + Sync;

    /// Derives an address for the coin that implements this trait from an extended public key and a derivation path.
    fn address_from_extended_pubkey(
        &self,
        extended_pubkey: &HDCoinExtendedPubkey<Self>,
        derivation_path: DerivationPath,
    ) -> HDCoinHDAddress<Self>;

    /// Retrieves an HD address from the cache or derives it if it hasn't been derived yet.
    fn derive_address_with_cache(
        &self,
        hd_account: &HDCoinHDAccount<Self>,
        hd_addresses_cache: &mut HashMap<HDAddressId, HDCoinHDAddress<Self>>,
        hd_address_id: HDAddressId,
    ) -> AddressDerivingResult<HDCoinHDAddress<Self>> {
        // Check if the given HD address has been derived already.
        if let Some(hd_address) = hd_addresses_cache.get(&hd_address_id) {
            return Ok(hd_address.clone());
        }

        let change_child = hd_address_id.chain.to_child_number();
        let address_id_child = ChildNumber::from(hd_address_id.address_id);

        let derived_pubkey = hd_account
            .extended_pubkey()
            .derive_child(change_child)?
            .derive_child(address_id_child)?;

        let mut derivation_path = hd_account.account_derivation_path();
        derivation_path.push(change_child);
        derivation_path.push(address_id_child);
        drop_mutability!(derivation_path);
        let hd_address = self.address_from_extended_pubkey(&derived_pubkey, derivation_path);

        // Cache the derived `hd_address`.
        hd_addresses_cache.insert(hd_address_id, hd_address.clone());
        Ok(hd_address)
    }

    /// Derives a single HD address for a given account, chain, and address identifier.
    async fn derive_address(
        &self,
        hd_account: &HDCoinHDAccount<Self>,
        chain: Bip44Chain,
        address_id: u32,
    ) -> AddressDerivingResult<HDCoinHDAddress<Self>> {
        self.derive_addresses(hd_account, std::iter::once(HDAddressId { chain, address_id }))
            .await?
            .into_iter()
            .exactly_one()
            // Unfortunately, we can't use [`MapToMmResult::map_to_mm`] due to unsatisfied trait bounds,
            // and it's easier to use [`Result::map_err`] instead of adding more trait bounds to this method.
            .map_err(|e| MmError::new(AddressDerivingError::Internal(e.to_string())))
    }

    /// Derives a set of HD addresses for a coin using the specified HD account and address identifiers.
    #[cfg(not(target_arch = "wasm32"))]
    async fn derive_addresses<Ids>(
        &self,
        hd_account: &HDCoinHDAccount<Self>,
        address_ids: Ids,
    ) -> AddressDerivingResult<Vec<HDCoinHDAddress<Self>>>
    where
        Ids: Iterator<Item = HDAddressId> + Send,
    {
        let mut hd_addresses_cache_guard = hd_account.derived_addresses().lock().await;
        let hd_addresses_cache = &mut *hd_addresses_cache_guard;
        address_ids
            .map(|hd_address_id| self.derive_address_with_cache(hd_account, hd_addresses_cache, hd_address_id))
            .collect()
    }

    // Todo: combine both implementations once worker threads are supported in WASM
    /// [`HDWalletCoinOps::derive_addresses`] WASM implementation.
    ///
    /// # Important
    ///
    /// This function locks [`HDAddressesCache::cache`] mutex at each iteration.
    ///
    /// # Performance
    ///
    /// Locking the [`HDAddressesCache::cache`] mutex at each iteration may significantly degrade performance.
    /// But this is required at least for now due the facts that:
    /// 1) mm2 runs in the same thread as `KomodoPlatform/air_dex` runs;
    /// 2) [`ExtendedPublicKey::derive_child`] is a synchronous operation, and it takes a long time.
    /// So we need to periodically invoke Javascript runtime to handle UI events and other asynchronous tasks.
    #[cfg(target_arch = "wasm32")]
    async fn derive_addresses<Ids>(
        &self,
        hd_account: &HDCoinHDAccount<Self>,
        address_ids: Ids,
    ) -> AddressDerivingResult<Vec<HDCoinHDAddress<Self>>>
    where
        Ids: Iterator<Item = HDAddressId> + Send,
    {
        let mut result = Vec::new();
        for hd_address_id in address_ids {
            let mut hd_addresses_cache = hd_account.derived_addresses().lock().await;

            let hd_address = self.derive_address_with_cache(hd_account, &mut hd_addresses_cache, hd_address_id)?;
            result.push(hd_address);
        }

        Ok(result)
    }

    /// Retrieves or derives known HD addresses for a specific account and chain.
    /// Essentially, this retrieves addresses that have been interacted with in the past.
    async fn derive_known_addresses(
        &self,
        hd_account: &HDCoinHDAccount<Self>,
        chain: Bip44Chain,
    ) -> AddressDerivingResult<Vec<HDCoinHDAddress<Self>>> {
        let known_addresses_number = hd_account.known_addresses_number(chain).map_mm_err()?;
        let address_ids = (0..known_addresses_number).map(|address_id| HDAddressId { chain, address_id });
        self.derive_addresses(hd_account, address_ids).await
    }

    /// Generates a new address for a coin and updates the corresponding number of used `hd_account` addresses.
    async fn generate_new_address(
        &self,
        hd_wallet: &Self::HDWallet,
        hd_account: &mut HDCoinHDAccount<Self>,
        chain: Bip44Chain,
    ) -> MmResult<HDCoinHDAddress<Self>, NewAddressDerivingError> {
        let inner_impl::NewAddress {
            hd_address: address,
            new_known_addresses_number,
        } = inner_impl::generate_new_address_immutable(self, hd_account, chain).await?;

        self.set_known_addresses_number(hd_wallet, hd_account, chain, new_known_addresses_number)
            .await
            .map_mm_err()?;
        Ok(address)
    }

    /// Generates a new address with an added confirmation step.
    /// This method prompts the user to verify if the derived address matches
    /// the hardware wallet display, ensuring security and accuracy when
    /// dealing with hardware wallets.
    async fn generate_and_confirm_new_address<ConfirmAddress>(
        &self,
        hd_wallet: &Self::HDWallet,
        hd_account: &mut HDCoinHDAccount<Self>,
        chain: Bip44Chain,
        confirm_address: &ConfirmAddress,
    ) -> MmResult<HDCoinHDAddress<Self>, NewAddressDeriveConfirmError>
    where
        ConfirmAddress: HDConfirmAddress,
    {
        use super::inner_impl;

        let inner_impl::NewAddress {
            hd_address,
            new_known_addresses_number,
        } = inner_impl::generate_new_address_immutable(self, hd_account, chain)
            .await
            .map_mm_err()?;

        let trezor_coin = self.trezor_coin().map_mm_err()?;
        let derivation_path = hd_address.derivation_path().clone();
        let expected_address = hd_address.address().display_address();
        // Ask the user to confirm if the given `expected_address` is the same as on the HW display.
        confirm_address
            .confirm_address(trezor_coin, derivation_path, expected_address)
            .await
            .map_mm_err()?;

        let actual_known_addresses_number = hd_account.known_addresses_number(chain).map_mm_err()?;
        // Check if the actual `known_addresses_number` hasn't been changed while we waited for the user confirmation.
        // If the actual value is greater than the new one, we don't need to update.
        if actual_known_addresses_number < new_known_addresses_number {
            self.set_known_addresses_number(hd_wallet, hd_account, chain, new_known_addresses_number)
                .await
                .map_mm_err()?;
        }

        Ok(hd_address)
    }

    /// Updates the count of known addresses for a specified HD account and chain/change path.
    /// This is useful for tracking the number of created addresses.
    async fn set_known_addresses_number(
        &self,
        hd_wallet: &Self::HDWallet,
        hd_account: &mut HDCoinHDAccount<Self>,
        chain: Bip44Chain,
        new_known_addresses_number: u32,
    ) -> MmResult<(), AccountUpdatingError> {
        let max_addresses_number = hd_account.address_limit();
        if new_known_addresses_number >= max_addresses_number {
            return MmError::err(AccountUpdatingError::AddressLimitReached { max_addresses_number });
        }
        let account_xpub = hd_account.extended_pubkey().to_string(bip32::Prefix::XPUB);
        match chain {
<<<<<<< HEAD
            Bip44Chain::External => {
                hd_wallet
                    .update_external_addresses_number(account_xpub, new_known_addresses_number)
                    .await?
            },
            Bip44Chain::Internal => {
                hd_wallet
                    .update_internal_addresses_number(account_xpub, new_known_addresses_number)
                    .await?
            },
=======
            Bip44Chain::External => hd_wallet
                .update_external_addresses_number(hd_account.account_id(), new_known_addresses_number)
                .await
                .map_mm_err()?,
            Bip44Chain::Internal => hd_wallet
                .update_internal_addresses_number(hd_account.account_id(), new_known_addresses_number)
                .await
                .map_mm_err()?,
>>>>>>> 8201f312
        }
        hd_account.set_known_addresses_number(chain, new_known_addresses_number);

        Ok(())
    }

    /// Returns the Trezor coin name for this coin.
    fn trezor_coin(&self) -> MmResult<String, TrezorCoinError>;

    /// Informs the coin of the enabled address provided/derived by the hardware wallet.
    async fn received_enabled_address_from_hw_wallet(
        &self,
        _enabled_address: HDCoinHDAddress<Self>,
    ) -> MmResult<(), SettingEnabledAddressError> {
        // By default, the default implementation is doing nothing.
        // Different coins can use this hook to perform additional actions if needed.
        Ok(())
    }
}<|MERGE_RESOLUTION|>--- conflicted
+++ resolved
@@ -220,27 +220,14 @@
         }
         let account_xpub = hd_account.extended_pubkey().to_string(bip32::Prefix::XPUB);
         match chain {
-<<<<<<< HEAD
-            Bip44Chain::External => {
-                hd_wallet
-                    .update_external_addresses_number(account_xpub, new_known_addresses_number)
-                    .await?
-            },
-            Bip44Chain::Internal => {
-                hd_wallet
-                    .update_internal_addresses_number(account_xpub, new_known_addresses_number)
-                    .await?
-            },
-=======
             Bip44Chain::External => hd_wallet
-                .update_external_addresses_number(hd_account.account_id(), new_known_addresses_number)
+                .update_external_addresses_number(account_xpub, new_known_addresses_number)
                 .await
                 .map_mm_err()?,
             Bip44Chain::Internal => hd_wallet
-                .update_internal_addresses_number(hd_account.account_id(), new_known_addresses_number)
+                .update_internal_addresses_number(account_xpub, new_known_addresses_number)
                 .await
                 .map_mm_err()?,
->>>>>>> 8201f312
         }
         hd_account.set_known_addresses_number(chain, new_known_addresses_number);
 
