use async_trait::async_trait;
use common::log::warn;
use crypto::{
    Bip32DerPathOps, Bip32Error, Bip44Chain, ChildNumber, DerivationPath, HDPathToAccount, HDPathToCoin,
    Secp256k1ExtendedPublicKey, StandardHDPath, StandardHDPathError,
};
use futures::lock::{MappedMutexGuard as AsyncMappedMutexGuard, Mutex as AsyncMutex, MutexGuard as AsyncMutexGuard};
use mm2_err_handle::prelude::*;
use serde::Serialize;
use std::collections::{BTreeMap, HashMap};
use std::fmt::Display;
use std::hash::Hash;
use std::str::FromStr;
use std::sync::Arc;

mod account_ops;
pub use account_ops::HDAccountOps;

mod address_ops;
pub use address_ops::{AddrToString, DisplayAddress, HDAddressOps};

mod coin_ops;
pub use coin_ops::{HDAddressId, HDWalletCoinOps};

mod confirm_address;
#[cfg(test)]
pub(crate) use confirm_address::for_tests::MockableConfirmAddress;
pub(crate) use confirm_address::{ConfirmAddressStatus, RpcTaskConfirmAddress};
pub use confirm_address::{HDConfirmAddress, HDConfirmAddressError};

mod errors;
pub use errors::{
    AccountUpdatingError, AddressDerivingError, HDExtractPubkeyError, HDWithdrawError, InvalidBip44ChainError,
    NewAccountCreationError, NewAddressDeriveConfirmError, NewAddressDerivingError, SettingEnabledAddressError,
    TrezorCoinError,
};

mod pubkey;
pub use pubkey::{ExtendedPublicKeyOps, ExtractExtendedPubkey, HDXPubExtractor, RpcTaskXPubExtractor};

mod storage;
#[cfg(target_arch = "wasm32")]
pub(crate) use storage::HDWalletDb;
#[cfg(test)]
pub(crate) use storage::HDWalletMockStorage;
pub use storage::{
    HDAccountStorageItem, HDAccountStorageOps, HDWalletCoinStorage, HDWalletId, HDWalletStorageError,
    HDWalletStorageOps,
};
pub(crate) use storage::{HDWalletStorageInternalOps, HDWalletStorageResult};

mod wallet_ops;
pub use wallet_ops::HDWalletOps;

mod withdraw_ops;
pub use withdraw_ops::{HDCoinWithdrawOps, WithdrawSenderAddress};

pub(crate) type HDAccountsMap<HDAccount> = BTreeMap<u32, HDAccount>;
pub(crate) type HDAccountsMutex<HDAccount> = AsyncMutex<HDAccountsMap<HDAccount>>;
pub(crate) type HDAccountsMut<'a, HDAccount> = AsyncMutexGuard<'a, HDAccountsMap<HDAccount>>;
pub(crate) type HDAccountMut<'a, HDAccount> = AsyncMappedMutexGuard<'a, HDAccountsMap<HDAccount>, HDAccount>;
type HDWalletHDAddress<T> = <<T as HDWalletOps>::HDAccount as HDAccountOps>::HDAddress;
type HDCoinHDAddress<T> = HDWalletHDAddress<<T as HDWalletCoinOps>::HDWallet>;
pub(crate) type HDWalletAddress<T> =
    <<<T as HDWalletOps>::HDAccount as HDAccountOps>::HDAddress as HDAddressOps>::Address;
pub(crate) type HDCoinAddress<T> = HDWalletAddress<<T as HDWalletCoinOps>::HDWallet>;
type HDWalletExtendedPubkey<T> = <<T as HDWalletOps>::HDAccount as HDAccountOps>::ExtendedPublicKey;
pub(crate) type HDCoinExtendedPubkey<T> = HDWalletExtendedPubkey<<T as HDWalletCoinOps>::HDWallet>;
pub(crate) type HDCoinHDAccount<T> = HDWalletHDAccount<<T as HDWalletCoinOps>::HDWallet>;
type HDWalletHDAccount<T> = <T as HDWalletOps>::HDAccount;

pub(crate) const DEFAULT_GAP_LIMIT: u32 = 20;
const DEFAULT_ACCOUNT_LIMIT: u32 = ChildNumber::HARDENED_FLAG;
const DEFAULT_ADDRESS_LIMIT: u32 = ChildNumber::HARDENED_FLAG;
const DEFAULT_RECEIVER_CHAIN: Bip44Chain = Bip44Chain::External;

/// A generic HD address that can be used with any HD wallet.
#[derive(Clone)]
pub struct HDAddress<Address, Pubkey> {
    pub address: Address,
    pub pubkey: Pubkey,
    pub derivation_path: DerivationPath,
}

impl<Address, Pubkey> HDAddressOps for HDAddress<Address, Pubkey>
where
    Address: Clone + DisplayAddress + Eq + Hash + Send + Sync,
    Pubkey: Clone,
{
    type Address = Address;
    type Pubkey = Pubkey;

    fn address(&self) -> Self::Address {
        self.address.clone()
    }

    fn pubkey(&self) -> Self::Pubkey {
        self.pubkey.clone()
    }

    fn derivation_path(&self) -> &DerivationPath {
        &self.derivation_path
    }
}

/// A generic HD address that can be used with any HD wallet.
#[derive(Clone, Debug)]
pub struct HDAddressesCache<HDAddress> {
    cache: Arc<AsyncMutex<HashMap<HDAddressId, HDAddress>>>,
}

impl<HDAddress> Default for HDAddressesCache<HDAddress> {
    fn default() -> Self {
        HDAddressesCache {
            cache: Arc::new(AsyncMutex::new(HashMap::new())),
        }
    }
}

impl<HDAddress> HDAddressesCache<HDAddress> {
    pub fn with_capacity(capacity: usize) -> Self {
        HDAddressesCache {
            cache: Arc::new(AsyncMutex::new(HashMap::with_capacity(capacity))),
        }
    }

    pub async fn lock(&self) -> AsyncMutexGuard<'_, HashMap<HDAddressId, HDAddress>> {
        self.cache.lock().await
    }
}

/// A generic HD account that can be used with any HD wallet.
#[derive(Clone, Debug)]
pub struct HDAccount<HDAddress, ExtendedPublicKey>
where
    HDAddress: HDAddressOps + Send,
    ExtendedPublicKey: ExtendedPublicKeyOps,
{
    pub account_id: u32,
    /// [Extended public key](https://learnmeabitcoin.com/technical/extended-keys) that corresponds to the derivation path:
    /// `m/purpose'/coin_type'/account'`.
    pub extended_pubkey: ExtendedPublicKey,
    /// [`HDWallet::derivation_path`] derived by [`HDAccount::account_id`].
    pub account_derivation_path: HDPathToAccount,
    /// The number of addresses that we know have been used by the user.
    /// This is used in order not to check the transaction history for each address,
    /// but to request the balance of addresses whose index is less than `address_number`.
    pub external_addresses_number: u32,
    /// The number of internal addresses that we know have been used by the user.
    /// This is used in order not to check the transaction history for each address,
    /// but to request the balance of addresses whose index is less than `address_number`.
    pub internal_addresses_number: u32,
    /// The cache of derived addresses.
    /// This is used at [`HDWalletCoinOps::derive_address`].
    pub derived_addresses: HDAddressesCache<HDAddress>,
}

impl<HDAddress, ExtendedPublicKey> HDAccountOps for HDAccount<HDAddress, ExtendedPublicKey>
where
    HDAddress: HDAddressOps + Clone + Send,
    ExtendedPublicKey: ExtendedPublicKeyOps,
{
    type HDAddress = HDAddress;
    type ExtendedPublicKey = ExtendedPublicKey;

    fn new(
        account_id: u32,
        extended_pubkey: Self::ExtendedPublicKey,
        account_derivation_path: HDPathToAccount,
    ) -> Self {
        HDAccount {
            account_id,
            extended_pubkey,
            account_derivation_path,
            external_addresses_number: 0,
            internal_addresses_number: 0,
            derived_addresses: HDAddressesCache::default(),
        }
    }

    fn address_limit(&self) -> u32 {
        DEFAULT_ADDRESS_LIMIT
    }

    fn known_addresses_number(&self, chain: Bip44Chain) -> MmResult<u32, InvalidBip44ChainError> {
        match chain {
            Bip44Chain::External => Ok(self.external_addresses_number),
            Bip44Chain::Internal => Ok(self.internal_addresses_number),
        }
    }

    fn set_known_addresses_number(&mut self, chain: Bip44Chain, num: u32) {
        match chain {
            Bip44Chain::External => {
                self.external_addresses_number = num;
            },
            Bip44Chain::Internal => {
                self.internal_addresses_number = num;
            },
        }
    }

    fn account_derivation_path(&self) -> DerivationPath {
        self.account_derivation_path.to_derivation_path()
    }

    fn account_id(&self) -> u32 {
        self.account_id
    }

    fn is_address_activated(&self, chain: Bip44Chain, address_id: u32) -> MmResult<bool, InvalidBip44ChainError> {
        let is_activated = address_id < self.known_addresses_number(chain)?;
        Ok(is_activated)
    }

    fn derived_addresses(&self) -> &HDAddressesCache<Self::HDAddress> {
        &self.derived_addresses
    }

    fn extended_pubkey(&self) -> &Self::ExtendedPublicKey {
        &self.extended_pubkey
    }
}

impl<HDAddress, ExtendedPublicKey> HDAccountStorageOps for HDAccount<HDAddress, ExtendedPublicKey>
where
    HDAddress: HDAddressOps + Send,
    ExtendedPublicKey: ExtendedPublicKeyOps,
    <ExtendedPublicKey as FromStr>::Err: Display,
{
    fn try_from_storage_item(
        wallet_der_path: &HDPathToCoin,
        account_info: &HDAccountStorageItem,
    ) -> HDWalletStorageResult<Self>
    where
        Self: Sized,
    {
        const ACCOUNT_CHILD_HARDENED: bool = true;

        let account_child = ChildNumber::new(account_info.account_id, ACCOUNT_CHILD_HARDENED)?;
        let account_derivation_path = wallet_der_path
            .derive(account_child)
            .map_to_mm(StandardHDPathError::from)
            .map_mm_err()?;
        let extended_pubkey = ExtendedPublicKey::from_str(&account_info.account_xpub)
            .map_err(|e| HDWalletStorageError::ErrorDeserializing(e.to_string()))?;
        let capacity =
            account_info.external_addresses_number + account_info.internal_addresses_number + DEFAULT_GAP_LIMIT;
        Ok(HDAccount {
            account_id: account_info.account_id,
            extended_pubkey,
            account_derivation_path,
            external_addresses_number: account_info.external_addresses_number,
            internal_addresses_number: account_info.internal_addresses_number,
            derived_addresses: HDAddressesCache::with_capacity(capacity as usize),
        })
    }

    fn to_storage_item(&self) -> HDAccountStorageItem {
        HDAccountStorageItem {
            account_id: self.account_id,
            account_xpub: self.extended_pubkey.to_string(bip32::Prefix::XPUB),
            external_addresses_number: self.external_addresses_number,
            internal_addresses_number: self.internal_addresses_number,
        }
    }
}

pub async fn load_hd_accounts_from_storage<HDAddress, ExtendedPublicKey>(
    hd_wallet_storage: &HDWalletCoinStorage,
) -> HDWalletStorageResult<HDAccountsMap<HDAccount<HDAddress, ExtendedPublicKey>>>
where
    HDAddress: HDAddressOps + Send,
    ExtendedPublicKey: ExtendedPublicKeyOps,
    <ExtendedPublicKey as FromStr>::Err: Display,
{
    let accounts = hd_wallet_storage.load_all_accounts().await?;
    let res: HDWalletStorageResult<HDAccountsMap<HDAccount<HDAddress, ExtendedPublicKey>>> = accounts
        .iter()
        .map(|account_info| {
            let account = HDAccount::try_from_storage_item(hd_wallet_storage.path_to_coin(), account_info)?;
            Ok((account.account_id, account))
        })
        .collect();
    match res {
        Ok(accounts) => Ok(accounts),
        Err(e) if e.get_inner().is_deserializing_err() => {
            warn!("Error loading HD accounts from the storage: '{}'. Clear accounts", e);
            hd_wallet_storage.clear_accounts().await?;
            Ok(HDAccountsMap::new())
        },
        Err(e) => Err(e),
    }
}

/// Represents a Hierarchical Deterministic (HD) wallet for UTXO coins.
/// This struct encapsulates all the necessary data for HD wallet operations
/// and is initialized whenever a utxo coin is activated in HD wallet mode.
#[derive(Debug)]
pub struct HDWallet<HDAccount>
where
    HDAccount: HDAccountOps + Clone + Send + Sync,
{
    /// Provides a means to access database operations for a specific user, HD wallet, and coin.
    /// The storage wrapper associates with the `coin` and `hd_wallet_rmd160` to provide unique storage access.
    pub hd_wallet_storage: HDWalletCoinStorage,
    /// Contains information about the accounts enabled for this HD wallet.
    pub accounts: HDAccountsMutex<HDAccount>,
    // Todo: This should be removed in the future to enable simultaneous swaps from multiple addresses
    /// The address that's specifically enabled for certain operations, e.g. swaps.
    pub enabled_address: HDPathAccountToAddressId,
    /// Defines the maximum number of consecutive addresses that can be generated
    /// without any associated transactions. If an address outside this limit
    /// receives transactions, they won't be identified.
    pub gap_limit: u32,
}

#[async_trait]
impl<HDAccount> HDWalletOps for HDWallet<HDAccount>
where
    HDAccount: HDAccountOps + Clone + Send + Sync,
{
    type HDAccount = HDAccount;

<<<<<<< HEAD
    fn coin_type(&self) -> u32 { self.derivation_path().coin_type() }

    fn derivation_path(&self) -> &HDPathToCoin { self.hd_wallet_storage.path_to_coin() }
=======
    fn coin_type(&self) -> u32 {
        self.derivation_path.coin_type()
    }

    fn derivation_path(&self) -> &HDPathToCoin {
        &self.derivation_path
    }
>>>>>>> 80766b00

    fn gap_limit(&self) -> u32 {
        self.gap_limit
    }

    fn account_limit(&self) -> u32 {
        DEFAULT_ACCOUNT_LIMIT
    }

    fn default_receiver_chain(&self) -> Bip44Chain {
        DEFAULT_RECEIVER_CHAIN
    }

    fn get_accounts_mutex(&self) -> &HDAccountsMutex<Self::HDAccount> {
        &self.accounts
    }

    async fn get_account(&self, account_id: u32) -> Option<Self::HDAccount> {
        let accounts = self.get_accounts_mutex().lock().await;
        accounts.get(&account_id).cloned()
    }

    async fn get_account_mut(&self, account_id: u32) -> Option<HDAccountMut<'_, Self::HDAccount>> {
        let accounts = self.get_accounts_mutex().lock().await;
        if !accounts.contains_key(&account_id) {
            return None;
        }

        Some(AsyncMutexGuard::map(accounts, |accounts| {
            accounts
                .get_mut(&account_id)
                .expect("getting an element should never fail due to the checks above")
        }))
    }

    async fn get_accounts(&self) -> HDAccountsMap<Self::HDAccount> {
        self.get_accounts_mutex().lock().await.clone()
    }

    async fn get_accounts_mut(&self) -> HDAccountsMut<'_, Self::HDAccount> {
        self.get_accounts_mutex().lock().await
    }

    async fn remove_account_if_last(&self, account_id: u32) -> Option<Self::HDAccount> {
        let mut x = self.get_accounts_mutex().lock().await;
        // `BTreeMap::last_entry` is still unstable.
        let (last_account_id, _) = x.iter().last()?;
        if *last_account_id == account_id {
            x.remove(&account_id)
        } else {
            None
        }
    }

    async fn get_enabled_address(&self) -> Option<<Self::HDAccount as HDAccountOps>::HDAddress> {
        let enabled_address = self.enabled_address;
        let account = self.get_account(enabled_address.account_id).await?;
        let hd_address_id = HDAddressId {
            chain: enabled_address.chain,
            address_id: enabled_address.address_id,
        };
        let derived = account.derived_addresses().lock().await;

        let address = derived.get(&hd_address_id);
        address.cloned()
    }
}

/// Creates and registers a new HD account for a HDWallet.
///
/// # Parameters
/// - `coin`: A coin that implements [`ExtractExtendedPubkey`].
/// - `hd_wallet`: The specified HD wallet.
/// - `xpub_extractor`: Optional method for extracting the extended public key.
///   This is especially useful when dealing with hardware wallets. It can
///   allow for the extraction of the extended public key directly from the
///   wallet when needed.
/// - `account_id`: Optional account identifier.
///
/// # Returns
/// A result containing a mutable reference to the created `HDAccount` if successful.
pub async fn create_new_account<'a, Coin, XPubExtractor, HDWallet, HDAccount>(
    coin: &Coin,
    hd_wallet: &'a HDWallet,
    xpub_extractor: Option<&XPubExtractor>,
    account_id: Option<u32>,
) -> MmResult<HDAccountMut<'a, HDWalletHDAccount<HDWallet>>, NewAccountCreationError>
where
    Coin: ExtractExtendedPubkey<ExtendedPublicKey = HDWalletExtendedPubkey<HDWallet>> + Sync,
    HDWallet: HDWalletOps<HDAccount = HDAccount> + HDWalletStorageOps + Sync,
    XPubExtractor: HDXPubExtractor + Send,
    HDAccount: 'a + HDAccountOps + HDAccountStorageOps,
{
    const INIT_ACCOUNT_ID: u32 = 0;
    let new_account_id = match account_id {
        Some(account_id) => account_id,
        None => {
            let accounts = hd_wallet.get_accounts_mut().await;
            let last_account_id = accounts.iter().last().map(|(account_id, _account)| *account_id);
            last_account_id.map_or(INIT_ACCOUNT_ID, |last_id| {
                (INIT_ACCOUNT_ID..=last_id)
                    .find(|id| !accounts.contains_key(id))
                    .unwrap_or(last_id + 1)
            })
        },
    };
    let max_accounts_number = hd_wallet.account_limit();
    if new_account_id >= max_accounts_number {
        return MmError::err(NewAccountCreationError::AccountLimitReached { max_accounts_number });
    }

    let account_child_hardened = true;
    let account_child = ChildNumber::new(new_account_id, account_child_hardened)
        .map_to_mm(|e| NewAccountCreationError::Internal(e.to_string()))?;

    let account_derivation_path: HDPathToAccount = hd_wallet.derivation_path().derive(account_child)?;
    let account_pubkey = coin
        .extract_extended_pubkey(xpub_extractor, account_derivation_path.to_derivation_path())
        .await
        .map_mm_err()?;

    let new_account = HDAccount::new(new_account_id, account_pubkey, account_derivation_path);

    let accounts = hd_wallet.get_accounts_mut().await;
    if accounts.contains_key(&new_account_id) {
        let error =
            format!("Account '{new_account_id}' has been activated while we proceed the 'create_new_account' function");
        return MmError::err(NewAccountCreationError::Internal(error));
    }

    hd_wallet
        .upload_new_account(new_account.to_storage_item())
        .await
        .map_mm_err()?;

    Ok(AsyncMutexGuard::map(accounts, |accounts| {
        accounts
            .entry(new_account_id)
            // the `entry` method should return [`Entry::Vacant`] due to the checks above
            .or_insert(new_account)
    }))
}

#[async_trait]
impl<HDAccount> HDWalletStorageOps for HDWallet<HDAccount>
where
    HDAccount: HDAccountOps + HDAccountStorageOps + Clone + Send + Sync,
{
    fn hd_wallet_storage(&self) -> &HDWalletCoinStorage {
        &self.hd_wallet_storage
    }
}

/// Unique identifier for an HD wallet address within the whole wallet context.
#[derive(Copy, Clone, Debug, Deserialize, Serialize)]
pub struct HDPathAccountToAddressId {
    pub account_id: u32,
    pub chain: Bip44Chain,
    pub address_id: u32,
}

impl Default for HDPathAccountToAddressId {
    fn default() -> Self {
        HDPathAccountToAddressId {
            account_id: 0,
            chain: Bip44Chain::External,
            address_id: 0,
        }
    }
}

impl From<StandardHDPath> for HDPathAccountToAddressId {
    fn from(der_path: StandardHDPath) -> Self {
        HDPathAccountToAddressId {
            account_id: der_path.account_id(),
            chain: der_path.chain(),
            address_id: der_path.address_id(),
        }
    }
}

impl HDPathAccountToAddressId {
    pub fn to_derivation_path(&self, path_to_coin: &HDPathToCoin) -> Result<DerivationPath, MmError<Bip32Error>> {
        let mut account_der_path = path_to_coin.to_derivation_path();
        account_der_path.push(ChildNumber::new(self.account_id, true)?);
        account_der_path.push(self.chain.to_child_number());
        account_der_path.push(ChildNumber::new(self.address_id, false)?);

        Ok(account_der_path)
    }
}
/// Represents how a hierarchical deterministic (HD) address is selected.
#[derive(Clone, Debug, Deserialize, Serialize)]
#[serde(untagged)]
pub enum HDAddressSelector {
    /// Specifies the HD address using its structured account, chain, and address ID.
    AddressId(HDPathAccountToAddressId),
    /// Specifies the HD address directly using a BIP-44,84 and other compliant derivation path.
    ///
    /// IMPORTANT: Don't use `Bip44DerivationPath` or `RpcDerivationPath` because if there is an error in the path,
    /// `serde::Deserialize` returns "data did not match any variant of untagged enum HDAddressSelector".
    /// It's better to show the user an informative error.
    DerivationPath { derivation_path: String },
}

impl HDAddressSelector {
    pub fn to_address_path(&self, expected_coin_type: u32) -> MmResult<HDPathAccountToAddressId, StandardHDPathError> {
        match self {
            HDAddressSelector::AddressId(address_id) => Ok(*address_id),
            HDAddressSelector::DerivationPath { derivation_path } => {
                let derivation_path = StandardHDPath::from_str(derivation_path).map_to_mm(StandardHDPathError::from)?;
                let coin_type = derivation_path.coin_type();

                if coin_type != expected_coin_type {
                    return MmError::err(StandardHDPathError::InvalidCoinType {
                        expected: expected_coin_type,
                        found: coin_type,
                    });
                }

                Ok(HDPathAccountToAddressId::from(derivation_path))
            },
        }
    }

    pub fn valid_derivation_path(self, path_to_coin: &HDPathToCoin) -> MmResult<DerivationPath, StandardHDPathError> {
        match self {
            HDAddressSelector::AddressId(id) => id
                .to_derivation_path(path_to_coin)
                .mm_err(StandardHDPathError::Bip32Error),
            HDAddressSelector::DerivationPath { derivation_path } => {
                let standard_hd_path = StandardHDPath::from_str(&derivation_path)
                    .map_to_mm(|_| StandardHDPathError::Bip32Error(Bip32Error::Decode))?;
                let rpc_path_to_coin = standard_hd_path.path_to_coin();

                // validate rpc path_to_coin against activated coin.
                if &rpc_path_to_coin != path_to_coin {
                    return MmError::err(StandardHDPathError::InvalidPathToCoin {
                        expected: rpc_path_to_coin.to_string(),
                        found: path_to_coin.to_string(),
                    });
                };

                Ok(standard_hd_path.to_derivation_path())
            },
        }
    }
}

pub(crate) mod inner_impl {
    use super::*;
    use coin_ops::HDWalletCoinOps;

    pub struct NewAddress<HDAddress>
    where
        HDAddress: HDAddressOps,
    {
        pub hd_address: HDAddress,
        pub new_known_addresses_number: u32,
    }

    /// Generates a new address without updating a corresponding number of used `hd_account` addresses.
    pub async fn generate_new_address_immutable<Coin>(
        coin: &Coin,
        hd_account: &HDCoinHDAccount<Coin>,
        chain: Bip44Chain,
    ) -> MmResult<NewAddress<HDCoinHDAddress<Coin>>, NewAddressDerivingError>
    where
        Coin: HDWalletCoinOps + ?Sized + Sync,
    {
        let known_addresses_number = hd_account.known_addresses_number(chain).map_mm_err()?;
        // Address IDs start from 0, so the `known_addresses_number = last_known_address_id + 1`.
        let new_address_id = known_addresses_number;
        let max_addresses_number = hd_account.address_limit();
        if new_address_id >= max_addresses_number {
            return MmError::err(NewAddressDerivingError::AddressLimitReached { max_addresses_number });
        }
        let address = coin
            .derive_address(hd_account, chain, new_address_id)
            .await
            .map_mm_err()?;
        Ok(NewAddress {
            hd_address: address,
            new_known_addresses_number: known_addresses_number + 1,
        })
    }
}<|MERGE_RESOLUTION|>--- conflicted
+++ resolved
@@ -322,19 +322,13 @@
 {
     type HDAccount = HDAccount;
 
-<<<<<<< HEAD
-    fn coin_type(&self) -> u32 { self.derivation_path().coin_type() }
-
-    fn derivation_path(&self) -> &HDPathToCoin { self.hd_wallet_storage.path_to_coin() }
-=======
     fn coin_type(&self) -> u32 {
-        self.derivation_path.coin_type()
+        self.derivation_path().coin_type()
     }
 
     fn derivation_path(&self) -> &HDPathToCoin {
-        &self.derivation_path
-    }
->>>>>>> 80766b00
+        self.hd_wallet_storage.path_to_coin()
+    }
 
     fn gap_limit(&self) -> u32 {
         self.gap_limit
