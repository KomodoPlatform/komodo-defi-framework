use crate::hd_wallet::{HDAccountStorageItem, HDWalletId, HDWalletStorageError, HDWalletStorageInternalOps,
                       HDWalletStorageResult};
use crate::CoinsContext;
use async_trait::async_trait;
use crypto::XPub;
use mm2_core::mm_ctx::MmArc;
use mm2_db::indexed_db::{cursor_prelude::*, OnUpgradeError};
use mm2_db::indexed_db::{DbIdentifier, DbInstance, DbLocked, DbTable, DbTransactionError, DbUpgrader, IndexedDb,
                         IndexedDbBuilder, InitDbError, InitDbResult, ItemId, MultiIndex, OnUpgradeResult, SharedDb,
                         TableSignature, WeakDb};
use mm2_err_handle::prelude::*;

const DB_VERSION: u32 = 2;
/// An index of the `HDAccountTable` table that consists of the following properties:
/// * coin - coin ticker
/// * hd_wallet_rmd160 - RIPEMD160(SHA256(x)) where x is a pubkey extracted from a Hardware Wallet device or passphrase.
const WALLET_ID_INDEX: &str = "wallet_id";
/// A **unique** index of the `HDAccountTable` table that consists of the following properties:
/// * coin - coin ticker
/// * hd_wallet_rmd160 - RIPEMD160(SHA256(x)) where x is a pubkey extracted from a Hardware Wallet device or passphrase.
/// * account_xpub - HD account xpub
const WALLET_ACCOUNT_XPUB_INDEX: &str = "wallet_account_xpub";

type HDWalletDbLocked<'a> = DbLocked<'a, HDWalletDb>;

impl From<DbTransactionError> for HDWalletStorageError {
    fn from(e: DbTransactionError) -> Self {
        let desc = e.to_string();
        match e {
            DbTransactionError::NoSuchTable { .. }
            | DbTransactionError::ErrorCreatingTransaction(_)
            | DbTransactionError::ErrorOpeningTable { .. }
            | DbTransactionError::ErrorSerializingIndex { .. }
            | DbTransactionError::MultipleItemsByUniqueIndex { .. }
            | DbTransactionError::NoSuchIndex { .. }
            | DbTransactionError::InvalidIndex { .. }
            | DbTransactionError::UnexpectedState(_)
            | DbTransactionError::TransactionAborted => HDWalletStorageError::Internal(desc),
            DbTransactionError::ErrorDeserializingItem(_) => HDWalletStorageError::ErrorDeserializing(desc),
            DbTransactionError::ErrorSerializingItem(_) => HDWalletStorageError::ErrorSerializing(desc),
            DbTransactionError::ErrorGettingItems(_) | DbTransactionError::ErrorCountingItems(_) => {
                HDWalletStorageError::ErrorLoading(desc)
            },
            DbTransactionError::ErrorUploadingItem(_) | DbTransactionError::ErrorDeletingItems(_) => {
                HDWalletStorageError::ErrorSaving(desc)
            },
        }
    }
}

impl From<CursorError> for HDWalletStorageError {
    fn from(e: CursorError) -> Self {
        let stringified_error = e.to_string();
        match e {
            // We don't expect that the `String` and `u32` types serialization to fail.
            CursorError::ErrorSerializingIndexFieldValue {..}
            // We don't expect that the `String` and `u32` types deserialization to fail.
            | CursorError::ErrorDeserializingIndexValue {..}
            | CursorError::ErrorOpeningCursor {..}
            | CursorError::AdvanceError {..}
            | CursorError::InvalidKeyRange {..}
            | CursorError::TypeMismatch {..}
            | CursorError::IncorrectNumberOfKeysPerIndex {..}
            | CursorError::UnexpectedState(..)
            | CursorError::IncorrectUsage {..} => HDWalletStorageError::Internal(stringified_error),
            CursorError::ErrorDeserializingItem {..} => HDWalletStorageError::ErrorDeserializing(stringified_error),
        }
    }
}

impl From<InitDbError> for HDWalletStorageError {
    fn from(e: InitDbError) -> Self { HDWalletStorageError::Internal(e.to_string()) }
}

/// The table has the following individually non-unique indexes: `coin`, `hd_wallet_rmd160`, `account_id`,
/// one non-unique multi-index `wallet_id` that consists of `coin`, `hd_wallet_rmd160`,
/// and one unique multi-index `wallet_account_id` that consists of these four indexes in a row.
/// See [`HDAccountTable::on_update_needed`].
#[derive(Deserialize, Serialize)]
struct HDAccountTable {
    /// [`HDWalletId::coin`].
    /// Non-unique index that is used to fetch/remove items from the storage.
    coin: String,
    /// [`HDWalletId::hd_wallet_rmd160`].
    /// Non-unique index that is used to fetch/remove items from the storage.
    hd_wallet_rmd160: String,
    /// HD Account ID.
    /// Non-unique index that is used to fetch/remove items from the storage.
    account_id: u32,
    account_xpub: XPub,
    /// The number of addresses that we know have been used by the user.
    external_addresses_number: u32,
    internal_addresses_number: u32,
}

impl TableSignature for HDAccountTable {
    const TABLE_NAME: &'static str = "hd_account";

    fn on_upgrade_needed(upgrader: &DbUpgrader, mut current_version: u32, new_version: u32) -> OnUpgradeResult<()> {
        /// A deprecated index that is now replaced by `WALLET_ACCOUNT_XPUB_INDEX`.
        const DEPRECATED_WALLET_ACCOUNT_ID_INDEX: &str = "wallet_account_id";

        while current_version < new_version {
            match current_version {
                0 => {
                    let table = upgrader.create_table(Self::TABLE_NAME)?;
                    table.create_multi_index(WALLET_ID_INDEX, &["coin", "hd_wallet_rmd160"], false)?;
                    table.create_multi_index(
                        DEPRECATED_WALLET_ACCOUNT_ID_INDEX,
                        &["coin", "hd_wallet_rmd160", "account_id"],
                        true,
                    )?;
                },
                1 => {
                    let table = upgrader.open_table(Self::TABLE_NAME)?;
                    table.create_multi_index(
                        WALLET_ACCOUNT_XPUB_INDEX,
                        &["coin", "hd_wallet_rmd160", "account_xpub"],
                        true,
                    )?;
                    table.delete_index(DEPRECATED_WALLET_ACCOUNT_ID_INDEX)?;
                },
                unsupported_version => {
                    return MmError::err(OnUpgradeError::UnsupportedVersion {
                        unsupported_version,
                        old_version: current_version,
                        new_version,
                    });
                },
            };
            current_version += 1;
        }

        Ok(())
    }
}

impl HDAccountTable {
    fn new(wallet_id: HDWalletId, account_info: HDAccountStorageItem) -> HDAccountTable {
        HDAccountTable {
            coin: wallet_id.coin,
            hd_wallet_rmd160: wallet_id.hd_wallet_rmd160,
            account_id: account_info.account_id,
            account_xpub: account_info.account_xpub,
            external_addresses_number: account_info.external_addresses_number,
            internal_addresses_number: account_info.internal_addresses_number,
        }
    }
}

impl From<HDAccountTable> for HDAccountStorageItem {
    fn from(account: HDAccountTable) -> Self {
        HDAccountStorageItem {
            account_id: account.account_id,
            account_xpub: account.account_xpub,
            external_addresses_number: account.external_addresses_number,
            internal_addresses_number: account.internal_addresses_number,
        }
    }
}

pub(crate) struct HDWalletDb {
    pub(crate) inner: IndexedDb,
}

#[async_trait]
impl DbInstance for HDWalletDb {
    const DB_NAME: &'static str = "hd_wallet";

    async fn init(db_id: DbIdentifier) -> InitDbResult<Self> {
        let inner = IndexedDbBuilder::new(db_id)
            .with_version(DB_VERSION)
            .with_table::<HDAccountTable>()
            .build()
            .await?;
        Ok(HDWalletDb { inner })
    }
}

/// The wrapper over the [`CoinsContext::hd_wallet_db`] weak pointer.
pub(super) struct HDWalletIndexedDbStorage {
    db: WeakDb<HDWalletDb>,
}

#[async_trait]
impl HDWalletStorageInternalOps for HDWalletIndexedDbStorage {
    async fn init(ctx: &MmArc) -> HDWalletStorageResult<Self>
    where
        Self: Sized,
    {
        let coins_ctx = CoinsContext::from_ctx(ctx).map_to_mm(HDWalletStorageError::Internal)?;
        let db = SharedDb::downgrade(&coins_ctx.hd_wallet_db);
        Ok(HDWalletIndexedDbStorage { db })
    }

    async fn load_accounts(&self, wallet_id: HDWalletId) -> HDWalletStorageResult<Vec<HDAccountStorageItem>> {
        let shared_db = self.get_shared_db()?;
        let locked_db = Self::lock_db_mutex(&shared_db).await?;

        let transaction = locked_db.inner.transaction().await.map_mm_err()?;
        let table = transaction.table::<HDAccountTable>().await.map_mm_err()?;

        let index_keys = MultiIndex::new(WALLET_ID_INDEX)
            .with_value(wallet_id.coin)
            .map_mm_err()?
            .with_value(wallet_id.hd_wallet_rmd160)
            .map_mm_err()?;
        Ok(table
            .get_items_by_multi_index(index_keys)
            .await
            .map_mm_err()?
            .into_iter()
            .map(|(_item_id, item)| HDAccountStorageItem::from(item))
            .collect())
    }

<<<<<<< HEAD
=======
    async fn load_account(
        &self,
        wallet_id: HDWalletId,
        account_id: u32,
    ) -> HDWalletStorageResult<Option<HDAccountStorageItem>> {
        let shared_db = self.get_shared_db()?;
        let locked_db = Self::lock_db_mutex(&shared_db).await?;

        let transaction = locked_db.inner.transaction().await.map_mm_err()?;
        let table = transaction.table::<HDAccountTable>().await.map_mm_err()?;

        let maybe_account = Self::find_account(&table, wallet_id, account_id).await?;
        match maybe_account {
            Some((_account_item_id, account_item)) => Ok(Some(HDAccountStorageItem::from(account_item))),
            None => Ok(None),
        }
    }

>>>>>>> 8201f312
    async fn update_external_addresses_number(
        &self,
        wallet_id: HDWalletId,
        account_xpub: XPub,
        new_external_addresses_number: u32,
    ) -> HDWalletStorageResult<()> {
        self.update_account(wallet_id, account_xpub, |account| {
            account.external_addresses_number = new_external_addresses_number;
        })
        .await
    }

    async fn update_internal_addresses_number(
        &self,
        wallet_id: HDWalletId,
        account_xpub: XPub,
        new_internal_addresses_number: u32,
    ) -> HDWalletStorageResult<()> {
        self.update_account(wallet_id, account_xpub, |account| {
            account.internal_addresses_number = new_internal_addresses_number;
        })
        .await
    }

    async fn upload_new_account(
        &self,
        wallet_id: HDWalletId,
        account: HDAccountStorageItem,
    ) -> HDWalletStorageResult<()> {
        let shared_db = self.get_shared_db()?;
        let locked_db = Self::lock_db_mutex(&shared_db).await?;

        let transaction = locked_db.inner.transaction().await.map_mm_err()?;
        let table = transaction.table::<HDAccountTable>().await.map_mm_err()?;

        let new_account = HDAccountTable::new(wallet_id, account);
        table
            .add_item(&new_account)
            .await
            .map(|_| ())
            .mm_err(HDWalletStorageError::from)
    }

    async fn delete_accounts(&self, wallet_id: HDWalletId, account_xpubs: Vec<XPub>) -> HDWalletStorageResult<()> {
        let shared_db = self.get_shared_db()?;
        let locked_db = Self::lock_db_mutex(&shared_db).await?;

        let transaction = locked_db.inner.transaction().await?;
        let table = transaction.table::<HDAccountTable>().await?;

        for account_xpub in account_xpubs {
            let index_keys = MultiIndex::new(WALLET_ACCOUNT_XPUB_INDEX)
                .with_value(wallet_id.coin.clone())?
                .with_value(wallet_id.hd_wallet_rmd160.clone())?
                .with_value(account_xpub)?;
            table.delete_item_by_unique_multi_index(index_keys).await?;
        }
        Ok(())
    }

    async fn clear_accounts(&self, wallet_id: HDWalletId) -> HDWalletStorageResult<()> {
        let shared_db = self.get_shared_db()?;
        let locked_db = Self::lock_db_mutex(&shared_db).await?;

        let transaction = locked_db.inner.transaction().await.map_mm_err()?;
        let table = transaction.table::<HDAccountTable>().await.map_mm_err()?;

        let index_keys = MultiIndex::new(WALLET_ID_INDEX)
            .with_value(wallet_id.coin)
            .map_mm_err()?
            .with_value(wallet_id.hd_wallet_rmd160)
            .map_mm_err()?;
        table.delete_items_by_multi_index(index_keys).await.map_mm_err()?;
        Ok(())
    }
}

impl HDWalletIndexedDbStorage {
    fn get_shared_db(&self) -> HDWalletStorageResult<SharedDb<HDWalletDb>> {
        self.db
            .upgrade()
            .or_mm_err(|| HDWalletStorageError::Internal("'HDWalletIndexedDbStorage::db' doesn't exist".to_owned()))
    }

    async fn lock_db_mutex(db: &SharedDb<HDWalletDb>) -> HDWalletStorageResult<HDWalletDbLocked<'_>> {
        db.get_or_initialize().await.mm_err(HDWalletStorageError::from)
    }

    async fn find_account(
        table: &DbTable<'_, HDAccountTable>,
        wallet_id: HDWalletId,
        account_xpub: XPub,
    ) -> HDWalletStorageResult<Option<(ItemId, HDAccountTable)>> {
<<<<<<< HEAD
        let index_keys = MultiIndex::new(WALLET_ACCOUNT_XPUB_INDEX)
            .with_value(wallet_id.coin)?
            .with_value(wallet_id.hd_wallet_rmd160)?
            .with_value(account_xpub)?;
=======
        let index_keys = MultiIndex::new(WALLET_ACCOUNT_ID_INDEX)
            .with_value(wallet_id.coin)
            .map_mm_err()?
            .with_value(wallet_id.hd_wallet_rmd160)
            .map_mm_err()?
            .with_value(account_id)
            .map_mm_err()?;
>>>>>>> 8201f312
        table
            .get_item_by_unique_multi_index(index_keys)
            .await
            .mm_err(HDWalletStorageError::from)
    }

    async fn update_account<F>(&self, wallet_id: HDWalletId, account_xpub: XPub, f: F) -> HDWalletStorageResult<()>
    where
        F: FnOnce(&mut HDAccountTable),
    {
        let shared_db = self.get_shared_db()?;
        let locked_db = Self::lock_db_mutex(&shared_db).await?;

        let transaction = locked_db.inner.transaction().await.map_mm_err()?;
        let table = transaction.table::<HDAccountTable>().await.map_mm_err()?;

        let (account_item_id, mut account) = Self::find_account(&table, wallet_id.clone(), account_xpub.clone())
            .await?
            .or_mm_err(|| HDWalletStorageError::HDAccountNotFound {
                wallet_id,
                account_xpub,
            })?;

        // Apply `f` to `account` and upload the changes to the storage.
        f(&mut account);
        table
            .replace_item(account_item_id, &account)
            .await
            .map(|_| ())
            .mm_err(HDWalletStorageError::from)
    }
}

/// This function is used in `hd_wallet_storage::tests`.
pub(super) async fn get_all_storage_items(ctx: &MmArc) -> Vec<HDAccountStorageItem> {
    let coins_ctx = CoinsContext::from_ctx(ctx).unwrap();
    let db = coins_ctx.hd_wallet_db.get_or_initialize().await.unwrap();
    let transaction = db.inner.transaction().await.unwrap();
    let table = transaction.table::<HDAccountTable>().await.unwrap();
    table
        .get_all_items()
        .await
        .expect("Error getting items")
        .into_iter()
        .map(|(_item_id, item)| HDAccountStorageItem::from(item))
        .collect()
}<|MERGE_RESOLUTION|>--- conflicted
+++ resolved
@@ -214,27 +214,6 @@
             .collect())
     }
 
-<<<<<<< HEAD
-=======
-    async fn load_account(
-        &self,
-        wallet_id: HDWalletId,
-        account_id: u32,
-    ) -> HDWalletStorageResult<Option<HDAccountStorageItem>> {
-        let shared_db = self.get_shared_db()?;
-        let locked_db = Self::lock_db_mutex(&shared_db).await?;
-
-        let transaction = locked_db.inner.transaction().await.map_mm_err()?;
-        let table = transaction.table::<HDAccountTable>().await.map_mm_err()?;
-
-        let maybe_account = Self::find_account(&table, wallet_id, account_id).await?;
-        match maybe_account {
-            Some((_account_item_id, account_item)) => Ok(Some(HDAccountStorageItem::from(account_item))),
-            None => Ok(None),
-        }
-    }
-
->>>>>>> 8201f312
     async fn update_external_addresses_number(
         &self,
         wallet_id: HDWalletId,
@@ -282,15 +261,18 @@
         let shared_db = self.get_shared_db()?;
         let locked_db = Self::lock_db_mutex(&shared_db).await?;
 
-        let transaction = locked_db.inner.transaction().await?;
-        let table = transaction.table::<HDAccountTable>().await?;
+        let transaction = locked_db.inner.transaction().await.map_mm_err()?;
+        let table = transaction.table::<HDAccountTable>().await.map_mm_err()?;
 
         for account_xpub in account_xpubs {
             let index_keys = MultiIndex::new(WALLET_ACCOUNT_XPUB_INDEX)
-                .with_value(wallet_id.coin.clone())?
-                .with_value(wallet_id.hd_wallet_rmd160.clone())?
-                .with_value(account_xpub)?;
-            table.delete_item_by_unique_multi_index(index_keys).await?;
+                .with_value(wallet_id.coin.clone())
+                .map_mm_err()?
+                .with_value(wallet_id.hd_wallet_rmd160.clone())
+                .map_mm_err()?
+                .with_value(account_xpub)
+                .map_mm_err()?;
+            table.delete_item_by_unique_multi_index(index_keys).await.map_mm_err()?;
         }
         Ok(())
     }
@@ -328,20 +310,13 @@
         wallet_id: HDWalletId,
         account_xpub: XPub,
     ) -> HDWalletStorageResult<Option<(ItemId, HDAccountTable)>> {
-<<<<<<< HEAD
         let index_keys = MultiIndex::new(WALLET_ACCOUNT_XPUB_INDEX)
-            .with_value(wallet_id.coin)?
-            .with_value(wallet_id.hd_wallet_rmd160)?
-            .with_value(account_xpub)?;
-=======
-        let index_keys = MultiIndex::new(WALLET_ACCOUNT_ID_INDEX)
             .with_value(wallet_id.coin)
             .map_mm_err()?
             .with_value(wallet_id.hd_wallet_rmd160)
             .map_mm_err()?
-            .with_value(account_id)
+            .with_value(account_xpub)
             .map_mm_err()?;
->>>>>>> 8201f312
         table
             .get_item_by_unique_multi_index(index_keys)
             .await
