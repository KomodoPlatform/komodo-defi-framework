--- conflicted
+++ resolved
@@ -104,17 +104,10 @@
 use super::{big_decimal_from_sat_unsigned, BalanceError, BalanceFut, BalanceResult, CoinBalance, CoinFutSpawner,
             CoinsContext, DerivationMethod, FeeApproxStage, FoundSwapTxSpend, HistorySyncState, KmdRewardsDetails,
             MarketCoinOps, MmCoin, NumConversError, NumConversResult, PrivKeyActivationPolicy, PrivKeyPolicy,
-<<<<<<< HEAD
             PrivKeyPolicyNotAllowed, RawTransactionFut, RawTransactionResult, RpcTransportEventHandler,
             RpcTransportEventHandlerShared, TradeFee, TradePreimageError, TradePreimageFut, TradePreimageResult,
             Transaction, TransactionDetails, TransactionEnum, TransactionErr, UnexpectedDerivationMethod,
             VerificationError, WithdrawError, WithdrawRequest};
-=======
-            PrivKeyPolicyNotAllowed, RawTransactionFut, RpcTransportEventHandler, RpcTransportEventHandlerShared,
-            TradeFee, TradePreimageError, TradePreimageFut, TradePreimageResult, Transaction, TransactionDetails,
-            TransactionEnum, TransactionErr, UnexpectedDerivationMethod, VerificationError, WithdrawError,
-            WithdrawRequest};
->>>>>>> 73825881
 use crate::coin_balance::{EnableCoinScanPolicy, EnabledCoinBalanceParams, HDAddressBalanceScanner};
 use crate::hd_wallet::{HDAccountOps, HDAccountsMutex, HDAddress, HDAddressId, HDWalletCoinOps, HDWalletOps,
                        InvalidBip44ChainError};
