--- conflicted
+++ resolved
@@ -103,17 +103,10 @@
 use self::rpc_clients::{electrum_script_hash, ElectrumClient, ElectrumConnectionSettings, EstimateFeeMethod,
                         EstimateFeeMode, NativeClient, UnspentInfo, UnspentMap, UtxoRpcClientEnum, UtxoRpcError,
                         UtxoRpcFut, UtxoRpcResult};
-<<<<<<< HEAD
 use super::{big_decimal_from_sat_unsigned, AddrToString, BalanceError, BalanceFut, BalanceResult, CoinBalance,
-            CoinFutSpawner, CoinsContext, DerivationMethod, FeeApproxStage, FoundSwapTxSpend, HistorySyncState,
+             CoinsContext, DerivationMethod, FeeApproxStage, FoundSwapTxSpend, HistorySyncState,
             KmdRewardsDetails, MarketCoinOps, MmCoin, NumConversError, NumConversResult, PrivKeyActivationPolicy,
             PrivKeyPolicy, PrivKeyPolicyNotAllowed, RawTransactionFut, TradeFee, TradePreimageError, TradePreimageFut,
-=======
-use super::{big_decimal_from_sat_unsigned, BalanceError, BalanceFut, BalanceResult, CoinBalance, CoinsContext,
-            DerivationMethod, FeeApproxStage, FoundSwapTxSpend, HistorySyncState, KmdRewardsDetails, MarketCoinOps,
-            MmCoin, NumConversError, NumConversResult, PrivKeyActivationPolicy, PrivKeyPolicy,
-            PrivKeyPolicyNotAllowed, RawTransactionFut, TradeFee, TradePreimageError, TradePreimageFut,
->>>>>>> 927f84b4
             TradePreimageResult, Transaction, TransactionDetails, TransactionEnum, TransactionErr,
             UnexpectedDerivationMethod, VerificationError, WeakSpawner, WithdrawError, WithdrawRequest};
 use crate::coin_balance::{EnableCoinScanPolicy, EnabledCoinBalanceParams, HDAddressBalanceScanner};
