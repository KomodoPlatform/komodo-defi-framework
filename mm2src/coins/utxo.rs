--- conflicted
+++ resolved
@@ -44,22 +44,16 @@
 use futures::lock::{Mutex as AsyncMutex};
 use keys::{KeyPair, Private, Public, Address, Secret};
 use keys::bytes::Bytes;
+use mocktopus::macros::*;
 use num_traits::ToPrimitive;
 use primitives::hash::{H256, H264, H512};
 use rand::seq::SliceRandom;
 use rpc::v1::types::{Bytes as BytesJson, H256 as H256Json, Transaction as RpcTransaction};
 use script::{Builder, Opcode, Script, SignatureVersion, TransactionInputSigner};
 use serde_json::{self as json, Value as Json};
-<<<<<<< HEAD
 use serialization::serialize;
 use std::convert::TryInto;
-=======
-use serialization::{serialize, deserialize};
-use std::collections::hash_map::{HashMap, Entry};
-use std::convert::TryInto;
-use std::cmp::Ordering;
 use std::num::NonZeroU64;
->>>>>>> f2d16036
 use std::ops::Deref;
 use std::path::{Path, PathBuf};
 use std::sync::{Arc, Mutex};
@@ -67,18 +61,11 @@
 
 pub use chain::Transaction as UtxoTx;
 
-<<<<<<< HEAD
-use self::rpc_clients::{ElectrumClient, ElectrumClientImpl, EstimateFeeMethod, NativeClient, UtxoRpcClientEnum, UnspentInfo };
-use super::{CoinsContext, FoundSwapTxSpend, HistorySyncState, MarketCoinOps, MmCoin, TradeFee, TradeInfo,
-            Transaction, TransactionEnum, TransactionFut, TransactionDetails, WithdrawFee, WithdrawRequest};
-use crate::utxo::rpc_clients::{NativeClientImpl, ElectrumRpcRequest};
-=======
-use self::rpc_clients::{electrum_script_hash, ElectrumClient, ElectrumClientImpl,
+use self::rpc_clients::{ElectrumClient, ElectrumClientImpl,
                         EstimateFeeMethod, EstimateFeeMode, NativeClient, UtxoRpcClientEnum, UnspentInfo};
 use super::{CoinsContext, CoinTransportMetrics, FoundSwapTxSpend, HistorySyncState, MarketCoinOps, MmCoin, RpcClientType, RpcTransportEventHandlerShared,
-            SwapOps, TradeFee, TradeInfo, Transaction, TransactionEnum, TransactionFut, TransactionDetails, WithdrawFee, WithdrawRequest};
-use crate::utxo::rpc_clients::{NativeClientImpl, UtxoRpcClientOps, ElectrumRpcRequest};
->>>>>>> f2d16036
+            TradeFee, TradeInfo, Transaction, TransactionEnum, TransactionFut, TransactionDetails, WithdrawFee, WithdrawRequest};
+use crate::utxo::rpc_clients::{NativeClientImpl, ElectrumRpcRequest};
 
 #[cfg(test)]
 pub mod utxo_tests;
@@ -89,15 +76,12 @@
 const MAX_DER_SIGNATURE_LEN: usize = 72;
 const COMPRESSED_PUBKEY_LEN: usize = 33;
 const P2PKH_OUTPUT_LEN: u64 = 34;
-<<<<<<< HEAD
 const MATURE_CONFIRMATIONS_DEFAULT: u32 = 100;
-=======
 /// Block count for KMD median time past calculation
 ///
 /// # Safety
 /// 11 > 0
 const KMD_MTP_BLOCK_COUNT: NonZeroU64 = unsafe { NonZeroU64::new_unchecked(11u64) };
->>>>>>> f2d16036
 
 #[cfg(windows)]
 #[cfg(feature = "native")]
@@ -267,7 +251,9 @@
     /// relay fee amount instead of calculated
     /// https://github.com/KomodoPlatform/atomicDEX-API/issues/617
     force_min_relay_fee: bool,
-<<<<<<< HEAD
+    /// Block count for median time past calculation
+    mtp_block_count: NonZeroU64,
+    estimate_fee_mode: Option<EstimateFeeMode>,
     /// Minimum transaction value at which the value is not less than fee
     dust_amount: u64,
     /// Minimum number of confirmations at which a transaction is considered mature
@@ -277,44 +263,6 @@
 #[async_trait]
 pub trait UtxoCoinCommonOps {
     async fn get_tx_fee(&self) -> Result<ActualTxFee, JsonRpcError>;
-=======
-    /// Block count for median time past calculation
-    mtp_block_count: NonZeroU64,
-    estimate_fee_mode: Option<EstimateFeeMode>,
-}
-
-impl UtxoCoinImpl {
-    async fn get_tx_fee(&self) -> Result<ActualTxFee, JsonRpcError> {
-        match &self.tx_fee {
-            TxFee::Fixed(fee) => Ok(ActualTxFee::Fixed(*fee)),
-            TxFee::Dynamic(method) => {
-                let fee = self.rpc_client.estimate_fee_sat(self.decimals, method, &self.estimate_fee_mode).compat().await?;
-                Ok(ActualTxFee::Dynamic(fee))
-            },
-        }
-    }
-
-    /// returns the fee required to be paid for HTLC spend transaction
-    async fn get_htlc_spend_fee(&self) -> Result<u64, String> {
-        let coin_fee = try_s!(self.get_tx_fee().await);
-        let mut fee = match coin_fee {
-            ActualTxFee::Fixed(fee) => fee,
-            // atomic swap payment spend transaction is slightly more than 300 bytes in average as of now
-            ActualTxFee::Dynamic(fee_per_kb) => (fee_per_kb * SWAP_TX_SPEND_SIZE) / KILO_BYTE,
-        };
-        if self.force_min_relay_fee {
-            let relay_fee = try_s!(self.rpc_client.get_relay_fee().compat().await);
-            let relay_fee_sat = try_s!(sat_from_big_decimal(&relay_fee, self.decimals));
-            if fee < relay_fee_sat {
-                fee = relay_fee_sat;
-            }
-        }
-        Ok(fee)
-    }
-
-    fn addresses_from_script(&self, script: &Script) -> Result<Vec<Address>, String> {
-        let destinations: Vec<ScriptAddress> = try_s!(script.extract_destinations());
->>>>>>> f2d16036
 
     async fn get_htlc_spend_fee(&self) -> Result<u64, String>;
 
@@ -332,203 +280,11 @@
         search_from_block: u64,
     ) -> Result<Option<FoundSwapTxSpend>, String>;
 
-<<<<<<< HEAD
     fn my_public_key(&self) -> &Public;
-=======
-                match script.iter().nth(1) {
-                    Some(instruction) => match instruction {
-                        Ok(ref i) if i.opcode == Opcode::OP_1 => return Ok(Some(FoundSwapTxSpend::Refunded(tx.into()))),
-                        _ => (),
-                    },
-                    None => (),
-                };
-
-                ERR!("Couldn't find required instruction in script_sig of input 0 of tx {:?}", tx)
-            },
-            None => Ok(None),
-        }
-    }
-
-    pub fn my_public_key(&self) -> &Public {
-        self.key_pair.public()
-    }
-
-    pub fn rpc_client(&self) -> &UtxoRpcClientEnum {
-        &self.rpc_client
-    }
-
-    pub fn display_address(&self, address: &Address) -> Result<String, String> {
-        match &self.address_format {
-            UtxoAddressFormat::Standard => Ok(address.to_string()),
-            UtxoAddressFormat::CashAddress { network } =>
-                address.to_cashaddress(&network, self.pub_addr_prefix, self.p2sh_addr_prefix)
-                    .and_then(|cashaddress| cashaddress.encode()),
-        }
-    }
-
-    async fn get_current_mtp(&self) -> Result<u32, String> {
-        let current_block = try_s!(self.rpc_client.get_block_count().compat().await);
-        self.rpc_client.get_median_time_past(current_block, self.mtp_block_count).compat().await
-    }
-}
-
-fn payment_script(
-    time_lock: u32,
-    secret_hash: &[u8],
-    pub_0: &Public,
-    pub_1: &Public
-) -> Script {
-    let builder = Builder::default();
-    builder
-        .push_opcode(Opcode::OP_IF)
-        .push_bytes(&time_lock.to_le_bytes())
-        .push_opcode(Opcode::OP_CHECKLOCKTIMEVERIFY)
-        .push_opcode(Opcode::OP_DROP)
-        .push_bytes(pub_0)
-        .push_opcode(Opcode::OP_CHECKSIG)
-        .push_opcode(Opcode::OP_ELSE)
-        .push_opcode(Opcode::OP_SIZE)
-        .push_bytes(&[32])
-        .push_opcode(Opcode::OP_EQUALVERIFY)
-        .push_opcode(Opcode::OP_HASH160)
-        .push_bytes(secret_hash)
-        .push_opcode(Opcode::OP_EQUALVERIFY)
-        .push_bytes(pub_1)
-        .push_opcode(Opcode::OP_CHECKSIG)
-        .push_opcode(Opcode::OP_ENDIF)
-        .into_script()
-}
-
-fn script_sig(message: &H256, key_pair: &KeyPair, fork_id: u32) -> Result<Bytes, String> {
-    let signature = try_s!(key_pair.private().sign(message));
-
-    let mut sig_script = Bytes::default();
-    sig_script.append(&mut Bytes::from((*signature).to_vec()));
-    // Using SIGHASH_ALL only for now
-    sig_script.append(&mut Bytes::from(vec![1 | fork_id as u8]));
-
-    Ok(sig_script)
-}
-
-fn script_sig_with_pub(message: &H256, key_pair: &KeyPair, fork_id: u32) -> Result<Bytes, String> {
-    let sig_script = try_s!(script_sig(message, key_pair, fork_id));
-
-    let builder = Builder::default();
-
-    Ok(builder
-        .push_data(&sig_script)
-        .push_data(&key_pair.public().to_vec())
-        .into_bytes())
-}
-
-/// Creates signed input spending p2pkh output
-fn p2pkh_spend(
-    signer: &TransactionInputSigner,
-    input_index: usize,
-    key_pair: &KeyPair,
-    prev_script: &Script,
-    signature_version: SignatureVersion,
-    fork_id: u32,
-) -> Result<TransactionInput, String> {
-    let script = Builder::build_p2pkh(&key_pair.public().address_hash());
-    if script != *prev_script {
-        return ERR!("p2pkh script {} built from input key pair doesn't match expected prev script {}", script, prev_script);
-    }
-    let sighash_type = 1 | fork_id;
-    let sighash = signer.signature_hash(input_index, signer.inputs[input_index].amount, &script, signature_version, sighash_type);
-
-    let script_sig = try_s!(script_sig_with_pub(&sighash, key_pair, fork_id));
-
-    Ok(TransactionInput {
-        script_sig,
-        sequence: signer.inputs[input_index].sequence,
-        script_witness: vec![],
-        previous_output: signer.inputs[input_index].previous_output.clone()
-    })
-}
-
-/// Creates signed input spending hash time locked p2sh output
-fn p2sh_spend(
-    signer: &TransactionInputSigner,
-    input_index: usize,
-    key_pair: &KeyPair,
-    script_data: Script,
-    redeem_script: Script,
-    signature_version: SignatureVersion,
-    fork_id: u32,
-) -> Result<TransactionInput, String> {
-    let sighash = signer.signature_hash(input_index, signer.inputs[input_index].amount, &redeem_script, signature_version, 1 | fork_id);
-
-    let sig = try_s!(script_sig(&sighash, &key_pair, fork_id));
-
-    let mut resulting_script = Builder::default().push_data(&sig).into_bytes();
-    if !script_data.is_empty() {
-        resulting_script.extend_from_slice(&script_data);
-    }
-
-    let redeem_part = Builder::default().push_data(&redeem_script).into_bytes();
-    resulting_script.extend_from_slice(&redeem_part);
-
-    Ok(TransactionInput {
-        script_sig: resulting_script.into(),
-        sequence: signer.inputs[input_index].sequence,
-        script_witness: vec![],
-        previous_output: signer.inputs[input_index].previous_output.clone()
-    })
-}
-
-fn address_from_raw_pubkey(pub_key: &[u8], prefix: u8, t_addr_prefix: u8, checksum_type: ChecksumType) -> Result<Address, String> {
-    Ok(Address {
-        t_addr_prefix,
-        prefix,
-        hash: try_s!(Public::from_slice(pub_key)).address_hash(),
-        checksum_type,
-    })
-}
-
-fn sign_tx(
-    unsigned: TransactionInputSigner,
-    key_pair: &KeyPair,
-    prev_script: Script,
-    signature_version: SignatureVersion,
-    fork_id: u32,
-) -> Result<UtxoTx, String> {
-    let mut signed_inputs = vec![];
-    for (i, _) in unsigned.inputs.iter().enumerate() {
-        signed_inputs.push(
-            try_s!(p2pkh_spend(&unsigned, i, key_pair, &prev_script, signature_version, fork_id))
-        );
-    }
-    Ok(UtxoTx {
-        inputs: signed_inputs,
-        n_time: unsigned.n_time,
-        outputs: unsigned.outputs.clone(),
-        version: unsigned.version,
-        overwintered: unsigned.overwintered,
-        lock_time: unsigned.lock_time,
-        expiry_height: unsigned.expiry_height,
-        join_splits: vec![],
-        shielded_spends: vec![],
-        shielded_outputs: vec![],
-        value_balance: 0,
-        version_group_id: unsigned.version_group_id,
-        binding_sig: H512::default(),
-        join_split_sig: H512::default(),
-        join_split_pubkey: H256::default(),
-        zcash: unsigned.zcash,
-        str_d_zeel: unsigned.str_d_zeel,
-    })
-}
-
-/// Denominate BigDecimal amount of coin units to satoshis
-fn sat_from_big_decimal(amount: &BigDecimal, decimals: u8) -> Result<u64, String> {
-    (amount * BigDecimal::from(10u64.pow(decimals as u32))).to_u64().ok_or(ERRL!("Could not get sat from amount {} with decimals {}", amount, decimals))
-}
-
-/// Convert satoshis to BigDecimal amount of coin units
-fn big_decimal_from_sat(satoshis: i64, decimals: u8) -> BigDecimal {
-    BigDecimal::from(satoshis) / BigDecimal::from(10u64.pow(decimals as u32))
->>>>>>> f2d16036
+
+    fn display_address(&self, address: &Address) -> Result<String, String>;
+
+    async fn get_current_mtp(&self) -> Result<u32, String>;
 }
 
 #[derive(Clone, Debug)]
@@ -574,159 +330,8 @@
         outputs: Vec<TransactionOutput>,
         fee_policy: FeePolicy,
         fee: Option<ActualTxFee>,
-<<<<<<< HEAD
         gas_fee: Option<u64>,
     ) -> Result<(TransactionInputSigner, AdditionalTxData), String>;
-=======
-    ) -> Result<(TransactionInputSigner, AdditionalTxData), String> {
-        const DUST: u64 = 1000;
-        let lock_time = (now_ms() / 1000) as u32;
-        let change_script_pubkey = Builder::build_p2pkh(&self.my_address.hash).to_bytes();
-        let coin_tx_fee = match fee {
-            Some(f) => f,
-            None => try_s!(self.get_tx_fee().await),
-        };
-        true_or_err!(!utxos.is_empty(), "Couldn't generate tx from empty utxos set");
-        true_or_err!(!outputs.is_empty(), "Couldn't generate tx from empty outputs set");
-
-        let mut sum_outputs_value = 0;
-        let mut received_by_me = 0;
-        for output in outputs.iter() {
-            let script: Script = output.script_pubkey.clone().into();
-            if script.opcodes().nth(0) != Some(Ok(Opcode::OP_RETURN)) {
-                true_or_err!(output.value >= DUST, "Output value {} is less than dust amount {}", output.value, DUST);
-            }
-            sum_outputs_value += output.value;
-            if output.script_pubkey == change_script_pubkey {
-                received_by_me += output.value;
-            }
-        }
-
-        let str_d_zeel = if self.ticker == "NAV" {
-            Some("".into())
-        } else {
-            None
-        };
-        let mut tx = TransactionInputSigner {
-            inputs: vec![],
-            outputs,
-            lock_time,
-            version: self.tx_version,
-            n_time: if self.is_pos { Some((now_ms() / 1000) as u32) } else { None },
-            overwintered: self.overwintered,
-            expiry_height: 0,
-            join_splits: vec![],
-            shielded_spends: vec![],
-            shielded_outputs: vec![],
-            value_balance: 0,
-            version_group_id: self.version_group_id,
-            consensus_branch_id: self.consensus_branch_id,
-            zcash: self.zcash,
-            str_d_zeel,
-        };
-        let mut sum_inputs = 0;
-        let mut tx_fee = 0;
-        let min_relay_fee = if self.force_min_relay_fee {
-            let fee_dec = try_s!(self.rpc_client.get_relay_fee().compat().await);
-            Some(try_s!(sat_from_big_decimal(&fee_dec, self.decimals)))
-        } else {
-            None
-        };
-        for utxo in utxos.iter() {
-            sum_inputs += utxo.value;
-            tx.inputs.push(UnsignedTransactionInput {
-                previous_output: utxo.outpoint.clone(),
-                sequence: SEQUENCE_FINAL,
-                amount: utxo.value,
-            });
-            tx_fee = match &coin_tx_fee {
-                ActualTxFee::Fixed(f) => *f,
-                ActualTxFee::Dynamic(f) => {
-                    let transaction = UtxoTx::from(tx.clone());
-                    let transaction_bytes = serialize(&transaction);
-                    // 2 bytes are used to indicate the length of signature and pubkey
-                    // total is 107
-                    let additional_len = 2 + MAX_DER_SIGNATURE_LEN + COMPRESSED_PUBKEY_LEN;
-                    let tx_size = transaction_bytes.len() + transaction.inputs().len() * additional_len;
-                    (f * tx_size as u64) / KILO_BYTE
-                },
-            };
-            match fee_policy {
-                FeePolicy::SendExact => {
-                    let mut outputs_plus_fee = sum_outputs_value + tx_fee;
-                    if sum_inputs >= outputs_plus_fee {
-                        if sum_inputs - outputs_plus_fee > DUST {
-                            // there will be change output if sum_inputs - outputs_plus_fee > DUST
-                            if let ActualTxFee::Dynamic(ref f) = coin_tx_fee {
-                                tx_fee += (f * P2PKH_OUTPUT_LEN) / KILO_BYTE;
-                                outputs_plus_fee += (f * P2PKH_OUTPUT_LEN) / KILO_BYTE;
-                            }
-                        }
-                        if let Some(min_relay) = min_relay_fee {
-                            if tx_fee < min_relay {
-                                outputs_plus_fee -= tx_fee;
-                                outputs_plus_fee += min_relay;
-                                tx_fee = min_relay;
-                            }
-                        }
-                        if sum_inputs >= outputs_plus_fee {
-                            break;
-                        }
-                    }
-                    ()
-                },
-                FeePolicy::DeductFromOutput(_) => {
-                    if sum_inputs >= sum_outputs_value {
-                        if sum_inputs - sum_outputs_value > DUST {
-                            if let ActualTxFee::Dynamic(ref f) = coin_tx_fee {
-                                tx_fee += (f * P2PKH_OUTPUT_LEN) / KILO_BYTE;
-                            }
-                            if let Some(min_relay) = min_relay_fee {
-                                if tx_fee < min_relay {
-                                    tx_fee = min_relay;
-                                }
-                            }
-                        }
-                        break;
-                    }
-                },
-            };
-        }
-        match fee_policy {
-            FeePolicy::SendExact => sum_outputs_value += tx_fee,
-            FeePolicy::DeductFromOutput(i) => {
-                let min_output = tx_fee + DUST;
-                let val = tx.outputs[i].value;
-                true_or_err!(val >= min_output, "Output {} value {} is too small, required no less than {}", i, val, min_output);
-                tx.outputs[i].value -= tx_fee;
-                if tx.outputs[i].script_pubkey == change_script_pubkey {
-                    received_by_me -= tx_fee;
-                }
-            },
-        };
-        true_or_err!(sum_inputs >= sum_outputs_value, "Not sufficient balance. Couldn't collect enough value from utxos {:?} to create tx with outputs {:?}", utxos, tx.outputs);
-
-        let change = sum_inputs - sum_outputs_value;
-        if change >= DUST {
-            tx.outputs.push({
-                TransactionOutput {
-                    value: change,
-                    script_pubkey: change_script_pubkey.clone()
-                }
-            });
-            received_by_me += change;
-        } else {
-            tx_fee += change;
-        }
-
-        let data = AdditionalTxData {
-            fee_amount: tx_fee,
-            received_by_me,
-            spent_by_me: sum_inputs,
-        };
-        self.calc_interest_if_required(tx.into(), data, change_script_pubkey).await
-    }
->>>>>>> f2d16036
 
     /// Calculates interest if the coin is KMD
     /// Adds the value to existing output to my_script_pub or creates additional interest output
@@ -736,42 +341,7 @@
         mut unsigned: TransactionInputSigner,
         mut data: AdditionalTxData,
         my_script_pub: Bytes,
-<<<<<<< HEAD
     ) -> Result<(TransactionInputSigner, AdditionalTxData), String>;
-=======
-    ) -> Result<(TransactionInputSigner, AdditionalTxData), String> {
-        if self.ticker != "KMD" {
-            return Ok((unsigned, data));
-        }
-        unsigned.lock_time = try_s!(self.get_current_mtp().await);
-        let mut interest = 0;
-        for input in unsigned.inputs.iter() {
-            let prev_hash = input.previous_output.hash.reversed().into();
-            let tx = try_s!(self.rpc_client.get_verbose_transaction(prev_hash).compat().await);
-            interest += kmd_interest(tx.height, input.amount, tx.locktime as u64, unsigned.lock_time as u64);
-        }
-        if interest > 0 {
-            data.received_by_me += interest;
-            let mut output_to_me = unsigned.outputs.iter_mut().find(|out| out.script_pubkey == my_script_pub);
-            // add calculated interest to existing output to my address
-            // or create the new one if it's not found
-            match output_to_me {
-                Some(ref mut output) => output.value += interest,
-                None => {
-                    let interest_output = TransactionOutput {
-                        script_pubkey: my_script_pub,
-                        value: interest,
-                    };
-                    unsigned.outputs.push(interest_output);
-                }
-            };
-        } else {
-            // if interest is zero attempt to set the lowest possible lock_time to claim it later
-            unsigned.lock_time = (now_ms() / 1000) as u32 - 3600 + 777 * 2;
-        }
-        Ok((unsigned, data))
-    }
->>>>>>> f2d16036
 
     fn p2sh_spending_tx(
         &self,
@@ -797,7 +367,8 @@
     }
 
     /// Get transaction outputs available to spend.
-    async fn ordered_mature_unspents(&self, ctx: &MmArc, address: &Address) -> Result<Vec<UnspentInfo>, String>;
+    /// Note, the method is used in mock tests, therefore it can't be async.
+    fn ordered_mature_unspents(&self, ctx: &MmArc, address: &Address) -> Box<dyn Future<Item=Vec<UnspentInfo>, Error=String> + Send>;
 
     /// Try load verbose transaction from cache or try to request it from Rpc client.
     async fn get_verbose_transaction_from_cache_or_rpc(&self, ctx: &MmArc, txid: H256Json) -> Result<VerboseTransactionFrom, String>;
@@ -825,951 +396,11 @@
     Ok(H264::from(&**key_pair.public()))
 }
 
-<<<<<<< HEAD
-=======
-impl SwapOps for UtxoCoin {
-    fn send_taker_fee(&self, fee_pub_key: &[u8], amount: BigDecimal) -> TransactionFut {
-        let address = try_fus!(address_from_raw_pubkey(fee_pub_key, self.pub_addr_prefix, self.pub_t_addr_prefix, self.checksum_type));
-        let amount = try_fus!(sat_from_big_decimal(&amount, self.decimals));
-        let output = TransactionOutput {
-            value: amount,
-            script_pubkey: Builder::build_p2pkh(&address.hash).to_bytes()
-        };
-        self.send_outputs_from_my_address(vec![output])
-    }
-
-    fn send_maker_payment(
-        &self,
-        time_lock: u32,
-        taker_pub: &[u8],
-        secret_hash: &[u8],
-        amount: BigDecimal,
-    ) -> TransactionFut {
-        let redeem_script = payment_script(
-            time_lock,
-            secret_hash,
-            self.key_pair.public(),
-            &try_fus!(Public::from_slice(taker_pub)),
-        );
-        let amount = try_fus!(sat_from_big_decimal(&amount, self.decimals));
-        let htlc_out = TransactionOutput {
-            value: amount,
-            script_pubkey: Builder::build_p2sh(&dhash160(&redeem_script)).into(),
-        };
-        // record secret hash to blockchain too making it impossible to lose
-        // lock time may be easily brute forced so it is not mandatory to record it
-        let secret_hash_op_return_script = Builder::default()
-            .push_opcode(Opcode::OP_RETURN)
-            .push_bytes(secret_hash)
-            .into_bytes();
-        let secret_hash_op_return_out = TransactionOutput {
-            value: 0,
-            script_pubkey: secret_hash_op_return_script,
-        };
-        let send_fut = match &self.rpc_client {
-            UtxoRpcClientEnum::Electrum(_) => Either::A(self.send_outputs_from_my_address(
-                vec![htlc_out, secret_hash_op_return_out]
-            )),
-            UtxoRpcClientEnum::Native(client) => {
-                let payment_addr = Address {
-                    checksum_type: self.checksum_type,
-                    hash: dhash160(&redeem_script),
-                    prefix: self.p2sh_addr_prefix,
-                    t_addr_prefix: self.p2sh_t_addr_prefix,
-                };
-                let arc = self.clone();
-                let addr_string = try_fus!(self.display_address(&payment_addr));
-                Either::B(client.import_address(&addr_string, &addr_string, false).map_err(|e| ERRL!("{}", e)).and_then(move |_|
-                    arc.send_outputs_from_my_address(vec![htlc_out, secret_hash_op_return_out])
-                ))
-            }
-        };
-        Box::new(send_fut)
-    }
-
-    fn send_taker_payment(
-        &self,
-        time_lock: u32,
-        maker_pub: &[u8],
-        secret_hash: &[u8],
-        amount: BigDecimal,
-    ) -> TransactionFut {
-        let redeem_script = payment_script(
-            time_lock,
-            secret_hash,
-            self.key_pair.public(),
-            &try_fus!(Public::from_slice(maker_pub)),
-        );
-
-        let amount = try_fus!(sat_from_big_decimal(&amount, self.decimals));
-
-        let htlc_out = TransactionOutput {
-            value: amount,
-            script_pubkey: Builder::build_p2sh(&dhash160(&redeem_script)).into(),
-        };
-        // record secret hash to blockchain too making it impossible to lose
-        // lock time may be easily brute forced so it is not mandatory to record it
-        let secret_hash_op_return_script = Builder::default()
-            .push_opcode(Opcode::OP_RETURN)
-            .push_bytes(secret_hash)
-            .into_bytes();
-        let secret_hash_op_return_out = TransactionOutput {
-            value: 0,
-            script_pubkey: secret_hash_op_return_script,
-        };
-        let send_fut = match &self.rpc_client {
-            UtxoRpcClientEnum::Electrum(_) => Either::A(self.send_outputs_from_my_address(
-                vec![htlc_out, secret_hash_op_return_out]
-            )),
-            UtxoRpcClientEnum::Native(client) => {
-                let payment_addr = Address {
-                    checksum_type: self.checksum_type,
-                    hash: dhash160(&redeem_script),
-                    prefix: self.p2sh_addr_prefix,
-                    t_addr_prefix: self.p2sh_t_addr_prefix,
-                };
-                let arc = self.clone();
-                let addr_string = try_fus!(self.display_address(&payment_addr));
-                Either::B(client.import_address(&addr_string, &addr_string, false).map_err(|e| ERRL!("{}", e)).and_then(move |_|
-                    arc.send_outputs_from_my_address(vec![htlc_out, secret_hash_op_return_out])
-                ))
-            }
-        };
-        Box::new(send_fut)
-    }
-
-    fn send_maker_spends_taker_payment(
-        &self,
-        taker_payment_tx: &[u8],
-        time_lock: u32,
-        taker_pub: &[u8],
-        secret: &[u8],
-    ) -> TransactionFut {
-        let prev_tx: UtxoTx = try_fus!(deserialize(taker_payment_tx).map_err(|e| ERRL!("{:?}", e)));
-        let script_data = Builder::default()
-            .push_data(secret)
-            .push_opcode(Opcode::OP_0)
-            .into_script();
-        let redeem_script = payment_script(time_lock, &*dhash160(secret), &try_fus!(Public::from_slice(taker_pub)), self.key_pair.public());
-        let arc = self.clone();
-        let fut = async move {
-            let fee = try_s!(arc.get_htlc_spend_fee().await);
-            let output = TransactionOutput {
-                value: prev_tx.outputs[0].value - fee,
-                script_pubkey: Builder::build_p2pkh(&arc.key_pair.public().address_hash()).to_bytes()
-            };
-            let transaction = try_s!(arc.p2sh_spending_tx(
-                prev_tx,
-                redeem_script.into(),
-                vec![output],
-                script_data,
-                SEQUENCE_FINAL,
-            ));
-            let tx_fut = arc.rpc_client.send_transaction(&transaction, arc.my_address.clone()).compat();
-            try_s!(tx_fut.await);
-            Ok(transaction.into())
-        };
-        Box::new(fut.boxed().compat())
-    }
-
-    fn send_taker_spends_maker_payment(
-        &self,
-        maker_payment_tx: &[u8],
-        time_lock: u32,
-        maker_pub: &[u8],
-        secret: &[u8],
-    ) -> TransactionFut {
-        let prev_tx: UtxoTx = try_fus!(deserialize(maker_payment_tx).map_err(|e| ERRL!("{:?}", e)));
-        let script_data = Builder::default()
-            .push_data(secret)
-            .push_opcode(Opcode::OP_0)
-            .into_script();
-        let redeem_script = payment_script(time_lock, &*dhash160(secret), &try_fus!(Public::from_slice(maker_pub)), self.key_pair.public());
-        let arc = self.clone();
-        let fut = async move {
-            let fee = try_s!(arc.get_htlc_spend_fee().await);
-            let output = TransactionOutput {
-                value: prev_tx.outputs[0].value - fee,
-                script_pubkey: Builder::build_p2pkh(&arc.key_pair.public().address_hash()).to_bytes()
-            };
-            let transaction = try_s!(arc.p2sh_spending_tx(
-                prev_tx,
-                redeem_script.into(),
-                vec![output],
-                script_data,
-                SEQUENCE_FINAL,
-            ));
-            let tx_fut = arc.rpc_client.send_transaction(&transaction, arc.my_address.clone()).compat();
-            try_s!(tx_fut.await);
-            Ok(transaction.into())
-        };
-        Box::new(fut.boxed().compat())
-    }
-
-    fn send_taker_refunds_payment(
-        &self,
-        taker_payment_tx: &[u8],
-        time_lock: u32,
-        maker_pub: &[u8],
-        secret_hash: &[u8],
-    ) -> TransactionFut {
-        let prev_tx: UtxoTx = try_fus!(deserialize(taker_payment_tx).map_err(|e| ERRL!("{:?}", e)));
-        let script_data = Builder::default()
-            .push_opcode(Opcode::OP_1)
-            .into_script();
-        let redeem_script = payment_script(time_lock, secret_hash, self.key_pair.public(), &try_fus!(Public::from_slice(maker_pub)));
-        let arc = self.clone();
-        let fut = async move {
-            let fee = try_s!(arc.get_htlc_spend_fee().await);
-            let output = TransactionOutput {
-                value: prev_tx.outputs[0].value - fee,
-                script_pubkey: Builder::build_p2pkh(&arc.key_pair.public().address_hash()).to_bytes()
-            };
-            let transaction = try_s!(arc.p2sh_spending_tx(
-                prev_tx,
-                redeem_script.into(),
-                vec![output],
-                script_data,
-                SEQUENCE_FINAL - 1,
-            ));
-            let tx_fut = arc.rpc_client.send_transaction(&transaction, arc.my_address.clone()).compat();
-            try_s!(tx_fut.await);
-            Ok(transaction.into())
-        };
-        Box::new(fut.boxed().compat())
-    }
-
-    fn send_maker_refunds_payment(
-        &self,
-        maker_payment_tx: &[u8],
-        time_lock: u32,
-        taker_pub: &[u8],
-        secret_hash: &[u8],
-    ) -> TransactionFut {
-        let prev_tx: UtxoTx = try_fus!(deserialize(maker_payment_tx).map_err(|e| ERRL!("{:?}", e)));
-        let script_data = Builder::default()
-            .push_opcode(Opcode::OP_1)
-            .into_script();
-        let redeem_script = payment_script(
-            time_lock,
-            secret_hash,
-            self.key_pair.public(),
-            &try_fus!(Public::from_slice(taker_pub)),
-        );
-        let arc = self.clone();
-        let fut = async move {
-            let fee = try_s!(arc.get_htlc_spend_fee().await);
-            let output = TransactionOutput {
-                value: prev_tx.outputs[0].value - fee,
-                script_pubkey: Builder::build_p2pkh(&arc.key_pair.public().address_hash()).to_bytes()
-            };
-            let transaction = try_s!(arc.p2sh_spending_tx(
-                prev_tx,
-                redeem_script.into(),
-                vec![output],
-                script_data,
-                SEQUENCE_FINAL - 1,
-            ));
-            let tx_fut = arc.rpc_client.send_transaction(&transaction, arc.my_address.clone()).compat();
-            try_s!(tx_fut.await);
-            Ok(transaction.into())
-        };
-        Box::new(fut.boxed().compat())
-    }
-
-    fn validate_fee(
-        &self,
-        fee_tx: &TransactionEnum,
-        fee_addr: &[u8],
-        amount: &BigDecimal,
-    ) -> Box<dyn Future<Item=(), Error=String> + Send> {
-        let selfi = self.clone();
-        let tx = match fee_tx {
-            TransactionEnum::UtxoTx(tx) => tx.clone(),
-            _ => panic!(),
-        };
-        let amount = amount.clone();
-        let address = try_fus!(address_from_raw_pubkey(fee_addr, selfi.pub_addr_prefix, selfi.pub_t_addr_prefix, selfi.checksum_type));
-
-        let fut = async move {
-            let amount = try_s!(sat_from_big_decimal(&amount, selfi.decimals));
-            let tx_from_rpc = try_s!(selfi.rpc_client.get_transaction_bytes(tx.hash().reversed().into()).compat().await);
-
-            if tx_from_rpc.0 != serialize(&tx).take() {
-                return ERR!("Provided dex fee tx {:?} doesn't match tx data from rpc {:?}", tx, tx_from_rpc);
-            }
-
-            match tx.outputs.first() {
-                Some(out) => {
-                    let expected_script_pubkey = Builder::build_p2pkh(&address.hash).to_bytes();
-                    if out.script_pubkey != expected_script_pubkey {
-                        return ERR!("Provided dex fee tx output script_pubkey doesn't match expected {:?} {:?}", out.script_pubkey, expected_script_pubkey);
-                    }
-                    if out.value < amount {
-                        return ERR!("Provided dex fee tx output value is less than expected {:?} {:?}", out.value, amount);
-                    }
-                },
-                None => {
-                    return ERR!("Provided dex fee tx {:?} has no outputs", tx);
-                }
-            }
-            Ok(())
-        };
-        Box::new(fut.boxed().compat())
-    }
-
-    fn validate_maker_payment(
-        &self,
-        payment_tx: &[u8],
-        time_lock: u32,
-        maker_pub: &[u8],
-        priv_bn_hash: &[u8],
-        amount: BigDecimal,
-    ) -> Box<dyn Future<Item=(), Error=String> + Send> {
-        self.validate_payment(
-            payment_tx,
-            time_lock,
-            &try_fus!(Public::from_slice(maker_pub)),
-            self.key_pair.public(),
-            priv_bn_hash,
-            amount
-        )
-    }
-
-    fn validate_taker_payment(
-        &self,
-        payment_tx: &[u8],
-        time_lock: u32,
-        taker_pub: &[u8],
-        priv_bn_hash: &[u8],
-        amount: BigDecimal,
-    ) -> Box<dyn Future<Item=(), Error=String> + Send> {
-        self.validate_payment(
-            payment_tx,
-            time_lock,
-            &try_fus!(Public::from_slice(taker_pub)),
-            self.key_pair.public(),
-            priv_bn_hash,
-            amount
-        )
-    }
-
-    fn check_if_my_payment_sent(
-        &self,
-        time_lock: u32,
-        other_pub: &[u8],
-        secret_hash: &[u8],
-        _from_block: u64,
-    ) -> Box<dyn Future<Item=Option<TransactionEnum>, Error=String> + Send> {
-        let script = payment_script(
-            time_lock,
-            secret_hash,
-            self.key_pair.public(),
-            &try_fus!(Public::from_slice(other_pub)),
-        );
-        let hash = dhash160(&script);
-        let p2sh = Builder::build_p2sh(&hash);
-        let script_hash = electrum_script_hash(&p2sh);
-        let selfi = self.clone();
-        let fut = async move {
-            match &selfi.rpc_client {
-                UtxoRpcClientEnum::Electrum(client) => {
-                    let history = try_s!(client.scripthash_get_history(&hex::encode(script_hash)).compat().await);
-                    match history.first() {
-                        Some(item) => {
-                            let tx_bytes = try_s!(client.get_transaction_bytes(item.tx_hash.clone()).compat().await);
-                            let tx: UtxoTx = try_s!(deserialize(tx_bytes.0.as_slice()).map_err(|e| ERRL!("{:?}", e)));
-                            Ok(Some(tx.into()))
-                        },
-                        None => Ok(None),
-                    }
-                },
-                UtxoRpcClientEnum::Native(client) => {
-                    let target_addr = Address {
-                        t_addr_prefix: selfi.p2sh_t_addr_prefix,
-                        prefix: selfi.p2sh_addr_prefix,
-                        hash,
-                        checksum_type: selfi.checksum_type,
-                    };
-                    let target_addr = try_s!(selfi.display_address(&target_addr));
-                    let received_by_addr = try_s!(client.list_received_by_address(0, true, true).compat().await);
-                    for item in received_by_addr {
-                        if item.address == target_addr && !item.txids.is_empty() {
-                            let tx_bytes = try_s!(client.get_transaction_bytes(item.txids[0].clone()).compat().await);
-                            let tx: UtxoTx = try_s!(deserialize(tx_bytes.0.as_slice()).map_err(|e| ERRL!("{:?}", e)));
-                            return Ok(Some(tx.into()))
-                        }
-                    }
-                    Ok(None)
-                },
-            }
-        };
-        Box::new(fut.boxed().compat())
-    }
-
-    fn search_for_swap_tx_spend_my(
-        &self,
-        time_lock: u32,
-        other_pub: &[u8],
-        secret_hash: &[u8],
-        tx: &[u8],
-        search_from_block: u64,
-    ) -> Result<Option<FoundSwapTxSpend>, String> {
-        self.search_for_swap_tx_spend(
-            time_lock,
-            self.key_pair.public(),
-            &try_s!(Public::from_slice(other_pub)),
-            secret_hash,
-            tx,
-            search_from_block
-        )
-    }
-
-    fn search_for_swap_tx_spend_other(
-        &self,
-        time_lock: u32,
-        other_pub: &[u8],
-        secret_hash: &[u8],
-        tx: &[u8],
-        search_from_block: u64,
-    ) -> Result<Option<FoundSwapTxSpend>, String> {
-        self.search_for_swap_tx_spend(
-            time_lock,
-            &try_s!(Public::from_slice(other_pub)),
-            self.key_pair.public(),
-            secret_hash,
-            tx,
-            search_from_block
-        )
-    }
-}
-
-impl MarketCoinOps for UtxoCoin {
-    fn ticker (&self) -> &str {&self.ticker[..]}
-
-    fn my_address(&self) -> Result<String, String> {
-        self.display_address(&self.my_address)
-    }
-
-    fn my_balance(&self) -> Box<dyn Future<Item=BigDecimal, Error=String> + Send> {
-        Box::new(self.rpc_client.display_balance(self.my_address.clone(), self.decimals).map_err(|e| ERRL!("{}", e)))
-    }
-
-    fn send_raw_tx(&self, tx: &str) -> Box<dyn Future<Item=String, Error=String> + Send> {
-        let bytes = try_fus!(hex::decode(tx));
-        Box::new(self.rpc_client.send_raw_transaction(bytes.into()).map_err(|e| ERRL!("{}", e)).map(|hash| format!("{:?}", hash)))
-    }
-
-    fn wait_for_confirmations(
-        &self,
-        tx: &[u8],
-        confirmations: u64,
-        requires_nota: bool,
-        wait_until: u64,
-        check_every: u64,
-    ) -> Box<dyn Future<Item=(), Error=String> + Send> {
-        let tx: UtxoTx = try_fus!(deserialize(tx).map_err(|e| ERRL!("{:?}", e)));
-        self.rpc_client.wait_for_confirmations(
-            &tx,
-            confirmations as u32,
-            requires_nota,
-            wait_until,
-            check_every,
-        )
-    }
-
-    fn wait_for_tx_spend(&self, tx_bytes: &[u8], wait_until: u64, from_block: u64) -> TransactionFut {
-        let tx: UtxoTx = try_fus!(deserialize(tx_bytes).map_err(|e| ERRL!("{:?}", e)));
-        let vout = 0;
-        let client = self.rpc_client.clone();
-        let fut = async move {
-            loop {
-                match client.find_output_spend(&tx, vout, from_block).compat().await {
-                    Ok(Some(tx)) => return Ok(tx.into()),
-                    Ok(None) => (),
-                    Err(e) => {
-                        log!("Error " (e) " on find_output_spend of tx " [e]);
-                        ()
-                    },
-                };
-
-                if now_ms() / 1000 > wait_until {
-                    return ERR!("Waited too long until {} for transaction {:?} {} to be spent ", wait_until, tx, vout);
-                }
-                Timer::sleep(10.).await;
-            }
-        };
-        Box::new(fut.boxed().compat())
-    }
-
-    fn tx_enum_from_bytes(&self, bytes: &[u8]) -> Result<TransactionEnum, String> {
-        let transaction: UtxoTx = try_s!(deserialize(bytes).map_err(|err| format!("{:?}", err)));
-        Ok(transaction.into())
-    }
-
-    fn current_block(&self) -> Box<dyn Future<Item=u64, Error=String> + Send> {
-        Box::new(self.rpc_client.get_block_count().map_err(|e| ERRL!("{}", e)))
-    }
-
-    fn address_from_pubkey_str(&self, pubkey: &str) -> Result<String, String> {
-        let pubkey_bytes = try_s!(hex::decode(pubkey));
-        let addr = try_s!(address_from_raw_pubkey(&pubkey_bytes, self.pub_addr_prefix, self.pub_t_addr_prefix, self.checksum_type));
-        self.display_address(&addr)
-    }
-
-    fn display_priv_key(&self) -> String {
-        format!("{}", self.key_pair.private())
-    }
-}
-
-async fn withdraw_impl(coin: UtxoCoin, req: WithdrawRequest) -> Result<TransactionDetails, String> {
-    let to = match &coin.address_format {
-        UtxoAddressFormat::Standard => try_s!(Address::from_str(&req.to)),
-        UtxoAddressFormat::CashAddress {..} => try_s!(Address::from_cashaddress(
-            &req.to, coin.checksum_type.clone(),coin.pub_addr_prefix, coin.p2sh_addr_prefix))
-    };
-    if to.checksum_type != coin.checksum_type {
-        return ERR!("Address {} has invalid checksum type, it must be {:?}", to, coin.checksum_type);
-    }
-    let script_pubkey = if to.prefix == coin.pub_addr_prefix && to.t_addr_prefix == coin.pub_t_addr_prefix {
-        Builder::build_p2pkh(&to.hash).to_bytes()
-    } else if to.prefix == coin.p2sh_addr_prefix && to.t_addr_prefix == coin.p2sh_t_addr_prefix && coin.segwit {
-        Builder::build_p2sh(&to.hash).to_bytes()
-    } else {
-        return ERR!("Address {} has invalid format", to);
-    };
-    let _utxo_lock = UTXO_LOCK.lock().await;
-    let unspents = try_s!(coin.rpc_client.list_unspent_ordered(&coin.my_address).map_err(|e| ERRL!("{}", e)).compat().await);
-    let (value, fee_policy) = if req.max {
-        (unspents.iter().fold(0, |sum, unspent| sum + unspent.value), FeePolicy::DeductFromOutput(0))
-    } else {
-        (try_s!(sat_from_big_decimal(&req.amount, coin.decimals)), FeePolicy::SendExact)
-    };
-    let outputs = vec![TransactionOutput {
-        value,
-        script_pubkey,
-    }];
-    let fee = match req.fee {
-        Some(WithdrawFee::UtxoFixed { amount }) => Some(ActualTxFee::Fixed(try_s!(sat_from_big_decimal(&amount, coin.decimals)))),
-        Some(WithdrawFee::UtxoPerKbyte { amount }) => Some(ActualTxFee::Dynamic(try_s!(sat_from_big_decimal(&amount, coin.decimals)))),
-        Some(_) => return ERR!("Unsupported input fee type"),
-        None => None,
-    };
-    let (unsigned, data) = try_s!(coin.generate_transaction(unspents, outputs, fee_policy, fee).await);
-    let prev_script = Builder::build_p2pkh(&coin.my_address.hash);
-    let signed = try_s!(sign_tx(unsigned, &coin.key_pair, prev_script, coin.signature_version, coin.fork_id));
-    let fee_details = UtxoFeeDetails {
-        amount: big_decimal_from_sat(data.fee_amount as i64, coin.decimals),
-    };
-    let my_address = try_s!(coin.my_address());
-    let to_address = try_s!(coin.display_address(&to));
-    Ok(TransactionDetails {
-        from: vec![my_address],
-        to: vec![to_address],
-        total_amount: big_decimal_from_sat(data.spent_by_me as i64, coin.decimals),
-        spent_by_me: big_decimal_from_sat(data.spent_by_me as i64, coin.decimals),
-        received_by_me: big_decimal_from_sat(data.received_by_me as i64, coin.decimals),
-        my_balance_change: big_decimal_from_sat(data.received_by_me as i64 - data.spent_by_me as i64, coin.decimals),
-        tx_hash: signed.hash().reversed().to_vec().into(),
-        tx_hex: serialize(&signed).into(),
-        fee_details: Some(fee_details.into()),
-        block_height: 0,
-        coin: coin.ticker.clone(),
-        internal_id: vec![].into(),
-        timestamp: now_ms() / 1000,
-    })
-}
-
->>>>>>> f2d16036
 #[derive(Clone, Debug, Deserialize, PartialEq, Serialize)]
 pub struct UtxoFeeDetails {
     amount: BigDecimal,
 }
 
-<<<<<<< HEAD
-=======
-impl MmCoin for UtxoCoin {
-    fn is_asset_chain(&self) -> bool { self.asset_chain }
-
-    fn check_i_have_enough_to_trade(&self, amount: &MmNumber, balance: &MmNumber, trade_info: TradeInfo) -> Box<dyn Future<Item=(), Error=String> + Send> {
-        let arc = self.clone();
-        let amount = amount.clone();
-        let balance = balance.clone();
-        let fee_fut = async move {
-            let coin_fee = try_s!(arc.get_tx_fee().await);
-            let fee = match coin_fee {
-                ActualTxFee::Fixed(f) => f,
-                ActualTxFee::Dynamic(f) => f,
-            };
-            let fee_decimal = MmNumber::from(fee) / MmNumber::from(10u64.pow(arc.decimals as u32));
-            if &amount < &fee_decimal {
-                return ERR!("Amount {} is too low, it'll result to dust error, at least {} is required", amount, fee_decimal);
-            }
-            let required = match trade_info {
-                TradeInfo::Maker => amount + fee_decimal,
-                TradeInfo::Taker(dex_fee) => &amount + &MmNumber::from(dex_fee.clone()) + MmNumber::from(2) * fee_decimal,
-            };
-            if balance < required {
-                return ERR!("{} balance {} is too low, required {}", arc.ticker(), balance, required);
-            }
-            Ok(())
-        };
-        Box::new(fee_fut.boxed().compat())
-    }
-
-    fn can_i_spend_other_payment(&self) -> Box<dyn Future<Item=(), Error=String> + Send> {
-        Box::new(futures01::future::ok(()))
-    }
-
-    fn withdraw(&self, req: WithdrawRequest) -> Box<dyn Future<Item=TransactionDetails, Error=String> + Send> {
-        let fut = withdraw_impl(self.clone(), req);
-        Box::new(fut.boxed().compat())
-    }
-
-    fn decimals(&self) -> u8 {
-        self.decimals
-    }
-
-    fn process_history_loop(&self, ctx: MmArc) {
-        const HISTORY_TOO_LARGE_ERR_CODE: i64 = -1;
-        let history_too_large = json!({
-            "code": 1,
-            "message": "history too large"
-        });
-
-        let mut my_balance: Option<BigDecimal> = None;
-        let history = self.load_history_from_file(&ctx);
-        let mut history_map: HashMap<H256Json, TransactionDetails> = history.into_iter().map(|tx| (H256Json::from(tx.tx_hash.as_slice()), tx)).collect();
-        let my_address = match self.my_address() {
-            Ok(addr) => addr,
-            Err(e) => {
-                log!("Error on getting self address: " [e] ". Stop tx history");
-                return;
-            }
-        };
-
-        let mut success_iteration = 0i32;
-        loop {
-            if ctx.is_stopping() { break };
-            {
-                let coins_ctx = unwrap!(CoinsContext::from_ctx(&ctx));
-                let coins = match coins_ctx.coins.spinlock (22) {
-                    Ok (guard) => guard,
-                    Err (_err) => {thread::sleep (Duration::from_millis (99)); continue}
-                };
-                if !coins.contains_key(&self.ticker) {
-                    ctx.log.log("", &[&"tx_history", &self.ticker], "Loop stopped");
-                    break
-                };
-            }
-
-            let actual_balance = match self.my_balance().wait() {
-                Ok(actual_balance) => Some(actual_balance),
-                Err(err) => {
-                    ctx.log.log("", &[&"tx_history", &self.ticker], &ERRL!("Error {:?} on getting balance", err));
-                    None
-                },
-            };
-
-            let need_update = history_map
-                .iter()
-                .find(|(_, tx)| tx.should_update_timestamp() || tx.should_update_block_height())
-                .is_some();
-            match (&my_balance, &actual_balance) {
-                (Some(prev_balance), Some(actual_balance))
-                if prev_balance == actual_balance && !need_update => {
-                    // my balance hasn't been changed, there is no need to reload tx_history
-                    thread::sleep(Duration::from_secs(30));
-                    continue;
-                },
-                _ => ()
-            }
-
-            let tx_ids: Vec<(H256Json, u64)> = match &self.rpc_client {
-                UtxoRpcClientEnum::Native(client) => {
-                    let mut from = 0;
-                    let mut all_transactions = vec![];
-                    loop {
-                        mm_counter!(ctx.metrics, "tx.history.request.count", 1,
-                            "coin" => self.ticker.clone(), "client" => "native", "method" => "listtransactions");
-
-                        let transactions = match client.list_transactions(100, from).wait() {
-                            Ok(value) => value,
-                            Err(e) => {
-                                ctx.log.log("", &[&"tx_history", &self.ticker], &ERRL!("Error {} on list transactions, retrying", e));
-                                thread::sleep(Duration::from_secs(10));
-                                continue;
-                            }
-                        };
-
-                        mm_counter!(ctx.metrics, "tx.history.response.count", 1,
-                            "coin" => self.ticker.clone(), "client" => "native", "method" => "listtransactions");
-
-                        if transactions.is_empty() {
-                            break;
-                        }
-                        from += 100;
-                        all_transactions.extend(transactions);
-                    }
-
-                    mm_counter!(ctx.metrics, "tx.history.response.total_length", all_transactions.len() as u64,
-                        "coin" => self.ticker.clone(), "client" => "native", "method" => "listtransactions");
-
-                    all_transactions.into_iter().filter_map(|item| {
-                        if item.address == my_address {
-                            Some((item.txid, item.blockindex))
-                        } else {
-                            None
-                        }
-                    }).collect()
-                },
-                UtxoRpcClientEnum::Electrum(client) => {
-                    let script = Builder::build_p2pkh(&self.my_address.hash);
-                    let script_hash = electrum_script_hash(&script);
-
-                    mm_counter!(ctx.metrics, "tx.history.request.count", 1,
-                        "coin" => self.ticker.clone(), "client" => "electrum", "method" => "blockchain.scripthash.get_history");
-
-                    let electrum_history = match client.scripthash_get_history(&hex::encode(script_hash)).wait() {
-                        Ok(value) => value,
-                        Err(e) => {
-                            match &e.error {
-                                JsonRpcErrorType::Transport(e) | JsonRpcErrorType::Parse(_, e) => {
-                                    ctx.log.log("", &[&"tx_history", &self.ticker], &ERRL!("Error {} on scripthash_get_history, retrying", e));
-                                    thread::sleep(Duration::from_secs(10));
-                                    continue;
-                                },
-                                JsonRpcErrorType::Response(_addr, err) => {
-                                    if *err == history_too_large {
-                                        ctx.log.log("", &[&"tx_history", &self.ticker], &ERRL!("Got `history too large`, stopping further attempts to retrieve it"));
-                                        *unwrap!(self.history_sync_state.lock()) = HistorySyncState::Error(json!({
-                                            "code": HISTORY_TOO_LARGE_ERR_CODE,
-                                            "message": "Got `history too large` error from Electrum server. History is not available",
-                                        }));
-                                        break;
-                                    } else {
-                                        ctx.log.log("", &[&"tx_history", &self.ticker], &ERRL!("Error {:?} on scripthash_get_history, retrying", e));
-                                        thread::sleep(Duration::from_secs(10));
-                                        continue;
-                                    }
-                                }
-                            }
-                        }
-                    };
-                    mm_counter!(ctx.metrics, "tx.history.response.count", 1,
-                        "coin" => self.ticker.clone(), "client" => "electrum", "method" => "blockchain.scripthash.get_history");
-
-                    mm_counter!(ctx.metrics, "tx.history.response.total_length", electrum_history.len() as u64,
-                        "coin" => self.ticker.clone(), "client" => "electrum", "method" => "blockchain.scripthash.get_history");
-
-                    // electrum returns the most recent transactions in the end but we need to
-                    // process them first so rev is required
-                    electrum_history.into_iter().rev().map(|item| {
-                        let height = if item.height < 0 {
-                            0
-                        } else {
-                            item.height as u64
-                        };
-                        (item.tx_hash, height)
-                    }).collect()
-                }
-            };
-            let mut transactions_left = if tx_ids.len() > history_map.len() {
-                *unwrap!(self.history_sync_state.lock()) = HistorySyncState::InProgress(json!({
-                    "transactions_left": tx_ids.len() - history_map.len()
-                }));
-                tx_ids.len() - history_map.len()
-            } else {
-                *unwrap!(self.history_sync_state.lock()) = HistorySyncState::InProgress(json!({
-                    "transactions_left": 0
-                }));
-                0
-            };
-
-            for (txid, height) in tx_ids {
-                let mut updated = false;
-                match history_map.entry(txid.clone()) {
-                    Entry::Vacant(e) => {
-                        mm_counter!(ctx.metrics, "tx.history.request.count", 1, "coin" => self.ticker.clone(), "method" => "tx_detail_by_hash");
-
-                        match self.tx_details_by_hash(&txid.0).wait() {
-                            Ok(mut tx_details) => {
-                                mm_counter!(ctx.metrics, "tx.history.response.count", 1, "coin" => self.ticker.clone(), "method" => "tx_detail_by_hash");
-
-                                if tx_details.block_height == 0 && height > 0 {
-                                    tx_details.block_height = height;
-                                }
-
-                                e.insert(tx_details);
-                                if transactions_left > 0 {
-                                    transactions_left -= 1;
-                                    *unwrap!(self.history_sync_state.lock()) = HistorySyncState::InProgress(json!({
-                                    "transactions_left": transactions_left
-                                }));
-                                }
-                                updated = true;
-                            },
-                            Err(e) => ctx.log.log("", &[&"tx_history", &self.ticker], &ERRL!("Error {:?} on getting the details of {:?}, skipping the tx", e, txid)),
-                        }
-                    },
-                    Entry::Occupied(mut e) => {
-                        // update block height for previously unconfirmed transaction
-                        if e.get().should_update_block_height() && height > 0 {
-                            e.get_mut().block_height = height;
-                            updated = true;
-                        }
-                        if e.get().should_update_timestamp() {
-                            mm_counter!(ctx.metrics, "tx.history.request.count", 1, "coin" => self.ticker.clone(), "method" => "tx_detail_by_hash");
-
-                            if let Ok(tx_details) = self.tx_details_by_hash(&txid.0).wait() {
-                                mm_counter!(ctx.metrics, "tx.history.response.count", 1, "coin" => self.ticker.clone(), "method" => "tx_detail_by_hash");
-
-                                e.get_mut().timestamp = tx_details.timestamp;
-                                updated = true;
-                            }
-                        }
-                    }
-                }
-                if updated {
-                    let mut to_write: Vec<&TransactionDetails> = history_map.iter().map(|(_, value)| value).collect();
-                    // the transactions with block_height == 0 are the most recent so we need to separately handle them while sorting
-                    to_write.sort_unstable_by(|a, b| if a.block_height == 0 {
-                        Ordering::Less
-                    } else if b.block_height == 0 {
-                        Ordering::Greater
-                    } else {
-                        b.block_height.cmp(&a.block_height)
-                    });
-                    self.save_history_to_file(&unwrap!(json::to_vec(&to_write)), &ctx);
-                }
-            }
-            *unwrap!(self.history_sync_state.lock()) = HistorySyncState::Finished;
-
-            if success_iteration == 0 {
-                ctx.log.log("😅", &[&"tx_history", &("coin", self.ticker.clone().as_str())], "history has been loaded successfully");
-            }
-
-            my_balance = actual_balance;
-            success_iteration += 1;
-            thread::sleep(Duration::from_secs(30));
-        }
-    }
-
-    fn tx_details_by_hash(&self, hash: &[u8]) -> Box<dyn Future<Item=TransactionDetails, Error=String> + Send> {
-        let hash = H256Json::from(hash);
-        let selfi = self.clone();
-        let fut = async move {
-            let verbose_tx = try_s!(selfi.rpc_client.get_verbose_transaction(hash).compat().await);
-            let tx: UtxoTx = try_s!(deserialize(verbose_tx.hex.as_slice()).map_err(|e| ERRL!("{:?}", e)));
-            let mut input_transactions: HashMap<&H256, UtxoTx> = HashMap::new();
-            let mut input_amount = 0;
-            let mut output_amount = 0;
-            let mut from_addresses = vec![];
-            let mut to_addresses = vec![];
-            let mut spent_by_me = 0;
-            let mut received_by_me = 0;
-            for input in tx.inputs.iter() {
-                // input transaction is zero if the tx is the coinbase transaction
-                if input.previous_output.hash.is_zero() {
-                    continue;
-                }
-
-                let input_tx = match input_transactions.entry(&input.previous_output.hash) {
-                    Entry::Vacant(e) => {
-                        let prev_hash = input.previous_output.hash.reversed();
-                        let prev: BytesJson = try_s!(selfi.rpc_client.get_transaction_bytes(prev_hash.clone().into()).compat().await);
-                        let prev_tx: UtxoTx = try_s!(deserialize(prev.as_slice()).map_err(|e| ERRL!("{:?}, tx: {:?}", e, prev_hash)));
-                        e.insert(prev_tx)
-                    },
-                    Entry::Occupied(e) => e.into_mut(),
-                };
-                input_amount += input_tx.outputs[input.previous_output.index as usize].value;
-                let from: Vec<Address> = try_s!(selfi.addresses_from_script(&input_tx.outputs[input.previous_output.index as usize].script_pubkey.clone().into()));
-                if from.contains(&selfi.my_address) {
-                    spent_by_me += input_tx.outputs[input.previous_output.index as usize].value;
-                }
-                from_addresses.push(from);
-            };
-
-            for output in tx.outputs.iter() {
-                output_amount += output.value;
-                let to = try_s!(selfi.addresses_from_script(&output.script_pubkey.clone().into()));
-                if to.contains(&selfi.my_address) {
-                    received_by_me += output.value;
-                }
-                to_addresses.push(to);
-            }
-            // remove address duplicates in case several inputs were spent from same address
-            // or several outputs are sent to same address
-            let mut from_addresses: Vec<String> =
-                try_s!(from_addresses.into_iter().flatten().map(|addr| selfi.display_address(&addr)).collect());
-            from_addresses.sort();
-            from_addresses.dedup();
-            let mut to_addresses: Vec<String> =
-                try_s!(to_addresses.into_iter().flatten().map(|addr| selfi.display_address(&addr)).collect());
-            to_addresses.sort();
-            to_addresses.dedup();
-
-            let fee = big_decimal_from_sat(input_amount as i64 - output_amount as i64, selfi.decimals);
-            Ok(TransactionDetails {
-                from: from_addresses,
-                to: to_addresses,
-                received_by_me: big_decimal_from_sat(received_by_me as i64, selfi.decimals),
-                spent_by_me: big_decimal_from_sat(spent_by_me as i64, selfi.decimals),
-                my_balance_change: big_decimal_from_sat(received_by_me as i64 - spent_by_me as i64, selfi.decimals),
-                total_amount: big_decimal_from_sat(input_amount as i64, selfi.decimals),
-                tx_hash: tx.hash().reversed().to_vec().into(),
-                tx_hex: verbose_tx.hex,
-                fee_details: Some(UtxoFeeDetails {
-                    amount: fee,
-                }.into()),
-                block_height: verbose_tx.height.unwrap_or(0),
-                coin: selfi.ticker.clone(),
-                internal_id: tx.hash().reversed().to_vec().into(),
-                timestamp: verbose_tx.time.into(),
-            })
-        };
-        Box::new(fut.boxed().compat())
-    }
-
-    fn history_sync_status(&self) -> HistorySyncState {
-        unwrap!(self.history_sync_state.lock()).clone()
-    }
-
-    fn get_trade_fee(&self) -> Box<dyn Future<Item=TradeFee, Error=String> + Send> {
-        let ticker = self.ticker.clone();
-        let decimals = self.decimals;
-        let arc = self.clone();
-        let fut = async move {
-            let fee = try_s!(arc.get_tx_fee().await);
-            let amount = match fee {
-                ActualTxFee::Fixed(f) => f,
-                ActualTxFee::Dynamic(f) => f,
-            };
-            Ok(TradeFee {
-                coin: ticker,
-                amount: big_decimal_from_sat(amount as i64, decimals),
-            })
-        };
-        Box::new(fut.boxed().compat())
-    }
-
-    fn required_confirmations(&self) -> u64 {
-        self.required_confirmations.load(AtomicOrderding::Relaxed)
-    }
-
-    fn requires_notarization(&self) -> bool { self.requires_notarization.load(AtomicOrderding::Relaxed) }
-
-    fn set_required_confirmations(&self, confirmations: u64) {
-        self.required_confirmations.store(confirmations, AtomicOrderding::Relaxed);
-    }
-
-    fn set_requires_notarization(&self, requires_nota: bool) {
-        self.requires_notarization.store(requires_nota, AtomicOrderding::Relaxed);
-    }
-}
-
->>>>>>> f2d16036
 #[cfg(feature = "native")]
 // https://github.com/KomodoPlatform/komodo/blob/master/zcutil/fetch-params.sh#L5
 // https://github.com/KomodoPlatform/komodo/blob/master/zcutil/fetch-params.bat#L4
@@ -1887,9 +518,6 @@
     unimplemented!()
 }
 
-<<<<<<< HEAD
-pub async fn utxo_arc_from_conf_and_request(
-=======
 fn rpc_event_handlers_for_client_transport(
     ctx: &MmArc,
     ticker: String,
@@ -1902,9 +530,8 @@
     ]
 }
 
-pub async fn utxo_coin_from_conf_and_request(
+pub async fn utxo_arc_from_conf_and_request(
     ctx: &MmArc,
->>>>>>> f2d16036
     ticker: &str,
     conf: &Json,
     req: &Json,
@@ -2117,13 +744,10 @@
         history_sync_state: Mutex::new(initial_history_state),
         required_confirmations: required_confirmations.into(),
         force_min_relay_fee: conf["force_min_relay_fee"].as_bool().unwrap_or (false),
-<<<<<<< HEAD
+        mtp_block_count: json::from_value(conf["mtp_block_count"].clone()).unwrap_or (KMD_MTP_BLOCK_COUNT),
+        estimate_fee_mode: json::from_value(conf["estimate_fee_mode"].clone()).unwrap_or(None),
         dust_amount,
         mature_confirmations,
-=======
-        mtp_block_count: json::from_value(conf["mtp_block_count"].clone()).unwrap_or (KMD_MTP_BLOCK_COUNT),
-        estimate_fee_mode: json::from_value(conf["estimate_fee_mode"].clone()).unwrap_or(None),
->>>>>>> f2d16036
     };
     Ok(UtxoArc(Arc::new(coin)))
 }
