/******************************************************************************
 * Copyright © 2014-2019 The SuperNET Developers.                             *
 *                                                                            *
 * See the AUTHORS, DEVELOPER-AGREEMENT and LICENSE files at                  *
 * the top-level directory of this distribution for the individual copyright  *
 * holder information and the developer policies on copyright and licensing.  *
 *                                                                            *
 * Unless otherwise agreed in a custom licensing agreement, no part of the    *
 * SuperNET software, including this file may be copied, modified, propagated *
 * or distributed except according to the terms contained in the LICENSE file *
 *                                                                            *
 * Removal or modification of this copyright notice is prohibited.            *
 *                                                                            *
 ******************************************************************************/
//
//  utxo.rs
//  marketmaker
//
//  Copyright © 2017-2019 SuperNET. All rights reserved.
//

#![cfg_attr(not(feature = "native"), allow(unused_imports))]

pub mod qtum;
pub mod rpc_clients;
pub mod utxo_common;
pub mod utxo_standard;

#[cfg(feature = "native")] pub mod tx_cache;

use async_trait::async_trait;
use base64::{encode_config as base64_encode, URL_SAFE};
use bigdecimal::BigDecimal;
pub use bitcrypto::{dhash160, sha256, ChecksumType};
use chain::{OutPoint, TransactionInput, TransactionOutput};
use common::executor::{spawn, Timer};
use common::jsonrpc_client::JsonRpcError;
use common::mm_ctx::MmArc;
use common::mm_metrics::MetricsArc;
use common::{first_char_to_upper, now_ms, small_rng, MM_VERSION};
#[cfg(feature = "native")] use dirs::home_dir;
use futures::channel::mpsc;
use futures::compat::Future01CompatExt;
use futures::lock::{Mutex as AsyncMutex, MutexGuard as AsyncMutexGuard};
use futures::stream::StreamExt;
use futures01::Future;
use keys::bytes::Bytes;
use keys::{Address, KeyPair, Private, Public, Secret};
#[cfg(test)] use mocktopus::macros::*;
use num_traits::ToPrimitive;
use primitives::hash::{H256, H264, H512};
use rand::seq::SliceRandom;
use rpc::v1::types::{Bytes as BytesJson, Transaction as RpcTransaction, H256 as H256Json};
use script::{Builder, Script, SignatureVersion, TransactionInputSigner};
use serde_json::{self as json, Value as Json};
use serialization::serialize;
<<<<<<< HEAD
use std::collections::HashMap;
=======
use std::collections::{HashMap, HashSet};
>>>>>>> b72a4bf0
use std::convert::TryInto;
use std::num::NonZeroU64;
use std::ops::Deref;
use std::path::{Path, PathBuf};
use std::str::FromStr;
use std::sync::atomic::{AtomicBool, AtomicU64};
use std::sync::{Arc, Mutex, Weak};
use utxo_common::big_decimal_from_sat;

pub use chain::Transaction as UtxoTx;

use self::rpc_clients::{ElectrumClient, ElectrumClientImpl, EstimateFeeMethod, EstimateFeeMode, NativeClient,
                        UnspentInfo, UtxoRpcClientEnum};
use super::{CoinTransportMetrics, CoinsContext, FoundSwapTxSpend, HistorySyncState, MarketCoinOps, MmCoin,
            RpcClientType, RpcTransportEventHandler, RpcTransportEventHandlerShared, TradeFee, Transaction,
            TransactionDetails, TransactionEnum, TransactionFut, WithdrawFee, WithdrawRequest};
use crate::utxo::rpc_clients::{ElectrumRpcRequest, NativeClientImpl};

#[cfg(test)] pub mod utxo_tests;

const SWAP_TX_SPEND_SIZE: u64 = 305;
const KILO_BYTE: u64 = 1000;
/// https://bitcoin.stackexchange.com/a/77192
const MAX_DER_SIGNATURE_LEN: usize = 72;
const COMPRESSED_PUBKEY_LEN: usize = 33;
const P2PKH_OUTPUT_LEN: u64 = 34;
const MATURE_CONFIRMATIONS_DEFAULT: u32 = 100;
/// Block count for KMD median time past calculation
///
/// # Safety
/// 11 > 0
const KMD_MTP_BLOCK_COUNT: NonZeroU64 = unsafe { NonZeroU64::new_unchecked(11u64) };

#[cfg(windows)]
#[cfg(feature = "native")]
fn get_special_folder_path() -> PathBuf {
    use libc::c_char;
    use std::ffi::CStr;
    use std::mem::zeroed;
    use std::ptr::null_mut;
    use winapi::shared::minwindef::MAX_PATH;
    use winapi::um::shlobj::SHGetSpecialFolderPathA;
    use winapi::um::shlobj::CSIDL_APPDATA;

    let mut buf: [c_char; MAX_PATH + 1] = unsafe { zeroed() };
    // https://docs.microsoft.com/en-us/windows/desktop/api/shlobj_core/nf-shlobj_core-shgetspecialfolderpatha
    let rc = unsafe { SHGetSpecialFolderPathA(null_mut(), buf.as_mut_ptr(), CSIDL_APPDATA, 1) };
    if rc != 1 {
        panic!("!SHGetSpecialFolderPathA")
    }
    Path::new(unwrap!(unsafe { CStr::from_ptr(buf.as_ptr()) }.to_str())).to_path_buf()
}

#[cfg(not(windows))]
#[cfg(feature = "native")]
fn get_special_folder_path() -> PathBuf { panic!("!windows") }

impl Transaction for UtxoTx {
    fn tx_hex(&self) -> Vec<u8> { serialize(self).into() }

    fn tx_hash(&self) -> BytesJson { self.hash().reversed().to_vec().into() }
}

/// Additional transaction data that can't be easily got from raw transaction without calling
/// additional RPC methods, e.g. to get input amount we need to request all previous transactions
/// and check output values
#[derive(Debug)]
pub struct AdditionalTxData {
    pub received_by_me: u64,
    pub spent_by_me: u64,
    pub fee_amount: u64,
}

/// The fee set from coins config
#[derive(Debug)]
pub enum TxFee {
    /// Tell the coin that it has fixed tx fee not depending on transaction size
    Fixed(u64),
    /// Tell the coin that it should request the fee from daemon RPC and calculate it relying on tx size
    Dynamic(EstimateFeeMethod),
}

/// The actual "runtime" fee that is received from RPC in case of dynamic calculation
#[derive(Debug, PartialEq)]
pub enum ActualTxFee {
    /// fixed tx fee not depending on transaction size
    Fixed(u64),
    /// fee amount per Kbyte received from coin RPC
    Dynamic(u64),
}

/// Fee policy applied on transaction creation
pub enum FeePolicy {
    /// Send the exact amount specified in output(s), fee is added to spent input amount
    SendExact,
    /// Contains the index of output from which fee should be deducted
    DeductFromOutput(usize),
}

#[derive(Debug, Serialize, Deserialize)]
#[serde(tag = "format")]
pub enum UtxoAddressFormat {
    /// Standard UTXO address format.
    /// In Bitcoin Cash context the standard format also known as 'legacy'.
    #[serde(rename = "standard")]
    Standard,
    /// Bitcoin Cash specific address format.
    /// https://github.com/bitcoincashorg/bitcoincash.org/blob/master/spec/cashaddr.md
    #[serde(rename = "cashaddress")]
    CashAddress { network: String },
}

impl Default for UtxoAddressFormat {
    fn default() -> Self { UtxoAddressFormat::Standard }
}

/// The cache of recently send transactions used to track the spent UTXOs and replace them with new outputs
/// The daemon needs some time to update the listunspent list for address which makes it return already spent UTXOs
/// This cache helps to prevent UTXO reuse in such cases
pub struct RecentlySpentOutPoints {
    /// Maps UnspentInfo A to a set of UnspentInfos which `spent` A
    input_to_output_map: HashMap<UnspentInfo, HashSet<UnspentInfo>>,
    /// Maps UnspentInfo A to a set of UnspentInfos that `were spent by` A
    output_to_input_map: HashMap<UnspentInfo, HashSet<UnspentInfo>>,
    /// Cache includes only outputs having script_pubkey == for_script_pubkey
    for_script_pubkey: Bytes,
}

impl RecentlySpentOutPoints {
    fn new(for_script_pubkey: Bytes) -> Self {
        RecentlySpentOutPoints {
            input_to_output_map: HashMap::new(),
            output_to_input_map: HashMap::new(),
            for_script_pubkey,
        }
    }

    pub fn add_spent(&mut self, mut inputs: Vec<UnspentInfo>, spend_tx_hash: H256, outputs: Vec<TransactionOutput>) {
        // reset the height for all inputs as spent cache is not aware about block height of spent output
        inputs.iter_mut().for_each(|input| input.height = None);
        let inputs: HashSet<_> = inputs.into_iter().collect();
        let to_replace: HashSet<_> = outputs
            .iter()
            .enumerate()
            .filter_map(|(index, output)| {
                if output.script_pubkey == self.for_script_pubkey {
                    Some(UnspentInfo {
                        outpoint: OutPoint {
                            hash: spend_tx_hash.clone(),
                            index: index as u32,
                        },
                        value: output.value,
                        height: None,
                    })
                } else {
                    None
                }
            })
            .collect();

        let mut prev_inputs_spent = HashSet::new();

        // check if inputs are already in spending cached chain
        for input in &inputs {
            if let Some(prev_inputs) = self.output_to_input_map.get(input) {
                for prev_input in prev_inputs {
                    if let Some(outputs) = self.input_to_output_map.get_mut(prev_input) {
                        prev_inputs_spent.insert(prev_input.clone());
                        outputs.remove(input);
                        for replace in &to_replace {
                            outputs.insert(replace.clone());
                        }
                    }
                }
            }
        }

        prev_inputs_spent.extend(inputs.clone());
        for output in &to_replace {
            self.output_to_input_map
                .insert(output.clone(), prev_inputs_spent.clone());
        }

        for input in inputs {
            self.input_to_output_map.insert(input, to_replace.clone());
        }
    }

    pub fn replace_spent_outputs_with_cache(&self, mut outputs: HashSet<UnspentInfo>) -> HashSet<UnspentInfo> {
        let mut replacement_unspents = HashSet::new();
        // reset the height for all outputs as spent cache is not aware about block height of a just sent tx
        outputs = outputs
            .into_iter()
            .map(|mut output| {
                output.height = None;
                output
            })
            .collect();
        outputs = outputs
            .into_iter()
            .filter(|unspent| {
                let outs = self.input_to_output_map.get(&unspent);
                match outs {
                    Some(outs) => {
                        for out in outs.iter() {
                            if !replacement_unspents.contains(out) {
                                replacement_unspents.insert(out.clone());
                            }
                        }
                        false
                    },
                    None => true,
                }
            })
            .collect();
        if replacement_unspents.is_empty() {
            return outputs;
        }
        outputs.extend(replacement_unspents);
        self.replace_spent_outputs_with_cache(outputs)
    }
}

#[derive(Debug)]
pub struct UtxoCoinFields {
    pub ticker: String,
    /// https://en.bitcoin.it/wiki/List_of_address_prefixes
    /// https://github.com/jl777/coins/blob/master/coins
    pub pub_addr_prefix: u8,
    pub p2sh_addr_prefix: u8,
    pub wif_prefix: u8,
    pub pub_t_addr_prefix: u8,
    pub p2sh_t_addr_prefix: u8,
    /// True if coins uses Proof of Stake consensus algo
    /// Proof of Work is expected by default
    /// https://en.bitcoin.it/wiki/Proof_of_Stake
    /// https://en.bitcoin.it/wiki/Proof_of_work
    /// The actual meaning of this is nTime field is used in transaction
    pub is_pos: bool,
    /// Special field for Zcash and it's forks
    /// Defines if Overwinter network upgrade was activated
    /// https://z.cash/upgrade/overwinter/
    pub overwintered: bool,
    /// The tx version used to detect the transaction ser/de/signing algo
    /// For now it's mostly used for Zcash and forks because they changed the algo in
    /// Overwinter and then Sapling upgrades
    /// https://github.com/zcash/zips/blob/master/zip-0243.rst
    pub tx_version: i32,
    /// If true - allow coins withdraw to P2SH addresses (Segwit).
    /// the flag will also affect the address that MM2 generates by default in the future
    /// will be the Segwit (starting from 3 for BTC case) instead of legacy
    /// https://en.bitcoin.it/wiki/Segregated_Witness
    pub segwit: bool,
    /// Default decimals amount is 8 (BTC and almost all other UTXO coins)
    /// But there are forks which have different decimals:
    /// Peercoin has 6
    /// Emercoin has 6
    /// Bitcoin Diamond has 7
    pub decimals: u8,
    /// Does coin require transactions to be notarized to be considered as confirmed?
    /// https://komodoplatform.com/security-delayed-proof-of-work-dpow/
    pub requires_notarization: AtomicBool,
    /// RPC client
    pub rpc_client: UtxoRpcClientEnum,
    /// ECDSA key pair
    pub key_pair: KeyPair,
    /// Lock the mutex when we deal with address utxos
    pub my_address: Address,
    /// The address format indicates how to parse and display UTXO addresses over RPC calls
    pub address_format: UtxoAddressFormat,
    /// Is current coin KMD asset chain?
    /// https://komodoplatform.atlassian.net/wiki/spaces/KPSD/pages/71729160/What+is+a+Parallel+Chain+Asset+Chain
    pub asset_chain: bool,
    pub tx_fee: TxFee,
    /// Transaction version group id for Zcash transactions since Overwinter: https://github.com/zcash/zips/blob/master/zip-0202.rst
    pub version_group_id: u32,
    /// Consensus branch id for Zcash transactions since Overwinter: https://github.com/zcash/zcash/blob/master/src/consensus/upgrades.cpp#L11
    /// used in transaction sig hash calculation
    pub consensus_branch_id: u32,
    /// Defines if coin uses Zcash transaction format
    pub zcash: bool,
    /// Address and privkey checksum type
    pub checksum_type: ChecksumType,
    /// Fork id used in sighash
    pub fork_id: u32,
    /// Signature version
    pub signature_version: SignatureVersion,
    pub history_sync_state: Mutex<HistorySyncState>,
    pub required_confirmations: AtomicU64,
    /// if set to true MM2 will check whether calculated fee is lower than relay fee and use
    /// relay fee amount instead of calculated
    /// https://github.com/KomodoPlatform/atomicDEX-API/issues/617
    pub force_min_relay_fee: bool,
    /// Block count for median time past calculation
    pub mtp_block_count: NonZeroU64,
    pub estimate_fee_mode: Option<EstimateFeeMode>,
    /// Minimum transaction value at which the value is not less than fee
    pub dust_amount: u64,
    /// Minimum number of confirmations at which a transaction is considered mature
    pub mature_confirmations: u32,
    /// Path to the TX cache directory
    pub tx_cache_directory: Option<PathBuf>,
    /// The cache of recently send transactions used to track the spent UTXOs and replace them with new outputs
    /// The daemon needs some time to update the listunspent list for address which makes it return already spent UTXOs
    /// This cache helps to prevent UTXO reuse in such cases
    pub recently_spent_outpoints: AsyncMutex<RecentlySpentOutPoints>,
}

#[cfg_attr(test, mockable)]
#[async_trait]
pub trait UtxoCommonOps {
    async fn get_tx_fee(&self) -> Result<ActualTxFee, JsonRpcError>;

    async fn get_htlc_spend_fee(&self) -> Result<u64, String>;

    fn addresses_from_script(&self, script: &Script) -> Result<Vec<Address>, String>;

    fn denominate_satoshis(&self, satoshi: i64) -> f64;

    fn my_public_key(&self) -> &Public;

    fn display_address(&self, address: &Address) -> Result<String, String>;

    /// Try to parse address from string using specified on asset enable format,
    /// and if it failed inform user that he used a wrong format.
    fn address_from_str(&self, address: &str) -> Result<Address, String>;

    async fn get_current_mtp(&self) -> Result<u32, String>;

    /// Check if the output is spendable (is not coinbase or it has enough confirmations).
    fn is_unspent_mature(&self, output: &RpcTransaction) -> bool;

    /// Generates unsigned transaction (TransactionInputSigner) from specified utxos and outputs.
    /// This function expects that utxos are sorted by amounts in ascending order
    /// Consider sorting before calling this function
    /// Sends the change (inputs amount - outputs amount) to "my_address"
    /// Also returns additional transaction data
    async fn generate_transaction(
        &self,
        utxos: Vec<UnspentInfo>,
        outputs: Vec<TransactionOutput>,
        fee_policy: FeePolicy,
        fee: Option<ActualTxFee>,
        gas_fee: Option<u64>,
    ) -> Result<(TransactionInputSigner, AdditionalTxData), GenerateTransactionError>;

    /// Calculates interest if the coin is KMD
    /// Adds the value to existing output to my_script_pub or creates additional interest output
    /// returns transaction and data as is if the coin is not KMD
    async fn calc_interest_if_required(
        &self,
        mut unsigned: TransactionInputSigner,
        mut data: AdditionalTxData,
        my_script_pub: Bytes,
    ) -> Result<(TransactionInputSigner, AdditionalTxData), String>;

    fn p2sh_spending_tx(
        &self,
        prev_transaction: UtxoTx,
        redeem_script: Bytes,
        outputs: Vec<TransactionOutput>,
        script_data: Script,
        sequence: u32,
    ) -> Result<UtxoTx, String>;

    /// Get transaction outputs available to spend.
    fn ordered_mature_unspents(
        &self,
        address: &Address,
    ) -> Box<dyn Future<Item = Vec<UnspentInfo>, Error = String> + Send>;

    /// Try load verbose transaction from cache or try to request it from Rpc client.
    fn get_verbose_transaction_from_cache_or_rpc(
        &self,
        txid: H256Json,
    ) -> Box<dyn Future<Item = VerboseTransactionFrom, Error = String> + Send>;

    /// Cache transaction if the coin supports `TX_CACHE` and tx height is set and not zero.
    async fn cache_transaction_if_possible(&self, tx: &RpcTransaction) -> Result<(), String>;

    /// Returns available unspents in ascending order + RecentlySpentOutPoints MutexGuard for further interaction
    /// (e.g. to add new transaction to it).
    async fn list_unspent_ordered(
        &self,
        address: &Address,
    ) -> Result<(Vec<UnspentInfo>, AsyncMutexGuard<'_, RecentlySpentOutPoints>), String>;
}

#[async_trait]
pub trait UtxoStandardOps {
    /// Gets tx details by hash requesting the coin RPC if required
    async fn tx_details_by_hash(&self, hash: &[u8]) -> Result<TransactionDetails, String>;

    async fn request_tx_history(&self, metrics: MetricsArc) -> RequestTxHistoryResult;
}

#[derive(Clone, Debug)]
pub struct UtxoArc(Arc<UtxoCoinFields>);
impl Deref for UtxoArc {
    type Target = UtxoCoinFields;
    fn deref(&self) -> &UtxoCoinFields { &*self.0 }
}

impl From<UtxoCoinFields> for UtxoArc {
    fn from(coin: UtxoCoinFields) -> UtxoArc { UtxoArc(Arc::new(coin)) }
}

// We can use a shared UTXO lock for all UTXO coins at 1 time.
// It's highly likely that we won't experience any issues with it as we won't need to send "a lot" of transactions concurrently.
lazy_static! {
    pub static ref UTXO_LOCK: AsyncMutex<()> = AsyncMutex::new(());
}

#[derive(Debug)]
pub enum GenerateTransactionError {
    EmptyUtxoSet,
    EmptyOutputs,
    OutputValueLessThanDust { value: u64, dust: u64 },
    TooLargeGasFee,
    DeductFeeFromOutputFailed { description: String },
    NotSufficientBalance { description: String },
    Other(String),
}

impl std::fmt::Display for GenerateTransactionError {
    fn fmt(&self, f: &mut std::fmt::Formatter<'_>) -> std::fmt::Result {
        match self {
            GenerateTransactionError::EmptyUtxoSet => write!(f, "Couldn't generate tx from empty UTXOs set"),
            GenerateTransactionError::EmptyOutputs => write!(f, "Couldn't generate tx with empty output set"),
            GenerateTransactionError::OutputValueLessThanDust { value, dust } => {
                write!(f, "Output value {} less than dust amount {}", value, dust)
            },
            GenerateTransactionError::TooLargeGasFee => write!(f, "Too large gas_fee"),
            GenerateTransactionError::DeductFeeFromOutputFailed { description } => {
                write!(f, "Error on deduct fee from an output: {:?}", description)
            },
            GenerateTransactionError::NotSufficientBalance { description } => {
                write!(f, "Not sufficient balance: {}", description)
            },
            GenerateTransactionError::Other(e) => write!(f, "{}", e),
        }
    }
}

impl std::error::Error for GenerateTransactionError {}

pub enum RequestTxHistoryResult {
    Ok(Vec<(H256Json, u64)>),
    Retry { error: String },
    HistoryTooLarge,
    UnknownError(String),
}

pub enum VerboseTransactionFrom {
    Cache(RpcTransaction),
    Rpc(RpcTransaction),
}

pub fn compressed_key_pair_from_bytes(raw: &[u8], prefix: u8, checksum_type: ChecksumType) -> Result<KeyPair, String> {
    if raw.len() != 32 {
        return ERR!("Invalid raw priv key len {}", raw.len());
    }

    let private = Private {
        prefix,
        compressed: true,
        secret: Secret::from(raw),
        checksum_type,
    };
    Ok(try_s!(KeyPair::from_private(private)))
}

pub fn compressed_pub_key_from_priv_raw(raw_priv: &[u8], sum_type: ChecksumType) -> Result<H264, String> {
    let key_pair: KeyPair = try_s!(compressed_key_pair_from_bytes(raw_priv, 0, sum_type));
    Ok(H264::from(&**key_pair.public()))
}

#[derive(Clone, Debug, Deserialize, PartialEq, Serialize)]
pub struct UtxoFeeDetails {
    pub amount: BigDecimal,
}

#[cfg(feature = "native")]
// https://github.com/KomodoPlatform/komodo/blob/master/zcutil/fetch-params.sh#L5
// https://github.com/KomodoPlatform/komodo/blob/master/zcutil/fetch-params.bat#L4
pub fn zcash_params_path() -> PathBuf {
    if cfg!(windows) {
        // >= Vista: c:\Users\$username\AppData\Roaming
        get_special_folder_path().join("ZcashParams")
    } else if cfg!(target_os = "macos") {
        unwrap!(home_dir())
            .join("Library")
            .join("Application Support")
            .join("ZcashParams")
    } else {
        unwrap!(home_dir()).join(".zcash-params")
    }
}

#[cfg(feature = "native")]
#[cfg(feature = "native")]
pub fn coin_daemon_data_dir(name: &str, is_asset_chain: bool) -> PathBuf {
    // komodo/util.cpp/GetDefaultDataDir
    let mut data_dir = match dirs::home_dir() {
        Some(hd) => hd,
        None => Path::new("/").to_path_buf(),
    };

    if cfg!(windows) {
        // >= Vista: c:\Users\$username\AppData\Roaming
        data_dir = get_special_folder_path();
        if is_asset_chain {
            data_dir.push("Komodo");
        } else {
            data_dir.push(first_char_to_upper(name));
        }
    } else if cfg!(target_os = "macos") {
        data_dir.push("Library");
        data_dir.push("Application Support");
        if is_asset_chain {
            data_dir.push("Komodo");
        } else {
            data_dir.push(first_char_to_upper(name));
        }
    } else if is_asset_chain {
        data_dir.push(".komodo");
    } else {
        data_dir.push(format!(".{}", name));
    }

    if is_asset_chain {
        data_dir.push(name)
    };
    data_dir
}

#[cfg(not(feature = "native"))]
pub fn coin_daemon_data_dir(_name: &str, _is_asset_chain: bool) -> PathBuf { unimplemented!() }

#[cfg(feature = "native")]
/// Returns a path to the native coin wallet configuration.
/// (This path is used in `LP_userpassfp` to read the wallet credentials).
/// cf. https://github.com/artemii235/SuperNET/issues/346
fn confpath(coins_en: &Json) -> Result<PathBuf, String> {
    // Documented at https://github.com/jl777/coins#bitcoin-protocol-specific-json
    // "USERHOME/" prefix should be replaced with the user's home folder.
    let confpathˢ = coins_en["confpath"].as_str().unwrap_or("").trim();
    if confpathˢ.is_empty() {
        let (name, is_asset_chain) = {
            match coins_en["asset"].as_str() {
                Some(a) => (a, true),
                None => (
                    try_s!(coins_en["name"].as_str().ok_or("'name' field is not found in config")),
                    false,
                ),
            }
        };

        let data_dir = coin_daemon_data_dir(name, is_asset_chain);

        let confname = format!("{}.conf", name);

        return Ok(data_dir.join(&confname[..]));
    }
    let (confpathˢ, rel_to_home) = match confpathˢ.strip_prefix("~/") {
        Some(stripped) => (stripped, true),
        None => match confpathˢ.strip_prefix("USERHOME/") {
            Some(stripped) => (stripped, true),
            None => (confpathˢ, false),
        },
    };

    if rel_to_home {
        let home = try_s!(home_dir().ok_or("Can not detect the user home directory"));
        Ok(home.join(confpathˢ))
    } else {
        Ok(confpathˢ.into())
    }
}

#[cfg(not(feature = "native"))]
fn confpath(_coins_en: &Json) -> Result<PathBuf, String> { unimplemented!() }

/// Attempts to parse native daemon conf file and return rpcport, rpcuser and rpcpassword
#[cfg(feature = "native")]
fn read_native_mode_conf(filename: &dyn AsRef<Path>) -> Result<(Option<u16>, String, String), String> {
    use ini::Ini;

    let conf: Ini = match Ini::load_from_file(&filename) {
        Ok(ini) => ini,
        Err(err) => {
            return ERR!(
                "Error parsing the native wallet configuration '{}': {}",
                filename.as_ref().display(),
                err
            )
        },
    };
    let section = conf.general_section();
    let rpc_port = match section.get("rpcport") {
        Some(port) => port.parse::<u16>().ok(),
        None => None,
    };
    let rpc_user = try_s!(section.get("rpcuser").ok_or(ERRL!(
        "Conf file {} doesn't have the rpcuser key",
        filename.as_ref().display()
    )));
    let rpc_password = try_s!(section.get("rpcpassword").ok_or(ERRL!(
        "Conf file {} doesn't have the rpcpassword key",
        filename.as_ref().display()
    )));
    Ok((rpc_port, rpc_user.clone(), rpc_password.clone()))
}

#[cfg(not(feature = "native"))]
fn read_native_mode_conf(_filename: &dyn AsRef<Path>) -> Result<(Option<u16>, String, String), String> {
    unimplemented!()
}

/// Electrum protocol version verifier.
/// The structure is used to handle the `on_connected` event and notify `electrum_version_loop`.
struct ElectrumProtoVerifier {
    on_connect_tx: mpsc::UnboundedSender<String>,
}

impl ElectrumProtoVerifier {
    fn into_shared(self) -> RpcTransportEventHandlerShared { Arc::new(self) }
}

impl RpcTransportEventHandler for ElectrumProtoVerifier {
    fn debug_info(&self) -> String { "ElectrumProtoVerifier".into() }

    fn on_outgoing_request(&self, _data: &[u8]) {}

    fn on_incoming_response(&self, _data: &[u8]) {}

    fn on_connected(&self, address: String) -> Result<(), String> {
        try_s!(self.on_connect_tx.unbounded_send(address));
        Ok(())
    }
}

pub async fn utxo_arc_from_conf_and_request(
    ctx: &MmArc,
    ticker: &str,
    conf: &Json,
    req: &Json,
    priv_key: &[u8],
    dust_amount: u64,
) -> Result<UtxoArc, String> {
    utxo_fields_from_conf_and_request(ctx, ticker, conf, req, priv_key, dust_amount)
        .await
        .map(|coin| UtxoArc(Arc::new(coin)))
}

pub async fn utxo_fields_from_conf_and_request(
    ctx: &MmArc,
    ticker: &str,
    conf: &Json,
    req: &Json,
    priv_key: &[u8],
    dust_amount: u64,
) -> Result<UtxoCoinFields, String> {
    let checksum_type = if ticker == "GRS" {
        ChecksumType::DGROESTL512
    } else if ticker == "SMART" {
        ChecksumType::KECCAK256
    } else {
        ChecksumType::DSHA256
    };

    let pub_addr_prefix = conf["pubtype"].as_u64().unwrap_or(if ticker == "BTC" { 0 } else { 60 }) as u8;
    let wif_prefix = conf["wiftype"]
        .as_u64()
        .unwrap_or(if ticker == "BTC" { 128 } else { 188 }) as u8;

    let private = Private {
        prefix: wif_prefix,
        secret: H256::from(priv_key),
        compressed: true,
        checksum_type,
    };

    let key_pair = try_s!(KeyPair::from_private(private));
    let my_address = Address {
        prefix: pub_addr_prefix,
        t_addr_prefix: conf["taddr"].as_u64().unwrap_or(0) as u8,
        hash: key_pair.public().address_hash(),
        checksum_type,
    };

    let address_format = if conf["address_format"].is_null() {
        UtxoAddressFormat::Standard
    } else {
        try_s!(json::from_value(conf["address_format"].clone()))
    };

    let decimals = conf["decimals"].as_u64().unwrap_or(8) as u8;

    let rpc_client = match req["method"].as_str() {
        Some("enable") => {
            if cfg!(feature = "native") {
                let native_conf_path = try_s!(confpath(conf));
                let (rpc_port, rpc_user, rpc_password) = try_s!(read_native_mode_conf(&native_conf_path));
                let auth_str = fomat!((rpc_user)":"(rpc_password));
                let rpc_port = match rpc_port {
                    Some(p) => p,
                    None => try_s!(conf["rpcport"].as_u64().ok_or(ERRL!(
                        "Rpc port is not set neither in `coins` file nor in native daemon config"
                    ))) as u16,
                };
                let event_handlers =
                    vec![
                        CoinTransportMetrics::new(ctx.metrics.weak(), ticker.to_owned(), RpcClientType::Native)
                            .into_shared(),
                    ];
                let client = Arc::new(NativeClientImpl {
                    coin_ticker: ticker.to_string(),
                    uri: fomat!("http://127.0.0.1:"(rpc_port)),
                    auth: format!("Basic {}", base64_encode(&auth_str, URL_SAFE)),
                    event_handlers,
                    request_id: 0u64.into(),
<<<<<<< HEAD
                    recently_sent_txs: AsyncMutex::new(HashMap::new()),
=======
                    list_unspent_in_progress: false.into(),
                    list_unspent_subs: AsyncMutex::new(Vec::new()),
                    coin_decimals: decimals,
>>>>>>> b72a4bf0
                });

                UtxoRpcClientEnum::Native(NativeClient(client))
            } else {
                return ERR!("Native UTXO mode is not available in non-native build");
            }
        },
        Some("electrum") => {
            let (on_connect_tx, on_connect_rx) = mpsc::unbounded();
            let event_handlers = vec![
                CoinTransportMetrics::new(ctx.metrics.weak(), ticker.to_owned(), RpcClientType::Electrum).into_shared(),
                ElectrumProtoVerifier { on_connect_tx }.into_shared(),
            ];

            let mut servers: Vec<ElectrumRpcRequest> = try_s!(json::from_value(req["servers"].clone()));
            let mut rng = small_rng();
            servers.as_mut_slice().shuffle(&mut rng);
            let client = ElectrumClientImpl::new(ticker.to_string(), event_handlers);
            for server in servers.iter() {
                match client.add_server(server).await {
                    Ok(_) => (),
                    Err(e) => log!("Error " (e) " connecting to " [server] ". Address won't be used"),
                };
            }

            let mut attempts = 0i32;
            while !client.is_connected().await {
                if attempts >= 10 {
                    return ERR!("Failed to connect to at least 1 of {:?} in 5 seconds.", servers);
                }

                Timer::sleep(0.5).await;
                attempts += 1;
            }

            let client = Arc::new(client);

            let weak_client = Arc::downgrade(&client);
            spawn_electrum_ping_loop(weak_client, servers);

            let weak_client = Arc::downgrade(&client);
            let client_name = format!("{} GUI/MM2 {}", ctx.gui().unwrap_or("UNKNOWN"), MM_VERSION);
            spawn_electrum_version_loop(weak_client, on_connect_rx, client_name);

            try_s!(wait_for_protocol_version_checked(&client).await);
            UtxoRpcClientEnum::Electrum(ElectrumClient(client))
        },
        _ => return ERR!("utxo_arc_from_conf_and_request should be called only by enable or electrum requests"),
    };
    let asset_chain = conf["asset"].as_str().is_some();
    let tx_version = conf["txversion"].as_i64().unwrap_or(1) as i32;
    let overwintered = conf["overwintered"].as_u64().unwrap_or(0) == 1;

    let tx_fee = match conf["txfee"].as_u64() {
        None => TxFee::Fixed(1000),
        Some(0) => {
            let fee_method = match &rpc_client {
                UtxoRpcClientEnum::Electrum(_) => EstimateFeeMethod::Standard,
                UtxoRpcClientEnum::Native(client) => try_s!(client.detect_fee_method().compat().await),
            };
            TxFee::Dynamic(fee_method)
        },
        Some(fee) => TxFee::Fixed(fee),
    };
    let version_group_id = match conf["version_group_id"].as_str() {
        Some(mut s) => {
            if s.starts_with("0x") {
                s = &s[2..];
            }
            let bytes = try_s!(hex::decode(s));
            u32::from_be_bytes(try_s!(bytes.as_slice().try_into()))
        },
        None => {
            if tx_version == 3 && overwintered {
                0x03c4_8270
            } else if tx_version == 4 && overwintered {
                0x892f_2085
            } else {
                0
            }
        },
    };

    let consensus_branch_id = match conf["consensus_branch_id"].as_str() {
        Some(mut s) => {
            if s.starts_with("0x") {
                s = &s[2..];
            }
            let bytes = try_s!(hex::decode(s));
            u32::from_be_bytes(try_s!(bytes.as_slice().try_into()))
        },
        None => match tx_version {
            3 => 0x5ba8_1b19,
            4 => 0x76b8_09bb,
            _ => 0,
        },
    };

    let (signature_version, fork_id) = if ticker == "BCH" {
        (SignatureVersion::ForkId, 0x40)
    } else {
        (SignatureVersion::Base, 0)
    };
    // should be sufficient to detect zcash by overwintered flag
    let zcash = overwintered;

    let initial_history_state = if req["tx_history"].as_bool().unwrap_or(false) {
        HistorySyncState::NotStarted
    } else {
        HistorySyncState::NotEnabled
    };

    // param from request should override the config
    let required_confirmations = req["required_confirmations"]
        .as_u64()
        .unwrap_or_else(|| conf["required_confirmations"].as_u64().unwrap_or(1));
    let requires_notarization = req["requires_notarization"]
        .as_bool()
        .unwrap_or_else(|| conf["requires_notarization"].as_bool().unwrap_or(false))
        .into();

    let mature_confirmations = conf["mature_confirmations"]
        .as_u64()
        .map(|x| x as u32)
        .unwrap_or(MATURE_CONFIRMATIONS_DEFAULT);
    let tx_cache_directory = Some(ctx.dbdir().join("TX_CACHE"));

    let my_script_pubkey = Builder::build_p2pkh(&my_address.hash).to_bytes();

    let coin = UtxoCoinFields {
        ticker: ticker.into(),
        decimals,
        rpc_client,
        key_pair,
        is_pos: conf["isPoS"].as_u64() == Some(1),
        requires_notarization,
        overwintered,
        pub_addr_prefix,
        p2sh_addr_prefix: conf["p2shtype"]
            .as_u64()
            .unwrap_or(if ticker == "BTC" { 5 } else { 85 }) as u8,
        pub_t_addr_prefix: conf["taddr"].as_u64().unwrap_or(0) as u8,
        p2sh_t_addr_prefix: conf["taddr"].as_u64().unwrap_or(0) as u8,
        segwit: conf["segwit"].as_bool().unwrap_or(false),
        wif_prefix,
        tx_version,
        my_address,
        address_format,
        asset_chain,
        tx_fee,
        version_group_id,
        consensus_branch_id,
        zcash,
        checksum_type,
        signature_version,
        fork_id,
        history_sync_state: Mutex::new(initial_history_state),
        required_confirmations: required_confirmations.into(),
        force_min_relay_fee: conf["force_min_relay_fee"].as_bool().unwrap_or(false),
        mtp_block_count: json::from_value(conf["mtp_block_count"].clone()).unwrap_or(KMD_MTP_BLOCK_COUNT),
        estimate_fee_mode: json::from_value(conf["estimate_fee_mode"].clone()).unwrap_or(None),
        dust_amount,
        mature_confirmations,
        tx_cache_directory,
        recently_spent_outpoints: AsyncMutex::new(RecentlySpentOutPoints::new(my_script_pubkey)),
    };
    Ok(coin)
}

/// Ping the electrum servers every 30 seconds to prevent them from disconnecting us.
/// According to docs server can do it if there are no messages in ~10 minutes.
/// https://electrumx.readthedocs.io/en/latest/protocol-methods.html?highlight=keep#server-ping
/// Weak reference will allow to stop the thread if client is dropped.
fn spawn_electrum_ping_loop(weak_client: Weak<ElectrumClientImpl>, servers: Vec<ElectrumRpcRequest>) {
    spawn(async move {
        loop {
            if let Some(client) = weak_client.upgrade() {
                if let Err(e) = ElectrumClient(client).server_ping().compat().await {
                    log!("Electrum servers " [servers] " ping error " [e]);
                }
            } else {
                log!("Electrum servers " [servers] " ping loop stopped");
                break;
            }
            Timer::sleep(30.).await
        }
    });
}

/// Follow the `on_connect_rx` stream and verify the protocol version of each connected electrum server.
/// https://electrumx.readthedocs.io/en/latest/protocol-methods.html?highlight=keep#server-version
/// Weak reference will allow to stop the thread if client is dropped.
fn spawn_electrum_version_loop(
    weak_client: Weak<ElectrumClientImpl>,
    mut on_connect_rx: mpsc::UnboundedReceiver<String>,
    client_name: String,
) {
    // client.remove_server() is called too often
    async fn remove_server(client: ElectrumClient, electrum_addr: &str) {
        if let Err(e) = client.remove_server(electrum_addr).await {
            log!("Error on remove server "[e]);
        }
    }

    spawn(async move {
        while let Some(electrum_addr) = on_connect_rx.next().await {
            let client = match weak_client.upgrade() {
                Some(c) => ElectrumClient(c),
                _ => break,
            };

            let available_protocols = client.protocol_version();
            let version = match client
                .server_version(&electrum_addr, &client_name, available_protocols)
                .compat()
                .await
            {
                Ok(version) => version,
                Err(e) => {
                    log!("Electrum " (electrum_addr) " server.version error \"" [e] "\". Remove the connection");
                    remove_server(client, &electrum_addr).await;
                    continue;
                },
            };

            // check if the version is allowed
            let actual_version = match version.protocol_version.parse::<f32>() {
                Ok(v) => v,
                Err(e) => {
                    log!("Error on parse protocol_version "[e]);
                    remove_server(client, &electrum_addr).await;
                    continue;
                },
            };

            if !available_protocols.contains(&actual_version) {
                log!("Received unsupported protocol version " [actual_version] " from " [electrum_addr] ". Remove the connection");
                remove_server(client, &electrum_addr).await;
                continue;
            }

            if let Err(e) = client.set_protocol_version(&electrum_addr, actual_version).await {
                log!("Error on set protocol_version "[e]);
            };

            log!("Use protocol version " [actual_version] " for Electrum " [electrum_addr]);
        }

        log!("Electrum server.version loop stopped");
    });
}

/// Wait until the protocol version of at least one client's Electrum is checked.
async fn wait_for_protocol_version_checked(client: &ElectrumClientImpl) -> Result<(), String> {
    let mut attempts = 0;
    loop {
        if attempts >= 10 {
            return ERR!("Failed protocol version verifying of at least 1 of Electrums in 5 seconds.");
        }

        if client.count_connections().await == 0 {
            // All of the connections were removed because of server.version checking
            return ERR!(
                "There are no Electrums with the required protocol version {:?}",
                client.protocol_version()
            );
        }

        if client.is_protocol_version_checked().await {
            break;
        }

        Timer::sleep(0.5).await;
        attempts += 1;
    }

    Ok(())
}

/// Function calculating KMD interest
/// https://komodoplatform.atlassian.net/wiki/spaces/KPSD/pages/71729215/What+is+the+5+Komodo+Stake+Reward
/// https://github.com/KomodoPlatform/komodo/blob/master/src/komodo_interest.h
fn kmd_interest(
    height: Option<u64>,
    value: u64,
    lock_time: u64,
    current_time: u64,
) -> Result<u64, KmdRewardsNotAccruedReason> {
    const KOMODO_ENDOFERA: u64 = 7_777_777;
    const LOCKTIME_THRESHOLD: u64 = 500_000_000;

    // value must be at least 10 KMD
    if value < 1_000_000_000 {
        return Err(KmdRewardsNotAccruedReason::UtxoAmountLessThanTen);
    }
    // locktime must be set
    if lock_time == 0 {
        return Err(KmdRewardsNotAccruedReason::LocktimeNotSet);
    }
    // interest doesn't accrue for lock_time < 500_000_000
    if lock_time < LOCKTIME_THRESHOLD {
        return Err(KmdRewardsNotAccruedReason::LocktimeLessThanThreshold);
    }
    let height = match height {
        Some(h) => h,
        None => return Err(KmdRewardsNotAccruedReason::TransactionInMempool), // consider that the transaction is not mined yet
    };
    // interest will stop accrue after block 7_777_777
    if height >= KOMODO_ENDOFERA {
        return Err(KmdRewardsNotAccruedReason::UtxoHeightGreaterThanEndOfEra);
    };
    // current time must be greater than tx lock_time
    if current_time < lock_time {
        return Err(KmdRewardsNotAccruedReason::OneHourNotPassedYet);
    }

    let mut minutes = (current_time - lock_time) / 60;

    // at least 1 hour should pass
    if minutes < 60 {
        return Err(KmdRewardsNotAccruedReason::OneHourNotPassedYet);
    }

    // interest stop accruing after 1 year before block 1000000
    if minutes > 365 * 24 * 60 {
        minutes = 365 * 24 * 60
    };
    // interest stop accruing after 1 month past 1000000 block
    if height >= 1_000_000 && minutes > 31 * 24 * 60 {
        minutes = 31 * 24 * 60;
    }
    // next 2 lines ported as is from Komodo codebase
    minutes -= 59;
    let accrued = (value / 10_512_000) * minutes;

    Ok(accrued)
}

fn kmd_interest_accrue_stop_at(height: u64, lock_time: u64) -> u64 {
    let seconds = if height < 1_000_000 {
        // interest stop accruing after 1 year before block 1000000
        365 * 24 * 60 * 60
    } else {
        // interest stop accruing after 1 month past 1000000 block
        31 * 24 * 60 * 60
    };

    lock_time + seconds
}

fn kmd_interest_accrue_start_at(lock_time: u64) -> u64 {
    let one_hour = 60 * 60;
    lock_time + one_hour
}

#[derive(Debug, Serialize, Eq, PartialEq)]
enum KmdRewardsNotAccruedReason {
    LocktimeNotSet,
    LocktimeLessThanThreshold,
    UtxoHeightGreaterThanEndOfEra,
    UtxoAmountLessThanTen,
    OneHourNotPassedYet,
    TransactionInMempool,
}

#[derive(Serialize)]
enum KmdRewardsAccrueInfo {
    Accrued(BigDecimal),
    NotAccruedReason(KmdRewardsNotAccruedReason),
}

#[derive(Serialize)]
pub struct KmdRewardsInfoElement {
    tx_hash: H256Json,
    #[serde(skip_serializing_if = "Option::is_none")]
    height: Option<u64>,
    /// The zero-based index of the output in the transaction’s list of outputs.
    output_index: u32,
    amount: BigDecimal,
    locktime: u64,
    /// Amount of accrued rewards.
    accrued_rewards: KmdRewardsAccrueInfo,
    /// Rewards start to accrue at this time for the given transaction.
    /// None if the rewards will not be accrued.
    #[serde(skip_serializing_if = "Option::is_none")]
    accrue_start_at: Option<u64>,
    /// Rewards stop to accrue at this time for the given transaction.
    /// None if the rewards will not be accrued.
    #[serde(skip_serializing_if = "Option::is_none")]
    accrue_stop_at: Option<u64>,
}

/// Get rewards info of unspent outputs.
/// The list is ordered by the output value.
pub async fn kmd_rewards_info<T>(coin: &T) -> Result<Vec<KmdRewardsInfoElement>, String>
where
    T: AsRef<UtxoCoinFields> + UtxoCommonOps,
{
    if coin.as_ref().ticker != "KMD" {
        return ERR!("rewards info can be obtained for KMD only");
    }

    let rpc_client = &coin.as_ref().rpc_client;
    let mut unspents = try_s!(rpc_client.list_unspent(&coin.as_ref().my_address).compat().await);
    // list_unspent_ordered() returns ordered from lowest to highest by value unspent outputs.
    // reverse it to reorder from highest to lowest outputs.
    unspents.reverse();

    let mut result = Vec::with_capacity(unspents.len());
    for unspent in unspents {
        let tx_hash: H256Json = unspent.outpoint.hash.reversed().into();
        let tx_info = try_s!(rpc_client.get_verbose_transaction(tx_hash.clone()).compat().await);

        let value = unspent.value;
        let locktime = tx_info.locktime as u64;
        let current_time = try_s!(coin.get_current_mtp().await) as u64;
        let accrued_rewards = match kmd_interest(tx_info.height, value, locktime, current_time) {
            Ok(interest) => {
                KmdRewardsAccrueInfo::Accrued(big_decimal_from_sat(interest as i64, coin.as_ref().decimals))
            },
            Err(reason) => KmdRewardsAccrueInfo::NotAccruedReason(reason),
        };

        // `accrue_start_at` and `accrue_stop_at` should be None if the rewards will never be obtained for the given transaction
        let (accrue_start_at, accrue_stop_at) = match &accrued_rewards {
            KmdRewardsAccrueInfo::Accrued(_)
            | KmdRewardsAccrueInfo::NotAccruedReason(KmdRewardsNotAccruedReason::TransactionInMempool)
            | KmdRewardsAccrueInfo::NotAccruedReason(KmdRewardsNotAccruedReason::OneHourNotPassedYet) => {
                let start_at = Some(kmd_interest_accrue_start_at(locktime));
                let stop_at = match tx_info.height {
                    Some(height) => Some(kmd_interest_accrue_stop_at(height, locktime)),
                    _ => None,
                };
                (start_at, stop_at)
            },
            _ => (None, None),
        };

        result.push(KmdRewardsInfoElement {
            tx_hash,
            height: tx_info.height,
            output_index: unspent.outpoint.index,
            amount: big_decimal_from_sat(value as i64, coin.as_ref().decimals),
            locktime,
            accrued_rewards,
            accrue_start_at,
            accrue_stop_at,
        });
    }

    Ok(result)
}

/// Denominate BigDecimal amount of coin units to satoshis
pub fn sat_from_big_decimal(amount: &BigDecimal, decimals: u8) -> Result<u64, String> {
    (amount * BigDecimal::from(10u64.pow(decimals as u32)))
        .to_u64()
        .ok_or(ERRL!(
            "Could not get sat from amount {} with decimals {}",
            amount,
            decimals
        ))
}

pub(crate) fn sign_tx(
    unsigned: TransactionInputSigner,
    key_pair: &KeyPair,
    prev_script: Script,
    signature_version: SignatureVersion,
    fork_id: u32,
) -> Result<UtxoTx, String> {
    let mut signed_inputs = vec![];
    for (i, _) in unsigned.inputs.iter().enumerate() {
        signed_inputs.push(try_s!(p2pkh_spend(
            &unsigned,
            i,
            key_pair,
            &prev_script,
            signature_version,
            fork_id
        )));
    }
    Ok(UtxoTx {
        inputs: signed_inputs,
        n_time: unsigned.n_time,
        outputs: unsigned.outputs.clone(),
        version: unsigned.version,
        overwintered: unsigned.overwintered,
        lock_time: unsigned.lock_time,
        expiry_height: unsigned.expiry_height,
        join_splits: vec![],
        shielded_spends: vec![],
        shielded_outputs: vec![],
        value_balance: 0,
        version_group_id: unsigned.version_group_id,
        binding_sig: H512::default(),
        join_split_sig: H512::default(),
        join_split_pubkey: H256::default(),
        zcash: unsigned.zcash,
        str_d_zeel: unsigned.str_d_zeel,
    })
}

async fn send_outputs_from_my_address_impl<T>(coin: T, outputs: Vec<TransactionOutput>) -> Result<UtxoTx, String>
where
    T: AsRef<UtxoCoinFields> + UtxoCommonOps,
{
<<<<<<< HEAD
    let before_lock = now_ms();
    let _utxo_lock = UTXO_LOCK.lock().await;
    let after_lock = now_ms();
    log!("UTXO_LOCK took "(after_lock - before_lock));

    let before_list_unspent_ordered = now_ms();
    let unspents = try_s!(
        coin.as_ref()
            .rpc_client
            .list_unspent_ordered(&coin.as_ref().my_address)
            .map_err(|e| ERRL!("{}", e))
            .compat()
            .await
    );
=======
    let before_list_unspent_ordered = now_ms();
    let (unspents, mut recently_sent_txs) = try_s!(coin.list_unspent_ordered(&coin.as_ref().my_address).await);
>>>>>>> b72a4bf0
    let after_list_unspent_ordered = now_ms();
    log!("list_unspent_ordered took "(
        after_list_unspent_ordered - before_list_unspent_ordered
    ));

<<<<<<< HEAD
    let before_generate_transaction = now_ms();
=======
>>>>>>> b72a4bf0
    let (unsigned, _) = try_s!(
        coin.generate_transaction(unspents, outputs, FeePolicy::SendExact, None, None)
            .await
    );
<<<<<<< HEAD
    let after_generate_transaction = now_ms();
    log!("generate_transaction took "(
        after_generate_transaction - before_generate_transaction
    ));
=======

    let spent_unspents = unsigned
        .inputs
        .iter()
        .map(|input| UnspentInfo {
            outpoint: input.previous_output.clone(),
            value: input.amount,
            height: None,
        })
        .collect();
>>>>>>> b72a4bf0

    let prev_script = Builder::build_p2pkh(&coin.as_ref().my_address.hash);
    let signed = try_s!(sign_tx(
        unsigned,
        &coin.as_ref().key_pair,
        prev_script,
        coin.as_ref().signature_version,
        coin.as_ref().fork_id
    ));

    let before_send_transaction = now_ms();
    try_s!(
        coin.as_ref()
            .rpc_client
            .send_transaction(&signed)
            .map_err(|e| ERRL!("{}", e))
            .compat()
            .await
    );
    let after_send_transaction = now_ms();
    log!("send_transaction took "(
        after_send_transaction - before_send_transaction
    ));

<<<<<<< HEAD
=======
    let before = now_ms();
    recently_sent_txs.add_spent(spent_unspents, signed.hash(), signed.outputs.clone());
    let after = now_ms();
    log!("add_spent took "(after - before));

>>>>>>> b72a4bf0
    Ok(signed)
}

/// Creates signed input spending p2pkh output
fn p2pkh_spend(
    signer: &TransactionInputSigner,
    input_index: usize,
    key_pair: &KeyPair,
    prev_script: &Script,
    signature_version: SignatureVersion,
    fork_id: u32,
) -> Result<TransactionInput, String> {
    let script = Builder::build_p2pkh(&key_pair.public().address_hash());
    if script != *prev_script {
        return ERR!(
            "p2pkh script {} built from input key pair doesn't match expected prev script {}",
            script,
            prev_script
        );
    }
    let sighash_type = 1 | fork_id;
    let sighash = signer.signature_hash(
        input_index,
        signer.inputs[input_index].amount,
        &script,
        signature_version,
        sighash_type,
    );

    let script_sig = try_s!(script_sig_with_pub(&sighash, key_pair, fork_id));

    Ok(TransactionInput {
        script_sig,
        sequence: signer.inputs[input_index].sequence,
        script_witness: vec![],
        previous_output: signer.inputs[input_index].previous_output.clone(),
    })
}

fn script_sig_with_pub(message: &H256, key_pair: &KeyPair, fork_id: u32) -> Result<Bytes, String> {
    let sig_script = try_s!(script_sig(message, key_pair, fork_id));

    let builder = Builder::default();

    Ok(builder
        .push_data(&sig_script)
        .push_data(&key_pair.public().to_vec())
        .into_bytes())
}

fn script_sig(message: &H256, key_pair: &KeyPair, fork_id: u32) -> Result<Bytes, String> {
    let signature = try_s!(key_pair.private().sign(message));

    let mut sig_script = Bytes::default();
    sig_script.append(&mut Bytes::from((*signature).to_vec()));
    // Using SIGHASH_ALL only for now
    sig_script.append(&mut Bytes::from(vec![1 | fork_id as u8]));

    Ok(sig_script)
}<|MERGE_RESOLUTION|>--- conflicted
+++ resolved
@@ -54,11 +54,7 @@
 use script::{Builder, Script, SignatureVersion, TransactionInputSigner};
 use serde_json::{self as json, Value as Json};
 use serialization::serialize;
-<<<<<<< HEAD
-use std::collections::HashMap;
-=======
 use std::collections::{HashMap, HashSet};
->>>>>>> b72a4bf0
 use std::convert::TryInto;
 use std::num::NonZeroU64;
 use std::ops::Deref;
@@ -781,13 +777,9 @@
                     auth: format!("Basic {}", base64_encode(&auth_str, URL_SAFE)),
                     event_handlers,
                     request_id: 0u64.into(),
-<<<<<<< HEAD
-                    recently_sent_txs: AsyncMutex::new(HashMap::new()),
-=======
                     list_unspent_in_progress: false.into(),
                     list_unspent_subs: AsyncMutex::new(Vec::new()),
                     coin_decimals: decimals,
->>>>>>> b72a4bf0
                 });
 
                 UtxoRpcClientEnum::Native(NativeClient(client))
@@ -1295,44 +1287,17 @@
 where
     T: AsRef<UtxoCoinFields> + UtxoCommonOps,
 {
-<<<<<<< HEAD
-    let before_lock = now_ms();
-    let _utxo_lock = UTXO_LOCK.lock().await;
-    let after_lock = now_ms();
-    log!("UTXO_LOCK took "(after_lock - before_lock));
-
-    let before_list_unspent_ordered = now_ms();
-    let unspents = try_s!(
-        coin.as_ref()
-            .rpc_client
-            .list_unspent_ordered(&coin.as_ref().my_address)
-            .map_err(|e| ERRL!("{}", e))
-            .compat()
-            .await
-    );
-=======
     let before_list_unspent_ordered = now_ms();
     let (unspents, mut recently_sent_txs) = try_s!(coin.list_unspent_ordered(&coin.as_ref().my_address).await);
->>>>>>> b72a4bf0
     let after_list_unspent_ordered = now_ms();
     log!("list_unspent_ordered took "(
         after_list_unspent_ordered - before_list_unspent_ordered
     ));
 
-<<<<<<< HEAD
-    let before_generate_transaction = now_ms();
-=======
->>>>>>> b72a4bf0
     let (unsigned, _) = try_s!(
         coin.generate_transaction(unspents, outputs, FeePolicy::SendExact, None, None)
             .await
     );
-<<<<<<< HEAD
-    let after_generate_transaction = now_ms();
-    log!("generate_transaction took "(
-        after_generate_transaction - before_generate_transaction
-    ));
-=======
 
     let spent_unspents = unsigned
         .inputs
@@ -1343,7 +1308,6 @@
             height: None,
         })
         .collect();
->>>>>>> b72a4bf0
 
     let prev_script = Builder::build_p2pkh(&coin.as_ref().my_address.hash);
     let signed = try_s!(sign_tx(
@@ -1368,14 +1332,11 @@
         after_send_transaction - before_send_transaction
     ));
 
-<<<<<<< HEAD
-=======
     let before = now_ms();
     recently_sent_txs.add_spent(spent_unspents, signed.hash(), signed.outputs.clone());
     let after = now_ms();
     log!("add_spent took "(after - before));
 
->>>>>>> b72a4bf0
     Ok(signed)
 }
 
