/******************************************************************************
 * Copyright © 2014-2019 The SuperNET Developers.                             *
 *                                                                            *
 * See the AUTHORS, DEVELOPER-AGREEMENT and LICENSE files at                  *
 * the top-level directory of this distribution for the individual copyright  *
 * holder information and the developer policies on copyright and licensing.  *
 *                                                                            *
 * Unless otherwise agreed in a custom licensing agreement, no part of the    *
 * SuperNET software, including this file may be copied, modified, propagated *
 * or distributed except according to the terms contained in the LICENSE file *
 *                                                                            *
 * Removal or modification of this copyright notice is prohibited.            *
 *                                                                            *
 ******************************************************************************/
//
//  utxo.rs
//  marketmaker
//
//  Copyright © 2017-2019 SuperNET. All rights reserved.
//

pub mod bch;
pub mod bch_and_slp_tx_history;
mod bchd_grpc;
#[allow(clippy::all)]
#[rustfmt::skip]
#[path = "utxo/pb.rs"]
mod bchd_pb;
pub mod qtum;
pub mod rpc_clients;
pub mod slp;
pub mod utxo_block_header_storage;
pub mod utxo_builder;
pub mod utxo_common;
pub mod utxo_standard;
pub mod utxo_withdraw;

use async_trait::async_trait;
use bigdecimal::BigDecimal;
use bitcoin::network::constants::Network as BitcoinNetwork;
pub use bitcrypto::{dhash160, sha256, ChecksumType};
pub use chain::Transaction as UtxoTx;
use chain::{OutPoint, TransactionOutput, TxHashAlgo};
#[cfg(not(target_arch = "wasm32"))]
use common::first_char_to_upper;
use common::jsonrpc_client::JsonRpcError;
use common::mm_ctx::MmArc;
use common::mm_error::prelude::*;
use common::mm_metrics::MetricsArc;
use common::now_ms;
use crypto::trezor::utxo::TrezorUtxoCoin;
use crypto::{Bip32DerPathOps, Bip32Error, Bip44Chain, Bip44DerPathError, Bip44PathToAccount, Bip44PathToCoin,
             ChildNumber, DerivationPath, Secp256k1ExtendedPublicKey};
use derive_more::Display;
#[cfg(not(target_arch = "wasm32"))] use dirs::home_dir;
use futures::channel::mpsc;
use futures::compat::Future01CompatExt;
use futures::lock::{Mutex as AsyncMutex, MutexGuard as AsyncMutexGuard};
use futures01::Future;
use keys::bytes::Bytes;
pub use keys::{Address, AddressFormat as UtxoAddressFormat, AddressHashEnum, KeyPair, Private, Public, Secret,
               Type as ScriptType};
use lightning_invoice::Currency as LightningCurrency;
#[cfg(test)] use mocktopus::macros::*;
use num_traits::ToPrimitive;
use primitives::hash::{H256, H264};
use rpc::v1::types::{Bytes as BytesJson, Transaction as RpcTransaction, H256 as H256Json};
use script::{Builder, Script, SignatureVersion, TransactionInputSigner};
use serde_json::{self as json, Value as Json};
use serialization::{serialize, serialize_with_flags, SERIALIZE_TRANSACTION_WITNESS};
use spv_validation::types::SPVError;
use std::array::TryFromSliceError;
use std::collections::{HashMap, HashSet};
use std::convert::TryInto;
use std::hash::Hash;
use std::num::NonZeroU64;
use std::ops::Deref;
#[cfg(not(target_arch = "wasm32"))]
use std::path::{Path, PathBuf};
use std::str::FromStr;
use std::sync::atomic::{AtomicBool, AtomicU64};
use std::sync::{Arc, Mutex, Weak};
use utxo_builder::UtxoConfBuilder;
use utxo_common::{big_decimal_from_sat, UtxoTxBuilder};
use utxo_signer::with_key_pair::sign_tx;
use utxo_signer::{TxProvider, TxProviderError, UtxoSignTxError, UtxoSignTxResult};

use self::rpc_clients::{electrum_script_hash, ElectrumClient, ElectrumRpcRequest, EstimateFeeMethod, EstimateFeeMode,
<<<<<<< HEAD
                        NativeClient, UnspentInfo, UnspentMap, UtxoRpcClientEnum, UtxoRpcError, UtxoRpcFut,
                        UtxoRpcResult};
use super::{big_decimal_from_sat_unsigned, BalanceError, BalanceFut, BalanceResult, CoinBalance, CoinsContext,
            DerivationMethod, FeeApproxStage, FoundSwapTxSpend, HistorySyncState, KmdRewardsDetails, MarketCoinOps,
            MmCoin, NumConversError, NumConversResult, PrivKeyActivationPolicy, PrivKeyNotAllowed, PrivKeyPolicy,
            RawTransactionFut, RawTransactionRequest, RawTransactionResult, RpcTransportEventHandler,
            RpcTransportEventHandlerShared, TradeFee, TradePreimageError, TradePreimageFut, TradePreimageResult,
            Transaction, TransactionDetails, TransactionEnum, TransactionFut, UnexpectedDerivationMethod,
            WithdrawError, WithdrawRequest};
=======
                        NativeClient, UnspentInfo, UtxoRpcClientEnum, UtxoRpcError, UtxoRpcFut, UtxoRpcResult};
use super::{BalanceError, BalanceFut, BalanceResult, CoinsContext, DerivationMethod, FeeApproxStage, FoundSwapTxSpend,
            HistorySyncState, KmdRewardsDetails, MarketCoinOps, MmCoin, NumConversError, NumConversResult,
            PrivKeyActivationPolicy, PrivKeyNotAllowed, PrivKeyPolicy, RawTransactionFut, RawTransactionRequest,
            RawTransactionResult, RpcTransportEventHandler, RpcTransportEventHandlerShared, TradeFee,
            TradePreimageError, TradePreimageFut, TradePreimageResult, Transaction, TransactionDetails,
            TransactionEnum, UnexpectedDerivationMethod, WithdrawError, WithdrawRequest};
>>>>>>> 9e622d59
use crate::coin_balance::{EnableCoinScanPolicy, HDAddressBalanceScanner};
use crate::hd_wallet::{HDAccountOps, HDAccountsMutex, HDAddress, HDWalletCoinOps, HDWalletOps, InvalidBip44ChainError};
use crate::hd_wallet_storage::{HDAccountStorageItem, HDWalletCoinStorage, HDWalletStorageError, HDWalletStorageResult};
use crate::utxo::tx_cache::UtxoVerboseCacheShared;
use crate::utxo::utxo_block_header_storage::BlockHeaderStorageError;
use crate::TransactionErr;
use utxo_block_header_storage::BlockHeaderStorage;

pub mod tx_cache;
#[cfg(target_arch = "wasm32")]
pub mod utxo_indexedb_block_header_storage;
#[cfg(not(target_arch = "wasm32"))]
pub mod utxo_sql_block_header_storage;

#[cfg(any(test, target_arch = "wasm32"))]
pub mod utxo_common_tests;
#[cfg(test)] pub mod utxo_tests;
#[cfg(target_arch = "wasm32")] pub mod utxo_wasm_tests;

const KILO_BYTE: u64 = 1000;
/// https://bitcoin.stackexchange.com/a/77192
const MAX_DER_SIGNATURE_LEN: usize = 72;
const COMPRESSED_PUBKEY_LEN: usize = 33;
const P2PKH_OUTPUT_LEN: u64 = 34;
const MATURE_CONFIRMATIONS_DEFAULT: u32 = 100;
const UTXO_DUST_AMOUNT: u64 = 1000;
/// Block count for KMD median time past calculation
///
/// # Safety
/// 11 > 0
const KMD_MTP_BLOCK_COUNT: NonZeroU64 = unsafe { NonZeroU64::new_unchecked(11u64) };
const DEFAULT_DYNAMIC_FEE_VOLATILITY_PERCENT: f64 = 0.5;
const DEFAULT_GAP_LIMIT: u32 = 20;

pub type GenerateTxResult = Result<(TransactionInputSigner, AdditionalTxData), MmError<GenerateTxError>>;
pub type HistoryUtxoTxMap = HashMap<H256Json, HistoryUtxoTx>;
pub type MatureUnspentMap = HashMap<Address, MatureUnspentList>;
pub type RecentlySpentOutPointsGuard<'a> = AsyncMutexGuard<'a, RecentlySpentOutPoints>;

#[cfg(windows)]
#[cfg(not(target_arch = "wasm32"))]
fn get_special_folder_path() -> PathBuf {
    use libc::c_char;
    use std::ffi::CStr;
    use std::mem::zeroed;
    use std::ptr::null_mut;
    use winapi::shared::minwindef::MAX_PATH;
    use winapi::um::shlobj::SHGetSpecialFolderPathA;
    use winapi::um::shlobj::CSIDL_APPDATA;

    let mut buf: [c_char; MAX_PATH + 1] = unsafe { zeroed() };
    // https://docs.microsoft.com/en-us/windows/desktop/api/shlobj_core/nf-shlobj_core-shgetspecialfolderpatha
    let rc = unsafe { SHGetSpecialFolderPathA(null_mut(), buf.as_mut_ptr(), CSIDL_APPDATA, 1) };
    if rc != 1 {
        panic!("!SHGetSpecialFolderPathA")
    }
    Path::new(unsafe { CStr::from_ptr(buf.as_ptr()) }.to_str().unwrap()).to_path_buf()
}

#[cfg(not(windows))]
#[cfg(not(target_arch = "wasm32"))]
fn get_special_folder_path() -> PathBuf { panic!("!windows") }

impl Transaction for UtxoTx {
    fn tx_hex(&self) -> Vec<u8> {
        if self.has_witness() {
            serialize_with_flags(self, SERIALIZE_TRANSACTION_WITNESS).into()
        } else {
            serialize(self).into()
        }
    }

    fn tx_hash(&self) -> BytesJson { self.hash().reversed().to_vec().into() }
}

impl From<JsonRpcError> for BalanceError {
    fn from(e: JsonRpcError) -> Self { BalanceError::Transport(e.to_string()) }
}

impl From<UtxoRpcError> for BalanceError {
    fn from(e: UtxoRpcError) -> Self {
        match e {
            UtxoRpcError::Internal(desc) => BalanceError::Internal(desc),
            _ => BalanceError::Transport(e.to_string()),
        }
    }
}

impl From<UtxoRpcError> for WithdrawError {
    fn from(e: UtxoRpcError) -> Self {
        match e {
            UtxoRpcError::Transport(transport) | UtxoRpcError::ResponseParseError(transport) => {
                WithdrawError::Transport(transport.to_string())
            },
            UtxoRpcError::InvalidResponse(resp) => WithdrawError::Transport(resp),
            UtxoRpcError::Internal(internal) => WithdrawError::InternalError(internal),
        }
    }
}

impl From<JsonRpcError> for TradePreimageError {
    fn from(e: JsonRpcError) -> Self { TradePreimageError::Transport(e.to_string()) }
}

impl From<UtxoRpcError> for TradePreimageError {
    fn from(e: UtxoRpcError) -> Self {
        match e {
            UtxoRpcError::Transport(transport) | UtxoRpcError::ResponseParseError(transport) => {
                TradePreimageError::Transport(transport.to_string())
            },
            UtxoRpcError::InvalidResponse(resp) => TradePreimageError::Transport(resp),
            UtxoRpcError::Internal(internal) => TradePreimageError::InternalError(internal),
        }
    }
}

impl From<UtxoRpcError> for TxProviderError {
    fn from(rpc: UtxoRpcError) -> Self {
        match rpc {
            resp @ UtxoRpcError::ResponseParseError(_) | resp @ UtxoRpcError::InvalidResponse(_) => {
                TxProviderError::InvalidResponse(resp.to_string())
            },
            UtxoRpcError::Transport(transport) => TxProviderError::Transport(transport.to_string()),
            UtxoRpcError::Internal(internal) => TxProviderError::Internal(internal),
        }
    }
}

impl From<Bip44DerPathError> for HDWalletStorageError {
    fn from(e: Bip44DerPathError) -> Self { HDWalletStorageError::ErrorDeserializing(e.to_string()) }
}

impl From<Bip32Error> for HDWalletStorageError {
    fn from(e: Bip32Error) -> Self { HDWalletStorageError::ErrorDeserializing(e.to_string()) }
}

#[async_trait]
impl TxProvider for UtxoRpcClientEnum {
    async fn get_rpc_transaction(&self, tx_hash: &H256Json) -> Result<RpcTransaction, MmError<TxProviderError>> {
        Ok(self.get_verbose_transaction(tx_hash).compat().await?)
    }
}

/// The `UtxoTx` with the block height transaction mined in.
pub struct HistoryUtxoTx {
    pub height: Option<u64>,
    pub tx: UtxoTx,
}

/// Additional transaction data that can't be easily got from raw transaction without calling
/// additional RPC methods, e.g. to get input amount we need to request all previous transactions
/// and check output values
#[derive(Debug)]
pub struct AdditionalTxData {
    pub received_by_me: u64,
    pub spent_by_me: u64,
    pub fee_amount: u64,
    pub unused_change: Option<u64>,
    pub kmd_rewards: Option<KmdRewardsDetails>,
}

/// The fee set from coins config
#[derive(Debug)]
pub enum TxFee {
    /// Tell the coin that it should request the fee from daemon RPC and calculate it relying on tx size
    Dynamic(EstimateFeeMethod),
    /// Tell the coin that it has fixed tx fee per kb.
    FixedPerKb(u64),
}

/// The actual "runtime" fee that is received from RPC in case of dynamic calculation
#[derive(Copy, Clone, Debug, PartialEq)]
pub enum ActualTxFee {
    /// fee amount per Kbyte received from coin RPC
    Dynamic(u64),
    /// Use specified amount per each 1 kb of transaction and also per each output less than amount.
    /// Used by DOGE, but more coins might support it too.
    FixedPerKb(u64),
}

/// Fee policy applied on transaction creation
pub enum FeePolicy {
    /// Send the exact amount specified in output(s), fee is added to spent input amount
    SendExact,
    /// Contains the index of output from which fee should be deducted
    DeductFromOutput(usize),
}

#[derive(Clone, Debug, Eq, Hash, PartialEq)]
pub struct CachedUnspentInfo {
    pub outpoint: OutPoint,
    pub value: u64,
}

impl From<UnspentInfo> for CachedUnspentInfo {
    fn from(unspent: UnspentInfo) -> CachedUnspentInfo {
        CachedUnspentInfo {
            outpoint: unspent.outpoint,
            value: unspent.value,
        }
    }
}

impl From<CachedUnspentInfo> for UnspentInfo {
    fn from(cached: CachedUnspentInfo) -> UnspentInfo {
        UnspentInfo {
            outpoint: cached.outpoint,
            value: cached.value,
            height: None,
        }
    }
}

/// The cache of recently send transactions used to track the spent UTXOs and replace them with new outputs
/// The daemon needs some time to update the listunspent list for address which makes it return already spent UTXOs
/// This cache helps to prevent UTXO reuse in such cases
pub struct RecentlySpentOutPoints {
    /// Maps CachedUnspentInfo A to a set of CachedUnspentInfo which `spent` A
    input_to_output_map: HashMap<CachedUnspentInfo, HashSet<CachedUnspentInfo>>,
    /// Maps CachedUnspentInfo A to a set of CachedUnspentInfo that `were spent by` A
    output_to_input_map: HashMap<CachedUnspentInfo, HashSet<CachedUnspentInfo>>,
    /// Cache includes only outputs having script_pubkey == for_script_pubkey
    for_script_pubkey: Bytes,
}

impl RecentlySpentOutPoints {
    fn new(for_script_pubkey: Bytes) -> Self {
        RecentlySpentOutPoints {
            input_to_output_map: HashMap::new(),
            output_to_input_map: HashMap::new(),
            for_script_pubkey,
        }
    }

    pub fn add_spent(&mut self, inputs: Vec<UnspentInfo>, spend_tx_hash: H256, outputs: Vec<TransactionOutput>) {
        let inputs: HashSet<_> = inputs.into_iter().map(From::from).collect();
        let to_replace: HashSet<_> = outputs
            .iter()
            .enumerate()
            .filter_map(|(index, output)| {
                if output.script_pubkey == self.for_script_pubkey {
                    Some(CachedUnspentInfo {
                        outpoint: OutPoint {
                            hash: spend_tx_hash,
                            index: index as u32,
                        },
                        value: output.value,
                    })
                } else {
                    None
                }
            })
            .collect();

        let mut prev_inputs_spent = HashSet::new();

        // check if inputs are already in spending cached chain
        for input in &inputs {
            if let Some(prev_inputs) = self.output_to_input_map.get(input) {
                for prev_input in prev_inputs {
                    if let Some(outputs) = self.input_to_output_map.get_mut(prev_input) {
                        prev_inputs_spent.insert(prev_input.clone());
                        outputs.remove(input);
                        for replace in &to_replace {
                            outputs.insert(replace.clone());
                        }
                    }
                }
            }
        }

        prev_inputs_spent.extend(inputs.clone());
        for output in &to_replace {
            self.output_to_input_map
                .insert(output.clone(), prev_inputs_spent.clone());
        }

        for input in inputs {
            self.input_to_output_map.insert(input, to_replace.clone());
        }
    }

    pub fn replace_spent_outputs_with_cache(&self, mut outputs: HashSet<UnspentInfo>) -> HashSet<UnspentInfo> {
        let mut replacement_unspents = HashSet::new();
        outputs = outputs
            .into_iter()
            .filter(|unspent| {
                let outs = self.input_to_output_map.get(&unspent.clone().into());
                match outs {
                    Some(outs) => {
                        for out in outs.iter() {
                            if !replacement_unspents.contains(out) {
                                replacement_unspents.insert(out.clone());
                            }
                        }
                        false
                    },
                    None => true,
                }
            })
            .collect();
        if replacement_unspents.is_empty() {
            return outputs;
        }
        outputs.extend(replacement_unspents.into_iter().map(From::from));
        self.replace_spent_outputs_with_cache(outputs)
    }
}

#[derive(Clone, Debug, Deserialize, Serialize)]
pub enum BlockchainNetwork {
    #[serde(rename = "mainnet")]
    Mainnet,
    #[serde(rename = "testnet")]
    Testnet,
    #[serde(rename = "regtest")]
    Regtest,
}

impl From<BlockchainNetwork> for BitcoinNetwork {
    fn from(network: BlockchainNetwork) -> Self {
        match network {
            BlockchainNetwork::Mainnet => BitcoinNetwork::Bitcoin,
            BlockchainNetwork::Testnet => BitcoinNetwork::Testnet,
            BlockchainNetwork::Regtest => BitcoinNetwork::Regtest,
        }
    }
}

impl From<BlockchainNetwork> for LightningCurrency {
    fn from(network: BlockchainNetwork) -> Self {
        match network {
            BlockchainNetwork::Mainnet => LightningCurrency::Bitcoin,
            BlockchainNetwork::Testnet => LightningCurrency::BitcoinTestnet,
            BlockchainNetwork::Regtest => LightningCurrency::Regtest,
        }
    }
}

#[derive(Debug)]
pub struct UtxoCoinConf {
    pub ticker: String,
    /// https://en.bitcoin.it/wiki/List_of_address_prefixes
    /// https://github.com/jl777/coins/blob/master/coins
    pub pub_addr_prefix: u8,
    pub p2sh_addr_prefix: u8,
    pub wif_prefix: u8,
    pub pub_t_addr_prefix: u8,
    pub p2sh_t_addr_prefix: u8,
    // https://github.com/bitcoin/bips/blob/master/bip-0173.mediawiki#Segwit_address_format
    pub bech32_hrp: Option<String>,
    /// True if coins uses Proof of Stake consensus algo
    /// Proof of Work is expected by default
    /// https://en.bitcoin.it/wiki/Proof_of_Stake
    /// https://en.bitcoin.it/wiki/Proof_of_work
    /// The actual meaning of this is nTime field is used in transaction
    pub is_pos: bool,
    /// Special field for Zcash and it's forks
    /// Defines if Overwinter network upgrade was activated
    /// https://z.cash/upgrade/overwinter/
    pub overwintered: bool,
    /// The tx version used to detect the transaction ser/de/signing algo
    /// For now it's mostly used for Zcash and forks because they changed the algo in
    /// Overwinter and then Sapling upgrades
    /// https://github.com/zcash/zips/blob/master/zip-0243.rst
    pub tx_version: i32,
    /// If true - allow coins withdraw to P2SH addresses (Segwit).
    /// the flag will also affect the address that MM2 generates by default in the future
    /// will be the Segwit (starting from 3 for BTC case) instead of legacy
    /// https://en.bitcoin.it/wiki/Segregated_Witness
    pub segwit: bool,
    /// Does coin require transactions to be notarized to be considered as confirmed?
    /// https://komodoplatform.com/security-delayed-proof-of-work-dpow/
    pub requires_notarization: AtomicBool,
    /// The address format indicates the default address format from coin config file
    pub default_address_format: UtxoAddressFormat,
    /// Is current coin KMD asset chain?
    /// https://komodoplatform.atlassian.net/wiki/spaces/KPSD/pages/71729160/What+is+a+Parallel+Chain+Asset+Chain
    pub asset_chain: bool,
    /// Dynamic transaction fee volatility in percent. The value is used to predict a possible increase in dynamic fee.
    pub tx_fee_volatility_percent: f64,
    /// Transaction version group id for Zcash transactions since Overwinter: https://github.com/zcash/zips/blob/master/zip-0202.rst
    pub version_group_id: u32,
    /// Consensus branch id for Zcash transactions since Overwinter: https://github.com/zcash/zcash/blob/master/src/consensus/upgrades.cpp#L11
    /// used in transaction sig hash calculation
    pub consensus_branch_id: u32,
    /// Defines if coin uses Zcash transaction format
    pub zcash: bool,
    /// Address and privkey checksum type
    pub checksum_type: ChecksumType,
    /// Fork id used in sighash
    pub fork_id: u32,
    /// Signature version
    pub signature_version: SignatureVersion,
    pub required_confirmations: AtomicU64,
    /// if set to true MM2 will check whether calculated fee is lower than relay fee and use
    /// relay fee amount instead of calculated
    /// https://github.com/KomodoPlatform/atomicDEX-API/issues/617
    pub force_min_relay_fee: bool,
    /// Block count for median time past calculation
    pub mtp_block_count: NonZeroU64,
    pub estimate_fee_mode: Option<EstimateFeeMode>,
    /// The minimum number of confirmations at which a transaction is considered mature
    pub mature_confirmations: u32,
    /// The number of blocks used for estimate_fee/estimate_smart_fee RPC calls
    pub estimate_fee_blocks: u32,
    /// The name of the coin with which Trezor wallet associates this asset.
    pub trezor_coin: Option<TrezorUtxoCoin>,
    /// Used in condition where the coin will validate spv proof or not
    pub enable_spv_proof: bool,
}

#[derive(Debug)]
pub struct UtxoCoinFields {
    /// UTXO coin config
    pub conf: UtxoCoinConf,
    /// Default decimals amount is 8 (BTC and almost all other UTXO coins)
    /// But there are forks which have different decimals:
    /// Peercoin has 6
    /// Emercoin has 6
    /// Bitcoin Diamond has 7
    pub decimals: u8,
    pub tx_fee: TxFee,
    /// Minimum transaction value at which the value is not less than fee
    pub dust_amount: u64,
    /// RPC client
    pub rpc_client: UtxoRpcClientEnum,
    /// Either ECDSA key pair or a Hardware Wallet info.
    pub priv_key_policy: PrivKeyPolicy<KeyPair>,
    /// Either an Iguana address or an info about last derived account/address.
    pub derivation_method: DerivationMethod<Address, UtxoHDWallet>,
    pub history_sync_state: Mutex<HistorySyncState>,
    /// The cache of verbose transactions.
    pub tx_cache: UtxoVerboseCacheShared,
    pub block_headers_storage: Option<BlockHeaderStorage>,
    /// The cache of recently send transactions used to track the spent UTXOs and replace them with new outputs
    /// The daemon needs some time to update the listunspent list for address which makes it return already spent UTXOs
    /// This cache helps to prevent UTXO reuse in such cases
    pub recently_spent_outpoints: AsyncMutex<RecentlySpentOutPoints>,
    pub tx_hash_algo: TxHashAlgo,
    /// The flag determines whether to use mature unspent outputs *only* to generate transactions.
    /// https://github.com/KomodoPlatform/atomicDEX-API/issues/1181
    pub check_utxo_maturity: bool,
}

#[derive(Debug, Display)]
pub enum UnsupportedAddr {
    #[display(
        fmt = "{} address format activated for {}, but {} format used instead",
        activated_format,
        ticker,
        used_format
    )]
    FormatMismatch {
        ticker: String,
        activated_format: String,
        used_format: String,
    },
    #[display(fmt = "Expected a valid P2PKH or P2SH prefix for {}", _0)]
    PrefixError(String),
    #[display(fmt = "Address hrp {} is not a valid hrp for {}", hrp, ticker)]
    HrpError { ticker: String, hrp: String },
    #[display(fmt = "Segwit not activated in the config for {}", _0)]
    SegwitNotActivated(String),
}

impl From<UnsupportedAddr> for WithdrawError {
    fn from(e: UnsupportedAddr) -> Self { WithdrawError::InvalidAddress(e.to_string()) }
}

#[derive(Debug)]
pub enum GetTxHeightError {
    HeightNotFound,
}

impl From<GetTxHeightError> for SPVError {
    fn from(e: GetTxHeightError) -> Self {
        match e {
            GetTxHeightError::HeightNotFound => SPVError::InvalidHeight,
        }
    }
}

#[derive(Debug)]
pub enum GetBlockHeaderError {
    StorageError(BlockHeaderStorageError),
    RpcError(JsonRpcError),
    SerializationError(serialization::Error),
    InvalidResponse(String),
    SPVError(SPVError),
    NativeNotSupported(String),
    Internal(String),
}

impl From<JsonRpcError> for GetBlockHeaderError {
    fn from(err: JsonRpcError) -> Self { GetBlockHeaderError::RpcError(err) }
}

impl From<UtxoRpcError> for GetBlockHeaderError {
    fn from(e: UtxoRpcError) -> Self {
        match e {
            UtxoRpcError::Transport(e) | UtxoRpcError::ResponseParseError(e) => GetBlockHeaderError::RpcError(e),
            UtxoRpcError::InvalidResponse(e) => GetBlockHeaderError::InvalidResponse(e),
            UtxoRpcError::Internal(e) => GetBlockHeaderError::Internal(e),
        }
    }
}

impl From<SPVError> for GetBlockHeaderError {
    fn from(e: SPVError) -> Self { GetBlockHeaderError::SPVError(e) }
}

impl From<serialization::Error> for GetBlockHeaderError {
    fn from(err: serialization::Error) -> Self { GetBlockHeaderError::SerializationError(err) }
}

impl From<BlockHeaderStorageError> for GetBlockHeaderError {
    fn from(err: BlockHeaderStorageError) -> Self { GetBlockHeaderError::StorageError(err) }
}

impl UtxoCoinFields {
    pub fn transaction_preimage(&self) -> TransactionInputSigner {
        let lock_time = if self.conf.ticker == "KMD" {
            (now_ms() / 1000) as u32 - 3600 + 777 * 2
        } else {
            (now_ms() / 1000) as u32
        };

        let str_d_zeel = if self.conf.ticker == "NAV" {
            Some("".into())
        } else {
            None
        };

        let n_time = if self.conf.is_pos {
            Some((now_ms() / 1000) as u32)
        } else {
            None
        };

        TransactionInputSigner {
            version: self.conf.tx_version,
            n_time,
            overwintered: self.conf.overwintered,
            version_group_id: self.conf.version_group_id,
            consensus_branch_id: self.conf.consensus_branch_id,
            expiry_height: 0,
            value_balance: 0,
            inputs: vec![],
            outputs: vec![],
            lock_time,
            join_splits: vec![],
            shielded_spends: vec![],
            shielded_outputs: vec![],
            zcash: self.conf.zcash,
            str_d_zeel,
            hash_algo: self.tx_hash_algo.into(),
        }
    }
}

#[derive(Debug, Display)]
#[allow(clippy::large_enum_variant)]
pub enum BroadcastTxErr {
    /// RPC client error
    Rpc(UtxoRpcError),
    /// Other specific error
    Other(String),
}

impl From<UtxoRpcError> for BroadcastTxErr {
    fn from(err: UtxoRpcError) -> Self { BroadcastTxErr::Rpc(err) }
}

#[async_trait]
#[cfg_attr(test, mockable)]
pub trait UtxoTxBroadcastOps {
    async fn broadcast_tx(&self, tx: &UtxoTx) -> Result<H256Json, MmError<BroadcastTxErr>>;
}

#[async_trait]
#[cfg_attr(test, mockable)]
pub trait UtxoTxGenerationOps {
    async fn get_tx_fee(&self) -> UtxoRpcResult<ActualTxFee>;

    /// Calculates interest if the coin is KMD
    /// Adds the value to existing output to my_script_pub or creates additional interest output
    /// returns transaction and data as is if the coin is not KMD
    async fn calc_interest_if_required(
        &self,
        mut unsigned: TransactionInputSigner,
        mut data: AdditionalTxData,
        my_script_pub: Bytes,
    ) -> UtxoRpcResult<(TransactionInputSigner, AdditionalTxData)>;
}

/// The UTXO address balance scanner.
/// If the coin is initialized with a native RPC client, it's better to request the list of used addresses
/// right on `UtxoAddressBalanceScanner` initialization.
/// See [`NativeClientImpl::list_transactions`].
pub enum UtxoAddressScanner {
    Native { non_empty_addresses: HashSet<String> },
    Electrum(ElectrumClient),
}

#[async_trait]
impl HDAddressBalanceScanner for UtxoAddressScanner {
    type Address = Address;

    async fn is_address_used(&self, address: &Self::Address) -> BalanceResult<bool> {
        let is_used = match self {
            UtxoAddressScanner::Native { non_empty_addresses } => non_empty_addresses.contains(&address.to_string()),
            UtxoAddressScanner::Electrum(electrum_client) => {
                let script = output_script(address, ScriptType::P2PKH);
                let script_hash = electrum_script_hash(&script);

                let electrum_history = electrum_client
                    .scripthash_get_history(&hex::encode(script_hash))
                    .compat()
                    .await?;

                !electrum_history.is_empty()
            },
        };
        Ok(is_used)
    }
}

impl UtxoAddressScanner {
    pub async fn init(rpc_client: UtxoRpcClientEnum) -> UtxoRpcResult<UtxoAddressScanner> {
        match rpc_client {
            UtxoRpcClientEnum::Native(native) => UtxoAddressScanner::init_with_native_client(&native).await,
            UtxoRpcClientEnum::Electrum(electrum) => Ok(UtxoAddressScanner::Electrum(electrum)),
        }
    }

    pub async fn init_with_native_client(native: &NativeClient) -> UtxoRpcResult<UtxoAddressScanner> {
        const STEP: u64 = 100;

        let non_empty_addresses = native
            .list_all_transactions(STEP)
            .compat()
            .await?
            .into_iter()
            .map(|tx_item| tx_item.address)
            .collect();
        Ok(UtxoAddressScanner::Native { non_empty_addresses })
    }
}

/// Contains lists of mature and immature UTXOs.
#[derive(Debug, Default)]
pub struct MatureUnspentList {
    mature: Vec<UnspentInfo>,
    immature: Vec<UnspentInfo>,
}

impl MatureUnspentList {
    #[inline(always)]
    pub fn with_capacity(capacity: usize) -> MatureUnspentList {
        MatureUnspentList {
            mature: Vec::with_capacity(capacity),
            immature: Vec::with_capacity(capacity),
        }
    }

    #[inline(always)]
    pub fn new_mature(mature: Vec<UnspentInfo>) -> MatureUnspentList {
        MatureUnspentList {
            mature,
            immature: Vec::new(),
        }
    }

    #[inline(always)]
    pub fn only_mature(self) -> Vec<UnspentInfo> { self.mature }

    #[inline(always)]
    pub fn to_coin_balance(&self, decimals: u8) -> CoinBalance {
        let fold = |acc: BigDecimal, x: &UnspentInfo| acc + big_decimal_from_sat_unsigned(x.value, decimals);
        CoinBalance {
            spendable: self.mature.iter().fold(BigDecimal::default(), fold),
            unspendable: self.immature.iter().fold(BigDecimal::default(), fold),
        }
    }
}

#[async_trait]
#[cfg_attr(test, mockable)]
pub trait UtxoCommonOps:
    AsRef<UtxoCoinFields> + UtxoTxGenerationOps + UtxoTxBroadcastOps + Clone + Send + Sync + 'static
{
    async fn get_htlc_spend_fee(&self, tx_size: u64) -> UtxoRpcResult<u64>;

    fn addresses_from_script(&self, script: &Script) -> Result<Vec<Address>, String>;

    fn denominate_satoshis(&self, satoshi: i64) -> f64;

    /// Get a public key that matches [`PrivKeyPolicy::KeyPair`].
    ///
    /// # Fail
    ///
    /// The method is expected to fail if [`UtxoCoinFields::priv_key_policy`] is [`PrivKeyPolicy::HardwareWallet`].
    /// It's worth adding a method like `my_public_key_der_path`
    /// that takes a derivation path from which we derive the corresponding public key.
    fn my_public_key(&self) -> Result<&Public, MmError<UnexpectedDerivationMethod>>;

    /// Try to parse address from string using specified on asset enable format,
    /// and if it failed inform user that he used a wrong format.
    fn address_from_str(&self, address: &str) -> Result<Address, String>;

    async fn get_current_mtp(&self) -> UtxoRpcResult<u32>;

    /// Check if the output is spendable (is not coinbase or it has enough confirmations).
    fn is_unspent_mature(&self, output: &RpcTransaction) -> bool;

    /// Calculates interest of the specified transaction.
    /// Please note, this method has to be used for KMD transactions only.
    async fn calc_interest_of_tx(&self, tx: &UtxoTx, input_transactions: &mut HistoryUtxoTxMap) -> UtxoRpcResult<u64>;

    /// Try to get a `HistoryUtxoTx` transaction from `utxo_tx_map` or try to request it from Rpc client.
    async fn get_mut_verbose_transaction_from_map_or_rpc<'a, 'b>(
        &'a self,
        tx_hash: H256Json,
        utxo_tx_map: &'b mut HistoryUtxoTxMap,
    ) -> UtxoRpcResult<&'b mut HistoryUtxoTx>;

    #[allow(clippy::too_many_arguments)]
    async fn p2sh_spending_tx(
        &self,
        prev_transaction: UtxoTx,
        redeem_script: Bytes,
        outputs: Vec<TransactionOutput>,
        script_data: Script,
        sequence: u32,
        lock_time: u32,
        keypair: &KeyPair,
    ) -> Result<UtxoTx, String>;

    /// Loads verbose transactions from cache or requests it using RPC client.
    fn get_verbose_transactions_from_cache_or_rpc(
        &self,
        tx_ids: HashSet<H256Json>,
    ) -> UtxoRpcFut<HashMap<H256Json, VerboseTransactionFrom>>;

    async fn preimage_trade_fee_required_to_send_outputs(
        &self,
        outputs: Vec<TransactionOutput>,
        fee_policy: FeePolicy,
        gas_fee: Option<u64>,
        stage: &FeeApproxStage,
    ) -> TradePreimageResult<BigDecimal>;

    /// Increase the given `dynamic_fee` according to the fee approximation `stage`.
    /// The method is used to predict a possible increase in dynamic fee.
    fn increase_dynamic_fee_by_stage(&self, dynamic_fee: u64, stage: &FeeApproxStage) -> u64;

    async fn p2sh_tx_locktime(&self, htlc_locktime: u32) -> Result<u32, MmError<UtxoRpcError>>;

    fn addr_format(&self) -> &UtxoAddressFormat;

    fn addr_format_for_standard_scripts(&self) -> UtxoAddressFormat;

    fn address_from_pubkey(&self, pubkey: &Public) -> Address;

    fn address_from_extended_pubkey(&self, extended_pubkey: &Secp256k1ExtendedPublicKey) -> Address {
        let pubkey = Public::Compressed(H264::from(extended_pubkey.public_key().serialize()));
        self.address_from_pubkey(&pubkey)
    }
}

#[async_trait]
#[cfg_attr(test, mockable)]
pub trait GetUtxoListOps {
    /// Returns available unspents in ascending order
    /// + `RecentlySpentOutPoints` MutexGuard for further interaction (e.g. to add new transaction to it).
    /// The function uses either [`GetUtxoListOps::get_all_unspent_ordered_list`] or [`GetUtxoListOps::get_mature_unspent_ordered_list`]
    /// depending on the coin configuration.
    async fn get_unspent_ordered_list(
        &self,
        address: &Address,
    ) -> UtxoRpcResult<(Vec<UnspentInfo>, RecentlySpentOutPointsGuard<'_>)>;

    /// Returns available unspents in ascending order
    /// + `RecentlySpentOutPoints` MutexGuard for further interaction (e.g. to add new transaction to it).
    ///
    /// # Important
    ///
    /// The function doesn't check if the unspents are mature or immature.
    /// Consider using [`GetUtxoListOps::get_unspent_ordered_list`] instead.
    async fn get_all_unspent_ordered_list(
        &self,
        address: &Address,
    ) -> UtxoRpcResult<(Vec<UnspentInfo>, RecentlySpentOutPointsGuard<'_>)>;

    /// Returns available mature and immature unspents in ascending order
    /// + `RecentlySpentOutPoints` MutexGuard for further interaction (e.g. to add new transaction to it).
    ///
    /// # Important
    ///
    /// The function may request extra data using RPC to check each unspent output whether it's mature or not.
    /// It may be overhead in some cases, so consider using [`GetUtxoListOps::get_unspent_ordered_list`] instead.
    async fn get_mature_unspent_ordered_list(
        &self,
        address: &Address,
    ) -> UtxoRpcResult<(MatureUnspentList, RecentlySpentOutPointsGuard<'_>)>;
}

#[async_trait]
#[cfg_attr(test, mockable)]
pub trait GetUtxoMapOps {
    /// Returns available unspents in ascending order for every given `addresses`
    /// + `RecentlySpentOutPoints` MutexGuard for further interaction (e.g. to add new transaction to it).
    /// The function uses either [`GetUtxoMapOps::get_all_unspent_ordered_map`] or [`GetUtxoMapOps::get_mature_unspent_ordered_map`]
    /// depending on the coin configuration.
    async fn get_unspent_ordered_map(
        &self,
        addresses: Vec<Address>,
    ) -> UtxoRpcResult<(UnspentMap, RecentlySpentOutPointsGuard<'_>)>;

    /// Returns available unspents in ascending order for every given `addresses`
    /// + `RecentlySpentOutPoints` MutexGuard for further interaction (e.g. to add new transaction to it).
    ///
    /// # Important
    ///
    /// The function doesn't check if the unspents are mature or immature.
    /// Consider using [`GetUtxoMapOps::get_unspent_ordered_map`] instead.
    async fn get_all_unspent_ordered_map(
        &self,
        addresses: Vec<Address>,
    ) -> UtxoRpcResult<(UnspentMap, RecentlySpentOutPointsGuard<'_>)>;

    /// Returns available mature and immature unspents in ascending order for every given `addresses`
    /// + `RecentlySpentOutPoints` MutexGuard for further interaction (e.g. to add new transaction to it).
    ///
    /// # Important
    ///
    /// The function may request extra data using RPC to check each unspent output whether it's mature or not.
    /// It may be overhead in some cases, so consider using [`GetUtxoMapOps::get_unspent_ordered_map`] instead.
    async fn get_mature_unspent_ordered_map(
        &self,
        addresses: Vec<Address>,
    ) -> UtxoRpcResult<(MatureUnspentMap, RecentlySpentOutPointsGuard<'_>)>;
}

#[async_trait]
pub trait UtxoStandardOps {
    /// Gets tx details by hash requesting the coin RPC if required.
    /// * `input_transactions` - the cache of the already requested transactions.
    async fn tx_details_by_hash(
        &self,
        hash: &[u8],
        input_transactions: &mut HistoryUtxoTxMap,
    ) -> Result<TransactionDetails, String>;

    async fn request_tx_history(&self, metrics: MetricsArc) -> RequestTxHistoryResult;

    /// Calculate the KMD rewards and re-calculate the transaction fee
    /// if the specified `tx_details` was generated without considering the KMD rewards.
    /// Please note, this method has to be used for KMD transactions only.
    async fn update_kmd_rewards(
        &self,
        tx_details: &mut TransactionDetails,
        input_transactions: &mut HistoryUtxoTxMap,
    ) -> UtxoRpcResult<()>;
}

#[derive(Clone, Debug)]
pub struct UtxoArc(Arc<UtxoCoinFields>);
impl Deref for UtxoArc {
    type Target = UtxoCoinFields;
    fn deref(&self) -> &UtxoCoinFields { &*self.0 }
}

impl From<UtxoCoinFields> for UtxoArc {
    fn from(coin: UtxoCoinFields) -> UtxoArc { UtxoArc::new(coin) }
}

impl From<Arc<UtxoCoinFields>> for UtxoArc {
    fn from(arc: Arc<UtxoCoinFields>) -> UtxoArc { UtxoArc(arc) }
}

impl UtxoArc {
    pub fn new(fields: UtxoCoinFields) -> UtxoArc { UtxoArc(Arc::new(fields)) }

    pub fn with_arc(inner: Arc<UtxoCoinFields>) -> UtxoArc { UtxoArc(inner) }

    /// Returns weak reference to the inner UtxoCoinFields
    pub fn downgrade(&self) -> UtxoWeak {
        let weak = Arc::downgrade(&self.0);
        UtxoWeak(weak)
    }
}

#[derive(Clone, Debug)]
pub struct UtxoWeak(Weak<UtxoCoinFields>);

impl From<Weak<UtxoCoinFields>> for UtxoWeak {
    fn from(weak: Weak<UtxoCoinFields>) -> Self { UtxoWeak(weak) }
}

impl UtxoWeak {
    pub fn upgrade(&self) -> Option<UtxoArc> { self.0.upgrade().map(UtxoArc::from) }
}

// We can use a shared UTXO lock for all UTXO coins at 1 time.
// It's highly likely that we won't experience any issues with it as we won't need to send "a lot" of transactions concurrently.
lazy_static! {
    pub static ref UTXO_LOCK: AsyncMutex<()> = AsyncMutex::new(());
}

#[derive(Debug, Display)]
pub enum GenerateTxError {
    #[display(
        fmt = "Couldn't generate tx from empty UTXOs set, required no less than {} satoshis",
        required
    )]
    EmptyUtxoSet { required: u64 },
    #[display(fmt = "Couldn't generate tx with empty output set")]
    EmptyOutputs,
    #[display(fmt = "Output value {} less than dust {}", value, dust)]
    OutputValueLessThanDust { value: u64, dust: u64 },
    #[display(
        fmt = "Output {} value {} is too small, required no less than {}",
        output_idx,
        output_value,
        required
    )]
    DeductFeeFromOutputFailed {
        output_idx: usize,
        output_value: u64,
        required: u64,
    },
    #[display(
        fmt = "Sum of input values {} is too small, required no less than {}",
        sum_utxos,
        required
    )]
    NotEnoughUtxos { sum_utxos: u64, required: u64 },
    #[display(fmt = "Transport error: {}", _0)]
    Transport(String),
    #[display(fmt = "Internal error: {}", _0)]
    Internal(String),
}

impl From<JsonRpcError> for GenerateTxError {
    fn from(rpc_err: JsonRpcError) -> Self { GenerateTxError::Transport(rpc_err.to_string()) }
}

impl From<UtxoRpcError> for GenerateTxError {
    fn from(e: UtxoRpcError) -> Self {
        match e {
            UtxoRpcError::Transport(rpc) | UtxoRpcError::ResponseParseError(rpc) => {
                GenerateTxError::Transport(rpc.to_string())
            },
            UtxoRpcError::InvalidResponse(error) => GenerateTxError::Transport(error),
            UtxoRpcError::Internal(error) => GenerateTxError::Internal(error),
        }
    }
}

impl From<NumConversError> for GenerateTxError {
    fn from(e: NumConversError) -> Self { GenerateTxError::Internal(e.to_string()) }
}

pub enum RequestTxHistoryResult {
    Ok(Vec<(H256Json, u64)>),
    Retry { error: String },
    HistoryTooLarge,
    CriticalError(String),
}

#[derive(Clone)]
pub enum VerboseTransactionFrom {
    Cache(RpcTransaction),
    Rpc(RpcTransaction),
}

impl VerboseTransactionFrom {
    #[inline(always)]
    fn to_inner(&self) -> &RpcTransaction {
        match self {
            VerboseTransactionFrom::Rpc(tx) | VerboseTransactionFrom::Cache(tx) => tx,
        }
    }
}

pub fn compressed_key_pair_from_bytes(raw: &[u8], prefix: u8, checksum_type: ChecksumType) -> Result<KeyPair, String> {
    if raw.len() != 32 {
        return ERR!("Invalid raw priv key len {}", raw.len());
    }

    let private = Private {
        prefix,
        compressed: true,
        secret: Secret::from(raw),
        checksum_type,
    };
    Ok(try_s!(KeyPair::from_private(private)))
}

pub fn compressed_pub_key_from_priv_raw(raw_priv: &[u8], sum_type: ChecksumType) -> Result<H264, String> {
    let key_pair: KeyPair = try_s!(compressed_key_pair_from_bytes(raw_priv, 0, sum_type));
    Ok(H264::from(&**key_pair.public()))
}

#[derive(Clone, Debug, Deserialize, PartialEq, Serialize)]
pub struct UtxoFeeDetails {
    pub coin: Option<String>,
    pub amount: BigDecimal,
}

#[cfg(not(target_arch = "wasm32"))]
// https://github.com/KomodoPlatform/komodo/blob/master/zcutil/fetch-params.sh#L5
// https://github.com/KomodoPlatform/komodo/blob/master/zcutil/fetch-params.bat#L4
pub fn zcash_params_path() -> PathBuf {
    if cfg!(windows) {
        // >= Vista: c:\Users\$username\AppData\Roaming
        get_special_folder_path().join("ZcashParams")
    } else if cfg!(target_os = "macos") {
        home_dir()
            .unwrap()
            .join("Library")
            .join("Application Support")
            .join("ZcashParams")
    } else {
        home_dir().unwrap().join(".zcash-params")
    }
}

#[cfg(not(target_arch = "wasm32"))]
pub fn coin_daemon_data_dir(name: &str, is_asset_chain: bool) -> PathBuf {
    // komodo/util.cpp/GetDefaultDataDir
    let mut data_dir = match dirs::home_dir() {
        Some(hd) => hd,
        None => Path::new("/").to_path_buf(),
    };

    if cfg!(windows) {
        // >= Vista: c:\Users\$username\AppData\Roaming
        data_dir = get_special_folder_path();
        if is_asset_chain {
            data_dir.push("Komodo");
        } else {
            data_dir.push(first_char_to_upper(name));
        }
    } else if cfg!(target_os = "macos") {
        data_dir.push("Library");
        data_dir.push("Application Support");
        if is_asset_chain {
            data_dir.push("Komodo");
        } else {
            data_dir.push(first_char_to_upper(name));
        }
    } else if is_asset_chain {
        data_dir.push(".komodo");
    } else {
        data_dir.push(format!(".{}", name));
    }

    if is_asset_chain {
        data_dir.push(name)
    };
    data_dir
}

/// Electrum protocol version verifier.
/// The structure is used to handle the `on_connected` event and notify `electrum_version_loop`.
struct ElectrumProtoVerifier {
    on_connect_tx: mpsc::UnboundedSender<String>,
}

impl ElectrumProtoVerifier {
    fn into_shared(self) -> RpcTransportEventHandlerShared { Arc::new(self) }
}

impl RpcTransportEventHandler for ElectrumProtoVerifier {
    fn debug_info(&self) -> String { "ElectrumProtoVerifier".into() }

    fn on_outgoing_request(&self, _data: &[u8]) {}

    fn on_incoming_response(&self, _data: &[u8]) {}

    fn on_connected(&self, address: String) -> Result<(), String> {
        try_s!(self.on_connect_tx.unbounded_send(address));
        Ok(())
    }
}

#[derive(Clone, Debug, Deserialize, Serialize)]
pub struct UtxoMergeParams {
    pub merge_at: usize,
    #[serde(default = "common::ten_f64")]
    pub check_every: f64,
    #[serde(default = "common::one_hundred")]
    pub max_merge_at_once: usize,
}

#[derive(Clone, Debug, Deserialize, Serialize)]
pub struct UtxoBlockHeaderVerificationParams {
    pub difficulty_check: bool,
    pub constant_difficulty: bool,
    pub blocks_limit_to_check: NonZeroU64,
    pub check_every: f64,
}

#[derive(Clone, Debug, Deserialize, Serialize)]
pub struct UtxoActivationParams {
    pub mode: UtxoRpcMode,
    pub utxo_merge_params: Option<UtxoMergeParams>,
    #[serde(default)]
    pub tx_history: bool,
    pub required_confirmations: Option<u64>,
    pub requires_notarization: Option<bool>,
    pub address_format: Option<UtxoAddressFormat>,
    pub gap_limit: Option<u32>,
    #[serde(default)]
    pub scan_policy: EnableCoinScanPolicy,
    #[serde(default = "PrivKeyActivationPolicy::iguana_priv_key")]
    pub priv_key_policy: PrivKeyActivationPolicy,
    /// The flag determines whether to use mature unspent outputs *only* to generate transactions.
    /// https://github.com/KomodoPlatform/atomicDEX-API/issues/1181
    pub check_utxo_maturity: Option<bool>,
}

#[derive(Debug, Display)]
pub enum UtxoFromLegacyReqErr {
    UnexpectedMethod,
    InvalidElectrumServers(json::Error),
    InvalidMergeParams(json::Error),
    InvalidBlockHeaderVerificationParams(json::Error),
    InvalidRequiredConfs(json::Error),
    InvalidRequiresNota(json::Error),
    InvalidAddressFormat(json::Error),
    InvalidCheckUtxoMaturity(json::Error),
    InvalidScanPolicy(json::Error),
    InvalidPrivKeyPolicy(json::Error),
}

impl UtxoActivationParams {
    pub fn from_legacy_req(req: &Json) -> Result<Self, MmError<UtxoFromLegacyReqErr>> {
        let mode = match req["method"].as_str() {
            Some("enable") => UtxoRpcMode::Native,
            Some("electrum") => {
                let servers =
                    json::from_value(req["servers"].clone()).map_to_mm(UtxoFromLegacyReqErr::InvalidElectrumServers)?;
                UtxoRpcMode::Electrum { servers }
            },
            _ => return MmError::err(UtxoFromLegacyReqErr::UnexpectedMethod),
        };
        let utxo_merge_params =
            json::from_value(req["utxo_merge_params"].clone()).map_to_mm(UtxoFromLegacyReqErr::InvalidMergeParams)?;

        let tx_history = req["tx_history"].as_bool().unwrap_or_default();
        let required_confirmations = json::from_value(req["required_confirmations"].clone())
            .map_to_mm(UtxoFromLegacyReqErr::InvalidRequiredConfs)?;
        let requires_notarization = json::from_value(req["requires_notarization"].clone())
            .map_to_mm(UtxoFromLegacyReqErr::InvalidRequiresNota)?;
        let address_format =
            json::from_value(req["address_format"].clone()).map_to_mm(UtxoFromLegacyReqErr::InvalidAddressFormat)?;
        let check_utxo_maturity = json::from_value(req["check_utxo_maturity"].clone())
            .map_to_mm(UtxoFromLegacyReqErr::InvalidCheckUtxoMaturity)?;
        let scan_policy = json::from_value::<Option<EnableCoinScanPolicy>>(req["scan_policy"].clone())
            .map_to_mm(UtxoFromLegacyReqErr::InvalidScanPolicy)?
            .unwrap_or_default();
        let priv_key_policy = json::from_value::<Option<PrivKeyActivationPolicy>>(req["priv_key_policy"].clone())
            .map_to_mm(UtxoFromLegacyReqErr::InvalidPrivKeyPolicy)?
            .unwrap_or(PrivKeyActivationPolicy::IguanaPrivKey);

        Ok(UtxoActivationParams {
            mode,
            utxo_merge_params,
            tx_history,
            required_confirmations,
            requires_notarization,
            address_format,
            gap_limit: None,
            scan_policy,
            priv_key_policy,
            check_utxo_maturity,
        })
    }
}

#[derive(Clone, Debug, Deserialize, Serialize)]
#[serde(tag = "rpc", content = "rpc_data")]
pub enum UtxoRpcMode {
    Native,
    Electrum { servers: Vec<ElectrumRpcRequest> },
}

#[derive(Debug)]
pub struct ElectrumBuilderArgs {
    pub spawn_ping: bool,
    pub negotiate_version: bool,
    pub collect_metrics: bool,
}

impl Default for ElectrumBuilderArgs {
    fn default() -> Self {
        ElectrumBuilderArgs {
            spawn_ping: true,
            negotiate_version: true,
            collect_metrics: true,
        }
    }
}

#[derive(Debug)]
pub struct UtxoHDWallet {
    pub hd_wallet_storage: HDWalletCoinStorage,
    pub address_format: UtxoAddressFormat,
    /// Derivation path of the coin.
    /// This derivation path consists of `purpose` and `coin_type` only
    /// where the full `BIP44` address has the following structure:
    /// `m/purpose'/coin_type'/account'/change/address_index`.
    pub derivation_path: Bip44PathToCoin,
    /// User accounts.
    pub accounts: HDAccountsMutex<UtxoHDAccount>,
    pub gap_limit: u32,
}

impl HDWalletOps for UtxoHDWallet {
    type HDAccount = UtxoHDAccount;

    fn coin_type(&self) -> u32 { self.derivation_path.coin_type() }

    fn gap_limit(&self) -> u32 { self.gap_limit }

    fn get_accounts_mutex(&self) -> &HDAccountsMutex<Self::HDAccount> { &self.accounts }
}

#[derive(Clone, Debug, PartialEq)]
pub struct UtxoHDAccount {
    pub account_id: u32,
    /// [Extended public key](https://learnmeabitcoin.com/technical/extended-keys) that corresponds to the derivation path:
    /// `m/purpose'/coin_type'/account'`.
    pub extended_pubkey: Secp256k1ExtendedPublicKey,
    /// [`UtxoHDWallet::derivation_path`] derived by [`UtxoHDAccount::account_id`].
    pub account_derivation_path: Bip44PathToAccount,
    /// The number of addresses that we know have been used by the user.
    /// This is used in order not to check the transaction history for each address,
    /// but to request the balance of addresses whose index is less than `address_number`.
    pub external_addresses_number: u32,
    pub internal_addresses_number: u32,
}

impl HDAccountOps for UtxoHDAccount {
    fn known_addresses_number(&self, chain: Bip44Chain) -> MmResult<u32, InvalidBip44ChainError> {
        match chain {
            Bip44Chain::External => Ok(self.external_addresses_number),
            Bip44Chain::Internal => Ok(self.internal_addresses_number),
        }
    }

    fn account_derivation_path(&self) -> DerivationPath { self.account_derivation_path.to_derivation_path() }

    fn account_id(&self) -> u32 { self.account_id }
}

impl UtxoHDAccount {
    pub fn try_from_storage_item(
        wallet_der_path: &Bip44PathToCoin,
        account_info: &HDAccountStorageItem,
    ) -> HDWalletStorageResult<UtxoHDAccount> {
        const ACCOUNT_CHILD_HARDENED: bool = true;

        let account_child = ChildNumber::new(account_info.account_id, ACCOUNT_CHILD_HARDENED)?;
        let account_derivation_path = wallet_der_path
            .derive(account_child)
            .map_to_mm(Bip44DerPathError::from)?;
        let extended_pubkey = Secp256k1ExtendedPublicKey::from_str(&account_info.account_xpub)?;
        Ok(UtxoHDAccount {
            account_id: account_info.account_id,
            extended_pubkey,
            account_derivation_path,
            external_addresses_number: account_info.external_addresses_number,
            internal_addresses_number: account_info.internal_addresses_number,
        })
    }

    pub fn to_storage_item(&self) -> HDAccountStorageItem {
        HDAccountStorageItem {
            account_id: self.account_id,
            account_xpub: self.extended_pubkey.to_string(bip32::Prefix::XPUB),
            external_addresses_number: self.external_addresses_number,
            internal_addresses_number: self.internal_addresses_number,
        }
    }
}

/// Function calculating KMD interest
/// https://komodoplatform.atlassian.net/wiki/spaces/KPSD/pages/71729215/What+is+the+5+Komodo+Stake+Reward
/// https://github.com/KomodoPlatform/komodo/blob/master/src/komodo_interest.h
fn kmd_interest(
    height: Option<u64>,
    value: u64,
    lock_time: u64,
    current_time: u64,
) -> Result<u64, KmdRewardsNotAccruedReason> {
    const KOMODO_ENDOFERA: u64 = 7_777_777;
    const LOCKTIME_THRESHOLD: u64 = 500_000_000;

    // value must be at least 10 KMD
    if value < 1_000_000_000 {
        return Err(KmdRewardsNotAccruedReason::UtxoAmountLessThanTen);
    }
    // locktime must be set
    if lock_time == 0 {
        return Err(KmdRewardsNotAccruedReason::LocktimeNotSet);
    }
    // interest doesn't accrue for lock_time < 500_000_000
    if lock_time < LOCKTIME_THRESHOLD {
        return Err(KmdRewardsNotAccruedReason::LocktimeLessThanThreshold);
    }
    let height = match height {
        Some(h) => h,
        None => return Err(KmdRewardsNotAccruedReason::TransactionInMempool), // consider that the transaction is not mined yet
    };
    // interest will stop accrue after block 7_777_777
    if height >= KOMODO_ENDOFERA {
        return Err(KmdRewardsNotAccruedReason::UtxoHeightGreaterThanEndOfEra);
    };
    // current time must be greater than tx lock_time
    if current_time < lock_time {
        return Err(KmdRewardsNotAccruedReason::OneHourNotPassedYet);
    }

    let mut minutes = (current_time - lock_time) / 60;

    // at least 1 hour should pass
    if minutes < 60 {
        return Err(KmdRewardsNotAccruedReason::OneHourNotPassedYet);
    }

    // interest stop accruing after 1 year before block 1000000
    if minutes > 365 * 24 * 60 {
        minutes = 365 * 24 * 60
    };
    // interest stop accruing after 1 month past 1000000 block
    if height >= 1_000_000 && minutes > 31 * 24 * 60 {
        minutes = 31 * 24 * 60;
    }
    // next 2 lines ported as is from Komodo codebase
    minutes -= 59;
    let accrued = (value / 10_512_000) * minutes;

    Ok(accrued)
}

fn kmd_interest_accrue_stop_at(height: u64, lock_time: u64) -> u64 {
    let seconds = if height < 1_000_000 {
        // interest stop accruing after 1 year before block 1000000
        365 * 24 * 60 * 60
    } else {
        // interest stop accruing after 1 month past 1000000 block
        31 * 24 * 60 * 60
    };

    lock_time + seconds
}

fn kmd_interest_accrue_start_at(lock_time: u64) -> u64 {
    let one_hour = 60 * 60;
    lock_time + one_hour
}

#[derive(Debug, Serialize, Eq, PartialEq)]
enum KmdRewardsNotAccruedReason {
    LocktimeNotSet,
    LocktimeLessThanThreshold,
    UtxoHeightGreaterThanEndOfEra,
    UtxoAmountLessThanTen,
    OneHourNotPassedYet,
    TransactionInMempool,
}

#[derive(Serialize)]
enum KmdRewardsAccrueInfo {
    Accrued(BigDecimal),
    NotAccruedReason(KmdRewardsNotAccruedReason),
}

#[derive(Serialize)]
pub struct KmdRewardsInfoElement {
    tx_hash: H256Json,
    #[serde(skip_serializing_if = "Option::is_none")]
    height: Option<u64>,
    /// The zero-based index of the output in the transaction’s list of outputs.
    output_index: u32,
    amount: BigDecimal,
    locktime: u64,
    /// Amount of accrued rewards.
    accrued_rewards: KmdRewardsAccrueInfo,
    /// Rewards start to accrue at this time for the given transaction.
    /// None if the rewards will not be accrued.
    #[serde(skip_serializing_if = "Option::is_none")]
    accrue_start_at: Option<u64>,
    /// Rewards stop to accrue at this time for the given transaction.
    /// None if the rewards will not be accrued.
    #[serde(skip_serializing_if = "Option::is_none")]
    accrue_stop_at: Option<u64>,
}

/// Get rewards info of unspent outputs.
/// The list is ordered by the output value.
pub async fn kmd_rewards_info<T: UtxoCommonOps>(coin: &T) -> Result<Vec<KmdRewardsInfoElement>, String> {
    if coin.as_ref().conf.ticker != "KMD" {
        return ERR!("rewards info can be obtained for KMD only");
    }

    let utxo = coin.as_ref();
    let my_address = try_s!(utxo.derivation_method.iguana_or_err());
    let rpc_client = &utxo.rpc_client;
    let mut unspents = try_s!(rpc_client.list_unspent(my_address, utxo.decimals).compat().await);
    // Reorder from highest to lowest unspent outputs.
    unspents.sort_unstable_by(|x, y| y.value.cmp(&x.value));

    let mut result = Vec::with_capacity(unspents.len());
    for unspent in unspents {
        let tx_hash: H256Json = unspent.outpoint.hash.reversed().into();
        let tx_info = try_s!(rpc_client.get_verbose_transaction(&tx_hash).compat().await);

        let value = unspent.value;
        let locktime = tx_info.locktime as u64;
        let current_time = try_s!(coin.get_current_mtp().await) as u64;
        let accrued_rewards = match kmd_interest(tx_info.height, value, locktime, current_time) {
            Ok(interest) => {
                KmdRewardsAccrueInfo::Accrued(big_decimal_from_sat(interest as i64, coin.as_ref().decimals))
            },
            Err(reason) => KmdRewardsAccrueInfo::NotAccruedReason(reason),
        };

        // `accrue_start_at` and `accrue_stop_at` should be None if the rewards will never be obtained for the given transaction
        let (accrue_start_at, accrue_stop_at) = match &accrued_rewards {
            KmdRewardsAccrueInfo::Accrued(_)
            | KmdRewardsAccrueInfo::NotAccruedReason(KmdRewardsNotAccruedReason::TransactionInMempool)
            | KmdRewardsAccrueInfo::NotAccruedReason(KmdRewardsNotAccruedReason::OneHourNotPassedYet) => {
                let start_at = Some(kmd_interest_accrue_start_at(locktime));
                let stop_at = tx_info
                    .height
                    .map(|height| kmd_interest_accrue_stop_at(height, locktime));
                (start_at, stop_at)
            },
            _ => (None, None),
        };

        result.push(KmdRewardsInfoElement {
            tx_hash,
            height: tx_info.height,
            output_index: unspent.outpoint.index,
            amount: big_decimal_from_sat(value as i64, coin.as_ref().decimals),
            locktime,
            accrued_rewards,
            accrue_start_at,
            accrue_stop_at,
        });
    }

    Ok(result)
}

/// Denominate BigDecimal amount of coin units to satoshis
pub fn sat_from_big_decimal(amount: &BigDecimal, decimals: u8) -> NumConversResult<u64> {
    (amount * BigDecimal::from(10u64.pow(decimals as u32)))
        .to_u64()
        .or_mm_err(|| {
            let err = format!("Could not get sat from amount {} with decimals {}", amount, decimals);
            NumConversError::new(err)
        })
}

async fn send_outputs_from_my_address_impl<T>(
    coin: T,
    outputs: Vec<TransactionOutput>,
) -> Result<UtxoTx, TransactionErr>
where
    T: UtxoCommonOps + GetUtxoListOps,
{
<<<<<<< HEAD
    let my_address = try_s!(coin.as_ref().derivation_method.iguana_or_err());
    let (unspents, recently_sent_txs) = try_s!(coin.get_unspent_ordered_list(my_address).await);
=======
    let my_address = try_tx_s!(coin.as_ref().derivation_method.iguana_or_err());
    let (unspents, recently_sent_txs) = try_tx_s!(coin.list_unspent_ordered(my_address).await);
>>>>>>> 9e622d59
    generate_and_send_tx(&coin, unspents, None, FeePolicy::SendExact, recently_sent_txs, outputs).await
}

/// Generates and sends tx using unspents and outputs adding new record to the recently_spent in case of success
async fn generate_and_send_tx<T>(
    coin: &T,
    unspents: Vec<UnspentInfo>,
    required_inputs: Option<Vec<UnspentInfo>>,
    fee_policy: FeePolicy,
    mut recently_spent: RecentlySpentOutPointsGuard<'_>,
    outputs: Vec<TransactionOutput>,
) -> Result<UtxoTx, TransactionErr>
where
    T: AsRef<UtxoCoinFields> + UtxoTxGenerationOps + UtxoTxBroadcastOps,
{
    let my_address = try_tx_s!(coin.as_ref().derivation_method.iguana_or_err());
    let key_pair = try_tx_s!(coin.as_ref().priv_key_policy.key_pair_or_err());

    let mut builder = UtxoTxBuilder::new(coin)
        .add_available_inputs(unspents)
        .add_outputs(outputs)
        .with_fee_policy(fee_policy);
    if let Some(required) = required_inputs {
        builder = builder.add_required_inputs(required);
    }
    let (unsigned, _) = try_tx_s!(builder.build().await);

    let spent_unspents = unsigned
        .inputs
        .iter()
        .map(|input| UnspentInfo {
            outpoint: input.previous_output.clone(),
            value: input.amount,
            height: None,
        })
        .collect();

    let signature_version = match &my_address.addr_format {
        UtxoAddressFormat::Segwit => SignatureVersion::WitnessV0,
        _ => coin.as_ref().conf.signature_version,
    };

    let prev_script = Builder::build_p2pkh(&my_address.hash);
    let signed = try_tx_s!(sign_tx(
        unsigned,
        key_pair,
        prev_script,
        signature_version,
        coin.as_ref().conf.fork_id
    ));

    try_tx_s!(coin.broadcast_tx(&signed).await, signed);

    recently_spent.add_spent(spent_unspents, signed.hash(), signed.outputs.clone());

    Ok(signed)
}

pub fn output_script(address: &Address, script_type: ScriptType) -> Script {
    match address.addr_format {
        UtxoAddressFormat::Segwit => Builder::build_witness_script(&address.hash),
        _ => match script_type {
            ScriptType::P2PKH => Builder::build_p2pkh(&address.hash),
            ScriptType::P2SH => Builder::build_p2sh(&address.hash),
            ScriptType::P2WPKH => Builder::build_witness_script(&address.hash),
            ScriptType::P2WSH => Builder::build_witness_script(&address.hash),
        },
    }
}

pub fn address_by_conf_and_pubkey_str(
    coin: &str,
    conf: &Json,
    pubkey: &str,
    addr_format: UtxoAddressFormat,
) -> Result<String, String> {
    // using a reasonable default here
    let params = UtxoActivationParams {
        mode: UtxoRpcMode::Native,
        utxo_merge_params: None,
        tx_history: false,
        required_confirmations: None,
        requires_notarization: None,
        address_format: None,
        gap_limit: None,
        scan_policy: EnableCoinScanPolicy::default(),
        priv_key_policy: PrivKeyActivationPolicy::IguanaPrivKey,
        check_utxo_maturity: None,
    };
    let conf_builder = UtxoConfBuilder::new(conf, &params, coin);
    let utxo_conf = try_s!(conf_builder.build());
    let pubkey_bytes = try_s!(hex::decode(pubkey));
    let hash = dhash160(&pubkey_bytes);

    let address = Address {
        prefix: utxo_conf.pub_addr_prefix,
        t_addr_prefix: utxo_conf.pub_t_addr_prefix,
        hash: hash.into(),
        checksum_type: utxo_conf.checksum_type,
        hrp: utxo_conf.bech32_hrp,
        addr_format,
    };
    address.display_address()
}

fn parse_hex_encoded_u32(hex_encoded: &str) -> Result<u32, MmError<String>> {
    let hex_encoded = hex_encoded.strip_prefix("0x").unwrap_or(hex_encoded);
    let bytes = hex::decode(hex_encoded).map_to_mm(|e| e.to_string())?;
    let be_bytes: [u8; 4] = bytes
        .as_slice()
        .try_into()
        .map_to_mm(|e: TryFromSliceError| e.to_string())?;
    Ok(u32::from_be_bytes(be_bytes))
}

#[test]
fn test_parse_hex_encoded_u32() {
    assert_eq!(parse_hex_encoded_u32("0x892f2085"), Ok(2301567109));
    assert_eq!(parse_hex_encoded_u32("892f2085"), Ok(2301567109));
    assert_eq!(parse_hex_encoded_u32("0x7361707a"), Ok(1935765626));
}<|MERGE_RESOLUTION|>--- conflicted
+++ resolved
@@ -86,7 +86,6 @@
 use utxo_signer::{TxProvider, TxProviderError, UtxoSignTxError, UtxoSignTxResult};
 
 use self::rpc_clients::{electrum_script_hash, ElectrumClient, ElectrumRpcRequest, EstimateFeeMethod, EstimateFeeMode,
-<<<<<<< HEAD
                         NativeClient, UnspentInfo, UnspentMap, UtxoRpcClientEnum, UtxoRpcError, UtxoRpcFut,
                         UtxoRpcResult};
 use super::{big_decimal_from_sat_unsigned, BalanceError, BalanceFut, BalanceResult, CoinBalance, CoinsContext,
@@ -94,17 +93,8 @@
             MmCoin, NumConversError, NumConversResult, PrivKeyActivationPolicy, PrivKeyNotAllowed, PrivKeyPolicy,
             RawTransactionFut, RawTransactionRequest, RawTransactionResult, RpcTransportEventHandler,
             RpcTransportEventHandlerShared, TradeFee, TradePreimageError, TradePreimageFut, TradePreimageResult,
-            Transaction, TransactionDetails, TransactionEnum, TransactionFut, UnexpectedDerivationMethod,
-            WithdrawError, WithdrawRequest};
-=======
-                        NativeClient, UnspentInfo, UtxoRpcClientEnum, UtxoRpcError, UtxoRpcFut, UtxoRpcResult};
-use super::{BalanceError, BalanceFut, BalanceResult, CoinsContext, DerivationMethod, FeeApproxStage, FoundSwapTxSpend,
-            HistorySyncState, KmdRewardsDetails, MarketCoinOps, MmCoin, NumConversError, NumConversResult,
-            PrivKeyActivationPolicy, PrivKeyNotAllowed, PrivKeyPolicy, RawTransactionFut, RawTransactionRequest,
-            RawTransactionResult, RpcTransportEventHandler, RpcTransportEventHandlerShared, TradeFee,
-            TradePreimageError, TradePreimageFut, TradePreimageResult, Transaction, TransactionDetails,
-            TransactionEnum, UnexpectedDerivationMethod, WithdrawError, WithdrawRequest};
->>>>>>> 9e622d59
+            Transaction, TransactionDetails, TransactionEnum, UnexpectedDerivationMethod, WithdrawError,
+            WithdrawRequest};
 use crate::coin_balance::{EnableCoinScanPolicy, HDAddressBalanceScanner};
 use crate::hd_wallet::{HDAccountOps, HDAccountsMutex, HDAddress, HDWalletCoinOps, HDWalletOps, InvalidBip44ChainError};
 use crate::hd_wallet_storage::{HDAccountStorageItem, HDWalletCoinStorage, HDWalletStorageError, HDWalletStorageResult};
@@ -1584,13 +1574,8 @@
 where
     T: UtxoCommonOps + GetUtxoListOps,
 {
-<<<<<<< HEAD
-    let my_address = try_s!(coin.as_ref().derivation_method.iguana_or_err());
-    let (unspents, recently_sent_txs) = try_s!(coin.get_unspent_ordered_list(my_address).await);
-=======
     let my_address = try_tx_s!(coin.as_ref().derivation_method.iguana_or_err());
-    let (unspents, recently_sent_txs) = try_tx_s!(coin.list_unspent_ordered(my_address).await);
->>>>>>> 9e622d59
+    let (unspents, recently_sent_txs) = try_tx_s!(coin.get_unspent_ordered_list(my_address).await);
     generate_and_send_tx(&coin, unspents, None, FeePolicy::SendExact, recently_sent_txs, outputs).await
 }
 
