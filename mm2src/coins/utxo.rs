--- conflicted
+++ resolved
@@ -29,11 +29,8 @@
 pub mod qtum;
 pub mod rpc_clients;
 pub mod slp;
-<<<<<<< HEAD
 pub mod utxo_block_header_storage;
-=======
 pub mod utxo_builder;
->>>>>>> d95da9fb
 pub mod utxo_common;
 pub mod utxo_standard;
 pub mod utxo_withdraw;
