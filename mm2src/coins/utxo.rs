/******************************************************************************
 * Copyright © 2022 Atomic Private Limited and its contributors               *
 *                                                                            *
 * See the CONTRIBUTOR-LICENSE-AGREEMENT, COPYING, LICENSE-COPYRIGHT-NOTICE   *
 * and DEVELOPER-CERTIFICATE-OF-ORIGIN files in the LEGAL directory in        *
 * the top-level directory of this distribution for the individual copyright  *
 * holder information and the developer policies on copyright and licensing.  *
 *                                                                            *
 * Unless otherwise agreed in a custom licensing agreement, no part of the    *
 * AtomicDEX software, including this file may be copied, modified, propagated*
 * or distributed except according to the terms contained in the              *
 * LICENSE-COPYRIGHT-NOTICE file.                                             *
 *                                                                            *
 * Removal or modification of this copyright notice is prohibited.            *
 *                                                                            *
 ******************************************************************************/
//
//  utxo.rs
//  marketmaker
//
//  Copyright © 2022 AtomicDEX. All rights reserved.
//

pub mod bch;
pub mod bch_and_slp_tx_history;
mod bchd_grpc;
#[allow(clippy::all)]
#[rustfmt::skip]
#[path = "utxo/pb.rs"]
mod bchd_pb;
pub mod qtum;
pub mod rpc_clients;
pub mod slp;
pub mod spv;
pub mod utxo_block_header_storage;
pub mod utxo_builder;
pub mod utxo_common;
pub mod utxo_standard;
pub mod utxo_withdraw;

use async_trait::async_trait;
#[cfg(not(target_arch = "wasm32"))]
use bitcoin::network::constants::Network as BitcoinNetwork;
pub use bitcrypto::{dhash160, sha256, ChecksumType};
pub use chain::Transaction as UtxoTx;
use chain::{OutPoint, TransactionOutput, TxHashAlgo};
#[cfg(not(target_arch = "wasm32"))]
use common::first_char_to_upper;
use common::jsonrpc_client::JsonRpcError;
use common::log::LogOnError;
use common::now_ms;
use crypto::{Bip32DerPathOps, Bip32Error, Bip44Chain, Bip44DerPathError, Bip44PathToAccount, Bip44PathToCoin,
             ChildNumber, DerivationPath, Secp256k1ExtendedPublicKey};
use derive_more::Display;
#[cfg(not(target_arch = "wasm32"))] use dirs::home_dir;
use futures::channel::mpsc::{Receiver as AsyncReceiver, Sender as AsyncSender, UnboundedSender};
use futures::compat::Future01CompatExt;
use futures::lock::{Mutex as AsyncMutex, MutexGuard as AsyncMutexGuard};
use futures01::Future;
use keys::bytes::Bytes;
pub use keys::{Address, AddressFormat as UtxoAddressFormat, AddressHashEnum, KeyPair, Private, Public, Secret,
               Type as ScriptType};
#[cfg(not(target_arch = "wasm32"))]
use lightning_invoice::Currency as LightningCurrency;
use mm2_core::mm_ctx::MmArc;
use mm2_err_handle::prelude::*;
use mm2_metrics::MetricsArc;
use mm2_number::BigDecimal;
#[cfg(test)] use mocktopus::macros::*;
use num_traits::ToPrimitive;
use primitives::hash::{H256, H264};
use rpc::v1::types::{Bytes as BytesJson, Transaction as RpcTransaction, H256 as H256Json};
use script::{Builder, Script, SignatureVersion, TransactionInputSigner};
use serde_json::{self as json, Value as Json};
use serialization::{serialize, serialize_with_flags, Error as SerError, SERIALIZE_TRANSACTION_WITNESS};
use spv_validation::helpers_validation::{BlockHeaderVerificationParams, SPVError};
use spv_validation::storage::BlockHeaderStorageError;
use std::array::TryFromSliceError;
use std::collections::{HashMap, HashSet};
use std::convert::TryInto;
use std::hash::Hash;
use std::num::{NonZeroU64, TryFromIntError};
use std::ops::Deref;
#[cfg(not(target_arch = "wasm32"))]
use std::path::{Path, PathBuf};
use std::str::FromStr;
use std::sync::atomic::{AtomicBool, AtomicU64};
use std::sync::{Arc, Mutex, Weak};
use utxo_builder::UtxoConfBuilder;
use utxo_common::{big_decimal_from_sat, UtxoTxBuilder};
use utxo_signer::with_key_pair::sign_tx;
use utxo_signer::{TxProvider, TxProviderError, UtxoSignTxError, UtxoSignTxResult};

use self::rpc_clients::{electrum_script_hash, ElectrumClient, ElectrumRpcRequest, EstimateFeeMethod, EstimateFeeMode,
                        NativeClient, UnspentInfo, UnspentMap, UtxoRpcClientEnum, UtxoRpcError, UtxoRpcFut,
                        UtxoRpcResult};
use super::{big_decimal_from_sat_unsigned, BalanceError, BalanceFut, BalanceResult, CoinBalance, CoinsContext,
            DerivationMethod, FeeApproxStage, FoundSwapTxSpend, HistorySyncState, KmdRewardsDetails, MarketCoinOps,
            MmCoin, NumConversError, NumConversResult, PrivKeyActivationPolicy, PrivKeyNotAllowed, PrivKeyPolicy,
            RawTransactionFut, RawTransactionRequest, RawTransactionResult, RpcTransportEventHandler,
            RpcTransportEventHandlerShared, TradeFee, TradePreimageError, TradePreimageFut, TradePreimageResult,
            Transaction, TransactionDetails, TransactionEnum, UnexpectedDerivationMethod, WithdrawError,
            WithdrawRequest};
use crate::coin_balance::{EnableCoinScanPolicy, EnabledCoinBalanceParams, HDAddressBalanceScanner};
use crate::hd_wallet::{HDAccountOps, HDAccountsMutex, HDAddress, HDWalletCoinOps, HDWalletOps, InvalidBip44ChainError};
use crate::hd_wallet_storage::{HDAccountStorageItem, HDWalletCoinStorage, HDWalletStorageError, HDWalletStorageResult};
use crate::utxo::tx_cache::UtxoVerboseCacheShared;
use crate::TransactionErr;

pub mod tx_cache;
#[cfg(target_arch = "wasm32")]
pub mod utxo_indexedb_block_header_storage;
#[cfg(not(target_arch = "wasm32"))]
pub mod utxo_sql_block_header_storage;

#[cfg(any(test, target_arch = "wasm32"))]
pub mod utxo_common_tests;
#[cfg(test)] pub mod utxo_tests;
#[cfg(target_arch = "wasm32")] pub mod utxo_wasm_tests;

const KILO_BYTE: u64 = 1000;
/// https://bitcoin.stackexchange.com/a/77192
const MAX_DER_SIGNATURE_LEN: usize = 72;
const COMPRESSED_PUBKEY_LEN: usize = 33;
const P2PKH_OUTPUT_LEN: u64 = 34;
const MATURE_CONFIRMATIONS_DEFAULT: u32 = 100;
const UTXO_DUST_AMOUNT: u64 = 1000;
/// Block count for KMD median time past calculation
///
/// # Safety
/// 11 > 0
const KMD_MTP_BLOCK_COUNT: NonZeroU64 = unsafe { NonZeroU64::new_unchecked(11u64) };
const DEFAULT_DYNAMIC_FEE_VOLATILITY_PERCENT: f64 = 0.5;
const DEFAULT_GAP_LIMIT: u32 = 20;

pub type GenerateTxResult = Result<(TransactionInputSigner, AdditionalTxData), MmError<GenerateTxError>>;
pub type HistoryUtxoTxMap = HashMap<H256Json, HistoryUtxoTx>;
pub type MatureUnspentMap = HashMap<Address, MatureUnspentList>;
pub type RecentlySpentOutPointsGuard<'a> = AsyncMutexGuard<'a, RecentlySpentOutPoints>;

#[cfg(windows)]
#[cfg(not(target_arch = "wasm32"))]
fn get_special_folder_path() -> PathBuf {
    use libc::c_char;
    use std::ffi::CStr;
    use std::mem::zeroed;
    use std::ptr::null_mut;
    use winapi::shared::minwindef::MAX_PATH;
    use winapi::um::shlobj::SHGetSpecialFolderPathA;
    use winapi::um::shlobj::CSIDL_APPDATA;

    let mut buf: [c_char; MAX_PATH + 1] = unsafe { zeroed() };
    // https://docs.microsoft.com/en-us/windows/desktop/api/shlobj_core/nf-shlobj_core-shgetspecialfolderpatha
    let rc = unsafe { SHGetSpecialFolderPathA(null_mut(), buf.as_mut_ptr(), CSIDL_APPDATA, 1) };
    if rc != 1 {
        panic!("!SHGetSpecialFolderPathA")
    }
    Path::new(unsafe { CStr::from_ptr(buf.as_ptr()) }.to_str().unwrap()).to_path_buf()
}

#[cfg(not(windows))]
#[cfg(not(target_arch = "wasm32"))]
fn get_special_folder_path() -> PathBuf { panic!("!windows") }

impl Transaction for UtxoTx {
    fn tx_hex(&self) -> Vec<u8> {
        if self.has_witness() {
            serialize_with_flags(self, SERIALIZE_TRANSACTION_WITNESS).into()
        } else {
            serialize(self).into()
        }
    }

    fn tx_hash(&self) -> BytesJson { self.hash().reversed().to_vec().into() }
}

impl From<JsonRpcError> for BalanceError {
    fn from(e: JsonRpcError) -> Self { BalanceError::Transport(e.to_string()) }
}

impl From<UtxoRpcError> for BalanceError {
    fn from(e: UtxoRpcError) -> Self {
        match e {
            UtxoRpcError::Internal(desc) => BalanceError::Internal(desc),
            _ => BalanceError::Transport(e.to_string()),
        }
    }
}

impl From<UtxoRpcError> for WithdrawError {
    fn from(e: UtxoRpcError) -> Self {
        match e {
            UtxoRpcError::Transport(transport) | UtxoRpcError::ResponseParseError(transport) => {
                WithdrawError::Transport(transport.to_string())
            },
            UtxoRpcError::InvalidResponse(resp) => WithdrawError::Transport(resp),
            UtxoRpcError::Internal(internal) => WithdrawError::InternalError(internal),
        }
    }
}

impl From<JsonRpcError> for TradePreimageError {
    fn from(e: JsonRpcError) -> Self { TradePreimageError::Transport(e.to_string()) }
}

impl From<UtxoRpcError> for TradePreimageError {
    fn from(e: UtxoRpcError) -> Self {
        match e {
            UtxoRpcError::Transport(transport) | UtxoRpcError::ResponseParseError(transport) => {
                TradePreimageError::Transport(transport.to_string())
            },
            UtxoRpcError::InvalidResponse(resp) => TradePreimageError::Transport(resp),
            UtxoRpcError::Internal(internal) => TradePreimageError::InternalError(internal),
        }
    }
}

impl From<UtxoRpcError> for TxProviderError {
    fn from(rpc: UtxoRpcError) -> Self {
        match rpc {
            resp @ UtxoRpcError::ResponseParseError(_) | resp @ UtxoRpcError::InvalidResponse(_) => {
                TxProviderError::InvalidResponse(resp.to_string())
            },
            UtxoRpcError::Transport(transport) => TxProviderError::Transport(transport.to_string()),
            UtxoRpcError::Internal(internal) => TxProviderError::Internal(internal),
        }
    }
}

impl From<Bip44DerPathError> for HDWalletStorageError {
    fn from(e: Bip44DerPathError) -> Self { HDWalletStorageError::ErrorDeserializing(e.to_string()) }
}

impl From<Bip32Error> for HDWalletStorageError {
    fn from(e: Bip32Error) -> Self { HDWalletStorageError::ErrorDeserializing(e.to_string()) }
}

#[async_trait]
impl TxProvider for UtxoRpcClientEnum {
    async fn get_rpc_transaction(&self, tx_hash: &H256Json) -> Result<RpcTransaction, MmError<TxProviderError>> {
        Ok(self.get_verbose_transaction(tx_hash).compat().await?)
    }
}

/// The `UtxoTx` with the block height transaction mined in.
pub struct HistoryUtxoTx {
    pub height: Option<u64>,
    pub tx: UtxoTx,
}

/// Additional transaction data that can't be easily got from raw transaction without calling
/// additional RPC methods, e.g. to get input amount we need to request all previous transactions
/// and check output values
#[derive(Debug)]
pub struct AdditionalTxData {
    pub received_by_me: u64,
    pub spent_by_me: u64,
    pub fee_amount: u64,
    pub unused_change: Option<u64>,
    pub kmd_rewards: Option<KmdRewardsDetails>,
}

/// The fee set from coins config
#[derive(Debug)]
pub enum TxFee {
    /// Tell the coin that it should request the fee from daemon RPC and calculate it relying on tx size
    Dynamic(EstimateFeeMethod),
    /// Tell the coin that it has fixed tx fee per kb.
    FixedPerKb(u64),
}

/// The actual "runtime" fee that is received from RPC in case of dynamic calculation
#[derive(Copy, Clone, Debug, PartialEq)]
pub enum ActualTxFee {
    /// fee amount per Kbyte received from coin RPC
    Dynamic(u64),
    /// Use specified amount per each 1 kb of transaction and also per each output less than amount.
    /// Used by DOGE, but more coins might support it too.
    FixedPerKb(u64),
}

/// Fee policy applied on transaction creation
pub enum FeePolicy {
    /// Send the exact amount specified in output(s), fee is added to spent input amount
    SendExact,
    /// Contains the index of output from which fee should be deducted
    DeductFromOutput(usize),
}

#[derive(Clone, Debug, Eq, Hash, PartialEq)]
pub struct CachedUnspentInfo {
    pub outpoint: OutPoint,
    pub value: u64,
}

impl From<UnspentInfo> for CachedUnspentInfo {
    fn from(unspent: UnspentInfo) -> CachedUnspentInfo {
        CachedUnspentInfo {
            outpoint: unspent.outpoint,
            value: unspent.value,
        }
    }
}

impl From<CachedUnspentInfo> for UnspentInfo {
    fn from(cached: CachedUnspentInfo) -> UnspentInfo {
        UnspentInfo {
            outpoint: cached.outpoint,
            value: cached.value,
            height: None,
        }
    }
}

/// The cache of recently send transactions used to track the spent UTXOs and replace them with new outputs
/// The daemon needs some time to update the listunspent list for address which makes it return already spent UTXOs
/// This cache helps to prevent UTXO reuse in such cases
pub struct RecentlySpentOutPoints {
    /// Maps CachedUnspentInfo A to a set of CachedUnspentInfo which `spent` A
    input_to_output_map: HashMap<CachedUnspentInfo, HashSet<CachedUnspentInfo>>,
    /// Maps CachedUnspentInfo A to a set of CachedUnspentInfo that `were spent by` A
    output_to_input_map: HashMap<CachedUnspentInfo, HashSet<CachedUnspentInfo>>,
    /// Cache includes only outputs having script_pubkey == for_script_pubkey
    for_script_pubkey: Bytes,
}

impl RecentlySpentOutPoints {
    fn new(for_script_pubkey: Bytes) -> Self {
        RecentlySpentOutPoints {
            input_to_output_map: HashMap::new(),
            output_to_input_map: HashMap::new(),
            for_script_pubkey,
        }
    }

    pub fn add_spent(&mut self, inputs: Vec<UnspentInfo>, spend_tx_hash: H256, outputs: Vec<TransactionOutput>) {
        let inputs: HashSet<_> = inputs.into_iter().map(From::from).collect();
        let to_replace: HashSet<_> = outputs
            .iter()
            .enumerate()
            .filter_map(|(index, output)| {
                if output.script_pubkey == self.for_script_pubkey {
                    Some(CachedUnspentInfo {
                        outpoint: OutPoint {
                            hash: spend_tx_hash,
                            index: index as u32,
                        },
                        value: output.value,
                    })
                } else {
                    None
                }
            })
            .collect();

        let mut prev_inputs_spent = HashSet::new();

        // check if inputs are already in spending cached chain
        for input in &inputs {
            if let Some(prev_inputs) = self.output_to_input_map.get(input) {
                for prev_input in prev_inputs {
                    if let Some(outputs) = self.input_to_output_map.get_mut(prev_input) {
                        prev_inputs_spent.insert(prev_input.clone());
                        outputs.remove(input);
                        for replace in &to_replace {
                            outputs.insert(replace.clone());
                        }
                    }
                }
            }
        }

        prev_inputs_spent.extend(inputs.clone());
        for output in &to_replace {
            self.output_to_input_map
                .insert(output.clone(), prev_inputs_spent.clone());
        }

        for input in inputs {
            self.input_to_output_map.insert(input, to_replace.clone());
        }
    }

    pub fn replace_spent_outputs_with_cache(&self, mut outputs: HashSet<UnspentInfo>) -> HashSet<UnspentInfo> {
        let mut replacement_unspents = HashSet::new();
        outputs = outputs
            .into_iter()
            .filter(|unspent| {
                let outs = self.input_to_output_map.get(&unspent.clone().into());
                match outs {
                    Some(outs) => {
                        for out in outs.iter() {
                            if !replacement_unspents.contains(out) {
                                replacement_unspents.insert(out.clone());
                            }
                        }
                        false
                    },
                    None => true,
                }
            })
            .collect();
        if replacement_unspents.is_empty() {
            return outputs;
        }
        outputs.extend(replacement_unspents.into_iter().map(From::from));
        self.replace_spent_outputs_with_cache(outputs)
    }
}

#[derive(Clone, Debug, Deserialize, Serialize)]
pub enum BlockchainNetwork {
    #[serde(rename = "mainnet")]
    Mainnet,
    #[serde(rename = "testnet")]
    Testnet,
    #[serde(rename = "regtest")]
    Regtest,
}

#[cfg(not(target_arch = "wasm32"))]
impl From<BlockchainNetwork> for BitcoinNetwork {
    fn from(network: BlockchainNetwork) -> Self {
        match network {
            BlockchainNetwork::Mainnet => BitcoinNetwork::Bitcoin,
            BlockchainNetwork::Testnet => BitcoinNetwork::Testnet,
            BlockchainNetwork::Regtest => BitcoinNetwork::Regtest,
        }
    }
}

#[cfg(not(target_arch = "wasm32"))]
impl From<BlockchainNetwork> for LightningCurrency {
    fn from(network: BlockchainNetwork) -> Self {
        match network {
            BlockchainNetwork::Mainnet => LightningCurrency::Bitcoin,
            BlockchainNetwork::Testnet => LightningCurrency::BitcoinTestnet,
            BlockchainNetwork::Regtest => LightningCurrency::Regtest,
        }
    }
}

pub enum UtxoSyncStatus {
    SyncingBlockHeaders {
        current_scanned_block: u64,
        last_block: u64,
    },
    TemporaryError(String),
    PermanentError(String),
    Finished {
        block_number: u64,
    },
}

#[derive(Clone)]
pub struct UtxoSyncStatusLoopHandle(AsyncSender<UtxoSyncStatus>);

impl UtxoSyncStatusLoopHandle {
    pub fn new(sync_status_notifier: AsyncSender<UtxoSyncStatus>) -> Self {
        UtxoSyncStatusLoopHandle(sync_status_notifier)
    }

    pub fn notify_blocks_headers_sync_status(&mut self, current_scanned_block: u64, last_block: u64) {
        self.0
            .try_send(UtxoSyncStatus::SyncingBlockHeaders {
                current_scanned_block,
                last_block,
            })
            .debug_log_with_msg("No one seems interested in UtxoSyncStatus");
    }

    pub fn notify_on_temp_error(&mut self, error: String) {
        self.0
            .try_send(UtxoSyncStatus::TemporaryError(error))
            .debug_log_with_msg("No one seems interested in UtxoSyncStatus");
    }

    pub fn notify_on_permanent_error(&mut self, error: String) {
        self.0
            .try_send(UtxoSyncStatus::PermanentError(error))
            .debug_log_with_msg("No one seems interested in UtxoSyncStatus");
    }

    pub fn notify_sync_finished(&mut self, block_number: u64) {
        self.0
            .try_send(UtxoSyncStatus::Finished { block_number })
            .debug_log_with_msg("No one seems interested in UtxoSyncStatus");
    }
}

#[derive(Debug)]
pub struct UtxoCoinConf {
    pub ticker: String,
    /// https://en.bitcoin.it/wiki/List_of_address_prefixes
    /// https://github.com/jl777/coins/blob/master/coins
    pub pub_addr_prefix: u8,
    pub p2sh_addr_prefix: u8,
    pub wif_prefix: u8,
    pub pub_t_addr_prefix: u8,
    pub p2sh_t_addr_prefix: u8,
    pub sign_message_prefix: Option<String>,
    // https://github.com/bitcoin/bips/blob/master/bip-0173.mediawiki#Segwit_address_format
    pub bech32_hrp: Option<String>,
    /// True if coins uses Proof of Stake consensus algo
    /// Proof of Work is expected by default
    /// https://en.bitcoin.it/wiki/Proof_of_Stake
    /// https://en.bitcoin.it/wiki/Proof_of_work
    /// The actual meaning of this is nTime field is used in transaction
    pub is_pos: bool,
    /// Special field for Zcash and it's forks
    /// Defines if Overwinter network upgrade was activated
    /// https://z.cash/upgrade/overwinter/
    pub overwintered: bool,
    /// The tx version used to detect the transaction ser/de/signing algo
    /// For now it's mostly used for Zcash and forks because they changed the algo in
    /// Overwinter and then Sapling upgrades
    /// https://github.com/zcash/zips/blob/master/zip-0243.rst
    pub tx_version: i32,
    /// Defines if Segwit is enabled for this coin.
    /// https://en.bitcoin.it/wiki/Segregated_Witness
    pub segwit: bool,
    /// Does coin require transactions to be notarized to be considered as confirmed?
    /// https://komodoplatform.com/security-delayed-proof-of-work-dpow/
    pub requires_notarization: AtomicBool,
    /// The address format indicates the default address format from coin config file
    pub default_address_format: UtxoAddressFormat,
    /// Is current coin KMD asset chain?
    /// https://komodoplatform.atlassian.net/wiki/spaces/KPSD/pages/71729160/What+is+a+Parallel+Chain+Asset+Chain
    pub asset_chain: bool,
    /// Dynamic transaction fee volatility in percent. The value is used to predict a possible increase in dynamic fee.
    pub tx_fee_volatility_percent: f64,
    /// Transaction version group id for Zcash transactions since Overwinter: https://github.com/zcash/zips/blob/master/zip-0202.rst
    pub version_group_id: u32,
    /// Consensus branch id for Zcash transactions since Overwinter: https://github.com/zcash/zcash/blob/master/src/consensus/upgrades.cpp#L11
    /// used in transaction sig hash calculation
    pub consensus_branch_id: u32,
    /// Defines if coin uses Zcash transaction format
    pub zcash: bool,
    /// Address and privkey checksum type
    pub checksum_type: ChecksumType,
    /// Fork id used in sighash
    pub fork_id: u32,
    /// Signature version
    pub signature_version: SignatureVersion,
    pub required_confirmations: AtomicU64,
    /// if set to true MM2 will check whether calculated fee is lower than relay fee and use
    /// relay fee amount instead of calculated
    /// https://github.com/KomodoPlatform/atomicDEX-API/issues/617
    pub force_min_relay_fee: bool,
    /// Block count for median time past calculation
    pub mtp_block_count: NonZeroU64,
    pub estimate_fee_mode: Option<EstimateFeeMode>,
    /// The minimum number of confirmations at which a transaction is considered mature
    pub mature_confirmations: u32,
    /// The number of blocks used for estimate_fee/estimate_smart_fee RPC calls
    pub estimate_fee_blocks: u32,
    /// The name of the coin with which Trezor wallet associates this asset.
<<<<<<< HEAD
    pub trezor_coin: Option<String>,
    /// Used in condition where the coin will validate spv proof or not
=======
    pub trezor_coin: Option<TrezorUtxoCoin>,
    /// Whether to verify swaps and lightning transactions using spv or not. When enabled, block headers will be retrieved, verified according
    /// to block_headers_verification_params and stored in the DB. Can be false if the coin's RPC server is trusted.
>>>>>>> 15196588
    pub enable_spv_proof: bool,
    /// The parameters that specify how the coin block headers should be verified. If None and enable_spv_proof is true,
    /// headers will be saved in DB without verification, can be none if the coin's RPC server is trusted.
    pub block_headers_verification_params: Option<BlockHeaderVerificationParams>,
}

pub struct UtxoCoinFields {
    /// UTXO coin config
    pub conf: UtxoCoinConf,
    /// Default decimals amount is 8 (BTC and almost all other UTXO coins)
    /// But there are forks which have different decimals:
    /// Peercoin has 6
    /// Emercoin has 6
    /// Bitcoin Diamond has 7
    pub decimals: u8,
    pub tx_fee: TxFee,
    /// Minimum transaction value at which the value is not less than fee
    pub dust_amount: u64,
    /// RPC client
    pub rpc_client: UtxoRpcClientEnum,
    /// Either ECDSA key pair or a Hardware Wallet info.
    pub priv_key_policy: PrivKeyPolicy<KeyPair>,
    /// Either an Iguana address or an info about last derived account/address.
    pub derivation_method: DerivationMethod<Address, UtxoHDWallet>,
    pub history_sync_state: Mutex<HistorySyncState>,
    /// The cache of verbose transactions.
    pub tx_cache: UtxoVerboseCacheShared,
    /// The cache of recently send transactions used to track the spent UTXOs and replace them with new outputs
    /// The daemon needs some time to update the listunspent list for address which makes it return already spent UTXOs
    /// This cache helps to prevent UTXO reuse in such cases
    pub recently_spent_outpoints: AsyncMutex<RecentlySpentOutPoints>,
    pub tx_hash_algo: TxHashAlgo,
    /// The flag determines whether to use mature unspent outputs *only* to generate transactions.
    /// https://github.com/KomodoPlatform/atomicDEX-API/issues/1181
    pub check_utxo_maturity: bool,
    /// The notifier/sender of the block headers synchronization status,
    /// initialized only for non-native mode if spv is enabled for the coin.
    pub block_headers_status_notifier: Option<UtxoSyncStatusLoopHandle>,
    /// The watcher/receiver of the block headers synchronization status,
    /// initialized only for non-native mode if spv is enabled for the coin.
    pub block_headers_status_watcher: Option<AsyncMutex<AsyncReceiver<UtxoSyncStatus>>>,
}

#[derive(Debug, Display)]
pub enum UnsupportedAddr {
    #[display(
        fmt = "{} address format activated for {}, but {} format used instead",
        activated_format,
        ticker,
        used_format
    )]
    FormatMismatch {
        ticker: String,
        activated_format: String,
        used_format: String,
    },
    #[display(fmt = "Expected a valid P2PKH or P2SH prefix for {}", _0)]
    PrefixError(String),
    #[display(fmt = "Address hrp {} is not a valid hrp for {}", hrp, ticker)]
    HrpError { ticker: String, hrp: String },
    #[display(fmt = "Segwit not activated in the config for {}", _0)]
    SegwitNotActivated(String),
}

impl From<UnsupportedAddr> for WithdrawError {
    fn from(e: UnsupportedAddr) -> Self { WithdrawError::InvalidAddress(e.to_string()) }
}

#[derive(Debug)]
#[allow(clippy::large_enum_variant)]
pub enum GetTxError {
    Rpc(UtxoRpcError),
    TxDeserialization(SerError),
}

impl From<UtxoRpcError> for GetTxError {
    fn from(err: UtxoRpcError) -> GetTxError { GetTxError::Rpc(err) }
}

impl From<SerError> for GetTxError {
    fn from(err: SerError) -> GetTxError { GetTxError::TxDeserialization(err) }
}

#[derive(Debug, Display)]
pub enum GetTxHeightError {
    HeightNotFound(String),
    StorageError(BlockHeaderStorageError),
    ConversionError(TryFromIntError),
}

impl From<GetTxHeightError> for SPVError {
    fn from(e: GetTxHeightError) -> Self {
        match e {
            GetTxHeightError::HeightNotFound(e) => SPVError::InvalidHeight(e),
            GetTxHeightError::StorageError(e) => SPVError::HeaderStorageError(e),
            GetTxHeightError::ConversionError(e) => SPVError::Internal(e.to_string()),
        }
    }
}

impl From<UtxoRpcError> for GetTxHeightError {
    fn from(e: UtxoRpcError) -> Self { GetTxHeightError::HeightNotFound(e.to_string()) }
}

impl From<BlockHeaderStorageError> for GetTxHeightError {
    fn from(e: BlockHeaderStorageError) -> Self { GetTxHeightError::StorageError(e) }
}

impl From<TryFromIntError> for GetTxHeightError {
    fn from(err: TryFromIntError) -> GetTxHeightError { GetTxHeightError::ConversionError(err) }
}

#[derive(Debug, Display)]
pub enum GetBlockHeaderError {
    #[display(fmt = "Block header storage error: {}", _0)]
    StorageError(BlockHeaderStorageError),
    #[display(fmt = "RPC error: {}", _0)]
    RpcError(JsonRpcError),
    #[display(fmt = "Serialization error: {}", _0)]
    SerializationError(serialization::Error),
    #[display(fmt = "Invalid response: {}", _0)]
    InvalidResponse(String),
    #[display(fmt = "Error validating headers: {}", _0)]
    SPVError(SPVError),
    #[display(fmt = "Internal error: {}", _0)]
    Internal(String),
}

impl From<JsonRpcError> for GetBlockHeaderError {
    fn from(err: JsonRpcError) -> Self { GetBlockHeaderError::RpcError(err) }
}

impl From<UtxoRpcError> for GetBlockHeaderError {
    fn from(e: UtxoRpcError) -> Self {
        match e {
            UtxoRpcError::Transport(e) | UtxoRpcError::ResponseParseError(e) => GetBlockHeaderError::RpcError(e),
            UtxoRpcError::InvalidResponse(e) => GetBlockHeaderError::InvalidResponse(e),
            UtxoRpcError::Internal(e) => GetBlockHeaderError::Internal(e),
        }
    }
}

impl From<serialization::Error> for GetBlockHeaderError {
    fn from(err: serialization::Error) -> Self { GetBlockHeaderError::SerializationError(err) }
}

impl From<BlockHeaderStorageError> for GetBlockHeaderError {
    fn from(err: BlockHeaderStorageError) -> Self { GetBlockHeaderError::StorageError(err) }
}

impl From<GetBlockHeaderError> for SPVError {
    fn from(e: GetBlockHeaderError) -> Self { SPVError::UnableToGetHeader(e.to_string()) }
}

#[derive(Debug, Display)]
pub enum GetConfirmedTxError {
    HeightNotFound(GetTxHeightError),
    UnableToGetHeader(GetBlockHeaderError),
    RpcError(JsonRpcError),
    SerializationError(serialization::Error),
    SPVError(SPVError),
}

impl From<GetTxHeightError> for GetConfirmedTxError {
    fn from(err: GetTxHeightError) -> Self { GetConfirmedTxError::HeightNotFound(err) }
}

impl From<GetBlockHeaderError> for GetConfirmedTxError {
    fn from(err: GetBlockHeaderError) -> Self { GetConfirmedTxError::UnableToGetHeader(err) }
}

impl From<JsonRpcError> for GetConfirmedTxError {
    fn from(err: JsonRpcError) -> Self { GetConfirmedTxError::RpcError(err) }
}

impl From<serialization::Error> for GetConfirmedTxError {
    fn from(err: serialization::Error) -> Self { GetConfirmedTxError::SerializationError(err) }
}

impl UtxoCoinFields {
    pub fn transaction_preimage(&self) -> TransactionInputSigner {
        let lock_time = if self.conf.ticker == "KMD" {
            (now_ms() / 1000) as u32 - 3600 + 777 * 2
        } else {
            (now_ms() / 1000) as u32
        };

        let str_d_zeel = if self.conf.ticker == "NAV" {
            Some("".into())
        } else {
            None
        };

        let n_time = if self.conf.is_pos {
            Some((now_ms() / 1000) as u32)
        } else {
            None
        };

        TransactionInputSigner {
            version: self.conf.tx_version,
            n_time,
            overwintered: self.conf.overwintered,
            version_group_id: self.conf.version_group_id,
            consensus_branch_id: self.conf.consensus_branch_id,
            expiry_height: 0,
            value_balance: 0,
            inputs: vec![],
            outputs: vec![],
            lock_time,
            join_splits: vec![],
            shielded_spends: vec![],
            shielded_outputs: vec![],
            zcash: self.conf.zcash,
            str_d_zeel,
            hash_algo: self.tx_hash_algo.into(),
        }
    }
}

#[derive(Debug, Display)]
#[allow(clippy::large_enum_variant)]
pub enum BroadcastTxErr {
    /// RPC client error
    Rpc(UtxoRpcError),
    /// Other specific error
    Other(String),
}

impl From<UtxoRpcError> for BroadcastTxErr {
    fn from(err: UtxoRpcError) -> Self { BroadcastTxErr::Rpc(err) }
}

#[async_trait]
#[cfg_attr(test, mockable)]
pub trait UtxoTxBroadcastOps {
    async fn broadcast_tx(&self, tx: &UtxoTx) -> Result<H256Json, MmError<BroadcastTxErr>>;
}

#[async_trait]
#[cfg_attr(test, mockable)]
pub trait UtxoTxGenerationOps {
    async fn get_tx_fee(&self) -> UtxoRpcResult<ActualTxFee>;

    /// Calculates interest if the coin is KMD
    /// Adds the value to existing output to my_script_pub or creates additional interest output
    /// returns transaction and data as is if the coin is not KMD
    async fn calc_interest_if_required(
        &self,
        mut unsigned: TransactionInputSigner,
        mut data: AdditionalTxData,
        my_script_pub: Bytes,
    ) -> UtxoRpcResult<(TransactionInputSigner, AdditionalTxData)>;
}

/// The UTXO address balance scanner.
/// If the coin is initialized with a native RPC client, it's better to request the list of used addresses
/// right on `UtxoAddressBalanceScanner` initialization.
/// See [`NativeClientImpl::list_transactions`].
pub enum UtxoAddressScanner {
    Native { non_empty_addresses: HashSet<String> },
    Electrum(ElectrumClient),
}

#[async_trait]
#[cfg_attr(test, mockable)]
impl HDAddressBalanceScanner for UtxoAddressScanner {
    type Address = Address;

    async fn is_address_used(&self, address: &Self::Address) -> BalanceResult<bool> {
        let is_used = match self {
            UtxoAddressScanner::Native { non_empty_addresses } => non_empty_addresses.contains(&address.to_string()),
            UtxoAddressScanner::Electrum(electrum_client) => {
                let script = output_script(address, ScriptType::P2PKH);
                let script_hash = electrum_script_hash(&script);

                let electrum_history = electrum_client
                    .scripthash_get_history(&hex::encode(script_hash))
                    .compat()
                    .await?;

                !electrum_history.is_empty()
            },
        };
        Ok(is_used)
    }
}

impl UtxoAddressScanner {
    pub async fn init(rpc_client: UtxoRpcClientEnum) -> UtxoRpcResult<UtxoAddressScanner> {
        match rpc_client {
            UtxoRpcClientEnum::Native(native) => UtxoAddressScanner::init_with_native_client(&native).await,
            UtxoRpcClientEnum::Electrum(electrum) => Ok(UtxoAddressScanner::Electrum(electrum)),
        }
    }

    pub async fn init_with_native_client(native: &NativeClient) -> UtxoRpcResult<UtxoAddressScanner> {
        const STEP: u64 = 100;

        let non_empty_addresses = native
            .list_all_transactions(STEP)
            .compat()
            .await?
            .into_iter()
            .map(|tx_item| tx_item.address)
            .collect();
        Ok(UtxoAddressScanner::Native { non_empty_addresses })
    }
}

/// Contains lists of mature and immature UTXOs.
#[derive(Debug, Default)]
pub struct MatureUnspentList {
    mature: Vec<UnspentInfo>,
    immature: Vec<UnspentInfo>,
}

impl MatureUnspentList {
    #[inline]
    pub fn with_capacity(capacity: usize) -> MatureUnspentList {
        MatureUnspentList {
            mature: Vec::with_capacity(capacity),
            immature: Vec::with_capacity(capacity),
        }
    }

    #[inline]
    pub fn new_mature(mature: Vec<UnspentInfo>) -> MatureUnspentList {
        MatureUnspentList {
            mature,
            immature: Vec::new(),
        }
    }

    #[inline]
    pub fn only_mature(self) -> Vec<UnspentInfo> { self.mature }

    #[inline]
    pub fn to_coin_balance(&self, decimals: u8) -> CoinBalance {
        let fold = |acc: BigDecimal, x: &UnspentInfo| acc + big_decimal_from_sat_unsigned(x.value, decimals);
        CoinBalance {
            spendable: self.mature.iter().fold(BigDecimal::default(), fold),
            unspendable: self.immature.iter().fold(BigDecimal::default(), fold),
        }
    }
}

#[async_trait]
#[cfg_attr(test, mockable)]
pub trait UtxoCommonOps:
    AsRef<UtxoCoinFields> + UtxoTxGenerationOps + UtxoTxBroadcastOps + Clone + Send + Sync + 'static
{
    async fn get_htlc_spend_fee(&self, tx_size: u64) -> UtxoRpcResult<u64>;

    fn addresses_from_script(&self, script: &Script) -> Result<Vec<Address>, String>;

    fn denominate_satoshis(&self, satoshi: i64) -> f64;

    /// Get a public key that matches [`PrivKeyPolicy::KeyPair`].
    ///
    /// # Fail
    ///
    /// The method is expected to fail if [`UtxoCoinFields::priv_key_policy`] is [`PrivKeyPolicy::HardwareWallet`].
    /// It's worth adding a method like `my_public_key_der_path`
    /// that takes a derivation path from which we derive the corresponding public key.
    fn my_public_key(&self) -> Result<&Public, MmError<UnexpectedDerivationMethod>>;

    /// Try to parse address from string using specified on asset enable format,
    /// and if it failed inform user that he used a wrong format.
    fn address_from_str(&self, address: &str) -> Result<Address, String>;

    async fn get_current_mtp(&self) -> UtxoRpcResult<u32>;

    /// Check if the output is spendable (is not coinbase or it has enough confirmations).
    fn is_unspent_mature(&self, output: &RpcTransaction) -> bool;

    /// Calculates interest of the specified transaction.
    /// Please note, this method has to be used for KMD transactions only.
    async fn calc_interest_of_tx(&self, tx: &UtxoTx, input_transactions: &mut HistoryUtxoTxMap) -> UtxoRpcResult<u64>;

    /// Try to get a `HistoryUtxoTx` transaction from `utxo_tx_map` or try to request it from Rpc client.
    async fn get_mut_verbose_transaction_from_map_or_rpc<'a, 'b>(
        &'a self,
        tx_hash: H256Json,
        utxo_tx_map: &'b mut HistoryUtxoTxMap,
    ) -> UtxoRpcResult<&'b mut HistoryUtxoTx>;

    async fn p2sh_spending_tx(&self, input: utxo_common::P2SHSpendingTxInput<'_>) -> Result<UtxoTx, String>;

    /// Loads verbose transactions from cache or requests it using RPC client.
    fn get_verbose_transactions_from_cache_or_rpc(
        &self,
        tx_ids: HashSet<H256Json>,
    ) -> UtxoRpcFut<HashMap<H256Json, VerboseTransactionFrom>>;

    async fn preimage_trade_fee_required_to_send_outputs(
        &self,
        outputs: Vec<TransactionOutput>,
        fee_policy: FeePolicy,
        gas_fee: Option<u64>,
        stage: &FeeApproxStage,
    ) -> TradePreimageResult<BigDecimal>;

    /// Increase the given `dynamic_fee` according to the fee approximation `stage`.
    /// The method is used to predict a possible increase in dynamic fee.
    fn increase_dynamic_fee_by_stage(&self, dynamic_fee: u64, stage: &FeeApproxStage) -> u64;

    async fn p2sh_tx_locktime(&self, htlc_locktime: u32) -> Result<u32, MmError<UtxoRpcError>>;

    fn addr_format(&self) -> &UtxoAddressFormat;

    fn addr_format_for_standard_scripts(&self) -> UtxoAddressFormat;

    fn address_from_pubkey(&self, pubkey: &Public) -> Address;

    fn address_from_extended_pubkey(&self, extended_pubkey: &Secp256k1ExtendedPublicKey) -> Address {
        let pubkey = Public::Compressed(H264::from(extended_pubkey.public_key().serialize()));
        self.address_from_pubkey(&pubkey)
    }
}

#[async_trait]
#[cfg_attr(test, mockable)]
pub trait GetUtxoListOps {
    /// Returns available unspents in ascending order
    /// + `RecentlySpentOutPoints` MutexGuard for further interaction (e.g. to add new transaction to it).
    /// The function uses either [`GetUtxoListOps::get_all_unspent_ordered_list`] or [`GetUtxoListOps::get_mature_unspent_ordered_list`]
    /// depending on the coin configuration.
    async fn get_unspent_ordered_list(
        &self,
        address: &Address,
    ) -> UtxoRpcResult<(Vec<UnspentInfo>, RecentlySpentOutPointsGuard<'_>)>;

    /// Returns available unspents in ascending order
    /// + `RecentlySpentOutPoints` MutexGuard for further interaction (e.g. to add new transaction to it).
    ///
    /// # Important
    ///
    /// The function doesn't check if the unspents are mature or immature.
    /// Consider using [`GetUtxoListOps::get_unspent_ordered_list`] instead.
    async fn get_all_unspent_ordered_list(
        &self,
        address: &Address,
    ) -> UtxoRpcResult<(Vec<UnspentInfo>, RecentlySpentOutPointsGuard<'_>)>;

    /// Returns available mature and immature unspents in ascending order
    /// + `RecentlySpentOutPoints` MutexGuard for further interaction (e.g. to add new transaction to it).
    ///
    /// # Important
    ///
    /// The function may request extra data using RPC to check each unspent output whether it's mature or not.
    /// It may be overhead in some cases, so consider using [`GetUtxoListOps::get_unspent_ordered_list`] instead.
    async fn get_mature_unspent_ordered_list(
        &self,
        address: &Address,
    ) -> UtxoRpcResult<(MatureUnspentList, RecentlySpentOutPointsGuard<'_>)>;
}

#[async_trait]
#[cfg_attr(test, mockable)]
pub trait GetUtxoMapOps {
    /// Returns available unspents in ascending order for every given `addresses`
    /// + `RecentlySpentOutPoints` MutexGuard for further interaction (e.g. to add new transaction to it).
    /// The function uses either [`GetUtxoMapOps::get_all_unspent_ordered_map`] or [`GetUtxoMapOps::get_mature_unspent_ordered_map`]
    /// depending on the coin configuration.
    async fn get_unspent_ordered_map(
        &self,
        addresses: Vec<Address>,
    ) -> UtxoRpcResult<(UnspentMap, RecentlySpentOutPointsGuard<'_>)>;

    /// Returns available unspents in ascending order for every given `addresses`
    /// + `RecentlySpentOutPoints` MutexGuard for further interaction (e.g. to add new transaction to it).
    ///
    /// # Important
    ///
    /// The function doesn't check if the unspents are mature or immature.
    /// Consider using [`GetUtxoMapOps::get_unspent_ordered_map`] instead.
    async fn get_all_unspent_ordered_map(
        &self,
        addresses: Vec<Address>,
    ) -> UtxoRpcResult<(UnspentMap, RecentlySpentOutPointsGuard<'_>)>;

    /// Returns available mature and immature unspents in ascending order for every given `addresses`
    /// + `RecentlySpentOutPoints` MutexGuard for further interaction (e.g. to add new transaction to it).
    ///
    /// # Important
    ///
    /// The function may request extra data using RPC to check each unspent output whether it's mature or not.
    /// It may be overhead in some cases, so consider using [`GetUtxoMapOps::get_unspent_ordered_map`] instead.
    async fn get_mature_unspent_ordered_map(
        &self,
        addresses: Vec<Address>,
    ) -> UtxoRpcResult<(MatureUnspentMap, RecentlySpentOutPointsGuard<'_>)>;
}

#[async_trait]
pub trait UtxoStandardOps {
    /// Gets tx details by hash requesting the coin RPC if required.
    /// * `input_transactions` - the cache of the already requested transactions.
    async fn tx_details_by_hash(
        &self,
        hash: &[u8],
        input_transactions: &mut HistoryUtxoTxMap,
    ) -> Result<TransactionDetails, String>;

    async fn request_tx_history(&self, metrics: MetricsArc) -> RequestTxHistoryResult;

    /// Calculate the KMD rewards and re-calculate the transaction fee
    /// if the specified `tx_details` was generated without considering the KMD rewards.
    /// Please note, this method has to be used for KMD transactions only.
    async fn update_kmd_rewards(
        &self,
        tx_details: &mut TransactionDetails,
        input_transactions: &mut HistoryUtxoTxMap,
    ) -> UtxoRpcResult<()>;
}

#[derive(Clone)]
pub struct UtxoArc(Arc<UtxoCoinFields>);
impl Deref for UtxoArc {
    type Target = UtxoCoinFields;
    fn deref(&self) -> &UtxoCoinFields { &*self.0 }
}

impl From<UtxoCoinFields> for UtxoArc {
    fn from(coin: UtxoCoinFields) -> UtxoArc { UtxoArc::new(coin) }
}

impl From<Arc<UtxoCoinFields>> for UtxoArc {
    fn from(arc: Arc<UtxoCoinFields>) -> UtxoArc { UtxoArc(arc) }
}

impl UtxoArc {
    pub fn new(fields: UtxoCoinFields) -> UtxoArc { UtxoArc(Arc::new(fields)) }

    pub fn with_arc(inner: Arc<UtxoCoinFields>) -> UtxoArc { UtxoArc(inner) }

    /// Returns weak reference to the inner UtxoCoinFields
    pub fn downgrade(&self) -> UtxoWeak {
        let weak = Arc::downgrade(&self.0);
        UtxoWeak(weak)
    }
}

#[derive(Clone)]
pub struct UtxoWeak(Weak<UtxoCoinFields>);

impl From<Weak<UtxoCoinFields>> for UtxoWeak {
    fn from(weak: Weak<UtxoCoinFields>) -> Self { UtxoWeak(weak) }
}

impl UtxoWeak {
    pub fn upgrade(&self) -> Option<UtxoArc> { self.0.upgrade().map(UtxoArc::from) }
}

// We can use a shared UTXO lock for all UTXO coins at 1 time.
// It's highly likely that we won't experience any issues with it as we won't need to send "a lot" of transactions concurrently.
lazy_static! {
    pub static ref UTXO_LOCK: AsyncMutex<()> = AsyncMutex::new(());
}

#[derive(Debug, Display)]
pub enum GenerateTxError {
    #[display(
        fmt = "Couldn't generate tx from empty UTXOs set, required no less than {} satoshis",
        required
    )]
    EmptyUtxoSet { required: u64 },
    #[display(fmt = "Couldn't generate tx with empty output set")]
    EmptyOutputs,
    #[display(fmt = "Output value {} less than dust {}", value, dust)]
    OutputValueLessThanDust { value: u64, dust: u64 },
    #[display(
        fmt = "Output {} value {} is too small, required no less than {}",
        output_idx,
        output_value,
        required
    )]
    DeductFeeFromOutputFailed {
        output_idx: usize,
        output_value: u64,
        required: u64,
    },
    #[display(
        fmt = "Sum of input values {} is too small, required no less than {}",
        sum_utxos,
        required
    )]
    NotEnoughUtxos { sum_utxos: u64, required: u64 },
    #[display(fmt = "Transport error: {}", _0)]
    Transport(String),
    #[display(fmt = "Internal error: {}", _0)]
    Internal(String),
}

impl From<JsonRpcError> for GenerateTxError {
    fn from(rpc_err: JsonRpcError) -> Self { GenerateTxError::Transport(rpc_err.to_string()) }
}

impl From<UtxoRpcError> for GenerateTxError {
    fn from(e: UtxoRpcError) -> Self {
        match e {
            UtxoRpcError::Transport(rpc) | UtxoRpcError::ResponseParseError(rpc) => {
                GenerateTxError::Transport(rpc.to_string())
            },
            UtxoRpcError::InvalidResponse(error) => GenerateTxError::Transport(error),
            UtxoRpcError::Internal(error) => GenerateTxError::Internal(error),
        }
    }
}

impl From<NumConversError> for GenerateTxError {
    fn from(e: NumConversError) -> Self { GenerateTxError::Internal(e.to_string()) }
}

pub enum RequestTxHistoryResult {
    Ok(Vec<(H256Json, u64)>),
    Retry { error: String },
    HistoryTooLarge,
    CriticalError(String),
}

#[derive(Clone)]
pub enum VerboseTransactionFrom {
    Cache(RpcTransaction),
    Rpc(RpcTransaction),
}

impl VerboseTransactionFrom {
    #[inline]
    fn to_inner(&self) -> &RpcTransaction {
        match self {
            VerboseTransactionFrom::Rpc(tx) | VerboseTransactionFrom::Cache(tx) => tx,
        }
    }

    #[inline]
    pub fn into_inner(self) -> RpcTransaction {
        match self {
            VerboseTransactionFrom::Rpc(tx) | VerboseTransactionFrom::Cache(tx) => tx,
        }
    }
}

pub fn compressed_key_pair_from_bytes(raw: &[u8], prefix: u8, checksum_type: ChecksumType) -> Result<KeyPair, String> {
    if raw.len() != 32 {
        return ERR!("Invalid raw priv key len {}", raw.len());
    }

    let private = Private {
        prefix,
        compressed: true,
        secret: Secret::from(raw),
        checksum_type,
    };
    Ok(try_s!(KeyPair::from_private(private)))
}

pub fn compressed_pub_key_from_priv_raw(raw_priv: &[u8], sum_type: ChecksumType) -> Result<H264, String> {
    let key_pair: KeyPair = try_s!(compressed_key_pair_from_bytes(raw_priv, 0, sum_type));
    Ok(H264::from(&**key_pair.public()))
}

#[derive(Clone, Debug, Deserialize, PartialEq, Serialize)]
pub struct UtxoFeeDetails {
    pub coin: Option<String>,
    pub amount: BigDecimal,
}

#[cfg(not(target_arch = "wasm32"))]
// https://github.com/KomodoPlatform/komodo/blob/master/zcutil/fetch-params.sh#L5
// https://github.com/KomodoPlatform/komodo/blob/master/zcutil/fetch-params.bat#L4
pub fn zcash_params_path() -> PathBuf {
    if cfg!(windows) {
        // >= Vista: c:\Users\$username\AppData\Roaming
        get_special_folder_path().join("ZcashParams")
    } else if cfg!(target_os = "macos") {
        home_dir()
            .unwrap()
            .join("Library")
            .join("Application Support")
            .join("ZcashParams")
    } else {
        home_dir().unwrap().join(".zcash-params")
    }
}

#[cfg(not(target_arch = "wasm32"))]
pub fn coin_daemon_data_dir(name: &str, is_asset_chain: bool) -> PathBuf {
    // komodo/util.cpp/GetDefaultDataDir
    let mut data_dir = match dirs::home_dir() {
        Some(hd) => hd,
        None => Path::new("/").to_path_buf(),
    };

    if cfg!(windows) {
        // >= Vista: c:\Users\$username\AppData\Roaming
        data_dir = get_special_folder_path();
        if is_asset_chain {
            data_dir.push("Komodo");
        } else {
            data_dir.push(first_char_to_upper(name));
        }
    } else if cfg!(target_os = "macos") {
        data_dir.push("Library");
        data_dir.push("Application Support");
        if is_asset_chain {
            data_dir.push("Komodo");
        } else {
            data_dir.push(first_char_to_upper(name));
        }
    } else if is_asset_chain {
        data_dir.push(".komodo");
    } else {
        data_dir.push(format!(".{}", name));
    }

    if is_asset_chain {
        data_dir.push(name)
    };
    data_dir
}

/// Electrum protocol version verifier.
/// The structure is used to handle the `on_connected` event and notify `electrum_version_loop`.
struct ElectrumProtoVerifier {
    on_connect_tx: UnboundedSender<String>,
}

impl ElectrumProtoVerifier {
    fn into_shared(self) -> RpcTransportEventHandlerShared { Arc::new(self) }
}

impl RpcTransportEventHandler for ElectrumProtoVerifier {
    fn debug_info(&self) -> String { "ElectrumProtoVerifier".into() }

    fn on_outgoing_request(&self, _data: &[u8]) {}

    fn on_incoming_response(&self, _data: &[u8]) {}

    fn on_connected(&self, address: String) -> Result<(), String> {
        try_s!(self.on_connect_tx.unbounded_send(address));
        Ok(())
    }
}

#[derive(Clone, Debug, Deserialize, Serialize)]
pub struct UtxoMergeParams {
    pub merge_at: usize,
    #[serde(default = "common::ten_f64")]
    pub check_every: f64,
    #[serde(default = "common::one_hundred")]
    pub max_merge_at_once: usize,
}

#[derive(Clone, Debug, Deserialize, Serialize)]
pub struct UtxoActivationParams {
    pub mode: UtxoRpcMode,
    pub utxo_merge_params: Option<UtxoMergeParams>,
    #[serde(default)]
    pub tx_history: bool,
    pub required_confirmations: Option<u64>,
    pub requires_notarization: Option<bool>,
    pub address_format: Option<UtxoAddressFormat>,
    // The max number of empty addresses in a row.
    // If transactions were sent to an address outside the `gap_limit`, they will not be identified.
    pub gap_limit: Option<u32>,
    #[serde(flatten)]
    pub enable_params: EnabledCoinBalanceParams,
    #[serde(default = "PrivKeyActivationPolicy::iguana_priv_key")]
    pub priv_key_policy: PrivKeyActivationPolicy,
    /// The flag determines whether to use mature unspent outputs *only* to generate transactions.
    /// https://github.com/KomodoPlatform/atomicDEX-API/issues/1181
    pub check_utxo_maturity: Option<bool>,
}

#[derive(Debug, Display)]
pub enum UtxoFromLegacyReqErr {
    UnexpectedMethod,
    InvalidElectrumServers(json::Error),
    InvalidMergeParams(json::Error),
    InvalidBlockHeaderVerificationParams(json::Error),
    InvalidRequiredConfs(json::Error),
    InvalidRequiresNota(json::Error),
    InvalidAddressFormat(json::Error),
    InvalidCheckUtxoMaturity(json::Error),
    InvalidScanPolicy(json::Error),
    InvalidMinAddressesNumber(json::Error),
    InvalidPrivKeyPolicy(json::Error),
}

impl UtxoActivationParams {
    pub fn from_legacy_req(req: &Json) -> Result<Self, MmError<UtxoFromLegacyReqErr>> {
        let mode = match req["method"].as_str() {
            Some("enable") => UtxoRpcMode::Native,
            Some("electrum") => {
                let servers =
                    json::from_value(req["servers"].clone()).map_to_mm(UtxoFromLegacyReqErr::InvalidElectrumServers)?;
                UtxoRpcMode::Electrum { servers }
            },
            _ => return MmError::err(UtxoFromLegacyReqErr::UnexpectedMethod),
        };
        let utxo_merge_params =
            json::from_value(req["utxo_merge_params"].clone()).map_to_mm(UtxoFromLegacyReqErr::InvalidMergeParams)?;

        let tx_history = req["tx_history"].as_bool().unwrap_or_default();
        let required_confirmations = json::from_value(req["required_confirmations"].clone())
            .map_to_mm(UtxoFromLegacyReqErr::InvalidRequiredConfs)?;
        let requires_notarization = json::from_value(req["requires_notarization"].clone())
            .map_to_mm(UtxoFromLegacyReqErr::InvalidRequiresNota)?;
        let address_format =
            json::from_value(req["address_format"].clone()).map_to_mm(UtxoFromLegacyReqErr::InvalidAddressFormat)?;
        let check_utxo_maturity = json::from_value(req["check_utxo_maturity"].clone())
            .map_to_mm(UtxoFromLegacyReqErr::InvalidCheckUtxoMaturity)?;
        let scan_policy = json::from_value::<Option<EnableCoinScanPolicy>>(req["scan_policy"].clone())
            .map_to_mm(UtxoFromLegacyReqErr::InvalidScanPolicy)?
            .unwrap_or_default();
        let min_addresses_number = json::from_value(req["min_addresses_number"].clone())
            .map_to_mm(UtxoFromLegacyReqErr::InvalidMinAddressesNumber)?;
        let enable_params = EnabledCoinBalanceParams {
            scan_policy,
            min_addresses_number,
        };
        let priv_key_policy = json::from_value::<Option<PrivKeyActivationPolicy>>(req["priv_key_policy"].clone())
            .map_to_mm(UtxoFromLegacyReqErr::InvalidPrivKeyPolicy)?
            .unwrap_or(PrivKeyActivationPolicy::IguanaPrivKey);

        Ok(UtxoActivationParams {
            mode,
            utxo_merge_params,
            tx_history,
            required_confirmations,
            requires_notarization,
            address_format,
            gap_limit: None,
            enable_params,
            priv_key_policy,
            check_utxo_maturity,
        })
    }
}

#[derive(Clone, Debug, Deserialize, Serialize)]
#[serde(tag = "rpc", content = "rpc_data")]
pub enum UtxoRpcMode {
    Native,
    Electrum { servers: Vec<ElectrumRpcRequest> },
}

impl UtxoRpcMode {
    #[inline]
    pub fn is_native(&self) -> bool { matches!(*self, UtxoRpcMode::Native) }
}

#[derive(Debug)]
pub struct ElectrumBuilderArgs {
    pub spawn_ping: bool,
    pub negotiate_version: bool,
    pub collect_metrics: bool,
}

impl Default for ElectrumBuilderArgs {
    fn default() -> Self {
        ElectrumBuilderArgs {
            spawn_ping: true,
            negotiate_version: true,
            collect_metrics: true,
        }
    }
}

#[derive(Debug)]
pub struct UtxoHDWallet {
    pub hd_wallet_storage: HDWalletCoinStorage,
    pub address_format: UtxoAddressFormat,
    /// Derivation path of the coin.
    /// This derivation path consists of `purpose` and `coin_type` only
    /// where the full `BIP44` address has the following structure:
    /// `m/purpose'/coin_type'/account'/change/address_index`.
    pub derivation_path: Bip44PathToCoin,
    /// User accounts.
    pub accounts: HDAccountsMutex<UtxoHDAccount>,
    // The max number of empty addresses in a row.
    // If transactions were sent to an address outside the `gap_limit`, they will not be identified.
    pub gap_limit: u32,
}

impl HDWalletOps for UtxoHDWallet {
    type HDAccount = UtxoHDAccount;

    fn coin_type(&self) -> u32 { self.derivation_path.coin_type() }

    fn gap_limit(&self) -> u32 { self.gap_limit }

    fn get_accounts_mutex(&self) -> &HDAccountsMutex<Self::HDAccount> { &self.accounts }
}

#[derive(Clone, Debug, PartialEq)]
pub struct UtxoHDAccount {
    pub account_id: u32,
    /// [Extended public key](https://learnmeabitcoin.com/technical/extended-keys) that corresponds to the derivation path:
    /// `m/purpose'/coin_type'/account'`.
    pub extended_pubkey: Secp256k1ExtendedPublicKey,
    /// [`UtxoHDWallet::derivation_path`] derived by [`UtxoHDAccount::account_id`].
    pub account_derivation_path: Bip44PathToAccount,
    /// The number of addresses that we know have been used by the user.
    /// This is used in order not to check the transaction history for each address,
    /// but to request the balance of addresses whose index is less than `address_number`.
    pub external_addresses_number: u32,
    pub internal_addresses_number: u32,
}

impl HDAccountOps for UtxoHDAccount {
    fn known_addresses_number(&self, chain: Bip44Chain) -> MmResult<u32, InvalidBip44ChainError> {
        match chain {
            Bip44Chain::External => Ok(self.external_addresses_number),
            Bip44Chain::Internal => Ok(self.internal_addresses_number),
        }
    }

    fn account_derivation_path(&self) -> DerivationPath { self.account_derivation_path.to_derivation_path() }

    fn account_id(&self) -> u32 { self.account_id }
}

impl UtxoHDAccount {
    pub fn try_from_storage_item(
        wallet_der_path: &Bip44PathToCoin,
        account_info: &HDAccountStorageItem,
    ) -> HDWalletStorageResult<UtxoHDAccount> {
        const ACCOUNT_CHILD_HARDENED: bool = true;

        let account_child = ChildNumber::new(account_info.account_id, ACCOUNT_CHILD_HARDENED)?;
        let account_derivation_path = wallet_der_path
            .derive(account_child)
            .map_to_mm(Bip44DerPathError::from)?;
        let extended_pubkey = Secp256k1ExtendedPublicKey::from_str(&account_info.account_xpub)?;
        Ok(UtxoHDAccount {
            account_id: account_info.account_id,
            extended_pubkey,
            account_derivation_path,
            external_addresses_number: account_info.external_addresses_number,
            internal_addresses_number: account_info.internal_addresses_number,
        })
    }

    pub fn to_storage_item(&self) -> HDAccountStorageItem {
        HDAccountStorageItem {
            account_id: self.account_id,
            account_xpub: self.extended_pubkey.to_string(bip32::Prefix::XPUB),
            external_addresses_number: self.external_addresses_number,
            internal_addresses_number: self.internal_addresses_number,
        }
    }
}

/// Function calculating KMD interest
/// https://komodoplatform.atlassian.net/wiki/spaces/KPSD/pages/71729215/What+is+the+5+Komodo+Stake+Reward
/// https://github.com/KomodoPlatform/komodo/blob/master/src/komodo_interest.h
fn kmd_interest(
    height: Option<u64>,
    value: u64,
    lock_time: u64,
    current_time: u64,
) -> Result<u64, KmdRewardsNotAccruedReason> {
    const KOMODO_ENDOFERA: u64 = 7_777_777;
    const LOCKTIME_THRESHOLD: u64 = 500_000_000;

    // value must be at least 10 KMD
    if value < 1_000_000_000 {
        return Err(KmdRewardsNotAccruedReason::UtxoAmountLessThanTen);
    }
    // locktime must be set
    if lock_time == 0 {
        return Err(KmdRewardsNotAccruedReason::LocktimeNotSet);
    }
    // interest doesn't accrue for lock_time < 500_000_000
    if lock_time < LOCKTIME_THRESHOLD {
        return Err(KmdRewardsNotAccruedReason::LocktimeLessThanThreshold);
    }
    let height = match height {
        Some(h) => h,
        None => return Err(KmdRewardsNotAccruedReason::TransactionInMempool), // consider that the transaction is not mined yet
    };
    // interest will stop accrue after block 7_777_777
    if height >= KOMODO_ENDOFERA {
        return Err(KmdRewardsNotAccruedReason::UtxoHeightGreaterThanEndOfEra);
    };
    // current time must be greater than tx lock_time
    if current_time < lock_time {
        return Err(KmdRewardsNotAccruedReason::OneHourNotPassedYet);
    }

    let mut minutes = (current_time - lock_time) / 60;

    // at least 1 hour should pass
    if minutes < 60 {
        return Err(KmdRewardsNotAccruedReason::OneHourNotPassedYet);
    }

    // interest stop accruing after 1 year before block 1000000
    if minutes > 365 * 24 * 60 {
        minutes = 365 * 24 * 60
    };
    // interest stop accruing after 1 month past 1000000 block
    if height >= 1_000_000 && minutes > 31 * 24 * 60 {
        minutes = 31 * 24 * 60;
    }
    // next 2 lines ported as is from Komodo codebase
    minutes -= 59;
    let accrued = (value / 10_512_000) * minutes;

    Ok(accrued)
}

fn kmd_interest_accrue_stop_at(height: u64, lock_time: u64) -> u64 {
    let seconds = if height < 1_000_000 {
        // interest stop accruing after 1 year before block 1000000
        365 * 24 * 60 * 60
    } else {
        // interest stop accruing after 1 month past 1000000 block
        31 * 24 * 60 * 60
    };

    lock_time + seconds
}

fn kmd_interest_accrue_start_at(lock_time: u64) -> u64 {
    let one_hour = 60 * 60;
    lock_time + one_hour
}

#[derive(Debug, Serialize, Eq, PartialEq)]
enum KmdRewardsNotAccruedReason {
    LocktimeNotSet,
    LocktimeLessThanThreshold,
    UtxoHeightGreaterThanEndOfEra,
    UtxoAmountLessThanTen,
    OneHourNotPassedYet,
    TransactionInMempool,
}

#[derive(Serialize)]
enum KmdRewardsAccrueInfo {
    Accrued(BigDecimal),
    NotAccruedReason(KmdRewardsNotAccruedReason),
}

#[derive(Serialize)]
pub struct KmdRewardsInfoElement {
    tx_hash: H256Json,
    #[serde(skip_serializing_if = "Option::is_none")]
    height: Option<u64>,
    /// The zero-based index of the output in the transaction’s list of outputs.
    output_index: u32,
    amount: BigDecimal,
    locktime: u64,
    /// Amount of accrued rewards.
    accrued_rewards: KmdRewardsAccrueInfo,
    /// Rewards start to accrue at this time for the given transaction.
    /// None if the rewards will not be accrued.
    #[serde(skip_serializing_if = "Option::is_none")]
    accrue_start_at: Option<u64>,
    /// Rewards stop to accrue at this time for the given transaction.
    /// None if the rewards will not be accrued.
    #[serde(skip_serializing_if = "Option::is_none")]
    accrue_stop_at: Option<u64>,
}

/// Get rewards info of unspent outputs.
/// The list is ordered by the output value.
pub async fn kmd_rewards_info<T: UtxoCommonOps>(coin: &T) -> Result<Vec<KmdRewardsInfoElement>, String> {
    if coin.as_ref().conf.ticker != "KMD" {
        return ERR!("rewards info can be obtained for KMD only");
    }

    let utxo = coin.as_ref();
    let my_address = try_s!(utxo.derivation_method.iguana_or_err());
    let rpc_client = &utxo.rpc_client;
    let mut unspents = try_s!(rpc_client.list_unspent(my_address, utxo.decimals).compat().await);
    // Reorder from highest to lowest unspent outputs.
    unspents.sort_unstable_by(|x, y| y.value.cmp(&x.value));

    let mut result = Vec::with_capacity(unspents.len());
    for unspent in unspents {
        let tx_hash: H256Json = unspent.outpoint.hash.reversed().into();
        let tx_info = try_s!(rpc_client.get_verbose_transaction(&tx_hash).compat().await);

        let value = unspent.value;
        let locktime = tx_info.locktime as u64;
        let current_time = try_s!(coin.get_current_mtp().await) as u64;
        let accrued_rewards = match kmd_interest(tx_info.height, value, locktime, current_time) {
            Ok(interest) => {
                KmdRewardsAccrueInfo::Accrued(big_decimal_from_sat(interest as i64, coin.as_ref().decimals))
            },
            Err(reason) => KmdRewardsAccrueInfo::NotAccruedReason(reason),
        };

        // `accrue_start_at` and `accrue_stop_at` should be None if the rewards will never be obtained for the given transaction
        let (accrue_start_at, accrue_stop_at) = match &accrued_rewards {
            KmdRewardsAccrueInfo::Accrued(_)
            | KmdRewardsAccrueInfo::NotAccruedReason(KmdRewardsNotAccruedReason::TransactionInMempool)
            | KmdRewardsAccrueInfo::NotAccruedReason(KmdRewardsNotAccruedReason::OneHourNotPassedYet) => {
                let start_at = Some(kmd_interest_accrue_start_at(locktime));
                let stop_at = tx_info
                    .height
                    .map(|height| kmd_interest_accrue_stop_at(height, locktime));
                (start_at, stop_at)
            },
            _ => (None, None),
        };

        result.push(KmdRewardsInfoElement {
            tx_hash,
            height: tx_info.height,
            output_index: unspent.outpoint.index,
            amount: big_decimal_from_sat(value as i64, coin.as_ref().decimals),
            locktime,
            accrued_rewards,
            accrue_start_at,
            accrue_stop_at,
        });
    }

    Ok(result)
}

/// Denominate BigDecimal amount of coin units to satoshis
pub fn sat_from_big_decimal(amount: &BigDecimal, decimals: u8) -> NumConversResult<u64> {
    (amount * BigDecimal::from(10u64.pow(decimals as u32)))
        .to_u64()
        .or_mm_err(|| {
            let err = format!("Could not get sat from amount {} with decimals {}", amount, decimals);
            NumConversError::new(err)
        })
}

async fn send_outputs_from_my_address_impl<T>(
    coin: T,
    outputs: Vec<TransactionOutput>,
) -> Result<UtxoTx, TransactionErr>
where
    T: UtxoCommonOps + GetUtxoListOps,
{
    let my_address = try_tx_s!(coin.as_ref().derivation_method.iguana_or_err());
    let (unspents, recently_sent_txs) = try_tx_s!(coin.get_unspent_ordered_list(my_address).await);
    generate_and_send_tx(&coin, unspents, None, FeePolicy::SendExact, recently_sent_txs, outputs).await
}

/// Generates and sends tx using unspents and outputs adding new record to the recently_spent in case of success
async fn generate_and_send_tx<T>(
    coin: &T,
    unspents: Vec<UnspentInfo>,
    required_inputs: Option<Vec<UnspentInfo>>,
    fee_policy: FeePolicy,
    mut recently_spent: RecentlySpentOutPointsGuard<'_>,
    outputs: Vec<TransactionOutput>,
) -> Result<UtxoTx, TransactionErr>
where
    T: AsRef<UtxoCoinFields> + UtxoTxGenerationOps + UtxoTxBroadcastOps,
{
    let my_address = try_tx_s!(coin.as_ref().derivation_method.iguana_or_err());
    let key_pair = try_tx_s!(coin.as_ref().priv_key_policy.key_pair_or_err());

    let mut builder = UtxoTxBuilder::new(coin)
        .add_available_inputs(unspents)
        .add_outputs(outputs)
        .with_fee_policy(fee_policy);
    if let Some(required) = required_inputs {
        builder = builder.add_required_inputs(required);
    }
    let (unsigned, _) = try_tx_s!(builder.build().await);

    let spent_unspents = unsigned
        .inputs
        .iter()
        .map(|input| UnspentInfo {
            outpoint: input.previous_output,
            value: input.amount,
            height: None,
        })
        .collect();

    let signature_version = match &my_address.addr_format {
        UtxoAddressFormat::Segwit => SignatureVersion::WitnessV0,
        _ => coin.as_ref().conf.signature_version,
    };

    let prev_script = Builder::build_p2pkh(&my_address.hash);
    let signed = try_tx_s!(sign_tx(
        unsigned,
        key_pair,
        prev_script,
        signature_version,
        coin.as_ref().conf.fork_id
    ));

    try_tx_s!(coin.broadcast_tx(&signed).await, signed);

    recently_spent.add_spent(spent_unspents, signed.hash(), signed.outputs.clone());

    Ok(signed)
}

pub fn output_script(address: &Address, script_type: ScriptType) -> Script {
    match address.addr_format {
        UtxoAddressFormat::Segwit => Builder::build_witness_script(&address.hash),
        _ => match script_type {
            ScriptType::P2PKH => Builder::build_p2pkh(&address.hash),
            ScriptType::P2SH => Builder::build_p2sh(&address.hash),
            ScriptType::P2WPKH => Builder::build_witness_script(&address.hash),
            ScriptType::P2WSH => Builder::build_witness_script(&address.hash),
        },
    }
}

pub fn address_by_conf_and_pubkey_str(
    coin: &str,
    conf: &Json,
    pubkey: &str,
    addr_format: UtxoAddressFormat,
) -> Result<String, String> {
    // using a reasonable default here
    let params = UtxoActivationParams {
        mode: UtxoRpcMode::Native,
        utxo_merge_params: None,
        tx_history: false,
        required_confirmations: None,
        requires_notarization: None,
        address_format: None,
        gap_limit: None,
        enable_params: EnabledCoinBalanceParams::default(),
        priv_key_policy: PrivKeyActivationPolicy::IguanaPrivKey,
        check_utxo_maturity: None,
    };
    let conf_builder = UtxoConfBuilder::new(conf, &params, coin);
    let utxo_conf = try_s!(conf_builder.build());
    let pubkey_bytes = try_s!(hex::decode(pubkey));
    let hash = dhash160(&pubkey_bytes);

    let address = Address {
        prefix: utxo_conf.pub_addr_prefix,
        t_addr_prefix: utxo_conf.pub_t_addr_prefix,
        hash: hash.into(),
        checksum_type: utxo_conf.checksum_type,
        hrp: utxo_conf.bech32_hrp,
        addr_format,
    };
    address.display_address()
}

fn parse_hex_encoded_u32(hex_encoded: &str) -> Result<u32, MmError<String>> {
    let hex_encoded = hex_encoded.strip_prefix("0x").unwrap_or(hex_encoded);
    let bytes = hex::decode(hex_encoded).map_to_mm(|e| e.to_string())?;
    let be_bytes: [u8; 4] = bytes
        .as_slice()
        .try_into()
        .map_to_mm(|e: TryFromSliceError| e.to_string())?;
    Ok(u32::from_be_bytes(be_bytes))
}

#[test]
fn test_parse_hex_encoded_u32() {
    assert_eq!(parse_hex_encoded_u32("0x892f2085"), Ok(2301567109));
    assert_eq!(parse_hex_encoded_u32("892f2085"), Ok(2301567109));
    assert_eq!(parse_hex_encoded_u32("0x7361707a"), Ok(1935765626));
}<|MERGE_RESOLUTION|>--- conflicted
+++ resolved
@@ -555,14 +555,9 @@
     /// The number of blocks used for estimate_fee/estimate_smart_fee RPC calls
     pub estimate_fee_blocks: u32,
     /// The name of the coin with which Trezor wallet associates this asset.
-<<<<<<< HEAD
     pub trezor_coin: Option<String>,
-    /// Used in condition where the coin will validate spv proof or not
-=======
-    pub trezor_coin: Option<TrezorUtxoCoin>,
     /// Whether to verify swaps and lightning transactions using spv or not. When enabled, block headers will be retrieved, verified according
     /// to block_headers_verification_params and stored in the DB. Can be false if the coin's RPC server is trusted.
->>>>>>> 15196588
     pub enable_spv_proof: bool,
     /// The parameters that specify how the coin block headers should be verified. If None and enable_spv_proof is true,
     /// headers will be saved in DB without verification, can be none if the coin's RPC server is trusted.
