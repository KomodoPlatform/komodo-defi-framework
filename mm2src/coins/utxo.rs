--- conflicted
+++ resolved
@@ -78,24 +78,13 @@
 #[cfg(not(target_arch = "wasm32"))]
 use self::rpc_clients::{ConcurrentRequestMap, NativeClient, NativeClientImpl};
 use self::rpc_clients::{ElectrumClient, ElectrumClientImpl, ElectrumRpcRequest, EstimateFeeMethod, EstimateFeeMode,
-<<<<<<< HEAD
-                        UnspentInfo, UtxoRpcClientEnum, UtxoRpcError, UtxoRpcResult};
-use super::{BalanceError, BalanceFut, BalanceResult, CoinTransportMetrics, CoinsContext, DelegationError,
-            FeeApproxStage, FoundSwapTxSpend, HistorySyncState, KmdRewardsDetails, MarketCoinOps, MmCoin,
-            NumConversError, NumConversResult, RpcClientType, RpcTransportEventHandler,
-            RpcTransportEventHandlerShared, TradeFee, TradePreimageError, TradePreimageFut, TradePreimageResult,
-            Transaction, TransactionDetails, TransactionEnum, TransactionFut, WithdrawError, WithdrawFee,
-            WithdrawRequest};
-use crate::utxo::rpc_clients::UtxoRpcFut;
-use crate::utxo::utxo_common::UtxoTxBuilder;
-=======
                         UnspentInfo, UtxoRpcClientEnum, UtxoRpcError, UtxoRpcFut, UtxoRpcResult};
 use super::{BalanceError, BalanceFut, BalanceResult, CoinTransportMetrics, CoinsContext, FeeApproxStage,
             FoundSwapTxSpend, HistorySyncState, KmdRewardsDetails, MarketCoinOps, MmCoin, NumConversError,
             NumConversResult, RpcClientType, RpcTransportEventHandler, RpcTransportEventHandlerShared, TradeFee,
             TradePreimageError, TradePreimageFut, TradePreimageResult, Transaction, TransactionDetails,
             TransactionEnum, TransactionFut, WithdrawError, WithdrawFee, WithdrawRequest};
->>>>>>> cc6b232b
+use crate::DelegationError;
 
 #[cfg(test)] pub mod utxo_tests;
 #[cfg(target_arch = "wasm32")] pub mod utxo_wasm_tests;
@@ -761,7 +750,7 @@
     pub static ref UTXO_LOCK: AsyncMutex<()> = AsyncMutex::new(());
 }
 
-#[derive(Debug, Display, Deserialize, Serialize)]
+#[derive(Debug, Display)]
 pub enum GenerateTxError {
     #[display(
         fmt = "Couldn't generate tx from empty UTXOs set, required no less than {} satoshis",
