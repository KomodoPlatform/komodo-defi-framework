--- conflicted
+++ resolved
@@ -53,12 +53,7 @@
              ChildNumber, DerivationPath, Secp256k1ExtendedPublicKey};
 use derive_more::Display;
 #[cfg(not(target_arch = "wasm32"))] use dirs::home_dir;
-<<<<<<< HEAD
-use enum_from_variant::EnumFromVariant;
-use futures::channel::mpsc;
-=======
 use futures::channel::mpsc::{Receiver as AsyncReceiver, Sender as AsyncSender, UnboundedSender};
->>>>>>> 8e92b9df
 use futures::compat::Future01CompatExt;
 use futures::lock::{Mutex as AsyncMutex, MutexGuard as AsyncMutexGuard};
 use futures01::Future;
@@ -608,7 +603,7 @@
     pub block_headers_status_watcher: Option<AsyncMutex<AsyncReceiver<UtxoSyncStatus>>>,
 }
 
-#[derive(Debug, Display, EnumFromVariant)]
+#[derive(Debug, Display)]
 pub enum UnsupportedAddr {
     #[display(
         fmt = "{} address format activated for {}, but {} format used instead",
@@ -626,22 +621,20 @@
     #[display(fmt = "Address hrp {} is not a valid hrp for {}", hrp, ticker)]
     HrpError { ticker: String, hrp: String },
     #[display(fmt = "Segwit not activated in the config for {}", _0)]
-    #[enum_from_variant("UnsupportedAddr")]
     SegwitNotActivated(String),
 }
 
-#[derive(Debug, EnumFromVariant)]
+impl From<UnsupportedAddr> for WithdrawError {
+    fn from(e: UnsupportedAddr) -> Self { WithdrawError::InvalidAddress(e.to_string()) }
+}
+
+#[derive(Debug)]
 #[allow(clippy::large_enum_variant)]
 pub enum GetTxError {
-    #[enum_from_variant("UtxoRpcError")]
     Rpc(UtxoRpcError),
-    #[enum_from_variant("SerError")]
     TxDeserialization(SerError),
 }
 
-<<<<<<< HEAD
-#[derive(Debug)]
-=======
 impl From<UtxoRpcError> for GetTxError {
     fn from(err: UtxoRpcError) -> GetTxError { GetTxError::Rpc(err) }
 }
@@ -651,7 +644,6 @@
 }
 
 #[derive(Debug, Display)]
->>>>>>> 8e92b9df
 pub enum GetTxHeightError {
     HeightNotFound(String),
     StorageError(BlockHeaderStorageError),
@@ -672,9 +664,6 @@
     fn from(e: UtxoRpcError) -> Self { GetTxHeightError::HeightNotFound(e.to_string()) }
 }
 
-<<<<<<< HEAD
-#[derive(Debug, Display, EnumFromVariant)]
-=======
 impl From<BlockHeaderStorageError> for GetTxHeightError {
     fn from(e: BlockHeaderStorageError) -> Self { GetTxHeightError::StorageError(e) }
 }
@@ -684,7 +673,6 @@
 }
 
 #[derive(Debug, Display)]
->>>>>>> 8e92b9df
 pub enum GetBlockHeaderError {
     #[display(fmt = "Block header storage error: {}", _0)]
     StorageError(BlockHeaderStorageError),
