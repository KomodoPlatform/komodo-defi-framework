--- conflicted
+++ resolved
@@ -1803,11 +1803,6 @@
         _ => coin.as_ref().conf.signature_version,
     };
 
-<<<<<<< HEAD
-=======
-    let prev_script = utxo_common::output_script_checked(coin.as_ref(), &my_address)
-        .map_err(|e| TransactionErr::Plain(ERRL!("{}", e)))?;
->>>>>>> a0d87236
     let signed = try_tx_s!(sign_tx(
         unsigned,
         key_pair,
