--- conflicted
+++ resolved
@@ -1878,65 +1878,6 @@
     Ok(u32::from_be_bytes(be_bytes))
 }
 
-<<<<<<< HEAD
-#[cfg(not(target_arch = "wasm32"))]
-pub mod for_tests {
-    use crate::rpc_command::init_withdraw::{init_withdraw, withdraw_status, WithdrawStatusRequest};
-    use crate::{TransactionDetails, WithdrawError, WithdrawFrom, WithdrawRequest};
-    use common::executor::Timer;
-    use common::{now_ms, wait_until_ms};
-    use mm2_core::mm_ctx::MmArc;
-    use mm2_err_handle::prelude::MmResult;
-    use mm2_number::BigDecimal;
-    use rpc_task::RpcTaskStatus;
-    use std::str::FromStr;
-
-    /// Helper to call init_withdraw and wait for completion
-    pub async fn test_withdraw_init_loop(
-        ctx: MmArc,
-        ticker: &str,
-        to: &str,
-        amount: &str,
-        from_derivation_path: &str,
-    ) -> MmResult<TransactionDetails, WithdrawError> {
-        let withdraw_req = WithdrawRequest {
-            amount: BigDecimal::from_str(amount).unwrap(),
-            from: Some(WithdrawFrom::DerivationPath {
-                derivation_path: from_derivation_path.to_owned(),
-            }),
-            to: to.to_owned(),
-            coin: ticker.to_owned(),
-            max: false,
-            fee: None,
-            memo: None,
-            ibc_source_channel: None,
-        };
-        let init = init_withdraw(ctx.clone(), withdraw_req).await.unwrap();
-        let timeout = wait_until_ms(150000);
-        loop {
-            if now_ms() > timeout {
-                panic!("{} init_withdraw timed out", ticker);
-            }
-            let status = withdraw_status(ctx.clone(), WithdrawStatusRequest {
-                task_id: init.task_id,
-                forget_if_finished: true,
-            })
-            .await;
-            if let Ok(status) = status {
-                match status {
-                    RpcTaskStatus::Ok(tx_details) => break Ok(tx_details),
-                    RpcTaskStatus::Error(e) => break Err(e),
-                    _ => Timer::sleep(1.).await,
-                }
-            } else {
-                panic!("{} could not get withdraw_status", ticker)
-            }
-        }
-    }
-}
-
-=======
->>>>>>> 7f08caea
 #[test]
 fn test_parse_hex_encoded_u32() {
     assert_eq!(parse_hex_encoded_u32("0x892f2085"), Ok(2301567109));
