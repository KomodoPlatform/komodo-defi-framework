--- conflicted
+++ resolved
@@ -589,6 +589,10 @@
     SegwitNotActivated(String),
 }
 
+impl From<UnsupportedAddr> for WithdrawError {
+    fn from(e: UnsupportedAddr) -> Self { WithdrawError::InvalidAddress(e.to_string()) }
+}
+
 impl UtxoCoinFields {
     pub fn transaction_preimage(&self) -> TransactionInputSigner {
         let lock_time = if self.conf.ticker == "KMD" {
@@ -2153,132 +2157,6 @@
     Ok(signed)
 }
 
-<<<<<<< HEAD
-=======
-/// Creates signed input spending p2pkh output
-pub fn p2pkh_spend(
-    signer: &TransactionInputSigner,
-    input_index: usize,
-    key_pair: &KeyPair,
-    prev_script: &Script,
-    signature_version: SignatureVersion,
-    fork_id: u32,
-) -> Result<TransactionInput, String> {
-    let script = Builder::build_p2pkh(&key_pair.public().address_hash().into());
-    if script != *prev_script {
-        return ERR!(
-            "p2pkh script {} built from input key pair doesn't match expected prev script {}",
-            script,
-            prev_script
-        );
-    }
-    let sighash_type = 1 | fork_id;
-    let sighash = signer.signature_hash(
-        input_index,
-        signer.inputs[input_index].amount,
-        &script,
-        signature_version,
-        sighash_type,
-    );
-
-    let script_sig = try_s!(script_sig_with_pub(&sighash, key_pair, fork_id));
-
-    Ok(TransactionInput {
-        script_sig,
-        sequence: signer.inputs[input_index].sequence,
-        script_witness: vec![],
-        previous_output: signer.inputs[input_index].previous_output.clone(),
-    })
-}
-
-/// Creates signed input spending p2pkh output
-pub fn p2pk_spend(
-    signer: &TransactionInputSigner,
-    input_index: usize,
-    key_pair: &KeyPair,
-    signature_version: SignatureVersion,
-    fork_id: u32,
-) -> Result<TransactionInput, String> {
-    let script = Builder::build_p2pk(key_pair.public());
-    let sighash_type = 1 | fork_id;
-    let sighash = signer.signature_hash(
-        input_index,
-        signer.inputs[input_index].amount,
-        &script,
-        signature_version,
-        sighash_type,
-    );
-
-    let script_sig = try_s!(script_sig(&sighash, key_pair, fork_id));
-
-    Ok(TransactionInput {
-        script_sig: Builder::default().push_bytes(&script_sig).into_bytes(),
-        sequence: signer.inputs[input_index].sequence,
-        script_witness: vec![],
-        previous_output: signer.inputs[input_index].previous_output.clone(),
-    })
-}
-
-/// Creates signed input spending p2wpkh output
-fn p2wpkh_spend(
-    signer: &TransactionInputSigner,
-    input_index: usize,
-    key_pair: &KeyPair,
-    prev_script: &Script,
-    signature_version: SignatureVersion,
-    fork_id: u32,
-) -> Result<TransactionInput, String> {
-    let script = Builder::build_p2pkh(&key_pair.public().address_hash().into());
-
-    if script != *prev_script {
-        return ERR!(
-            "p2pkh script {} built from input key pair doesn't match expected prev script {}",
-            script,
-            prev_script
-        );
-    }
-    let sighash_type = 1 | fork_id;
-    let sighash = signer.signature_hash(
-        input_index,
-        signer.inputs[input_index].amount,
-        &script,
-        signature_version,
-        sighash_type,
-    );
-
-    let sig_script = try_s!(script_sig(&sighash, key_pair, fork_id));
-
-    Ok(TransactionInput {
-        previous_output: signer.inputs[input_index].previous_output.clone(),
-        script_sig: Bytes::from(Vec::new()),
-        sequence: signer.inputs[input_index].sequence,
-        script_witness: vec![sig_script, Bytes::from(key_pair.public().deref())],
-    })
-}
-
-fn script_sig_with_pub(message: &H256, key_pair: &KeyPair, fork_id: u32) -> Result<Bytes, String> {
-    let sig_script = try_s!(script_sig(message, key_pair, fork_id));
-
-    let builder = Builder::default();
-
-    Ok(builder
-        .push_data(&sig_script)
-        .push_data(&key_pair.public().to_vec())
-        .into_bytes())
-}
-
-fn script_sig(message: &H256, key_pair: &KeyPair, fork_id: u32) -> Result<Bytes, String> {
-    let signature = try_s!(key_pair.private().sign(message));
-
-    let mut sig_script = Bytes::default();
-    sig_script.append(&mut Bytes::from((*signature).to_vec()));
-    // Using SIGHASH_ALL only for now
-    sig_script.append(&mut Bytes::from(vec![1 | fork_id as u8]));
-
-    Ok(sig_script)
-}
-
->>>>>>> b2cf0875
 pub fn output_script(address: &Address, script_type: ScriptType) -> Script {
     match address.addr_format {
         UtxoAddressFormat::Segwit => Builder::build_witness_script(&address.hash),
