//! Module containing implementation for Tendermint Tokens. They include native assets + IBC

use super::ibc::IBC_GAS_LIMIT_DEFAULT;
use super::{create_withdraw_msg_as_any, TendermintCoin, TendermintFeeDetails, GAS_LIMIT_DEFAULT, MIN_TX_SATOSHIS,
            TIMEOUT_HEIGHT_DELTA, TX_DEFAULT_MEMO};
use crate::coin_errors::ValidatePaymentResult;
use crate::utxo::utxo_common::big_decimal_from_sat;
use crate::{big_decimal_from_sat_unsigned, utxo::sat_from_big_decimal, BalanceFut, BigDecimal,
            CheckIfMyPaymentSentArgs, CoinBalance, CoinFutSpawner, ConfirmPaymentInput, FeeApproxStage,
            FoundSwapTxSpend, HistorySyncState, MakerSwapTakerCoin, MarketCoinOps, MmCoin, MyAddressError,
            NegotiateSwapContractAddrErr, PaymentInstructions, PaymentInstructionsErr, RawTransactionError,
            RawTransactionFut, RawTransactionRequest, RawTransactionResult, RefundError, RefundPaymentArgs,
            RefundResult, SearchForSwapTxSpendInput, SendMakerPaymentSpendPreimageInput, SendPaymentArgs,
            SignRawTransactionRequest, SignatureResult, SpendPaymentArgs, SwapOps, TakerSwapMakerCoin, TradeFee,
            TradePreimageFut, TradePreimageResult, TradePreimageValue, TransactionDetails, TransactionEnum,
            TransactionErr, TransactionFut, TransactionResult, TransactionType, TxFeeDetails, TxMarshalingErr,
            UnexpectedDerivationMethod, ValidateAddressResult, ValidateFeeArgs, ValidateInstructionsErr,
            ValidateOtherPubKeyErr, ValidatePaymentError, ValidatePaymentFut, ValidatePaymentInput,
            VerificationResult, WaitForHTLCTxSpendArgs, WatcherOps, WatcherSearchForSwapTxSpendInput,
            WatcherValidatePaymentInput, WatcherValidateTakerFeeInput, WithdrawError, WithdrawFut, WithdrawRequest};
use crate::{DexFee, MmCoinEnum, PaymentInstructionArgs, ValidateWatcherSpendInput, WatcherReward, WatcherRewardError};
use async_trait::async_trait;
use bitcrypto::sha256;
use common::executor::abortable_queue::AbortableQueue;
use common::executor::{AbortableSystem, AbortedError};
use common::log::warn;
use common::Future01CompatExt;
use cosmrs::{tx::Fee, AccountId, Coin, Denom};
use futures::{FutureExt, TryFutureExt};
use futures01::Future;
use keys::KeyPair;
use mm2_core::mm_ctx::MmArc;
use mm2_err_handle::prelude::*;
use mm2_number::MmNumber;
use rpc::v1::types::Bytes as BytesJson;
use serde_json::Value as Json;
use std::ops::Deref;
use std::str::FromStr;
use std::sync::Arc;

pub struct TendermintTokenImpl {
    pub ticker: String,
    pub platform_coin: TendermintCoin,
    pub decimals: u8,
    pub denom: Denom,
    /// This spawner is used to spawn coin's related futures that should be aborted on coin deactivation
    /// or on [`MmArc::stop`].
    abortable_system: AbortableQueue,
}

#[derive(Clone)]
pub struct TendermintToken(Arc<TendermintTokenImpl>);

impl Deref for TendermintToken {
    type Target = TendermintTokenImpl;

    fn deref(&self) -> &Self::Target { &self.0 }
}

#[derive(Clone, Debug, Deserialize, Serialize)]
pub struct TendermintTokenProtocolInfo {
    pub platform: String,
    pub decimals: u8,
    pub denom: String,
}

#[derive(Clone, Deserialize)]
pub struct TendermintTokenActivationParams {}

pub enum TendermintTokenInitError {
    Internal(String),
    InvalidDenom(String),
    MyAddressError(String),
    CouldNotFetchBalance(String),
}

impl From<MyAddressError> for TendermintTokenInitError {
    fn from(err: MyAddressError) -> Self { TendermintTokenInitError::MyAddressError(err.to_string()) }
}

impl From<AbortedError> for TendermintTokenInitError {
    fn from(e: AbortedError) -> Self { TendermintTokenInitError::Internal(e.to_string()) }
}

impl TendermintToken {
    pub fn new(
        ticker: String,
        platform_coin: TendermintCoin,
        decimals: u8,
        denom: String,
    ) -> MmResult<Self, TendermintTokenInitError> {
        let denom = Denom::from_str(&denom).map_to_mm(|e| TendermintTokenInitError::InvalidDenom(e.to_string()))?;
        let token_impl = TendermintTokenImpl {
            abortable_system: platform_coin.abortable_system.create_subsystem()?,
            ticker,
            platform_coin,
            decimals,
            denom,
        };
        Ok(TendermintToken(Arc::new(token_impl)))
    }
}

#[async_trait]
#[allow(unused_variables)]
impl SwapOps for TendermintToken {
    async fn send_taker_fee(&self, fee_addr: &[u8], dex_fee: DexFee, uuid: &[u8], expire_at: u64) -> TransactionResult {
        self.platform_coin
            .send_taker_fee_for_denom(
                fee_addr,
                dex_fee.fee_amount().into(),
                self.denom.clone(),
                self.decimals,
                uuid,
                expire_at,
            )
            .compat()
            .await
    }

    async fn send_maker_payment(&self, maker_payment_args: SendPaymentArgs<'_>) -> TransactionResult {
        self.platform_coin
            .send_htlc_for_denom(
                maker_payment_args.time_lock_duration,
                maker_payment_args.other_pubkey,
                maker_payment_args.secret_hash,
                maker_payment_args.amount,
                self.denom.clone(),
                self.decimals,
            )
            .compat()
            .await
    }

    async fn send_taker_payment(&self, taker_payment_args: SendPaymentArgs<'_>) -> TransactionResult {
        self.platform_coin
            .send_htlc_for_denom(
                taker_payment_args.time_lock_duration,
                taker_payment_args.other_pubkey,
                taker_payment_args.secret_hash,
                taker_payment_args.amount,
                self.denom.clone(),
                self.decimals,
            )
            .compat()
            .await
    }

    async fn send_maker_spends_taker_payment(
        &self,
        maker_spends_payment_args: SpendPaymentArgs<'_>,
    ) -> TransactionResult {
        self.platform_coin
            .send_maker_spends_taker_payment(maker_spends_payment_args)
            .await
    }

    async fn send_taker_spends_maker_payment(
        &self,
        taker_spends_payment_args: SpendPaymentArgs<'_>,
    ) -> TransactionResult {
        self.platform_coin
            .send_taker_spends_maker_payment(taker_spends_payment_args)
            .await
    }

    async fn send_taker_refunds_payment(&self, taker_refunds_payment_args: RefundPaymentArgs<'_>) -> TransactionResult {
        Err(TransactionErr::Plain(
            "Doesn't need transaction broadcast to be refunded".into(),
        ))
    }

    async fn send_maker_refunds_payment(&self, maker_refunds_payment_args: RefundPaymentArgs<'_>) -> TransactionResult {
        Err(TransactionErr::Plain(
            "Doesn't need transaction broadcast to be refunded".into(),
        ))
    }

    async fn validate_fee(&self, validate_fee_args: ValidateFeeArgs<'_>) -> ValidatePaymentResult<()> {
        self.platform_coin
            .validate_fee_for_denom(
                validate_fee_args.fee_tx,
                validate_fee_args.expected_sender,
                validate_fee_args.fee_addr,
                &validate_fee_args.dex_fee.fee_amount().into(),
                self.decimals,
                validate_fee_args.uuid,
                self.denom.to_string(),
            )
            .compat()
            .await
    }

    async fn validate_maker_payment(&self, input: ValidatePaymentInput) -> ValidatePaymentResult<()> {
        self.platform_coin
            .validate_payment_for_denom(input, self.denom.clone(), self.decimals)
            .await
    }

    async fn validate_taker_payment(&self, input: ValidatePaymentInput) -> ValidatePaymentResult<()> {
        self.platform_coin
            .validate_payment_for_denom(input, self.denom.clone(), self.decimals)
            .await
    }

    async fn check_if_my_payment_sent(
        &self,
        if_my_payment_sent_args: CheckIfMyPaymentSentArgs<'_>,
    ) -> Result<Option<TransactionEnum>, String> {
        self.platform_coin
            .check_if_my_payment_sent_for_denom(
                self.decimals,
                self.denom.clone(),
                if_my_payment_sent_args.other_pub,
                if_my_payment_sent_args.secret_hash,
                if_my_payment_sent_args.amount,
            )
            .compat()
            .await
    }

    async fn search_for_swap_tx_spend_my(
        &self,
        input: SearchForSwapTxSpendInput<'_>,
    ) -> Result<Option<FoundSwapTxSpend>, String> {
        self.platform_coin.search_for_swap_tx_spend_my(input).await
    }

    async fn search_for_swap_tx_spend_other(
        &self,
        input: SearchForSwapTxSpendInput<'_>,
    ) -> Result<Option<FoundSwapTxSpend>, String> {
        self.platform_coin.search_for_swap_tx_spend_other(input).await
    }

    async fn extract_secret(
        &self,
        secret_hash: &[u8],
        spend_tx: &[u8],
        watcher_reward: bool,
    ) -> Result<Vec<u8>, String> {
        self.platform_coin
            .extract_secret(secret_hash, spend_tx, watcher_reward)
            .await
    }

    fn check_tx_signed_by_pub(&self, tx: &[u8], expected_pub: &[u8]) -> Result<bool, MmError<ValidatePaymentError>> {
        unimplemented!();
    }

    // Todo
    fn is_auto_refundable(&self) -> bool { false }

    // Todo
    async fn wait_for_htlc_refund(&self, _tx: &[u8], _locktime: u64) -> RefundResult<()> {
        MmError::err(RefundError::Internal(
            "wait_for_htlc_refund is not supported for this coin!".into(),
        ))
    }

    fn negotiate_swap_contract_addr(
        &self,
        other_side_address: Option<&[u8]>,
    ) -> Result<Option<BytesJson>, MmError<NegotiateSwapContractAddrErr>> {
        self.platform_coin.negotiate_swap_contract_addr(other_side_address)
    }

    #[inline]
    fn derive_htlc_key_pair(&self, swap_unique_data: &[u8]) -> KeyPair {
        self.platform_coin.derive_htlc_key_pair(swap_unique_data)
    }

    #[inline]
    fn derive_htlc_pubkey(&self, swap_unique_data: &[u8]) -> Vec<u8> {
        self.platform_coin.derive_htlc_pubkey(swap_unique_data)
    }

    fn validate_other_pubkey(&self, raw_pubkey: &[u8]) -> MmResult<(), ValidateOtherPubKeyErr> {
        self.platform_coin.validate_other_pubkey(raw_pubkey)
    }

    async fn maker_payment_instructions(
        &self,
        args: PaymentInstructionArgs<'_>,
    ) -> Result<Option<Vec<u8>>, MmError<PaymentInstructionsErr>> {
        Ok(None)
    }

    async fn taker_payment_instructions(
        &self,
        args: PaymentInstructionArgs<'_>,
    ) -> Result<Option<Vec<u8>>, MmError<PaymentInstructionsErr>> {
        Ok(None)
    }

    fn validate_maker_payment_instructions(
        &self,
        _instructions: &[u8],
        args: PaymentInstructionArgs,
    ) -> Result<PaymentInstructions, MmError<ValidateInstructionsErr>> {
        MmError::err(ValidateInstructionsErr::UnsupportedCoin(self.ticker().to_string()))
    }

    fn validate_taker_payment_instructions(
        &self,
        _instructions: &[u8],
        args: PaymentInstructionArgs,
    ) -> Result<PaymentInstructions, MmError<ValidateInstructionsErr>> {
        MmError::err(ValidateInstructionsErr::UnsupportedCoin(self.ticker().to_string()))
    }
}

#[async_trait]
impl TakerSwapMakerCoin for TendermintToken {
    async fn on_taker_payment_refund_start(&self, _maker_payment: &[u8]) -> RefundResult<()> { Ok(()) }

    async fn on_taker_payment_refund_success(&self, _maker_payment: &[u8]) -> RefundResult<()> { Ok(()) }
}

#[async_trait]
impl MakerSwapTakerCoin for TendermintToken {
    async fn on_maker_payment_refund_start(&self, _taker_payment: &[u8]) -> RefundResult<()> { Ok(()) }

    async fn on_maker_payment_refund_success(&self, _taker_payment: &[u8]) -> RefundResult<()> { Ok(()) }
}

#[async_trait]
impl WatcherOps for TendermintToken {
    fn create_maker_payment_spend_preimage(
        &self,
        _maker_payment_tx: &[u8],
        _time_lock: u64,
        _maker_pub: &[u8],
        _secret_hash: &[u8],
        _swap_unique_data: &[u8],
    ) -> TransactionFut {
        unimplemented!();
    }

    fn send_maker_payment_spend_preimage(&self, _input: SendMakerPaymentSpendPreimageInput) -> TransactionFut {
        unimplemented!();
    }

    fn create_taker_payment_refund_preimage(
        &self,
        _taker_payment_tx: &[u8],
        _time_lock: u64,
        _maker_pub: &[u8],
        _secret_hash: &[u8],
        _swap_contract_address: &Option<BytesJson>,
        _swap_unique_data: &[u8],
    ) -> TransactionFut {
        unimplemented!();
    }

    fn send_taker_payment_refund_preimage(&self, _watcher_refunds_payment_args: RefundPaymentArgs) -> TransactionFut {
        unimplemented!();
    }

    fn watcher_validate_taker_fee(&self, _input: WatcherValidateTakerFeeInput) -> ValidatePaymentFut<()> {
        unimplemented!();
    }

    fn watcher_validate_taker_payment(&self, _input: WatcherValidatePaymentInput) -> ValidatePaymentFut<()> {
        unimplemented!();
    }

    fn taker_validates_payment_spend_or_refund(&self, _input: ValidateWatcherSpendInput) -> ValidatePaymentFut<()> {
        unimplemented!();
    }

    async fn watcher_search_for_swap_tx_spend(
        &self,
        _input: WatcherSearchForSwapTxSpendInput<'_>,
    ) -> Result<Option<FoundSwapTxSpend>, String> {
        unimplemented!();
    }

    async fn get_taker_watcher_reward(
        &self,
        _other_coin: &MmCoinEnum,
        _coin_amount: Option<BigDecimal>,
        _other_coin_amount: Option<BigDecimal>,
        _reward_amount: Option<BigDecimal>,
        _wait_until: u64,
    ) -> Result<WatcherReward, MmError<WatcherRewardError>> {
        unimplemented!()
    }

    async fn get_maker_watcher_reward(
        &self,
        _other_coin: &MmCoinEnum,
        _reward_amount: Option<BigDecimal>,
        _wait_until: u64,
    ) -> Result<Option<WatcherReward>, MmError<WatcherRewardError>> {
        unimplemented!()
    }
}

#[async_trait]
impl MarketCoinOps for TendermintToken {
    fn ticker(&self) -> &str { &self.ticker }

    fn my_address(&self) -> MmResult<String, MyAddressError> { self.platform_coin.my_address() }

    async fn get_public_key(&self) -> Result<String, MmError<UnexpectedDerivationMethod>> {
        self.platform_coin.get_public_key().await
    }

    fn sign_message_hash(&self, message: &str) -> Option<[u8; 32]> { self.platform_coin.sign_message_hash(message) }

    fn sign_message(&self, message: &str) -> SignatureResult<String> { self.platform_coin.sign_message(message) }

    fn verify_message(&self, signature: &str, message: &str, address: &str) -> VerificationResult<bool> {
        self.platform_coin.verify_message(signature, message, address)
    }

    fn my_balance(&self) -> BalanceFut<CoinBalance> {
        let coin = self.clone();
        let fut = async move {
            let balance_denom = coin
                .platform_coin
                .account_balance_for_denom(&coin.platform_coin.account_id, coin.denom.to_string())
                .await?;
            Ok(CoinBalance {
                spendable: big_decimal_from_sat_unsigned(balance_denom, coin.decimals),
                unspendable: BigDecimal::default(),
            })
        };
        Box::new(fut.boxed().compat())
    }

    fn base_coin_balance(&self) -> BalanceFut<BigDecimal> { self.platform_coin.my_spendable_balance() }

    fn platform_ticker(&self) -> &str { self.platform_coin.ticker() }

    fn send_raw_tx(&self, tx: &str) -> Box<dyn Future<Item = String, Error = String> + Send> {
        self.platform_coin.send_raw_tx(tx)
    }

    fn send_raw_tx_bytes(&self, tx: &[u8]) -> Box<dyn Future<Item = String, Error = String> + Send> {
        self.platform_coin.send_raw_tx_bytes(tx)
    }

    #[inline(always)]
    async fn sign_raw_tx(&self, _args: &SignRawTransactionRequest) -> RawTransactionResult {
        MmError::err(RawTransactionError::NotImplemented {
            coin: self.ticker().to_string(),
        })
    }

    fn wait_for_confirmations(&self, input: ConfirmPaymentInput) -> Box<dyn Future<Item = (), Error = String> + Send> {
        self.platform_coin.wait_for_confirmations(input)
    }

    async fn wait_for_htlc_tx_spend(&self, args: WaitForHTLCTxSpendArgs<'_>) -> TransactionResult {
        self.platform_coin
            .wait_for_htlc_tx_spend(WaitForHTLCTxSpendArgs {
                tx_bytes: args.tx_bytes,
                secret_hash: args.secret_hash,
                wait_until: args.wait_until,
                from_block: args.from_block,
                swap_contract_address: args.swap_contract_address,
                check_every: args.check_every,
                watcher_reward: false,
            })
            .await
    }

    fn tx_enum_from_bytes(&self, bytes: &[u8]) -> Result<TransactionEnum, MmError<TxMarshalingErr>> {
        self.platform_coin.tx_enum_from_bytes(bytes)
    }

    fn current_block(&self) -> Box<dyn Future<Item = u64, Error = String> + Send> { self.platform_coin.current_block() }

    fn display_priv_key(&self) -> Result<String, String> { self.platform_coin.display_priv_key() }

    #[inline]
    fn min_tx_amount(&self) -> BigDecimal { big_decimal_from_sat(MIN_TX_SATOSHIS, self.decimals) }

    #[inline]
    fn min_trading_vol(&self) -> MmNumber { self.min_tx_amount().into() }

    fn is_trezor(&self) -> bool { self.platform_coin.is_trezor() }
}

#[async_trait]
#[allow(unused_variables)]
impl MmCoin for TendermintToken {
    fn is_asset_chain(&self) -> bool { false }

    fn wallet_only(&self, ctx: &MmArc) -> bool {
        let coin_conf = crate::coin_conf(ctx, self.ticker());
        // If coin is not in config, it means that it was added manually (a custom token) and should be treated as wallet only
        if coin_conf.is_null() {
            return true;
        }
        let wallet_only_conf = coin_conf["wallet_only"].as_bool().unwrap_or(false);

        wallet_only_conf || self.platform_coin.is_ledger_connection()
    }

    fn spawner(&self) -> CoinFutSpawner { CoinFutSpawner::new(&self.abortable_system) }

    fn withdraw(&self, req: WithdrawRequest) -> WithdrawFut {
        let platform = self.platform_coin.clone();
        let token = self.clone();
        let fut = async move {
            let to_address =
                AccountId::from_str(&req.to).map_to_mm(|e| WithdrawError::InvalidAddress(e.to_string()))?;

            let is_ibc_transfer = to_address.prefix() != platform.account_prefix || req.ibc_source_channel.is_some();

            let (account_id, maybe_priv_key) = platform
                .extract_account_id_and_private_key(req.from)
                .map_err(|e| WithdrawError::InternalError(e.to_string()))?;

            let (base_denom_balance, base_denom_balance_dec) = platform
                .get_balance_as_unsigned_and_decimal(&account_id, &platform.denom, token.decimals())
                .await?;

            let (balance_denom, balance_dec) = platform
                .get_balance_as_unsigned_and_decimal(&account_id, &token.denom, token.decimals())
                .await?;

            let (amount_denom, amount_dec, total_amount) = if req.max {
                (
                    balance_denom,
                    big_decimal_from_sat_unsigned(balance_denom, token.decimals),
                    balance_dec,
                )
            } else {
                if balance_dec < req.amount {
                    return MmError::err(WithdrawError::NotSufficientBalance {
                        coin: token.ticker.clone(),
                        available: balance_dec,
                        required: req.amount,
                    });
                }

                (
                    sat_from_big_decimal(&req.amount, token.decimals())?,
                    req.amount.clone(),
                    req.amount,
                )
            };

            if !platform.is_tx_amount_enough(token.decimals, &amount_dec) {
                return MmError::err(WithdrawError::AmountTooLow {
                    amount: amount_dec,
                    threshold: token.min_tx_amount(),
                });
            }

            let received_by_me = if to_address == account_id {
                amount_dec
            } else {
                BigDecimal::default()
            };

            let channel_id = if is_ibc_transfer {
                match &req.ibc_source_channel {
                    Some(_) => req.ibc_source_channel,
                    None => Some(platform.detect_channel_id_for_ibc_transfer(&to_address).await?),
                }
            } else {
                None
            };

            let msg_payload = create_withdraw_msg_as_any(
                account_id.clone(),
                to_address.clone(),
                &token.denom,
                amount_denom,
                channel_id.clone(),
            )
            .await?;

            let memo = req.memo.unwrap_or_else(|| TX_DEFAULT_MEMO.into());
            let current_block = token
                .current_block()
                .compat()
                .await
                .map_to_mm(WithdrawError::Transport)?;

            let timeout_height = current_block + TIMEOUT_HEIGHT_DELTA;

            let (_, gas_limit) = if is_ibc_transfer {
                platform.gas_info_for_withdraw(&req.fee, IBC_GAS_LIMIT_DEFAULT)
            } else {
                platform.gas_info_for_withdraw(&req.fee, GAS_LIMIT_DEFAULT)
            };

            let fee_amount_u64 = platform
                .calculate_account_fee_amount_as_u64(
                    &account_id,
                    maybe_priv_key,
                    msg_payload.clone(),
                    timeout_height,
                    &memo,
                    req.fee,
                )
                .await?;

            let fee_amount_dec = big_decimal_from_sat_unsigned(fee_amount_u64, platform.decimals());

            if base_denom_balance < fee_amount_u64 {
                return MmError::err(WithdrawError::NotSufficientPlatformBalanceForFee {
                    coin: platform.ticker().to_string(),
                    available: base_denom_balance_dec,
                    required: fee_amount_dec,
                });
            }

            let fee_amount = Coin {
                denom: platform.denom.clone(),
                amount: fee_amount_u64.into(),
            };

            let fee = Fee::from_amount_and_gas(fee_amount, gas_limit);

            let account_info = platform.account_info(&account_id).await?;

            let tx = platform
<<<<<<< HEAD
                .any_to_transaction_data(maybe_pk, msg_payload, &account_info, fee, timeout_height, memo.clone())
                .await
=======
                .any_to_transaction_data(maybe_priv_key, msg_payload, &account_info, fee, timeout_height, &memo)
>>>>>>> 14160712
                .map_to_mm(|e| WithdrawError::InternalError(e.to_string()))?;

            let internal_id = {
                let hex_vec = tx.tx_hex().cloned().unwrap_or_default().to_vec();
                sha256(&hex_vec).to_vec().into()
            };

            Ok(TransactionDetails {
                tx,
                from: vec![account_id.to_string()],
                to: vec![req.to],
                my_balance_change: &received_by_me - &total_amount,
                spent_by_me: total_amount.clone(),
                total_amount,
                received_by_me,
                block_height: 0,
                timestamp: 0,
                fee_details: Some(TxFeeDetails::Tendermint(TendermintFeeDetails {
                    coin: platform.ticker().to_string(),
                    amount: fee_amount_dec,
                    uamount: fee_amount_u64,
                    gas_limit,
                })),
                coin: token.ticker.clone(),
                internal_id,
                kmd_rewards: None,
                transaction_type: if is_ibc_transfer {
                    TransactionType::TendermintIBCTransfer
                } else {
                    TransactionType::StandardTransfer
                },
                memo: Some(memo),
            })
        };
        Box::new(fut.boxed().compat())
    }

    fn get_raw_transaction(&self, req: RawTransactionRequest) -> RawTransactionFut {
        self.platform_coin.get_raw_transaction(req)
    }

    fn get_tx_hex_by_hash(&self, tx_hash: Vec<u8>) -> RawTransactionFut { unimplemented!() }

    fn decimals(&self) -> u8 { self.decimals }

    fn convert_to_address(&self, from: &str, to_address_format: Json) -> Result<String, String> {
        self.platform_coin.convert_to_address(from, to_address_format)
    }

    fn validate_address(&self, address: &str) -> ValidateAddressResult { self.platform_coin.validate_address(address) }

    fn process_history_loop(&self, ctx: MmArc) -> Box<dyn Future<Item = (), Error = ()> + Send> {
        warn!("process_history_loop is deprecated, tendermint uses tx_history_v2");
        Box::new(futures01::future::err(()))
    }

    fn history_sync_status(&self) -> HistorySyncState { HistorySyncState::NotEnabled }

    fn get_trade_fee(&self) -> Box<dyn Future<Item = TradeFee, Error = String> + Send> {
        Box::new(futures01::future::err("Not implemented".into()))
    }

    async fn get_sender_trade_fee(
        &self,
        value: TradePreimageValue,
        _stage: FeeApproxStage,
        _include_refund_fee: bool,
    ) -> TradePreimageResult<TradeFee> {
        let amount = match value {
            TradePreimageValue::Exact(decimal) | TradePreimageValue::UpperBound(decimal) => decimal,
        };

        self.platform_coin
            .get_sender_trade_fee_for_denom(self.ticker.clone(), self.denom.clone(), self.decimals, amount)
            .await
    }

    fn get_receiver_trade_fee(&self, stage: FeeApproxStage) -> TradePreimageFut<TradeFee> {
        // As makers may not have a balance in the coin they want to swap, we need to
        // calculate this fee in platform coin.
        //
        // p.s.: Same goes for ETH assets: https://github.com/KomodoPlatform/komodo-defi-framework/blob/b0fd99e8406e67ea06435dd028991caa5f522b5c/mm2src/coins/eth.rs#L4892-L4895
        self.platform_coin.get_receiver_trade_fee(stage)
    }

    async fn get_fee_to_send_taker_fee(
        &self,
        dex_fee_amount: DexFee,
        _stage: FeeApproxStage,
    ) -> TradePreimageResult<TradeFee> {
        self.platform_coin
            .get_fee_to_send_taker_fee_for_denom(self.ticker.clone(), self.denom.clone(), self.decimals, dex_fee_amount)
            .await
    }

    fn required_confirmations(&self) -> u64 { self.platform_coin.required_confirmations() }

    fn requires_notarization(&self) -> bool { self.platform_coin.requires_notarization() }

    fn set_required_confirmations(&self, confirmations: u64) {
        warn!("set_required_confirmations is not supported for tendermint")
    }

    fn set_requires_notarization(&self, requires_nota: bool) {
        self.platform_coin.set_requires_notarization(requires_nota)
    }

    fn swap_contract_address(&self) -> Option<BytesJson> { self.platform_coin.swap_contract_address() }

    fn fallback_swap_contract(&self) -> Option<BytesJson> { self.platform_coin.fallback_swap_contract() }

    fn mature_confirmations(&self) -> Option<u32> { None }

    fn coin_protocol_info(&self, amount_to_receive: Option<MmNumber>) -> Vec<u8> {
        self.platform_coin.coin_protocol_info(amount_to_receive)
    }

    fn is_coin_protocol_supported(
        &self,
        info: &Option<Vec<u8>>,
        amount_to_send: Option<MmNumber>,
        locktime: u64,
        is_maker: bool,
    ) -> bool {
        self.platform_coin
            .is_coin_protocol_supported(info, amount_to_send, locktime, is_maker)
    }

    fn on_disabled(&self) -> Result<(), AbortedError> { self.abortable_system.abort_all() }

    fn on_token_deactivated(&self, _ticker: &str) {}
}<|MERGE_RESOLUTION|>--- conflicted
+++ resolved
@@ -622,12 +622,7 @@
             let account_info = platform.account_info(&account_id).await?;
 
             let tx = platform
-<<<<<<< HEAD
-                .any_to_transaction_data(maybe_pk, msg_payload, &account_info, fee, timeout_height, memo.clone())
-                .await
-=======
-                .any_to_transaction_data(maybe_priv_key, msg_payload, &account_info, fee, timeout_height, &memo)
->>>>>>> 14160712
+                .any_to_transaction_data(maybe_priv_key, msg_payload, &account_info, fee, timeout_height, &memo).await
                 .map_to_mm(|e| WithdrawError::InternalError(e.to_string()))?;
 
             let internal_id = {
