--- conflicted
+++ resolved
@@ -9,28 +9,15 @@
 use crate::{big_decimal_from_sat_unsigned, utxo::sat_from_big_decimal, BalanceFut, BigDecimal,
             CheckIfMyPaymentSentArgs, CoinBalance, CoinFutSpawner, ConfirmPaymentInput, FeeApproxStage,
             FoundSwapTxSpend, HistorySyncState, MakerSwapTakerCoin, MarketCoinOps, MmCoin, MyAddressError,
-<<<<<<< HEAD
             NegotiateSwapContractAddrErr, PaymentInstructions, PaymentInstructionsErr, RawTransactionFut, RefundError,
             RefundPaymentArgs, RefundResult, SearchForSwapTxSpendInput, SendMakerPaymentSpendPreimageInput,
             SendPaymentArgs, SignatureResult, SpendPaymentArgs, SwapOps, TakerSwapMakerCoin, TradeFee,
             TradePreimageFut, TradePreimageResult, TradePreimageValue, TransactionDetails, TransactionEnum,
-            TransactionErr, TransactionFut, TransactionType, TxFeeDetails, TxMarshalingErr,
+            TransactionErr, TransactionFut, TransactionResult, TransactionType, TxFeeDetails, TxMarshalingErr,
             UnexpectedDerivationMethod, ValidateAddressResult, ValidateFeeArgs, ValidateInstructionsErr,
             ValidateOtherPubKeyErr, ValidatePaymentError, ValidatePaymentFut, ValidatePaymentInput,
             VerificationResult, WaitForHTLCTxSpendArgs, WatcherOps, WatcherSearchForSwapTxSpendInput,
             WatcherValidatePaymentInput, WatcherValidateTakerFeeInput, WithdrawError, WithdrawFut, WithdrawRequest};
-=======
-            NegotiateSwapContractAddrErr, PaymentInstructions, PaymentInstructionsErr, RawTransactionFut,
-            RawTransactionRequest, RefundError, RefundPaymentArgs, RefundResult, SearchForSwapTxSpendInput,
-            SendMakerPaymentSpendPreimageInput, SendPaymentArgs, SignatureResult, SpendPaymentArgs, SwapOps,
-            TakerSwapMakerCoin, TradeFee, TradePreimageFut, TradePreimageResult, TradePreimageValue,
-            TransactionDetails, TransactionEnum, TransactionErr, TransactionFut, TransactionResult, TransactionType,
-            TxFeeDetails, TxMarshalingErr, UnexpectedDerivationMethod, ValidateAddressResult, ValidateFeeArgs,
-            ValidateInstructionsErr, ValidateOtherPubKeyErr, ValidatePaymentError, ValidatePaymentFut,
-            ValidatePaymentInput, VerificationResult, WaitForHTLCTxSpendArgs, WatcherOps,
-            WatcherSearchForSwapTxSpendInput, WatcherValidatePaymentInput, WatcherValidateTakerFeeInput,
-            WithdrawError, WithdrawFut, WithdrawRequest};
->>>>>>> 483f04cd
 use crate::{MmCoinEnum, PaymentInstructionArgs, WatcherReward, WatcherRewardError};
 use async_trait::async_trait;
 use bitcrypto::sha256;
