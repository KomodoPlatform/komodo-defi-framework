//! Module containing implementation for Tendermint Tokens. They include native assets + IBC

use super::ibc::IBC_GAS_LIMIT_DEFAULT;
use super::{
    create_withdraw_msg_as_any, TendermintCoin, TendermintFeeDetails, GAS_LIMIT_DEFAULT, MIN_TX_SATOSHIS,
    TIMEOUT_HEIGHT_DELTA, TX_DEFAULT_MEMO,
};
use crate::coin_errors::{AddressFromPubkeyError, ValidatePaymentResult};
use crate::hd_wallet::HDAddressSelector;
use crate::utxo::utxo_common::big_decimal_from_sat;
use crate::{
    big_decimal_from_sat_unsigned, utxo::sat_from_big_decimal, BalanceFut, BigDecimal, CheckIfMyPaymentSentArgs,
    CoinBalance, ConfirmPaymentInput, DexFee, FeeApproxStage, FoundSwapTxSpend, HistorySyncState, MarketCoinOps,
    MmCoin, MyAddressError, NegotiateSwapContractAddrErr, RawTransactionError, RawTransactionFut,
    RawTransactionRequest, RawTransactionResult, RefundPaymentArgs, SearchForSwapTxSpendInput, SendPaymentArgs,
    SignRawTransactionRequest, SignatureResult, SpendPaymentArgs, SwapOps, TradeFee, TradePreimageFut,
    TradePreimageResult, TradePreimageValue, TransactionDetails, TransactionEnum, TransactionErr, TransactionResult,
    TransactionType, TxFeeDetails, TxMarshalingErr, UnexpectedDerivationMethod, ValidateAddressResult, ValidateFeeArgs,
    ValidateOtherPubKeyErr, ValidatePaymentInput, VerificationResult, WaitForHTLCTxSpendArgs, WatcherOps, WeakSpawner,
    WithdrawError, WithdrawFut, WithdrawRequest,
};
use async_trait::async_trait;
use bitcrypto::sha256;
use common::executor::abortable_queue::AbortableQueue;
use common::executor::{AbortableSystem, AbortedError};
use common::log::warn;
use common::Future01CompatExt;
use cosmrs::{tx::Fee, AccountId, Coin, Denom};
use futures::{FutureExt, TryFutureExt};
use futures01::Future;
use keys::KeyPair;
use mm2_core::mm_ctx::MmArc;
use mm2_err_handle::prelude::*;
use mm2_number::MmNumber;
use primitives::hash::H256;
use rpc::v1::types::{Bytes as BytesJson, H264 as H264Json};
use serde_json::Value as Json;
use std::ops::Deref;
use std::str::FromStr;
use std::sync::Arc;

pub struct TendermintTokenImpl {
    pub ticker: String,
    pub platform_coin: TendermintCoin,
    pub decimals: u8,
    pub denom: Denom,
    /// This spawner is used to spawn coin's related futures that should be aborted on coin deactivation
    /// or on [`MmArc::stop`].
    abortable_system: AbortableQueue,
}

#[derive(Clone)]
pub struct TendermintToken(Arc<TendermintTokenImpl>);

impl Deref for TendermintToken {
    type Target = TendermintTokenImpl;

    fn deref(&self) -> &Self::Target {
        &self.0
    }
}

#[derive(Clone, Debug, Deserialize, Serialize)]
pub struct TendermintTokenProtocolInfo {
    pub platform: String,
    pub decimals: u8,
    pub denom: Denom,
}

#[derive(Clone, Deserialize)]
pub struct TendermintTokenActivationParams {}

pub enum TendermintTokenInitError {
    Internal(String),
    MyAddressError(String),
    CouldNotFetchBalance(String),
}

impl From<MyAddressError> for TendermintTokenInitError {
    fn from(err: MyAddressError) -> Self {
        TendermintTokenInitError::MyAddressError(err.to_string())
    }
}

impl From<AbortedError> for TendermintTokenInitError {
    fn from(e: AbortedError) -> Self {
        TendermintTokenInitError::Internal(e.to_string())
    }
}

impl TendermintToken {
    pub fn new(
        ticker: String,
        platform_coin: TendermintCoin,
        decimals: u8,
        denom: Denom,
    ) -> MmResult<Self, TendermintTokenInitError> {
        let token_impl = TendermintTokenImpl {
            abortable_system: platform_coin.abortable_system.create_subsystem()?,
            ticker,
            platform_coin,
            decimals,
            denom,
        };
        Ok(TendermintToken(Arc::new(token_impl)))
    }

    fn token_id(&self) -> BytesJson {
        let denom_hash = sha256(self.denom.as_ref().to_lowercase().as_bytes());
        H256::from(denom_hash.take()).to_vec().into()
    }
}

#[async_trait]
#[allow(unused_variables)]
impl SwapOps for TendermintToken {
    async fn send_taker_fee(&self, dex_fee: DexFee, uuid: &[u8], expire_at: u64) -> TransactionResult {
        self.platform_coin
            .send_taker_fee_for_denom(&dex_fee, self.denom.clone(), self.decimals, uuid, expire_at)
            .compat()
            .await
    }

    async fn send_maker_payment(&self, maker_payment_args: SendPaymentArgs<'_>) -> TransactionResult {
        self.platform_coin
            .send_htlc_for_denom(
                maker_payment_args.time_lock_duration,
                maker_payment_args.other_pubkey,
                maker_payment_args.secret_hash,
                maker_payment_args.amount,
                self.denom.clone(),
                self.decimals,
            )
            .compat()
            .await
    }

    async fn send_taker_payment(&self, taker_payment_args: SendPaymentArgs<'_>) -> TransactionResult {
        self.platform_coin
            .send_htlc_for_denom(
                taker_payment_args.time_lock_duration,
                taker_payment_args.other_pubkey,
                taker_payment_args.secret_hash,
                taker_payment_args.amount,
                self.denom.clone(),
                self.decimals,
            )
            .compat()
            .await
    }

    async fn send_maker_spends_taker_payment(
        &self,
        maker_spends_payment_args: SpendPaymentArgs<'_>,
    ) -> TransactionResult {
        self.platform_coin
            .send_maker_spends_taker_payment(maker_spends_payment_args)
            .await
    }

    async fn send_taker_spends_maker_payment(
        &self,
        taker_spends_payment_args: SpendPaymentArgs<'_>,
    ) -> TransactionResult {
        self.platform_coin
            .send_taker_spends_maker_payment(taker_spends_payment_args)
            .await
    }

    async fn send_taker_refunds_payment(&self, taker_refunds_payment_args: RefundPaymentArgs<'_>) -> TransactionResult {
        Err(TransactionErr::Plain(
            "Doesn't need transaction broadcast to be refunded".into(),
        ))
    }

    async fn send_maker_refunds_payment(&self, maker_refunds_payment_args: RefundPaymentArgs<'_>) -> TransactionResult {
        Err(TransactionErr::Plain(
            "Doesn't need transaction broadcast to be refunded".into(),
        ))
    }

    async fn validate_fee(&self, validate_fee_args: ValidateFeeArgs<'_>) -> ValidatePaymentResult<()> {
        self.platform_coin
            .validate_fee_for_denom(
                validate_fee_args.fee_tx,
                validate_fee_args.expected_sender,
                validate_fee_args.dex_fee,
                self.decimals,
                validate_fee_args.uuid,
                self.denom.to_string(),
            )
            .compat()
            .await
    }

    async fn validate_maker_payment(&self, input: ValidatePaymentInput) -> ValidatePaymentResult<()> {
        self.platform_coin
            .validate_payment_for_denom(input, self.denom.clone(), self.decimals)
            .await
    }

    async fn validate_taker_payment(&self, input: ValidatePaymentInput) -> ValidatePaymentResult<()> {
        self.platform_coin
            .validate_payment_for_denom(input, self.denom.clone(), self.decimals)
            .await
    }

    async fn check_if_my_payment_sent(
        &self,
        if_my_payment_sent_args: CheckIfMyPaymentSentArgs<'_>,
    ) -> Result<Option<TransactionEnum>, String> {
        self.platform_coin
            .check_if_my_payment_sent_for_denom(
                self.decimals,
                self.denom.clone(),
                if_my_payment_sent_args.other_pub,
                if_my_payment_sent_args.secret_hash,
                if_my_payment_sent_args.amount,
            )
            .compat()
            .await
    }

    async fn search_for_swap_tx_spend_my(
        &self,
        input: SearchForSwapTxSpendInput<'_>,
    ) -> Result<Option<FoundSwapTxSpend>, String> {
        self.platform_coin.search_for_swap_tx_spend_my(input).await
    }

    async fn search_for_swap_tx_spend_other(
        &self,
        input: SearchForSwapTxSpendInput<'_>,
    ) -> Result<Option<FoundSwapTxSpend>, String> {
        self.platform_coin.search_for_swap_tx_spend_other(input).await
    }

    async fn extract_secret(
        &self,
        secret_hash: &[u8],
        spend_tx: &[u8],
        watcher_reward: bool,
    ) -> Result<[u8; 32], String> {
        self.platform_coin
            .extract_secret(secret_hash, spend_tx, watcher_reward)
            .await
    }

    fn negotiate_swap_contract_addr(
        &self,
        other_side_address: Option<&[u8]>,
    ) -> Result<Option<BytesJson>, MmError<NegotiateSwapContractAddrErr>> {
        self.platform_coin.negotiate_swap_contract_addr(other_side_address)
    }

    #[inline]
    fn derive_htlc_key_pair(&self, swap_unique_data: &[u8]) -> KeyPair {
        self.platform_coin.derive_htlc_key_pair(swap_unique_data)
    }

    #[inline]
    fn derive_htlc_pubkey(&self, swap_unique_data: &[u8]) -> [u8; 33] {
        self.platform_coin.derive_htlc_pubkey(swap_unique_data)
    }

    fn validate_other_pubkey(&self, raw_pubkey: &[u8]) -> MmResult<(), ValidateOtherPubKeyErr> {
        self.platform_coin.validate_other_pubkey(raw_pubkey)
    }
}

#[async_trait]
impl WatcherOps for TendermintToken {}

#[async_trait]
impl MarketCoinOps for TendermintToken {
    fn ticker(&self) -> &str {
        &self.ticker
    }

    fn my_address(&self) -> MmResult<String, MyAddressError> {
        self.platform_coin.my_address()
    }

    fn address_from_pubkey(&self, pubkey: &H264Json) -> MmResult<String, AddressFromPubkeyError> {
        self.platform_coin.address_from_pubkey(pubkey)
    }

    async fn get_public_key(&self) -> Result<String, MmError<UnexpectedDerivationMethod>> {
        self.platform_coin.get_public_key().await
    }

    fn sign_message_hash(&self, message: &str) -> Option<[u8; 32]> {
        self.platform_coin.sign_message_hash(message)
    }

    fn sign_message(&self, message: &str, address: Option<HDAddressSelector>) -> SignatureResult<String> {
        self.platform_coin.sign_message(message, address)
    }

    fn verify_message(&self, signature: &str, message: &str, address: &str) -> VerificationResult<bool> {
        self.platform_coin.verify_message(signature, message, address)
    }

    fn my_balance(&self) -> BalanceFut<CoinBalance> {
        let coin = self.clone();
        let fut = async move {
            let balance_denom = coin
                .platform_coin
                .account_balance_for_denom(&coin.platform_coin.account_id, coin.denom.to_string())
                .await
                .map_mm_err()?;
            Ok(CoinBalance {
                spendable: big_decimal_from_sat_unsigned(balance_denom, coin.decimals),
                unspendable: BigDecimal::default(),
            })
        };
        Box::new(fut.boxed().compat())
    }

<<<<<<< HEAD
    fn platform_coin_balance(&self) -> BalanceFut<BigDecimal> { self.platform_coin.my_spendable_balance() }
=======
    fn base_coin_balance(&self) -> BalanceFut<BigDecimal> {
        self.platform_coin.my_spendable_balance()
    }
>>>>>>> 68bc4ebf

    fn platform_ticker(&self) -> &str {
        self.platform_coin.ticker()
    }

    fn send_raw_tx(&self, tx: &str) -> Box<dyn Future<Item = String, Error = String> + Send> {
        self.platform_coin.send_raw_tx(tx)
    }

    fn send_raw_tx_bytes(&self, tx: &[u8]) -> Box<dyn Future<Item = String, Error = String> + Send> {
        self.platform_coin.send_raw_tx_bytes(tx)
    }

    #[inline(always)]
    async fn sign_raw_tx(&self, _args: &SignRawTransactionRequest) -> RawTransactionResult {
        MmError::err(RawTransactionError::NotImplemented {
            coin: self.ticker().to_string(),
        })
    }

    fn wait_for_confirmations(&self, input: ConfirmPaymentInput) -> Box<dyn Future<Item = (), Error = String> + Send> {
        self.platform_coin.wait_for_confirmations(input)
    }

    async fn wait_for_htlc_tx_spend(&self, args: WaitForHTLCTxSpendArgs<'_>) -> TransactionResult {
        self.platform_coin
            .wait_for_htlc_tx_spend(WaitForHTLCTxSpendArgs {
                tx_bytes: args.tx_bytes,
                secret_hash: args.secret_hash,
                wait_until: args.wait_until,
                from_block: args.from_block,
                swap_contract_address: args.swap_contract_address,
                check_every: args.check_every,
                watcher_reward: false,
            })
            .await
    }

    fn tx_enum_from_bytes(&self, bytes: &[u8]) -> Result<TransactionEnum, MmError<TxMarshalingErr>> {
        self.platform_coin.tx_enum_from_bytes(bytes)
    }

    fn current_block(&self) -> Box<dyn Future<Item = u64, Error = String> + Send> {
        self.platform_coin.current_block()
    }

    fn display_priv_key(&self) -> Result<String, String> {
        self.platform_coin.display_priv_key()
    }

    #[inline]
    fn min_tx_amount(&self) -> BigDecimal {
        big_decimal_from_sat(MIN_TX_SATOSHIS, self.decimals)
    }

    #[inline]
    fn min_trading_vol(&self) -> MmNumber {
        self.min_tx_amount().into()
    }

    #[inline]
    fn should_burn_dex_fee(&self) -> bool {
        false
    } // TODO: fix back to true when negotiation version added

    fn is_trezor(&self) -> bool {
        self.platform_coin.is_trezor()
    }
}

#[async_trait]
#[allow(unused_variables)]
impl MmCoin for TendermintToken {
    fn is_asset_chain(&self) -> bool {
        false
    }

    fn wallet_only(&self, ctx: &MmArc) -> bool {
        self.platform_coin.wallet_only(ctx)
    }

    fn spawner(&self) -> WeakSpawner {
        self.abortable_system.weak_spawner()
    }

    fn withdraw(&self, req: WithdrawRequest) -> WithdrawFut {
        let platform = self.platform_coin.clone();
        let token = self.clone();
        let fut = async move {
            let to_address =
                AccountId::from_str(&req.to).map_to_mm(|e| WithdrawError::InvalidAddress(e.to_string()))?;

            let is_ibc_transfer =
                to_address.prefix() != platform.protocol_info.account_prefix || req.ibc_source_channel.is_some();

            let (account_id, maybe_priv_key) = platform
                .extract_account_id_and_private_key(req.from)
                .map_err(|e| WithdrawError::InternalError(e.to_string()))?;

            let (base_denom_balance, base_denom_balance_dec) = platform
                .get_balance_as_unsigned_and_decimal(&account_id, &platform.protocol_info.denom, token.decimals())
                .await
                .map_mm_err()?;

            let (balance_denom, balance_dec) = platform
                .get_balance_as_unsigned_and_decimal(&account_id, &token.denom, token.decimals())
                .await
                .map_mm_err()?;

            let (amount_denom, amount_dec, total_amount) = if req.max {
                (
                    balance_denom,
                    big_decimal_from_sat_unsigned(balance_denom, token.decimals),
                    balance_dec,
                )
            } else {
                if balance_dec < req.amount {
                    return MmError::err(WithdrawError::NotSufficientBalance {
                        coin: token.ticker.clone(),
                        available: balance_dec,
                        required: req.amount,
                    });
                }

                (
                    sat_from_big_decimal(&req.amount, token.decimals()).map_mm_err()?,
                    req.amount.clone(),
                    req.amount,
                )
            };

            if !platform.is_tx_amount_enough(token.decimals, &amount_dec) {
                return MmError::err(WithdrawError::AmountTooLow {
                    amount: amount_dec,
                    threshold: token.min_tx_amount(),
                });
            }

            let received_by_me = if to_address == account_id {
                amount_dec
            } else {
                BigDecimal::default()
            };

            let channel_id = if is_ibc_transfer {
                match &req.ibc_source_channel {
                    Some(_) => req.ibc_source_channel,
                    None => Some(
                        platform
                            .get_healthy_ibc_channel_for_address_prefix(to_address.prefix())
                            .await
                            .map_mm_err()?,
                    ),
                }
            } else {
                None
            };

            let msg_payload = create_withdraw_msg_as_any(
                account_id.clone(),
                to_address.clone(),
                &token.denom,
                amount_denom,
                channel_id,
            )
            .await?;

            let memo = req.memo.unwrap_or_else(|| TX_DEFAULT_MEMO.into());
            let current_block = token
                .current_block()
                .compat()
                .await
                .map_to_mm(WithdrawError::Transport)?;

            let timeout_height = current_block + TIMEOUT_HEIGHT_DELTA;

            let (_, gas_limit) = if is_ibc_transfer {
                platform.gas_info_for_withdraw(&req.fee, IBC_GAS_LIMIT_DEFAULT)
            } else {
                platform.gas_info_for_withdraw(&req.fee, GAS_LIMIT_DEFAULT)
            };

            let fee_amount_u64 = platform
                .calculate_account_fee_amount_as_u64(
                    &account_id,
                    maybe_priv_key,
                    msg_payload.clone(),
                    timeout_height,
                    &memo,
                    req.fee,
                )
                .await
                .map_mm_err()?;

            let fee_amount_dec = big_decimal_from_sat_unsigned(fee_amount_u64, platform.decimals());

            if base_denom_balance < fee_amount_u64 {
                return MmError::err(WithdrawError::NotSufficientPlatformBalanceForFee {
                    coin: platform.ticker().to_string(),
                    available: base_denom_balance_dec,
                    required: fee_amount_dec,
                });
            }

            let fee_amount = Coin {
                denom: platform.protocol_info.denom.clone(),
                amount: fee_amount_u64.into(),
            };

            let fee = Fee::from_amount_and_gas(fee_amount, gas_limit);

            let account_info = platform.account_info(&account_id).await.map_mm_err()?;

            let tx = platform
                .any_to_transaction_data(maybe_priv_key, msg_payload, &account_info, fee, timeout_height, &memo)
                .await
                .map_to_mm(|e| WithdrawError::InternalError(e.to_string()))?;

            let internal_id =
                super::tendermint_tx_internal_id(tx.tx_hash().unwrap_or_default().as_bytes(), Some(token.token_id()));

            Ok(TransactionDetails {
                tx,
                from: vec![account_id.to_string()],
                to: vec![req.to],
                my_balance_change: &received_by_me - &total_amount,
                spent_by_me: total_amount.clone(),
                total_amount,
                received_by_me,
                block_height: 0,
                timestamp: 0,
                fee_details: Some(TxFeeDetails::Tendermint(TendermintFeeDetails {
                    coin: platform.ticker().to_string(),
                    amount: fee_amount_dec,
                    uamount: fee_amount_u64,
                    gas_limit,
                })),
                coin: token.ticker.clone(),
                internal_id,
                kmd_rewards: None,
                transaction_type: if is_ibc_transfer {
                    TransactionType::TendermintIBCTransfer {
                        token_id: Some(token.token_id()),
                    }
                } else {
                    TransactionType::TokenTransfer(token.token_id())
                },
                memo: Some(memo),
            })
        };
        Box::new(fut.boxed().compat())
    }

    fn get_raw_transaction(&self, req: RawTransactionRequest) -> RawTransactionFut {
        self.platform_coin.get_raw_transaction(req)
    }

    fn get_tx_hex_by_hash(&self, tx_hash: Vec<u8>) -> RawTransactionFut {
        unimplemented!()
    }

    fn decimals(&self) -> u8 {
        self.decimals
    }

    fn convert_to_address(&self, from: &str, to_address_format: Json) -> Result<String, String> {
        self.platform_coin.convert_to_address(from, to_address_format)
    }

    fn validate_address(&self, address: &str) -> ValidateAddressResult {
        self.platform_coin.validate_address(address)
    }

    fn process_history_loop(&self, ctx: MmArc) -> Box<dyn Future<Item = (), Error = ()> + Send> {
        warn!("process_history_loop is deprecated, tendermint uses tx_history_v2");
        Box::new(futures01::future::err(()))
    }

    fn history_sync_status(&self) -> HistorySyncState {
        self.platform_coin.history_sync_status()
    }

    fn get_trade_fee(&self) -> Box<dyn Future<Item = TradeFee, Error = String> + Send> {
        Box::new(futures01::future::err("Not implemented".into()))
    }

    async fn get_sender_trade_fee(
        &self,
        value: TradePreimageValue,
        _stage: FeeApproxStage,
    ) -> TradePreimageResult<TradeFee> {
        let amount = match value {
            TradePreimageValue::Exact(decimal) | TradePreimageValue::UpperBound(decimal) => decimal,
        };

        self.platform_coin
            .get_sender_trade_fee_for_denom(self.ticker.clone(), self.denom.clone(), self.decimals, amount)
            .await
    }

    fn get_receiver_trade_fee(&self, stage: FeeApproxStage) -> TradePreimageFut<TradeFee> {
        // As makers may not have a balance in the coin they want to swap, we need to
        // calculate this fee in platform coin.
        //
        // p.s.: Same goes for ETH assets: https://github.com/KomodoPlatform/komodo-defi-framework/blob/b0fd99e8406e67ea06435dd028991caa5f522b5c/mm2src/coins/eth.rs#L4892-L4895
        self.platform_coin.get_receiver_trade_fee(stage)
    }

    async fn get_fee_to_send_taker_fee(
        &self,
        dex_fee_amount: DexFee,
        _stage: FeeApproxStage,
    ) -> TradePreimageResult<TradeFee> {
        self.platform_coin
            .get_fee_to_send_taker_fee_for_denom(self.ticker.clone(), self.denom.clone(), self.decimals, dex_fee_amount)
            .await
    }

    fn required_confirmations(&self) -> u64 {
        self.platform_coin.required_confirmations()
    }

    fn requires_notarization(&self) -> bool {
        self.platform_coin.requires_notarization()
    }

    fn set_required_confirmations(&self, confirmations: u64) {
        warn!("set_required_confirmations is not supported for tendermint")
    }

    fn set_requires_notarization(&self, requires_nota: bool) {
        self.platform_coin.set_requires_notarization(requires_nota)
    }

    fn swap_contract_address(&self) -> Option<BytesJson> {
        self.platform_coin.swap_contract_address()
    }

    fn fallback_swap_contract(&self) -> Option<BytesJson> {
        self.platform_coin.fallback_swap_contract()
    }

    fn mature_confirmations(&self) -> Option<u32> {
        None
    }

    fn coin_protocol_info(&self, amount_to_receive: Option<MmNumber>) -> Vec<u8> {
        self.platform_coin.coin_protocol_info(amount_to_receive)
    }

    fn is_coin_protocol_supported(
        &self,
        info: &Option<Vec<u8>>,
        amount_to_send: Option<MmNumber>,
        locktime: u64,
        is_maker: bool,
    ) -> bool {
        self.platform_coin
            .is_coin_protocol_supported(info, amount_to_send, locktime, is_maker)
    }

    fn on_disabled(&self) -> Result<(), AbortedError> {
        self.abortable_system.abort_all()
    }

    fn on_token_deactivated(&self, _ticker: &str) {}
}<|MERGE_RESOLUTION|>--- conflicted
+++ resolved
@@ -317,13 +317,9 @@
         Box::new(fut.boxed().compat())
     }
 
-<<<<<<< HEAD
-    fn platform_coin_balance(&self) -> BalanceFut<BigDecimal> { self.platform_coin.my_spendable_balance() }
-=======
-    fn base_coin_balance(&self) -> BalanceFut<BigDecimal> {
+    fn platform_coin_balance(&self) -> BalanceFut<BigDecimal> {
         self.platform_coin.my_spendable_balance()
     }
->>>>>>> 68bc4ebf
 
     fn platform_ticker(&self) -> &str {
         self.platform_coin.ticker()
