/// Module containing implementation for Tendermint Tokens. They include native assets + IBC
use super::{TendermintCoin, TendermintFeeDetails, GAS_LIMIT_DEFAULT, MIN_TX_SATOSHIS, TIMEOUT_HEIGHT_DELTA,
            TX_DEFAULT_MEMO};
use crate::utxo::utxo_common::big_decimal_from_sat;
<<<<<<< HEAD
use crate::{big_decimal_from_sat_unsigned, utxo::sat_from_big_decimal, BalanceFut, BigDecimal,
            CheckIfMyPaymentSentArgs, CoinBalance, CoinFutSpawner, FeeApproxStage, FoundSwapTxSpend, HistorySyncState,
            MarketCoinOps, MmCoin, MyAddressError, NegotiateSwapContractAddrErr, PaymentInstructions,
            PaymentInstructionsErr, RawTransactionFut, RawTransactionRequest, SearchForSwapTxSpendInput,
            SendMakerPaymentArgs, SendMakerRefundsPaymentArgs, SendMakerSpendsTakerPaymentArgs, SendTakerPaymentArgs,
            SendTakerRefundsPaymentArgs, SendTakerSpendsMakerPaymentArgs, SignatureResult, SwapOps, TradeFee,
            TradePreimageFut, TradePreimageResult, TradePreimageValue, TransactionDetails, TransactionEnum,
            TransactionErr, TransactionFut, TransactionType, TxFeeDetails, TxMarshalingErr,
            UnexpectedDerivationMethod, ValidateAddressResult, ValidateFeeArgs, ValidateInstructionsErr,
            ValidateOtherPubKeyErr, ValidatePaymentFut, ValidatePaymentInput, VerificationResult, WatcherOps,
            WatcherSearchForSwapTxSpendInput, WatcherValidatePaymentInput, WithdrawError, WithdrawFut, WithdrawRequest};
=======
use crate::{big_decimal_from_sat_unsigned, utxo::sat_from_big_decimal, BalanceFut, BigDecimal, CoinBalance,
            CoinFutSpawner, FeeApproxStage, FoundSwapTxSpend, HistorySyncState, MarketCoinOps, MmCoin, MyAddressError,
            NegotiateSwapContractAddrErr, PaymentInstructions, PaymentInstructionsErr, RawTransactionFut,
            RawTransactionRequest, SearchForSwapTxSpendInput, SignatureResult, SwapOps, TradeFee, TradePreimageFut,
            TradePreimageResult, TradePreimageValue, TransactionDetails, TransactionEnum, TransactionErr,
            TransactionFut, TransactionType, TxFeeDetails, TxMarshalingErr, UnexpectedDerivationMethod,
            ValidateAddressResult, ValidateInstructionsErr, ValidateOtherPubKeyErr, ValidatePaymentFut,
            ValidatePaymentInput, VerificationResult, WatcherOps, WatcherValidatePaymentInput, WithdrawError,
            WithdrawFut, WithdrawRequest};
>>>>>>> 5affd628
use async_trait::async_trait;
use bitcrypto::sha256;
use common::executor::abortable_queue::AbortableQueue;
use common::executor::AbortableSystem;
use common::Future01CompatExt;
use cosmrs::{bank::MsgSend,
             tx::{Fee, Msg},
             AccountId, Coin, Denom};
use futures::{FutureExt, TryFutureExt};
use futures01::Future;
use keys::KeyPair;
use mm2_core::mm_ctx::MmArc;
use mm2_err_handle::prelude::*;
use mm2_number::MmNumber;
use rpc::v1::types::Bytes as BytesJson;
use serde_json::Value as Json;
use std::ops::Deref;
use std::str::FromStr;
use std::sync::Arc;

pub struct TendermintTokenImpl {
    pub ticker: String,
    platform_coin: TendermintCoin,
    pub decimals: u8,
    pub denom: Denom,
    /// This spawner is used to spawn coin's related futures that should be aborted on coin deactivation
    /// or on [`MmArc::stop`].
    abortable_system: AbortableQueue,
}

#[derive(Clone)]
pub struct TendermintToken(Arc<TendermintTokenImpl>);

impl Deref for TendermintToken {
    type Target = TendermintTokenImpl;

    fn deref(&self) -> &Self::Target { &self.0 }
}

#[derive(Clone, Debug, Deserialize, Serialize)]
pub struct TendermintTokenProtocolInfo {
    pub platform: String,
    pub decimals: u8,
    pub denom: String,
}

#[derive(Clone, Deserialize)]
pub struct TendermintTokenActivationParams {}

pub enum TendermintTokenInitError {
    InvalidDenom(String),
    MyAddressError(String),
    CouldNotFetchBalance(String),
}

impl From<MyAddressError> for TendermintTokenInitError {
    fn from(err: MyAddressError) -> Self { TendermintTokenInitError::MyAddressError(err.to_string()) }
}

impl TendermintToken {
    pub fn new(
        ticker: String,
        platform_coin: TendermintCoin,
        decimals: u8,
        denom: String,
    ) -> MmResult<Self, TendermintTokenInitError> {
        let denom = Denom::from_str(&denom).map_to_mm(|e| TendermintTokenInitError::InvalidDenom(e.to_string()))?;
        let token_impl = TendermintTokenImpl {
            abortable_system: platform_coin.abortable_system.create_subsystem(),
            ticker,
            platform_coin,
            decimals,
            denom,
        };
        Ok(TendermintToken(Arc::new(token_impl)))
    }
}

#[async_trait]
#[allow(unused_variables)]
impl SwapOps for TendermintToken {
    fn send_taker_fee(&self, fee_addr: &[u8], amount: BigDecimal, uuid: &[u8]) -> TransactionFut {
        self.platform_coin
            .send_taker_fee_for_denom(fee_addr, amount, self.denom.clone(), self.decimals, uuid)
    }

    fn send_maker_payment(&self, maker_payment_args: SendMakerPaymentArgs) -> TransactionFut {
        self.platform_coin.send_htlc_for_denom(
            maker_payment_args.time_lock_duration,
            maker_payment_args.pubkey,
            maker_payment_args.secret_hash,
            maker_payment_args.amount,
            self.denom.clone(),
            self.decimals,
        )
    }

    fn send_taker_payment(&self, taker_payment_args: SendTakerPaymentArgs) -> TransactionFut {
        self.platform_coin.send_htlc_for_denom(
            taker_payment_args.time_lock_duration,
            taker_payment_args.pubkey,
            taker_payment_args.secret_hash,
            taker_payment_args.amount,
            self.denom.clone(),
            self.decimals,
        )
    }

    fn send_maker_spends_taker_payment(
        &self,
        maker_spends_payment_args: SendMakerSpendsTakerPaymentArgs,
    ) -> TransactionFut {
        self.platform_coin
            .send_maker_spends_taker_payment(maker_spends_payment_args.clone())
    }

    fn send_taker_spends_maker_payment(
        &self,
        taker_spends_payment_args: SendTakerSpendsMakerPaymentArgs,
    ) -> TransactionFut {
        self.platform_coin
            .send_taker_spends_maker_payment(taker_spends_payment_args.clone())
    }

    fn send_taker_refunds_payment(&self, taker_refunds_payment_args: SendTakerRefundsPaymentArgs) -> TransactionFut {
        Box::new(futures01::future::err(TransactionErr::Plain(
            "Doesn't need transaction broadcast to be refunded".into(),
        )))
    }

    fn send_maker_refunds_payment(&self, maker_refunds_payment_args: SendMakerRefundsPaymentArgs) -> TransactionFut {
        Box::new(futures01::future::err(TransactionErr::Plain(
            "Doesn't need transaction broadcast to be refunded".into(),
        )))
    }

    fn validate_fee(&self, validate_fee_args: ValidateFeeArgs) -> Box<dyn Future<Item = (), Error = String> + Send> {
        self.platform_coin.validate_fee_for_denom(
            validate_fee_args.fee_tx,
            validate_fee_args.expected_sender,
            validate_fee_args.fee_addr,
            validate_fee_args.amount,
            self.decimals,
            validate_fee_args.uuid,
            self.denom.to_string(),
        )
    }

    fn validate_maker_payment(&self, input: ValidatePaymentInput) -> ValidatePaymentFut<()> {
        self.platform_coin
            .validate_payment_for_denom(input, self.denom.clone(), self.decimals)
    }

    fn validate_taker_payment(&self, input: ValidatePaymentInput) -> ValidatePaymentFut<()> {
        self.platform_coin
            .validate_payment_for_denom(input, self.denom.clone(), self.decimals)
    }

    fn check_if_my_payment_sent(
        &self,
        if_my_payment_spent_args: CheckIfMyPaymentSentArgs,
    ) -> Box<dyn Future<Item = Option<TransactionEnum>, Error = String> + Send> {
        self.platform_coin.check_if_my_payment_sent_for_denom(
            self.decimals,
            self.denom.clone(),
            if_my_payment_spent_args.other_pub,
            if_my_payment_spent_args.secret_hash,
            if_my_payment_spent_args.amount,
        )
    }

    async fn search_for_swap_tx_spend_my(
        &self,
        input: SearchForSwapTxSpendInput<'_>,
    ) -> Result<Option<FoundSwapTxSpend>, String> {
        self.platform_coin.search_for_swap_tx_spend_my(input).await
    }

    async fn search_for_swap_tx_spend_other(
        &self,
        input: SearchForSwapTxSpendInput<'_>,
    ) -> Result<Option<FoundSwapTxSpend>, String> {
        self.platform_coin.search_for_swap_tx_spend_other(input).await
    }

    async fn extract_secret(&self, secret_hash: &[u8], spend_tx: &[u8]) -> Result<Vec<u8>, String> {
        self.platform_coin.extract_secret(secret_hash, spend_tx).await
    }

    fn check_tx_signed_by_pub(&self, tx: &[u8], expected_pub: &[u8]) -> Result<bool, String> {
        unimplemented!();
    }

    fn negotiate_swap_contract_addr(
        &self,
        other_side_address: Option<&[u8]>,
    ) -> Result<Option<BytesJson>, MmError<NegotiateSwapContractAddrErr>> {
        self.platform_coin.negotiate_swap_contract_addr(other_side_address)
    }

    fn derive_htlc_key_pair(&self, swap_unique_data: &[u8]) -> KeyPair {
        self.platform_coin.derive_htlc_key_pair(swap_unique_data)
    }

    fn validate_other_pubkey(&self, raw_pubkey: &[u8]) -> MmResult<(), ValidateOtherPubKeyErr> {
        self.platform_coin.validate_other_pubkey(raw_pubkey)
    }

    async fn payment_instructions(
        &self,
        _secret_hash: &[u8],
        _amount: &BigDecimal,
    ) -> Result<Option<Vec<u8>>, MmError<PaymentInstructionsErr>> {
        Ok(None)
    }

    fn validate_instructions(
        &self,
        _instructions: &[u8],
        _secret_hash: &[u8],
        _amount: BigDecimal,
    ) -> Result<PaymentInstructions, MmError<ValidateInstructionsErr>> {
        MmError::err(ValidateInstructionsErr::UnsupportedCoin(self.ticker().to_string()))
    }

    fn is_supported_by_watchers(&self) -> bool { false }
}

#[async_trait]
#[allow(unused_variables)]
impl WatcherOps for TendermintToken {
    fn create_taker_spends_maker_payment_preimage(
        &self,
        _maker_payment_tx: &[u8],
        _time_lock: u32,
        _maker_pub: &[u8],
        _secret_hash: &[u8],
        _swap_unique_data: &[u8],
    ) -> TransactionFut {
        unimplemented!();
    }

    fn send_taker_spends_maker_payment_preimage(&self, preimage: &[u8], secret: &[u8]) -> TransactionFut {
        unimplemented!();
    }

    fn create_taker_refunds_payment_preimage(
        &self,
        _taker_payment_tx: &[u8],
        _time_lock: u32,
        _maker_pub: &[u8],
        _secret_hash: &[u8],
        _swap_contract_address: &Option<BytesJson>,
        _swap_unique_data: &[u8],
    ) -> TransactionFut {
        unimplemented!();
    }

    fn send_watcher_refunds_taker_payment_preimage(&self, _taker_refunds_payment: &[u8]) -> TransactionFut {
        unimplemented!();
    }

    fn watcher_validate_taker_fee(&self, _taker_fee_hash: Vec<u8>, _verified_pub: Vec<u8>) -> ValidatePaymentFut<()> {
        unimplemented!();
    }

    fn watcher_validate_taker_payment(&self, _input: WatcherValidatePaymentInput) -> ValidatePaymentFut<()> {
        unimplemented!();
    }
}

impl MarketCoinOps for TendermintToken {
    fn ticker(&self) -> &str { &self.ticker }

    fn my_address(&self) -> MmResult<String, MyAddressError> { self.platform_coin.my_address() }

    fn get_public_key(&self) -> Result<String, MmError<UnexpectedDerivationMethod>> {
        self.platform_coin.get_public_key()
    }

    fn sign_message_hash(&self, message: &str) -> Option<[u8; 32]> { self.platform_coin.sign_message_hash(message) }

    fn sign_message(&self, message: &str) -> SignatureResult<String> { self.platform_coin.sign_message(message) }

    fn verify_message(&self, signature: &str, message: &str, address: &str) -> VerificationResult<bool> {
        self.platform_coin.verify_message(signature, message, address)
    }

    fn my_balance(&self) -> BalanceFut<CoinBalance> {
        let coin = self.clone();
        let fut = async move {
            let balance_denom = coin.platform_coin.balance_for_denom(coin.denom.to_string()).await?;
            Ok(CoinBalance {
                spendable: big_decimal_from_sat_unsigned(balance_denom, coin.decimals),
                unspendable: BigDecimal::default(),
            })
        };
        Box::new(fut.boxed().compat())
    }

    fn base_coin_balance(&self) -> BalanceFut<BigDecimal> { self.platform_coin.my_spendable_balance() }

    fn platform_ticker(&self) -> &str { self.platform_coin.ticker() }

    fn send_raw_tx(&self, tx: &str) -> Box<dyn Future<Item = String, Error = String> + Send> {
        self.platform_coin.send_raw_tx(tx)
    }

    fn send_raw_tx_bytes(&self, tx: &[u8]) -> Box<dyn Future<Item = String, Error = String> + Send> {
        self.platform_coin.send_raw_tx_bytes(tx)
    }

    fn wait_for_confirmations(
        &self,
        tx: &[u8],
        confirmations: u64,
        requires_nota: bool,
        wait_until: u64,
        check_every: u64,
    ) -> Box<dyn Future<Item = (), Error = String> + Send> {
        self.platform_coin
            .wait_for_confirmations(tx, confirmations, requires_nota, wait_until, check_every)
    }

    fn wait_for_htlc_tx_spend(
        &self,
        transaction: &[u8],
        secret_hash: &[u8],
        wait_until: u64,
        from_block: u64,
        swap_contract_address: &Option<BytesJson>,
    ) -> TransactionFut {
        self.platform_coin.wait_for_htlc_tx_spend(
            transaction,
            secret_hash,
            wait_until,
            from_block,
            swap_contract_address,
        )
    }

    fn tx_enum_from_bytes(&self, bytes: &[u8]) -> Result<TransactionEnum, MmError<TxMarshalingErr>> {
        self.platform_coin.tx_enum_from_bytes(bytes)
    }

    fn current_block(&self) -> Box<dyn Future<Item = u64, Error = String> + Send> { self.platform_coin.current_block() }

    fn display_priv_key(&self) -> Result<String, String> { self.platform_coin.display_priv_key() }

    fn min_tx_amount(&self) -> BigDecimal { big_decimal_from_sat(MIN_TX_SATOSHIS, self.decimals) }

    /// !! This function includes dummy implementation for P.O.C work
    fn min_trading_vol(&self) -> MmNumber { MmNumber::from("0.00777") }
}

#[async_trait]
#[allow(unused_variables)]
impl MmCoin for TendermintToken {
    fn is_asset_chain(&self) -> bool { false }

    fn spawner(&self) -> CoinFutSpawner { CoinFutSpawner::new(&self.abortable_system) }

    fn withdraw(&self, req: WithdrawRequest) -> WithdrawFut {
        let platform = self.platform_coin.clone();
        let token = self.clone();
        let fut = async move {
            let to_address =
                AccountId::from_str(&req.to).map_to_mm(|e| WithdrawError::InvalidAddress(e.to_string()))?;
            if to_address.prefix() != platform.account_prefix {
                return MmError::err(WithdrawError::InvalidAddress(format!(
                    "expected {} address prefix",
                    platform.account_prefix
                )));
            }

            let base_denom_balance = platform.balance_for_denom(platform.denom.to_string()).await?;
            let base_denom_balance_dec = big_decimal_from_sat_unsigned(base_denom_balance, token.decimals());

            let balance_denom = platform.balance_for_denom(token.denom.to_string()).await?;
            let balance_dec = big_decimal_from_sat_unsigned(balance_denom, token.decimals());

            let (amount_denom, amount_dec, total_amount) = if req.max {
                (
                    balance_denom,
                    big_decimal_from_sat_unsigned(balance_denom, token.decimals),
                    balance_dec,
                )
            } else {
                if balance_dec < req.amount {
                    return MmError::err(WithdrawError::NotSufficientBalance {
                        coin: token.ticker.clone(),
                        available: balance_dec,
                        required: req.amount,
                    });
                }

                (
                    sat_from_big_decimal(&req.amount, token.decimals())?,
                    req.amount.clone(),
                    req.amount,
                )
            };

            if !platform.is_tx_amount_enough(token.decimals, &amount_dec) {
                return MmError::err(WithdrawError::AmountTooLow {
                    amount: amount_dec,
                    threshold: token.min_tx_amount(),
                });
            }

            let received_by_me = if to_address == platform.account_id {
                amount_dec
            } else {
                BigDecimal::default()
            };

            let msg_send = MsgSend {
                from_address: platform.account_id.clone(),
                to_address,
                amount: vec![Coin {
                    denom: token.denom.clone(),
                    amount: amount_denom.into(),
                }],
            }
            .to_any()
            .map_to_mm(|e| WithdrawError::InternalError(e.to_string()))?;

            let memo = req.memo.unwrap_or_else(|| TX_DEFAULT_MEMO.into());
            let current_block = token
                .current_block()
                .compat()
                .await
                .map_to_mm(WithdrawError::Transport)?;

            let _sequence_lock = platform.sequence_lock.lock().await;
            let account_info = platform.my_account_info().await?;

            let timeout_height = current_block + TIMEOUT_HEIGHT_DELTA;

            let simulated_tx = platform
                .gen_simulated_tx(account_info.clone(), msg_send.clone(), timeout_height, memo.clone())
                .map_to_mm(|e| WithdrawError::InternalError(e.to_string()))?;

            let fee_amount_u64 = platform.calculate_fee_amount_as_u64(simulated_tx).await?;
            let fee_amount_dec = big_decimal_from_sat_unsigned(fee_amount_u64, platform.decimals());

            if base_denom_balance < fee_amount_u64 {
                return MmError::err(WithdrawError::NotSufficientPlatformBalanceForFee {
                    coin: platform.ticker().to_string(),
                    available: base_denom_balance_dec,
                    required: fee_amount_dec,
                });
            }

            let fee_amount = Coin {
                denom: platform.denom.clone(),
                amount: fee_amount_u64.into(),
            };

            let fee = Fee::from_amount_and_gas(fee_amount, GAS_LIMIT_DEFAULT);

            let tx_raw = platform
                .any_to_signed_raw_tx(account_info, msg_send, fee, timeout_height, memo)
                .map_to_mm(|e| WithdrawError::InternalError(e.to_string()))?;

            let tx_bytes = tx_raw
                .to_bytes()
                .map_to_mm(|e| WithdrawError::InternalError(e.to_string()))?;

            let hash = sha256(&tx_bytes);
            Ok(TransactionDetails {
                tx_hash: hex::encode_upper(hash.as_slice()),
                tx_hex: tx_bytes.into(),
                from: vec![platform.account_id.to_string()],
                to: vec![req.to],
                my_balance_change: &received_by_me - &total_amount,
                spent_by_me: total_amount.clone(),
                total_amount,
                received_by_me,
                block_height: 0,
                timestamp: 0,
                fee_details: Some(TxFeeDetails::Tendermint(TendermintFeeDetails {
                    coin: platform.ticker().to_string(),
                    amount: fee_amount_dec,
                    gas_limit: GAS_LIMIT_DEFAULT,
                })),
                coin: token.ticker.clone(),
                internal_id: hash.to_vec().into(),
                kmd_rewards: None,
                transaction_type: TransactionType::default(),
            })
        };
        Box::new(fut.boxed().compat())
    }

    fn get_raw_transaction(&self, req: RawTransactionRequest) -> RawTransactionFut {
        self.platform_coin.get_raw_transaction(req)
    }

    fn decimals(&self) -> u8 { self.decimals }

    fn convert_to_address(&self, from: &str, to_address_format: Json) -> Result<String, String> { todo!() }

    fn validate_address(&self, address: &str) -> ValidateAddressResult { todo!() }

    fn process_history_loop(&self, ctx: MmArc) -> Box<dyn Future<Item = (), Error = ()> + Send> { todo!() }

    fn history_sync_status(&self) -> HistorySyncState { todo!() }

    fn get_trade_fee(&self) -> Box<dyn Future<Item = TradeFee, Error = String> + Send> { todo!() }

    async fn get_sender_trade_fee(
        &self,
        value: TradePreimageValue,
        stage: FeeApproxStage,
    ) -> TradePreimageResult<TradeFee> {
        Ok(TradeFee {
            coin: self.platform_coin.ticker().into(),
            amount: "0.0002".into(),
            paid_from_trading_vol: false,
        })
    }

    fn get_receiver_trade_fee(&self, stage: FeeApproxStage) -> TradePreimageFut<TradeFee> {
        Box::new(futures01::future::ok(TradeFee {
            coin: self.platform_coin.ticker().into(),
            amount: "0.0002".into(),
            paid_from_trading_vol: false,
        }))
    }

    async fn get_fee_to_send_taker_fee(
        &self,
        dex_fee_amount: BigDecimal,
        stage: FeeApproxStage,
    ) -> TradePreimageResult<TradeFee> {
        Ok(TradeFee {
            coin: self.platform_coin.ticker().into(),
            amount: "0.0002".into(),
            paid_from_trading_vol: false,
        })
    }

    fn required_confirmations(&self) -> u64 { self.platform_coin.required_confirmations() }

    fn requires_notarization(&self) -> bool { self.platform_coin.requires_notarization() }

    fn set_required_confirmations(&self, confirmations: u64) { todo!() }

    fn set_requires_notarization(&self, requires_nota: bool) { todo!() }

    fn swap_contract_address(&self) -> Option<BytesJson> { None }

    fn mature_confirmations(&self) -> Option<u32> { None }

    fn coin_protocol_info(&self) -> Vec<u8> { self.platform_coin.coin_protocol_info() }

    fn is_coin_protocol_supported(&self, info: &Option<Vec<u8>>) -> bool {
        self.platform_coin.is_coin_protocol_supported(info)
    }
}<|MERGE_RESOLUTION|>--- conflicted
+++ resolved
@@ -2,7 +2,6 @@
 use super::{TendermintCoin, TendermintFeeDetails, GAS_LIMIT_DEFAULT, MIN_TX_SATOSHIS, TIMEOUT_HEIGHT_DELTA,
             TX_DEFAULT_MEMO};
 use crate::utxo::utxo_common::big_decimal_from_sat;
-<<<<<<< HEAD
 use crate::{big_decimal_from_sat_unsigned, utxo::sat_from_big_decimal, BalanceFut, BigDecimal,
             CheckIfMyPaymentSentArgs, CoinBalance, CoinFutSpawner, FeeApproxStage, FoundSwapTxSpend, HistorySyncState,
             MarketCoinOps, MmCoin, MyAddressError, NegotiateSwapContractAddrErr, PaymentInstructions,
@@ -13,18 +12,7 @@
             TransactionErr, TransactionFut, TransactionType, TxFeeDetails, TxMarshalingErr,
             UnexpectedDerivationMethod, ValidateAddressResult, ValidateFeeArgs, ValidateInstructionsErr,
             ValidateOtherPubKeyErr, ValidatePaymentFut, ValidatePaymentInput, VerificationResult, WatcherOps,
-            WatcherSearchForSwapTxSpendInput, WatcherValidatePaymentInput, WithdrawError, WithdrawFut, WithdrawRequest};
-=======
-use crate::{big_decimal_from_sat_unsigned, utxo::sat_from_big_decimal, BalanceFut, BigDecimal, CoinBalance,
-            CoinFutSpawner, FeeApproxStage, FoundSwapTxSpend, HistorySyncState, MarketCoinOps, MmCoin, MyAddressError,
-            NegotiateSwapContractAddrErr, PaymentInstructions, PaymentInstructionsErr, RawTransactionFut,
-            RawTransactionRequest, SearchForSwapTxSpendInput, SignatureResult, SwapOps, TradeFee, TradePreimageFut,
-            TradePreimageResult, TradePreimageValue, TransactionDetails, TransactionEnum, TransactionErr,
-            TransactionFut, TransactionType, TxFeeDetails, TxMarshalingErr, UnexpectedDerivationMethod,
-            ValidateAddressResult, ValidateInstructionsErr, ValidateOtherPubKeyErr, ValidatePaymentFut,
-            ValidatePaymentInput, VerificationResult, WatcherOps, WatcherValidatePaymentInput, WithdrawError,
-            WithdrawFut, WithdrawRequest};
->>>>>>> 5affd628
+             WatcherValidatePaymentInput, WithdrawError, WithdrawFut, WithdrawRequest};
 use async_trait::async_trait;
 use bitcrypto::sha256;
 use common::executor::abortable_queue::AbortableQueue;
