--- conflicted
+++ resolved
@@ -383,11 +383,7 @@
                 .map_err(|e| WithdrawError::InternalError(e.to_string()))?;
 
             let (base_denom_balance, base_denom_balance_dec) = platform
-<<<<<<< HEAD
-                .get_balance_as_unsigned_and_decimal(&account_id, &platform.denom, token.decimals())
-=======
                 .get_balance_as_unsigned_and_decimal(&account_id, &platform.protocol_info.denom, token.decimals())
->>>>>>> 7f27264d
                 .await
                 .map_mm_err()?;
 
