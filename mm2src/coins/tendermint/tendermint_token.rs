--- conflicted
+++ resolved
@@ -365,20 +365,7 @@
 impl MmCoin for TendermintToken {
     fn is_asset_chain(&self) -> bool { false }
 
-<<<<<<< HEAD
-    fn wallet_only(&self, ctx: &MmArc) -> bool {
-        let coin_conf = crate::coin_conf(ctx, self.ticker());
-        // If coin is not in config, it means that it was added manually (a custom token) and should be treated as wallet only
-        if coin_conf.is_null() {
-            return true;
-        }
-        let wallet_only_conf = coin_conf["wallet_only"].as_bool().unwrap_or(false);
-
-        wallet_only_conf || self.platform_coin.is_ledger_connection()
-    }
-=======
     fn wallet_only(&self, ctx: &MmArc) -> bool { self.platform_coin.wallet_only(ctx) }
->>>>>>> 62f77afd
 
     fn spawner(&self) -> WeakSpawner { self.abortable_system.weak_spawner() }
 
