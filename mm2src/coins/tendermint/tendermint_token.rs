/// Module containing implementation for Tendermint Tokens. They include native assets + IBC
use super::{TendermintCoin, TendermintFeeDetails, GAS_LIMIT_DEFAULT, MIN_TX_SATOSHIS, TIMEOUT_HEIGHT_DELTA,
            TX_DEFAULT_MEMO};
use crate::utxo::utxo_common::big_decimal_from_sat;
use crate::{big_decimal_from_sat_unsigned, utxo::sat_from_big_decimal, BalanceFut, BigDecimal, CoinBalance,
            CoinFutSpawner, FeeApproxStage, FoundSwapTxSpend, HistorySyncState, MarketCoinOps, MmCoin, MyAddressError,
<<<<<<< HEAD
            NegotiateSwapContractAddrErr, RawTransactionFut, RawTransactionRequest, SearchForSwapTxSpendInput,
            SignatureResult, SwapOps, TradeFee, TradePreimageFut, TradePreimageResult, TradePreimageValue,
            TransactionDetails, TransactionEnum, TransactionErr, TransactionFut, TransactionType, TxFeeDetails,
            TxMarshalingErr, UnexpectedDerivationMethod, ValidateAddressResult, ValidateOtherPubKeyErr,
            ValidatePaymentFut, ValidatePaymentInput, VerificationResult, WatcherOps, WatcherValidatePaymentInput,
            WithdrawError, WithdrawFut, WithdrawRequest};
=======
            NegotiateSwapContractAddrErr, PaymentInstructions, PaymentInstructionsErr, RawTransactionFut,
            RawTransactionRequest, SearchForSwapTxSpendInput, SignatureResult, SwapOps, TradeFee, TradePreimageFut,
            TradePreimageResult, TradePreimageValue, TransactionDetails, TransactionEnum, TransactionErr,
            TransactionFut, TransactionType, TxFeeDetails, TxMarshalingErr, UnexpectedDerivationMethod,
            ValidateAddressResult, ValidateInstructionsErr, ValidateOtherPubKeyErr, ValidatePaymentFut,
            ValidatePaymentInput, VerificationResult, WatcherOps, WatcherSearchForSwapTxSpendInput,
            WatcherValidatePaymentInput, WithdrawError, WithdrawFut, WithdrawRequest};
>>>>>>> 6fc74b99
use async_trait::async_trait;
use bitcrypto::sha256;
use common::executor::abortable_queue::AbortableQueue;
use common::executor::AbortableSystem;
use common::Future01CompatExt;
use cosmrs::{bank::MsgSend,
             tx::{Fee, Msg},
             AccountId, Coin, Denom};
use futures::{FutureExt, TryFutureExt};
use futures01::Future;
use keys::KeyPair;
use mm2_core::mm_ctx::MmArc;
use mm2_err_handle::prelude::*;
use mm2_number::MmNumber;
use rpc::v1::types::Bytes as BytesJson;
use serde_json::Value as Json;
use std::ops::Deref;
use std::str::FromStr;
use std::sync::Arc;

pub struct TendermintTokenImpl {
    pub ticker: String,
    platform_coin: TendermintCoin,
    pub decimals: u8,
    pub denom: Denom,
    /// This spawner is used to spawn coin's related futures that should be aborted on coin deactivation
    /// or on [`MmArc::stop`].
    abortable_system: AbortableQueue,
}

#[derive(Clone)]
pub struct TendermintToken(Arc<TendermintTokenImpl>);

impl Deref for TendermintToken {
    type Target = TendermintTokenImpl;

    fn deref(&self) -> &Self::Target { &self.0 }
}

#[derive(Clone, Debug, Deserialize, Serialize)]
pub struct TendermintTokenProtocolInfo {
    pub platform: String,
    pub decimals: u8,
    pub denom: String,
}

#[derive(Clone, Deserialize)]
pub struct TendermintTokenActivationParams {}

pub enum TendermintTokenInitError {
    InvalidDenom(String),
    MyAddressError(String),
    CouldNotFetchBalance(String),
}

impl From<MyAddressError> for TendermintTokenInitError {
    fn from(err: MyAddressError) -> Self { TendermintTokenInitError::MyAddressError(err.to_string()) }
}

impl TendermintToken {
    pub fn new(
        ticker: String,
        platform_coin: TendermintCoin,
        decimals: u8,
        denom: String,
    ) -> MmResult<Self, TendermintTokenInitError> {
        let denom = Denom::from_str(&denom).map_to_mm(|e| TendermintTokenInitError::InvalidDenom(e.to_string()))?;
        let token_impl = TendermintTokenImpl {
            abortable_system: platform_coin.abortable_system.create_subsystem(),
            ticker,
            platform_coin,
            decimals,
            denom,
        };
        Ok(TendermintToken(Arc::new(token_impl)))
    }
}

#[async_trait]
#[allow(unused_variables)]
impl SwapOps for TendermintToken {
    fn send_taker_fee(&self, fee_addr: &[u8], amount: BigDecimal, uuid: &[u8]) -> TransactionFut {
        self.platform_coin
            .send_taker_fee_for_denom(fee_addr, amount, self.denom.clone(), self.decimals, uuid)
    }

    fn send_maker_payment(
        &self,
        time_lock_duration: u64,
        _time_lock: u32,
        taker_pub: &[u8],
        secret_hash: &[u8],
        amount: BigDecimal,
        _swap_contract_address: &Option<BytesJson>,
        _swap_unique_data: &[u8],
        _payment_instructions: &Option<PaymentInstructions>,
    ) -> TransactionFut {
        self.platform_coin.send_htlc_for_denom(
            time_lock_duration,
            taker_pub,
            secret_hash,
            amount,
            self.denom.clone(),
            self.decimals,
        )
    }

    fn send_taker_payment(
        &self,
        time_lock_duration: u64,
        _time_lock: u32,
        maker_pub: &[u8],
        secret_hash: &[u8],
        amount: BigDecimal,
        swap_contract_address: &Option<BytesJson>,
        swap_unique_data: &[u8],
        _payment_instructions: &Option<PaymentInstructions>,
    ) -> TransactionFut {
        self.platform_coin.send_htlc_for_denom(
            time_lock_duration,
            maker_pub,
            secret_hash,
            amount,
            self.denom.clone(),
            self.decimals,
        )
    }

    fn send_maker_spends_taker_payment(
        &self,
        taker_payment_tx: &[u8],
        time_lock: u32,
        taker_pub: &[u8],
        secret: &[u8],
        secret_hash: &[u8],
        swap_contract_address: &Option<BytesJson>,
        swap_unique_data: &[u8],
    ) -> TransactionFut {
        self.platform_coin.send_maker_spends_taker_payment(
            taker_payment_tx,
            time_lock,
            taker_pub,
            secret,
            secret_hash,
            swap_contract_address,
            swap_unique_data,
        )
    }

    fn send_taker_spends_maker_payment(
        &self,
        maker_payment_tx: &[u8],
        time_lock: u32,
        maker_pub: &[u8],
        secret: &[u8],
        secret_hash: &[u8],
        swap_contract_address: &Option<BytesJson>,
        swap_unique_data: &[u8],
    ) -> TransactionFut {
        self.platform_coin.send_taker_spends_maker_payment(
            maker_payment_tx,
            time_lock,
            maker_pub,
            secret,
            secret_hash,
            swap_contract_address,
            swap_unique_data,
        )
    }

    fn send_taker_refunds_payment(
        &self,
        taker_payment_tx: &[u8],
        time_lock: u32,
        maker_pub: &[u8],
        secret_hash: &[u8],
        swap_contract_address: &Option<BytesJson>,
        swap_unique_data: &[u8],
    ) -> TransactionFut {
        Box::new(futures01::future::err(TransactionErr::Plain(
            "Doesn't need transaction broadcast to be refunded".into(),
        )))
    }

    fn send_maker_refunds_payment(
        &self,
        maker_payment_tx: &[u8],
        time_lock: u32,
        taker_pub: &[u8],
        secret_hash: &[u8],
        swap_contract_address: &Option<BytesJson>,
        swap_unique_data: &[u8],
    ) -> TransactionFut {
        Box::new(futures01::future::err(TransactionErr::Plain(
            "Doesn't need transaction broadcast to be refunded".into(),
        )))
    }

    fn validate_fee(
        &self,
        fee_tx: &TransactionEnum,
        expected_sender: &[u8],
        fee_addr: &[u8],
        amount: &BigDecimal,
        min_block_number: u64,
        uuid: &[u8],
    ) -> Box<dyn Future<Item = (), Error = String> + Send> {
        self.platform_coin.validate_fee_for_denom(
            fee_tx,
            expected_sender,
            fee_addr,
            amount,
            self.decimals,
            uuid,
            self.denom.to_string(),
        )
    }

    fn validate_maker_payment(&self, input: ValidatePaymentInput) -> ValidatePaymentFut<()> {
        self.platform_coin
            .validate_payment_for_denom(input, self.denom.clone(), self.decimals)
    }

    fn validate_taker_payment(&self, input: ValidatePaymentInput) -> ValidatePaymentFut<()> {
        self.platform_coin
            .validate_payment_for_denom(input, self.denom.clone(), self.decimals)
    }

    fn check_if_my_payment_sent(
        &self,
        time_lock: u32,
        other_pub: &[u8],
        secret_hash: &[u8],
        search_from_block: u64,
        swap_contract_address: &Option<BytesJson>,
        swap_unique_data: &[u8],
        amount: &BigDecimal,
    ) -> Box<dyn Future<Item = Option<TransactionEnum>, Error = String> + Send> {
        self.platform_coin.check_if_my_payment_sent_for_denom(
            self.decimals,
            self.denom.clone(),
            other_pub,
            secret_hash,
            amount,
        )
    }

    async fn search_for_swap_tx_spend_my(
        &self,
        input: SearchForSwapTxSpendInput<'_>,
    ) -> Result<Option<FoundSwapTxSpend>, String> {
        self.platform_coin.search_for_swap_tx_spend_my(input).await
    }

    async fn search_for_swap_tx_spend_other(
        &self,
        input: SearchForSwapTxSpendInput<'_>,
    ) -> Result<Option<FoundSwapTxSpend>, String> {
        self.platform_coin.search_for_swap_tx_spend_other(input).await
    }

    async fn extract_secret(&self, secret_hash: &[u8], spend_tx: &[u8]) -> Result<Vec<u8>, String> {
        self.platform_coin.extract_secret(secret_hash, spend_tx).await
    }

    fn check_tx_signed_by_pub(&self, tx: &[u8], expected_pub: &[u8]) -> Result<bool, String> {
        unimplemented!();
    }

    fn negotiate_swap_contract_addr(
        &self,
        other_side_address: Option<&[u8]>,
    ) -> Result<Option<BytesJson>, MmError<NegotiateSwapContractAddrErr>> {
        self.platform_coin.negotiate_swap_contract_addr(other_side_address)
    }

    fn derive_htlc_key_pair(&self, swap_unique_data: &[u8]) -> KeyPair {
        self.platform_coin.derive_htlc_key_pair(swap_unique_data)
    }

    fn validate_other_pubkey(&self, raw_pubkey: &[u8]) -> MmResult<(), ValidateOtherPubKeyErr> {
        self.platform_coin.validate_other_pubkey(raw_pubkey)
    }

    async fn payment_instructions(
        &self,
        _secret_hash: &[u8],
        _amount: &BigDecimal,
    ) -> Result<Option<Vec<u8>>, MmError<PaymentInstructionsErr>> {
        Ok(None)
    }

    fn validate_instructions(
        &self,
        _instructions: &[u8],
        _secret_hash: &[u8],
        _amount: BigDecimal,
    ) -> Result<PaymentInstructions, MmError<ValidateInstructionsErr>> {
        MmError::err(ValidateInstructionsErr::UnsupportedCoin(self.ticker().to_string()))
    }

    fn is_supported_by_watchers(&self) -> bool { false }
}

#[async_trait]
impl WatcherOps for TendermintToken {
    fn create_maker_payment_spend_preimage(
        &self,
        _maker_payment_tx: &[u8],
        _time_lock: u32,
        _maker_pub: &[u8],
        _secret_hash: &[u8],
        _swap_unique_data: &[u8],
    ) -> TransactionFut {
        unimplemented!();
    }

    fn send_maker_payment_spend_preimage(&self, _preimage: &[u8], _secret: &[u8]) -> TransactionFut {
        unimplemented!();
    }

    fn create_taker_payment_refund_preimage(
        &self,
        _taker_payment_tx: &[u8],
        _time_lock: u32,
        _maker_pub: &[u8],
        _secret_hash: &[u8],
        _swap_contract_address: &Option<BytesJson>,
        _swap_unique_data: &[u8],
    ) -> TransactionFut {
        unimplemented!();
    }

    fn send_taker_payment_refund_preimage(&self, _taker_refunds_payment: &[u8]) -> TransactionFut {
        unimplemented!();
    }

    fn watcher_validate_taker_fee(&self, _taker_fee_hash: Vec<u8>, _verified_pub: Vec<u8>) -> ValidatePaymentFut<()> {
        unimplemented!();
    }

    fn watcher_validate_taker_payment(&self, _input: WatcherValidatePaymentInput) -> ValidatePaymentFut<()> {
        unimplemented!();
    }
}

impl MarketCoinOps for TendermintToken {
    fn ticker(&self) -> &str { &self.ticker }

    fn my_address(&self) -> MmResult<String, MyAddressError> { self.platform_coin.my_address() }

    fn get_public_key(&self) -> Result<String, MmError<UnexpectedDerivationMethod>> {
        self.platform_coin.get_public_key()
    }

    fn sign_message_hash(&self, message: &str) -> Option<[u8; 32]> { self.platform_coin.sign_message_hash(message) }

    fn sign_message(&self, message: &str) -> SignatureResult<String> { self.platform_coin.sign_message(message) }

    fn verify_message(&self, signature: &str, message: &str, address: &str) -> VerificationResult<bool> {
        self.platform_coin.verify_message(signature, message, address)
    }

    fn my_balance(&self) -> BalanceFut<CoinBalance> {
        let coin = self.clone();
        let fut = async move {
            let balance_denom = coin.platform_coin.balance_for_denom(coin.denom.to_string()).await?;
            Ok(CoinBalance {
                spendable: big_decimal_from_sat_unsigned(balance_denom, coin.decimals),
                unspendable: BigDecimal::default(),
            })
        };
        Box::new(fut.boxed().compat())
    }

    fn base_coin_balance(&self) -> BalanceFut<BigDecimal> { self.platform_coin.my_spendable_balance() }

    fn platform_ticker(&self) -> &str { self.platform_coin.ticker() }

    fn send_raw_tx(&self, tx: &str) -> Box<dyn Future<Item = String, Error = String> + Send> {
        self.platform_coin.send_raw_tx(tx)
    }

    fn send_raw_tx_bytes(&self, tx: &[u8]) -> Box<dyn Future<Item = String, Error = String> + Send> {
        self.platform_coin.send_raw_tx_bytes(tx)
    }

    fn wait_for_confirmations(
        &self,
        tx: &[u8],
        confirmations: u64,
        requires_nota: bool,
        wait_until: u64,
        check_every: u64,
    ) -> Box<dyn Future<Item = (), Error = String> + Send> {
        self.platform_coin
            .wait_for_confirmations(tx, confirmations, requires_nota, wait_until, check_every)
    }

    fn wait_for_htlc_tx_spend(
        &self,
        transaction: &[u8],
        secret_hash: &[u8],
        wait_until: u64,
        from_block: u64,
        swap_contract_address: &Option<BytesJson>,
        check_every: f64,
    ) -> TransactionFut {
        self.platform_coin.wait_for_htlc_tx_spend(
            transaction,
            secret_hash,
            wait_until,
            from_block,
            swap_contract_address,
            check_every,
        )
    }

    fn tx_enum_from_bytes(&self, bytes: &[u8]) -> Result<TransactionEnum, MmError<TxMarshalingErr>> {
        self.platform_coin.tx_enum_from_bytes(bytes)
    }

    fn current_block(&self) -> Box<dyn Future<Item = u64, Error = String> + Send> { self.platform_coin.current_block() }

    fn display_priv_key(&self) -> Result<String, String> { self.platform_coin.display_priv_key() }

    fn min_tx_amount(&self) -> BigDecimal { big_decimal_from_sat(MIN_TX_SATOSHIS, self.decimals) }

    /// !! This function includes dummy implementation for P.O.C work
    fn min_trading_vol(&self) -> MmNumber { MmNumber::from("0.00777") }
}

#[async_trait]
#[allow(unused_variables)]
impl MmCoin for TendermintToken {
    fn is_asset_chain(&self) -> bool { false }

    fn spawner(&self) -> CoinFutSpawner { CoinFutSpawner::new(&self.abortable_system) }

    fn withdraw(&self, req: WithdrawRequest) -> WithdrawFut {
        let platform = self.platform_coin.clone();
        let token = self.clone();
        let fut = async move {
            let to_address =
                AccountId::from_str(&req.to).map_to_mm(|e| WithdrawError::InvalidAddress(e.to_string()))?;
            if to_address.prefix() != platform.account_prefix {
                return MmError::err(WithdrawError::InvalidAddress(format!(
                    "expected {} address prefix",
                    platform.account_prefix
                )));
            }

            let base_denom_balance = platform.balance_for_denom(platform.denom.to_string()).await?;
            let base_denom_balance_dec = big_decimal_from_sat_unsigned(base_denom_balance, token.decimals());

            let balance_denom = platform.balance_for_denom(token.denom.to_string()).await?;
            let balance_dec = big_decimal_from_sat_unsigned(balance_denom, token.decimals());

            let (amount_denom, amount_dec, total_amount) = if req.max {
                (
                    balance_denom,
                    big_decimal_from_sat_unsigned(balance_denom, token.decimals),
                    balance_dec,
                )
            } else {
                if balance_dec < req.amount {
                    return MmError::err(WithdrawError::NotSufficientBalance {
                        coin: token.ticker.clone(),
                        available: balance_dec,
                        required: req.amount,
                    });
                }

                (
                    sat_from_big_decimal(&req.amount, token.decimals())?,
                    req.amount.clone(),
                    req.amount,
                )
            };

            if !platform.is_tx_amount_enough(token.decimals, &amount_dec) {
                return MmError::err(WithdrawError::AmountTooLow {
                    amount: amount_dec,
                    threshold: token.min_tx_amount(),
                });
            }

            let received_by_me = if to_address == platform.account_id {
                amount_dec
            } else {
                BigDecimal::default()
            };

            let msg_send = MsgSend {
                from_address: platform.account_id.clone(),
                to_address,
                amount: vec![Coin {
                    denom: token.denom.clone(),
                    amount: amount_denom.into(),
                }],
            }
            .to_any()
            .map_to_mm(|e| WithdrawError::InternalError(e.to_string()))?;

            let memo = req.memo.unwrap_or_else(|| TX_DEFAULT_MEMO.into());
            let current_block = token
                .current_block()
                .compat()
                .await
                .map_to_mm(WithdrawError::Transport)?;

            let _sequence_lock = platform.sequence_lock.lock().await;
            let account_info = platform.my_account_info().await?;

            let timeout_height = current_block + TIMEOUT_HEIGHT_DELTA;

            let simulated_tx = platform
                .gen_simulated_tx(account_info.clone(), msg_send.clone(), timeout_height, memo.clone())
                .map_to_mm(|e| WithdrawError::InternalError(e.to_string()))?;

            let fee_amount_u64 = platform.calculate_fee_amount_as_u64(simulated_tx).await?;
            let fee_amount_dec = big_decimal_from_sat_unsigned(fee_amount_u64, platform.decimals());

            if base_denom_balance < fee_amount_u64 {
                return MmError::err(WithdrawError::NotSufficientPlatformBalanceForFee {
                    coin: platform.ticker().to_string(),
                    available: base_denom_balance_dec,
                    required: fee_amount_dec,
                });
            }

            let fee_amount = Coin {
                denom: platform.denom.clone(),
                amount: fee_amount_u64.into(),
            };

            let fee = Fee::from_amount_and_gas(fee_amount, GAS_LIMIT_DEFAULT);

            let tx_raw = platform
                .any_to_signed_raw_tx(account_info, msg_send, fee, timeout_height, memo)
                .map_to_mm(|e| WithdrawError::InternalError(e.to_string()))?;

            let tx_bytes = tx_raw
                .to_bytes()
                .map_to_mm(|e| WithdrawError::InternalError(e.to_string()))?;

            let hash = sha256(&tx_bytes);
            Ok(TransactionDetails {
                tx_hash: hex::encode_upper(hash.as_slice()),
                tx_hex: tx_bytes.into(),
                from: vec![platform.account_id.to_string()],
                to: vec![req.to],
                my_balance_change: &received_by_me - &total_amount,
                spent_by_me: total_amount.clone(),
                total_amount,
                received_by_me,
                block_height: 0,
                timestamp: 0,
                fee_details: Some(TxFeeDetails::Tendermint(TendermintFeeDetails {
                    coin: platform.ticker().to_string(),
                    amount: fee_amount_dec,
                    gas_limit: GAS_LIMIT_DEFAULT,
                })),
                coin: token.ticker.clone(),
                internal_id: hash.to_vec().into(),
                kmd_rewards: None,
                transaction_type: TransactionType::default(),
            })
        };
        Box::new(fut.boxed().compat())
    }

    fn get_raw_transaction(&self, req: RawTransactionRequest) -> RawTransactionFut {
        self.platform_coin.get_raw_transaction(req)
    }

    fn decimals(&self) -> u8 { self.decimals }

    fn convert_to_address(&self, from: &str, to_address_format: Json) -> Result<String, String> { todo!() }

    fn validate_address(&self, address: &str) -> ValidateAddressResult { todo!() }

    fn process_history_loop(&self, ctx: MmArc) -> Box<dyn Future<Item = (), Error = ()> + Send> { todo!() }

    fn history_sync_status(&self) -> HistorySyncState { todo!() }

    fn get_trade_fee(&self) -> Box<dyn Future<Item = TradeFee, Error = String> + Send> { todo!() }

    async fn get_sender_trade_fee(
        &self,
        value: TradePreimageValue,
        stage: FeeApproxStage,
    ) -> TradePreimageResult<TradeFee> {
        Ok(TradeFee {
            coin: self.platform_coin.ticker().into(),
            amount: "0.0002".into(),
            paid_from_trading_vol: false,
        })
    }

    fn get_receiver_trade_fee(&self, stage: FeeApproxStage) -> TradePreimageFut<TradeFee> {
        Box::new(futures01::future::ok(TradeFee {
            coin: self.platform_coin.ticker().into(),
            amount: "0.0002".into(),
            paid_from_trading_vol: false,
        }))
    }

    async fn get_fee_to_send_taker_fee(
        &self,
        dex_fee_amount: BigDecimal,
        stage: FeeApproxStage,
    ) -> TradePreimageResult<TradeFee> {
        Ok(TradeFee {
            coin: self.platform_coin.ticker().into(),
            amount: "0.0002".into(),
            paid_from_trading_vol: false,
        })
    }

    fn required_confirmations(&self) -> u64 { self.platform_coin.required_confirmations() }

    fn requires_notarization(&self) -> bool { self.platform_coin.requires_notarization() }

    fn set_required_confirmations(&self, confirmations: u64) { todo!() }

    fn set_requires_notarization(&self, requires_nota: bool) { todo!() }

    fn swap_contract_address(&self) -> Option<BytesJson> { None }

    fn mature_confirmations(&self) -> Option<u32> { None }

    fn coin_protocol_info(&self) -> Vec<u8> { self.platform_coin.coin_protocol_info() }

    fn is_coin_protocol_supported(&self, info: &Option<Vec<u8>>) -> bool {
        self.platform_coin.is_coin_protocol_supported(info)
    }
}<|MERGE_RESOLUTION|>--- conflicted
+++ resolved
@@ -4,22 +4,13 @@
 use crate::utxo::utxo_common::big_decimal_from_sat;
 use crate::{big_decimal_from_sat_unsigned, utxo::sat_from_big_decimal, BalanceFut, BigDecimal, CoinBalance,
             CoinFutSpawner, FeeApproxStage, FoundSwapTxSpend, HistorySyncState, MarketCoinOps, MmCoin, MyAddressError,
-<<<<<<< HEAD
-            NegotiateSwapContractAddrErr, RawTransactionFut, RawTransactionRequest, SearchForSwapTxSpendInput,
-            SignatureResult, SwapOps, TradeFee, TradePreimageFut, TradePreimageResult, TradePreimageValue,
-            TransactionDetails, TransactionEnum, TransactionErr, TransactionFut, TransactionType, TxFeeDetails,
-            TxMarshalingErr, UnexpectedDerivationMethod, ValidateAddressResult, ValidateOtherPubKeyErr,
-            ValidatePaymentFut, ValidatePaymentInput, VerificationResult, WatcherOps, WatcherValidatePaymentInput,
-            WithdrawError, WithdrawFut, WithdrawRequest};
-=======
             NegotiateSwapContractAddrErr, PaymentInstructions, PaymentInstructionsErr, RawTransactionFut,
             RawTransactionRequest, SearchForSwapTxSpendInput, SignatureResult, SwapOps, TradeFee, TradePreimageFut,
             TradePreimageResult, TradePreimageValue, TransactionDetails, TransactionEnum, TransactionErr,
             TransactionFut, TransactionType, TxFeeDetails, TxMarshalingErr, UnexpectedDerivationMethod,
             ValidateAddressResult, ValidateInstructionsErr, ValidateOtherPubKeyErr, ValidatePaymentFut,
-            ValidatePaymentInput, VerificationResult, WatcherOps, WatcherSearchForSwapTxSpendInput,
-            WatcherValidatePaymentInput, WithdrawError, WithdrawFut, WithdrawRequest};
->>>>>>> 6fc74b99
+            ValidatePaymentInput, VerificationResult, WatcherOps, WatcherValidatePaymentInput, WithdrawError,
+            WithdrawFut, WithdrawRequest};
 use async_trait::async_trait;
 use bitcrypto::sha256;
 use common::executor::abortable_queue::AbortableQueue;
