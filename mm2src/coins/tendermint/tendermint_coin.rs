--- conflicted
+++ resolved
@@ -9,13 +9,8 @@
             RawTransactionFut, RawTransactionRequest, SearchForSwapTxSpendInput, SignatureResult, SwapOps, TradeFee,
             TradePreimageFut, TradePreimageResult, TradePreimageValue, TransactionDetails, TransactionEnum,
             TransactionFut, TransactionType, TxFeeDetails, TxMarshalingErr, UnexpectedDerivationMethod,
-<<<<<<< HEAD
-            ValidateAddressResult, ValidateOtherPubKeyErr, ValidatePaymentInput, VerificationResult, WithdrawError,
-            WithdrawFut, WithdrawRequest};
-=======
-            ValidateAddressResult, ValidatePaymentInput, VerificationResult, WatcherValidatePaymentInput,
-            WithdrawError, WithdrawFut, WithdrawRequest};
->>>>>>> 67ede861
+            ValidateAddressResult, ValidateOtherPubKeyErr, ValidatePaymentInput, VerificationResult,
+            WatcherValidatePaymentInput, WithdrawError, WithdrawFut, WithdrawRequest};
 use async_trait::async_trait;
 use bitcrypto::sha256;
 use common::{get_utc_timestamp, Future01CompatExt};
