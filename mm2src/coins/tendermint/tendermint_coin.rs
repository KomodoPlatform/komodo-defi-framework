--- conflicted
+++ resolved
@@ -200,11 +200,7 @@
     pub(crate) denom: Denom,
     min_balance_for_ibc_routing: Option<f32>,
     pub account_prefix: String,
-<<<<<<< HEAD
-    chain_id: ChainId,
-=======
-    pub chain_id: String,
->>>>>>> 9ccb42f1
+    pub chain_id: ChainId,
     gas_price: Option<f64>,
     /// Key represents the account prefix of the target chain and
     /// the value is the channel ID used for sending transactions.
@@ -406,28 +402,15 @@
     /// My address
     pub account_id: AccountId,
     pub activation_policy: TendermintActivationPolicy,
-<<<<<<< HEAD
-=======
-    pub(crate) decimals: u8,
-    pub(super) denom: Denom,
-    pub(crate) chain_id: ChainId,
-    gas_price: Option<f64>,
->>>>>>> 9ccb42f1
     pub tokens_info: PaMutex<HashMap<String, ActivatedTokenInfo>>,
     /// This spawner is used to spawn coin's related futures that should be aborted on coin deactivation
     /// or on [`MmArc::stop`].
     pub(super) abortable_system: AbortableQueue,
     pub(crate) history_sync_state: Mutex<HistorySyncState>,
     client: TendermintRpcClient,
-<<<<<<< HEAD
-    pub(crate) ctx: MmWeak,
-    pub(crate) is_keplr_from_ledger: bool,
-    pub(crate) protocol_info: TendermintProtocolInfo,
-=======
-    ibc_channels: HashMap<String, ChannelId>,
     pub ctx: MmWeak,
     pub(crate) wallet_type: TendermintWalletConnectionType,
->>>>>>> 9ccb42f1
+    pub(crate) protocol_info: TendermintProtocolInfo,
 }
 
 #[derive(Clone)]
@@ -1600,22 +1583,12 @@
             })
             .collect();
 
-<<<<<<< HEAD
-        let tx_json = serde_json::json!({
-            "legacy_amino_json": {
-                "account_number": account_info.account_number.to_string(),
-                "chain_id": self.protocol_info.chain_id.to_string(),
-                "fee": {
-                    "amount": fee_amount,
-                    "gas": fee.gas_limit.to_string()
-=======
         let sign_doc = json!({
             "account_number": account_info.account_number.to_string(),
-            "chain_id": self.chain_id.to_string(),
+            "chain_id": self.protocol_info.chain_id.to_string(),
             "fee": {
                 "amount": fee_amount,
                 "gas": fee.gas_limit.to_string()
->>>>>>> 9ccb42f1
                 },
             "memo": memo,
             "msgs": [msg],
