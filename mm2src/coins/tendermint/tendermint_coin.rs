use super::htlc::{IrisHtlc, MsgCreateHtlc};
#[cfg(not(target_arch = "wasm32"))]
use super::tendermint_native_rpc::*;
#[cfg(target_arch = "wasm32")] use super::tendermint_wasm_rpc::*;
use crate::coin_errors::{MyAddressError, ValidatePaymentError};
use crate::tendermint::htlc::MsgClaimHtlc;
use crate::tendermint::htlc_proto::{CreateHtlcProtoRep, QueryHtlcRequestProto, QueryHtlcResponseProto};
use crate::utxo::sat_from_big_decimal;
use crate::utxo::utxo_common::big_decimal_from_sat;
use crate::{big_decimal_from_sat_unsigned, BalanceError, BalanceFut, BigDecimal, CheckIfMyPaymentSentArgs,
            CoinBalance, CoinFutSpawner, FeeApproxStage, FoundSwapTxSpend, HistorySyncState, MarketCoinOps, MmCoin,
            NegotiateSwapContractAddrErr, PaymentInstructions, PaymentInstructionsErr, RawTransactionError,
            RawTransactionFut, RawTransactionRequest, RawTransactionRes, SearchForSwapTxSpendInput,
            SendMakerPaymentArgs, SendMakerRefundsPaymentArgs, SendMakerSpendsTakerPaymentArgs, SendTakerPaymentArgs,
            SendTakerRefundsPaymentArgs, SendTakerSpendsMakerPaymentArgs, SignatureResult, SwapOps, TradeFee,
            TradePreimageFut, TradePreimageResult, TradePreimageValue, TransactionDetails, TransactionEnum,
            TransactionErr, TransactionFut, TransactionType, TxFeeDetails, TxMarshalingErr,
<<<<<<< HEAD
            UnexpectedDerivationMethod, ValidateAddressResult, ValidateFeeArgs, ValidateInstructionsErr,
            ValidateOtherPubKeyErr, ValidatePaymentFut, ValidatePaymentInput, VerificationResult, WatcherOps,
            WatcherSearchForSwapTxSpendInput, WatcherValidatePaymentInput, WithdrawError, WithdrawFut, WithdrawRequest};
=======
            UnexpectedDerivationMethod, ValidateAddressResult, ValidateInstructionsErr, ValidateOtherPubKeyErr,
            ValidatePaymentFut, ValidatePaymentInput, VerificationResult, WatcherOps, WatcherValidatePaymentInput,
            WithdrawError, WithdrawFut, WithdrawRequest};
>>>>>>> 5affd628
use async_std::prelude::FutureExt as AsyncStdFutureExt;
use async_trait::async_trait;
use bitcrypto::{dhash160, sha256};
use common::executor::Timer;
use common::executor::{abortable_queue::AbortableQueue, AbortableSystem};
use common::{get_utc_timestamp, log, Future01CompatExt};
use cosmrs::bank::MsgSend;
use cosmrs::crypto::secp256k1::SigningKey;
use cosmrs::proto::cosmos::auth::v1beta1::{BaseAccount, QueryAccountRequest, QueryAccountResponse};
use cosmrs::proto::cosmos::bank::v1beta1::{MsgSend as MsgSendProto, QueryBalanceRequest, QueryBalanceResponse};
use cosmrs::proto::cosmos::base::tendermint::v1beta1::{GetBlockByHeightRequest, GetBlockByHeightResponse,
                                                       GetLatestBlockRequest, GetLatestBlockResponse};
use cosmrs::proto::cosmos::base::v1beta1::Coin as CoinProto;
use cosmrs::proto::cosmos::tx::v1beta1::{GetTxRequest, GetTxResponse, GetTxsEventRequest, GetTxsEventResponse,
                                         SimulateRequest, SimulateResponse, Tx, TxBody, TxRaw};
use cosmrs::tendermint::block::Height;
use cosmrs::tendermint::chain::Id as ChainId;
use cosmrs::tendermint::PublicKey;
use cosmrs::tx::{self, Fee, Msg, Raw, SignDoc, SignerInfo};
use cosmrs::{AccountId, Any, Coin, Denom, ErrorReport};
use crypto::privkey::key_pair_from_secret;
use derive_more::Display;
use futures::lock::Mutex as AsyncMutex;
use futures::{FutureExt, TryFutureExt};
use futures01::Future;
use hex::FromHexError;
use keys::KeyPair;
use mm2_core::mm_ctx::MmArc;
use mm2_err_handle::prelude::*;
use mm2_number::MmNumber;
use parking_lot::Mutex as PaMutex;
use prost::{DecodeError, Message};
use rpc::v1::types::Bytes as BytesJson;
use serde_json::Value as Json;
use std::collections::HashMap;
use std::convert::TryFrom;
use std::ops::Deref;
use std::str::FromStr;
use std::sync::Arc;
use std::time::Duration;
use uuid::Uuid;

// ABCI Request Paths
const ABCI_GET_LATEST_BLOCK_PATH: &str = "/cosmos.base.tendermint.v1beta1.Service/GetLatestBlock";
const ABCI_GET_BLOCK_BY_HEIGHT_PATH: &str = "/cosmos.base.tendermint.v1beta1.Service/GetBlockByHeight";
const ABCI_SIMULATE_TX_PATH: &str = "/cosmos.tx.v1beta1.Service/Simulate";
const ABCI_QUERY_ACCOUNT_PATH: &str = "/cosmos.auth.v1beta1.Query/Account";
const ABCI_QUERY_BALANCE_PATH: &str = "/cosmos.bank.v1beta1.Query/Balance";
const ABCI_GET_TX_PATH: &str = "/cosmos.tx.v1beta1.Service/GetTx";
const ABCI_QUERY_HTLC_PATH: &str = "/irismod.htlc.Query/HTLC";
const ABCI_GET_TXS_EVENT_PATH: &str = "/cosmos.tx.v1beta1.Service/GetTxsEvent";

pub(crate) const MIN_TX_SATOSHIS: i64 = 1;

// ABCI Request Defaults
const ABCI_REQUEST_HEIGHT: Option<Height> = None;
const ABCI_REQUEST_PROVE: bool = false;

/// 0.25 is good average gas price on atom and iris
const DEFAULT_GAS_PRICE: f64 = 0.25;
pub(super) const TIMEOUT_HEIGHT_DELTA: u64 = 100;
pub const GAS_LIMIT_DEFAULT: u64 = 100_000;
pub(crate) const TX_DEFAULT_MEMO: &str = "";

// https://github.com/irisnet/irismod/blob/5016c1be6fdbcffc319943f33713f4a057622f0a/modules/htlc/types/validation.go#L19-L22
const MAX_TIME_LOCK: i64 = 34560;
const MIN_TIME_LOCK: i64 = 50;

#[derive(Clone, Debug, PartialEq, Serialize, Deserialize)]
pub struct TendermintFeeDetails {
    pub coin: String,
    pub amount: BigDecimal,
    pub gas_limit: u64,
}

#[derive(Clone, Debug, Deserialize, Serialize)]
pub struct TendermintProtocolInfo {
    decimals: u8,
    denom: String,
    pub account_prefix: String,
    chain_id: String,
    gas_price: Option<f64>,
}

#[derive(Clone)]
pub struct ActivatedTokenInfo {
    decimals: u8,
    denom: Denom,
}

pub struct TendermintCoinImpl {
    ticker: String,
    /// TODO
    /// Test Vec<String(rpc_urls)> instead of HttpClient and pick
    /// better one in terms of performance & resource consumption on runtime.
    rpc_clients: Vec<HttpClient>,
    /// My address
    avg_block_time: u8,
    pub account_id: AccountId,
    pub(super) account_prefix: String,
    priv_key: Vec<u8>,
    decimals: u8,
    pub(super) denom: Denom,
    chain_id: ChainId,
    gas_price: Option<f64>,
    pub(super) sequence_lock: AsyncMutex<()>,
    tokens_info: PaMutex<HashMap<String, ActivatedTokenInfo>>,
    /// This spawner is used to spawn coin's related futures that should be aborted on coin deactivation
    /// or on [`MmArc::stop`].
    pub(super) abortable_system: AbortableQueue,
}

#[derive(Clone)]
pub struct TendermintCoin(Arc<TendermintCoinImpl>);

impl Deref for TendermintCoin {
    type Target = TendermintCoinImpl;

    fn deref(&self) -> &Self::Target { &self.0 }
}

#[derive(Debug)]
pub struct TendermintInitError {
    pub ticker: String,
    pub kind: TendermintInitErrorKind,
}

#[derive(Display, Debug)]
pub enum TendermintInitErrorKind {
    InvalidPrivKey(String),
    CouldNotGenerateAccountId(String),
    EmptyRpcUrls,
    RpcClientInitError(String),
    InvalidChainId(String),
    InvalidDenom(String),
    RpcError(String),
    #[display(fmt = "avg_block_time missing or invalid. Please provide it with min 1 or max 255 value.")]
    AvgBlockTimeMissingOrInvalid,
}

#[derive(Display, Debug)]
pub enum TendermintCoinRpcError {
    Prost(DecodeError),
    InvalidResponse(String),
    PerformError(String),
}

impl From<DecodeError> for TendermintCoinRpcError {
    fn from(err: DecodeError) -> Self { TendermintCoinRpcError::Prost(err) }
}

impl From<TendermintCoinRpcError> for WithdrawError {
    fn from(err: TendermintCoinRpcError) -> Self { WithdrawError::Transport(err.to_string()) }
}

impl From<TendermintCoinRpcError> for BalanceError {
    fn from(err: TendermintCoinRpcError) -> Self {
        match err {
            TendermintCoinRpcError::InvalidResponse(e) => BalanceError::InvalidResponse(e),
            TendermintCoinRpcError::Prost(e) => BalanceError::InvalidResponse(e.to_string()),
            TendermintCoinRpcError::PerformError(e) => BalanceError::Transport(e),
        }
    }
}

impl From<TendermintCoinRpcError> for ValidatePaymentError {
    fn from(err: TendermintCoinRpcError) -> Self {
        match err {
            TendermintCoinRpcError::InvalidResponse(e) => ValidatePaymentError::InvalidRpcResponse(e),
            TendermintCoinRpcError::Prost(e) => ValidatePaymentError::InvalidRpcResponse(e.to_string()),
            TendermintCoinRpcError::PerformError(e) => ValidatePaymentError::Transport(e),
        }
    }
}

#[cfg(not(target_arch = "wasm32"))]
impl From<cosmrs::rpc::Error> for TendermintCoinRpcError {
    fn from(err: cosmrs::rpc::Error) -> Self { TendermintCoinRpcError::PerformError(err.to_string()) }
}

#[cfg(target_arch = "wasm32")]
impl From<PerformError> for TendermintCoinRpcError {
    fn from(err: PerformError) -> Self { TendermintCoinRpcError::PerformError(err.to_string()) }
}

impl From<TendermintCoinRpcError> for RawTransactionError {
    fn from(err: TendermintCoinRpcError) -> Self { RawTransactionError::Transport(err.to_string()) }
}

#[derive(Clone, Debug, PartialEq)]
pub struct CosmosTransaction {
    pub data: cosmrs::proto::cosmos::tx::v1beta1::TxRaw,
}

impl crate::Transaction for CosmosTransaction {
    fn tx_hex(&self) -> Vec<u8> { self.data.encode_to_vec() }

    fn tx_hash(&self) -> BytesJson {
        let bytes = self.data.encode_to_vec();
        let hash = sha256(&bytes);
        hash.to_vec().into()
    }
}

fn account_id_from_privkey(priv_key: &[u8], prefix: &str) -> MmResult<AccountId, TendermintInitErrorKind> {
    let signing_key =
        SigningKey::from_bytes(priv_key).map_to_mm(|e| TendermintInitErrorKind::InvalidPrivKey(e.to_string()))?;

    signing_key
        .public_key()
        .account_id(prefix)
        .map_to_mm(|e| TendermintInitErrorKind::CouldNotGenerateAccountId(e.to_string()))
}

#[derive(Display, Debug)]
pub enum AccountIdFromPubkeyHexErr {
    InvalidHexString(FromHexError),
    CouldNotCreateAccountId(ErrorReport),
}

impl From<FromHexError> for AccountIdFromPubkeyHexErr {
    fn from(err: FromHexError) -> Self { AccountIdFromPubkeyHexErr::InvalidHexString(err) }
}

impl From<ErrorReport> for AccountIdFromPubkeyHexErr {
    fn from(err: ErrorReport) -> Self { AccountIdFromPubkeyHexErr::CouldNotCreateAccountId(err) }
}

pub fn account_id_from_pubkey_hex(prefix: &str, pubkey: &str) -> MmResult<AccountId, AccountIdFromPubkeyHexErr> {
    let pubkey_bytes = hex::decode(pubkey)?;
    let pubkey_hash = dhash160(&pubkey_bytes);
    Ok(AccountId::new(prefix, pubkey_hash.as_slice())?)
}

pub struct AllBalancesResult {
    pub platform_balance: BigDecimal,
    pub tokens_balances: HashMap<String, BigDecimal>,
}

impl TendermintCoin {
    pub async fn init(
        ctx: &MmArc,
        ticker: String,
        avg_block_time: u8,
        protocol_info: TendermintProtocolInfo,
        rpc_urls: Vec<String>,
        priv_key: &[u8],
    ) -> MmResult<Self, TendermintInitError> {
        if rpc_urls.is_empty() {
            return MmError::err(TendermintInitError {
                ticker,
                kind: TendermintInitErrorKind::EmptyRpcUrls,
            });
        }

        let account_id =
            account_id_from_privkey(priv_key, &protocol_info.account_prefix).mm_err(|kind| TendermintInitError {
                ticker: ticker.clone(),
                kind,
            })?;

        let rpc_clients: Result<Vec<HttpClient>, _> = rpc_urls
            .iter()
            .map(|url| {
                HttpClient::new(url.as_str()).map_to_mm(|e| TendermintInitError {
                    ticker: ticker.clone(),
                    kind: TendermintInitErrorKind::RpcClientInitError(e.to_string()),
                })
            })
            .collect();

        let rpc_clients = rpc_clients?;

        let chain_id = ChainId::try_from(protocol_info.chain_id).map_to_mm(|e| TendermintInitError {
            ticker: ticker.clone(),
            kind: TendermintInitErrorKind::InvalidChainId(e.to_string()),
        })?;

        let denom = Denom::from_str(&protocol_info.denom).map_to_mm(|e| TendermintInitError {
            ticker: ticker.clone(),
            kind: TendermintInitErrorKind::InvalidDenom(e.to_string()),
        })?;

        // Create an abortable system linked to the `MmCtx` so if the context is stopped via `MmArc::stop`,
        // all spawned futures related to `TendermintCoin` will be aborted as well.
        let abortable_system = ctx.abortable_system.create_subsystem();

        Ok(TendermintCoin(Arc::new(TendermintCoinImpl {
            ticker,
            rpc_clients,
            account_id,
            account_prefix: protocol_info.account_prefix,
            priv_key: priv_key.to_vec(),
            decimals: protocol_info.decimals,
            denom,
            chain_id,
            gas_price: protocol_info.gas_price,
            avg_block_time,
            sequence_lock: AsyncMutex::new(()),
            tokens_info: PaMutex::new(HashMap::new()),
            abortable_system,
        })))
    }

    // TODO
    // Save one working client to the coin context, only try others once it doesn't
    // work anymore.
    // Also, try couple times more on health check errors.
    async fn rpc_client(&self) -> MmResult<HttpClient, TendermintCoinRpcError> {
        for rpc_client in self.rpc_clients.iter() {
            match rpc_client.perform(HealthRequest).timeout(Duration::from_secs(3)).await {
                Ok(Ok(_)) => return Ok(rpc_client.clone()),
                Ok(Err(e)) => log::warn!(
                    "Recieved error from Tendermint rpc node during health check. Error: {:?}",
                    e
                ),
                Err(_) => log::warn!("Tendermint rpc node: {:?} got timeout during health check", rpc_client),
            };
        }

        MmError::err(TendermintCoinRpcError::PerformError(
            "All the current rpc nodes are unavailable.".to_string(),
        ))
    }

    #[inline(always)]
    fn gas_price(&self) -> f64 { self.gas_price.unwrap_or(DEFAULT_GAS_PRICE) }

    #[allow(unused)]
    async fn get_latest_block(&self) -> MmResult<GetLatestBlockResponse, TendermintCoinRpcError> {
        let path = AbciPath::from_str(ABCI_GET_LATEST_BLOCK_PATH).expect("valid path");

        let request = GetLatestBlockRequest {};
        let request = AbciRequest::new(
            Some(path),
            request.encode_to_vec(),
            ABCI_REQUEST_HEIGHT,
            ABCI_REQUEST_PROVE,
        );

        let response = self.rpc_client().await?.perform(request).await?;

        Ok(GetLatestBlockResponse::decode(response.response.value.as_slice())?)
    }

    #[allow(unused)]
    async fn get_block_by_height(&self, height: i64) -> MmResult<GetBlockByHeightResponse, TendermintCoinRpcError> {
        let path = AbciPath::from_str(ABCI_GET_BLOCK_BY_HEIGHT_PATH).expect("valid path");

        let request = GetBlockByHeightRequest { height };
        let request = AbciRequest::new(
            Some(path),
            request.encode_to_vec(),
            ABCI_REQUEST_HEIGHT,
            ABCI_REQUEST_PROVE,
        );

        let response = self.rpc_client().await?.perform(request).await?;

        Ok(GetBlockByHeightResponse::decode(response.response.value.as_slice())?)
    }

    // We must simulate the tx on rpc nodes in order to calculate network fee.
    // Right now cosmos doesn't expose any of gas price and fee informations directly.
    // Therefore, we can call SimulateRequest or CheckTx(doesn't work with using Abci interface) to get used gas or fee itself.
    pub(super) fn gen_simulated_tx(
        &self,
        account_info: BaseAccount,
        tx_payload: Any,
        timeout_height: u64,
        memo: String,
    ) -> cosmrs::Result<Vec<u8>> {
        let fee_amount = Coin {
            denom: self.denom.clone(),
            amount: 0_u64.into(),
        };

        let fee = Fee::from_amount_and_gas(fee_amount, GAS_LIMIT_DEFAULT);

        let signkey = SigningKey::from_bytes(&self.priv_key)?;
        let tx_body = tx::Body::new(vec![tx_payload], memo, timeout_height as u32);
        let auth_info = SignerInfo::single_direct(Some(signkey.public_key()), account_info.sequence).auth_info(fee);
        let sign_doc = SignDoc::new(&tx_body, &auth_info, &self.chain_id, account_info.account_number)?;
        sign_doc.sign(&signkey)?.to_bytes()
    }

    /// This is converted from irismod and cosmos-sdk source codes written in golang.
    /// Refs:
    ///  - Main algorithm: https://github.com/irisnet/irismod/blob/main/modules/htlc/types/htlc.go#L157
    ///  - Coins string building https://github.com/cosmos/cosmos-sdk/blob/main/types/coin.go#L210-L225
    fn calculate_htlc_id(
        &self,
        from_address: &AccountId,
        to_address: &AccountId,
        amount: Vec<Coin>,
        secret_hash: &[u8],
    ) -> String {
        // Needs to be sorted if cointains multiple coins
        // let mut amount = amount;
        // amount.sort();

        let coins_string = amount
            .iter()
            .map(|t| format!("{}{}", t.amount, t.denom))
            .collect::<Vec<String>>()
            .join(",");

        let mut htlc_id = vec![];
        htlc_id.extend_from_slice(secret_hash);
        htlc_id.extend_from_slice(&from_address.to_bytes());
        htlc_id.extend_from_slice(&to_address.to_bytes());
        htlc_id.extend_from_slice(coins_string.as_bytes());
        sha256(&htlc_id).to_string().to_uppercase()
    }

    #[allow(deprecated)]
    pub(super) async fn calculate_fee(
        &self,
        base_denom: Denom,
        tx_bytes: Vec<u8>,
    ) -> MmResult<Fee, TendermintCoinRpcError> {
        let path = AbciPath::from_str(ABCI_SIMULATE_TX_PATH).expect("valid path");
        let request = SimulateRequest { tx_bytes, tx: None };
        let request = AbciRequest::new(
            Some(path),
            request.encode_to_vec(),
            ABCI_REQUEST_HEIGHT,
            ABCI_REQUEST_PROVE,
        );

        let response = self.rpc_client().await?.perform(request).await?;
        let response = SimulateResponse::decode(response.response.value.as_slice())?;

        let gas = response.gas_info.as_ref().ok_or_else(|| {
            TendermintCoinRpcError::InvalidResponse(format!(
                "Could not read gas_info. Invalid Response: {:?}",
                response
            ))
        })?;

        let amount = ((gas.gas_used as f64 * 1.5) * self.gas_price()).ceil();

        let fee_amount = Coin {
            denom: base_denom,
            amount: (amount as u64).into(),
        };

        Ok(Fee::from_amount_and_gas(fee_amount, GAS_LIMIT_DEFAULT))
    }

    #[allow(deprecated)]
    pub(super) async fn calculate_fee_amount_as_u64(&self, tx_bytes: Vec<u8>) -> MmResult<u64, TendermintCoinRpcError> {
        let path = AbciPath::from_str(ABCI_SIMULATE_TX_PATH).expect("valid path");
        let request = SimulateRequest { tx_bytes, tx: None };
        let request = AbciRequest::new(
            Some(path),
            request.encode_to_vec(),
            ABCI_REQUEST_HEIGHT,
            ABCI_REQUEST_PROVE,
        );

        let response = self.rpc_client().await?.perform(request).await?;
        let response = SimulateResponse::decode(response.response.value.as_slice())?;

        let gas = response.gas_info.as_ref().ok_or_else(|| {
            TendermintCoinRpcError::InvalidResponse(format!(
                "Could not read gas_info. Invalid Response: {:?}",
                response
            ))
        })?;

        Ok(((gas.gas_used as f64 * 1.5) * self.gas_price()).ceil() as u64)
    }

    pub(super) async fn my_account_info(&self) -> MmResult<BaseAccount, TendermintCoinRpcError> {
        let path = AbciPath::from_str(ABCI_QUERY_ACCOUNT_PATH).expect("valid path");
        let request = QueryAccountRequest {
            address: self.account_id.to_string(),
        };
        let request = AbciRequest::new(
            Some(path),
            request.encode_to_vec(),
            ABCI_REQUEST_HEIGHT,
            ABCI_REQUEST_PROVE,
        );

        let response = self.rpc_client().await?.perform(request).await?;
        let account_response = QueryAccountResponse::decode(response.response.value.as_slice())?;
        let account = account_response
            .account
            .or_mm_err(|| TendermintCoinRpcError::InvalidResponse("Account is None".into()))?;
        Ok(BaseAccount::decode(account.value.as_slice())?)
    }

    pub(super) async fn balance_for_denom(&self, denom: String) -> MmResult<u64, TendermintCoinRpcError> {
        let path = AbciPath::from_str(ABCI_QUERY_BALANCE_PATH).expect("valid path");
        let request = QueryBalanceRequest {
            address: self.account_id.to_string(),
            denom,
        };
        let request = AbciRequest::new(
            Some(path),
            request.encode_to_vec(),
            ABCI_REQUEST_HEIGHT,
            ABCI_REQUEST_PROVE,
        );

        let response = self.rpc_client().await?.perform(request).await?;
        let response = QueryBalanceResponse::decode(response.response.value.as_slice())?;
        response
            .balance
            .or_mm_err(|| TendermintCoinRpcError::InvalidResponse("balance is None".into()))?
            .amount
            .parse()
            .map_to_mm(|e| TendermintCoinRpcError::InvalidResponse(format!("balance is not u64, err {}", e)))
    }

    pub async fn all_balances(&self) -> MmResult<AllBalancesResult, TendermintCoinRpcError> {
        let platform_balance_denom = self.balance_for_denom(self.denom.to_string()).await?;
        let platform_balance = big_decimal_from_sat_unsigned(platform_balance_denom, self.decimals);
        let ibc_assets_info = self.tokens_info.lock().clone();

        let mut result = AllBalancesResult {
            platform_balance,
            tokens_balances: HashMap::new(),
        };
        for (ticker, info) in ibc_assets_info {
            let balance_denom = self.balance_for_denom(info.denom.to_string()).await?;
            let balance_decimal = big_decimal_from_sat_unsigned(balance_denom, info.decimals);
            result.tokens_balances.insert(ticker, balance_decimal);
        }

        Ok(result)
    }

    fn gen_create_htlc_tx(
        &self,
        denom: Denom,
        to: &AccountId,
        amount: cosmrs::Decimal,
        secret_hash: &[u8],
        time_lock: u64,
    ) -> MmResult<IrisHtlc, TxMarshalingErr> {
        let amount = vec![Coin { denom, amount }];
        let timestamp = 0_u64;
        let msg_payload = MsgCreateHtlc {
            sender: self.account_id.clone(),
            to: to.clone(),
            receiver_on_other_chain: "".to_string(),
            sender_on_other_chain: "".to_string(),
            amount: amount.clone(),
            hash_lock: hex::encode(secret_hash),
            timestamp,
            time_lock,
            transfer: false,
        };

        let htlc_id = self.calculate_htlc_id(&self.account_id, to, amount, secret_hash);

        Ok(IrisHtlc {
            id: htlc_id,
            msg_payload: msg_payload
                .to_any()
                .map_err(|e| MmError::new(TxMarshalingErr::InvalidInput(e.to_string())))?,
        })
    }

    fn gen_claim_htlc_tx(&self, htlc_id: String, secret: &[u8]) -> MmResult<IrisHtlc, TxMarshalingErr> {
        let msg_payload = MsgClaimHtlc {
            id: htlc_id.clone(),
            sender: self.account_id.clone(),
            secret: hex::encode(secret),
        };

        Ok(IrisHtlc {
            id: htlc_id,
            msg_payload: msg_payload
                .to_any()
                .map_err(|e| MmError::new(TxMarshalingErr::InvalidInput(e.to_string())))?,
        })
    }

    pub(super) fn any_to_signed_raw_tx(
        &self,
        account_info: BaseAccount,
        tx_payload: Any,
        fee: Fee,
        timeout_height: u64,
        memo: String,
    ) -> cosmrs::Result<Raw> {
        let signkey = SigningKey::from_bytes(&self.priv_key)?;
        let tx_body = tx::Body::new(vec![tx_payload], memo, timeout_height as u32);
        let auth_info = SignerInfo::single_direct(Some(signkey.public_key()), account_info.sequence).auth_info(fee);
        let sign_doc = SignDoc::new(&tx_body, &auth_info, &self.chain_id, account_info.account_number)?;
        sign_doc.sign(&signkey)
    }

    pub fn add_activated_token_info(&self, ticker: String, decimals: u8, denom: Denom) {
        self.tokens_info
            .lock()
            .insert(ticker, ActivatedTokenInfo { decimals, denom });
    }

    fn estimate_blocks_from_duration(&self, duration: u64) -> i64 {
        let estimated_time_lock = (duration / self.avg_block_time as u64) as i64;

        if estimated_time_lock > MAX_TIME_LOCK {
            MAX_TIME_LOCK
        } else if estimated_time_lock < MIN_TIME_LOCK {
            MIN_TIME_LOCK
        } else {
            estimated_time_lock
        }
    }

    pub(crate) fn check_if_my_payment_sent_for_denom(
        &self,
        decimals: u8,
        denom: Denom,
        other_pub: &[u8],
        secret_hash: &[u8],
        amount: &BigDecimal,
    ) -> Box<dyn Future<Item = Option<TransactionEnum>, Error = String> + Send> {
        let amount = try_fus!(sat_from_big_decimal(amount, decimals));
        let amount = vec![Coin {
            denom,
            amount: amount.into(),
        }];

        let pubkey_hash = dhash160(other_pub);
        let to_address = try_fus!(AccountId::new(&self.account_prefix, pubkey_hash.as_slice()));

        let htlc_id = self.calculate_htlc_id(&self.account_id, &to_address, amount, secret_hash);

        let coin = self.clone();
        let fut = async move {
            let htlc_response = try_s!(coin.query_htlc(htlc_id.clone()).await);
            let htlc_data = match htlc_response.htlc {
                Some(htlc) => htlc,
                None => return Ok(None),
            };

            match htlc_data.state {
                0 | 1 | 2 => {},
                unexpected_state => return Err(format!("Unexpected state for HTLC {}", unexpected_state)),
            };

            let rpc_client = try_s!(coin.rpc_client().await);
            let q = format!("create_htlc.id = '{}'", htlc_id);

            let response = try_s!(
                // Search single tx
                rpc_client
                    .perform(TxSearchRequest::new(q, false, 1, 1, TendermintResultOrder::Descending))
                    .await
            );

            if let Some(tx) = response.txs.first() {
                if let cosmrs::tendermint::abci::Code::Err(err_code) = tx.tx_result.code {
                    return Err(format!(
                        "Got {} error code. Broadcasted HTLC likely isn't valid.",
                        err_code
                    ));
                }

                let deserialized_tx = try_s!(cosmrs::Tx::from_bytes(tx.tx.as_bytes()));
                let msg = try_s!(deserialized_tx.body.messages.first().ok_or("Tx body couldn't be read."));
                let htlc = try_s!(CreateHtlcProtoRep::decode(msg.value.as_slice()));

                if htlc.hash_lock.to_uppercase() == htlc_data.hash_lock.to_uppercase() {
                    let htlc = TransactionEnum::CosmosTransaction(CosmosTransaction {
                        data: try_s!(TxRaw::decode(tx.tx.as_bytes())),
                    });
                    return Ok(Some(htlc));
                }
            }

            Ok(None)
        };

        Box::new(fut.boxed().compat())
    }

    pub(super) fn send_htlc_for_denom(
        &self,
        time_lock_duration: u64,
        other_pub: &[u8],
        secret_hash: &[u8],
        amount: BigDecimal,
        denom: Denom,
        decimals: u8,
    ) -> TransactionFut {
        let pubkey_hash = dhash160(other_pub);
        let to = try_tx_fus!(AccountId::new(&self.account_prefix, pubkey_hash.as_slice()));

        let amount_as_u64 = try_tx_fus!(sat_from_big_decimal(&amount, decimals));
        let amount = cosmrs::Decimal::from(amount_as_u64);

        let secret_hash = secret_hash.to_vec();
        let coin = self.clone();
        let fut = async move {
            let time_lock = coin.estimate_blocks_from_duration(time_lock_duration);

            let create_htlc_tx = try_tx_s!(coin.gen_create_htlc_tx(denom, &to, amount, &secret_hash, time_lock as u64));

            let _sequence_lock = coin.sequence_lock.lock().await;
            let current_block = try_tx_s!(coin.current_block().compat().await);
            let timeout_height = current_block + TIMEOUT_HEIGHT_DELTA;
            let account_info = try_tx_s!(coin.my_account_info().await);

            let simulated_tx = try_tx_s!(coin.gen_simulated_tx(
                account_info.clone(),
                create_htlc_tx.msg_payload.clone(),
                timeout_height,
                TX_DEFAULT_MEMO.into(),
            ));

            let fee = try_tx_s!(coin.calculate_fee(coin.denom.clone(), simulated_tx).await);

            let tx_raw = try_tx_s!(coin.any_to_signed_raw_tx(
                account_info.clone(),
                create_htlc_tx.msg_payload.clone(),
                fee,
                timeout_height,
                TX_DEFAULT_MEMO.into(),
            ));

            let _tx_id = try_tx_s!(coin.send_raw_tx_bytes(&try_tx_s!(tx_raw.to_bytes())).compat().await);

            Ok(TransactionEnum::CosmosTransaction(CosmosTransaction {
                data: tx_raw.into(),
            }))
        };

        Box::new(fut.boxed().compat())
    }

    pub(super) fn send_taker_fee_for_denom(
        &self,
        fee_addr: &[u8],
        amount: BigDecimal,
        denom: Denom,
        decimals: u8,
        uuid: &[u8],
    ) -> TransactionFut {
        let memo = try_tx_fus!(Uuid::from_slice(uuid)).to_string();
        let from_address = self.account_id.clone();
        let pubkey_hash = dhash160(fee_addr);
        let to_address = try_tx_fus!(AccountId::new(&self.account_prefix, pubkey_hash.as_slice()));

        let amount_as_u64 = try_tx_fus!(sat_from_big_decimal(&amount, decimals));
        let amount = cosmrs::Decimal::from(amount_as_u64);

        let amount = vec![Coin { denom, amount }];

        let tx_payload = try_tx_fus!(MsgSend {
            from_address,
            to_address,
            amount,
        }
        .to_any());

        let coin = self.clone();
        let fut = async move {
            let _sequence_lock = coin.sequence_lock.lock().await;
            let account_info = try_tx_s!(coin.my_account_info().await);

            let current_block = try_tx_s!(coin.current_block().compat().await.map_to_mm(WithdrawError::Transport));
            let timeout_height = current_block + TIMEOUT_HEIGHT_DELTA;

            let simulated_tx = try_tx_s!(coin.gen_simulated_tx(
                account_info.clone(),
                tx_payload.clone(),
                timeout_height,
                TX_DEFAULT_MEMO.into(),
            ));

            let fee = try_tx_s!(coin.calculate_fee(coin.denom.clone(), simulated_tx).await);

            let tx_raw = try_tx_s!(coin
                .any_to_signed_raw_tx(account_info, tx_payload, fee, timeout_height, memo)
                .map_to_mm(|e| WithdrawError::InternalError(e.to_string())));

            let tx_bytes = try_tx_s!(tx_raw
                .to_bytes()
                .map_to_mm(|e| WithdrawError::InternalError(e.to_string())));

            let _tx_id = try_tx_s!(coin.send_raw_tx_bytes(&tx_bytes).compat().await);

            Ok(TransactionEnum::CosmosTransaction(CosmosTransaction {
                data: tx_raw.into(),
            }))
        };

        Box::new(fut.boxed().compat())
    }

    #[allow(clippy::too_many_arguments)]
    pub(super) fn validate_fee_for_denom(
        &self,
        fee_tx: &TransactionEnum,
        expected_sender: &[u8],
        fee_addr: &[u8],
        amount: &BigDecimal,
        decimals: u8,
        uuid: &[u8],
        denom: String,
    ) -> Box<dyn Future<Item = (), Error = String> + Send> {
        let tx = match fee_tx {
            TransactionEnum::CosmosTransaction(tx) => tx.clone(),
            invalid_variant => {
                return Box::new(futures01::future::err(ERRL!(
                    "Unexpected tx variant {:?}",
                    invalid_variant
                )))
            },
        };

        let uuid = try_fus!(Uuid::from_slice(uuid)).to_string();
        let sender_pubkey_hash = dhash160(expected_sender);
        let expected_sender_address =
            try_fus!(AccountId::new(&self.account_prefix, sender_pubkey_hash.as_slice())).to_string();

        let dex_fee_addr_pubkey_hash = dhash160(fee_addr);
        let expected_dex_fee_address = try_fus!(AccountId::new(
            &self.account_prefix,
            dex_fee_addr_pubkey_hash.as_slice()
        ))
        .to_string();

        let expected_amount = try_fus!(sat_from_big_decimal(amount, decimals));
        let expected_amount = CoinProto {
            denom,
            amount: expected_amount.to_string(),
        };

        let coin = self.clone();
        let fut = async move {
            let tx_body = try_s!(TxBody::decode(tx.data.body_bytes.as_slice()));
            if tx_body.messages.len() != 1 {
                return ERR!("Tx body must have exactly one message");
            }

            let msg = try_s!(MsgSendProto::decode(tx_body.messages[0].value.as_slice()));
            if msg.to_address != expected_dex_fee_address {
                return ERR!(
                    "Dex fee is sent to wrong address: {}, expected {}",
                    msg.to_address,
                    expected_dex_fee_address
                );
            }

            if msg.amount.len() != 1 {
                return ERR!("Msg must have exactly one Coin");
            }

            if msg.amount[0] != expected_amount {
                return ERR!("Invalid amount {:?}, expected {:?}", msg.amount[0], expected_amount);
            }

            if msg.from_address != expected_sender_address {
                return ERR!(
                    "Invalid sender: {}, expected {}",
                    msg.from_address,
                    expected_sender_address
                );
            }

            if tx_body.memo != uuid {
                return ERR!("Invalid memo: {}, expected {}", msg.from_address, uuid);
            }

            let encoded_tx = tx.data.encode_to_vec();
            let hash = hex::encode_upper(sha256(&encoded_tx).as_slice());
            let encoded_from_rpc = try_s!(coin.request_tx(hash).await).encode_to_vec();
            if encoded_tx != encoded_from_rpc {
                return ERR!("Transaction from RPC doesn't match the input");
            }
            Ok(())
        };
        Box::new(fut.boxed().compat())
    }

    pub(super) fn validate_payment_for_denom(
        &self,
        input: ValidatePaymentInput,
        denom: Denom,
        decimals: u8,
    ) -> ValidatePaymentFut<()> {
        let coin = self.clone();
        let fut = async move {
            let tx = cosmrs::Tx::from_bytes(&input.payment_tx)
                .map_to_mm(|e| ValidatePaymentError::TxDeserializationError(e.to_string()))?;

            if tx.body.messages.len() != 1 {
                return MmError::err(ValidatePaymentError::WrongPaymentTx(
                    "Payment tx must have exactly one message".into(),
                ));
            }

            let create_htlc_msg_proto = CreateHtlcProtoRep::decode(tx.body.messages[0].value.as_slice())
                .map_to_mm(|e| ValidatePaymentError::WrongPaymentTx(e.to_string()))?;
            let create_htlc_msg = MsgCreateHtlc::try_from(create_htlc_msg_proto)
                .map_to_mm(|e| ValidatePaymentError::WrongPaymentTx(e.to_string()))?;

            let sender_pubkey_hash = dhash160(&input.other_pub);
            let sender = AccountId::new(&coin.account_prefix, sender_pubkey_hash.as_slice())
                .map_to_mm(|e| ValidatePaymentError::InvalidParameter(e.to_string()))?;

            let amount = sat_from_big_decimal(&input.amount, decimals)?;
            let amount = vec![Coin {
                denom,
                amount: amount.into(),
            }];

            let time_lock = coin.estimate_blocks_from_duration(input.time_lock_duration);

            let expected_msg = MsgCreateHtlc {
                sender: sender.clone(),
                to: coin.account_id.clone(),
                receiver_on_other_chain: "".into(),
                sender_on_other_chain: "".into(),
                amount: amount.clone(),
                hash_lock: hex::encode(&input.secret_hash),
                timestamp: 0,
                time_lock: time_lock as u64,
                transfer: false,
            };

            if create_htlc_msg != expected_msg {
                return MmError::err(ValidatePaymentError::WrongPaymentTx(format!(
                    "Incorrect CreateHtlc message {:?}, expected {:?}",
                    create_htlc_msg, expected_msg
                )));
            }

            let hash = hex::encode_upper(sha256(&input.payment_tx).as_slice());
            let tx_from_rpc = coin.request_tx(hash).await?;
            if input.payment_tx != tx_from_rpc.encode_to_vec() {
                return MmError::err(ValidatePaymentError::InvalidRpcResponse(
                    "Tx from RPC doesn't match the input".into(),
                ));
            }

            let htlc_id = coin.calculate_htlc_id(&sender, &coin.account_id, amount, &input.secret_hash);

            let htlc_response = coin.query_htlc(htlc_id.clone()).await?;
            let htlc_data = htlc_response
                .htlc
                .or_mm_err(|| ValidatePaymentError::InvalidRpcResponse(format!("No HTLC data for {}", htlc_id)))?;

            match htlc_data.state {
                0 => Ok(()),
                unexpected_state => MmError::err(ValidatePaymentError::UnexpectedPaymentState(format!(
                    "{}",
                    unexpected_state
                ))),
            }
        };
        Box::new(fut.boxed().compat())
    }

    async fn request_tx(&self, hash: String) -> MmResult<Tx, TendermintCoinRpcError> {
        let path = AbciPath::from_str(ABCI_GET_TX_PATH).expect("valid path");
        let request = GetTxRequest { hash };
        let response = self
            .rpc_client()
            .await?
            .abci_query(
                Some(path),
                request.encode_to_vec(),
                ABCI_REQUEST_HEIGHT,
                ABCI_REQUEST_PROVE,
            )
            .await?;

        let response = GetTxResponse::decode(response.value.as_slice())?;
        response
            .tx
            .or_mm_err(|| TendermintCoinRpcError::InvalidResponse(format!("Tx {} does not exist", request.hash)))
    }

    async fn query_htlc(&self, id: String) -> MmResult<QueryHtlcResponseProto, TendermintCoinRpcError> {
        let path = AbciPath::from_str(ABCI_QUERY_HTLC_PATH).expect("valid path");
        let request = QueryHtlcRequestProto { id };
        let response = self
            .rpc_client()
            .await?
            .abci_query(
                Some(path),
                request.encode_to_vec(),
                ABCI_REQUEST_HEIGHT,
                ABCI_REQUEST_PROVE,
            )
            .await?;

        Ok(QueryHtlcResponseProto::decode(response.value.as_slice())?)
    }

    #[inline]
    pub(crate) fn is_tx_amount_enough(&self, decimals: u8, amount: &BigDecimal) -> bool {
        let min_tx_amount = big_decimal_from_sat(MIN_TX_SATOSHIS, decimals);
        amount >= &min_tx_amount
    }
}

#[async_trait]
#[allow(unused_variables)]
impl MmCoin for TendermintCoin {
    fn is_asset_chain(&self) -> bool { false }

    fn spawner(&self) -> CoinFutSpawner { CoinFutSpawner::new(&self.abortable_system) }

    fn withdraw(&self, req: WithdrawRequest) -> WithdrawFut {
        let coin = self.clone();
        let fut = async move {
            let to_address =
                AccountId::from_str(&req.to).map_to_mm(|e| WithdrawError::InvalidAddress(e.to_string()))?;
            if to_address.prefix() != coin.account_prefix {
                return MmError::err(WithdrawError::InvalidAddress(format!(
                    "expected {} address prefix",
                    coin.account_prefix
                )));
            }
            let balance_denom = coin.balance_for_denom(coin.denom.to_string()).await?;
            let balance_dec = big_decimal_from_sat_unsigned(balance_denom, coin.decimals);

            // << BEGIN TX SIMULATION FOR FEE CALCULATION
            let (amount_denom, amount_dec, total_amount) = if req.max {
                let amount_denom = balance_denom;
                (
                    amount_denom,
                    big_decimal_from_sat_unsigned(amount_denom, coin.decimals),
                    balance_dec.clone(),
                )
            } else {
                let total = req.amount.clone();

                (
                    sat_from_big_decimal(&req.amount, coin.decimals)?,
                    req.amount.clone(),
                    total,
                )
            };

            if !coin.is_tx_amount_enough(coin.decimals, &amount_dec) {
                return MmError::err(WithdrawError::AmountTooLow {
                    amount: amount_dec,
                    threshold: coin.min_tx_amount(),
                });
            }

            let received_by_me = if to_address == coin.account_id {
                amount_dec
            } else {
                BigDecimal::default()
            };

            let msg_send = MsgSend {
                from_address: coin.account_id.clone(),
                to_address: to_address.clone(),
                amount: vec![Coin {
                    denom: coin.denom.clone(),
                    amount: amount_denom.into(),
                }],
            }
            .to_any()
            .map_to_mm(|e| WithdrawError::InternalError(e.to_string()))?;

            let memo = req.memo.unwrap_or_else(|| TX_DEFAULT_MEMO.into());
            let current_block = coin
                .current_block()
                .compat()
                .await
                .map_to_mm(WithdrawError::Transport)?;

            let _sequence_lock = coin.sequence_lock.lock().await;
            let account_info = coin.my_account_info().await?;

            let timeout_height = current_block + TIMEOUT_HEIGHT_DELTA;

            let simulated_tx = coin
                .gen_simulated_tx(account_info.clone(), msg_send.clone(), timeout_height, memo.clone())
                .map_to_mm(|e| WithdrawError::InternalError(e.to_string()))?;
            // >> END TX SIMULATION FOR FEE CALCULATION

            let fee_amount_u64 = coin.calculate_fee_amount_as_u64(simulated_tx).await?;
            let fee_amount_dec = big_decimal_from_sat_unsigned(fee_amount_u64, coin.decimals());

            let fee_amount = Coin {
                denom: coin.denom.clone(),
                amount: fee_amount_u64.into(),
            };

            let fee = Fee::from_amount_and_gas(fee_amount, GAS_LIMIT_DEFAULT);

            let (amount_denom, amount_dec, total_amount) = if req.max {
                if balance_denom < fee_amount_u64 {
                    return MmError::err(WithdrawError::NotSufficientBalance {
                        coin: coin.ticker.clone(),
                        available: balance_dec,
                        required: fee_amount_dec,
                    });
                }
                let amount_denom = balance_denom - fee_amount_u64;
                (
                    amount_denom,
                    big_decimal_from_sat_unsigned(amount_denom, coin.decimals),
                    balance_dec,
                )
            } else {
                let total = &req.amount + &fee_amount_dec;
                if balance_dec < total {
                    return MmError::err(WithdrawError::NotSufficientBalance {
                        coin: coin.ticker.clone(),
                        available: balance_dec,
                        required: total,
                    });
                }

                (
                    sat_from_big_decimal(&req.amount, coin.decimals)?,
                    req.amount.clone(),
                    total,
                )
            };

            let msg_send = MsgSend {
                from_address: coin.account_id.clone(),
                to_address,
                amount: vec![Coin {
                    denom: coin.denom.clone(),
                    amount: amount_denom.into(),
                }],
            }
            .to_any()
            .map_to_mm(|e| WithdrawError::InternalError(e.to_string()))?;

            let tx_raw = coin
                .any_to_signed_raw_tx(account_info, msg_send, fee, timeout_height, memo)
                .map_to_mm(|e| WithdrawError::InternalError(e.to_string()))?;

            let tx_bytes = tx_raw
                .to_bytes()
                .map_to_mm(|e| WithdrawError::InternalError(e.to_string()))?;

            let hash = sha256(&tx_bytes);
            Ok(TransactionDetails {
                tx_hash: hex::encode_upper(hash.as_slice()),
                tx_hex: tx_bytes.into(),
                from: vec![coin.account_id.to_string()],
                to: vec![req.to],
                my_balance_change: &received_by_me - &total_amount,
                spent_by_me: total_amount.clone(),
                total_amount,
                received_by_me,
                block_height: 0,
                timestamp: 0,
                fee_details: Some(TxFeeDetails::Tendermint(TendermintFeeDetails {
                    coin: coin.ticker.clone(),
                    amount: fee_amount_dec,
                    gas_limit: GAS_LIMIT_DEFAULT,
                })),
                coin: coin.ticker.to_string(),
                internal_id: hash.to_vec().into(),
                kmd_rewards: None,
                transaction_type: TransactionType::default(),
            })
        };
        Box::new(fut.boxed().compat())
    }

    fn get_raw_transaction(&self, mut req: RawTransactionRequest) -> RawTransactionFut {
        let coin = self.clone();
        let fut = async move {
            req.tx_hash.make_ascii_uppercase();
            let tx_from_rpc = coin.request_tx(req.tx_hash).await?;
            Ok(RawTransactionRes {
                tx_hex: tx_from_rpc.encode_to_vec().into(),
            })
        };
        Box::new(fut.boxed().compat())
    }

    fn decimals(&self) -> u8 { self.decimals }

    fn convert_to_address(&self, from: &str, to_address_format: Json) -> Result<String, String> { todo!() }

    fn validate_address(&self, address: &str) -> ValidateAddressResult { todo!() }

    fn process_history_loop(&self, ctx: MmArc) -> Box<dyn Future<Item = (), Error = ()> + Send> { todo!() }

    fn history_sync_status(&self) -> HistorySyncState { todo!() }

    fn get_trade_fee(&self) -> Box<dyn Future<Item = TradeFee, Error = String> + Send> { todo!() }

    // TODO
    // !! This function includes dummy implementation for P.O.C work
    async fn get_sender_trade_fee(
        &self,
        value: TradePreimageValue,
        stage: FeeApproxStage,
    ) -> TradePreimageResult<TradeFee> {
        Ok(TradeFee {
            coin: self.ticker().to_string(),
            amount: MmNumber::from(1_u64),
            paid_from_trading_vol: false,
        })
    }

    // TODO
    // !! This function includes dummy implementation for P.O.C work
    fn get_receiver_trade_fee(&self, stage: FeeApproxStage) -> TradePreimageFut<TradeFee> {
        let coin = self.clone();
        let fut = async move {
            Ok(TradeFee {
                coin: coin.ticker().to_string(),
                amount: MmNumber::from(1_u64),
                paid_from_trading_vol: false,
            })
        };

        Box::new(fut.boxed().compat())
    }

    // TODO
    // !! This function includes dummy implementation for P.O.C work
    async fn get_fee_to_send_taker_fee(
        &self,
        dex_fee_amount: BigDecimal,
        stage: FeeApproxStage,
    ) -> TradePreimageResult<TradeFee> {
        Ok(TradeFee {
            coin: self.ticker().to_string(),
            amount: MmNumber::from(1_u64),
            paid_from_trading_vol: false,
        })
    }

    // TODO
    // !! This function includes dummy implementation for P.O.C work
    fn required_confirmations(&self) -> u64 { 0 }

    // TODO
    // !! This function includes dummy implementation for P.O.C work
    fn requires_notarization(&self) -> bool { false }

    fn set_required_confirmations(&self, confirmations: u64) { todo!() }

    fn set_requires_notarization(&self, requires_nota: bool) { todo!() }

    // TODO
    // !! This function includes dummy implementation for P.O.C work
    fn swap_contract_address(&self) -> Option<BytesJson> { None }

    fn mature_confirmations(&self) -> Option<u32> { None }

    fn coin_protocol_info(&self) -> Vec<u8> { Vec::new() }

    fn is_coin_protocol_supported(&self, info: &Option<Vec<u8>>) -> bool { true }
}

impl MarketCoinOps for TendermintCoin {
    fn ticker(&self) -> &str { &self.ticker }

    fn my_address(&self) -> MmResult<String, MyAddressError> { Ok(self.account_id.to_string()) }

    fn get_public_key(&self) -> Result<String, MmError<UnexpectedDerivationMethod>> {
        let key = SigningKey::from_bytes(&self.priv_key).expect("privkey validity is checked on coin creation");
        Ok(key.public_key().to_string())
    }

    fn sign_message_hash(&self, _message: &str) -> Option<[u8; 32]> { todo!() }

    fn sign_message(&self, _message: &str) -> SignatureResult<String> { todo!() }

    fn verify_message(&self, _signature: &str, _message: &str, _address: &str) -> VerificationResult<bool> { todo!() }

    fn my_balance(&self) -> BalanceFut<CoinBalance> {
        let coin = self.clone();
        let fut = async move {
            let balance_denom = coin.balance_for_denom(coin.denom.to_string()).await?;
            Ok(CoinBalance {
                spendable: big_decimal_from_sat_unsigned(balance_denom, coin.decimals),
                unspendable: BigDecimal::default(),
            })
        };
        Box::new(fut.boxed().compat())
    }

    fn base_coin_balance(&self) -> BalanceFut<BigDecimal> {
        Box::new(self.my_balance().map(|coin_balance| coin_balance.spendable))
    }

    fn platform_ticker(&self) -> &str { &self.ticker }

    fn send_raw_tx(&self, tx: &str) -> Box<dyn Future<Item = String, Error = String> + Send> {
        let tx_bytes = try_fus!(hex::decode(tx));
        self.send_raw_tx_bytes(&tx_bytes)
    }

    fn send_raw_tx_bytes(&self, tx: &[u8]) -> Box<dyn Future<Item = String, Error = String> + Send> {
        // as sanity check
        try_fus!(Raw::from_bytes(tx));

        let coin = self.clone();
        let tx_bytes = tx.to_owned();
        let fut = async move {
            let broadcast_res = try_s!(
                try_s!(coin.rpc_client().await)
                    .broadcast_tx_commit(tx_bytes.into())
                    .await
            );
            if !broadcast_res.check_tx.code.is_ok() {
                return ERR!("Tx check failed {:?}", broadcast_res.check_tx);
            }

            if !broadcast_res.deliver_tx.code.is_ok() {
                return ERR!("Tx deliver failed {:?}", broadcast_res.deliver_tx);
            }
            Ok(broadcast_res.hash.to_string())
        };
        Box::new(fut.boxed().compat())
    }

    fn wait_for_confirmations(
        &self,
        _tx: &[u8],
        _confirmations: u64,
        _requires_nota: bool,
        _wait_until: u64,
        _check_every: u64,
    ) -> Box<dyn Future<Item = (), Error = String> + Send> {
        let fut = async move { Ok(()) };
        Box::new(fut.boxed().compat())
    }

    fn wait_for_htlc_tx_spend(
        &self,
        transaction: &[u8],
        secret_hash: &[u8],
        wait_until: u64,
        _from_block: u64,
        _swap_contract_address: &Option<BytesJson>,
    ) -> TransactionFut {
        let tx = try_tx_fus!(cosmrs::Tx::from_bytes(transaction));
        let first_message = try_tx_fus!(tx.body.messages.first().ok_or("Tx body couldn't be read."));
        let htlc_proto = try_tx_fus!(CreateHtlcProtoRep::decode(first_message.value.as_slice()));
        let htlc = try_tx_fus!(MsgCreateHtlc::try_from(htlc_proto));
        let htlc_id = self.calculate_htlc_id(&htlc.sender, &htlc.to, htlc.amount, secret_hash);

        let events_string = format!("claim_htlc.id='{}'", htlc_id);
        let request = GetTxsEventRequest {
            events: vec![events_string],
            pagination: None,
            order_by: 0,
        };
        let encoded_request = request.encode_to_vec();

        let coin = self.clone();
        let path = try_tx_fus!(AbciPath::from_str(ABCI_GET_TXS_EVENT_PATH));
        let fut = async move {
            loop {
                let response = try_tx_s!(
                    try_tx_s!(coin.rpc_client().await)
                        .abci_query(
                            Some(path.clone()),
                            encoded_request.as_slice(),
                            ABCI_REQUEST_HEIGHT,
                            ABCI_REQUEST_PROVE
                        )
                        .await
                );
                let response = try_tx_s!(GetTxsEventResponse::decode(response.value.as_slice()));
                if let Some(tx) = response.txs.first() {
                    return Ok(TransactionEnum::CosmosTransaction(CosmosTransaction {
                        data: TxRaw {
                            body_bytes: tx.body.as_ref().map(Message::encode_to_vec).unwrap_or_default(),
                            auth_info_bytes: tx.auth_info.as_ref().map(Message::encode_to_vec).unwrap_or_default(),
                            signatures: tx.signatures.clone(),
                        },
                    }));
                }
                Timer::sleep(5.).await;
                if get_utc_timestamp() > wait_until as i64 {
                    return Err(TransactionErr::Plain("Waited too long".into()));
                }
            }
        };

        Box::new(fut.boxed().compat())
    }

    fn tx_enum_from_bytes(&self, bytes: &[u8]) -> Result<TransactionEnum, MmError<TxMarshalingErr>> {
        let tx_raw: TxRaw = Message::decode(bytes).map_to_mm(|e| TxMarshalingErr::InvalidInput(e.to_string()))?;
        Ok(TransactionEnum::CosmosTransaction(CosmosTransaction { data: tx_raw }))
    }

    fn current_block(&self) -> Box<dyn Future<Item = u64, Error = String> + Send> {
        let coin = self.clone();
        let fut = async move {
            let info = try_s!(try_s!(coin.rpc_client().await).abci_info().await);
            Ok(info.last_block_height.into())
        };
        Box::new(fut.boxed().compat())
    }

    fn display_priv_key(&self) -> Result<String, String> { Ok(hex::encode(&self.priv_key)) }

    fn min_tx_amount(&self) -> BigDecimal { big_decimal_from_sat(MIN_TX_SATOSHIS, self.decimals) }

    // TODO
    // !! This function includes dummy implementation for P.O.C work
    fn min_trading_vol(&self) -> MmNumber { MmNumber::from("0.00777") }
}

#[async_trait]
#[allow(unused_variables)]
impl SwapOps for TendermintCoin {
    fn send_taker_fee(&self, fee_addr: &[u8], amount: BigDecimal, uuid: &[u8]) -> TransactionFut {
        self.send_taker_fee_for_denom(fee_addr, amount, self.denom.clone(), self.decimals, uuid)
    }

    fn send_maker_payment(&self, maker_payment_args: SendMakerPaymentArgs) -> TransactionFut {
        self.send_htlc_for_denom(
            maker_payment_args.time_lock_duration,
            maker_payment_args.pubkey,
            maker_payment_args.secret_hash,
            maker_payment_args.amount,
            self.denom.clone(),
            self.decimals,
        )
    }

    fn send_taker_payment(&self, taker_payment_args: SendTakerPaymentArgs) -> TransactionFut {
        self.send_htlc_for_denom(
            taker_payment_args.time_lock_duration,
            taker_payment_args.pubkey,
            taker_payment_args.secret_hash,
            taker_payment_args.amount,
            self.denom.clone(),
            self.decimals,
        )
    }

    fn send_maker_spends_taker_payment(
        &self,
        maker_spends_payment_args: SendMakerSpendsTakerPaymentArgs,
    ) -> TransactionFut {
        let tx = try_tx_fus!(cosmrs::Tx::from_bytes(maker_spends_payment_args.payment_tx));
        let msg = try_tx_fus!(tx.body.messages.first().ok_or("Tx body couldn't be read."));
        let htlc_proto: crate::tendermint::htlc_proto::CreateHtlcProtoRep =
            try_tx_fus!(prost::Message::decode(msg.value.as_slice()));
        let htlc = try_tx_fus!(MsgCreateHtlc::try_from(htlc_proto));

        let mut amount = htlc.amount.clone();
        amount.sort();
        drop_mutability!(amount);

        let coins_string = amount
            .iter()
            .map(|t| format!("{}{}", t.amount, t.denom))
            .collect::<Vec<String>>()
            .join(",");

        let htlc_id = self.calculate_htlc_id(&htlc.sender, &htlc.to, amount, maker_spends_payment_args.secret_hash);

        let claim_htlc_tx = try_tx_fus!(self.gen_claim_htlc_tx(htlc_id, maker_spends_payment_args.secret));
        let coin = self.clone();

        let fut = async move {
            let _sequence_lock = coin.sequence_lock.lock().await;
            let current_block = try_tx_s!(coin.current_block().compat().await);
            let timeout_height = current_block + TIMEOUT_HEIGHT_DELTA;

            let account_info = try_tx_s!(coin.my_account_info().await);

            let simulated_tx = try_tx_s!(coin.gen_simulated_tx(
                account_info.clone(),
                claim_htlc_tx.msg_payload.clone(),
                timeout_height,
                TX_DEFAULT_MEMO.into(),
            ));

            let fee = try_tx_s!(coin.calculate_fee(coin.denom.clone(), simulated_tx).await);

            let tx_raw = try_tx_s!(coin.any_to_signed_raw_tx(
                account_info,
                claim_htlc_tx.msg_payload,
                fee,
                timeout_height,
                TX_DEFAULT_MEMO.into(),
            ));

            let tx_id = try_tx_s!(coin.send_raw_tx_bytes(&try_tx_s!(tx_raw.to_bytes())).compat().await);

            Ok(TransactionEnum::CosmosTransaction(CosmosTransaction {
                data: tx_raw.into(),
            }))
        };

        Box::new(fut.boxed().compat())
    }

    fn send_taker_spends_maker_payment(
        &self,
        taker_spends_payment_args: SendTakerSpendsMakerPaymentArgs,
    ) -> TransactionFut {
        let tx = try_tx_fus!(cosmrs::Tx::from_bytes(taker_spends_payment_args.payment_tx));
        let msg = try_tx_fus!(tx.body.messages.first().ok_or("Tx body couldn't be read."));
        let htlc_proto: crate::tendermint::htlc_proto::CreateHtlcProtoRep =
            try_tx_fus!(prost::Message::decode(msg.value.as_slice()));
        let htlc = try_tx_fus!(MsgCreateHtlc::try_from(htlc_proto));

        let mut amount = htlc.amount.clone();
        amount.sort();
        drop_mutability!(amount);

        let coins_string = amount
            .iter()
            .map(|t| format!("{}{}", t.amount, t.denom))
            .collect::<Vec<String>>()
            .join(",");

        let htlc_id = self.calculate_htlc_id(&htlc.sender, &htlc.to, amount, taker_spends_payment_args.secret_hash);

        let claim_htlc_tx = try_tx_fus!(self.gen_claim_htlc_tx(htlc_id, taker_spends_payment_args.secret));
        let coin = self.clone();

        let fut = async move {
            let _sequence_lock = coin.sequence_lock.lock().await;
            let current_block = try_tx_s!(coin.current_block().compat().await);
            let timeout_height = current_block + TIMEOUT_HEIGHT_DELTA;

            let account_info = try_tx_s!(coin.my_account_info().await);

            let simulated_tx = try_tx_s!(coin.gen_simulated_tx(
                account_info.clone(),
                claim_htlc_tx.msg_payload.clone(),
                timeout_height,
                TX_DEFAULT_MEMO.into(),
            ));

            let fee = try_tx_s!(coin.calculate_fee(coin.denom.clone(), simulated_tx).await);

            let tx_raw = try_tx_s!(coin.any_to_signed_raw_tx(
                account_info,
                claim_htlc_tx.msg_payload,
                fee,
                timeout_height,
                TX_DEFAULT_MEMO.into(),
            ));

            let tx_id = try_tx_s!(coin.send_raw_tx_bytes(&try_tx_s!(tx_raw.to_bytes())).compat().await);

            Ok(TransactionEnum::CosmosTransaction(CosmosTransaction {
                data: tx_raw.into(),
            }))
        };

        Box::new(fut.boxed().compat())
    }

    fn send_taker_refunds_payment(&self, taker_refunds_payment_args: SendTakerRefundsPaymentArgs) -> TransactionFut {
        Box::new(futures01::future::err(TransactionErr::Plain(
            "Doesn't need transaction broadcast to refund IRIS HTLC".into(),
        )))
    }

    fn send_maker_refunds_payment(&self, maker_refunds_payment_args: SendMakerRefundsPaymentArgs) -> TransactionFut {
        Box::new(futures01::future::err(TransactionErr::Plain(
            "Doesn't need transaction broadcast to refund IRIS HTLC".into(),
        )))
    }

    fn validate_fee(&self, validate_fee_args: ValidateFeeArgs) -> Box<dyn Future<Item = (), Error = String> + Send> {
        self.validate_fee_for_denom(
            validate_fee_args.fee_tx,
            validate_fee_args.expected_sender,
            validate_fee_args.fee_addr,
            validate_fee_args.amount,
            self.decimals,
            validate_fee_args.uuid,
            self.denom.to_string(),
        )
    }

    fn validate_maker_payment(&self, input: ValidatePaymentInput) -> ValidatePaymentFut<()> {
        self.validate_payment_for_denom(input, self.denom.clone(), self.decimals)
    }

    fn validate_taker_payment(&self, input: ValidatePaymentInput) -> ValidatePaymentFut<()> {
        self.validate_payment_for_denom(input, self.denom.clone(), self.decimals)
    }

    fn check_if_my_payment_sent(
        &self,
        if_my_payment_spent_args: CheckIfMyPaymentSentArgs,
    ) -> Box<dyn Future<Item = Option<TransactionEnum>, Error = String> + Send> {
        self.check_if_my_payment_sent_for_denom(
            self.decimals,
            self.denom.clone(),
            if_my_payment_spent_args.other_pub,
            if_my_payment_spent_args.secret_hash,
            if_my_payment_spent_args.amount,
        )
    }

    async fn search_for_swap_tx_spend_my(
        &self,
        input: SearchForSwapTxSpendInput<'_>,
    ) -> Result<Option<FoundSwapTxSpend>, String> {
        todo!()
    }

    async fn search_for_swap_tx_spend_other(
        &self,
        input: SearchForSwapTxSpendInput<'_>,
    ) -> Result<Option<FoundSwapTxSpend>, String> {
        todo!()
    }

    async fn extract_secret(&self, secret_hash: &[u8], spend_tx: &[u8]) -> Result<Vec<u8>, String> {
        let tx = try_s!(cosmrs::Tx::from_bytes(spend_tx));
        let msg = try_s!(tx.body.messages.first().ok_or("Tx body couldn't be read."));
        let htlc_proto: crate::tendermint::htlc_proto::ClaimHtlcProtoRep =
            try_s!(prost::Message::decode(msg.value.as_slice()));
        let htlc = try_s!(MsgClaimHtlc::try_from(htlc_proto));

        Ok(try_s!(hex::decode(htlc.secret)))
    }

    fn check_tx_signed_by_pub(&self, tx: &[u8], expected_pub: &[u8]) -> Result<bool, String> {
        unimplemented!();
    }

    fn negotiate_swap_contract_addr(
        &self,
        other_side_address: Option<&[u8]>,
    ) -> Result<Option<BytesJson>, MmError<NegotiateSwapContractAddrErr>> {
        Ok(None)
    }

    fn derive_htlc_key_pair(&self, swap_unique_data: &[u8]) -> KeyPair {
        key_pair_from_secret(&self.priv_key).expect("valid priv key")
    }

    fn validate_other_pubkey(&self, raw_pubkey: &[u8]) -> MmResult<(), ValidateOtherPubKeyErr> {
        PublicKey::from_raw_secp256k1(raw_pubkey)
            .or_mm_err(|| ValidateOtherPubKeyErr::InvalidPubKey(hex::encode(raw_pubkey)))?;
        Ok(())
    }

    async fn payment_instructions(
        &self,
        _secret_hash: &[u8],
        _amount: &BigDecimal,
    ) -> Result<Option<Vec<u8>>, MmError<PaymentInstructionsErr>> {
        Ok(None)
    }

    fn validate_instructions(
        &self,
        _instructions: &[u8],
        _secret_hash: &[u8],
        _amount: BigDecimal,
    ) -> Result<PaymentInstructions, MmError<ValidateInstructionsErr>> {
        MmError::err(ValidateInstructionsErr::UnsupportedCoin(self.ticker().to_string()))
    }

    fn is_supported_by_watchers(&self) -> bool { false }
}

#[async_trait]
#[allow(unused_variables)]
impl WatcherOps for TendermintCoin {
    fn create_taker_spends_maker_payment_preimage(
        &self,
        _maker_payment_tx: &[u8],
        _time_lock: u32,
        _maker_pub: &[u8],
        _secret_hash: &[u8],
        _swap_unique_data: &[u8],
    ) -> TransactionFut {
        unimplemented!();
    }

    fn send_taker_spends_maker_payment_preimage(&self, preimage: &[u8], secret: &[u8]) -> TransactionFut {
        unimplemented!();
    }

    fn create_taker_refunds_payment_preimage(
        &self,
        _taker_payment_tx: &[u8],
        _time_lock: u32,
        _maker_pub: &[u8],
        _secret_hash: &[u8],
        _swap_contract_address: &Option<BytesJson>,
        _swap_unique_data: &[u8],
    ) -> TransactionFut {
        unimplemented!();
    }

    fn send_watcher_refunds_taker_payment_preimage(&self, _taker_refunds_payment: &[u8]) -> TransactionFut {
        unimplemented!();
    }

    fn watcher_validate_taker_fee(&self, _taker_fee_hash: Vec<u8>, _verified_pub: Vec<u8>) -> ValidatePaymentFut<()> {
        unimplemented!();
    }

    fn watcher_validate_taker_payment(&self, _input: WatcherValidatePaymentInput) -> ValidatePaymentFut<()> {
        unimplemented!();
    }
}

#[cfg(test)]
pub mod tendermint_coin_tests {
    use super::*;
    use crate::tendermint::htlc_proto::ClaimHtlcProtoRep;
    use common::{block_on, DEX_FEE_ADDR_RAW_PUBKEY};
    use cosmrs::proto::cosmos::tx::v1beta1::{GetTxRequest, GetTxResponse, GetTxsEventResponse};
    use rand::{thread_rng, Rng};

    pub const IRIS_TESTNET_HTLC_PAIR1_SEED: &str = "iris test seed";
    // pub const IRIS_TESTNET_HTLC_PAIR1_PUB_KEY: &str = &[
    //     2, 35, 133, 39, 114, 92, 150, 175, 252, 203, 124, 85, 243, 144, 11, 52, 91, 128, 236, 82, 104, 212, 131, 40,
    //     79, 22, 40, 7, 119, 93, 50, 179, 43,
    // ];
    // const IRIS_TESTNET_HTLC_PAIR1_ADDRESS: &str = "iaa1e0rx87mdj79zejewuc4jg7ql9ud2286g2us8f2";

    // const IRIS_TESTNET_HTLC_PAIR2_SEED: &str = "iris test2 seed";
    const IRIS_TESTNET_HTLC_PAIR2_PUB_KEY: &[u8] = &[
        2, 90, 55, 151, 92, 7, 154, 117, 67, 96, 63, 202, 178, 78, 37, 101, 164, 173, 238, 60, 249, 175, 137, 52, 105,
        14, 16, 50, 130, 250, 64, 37, 17,
    ];
    const IRIS_TESTNET_HTLC_PAIR2_ADDRESS: &str = "iaa1erfnkjsmalkwtvj44qnfr2drfzdt4n9ldh0kjv";

    pub const IRIS_TESTNET_RPC_URL: &str = "http://34.80.202.172:26657";

    fn get_iris_usdc_ibc_protocol() -> TendermintProtocolInfo {
        TendermintProtocolInfo {
            decimals: 6,
            denom: String::from("ibc/5C465997B4F582F602CD64E12031C6A6E18CAF1E6EDC9B5D808822DC0B5F850C"),
            account_prefix: String::from("iaa"),
            chain_id: String::from("nyancat-9"),
            gas_price: None,
        }
    }

    fn get_iris_protocol() -> TendermintProtocolInfo {
        TendermintProtocolInfo {
            decimals: 6,
            denom: String::from("unyan"),
            account_prefix: String::from("iaa"),
            chain_id: String::from("nyancat-9"),
            gas_price: None,
        }
    }

    #[test]
    fn test_tx_hash_str_from_bytes() {
        let tx_hex = "0a97010a8f010a1c2f636f736d6f732e62616e6b2e763162657461312e4d736753656e64126f0a2d636f736d6f7331737661773061716334353834783832356a753775613033673578747877643061686c3836687a122d636f736d6f7331737661773061716334353834783832356a753775613033673578747877643061686c3836687a1a0f0a057561746f6d120631303030303018d998bf0512670a500a460a1f2f636f736d6f732e63727970746f2e736563703235366b312e5075624b657912230a2102000eef4ab169e7b26a4a16c47420c4176ab702119ba57a8820fb3e53c8e7506212040a020801180312130a0d0a057561746f6d12043130303010a08d061a4093e5aec96f7d311d129f5ec8714b21ad06a75e483ba32afab86354400b2ac8350bfc98731bbb05934bf138282750d71aadbe08ceb6bb195f2b55e1bbfdddaaad";
        let expected_hash = "1C25ED7D17FCC5959409498D5423594666C4E84F15AF7B4AF17DF29B2AF9E7F5";

        let tx_bytes = hex::decode(tx_hex).unwrap();
        let hash = sha256(&tx_bytes);
        assert_eq!(hex::encode_upper(hash.as_slice()), expected_hash);
    }

    #[test]
    fn test_htlc_create_and_claim() {
        let rpc_urls = vec![IRIS_TESTNET_RPC_URL.to_string()];

        let protocol_conf = get_iris_usdc_ibc_protocol();

        let ctx = mm2_core::mm_ctx::MmCtxBuilder::default()
            .with_secp256k1_key_pair(crypto::privkey::key_pair_from_seed(IRIS_TESTNET_HTLC_PAIR1_SEED).unwrap())
            .into_mm_arc();

        let priv_key = &*ctx.secp256k1_key_pair().private().secret;

        let coin = common::block_on(TendermintCoin::init(
            &ctx,
            "USDC-IBC".to_string(),
            5,
            protocol_conf,
            rpc_urls,
            priv_key,
        ))
        .unwrap();

        // << BEGIN HTLC CREATION
        let base_denom: Denom = "unyan".parse().unwrap();
        let to: AccountId = IRIS_TESTNET_HTLC_PAIR2_ADDRESS.parse().unwrap();
        const UAMOUNT: u64 = 1;
        let amount: cosmrs::Decimal = UAMOUNT.into();
        let amount_dec = big_decimal_from_sat_unsigned(UAMOUNT, coin.decimals);
        let sec: [u8; 32] = thread_rng().gen();
        let time_lock = 1000;

        let create_htlc_tx = coin
            .gen_create_htlc_tx(coin.denom.clone(), &to, amount, sha256(&sec).as_slice(), time_lock)
            .unwrap();

        let current_block_fut = coin.current_block().compat();
        let current_block = block_on(async { current_block_fut.await.unwrap() });
        let timeout_height = current_block + TIMEOUT_HEIGHT_DELTA;

        let account_info_fut = coin.my_account_info();
        let account_info = block_on(async { account_info_fut.await.unwrap() });

        let simulated_tx = coin
            .gen_simulated_tx(
                account_info.clone(),
                create_htlc_tx.msg_payload.clone(),
                timeout_height,
                TX_DEFAULT_MEMO.into(),
            )
            .unwrap();

        let fee = block_on(async { coin.calculate_fee(base_denom.clone(), simulated_tx).await.unwrap() });

        let raw_tx = block_on(async {
            coin.any_to_signed_raw_tx(
                account_info.clone(),
                create_htlc_tx.msg_payload.clone(),
                fee,
                timeout_height,
                TX_DEFAULT_MEMO.into(),
            )
            .unwrap()
        });
        let tx_bytes = raw_tx.to_bytes().unwrap();

        let send_tx_fut = coin.send_raw_tx_bytes(&tx_bytes).compat();
        block_on(async {
            send_tx_fut.await.unwrap();
        });
        // >> END HTLC CREATION

        let htlc_spent = block_on(
            coin.check_if_my_payment_sent(CheckIfMyPaymentSentArgs {
                time_lock: 0,
                other_pub: IRIS_TESTNET_HTLC_PAIR2_PUB_KEY,
                secret_hash: sha256(&sec).as_slice(),
                search_from_block: current_block,
                swap_contract_address: &None,
                swap_unique_data: &[],
                amount: &amount_dec,
            })
            .compat(),
        )
        .unwrap();
        assert!(htlc_spent.is_some());

        // << BEGIN HTLC CLAIMING
        let claim_htlc_tx = coin.gen_claim_htlc_tx(create_htlc_tx.id, &sec).unwrap();

        let current_block_fut = coin.current_block().compat();
        let current_block = common::block_on(async { current_block_fut.await.unwrap() });
        let timeout_height = current_block + TIMEOUT_HEIGHT_DELTA;

        let account_info_fut = coin.my_account_info();
        let account_info = block_on(async { account_info_fut.await.unwrap() });

        let simulated_tx = coin
            .gen_simulated_tx(
                account_info.clone(),
                claim_htlc_tx.msg_payload.clone(),
                timeout_height,
                TX_DEFAULT_MEMO.into(),
            )
            .unwrap();

        let fee = block_on(async { coin.calculate_fee(base_denom.clone(), simulated_tx).await.unwrap() });

        let raw_tx = coin
            .any_to_signed_raw_tx(
                account_info,
                claim_htlc_tx.msg_payload,
                fee,
                timeout_height,
                TX_DEFAULT_MEMO.into(),
            )
            .unwrap();

        let tx_bytes = raw_tx.to_bytes().unwrap();
        let send_tx_fut = coin.send_raw_tx_bytes(&tx_bytes).compat();
        block_on(async {
            send_tx_fut.await.unwrap();
        });
        println!("Claim HTLC tx hash {}", hex::encode_upper(sha256(&tx_bytes).as_slice()));
        // >> END HTLC CLAIMING
    }

    #[test]
    fn try_query_claim_htlc_txs_and_get_secret() {
        let rpc_urls = vec![IRIS_TESTNET_RPC_URL.to_string()];

        let protocol_conf = get_iris_usdc_ibc_protocol();

        let ctx = mm2_core::mm_ctx::MmCtxBuilder::default()
            .with_secp256k1_key_pair(crypto::privkey::key_pair_from_seed(IRIS_TESTNET_HTLC_PAIR1_SEED).unwrap())
            .into_mm_arc();

        let priv_key = &*ctx.secp256k1_key_pair().private().secret;

        let coin = block_on(TendermintCoin::init(
            &ctx,
            "USDC-IBC".to_string(),
            5,
            protocol_conf,
            rpc_urls,
            priv_key,
        ))
        .unwrap();

        let events = "claim_htlc.id='2B925FC83A106CC81590B3DB108AC2AE496FFA912F368FE5E29BC1ED2B754F2C'";
        let request = GetTxsEventRequest {
            events: vec![events.into()],
            pagination: None,
            order_by: 0,
        };
        let path = AbciPath::from_str(ABCI_GET_TXS_EVENT_PATH).unwrap();
        let response = block_on(block_on(coin.rpc_client()).unwrap().abci_query(
            Some(path),
            request.encode_to_vec(),
            ABCI_REQUEST_HEIGHT,
            ABCI_REQUEST_PROVE,
        ))
        .unwrap();
        println!("{:?}", response);

        let response = GetTxsEventResponse::decode(response.value.as_slice()).unwrap();
        let tx = response.txs.first().unwrap();
        println!("{:?}", tx);

        let first_msg = tx.body.as_ref().unwrap().messages.first().unwrap();
        println!("{:?}", first_msg);

        let claim_htlc = ClaimHtlcProtoRep::decode(first_msg.value.as_slice()).unwrap();
        let expected_secret = [1; 32];
        let actual_secret = hex::decode(claim_htlc.secret).unwrap();

        assert_eq!(actual_secret, expected_secret);
    }

    #[test]
    fn wait_for_tx_spend_test() {
        let rpc_urls = vec![IRIS_TESTNET_RPC_URL.to_string()];

        let protocol_conf = get_iris_usdc_ibc_protocol();

        let ctx = mm2_core::mm_ctx::MmCtxBuilder::default()
            .with_secp256k1_key_pair(crypto::privkey::key_pair_from_seed(IRIS_TESTNET_HTLC_PAIR1_SEED).unwrap())
            .into_mm_arc();

        let priv_key = &*ctx.secp256k1_key_pair().private().secret;

        let coin = block_on(TendermintCoin::init(
            &ctx,
            "USDC-IBC".to_string(),
            5,
            protocol_conf,
            rpc_urls,
            priv_key,
        ))
        .unwrap();

        // https://nyancat.iobscan.io/#/tx?txHash=2DB382CE3D9953E4A94957B475B0E8A98F5B6DDB32D6BF0F6A765D949CF4A727
        let create_tx_hash = "2DB382CE3D9953E4A94957B475B0E8A98F5B6DDB32D6BF0F6A765D949CF4A727";

        let request = GetTxRequest {
            hash: create_tx_hash.into(),
        };

        let path = AbciPath::from_str(ABCI_GET_TX_PATH).unwrap();
        let response = block_on(block_on(coin.rpc_client()).unwrap().abci_query(
            Some(path),
            request.encode_to_vec(),
            ABCI_REQUEST_HEIGHT,
            ABCI_REQUEST_PROVE,
        ))
        .unwrap();
        println!("{:?}", response);

        let response = GetTxResponse::decode(response.value.as_slice()).unwrap();
        let tx = response.tx.unwrap();

        println!("{:?}", tx);

        let encoded_tx = tx.encode_to_vec();

        let secret_hash = hex::decode("0C34C71EBA2A51738699F9F3D6DAFFB15BE576E8ED543203485791B5DA39D10D").unwrap();
        let spend_tx = block_on(
            coin.wait_for_htlc_tx_spend(&encoded_tx, &secret_hash, get_utc_timestamp() as u64, 0, &None)
                .compat(),
        )
        .unwrap();

        // https://nyancat.iobscan.io/#/tx?txHash=565C820C1F95556ADC251F16244AAD4E4274772F41BC13F958C9C2F89A14D137
        let expected_spend_hash = "565C820C1F95556ADC251F16244AAD4E4274772F41BC13F958C9C2F89A14D137";
        let hash = spend_tx.tx_hash();
        assert_eq!(hex::encode_upper(&hash.0), expected_spend_hash);
    }

    #[test]
    fn validate_taker_fee_test() {
        let rpc_urls = vec![IRIS_TESTNET_RPC_URL.to_string()];

        let protocol_conf = get_iris_protocol();

        let ctx = mm2_core::mm_ctx::MmCtxBuilder::default()
            .with_secp256k1_key_pair(crypto::privkey::key_pair_from_seed(IRIS_TESTNET_HTLC_PAIR1_SEED).unwrap())
            .into_mm_arc();

        let priv_key = &*ctx.secp256k1_key_pair().private().secret;

        let coin = block_on(TendermintCoin::init(
            &ctx,
            "IRIS-TEST".to_string(),
            5,
            protocol_conf,
            rpc_urls,
            priv_key,
        ))
        .unwrap();

        // CreateHtlc tx, validation should fail because first message of dex fee tx must be MsgSend
        // https://nyancat.iobscan.io/#/tx?txHash=2DB382CE3D9953E4A94957B475B0E8A98F5B6DDB32D6BF0F6A765D949CF4A727
        let create_htlc_tx_hash = "2DB382CE3D9953E4A94957B475B0E8A98F5B6DDB32D6BF0F6A765D949CF4A727";
        let create_htlc_tx_bytes = block_on(coin.request_tx(create_htlc_tx_hash.into()))
            .unwrap()
            .encode_to_vec();
        let create_htlc_tx = TransactionEnum::CosmosTransaction(CosmosTransaction {
            data: TxRaw::decode(create_htlc_tx_bytes.as_slice()).unwrap(),
        });

        let invalid_amount = 1.into();
        let validate_err = coin
            .validate_fee(ValidateFeeArgs {
                fee_tx: &create_htlc_tx,
                expected_sender: &[],
                fee_addr: &DEX_FEE_ADDR_RAW_PUBKEY,
                amount: &invalid_amount,
                min_block_number: 0,
                uuid: &[1; 16],
            })
            .wait()
            .unwrap_err();
        println!("{}", validate_err);
        assert!(validate_err.contains("failed to decode Protobuf message: MsgSend.amount"));

        // just a random transfer tx not related to AtomicDEX, should fail on recipient address check
        // https://nyancat.iobscan.io/#/tx?txHash=65815814E7D74832D87956144C1E84801DC94FE9A509D207A0ABC3F17775E5DF
        let random_transfer_tx_hash = "65815814E7D74832D87956144C1E84801DC94FE9A509D207A0ABC3F17775E5DF";
        let random_transfer_tx_bytes = block_on(coin.request_tx(random_transfer_tx_hash.into()))
            .unwrap()
            .encode_to_vec();

        let random_transfer_tx = TransactionEnum::CosmosTransaction(CosmosTransaction {
            data: TxRaw::decode(random_transfer_tx_bytes.as_slice()).unwrap(),
        });

        let validate_err = coin
            .validate_fee(ValidateFeeArgs {
                fee_tx: &random_transfer_tx,
                expected_sender: &[],
                fee_addr: &DEX_FEE_ADDR_RAW_PUBKEY,
                amount: &invalid_amount,
                min_block_number: 0,
                uuid: &[1; 16],
            })
            .wait()
            .unwrap_err();
        println!("{}", validate_err);
        assert!(validate_err.contains("sent to wrong address"));

        // dex fee tx sent during real swap
        // https://nyancat.iobscan.io/#/tx?txHash=8AA6B9591FE1EE93C8B89DE4F2C59B2F5D3473BD9FB5F3CFF6A5442BEDC881D7
        let dex_fee_hash = "8AA6B9591FE1EE93C8B89DE4F2C59B2F5D3473BD9FB5F3CFF6A5442BEDC881D7";
        let dex_fee_tx = block_on(coin.request_tx(dex_fee_hash.into())).unwrap();

        let pubkey = dex_fee_tx.auth_info.as_ref().unwrap().signer_infos[0]
            .public_key
            .as_ref()
            .unwrap()
            .value[2..]
            .to_vec();
        let dex_fee_tx = TransactionEnum::CosmosTransaction(CosmosTransaction {
            data: TxRaw::decode(dex_fee_tx.encode_to_vec().as_slice()).unwrap(),
        });

        let validate_err = coin
            .validate_fee(ValidateFeeArgs {
                fee_tx: &dex_fee_tx,
                expected_sender: &[],
                fee_addr: &DEX_FEE_ADDR_RAW_PUBKEY,
                amount: &invalid_amount,
                min_block_number: 0,
                uuid: &[1; 16],
            })
            .wait()
            .unwrap_err();
        println!("{}", validate_err);
        assert!(validate_err.contains("Invalid amount"));

        let valid_amount: BigDecimal = "0.0001".parse().unwrap();
        // valid amount but invalid sender
        let validate_err = coin
            .validate_fee(ValidateFeeArgs {
                fee_tx: &dex_fee_tx,
                expected_sender: &DEX_FEE_ADDR_RAW_PUBKEY,
                fee_addr: &DEX_FEE_ADDR_RAW_PUBKEY,
                amount: &valid_amount,
                min_block_number: 0,
                uuid: &[1; 16],
            })
            .wait()
            .unwrap_err();
        println!("{}", validate_err);
        assert!(validate_err.contains("Invalid sender"));

        // invalid memo
        let validate_err = coin
            .validate_fee(ValidateFeeArgs {
                fee_tx: &dex_fee_tx,
                expected_sender: &pubkey,
                fee_addr: &DEX_FEE_ADDR_RAW_PUBKEY,
                amount: &valid_amount,
                min_block_number: 0,
                uuid: &[1; 16],
            })
            .wait()
            .unwrap_err();
        println!("{}", validate_err);
        assert!(validate_err.contains("Invalid memo"));

        // https://nyancat.iobscan.io/#/tx?txHash=5939A9D1AF57BB828714E0C4C4D7F2AEE349BB719B0A1F25F8FBCC3BB227C5F9
        let fee_with_memo_hash = "5939A9D1AF57BB828714E0C4C4D7F2AEE349BB719B0A1F25F8FBCC3BB227C5F9";
        let fee_with_memo_tx = block_on(coin.request_tx(fee_with_memo_hash.into())).unwrap();

        let pubkey = fee_with_memo_tx.auth_info.as_ref().unwrap().signer_infos[0]
            .public_key
            .as_ref()
            .unwrap()
            .value[2..]
            .to_vec();

        let fee_with_memo_tx = TransactionEnum::CosmosTransaction(CosmosTransaction {
            data: TxRaw::decode(fee_with_memo_tx.encode_to_vec().as_slice()).unwrap(),
        });

        let uuid: Uuid = "cae6011b-9810-4710-b784-1e5dd0b3a0d0".parse().unwrap();
        let amount: BigDecimal = "0.0001".parse().unwrap();
        block_on(
            coin.validate_fee_for_denom(
                &fee_with_memo_tx,
                &pubkey,
                &DEX_FEE_ADDR_RAW_PUBKEY,
                &amount,
                6,
                uuid.as_bytes(),
                "nim".into(),
            )
            .compat(),
        )
        .unwrap();
    }

    #[test]
    fn validate_payment_test() {
        let rpc_urls = vec![IRIS_TESTNET_RPC_URL.to_string()];

        let protocol_conf = get_iris_protocol();

        let ctx = mm2_core::mm_ctx::MmCtxBuilder::default()
            .with_secp256k1_key_pair(crypto::privkey::key_pair_from_seed(IRIS_TESTNET_HTLC_PAIR1_SEED).unwrap())
            .into_mm_arc();

        let priv_key = &*ctx.secp256k1_key_pair().private().secret;

        let coin = block_on(TendermintCoin::init(
            &ctx,
            "IRIS-TEST".to_string(),
            5,
            protocol_conf,
            rpc_urls,
            priv_key,
        ))
        .unwrap();

        // just a random transfer tx not related to AtomicDEX, should fail because the message is not CreateHtlc
        // https://nyancat.iobscan.io/#/tx?txHash=65815814E7D74832D87956144C1E84801DC94FE9A509D207A0ABC3F17775E5DF
        let random_transfer_tx_hash = "65815814E7D74832D87956144C1E84801DC94FE9A509D207A0ABC3F17775E5DF";
        let random_transfer_tx_bytes = block_on(coin.request_tx(random_transfer_tx_hash.into()))
            .unwrap()
            .encode_to_vec();

        let input = ValidatePaymentInput {
            payment_tx: random_transfer_tx_bytes,
            time_lock_duration: 0,
            time_lock: 0,
            other_pub: Vec::new(),
            secret_hash: Vec::new(),
            amount: Default::default(),
            swap_contract_address: None,
            try_spv_proof_until: 0,
            confirmations: 0,
            unique_swap_data: Vec::new(),
        };
        let validate_err = coin.validate_taker_payment(input).wait().unwrap_err();
        match validate_err.into_inner() {
            ValidatePaymentError::WrongPaymentTx(e) => assert!(e.contains("Incorrect CreateHtlc message")),
            unexpected => panic!("Unexpected error variant {:?}", unexpected),
        };

        // The HTLC that was already claimed or refunded should not pass the validation
        // https://nyancat.iobscan.io/#/tx?txHash=93CF377D470EB27BD6E2C5B95BFEFE99359F95B88C70D785B34D1D2C670201B9
        let claimed_htlc_tx_hash = "93CF377D470EB27BD6E2C5B95BFEFE99359F95B88C70D785B34D1D2C670201B9";
        let claimed_htlc_tx_bytes = block_on(coin.request_tx(claimed_htlc_tx_hash.into()))
            .unwrap()
            .encode_to_vec();

        let input = ValidatePaymentInput {
            payment_tx: claimed_htlc_tx_bytes,
            time_lock_duration: 20000,
            time_lock: 1664984893,
            other_pub: hex::decode("025a37975c079a7543603fcab24e2565a4adee3cf9af8934690e103282fa402511").unwrap(),
            secret_hash: hex::decode("441d0237e93677d3458e1e5a2e69f61e3622813521bf048dd56290306acdd134").unwrap(),
            amount: "0.01".parse().unwrap(),
            swap_contract_address: None,
            try_spv_proof_until: 0,
            confirmations: 0,
            unique_swap_data: Vec::new(),
        };
        let validate_err = block_on(
            coin.validate_payment_for_denom(input, "nim".parse().unwrap(), 6)
                .compat(),
        )
        .unwrap_err();
        match validate_err.into_inner() {
            ValidatePaymentError::UnexpectedPaymentState(_) => (),
            unexpected => panic!("Unexpected error variant {:?}", unexpected),
        };
    }
}<|MERGE_RESOLUTION|>--- conflicted
+++ resolved
@@ -15,15 +15,9 @@
             SendTakerRefundsPaymentArgs, SendTakerSpendsMakerPaymentArgs, SignatureResult, SwapOps, TradeFee,
             TradePreimageFut, TradePreimageResult, TradePreimageValue, TransactionDetails, TransactionEnum,
             TransactionErr, TransactionFut, TransactionType, TxFeeDetails, TxMarshalingErr,
-<<<<<<< HEAD
             UnexpectedDerivationMethod, ValidateAddressResult, ValidateFeeArgs, ValidateInstructionsErr,
-            ValidateOtherPubKeyErr, ValidatePaymentFut, ValidatePaymentInput, VerificationResult, WatcherOps,
-            WatcherSearchForSwapTxSpendInput, WatcherValidatePaymentInput, WithdrawError, WithdrawFut, WithdrawRequest};
-=======
-            UnexpectedDerivationMethod, ValidateAddressResult, ValidateInstructionsErr, ValidateOtherPubKeyErr,
-            ValidatePaymentFut, ValidatePaymentInput, VerificationResult, WatcherOps, WatcherValidatePaymentInput,
+            ValidateOtherPubKeyErr, ValidatePaymentFut, ValidatePaymentInput, VerificationResult, WatcherOps, WatcherValidatePaymentInput,
             WithdrawError, WithdrawFut, WithdrawRequest};
->>>>>>> 5affd628
 use async_std::prelude::FutureExt as AsyncStdFutureExt;
 use async_trait::async_trait;
 use bitcrypto::{dhash160, sha256};
