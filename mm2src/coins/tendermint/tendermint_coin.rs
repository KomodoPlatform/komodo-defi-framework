use super::ethermint_account::EthermintAccount;
use super::htlc::{ClaimHtlcMsg, ClaimHtlcProto, CreateHtlcMsg, CreateHtlcProto, HtlcType, QueryHtlcRequestProto,
                  QueryHtlcResponse, TendermintHtlc, HTLC_STATE_COMPLETED, HTLC_STATE_OPEN, HTLC_STATE_REFUNDED};
use super::ibc::transfer_v1::MsgTransfer;
use super::ibc::IBC_GAS_LIMIT_DEFAULT;
use super::{rpc::*, TENDERMINT_COIN_PROTOCOL_TYPE};
use crate::coin_errors::{MyAddressError, ValidatePaymentError, ValidatePaymentResult};
use crate::hd_wallet::{HDPathAccountToAddressId, WithdrawFrom};
use crate::rpc_command::tendermint::staking::{ClaimRewardsPayload, Delegation, DelegationPayload,
                                              DelegationsQueryResponse, Undelegation, UndelegationEntry,
                                              UndelegationsQueryResponse, ValidatorStatus};
use crate::rpc_command::tendermint::{IBCChainRegistriesResponse, IBCChainRegistriesResult, IBCChainsRequestError,
                                     IBCTransferChannel, IBCTransferChannelTag, IBCTransferChannelsRequestError,
                                     IBCTransferChannelsResponse, IBCTransferChannelsResult, CHAIN_REGISTRY_BRANCH,
                                     CHAIN_REGISTRY_IBC_DIR_NAME, CHAIN_REGISTRY_REPO_NAME, CHAIN_REGISTRY_REPO_OWNER};
use crate::tendermint::ibc::IBC_OUT_SOURCE_PORT;
use crate::utxo::sat_from_big_decimal;
use crate::utxo::utxo_common::big_decimal_from_sat;
use crate::{big_decimal_from_sat_unsigned, BalanceError, BalanceFut, BigDecimal, CheckIfMyPaymentSentArgs,
            CoinBalance, ConfirmPaymentInput, DelegationError, DexFee, FeeApproxStage, FoundSwapTxSpend,
            HistorySyncState, MarketCoinOps, MmCoin, NegotiateSwapContractAddrErr, PrivKeyBuildPolicy, PrivKeyPolicy,
            PrivKeyPolicyNotAllowed, RawTransactionError, RawTransactionFut, RawTransactionRequest, RawTransactionRes,
            RawTransactionResult, RefundPaymentArgs, RpcCommonOps, SearchForSwapTxSpendInput, SendPaymentArgs,
            SignRawTransactionRequest, SignatureError, SignatureResult, SpendPaymentArgs, SwapOps, ToBytes, TradeFee,
            TradePreimageError, TradePreimageFut, TradePreimageResult, TradePreimageValue, TransactionData,
            TransactionDetails, TransactionEnum, TransactionErr, TransactionFut, TransactionResult, TransactionType,
            TxFeeDetails, TxMarshalingErr, UnexpectedDerivationMethod, ValidateAddressResult, ValidateFeeArgs,
            ValidateOtherPubKeyErr, ValidatePaymentFut, ValidatePaymentInput, VerificationError, VerificationResult,
            WaitForHTLCTxSpendArgs, WatcherOps, WeakSpawner, WithdrawError, WithdrawFee, WithdrawFut, WithdrawRequest};
use async_std::prelude::FutureExt as AsyncStdFutureExt;
use async_trait::async_trait;
use bip32::DerivationPath;
use bitcrypto::{dhash160, sha256};
use common::executor::{abortable_queue::AbortableQueue, AbortableSystem};
use common::executor::{AbortedError, Timer};
use common::log::{debug, warn};
use common::{get_utc_timestamp, now_sec, Future01CompatExt, PagingOptions, DEX_FEE_ADDR_PUBKEY};
use compatible_time::Duration;
use cosmrs::bank::{MsgMultiSend, MsgSend, MultiSendIo};
use cosmrs::crypto::secp256k1::SigningKey;
use cosmrs::distribution::MsgWithdrawDelegatorReward;
use cosmrs::proto::cosmos::auth::v1beta1::{BaseAccount, QueryAccountRequest, QueryAccountResponse};
use cosmrs::proto::cosmos::bank::v1beta1::{MsgMultiSend as MsgMultiSendProto, MsgSend as MsgSendProto,
                                           QueryBalanceRequest, QueryBalanceResponse};
use cosmrs::proto::cosmos::base::query::v1beta1::PageRequest;
use cosmrs::proto::cosmos::base::tendermint::v1beta1::{GetBlockByHeightRequest, GetBlockByHeightResponse,
                                                       GetLatestBlockRequest, GetLatestBlockResponse};
use cosmrs::proto::cosmos::base::v1beta1::{Coin as CoinProto, DecCoin};
use cosmrs::proto::cosmos::distribution::v1beta1::{QueryDelegationRewardsRequest, QueryDelegationRewardsResponse};
use cosmrs::proto::cosmos::staking::v1beta1::{QueryDelegationRequest, QueryDelegationResponse,
                                              QueryDelegatorDelegationsRequest, QueryDelegatorDelegationsResponse,
                                              QueryDelegatorUnbondingDelegationsRequest,
                                              QueryDelegatorUnbondingDelegationsResponse, QueryValidatorsRequest,
                                              QueryValidatorsResponse as QueryValidatorsResponseProto};
use cosmrs::proto::cosmos::tx::v1beta1::{GetTxRequest, GetTxResponse, SimulateRequest, SimulateResponse, Tx, TxBody,
                                         TxRaw};
use cosmrs::proto::prost::{DecodeError, Message};
use cosmrs::staking::{MsgDelegate, MsgUndelegate, QueryValidatorsResponse, Validator};
use cosmrs::tendermint::block::Height;
use cosmrs::tendermint::chain::Id as ChainId;
use cosmrs::tendermint::PublicKey;
use cosmrs::tx::{self, Fee, Msg, Raw, SignDoc, SignerInfo};
use cosmrs::{AccountId, Any, Coin, Denom, ErrorReport};
use crypto::privkey::key_pair_from_secret;
use crypto::{HDPathToCoin, Secp256k1Secret};
use derive_more::Display;
use futures::future::try_join_all;
use futures::lock::Mutex as AsyncMutex;
use futures::{FutureExt, TryFutureExt};
use futures01::Future;
use hex::FromHexError;
use itertools::Itertools;
use kdf_walletconnect::{WalletConnectCtx, WalletConnectOps};
use keys::{KeyPair, Public};
use mm2_core::mm_ctx::{MmArc, MmWeak};
use mm2_err_handle::prelude::*;
use mm2_git::{FileMetadata, GitController, GithubClient, RepositoryOperations, GITHUB_API_URI};
use mm2_number::bigdecimal::ParseBigDecimalError;
use mm2_number::MmNumber;
use mm2_p2p::p2p_ctx::P2PContext;
use num_traits::Zero;
use parking_lot::Mutex as PaMutex;
use primitives::hash::H256;
use regex::Regex;
use rpc::v1::types::Bytes as BytesJson;
use serde_json::{self as json, Value as Json};
use std::collections::HashMap;
use std::convert::{TryFrom, TryInto};
use std::io;
use std::num::NonZeroU32;
use std::ops::Deref;
use std::str::FromStr;
use std::sync::{Arc, Mutex};
use uuid::Uuid;

#[cfg(test)] use mocktopus::macros::*;

// ABCI Request Paths
const ABCI_GET_LATEST_BLOCK_PATH: &str = "/cosmos.base.tendermint.v1beta1.Service/GetLatestBlock";
const ABCI_GET_BLOCK_BY_HEIGHT_PATH: &str = "/cosmos.base.tendermint.v1beta1.Service/GetBlockByHeight";
const ABCI_SIMULATE_TX_PATH: &str = "/cosmos.tx.v1beta1.Service/Simulate";
const ABCI_QUERY_ACCOUNT_PATH: &str = "/cosmos.auth.v1beta1.Query/Account";
const ABCI_QUERY_BALANCE_PATH: &str = "/cosmos.bank.v1beta1.Query/Balance";
const ABCI_GET_TX_PATH: &str = "/cosmos.tx.v1beta1.Service/GetTx";
const ABCI_VALIDATORS_PATH: &str = "/cosmos.staking.v1beta1.Query/Validators";
const ABCI_DELEGATION_PATH: &str = "/cosmos.staking.v1beta1.Query/Delegation";
const ABCI_DELEGATOR_DELEGATIONS_PATH: &str = "/cosmos.staking.v1beta1.Query/DelegatorDelegations";
const ABCI_DELEGATOR_UNDELEGATIONS_PATH: &str = "/cosmos.staking.v1beta1.Query/DelegatorUnbondingDelegations";
const ABCI_DELEGATION_REWARDS_PATH: &str = "/cosmos.distribution.v1beta1.Query/DelegationRewards";

pub(crate) const MIN_TX_SATOSHIS: i64 = 1;

// ABCI Request Defaults
const ABCI_REQUEST_HEIGHT: Option<Height> = None;
const ABCI_REQUEST_PROVE: bool = false;

/// 0.25 is good average gas price on atom and iris
const DEFAULT_GAS_PRICE: f64 = 0.25;
pub(super) const TIMEOUT_HEIGHT_DELTA: u64 = 100;
pub const GAS_LIMIT_DEFAULT: u64 = 125_000;
pub const GAS_WANTED_BASE_VALUE: f64 = 50_000.;
pub(crate) const TX_DEFAULT_MEMO: &str = "";

// https://github.com/irisnet/irismod/blob/5016c1be6fdbcffc319943f33713f4a057622f0a/modules/htlc/types/validation.go#L19-L22
const MAX_TIME_LOCK: i64 = 34560;
const MIN_TIME_LOCK: i64 = 50;

const ACCOUNT_SEQUENCE_ERR: &str = "account sequence mismatch";

lazy_static! {
    static ref SEQUENCE_PARSER_REGEX: Regex = Regex::new(r"expected (\d+)").unwrap();
}

pub struct SerializedUnsignedTx {
    tx_json: Json,
    body_bytes: Vec<u8>,
}

type TendermintPrivKeyPolicy = PrivKeyPolicy<TendermintKeyPair>;

pub struct TendermintKeyPair {
    private_key_secret: Secp256k1Secret,
    public_key: Public,
}

impl TendermintKeyPair {
    fn new(private_key_secret: Secp256k1Secret, public_key: Public) -> Self {
        Self {
            private_key_secret,
            public_key,
        }
    }
}

#[derive(Clone, Deserialize)]
pub struct RpcNode {
    url: String,
    #[serde(default)]
    komodo_proxy: bool,
}

impl RpcNode {
    #[cfg(test)]
    fn for_test(url: &str) -> Self {
        Self {
            url: url.to_string(),
            komodo_proxy: false,
        }
    }
}

#[async_trait]
pub trait TendermintCommons {
    fn platform_denom(&self) -> &Denom;

    fn set_history_sync_state(&self, new_state: HistorySyncState);

    async fn get_block_timestamp(&self, block: i64) -> MmResult<Option<u64>, TendermintCoinRpcError>;

    async fn get_all_balances(&self) -> MmResult<AllBalancesResult, TendermintCoinRpcError>;

    async fn rpc_client(&self) -> MmResult<HttpClient, TendermintCoinRpcError>;
}

#[derive(Clone, Debug, PartialEq, Serialize, Deserialize)]
pub struct TendermintFeeDetails {
    pub coin: String,
    pub amount: BigDecimal,
    #[serde(skip)]
    pub uamount: u64,
    pub gas_limit: u64,
}

#[derive(Clone, Debug, Deserialize, Serialize)]
pub struct TendermintProtocolInfo {
    pub decimals: u8,
    denom: String,
    pub account_prefix: String,
    pub chain_id: String,
    gas_price: Option<f64>,
    chain_registry_name: Option<String>,
}

#[derive(Clone)]
pub struct ActivatedTokenInfo {
    pub(crate) decimals: u8,
    pub ticker: String,
}

pub struct TendermintConf {
    avg_blocktime: u8,
    /// Derivation path of the coin.
    /// This derivation path consists of `purpose` and `coin_type` only
    /// where the full `BIP44` address has the following structure:
    /// `m/purpose'/coin_type'/account'/change/address_index`.
    derivation_path: Option<HDPathToCoin>,
}

impl TendermintConf {
    pub fn try_from_json(ticker: &str, conf: &Json) -> MmResult<Self, TendermintInitError> {
        let avg_blocktime = conf.get("avg_blocktime").or_mm_err(|| TendermintInitError {
            ticker: ticker.to_string(),
            kind: TendermintInitErrorKind::AvgBlockTimeMissing,
        })?;

        let avg_blocktime = avg_blocktime.as_i64().or_mm_err(|| TendermintInitError {
            ticker: ticker.to_string(),
            kind: TendermintInitErrorKind::AvgBlockTimeInvalid,
        })?;

        let avg_blocktime = u8::try_from(avg_blocktime).map_to_mm(|_| TendermintInitError {
            ticker: ticker.to_string(),
            kind: TendermintInitErrorKind::AvgBlockTimeInvalid,
        })?;

        let derivation_path = json::from_value(conf["derivation_path"].clone()).map_to_mm(|e| TendermintInitError {
            ticker: ticker.to_string(),
            kind: TendermintInitErrorKind::ErrorDeserializingDerivationPath(e.to_string()),
        })?;

        Ok(TendermintConf {
            avg_blocktime,
            derivation_path,
        })
    }
}

pub enum TendermintActivationPolicy {
    PrivateKey(PrivKeyPolicy<TendermintKeyPair>),
    PublicKey(PublicKey),
}

impl TendermintActivationPolicy {
    pub fn with_private_key_policy(private_key_policy: PrivKeyPolicy<TendermintKeyPair>) -> Self {
        Self::PrivateKey(private_key_policy)
    }

    pub fn with_public_key(account_public_key: PublicKey) -> Self { Self::PublicKey(account_public_key) }

    fn generate_account_id(&self, account_prefix: &str) -> Result<AccountId, ErrorReport> {
        match self {
            Self::PrivateKey(priv_key_policy) => {
                let pk = priv_key_policy.activated_key().ok_or_else(|| {
                    ErrorReport::new(io::Error::new(io::ErrorKind::NotFound, "Activated key not found"))
                })?;

                Ok(
                    account_id_from_privkey(pk.private_key_secret.as_slice(), account_prefix)
                        .map_err(|e| ErrorReport::new(io::Error::new(io::ErrorKind::InvalidData, e.to_string())))?,
                )
            },

            Self::PublicKey(account_public_key) => {
                account_id_from_raw_pubkey(account_prefix, &account_public_key.to_bytes())
            },
        }
    }

    fn public_key(&self) -> Result<PublicKey, io::Error> {
        match self {
            Self::PrivateKey(private_key_policy) => match private_key_policy {
                PrivKeyPolicy::Iguana(pair) => PublicKey::from_raw_secp256k1(&pair.public_key.to_bytes())
                    .ok_or_else(|| io::Error::new(io::ErrorKind::InvalidData, "Couldn't generate public key")),

                PrivKeyPolicy::HDWallet { activated_key, .. } => {
                    PublicKey::from_raw_secp256k1(&activated_key.public_key.to_bytes())
                        .ok_or_else(|| io::Error::new(io::ErrorKind::InvalidData, "Couldn't generate public key"))
                },

                _ => Err(io::Error::new(
                    io::ErrorKind::Unsupported,
                    "UnsupportedModeForPrivKeyPolicy",
                )),
            },
            Self::PublicKey(account_public_key) => Ok(*account_public_key),
        }
    }

    pub(crate) fn activated_key_or_err(&self) -> Result<&Secp256k1Secret, MmError<PrivKeyPolicyNotAllowed>> {
        match self {
            Self::PrivateKey(private_key) => Ok(private_key.activated_key_or_err()?.private_key_secret.as_ref()),
            Self::PublicKey(_) => MmError::err(PrivKeyPolicyNotAllowed::UnsupportedMethod(
                "`activated_key_or_err` is not supported for pubkey-only activations".to_string(),
            )),
        }
    }

    pub(crate) fn activated_key(&self) -> Option<Secp256k1Secret> {
        match self {
            Self::PrivateKey(private_key) => Some(*private_key.activated_key()?.private_key_secret.as_ref()),
            Self::PublicKey(_) => None,
        }
    }

    pub(crate) fn path_to_coin_or_err(&self) -> Result<&HDPathToCoin, MmError<PrivKeyPolicyNotAllowed>> {
        match self {
            Self::PrivateKey(private_key) => Ok(private_key.path_to_coin_or_err()?),
            Self::PublicKey(_) => MmError::err(PrivKeyPolicyNotAllowed::UnsupportedMethod(
                "`path_to_coin_or_err` is not supported for pubkey-only activations".to_string(),
            )),
        }
    }

    pub(crate) fn hd_wallet_derived_priv_key_or_err(
        &self,
        path_to_address: &DerivationPath,
    ) -> Result<Secp256k1Secret, MmError<PrivKeyPolicyNotAllowed>> {
        match self {
            Self::PrivateKey(pair) => pair.hd_wallet_derived_priv_key_or_err(path_to_address),
            Self::PublicKey(_) => MmError::err(PrivKeyPolicyNotAllowed::UnsupportedMethod(
                "`hd_wallet_derived_priv_key_or_err` is not supported for pubkey-only activations".to_string(),
            )),
        }
    }
}

struct TendermintRpcClient(AsyncMutex<TendermintRpcClientImpl>);

struct TendermintRpcClientImpl {
    rpc_clients: Vec<HttpClient>,
}

#[async_trait]
impl RpcCommonOps for TendermintCoin {
    type RpcClient = HttpClient;
    type Error = TendermintCoinRpcError;

    async fn get_live_client(&self) -> Result<Self::RpcClient, Self::Error> {
        let mut client_impl = self.client.0.lock().await;
        // try to find first live client
        for (i, client) in client_impl.rpc_clients.clone().into_iter().enumerate() {
            match client.perform(HealthRequest).timeout(Duration::from_secs(15)).await {
                Ok(Ok(_)) => {
                    // Bring the live client to the front of rpc_clients
                    client_impl.rpc_clients.rotate_left(i);
                    return Ok(client);
                },
                Ok(Err(rpc_error)) => {
                    debug!("Could not perform healthcheck on: {:?}. Error: {}", &client, rpc_error);
                },
                Err(timeout_error) => {
                    debug!("Healthcheck timeout exceed on: {:?}. Error: {}", &client, timeout_error);
                },
            };
        }
        return Err(TendermintCoinRpcError::RpcClientError(
            "All the current rpc nodes are unavailable.".to_string(),
        ));
    }
}

#[derive(PartialEq)]
pub enum TendermintWalletConnectionType {
    Wc(String),
    WcLedger(String),
    KeplrLedger,
    Keplr,
    Native,
}

impl Default for TendermintWalletConnectionType {
    fn default() -> Self { Self::Native }
}

pub struct TendermintCoinImpl {
    ticker: String,
    /// As seconds
    avg_blocktime: u8,
    /// My address
    pub account_id: AccountId,
    pub(super) account_prefix: String,
    pub(super) activation_policy: TendermintActivationPolicy,
    pub(crate) decimals: u8,
    pub(super) denom: Denom,
    pub(crate) chain_id: ChainId,
    gas_price: Option<f64>,
    pub tokens_info: PaMutex<HashMap<String, ActivatedTokenInfo>>,
    /// This spawner is used to spawn coin's related futures that should be aborted on coin deactivation
    /// or on [`MmArc::stop`].
    pub(super) abortable_system: AbortableQueue,
    pub(crate) history_sync_state: Mutex<HistorySyncState>,
    client: TendermintRpcClient,
    pub(crate) chain_registry_name: Option<String>,
    pub ctx: MmWeak,
    pub(crate) wallet_type: TendermintWalletConnectionType,
}

#[derive(Clone)]
pub struct TendermintCoin(Arc<TendermintCoinImpl>);

impl Deref for TendermintCoin {
    type Target = TendermintCoinImpl;

    fn deref(&self) -> &Self::Target { &self.0 }
}

#[derive(Debug, Clone)]
pub struct TendermintInitError {
    pub ticker: String,
    pub kind: TendermintInitErrorKind,
}

#[derive(Display, Debug, Clone)]
pub enum TendermintInitErrorKind {
    Internal(String),
    InvalidPrivKey(String),
    CouldNotGenerateAccountId(String),
    EmptyRpcUrls,
    RpcClientInitError(String),
    InvalidChainId(String),
    InvalidDenom(String),
    InvalidProtocolData(String),
    InvalidPathToAddress(String),
    #[display(fmt = "'derivation_path' field is not found in config")]
    DerivationPathIsNotSet,
    #[display(fmt = "'account' field is not found in config")]
    AccountIsNotSet,
    #[display(fmt = "'address_index' field is not found in config")]
    AddressIndexIsNotSet,
    #[display(fmt = "Error deserializing 'derivation_path': {}", _0)]
    ErrorDeserializingDerivationPath(String),
    #[display(fmt = "Error deserializing 'path_to_address': {}", _0)]
    ErrorDeserializingPathToAddress(String),
    PrivKeyPolicyNotAllowed(PrivKeyPolicyNotAllowed),
    RpcError(String),
    #[display(fmt = "avg_blocktime is missing in coin configuration")]
    AvgBlockTimeMissing,
    #[display(fmt = "avg_blocktime must be in-between '0' and '255'.")]
    AvgBlockTimeInvalid,
    BalanceStreamInitError(String),
    #[display(fmt = "Watcher features can not be used with pubkey-only activation policy.")]
    CantUseWatchersWithPubkeyPolicy,
    #[display(
        fmt = "Unable to fetch chain account from WalletConnect. Please try again or reconnect your session - {}",
        _0
    )]
    UnableToFetchChainAccount(String),
}

/// TODO: Rename this into `ClientRpcError` because this is very
/// confusing atm.
#[derive(Display, Debug, Serialize, SerializeErrorType)]
#[serde(tag = "error_type", content = "error_data")]
pub enum TendermintCoinRpcError {
    Prost(String),
    InvalidResponse(String),
    PerformError(String),
    RpcClientError(String),
    InternalError(String),
    #[display(fmt = "Account type '{}' is not supported for HTLCs", prefix)]
    UnexpectedAccountType {
        prefix: String,
    },
}

impl From<DecodeError> for TendermintCoinRpcError {
    fn from(err: DecodeError) -> Self { TendermintCoinRpcError::Prost(err.to_string()) }
}

impl From<PrivKeyPolicyNotAllowed> for TendermintCoinRpcError {
    fn from(err: PrivKeyPolicyNotAllowed) -> Self { TendermintCoinRpcError::InternalError(err.to_string()) }
}

impl From<TendermintCoinRpcError> for WithdrawError {
    fn from(err: TendermintCoinRpcError) -> Self { WithdrawError::Transport(err.to_string()) }
}

impl From<TendermintCoinRpcError> for DelegationError {
    fn from(err: TendermintCoinRpcError) -> Self { DelegationError::Transport(err.to_string()) }
}

impl From<TendermintCoinRpcError> for BalanceError {
    fn from(err: TendermintCoinRpcError) -> Self {
        match err {
            TendermintCoinRpcError::InvalidResponse(e) => BalanceError::InvalidResponse(e),
            TendermintCoinRpcError::Prost(e) => BalanceError::InvalidResponse(e),
            TendermintCoinRpcError::PerformError(e) | TendermintCoinRpcError::RpcClientError(e) => {
                BalanceError::Transport(e)
            },
            TendermintCoinRpcError::InternalError(e) => BalanceError::Internal(e),
            TendermintCoinRpcError::UnexpectedAccountType { prefix } => {
                BalanceError::Internal(format!("Account type '{prefix}' is not supported for HTLCs"))
            },
        }
    }
}

impl From<TendermintCoinRpcError> for ValidatePaymentError {
    fn from(err: TendermintCoinRpcError) -> Self {
        match err {
            TendermintCoinRpcError::InvalidResponse(e) => ValidatePaymentError::InvalidRpcResponse(e),
            TendermintCoinRpcError::Prost(e) => ValidatePaymentError::InvalidRpcResponse(e),
            TendermintCoinRpcError::PerformError(e) | TendermintCoinRpcError::RpcClientError(e) => {
                ValidatePaymentError::Transport(e)
            },
            TendermintCoinRpcError::InternalError(e) => ValidatePaymentError::InternalError(e),
            TendermintCoinRpcError::UnexpectedAccountType { prefix } => {
                ValidatePaymentError::InvalidParameter(format!("Account type '{prefix}' is not supported for HTLCs"))
            },
        }
    }
}

impl From<TendermintCoinRpcError> for TradePreimageError {
    fn from(err: TendermintCoinRpcError) -> Self { TradePreimageError::Transport(err.to_string()) }
}

#[cfg(not(target_arch = "wasm32"))]
impl From<tendermint_rpc::Error> for TendermintCoinRpcError {
    fn from(err: tendermint_rpc::Error) -> Self { TendermintCoinRpcError::PerformError(err.to_string()) }
}

#[cfg(target_arch = "wasm32")]
impl From<PerformError> for TendermintCoinRpcError {
    fn from(err: PerformError) -> Self { TendermintCoinRpcError::PerformError(err.to_string()) }
}

impl From<TendermintCoinRpcError> for RawTransactionError {
    fn from(err: TendermintCoinRpcError) -> Self { RawTransactionError::Transport(err.to_string()) }
}

#[derive(Clone, Debug, PartialEq)]
pub struct CosmosTransaction {
    pub data: cosmrs::proto::cosmos::tx::v1beta1::TxRaw,
}

impl crate::Transaction for CosmosTransaction {
    fn tx_hex(&self) -> Vec<u8> { self.data.encode_to_vec() }

    fn tx_hash_as_bytes(&self) -> BytesJson {
        let bytes = self.data.encode_to_vec();
        let hash = sha256(&bytes);
        hash.to_vec().into()
    }
}

pub(crate) fn account_id_from_privkey(priv_key: &[u8], prefix: &str) -> MmResult<AccountId, TendermintInitErrorKind> {
    let signing_key =
        SigningKey::from_slice(priv_key).map_to_mm(|e| TendermintInitErrorKind::InvalidPrivKey(e.to_string()))?;

    signing_key
        .public_key()
        .account_id(prefix)
        .map_to_mm(|e| TendermintInitErrorKind::CouldNotGenerateAccountId(e.to_string()))
}

#[derive(Display, Debug)]
pub enum AccountIdFromPubkeyHexErr {
    InvalidHexString(FromHexError),
    CouldNotCreateAccountId(ErrorReport),
}

impl From<FromHexError> for AccountIdFromPubkeyHexErr {
    fn from(err: FromHexError) -> Self { AccountIdFromPubkeyHexErr::InvalidHexString(err) }
}

impl From<ErrorReport> for AccountIdFromPubkeyHexErr {
    fn from(err: ErrorReport) -> Self { AccountIdFromPubkeyHexErr::CouldNotCreateAccountId(err) }
}

pub fn account_id_from_pubkey_hex(prefix: &str, pubkey: &str) -> Result<AccountId, AccountIdFromPubkeyHexErr> {
    let pubkey_bytes = hex::decode(pubkey)?;
    Ok(account_id_from_raw_pubkey(prefix, &pubkey_bytes)?)
}

pub fn account_id_from_raw_pubkey(prefix: &str, pubkey: &[u8]) -> Result<AccountId, ErrorReport> {
    let pubkey_hash = dhash160(pubkey);
    AccountId::new(prefix, pubkey_hash.as_slice())
}

#[derive(Debug, Clone, PartialEq)]
pub struct AllBalancesResult {
    pub platform_balance: BigDecimal,
    pub tokens_balances: HashMap<String, BigDecimal>,
}

#[derive(Debug, Display)]
enum SearchForSwapTxSpendErr {
    Cosmrs(ErrorReport),
    Rpc(TendermintCoinRpcError),
    TxMessagesEmpty,
    ClaimHtlcTxNotFound,
    UnexpectedHtlcState(i32),
    #[display(fmt = "Account type '{}' is not supported for HTLCs", prefix)]
    UnexpectedAccountType {
        prefix: String,
    },
    Proto(DecodeError),
}

impl From<ErrorReport> for SearchForSwapTxSpendErr {
    fn from(e: ErrorReport) -> Self { SearchForSwapTxSpendErr::Cosmrs(e) }
}

impl From<TendermintCoinRpcError> for SearchForSwapTxSpendErr {
    fn from(e: TendermintCoinRpcError) -> Self { SearchForSwapTxSpendErr::Rpc(e) }
}

impl From<DecodeError> for SearchForSwapTxSpendErr {
    fn from(e: DecodeError) -> Self { SearchForSwapTxSpendErr::Proto(e) }
}

#[async_trait]
impl TendermintCommons for TendermintCoin {
    fn platform_denom(&self) -> &Denom { &self.denom }

    fn set_history_sync_state(&self, new_state: HistorySyncState) {
        *self.history_sync_state.lock().unwrap() = new_state;
    }

    async fn get_block_timestamp(&self, block: i64) -> MmResult<Option<u64>, TendermintCoinRpcError> {
        let block_response = self.get_block_by_height(block).await?;
        let block_header = some_or_return_ok_none!(some_or_return_ok_none!(block_response.block).header);
        let timestamp = some_or_return_ok_none!(block_header.time);

        Ok(u64::try_from(timestamp.seconds).ok())
    }

    async fn get_all_balances(&self) -> MmResult<AllBalancesResult, TendermintCoinRpcError> {
        let platform_balance_denom = self
            .account_balance_for_denom(&self.account_id, self.denom.to_string())
            .await?;
        let platform_balance = big_decimal_from_sat_unsigned(platform_balance_denom, self.decimals);
        let ibc_assets_info = self.tokens_info.lock().clone();

        let mut requests = Vec::with_capacity(ibc_assets_info.len());
        for (denom, info) in ibc_assets_info {
            let fut = async move {
                let balance_denom = self
                    .account_balance_for_denom(&self.account_id, denom)
                    .await
                    .map_err(|e| e.into_inner())?;
                let balance_decimal = big_decimal_from_sat_unsigned(balance_denom, info.decimals);
                Ok::<_, TendermintCoinRpcError>((info.ticker, balance_decimal))
            };
            requests.push(fut);
        }
        let tokens_balances = try_join_all(requests).await?.into_iter().collect();

        Ok(AllBalancesResult {
            platform_balance,
            tokens_balances,
        })
    }

    #[inline(always)]
    async fn rpc_client(&self) -> MmResult<HttpClient, TendermintCoinRpcError> {
        self.get_live_client().await.map_to_mm(|e| e)
    }
}

#[cfg_attr(test, mockable)]
impl TendermintCoin {
    #[allow(clippy::too_many_arguments)]
    pub async fn init(
        ctx: &MmArc,
        ticker: String,
        conf: TendermintConf,
        protocol_info: TendermintProtocolInfo,
        nodes: Vec<RpcNode>,
        tx_history: bool,
        activation_policy: TendermintActivationPolicy,
<<<<<<< HEAD
        wallet_type: Option<TendermintWalletConnectionType>,
    ) -> MmResult<Self, TendermintInitError> {
=======
        is_keplr_from_ledger: bool,
    ) -> MmResult<TendermintCoin, TendermintInitError> {
>>>>>>> 5797d2c4
        if nodes.is_empty() {
            return MmError::err(TendermintInitError {
                ticker,
                kind: TendermintInitErrorKind::EmptyRpcUrls,
            });
        }

        let account_id = activation_policy
            .generate_account_id(&protocol_info.account_prefix)
            .map_to_mm(|e| TendermintInitError {
                ticker: ticker.clone(),
                kind: TendermintInitErrorKind::CouldNotGenerateAccountId(e.to_string()),
            })?;

        let rpc_clients = clients_from_urls(ctx, nodes).mm_err(|kind| TendermintInitError {
            ticker: ticker.clone(),
            kind,
        })?;

        let client_impl = TendermintRpcClientImpl { rpc_clients };

        let chain_id = ChainId::try_from(protocol_info.chain_id).map_to_mm(|e| TendermintInitError {
            ticker: ticker.clone(),
            kind: TendermintInitErrorKind::InvalidChainId(e.to_string()),
        })?;

        let denom = Denom::from_str(&protocol_info.denom).map_to_mm(|e| TendermintInitError {
            ticker: ticker.clone(),
            kind: TendermintInitErrorKind::InvalidDenom(e.to_string()),
        })?;

        let history_sync_state = if tx_history {
            HistorySyncState::NotStarted
        } else {
            HistorySyncState::NotEnabled
        };

        // Create an abortable system linked to the `MmCtx` so if the context is stopped via `MmArc::stop`,
        // all spawned futures related to `TendermintCoin` will be aborted as well.
        let abortable_system = ctx
            .abortable_system
            .create_subsystem()
            .map_to_mm(|e| TendermintInitError {
                ticker: ticker.clone(),
                kind: TendermintInitErrorKind::Internal(e.to_string()),
            })?;

        Ok(TendermintCoin(Arc::new(TendermintCoinImpl {
            ticker,
            account_id,
            account_prefix: protocol_info.account_prefix,
            activation_policy,
            decimals: protocol_info.decimals,
            denom,
            chain_id,
            gas_price: protocol_info.gas_price,
            avg_blocktime: conf.avg_blocktime,
            tokens_info: PaMutex::new(HashMap::new()),
            abortable_system,
            history_sync_state: Mutex::new(history_sync_state),
            client: TendermintRpcClient(AsyncMutex::new(client_impl)),
            chain_registry_name: protocol_info.chain_registry_name,
            ctx: ctx.weak(),
            wallet_type: wallet_type.unwrap_or_default(),
        })))
    }

    /// Extracts corresponding IBC channel ID for `AccountId` from https://github.com/KomodoPlatform/chain-registry/tree/nucl.
    pub(crate) async fn detect_channel_id_for_ibc_transfer(
        &self,
        to_address: &AccountId,
    ) -> Result<String, MmError<WithdrawError>> {
        let ctx = MmArc::from_weak(&self.ctx).ok_or_else(|| WithdrawError::InternalError("No context".to_owned()))?;

        let source_registry_name = self
            .chain_registry_name
            .clone()
            .ok_or_else(|| WithdrawError::RegistryNameIsMissing(to_address.prefix().to_owned()))?;

        let destination_registry_name = chain_registry_name_from_account_prefix(&ctx, to_address.prefix())
            .ok_or_else(|| WithdrawError::RegistryNameIsMissing(to_address.prefix().to_owned()))?;

        let channels = get_ibc_transfer_channels(source_registry_name, destination_registry_name)
            .await
            .map_err(|_| WithdrawError::IBCChannelCouldNotFound(to_address.to_string()))?;

        Ok(channels
            .ibc_transfer_channels
            .last()
            .ok_or_else(|| WithdrawError::InternalError("channel list can not be empty".to_owned()))?
            .channel_id
            .clone())
    }

    #[inline(always)]
    fn gas_price(&self) -> f64 { self.gas_price.unwrap_or(DEFAULT_GAS_PRICE) }

    #[allow(unused)]
    async fn get_latest_block(&self) -> MmResult<GetLatestBlockResponse, TendermintCoinRpcError> {
        let request = GetLatestBlockRequest {};
        let request = AbciRequest::new(
            Some(ABCI_GET_LATEST_BLOCK_PATH.to_string()),
            request.encode_to_vec(),
            ABCI_REQUEST_HEIGHT,
            ABCI_REQUEST_PROVE,
        );

        let response = self.rpc_client().await?.perform(request).await?;

        Ok(GetLatestBlockResponse::decode(response.response.value.as_slice())?)
    }

    #[allow(unused)]
    async fn get_block_by_height(&self, height: i64) -> MmResult<GetBlockByHeightResponse, TendermintCoinRpcError> {
        let request = GetBlockByHeightRequest { height };
        let request = AbciRequest::new(
            Some(ABCI_GET_BLOCK_BY_HEIGHT_PATH.to_string()),
            request.encode_to_vec(),
            ABCI_REQUEST_HEIGHT,
            ABCI_REQUEST_PROVE,
        );

        let response = self.rpc_client().await?.perform(request).await?;

        Ok(GetBlockByHeightResponse::decode(response.response.value.as_slice())?)
    }

    // We must simulate the tx on rpc nodes in order to calculate network fee.
    // Right now cosmos doesn't expose any of gas price and fee informations directly.
    // Therefore, we can call SimulateRequest or CheckTx(doesn't work with using Abci interface) to get used gas or fee itself.
    pub(super) fn gen_simulated_tx(
        &self,
        account_info: &BaseAccount,
        priv_key: &Secp256k1Secret,
        tx_payload: Any,
        timeout_height: u64,
        memo: &str,
    ) -> cosmrs::Result<Vec<u8>> {
        let fee_amount = Coin {
            denom: self.denom.clone(),
            amount: 0_u64.into(),
        };

        let fee = Fee::from_amount_and_gas(fee_amount, GAS_LIMIT_DEFAULT);

        let signkey = SigningKey::from_slice(priv_key.as_slice())?;
        let tx_body = tx::Body::new(vec![tx_payload], memo, timeout_height as u32);
        let auth_info = SignerInfo::single_direct(Some(signkey.public_key()), account_info.sequence).auth_info(fee);
        let sign_doc = SignDoc::new(&tx_body, &auth_info, &self.chain_id, account_info.account_number)?;
        sign_doc.sign(&signkey)?.to_bytes()
    }

    /// This is converted from irismod and cosmos-sdk source codes written in golang.
    /// Refs:
    ///  - Main algorithm: https://github.com/irisnet/irismod/blob/main/modules/htlc/types/htlc.go#L157
    ///  - Coins string building https://github.com/cosmos/cosmos-sdk/blob/main/types/coin.go#L210-L225
    fn calculate_htlc_id(
        &self,
        from_address: &AccountId,
        to_address: &AccountId,
        amount: &[Coin],
        secret_hash: &[u8],
    ) -> String {
        // Needs to be sorted if contains multiple coins
        // let mut amount = amount;
        // amount.sort();

        let coins_string = amount
            .iter()
            .map(|t| format!("{}{}", t.amount, t.denom))
            .collect::<Vec<String>>()
            .join(",");

        let mut htlc_id = vec![];
        htlc_id.extend_from_slice(secret_hash);
        htlc_id.extend_from_slice(&from_address.to_bytes());
        htlc_id.extend_from_slice(&to_address.to_bytes());
        htlc_id.extend_from_slice(coins_string.as_bytes());
        sha256(&htlc_id).to_string().to_uppercase()
    }

    async fn common_send_raw_tx_bytes(
        &self,
        tx_payload: Any,
        fee: Fee,
        timeout_height: u64,
        memo: &str,
        timeout: Duration,
    ) -> Result<(String, Raw), TransactionErr> {
        // As there wouldn't be enough time to process the data, to mitigate potential edge problems (such as attempting to send transaction
        // bytes half a second before expiration, which may take longer to send and result in the transaction amount being wasted due to a timeout),
        // reduce the expiration time by 5 seconds.
        const SAFETY_MARGIN: Duration = Duration::from_secs(5);
        let expiration = try_tx_s!(timeout
            .checked_sub(SAFETY_MARGIN)
            .ok_or("Timeout duration is too short"));

        match self.activation_policy {
            TendermintActivationPolicy::PrivateKey(_) => {
                try_tx_s!(
                    self.seq_safe_send_raw_tx_bytes(tx_payload, fee, timeout_height, memo)
                        .timeout(expiration)
                        .await
                )
            },
            TendermintActivationPolicy::PublicKey(_) => {
                if self.is_wallet_connect() {
                    return try_tx_s!(
                        self.seq_safe_send_raw_tx_bytes(tx_payload, fee, timeout_height, memo)
                            .timeout(expiration)
                            .await
                    );
                };

                try_tx_s!(
                    self.send_unsigned_tx_externally(tx_payload, fee, timeout_height, memo, expiration)
                        .timeout(expiration)
                        .await
                )
            },
        }
    }

    async fn get_tx_raw(
        &self,
        account_info: &BaseAccount,
        tx_payload: Any,
        fee: Fee,
        timeout_height: u64,
        memo: &str,
    ) -> Result<Raw, TransactionErr> {
        if self.is_wallet_connect() {
            let ctx = try_tx_s!(MmArc::from_weak(&self.ctx).ok_or(ERRL!("ctx must be initialized already")));
            let wc = try_tx_s!(WalletConnectCtx::from_ctx(&ctx).map_err(|e| e.to_string()));
            let SerializedUnsignedTx { tx_json, .. } = if self.is_ledger_connection() {
                try_tx_s!(self.any_to_legacy_amino_json(account_info, tx_payload, fee, timeout_height, memo))
            } else {
                try_tx_s!(self.any_to_serialized_sign_doc(account_info, tx_payload, fee, timeout_height, memo))
            };

            return Ok(try_tx_s!(self.wc_sign_tx(&wc, tx_json).await.map_err(|err| err.to_string())).into());
        }

        let tx_raw = try_tx_s!(self.any_to_signed_raw_tx(
            try_tx_s!(self.activation_policy.activated_key_or_err()),
            account_info,
            tx_payload,
            fee,
            timeout_height,
            memo,
        ));

        Ok(tx_raw)
    }

    async fn seq_safe_send_raw_tx_bytes(
        &self,
        tx_payload: Any,
        fee: Fee,
        timeout_height: u64,
        memo: &str,
    ) -> Result<(String, Raw), TransactionErr> {
        let mut account_info = try_tx_s!(self.account_info(&self.account_id).await);
        loop {
            let tx_raw = try_tx_s!(
                self.get_tx_raw(&account_info, tx_payload.clone(), fee.clone(), timeout_height, memo,)
                    .await
            );

            // Attempt to send the transaction bytes
            match self.send_raw_tx_bytes(try_tx_s!(&tx_raw.to_bytes())).compat().await {
                Ok(tx_id) => {
                    return Ok((tx_id, tx_raw));
                },
                Err(e) => {
                    // Handle sequence number mismatch and retry
                    if e.contains(ACCOUNT_SEQUENCE_ERR) {
                        account_info.sequence = try_tx_s!(parse_expected_sequence_number(&e));
                        debug!("Account sequence mismatch, retrying...");
                        continue;
                    }

                    return Err(TransactionErr::Plain(ERRL!("Transaction failed: {}", e)));
                },
            }
        }
    }

    async fn send_unsigned_tx_externally(
        &self,
        tx_payload: Any,
        fee: Fee,
        timeout_height: u64,
        memo: &str,
        timeout: Duration,
    ) -> Result<(String, Raw), TransactionErr> {
        #[derive(Deserialize)]
        struct TxHashData {
            hash: String,
        }

        let ctx = try_tx_s!(MmArc::from_weak(&self.ctx).ok_or(ERRL!("ctx must be initialized already")));

        let account_info = try_tx_s!(self.account_info(&self.account_id).await);
        let SerializedUnsignedTx { tx_json, body_bytes } = if self.is_ledger_connection() {
            try_tx_s!(self.any_to_legacy_amino_json(&account_info, tx_payload, fee, timeout_height, memo))
        } else {
            try_tx_s!(self.any_to_serialized_sign_doc(&account_info, tx_payload, fee, timeout_height, memo))
        };

        let data: TxHashData = try_tx_s!(ctx
            .ask_for_data(&format!("TX_HASH:{}", self.ticker()), tx_json.clone(), timeout)
            .await
            .map_err(|e| ERRL!("{}", e)));

        let tx = try_tx_s!(self.request_tx(data.hash.clone()).await.map_err(|e| ERRL!("{}", e)));

        let tx_raw = TxRaw {
            body_bytes: tx.body.as_ref().map(Message::encode_to_vec).unwrap_or_default(),
            auth_info_bytes: tx.auth_info.as_ref().map(Message::encode_to_vec).unwrap_or_default(),
            signatures: tx.signatures,
        };

        if body_bytes != tx_raw.body_bytes {
            return Err(crate::TransactionErr::Plain(ERRL!(
                "Unsigned transaction don't match with the externally provided transaction."
            )));
        }

        Ok((data.hash, Raw::from(tx_raw)))
    }

    #[allow(deprecated)]
    pub(super) async fn calculate_fee(
        &self,
        msg: Any,
        timeout_height: u64,
        memo: &str,
        withdraw_fee: Option<WithdrawFee>,
    ) -> MmResult<Fee, TendermintCoinRpcError> {
        let activated_priv_key = if let Ok(activated_priv_key) = self.activation_policy.activated_key_or_err() {
            activated_priv_key
        } else {
            let (gas_price, gas_limit) = self.gas_info_for_withdraw(&withdraw_fee, GAS_LIMIT_DEFAULT);
            let amount = ((GAS_WANTED_BASE_VALUE * 1.5) * gas_price).ceil();

            let fee_amount = Coin {
                denom: self.platform_denom().clone(),
                amount: (amount as u64).into(),
            };

            return Ok(Fee::from_amount_and_gas(fee_amount, gas_limit));
        };

        let mut account_info = self.account_info(&self.account_id).await?;
        let (response, raw_response) = loop {
            let tx_bytes = self
                .gen_simulated_tx(&account_info, activated_priv_key, msg.clone(), timeout_height, memo)
                .map_to_mm(|e| TendermintCoinRpcError::InternalError(format!("{}", e)))?;

            let request = AbciRequest::new(
                Some(ABCI_SIMULATE_TX_PATH.to_string()),
                SimulateRequest { tx_bytes, tx: None }.encode_to_vec(),
                ABCI_REQUEST_HEIGHT,
                ABCI_REQUEST_PROVE,
            );

            let raw_response = self.rpc_client().await?.perform(request).await?;

            let log = raw_response.response.log.to_string();
            if log.contains(ACCOUNT_SEQUENCE_ERR) {
                account_info.sequence = parse_expected_sequence_number(&log)?;
                debug!("Got wrong account sequence, trying again.");
                continue;
            }

            match raw_response.response.code {
                cosmrs::tendermint::abci::Code::Ok => {},
                cosmrs::tendermint::abci::Code::Err(ecode) => {
                    return MmError::err(TendermintCoinRpcError::InvalidResponse(format!(
                        "Could not read gas_info. Error code: {} Message: {}",
                        ecode, raw_response.response.log
                    )));
                },
            };

            break (
                SimulateResponse::decode(raw_response.response.value.as_slice())?,
                raw_response,
            );
        };

        let gas = response.gas_info.as_ref().ok_or_else(|| {
            TendermintCoinRpcError::InvalidResponse(format!(
                "Could not read gas_info. Invalid Response: {:?}",
                raw_response
            ))
        })?;

        let (gas_price, gas_limit) = self.gas_info_for_withdraw(&withdraw_fee, GAS_LIMIT_DEFAULT);

        let amount = ((gas.gas_used as f64 * 1.5) * gas_price).ceil();

        let fee_amount = Coin {
            denom: self.platform_denom().clone(),
            amount: (amount as u64).into(),
        };

        Ok(Fee::from_amount_and_gas(fee_amount, gas_limit))
    }

    #[allow(deprecated)]
    pub(super) async fn calculate_account_fee_amount_as_u64(
        &self,
        account_id: &AccountId,
        priv_key: Option<Secp256k1Secret>,
        msg: Any,
        timeout_height: u64,
        memo: &str,
        withdraw_fee: Option<WithdrawFee>,
    ) -> MmResult<u64, TendermintCoinRpcError> {
        let priv_key = if let Some(priv_key) = priv_key {
            priv_key
        } else {
            let (gas_price, _) = self.gas_info_for_withdraw(&withdraw_fee, 0);
            return Ok(((GAS_WANTED_BASE_VALUE * 1.5) * gas_price).ceil() as u64);
        };

        let mut account_info = self.account_info(account_id).await?;
        let (response, raw_response) = loop {
            let tx_bytes = self
                .gen_simulated_tx(&account_info, &priv_key, msg.clone(), timeout_height, memo)
                .map_to_mm(|e| TendermintCoinRpcError::InternalError(format!("{}", e)))?;

            let request = AbciRequest::new(
                Some(ABCI_SIMULATE_TX_PATH.to_string()),
                SimulateRequest { tx_bytes, tx: None }.encode_to_vec(),
                ABCI_REQUEST_HEIGHT,
                ABCI_REQUEST_PROVE,
            );

            let raw_response = self.rpc_client().await?.perform(request).await?;

            let log = raw_response.response.log.to_string();
            if log.contains(ACCOUNT_SEQUENCE_ERR) {
                account_info.sequence = parse_expected_sequence_number(&log)?;
                debug!("Got wrong account sequence, trying again.");
                continue;
            }

            match raw_response.response.code {
                cosmrs::tendermint::abci::Code::Ok => {},
                cosmrs::tendermint::abci::Code::Err(ecode) => {
                    return MmError::err(TendermintCoinRpcError::InvalidResponse(format!(
                        "Could not read gas_info. Error code: {} Message: {}",
                        ecode, raw_response.response.log
                    )));
                },
            };

            break (
                SimulateResponse::decode(raw_response.response.value.as_slice())?,
                raw_response,
            );
        };

        let gas = response.gas_info.as_ref().ok_or_else(|| {
            TendermintCoinRpcError::InvalidResponse(format!(
                "Could not read gas_info. Invalid Response: {:?}",
                raw_response
            ))
        })?;

        let (gas_price, _) = self.gas_info_for_withdraw(&withdraw_fee, 0);

        Ok(((gas.gas_used as f64 * 1.5) * gas_price).ceil() as u64)
    }

    pub(super) async fn account_info(&self, account_id: &AccountId) -> MmResult<BaseAccount, TendermintCoinRpcError> {
        let request = QueryAccountRequest {
            address: account_id.to_string(),
        };
        let request = AbciRequest::new(
            Some(ABCI_QUERY_ACCOUNT_PATH.to_string()),
            request.encode_to_vec(),
            ABCI_REQUEST_HEIGHT,
            ABCI_REQUEST_PROVE,
        );

        let response = self.rpc_client().await?.perform(request).await?;
        let account_response = QueryAccountResponse::decode(response.response.value.as_slice())?;
        let account = account_response
            .account
            .or_mm_err(|| TendermintCoinRpcError::InvalidResponse("Account is None".into()))?;

        let account_prefix = self.account_prefix.clone();
        let base_account = match BaseAccount::decode(account.value.as_slice()) {
            Ok(account) => account,
            Err(err) if account_prefix.as_str() == "iaa" => {
                let ethermint_account = EthermintAccount::decode(account.value.as_slice())?;

                ethermint_account
                    .base_account
                    .or_mm_err(|| TendermintCoinRpcError::Prost(err.to_string()))?
            },
            Err(err) => {
                return MmError::err(TendermintCoinRpcError::Prost(err.to_string()));
            },
        };

        Ok(base_account)
    }

    pub(super) async fn account_balance_for_denom(
        &self,
        account_id: &AccountId,
        denom: String,
    ) -> MmResult<u64, TendermintCoinRpcError> {
        let request = QueryBalanceRequest {
            address: account_id.to_string(),
            denom,
        };
        let request = AbciRequest::new(
            Some(ABCI_QUERY_BALANCE_PATH.to_string()),
            request.encode_to_vec(),
            ABCI_REQUEST_HEIGHT,
            ABCI_REQUEST_PROVE,
        );

        let response = self.rpc_client().await?.perform(request).await?;
        let response = QueryBalanceResponse::decode(response.response.value.as_slice())?;
        response
            .balance
            .or_mm_err(|| TendermintCoinRpcError::InvalidResponse("balance is None".into()))?
            .amount
            .parse()
            .map_to_mm(|e| TendermintCoinRpcError::InvalidResponse(format!("balance is not u64, err {}", e)))
    }

    pub(super) fn extract_account_id_and_private_key(
        &self,
        withdraw_from: Option<WithdrawFrom>,
    ) -> Result<(AccountId, Option<H256>), io::Error> {
        if let TendermintActivationPolicy::PublicKey(_) = self.activation_policy {
            return Ok((self.account_id.clone(), None));
        }

        match withdraw_from {
            Some(from) => {
                let path_to_coin = self
                    .activation_policy
                    .path_to_coin_or_err()
                    .map_err(|e| io::Error::new(io::ErrorKind::InvalidData, e.to_string()))?;

                let path_to_address = from
                    .to_address_path(path_to_coin.coin_type())
                    .map_err(|e| io::Error::new(io::ErrorKind::InvalidData, e.to_string()))?
                    .to_derivation_path(path_to_coin)
                    .map_err(|e| io::Error::new(io::ErrorKind::InvalidData, e.to_string()))?;

                let priv_key = self
                    .activation_policy
                    .hd_wallet_derived_priv_key_or_err(&path_to_address)
                    .map_err(|e| io::Error::new(io::ErrorKind::InvalidData, e.to_string()))?;

                let account_id = account_id_from_privkey(priv_key.as_slice(), &self.account_prefix)
                    .map_err(|e| io::Error::new(io::ErrorKind::InvalidInput, e.to_string()))?;
                Ok((account_id, Some(priv_key)))
            },
            None => {
                let activated_key = self
                    .activation_policy
                    .activated_key_or_err()
                    .map_err(|e| io::Error::new(io::ErrorKind::InvalidData, e.to_string()))?;

                Ok((self.account_id.clone(), Some(*activated_key)))
            },
        }
    }

    pub(super) async fn any_to_transaction_data(
        &self,
        maybe_priv_key: Option<H256>,
        message: Any,
        account_info: &BaseAccount,
        fee: Fee,
        timeout_height: u64,
        memo: &str,
    ) -> Result<TransactionData, ErrorReport> {
        if let Some(priv_key) = maybe_priv_key {
            let tx_raw = self.any_to_signed_raw_tx(&priv_key, account_info, message, fee, timeout_height, memo)?;
            let tx_bytes = tx_raw.to_bytes()?;
            let hash = sha256(&tx_bytes);

            return Ok(TransactionData::new_signed(
                tx_bytes.into(),
                hex::encode_upper(hash.as_slice()),
            ));
        };

        let SerializedUnsignedTx { tx_json, .. } = if self.is_ledger_connection() {
            self.any_to_legacy_amino_json(account_info, message, fee, timeout_height, memo)
        } else {
            self.any_to_serialized_sign_doc(account_info, message, fee, timeout_height, memo)
        }?;

        if self.is_wallet_connect() {
            let ctx = MmArc::from_weak(&self.ctx)
                .ok_or(MyAddressError::InternalError(ERRL!("ctx must be initialized already")))?;
            let wallet_connect = WalletConnectCtx::from_ctx(&ctx)?;

            let tx_raw: Raw = self.wc_sign_tx(&wallet_connect, tx_json).await?.into();
            let tx_bytes = tx_raw.to_bytes()?;
            let hash = sha256(&tx_bytes);

            return Ok(TransactionData::new_signed(
                tx_bytes.into(),
                hex::encode_upper(hash.as_slice()),
            ));
        };

        Ok(TransactionData::Unsigned(tx_json))
    }

    fn gen_create_htlc_tx(
        &self,
        denom: Denom,
        to: &AccountId,
        amount: cosmrs::Amount,
        secret_hash: &[u8],
        time_lock: u64,
    ) -> MmResult<TendermintHtlc, TxMarshalingErr> {
        let amount = vec![Coin { denom, amount }];
        let timestamp = 0_u64;

        let htlc_type = HtlcType::from_str(&self.account_prefix).map_err(|_| {
            TxMarshalingErr::NotSupported(format!(
                "Account type '{}' is not supported for HTLCs",
                self.account_prefix
            ))
        })?;

        let msg_payload = CreateHtlcMsg::new(
            htlc_type,
            self.account_id.clone(),
            to.clone(),
            amount.clone(),
            hex::encode(secret_hash),
            timestamp,
            time_lock,
        );

        let htlc_id = self.calculate_htlc_id(&self.account_id, to, &amount, secret_hash);

        Ok(TendermintHtlc {
            id: htlc_id,
            msg_payload: msg_payload
                .to_any()
                .map_err(|e| MmError::new(TxMarshalingErr::InvalidInput(e.to_string())))?,
        })
    }

    fn gen_claim_htlc_tx(&self, htlc_id: String, secret: &[u8]) -> MmResult<TendermintHtlc, TxMarshalingErr> {
        let htlc_type = HtlcType::from_str(&self.account_prefix).map_err(|_| {
            TxMarshalingErr::NotSupported(format!(
                "Account type '{}' is not supported for HTLCs",
                self.account_prefix
            ))
        })?;

        let msg_payload = ClaimHtlcMsg::new(htlc_type, htlc_id.clone(), self.account_id.clone(), hex::encode(secret));

        Ok(TendermintHtlc {
            id: htlc_id,
            msg_payload: msg_payload
                .to_any()
                .map_err(|e| MmError::new(TxMarshalingErr::InvalidInput(e.to_string())))?,
        })
    }

    pub(super) fn any_to_signed_raw_tx(
        &self,
        priv_key: &Secp256k1Secret,
        account_info: &BaseAccount,
        tx_payload: Any,
        fee: Fee,
        timeout_height: u64,
        memo: &str,
    ) -> cosmrs::Result<Raw> {
        let signkey = SigningKey::from_slice(priv_key.as_slice())?;
        let tx_body = tx::Body::new(vec![tx_payload], memo, timeout_height as u32);
        let auth_info = SignerInfo::single_direct(Some(signkey.public_key()), account_info.sequence).auth_info(fee);
        let sign_doc = SignDoc::new(&tx_body, &auth_info, &self.chain_id, account_info.account_number)?;
        sign_doc.sign(&signkey)
    }

    pub(super) fn any_to_serialized_sign_doc(
        &self,
        account_info: &BaseAccount,
        tx_payload: Any,
        fee: Fee,
        timeout_height: u64,
        memo: &str,
    ) -> cosmrs::Result<SerializedUnsignedTx> {
        let tx_body = tx::Body::new(vec![tx_payload], memo, timeout_height as u32);
        let pubkey = self.activation_policy.public_key()?.into();
        let auth_info = SignerInfo::single_direct(Some(pubkey), account_info.sequence).auth_info(fee);
        let sign_doc = SignDoc::new(&tx_body, &auth_info, &self.chain_id, account_info.account_number)?;

        let tx_json = if self.is_wallet_connect() {
            let ctx = MmArc::from_weak(&self.ctx).expect("No context");
            let wc = WalletConnectCtx::from_ctx(&ctx).expect("should never fail in this block");
            let session_topic = self
                .session_topic()
                .expect("session_topic can't be None inside this block");
            let encode = |data| wc.encode(session_topic, data);

            json!({
                "signerAddress":  self.my_address()?,
                "signDoc": {
                    "accountNumber": sign_doc.account_number.to_string(),
                    "chainId": sign_doc.chain_id,
                    "bodyBytes": encode(&sign_doc.body_bytes),
                    "authInfoBytes": encode(&sign_doc.auth_info_bytes)
                }
            })
        } else {
            json!({
                "sign_doc": {
                    "body_bytes": &sign_doc.body_bytes,
                    "auth_info_bytes": sign_doc.auth_info_bytes,
                    "chain_id": sign_doc.chain_id,
                    "account_number": sign_doc.account_number,
                }
            })
        };

        Ok(SerializedUnsignedTx {
            tx_json,
            body_bytes: sign_doc.body_bytes,
        })
    }

    /// This should only be used for Keplr/WalletConnect from Ledger!
    /// When using Keplr from Ledger, they don't accept `SING_MODE_DIRECT` transactions.
    ///
    /// Visit https://docs.cosmos.network/main/build/architecture/adr-050-sign-mode-textual#context for more context.
    pub(super) fn any_to_legacy_amino_json(
        &self,
        account_info: &BaseAccount,
        tx_payload: Any,
        fee: Fee,
        timeout_height: u64,
        memo: &str,
    ) -> cosmrs::Result<SerializedUnsignedTx> {
        const MSG_SEND_TYPE_URL: &str = "/cosmos.bank.v1beta1.MsgSend";
        const LEDGER_MSG_SEND_TYPE_URL: &str = "cosmos-sdk/MsgSend";

        // Ledger's keplr works as wallet-only, so `MsgSend` support is enough for now.
        if tx_payload.type_url != MSG_SEND_TYPE_URL {
            return Err(ErrorReport::new(io::Error::new(
                io::ErrorKind::Unsupported,
                format!(
                    "Signing mode `SIGN_MODE_LEGACY_AMINO_JSON` is not supported for '{}' transaction type.",
                    tx_payload.type_url
                ),
            )));
        }

        let msg_send = MsgSend::from_any(&tx_payload)?;
        let timeout_height = u32::try_from(timeout_height)?;

        let amount: Vec<Json> = msg_send
            .amount
            .into_iter()
            .map(|t| {
                json!( {
                    "denom": t.denom,
                    // Numbers needs to be converted into string type.
                    // Ref: https://github.com/cosmos/ledger-cosmos/blob/c707129e59f6e0f07ad67161a6b75e8951af063c/docs/TXSPEC.md#json-format
                    "amount": t.amount.to_string(),
                })
            })
            .collect();

        let msg = json!({
            "type": LEDGER_MSG_SEND_TYPE_URL,
            "value": json!({
                "from_address": msg_send.from_address.to_string(),
                "to_address": msg_send.to_address.to_string(),
                "amount": amount,
            })
        });

        let fee_amount: Vec<Json> = fee
            .amount
            .into_iter()
            .map(|t| {
                json!( {
                    "denom": t.denom,
                    // Numbers needs to be converted into string type.
                    // Ref: https://github.com/cosmos/ledger-cosmos/blob/c707129e59f6e0f07ad67161a6b75e8951af063c/docs/TXSPEC.md#json-format
                    "amount": t.amount.to_string(),
                })
            })
            .collect();

        let sign_doc = json!({
            "account_number": account_info.account_number.to_string(),
            "chain_id": self.chain_id.to_string(),
            "fee": {
                "amount": fee_amount,
                "gas": fee.gas_limit.to_string()
                },
            "memo": memo,
            "msgs": [msg],
            "sequence": account_info.sequence.to_string()
        });
        let (tx_json, body_bytes) = match self.wallet_type {
            TendermintWalletConnectionType::WcLedger(_) => {
                let signer_address = self
                    .my_address()
                    .map_err(|e| ErrorReport::new(io::Error::new(io::ErrorKind::Other, e.to_string())))?;
                let body_bytes = tx::Body::new(vec![tx_payload], memo, timeout_height).into_bytes()?;
                let json = serde_json::json!({
                    "signerAddress": signer_address,
                    "signDoc": sign_doc,
                });
                (json, body_bytes)
            },
            TendermintWalletConnectionType::KeplrLedger => {
                let original_tx_type_url = tx_payload.type_url.clone();
                let body_bytes = tx::Body::new(vec![tx_payload], memo, timeout_height).into_bytes()?;
                let json = serde_json::json!({
                    "legacy_amino_json": sign_doc,
                    "original_tx_type_url": original_tx_type_url,
                });
                (json, body_bytes)
            },
            _ => {
                return Err(ErrorReport::new(io::Error::new(
                    io::ErrorKind::InvalidInput,
                    "Only WalletConnect activated with Ledger can call this function",
                )))
            },
        };

        Ok(SerializedUnsignedTx { tx_json, body_bytes })
    }

    #[allow(clippy::let_unit_value)] // for mockable
    pub fn add_activated_token_info(&self, ticker: String, decimals: u8, denom: Denom) {
        self.tokens_info
            .lock()
            .insert(denom.to_string(), ActivatedTokenInfo { decimals, ticker });
    }

    fn estimate_blocks_from_duration(&self, duration: u64) -> i64 {
        let estimated_time_lock = (duration / self.avg_blocktime as u64) as i64;

        estimated_time_lock.clamp(MIN_TIME_LOCK, MAX_TIME_LOCK)
    }

    pub(crate) fn check_if_my_payment_sent_for_denom(
        &self,
        decimals: u8,
        denom: Denom,
        other_pub: &[u8],
        secret_hash: &[u8],
        amount: &BigDecimal,
    ) -> Box<dyn Future<Item = Option<TransactionEnum>, Error = String> + Send> {
        let amount = try_fus!(sat_from_big_decimal(amount, decimals));
        let amount = vec![Coin {
            denom,
            amount: amount.into(),
        }];

        let pubkey_hash = dhash160(other_pub);
        let to_address = try_fus!(AccountId::new(&self.account_prefix, pubkey_hash.as_slice()));

        let htlc_id = self.calculate_htlc_id(&self.account_id, &to_address, &amount, secret_hash);

        let coin = self.clone();
        let fut = async move {
            let htlc_response = try_s!(coin.query_htlc(htlc_id.clone()).await);

            let Some(htlc_state) = htlc_response.htlc_state() else {
                return Ok(None);
            };

            match htlc_state {
                HTLC_STATE_OPEN | HTLC_STATE_COMPLETED | HTLC_STATE_REFUNDED => {},
                unexpected_state => return Err(format!("Unexpected state for HTLC {}", unexpected_state)),
            };

            let rpc_client = try_s!(coin.rpc_client().await);
            let q = format!("create_htlc.id = '{}'", htlc_id);

            let response = try_s!(
                // Search single tx
                rpc_client
                    .perform(TxSearchRequest::new(
                        q,
                        false,
                        1,
                        1,
                        TendermintResultOrder::Descending.into()
                    ))
                    .await
            );

            if let Some(tx) = response.txs.first() {
                if let cosmrs::tendermint::abci::Code::Err(err_code) = tx.tx_result.code {
                    return Err(format!(
                        "Got {} error code. Broadcasted HTLC likely isn't valid.",
                        err_code
                    ));
                }

                let deserialized_tx = try_s!(cosmrs::Tx::from_bytes(&tx.tx));
                let msg = try_s!(deserialized_tx.body.messages.first().ok_or("Tx body couldn't be read."));
                let htlc = try_s!(CreateHtlcProto::decode(
                    try_s!(HtlcType::from_str(&coin.account_prefix)),
                    msg.value.as_slice()
                ));

                let Some(hash_lock) = htlc_response.hash_lock() else {
                    return Ok(None);
                };

                if htlc.hash_lock().to_uppercase() == hash_lock.to_uppercase() {
                    let htlc = TransactionEnum::CosmosTransaction(CosmosTransaction {
                        data: try_s!(TxRaw::decode(tx.tx.as_slice())),
                    });
                    return Ok(Some(htlc));
                }
            }

            Ok(None)
        };

        Box::new(fut.boxed().compat())
    }

    pub(super) fn send_htlc_for_denom(
        &self,
        time_lock_duration: u64,
        other_pub: &[u8],
        secret_hash: &[u8],
        amount: BigDecimal,
        denom: Denom,
        decimals: u8,
    ) -> TransactionFut {
        let pubkey_hash = dhash160(other_pub);
        let to = try_tx_fus!(AccountId::new(&self.account_prefix, pubkey_hash.as_slice()));

        let amount_as_u64 = try_tx_fus!(sat_from_big_decimal(&amount, decimals));
        let amount = cosmrs::Amount::from(amount_as_u64);

        let secret_hash = secret_hash.to_vec();
        let coin = self.clone();
        let fut = async move {
            let time_lock = coin.estimate_blocks_from_duration(time_lock_duration);

            let create_htlc_tx = try_tx_s!(coin.gen_create_htlc_tx(denom, &to, amount, &secret_hash, time_lock as u64));

            let current_block = try_tx_s!(coin.current_block().compat().await);
            let timeout_height = current_block + TIMEOUT_HEIGHT_DELTA;

            let fee = try_tx_s!(
                coin.calculate_fee(
                    create_htlc_tx.msg_payload.clone(),
                    timeout_height,
                    TX_DEFAULT_MEMO,
                    None
                )
                .await
            );

            let (_tx_id, tx_raw) = try_tx_s!(
                coin.common_send_raw_tx_bytes(
                    create_htlc_tx.msg_payload.clone(),
                    fee.clone(),
                    timeout_height,
                    TX_DEFAULT_MEMO,
                    Duration::from_secs(time_lock_duration),
                )
                .await
            );

            Ok(TransactionEnum::CosmosTransaction(CosmosTransaction {
                data: tx_raw.into(),
            }))
        };

        Box::new(fut.boxed().compat())
    }

    pub(super) fn send_taker_fee_for_denom(
        &self,
        dex_fee: &DexFee,
        denom: Denom,
        decimals: u8,
        uuid: &[u8],
        expires_at: u64,
    ) -> TransactionFut {
        let memo = try_tx_fus!(Uuid::from_slice(uuid)).to_string();
        let from_address = self.account_id.clone();
        let dex_pubkey_hash = dhash160(self.dex_pubkey());
        let burn_pubkey_hash = dhash160(self.burn_pubkey());
        let dex_address = try_tx_fus!(AccountId::new(&self.account_prefix, dex_pubkey_hash.as_slice()));
        let burn_address = try_tx_fus!(AccountId::new(&self.account_prefix, burn_pubkey_hash.as_slice()));

        let fee_amount_as_u64 = try_tx_fus!(dex_fee.fee_amount_as_u64(decimals));
        let fee_amount = vec![Coin {
            denom: denom.clone(),
            amount: cosmrs::Amount::from(fee_amount_as_u64),
        }];

        let tx_result = match dex_fee {
            DexFee::NoFee => try_tx_fus!(Err("Unexpected DexFee::NoFee".to_owned())),
            DexFee::Standard(_) => MsgSend {
                from_address,
                to_address: dex_address,
                amount: fee_amount,
            }
            .to_any(),
            DexFee::WithBurn { .. } => {
                let burn_amount_as_u64 = try_tx_fus!(dex_fee.burn_amount_as_u64(decimals)).unwrap_or_default();
                let burn_amount = vec![Coin {
                    denom: denom.clone(),
                    amount: cosmrs::Amount::from(burn_amount_as_u64),
                }];
                let total_amount_as_u64 = fee_amount_as_u64 + burn_amount_as_u64;
                let total_amount = vec![Coin {
                    denom,
                    amount: cosmrs::Amount::from(total_amount_as_u64),
                }];
                MsgMultiSend {
                    inputs: vec![MultiSendIo {
                        address: from_address,
                        coins: total_amount,
                    }],
                    outputs: vec![
                        MultiSendIo {
                            address: dex_address,
                            coins: fee_amount,
                        },
                        MultiSendIo {
                            address: burn_address,
                            coins: burn_amount,
                        },
                    ],
                }
                .to_any()
            },
        };
        let tx_payload = try_tx_fus!(tx_result);

        let coin = self.clone();
        let fut = async move {
            let current_block = try_tx_s!(coin.current_block().compat().await.map_to_mm(WithdrawError::Transport));
            let timeout_height = current_block + TIMEOUT_HEIGHT_DELTA;

            let fee = try_tx_s!(
                coin.calculate_fee(tx_payload.clone(), timeout_height, TX_DEFAULT_MEMO, None)
                    .await
            );

            let timeout = expires_at.checked_sub(now_sec()).unwrap_or_default();
            let (_tx_id, tx_raw) = try_tx_s!(
                coin.common_send_raw_tx_bytes(
                    tx_payload.clone(),
                    fee.clone(),
                    timeout_height,
                    &memo,
                    Duration::from_secs(timeout)
                )
                .await
            );

            Ok(TransactionEnum::CosmosTransaction(CosmosTransaction {
                data: tx_raw.into(),
            }))
        };

        Box::new(fut.boxed().compat())
    }

    #[allow(clippy::too_many_arguments)]
    pub(super) fn validate_fee_for_denom(
        &self,
        fee_tx: &TransactionEnum,
        expected_sender: &[u8],
        dex_fee: &DexFee,
        decimals: u8,
        uuid: &[u8],
        denom: String,
    ) -> ValidatePaymentFut<()> {
        let tx = match fee_tx {
            TransactionEnum::CosmosTransaction(tx) => tx.clone(),
            invalid_variant => {
                return Box::new(futures01::future::err(
                    ValidatePaymentError::WrongPaymentTx(format!("Unexpected tx variant {:?}", invalid_variant)).into(),
                ))
            },
        };

        let uuid = try_f!(Uuid::from_slice(uuid).map_to_mm(|r| ValidatePaymentError::InvalidParameter(r.to_string())))
            .to_string();

        let sender_pubkey_hash = dhash160(expected_sender);
        let expected_sender_address = try_f!(AccountId::new(&self.account_prefix, sender_pubkey_hash.as_slice())
            .map_to_mm(|r| ValidatePaymentError::InvalidParameter(r.to_string())));

        let coin = self.clone();
        let dex_fee = dex_fee.clone();
        let fut = async move {
            let tx_body = TxBody::decode(tx.data.body_bytes.as_slice())
                .map_to_mm(|e| ValidatePaymentError::TxDeserializationError(e.to_string()))?;

            match dex_fee {
                DexFee::NoFee => {
                    return MmError::err(ValidatePaymentError::InternalError(
                        "unexpected DexFee::NoFee".to_string(),
                    ))
                },
                DexFee::Standard(_) => coin.validate_standard_dex_fee(
                    &tx_body,
                    &expected_sender_address,
                    &dex_fee,
                    decimals,
                    denom.clone(),
                )?,
                DexFee::WithBurn { .. } => coin.validate_with_burn_dex_fee(
                    &tx_body,
                    &expected_sender_address,
                    &dex_fee,
                    decimals,
                    denom.clone(),
                )?,
            }

            if tx_body.memo != uuid {
                return MmError::err(ValidatePaymentError::WrongPaymentTx(format!(
                    "Invalid memo: {}, expected {}",
                    tx_body.memo, uuid
                )));
            }

            let encoded_tx = tx.data.encode_to_vec();
            let hash = hex::encode_upper(sha256(&encoded_tx).as_slice());
            let encoded_from_rpc = coin
                .request_tx(hash)
                .await
                .map_err(|e| MmError::new(ValidatePaymentError::TxDeserializationError(e.into_inner().to_string())))?
                .encode_to_vec();
            if encoded_tx != encoded_from_rpc {
                return MmError::err(ValidatePaymentError::WrongPaymentTx(
                    "Transaction from RPC doesn't match the input".to_string(),
                ));
            }
            Ok(())
        };
        Box::new(fut.boxed().compat())
    }

    pub(super) async fn validate_payment_for_denom(
        &self,
        input: ValidatePaymentInput,
        denom: Denom,
        decimals: u8,
    ) -> ValidatePaymentResult<()> {
        let tx = cosmrs::Tx::from_bytes(&input.payment_tx)
            .map_to_mm(|e| ValidatePaymentError::TxDeserializationError(e.to_string()))?;

        if tx.body.messages.len() != 1 {
            return MmError::err(ValidatePaymentError::WrongPaymentTx(
                "Payment tx must have exactly one message".into(),
            ));
        }
        let htlc_type = HtlcType::from_str(&self.account_prefix).map_err(|_| {
            ValidatePaymentError::InvalidParameter(format!(
                "Account type '{}' is not supported for HTLCs",
                self.account_prefix
            ))
        })?;

        let create_htlc_msg_proto = CreateHtlcProto::decode(htlc_type, tx.body.messages[0].value.as_slice())
            .map_to_mm(|e| ValidatePaymentError::WrongPaymentTx(e.to_string()))?;
        let create_htlc_msg = CreateHtlcMsg::try_from(create_htlc_msg_proto)
            .map_to_mm(|e| ValidatePaymentError::WrongPaymentTx(e.to_string()))?;

        let sender_pubkey_hash = dhash160(&input.other_pub);
        let sender = AccountId::new(&self.account_prefix, sender_pubkey_hash.as_slice())
            .map_to_mm(|e| ValidatePaymentError::InvalidParameter(e.to_string()))?;

        let amount = sat_from_big_decimal(&input.amount, decimals)?;
        let amount = vec![Coin {
            denom,
            amount: amount.into(),
        }];

        let time_lock = self.estimate_blocks_from_duration(input.time_lock_duration);

        let expected_msg = CreateHtlcMsg::new(
            htlc_type,
            sender.clone(),
            self.account_id.clone(),
            amount.clone(),
            hex::encode(&input.secret_hash),
            0,
            time_lock as u64,
        );

        if create_htlc_msg != expected_msg {
            return MmError::err(ValidatePaymentError::WrongPaymentTx(format!(
                "Incorrect CreateHtlc message {:?}, expected {:?}",
                create_htlc_msg, expected_msg
            )));
        }

        let hash = hex::encode_upper(sha256(&input.payment_tx).as_slice());
        let tx_from_rpc = self.request_tx(hash).await?;
        if input.payment_tx != tx_from_rpc.encode_to_vec() {
            return MmError::err(ValidatePaymentError::InvalidRpcResponse(
                "Tx from RPC doesn't match the input".into(),
            ));
        }

        let htlc_id = self.calculate_htlc_id(&sender, &self.account_id, &amount, &input.secret_hash);

        let htlc_response = self.query_htlc(htlc_id.clone()).await?;
        let htlc_state = htlc_response
            .htlc_state()
            .or_mm_err(|| ValidatePaymentError::InvalidRpcResponse(format!("No HTLC data for {}", htlc_id)))?;

        match htlc_state {
            HTLC_STATE_OPEN => Ok(()),
            unexpected_state => MmError::err(ValidatePaymentError::UnexpectedPaymentState(format!(
                "{}",
                unexpected_state
            ))),
        }
    }

    fn validate_standard_dex_fee(
        &self,
        tx_body: &TxBody,
        expected_sender_address: &AccountId,
        dex_fee: &DexFee,
        decimals: u8,
        denom: String,
    ) -> MmResult<(), ValidatePaymentError> {
        if tx_body.messages.len() != 1 {
            return MmError::err(ValidatePaymentError::WrongPaymentTx(
                "Tx body must have exactly one message".to_string(),
            ));
        }

        let dex_pubkey_hash = dhash160(self.dex_pubkey());
        let expected_dex_address = AccountId::new(&self.account_prefix, dex_pubkey_hash.as_slice())
            .map_to_mm(|r| ValidatePaymentError::InvalidParameter(r.to_string()))?;

        let fee_amount_as_u64 = dex_fee.fee_amount_as_u64(decimals)?;
        let expected_dex_amount = CoinProto {
            denom,
            amount: fee_amount_as_u64.to_string(),
        };

        let msg = MsgSendProto::decode(tx_body.messages[0].value.as_slice())
            .map_to_mm(|e| ValidatePaymentError::TxDeserializationError(e.to_string()))?;
        if msg.to_address != expected_dex_address.as_ref() {
            return MmError::err(ValidatePaymentError::WrongPaymentTx(format!(
                "Dex fee is sent to wrong address: {}, expected {}",
                msg.to_address, expected_dex_address
            )));
        }
        if msg.amount.len() != 1 {
            return MmError::err(ValidatePaymentError::WrongPaymentTx(
                "Msg must have exactly one Coin".to_string(),
            ));
        }
        if msg.amount[0] != expected_dex_amount {
            return MmError::err(ValidatePaymentError::WrongPaymentTx(format!(
                "Invalid amount {:?}, expected {:?}",
                msg.amount[0], expected_dex_amount
            )));
        }
        if msg.from_address != expected_sender_address.as_ref() {
            return MmError::err(ValidatePaymentError::WrongPaymentTx(format!(
                "Invalid sender: {}, expected {}",
                msg.from_address, expected_sender_address
            )));
        }
        Ok(())
    }

    fn validate_with_burn_dex_fee(
        &self,
        tx_body: &TxBody,
        expected_sender_address: &AccountId,
        dex_fee: &DexFee,
        decimals: u8,
        denom: String,
    ) -> MmResult<(), ValidatePaymentError> {
        if tx_body.messages.len() != 1 {
            return MmError::err(ValidatePaymentError::WrongPaymentTx(
                "Tx body must have exactly one message".to_string(),
            ));
        }

        let dex_pubkey_hash = dhash160(self.dex_pubkey());
        let expected_dex_address = AccountId::new(&self.account_prefix, dex_pubkey_hash.as_slice())
            .map_to_mm(|r| ValidatePaymentError::InvalidParameter(r.to_string()))?;

        let burn_pubkey_hash = dhash160(self.burn_pubkey());
        let expected_burn_address = AccountId::new(&self.account_prefix, burn_pubkey_hash.as_slice())
            .map_to_mm(|r| ValidatePaymentError::InvalidParameter(r.to_string()))?;

        let fee_amount_as_u64 = dex_fee.fee_amount_as_u64(decimals)?;
        let expected_dex_amount = CoinProto {
            denom: denom.clone(),
            amount: fee_amount_as_u64.to_string(),
        };
        let burn_amount_as_u64 = dex_fee.burn_amount_as_u64(decimals)?.unwrap_or_default();
        let expected_burn_amount = CoinProto {
            denom,
            amount: burn_amount_as_u64.to_string(),
        };

        let msg = MsgMultiSendProto::decode(tx_body.messages[0].value.as_slice())
            .map_to_mm(|e| ValidatePaymentError::TxDeserializationError(e.to_string()))?;
        if msg.outputs.len() != 2 {
            return MmError::err(ValidatePaymentError::WrongPaymentTx(
                "Msg must have exactly two outputs".to_string(),
            ));
        }

        // Validate dex fee output
        if msg.outputs[0].address != expected_dex_address.as_ref() {
            return MmError::err(ValidatePaymentError::WrongPaymentTx(format!(
                "Dex fee is sent to wrong address: {}, expected {}",
                msg.outputs[0].address, expected_dex_address
            )));
        }
        if msg.outputs[0].coins.len() != 1 {
            return MmError::err(ValidatePaymentError::WrongPaymentTx(
                "Dex fee output must have exactly one Coin".to_string(),
            ));
        }
        if msg.outputs[0].coins[0] != expected_dex_amount {
            return MmError::err(ValidatePaymentError::WrongPaymentTx(format!(
                "Invalid dex fee amount {:?}, expected {:?}",
                msg.outputs[0].coins[0], expected_dex_amount
            )));
        }

        // Validate burn output
        if msg.outputs[1].address != expected_burn_address.as_ref() {
            return MmError::err(ValidatePaymentError::WrongPaymentTx(format!(
                "Burn fee is sent to wrong address: {}, expected {}",
                msg.outputs[1].address, expected_burn_address
            )));
        }
        if msg.outputs[1].coins.len() != 1 {
            return MmError::err(ValidatePaymentError::WrongPaymentTx(
                "Burn fee output must have exactly one Coin".to_string(),
            ));
        }
        if msg.outputs[1].coins[0] != expected_burn_amount {
            return MmError::err(ValidatePaymentError::WrongPaymentTx(format!(
                "Invalid burn amount {:?}, expected {:?}",
                msg.outputs[1].coins[0], expected_burn_amount
            )));
        }
        if msg.inputs.len() != 1 {
            return MmError::err(ValidatePaymentError::WrongPaymentTx(
                "Msg must have exactly one input".to_string(),
            ));
        }

        // validate input
        if msg.inputs[0].address != expected_sender_address.as_ref() {
            return MmError::err(ValidatePaymentError::WrongPaymentTx(format!(
                "Invalid sender: {}, expected {}",
                msg.inputs[0].address, expected_sender_address
            )));
        }
        Ok(())
    }

    pub(super) async fn get_sender_trade_fee_for_denom(
        &self,
        ticker: String,
        denom: Denom,
        decimals: u8,
        amount: BigDecimal,
    ) -> TradePreimageResult<TradeFee> {
        const TIME_LOCK: u64 = 1750;

        let mut sec = [0u8; 32];
        common::os_rng(&mut sec).map_err(|e| MmError::new(TradePreimageError::InternalError(e.to_string())))?;
        drop_mutability!(sec);

        let to_address = account_id_from_pubkey_hex(&self.account_prefix, DEX_FEE_ADDR_PUBKEY)
            .map_err(|e| MmError::new(TradePreimageError::InternalError(e.to_string())))?;

        let amount = sat_from_big_decimal(&amount, decimals)?;

        let create_htlc_tx = self
            .gen_create_htlc_tx(denom, &to_address, amount.into(), sha256(&sec).as_slice(), TIME_LOCK)
            .map_err(|e| {
                MmError::new(TradePreimageError::InternalError(format!(
                    "Could not create HTLC. {:?}",
                    e.into_inner()
                )))
            })?;

        let current_block = self.current_block().compat().await.map_err(|e| {
            MmError::new(TradePreimageError::InternalError(format!(
                "Could not get current_block. {}",
                e
            )))
        })?;

        let timeout_height = current_block + TIMEOUT_HEIGHT_DELTA;

        let fee_uamount = self
            .calculate_account_fee_amount_as_u64(
                &self.account_id,
                self.activation_policy.activated_key(),
                create_htlc_tx.msg_payload.clone(),
                timeout_height,
                TX_DEFAULT_MEMO,
                None,
            )
            .await?;

        let fee_amount = big_decimal_from_sat_unsigned(fee_uamount, self.decimals);

        Ok(TradeFee {
            coin: ticker,
            amount: fee_amount.into(),
            paid_from_trading_vol: false,
        })
    }

    pub(super) async fn get_fee_to_send_taker_fee_for_denom(
        &self,
        ticker: String,
        denom: Denom,
        decimals: u8,
        dex_fee_amount: DexFee,
    ) -> TradePreimageResult<TradeFee> {
        let to_address = account_id_from_pubkey_hex(&self.account_prefix, DEX_FEE_ADDR_PUBKEY)
            .map_err(|e| MmError::new(TradePreimageError::InternalError(e.to_string())))?;
        let amount = sat_from_big_decimal(&dex_fee_amount.fee_amount().into(), decimals)?;

        let current_block = self.current_block().compat().await.map_err(|e| {
            MmError::new(TradePreimageError::InternalError(format!(
                "Could not get current_block. {}",
                e
            )))
        })?;

        let timeout_height = current_block + TIMEOUT_HEIGHT_DELTA;

        let msg_send = MsgSend {
            from_address: self.account_id.clone(),
            to_address: to_address.clone(),
            amount: vec![Coin {
                denom,
                amount: amount.into(),
            }],
        }
        .to_any()
        .map_err(|e| MmError::new(TradePreimageError::InternalError(e.to_string())))?;

        let fee_uamount = self
            .calculate_account_fee_amount_as_u64(
                &self.account_id,
                self.activation_policy.activated_key(),
                msg_send,
                timeout_height,
                TX_DEFAULT_MEMO,
                None,
            )
            .await?;
        let fee_amount = big_decimal_from_sat_unsigned(fee_uamount, decimals);

        Ok(TradeFee {
            coin: ticker,
            amount: fee_amount.into(),
            paid_from_trading_vol: false,
        })
    }

    pub(super) async fn get_balance_as_unsigned_and_decimal(
        &self,
        account_id: &AccountId,
        denom: &Denom,
        decimals: u8,
    ) -> MmResult<(u64, BigDecimal), TendermintCoinRpcError> {
        let denom_ubalance = self.account_balance_for_denom(account_id, denom.to_string()).await?;
        let denom_balance_dec = big_decimal_from_sat_unsigned(denom_ubalance, decimals);

        Ok((denom_ubalance, denom_balance_dec))
    }

    async fn request_tx(&self, hash: String) -> MmResult<Tx, TendermintCoinRpcError> {
        let request = GetTxRequest { hash };
        let response = self
            .rpc_client()
            .await?
            .abci_query(
                Some(ABCI_GET_TX_PATH.to_string()),
                request.encode_to_vec(),
                ABCI_REQUEST_HEIGHT,
                ABCI_REQUEST_PROVE,
            )
            .await?;

        let response = GetTxResponse::decode(response.value.as_slice())?;
        response
            .tx
            .or_mm_err(|| TendermintCoinRpcError::InvalidResponse(format!("Tx {} does not exist", request.hash)))
    }

    /// Returns status code of transaction.
    /// If tx doesn't exists on chain, then returns `None`.
    async fn get_tx_status_code_or_none(
        &self,
        hash: String,
    ) -> MmResult<Option<cosmrs::tendermint::abci::Code>, TendermintCoinRpcError> {
        let request = GetTxRequest { hash };
        let response = self
            .rpc_client()
            .await?
            .abci_query(
                Some(ABCI_GET_TX_PATH.to_string()),
                request.encode_to_vec(),
                ABCI_REQUEST_HEIGHT,
                ABCI_REQUEST_PROVE,
            )
            .await?;

        let tx = GetTxResponse::decode(response.value.as_slice())?;

        if let Some(tx_response) = tx.tx_response {
            // non-zero values are error.
            match tx_response.code {
                TX_SUCCESS_CODE => Ok(Some(cosmrs::tendermint::abci::Code::Ok)),
                err_code => Ok(Some(cosmrs::tendermint::abci::Code::Err(
                    // This will never panic, as `0` code goes the the success variant above.
                    NonZeroU32::new(err_code).unwrap(),
                ))),
            }
        } else {
            Ok(None)
        }
    }

    pub(crate) async fn query_htlc(&self, id: String) -> MmResult<QueryHtlcResponse, TendermintCoinRpcError> {
        let htlc_type =
            HtlcType::from_str(&self.account_prefix).map_err(|_| TendermintCoinRpcError::UnexpectedAccountType {
                prefix: self.account_prefix.clone(),
            })?;

        let request = QueryHtlcRequestProto { id };
        let response = self
            .rpc_client()
            .await?
            .abci_query(
                Some(htlc_type.get_htlc_abci_query_path()),
                request.encode_to_vec(),
                ABCI_REQUEST_HEIGHT,
                ABCI_REQUEST_PROVE,
            )
            .await?;

        Ok(QueryHtlcResponse::decode(htlc_type, response.value.as_slice())?)
    }

    #[inline]
    pub(crate) fn is_tx_amount_enough(&self, decimals: u8, amount: &BigDecimal) -> bool {
        let min_tx_amount = big_decimal_from_sat(MIN_TX_SATOSHIS, decimals);
        amount >= &min_tx_amount
    }

    async fn search_for_swap_tx_spend<'l>(
        &self,
        input: SearchForSwapTxSpendInput<'l>,
    ) -> MmResult<Option<FoundSwapTxSpend>, SearchForSwapTxSpendErr> {
        let tx = cosmrs::Tx::from_bytes(input.tx)?;
        let first_message = tx
            .body
            .messages
            .first()
            .or_mm_err(|| SearchForSwapTxSpendErr::TxMessagesEmpty)?;

        let htlc_type =
            HtlcType::from_str(&self.account_prefix).map_err(|_| SearchForSwapTxSpendErr::UnexpectedAccountType {
                prefix: self.account_prefix.clone(),
            })?;

        let htlc_proto = CreateHtlcProto::decode(htlc_type, first_message.value.as_slice())?;
        let htlc = CreateHtlcMsg::try_from(htlc_proto)?;
        let htlc_id = self.calculate_htlc_id(htlc.sender(), htlc.to(), htlc.amount(), input.secret_hash);

        let htlc_response = self.query_htlc(htlc_id.clone()).await?;

        let htlc_state = match htlc_response.htlc_state() {
            Some(htlc_state) => htlc_state,
            None => return Ok(None),
        };

        match htlc_state {
            HTLC_STATE_OPEN => Ok(None),
            HTLC_STATE_COMPLETED => {
                let query = format!("claim_htlc.id='{}'", htlc_id);
                let request = TxSearchRequest {
                    query,
                    order_by: TendermintResultOrder::Ascending.into(),
                    page: 1,
                    per_page: 1,
                    prove: false,
                };

                let response = self
                    .rpc_client()
                    .await?
                    .perform(request)
                    .await
                    .map_to_mm(TendermintCoinRpcError::from)?;
                match response.txs.first() {
                    Some(raw_tx) => {
                        let tx = cosmrs::Tx::from_bytes(&raw_tx.tx)?;
                        let tx = TransactionEnum::CosmosTransaction(CosmosTransaction {
                            data: TxRaw {
                                body_bytes: tx.body.into_bytes()?,
                                auth_info_bytes: tx.auth_info.into_bytes()?,
                                signatures: tx.signatures,
                            },
                        });
                        Ok(Some(FoundSwapTxSpend::Spent(tx)))
                    },
                    None => MmError::err(SearchForSwapTxSpendErr::ClaimHtlcTxNotFound),
                }
            },
            HTLC_STATE_REFUNDED => {
                // HTLC is refunded automatically without transaction. We have to return dummy tx data
                Ok(Some(FoundSwapTxSpend::Refunded(TransactionEnum::CosmosTransaction(
                    CosmosTransaction { data: TxRaw::default() },
                ))))
            },
            unexpected_state => MmError::err(SearchForSwapTxSpendErr::UnexpectedHtlcState(unexpected_state)),
        }
    }

    pub(crate) fn gas_info_for_withdraw(
        &self,
        withdraw_fee: &Option<WithdrawFee>,
        fallback_gas_limit: u64,
    ) -> (f64, u64) {
        match withdraw_fee {
            Some(WithdrawFee::CosmosGas { gas_price, gas_limit }) => (*gas_price, *gas_limit),
            _ => (self.gas_price(), fallback_gas_limit),
        }
    }

    pub(crate) fn active_ticker_and_decimals_from_denom(&self, denom: &str) -> Option<(String, u8)> {
        if self.denom.as_ref() == denom {
            return Some((self.ticker.clone(), self.decimals));
        }

        let tokens = self.tokens_info.lock();

        if let Some(token_info) = tokens.get(denom) {
            return Some((token_info.ticker.to_owned(), token_info.decimals));
        }

        None
    }

    #[inline]
    pub fn is_ledger_connection(&self) -> bool {
        matches!(
            self.wallet_type,
            TendermintWalletConnectionType::WcLedger(_) | TendermintWalletConnectionType::KeplrLedger
        )
    }

    #[inline]
    pub fn is_wallet_connect(&self) -> bool {
        matches!(
            self.wallet_type,
            TendermintWalletConnectionType::WcLedger(_) | TendermintWalletConnectionType::Wc(_)
        )
    }

    pub(crate) async fn validators_list(
        &self,
        filter_status: ValidatorStatus,
        paging: PagingOptions,
    ) -> MmResult<Vec<Validator>, TendermintCoinRpcError> {
        let request = QueryValidatorsRequest {
            status: filter_status.to_string(),
            pagination: Some(PageRequest {
                key: vec![],
                offset: ((paging.page_number.get() - 1usize) * paging.limit) as u64,
                limit: paging.limit as u64,
                count_total: false,
                reverse: false,
            }),
        };

        let raw_response = self
            .rpc_client()
            .await?
            .abci_query(
                Some(ABCI_VALIDATORS_PATH.to_owned()),
                request.encode_to_vec(),
                ABCI_REQUEST_HEIGHT,
                ABCI_REQUEST_PROVE,
            )
            .await?;

        let decoded_proto = QueryValidatorsResponseProto::decode(raw_response.value.as_slice())?;
        let typed_response = QueryValidatorsResponse::try_from(decoded_proto)
            .map_err(|e| TendermintCoinRpcError::InternalError(e.to_string()))?;

        Ok(typed_response.validators)
    }

    pub(crate) async fn delegate(&self, req: DelegationPayload) -> MmResult<TransactionDetails, DelegationError> {
        fn generate_message(
            delegator_address: AccountId,
            validator_address: AccountId,
            denom: Denom,
            amount: u128,
        ) -> Result<Any, ErrorReport> {
            MsgDelegate {
                delegator_address,
                validator_address,
                amount: Coin { denom, amount },
            }
            .to_any()
        }

        /// Calculates the send and total amounts.
        ///
        /// The send amount is what the receiver receives, while the total amount is what sender
        /// pays including the transaction fee.
        fn calc_send_and_total_amount(
            coin: &TendermintCoin,
            balance_u64: u64,
            balance_decimal: BigDecimal,
            fee_u64: u64,
            fee_decimal: BigDecimal,
            request_amount: BigDecimal,
            is_max: bool,
        ) -> Result<(u64, BigDecimal), DelegationError> {
            let not_sufficient = |required| DelegationError::NotSufficientBalance {
                coin: coin.ticker.clone(),
                available: balance_decimal.clone(),
                required,
            };

            if is_max {
                if balance_u64 < fee_u64 {
                    return Err(not_sufficient(fee_decimal));
                }

                let amount_u64 = balance_u64 - fee_u64;
                return Ok((amount_u64, balance_decimal));
            }

            let total = &request_amount + &fee_decimal;
            if balance_decimal < total {
                return Err(not_sufficient(total));
            }

            let amount_u64 = sat_from_big_decimal(&request_amount, coin.decimals)
                .map_err(|e| DelegationError::InternalError(e.to_string()))?;

            Ok((amount_u64, total))
        }

        let validator_address =
            AccountId::from_str(&req.validator_address).map_to_mm(|e| DelegationError::AddressError(e.to_string()))?;

        let (delegator_address, maybe_priv_key) = self
            .extract_account_id_and_private_key(req.withdraw_from)
            .map_err(|e| DelegationError::InternalError(e.to_string()))?;

        let (balance_u64, balance_dec) = self
            .get_balance_as_unsigned_and_decimal(&delegator_address, &self.denom, self.decimals())
            .await?;

        let amount_u64 = if req.max {
            balance_u64
        } else {
            sat_from_big_decimal(&req.amount, self.decimals)
                .map_err(|e| DelegationError::InternalError(e.to_string()))?
        };

        // This is used for transaction simulation so we can predict the best possible fee amount.
        let msg_for_fee_prediction = generate_message(
            delegator_address.clone(),
            validator_address.clone(),
            self.denom.clone(),
            amount_u64.into(),
        )
        .map_err(|e| DelegationError::InternalError(e.to_string()))?;

        let timeout_height = self
            .current_block()
            .compat()
            .await
            .map_to_mm(DelegationError::Transport)?
            + TIMEOUT_HEIGHT_DELTA;

        // `delegate` uses more gas than the regular transactions
        let gas_limit_default = (GAS_LIMIT_DEFAULT * 3) / 2;
        let (_, gas_limit) = self.gas_info_for_withdraw(&req.fee, gas_limit_default);

        let fee_amount_u64 = self
            .calculate_account_fee_amount_as_u64(
                &delegator_address,
                maybe_priv_key,
                msg_for_fee_prediction,
                timeout_height,
                &req.memo,
                req.fee,
            )
            .await?;

        let fee_amount_dec = big_decimal_from_sat_unsigned(fee_amount_u64, self.decimals());

        let fee = Fee::from_amount_and_gas(
            Coin {
                denom: self.denom.clone(),
                amount: fee_amount_u64.into(),
            },
            gas_limit,
        );

        let (amount_u64, total_amount) = calc_send_and_total_amount(
            self,
            balance_u64,
            balance_dec,
            fee_amount_u64,
            fee_amount_dec.clone(),
            req.amount,
            req.max,
        )?;

        let msg_for_actual_tx = generate_message(
            delegator_address.clone(),
            validator_address.clone(),
            self.denom.clone(),
            amount_u64.into(),
        )
        .map_err(|e| DelegationError::InternalError(e.to_string()))?;

        let account_info = self.account_info(&delegator_address).await?;

        let tx = self
            .any_to_transaction_data(
                maybe_priv_key,
                msg_for_actual_tx,
                &account_info,
                fee,
                timeout_height,
                &req.memo,
            )
            .await
            .map_to_mm(|e| DelegationError::InternalError(e.to_string()))?;

        let internal_id = {
            let hex_vec = tx.tx_hex().cloned().unwrap_or_default().to_vec();
            sha256(&hex_vec).to_vec().into()
        };

        Ok(TransactionDetails {
            tx,
            from: vec![delegator_address.to_string()],
            to: vec![req.validator_address],
            my_balance_change: &BigDecimal::default() - &total_amount,
            spent_by_me: total_amount.clone(),
            total_amount,
            received_by_me: BigDecimal::default(),
            block_height: 0,
            timestamp: 0,
            fee_details: Some(TxFeeDetails::Tendermint(TendermintFeeDetails {
                coin: self.ticker.clone(),
                amount: fee_amount_dec,
                uamount: fee_amount_u64,
                gas_limit,
            })),
            coin: self.ticker.to_string(),
            internal_id,
            kmd_rewards: None,
            transaction_type: TransactionType::StakingDelegation,
            memo: Some(req.memo),
        })
    }

    pub(crate) async fn undelegate(&self, req: DelegationPayload) -> MmResult<TransactionDetails, DelegationError> {
        fn generate_message(
            delegator_address: AccountId,
            validator_address: AccountId,
            denom: Denom,
            amount: u128,
        ) -> Result<Any, ErrorReport> {
            MsgUndelegate {
                delegator_address,
                validator_address,
                amount: Coin { denom, amount },
            }
            .to_any()
        }

        let (delegator_address, maybe_priv_key) = self
            .extract_account_id_and_private_key(None)
            .map_err(|e| DelegationError::InternalError(e.to_string()))?;

        let validator_address =
            AccountId::from_str(&req.validator_address).map_to_mm(|e| DelegationError::AddressError(e.to_string()))?;

        let (total_delegated_amount, total_delegated_uamount) = self.get_delegated_amount(&validator_address).await?;

        let uamount_to_undelegate = if req.max {
            total_delegated_uamount
        } else {
            if req.amount > total_delegated_amount {
                return MmError::err(DelegationError::TooMuchToUndelegate {
                    available: total_delegated_amount,
                    requested: req.amount,
                });
            };

            sat_from_big_decimal(&req.amount, self.decimals)
                .map_err(|e| DelegationError::InternalError(e.to_string()))?
        };

        let undelegate_msg = generate_message(
            delegator_address.clone(),
            validator_address.clone(),
            self.denom.clone(),
            uamount_to_undelegate.into(),
        )
        .map_err(|e| DelegationError::InternalError(e.to_string()))?;

        let timeout_height = self
            .current_block()
            .compat()
            .await
            .map_to_mm(DelegationError::Transport)?
            + TIMEOUT_HEIGHT_DELTA;

        // This uses more gas than any other transactions
        let gas_limit_default = GAS_LIMIT_DEFAULT * 2;
        let (_, gas_limit) = self.gas_info_for_withdraw(&req.fee, gas_limit_default);

        let fee_amount_u64 = self
            .calculate_account_fee_amount_as_u64(
                &delegator_address,
                maybe_priv_key,
                undelegate_msg.clone(),
                timeout_height,
                &req.memo,
                req.fee,
            )
            .await?;

        let fee_amount_dec = big_decimal_from_sat_unsigned(fee_amount_u64, self.decimals());

        let my_balance = self.my_balance().compat().await?.spendable;

        if fee_amount_dec > my_balance {
            return MmError::err(DelegationError::NotSufficientBalance {
                coin: self.ticker.clone(),
                available: my_balance,
                required: fee_amount_dec,
            });
        }

        let fee = Fee::from_amount_and_gas(
            Coin {
                denom: self.denom.clone(),
                amount: fee_amount_u64.into(),
            },
            gas_limit,
        );

        let account_info = self.account_info(&delegator_address).await?;

        let tx = self
            .any_to_transaction_data(
                maybe_priv_key,
                undelegate_msg,
                &account_info,
                fee,
                timeout_height,
                &req.memo,
            )
            .await
            .map_to_mm(|e| DelegationError::InternalError(e.to_string()))?;

        let internal_id = {
            let hex_vec = tx.tx_hex().map_or_else(Vec::new, |h| h.to_vec());
            sha256(&hex_vec).to_vec().into()
        };

        Ok(TransactionDetails {
            tx,
            from: vec![delegator_address.to_string()],
            to: vec![], // We just pay the transaction fee for undelegation
            my_balance_change: &BigDecimal::default() - &fee_amount_dec,
            spent_by_me: fee_amount_dec.clone(),
            total_amount: fee_amount_dec.clone(),
            received_by_me: BigDecimal::default(),
            block_height: 0,
            timestamp: 0,
            fee_details: Some(TxFeeDetails::Tendermint(TendermintFeeDetails {
                coin: self.ticker.clone(),
                amount: fee_amount_dec,
                uamount: fee_amount_u64,
                gas_limit,
            })),
            coin: self.ticker.to_string(),
            internal_id,
            kmd_rewards: None,
            transaction_type: TransactionType::RemoveDelegation,
            memo: Some(req.memo),
        })
    }

    async fn get_delegated_amount(
        &self,
        validator_addr: &AccountId, // keep this as `AccountId` to make it pre-validated
    ) -> MmResult<(BigDecimal, u64), DelegationError> {
        let delegator_addr = self
            .my_address()
            .map_err(|e| DelegationError::InternalError(e.to_string()))?;
        let validator_addr = validator_addr.to_string();

        let request = QueryDelegationRequest {
            delegator_addr,
            validator_addr,
        };

        let raw_response = self
            .rpc_client()
            .await?
            .abci_query(
                Some(ABCI_DELEGATION_PATH.to_owned()),
                request.encode_to_vec(),
                ABCI_REQUEST_HEIGHT,
                ABCI_REQUEST_PROVE,
            )
            .map_err(|e| DelegationError::Transport(e.to_string()))
            .await?;

        let decoded_response = QueryDelegationResponse::decode(raw_response.value.as_slice())
            .map_err(|e| DelegationError::InternalError(e.to_string()))?;

        let Some(delegation_response) = decoded_response.delegation_response else {
            return MmError::err(DelegationError::CanNotUndelegate {
                delegator_addr: request.delegator_addr,
                validator_addr: request.validator_addr,
            });
        };

        let Some(balance) = delegation_response.balance else {
            return MmError::err(DelegationError::Transport(
                format!("Unexpected response from '{ABCI_DELEGATION_PATH}' with {request:?} request; balance field should not be empty.")
            ));
        };

        let uamount = u64::from_str(&balance.amount).map_err(|e| DelegationError::InternalError(e.to_string()))?;

        Ok((big_decimal_from_sat_unsigned(uamount, self.decimals()), uamount))
    }

    async fn get_delegation_reward_amount(
        &self,
        validator_addr: &AccountId, // keep this as `AccountId` to make it pre-validated
    ) -> MmResult<BigDecimal, DelegationError> {
        let delegator_address = self
            .my_address()
            .map_err(|e| DelegationError::InternalError(e.to_string()))?;
        let validator_address = validator_addr.to_string();

        let query_payload = QueryDelegationRewardsRequest {
            delegator_address,
            validator_address,
        };

        let raw_response = self
            .rpc_client()
            .await?
            .abci_query(
                Some(ABCI_DELEGATION_REWARDS_PATH.to_owned()),
                query_payload.encode_to_vec(),
                ABCI_REQUEST_HEIGHT,
                ABCI_REQUEST_PROVE,
            )
            .map_err(|e| DelegationError::Transport(e.to_string()))
            .await?;

        let decoded_response = QueryDelegationRewardsResponse::decode(raw_response.value.as_slice())
            .map_err(|e| DelegationError::InternalError(e.to_string()))?;

        match decoded_response
            .rewards
            .iter()
            .find(|t| t.denom == self.denom.to_string())
        {
            Some(dec_coin) => extract_big_decimal_from_dec_coin(dec_coin, self.decimals as u32)
                .map_to_mm(|e| DelegationError::InternalError(e.to_string())),
            None => MmError::err(DelegationError::NothingToClaim {
                coin: self.ticker.clone(),
            }),
        }
    }

    pub(crate) async fn claim_staking_rewards(
        &self,
        req: ClaimRewardsPayload,
    ) -> MmResult<TransactionDetails, DelegationError> {
        let (delegator_address, maybe_priv_key) = self
            .extract_account_id_and_private_key(None)
            .map_err(|e| DelegationError::InternalError(e.to_string()))?;

        let validator_address =
            AccountId::from_str(&req.validator_address).map_to_mm(|e| DelegationError::AddressError(e.to_string()))?;

        let msg = MsgWithdrawDelegatorReward {
            delegator_address: delegator_address.clone(),
            validator_address: validator_address.clone(),
        }
        .to_any()
        .map_err(|e| DelegationError::InternalError(e.to_string()))?;

        let reward_amount = self.get_delegation_reward_amount(&validator_address).await?;

        if reward_amount.is_zero() {
            return MmError::err(DelegationError::NothingToClaim {
                coin: self.ticker.clone(),
            });
        }

        let timeout_height = self
            .current_block()
            .compat()
            .await
            .map_to_mm(DelegationError::Transport)?
            + TIMEOUT_HEIGHT_DELTA;

        // This uses more gas than the regular transactions
        let gas_limit_default = (GAS_LIMIT_DEFAULT * 3) / 2;
        let (_, gas_limit) = self.gas_info_for_withdraw(&req.fee, gas_limit_default);

        let fee_amount_u64 = self
            .calculate_account_fee_amount_as_u64(
                &delegator_address,
                maybe_priv_key,
                msg.clone(),
                timeout_height,
                &req.memo,
                req.fee,
            )
            .await?;

        let fee_amount_dec = big_decimal_from_sat_unsigned(fee_amount_u64, self.decimals());

        let my_balance = self.my_balance().compat().await?.spendable;

        if fee_amount_dec > my_balance {
            return MmError::err(DelegationError::NotSufficientBalance {
                coin: self.ticker.clone(),
                available: my_balance,
                required: fee_amount_dec,
            });
        }

        if !req.force && fee_amount_dec > reward_amount {
            return MmError::err(DelegationError::UnprofitableReward {
                reward: reward_amount.clone(),
                fee: fee_amount_dec.clone(),
            });
        }

        let fee = Fee::from_amount_and_gas(
            Coin {
                denom: self.denom.clone(),
                amount: fee_amount_u64.into(),
            },
            gas_limit,
        );

        let account_info = self.account_info(&delegator_address).await?;

        let tx = self
            .any_to_transaction_data(maybe_priv_key, msg, &account_info, fee, timeout_height, &req.memo)
            .await
            .map_to_mm(|e| DelegationError::InternalError(e.to_string()))?;

        let internal_id = {
            let hex_vec = tx.tx_hex().map_or_else(Vec::new, |h| h.to_vec());
            sha256(&hex_vec).to_vec().into()
        };

        Ok(TransactionDetails {
            tx,
            from: vec![validator_address.to_string()],
            to: vec![delegator_address.to_string()],
            my_balance_change: &reward_amount - &fee_amount_dec,
            spent_by_me: fee_amount_dec.clone(),
            total_amount: reward_amount.clone(),
            received_by_me: reward_amount,
            block_height: 0,
            timestamp: 0,
            fee_details: Some(TxFeeDetails::Tendermint(TendermintFeeDetails {
                coin: self.ticker.clone(),
                amount: fee_amount_dec,
                uamount: fee_amount_u64,
                gas_limit,
            })),
            coin: self.ticker.to_string(),
            internal_id,
            kmd_rewards: None,
            transaction_type: TransactionType::ClaimDelegationRewards,
            memo: Some(req.memo),
        })
    }

    pub(crate) async fn delegations_list(
        &self,
        paging: PagingOptions,
    ) -> MmResult<DelegationsQueryResponse, TendermintCoinRpcError> {
        let request = QueryDelegatorDelegationsRequest {
            delegator_addr: self.account_id.to_string(),
            pagination: Some(PageRequest {
                key: vec![],
                offset: ((paging.page_number.get() - 1usize) * paging.limit) as u64,
                limit: paging.limit as u64,
                count_total: false,
                reverse: false,
            }),
        };

        let raw_response = self
            .rpc_client()
            .await?
            .abci_query(
                Some(ABCI_DELEGATOR_DELEGATIONS_PATH.to_owned()),
                request.encode_to_vec(),
                ABCI_REQUEST_HEIGHT,
                ABCI_REQUEST_PROVE,
            )
            .await?;

        let decoded_proto = QueryDelegatorDelegationsResponse::decode(raw_response.value.as_slice())?;

        let mut delegations = Vec::new();
        let selfi = self.clone();
        for response in decoded_proto.delegation_responses {
            let Some(delegation) = response.delegation else {
                continue;
            };
            let Some(balance) = response.balance else { continue };

            let account_id = AccountId::from_str(&delegation.validator_address)
                .map_err(|e| TendermintCoinRpcError::InternalError(e.to_string()))?;

            let reward_amount = match selfi.get_delegation_reward_amount(&account_id).await {
                Ok(reward) => reward,
                Err(e) => match e.get_inner() {
                    DelegationError::NothingToClaim { .. } => BigDecimal::zero(),
                    _ => return MmError::err(TendermintCoinRpcError::InvalidResponse(e.to_string())),
                },
            };

            let amount = balance
                .amount
                .parse::<u64>()
                .map_err(|e| TendermintCoinRpcError::InternalError(e.to_string()))?;

            delegations.push(Delegation {
                validator_address: delegation.validator_address,
                delegated_amount: big_decimal_from_sat_unsigned(amount, selfi.decimals()),
                reward_amount,
            });
        }

        Ok(DelegationsQueryResponse { delegations })
    }

    pub(crate) async fn ongoing_undelegations_list(
        &self,
        paging: PagingOptions,
    ) -> MmResult<UndelegationsQueryResponse, TendermintCoinRpcError> {
        let request = QueryDelegatorUnbondingDelegationsRequest {
            delegator_addr: self.account_id.to_string(),
            pagination: Some(PageRequest {
                key: vec![],
                offset: ((paging.page_number.get() - 1usize) * paging.limit) as u64,
                limit: paging.limit as u64,
                count_total: false,
                reverse: false,
            }),
        };

        let raw_response = self
            .rpc_client()
            .await?
            .abci_query(
                Some(ABCI_DELEGATOR_UNDELEGATIONS_PATH.to_owned()),
                request.encode_to_vec(),
                ABCI_REQUEST_HEIGHT,
                ABCI_REQUEST_PROVE,
            )
            .await?;

        let decoded_proto = QueryDelegatorUnbondingDelegationsResponse::decode(raw_response.value.as_slice())?;
        let ongoing_undelegations = decoded_proto
            .unbonding_responses
            .into_iter()
            .map(|r| {
                let entries = r
                    .entries
                    .into_iter()
                    .filter_map(|e| {
                        let balance: u64 = e.balance.parse().ok()?;

                        Some(UndelegationEntry {
                            creation_height: e.creation_height,
                            completion_datetime: e.completion_time?.to_string(),
                            balance: big_decimal_from_sat_unsigned(balance, self.decimals()),
                        })
                    })
                    .collect();

                Undelegation {
                    validator_address: r.validator_address,
                    entries,
                }
            })
            .collect();

        Ok(UndelegationsQueryResponse { ongoing_undelegations })
    }
}

fn clients_from_urls(ctx: &MmArc, nodes: Vec<RpcNode>) -> MmResult<Vec<HttpClient>, TendermintInitErrorKind> {
    if nodes.is_empty() {
        return MmError::err(TendermintInitErrorKind::EmptyRpcUrls);
    }

    let p2p_keypair = if nodes.iter().any(|n| n.komodo_proxy) {
        let p2p_ctx = P2PContext::fetch_from_mm_arc(ctx);
        Some(p2p_ctx.keypair().clone())
    } else {
        None
    };

    let mut clients = Vec::new();
    let mut errors = Vec::new();

    // check that all urls are valid
    // keep all invalid urls in one vector to show all of them in error
    for node in nodes.iter() {
        let proxy_sign_keypair = if node.komodo_proxy { p2p_keypair.clone() } else { None };
        match HttpClient::new(node.url.as_str(), proxy_sign_keypair) {
            Ok(client) => clients.push(client),
            Err(e) => errors.push(format!("Url {} is invalid, got error {}", node.url, e)),
        }
    }
    drop_mutability!(clients);
    drop_mutability!(errors);
    if !errors.is_empty() {
        let errors: String = errors.into_iter().join(", ");
        return MmError::err(TendermintInitErrorKind::RpcClientInitError(errors));
    }
    Ok(clients)
}

pub async fn get_ibc_chain_list() -> IBCChainRegistriesResult {
    fn map_metadata_to_chain_registry_name(metadata: &FileMetadata) -> Result<String, MmError<IBCChainsRequestError>> {
        let split_filename_by_dash: Vec<&str> = metadata.name.split('-').collect();
        let chain_registry_name = split_filename_by_dash
            .first()
            .or_mm_err(|| {
                IBCChainsRequestError::InternalError(format!(
                    "Could not read chain registry name from '{}'",
                    metadata.name
                ))
            })?
            .to_string();

        Ok(chain_registry_name)
    }

    let git_controller: GitController<GithubClient> = GitController::new(GITHUB_API_URI);

    let metadata_list = git_controller
        .client
        .get_file_metadata_list(
            CHAIN_REGISTRY_REPO_OWNER,
            CHAIN_REGISTRY_REPO_NAME,
            CHAIN_REGISTRY_BRANCH,
            CHAIN_REGISTRY_IBC_DIR_NAME,
        )
        .await
        .map_err(|e| IBCChainsRequestError::Transport(format!("{:?}", e)))?;

    let chain_list: Result<Vec<String>, MmError<IBCChainsRequestError>> =
        metadata_list.iter().map(map_metadata_to_chain_registry_name).collect();

    let mut distinct_chain_list = chain_list?;
    distinct_chain_list.dedup();

    Ok(IBCChainRegistriesResponse {
        chain_registry_list: distinct_chain_list,
    })
}

#[async_trait]
#[allow(unused_variables)]
impl MmCoin for TendermintCoin {
    fn is_asset_chain(&self) -> bool { false }

    fn wallet_only(&self, ctx: &MmArc) -> bool {
        let coin_conf = crate::coin_conf(ctx, self.ticker());
        // If coin is not in config, it means that it was added manually (a custom token) and should be treated as wallet only
        if coin_conf.is_null() {
            return true;
        }
        let wallet_only_conf = coin_conf["wallet_only"].as_bool().unwrap_or(false);

        wallet_only_conf || self.is_ledger_connection()
    }

    fn spawner(&self) -> WeakSpawner { self.abortable_system.weak_spawner() }

    fn withdraw(&self, req: WithdrawRequest) -> WithdrawFut {
        let coin = self.clone();
        let fut = async move {
            let to_address =
                AccountId::from_str(&req.to).map_to_mm(|e| WithdrawError::InvalidAddress(e.to_string()))?;

            let is_ibc_transfer = to_address.prefix() != coin.account_prefix || req.ibc_source_channel.is_some();

            let (account_id, maybe_priv_key) = coin
                .extract_account_id_and_private_key(req.from)
                .map_err(|e| WithdrawError::InternalError(e.to_string()))?;

            let (balance_denom, balance_dec) = coin
                .get_balance_as_unsigned_and_decimal(&account_id, &coin.denom, coin.decimals())
                .await?;

            let (amount_denom, amount_dec) = if req.max {
                let amount_denom = balance_denom;
                (amount_denom, big_decimal_from_sat_unsigned(amount_denom, coin.decimals))
            } else {
                (sat_from_big_decimal(&req.amount, coin.decimals)?, req.amount.clone())
            };

            if !coin.is_tx_amount_enough(coin.decimals, &amount_dec) {
                return MmError::err(WithdrawError::AmountTooLow {
                    amount: amount_dec,
                    threshold: coin.min_tx_amount(),
                });
            }

            let received_by_me = if to_address == account_id {
                amount_dec
            } else {
                BigDecimal::default()
            };

            let channel_id = if is_ibc_transfer {
                match &req.ibc_source_channel {
                    Some(_) => req.ibc_source_channel,
                    None => Some(coin.detect_channel_id_for_ibc_transfer(&to_address).await?),
                }
            } else {
                None
            };

            let msg_payload = create_withdraw_msg_as_any(
                account_id.clone(),
                to_address.clone(),
                &coin.denom,
                amount_denom,
                channel_id.clone(),
            )
            .await?;

            let memo = req.memo.unwrap_or_else(|| TX_DEFAULT_MEMO.into());

            let current_block = coin
                .current_block()
                .compat()
                .await
                .map_to_mm(WithdrawError::Transport)?;

            let timeout_height = current_block + TIMEOUT_HEIGHT_DELTA;

            let (_, gas_limit) = if is_ibc_transfer {
                coin.gas_info_for_withdraw(&req.fee, IBC_GAS_LIMIT_DEFAULT)
            } else {
                coin.gas_info_for_withdraw(&req.fee, GAS_LIMIT_DEFAULT)
            };

            let fee_amount_u64 = coin
                .calculate_account_fee_amount_as_u64(
                    &account_id,
                    maybe_priv_key,
                    msg_payload.clone(),
                    timeout_height,
                    &memo,
                    req.fee,
                )
                .await?;

            let fee_amount_u64 = if coin.is_ledger_connection() {
                // When using `SIGN_MODE_LEGACY_AMINO_JSON`, Keplr ignores the fee we calculated
                // and calculates another one which is usually double what we calculate.
                // To make sure the transaction doesn't fail on the Keplr side (because if Keplr
                // calculates a higher fee than us, the withdrawal might fail), we use three times
                // the actual fee.
                fee_amount_u64 * 3
            } else {
                fee_amount_u64
            };

            let fee_amount_dec = big_decimal_from_sat_unsigned(fee_amount_u64, coin.decimals());

            let fee_amount = Coin {
                denom: coin.denom.clone(),
                amount: fee_amount_u64.into(),
            };

            let fee = Fee::from_amount_and_gas(fee_amount, gas_limit);

            let (amount_denom, total_amount) = if req.max {
                if balance_denom < fee_amount_u64 {
                    return MmError::err(WithdrawError::NotSufficientBalance {
                        coin: coin.ticker.clone(),
                        available: balance_dec,
                        required: fee_amount_dec,
                    });
                }
                let amount_denom = balance_denom - fee_amount_u64;
                (amount_denom, balance_dec)
            } else {
                let total = &req.amount + &fee_amount_dec;
                if balance_dec < total {
                    return MmError::err(WithdrawError::NotSufficientBalance {
                        coin: coin.ticker.clone(),
                        available: balance_dec,
                        required: total,
                    });
                }

                (sat_from_big_decimal(&req.amount, coin.decimals)?, total)
            };

            let msg_payload = create_withdraw_msg_as_any(
                account_id.clone(),
                to_address.clone(),
                &coin.denom,
                amount_denom,
                channel_id,
            )
            .await?;

            let account_info = coin.account_info(&account_id).await?;

            let tx = coin
                .any_to_transaction_data(maybe_priv_key, msg_payload, &account_info, fee, timeout_height, &memo)
                .await
                .map_to_mm(|e| WithdrawError::InternalError(e.to_string()))?;

            let internal_id = {
                let hex_vec = tx.tx_hex().cloned().unwrap_or_default().to_vec();
                sha256(&hex_vec).to_vec().into()
            };

            Ok(TransactionDetails {
                tx,
                from: vec![account_id.to_string()],
                to: vec![req.to],
                my_balance_change: &received_by_me - &total_amount,
                spent_by_me: total_amount.clone(),
                total_amount,
                received_by_me,
                block_height: 0,
                timestamp: 0,
                fee_details: Some(TxFeeDetails::Tendermint(TendermintFeeDetails {
                    coin: coin.ticker.clone(),
                    amount: fee_amount_dec,
                    uamount: fee_amount_u64,
                    gas_limit,
                })),
                coin: coin.ticker.to_string(),
                internal_id,
                kmd_rewards: None,
                transaction_type: if is_ibc_transfer {
                    TransactionType::TendermintIBCTransfer
                } else {
                    TransactionType::StandardTransfer
                },
                memo: Some(memo),
            })
        };
        Box::new(fut.boxed().compat())
    }

    fn get_raw_transaction(&self, mut req: RawTransactionRequest) -> RawTransactionFut {
        let coin = self.clone();
        let fut = async move {
            req.tx_hash.make_ascii_uppercase();
            let tx_from_rpc = coin.request_tx(req.tx_hash).await?;
            Ok(RawTransactionRes {
                tx_hex: tx_from_rpc.encode_to_vec().into(),
            })
        };
        Box::new(fut.boxed().compat())
    }

    fn get_tx_hex_by_hash(&self, tx_hash: Vec<u8>) -> RawTransactionFut {
        let coin = self.clone();
        let fut = async move {
            let len = tx_hash.len();
            let hash: [u8; 32] = tx_hash.try_into().map_to_mm(|_| {
                RawTransactionError::InvalidHashError(format!("Invalid hash length: expected 32, got {}", len))
            })?;
            let hash = hex::encode_upper(H256::from(hash));
            let tx_from_rpc = coin.request_tx(hash).await?;
            Ok(RawTransactionRes {
                tx_hex: tx_from_rpc.encode_to_vec().into(),
            })
        };
        Box::new(fut.boxed().compat())
    }

    fn decimals(&self) -> u8 { self.decimals }

    fn convert_to_address(&self, from: &str, to_address_format: Json) -> Result<String, String> {
        // TODO
        Err("Not implemented".into())
    }

    fn validate_address(&self, address: &str) -> ValidateAddressResult {
        match AccountId::from_str(address) {
            Ok(_) => ValidateAddressResult {
                is_valid: true,
                reason: None,
            },
            Err(e) => ValidateAddressResult {
                is_valid: false,
                reason: Some(e.to_string()),
            },
        }
    }

    fn process_history_loop(&self, ctx: MmArc) -> Box<dyn Future<Item = (), Error = ()> + Send> {
        warn!("process_history_loop is deprecated, tendermint uses tx_history_v2");
        Box::new(futures01::future::err(()))
    }

    fn history_sync_status(&self) -> HistorySyncState { self.history_sync_state.lock().unwrap().clone() }

    fn get_trade_fee(&self) -> Box<dyn Future<Item = TradeFee, Error = String> + Send> {
        Box::new(futures01::future::err("Not implemented".into()))
    }

    async fn get_sender_trade_fee(
        &self,
        value: TradePreimageValue,
        _stage: FeeApproxStage,
        _include_refund_fee: bool,
    ) -> TradePreimageResult<TradeFee> {
        let amount = match value {
            TradePreimageValue::Exact(decimal) | TradePreimageValue::UpperBound(decimal) => decimal,
        };
        self.get_sender_trade_fee_for_denom(self.ticker.clone(), self.denom.clone(), self.decimals, amount)
            .await
    }

    fn get_receiver_trade_fee(&self, stage: FeeApproxStage) -> TradePreimageFut<TradeFee> {
        let coin = self.clone();
        let fut = async move {
            // We can't simulate Claim Htlc without having information about broadcasted htlc tx.
            // Since create and claim htlc fees are almost same, we can simply simulate create htlc tx.
            coin.get_sender_trade_fee_for_denom(
                coin.ticker.clone(),
                coin.denom.clone(),
                coin.decimals,
                coin.min_tx_amount(),
            )
            .await
        };
        Box::new(fut.boxed().compat())
    }

    async fn get_fee_to_send_taker_fee(
        &self,
        dex_fee_amount: DexFee,
        _stage: FeeApproxStage,
    ) -> TradePreimageResult<TradeFee> {
        self.get_fee_to_send_taker_fee_for_denom(self.ticker.clone(), self.denom.clone(), self.decimals, dex_fee_amount)
            .await
    }

    fn required_confirmations(&self) -> u64 { 0 }

    fn requires_notarization(&self) -> bool { false }

    fn set_required_confirmations(&self, confirmations: u64) {
        warn!("set_required_confirmations is not supported for tendermint")
    }

    fn set_requires_notarization(&self, requires_nota: bool) { warn!("TendermintCoin doesn't support notarization") }

    fn swap_contract_address(&self) -> Option<BytesJson> { None }

    fn fallback_swap_contract(&self) -> Option<BytesJson> { None }

    fn mature_confirmations(&self) -> Option<u32> { None }

    fn coin_protocol_info(&self, _amount_to_receive: Option<MmNumber>) -> Vec<u8> { Vec::new() }

    fn is_coin_protocol_supported(
        &self,
        _info: &Option<Vec<u8>>,
        _amount_to_send: Option<MmNumber>,
        _locktime: u64,
        _is_maker: bool,
    ) -> bool {
        true
    }

    fn on_disabled(&self) -> Result<(), AbortedError> { AbortableSystem::abort_all(&self.abortable_system) }

    fn on_token_deactivated(&self, _ticker: &str) {}
}

#[async_trait]
impl MarketCoinOps for TendermintCoin {
    fn ticker(&self) -> &str { &self.ticker }

    fn my_address(&self) -> MmResult<String, MyAddressError> { Ok(self.account_id.to_string()) }

    async fn get_public_key(&self) -> Result<String, MmError<UnexpectedDerivationMethod>> {
        let key = SigningKey::from_slice(self.activation_policy.activated_key_or_err()?.as_slice())
            .expect("privkey validity is checked on coin creation");
        Ok(key.public_key().to_string())
    }

    fn sign_message_hash(&self, _message: &str) -> Option<[u8; 32]> {
        // TODO
        None
    }

    fn sign_message(&self, _message: &str) -> SignatureResult<String> {
        // TODO
        MmError::err(SignatureError::InternalError("Not implemented".into()))
    }

    fn verify_message(&self, _signature: &str, _message: &str, _address: &str) -> VerificationResult<bool> {
        // TODO
        MmError::err(VerificationError::InternalError("Not implemented".into()))
    }

    fn my_balance(&self) -> BalanceFut<CoinBalance> {
        let coin = self.clone();
        let fut = async move {
            let balance_denom = coin
                .account_balance_for_denom(&coin.account_id, coin.denom.to_string())
                .await?;
            Ok(CoinBalance {
                spendable: big_decimal_from_sat_unsigned(balance_denom, coin.decimals),
                unspendable: BigDecimal::default(),
            })
        };
        Box::new(fut.boxed().compat())
    }

    fn base_coin_balance(&self) -> BalanceFut<BigDecimal> {
        Box::new(self.my_balance().map(|coin_balance| coin_balance.spendable))
    }

    fn platform_ticker(&self) -> &str { &self.ticker }

    fn send_raw_tx(&self, tx: &str) -> Box<dyn Future<Item = String, Error = String> + Send> {
        let tx_bytes = try_fus!(hex::decode(tx));
        self.send_raw_tx_bytes(&tx_bytes)
    }

    /// Consider using `seq_safe_raw_tx_bytes` instead.
    /// This is considered as unsafe due to sequence mismatches.
    fn send_raw_tx_bytes(&self, tx: &[u8]) -> Box<dyn Future<Item = String, Error = String> + Send> {
        // as sanity check
        try_fus!(Raw::from_bytes(tx));

        let coin = self.clone();
        let tx_bytes = tx.to_owned();
        let fut = async move {
            let broadcast_res = try_s!(try_s!(coin.rpc_client().await).broadcast_tx_commit(tx_bytes).await);

            if broadcast_res.check_tx.log.contains(ACCOUNT_SEQUENCE_ERR)
                || broadcast_res.tx_result.log.contains(ACCOUNT_SEQUENCE_ERR)
            {
                return ERR!(
                    "{}. check_tx log: {}, deliver_tx log: {}",
                    ACCOUNT_SEQUENCE_ERR,
                    broadcast_res.check_tx.log,
                    broadcast_res.tx_result.log
                );
            }

            if !broadcast_res.check_tx.code.is_ok() {
                return ERR!("Tx check failed {:?}", broadcast_res.check_tx);
            }

            if !broadcast_res.tx_result.code.is_ok() {
                return ERR!("Tx deliver failed {:?}", broadcast_res.tx_result);
            }
            Ok(broadcast_res.hash.to_string())
        };
        Box::new(fut.boxed().compat())
    }

    #[inline(always)]
    async fn sign_raw_tx(&self, _args: &SignRawTransactionRequest) -> RawTransactionResult {
        MmError::err(RawTransactionError::NotImplemented {
            coin: self.ticker().to_string(),
        })
    }

    fn wait_for_confirmations(&self, input: ConfirmPaymentInput) -> Box<dyn Future<Item = (), Error = String> + Send> {
        // Sanity check
        let _: TxRaw = try_fus!(Message::decode(input.payment_tx.as_slice()));

        let tx_hash = hex::encode_upper(sha256(&input.payment_tx));

        let coin = self.clone();
        let fut = async move {
            loop {
                if now_sec() > input.wait_until {
                    return ERR!(
                        "Waited too long until {} for payment {} to be received",
                        input.wait_until,
                        tx_hash.clone()
                    );
                }

                let tx_status_code = try_s!(coin.get_tx_status_code_or_none(tx_hash.clone()).await);

                if let Some(tx_status_code) = tx_status_code {
                    return match tx_status_code {
                        cosmrs::tendermint::abci::Code::Ok => Ok(()),
                        cosmrs::tendermint::abci::Code::Err(err_code) => Err(format!(
                            "Got error code: '{}' for tx: '{}'. Broadcasted tx isn't valid.",
                            err_code, tx_hash
                        )),
                    };
                };

                Timer::sleep(input.check_every as f64).await;
            }
        };

        Box::new(fut.boxed().compat())
    }

    async fn wait_for_htlc_tx_spend(&self, args: WaitForHTLCTxSpendArgs<'_>) -> TransactionResult {
        let tx = try_tx_s!(cosmrs::Tx::from_bytes(args.tx_bytes));
        let first_message = try_tx_s!(tx.body.messages.first().ok_or("Tx body couldn't be read."));
        let htlc_proto = try_tx_s!(CreateHtlcProto::decode(
            try_tx_s!(HtlcType::from_str(&self.account_prefix)),
            first_message.value.as_slice()
        ));
        let htlc = try_tx_s!(CreateHtlcMsg::try_from(htlc_proto));
        let htlc_id = self.calculate_htlc_id(htlc.sender(), htlc.to(), htlc.amount(), args.secret_hash);

        let query = format!("claim_htlc.id='{}'", htlc_id);
        let request = TxSearchRequest {
            query,
            order_by: TendermintResultOrder::Ascending.into(),
            page: 1,
            per_page: 1,
            prove: false,
        };

        loop {
            let response = try_tx_s!(try_tx_s!(self.rpc_client().await).perform(request.clone()).await);

            if let Some(raw_tx) = response.txs.first() {
                let tx = try_tx_s!(cosmrs::Tx::from_bytes(&raw_tx.tx));

                return Ok(TransactionEnum::CosmosTransaction(CosmosTransaction {
                    data: TxRaw {
                        body_bytes: try_tx_s!(tx.body.into_bytes()),
                        auth_info_bytes: try_tx_s!(tx.auth_info.into_bytes()),
                        signatures: tx.signatures,
                    },
                }));
            }
            Timer::sleep(5.).await;
            if get_utc_timestamp() > args.wait_until as i64 {
                return Err(TransactionErr::Plain("Waited too long".into()));
            }
        }
    }

    fn tx_enum_from_bytes(&self, bytes: &[u8]) -> Result<TransactionEnum, MmError<TxMarshalingErr>> {
        let tx_raw: TxRaw = Message::decode(bytes).map_to_mm(|e| TxMarshalingErr::InvalidInput(e.to_string()))?;
        Ok(TransactionEnum::CosmosTransaction(CosmosTransaction { data: tx_raw }))
    }

    fn current_block(&self) -> Box<dyn Future<Item = u64, Error = String> + Send> {
        let coin = self.clone();
        let fut = async move {
            let info = try_s!(try_s!(coin.rpc_client().await).abci_info().await);
            Ok(info.response.last_block_height.into())
        };
        Box::new(fut.boxed().compat())
    }

    fn display_priv_key(&self) -> Result<String, String> {
        Ok(self
            .activation_policy
            .activated_key_or_err()
            .map_err(|e| e.to_string())?
            .to_string())
    }

    #[inline]
    fn min_tx_amount(&self) -> BigDecimal { big_decimal_from_sat(MIN_TX_SATOSHIS, self.decimals) }

    #[inline]
    fn min_trading_vol(&self) -> MmNumber { self.min_tx_amount().into() }

    #[inline]
    fn should_burn_dex_fee(&self) -> bool { false } // TODO: fix back to true when negotiation version added

    fn is_trezor(&self) -> bool {
        match &self.activation_policy {
            TendermintActivationPolicy::PrivateKey(pk) => pk.is_trezor(),
            TendermintActivationPolicy::PublicKey(_) => false,
        }
    }
}

#[async_trait]
#[allow(unused_variables)]
impl SwapOps for TendermintCoin {
    async fn send_taker_fee(&self, dex_fee: DexFee, uuid: &[u8], expire_at: u64) -> TransactionResult {
        self.send_taker_fee_for_denom(&dex_fee, self.denom.clone(), self.decimals, uuid, expire_at)
            .compat()
            .await
    }

    async fn send_maker_payment(&self, maker_payment_args: SendPaymentArgs<'_>) -> TransactionResult {
        self.send_htlc_for_denom(
            maker_payment_args.time_lock_duration,
            maker_payment_args.other_pubkey,
            maker_payment_args.secret_hash,
            maker_payment_args.amount,
            self.denom.clone(),
            self.decimals,
        )
        .compat()
        .await
    }

    async fn send_taker_payment(&self, taker_payment_args: SendPaymentArgs<'_>) -> TransactionResult {
        self.send_htlc_for_denom(
            taker_payment_args.time_lock_duration,
            taker_payment_args.other_pubkey,
            taker_payment_args.secret_hash,
            taker_payment_args.amount,
            self.denom.clone(),
            self.decimals,
        )
        .compat()
        .await
    }

    async fn send_maker_spends_taker_payment(
        &self,
        maker_spends_payment_args: SpendPaymentArgs<'_>,
    ) -> TransactionResult {
        let tx = try_tx_s!(cosmrs::Tx::from_bytes(maker_spends_payment_args.other_payment_tx));
        let msg = try_tx_s!(tx.body.messages.first().ok_or("Tx body couldn't be read."));

        let htlc_proto = try_tx_s!(CreateHtlcProto::decode(
            try_tx_s!(HtlcType::from_str(&self.account_prefix)),
            msg.value.as_slice()
        ));
        let htlc = try_tx_s!(CreateHtlcMsg::try_from(htlc_proto));

        let mut amount = htlc.amount().to_vec();
        amount.sort();
        drop_mutability!(amount);

        let coins_string = amount
            .iter()
            .map(|t| format!("{}{}", t.amount, t.denom))
            .collect::<Vec<String>>()
            .join(",");

        let htlc_id = self.calculate_htlc_id(htlc.sender(), htlc.to(), &amount, maker_spends_payment_args.secret_hash);

        let claim_htlc_tx = try_tx_s!(self.gen_claim_htlc_tx(htlc_id, maker_spends_payment_args.secret));
        let timeout = maker_spends_payment_args
            .time_lock
            .checked_sub(now_sec())
            .unwrap_or_default();
        let coin = self.clone();

        let current_block = try_tx_s!(self.current_block().compat().await);
        let timeout_height = current_block + TIMEOUT_HEIGHT_DELTA;

        let fee = try_tx_s!(
            self.calculate_fee(claim_htlc_tx.msg_payload.clone(), timeout_height, TX_DEFAULT_MEMO, None)
                .await
        );

        let (_tx_id, tx_raw) = try_tx_s!(
            coin.common_send_raw_tx_bytes(
                claim_htlc_tx.msg_payload.clone(),
                fee.clone(),
                timeout_height,
                TX_DEFAULT_MEMO,
                Duration::from_secs(timeout),
            )
            .await
        );

        Ok(TransactionEnum::CosmosTransaction(CosmosTransaction {
            data: tx_raw.into(),
        }))
    }

    async fn send_taker_spends_maker_payment(
        &self,
        taker_spends_payment_args: SpendPaymentArgs<'_>,
    ) -> TransactionResult {
        let tx = try_tx_s!(cosmrs::Tx::from_bytes(taker_spends_payment_args.other_payment_tx));
        let msg = try_tx_s!(tx.body.messages.first().ok_or("Tx body couldn't be read."));

        let htlc_proto = try_tx_s!(CreateHtlcProto::decode(
            try_tx_s!(HtlcType::from_str(&self.account_prefix)),
            msg.value.as_slice()
        ));
        let htlc = try_tx_s!(CreateHtlcMsg::try_from(htlc_proto));

        let mut amount = htlc.amount().to_vec();
        amount.sort();
        drop_mutability!(amount);

        let coins_string = amount
            .iter()
            .map(|t| format!("{}{}", t.amount, t.denom))
            .collect::<Vec<String>>()
            .join(",");

        let htlc_id = self.calculate_htlc_id(htlc.sender(), htlc.to(), &amount, taker_spends_payment_args.secret_hash);

        let timeout = taker_spends_payment_args
            .time_lock
            .checked_sub(now_sec())
            .unwrap_or_default();
        let claim_htlc_tx = try_tx_s!(self.gen_claim_htlc_tx(htlc_id, taker_spends_payment_args.secret));
        let coin = self.clone();

        let current_block = try_tx_s!(self.current_block().compat().await);
        let timeout_height = current_block + TIMEOUT_HEIGHT_DELTA;

        let fee = try_tx_s!(
            self.calculate_fee(claim_htlc_tx.msg_payload.clone(), timeout_height, TX_DEFAULT_MEMO, None)
                .await
        );

        let (tx_id, tx_raw) = try_tx_s!(
            coin.common_send_raw_tx_bytes(
                claim_htlc_tx.msg_payload.clone(),
                fee.clone(),
                timeout_height,
                TX_DEFAULT_MEMO,
                Duration::from_secs(timeout),
            )
            .await
        );

        Ok(TransactionEnum::CosmosTransaction(CosmosTransaction {
            data: tx_raw.into(),
        }))
    }

    async fn send_taker_refunds_payment(&self, taker_refunds_payment_args: RefundPaymentArgs<'_>) -> TransactionResult {
        Err(TransactionErr::Plain(
            "Doesn't need transaction broadcast to refund IRIS HTLC".into(),
        ))
    }

    async fn send_maker_refunds_payment(&self, maker_refunds_payment_args: RefundPaymentArgs<'_>) -> TransactionResult {
        Err(TransactionErr::Plain(
            "Doesn't need transaction broadcast to refund IRIS HTLC".into(),
        ))
    }

    async fn validate_fee(&self, validate_fee_args: ValidateFeeArgs<'_>) -> ValidatePaymentResult<()> {
        self.validate_fee_for_denom(
            validate_fee_args.fee_tx,
            validate_fee_args.expected_sender,
            validate_fee_args.dex_fee,
            self.decimals,
            validate_fee_args.uuid,
            self.denom.to_string(),
        )
        .compat()
        .await
    }

    async fn validate_maker_payment(&self, input: ValidatePaymentInput) -> ValidatePaymentResult<()> {
        self.validate_payment_for_denom(input, self.denom.clone(), self.decimals)
            .await
    }

    async fn validate_taker_payment(&self, input: ValidatePaymentInput) -> ValidatePaymentResult<()> {
        self.validate_payment_for_denom(input, self.denom.clone(), self.decimals)
            .await
    }

    async fn check_if_my_payment_sent(
        &self,
        if_my_payment_sent_args: CheckIfMyPaymentSentArgs<'_>,
    ) -> Result<Option<TransactionEnum>, String> {
        self.check_if_my_payment_sent_for_denom(
            self.decimals,
            self.denom.clone(),
            if_my_payment_sent_args.other_pub,
            if_my_payment_sent_args.secret_hash,
            if_my_payment_sent_args.amount,
        )
        .compat()
        .await
    }

    async fn search_for_swap_tx_spend_my(
        &self,
        input: SearchForSwapTxSpendInput<'_>,
    ) -> Result<Option<FoundSwapTxSpend>, String> {
        self.search_for_swap_tx_spend(input).await.map_err(|e| e.to_string())
    }

    async fn search_for_swap_tx_spend_other(
        &self,
        input: SearchForSwapTxSpendInput<'_>,
    ) -> Result<Option<FoundSwapTxSpend>, String> {
        self.search_for_swap_tx_spend(input).await.map_err(|e| e.to_string())
    }

    async fn extract_secret(
        &self,
        secret_hash: &[u8],
        spend_tx: &[u8],
        watcher_reward: bool,
    ) -> Result<[u8; 32], String> {
        let tx = try_s!(cosmrs::Tx::from_bytes(spend_tx));
        let msg = try_s!(tx.body.messages.first().ok_or("Tx body couldn't be read."));

        let htlc_proto = try_s!(ClaimHtlcProto::decode(
            try_s!(HtlcType::from_str(&self.account_prefix)),
            msg.value.as_slice()
        ));
        let htlc = try_s!(ClaimHtlcMsg::try_from(htlc_proto));

        Ok(try_s!(try_s!(hex::decode(htlc.secret())).as_slice().try_into()))
    }

    fn negotiate_swap_contract_addr(
        &self,
        other_side_address: Option<&[u8]>,
    ) -> Result<Option<BytesJson>, MmError<NegotiateSwapContractAddrErr>> {
        Ok(None)
    }

    #[inline]
    fn derive_htlc_key_pair(&self, _swap_unique_data: &[u8]) -> KeyPair {
        key_pair_from_secret(
            &self
                .activation_policy
                .activated_key_or_err()
                .expect("valid priv key")
                .take(),
        )
        .expect("valid priv key")
    }

    #[inline]
    fn derive_htlc_pubkey(&self, _swap_unique_data: &[u8]) -> [u8; 33] {
        let mut res = [0u8; 33];
        res.copy_from_slice(&self.activation_policy.public_key().expect("valid pubkey").to_bytes());
        res
    }

    fn validate_other_pubkey(&self, raw_pubkey: &[u8]) -> MmResult<(), ValidateOtherPubKeyErr> {
        PublicKey::from_raw_secp256k1(raw_pubkey)
            .or_mm_err(|| ValidateOtherPubKeyErr::InvalidPubKey(hex::encode(raw_pubkey)))?;
        Ok(())
    }
}

#[async_trait]
impl WatcherOps for TendermintCoin {}

/// Processes the given `priv_key_build_policy` and returns corresponding `TendermintPrivKeyPolicy`.
/// This function expects either [`PrivKeyBuildPolicy::IguanaPrivKey`]
/// or [`PrivKeyBuildPolicy::GlobalHDAccount`], otherwise returns `PrivKeyPolicyNotAllowed` error.
pub fn tendermint_priv_key_policy(
    conf: &TendermintConf,
    ticker: &str,
    priv_key_build_policy: PrivKeyBuildPolicy,
    path_to_address: HDPathAccountToAddressId,
) -> MmResult<TendermintPrivKeyPolicy, TendermintInitError> {
    match priv_key_build_policy {
        PrivKeyBuildPolicy::IguanaPrivKey(iguana) => {
            let mm2_internal_key_pair = key_pair_from_secret(&iguana.take()).mm_err(|e| TendermintInitError {
                ticker: ticker.to_string(),
                kind: TendermintInitErrorKind::Internal(e.to_string()),
            })?;

            let tendermint_pair = TendermintKeyPair::new(iguana, *mm2_internal_key_pair.public());

            Ok(TendermintPrivKeyPolicy::Iguana(tendermint_pair))
        },
        PrivKeyBuildPolicy::GlobalHDAccount(global_hd) => {
            let path_to_coin = conf.derivation_path.as_ref().or_mm_err(|| TendermintInitError {
                ticker: ticker.to_string(),
                kind: TendermintInitErrorKind::DerivationPathIsNotSet,
            })?;
            let activated_priv_key = global_hd
                .derive_secp256k1_secret(&path_to_address.to_derivation_path(path_to_coin).mm_err(|e| {
                    TendermintInitError {
                        ticker: ticker.to_string(),
                        kind: TendermintInitErrorKind::InvalidPathToAddress(e.to_string()),
                    }
                })?)
                .mm_err(|e| TendermintInitError {
                    ticker: ticker.to_string(),
                    kind: TendermintInitErrorKind::InvalidPrivKey(e.to_string()),
                })?;
            let bip39_secp_priv_key = global_hd.root_priv_key().clone();
            let pubkey = Public::from_slice(&bip39_secp_priv_key.public_key().to_bytes()).map_to_mm(|e| {
                TendermintInitError {
                    ticker: ticker.to_string(),
                    kind: TendermintInitErrorKind::Internal(e.to_string()),
                }
            })?;

            let tendermint_pair = TendermintKeyPair::new(activated_priv_key, pubkey);

            Ok(TendermintPrivKeyPolicy::HDWallet {
                path_to_coin: path_to_coin.clone(),
                activated_key: tendermint_pair,
                bip39_secp_priv_key,
            })
        },
        PrivKeyBuildPolicy::Trezor => {
            let kind =
                TendermintInitErrorKind::PrivKeyPolicyNotAllowed(PrivKeyPolicyNotAllowed::HardwareWalletNotSupported);
            MmError::err(TendermintInitError {
                ticker: ticker.to_string(),
                kind,
            })
        },
    }
}

pub(crate) fn chain_registry_name_from_account_prefix(ctx: &MmArc, prefix: &str) -> Option<String> {
    let Some(coins) = ctx.conf["coins"].as_array() else {
        return None;
    };

    for coin in coins {
        let protocol = coin
            .get("protocol")
            .unwrap_or(&serde_json::Value::Null)
            .get("type")
            .unwrap_or(&serde_json::Value::Null)
            .as_str();

        if protocol != Some(TENDERMINT_COIN_PROTOCOL_TYPE) {
            continue;
        }

        let coin_account_prefix = coin
            .get("protocol")
            .unwrap_or(&serde_json::Value::Null)
            .get("protocol_data")
            .unwrap_or(&serde_json::Value::Null)
            .get("account_prefix")
            .map(|t| t.as_str().unwrap_or_default());

        if coin_account_prefix == Some(prefix) {
            return coin
                .get("protocol")
                .unwrap_or(&serde_json::Value::Null)
                .get("protocol_data")
                .unwrap_or(&serde_json::Value::Null)
                .get("chain_registry_name")
                .map(|t| t.as_str().unwrap_or_default().to_owned());
        }
    }

    None
}

pub(crate) async fn create_withdraw_msg_as_any(
    sender: AccountId,
    receiver: AccountId,
    denom: &Denom,
    amount: u64,
    ibc_source_channel: Option<String>,
) -> Result<Any, MmError<WithdrawError>> {
    if let Some(channel_id) = ibc_source_channel {
        MsgTransfer::new_with_default_timeout(channel_id, sender, receiver, Coin {
            denom: denom.clone(),
            amount: amount.into(),
        })
        .to_any()
    } else {
        MsgSend {
            from_address: sender,
            to_address: receiver,
            amount: vec![Coin {
                denom: denom.clone(),
                amount: amount.into(),
            }],
        }
        .to_any()
    }
    .map_to_mm(|e| WithdrawError::InternalError(e.to_string()))
}

pub async fn get_ibc_transfer_channels(
    source_registry_name: String,
    destination_registry_name: String,
) -> IBCTransferChannelsResult {
    #[derive(Deserialize)]
    struct ChainRegistry {
        channels: Vec<IbcChannel>,
    }

    #[derive(Deserialize)]
    struct ChannelInfo {
        channel_id: String,
        port_id: String,
    }

    #[derive(Deserialize)]
    struct IbcChannel {
        #[allow(dead_code)]
        chain_1: ChannelInfo,
        chain_2: ChannelInfo,
        ordering: String,
        version: String,
        tags: Option<IBCTransferChannelTag>,
    }

    let source_filename = format!("{}-{}.json", source_registry_name, destination_registry_name);
    let git_controller: GitController<GithubClient> = GitController::new(GITHUB_API_URI);

    let metadata_list = git_controller
        .client
        .get_file_metadata_list(
            CHAIN_REGISTRY_REPO_OWNER,
            CHAIN_REGISTRY_REPO_NAME,
            CHAIN_REGISTRY_BRANCH,
            CHAIN_REGISTRY_IBC_DIR_NAME,
        )
        .await
        .map_err(|e| IBCTransferChannelsRequestError::Transport(format!("{:?}", e)))?;

    let source_channel_file = metadata_list
        .iter()
        .find(|metadata| metadata.name == source_filename)
        .or_mm_err(|| IBCTransferChannelsRequestError::RegistrySourceCouldNotFound(source_filename))?;

    let mut registry_object = git_controller
        .client
        .deserialize_json_source::<ChainRegistry>(source_channel_file.to_owned())
        .await
        .map_err(|e| IBCTransferChannelsRequestError::Transport(format!("{:?}", e)))?;

    registry_object
        .channels
        .retain(|ch| ch.chain_2.port_id == *IBC_OUT_SOURCE_PORT);

    let result: Vec<IBCTransferChannel> = registry_object
        .channels
        .iter()
        .map(|ch| IBCTransferChannel {
            channel_id: ch.chain_2.channel_id.clone(),
            ordering: ch.ordering.clone(),
            version: ch.version.clone(),
            tags: ch.tags.clone().map(|t| IBCTransferChannelTag {
                status: t.status,
                preferred: t.preferred,
                dex: t.dex,
            }),
        })
        .collect();

    if result.is_empty() {
        return MmError::err(IBCTransferChannelsRequestError::CouldNotFindChannel(
            destination_registry_name,
        ));
    }

    Ok(IBCTransferChannelsResponse {
        ibc_transfer_channels: result,
    })
}

fn extract_big_decimal_from_dec_coin(dec_coin: &DecCoin, decimals: u32) -> Result<BigDecimal, ParseBigDecimalError> {
    let raw = BigDecimal::from_str(&dec_coin.amount)?;
    // `DecCoin` represents decimal numbers as integer-like strings where the last 18 digits are the decimal part.
    let scale = BigDecimal::from(1_000_000_000_000_000_000u64) * BigDecimal::from(10u64.pow(decimals));
    Ok(raw / scale)
}

fn parse_expected_sequence_number(e: &str) -> MmResult<u64, TendermintCoinRpcError> {
    if let Some(sequence) = SEQUENCE_PARSER_REGEX.captures(e).and_then(|c| c.get(1)) {
        let account_sequence =
            u64::from_str(sequence.as_str()).map_to_mm(|e| TendermintCoinRpcError::InternalError(e.to_string()))?;

        return Ok(account_sequence);
    }

    MmError::err(TendermintCoinRpcError::InternalError(format!(
        "Could not parse the expected sequence number from this error message: '{}'",
        e
    )))
}

#[cfg(test)]
pub mod tendermint_falsecoin_tests {
    use super::*;
    use crate::DexFeeBurnDestination;

    use common::{block_on, wait_until_ms, DEX_FEE_ADDR_RAW_PUBKEY};
    use cosmrs::proto::cosmos::tx::v1beta1::{GetTxRequest, GetTxResponse};
    use crypto::privkey::key_pair_from_seed;
    use mocktopus::mocking::{MockResult, Mockable};
    use std::{mem::discriminant, num::NonZeroUsize};

    pub const IRIS_TESTNET_HTLC_PAIR1_SEED: &str = "iris test seed";
    // pub const IRIS_TESTNET_HTLC_PAIR1_PUB_KEY: &[u8] = &[
    //     2, 35, 133, 39, 114, 92, 150, 175, 252, 203, 124, 85, 243, 144, 11, 52, 91, 128, 236, 82, 104, 212, 131, 40,
    //     79, 22, 40, 7, 119, 93, 50, 179, 43,
    // ];
    // const IRIS_TESTNET_HTLC_PAIR1_ADDRESS: &str = "iaa1e0rx87mdj79zejewuc4jg7ql9ud2286g2us8f2";

    // const IRIS_TESTNET_HTLC_PAIR2_SEED: &str = "iris test2 seed";
    const IRIS_TESTNET_HTLC_PAIR2_PUB_KEY: &[u8] = &[
        2, 90, 55, 151, 92, 7, 154, 117, 67, 96, 63, 202, 178, 78, 37, 101, 164, 173, 238, 60, 249, 175, 137, 52, 105,
        14, 16, 50, 130, 250, 64, 37, 17,
    ];
    const IRIS_TESTNET_HTLC_PAIR2_ADDRESS: &str = "iaa1erfnkjsmalkwtvj44qnfr2drfzdt4n9ldh0kjv";

    pub const IRIS_TESTNET_RPC_URL: &str = "http://34.80.202.172:26657";

    const TAKER_PAYMENT_SPEND_SEARCH_INTERVAL: f64 = 1.;
    const AVG_BLOCKTIME: u8 = 5;

    const SUCCEED_TX_HASH_SAMPLES: &[&str] = &[
        // https://nyancat.iobscan.io/#/tx?txHash=A010FC0AA33FC6D597A8635F9D127C0A7B892FAAC72489F4DADD90048CFE9279
        "A010FC0AA33FC6D597A8635F9D127C0A7B892FAAC72489F4DADD90048CFE9279",
        // https://nyancat.iobscan.io/#/tx?txHash=54FD77054AE311C484CC2EADD4621428BB23D14A9BAAC128B0E7B47422F86EC8
        "54FD77054AE311C484CC2EADD4621428BB23D14A9BAAC128B0E7B47422F86EC8",
        // https://nyancat.iobscan.io/#/tx?txHash=7C00FAE7F70C36A316A4736025B08A6EAA2A0CC7919A2C4FC4CD14D9FFD166F9
        "7C00FAE7F70C36A316A4736025B08A6EAA2A0CC7919A2C4FC4CD14D9FFD166F9",
    ];

    const FAILED_TX_HASH_SAMPLES: &[&str] = &[
        // https://nyancat.iobscan.io/#/tx?txHash=57EE62B2DF7E311C98C24AE2A53EB0FF2C16D289CECE0826CA1FF1108C91B3F9
        "57EE62B2DF7E311C98C24AE2A53EB0FF2C16D289CECE0826CA1FF1108C91B3F9",
        // https://nyancat.iobscan.io/#/tx?txHash=F3181D69C580318DFD54282C656AC81113BC600BCFBAAA480E6D8A6469EE8786
        "F3181D69C580318DFD54282C656AC81113BC600BCFBAAA480E6D8A6469EE8786",
        // https://nyancat.iobscan.io/#/tx?txHash=FE6F9F395DA94A14FCFC04E0E8C496197077D5F4968DA5528D9064C464ADF522
        "FE6F9F395DA94A14FCFC04E0E8C496197077D5F4968DA5528D9064C464ADF522",
    ];

    fn get_iris_usdc_ibc_protocol() -> TendermintProtocolInfo {
        TendermintProtocolInfo {
            decimals: 6,
            denom: String::from("ibc/5C465997B4F582F602CD64E12031C6A6E18CAF1E6EDC9B5D808822DC0B5F850C"),
            account_prefix: String::from("iaa"),
            chain_id: String::from("nyancat-9"),
            gas_price: None,
            chain_registry_name: None,
        }
    }

    fn get_iris_protocol() -> TendermintProtocolInfo {
        TendermintProtocolInfo {
            decimals: 6,
            denom: String::from("unyan"),
            account_prefix: String::from("iaa"),
            chain_id: String::from("nyancat-9"),
            gas_price: None,
            chain_registry_name: None,
        }
    }

    fn get_iris_ibc_nucleus_protocol() -> TendermintProtocolInfo {
        TendermintProtocolInfo {
            decimals: 6,
            denom: String::from("ibc/F7F28FF3C09024A0225EDBBDB207E5872D2B4EF2FB874FE47B05EF9C9A7D211C"),
            account_prefix: String::from("nuc"),
            chain_id: String::from("nucleus-testnet"),
            gas_price: None,
            chain_registry_name: None,
        }
    }

    fn get_tx_signer_pubkey_unprefixed(tx: &Tx, i: usize) -> Vec<u8> {
        tx.auth_info.as_ref().unwrap().signer_infos[i]
            .public_key
            .as_ref()
            .unwrap()
            .value[2..]
            .to_vec()
    }

    #[test]
    fn test_tx_hash_str_from_bytes() {
        let tx_hex = "0a97010a8f010a1c2f636f736d6f732e62616e6b2e763162657461312e4d736753656e64126f0a2d636f736d6f7331737661773061716334353834783832356a753775613033673578747877643061686c3836687a122d636f736d6f7331737661773061716334353834783832356a753775613033673578747877643061686c3836687a1a0f0a057561746f6d120631303030303018d998bf0512670a500a460a1f2f636f736d6f732e63727970746f2e736563703235366b312e5075624b657912230a2102000eef4ab169e7b26a4a16c47420c4176ab702119ba57a8820fb3e53c8e7506212040a020801180312130a0d0a057561746f6d12043130303010a08d061a4093e5aec96f7d311d129f5ec8714b21ad06a75e483ba32afab86354400b2ac8350bfc98731bbb05934bf138282750d71aadbe08ceb6bb195f2b55e1bbfdddaaad";
        let expected_hash = "1C25ED7D17FCC5959409498D5423594666C4E84F15AF7B4AF17DF29B2AF9E7F5";

        let tx_bytes = hex::decode(tx_hex).unwrap();
        let hash = sha256(&tx_bytes);
        assert_eq!(hex::encode_upper(hash.as_slice()), expected_hash);
    }

    #[test]
    fn test_htlc_create_and_claim() {
        let nodes = vec![RpcNode::for_test(IRIS_TESTNET_RPC_URL)];

        let protocol_conf = get_iris_protocol();

        let ctx = mm2_core::mm_ctx::MmCtxBuilder::default().into_mm_arc();

        let conf = TendermintConf {
            avg_blocktime: AVG_BLOCKTIME,
            derivation_path: None,
        };

        let key_pair = key_pair_from_seed(IRIS_TESTNET_HTLC_PAIR1_SEED).unwrap();
        let tendermint_pair = TendermintKeyPair::new(key_pair.private().secret, *key_pair.public());
        let activation_policy =
            TendermintActivationPolicy::with_private_key_policy(TendermintPrivKeyPolicy::Iguana(tendermint_pair));

        let coin = block_on(TendermintCoin::init(
            &ctx,
            "IRIS".to_string(),
            conf,
            protocol_conf,
            nodes,
            false,
            activation_policy,
            None,
        ))
        .unwrap();

        // << BEGIN HTLC CREATION
        let to: AccountId = IRIS_TESTNET_HTLC_PAIR2_ADDRESS.parse().unwrap();
        let amount = 1;
        let amount_dec = big_decimal_from_sat_unsigned(amount, coin.decimals);

        let mut sec = [0u8; 32];
        common::os_rng(&mut sec).unwrap();
        drop_mutability!(sec);

        let time_lock = 1000;

        let create_htlc_tx = coin
            .gen_create_htlc_tx(
                coin.denom.clone(),
                &to,
                amount.into(),
                sha256(&sec).as_slice(),
                time_lock,
            )
            .unwrap();

        let current_block_fut = coin.current_block().compat();
        let current_block = block_on(async { current_block_fut.await.unwrap() });
        let timeout_height = current_block + TIMEOUT_HEIGHT_DELTA;

        let fee = block_on(async {
            coin.calculate_fee(
                create_htlc_tx.msg_payload.clone(),
                timeout_height,
                TX_DEFAULT_MEMO,
                None,
            )
            .await
            .unwrap()
        });

        let send_tx_fut = coin.common_send_raw_tx_bytes(
            create_htlc_tx.msg_payload.clone(),
            fee,
            timeout_height,
            TX_DEFAULT_MEMO,
            Duration::from_secs(20),
        );
        block_on(async {
            send_tx_fut.await.unwrap();
        });
        // >> END HTLC CREATION

        let htlc_spent = block_on(coin.check_if_my_payment_sent(CheckIfMyPaymentSentArgs {
            time_lock: 0,
            other_pub: IRIS_TESTNET_HTLC_PAIR2_PUB_KEY,
            secret_hash: sha256(&sec).as_slice(),
            search_from_block: current_block,
            swap_contract_address: &None,
            swap_unique_data: &[],
            amount: &amount_dec,
            payment_instructions: &None,
        }))
        .unwrap();
        assert!(htlc_spent.is_some());

        // << BEGIN HTLC CLAIMING
        let claim_htlc_tx = coin.gen_claim_htlc_tx(create_htlc_tx.id, &sec).unwrap();

        let current_block_fut = coin.current_block().compat();
        let current_block = common::block_on(async { current_block_fut.await.unwrap() });
        let timeout_height = current_block + TIMEOUT_HEIGHT_DELTA;

        let fee = block_on(async {
            coin.calculate_fee(claim_htlc_tx.msg_payload.clone(), timeout_height, TX_DEFAULT_MEMO, None)
                .await
                .unwrap()
        });

        let send_tx_fut = coin.common_send_raw_tx_bytes(
            claim_htlc_tx.msg_payload,
            fee,
            timeout_height,
            TX_DEFAULT_MEMO,
            Duration::from_secs(30),
        );

        let (tx_id, _tx_raw) = block_on(async { send_tx_fut.await.unwrap() });

        println!("Claim HTLC tx hash {}", tx_id);
        // >> END HTLC CLAIMING
    }

    #[test]
    fn try_query_claim_htlc_txs_and_get_secret() {
        let nodes = vec![RpcNode::for_test(IRIS_TESTNET_RPC_URL)];

        let protocol_conf = get_iris_usdc_ibc_protocol();

        let ctx = mm2_core::mm_ctx::MmCtxBuilder::default().into_mm_arc();

        let conf = TendermintConf {
            avg_blocktime: AVG_BLOCKTIME,
            derivation_path: None,
        };

        let key_pair = key_pair_from_seed(IRIS_TESTNET_HTLC_PAIR1_SEED).unwrap();
        let tendermint_pair = TendermintKeyPair::new(key_pair.private().secret, *key_pair.public());
        let activation_policy =
            TendermintActivationPolicy::with_private_key_policy(TendermintPrivKeyPolicy::Iguana(tendermint_pair));

        let coin = block_on(TendermintCoin::init(
            &ctx,
            "USDC-IBC".to_string(),
            conf,
            protocol_conf,
            nodes,
            false,
            activation_policy,
            None,
        ))
        .unwrap();

        let query = "claim_htlc.id='2B925FC83A106CC81590B3DB108AC2AE496FFA912F368FE5E29BC1ED2B754F2C'".to_owned();
        let request = TxSearchRequest {
            query,
            order_by: TendermintResultOrder::Ascending.into(),
            page: 1,
            per_page: 1,
            prove: false,
        };
        let response = block_on(block_on(coin.rpc_client()).unwrap().perform(request)).unwrap();
        println!("{:?}", response);

        let tx = cosmrs::Tx::from_bytes(&response.txs.first().unwrap().tx).unwrap();
        println!("{:?}", tx);

        let first_msg = tx.body.messages.first().unwrap();
        println!("{:?}", first_msg);

        let claim_htlc = ClaimHtlcProto::decode(HtlcType::Iris, first_msg.value.as_slice()).unwrap();
        let expected_secret = [1; 32];
        let actual_secret = hex::decode(claim_htlc.secret()).unwrap();

        assert_eq!(actual_secret, expected_secret);
    }

    #[test]
    fn wait_for_tx_spend_test() {
        let nodes = vec![RpcNode::for_test(IRIS_TESTNET_RPC_URL)];

        let protocol_conf = get_iris_usdc_ibc_protocol();

        let ctx = mm2_core::mm_ctx::MmCtxBuilder::default().into_mm_arc();

        let conf = TendermintConf {
            avg_blocktime: AVG_BLOCKTIME,
            derivation_path: None,
        };

        let key_pair = key_pair_from_seed(IRIS_TESTNET_HTLC_PAIR1_SEED).unwrap();
        let tendermint_pair = TendermintKeyPair::new(key_pair.private().secret, *key_pair.public());
        let activation_policy =
            TendermintActivationPolicy::with_private_key_policy(TendermintPrivKeyPolicy::Iguana(tendermint_pair));

        let coin = block_on(TendermintCoin::init(
            &ctx,
            "USDC-IBC".to_string(),
            conf,
            protocol_conf,
            nodes,
            false,
            activation_policy,
            None,
        ))
        .unwrap();

        // https://nyancat.iobscan.io/#/tx?txHash=2DB382CE3D9953E4A94957B475B0E8A98F5B6DDB32D6BF0F6A765D949CF4A727
        let create_tx_hash = "2DB382CE3D9953E4A94957B475B0E8A98F5B6DDB32D6BF0F6A765D949CF4A727";

        let request = GetTxRequest {
            hash: create_tx_hash.into(),
        };

        let response = block_on(block_on(coin.rpc_client()).unwrap().abci_query(
            Some(ABCI_GET_TX_PATH.to_string()),
            request.encode_to_vec(),
            ABCI_REQUEST_HEIGHT,
            ABCI_REQUEST_PROVE,
        ))
        .unwrap();
        println!("{:?}", response);

        let response = GetTxResponse::decode(response.value.as_slice()).unwrap();
        let tx = response.tx.unwrap();

        println!("{:?}", tx);

        let encoded_tx = tx.encode_to_vec();

        let secret_hash = hex::decode("0C34C71EBA2A51738699F9F3D6DAFFB15BE576E8ED543203485791B5DA39D10D").unwrap();
        let spend_tx = block_on(coin.wait_for_htlc_tx_spend(WaitForHTLCTxSpendArgs {
            tx_bytes: &encoded_tx,
            secret_hash: &secret_hash,
            wait_until: get_utc_timestamp() as u64,
            from_block: 0,
            swap_contract_address: &None,
            check_every: TAKER_PAYMENT_SPEND_SEARCH_INTERVAL,
            watcher_reward: false,
        }))
        .unwrap();

        // https://nyancat.iobscan.io/#/tx?txHash=565C820C1F95556ADC251F16244AAD4E4274772F41BC13F958C9C2F89A14D137
        let expected_spend_hash = "565C820C1F95556ADC251F16244AAD4E4274772F41BC13F958C9C2F89A14D137";
        let hash = spend_tx.tx_hash_as_bytes();
        assert_eq!(hex::encode_upper(hash.0), expected_spend_hash);
    }

    #[test]
    fn validate_taker_fee_test() {
        let nodes = vec![RpcNode::for_test(IRIS_TESTNET_RPC_URL)];

        let protocol_conf = get_iris_protocol();

        let ctx = mm2_core::mm_ctx::MmCtxBuilder::default().into_mm_arc();

        let conf = TendermintConf {
            avg_blocktime: AVG_BLOCKTIME,
            derivation_path: None,
        };

        let key_pair = key_pair_from_seed(IRIS_TESTNET_HTLC_PAIR1_SEED).unwrap();
        let tendermint_pair = TendermintKeyPair::new(key_pair.private().secret, *key_pair.public());
        let activation_policy =
            TendermintActivationPolicy::with_private_key_policy(TendermintPrivKeyPolicy::Iguana(tendermint_pair));

        let coin = block_on(TendermintCoin::init(
            &ctx,
            "IRIS-TEST".to_string(),
            conf,
            protocol_conf,
            nodes,
            false,
            activation_policy,
            None,
        ))
        .unwrap();

        // CreateHtlc tx, validation should fail because first message of dex fee tx must be MsgSend
        // https://nyancat.iobscan.io/#/tx?txHash=2DB382CE3D9953E4A94957B475B0E8A98F5B6DDB32D6BF0F6A765D949CF4A727
        let create_htlc_tx_response = GetTxResponse::decode(hex::decode("0ac4030a96020a8e020a1b2f697269736d6f642e68746c632e4d736743726561746548544c4312ee010a2a696161316572666e6b6a736d616c6b7774766a3434716e6672326472667a6474346e396c6468306b6a76122a696161316530727838376d646a37397a656a65777563346a6737716c39756432323836673275733866321a40623736353830316334303930363762623837396565326563666665363138623931643734346663343030303030303030303030303030303030303030303030302a0d0a036e696d120631303030303032403063333463373165626132613531373338363939663966336436646166666231356265353736653865643534333230333438353739316235646133396431306440ea3c18afaba80212670a510a460a1f2f636f736d6f732e63727970746f2e736563703235366b312e5075624b657912230a21025a37975c079a7543603fcab24e2565a4adee3cf9af8934690e103282fa40251112040a02080118a50312120a0c0a05756e79616e120332303010a08d061a4029dfbe5fc6ec9ed257e0f3a86542cb9da0d6047620274f22265c4fb8221ed45830236adef675f76962f74e4cfcc7a10e1390f4d2071bc7dd07838e300381952612882208ccaaa8021240324442333832434533443939353345344139343935374234373542304538413938463542364444423332443642463046364137363544393439434634413732372ac60130413631304131423246363937323639373336443646363432453638373436433633324534443733363734333732363536313734363534383534344334333132343230413430343634333339343433383433333033353336343233363339343233323436333433313331333734353332343134333433333533323337343133343339333933303435333734353434333234323336343533323432343634313334343333323334333533373335333034343339333333353434333833313332333434333330333832cc095b7b226576656e7473223a5b7b2274797065223a22636f696e5f7265636569766564222c2261747472696275746573223a5b7b226b6579223a227265636569766572222c2276616c7565223a2269616131613778796e6a3463656674386b67646a72366b637130733037793363637961366d65707a646d227d2c7b226b6579223a22616d6f756e74222c2276616c7565223a223130303030306e696d227d5d7d2c7b2274797065223a22636f696e5f7370656e74222c2261747472696275746573223a5b7b226b6579223a227370656e646572222c2276616c7565223a22696161316572666e6b6a736d616c6b7774766a3434716e6672326472667a6474346e396c6468306b6a76227d2c7b226b6579223a22616d6f756e74222c2276616c7565223a223130303030306e696d227d5d7d2c7b2274797065223a226372656174655f68746c63222c2261747472696275746573223a5b7b226b6579223a226964222c2276616c7565223a2246433944384330353642363942324634313137453241434335323741343939304537454432423645324246413443323435373530443933354438313234433038227d2c7b226b6579223a2273656e646572222c2276616c7565223a22696161316572666e6b6a736d616c6b7774766a3434716e6672326472667a6474346e396c6468306b6a76227d2c7b226b6579223a227265636569766572222c2276616c7565223a22696161316530727838376d646a37397a656a65777563346a6737716c3975643232383667327573386632227d2c7b226b6579223a2272656365697665725f6f6e5f6f746865725f636861696e222c2276616c7565223a2262373635383031633430393036376262383739656532656366666536313862393164373434666334303030303030303030303030303030303030303030303030227d2c7b226b6579223a2273656e6465725f6f6e5f6f746865725f636861696e227d2c7b226b6579223a227472616e73666572222c2276616c7565223a2266616c7365227d5d7d2c7b2274797065223a226d657373616765222c2261747472696275746573223a5b7b226b6579223a22616374696f6e222c2276616c7565223a222f697269736d6f642e68746c632e4d736743726561746548544c43227d2c7b226b6579223a2273656e646572222c2276616c7565223a22696161316572666e6b6a736d616c6b7774766a3434716e6672326472667a6474346e396c6468306b6a76227d2c7b226b6579223a226d6f64756c65222c2276616c7565223a2268746c63227d2c7b226b6579223a2273656e646572222c2276616c7565223a22696161316572666e6b6a736d616c6b7774766a3434716e6672326472667a6474346e396c6468306b6a76227d5d7d2c7b2274797065223a227472616e73666572222c2261747472696275746573223a5b7b226b6579223a22726563697069656e74222c2276616c7565223a2269616131613778796e6a3463656674386b67646a72366b637130733037793363637961366d65707a646d227d2c7b226b6579223a2273656e646572222c2276616c7565223a22696161316572666e6b6a736d616c6b7774766a3434716e6672326472667a6474346e396c6468306b6a76227d2c7b226b6579223a22616d6f756e74222c2276616c7565223a223130303030306e696d227d5d7d5d7d5d3ac7061a5c0a0d636f696e5f726563656976656412360a087265636569766572122a69616131613778796e6a3463656674386b67646a72366b637130733037793363637961366d65707a646d12130a06616d6f756e7412093130303030306e696d1a580a0a636f696e5f7370656e7412350a077370656e646572122a696161316572666e6b6a736d616c6b7774766a3434716e6672326472667a6474346e396c6468306b6a7612130a06616d6f756e7412093130303030306e696d1acc020a0b6372656174655f68746c6312460a02696412404643394438433035364236394232463431313745324143433532374134393930453745443242364532424641344332343537353044393335443831323443303812340a0673656e646572122a696161316572666e6b6a736d616c6b7774766a3434716e6672326472667a6474346e396c6468306b6a7612360a087265636569766572122a696161316530727838376d646a37397a656a65777563346a6737716c3975643232383667327573386632125b0a1772656365697665725f6f6e5f6f746865725f636861696e12406237363538303163343039303637626238373965653265636666653631386239316437343466633430303030303030303030303030303030303030303030303012170a1573656e6465725f6f6e5f6f746865725f636861696e12110a087472616e73666572120566616c73651aac010a076d65737361676512250a06616374696f6e121b2f697269736d6f642e68746c632e4d736743726561746548544c4312340a0673656e646572122a696161316572666e6b6a736d616c6b7774766a3434716e6672326472667a6474346e396c6468306b6a76120e0a066d6f64756c65120468746c6312340a0673656e646572122a696161316572666e6b6a736d616c6b7774766a3434716e6672326472667a6474346e396c6468306b6a761a8e010a087472616e7366657212370a09726563697069656e74122a69616131613778796e6a3463656674386b67646a72366b637130733037793363637961366d65707a646d12340a0673656e646572122a696161316572666e6b6a736d616c6b7774766a3434716e6672326472667a6474346e396c6468306b6a7612130a06616d6f756e7412093130303030306e696d48a08d06509bd3045ade030a152f636f736d6f732e74782e763162657461312e547812c4030a96020a8e020a1b2f697269736d6f642e68746c632e4d736743726561746548544c4312ee010a2a696161316572666e6b6a736d616c6b7774766a3434716e6672326472667a6474346e396c6468306b6a76122a696161316530727838376d646a37397a656a65777563346a6737716c39756432323836673275733866321a40623736353830316334303930363762623837396565326563666665363138623931643734346663343030303030303030303030303030303030303030303030302a0d0a036e696d120631303030303032403063333463373165626132613531373338363939663966336436646166666231356265353736653865643534333230333438353739316235646133396431306440ea3c18afaba80212670a510a460a1f2f636f736d6f732e63727970746f2e736563703235366b312e5075624b657912230a21025a37975c079a7543603fcab24e2565a4adee3cf9af8934690e103282fa40251112040a02080118a50312120a0c0a05756e79616e120332303010a08d061a4029dfbe5fc6ec9ed257e0f3a86542cb9da0d6047620274f22265c4fb8221ed45830236adef675f76962f74e4cfcc7a10e1390f4d2071bc7dd07838e30038195266214323032322d30392d31355432333a30343a35355a6a410a027478123b0a076163635f736571122e696161316572666e6b6a736d616c6b7774766a3434716e6672326472667a6474346e396c6468306b6a762f34323118016a6d0a02747812670a097369676e617475726512584b642b2b583862736e744a5834504f6f5a554c4c6e614457424859674a3038694a6c7850754349653146677749327265396e583361574c33546b7a387836454f45354430306763627839304867343477413447564a673d3d18016a5b0a0a636f696e5f7370656e7412370a077370656e646572122a696161316572666e6b6a736d616c6b7774766a3434716e6672326472667a6474346e396c6468306b6a76180112140a06616d6f756e741208323030756e79616e18016a5f0a0d636f696e5f726563656976656412380a087265636569766572122a696161313778706676616b6d32616d67393632796c73366638347a336b656c6c3863356c396d72336676180112140a06616d6f756e741208323030756e79616e18016a93010a087472616e7366657212390a09726563697069656e74122a696161313778706676616b6d32616d67393632796c73366638347a336b656c6c3863356c396d72336676180112360a0673656e646572122a696161316572666e6b6a736d616c6b7774766a3434716e6672326472667a6474346e396c6468306b6a76180112140a06616d6f756e741208323030756e79616e18016a410a076d65737361676512360a0673656e646572122a696161316572666e6b6a736d616c6b7774766a3434716e6672326472667a6474346e396c6468306b6a7618016a170a02747812110a036665651208323030756e79616e18016a320a076d65737361676512270a06616374696f6e121b2f697269736d6f642e68746c632e4d736743726561746548544c4318016a5c0a0a636f696e5f7370656e7412370a077370656e646572122a696161316572666e6b6a736d616c6b7774766a3434716e6672326472667a6474346e396c6468306b6a76180112150a06616d6f756e7412093130303030306e696d18016a600a0d636f696e5f726563656976656412380a087265636569766572122a69616131613778796e6a3463656674386b67646a72366b637130733037793363637961366d65707a646d180112150a06616d6f756e7412093130303030306e696d18016a94010a087472616e7366657212390a09726563697069656e74122a69616131613778796e6a3463656674386b67646a72366b637130733037793363637961366d65707a646d180112360a0673656e646572122a696161316572666e6b6a736d616c6b7774766a3434716e6672326472667a6474346e396c6468306b6a76180112150a06616d6f756e7412093130303030306e696d18016a410a076d65737361676512360a0673656e646572122a696161316572666e6b6a736d616c6b7774766a3434716e6672326472667a6474346e396c6468306b6a7618016ad8020a0b6372656174655f68746c6312480a026964124046433944384330353642363942324634313137453241434335323741343939304537454432423645324246413443323435373530443933354438313234433038180112360a0673656e646572122a696161316572666e6b6a736d616c6b7774766a3434716e6672326472667a6474346e396c6468306b6a76180112380a087265636569766572122a696161316530727838376d646a37397a656a65777563346a6737716c39756432323836673275733866321801125d0a1772656365697665725f6f6e5f6f746865725f636861696e124062373635383031633430393036376262383739656532656366666536313862393164373434666334303030303030303030303030303030303030303030303030180112190a1573656e6465725f6f6e5f6f746865725f636861696e180112130a087472616e73666572120566616c736518016a530a076d65737361676512100a066d6f64756c65120468746c63180112360a0673656e646572122a696161316572666e6b6a736d616c6b7774766a3434716e6672326472667a6474346e396c6468306b6a761801").unwrap().as_slice()).unwrap();
        let mock_tx = create_htlc_tx_response.tx.as_ref().unwrap().clone();
        TendermintCoin::request_tx.mock_safe(move |_, _| {
            let mock_tx = mock_tx.clone();
            MockResult::Return(Box::pin(async move { Ok(mock_tx) }))
        });
        let create_htlc_tx = TransactionEnum::CosmosTransaction(CosmosTransaction {
            data: TxRaw::decode(create_htlc_tx_response.tx.as_ref().unwrap().encode_to_vec().as_slice()).unwrap(),
        });

        let invalid_amount: MmNumber = 1.into();
        let error = block_on(coin.validate_fee(ValidateFeeArgs {
            fee_tx: &create_htlc_tx,
            expected_sender: &[],
            dex_fee: &DexFee::Standard(invalid_amount.clone()),
            min_block_number: 0,
            uuid: &[1; 16],
        }))
        .unwrap_err()
        .into_inner();
        println!("{}", error);
        match error {
            ValidatePaymentError::TxDeserializationError(err) => {
                assert!(err.contains("failed to decode Protobuf message: MsgSend.amount"))
            },
            _ => panic!(
                "Expected `WrongPaymentTx` MsgSend.amount decode failure, found {:?}",
                error
            ),
        }
        TendermintCoin::request_tx.clear_mock();

        // just a random transfer tx not related to AtomicDEX, should fail on recipient address check
        // https://nyancat.iobscan.io/#/tx?txHash=65815814E7D74832D87956144C1E84801DC94FE9A509D207A0ABC3F17775E5DF
        let random_transfer_tx_response = GetTxResponse::decode(hex::decode("0ac6020a95010a8c010a1c2f636f736d6f732e62616e6b2e763162657461312e4d736753656e64126c0a2a696161317039703230667468306c7665647634736d7733327339377079386e74657230716e7774727538122a696161316b36636d636b7875757732647a7a6b76747a7239776c7467356c3633747361746b6c71357a791a120a05756e79616e1209313030303030303030120474657374126a0a510a460a1f2f636f736d6f732e63727970746f2e736563703235366b312e5075624b657912230a2103327a4866304ead15d941dbbdf2d2563514fcc94d25e4af897a71681a02b637b212040a02080118880212150a0f0a05756e79616e120632303030303010c09a0c1a402d1c8c1e1a44bd56fe24947d6ed6cae27c6f8a46e3e9beaaad9798dc842ae4ea0c0a20f33144c8fad3490638455b65f63decdb74c347a7c97d0469f5de453fe312a41608febfba021240363538313538313445374437343833324438373935363134344331453834383031444339344645394135303944323037413041424333463137373735453544462a403041314530413143324636333646373336443646373332453632363136453642324537363331363236353734363133313245344437333637353336353645363432da055b7b226576656e7473223a5b7b2274797065223a22636f696e5f7265636569766564222c2261747472696275746573223a5b7b226b6579223a227265636569766572222c2276616c7565223a22696161316b36636d636b7875757732647a7a6b76747a7239776c7467356c3633747361746b6c71357a79227d2c7b226b6579223a22616d6f756e74222c2276616c7565223a22313030303030303030756e79616e227d5d7d2c7b2274797065223a22636f696e5f7370656e74222c2261747472696275746573223a5b7b226b6579223a227370656e646572222c2276616c7565223a22696161317039703230667468306c7665647634736d7733327339377079386e74657230716e7774727538227d2c7b226b6579223a22616d6f756e74222c2276616c7565223a22313030303030303030756e79616e227d5d7d2c7b2274797065223a226d657373616765222c2261747472696275746573223a5b7b226b6579223a22616374696f6e222c2276616c7565223a222f636f736d6f732e62616e6b2e763162657461312e4d736753656e64227d2c7b226b6579223a2273656e646572222c2276616c7565223a22696161317039703230667468306c7665647634736d7733327339377079386e74657230716e7774727538227d2c7b226b6579223a226d6f64756c65222c2276616c7565223a2262616e6b227d5d7d2c7b2274797065223a227472616e73666572222c2261747472696275746573223a5b7b226b6579223a22726563697069656e74222c2276616c7565223a22696161316b36636d636b7875757732647a7a6b76747a7239776c7467356c3633747361746b6c71357a79227d2c7b226b6579223a2273656e646572222c2276616c7565223a22696161317039703230667468306c7665647634736d7733327339377079386e74657230716e7774727538227d2c7b226b6579223a22616d6f756e74222c2276616c7565223a22313030303030303030756e79616e227d5d7d5d7d5d3ad1031a610a0d636f696e5f726563656976656412360a087265636569766572122a696161316b36636d636b7875757732647a7a6b76747a7239776c7467356c3633747361746b6c71357a7912180a06616d6f756e74120e313030303030303030756e79616e1a5d0a0a636f696e5f7370656e7412350a077370656e646572122a696161317039703230667468306c7665647634736d7733327339377079386e74657230716e777472753812180a06616d6f756e74120e313030303030303030756e79616e1a770a076d65737361676512260a06616374696f6e121c2f636f736d6f732e62616e6b2e763162657461312e4d736753656e6412340a0673656e646572122a696161317039703230667468306c7665647634736d7733327339377079386e74657230716e7774727538120e0a066d6f64756c65120462616e6b1a93010a087472616e7366657212370a09726563697069656e74122a696161316b36636d636b7875757732647a7a6b76747a7239776c7467356c3633747361746b6c71357a7912340a0673656e646572122a696161317039703230667468306c7665647634736d7733327339377079386e74657230716e777472753812180a06616d6f756e74120e313030303030303030756e79616e48c09a0c5092e5035ae0020a152f636f736d6f732e74782e763162657461312e547812c6020a95010a8c010a1c2f636f736d6f732e62616e6b2e763162657461312e4d736753656e64126c0a2a696161317039703230667468306c7665647634736d7733327339377079386e74657230716e7774727538122a696161316b36636d636b7875757732647a7a6b76747a7239776c7467356c3633747361746b6c71357a791a120a05756e79616e1209313030303030303030120474657374126a0a510a460a1f2f636f736d6f732e63727970746f2e736563703235366b312e5075624b657912230a2103327a4866304ead15d941dbbdf2d2563514fcc94d25e4af897a71681a02b637b212040a02080118880212150a0f0a05756e79616e120632303030303010c09a0c1a402d1c8c1e1a44bd56fe24947d6ed6cae27c6f8a46e3e9beaaad9798dc842ae4ea0c0a20f33144c8fad3490638455b65f63decdb74c347a7c97d0469f5de453fe36214323032322d31302d30335430363a35313a31375a6a410a027478123b0a076163635f736571122e696161317039703230667468306c7665647634736d7733327339377079386e74657230716e77747275382f32363418016a6d0a02747812670a097369676e617475726512584c52794d486870457656622b4a4a52396274624b346e7876696b626a36623671725a655933495171354f6f4d4369447a4d5554492b744e4a426a68465732583250657a62644d4e4870386c3942476e31336b552f34773d3d18016a5e0a0a636f696e5f7370656e7412370a077370656e646572122a696161317039703230667468306c7665647634736d7733327339377079386e74657230716e7774727538180112170a06616d6f756e74120b323030303030756e79616e18016a620a0d636f696e5f726563656976656412380a087265636569766572122a696161313778706676616b6d32616d67393632796c73366638347a336b656c6c3863356c396d72336676180112170a06616d6f756e74120b323030303030756e79616e18016a96010a087472616e7366657212390a09726563697069656e74122a696161313778706676616b6d32616d67393632796c73366638347a336b656c6c3863356c396d72336676180112360a0673656e646572122a696161317039703230667468306c7665647634736d7733327339377079386e74657230716e7774727538180112170a06616d6f756e74120b323030303030756e79616e18016a410a076d65737361676512360a0673656e646572122a696161317039703230667468306c7665647634736d7733327339377079386e74657230716e777472753818016a1a0a02747812140a03666565120b323030303030756e79616e18016a330a076d65737361676512280a06616374696f6e121c2f636f736d6f732e62616e6b2e763162657461312e4d736753656e6418016a610a0a636f696e5f7370656e7412370a077370656e646572122a696161317039703230667468306c7665647634736d7733327339377079386e74657230716e77747275381801121a0a06616d6f756e74120e313030303030303030756e79616e18016a650a0d636f696e5f726563656976656412380a087265636569766572122a696161316b36636d636b7875757732647a7a6b76747a7239776c7467356c3633747361746b6c71357a791801121a0a06616d6f756e74120e313030303030303030756e79616e18016a99010a087472616e7366657212390a09726563697069656e74122a696161316b36636d636b7875757732647a7a6b76747a7239776c7467356c3633747361746b6c71357a79180112360a0673656e646572122a696161317039703230667468306c7665647634736d7733327339377079386e74657230716e77747275381801121a0a06616d6f756e74120e313030303030303030756e79616e18016a410a076d65737361676512360a0673656e646572122a696161317039703230667468306c7665647634736d7733327339377079386e74657230716e777472753818016a1b0a076d65737361676512100a066d6f64756c65120462616e6b1801").unwrap().as_slice()).unwrap();
        let mock_tx = random_transfer_tx_response.tx.as_ref().unwrap().clone();
        TendermintCoin::request_tx.mock_safe(move |_, _| {
            let mock_tx = mock_tx.clone();
            MockResult::Return(Box::pin(async move { Ok(mock_tx) }))
        });
        let random_transfer_tx = TransactionEnum::CosmosTransaction(CosmosTransaction {
            data: TxRaw::decode(
                random_transfer_tx_response
                    .tx
                    .as_ref()
                    .unwrap()
                    .encode_to_vec()
                    .as_slice(),
            )
            .unwrap(),
        });

        let error = block_on(coin.validate_fee(ValidateFeeArgs {
            fee_tx: &random_transfer_tx,
            expected_sender: &[],
            dex_fee: &DexFee::Standard(invalid_amount.clone()),
            min_block_number: 0,
            uuid: &[1; 16],
        }))
        .unwrap_err()
        .into_inner();
        println!("{}", error);
        match error {
            ValidatePaymentError::WrongPaymentTx(err) => assert!(err.contains("sent to wrong address")),
            _ => panic!("Expected `WrongPaymentTx` wrong address, found {:?}", error),
        }
        TendermintCoin::request_tx.clear_mock();

        // dex fee tx sent during real swap
        // https://nyancat.iobscan.io/#/tx?txHash=8AA6B9591FE1EE93C8B89DE4F2C59B2F5D3473BD9FB5F3CFF6A5442BEDC881D7
        let dex_fee_tx_response = GetTxResponse::decode(hex::decode("0abc020a8e010a86010a1c2f636f736d6f732e62616e6b2e763162657461312e4d736753656e6412660a2a69616131647863376c64676b336e666e356b373671706c75703967397868786e7966346d6570396b7038122a696161316567307167617a37336a737676727676747a713478383233686d7a387161706c64643078347a1a0c0a05756e79616e120331303018a89bb00212670a500a460a1f2f636f736d6f732e63727970746f2e736563703235366b312e5075624b657912230a2103d4f75874e5f2a51d9d22f747ebd94da63207b08c7b023b09865051f074eb7ea412040a020801180612130a0d0a05756e79616e12043130303010a08d061a40784831c62a96658e9b0c484bbf684465788701c4fbd46c744f20f4ade3dbba1152f279c8afb118ae500ed9dc1260a8125a0f173c91ea408a3a3e0bd42b226ae012da1508c59ab0021240384141364239353931464531454539334338423839444534463243353942324635443334373342443946423546334346463641353434324245444338383144372a403041314530413143324636333646373336443646373332453632363136453642324537363331363236353734363133313245344437333637353336353645363432c8055b7b226576656e7473223a5b7b2274797065223a22636f696e5f7265636569766564222c2261747472696275746573223a5b7b226b6579223a227265636569766572222c2276616c7565223a22696161316567307167617a37336a737676727676747a713478383233686d7a387161706c64643078347a227d2c7b226b6579223a22616d6f756e74222c2276616c7565223a22313030756e79616e227d5d7d2c7b2274797065223a22636f696e5f7370656e74222c2261747472696275746573223a5b7b226b6579223a227370656e646572222c2276616c7565223a2269616131647863376c64676b336e666e356b373671706c75703967397868786e7966346d6570396b7038227d2c7b226b6579223a22616d6f756e74222c2276616c7565223a22313030756e79616e227d5d7d2c7b2274797065223a226d657373616765222c2261747472696275746573223a5b7b226b6579223a22616374696f6e222c2276616c7565223a222f636f736d6f732e62616e6b2e763162657461312e4d736753656e64227d2c7b226b6579223a2273656e646572222c2276616c7565223a2269616131647863376c64676b336e666e356b373671706c75703967397868786e7966346d6570396b7038227d2c7b226b6579223a226d6f64756c65222c2276616c7565223a2262616e6b227d5d7d2c7b2274797065223a227472616e73666572222c2261747472696275746573223a5b7b226b6579223a22726563697069656e74222c2276616c7565223a22696161316567307167617a37336a737676727676747a713478383233686d7a387161706c64643078347a227d2c7b226b6579223a2273656e646572222c2276616c7565223a2269616131647863376c64676b336e666e356b373671706c75703967397868786e7966346d6570396b7038227d2c7b226b6579223a22616d6f756e74222c2276616c7565223a22313030756e79616e227d5d7d5d7d5d3abf031a5b0a0d636f696e5f726563656976656412360a087265636569766572122a696161316567307167617a37336a737676727676747a713478383233686d7a387161706c64643078347a12120a06616d6f756e741208313030756e79616e1a570a0a636f696e5f7370656e7412350a077370656e646572122a69616131647863376c64676b336e666e356b373671706c75703967397868786e7966346d6570396b703812120a06616d6f756e741208313030756e79616e1a770a076d65737361676512260a06616374696f6e121c2f636f736d6f732e62616e6b2e763162657461312e4d736753656e6412340a0673656e646572122a69616131647863376c64676b336e666e356b373671706c75703967397868786e7966346d6570396b7038120e0a066d6f64756c65120462616e6b1a8d010a087472616e7366657212370a09726563697069656e74122a696161316567307167617a37336a737676727676747a713478383233686d7a387161706c64643078347a12340a0673656e646572122a69616131647863376c64676b336e666e356b373671706c75703967397868786e7966346d6570396b703812120a06616d6f756e741208313030756e79616e48a08d0650acdf035ad6020a152f636f736d6f732e74782e763162657461312e547812bc020a8e010a86010a1c2f636f736d6f732e62616e6b2e763162657461312e4d736753656e6412660a2a69616131647863376c64676b336e666e356b373671706c75703967397868786e7966346d6570396b7038122a696161316567307167617a37336a737676727676747a713478383233686d7a387161706c64643078347a1a0c0a05756e79616e120331303018a89bb00212670a500a460a1f2f636f736d6f732e63727970746f2e736563703235366b312e5075624b657912230a2103d4f75874e5f2a51d9d22f747ebd94da63207b08c7b023b09865051f074eb7ea412040a020801180612130a0d0a05756e79616e12043130303010a08d061a40784831c62a96658e9b0c484bbf684465788701c4fbd46c744f20f4ade3dbba1152f279c8afb118ae500ed9dc1260a8125a0f173c91ea408a3a3e0bd42b226ae06214323032322d30392d32335431313a31313a35395a6a3f0a02747812390a076163635f736571122c69616131647863376c64676b336e666e356b373671706c75703967397868786e7966346d6570396b70382f3618016a6d0a02747812670a097369676e6174757265125865456778786971575a5936624445684c763268455a5869484163543731477830547944307265506275684653386e6e4972374559726c414f32647753594b675357673858504a487151496f36506776554b794a7134413d3d18016a5c0a0a636f696e5f7370656e7412370a077370656e646572122a69616131647863376c64676b336e666e356b373671706c75703967397868786e7966346d6570396b7038180112150a06616d6f756e74120931303030756e79616e18016a600a0d636f696e5f726563656976656412380a087265636569766572122a696161313778706676616b6d32616d67393632796c73366638347a336b656c6c3863356c396d72336676180112150a06616d6f756e74120931303030756e79616e18016a94010a087472616e7366657212390a09726563697069656e74122a696161313778706676616b6d32616d67393632796c73366638347a336b656c6c3863356c396d72336676180112360a0673656e646572122a69616131647863376c64676b336e666e356b373671706c75703967397868786e7966346d6570396b7038180112150a06616d6f756e74120931303030756e79616e18016a410a076d65737361676512360a0673656e646572122a69616131647863376c64676b336e666e356b373671706c75703967397868786e7966346d6570396b703818016a180a02747812120a03666565120931303030756e79616e18016a330a076d65737361676512280a06616374696f6e121c2f636f736d6f732e62616e6b2e763162657461312e4d736753656e6418016a5b0a0a636f696e5f7370656e7412370a077370656e646572122a69616131647863376c64676b336e666e356b373671706c75703967397868786e7966346d6570396b7038180112140a06616d6f756e741208313030756e79616e18016a5f0a0d636f696e5f726563656976656412380a087265636569766572122a696161316567307167617a37336a737676727676747a713478383233686d7a387161706c64643078347a180112140a06616d6f756e741208313030756e79616e18016a93010a087472616e7366657212390a09726563697069656e74122a696161316567307167617a37336a737676727676747a713478383233686d7a387161706c64643078347a180112360a0673656e646572122a69616131647863376c64676b336e666e356b373671706c75703967397868786e7966346d6570396b7038180112140a06616d6f756e741208313030756e79616e18016a410a076d65737361676512360a0673656e646572122a69616131647863376c64676b336e666e356b373671706c75703967397868786e7966346d6570396b703818016a1b0a076d65737361676512100a066d6f64756c65120462616e6b1801").unwrap().as_slice()).unwrap();
        let mock_tx = dex_fee_tx_response.tx.as_ref().unwrap().clone();
        TendermintCoin::request_tx.mock_safe(move |_, _| {
            let mock_tx = mock_tx.clone();
            MockResult::Return(Box::pin(async move { Ok(mock_tx) }))
        });

        let pubkey = get_tx_signer_pubkey_unprefixed(dex_fee_tx_response.tx.as_ref().unwrap(), 0);
        let dex_fee_tx = TransactionEnum::CosmosTransaction(CosmosTransaction {
            data: TxRaw::decode(dex_fee_tx_response.tx.as_ref().unwrap().encode_to_vec().as_slice()).unwrap(),
        });

        let error = block_on(coin.validate_fee(ValidateFeeArgs {
            fee_tx: &dex_fee_tx,
            expected_sender: &[],
            dex_fee: &DexFee::Standard(invalid_amount),
            min_block_number: 0,
            uuid: &[1; 16],
        }))
        .unwrap_err()
        .into_inner();
        println!("{}", error);
        match error {
            ValidatePaymentError::WrongPaymentTx(err) => assert!(err.contains("Invalid amount")),
            _ => panic!("Expected `WrongPaymentTx` invalid amount, found {:?}", error),
        }

        let valid_amount: BigDecimal = "0.0001".parse().unwrap();
        // valid amount but invalid sender
        let error = block_on(coin.validate_fee(ValidateFeeArgs {
            fee_tx: &dex_fee_tx,
            expected_sender: &DEX_FEE_ADDR_RAW_PUBKEY,
            dex_fee: &DexFee::Standard(valid_amount.clone().into()),
            min_block_number: 0,
            uuid: &[1; 16],
        }))
        .unwrap_err()
        .into_inner();
        println!("{}", error);
        match error {
            ValidatePaymentError::WrongPaymentTx(err) => assert!(err.contains("Invalid sender")),
            _ => panic!("Expected `WrongPaymentTx` invalid sender, found {:?}", error),
        }

        // invalid memo
        let error = block_on(coin.validate_fee(ValidateFeeArgs {
            fee_tx: &dex_fee_tx,
            expected_sender: &pubkey,
            dex_fee: &DexFee::Standard(valid_amount.into()),
            min_block_number: 0,
            uuid: &[1; 16],
        }))
        .unwrap_err()
        .into_inner();
        println!("{}", error);
        match error {
            ValidatePaymentError::WrongPaymentTx(err) => assert!(err.contains("Invalid memo")),
            _ => panic!("Expected `WrongPaymentTx` invalid memo, found {:?}", error),
        }

        // https://nyancat.iobscan.io/#/tx?txHash=5939A9D1AF57BB828714E0C4C4D7F2AEE349BB719B0A1F25F8FBCC3BB227C5F9
        let fee_with_memo_tx_response = GetTxResponse::decode(hex::decode("0ae2020ab2010a84010a1c2f636f736d6f732e62616e6b2e763162657461312e4d736753656e6412640a2a696161316572666e6b6a736d616c6b7774766a3434716e6672326472667a6474346e396c6468306b6a76122a696161316567307167617a37336a737676727676747a713478383233686d7a387161706c64643078347a1a0a0a036e696d1203313030122463616536303131622d393831302d343731302d623738342d31653564643062336130643018dbe0bb0212690a510a460a1f2f636f736d6f732e63727970746f2e736563703235366b312e5075624b657912230a21025a37975c079a7543603fcab24e2565a4adee3cf9af8934690e103282fa40251112040a02080118a50412140a0e0a05756e79616e1205353030303010a08d061a4078295295db2e305b7b53c6b7154f1d6b1c311fd10aaf56ad96840e59f403bae045f2ca5920e7bef679eacd200d6f30eca7d3571b93dcde38c8c130e1c1d9e4c712f41508f8dfbb021240353933394139443141463537424238323837313445304334433444374632414545333439424237313942304131463235463846424343334242323237433546392a403041314530413143324636333646373336443646373332453632363136453642324537363331363236353734363133313245344437333637353336353645363432c2055b7b226576656e7473223a5b7b2274797065223a22636f696e5f7265636569766564222c2261747472696275746573223a5b7b226b6579223a227265636569766572222c2276616c7565223a22696161316567307167617a37336a737676727676747a713478383233686d7a387161706c64643078347a227d2c7b226b6579223a22616d6f756e74222c2276616c7565223a223130306e696d227d5d7d2c7b2274797065223a22636f696e5f7370656e74222c2261747472696275746573223a5b7b226b6579223a227370656e646572222c2276616c7565223a22696161316572666e6b6a736d616c6b7774766a3434716e6672326472667a6474346e396c6468306b6a76227d2c7b226b6579223a22616d6f756e74222c2276616c7565223a223130306e696d227d5d7d2c7b2274797065223a226d657373616765222c2261747472696275746573223a5b7b226b6579223a22616374696f6e222c2276616c7565223a222f636f736d6f732e62616e6b2e763162657461312e4d736753656e64227d2c7b226b6579223a2273656e646572222c2276616c7565223a22696161316572666e6b6a736d616c6b7774766a3434716e6672326472667a6474346e396c6468306b6a76227d2c7b226b6579223a226d6f64756c65222c2276616c7565223a2262616e6b227d5d7d2c7b2274797065223a227472616e73666572222c2261747472696275746573223a5b7b226b6579223a22726563697069656e74222c2276616c7565223a22696161316567307167617a37336a737676727676747a713478383233686d7a387161706c64643078347a227d2c7b226b6579223a2273656e646572222c2276616c7565223a22696161316572666e6b6a736d616c6b7774766a3434716e6672326472667a6474346e396c6468306b6a76227d2c7b226b6579223a22616d6f756e74222c2276616c7565223a223130306e696d227d5d7d5d7d5d3ab9031a590a0d636f696e5f726563656976656412360a087265636569766572122a696161316567307167617a37336a737676727676747a713478383233686d7a387161706c64643078347a12100a06616d6f756e7412063130306e696d1a550a0a636f696e5f7370656e7412350a077370656e646572122a696161316572666e6b6a736d616c6b7774766a3434716e6672326472667a6474346e396c6468306b6a7612100a06616d6f756e7412063130306e696d1a770a076d65737361676512260a06616374696f6e121c2f636f736d6f732e62616e6b2e763162657461312e4d736753656e6412340a0673656e646572122a696161316572666e6b6a736d616c6b7774766a3434716e6672326472667a6474346e396c6468306b6a76120e0a066d6f64756c65120462616e6b1a8b010a087472616e7366657212370a09726563697069656e74122a696161316567307167617a37336a737676727676747a713478383233686d7a387161706c64643078347a12340a0673656e646572122a696161316572666e6b6a736d616c6b7774766a3434716e6672326472667a6474346e396c6468306b6a7612100a06616d6f756e7412063130306e696d48a08d0650d4e1035afc020a152f636f736d6f732e74782e763162657461312e547812e2020ab2010a84010a1c2f636f736d6f732e62616e6b2e763162657461312e4d736753656e6412640a2a696161316572666e6b6a736d616c6b7774766a3434716e6672326472667a6474346e396c6468306b6a76122a696161316567307167617a37336a737676727676747a713478383233686d7a387161706c64643078347a1a0a0a036e696d1203313030122463616536303131622d393831302d343731302d623738342d31653564643062336130643018dbe0bb0212690a510a460a1f2f636f736d6f732e63727970746f2e736563703235366b312e5075624b657912230a21025a37975c079a7543603fcab24e2565a4adee3cf9af8934690e103282fa40251112040a02080118a50412140a0e0a05756e79616e1205353030303010a08d061a4078295295db2e305b7b53c6b7154f1d6b1c311fd10aaf56ad96840e59f403bae045f2ca5920e7bef679eacd200d6f30eca7d3571b93dcde38c8c130e1c1d9e4c76214323032322d31302d30345431313a33343a35355a6a410a027478123b0a076163635f736571122e696161316572666e6b6a736d616c6b7774766a3434716e6672326472667a6474346e396c6468306b6a762f35343918016a6d0a02747812670a097369676e6174757265125865436c536c6473754d4674375538613346553864617877784839454b723161746c6f514f57665144757542463873705a494f652b396e6e717a53414e627a447370394e5847355063336a6a497754446877646e6b78773d3d18016a5d0a0a636f696e5f7370656e7412370a077370656e646572122a696161316572666e6b6a736d616c6b7774766a3434716e6672326472667a6474346e396c6468306b6a76180112160a06616d6f756e74120a3530303030756e79616e18016a610a0d636f696e5f726563656976656412380a087265636569766572122a696161313778706676616b6d32616d67393632796c73366638347a336b656c6c3863356c396d72336676180112160a06616d6f756e74120a3530303030756e79616e18016a95010a087472616e7366657212390a09726563697069656e74122a696161313778706676616b6d32616d67393632796c73366638347a336b656c6c3863356c396d72336676180112360a0673656e646572122a696161316572666e6b6a736d616c6b7774766a3434716e6672326472667a6474346e396c6468306b6a76180112160a06616d6f756e74120a3530303030756e79616e18016a410a076d65737361676512360a0673656e646572122a696161316572666e6b6a736d616c6b7774766a3434716e6672326472667a6474346e396c6468306b6a7618016a190a02747812130a03666565120a3530303030756e79616e18016a330a076d65737361676512280a06616374696f6e121c2f636f736d6f732e62616e6b2e763162657461312e4d736753656e6418016a590a0a636f696e5f7370656e7412370a077370656e646572122a696161316572666e6b6a736d616c6b7774766a3434716e6672326472667a6474346e396c6468306b6a76180112120a06616d6f756e7412063130306e696d18016a5d0a0d636f696e5f726563656976656412380a087265636569766572122a696161316567307167617a37336a737676727676747a713478383233686d7a387161706c64643078347a180112120a06616d6f756e7412063130306e696d18016a91010a087472616e7366657212390a09726563697069656e74122a696161316567307167617a37336a737676727676747a713478383233686d7a387161706c64643078347a180112360a0673656e646572122a696161316572666e6b6a736d616c6b7774766a3434716e6672326472667a6474346e396c6468306b6a76180112120a06616d6f756e7412063130306e696d18016a410a076d65737361676512360a0673656e646572122a696161316572666e6b6a736d616c6b7774766a3434716e6672326472667a6474346e396c6468306b6a7618016a1b0a076d65737361676512100a066d6f64756c65120462616e6b1801").unwrap().as_slice()).unwrap();
        let mock_tx = fee_with_memo_tx_response.tx.as_ref().unwrap().clone();
        TendermintCoin::request_tx.mock_safe(move |_, _| {
            let mock_tx = mock_tx.clone();
            MockResult::Return(Box::pin(async move { Ok(mock_tx) }))
        });

        let pubkey = get_tx_signer_pubkey_unprefixed(fee_with_memo_tx_response.tx.as_ref().unwrap(), 0);
        let fee_with_memo_tx = TransactionEnum::CosmosTransaction(CosmosTransaction {
            data: TxRaw::decode(
                fee_with_memo_tx_response
                    .tx
                    .as_ref()
                    .unwrap()
                    .encode_to_vec()
                    .as_slice(),
            )
            .unwrap(),
        });

        let uuid: Uuid = "cae6011b-9810-4710-b784-1e5dd0b3a0d0".parse().unwrap();
        let dex_fee = DexFee::Standard(MmNumber::from("0.0001"));
        block_on(
            coin.validate_fee_for_denom(&fee_with_memo_tx, &pubkey, &dex_fee, 6, uuid.as_bytes(), "nim".into())
                .compat(),
        )
        .unwrap();
        TendermintCoin::request_tx.clear_mock();
    }

    #[test]
    fn validate_taker_fee_with_burn_test() {
        const NUCLEUS_TEST_SEED: &str = "nucleus test seed";

        let ctx = mm2_core::mm_ctx::MmCtxBuilder::default().into_mm_arc();
        let conf = TendermintConf {
            avg_blocktime: AVG_BLOCKTIME,
            derivation_path: None,
        };

        let key_pair = key_pair_from_seed(NUCLEUS_TEST_SEED).unwrap();
        let tendermint_pair = TendermintKeyPair::new(key_pair.private().secret, *key_pair.public());
        let activation_policy =
            TendermintActivationPolicy::with_private_key_policy(TendermintPrivKeyPolicy::Iguana(tendermint_pair));
        let nucleus_nodes = vec![RpcNode::for_test("http://localhost:26657")];
        let iris_ibc_nucleus_protocol = get_iris_ibc_nucleus_protocol();
        let iris_ibc_nucleus_denom =
            String::from("ibc/F7F28FF3C09024A0225EDBBDB207E5872D2B4EF2FB874FE47B05EF9C9A7D211C");
        let coin = block_on(TendermintCoin::init(
            &ctx,
            "NUCLEUS-TEST".to_string(),
            conf,
            iris_ibc_nucleus_protocol,
            nucleus_nodes,
            false,
            activation_policy,
            false,
        ))
        .unwrap();

        // tx from docker test (no real swaps yet)
        let fee_with_burn_tx = Tx::decode(hex::decode("0abd030a91030a212f636f736d6f732e62616e6b2e763162657461312e4d73674d756c746953656e6412eb020a770a2a6e7563316572666e6b6a736d616c6b7774766a3434716e6672326472667a6474346e396c65647736337912490a446962632f4637463238464633433039303234413032323545444242444232303745353837324432423445463246423837344645343742303545463943394137443231314312013912770a2a6e7563316567307167617a37336a737676727676747a713478383233686d7a387161706c656877326b3212490a446962632f4637463238464633433039303234413032323545444242444232303745353837324432423445463246423837344645343742303545463943394137443231314312013712770a2a6e756331797937346b393278707437367a616e6c3276363837636175393861666d70363071723564743712490a446962632f46374632384646334330393032344130323235454442424442323037453538373244324234454632464238373446453437423035454639433941374432313143120132122433656338646436352d313036342d346630362d626166332d66373265623563396230346418b50a12680a500a460a1f2f636f736d6f732e63727970746f2e736563703235366b312e5075624b657912230a21025a37975c079a7543603fcab24e2565a4adee3cf9af8934690e103282fa40251112040a020801180312140a0e0a05756e75636c1205333338383510c8d0071a40852793cb49aeaff1f895fa18a4fc0a63a5c54813fd57b3f5a2af9d0d849a04cb4abe81bc8feb4178603e1c9eed4e4464157f0bffb7cf51ef3beb80f48cd73b91").unwrap().as_slice()).unwrap();
        let mock_tx = fee_with_burn_tx.clone();
        TendermintCoin::request_tx.mock_safe(move |_, _| {
            let mock_tx = mock_tx.clone();
            MockResult::Return(Box::pin(async move { Ok(mock_tx) }))
        });

        let pubkey = get_tx_signer_pubkey_unprefixed(&fee_with_burn_tx, 0);
        let fee_with_burn_cosmos_tx = TransactionEnum::CosmosTransaction(CosmosTransaction {
            data: TxRaw::decode(fee_with_burn_tx.encode_to_vec().as_slice()).unwrap(),
        });

        let uuid: Uuid = "3ec8dd65-1064-4f06-baf3-f72eb5c9b04d".parse().unwrap();
        let dex_fee = DexFee::WithBurn {
            fee_amount: MmNumber::from("0.000007"), // Amount is 0.008, both dex and burn fees rounded down
            burn_amount: MmNumber::from("0.000002"),
            burn_destination: DexFeeBurnDestination::PreBurnAccount,
        };
        block_on(
            coin.validate_fee_for_denom(
                &fee_with_burn_cosmos_tx,
                &pubkey,
                &dex_fee,
                6,
                uuid.as_bytes(),
                iris_ibc_nucleus_denom,
            )
            .compat(),
        )
        .unwrap();
    }

    #[test]
    fn validate_payment_test() {
        let nodes = vec![RpcNode::for_test(IRIS_TESTNET_RPC_URL)];

        let protocol_conf = get_iris_protocol();

        let ctx = mm2_core::mm_ctx::MmCtxBuilder::default().into_mm_arc();

        let conf = TendermintConf {
            avg_blocktime: AVG_BLOCKTIME,
            derivation_path: None,
        };

        let key_pair = key_pair_from_seed(IRIS_TESTNET_HTLC_PAIR1_SEED).unwrap();
        let tendermint_pair = TendermintKeyPair::new(key_pair.private().secret, *key_pair.public());
        let activation_policy =
            TendermintActivationPolicy::with_private_key_policy(TendermintPrivKeyPolicy::Iguana(tendermint_pair));

        let coin = block_on(TendermintCoin::init(
            &ctx,
            "IRIS-TEST".to_string(),
            conf,
            protocol_conf,
            nodes,
            false,
            activation_policy,
            None,
        ))
        .unwrap();

        // just a random transfer tx not related to AtomicDEX, should fail because the message is not CreateHtlc
        // https://nyancat.iobscan.io/#/tx?txHash=65815814E7D74832D87956144C1E84801DC94FE9A509D207A0ABC3F17775E5DF
        let random_transfer_tx_hash = "65815814E7D74832D87956144C1E84801DC94FE9A509D207A0ABC3F17775E5DF";
        let random_transfer_tx_bytes = block_on(coin.request_tx(random_transfer_tx_hash.into()))
            .unwrap()
            .encode_to_vec();

        let input = ValidatePaymentInput {
            payment_tx: random_transfer_tx_bytes,
            time_lock_duration: 0,
            time_lock: 0,
            other_pub: Vec::new(),
            secret_hash: Vec::new(),
            amount: Default::default(),
            swap_contract_address: None,
            try_spv_proof_until: 0,
            confirmations: 0,
            unique_swap_data: Vec::new(),
            watcher_reward: None,
        };
        let validate_err = block_on(coin.validate_taker_payment(input)).unwrap_err();
        match validate_err.into_inner() {
            ValidatePaymentError::WrongPaymentTx(e) => assert!(e.contains("Incorrect CreateHtlc message")),
            unexpected => panic!("Unexpected error variant {:?}", unexpected),
        };

        // The HTLC that was already claimed or refunded should not pass the validation
        // https://nyancat.iobscan.io/#/tx?txHash=93CF377D470EB27BD6E2C5B95BFEFE99359F95B88C70D785B34D1D2C670201B9
        let claimed_htlc_tx_hash = "93CF377D470EB27BD6E2C5B95BFEFE99359F95B88C70D785B34D1D2C670201B9";
        let claimed_htlc_tx_bytes = block_on(coin.request_tx(claimed_htlc_tx_hash.into()))
            .unwrap()
            .encode_to_vec();

        let input = ValidatePaymentInput {
            payment_tx: claimed_htlc_tx_bytes,
            time_lock_duration: 20000,
            time_lock: 1664984893,
            other_pub: hex::decode("025a37975c079a7543603fcab24e2565a4adee3cf9af8934690e103282fa402511").unwrap(),
            secret_hash: hex::decode("441d0237e93677d3458e1e5a2e69f61e3622813521bf048dd56290306acdd134").unwrap(),
            amount: "0.01".parse().unwrap(),
            swap_contract_address: None,
            try_spv_proof_until: 0,
            confirmations: 0,
            unique_swap_data: Vec::new(),
            watcher_reward: None,
        };
        let validate_err = block_on(coin.validate_payment_for_denom(input, "nim".parse().unwrap(), 6)).unwrap_err();
        match validate_err.into_inner() {
            ValidatePaymentError::UnexpectedPaymentState(_) => (),
            unexpected => panic!("Unexpected error variant {:?}", unexpected),
        };
    }

    #[test]
    fn test_search_for_swap_tx_spend_spent() {
        let nodes = vec![RpcNode::for_test(IRIS_TESTNET_RPC_URL)];

        let protocol_conf = get_iris_protocol();

        let ctx = mm2_core::mm_ctx::MmCtxBuilder::default().into_mm_arc();

        let conf = TendermintConf {
            avg_blocktime: AVG_BLOCKTIME,
            derivation_path: None,
        };

        let key_pair = key_pair_from_seed(IRIS_TESTNET_HTLC_PAIR1_SEED).unwrap();
        let tendermint_pair = TendermintKeyPair::new(key_pair.private().secret, *key_pair.public());
        let activation_policy =
            TendermintActivationPolicy::with_private_key_policy(TendermintPrivKeyPolicy::Iguana(tendermint_pair));

        let coin = block_on(TendermintCoin::init(
            &ctx,
            "IRIS-TEST".to_string(),
            conf,
            protocol_conf,
            nodes,
            false,
            activation_policy,
            None,
        ))
        .unwrap();

        // https://nyancat.iobscan.io/#/tx?txHash=2DB382CE3D9953E4A94957B475B0E8A98F5B6DDB32D6BF0F6A765D949CF4A727
        let create_tx_hash = "2DB382CE3D9953E4A94957B475B0E8A98F5B6DDB32D6BF0F6A765D949CF4A727";

        let request = GetTxRequest {
            hash: create_tx_hash.into(),
        };

        let response = block_on(block_on(coin.rpc_client()).unwrap().abci_query(
            Some(ABCI_GET_TX_PATH.to_string()),
            request.encode_to_vec(),
            ABCI_REQUEST_HEIGHT,
            ABCI_REQUEST_PROVE,
        ))
        .unwrap();
        println!("{:?}", response);

        let response = GetTxResponse::decode(response.value.as_slice()).unwrap();
        let tx = response.tx.unwrap();

        println!("{:?}", tx);

        let encoded_tx = tx.encode_to_vec();

        let secret_hash = hex::decode("0C34C71EBA2A51738699F9F3D6DAFFB15BE576E8ED543203485791B5DA39D10D").unwrap();
        let input = SearchForSwapTxSpendInput {
            time_lock: 0,
            other_pub: &[],
            secret_hash: &secret_hash,
            tx: &encoded_tx,
            search_from_block: 0,
            swap_contract_address: &None,
            swap_unique_data: &[],
            watcher_reward: false,
        };

        let spend_tx = match block_on(coin.search_for_swap_tx_spend_my(input)).unwrap().unwrap() {
            FoundSwapTxSpend::Spent(tx) => tx,
            unexpected => panic!("Unexpected search_for_swap_tx_spend_my result {:?}", unexpected),
        };

        // https://nyancat.iobscan.io/#/tx?txHash=565C820C1F95556ADC251F16244AAD4E4274772F41BC13F958C9C2F89A14D137
        let expected_spend_hash = "565C820C1F95556ADC251F16244AAD4E4274772F41BC13F958C9C2F89A14D137";
        let hash = spend_tx.tx_hash_as_bytes();
        assert_eq!(hex::encode_upper(hash.0), expected_spend_hash);
    }

    #[test]
    fn test_search_for_swap_tx_spend_refunded() {
        let nodes = vec![RpcNode::for_test(IRIS_TESTNET_RPC_URL)];

        let protocol_conf = get_iris_protocol();

        let ctx = mm2_core::mm_ctx::MmCtxBuilder::default().into_mm_arc();

        let conf = TendermintConf {
            avg_blocktime: AVG_BLOCKTIME,
            derivation_path: None,
        };

        let key_pair = key_pair_from_seed(IRIS_TESTNET_HTLC_PAIR1_SEED).unwrap();
        let tendermint_pair = TendermintKeyPair::new(key_pair.private().secret, *key_pair.public());
        let activation_policy =
            TendermintActivationPolicy::with_private_key_policy(TendermintPrivKeyPolicy::Iguana(tendermint_pair));

        let coin = block_on(TendermintCoin::init(
            &ctx,
            "IRIS-TEST".to_string(),
            conf,
            protocol_conf,
            nodes,
            false,
            activation_policy,
            None,
        ))
        .unwrap();

        // https://nyancat.iobscan.io/#/tx?txHash=BD1A76F43E8E2C7A1104EE363D63455CD50C76F2BFE93B703235F0A973061297
        let create_tx_hash = "BD1A76F43E8E2C7A1104EE363D63455CD50C76F2BFE93B703235F0A973061297";

        let request = GetTxRequest {
            hash: create_tx_hash.into(),
        };

        let response = block_on(block_on(coin.rpc_client()).unwrap().abci_query(
            Some(ABCI_GET_TX_PATH.to_string()),
            request.encode_to_vec(),
            ABCI_REQUEST_HEIGHT,
            ABCI_REQUEST_PROVE,
        ))
        .unwrap();
        println!("{:?}", response);

        let response = GetTxResponse::decode(response.value.as_slice()).unwrap();
        let tx = response.tx.unwrap();

        println!("{:?}", tx);

        let encoded_tx = tx.encode_to_vec();

        let secret_hash = hex::decode("cb11cacffdfc82060aa4a9a1bb9cc094c4141b170994f7642cd54d7e7af6743e").unwrap();
        let input = SearchForSwapTxSpendInput {
            time_lock: 0,
            other_pub: &[],
            secret_hash: &secret_hash,
            tx: &encoded_tx,
            search_from_block: 0,
            swap_contract_address: &None,
            swap_unique_data: &[],
            watcher_reward: false,
        };

        match block_on(coin.search_for_swap_tx_spend_my(input)).unwrap().unwrap() {
            FoundSwapTxSpend::Refunded(tx) => {
                let expected = TransactionEnum::CosmosTransaction(CosmosTransaction { data: TxRaw::default() });
                assert_eq!(expected, tx);
            },
            unexpected => panic!("Unexpected search_for_swap_tx_spend_my result {:?}", unexpected),
        };
    }

    #[test]
    fn test_get_tx_status_code_or_none() {
        let nodes = vec![RpcNode::for_test(IRIS_TESTNET_RPC_URL)];
        let protocol_conf = get_iris_usdc_ibc_protocol();

        let conf = TendermintConf {
            avg_blocktime: AVG_BLOCKTIME,
            derivation_path: None,
        };

        let ctx = mm2_core::mm_ctx::MmCtxBuilder::default().into_mm_arc();
        let key_pair = key_pair_from_seed(IRIS_TESTNET_HTLC_PAIR1_SEED).unwrap();
        let tendermint_pair = TendermintKeyPair::new(key_pair.private().secret, *key_pair.public());
        let activation_policy =
            TendermintActivationPolicy::with_private_key_policy(TendermintPrivKeyPolicy::Iguana(tendermint_pair));

        let coin = common::block_on(TendermintCoin::init(
            &ctx,
            "USDC-IBC".to_string(),
            conf,
            protocol_conf,
            nodes,
            false,
            activation_policy,
            None,
        ))
        .unwrap();

        for succeed_tx_hash in SUCCEED_TX_HASH_SAMPLES {
            let status_code = common::block_on(coin.get_tx_status_code_or_none(succeed_tx_hash.to_string()))
                .unwrap()
                .expect("tx exists");

            assert_eq!(status_code, cosmrs::tendermint::abci::Code::Ok);
        }

        for failed_tx_hash in FAILED_TX_HASH_SAMPLES {
            let status_code = common::block_on(coin.get_tx_status_code_or_none(failed_tx_hash.to_string()))
                .unwrap()
                .expect("tx exists");

            assert_eq!(
                discriminant(&status_code),
                discriminant(&cosmrs::tendermint::abci::Code::Err(NonZeroU32::new(61).unwrap()))
            );
        }

        // Doesn't exists
        let tx_hash = "0000000000000000000000000000000000000000000000000000000000000000".to_string();
        let status_code = common::block_on(coin.get_tx_status_code_or_none(tx_hash)).unwrap();
        assert!(status_code.is_none());
    }

    #[test]
    fn test_wait_for_confirmations() {
        const CHECK_INTERVAL: u64 = 2;

        let nodes = vec![RpcNode::for_test(IRIS_TESTNET_RPC_URL)];
        let protocol_conf = get_iris_usdc_ibc_protocol();

        let conf = TendermintConf {
            avg_blocktime: AVG_BLOCKTIME,
            derivation_path: None,
        };

        let ctx = mm2_core::mm_ctx::MmCtxBuilder::default().into_mm_arc();
        let key_pair = key_pair_from_seed(IRIS_TESTNET_HTLC_PAIR1_SEED).unwrap();
        let tendermint_pair = TendermintKeyPair::new(key_pair.private().secret, *key_pair.public());
        let activation_policy =
            TendermintActivationPolicy::with_private_key_policy(TendermintPrivKeyPolicy::Iguana(tendermint_pair));

        let coin = common::block_on(TendermintCoin::init(
            &ctx,
            "USDC-IBC".to_string(),
            conf,
            protocol_conf,
            nodes,
            false,
            activation_policy,
            None,
        ))
        .unwrap();

        let wait_until = || wait_until_ms(45);

        for succeed_tx_hash in SUCCEED_TX_HASH_SAMPLES {
            let tx_bytes = block_on(coin.request_tx(succeed_tx_hash.to_string()))
                .unwrap()
                .encode_to_vec();

            let confirm_payment_input = ConfirmPaymentInput {
                payment_tx: tx_bytes,
                confirmations: 0,
                requires_nota: false,
                wait_until: wait_until(),
                check_every: CHECK_INTERVAL,
            };
            block_on(coin.wait_for_confirmations(confirm_payment_input).compat()).unwrap();
        }

        for failed_tx_hash in FAILED_TX_HASH_SAMPLES {
            let tx_bytes = block_on(coin.request_tx(failed_tx_hash.to_string()))
                .unwrap()
                .encode_to_vec();

            let confirm_payment_input = ConfirmPaymentInput {
                payment_tx: tx_bytes,
                confirmations: 0,
                requires_nota: false,
                wait_until: wait_until(),
                check_every: CHECK_INTERVAL,
            };
            block_on(coin.wait_for_confirmations(confirm_payment_input).compat()).unwrap_err();
        }
    }

    #[test]
    fn test_generate_account_id() {
        let key_pair = key_pair_from_seed("best seed").unwrap();

        let tendermint_pair = TendermintKeyPair::new(key_pair.private().secret, *key_pair.public());
        let pb = PublicKey::from_raw_secp256k1(&key_pair.public().to_bytes()).unwrap();

        let pk_activation_policy =
            TendermintActivationPolicy::with_private_key_policy(TendermintPrivKeyPolicy::Iguana(tendermint_pair));
        // Derive account id from the private key.
        let pk_account_id = pk_activation_policy.generate_account_id("cosmos").unwrap();
        assert_eq!(
            pk_account_id.to_string(),
            "cosmos1aghdjgt5gzntzqgdxdzhjfry90upmtfsy2wuwp"
        );

        let pb_activation_policy = TendermintActivationPolicy::with_public_key(pb);
        // Derive account id from the public key.
        let pb_account_id = pb_activation_policy.generate_account_id("cosmos").unwrap();
        // Public and private keys are from the same keypair, account ids must be equal.
        assert_eq!(pk_account_id, pb_account_id);
    }

    #[test]
    fn test_parse_expected_sequence_number() {
        assert_eq!(
            13,
            parse_expected_sequence_number("check_tx log: account sequence mismatch, expected 13").unwrap()
        );
        assert_eq!(
            5,
            parse_expected_sequence_number("check_tx log: account sequence mismatch, expected 5, got...").unwrap()
        );
        assert_eq!(17, parse_expected_sequence_number("account sequence mismatch, expected. check_tx log: account sequence mismatch, expected 17, got 16: incorrect account sequence, deliver_tx log...").unwrap());
        assert!(parse_expected_sequence_number("").is_err());
        assert!(parse_expected_sequence_number("check_tx log: account sequence mismatch, expected").is_err());
    }

    #[test]
    fn test_extract_big_decimal_from_dec_coin() {
        let dec_coin = DecCoin {
            denom: "".into(),
            amount: "232503485176823921544000".into(),
        };

        let expected = BigDecimal::from_str("0.232503485176823921544").unwrap();
        let actual = extract_big_decimal_from_dec_coin(&dec_coin, 6).unwrap();
        assert_eq!(expected, actual);

        let dec_coin = DecCoin {
            denom: "".into(),
            amount: "1000000000000000000000000".into(),
        };

        let expected = BigDecimal::from(1);
        let actual = extract_big_decimal_from_dec_coin(&dec_coin, 6).unwrap();
        assert_eq!(expected, actual);
    }

    #[test]
    fn test_claim_staking_rewards() {
        let nodes = vec![RpcNode::for_test(IRIS_TESTNET_RPC_URL)];
        let protocol_conf = get_iris_protocol();
        let conf = TendermintConf {
            avg_blocktime: AVG_BLOCKTIME,
            derivation_path: None,
        };

        let ctx = mm2_core::mm_ctx::MmCtxBuilder::default().into_mm_arc();
        let key_pair = key_pair_from_seed(IRIS_TESTNET_HTLC_PAIR1_SEED).unwrap();
        let tendermint_pair = TendermintKeyPair::new(key_pair.private().secret, *key_pair.public());
        let activation_policy =
            TendermintActivationPolicy::with_private_key_policy(TendermintPrivKeyPolicy::Iguana(tendermint_pair));

        let coin = block_on(TendermintCoin::init(
            &ctx,
            "IRIS-TEST".to_string(),
            conf,
            protocol_conf,
            nodes,
            false,
            activation_policy,
            None,
        ))
        .unwrap();

        let validator_address = "iva1svannhv2zaxefq83m7treg078udfk37lpjufkw";
        let memo = "test".to_owned();
        let req = ClaimRewardsPayload {
            validator_address: validator_address.to_owned(),
            fee: None,
            memo: memo.clone(),
            force: false,
        };
        let reward_amount =
            block_on(coin.get_delegation_reward_amount(&AccountId::from_str(validator_address).unwrap())).unwrap();
        let res = block_on(coin.claim_staking_rewards(req)).unwrap();

        assert_eq!(vec![validator_address], res.from);
        assert_eq!(vec![coin.account_id.to_string()], res.to);
        assert_eq!(TransactionType::ClaimDelegationRewards, res.transaction_type);
        assert_eq!(Some(memo), res.memo);
        // Rewards can increase during our tests, so round the first 4 digits.
        assert_eq!(reward_amount.round(4), res.total_amount.round(4));
        assert_eq!(reward_amount.round(4), res.received_by_me.round(4));
        // tx fee must be taken into account
        assert!(reward_amount > res.my_balance_change);
    }

    #[test]
    fn test_delegations_list() {
        let nodes = vec![RpcNode::for_test(IRIS_TESTNET_RPC_URL)];
        let protocol_conf = get_iris_protocol();
        let conf = TendermintConf {
            avg_blocktime: AVG_BLOCKTIME,
            derivation_path: None,
        };

        let ctx = mm2_core::mm_ctx::MmCtxBuilder::default().into_mm_arc();
        let key_pair = key_pair_from_seed(IRIS_TESTNET_HTLC_PAIR1_SEED).unwrap();
        let tendermint_pair = TendermintKeyPair::new(key_pair.private().secret, *key_pair.public());
        let activation_policy =
            TendermintActivationPolicy::with_private_key_policy(TendermintPrivKeyPolicy::Iguana(tendermint_pair));

        let coin = block_on(TendermintCoin::init(
            &ctx,
            "IRIS-TEST".to_string(),
            conf,
            protocol_conf,
            nodes,
            false,
            activation_policy,
            None,
        ))
        .unwrap();

        let validator_address = "iva1svannhv2zaxefq83m7treg078udfk37lpjufkw";
        let reward_amount =
            block_on(coin.get_delegation_reward_amount(&AccountId::from_str(validator_address).unwrap())).unwrap();

        let expected_list = DelegationsQueryResponse {
            delegations: vec![Delegation {
                validator_address: validator_address.to_owned(),
                delegated_amount: BigDecimal::from_str("1.98").unwrap(),
                reward_amount: reward_amount.round(4),
            }],
        };

        let mut actual_list = block_on(coin.delegations_list(PagingOptions {
            limit: 0,
            page_number: NonZeroUsize::new(1).unwrap(),
            from_uuid: None,
        }))
        .unwrap();
        for delegation in &mut actual_list.delegations {
            delegation.reward_amount = delegation.reward_amount.round(4);
        }

        assert_eq!(expected_list, actual_list);
    }
}<|MERGE_RESOLUTION|>--- conflicted
+++ resolved
@@ -680,13 +680,8 @@
         nodes: Vec<RpcNode>,
         tx_history: bool,
         activation_policy: TendermintActivationPolicy,
-<<<<<<< HEAD
         wallet_type: Option<TendermintWalletConnectionType>,
-    ) -> MmResult<Self, TendermintInitError> {
-=======
-        is_keplr_from_ledger: bool,
     ) -> MmResult<TendermintCoin, TendermintInitError> {
->>>>>>> 5797d2c4
         if nodes.is_empty() {
             return MmError::err(TendermintInitError {
                 ticker,
@@ -4706,7 +4701,7 @@
             nucleus_nodes,
             false,
             activation_policy,
-            false,
+            None,
         ))
         .unwrap();
 
