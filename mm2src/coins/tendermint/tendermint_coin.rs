--- conflicted
+++ resolved
@@ -901,7 +901,7 @@
         tx_payload: Any,
         fee: Fee,
         timeout_height: u64,
-        memo: String,
+        memo: &str,
     ) -> Result<Raw, TransactionErr> {
         if self.is_wallet_connect() {
             let ctx = try_tx_s!(MmArc::from_weak(&self.ctx).ok_or(ERRL!("ctx must be initialized already")));
@@ -935,29 +935,10 @@
         memo: &str,
     ) -> Result<(String, Raw), TransactionErr> {
         let mut account_info = try_tx_s!(self.account_info(&self.account_id).await);
-<<<<<<< HEAD
-=======
-        let (tx_id, tx_raw) = loop {
-            let tx_raw = try_tx_s!(self.any_to_signed_raw_tx(
-                try_tx_s!(self.activation_policy.activated_key_or_err()),
-                &account_info,
-                tx_payload.clone(),
-                fee.clone(),
-                timeout_height,
-                memo,
-            ));
->>>>>>> 14160712
-
         loop {
             let tx_raw = try_tx_s!(
-                self.get_tx_raw(
-                    &account_info,
-                    tx_payload.clone(),
-                    fee.clone(),
-                    timeout_height,
-                    memo.clone(),
-                )
-                .await
+                self.get_tx_raw(&account_info, tx_payload.clone(), fee.clone(), timeout_height, memo,)
+                    .await
             );
 
             // Attempt to send the transaction bytes
@@ -1451,11 +1432,6 @@
 
         let msg_send = MsgSend::from_any(&tx_payload)?;
         let timeout_height = u32::try_from(timeout_height)?;
-<<<<<<< HEAD
-=======
-        let original_tx_type_url = tx_payload.type_url.clone();
-        let body_bytes = tx::Body::new(vec![tx_payload], memo, timeout_height).into_bytes()?;
->>>>>>> 14160712
 
         let amount: Vec<Json> = msg_send
             .amount
@@ -1495,7 +1471,7 @@
         let (tx_json, body_bytes) = match self.wallet_type {
             TendermintWalletConnectionType::WcLedger(_) => {
                 let signer_address = self.my_address().unwrap();
-                let body_bytes = tx::Body::new(vec![tx_payload], &memo, timeout_height).into_bytes()?;
+                let body_bytes = tx::Body::new(vec![tx_payload], memo, timeout_height).into_bytes()?;
                 let json = serde_json::json!({
                     "signerAddress": signer_address,
                     "signDoc": {
@@ -1514,7 +1490,7 @@
             },
             TendermintWalletConnectionType::KeplrLedger => {
                 let original_tx_type_url = tx_payload.type_url.clone();
-                let body_bytes = tx::Body::new(vec![tx_payload], &memo, timeout_height).into_bytes()?;
+                let body_bytes = tx::Body::new(vec![tx_payload], memo, timeout_height).into_bytes()?;
                 let json = serde_json::json!({
                     "legacy_amino_json": {
                         "account_number": account_info.account_number.to_string(),
@@ -1534,7 +1510,7 @@
             _ => {
                 return Err(ErrorReport::new(io::Error::new(
                     io::ErrorKind::InvalidInput,
-                    "Only WalletConnect activated with Ledger can call this funciton",
+                    "Only WalletConnect activated with Ledger can call this function",
                 )))
             },
         };
@@ -2429,6 +2405,7 @@
                 timeout_height,
                 &req.memo,
             )
+            .await
             .map_to_mm(|e| DelegationError::InternalError(e.to_string()))?;
 
         let internal_id = {
@@ -2688,12 +2665,8 @@
             let account_info = coin.account_info(&account_id).await?;
 
             let tx = coin
-<<<<<<< HEAD
-                .any_to_transaction_data(maybe_pk, msg_payload, &account_info, fee, timeout_height, memo.clone())
+                .any_to_transaction_data(maybe_priv_key, msg_payload, &account_info, fee, timeout_height, &memo)
                 .await
-=======
-                .any_to_transaction_data(maybe_priv_key, msg_payload, &account_info, fee, timeout_height, &memo)
->>>>>>> 14160712
                 .map_to_mm(|e| WithdrawError::InternalError(e.to_string()))?;
 
             let internal_id = {
