<<<<<<< HEAD
use super::nucleus::htlc::{IrisHtlc, MsgClaimHtlc, MsgCreateHtlc, HTLC_STATE_COMPLETED, HTLC_STATE_OPEN,
                           HTLC_STATE_REFUNDED};
use super::nucleus::htlc_proto::{CreateHtlcProtoRep, QueryHtlcRequestProto, QueryHtlcResponseProto};
=======
use super::ibc::transfer_v1::MsgTransfer;
use super::ibc::IBC_GAS_LIMIT_DEFAULT;
use super::iris::htlc::{IrisHtlc, MsgClaimHtlc, MsgCreateHtlc, HTLC_STATE_COMPLETED, HTLC_STATE_OPEN,
                        HTLC_STATE_REFUNDED};
use super::iris::htlc_proto::{CreateHtlcProtoRep, QueryHtlcRequestProto, QueryHtlcResponseProto};
>>>>>>> 51435b33
use super::rpc::*;
use crate::coin_errors::{MyAddressError, ValidatePaymentError};
use crate::rpc_command::tendermint::{IBCChainRegistriesResponse, IBCChainRegistriesResult, IBCChainsRequestError,
                                     IBCTransferChannel, IBCTransferChannelTag, IBCTransferChannelsRequest,
                                     IBCTransferChannelsRequestError, IBCTransferChannelsResponse,
                                     IBCTransferChannelsResult, IBCWithdrawRequest, CHAIN_REGISTRY_BRANCH,
                                     CHAIN_REGISTRY_IBC_DIR_NAME, CHAIN_REGISTRY_REPO_NAME, CHAIN_REGISTRY_REPO_OWNER};
use crate::tendermint::ibc::IBC_OUT_SOURCE_PORT;
use crate::utxo::sat_from_big_decimal;
use crate::utxo::utxo_common::big_decimal_from_sat;
use crate::{big_decimal_from_sat_unsigned, BalanceError, BalanceFut, BigDecimal, CheckIfMyPaymentSentArgs,
            CoinBalance, CoinFutSpawner, ConfirmPaymentInput, FeeApproxStage, FoundSwapTxSpend, HistorySyncState,
            MakerSwapTakerCoin, MarketCoinOps, MmCoin, NegotiateSwapContractAddrErr, PaymentInstructions,
            PaymentInstructionsErr, PrivKeyBuildPolicy, PrivKeyPolicyNotAllowed, RawTransactionError,
            RawTransactionFut, RawTransactionRequest, RawTransactionRes, RefundError, RefundPaymentArgs, RefundResult,
            RpcCommonOps, SearchForSwapTxSpendInput, SendMakerPaymentSpendPreimageInput, SendPaymentArgs,
            SignatureError, SignatureResult, SpendPaymentArgs, SwapOps, TakerSwapMakerCoin, TradeFee,
            TradePreimageError, TradePreimageFut, TradePreimageResult, TradePreimageValue, TransactionDetails,
            TransactionEnum, TransactionErr, TransactionFut, TransactionType, TxFeeDetails, TxMarshalingErr,
            UnexpectedDerivationMethod, ValidateAddressResult, ValidateFeeArgs, ValidateInstructionsErr,
            ValidateOtherPubKeyErr, ValidatePaymentFut, ValidatePaymentInput, VerificationError, VerificationResult,
            WatcherOps, WatcherSearchForSwapTxSpendInput, WatcherValidatePaymentInput, WatcherValidateTakerFeeInput,
            WithdrawError, WithdrawFut, WithdrawRequest};
use async_std::prelude::FutureExt as AsyncStdFutureExt;
use async_trait::async_trait;
use bitcrypto::{dhash160, sha256};
use common::executor::{abortable_queue::AbortableQueue, AbortableSystem};
use common::executor::{AbortedError, Timer};
use common::log::{debug, warn};
use common::{get_utc_timestamp, now_ms, Future01CompatExt, DEX_FEE_ADDR_PUBKEY};
use cosmrs::bank::MsgSend;
use cosmrs::crypto::secp256k1::SigningKey;
use cosmrs::proto::cosmos::auth::v1beta1::{BaseAccount, QueryAccountRequest, QueryAccountResponse};
use cosmrs::proto::cosmos::bank::v1beta1::{MsgSend as MsgSendProto, QueryBalanceRequest, QueryBalanceResponse};
use cosmrs::proto::cosmos::base::tendermint::v1beta1::{GetBlockByHeightRequest, GetBlockByHeightResponse,
                                                       GetLatestBlockRequest, GetLatestBlockResponse};
use cosmrs::proto::cosmos::base::v1beta1::Coin as CoinProto;
use cosmrs::proto::cosmos::tx::v1beta1::{GetTxRequest, GetTxResponse, GetTxsEventRequest, GetTxsEventResponse,
                                         SimulateRequest, SimulateResponse, Tx, TxBody, TxRaw};
use cosmrs::tendermint::block::Height;
use cosmrs::tendermint::chain::Id as ChainId;
use cosmrs::tendermint::PublicKey;
use cosmrs::tx::{self, Fee, Msg, Raw, SignDoc, SignerInfo};
use cosmrs::{AccountId, Any, Coin, Denom, ErrorReport};
use crypto::{privkey::key_pair_from_secret, Secp256k1Secret, StandardHDPathToCoin};
use derive_more::Display;
use futures::lock::Mutex as AsyncMutex;
use futures::{FutureExt, TryFutureExt};
use futures01::Future;
use hex::FromHexError;
use itertools::Itertools;
use keys::KeyPair;
use mm2_core::mm_ctx::MmArc;
use mm2_err_handle::prelude::*;
use mm2_git::{FileMetadata, GitController, GithubClient, RepositoryOperations, GITHUB_API_URI};
use mm2_number::MmNumber;
use parking_lot::Mutex as PaMutex;
use primitives::hash::H256;
use prost::{DecodeError, Message};
use rand::{thread_rng, Rng};
use rpc::v1::types::Bytes as BytesJson;
use serde_json::{self as json, Value as Json};
use std::collections::HashMap;
use std::convert::TryFrom;
use std::ops::Deref;
use std::str::FromStr;
use std::sync::{Arc, Mutex};
use std::time::Duration;
use uuid::Uuid;

// ABCI Request Paths
const ABCI_GET_LATEST_BLOCK_PATH: &str = "/cosmos.base.tendermint.v1beta1.Service/GetLatestBlock";
const ABCI_GET_BLOCK_BY_HEIGHT_PATH: &str = "/cosmos.base.tendermint.v1beta1.Service/GetBlockByHeight";
const ABCI_SIMULATE_TX_PATH: &str = "/cosmos.tx.v1beta1.Service/Simulate";
const ABCI_QUERY_ACCOUNT_PATH: &str = "/cosmos.auth.v1beta1.Query/Account";
const ABCI_QUERY_BALANCE_PATH: &str = "/cosmos.bank.v1beta1.Query/Balance";
const ABCI_GET_TX_PATH: &str = "/cosmos.tx.v1beta1.Service/GetTx";
const ABCI_QUERY_HTLC_PATH: &str = "/nucleus.htlc.Query/HTLC";
const ABCI_GET_TXS_EVENT_PATH: &str = "/cosmos.tx.v1beta1.Service/GetTxsEvent";

pub(crate) const MIN_TX_SATOSHIS: i64 = 1;

// ABCI Request Defaults
const ABCI_REQUEST_HEIGHT: Option<Height> = None;
const ABCI_REQUEST_PROVE: bool = false;

/// 0.25 is good average gas price
const DEFAULT_GAS_PRICE: f64 = 0.25;
pub(super) const TIMEOUT_HEIGHT_DELTA: u64 = 100;
pub const GAS_LIMIT_DEFAULT: u64 = 125_000;
pub(crate) const TX_DEFAULT_MEMO: &str = "";

// https://github.com/KomodoPlatform/nucleus/blob/05b261200311af692c9f5cad0b24eb317cb3fe09/x/htlc/types/validation.go#L19-L22
const MAX_TIME_LOCK: i64 = 34560;
const MIN_TIME_LOCK: i64 = 50;

const ACCOUNT_SEQUENCE_ERR: &str = "incorrect account sequence";

#[async_trait]
pub trait TendermintCommons {
    fn platform_denom(&self) -> &Denom;

    fn set_history_sync_state(&self, new_state: HistorySyncState);

    async fn get_block_timestamp(&self, block: i64) -> MmResult<Option<u64>, TendermintCoinRpcError>;

    async fn all_balances(&self) -> MmResult<AllBalancesResult, TendermintCoinRpcError>;

    async fn rpc_client(&self) -> MmResult<HttpClient, TendermintCoinRpcError>;
}

#[derive(Clone, Debug, PartialEq, Serialize, Deserialize)]
pub struct TendermintFeeDetails {
    pub coin: String,
    pub amount: BigDecimal,
    #[serde(skip)]
    pub uamount: u64,
    pub gas_limit: u64,
}

#[derive(Clone, Debug, Deserialize, Serialize)]
pub struct TendermintProtocolInfo {
    decimals: u8,
    denom: String,
    pub account_prefix: String,
    chain_id: String,
    gas_price: Option<f64>,
    chain_registry_name: Option<String>,
}

#[derive(Clone)]
pub struct ActivatedTokenInfo {
    pub(crate) decimals: u8,
    pub(crate) denom: Denom,
}

pub struct TendermintConf {
    avg_blocktime: u8,
    /// Derivation path of the coin.
    /// This derivation path consists of `purpose` and `coin_type` only
    /// where the full `BIP44` address has the following structure:
    /// `m/purpose'/coin_type'/account'/change/address_index`.
    derivation_path: Option<StandardHDPathToCoin>,
}

impl TendermintConf {
    pub fn try_from_json(ticker: &str, conf: &Json) -> MmResult<Self, TendermintInitError> {
        let avg_blocktime = conf.get("avg_blocktime").or_mm_err(|| TendermintInitError {
            ticker: ticker.to_string(),
            kind: TendermintInitErrorKind::AvgBlockTimeMissing,
        })?;

        let avg_blocktime = avg_blocktime.as_i64().or_mm_err(|| TendermintInitError {
            ticker: ticker.to_string(),
            kind: TendermintInitErrorKind::AvgBlockTimeInvalid,
        })?;

        let avg_blocktime = u8::try_from(avg_blocktime).map_to_mm(|_| TendermintInitError {
            ticker: ticker.to_string(),
            kind: TendermintInitErrorKind::AvgBlockTimeInvalid,
        })?;

        let derivation_path = json::from_value(conf["derivation_path"].clone()).map_to_mm(|e| TendermintInitError {
            ticker: ticker.to_string(),
            kind: TendermintInitErrorKind::ErrorDeserializingDerivationPath(e.to_string()),
        })?;

        Ok(TendermintConf {
            avg_blocktime,
            derivation_path,
        })
    }
}

struct TendermintRpcClient(AsyncMutex<TendermintRpcClientImpl>);

struct TendermintRpcClientImpl {
    rpc_clients: Vec<HttpClient>,
}

#[async_trait]
impl RpcCommonOps for TendermintCoin {
    type RpcClient = HttpClient;
    type Error = TendermintCoinRpcError;

    async fn get_live_client(&self) -> Result<Self::RpcClient, Self::Error> {
        let mut client_impl = self.client.0.lock().await;
        // try to find first live client
        for (i, client) in client_impl.rpc_clients.clone().into_iter().enumerate() {
            match client.perform(HealthRequest).timeout(Duration::from_secs(15)).await {
                Ok(Ok(_)) => {
                    // Bring the live client to the front of rpc_clients
                    client_impl.rpc_clients.rotate_left(i);
                    return Ok(client);
                },
                Ok(Err(rpc_error)) => {
                    debug!("Could not perform healthcheck on: {:?}. Error: {}", &client, rpc_error);
                },
                Err(timeout_error) => {
                    debug!("Healthcheck timeout exceed on: {:?}. Error: {}", &client, timeout_error);
                },
            };
        }
        return Err(TendermintCoinRpcError::RpcClientError(
            "All the current rpc nodes are unavailable.".to_string(),
        ));
    }
}

pub struct TendermintCoinImpl {
    ticker: String,
    /// As seconds
    avg_blocktime: u8,
    /// My address
    pub account_id: AccountId,
    pub(super) account_prefix: String,
    priv_key: Vec<u8>,
    pub(crate) decimals: u8,
    pub(super) denom: Denom,
    chain_id: ChainId,
    gas_price: Option<f64>,
    pub(crate) tokens_info: PaMutex<HashMap<String, ActivatedTokenInfo>>,
    /// This spawner is used to spawn coin's related futures that should be aborted on coin deactivation
    /// or on [`MmArc::stop`].
    pub(super) abortable_system: AbortableQueue,
    pub(crate) history_sync_state: Mutex<HistorySyncState>,
    client: TendermintRpcClient,
    chain_registry_name: Option<String>,
}

#[derive(Clone)]
pub struct TendermintCoin(Arc<TendermintCoinImpl>);

impl Deref for TendermintCoin {
    type Target = TendermintCoinImpl;

    fn deref(&self) -> &Self::Target { &self.0 }
}

#[derive(Debug)]
pub struct TendermintInitError {
    pub ticker: String,
    pub kind: TendermintInitErrorKind,
}

#[derive(Display, Debug)]
pub enum TendermintInitErrorKind {
    Internal(String),
    InvalidPrivKey(String),
    CouldNotGenerateAccountId(String),
    EmptyRpcUrls,
    RpcClientInitError(String),
    InvalidChainId(String),
    InvalidDenom(String),
    #[display(fmt = "'derivation_path' field is not found in config")]
    DerivationPathIsNotSet,
    #[display(fmt = "Error deserializing 'derivation_path': {}", _0)]
    ErrorDeserializingDerivationPath(String),
    PrivKeyPolicyNotAllowed(PrivKeyPolicyNotAllowed),
    RpcError(String),
    #[display(fmt = "avg_blocktime is missing in coin configuration")]
    AvgBlockTimeMissing,
    #[display(fmt = "avg_blocktime must be in-between '0' and '255'.")]
    AvgBlockTimeInvalid,
}

#[derive(Display, Debug)]
pub enum TendermintCoinRpcError {
    Prost(DecodeError),
    InvalidResponse(String),
    PerformError(String),
    RpcClientError(String),
    InternalError(String),
}

impl From<DecodeError> for TendermintCoinRpcError {
    fn from(err: DecodeError) -> Self { TendermintCoinRpcError::Prost(err) }
}

impl From<TendermintCoinRpcError> for WithdrawError {
    fn from(err: TendermintCoinRpcError) -> Self { WithdrawError::Transport(err.to_string()) }
}

impl From<TendermintCoinRpcError> for BalanceError {
    fn from(err: TendermintCoinRpcError) -> Self {
        match err {
            TendermintCoinRpcError::InvalidResponse(e) => BalanceError::InvalidResponse(e),
            TendermintCoinRpcError::Prost(e) => BalanceError::InvalidResponse(e.to_string()),
            TendermintCoinRpcError::PerformError(e) => BalanceError::Transport(e),
            TendermintCoinRpcError::RpcClientError(e) => BalanceError::Transport(e),
            TendermintCoinRpcError::InternalError(e) => BalanceError::Internal(e),
        }
    }
}

impl From<TendermintCoinRpcError> for ValidatePaymentError {
    fn from(err: TendermintCoinRpcError) -> Self {
        match err {
            TendermintCoinRpcError::InvalidResponse(e) => ValidatePaymentError::InvalidRpcResponse(e),
            TendermintCoinRpcError::Prost(e) => ValidatePaymentError::InvalidRpcResponse(e.to_string()),
            TendermintCoinRpcError::PerformError(e) => ValidatePaymentError::Transport(e),
            TendermintCoinRpcError::RpcClientError(e) => ValidatePaymentError::Transport(e),
            TendermintCoinRpcError::InternalError(e) => ValidatePaymentError::InternalError(e),
        }
    }
}

impl From<TendermintCoinRpcError> for TradePreimageError {
    fn from(err: TendermintCoinRpcError) -> Self { TradePreimageError::Transport(err.to_string()) }
}

#[cfg(not(target_arch = "wasm32"))]
impl From<tendermint_rpc::Error> for TendermintCoinRpcError {
    fn from(err: tendermint_rpc::Error) -> Self { TendermintCoinRpcError::PerformError(err.to_string()) }
}

#[cfg(target_arch = "wasm32")]
impl From<PerformError> for TendermintCoinRpcError {
    fn from(err: PerformError) -> Self { TendermintCoinRpcError::PerformError(err.to_string()) }
}

impl From<TendermintCoinRpcError> for RawTransactionError {
    fn from(err: TendermintCoinRpcError) -> Self { RawTransactionError::Transport(err.to_string()) }
}

#[derive(Clone, Debug, PartialEq)]
pub struct CosmosTransaction {
    pub data: cosmrs::proto::cosmos::tx::v1beta1::TxRaw,
}

impl crate::Transaction for CosmosTransaction {
    fn tx_hex(&self) -> Vec<u8> { self.data.encode_to_vec() }

    fn tx_hash(&self) -> BytesJson {
        let bytes = self.data.encode_to_vec();
        let hash = sha256(&bytes);
        hash.to_vec().into()
    }
}

fn account_id_from_privkey(priv_key: &[u8], prefix: &str) -> MmResult<AccountId, TendermintInitErrorKind> {
    let signing_key =
        SigningKey::from_bytes(priv_key).map_to_mm(|e| TendermintInitErrorKind::InvalidPrivKey(e.to_string()))?;

    signing_key
        .public_key()
        .account_id(prefix)
        .map_to_mm(|e| TendermintInitErrorKind::CouldNotGenerateAccountId(e.to_string()))
}

#[derive(Display, Debug)]
pub enum AccountIdFromPubkeyHexErr {
    InvalidHexString(FromHexError),
    CouldNotCreateAccountId(ErrorReport),
}

impl From<FromHexError> for AccountIdFromPubkeyHexErr {
    fn from(err: FromHexError) -> Self { AccountIdFromPubkeyHexErr::InvalidHexString(err) }
}

impl From<ErrorReport> for AccountIdFromPubkeyHexErr {
    fn from(err: ErrorReport) -> Self { AccountIdFromPubkeyHexErr::CouldNotCreateAccountId(err) }
}

pub fn account_id_from_pubkey_hex(prefix: &str, pubkey: &str) -> MmResult<AccountId, AccountIdFromPubkeyHexErr> {
    let pubkey_bytes = hex::decode(pubkey)?;
    let pubkey_hash = dhash160(&pubkey_bytes);
    Ok(AccountId::new(prefix, pubkey_hash.as_slice())?)
}

#[derive(Debug, Clone, PartialEq)]
pub struct AllBalancesResult {
    pub platform_balance: BigDecimal,
    pub tokens_balances: HashMap<String, BigDecimal>,
}

#[derive(Debug, Display)]
enum SearchForSwapTxSpendErr {
    Cosmrs(ErrorReport),
    Rpc(TendermintCoinRpcError),
    TxMessagesEmpty,
    ClaimHtlcTxNotFound,
    UnexpectedHtlcState(i32),
    Proto(DecodeError),
}

impl From<ErrorReport> for SearchForSwapTxSpendErr {
    fn from(e: ErrorReport) -> Self { SearchForSwapTxSpendErr::Cosmrs(e) }
}

impl From<TendermintCoinRpcError> for SearchForSwapTxSpendErr {
    fn from(e: TendermintCoinRpcError) -> Self { SearchForSwapTxSpendErr::Rpc(e) }
}

impl From<DecodeError> for SearchForSwapTxSpendErr {
    fn from(e: DecodeError) -> Self { SearchForSwapTxSpendErr::Proto(e) }
}

#[async_trait]
impl TendermintCommons for TendermintCoin {
    fn platform_denom(&self) -> &Denom { &self.denom }

    fn set_history_sync_state(&self, new_state: HistorySyncState) {
        *self.history_sync_state.lock().unwrap() = new_state;
    }

    async fn get_block_timestamp(&self, block: i64) -> MmResult<Option<u64>, TendermintCoinRpcError> {
        let block_response = self.get_block_by_height(block).await?;
        let block_header = some_or_return_ok_none!(some_or_return_ok_none!(block_response.block).header);
        let timestamp = some_or_return_ok_none!(block_header.time);

        Ok(u64::try_from(timestamp.seconds).ok())
    }

    async fn all_balances(&self) -> MmResult<AllBalancesResult, TendermintCoinRpcError> {
        let platform_balance_denom = self.balance_for_denom(self.denom.to_string()).await?;
        let platform_balance = big_decimal_from_sat_unsigned(platform_balance_denom, self.decimals);
        let ibc_assets_info = self.tokens_info.lock().clone();

        let mut result = AllBalancesResult {
            platform_balance,
            tokens_balances: HashMap::new(),
        };
        for (ticker, info) in ibc_assets_info {
            let balance_denom = self.balance_for_denom(info.denom.to_string()).await?;
            let balance_decimal = big_decimal_from_sat_unsigned(balance_denom, info.decimals);
            result.tokens_balances.insert(ticker, balance_decimal);
        }

        Ok(result)
    }

    #[inline(always)]
    async fn rpc_client(&self) -> MmResult<HttpClient, TendermintCoinRpcError> {
        self.get_live_client().await.map_to_mm(|e| e)
    }
}

impl TendermintCoin {
    pub async fn init(
        ctx: &MmArc,
        ticker: String,
        conf: TendermintConf,
        protocol_info: TendermintProtocolInfo,
        rpc_urls: Vec<String>,
        tx_history: bool,
        priv_key_policy: PrivKeyBuildPolicy,
    ) -> MmResult<Self, TendermintInitError> {
        if rpc_urls.is_empty() {
            return MmError::err(TendermintInitError {
                ticker,
                kind: TendermintInitErrorKind::EmptyRpcUrls,
            });
        }

        let priv_key = secret_from_priv_key_policy(&conf, &ticker, priv_key_policy)?;

        let account_id =
            account_id_from_privkey(priv_key.as_slice(), &protocol_info.account_prefix).mm_err(|kind| {
                TendermintInitError {
                    ticker: ticker.clone(),
                    kind,
                }
            })?;

        let rpc_clients = clients_from_urls(rpc_urls.as_ref()).mm_err(|kind| TendermintInitError {
            ticker: ticker.clone(),
            kind,
        })?;

        let client_impl = TendermintRpcClientImpl { rpc_clients };

        let chain_id = ChainId::try_from(protocol_info.chain_id).map_to_mm(|e| TendermintInitError {
            ticker: ticker.clone(),
            kind: TendermintInitErrorKind::InvalidChainId(e.to_string()),
        })?;

        let denom = Denom::from_str(&protocol_info.denom).map_to_mm(|e| TendermintInitError {
            ticker: ticker.clone(),
            kind: TendermintInitErrorKind::InvalidDenom(e.to_string()),
        })?;

        let history_sync_state = if tx_history {
            HistorySyncState::NotStarted
        } else {
            HistorySyncState::NotEnabled
        };

        // Create an abortable system linked to the `MmCtx` so if the context is stopped via `MmArc::stop`,
        // all spawned futures related to `TendermintCoin` will be aborted as well.
        let abortable_system = ctx
            .abortable_system
            .create_subsystem()
            .map_to_mm(|e| TendermintInitError {
                ticker: ticker.clone(),
                kind: TendermintInitErrorKind::Internal(e.to_string()),
            })?;

        Ok(TendermintCoin(Arc::new(TendermintCoinImpl {
            ticker,
            account_id,
            account_prefix: protocol_info.account_prefix,
            priv_key: priv_key.to_vec(),
            decimals: protocol_info.decimals,
            denom,
            chain_id,
            gas_price: protocol_info.gas_price,
            avg_blocktime: conf.avg_blocktime,
            tokens_info: PaMutex::new(HashMap::new()),
            abortable_system,
            history_sync_state: Mutex::new(history_sync_state),
            client: TendermintRpcClient(AsyncMutex::new(client_impl)),
            chain_registry_name: protocol_info.chain_registry_name,
        })))
    }

    pub fn ibc_withdraw(&self, req: IBCWithdrawRequest) -> WithdrawFut {
        let coin = self.clone();
        let fut = async move {
            let to_address =
                AccountId::from_str(&req.to).map_to_mm(|e| WithdrawError::InvalidAddress(e.to_string()))?;

            let (balance_denom, balance_dec) = coin
                .get_balance_as_unsigned_and_decimal(&coin.denom, coin.decimals())
                .await?;

            // << BEGIN TX SIMULATION FOR FEE CALCULATION
            let (amount_denom, amount_dec) = if req.max {
                let amount_denom = balance_denom;
                (amount_denom, big_decimal_from_sat_unsigned(amount_denom, coin.decimals))
            } else {
                (sat_from_big_decimal(&req.amount, coin.decimals)?, req.amount.clone())
            };

            if !coin.is_tx_amount_enough(coin.decimals, &amount_dec) {
                return MmError::err(WithdrawError::AmountTooLow {
                    amount: amount_dec,
                    threshold: coin.min_tx_amount(),
                });
            }

            let received_by_me = if to_address == coin.account_id {
                amount_dec
            } else {
                BigDecimal::default()
            };

            let memo = req.memo.unwrap_or_else(|| TX_DEFAULT_MEMO.into());

            let msg_transfer = MsgTransfer::new_with_default_timeout(
                req.ibc_source_channel.clone(),
                coin.account_id.clone(),
                to_address.clone(),
                Coin {
                    denom: coin.denom.clone(),
                    amount: amount_denom.into(),
                },
            )
            .to_any()
            .map_to_mm(|e| WithdrawError::InternalError(e.to_string()))?;

            let current_block = coin
                .current_block()
                .compat()
                .await
                .map_to_mm(WithdrawError::Transport)?;

            let timeout_height = current_block + TIMEOUT_HEIGHT_DELTA;
            // >> END TX SIMULATION FOR FEE CALCULATION

            let fee_amount_u64 = coin
                .calculate_fee_amount_as_u64(msg_transfer.clone(), timeout_height, memo.clone())
                .await?;
            let fee_amount_dec = big_decimal_from_sat_unsigned(fee_amount_u64, coin.decimals());

            let fee_amount = Coin {
                denom: coin.denom.clone(),
                amount: fee_amount_u64.into(),
            };

            let fee = Fee::from_amount_and_gas(fee_amount, IBC_GAS_LIMIT_DEFAULT);

            let (amount_denom, total_amount) = if req.max {
                if balance_denom < fee_amount_u64 {
                    return MmError::err(WithdrawError::NotSufficientBalance {
                        coin: coin.ticker.clone(),
                        available: balance_dec,
                        required: fee_amount_dec,
                    });
                }
                let amount_denom = balance_denom - fee_amount_u64;
                (amount_denom, balance_dec)
            } else {
                let total = &req.amount + &fee_amount_dec;
                if balance_dec < total {
                    return MmError::err(WithdrawError::NotSufficientBalance {
                        coin: coin.ticker.clone(),
                        available: balance_dec,
                        required: total,
                    });
                }

                (sat_from_big_decimal(&req.amount, coin.decimals)?, total)
            };

            let msg_transfer = MsgTransfer::new_with_default_timeout(
                req.ibc_source_channel.clone(),
                coin.account_id.clone(),
                to_address.clone(),
                Coin {
                    denom: coin.denom.clone(),
                    amount: amount_denom.into(),
                },
            )
            .to_any()
            .map_to_mm(|e| WithdrawError::InternalError(e.to_string()))?;

            let account_info = coin.my_account_info().await?;
            let tx_raw = coin
                .any_to_signed_raw_tx(account_info, msg_transfer, fee, timeout_height, memo.clone())
                .map_to_mm(|e| WithdrawError::InternalError(e.to_string()))?;

            let tx_bytes = tx_raw
                .to_bytes()
                .map_to_mm(|e| WithdrawError::InternalError(e.to_string()))?;

            let hash = sha256(&tx_bytes);
            Ok(TransactionDetails {
                tx_hash: hex::encode_upper(hash.as_slice()),
                tx_hex: tx_bytes.into(),
                from: vec![coin.account_id.to_string()],
                to: vec![req.to],
                my_balance_change: &received_by_me - &total_amount,
                spent_by_me: total_amount.clone(),
                total_amount,
                received_by_me,
                block_height: 0,
                timestamp: 0,
                fee_details: Some(TxFeeDetails::Tendermint(TendermintFeeDetails {
                    coin: coin.ticker.clone(),
                    amount: fee_amount_dec,
                    uamount: fee_amount_u64,
                    gas_limit: IBC_GAS_LIMIT_DEFAULT,
                })),
                coin: coin.ticker.to_string(),
                internal_id: hash.to_vec().into(),
                kmd_rewards: None,
                transaction_type: TransactionType::default(),
                memo: Some(memo),
            })
        };
        Box::new(fut.boxed().compat())
    }

    pub async fn get_ibc_transfer_channels(&self, req: IBCTransferChannelsRequest) -> IBCTransferChannelsResult {
        #[derive(Deserialize)]
        struct ChainRegistry {
            channels: Vec<IbcChannel>,
        }

        #[derive(Deserialize)]
        struct ChannelInfo {
            channel_id: String,
            port_id: String,
        }

        #[derive(Deserialize)]
        struct IbcChannel {
            chain_1: ChannelInfo,
            #[allow(dead_code)]
            chain_2: ChannelInfo,
            ordering: String,
            version: String,
            tags: Option<IBCTransferChannelTag>,
        }

        let src_chain_registry_name = self.chain_registry_name.as_ref().or_mm_err(|| {
            IBCTransferChannelsRequestError::InternalError(format!(
                "`chain_registry_name` is not set for '{}'",
                self.platform_ticker()
            ))
        })?;

        let source_filename = format!(
            "{}-{}.json",
            src_chain_registry_name, req.destination_chain_registry_name
        );

        let git_controller: GitController<GithubClient> = GitController::new(GITHUB_API_URI);

        let metadata_list = git_controller
            .client
            .get_file_metadata_list(
                CHAIN_REGISTRY_REPO_OWNER,
                CHAIN_REGISTRY_REPO_NAME,
                CHAIN_REGISTRY_BRANCH,
                CHAIN_REGISTRY_IBC_DIR_NAME,
            )
            .await
            .map_err(|e| IBCTransferChannelsRequestError::Transport(format!("{:?}", e)))?;

        let source_channel_file = metadata_list
            .iter()
            .find(|metadata| metadata.name == source_filename)
            .or_mm_err(|| IBCTransferChannelsRequestError::RegistrySourceCouldNotFound(source_filename))?;

        let mut registry_object = git_controller
            .client
            .deserialize_json_source::<ChainRegistry>(source_channel_file.to_owned())
            .await
            .map_err(|e| IBCTransferChannelsRequestError::Transport(format!("{:?}", e)))?;

        registry_object
            .channels
            .retain(|ch| ch.chain_1.port_id == *IBC_OUT_SOURCE_PORT);

        let result: Vec<IBCTransferChannel> = registry_object
            .channels
            .iter()
            .map(|ch| IBCTransferChannel {
                channel_id: ch.chain_1.channel_id.clone(),
                ordering: ch.ordering.clone(),
                version: ch.version.clone(),
                tags: ch.tags.clone().map(|t| IBCTransferChannelTag {
                    status: t.status,
                    preferred: t.preferred,
                    dex: t.dex,
                }),
            })
            .collect();

        Ok(IBCTransferChannelsResponse {
            ibc_transfer_channels: result,
        })
    }

    #[inline(always)]
    fn gas_price(&self) -> f64 { self.gas_price.unwrap_or(DEFAULT_GAS_PRICE) }

    #[allow(unused)]
    async fn get_latest_block(&self) -> MmResult<GetLatestBlockResponse, TendermintCoinRpcError> {
        let path = AbciPath::from_str(ABCI_GET_LATEST_BLOCK_PATH).expect("valid path");

        let request = GetLatestBlockRequest {};
        let request = AbciRequest::new(
            Some(path),
            request.encode_to_vec(),
            ABCI_REQUEST_HEIGHT,
            ABCI_REQUEST_PROVE,
        );

        let response = self.rpc_client().await?.perform(request).await?;

        Ok(GetLatestBlockResponse::decode(response.response.value.as_slice())?)
    }

    #[allow(unused)]
    async fn get_block_by_height(&self, height: i64) -> MmResult<GetBlockByHeightResponse, TendermintCoinRpcError> {
        let path = AbciPath::from_str(ABCI_GET_BLOCK_BY_HEIGHT_PATH).expect("valid path");

        let request = GetBlockByHeightRequest { height };
        let request = AbciRequest::new(
            Some(path),
            request.encode_to_vec(),
            ABCI_REQUEST_HEIGHT,
            ABCI_REQUEST_PROVE,
        );

        let response = self.rpc_client().await?.perform(request).await?;

        Ok(GetBlockByHeightResponse::decode(response.response.value.as_slice())?)
    }

    // We must simulate the tx on rpc nodes in order to calculate network fee.
    // Right now cosmos doesn't expose any of gas price and fee informations directly.
    // Therefore, we can call SimulateRequest or CheckTx(doesn't work with using Abci interface) to get used gas or fee itself.
    pub(super) fn gen_simulated_tx(
        &self,
        account_info: BaseAccount,
        tx_payload: Any,
        timeout_height: u64,
        memo: String,
    ) -> cosmrs::Result<Vec<u8>> {
        let fee_amount = Coin {
            denom: self.denom.clone(),
            amount: 0_u64.into(),
        };

        let fee = Fee::from_amount_and_gas(fee_amount, GAS_LIMIT_DEFAULT);

        let signkey = SigningKey::from_bytes(&self.priv_key)?;
        let tx_body = tx::Body::new(vec![tx_payload], memo, timeout_height as u32);
        let auth_info = SignerInfo::single_direct(Some(signkey.public_key()), account_info.sequence).auth_info(fee);
        let sign_doc = SignDoc::new(&tx_body, &auth_info, &self.chain_id, account_info.account_number)?;
        sign_doc.sign(&signkey)?.to_bytes()
    }

    /// Refs:
    ///  - Main algorithm: https://github.com/KomodoPlatform/nucleus/blob/05b261200311af692c9f5cad0b24eb317cb3fe09/x/htlc/types/htlc.go#L157
    ///  - Coins string building https://github.com/cosmos/cosmos-sdk/blob/main/types/coin.go#L210-L225
    fn calculate_htlc_id(
        &self,
        from_address: &AccountId,
        to_address: &AccountId,
        amount: Vec<Coin>,
        secret_hash: &[u8],
    ) -> String {
        // Needs to be sorted if contains multiple coins
        // let mut amount = amount;
        // amount.sort();

        let coins_string = amount
            .iter()
            .map(|t| format!("{}{}", t.amount, t.denom))
            .collect::<Vec<String>>()
            .join(",");

        let mut htlc_id = vec![];
        htlc_id.extend_from_slice(secret_hash);
        htlc_id.extend_from_slice(&from_address.to_bytes());
        htlc_id.extend_from_slice(&to_address.to_bytes());
        htlc_id.extend_from_slice(coins_string.as_bytes());
        sha256(&htlc_id).to_string().to_uppercase()
    }

    pub(super) async fn seq_safe_send_raw_tx_bytes(
        &self,
        tx_payload: Any,
        fee: Fee,
        timeout_height: u64,
        memo: String,
    ) -> Result<(String, Raw), TransactionErr> {
        let (tx_id, tx_raw) = loop {
            let tx_raw = try_tx_s!(self.any_to_signed_raw_tx(
                try_tx_s!(self.my_account_info().await),
                tx_payload.clone(),
                fee.clone(),
                timeout_height,
                memo.clone(),
            ));

            match self.send_raw_tx_bytes(&try_tx_s!(tx_raw.to_bytes())).compat().await {
                Ok(tx_id) => break (tx_id, tx_raw),
                Err(e) => {
<<<<<<< HEAD
                    if e.contains("Wrong account sequence catched") {
=======
                    if e.contains(ACCOUNT_SEQUENCE_ERR) {
>>>>>>> 51435b33
                        debug!("Got wrong account sequence, trying again.");
                        continue;
                    }

                    return Err(crate::TransactionErr::Plain(ERRL!("{}", e)));
                },
            };
        };

        Ok((tx_id, tx_raw))
    }

    #[allow(deprecated)]
    pub(super) async fn calculate_fee(
        &self,
        msg: Any,
        timeout_height: u64,
        memo: String,
    ) -> MmResult<Fee, TendermintCoinRpcError> {
        let path = AbciPath::from_str(ABCI_SIMULATE_TX_PATH).expect("valid path");

        let (response, raw_response) = loop {
            let account_info = self.my_account_info().await?;
            let tx_bytes = self
                .gen_simulated_tx(account_info, msg.clone(), timeout_height, memo.clone())
                .map_to_mm(|e| TendermintCoinRpcError::InternalError(format!("{}", e)))?;

<<<<<<< HEAD
            let request = SimulateRequest { tx_bytes, tx: None };
            let request = AbciRequest::new(
                Some(path.clone()),
                request.encode_to_vec().clone(),
=======
            let request = AbciRequest::new(
                Some(path.clone()),
                SimulateRequest { tx_bytes, tx: None }.encode_to_vec(),
>>>>>>> 51435b33
                ABCI_REQUEST_HEIGHT,
                ABCI_REQUEST_PROVE,
            );

            let raw_response = self.rpc_client().await?.perform(request).await?;

<<<<<<< HEAD
            if raw_response
                .response
                .log
                .to_string()
                .contains("incorrect account sequence")
            {
=======
            if raw_response.response.log.to_string().contains(ACCOUNT_SEQUENCE_ERR) {
>>>>>>> 51435b33
                debug!("Got wrong account sequence, trying again.");
                continue;
            }

            match raw_response.response.code {
                cosmrs::tendermint::abci::Code::Ok => {},
<<<<<<< HEAD
                cosmrs::tendermint::abci::Code::Err(_) => {
                    return MmError::err(TendermintCoinRpcError::InvalidResponse(format!(
                        "Could not read gas_info. Invalid Response: {}",
                        raw_response.response.log
=======
                cosmrs::tendermint::abci::Code::Err(ecode) => {
                    return MmError::err(TendermintCoinRpcError::InvalidResponse(format!(
                        "Could not read gas_info. Error code: {} Message: {}",
                        ecode, raw_response.response.log
>>>>>>> 51435b33
                    )));
                },
            };

            break (
                SimulateResponse::decode(raw_response.response.value.as_slice())?,
                raw_response,
            );
        };

        let gas = response.gas_info.as_ref().ok_or_else(|| {
            TendermintCoinRpcError::InvalidResponse(format!(
                "Could not read gas_info. Invalid Response: {:?}",
                raw_response
            ))
        })?;

        let amount = ((gas.gas_used as f64 * 1.5) * self.gas_price()).ceil();

        let fee_amount = Coin {
<<<<<<< HEAD
            denom: self.platform_denom().parse().expect("Platform denom parse can't fail"),
=======
            denom: self.platform_denom().clone(),
>>>>>>> 51435b33
            amount: (amount as u64).into(),
        };

        Ok(Fee::from_amount_and_gas(fee_amount, GAS_LIMIT_DEFAULT))
    }

    #[allow(deprecated)]
    pub(super) async fn calculate_fee_amount_as_u64(
        &self,
        msg: Any,
        timeout_height: u64,
        memo: String,
    ) -> MmResult<u64, TendermintCoinRpcError> {
        let path = AbciPath::from_str(ABCI_SIMULATE_TX_PATH).expect("valid path");

        let (response, raw_response) = loop {
            let account_info = self.my_account_info().await?;
            let tx_bytes = self
                .gen_simulated_tx(account_info, msg.clone(), timeout_height, memo.clone())
                .map_to_mm(|e| TendermintCoinRpcError::InternalError(format!("{}", e)))?;
<<<<<<< HEAD
            let request = SimulateRequest { tx_bytes, tx: None };
            let request = AbciRequest::new(
                Some(path.clone()),
                request.encode_to_vec(),
=======

            let request = AbciRequest::new(
                Some(path.clone()),
                SimulateRequest { tx_bytes, tx: None }.encode_to_vec(),
>>>>>>> 51435b33
                ABCI_REQUEST_HEIGHT,
                ABCI_REQUEST_PROVE,
            );

            let raw_response = self.rpc_client().await?.perform(request).await?;

<<<<<<< HEAD
            if raw_response
                .response
                .log
                .to_string()
                .contains("incorrect account sequence")
            {
=======
            if raw_response.response.log.to_string().contains(ACCOUNT_SEQUENCE_ERR) {
>>>>>>> 51435b33
                debug!("Got wrong account sequence, trying again.");
                continue;
            }

            match raw_response.response.code {
                cosmrs::tendermint::abci::Code::Ok => {},
<<<<<<< HEAD
                cosmrs::tendermint::abci::Code::Err(_) => {
                    return MmError::err(TendermintCoinRpcError::InvalidResponse(format!(
                        "Could not read gas_info. Invalid Response: {}",
                        raw_response.response.log
=======
                cosmrs::tendermint::abci::Code::Err(ecode) => {
                    return MmError::err(TendermintCoinRpcError::InvalidResponse(format!(
                        "Could not read gas_info. Error code: {} Message: {}",
                        ecode, raw_response.response.log
>>>>>>> 51435b33
                    )));
                },
            };

            break (
                SimulateResponse::decode(raw_response.response.value.as_slice())?,
                raw_response,
            );
        };

        let gas = response.gas_info.as_ref().ok_or_else(|| {
            TendermintCoinRpcError::InvalidResponse(format!(
                "Could not read gas_info. Invalid Response: {:?}",
                raw_response
            ))
        })?;

        Ok(((gas.gas_used as f64 * 1.5) * self.gas_price()).ceil() as u64)
    }

    pub(super) async fn my_account_info(&self) -> MmResult<BaseAccount, TendermintCoinRpcError> {
        let path = AbciPath::from_str(ABCI_QUERY_ACCOUNT_PATH).expect("valid path");
        let request = QueryAccountRequest {
            address: self.account_id.to_string(),
        };
        let request = AbciRequest::new(
            Some(path),
            request.encode_to_vec(),
            ABCI_REQUEST_HEIGHT,
            ABCI_REQUEST_PROVE,
        );

        let response = self.rpc_client().await?.perform(request).await?;
        let account_response = QueryAccountResponse::decode(response.response.value.as_slice())?;
        let account = account_response
            .account
            .or_mm_err(|| TendermintCoinRpcError::InvalidResponse("Account is None".into()))?;
        Ok(BaseAccount::decode(account.value.as_slice())?)
    }

    pub(super) async fn balance_for_denom(&self, denom: String) -> MmResult<u64, TendermintCoinRpcError> {
        let path = AbciPath::from_str(ABCI_QUERY_BALANCE_PATH).expect("valid path");
        let request = QueryBalanceRequest {
            address: self.account_id.to_string(),
            denom,
        };
        let request = AbciRequest::new(
            Some(path),
            request.encode_to_vec(),
            ABCI_REQUEST_HEIGHT,
            ABCI_REQUEST_PROVE,
        );

        let response = self.rpc_client().await?.perform(request).await?;
        let response = QueryBalanceResponse::decode(response.response.value.as_slice())?;
        response
            .balance
            .or_mm_err(|| TendermintCoinRpcError::InvalidResponse("balance is None".into()))?
            .amount
            .parse()
            .map_to_mm(|e| TendermintCoinRpcError::InvalidResponse(format!("balance is not u64, err {}", e)))
    }

    fn gen_create_htlc_tx(
        &self,
        denom: Denom,
        to: &AccountId,
        amount: cosmrs::Decimal,
        secret_hash: &[u8],
        time_lock: u64,
    ) -> MmResult<IrisHtlc, TxMarshalingErr> {
        let amount = vec![Coin { denom, amount }];
        let timestamp = 0_u64;
        let msg_payload = MsgCreateHtlc {
            sender: self.account_id.clone(),
            to: to.clone(),
            receiver_on_other_chain: "".to_string(),
            sender_on_other_chain: "".to_string(),
            amount: amount.clone(),
            hash_lock: hex::encode(secret_hash),
            timestamp,
            time_lock,
            transfer: false,
        };

        let htlc_id = self.calculate_htlc_id(&self.account_id, to, amount, secret_hash);

        Ok(IrisHtlc {
            id: htlc_id,
            msg_payload: msg_payload
                .to_any()
                .map_err(|e| MmError::new(TxMarshalingErr::InvalidInput(e.to_string())))?,
        })
    }

    fn gen_claim_htlc_tx(&self, htlc_id: String, secret: &[u8]) -> MmResult<IrisHtlc, TxMarshalingErr> {
        let msg_payload = MsgClaimHtlc {
            id: htlc_id.clone(),
            sender: self.account_id.clone(),
            secret: hex::encode(secret),
        };

        Ok(IrisHtlc {
            id: htlc_id,
            msg_payload: msg_payload
                .to_any()
                .map_err(|e| MmError::new(TxMarshalingErr::InvalidInput(e.to_string())))?,
        })
    }

    pub(super) fn any_to_signed_raw_tx(
        &self,
        account_info: BaseAccount,
        tx_payload: Any,
        fee: Fee,
        timeout_height: u64,
        memo: String,
    ) -> cosmrs::Result<Raw> {
        let signkey = SigningKey::from_bytes(&self.priv_key)?;
        let tx_body = tx::Body::new(vec![tx_payload], memo, timeout_height as u32);
        let auth_info = SignerInfo::single_direct(Some(signkey.public_key()), account_info.sequence).auth_info(fee);
        let sign_doc = SignDoc::new(&tx_body, &auth_info, &self.chain_id, account_info.account_number)?;
        sign_doc.sign(&signkey)
    }

    pub fn add_activated_token_info(&self, ticker: String, decimals: u8, denom: Denom) {
        self.tokens_info
            .lock()
            .insert(ticker, ActivatedTokenInfo { decimals, denom });
    }

    fn estimate_blocks_from_duration(&self, duration: u64) -> i64 {
        let estimated_time_lock = (duration / self.avg_blocktime as u64) as i64;

        estimated_time_lock.clamp(MIN_TIME_LOCK, MAX_TIME_LOCK)
    }

    pub(crate) fn check_if_my_payment_sent_for_denom(
        &self,
        decimals: u8,
        denom: Denom,
        other_pub: &[u8],
        secret_hash: &[u8],
        amount: &BigDecimal,
    ) -> Box<dyn Future<Item = Option<TransactionEnum>, Error = String> + Send> {
        let amount = try_fus!(sat_from_big_decimal(amount, decimals));
        let amount = vec![Coin {
            denom,
            amount: amount.into(),
        }];

        let pubkey_hash = dhash160(other_pub);
        let to_address = try_fus!(AccountId::new(&self.account_prefix, pubkey_hash.as_slice()));

        let htlc_id = self.calculate_htlc_id(&self.account_id, &to_address, amount, secret_hash);

        let coin = self.clone();
        let fut = async move {
            let htlc_response = try_s!(coin.query_htlc(htlc_id.clone()).await);
            let htlc_data = match htlc_response.htlc {
                Some(htlc) => htlc,
                None => return Ok(None),
            };

            match htlc_data.state {
                HTLC_STATE_OPEN | HTLC_STATE_COMPLETED | HTLC_STATE_REFUNDED => {},
                unexpected_state => return Err(format!("Unexpected state for HTLC {}", unexpected_state)),
            };

            let rpc_client = try_s!(coin.rpc_client().await);
            let q = format!("create_htlc.id = '{}'", htlc_id);

            let response = try_s!(
                // Search single tx
                rpc_client
                    .perform(TxSearchRequest::new(
                        q,
                        false,
                        1,
                        1,
                        TendermintResultOrder::Descending.into()
                    ))
                    .await
            );

            if let Some(tx) = response.txs.first() {
                if let cosmrs::tendermint::abci::Code::Err(err_code) = tx.tx_result.code {
                    return Err(format!(
                        "Got {} error code. Broadcasted HTLC likely isn't valid.",
                        err_code
                    ));
                }

                let deserialized_tx = try_s!(cosmrs::Tx::from_bytes(tx.tx.as_bytes()));
                let msg = try_s!(deserialized_tx.body.messages.first().ok_or("Tx body couldn't be read."));
                let htlc = try_s!(CreateHtlcProtoRep::decode(msg.value.as_slice()));

                if htlc.hash_lock.to_uppercase() == htlc_data.hash_lock.to_uppercase() {
                    let htlc = TransactionEnum::CosmosTransaction(CosmosTransaction {
                        data: try_s!(TxRaw::decode(tx.tx.as_bytes())),
                    });
                    return Ok(Some(htlc));
                }
            }

            Ok(None)
        };

        Box::new(fut.boxed().compat())
    }

    pub(super) fn send_htlc_for_denom(
        &self,
        time_lock_duration: u64,
        other_pub: &[u8],
        secret_hash: &[u8],
        amount: BigDecimal,
        denom: Denom,
        decimals: u8,
    ) -> TransactionFut {
        let pubkey_hash = dhash160(other_pub);
        let to = try_tx_fus!(AccountId::new(&self.account_prefix, pubkey_hash.as_slice()));

        let amount_as_u64 = try_tx_fus!(sat_from_big_decimal(&amount, decimals));
        let amount = cosmrs::Decimal::from(amount_as_u64);

        let secret_hash = secret_hash.to_vec();
        let coin = self.clone();
        let fut = async move {
            let time_lock = coin.estimate_blocks_from_duration(time_lock_duration);

            let create_htlc_tx = try_tx_s!(coin.gen_create_htlc_tx(denom, &to, amount, &secret_hash, time_lock as u64));

            let current_block = try_tx_s!(coin.current_block().compat().await);
            let timeout_height = current_block + TIMEOUT_HEIGHT_DELTA;

            let fee = try_tx_s!(
                coin.calculate_fee(
                    create_htlc_tx.msg_payload.clone(),
                    timeout_height,
                    TX_DEFAULT_MEMO.to_owned()
                )
                .await
            );

            let (_tx_id, tx_raw) = try_tx_s!(
                coin.seq_safe_send_raw_tx_bytes(
                    create_htlc_tx.msg_payload.clone(),
                    fee.clone(),
                    timeout_height,
                    TX_DEFAULT_MEMO.into(),
                )
                .await
            );

            Ok(TransactionEnum::CosmosTransaction(CosmosTransaction {
                data: tx_raw.into(),
            }))
        };

        Box::new(fut.boxed().compat())
    }

    pub(super) fn send_taker_fee_for_denom(
        &self,
        fee_addr: &[u8],
        amount: BigDecimal,
        denom: Denom,
        decimals: u8,
        uuid: &[u8],
    ) -> TransactionFut {
        let memo = try_tx_fus!(Uuid::from_slice(uuid)).to_string();
        let from_address = self.account_id.clone();
        let pubkey_hash = dhash160(fee_addr);
        let to_address = try_tx_fus!(AccountId::new(&self.account_prefix, pubkey_hash.as_slice()));

        let amount_as_u64 = try_tx_fus!(sat_from_big_decimal(&amount, decimals));
        let amount = cosmrs::Decimal::from(amount_as_u64);

        let amount = vec![Coin { denom, amount }];

        let tx_payload = try_tx_fus!(MsgSend {
            from_address,
            to_address,
            amount,
        }
        .to_any());

        let coin = self.clone();
        let fut = async move {
            let current_block = try_tx_s!(coin.current_block().compat().await.map_to_mm(WithdrawError::Transport));
            let timeout_height = current_block + TIMEOUT_HEIGHT_DELTA;

            let fee = try_tx_s!(
                coin.calculate_fee(tx_payload.clone(), timeout_height, TX_DEFAULT_MEMO.to_owned())
                    .await
            );

            let (_tx_id, tx_raw) = try_tx_s!(
                coin.seq_safe_send_raw_tx_bytes(tx_payload.clone(), fee.clone(), timeout_height, memo.clone())
                    .await
            );

            Ok(TransactionEnum::CosmosTransaction(CosmosTransaction {
                data: tx_raw.into(),
            }))
        };

        Box::new(fut.boxed().compat())
    }

    #[allow(clippy::too_many_arguments)]
    pub(super) fn validate_fee_for_denom(
        &self,
        fee_tx: &TransactionEnum,
        expected_sender: &[u8],
        fee_addr: &[u8],
        amount: &BigDecimal,
        decimals: u8,
        uuid: &[u8],
        denom: String,
    ) -> ValidatePaymentFut<()> {
        let tx = match fee_tx {
            TransactionEnum::CosmosTransaction(tx) => tx.clone(),
            invalid_variant => {
                return Box::new(futures01::future::err(
                    ValidatePaymentError::WrongPaymentTx(format!("Unexpected tx variant {:?}", invalid_variant)).into(),
                ))
            },
        };

        let uuid = try_f!(Uuid::from_slice(uuid).map_to_mm(|r| ValidatePaymentError::InvalidParameter(r.to_string())))
            .to_string();

        let sender_pubkey_hash = dhash160(expected_sender);
        let expected_sender_address = try_f!(AccountId::new(&self.account_prefix, sender_pubkey_hash.as_slice())
            .map_to_mm(|r| ValidatePaymentError::InvalidParameter(r.to_string())))
        .to_string();

        let dex_fee_addr_pubkey_hash = dhash160(fee_addr);
        let expected_dex_fee_address = try_f!(AccountId::new(
            &self.account_prefix,
            dex_fee_addr_pubkey_hash.as_slice()
        )
        .map_to_mm(|r| ValidatePaymentError::InvalidParameter(r.to_string())))
        .to_string();

        let expected_amount = try_f!(sat_from_big_decimal(amount, decimals));
        let expected_amount = CoinProto {
            denom,
            amount: expected_amount.to_string(),
        };

        let coin = self.clone();
        let fut = async move {
            let tx_body = TxBody::decode(tx.data.body_bytes.as_slice())
                .map_to_mm(|e| ValidatePaymentError::TxDeserializationError(e.to_string()))?;
            if tx_body.messages.len() != 1 {
                return MmError::err(ValidatePaymentError::WrongPaymentTx(
                    "Tx body must have exactly one message".to_string(),
                ));
            }

            let msg = MsgSendProto::decode(tx_body.messages[0].value.as_slice())
                .map_to_mm(|e| ValidatePaymentError::TxDeserializationError(e.to_string()))?;
            if msg.to_address != expected_dex_fee_address {
                return MmError::err(ValidatePaymentError::WrongPaymentTx(format!(
                    "Dex fee is sent to wrong address: {}, expected {}",
                    msg.to_address, expected_dex_fee_address
                )));
            }

            if msg.amount.len() != 1 {
                return MmError::err(ValidatePaymentError::WrongPaymentTx(
                    "Msg must have exactly one Coin".to_string(),
                ));
            }

            if msg.amount[0] != expected_amount {
                return MmError::err(ValidatePaymentError::WrongPaymentTx(format!(
                    "Invalid amount {:?}, expected {:?}",
                    msg.amount[0], expected_amount
                )));
            }

            if msg.from_address != expected_sender_address {
                return MmError::err(ValidatePaymentError::WrongPaymentTx(format!(
                    "Invalid sender: {}, expected {}",
                    msg.from_address, expected_sender_address
                )));
            }

            if tx_body.memo != uuid {
                return MmError::err(ValidatePaymentError::WrongPaymentTx(format!(
                    "Invalid memo: {}, expected {}",
                    msg.from_address, uuid
                )));
            }

            let encoded_tx = tx.data.encode_to_vec();
            let hash = hex::encode_upper(sha256(&encoded_tx).as_slice());
            let encoded_from_rpc = coin
                .request_tx(hash)
                .await
                .map_err(|e| MmError::new(ValidatePaymentError::TxDeserializationError(e.into_inner().to_string())))?
                .encode_to_vec();
            if encoded_tx != encoded_from_rpc {
                return MmError::err(ValidatePaymentError::WrongPaymentTx(
                    "Transaction from RPC doesn't match the input".to_string(),
                ));
            }
            Ok(())
        };
        Box::new(fut.boxed().compat())
    }

    pub(super) fn validate_payment_for_denom(
        &self,
        input: ValidatePaymentInput,
        denom: Denom,
        decimals: u8,
    ) -> ValidatePaymentFut<()> {
        let coin = self.clone();
        let fut = async move {
            let tx = cosmrs::Tx::from_bytes(&input.payment_tx)
                .map_to_mm(|e| ValidatePaymentError::TxDeserializationError(e.to_string()))?;

            if tx.body.messages.len() != 1 {
                return MmError::err(ValidatePaymentError::WrongPaymentTx(
                    "Payment tx must have exactly one message".into(),
                ));
            }

            let create_htlc_msg_proto = CreateHtlcProtoRep::decode(tx.body.messages[0].value.as_slice())
                .map_to_mm(|e| ValidatePaymentError::WrongPaymentTx(e.to_string()))?;
            let create_htlc_msg = MsgCreateHtlc::try_from(create_htlc_msg_proto)
                .map_to_mm(|e| ValidatePaymentError::WrongPaymentTx(e.to_string()))?;

            let sender_pubkey_hash = dhash160(&input.other_pub);
            let sender = AccountId::new(&coin.account_prefix, sender_pubkey_hash.as_slice())
                .map_to_mm(|e| ValidatePaymentError::InvalidParameter(e.to_string()))?;

            let amount = sat_from_big_decimal(&input.amount, decimals)?;
            let amount = vec![Coin {
                denom,
                amount: amount.into(),
            }];

            let time_lock = coin.estimate_blocks_from_duration(input.time_lock_duration);

            let expected_msg = MsgCreateHtlc {
                sender: sender.clone(),
                to: coin.account_id.clone(),
                receiver_on_other_chain: "".into(),
                sender_on_other_chain: "".into(),
                amount: amount.clone(),
                hash_lock: hex::encode(&input.secret_hash),
                timestamp: 0,
                time_lock: time_lock as u64,
                transfer: false,
            };

            if create_htlc_msg != expected_msg {
                return MmError::err(ValidatePaymentError::WrongPaymentTx(format!(
                    "Incorrect CreateHtlc message {:?}, expected {:?}",
                    create_htlc_msg, expected_msg
                )));
            }

            let hash = hex::encode_upper(sha256(&input.payment_tx).as_slice());
            let tx_from_rpc = coin.request_tx(hash).await?;
            if input.payment_tx != tx_from_rpc.encode_to_vec() {
                return MmError::err(ValidatePaymentError::InvalidRpcResponse(
                    "Tx from RPC doesn't match the input".into(),
                ));
            }

            let htlc_id = coin.calculate_htlc_id(&sender, &coin.account_id, amount, &input.secret_hash);

            let htlc_response = coin.query_htlc(htlc_id.clone()).await?;
            let htlc_data = htlc_response
                .htlc
                .or_mm_err(|| ValidatePaymentError::InvalidRpcResponse(format!("No HTLC data for {}", htlc_id)))?;

            match htlc_data.state {
                HTLC_STATE_OPEN => Ok(()),
                unexpected_state => MmError::err(ValidatePaymentError::UnexpectedPaymentState(format!(
                    "{}",
                    unexpected_state
                ))),
            }
        };
        Box::new(fut.boxed().compat())
    }

    pub(super) async fn get_sender_trade_fee_for_denom(
        &self,
        ticker: String,
        denom: Denom,
        decimals: u8,
        amount: BigDecimal,
    ) -> TradePreimageResult<TradeFee> {
        const TIME_LOCK: u64 = 1750;
        let sec: [u8; 32] = thread_rng().gen();
        let to_address = account_id_from_pubkey_hex(&self.account_prefix, DEX_FEE_ADDR_PUBKEY)
            .map_err(|e| MmError::new(TradePreimageError::InternalError(e.into_inner().to_string())))?;

        let amount = sat_from_big_decimal(&amount, decimals)?;

        let create_htlc_tx = self
            .gen_create_htlc_tx(denom, &to_address, amount.into(), sha256(&sec).as_slice(), TIME_LOCK)
            .map_err(|e| {
                MmError::new(TradePreimageError::InternalError(format!(
                    "Could not create HTLC. {:?}",
                    e.into_inner()
                )))
            })?;

        let current_block = self.current_block().compat().await.map_err(|e| {
            MmError::new(TradePreimageError::InternalError(format!(
                "Could not get current_block. {}",
                e
            )))
        })?;

        let timeout_height = current_block + TIMEOUT_HEIGHT_DELTA;

        let fee_uamount = self
            .calculate_fee_amount_as_u64(
                create_htlc_tx.msg_payload.clone(),
                timeout_height,
                TX_DEFAULT_MEMO.to_owned(),
            )
            .await?;

        let fee_amount = big_decimal_from_sat_unsigned(fee_uamount, self.decimals);

        Ok(TradeFee {
            coin: ticker,
            amount: fee_amount.into(),
            paid_from_trading_vol: false,
        })
    }

    pub(super) async fn get_fee_to_send_taker_fee_for_denom(
        &self,
        ticker: String,
        denom: Denom,
        decimals: u8,
        dex_fee_amount: BigDecimal,
    ) -> TradePreimageResult<TradeFee> {
        let to_address = account_id_from_pubkey_hex(&self.account_prefix, DEX_FEE_ADDR_PUBKEY)
            .map_err(|e| MmError::new(TradePreimageError::InternalError(e.into_inner().to_string())))?;
        let amount = sat_from_big_decimal(&dex_fee_amount, decimals)?;

        let current_block = self.current_block().compat().await.map_err(|e| {
            MmError::new(TradePreimageError::InternalError(format!(
                "Could not get current_block. {}",
                e
            )))
        })?;

        let timeout_height = current_block + TIMEOUT_HEIGHT_DELTA;

        let msg_send = MsgSend {
            from_address: self.account_id.clone(),
            to_address: to_address.clone(),
            amount: vec![Coin {
                denom,
                amount: amount.into(),
            }],
        }
        .to_any()
        .map_err(|e| MmError::new(TradePreimageError::InternalError(e.to_string())))?;

        let fee_uamount = self
            .calculate_fee_amount_as_u64(msg_send.clone(), timeout_height, TX_DEFAULT_MEMO.to_owned())
            .await?;
<<<<<<< HEAD

=======
>>>>>>> 51435b33
        let fee_amount = big_decimal_from_sat_unsigned(fee_uamount, decimals);

        Ok(TradeFee {
            coin: ticker,
            amount: fee_amount.into(),
            paid_from_trading_vol: false,
        })
    }

    pub(super) async fn get_balance_as_unsigned_and_decimal(
        &self,
        denom: &Denom,
        decimals: u8,
    ) -> MmResult<(u64, BigDecimal), TendermintCoinRpcError> {
        let denom_ubalance = self.balance_for_denom(denom.to_string()).await?;
        let denom_balance_dec = big_decimal_from_sat_unsigned(denom_ubalance, decimals);

        Ok((denom_ubalance, denom_balance_dec))
    }

    async fn request_tx(&self, hash: String) -> MmResult<Tx, TendermintCoinRpcError> {
        let path = AbciPath::from_str(ABCI_GET_TX_PATH).expect("valid path");
        let request = GetTxRequest { hash };
        let response = self
            .rpc_client()
            .await?
            .abci_query(
                Some(path),
                request.encode_to_vec(),
                ABCI_REQUEST_HEIGHT,
                ABCI_REQUEST_PROVE,
            )
            .await?;

        let response = GetTxResponse::decode(response.value.as_slice())?;
        response
            .tx
            .or_mm_err(|| TendermintCoinRpcError::InvalidResponse(format!("Tx {} does not exist", request.hash)))
    }

    /// Returns status code of transaction.
    /// If tx doesn't exists on chain, then returns `None`.
    async fn get_tx_status_code_or_none(
        &self,
        hash: String,
    ) -> MmResult<Option<cosmrs::tendermint::abci::Code>, TendermintCoinRpcError> {
        let path = AbciPath::from_str(ABCI_GET_TX_PATH).expect("valid path");
        let request = GetTxRequest { hash };
        let response = self
            .rpc_client()
            .await?
            .abci_query(
                Some(path),
                request.encode_to_vec(),
                ABCI_REQUEST_HEIGHT,
                ABCI_REQUEST_PROVE,
            )
            .await?;

        let tx = GetTxResponse::decode(response.value.as_slice())?;

        if let Some(tx_response) = tx.tx_response {
            // non-zero values are error.
            match tx_response.code {
                TX_SUCCESS_CODE => Ok(Some(cosmrs::tendermint::abci::Code::Ok)),
                err_code => Ok(Some(cosmrs::tendermint::abci::Code::Err(err_code))),
            }
        } else {
            Ok(None)
        }
    }

    pub(crate) async fn query_htlc(&self, id: String) -> MmResult<QueryHtlcResponseProto, TendermintCoinRpcError> {
        let path = AbciPath::from_str(ABCI_QUERY_HTLC_PATH).expect("valid path");
        let request = QueryHtlcRequestProto { id };
        let response = self
            .rpc_client()
            .await?
            .abci_query(
                Some(path),
                request.encode_to_vec(),
                ABCI_REQUEST_HEIGHT,
                ABCI_REQUEST_PROVE,
            )
            .await?;

        Ok(QueryHtlcResponseProto::decode(response.value.as_slice())?)
    }

    #[inline]
    pub(crate) fn is_tx_amount_enough(&self, decimals: u8, amount: &BigDecimal) -> bool {
        let min_tx_amount = big_decimal_from_sat(MIN_TX_SATOSHIS, decimals);
        amount >= &min_tx_amount
    }

    async fn search_for_swap_tx_spend(
        &self,
        input: SearchForSwapTxSpendInput<'_>,
    ) -> MmResult<Option<FoundSwapTxSpend>, SearchForSwapTxSpendErr> {
        let tx = cosmrs::Tx::from_bytes(input.tx)?;
        let first_message = tx
            .body
            .messages
            .first()
            .or_mm_err(|| SearchForSwapTxSpendErr::TxMessagesEmpty)?;
        let htlc_proto = CreateHtlcProtoRep::decode(first_message.value.as_slice())?;
        let htlc = MsgCreateHtlc::try_from(htlc_proto)?;
        let htlc_id = self.calculate_htlc_id(&htlc.sender, &htlc.to, htlc.amount, input.secret_hash);

        let htlc_response = self.query_htlc(htlc_id.clone()).await?;
        let htlc_data = match htlc_response.htlc {
            Some(htlc) => htlc,
            None => return Ok(None),
        };

        match htlc_data.state {
            HTLC_STATE_OPEN => Ok(None),
            HTLC_STATE_COMPLETED => {
                let events_string = format!("claim_htlc.id='{}'", htlc_id);
                let request = GetTxsEventRequest {
                    events: vec![events_string],
                    pagination: None,
                    order_by: TendermintResultOrder::Ascending as i32,
                };
                let encoded_request = request.encode_to_vec();

                let path = AbciPath::from_str(ABCI_GET_TXS_EVENT_PATH).expect("valid path");
                let response = self
                    .rpc_client()
                    .await?
                    .abci_query(
                        Some(path),
                        encoded_request.as_slice(),
                        ABCI_REQUEST_HEIGHT,
                        ABCI_REQUEST_PROVE,
                    )
                    .await
                    .map_to_mm(TendermintCoinRpcError::from)?;
                let response = GetTxsEventResponse::decode(response.value.as_slice())?;
                match response.txs.first() {
                    Some(tx) => {
                        let tx = TransactionEnum::CosmosTransaction(CosmosTransaction {
                            data: TxRaw {
                                body_bytes: tx.body.as_ref().map(Message::encode_to_vec).unwrap_or_default(),
                                auth_info_bytes: tx.auth_info.as_ref().map(Message::encode_to_vec).unwrap_or_default(),
                                signatures: tx.signatures.clone(),
                            },
                        });
                        Ok(Some(FoundSwapTxSpend::Spent(tx)))
                    },
                    None => MmError::err(SearchForSwapTxSpendErr::ClaimHtlcTxNotFound),
                }
            },
            HTLC_STATE_REFUNDED => {
                // HTLC is refunded automatically without transaction. We have to return dummy tx data
                Ok(Some(FoundSwapTxSpend::Refunded(TransactionEnum::CosmosTransaction(
                    CosmosTransaction { data: TxRaw::default() },
                ))))
            },
            unexpected_state => MmError::err(SearchForSwapTxSpendErr::UnexpectedHtlcState(unexpected_state)),
        }
    }
}

fn clients_from_urls(rpc_urls: &[String]) -> MmResult<Vec<HttpClient>, TendermintInitErrorKind> {
    if rpc_urls.is_empty() {
        return MmError::err(TendermintInitErrorKind::EmptyRpcUrls);
    }
    let mut clients = Vec::new();
    let mut errors = Vec::new();
    // check that all urls are valid
    // keep all invalid urls in one vector to show all of them in error
    for url in rpc_urls.iter() {
        match HttpClient::new(url.as_str()) {
            Ok(client) => clients.push(client),
            Err(e) => errors.push(format!("Url {} is invalid, got error {}", url, e)),
        }
    }
    drop_mutability!(clients);
    drop_mutability!(errors);
    if !errors.is_empty() {
        let errors: String = errors.into_iter().join(", ");
        return MmError::err(TendermintInitErrorKind::RpcClientInitError(errors));
    }
    Ok(clients)
}

pub async fn get_ibc_chain_list() -> IBCChainRegistriesResult {
    fn map_metadata_to_chain_registry_name(metadata: &FileMetadata) -> Result<String, MmError<IBCChainsRequestError>> {
        let split_filename_by_dash: Vec<&str> = metadata.name.split('-').collect();
        let chain_registry_name = split_filename_by_dash
            .first()
            .or_mm_err(|| {
                IBCChainsRequestError::InternalError(format!(
                    "Could not read chain registry name from '{}'",
                    metadata.name
                ))
            })?
            .to_string();

        Ok(chain_registry_name)
    }

    let git_controller: GitController<GithubClient> = GitController::new(GITHUB_API_URI);

    let metadata_list = git_controller
        .client
        .get_file_metadata_list(
            CHAIN_REGISTRY_REPO_OWNER,
            CHAIN_REGISTRY_REPO_NAME,
            CHAIN_REGISTRY_BRANCH,
            CHAIN_REGISTRY_IBC_DIR_NAME,
        )
        .await
        .map_err(|e| IBCChainsRequestError::Transport(format!("{:?}", e)))?;

    let chain_list: Result<Vec<String>, MmError<IBCChainsRequestError>> =
        metadata_list.iter().map(map_metadata_to_chain_registry_name).collect();

    let mut distinct_chain_list = chain_list?;
    distinct_chain_list.dedup();

    Ok(IBCChainRegistriesResponse {
        chain_registry_list: distinct_chain_list,
    })
}

#[async_trait]
#[allow(unused_variables)]
impl MmCoin for TendermintCoin {
    fn is_asset_chain(&self) -> bool { false }

    fn spawner(&self) -> CoinFutSpawner { CoinFutSpawner::new(&self.abortable_system) }

    fn withdraw(&self, req: WithdrawRequest) -> WithdrawFut {
        let coin = self.clone();
        let fut = async move {
            let to_address =
                AccountId::from_str(&req.to).map_to_mm(|e| WithdrawError::InvalidAddress(e.to_string()))?;
            if to_address.prefix() != coin.account_prefix {
                return MmError::err(WithdrawError::InvalidAddress(format!(
                    "expected {} address prefix",
                    coin.account_prefix
                )));
            }

            let (balance_denom, balance_dec) = coin
                .get_balance_as_unsigned_and_decimal(&coin.denom, coin.decimals())
                .await?;

            // << BEGIN TX SIMULATION FOR FEE CALCULATION
            let (amount_denom, amount_dec) = if req.max {
                let amount_denom = balance_denom;
                (amount_denom, big_decimal_from_sat_unsigned(amount_denom, coin.decimals))
            } else {
                let total = req.amount.clone();

                (sat_from_big_decimal(&req.amount, coin.decimals)?, req.amount.clone())
            };

            if !coin.is_tx_amount_enough(coin.decimals, &amount_dec) {
                return MmError::err(WithdrawError::AmountTooLow {
                    amount: amount_dec,
                    threshold: coin.min_tx_amount(),
                });
            }

            let received_by_me = if to_address == coin.account_id {
                amount_dec
            } else {
                BigDecimal::default()
            };

            let msg_send = MsgSend {
                from_address: coin.account_id.clone(),
                to_address: to_address.clone(),
                amount: vec![Coin {
                    denom: coin.denom.clone(),
                    amount: amount_denom.into(),
                }],
            }
            .to_any()
            .map_to_mm(|e| WithdrawError::InternalError(e.to_string()))?;

            let memo = req.memo.unwrap_or_else(|| TX_DEFAULT_MEMO.into());
            let current_block = coin
                .current_block()
                .compat()
                .await
                .map_to_mm(WithdrawError::Transport)?;

            let timeout_height = current_block + TIMEOUT_HEIGHT_DELTA;
<<<<<<< HEAD

=======
>>>>>>> 51435b33
            // >> END TX SIMULATION FOR FEE CALCULATION

            let fee_amount_u64 = coin
                .calculate_fee_amount_as_u64(msg_send.clone(), timeout_height, memo.clone())
                .await?;
<<<<<<< HEAD

=======
>>>>>>> 51435b33
            let fee_amount_dec = big_decimal_from_sat_unsigned(fee_amount_u64, coin.decimals());

            let fee_amount = Coin {
                denom: coin.denom.clone(),
                amount: fee_amount_u64.into(),
            };

            let fee = Fee::from_amount_and_gas(fee_amount, GAS_LIMIT_DEFAULT);

            let (amount_denom, total_amount) = if req.max {
                if balance_denom < fee_amount_u64 {
                    return MmError::err(WithdrawError::NotSufficientBalance {
                        coin: coin.ticker.clone(),
                        available: balance_dec,
                        required: fee_amount_dec,
                    });
                }
                let amount_denom = balance_denom - fee_amount_u64;
                (amount_denom, balance_dec)
            } else {
                let total = &req.amount + &fee_amount_dec;
                if balance_dec < total {
                    return MmError::err(WithdrawError::NotSufficientBalance {
                        coin: coin.ticker.clone(),
                        available: balance_dec,
                        required: total,
                    });
                }

                (sat_from_big_decimal(&req.amount, coin.decimals)?, total)
            };

            let msg_send = MsgSend {
                from_address: coin.account_id.clone(),
                to_address,
                amount: vec![Coin {
                    denom: coin.denom.clone(),
                    amount: amount_denom.into(),
                }],
            }
            .to_any()
            .map_to_mm(|e| WithdrawError::InternalError(e.to_string()))?;

            let account_info = coin.my_account_info().await?;
            let tx_raw = coin
                .any_to_signed_raw_tx(
                    coin.my_account_info().await?,
                    msg_send,
                    fee,
                    timeout_height,
                    memo.clone(),
                )
                .map_to_mm(|e| WithdrawError::InternalError(e.to_string()))?;

            let tx_bytes = tx_raw
                .to_bytes()
                .map_to_mm(|e| WithdrawError::InternalError(e.to_string()))?;

            let hash = sha256(&tx_bytes);
            Ok(TransactionDetails {
                tx_hash: hex::encode_upper(hash.as_slice()),
                tx_hex: tx_bytes.into(),
                from: vec![coin.account_id.to_string()],
                to: vec![req.to],
                my_balance_change: &received_by_me - &total_amount,
                spent_by_me: total_amount.clone(),
                total_amount,
                received_by_me,
                block_height: 0,
                timestamp: 0,
                fee_details: Some(TxFeeDetails::Tendermint(TendermintFeeDetails {
                    coin: coin.ticker.clone(),
                    amount: fee_amount_dec,
                    uamount: fee_amount_u64,
                    gas_limit: GAS_LIMIT_DEFAULT,
                })),
                coin: coin.ticker.to_string(),
                internal_id: hash.to_vec().into(),
                kmd_rewards: None,
                transaction_type: TransactionType::default(),
                memo: Some(memo),
            })
        };
        Box::new(fut.boxed().compat())
    }

    fn get_raw_transaction(&self, mut req: RawTransactionRequest) -> RawTransactionFut {
        let coin = self.clone();
        let fut = async move {
            req.tx_hash.make_ascii_uppercase();
            let tx_from_rpc = coin.request_tx(req.tx_hash).await?;
            Ok(RawTransactionRes {
                tx_hex: tx_from_rpc.encode_to_vec().into(),
            })
        };
        Box::new(fut.boxed().compat())
    }

    fn get_tx_hex_by_hash(&self, tx_hash: Vec<u8>) -> RawTransactionFut {
        let coin = self.clone();
        let hash = hex::encode_upper(H256::from(tx_hash.as_slice()));
        let fut = async move {
            let tx_from_rpc = coin.request_tx(hash).await?;
            Ok(RawTransactionRes {
                tx_hex: tx_from_rpc.encode_to_vec().into(),
            })
        };
        Box::new(fut.boxed().compat())
    }

    fn decimals(&self) -> u8 { self.decimals }

    fn convert_to_address(&self, from: &str, to_address_format: Json) -> Result<String, String> {
        // TODO
        Err("Not implemented".into())
    }

    fn validate_address(&self, address: &str) -> ValidateAddressResult {
        match AccountId::from_str(address) {
            Ok(account) if account.prefix() != self.account_prefix => ValidateAddressResult {
                is_valid: false,
                reason: Some(format!(
                    "Expected {} account prefix, got {}",
                    self.account_prefix,
                    account.prefix()
                )),
            },
            Ok(_) => ValidateAddressResult {
                is_valid: true,
                reason: None,
            },
            Err(e) => ValidateAddressResult {
                is_valid: false,
                reason: Some(e.to_string()),
            },
        }
    }

    fn process_history_loop(&self, ctx: MmArc) -> Box<dyn Future<Item = (), Error = ()> + Send> {
        warn!("process_history_loop is deprecated, tendermint uses tx_history_v2");
        Box::new(futures01::future::err(()))
    }

    fn history_sync_status(&self) -> HistorySyncState { self.history_sync_state.lock().unwrap().clone() }

    fn get_trade_fee(&self) -> Box<dyn Future<Item = TradeFee, Error = String> + Send> {
        Box::new(futures01::future::err("Not implemented".into()))
    }

    async fn get_sender_trade_fee(
        &self,
        value: TradePreimageValue,
        _stage: FeeApproxStage,
    ) -> TradePreimageResult<TradeFee> {
        let amount = match value {
            TradePreimageValue::Exact(decimal) | TradePreimageValue::UpperBound(decimal) => decimal,
        };
        self.get_sender_trade_fee_for_denom(self.ticker.clone(), self.denom.clone(), self.decimals, amount)
            .await
    }

    fn get_receiver_trade_fee(&self, send_amount: BigDecimal, stage: FeeApproxStage) -> TradePreimageFut<TradeFee> {
        let coin = self.clone();
        let fut = async move {
            // We can't simulate Claim Htlc without having information about broadcasted htlc tx.
            // Since create and claim htlc fees are almost same, we can simply simulate create htlc tx.
            coin.get_sender_trade_fee_for_denom(coin.ticker.clone(), coin.denom.clone(), coin.decimals, send_amount)
                .await
        };
        Box::new(fut.boxed().compat())
    }

    async fn get_fee_to_send_taker_fee(
        &self,
        dex_fee_amount: BigDecimal,
        _stage: FeeApproxStage,
    ) -> TradePreimageResult<TradeFee> {
        self.get_fee_to_send_taker_fee_for_denom(self.ticker.clone(), self.denom.clone(), self.decimals, dex_fee_amount)
            .await
    }

    fn required_confirmations(&self) -> u64 { 0 }

    fn requires_notarization(&self) -> bool { false }

    fn set_required_confirmations(&self, confirmations: u64) {
        warn!("set_required_confirmations is not supported for tendermint")
    }

    fn set_requires_notarization(&self, requires_nota: bool) { warn!("TendermintCoin doesn't support notarization") }

    fn swap_contract_address(&self) -> Option<BytesJson> { None }

    fn fallback_swap_contract(&self) -> Option<BytesJson> { None }

    fn mature_confirmations(&self) -> Option<u32> { None }

    fn coin_protocol_info(&self, _amount_to_receive: Option<MmNumber>) -> Vec<u8> { Vec::new() }

    fn is_coin_protocol_supported(
        &self,
        _info: &Option<Vec<u8>>,
        _amount_to_send: Option<MmNumber>,
        _locktime: u64,
        _is_maker: bool,
    ) -> bool {
        true
    }

    fn on_disabled(&self) -> Result<(), AbortedError> { AbortableSystem::abort_all(&self.abortable_system) }

    fn on_token_deactivated(&self, _ticker: &str) {}
}

impl MarketCoinOps for TendermintCoin {
    fn ticker(&self) -> &str { &self.ticker }

    fn my_address(&self) -> MmResult<String, MyAddressError> { Ok(self.account_id.to_string()) }

    fn get_public_key(&self) -> Result<String, MmError<UnexpectedDerivationMethod>> {
        let key = SigningKey::from_bytes(&self.priv_key).expect("privkey validity is checked on coin creation");
        Ok(key.public_key().to_string())
    }

    fn sign_message_hash(&self, _message: &str) -> Option<[u8; 32]> {
        // TODO
        None
    }

    fn sign_message(&self, _message: &str) -> SignatureResult<String> {
        // TODO
        MmError::err(SignatureError::InternalError("Not implemented".into()))
    }

    fn verify_message(&self, _signature: &str, _message: &str, _address: &str) -> VerificationResult<bool> {
        // TODO
        MmError::err(VerificationError::InternalError("Not implemented".into()))
    }

    fn my_balance(&self) -> BalanceFut<CoinBalance> {
        let coin = self.clone();
        let fut = async move {
            let balance_denom = coin.balance_for_denom(coin.denom.to_string()).await?;
            Ok(CoinBalance {
                spendable: big_decimal_from_sat_unsigned(balance_denom, coin.decimals),
                unspendable: BigDecimal::default(),
            })
        };
        Box::new(fut.boxed().compat())
    }

    fn base_coin_balance(&self) -> BalanceFut<BigDecimal> {
        Box::new(self.my_balance().map(|coin_balance| coin_balance.spendable))
    }

    fn platform_ticker(&self) -> &str { &self.ticker }

    fn send_raw_tx(&self, tx: &str) -> Box<dyn Future<Item = String, Error = String> + Send> {
        let tx_bytes = try_fus!(hex::decode(tx));
        self.send_raw_tx_bytes(&tx_bytes)
    }

    /// Consider using `seq_safe_raw_tx_bytes` instead.
    /// This is considered as unsafe due to sequence mismatches.
    fn send_raw_tx_bytes(&self, tx: &[u8]) -> Box<dyn Future<Item = String, Error = String> + Send> {
        // as sanity check
        try_fus!(Raw::from_bytes(tx));

        let coin = self.clone();
        let tx_bytes = tx.to_owned();
        let fut = async move {
            let broadcast_res = try_s!(
                try_s!(coin.rpc_client().await)
                    .broadcast_tx_commit(tx_bytes.into())
                    .await
            );

<<<<<<< HEAD
            if broadcast_res
                .check_tx
                .log
                .to_string()
                .contains("incorrect account sequence")
                || broadcast_res
                    .deliver_tx
                    .log
                    .to_string()
                    .contains("incorrect account sequence")
            {
                return ERR!(
                    "Wrong account sequence catched. check_tx log: {}, deliver_tx log: {}",
=======
            if broadcast_res.check_tx.log.to_string().contains(ACCOUNT_SEQUENCE_ERR)
                || broadcast_res.deliver_tx.log.to_string().contains(ACCOUNT_SEQUENCE_ERR)
            {
                return ERR!(
                    "{}. check_tx log: {}, deliver_tx log: {}",
                    ACCOUNT_SEQUENCE_ERR,
>>>>>>> 51435b33
                    broadcast_res.check_tx.log,
                    broadcast_res.deliver_tx.log
                );
            }

            if !broadcast_res.check_tx.code.is_ok() {
                return ERR!("Tx check failed {:?}", broadcast_res.check_tx);
            }

            if !broadcast_res.deliver_tx.code.is_ok() {
                return ERR!("Tx deliver failed {:?}", broadcast_res.deliver_tx);
            }

            Ok(broadcast_res.hash.to_string())
        };
        Box::new(fut.boxed().compat())
    }

    fn wait_for_confirmations(&self, input: ConfirmPaymentInput) -> Box<dyn Future<Item = (), Error = String> + Send> {
        // Sanity check
        let _: TxRaw = try_fus!(Message::decode(input.payment_tx.as_slice()));

        let tx_hash = hex::encode_upper(sha256(&input.payment_tx));

        let coin = self.clone();
        let fut = async move {
            loop {
                if now_ms() / 1000 > input.wait_until {
                    return ERR!(
                        "Waited too long until {} for payment {} to be received",
                        input.wait_until,
                        tx_hash.clone()
                    );
                }

                let tx_status_code = try_s!(coin.get_tx_status_code_or_none(tx_hash.clone()).await);

                if let Some(tx_status_code) = tx_status_code {
                    return match tx_status_code {
                        cosmrs::tendermint::abci::Code::Ok => Ok(()),
                        cosmrs::tendermint::abci::Code::Err(err_code) => Err(format!(
                            "Got error code: '{}' for tx: '{}'. Broadcasted tx isn't valid.",
                            err_code, tx_hash
                        )),
                    };
                };

                Timer::sleep(input.check_every as f64).await;
            }
        };

        Box::new(fut.boxed().compat())
    }

    fn wait_for_htlc_tx_spend(
        &self,
        transaction: &[u8],
        secret_hash: &[u8],
        wait_until: u64,
        _from_block: u64,
        _swap_contract_address: &Option<BytesJson>,
        _check_every: f64,
    ) -> TransactionFut {
        let tx = try_tx_fus!(cosmrs::Tx::from_bytes(transaction));
        let first_message = try_tx_fus!(tx.body.messages.first().ok_or("Tx body couldn't be read."));
        let htlc_proto = try_tx_fus!(CreateHtlcProtoRep::decode(first_message.value.as_slice()));
        let htlc = try_tx_fus!(MsgCreateHtlc::try_from(htlc_proto));
        let htlc_id = self.calculate_htlc_id(&htlc.sender, &htlc.to, htlc.amount, secret_hash);

        let events_string = format!("claim_htlc.id='{}'", htlc_id);
        let request = GetTxsEventRequest {
            events: vec![events_string],
            pagination: None,
            order_by: TendermintResultOrder::Ascending as i32,
        };
        let encoded_request = request.encode_to_vec();

        let coin = self.clone();
        let path = try_tx_fus!(AbciPath::from_str(ABCI_GET_TXS_EVENT_PATH));
        let fut = async move {
            loop {
                let response = try_tx_s!(
                    try_tx_s!(coin.rpc_client().await)
                        .abci_query(
                            Some(path.clone()),
                            encoded_request.as_slice(),
                            ABCI_REQUEST_HEIGHT,
                            ABCI_REQUEST_PROVE
                        )
                        .await
                );
                let response = try_tx_s!(GetTxsEventResponse::decode(response.value.as_slice()));
                if let Some(tx) = response.txs.first() {
                    return Ok(TransactionEnum::CosmosTransaction(CosmosTransaction {
                        data: TxRaw {
                            body_bytes: tx.body.as_ref().map(Message::encode_to_vec).unwrap_or_default(),
                            auth_info_bytes: tx.auth_info.as_ref().map(Message::encode_to_vec).unwrap_or_default(),
                            signatures: tx.signatures.clone(),
                        },
                    }));
                }
                Timer::sleep(5.).await;
                if get_utc_timestamp() > wait_until as i64 {
                    return Err(TransactionErr::Plain("Waited too long".into()));
                }
            }
        };

        Box::new(fut.boxed().compat())
    }

    fn tx_enum_from_bytes(&self, bytes: &[u8]) -> Result<TransactionEnum, MmError<TxMarshalingErr>> {
        let tx_raw: TxRaw = Message::decode(bytes).map_to_mm(|e| TxMarshalingErr::InvalidInput(e.to_string()))?;
        Ok(TransactionEnum::CosmosTransaction(CosmosTransaction { data: tx_raw }))
    }

    fn current_block(&self) -> Box<dyn Future<Item = u64, Error = String> + Send> {
        let coin = self.clone();
        let fut = async move {
            let info = try_s!(try_s!(coin.rpc_client().await).abci_info().await);
            Ok(info.last_block_height.into())
        };
        Box::new(fut.boxed().compat())
    }

    fn display_priv_key(&self) -> Result<String, String> { Ok(hex::encode(&self.priv_key)) }

    fn min_tx_amount(&self) -> BigDecimal { big_decimal_from_sat(MIN_TX_SATOSHIS, self.decimals) }

    fn min_trading_vol(&self) -> MmNumber { MmNumber::from("0.00777") }
}

#[async_trait]
#[allow(unused_variables)]
impl SwapOps for TendermintCoin {
    fn send_taker_fee(&self, fee_addr: &[u8], amount: BigDecimal, uuid: &[u8]) -> TransactionFut {
        self.send_taker_fee_for_denom(fee_addr, amount, self.denom.clone(), self.decimals, uuid)
    }

    fn send_maker_payment(&self, maker_payment_args: SendPaymentArgs) -> TransactionFut {
        self.send_htlc_for_denom(
            maker_payment_args.time_lock_duration,
            maker_payment_args.other_pubkey,
            maker_payment_args.secret_hash,
            maker_payment_args.amount,
            self.denom.clone(),
            self.decimals,
        )
    }

    fn send_taker_payment(&self, taker_payment_args: SendPaymentArgs) -> TransactionFut {
        self.send_htlc_for_denom(
            taker_payment_args.time_lock_duration,
            taker_payment_args.other_pubkey,
            taker_payment_args.secret_hash,
            taker_payment_args.amount,
            self.denom.clone(),
            self.decimals,
        )
    }

    fn send_maker_spends_taker_payment(&self, maker_spends_payment_args: SpendPaymentArgs) -> TransactionFut {
        let tx = try_tx_fus!(cosmrs::Tx::from_bytes(maker_spends_payment_args.other_payment_tx));
        let msg = try_tx_fus!(tx.body.messages.first().ok_or("Tx body couldn't be read."));
        let htlc_proto: CreateHtlcProtoRep = try_tx_fus!(prost::Message::decode(msg.value.as_slice()));
        let htlc = try_tx_fus!(MsgCreateHtlc::try_from(htlc_proto));

        let mut amount = htlc.amount.clone();
        amount.sort();
        drop_mutability!(amount);

        let coins_string = amount
            .iter()
            .map(|t| format!("{}{}", t.amount, t.denom))
            .collect::<Vec<String>>()
            .join(",");

        let htlc_id = self.calculate_htlc_id(&htlc.sender, &htlc.to, amount, maker_spends_payment_args.secret_hash);

        let claim_htlc_tx = try_tx_fus!(self.gen_claim_htlc_tx(htlc_id, maker_spends_payment_args.secret));
        let coin = self.clone();

        let fut = async move {
            let current_block = try_tx_s!(coin.current_block().compat().await);
            let timeout_height = current_block + TIMEOUT_HEIGHT_DELTA;

            let fee = try_tx_s!(
                coin.calculate_fee(
                    claim_htlc_tx.msg_payload.clone(),
                    timeout_height,
                    TX_DEFAULT_MEMO.to_owned()
                )
                .await
            );

            let (_tx_id, tx_raw) = try_tx_s!(
                coin.seq_safe_send_raw_tx_bytes(
                    claim_htlc_tx.msg_payload.clone(),
                    fee.clone(),
                    timeout_height,
                    TX_DEFAULT_MEMO.into(),
                )
                .await
            );

            Ok(TransactionEnum::CosmosTransaction(CosmosTransaction {
                data: tx_raw.into(),
            }))
        };

        Box::new(fut.boxed().compat())
    }

    fn send_taker_spends_maker_payment(&self, taker_spends_payment_args: SpendPaymentArgs) -> TransactionFut {
        let tx = try_tx_fus!(cosmrs::Tx::from_bytes(taker_spends_payment_args.other_payment_tx));
        let msg = try_tx_fus!(tx.body.messages.first().ok_or("Tx body couldn't be read."));
        let htlc_proto: CreateHtlcProtoRep = try_tx_fus!(prost::Message::decode(msg.value.as_slice()));
        let htlc = try_tx_fus!(MsgCreateHtlc::try_from(htlc_proto));

        let mut amount = htlc.amount.clone();
        amount.sort();
        drop_mutability!(amount);

        let coins_string = amount
            .iter()
            .map(|t| format!("{}{}", t.amount, t.denom))
            .collect::<Vec<String>>()
            .join(",");

        let htlc_id = self.calculate_htlc_id(&htlc.sender, &htlc.to, amount, taker_spends_payment_args.secret_hash);

        let claim_htlc_tx = try_tx_fus!(self.gen_claim_htlc_tx(htlc_id, taker_spends_payment_args.secret));
        let coin = self.clone();

        let fut = async move {
            let current_block = try_tx_s!(coin.current_block().compat().await);
            let timeout_height = current_block + TIMEOUT_HEIGHT_DELTA;

            let fee = try_tx_s!(
                coin.calculate_fee(
                    claim_htlc_tx.msg_payload.clone(),
                    timeout_height,
                    TX_DEFAULT_MEMO.into(),
                )
                .await
            );

            let (tx_id, tx_raw) = try_tx_s!(
                coin.seq_safe_send_raw_tx_bytes(
                    claim_htlc_tx.msg_payload.clone(),
                    fee.clone(),
                    timeout_height,
                    TX_DEFAULT_MEMO.into(),
                )
                .await
            );

            Ok(TransactionEnum::CosmosTransaction(CosmosTransaction {
                data: tx_raw.into(),
            }))
        };

        Box::new(fut.boxed().compat())
    }

    fn send_taker_refunds_payment(&self, taker_refunds_payment_args: RefundPaymentArgs) -> TransactionFut {
        Box::new(futures01::future::err(TransactionErr::Plain(
            "Doesn't need transaction broadcast to refund NUCLEUS HTLC".into(),
        )))
    }

    fn send_maker_refunds_payment(&self, maker_refunds_payment_args: RefundPaymentArgs) -> TransactionFut {
        Box::new(futures01::future::err(TransactionErr::Plain(
            "Doesn't need transaction broadcast to refund NUCLEUS HTLC".into(),
        )))
    }

    fn validate_fee(&self, validate_fee_args: ValidateFeeArgs) -> ValidatePaymentFut<()> {
        self.validate_fee_for_denom(
            validate_fee_args.fee_tx,
            validate_fee_args.expected_sender,
            validate_fee_args.fee_addr,
            validate_fee_args.amount,
            self.decimals,
            validate_fee_args.uuid,
            self.denom.to_string(),
        )
    }

    fn validate_maker_payment(&self, input: ValidatePaymentInput) -> ValidatePaymentFut<()> {
        self.validate_payment_for_denom(input, self.denom.clone(), self.decimals)
    }

    fn validate_taker_payment(&self, input: ValidatePaymentInput) -> ValidatePaymentFut<()> {
        self.validate_payment_for_denom(input, self.denom.clone(), self.decimals)
    }

    fn check_if_my_payment_sent(
        &self,
        if_my_payment_sent_args: CheckIfMyPaymentSentArgs,
    ) -> Box<dyn Future<Item = Option<TransactionEnum>, Error = String> + Send> {
        self.check_if_my_payment_sent_for_denom(
            self.decimals,
            self.denom.clone(),
            if_my_payment_sent_args.other_pub,
            if_my_payment_sent_args.secret_hash,
            if_my_payment_sent_args.amount,
        )
    }

    async fn search_for_swap_tx_spend_my(
        &self,
        input: SearchForSwapTxSpendInput<'_>,
    ) -> Result<Option<FoundSwapTxSpend>, String> {
        self.search_for_swap_tx_spend(input).await.map_err(|e| e.to_string())
    }

    async fn search_for_swap_tx_spend_other(
        &self,
        input: SearchForSwapTxSpendInput<'_>,
    ) -> Result<Option<FoundSwapTxSpend>, String> {
        self.search_for_swap_tx_spend(input).await.map_err(|e| e.to_string())
    }

    async fn extract_secret(
        &self,
        secret_hash: &[u8],
        spend_tx: &[u8],
        watcher_reward: bool,
    ) -> Result<Vec<u8>, String> {
        let tx = try_s!(cosmrs::Tx::from_bytes(spend_tx));
        let msg = try_s!(tx.body.messages.first().ok_or("Tx body couldn't be read."));
        let htlc_proto: super::nucleus::htlc_proto::ClaimHtlcProtoRep =
            try_s!(prost::Message::decode(msg.value.as_slice()));
        let htlc = try_s!(MsgClaimHtlc::try_from(htlc_proto));

        Ok(try_s!(hex::decode(htlc.secret)))
    }

    fn check_tx_signed_by_pub(&self, tx: &[u8], expected_pub: &[u8]) -> Result<bool, MmError<ValidatePaymentError>> {
        unimplemented!();
    }

    // Todo
    fn is_auto_refundable(&self) -> bool { false }

    // Todo
    async fn wait_for_htlc_refund(&self, _tx: &[u8], _locktime: u64) -> RefundResult<()> {
        MmError::err(RefundError::Internal(
            "wait_for_htlc_refund is not supported for this coin!".into(),
        ))
    }

    fn negotiate_swap_contract_addr(
        &self,
        other_side_address: Option<&[u8]>,
    ) -> Result<Option<BytesJson>, MmError<NegotiateSwapContractAddrErr>> {
        Ok(None)
    }

    #[inline]
    fn derive_htlc_key_pair(&self, swap_unique_data: &[u8]) -> KeyPair {
        key_pair_from_secret(&self.priv_key).expect("valid priv key")
    }

    #[inline]
    fn derive_htlc_pubkey(&self, swap_unique_data: &[u8]) -> Vec<u8> {
        self.derive_htlc_key_pair(swap_unique_data).public_slice().to_vec()
    }

    fn validate_other_pubkey(&self, raw_pubkey: &[u8]) -> MmResult<(), ValidateOtherPubKeyErr> {
        PublicKey::from_raw_secp256k1(raw_pubkey)
            .or_mm_err(|| ValidateOtherPubKeyErr::InvalidPubKey(hex::encode(raw_pubkey)))?;
        Ok(())
    }

    async fn maker_payment_instructions(
        &self,
        _secret_hash: &[u8],
        _amount: &BigDecimal,
        _maker_lock_duration: u64,
        _expires_in: u64,
    ) -> Result<Option<Vec<u8>>, MmError<PaymentInstructionsErr>> {
        Ok(None)
    }

    async fn taker_payment_instructions(
        &self,
        _secret_hash: &[u8],
        _amount: &BigDecimal,
        _expires_in: u64,
    ) -> Result<Option<Vec<u8>>, MmError<PaymentInstructionsErr>> {
        Ok(None)
    }

    fn validate_maker_payment_instructions(
        &self,
        _instructions: &[u8],
        _secret_hash: &[u8],
        _amount: BigDecimal,
        _maker_lock_duration: u64,
    ) -> Result<PaymentInstructions, MmError<ValidateInstructionsErr>> {
        MmError::err(ValidateInstructionsErr::UnsupportedCoin(self.ticker().to_string()))
    }

    fn validate_taker_payment_instructions(
        &self,
        _instructions: &[u8],
        _secret_hash: &[u8],
        _amount: BigDecimal,
    ) -> Result<PaymentInstructions, MmError<ValidateInstructionsErr>> {
        MmError::err(ValidateInstructionsErr::UnsupportedCoin(self.ticker().to_string()))
    }
}

#[async_trait]
impl TakerSwapMakerCoin for TendermintCoin {
    async fn on_taker_payment_refund_start(&self, _maker_payment: &[u8]) -> RefundResult<()> { Ok(()) }

    async fn on_taker_payment_refund_success(&self, _maker_payment: &[u8]) -> RefundResult<()> { Ok(()) }
}

#[async_trait]
impl MakerSwapTakerCoin for TendermintCoin {
    async fn on_maker_payment_refund_start(&self, _taker_payment: &[u8]) -> RefundResult<()> { Ok(()) }

    async fn on_maker_payment_refund_success(&self, _taker_payment: &[u8]) -> RefundResult<()> { Ok(()) }
}

#[async_trait]
impl WatcherOps for TendermintCoin {
    fn create_maker_payment_spend_preimage(
        &self,
        _maker_payment_tx: &[u8],
        _time_lock: u32,
        _maker_pub: &[u8],
        _secret_hash: &[u8],
        _swap_unique_data: &[u8],
    ) -> TransactionFut {
        unimplemented!();
    }

    fn send_maker_payment_spend_preimage(&self, _input: SendMakerPaymentSpendPreimageInput) -> TransactionFut {
        unimplemented!();
    }

    fn create_taker_payment_refund_preimage(
        &self,
        _taker_payment_tx: &[u8],
        _time_lock: u32,
        _maker_pub: &[u8],
        _secret_hash: &[u8],
        _swap_contract_address: &Option<BytesJson>,
        _swap_unique_data: &[u8],
    ) -> TransactionFut {
        unimplemented!();
    }

    fn send_taker_payment_refund_preimage(&self, _watcher_refunds_payment_args: RefundPaymentArgs) -> TransactionFut {
        unimplemented!();
    }

    fn watcher_validate_taker_fee(&self, _input: WatcherValidateTakerFeeInput) -> ValidatePaymentFut<()> {
        unimplemented!();
    }

    fn watcher_validate_taker_payment(&self, _input: WatcherValidatePaymentInput) -> ValidatePaymentFut<()> {
        unimplemented!();
    }

    async fn watcher_search_for_swap_tx_spend(
        &self,
        _input: WatcherSearchForSwapTxSpendInput<'_>,
    ) -> Result<Option<FoundSwapTxSpend>, String> {
        unimplemented!();
    }
}

/// Processes the given `priv_key_policy` and returns corresponding `Secp256k1Secret`.
/// This function expects either [`PrivKeyBuildPolicy::IguanaPrivKey`]
/// or [`PrivKeyBuildPolicy::GlobalHDAccount`], otherwise returns `PrivKeyPolicyNotAllowed` error.
pub(crate) fn secret_from_priv_key_policy(
    conf: &TendermintConf,
    ticker: &str,
    priv_key_policy: PrivKeyBuildPolicy,
) -> MmResult<Secp256k1Secret, TendermintInitError> {
    match priv_key_policy {
        PrivKeyBuildPolicy::IguanaPrivKey(iguana) => Ok(iguana),
        PrivKeyBuildPolicy::GlobalHDAccount(global_hd) => {
            let derivation_path = conf.derivation_path.as_ref().or_mm_err(|| TendermintInitError {
                ticker: ticker.to_string(),
                kind: TendermintInitErrorKind::DerivationPathIsNotSet,
            })?;
            global_hd
                .derive_secp256k1_secret(derivation_path)
                .mm_err(|e| TendermintInitError {
                    ticker: ticker.to_string(),
                    kind: TendermintInitErrorKind::InvalidPrivKey(e.to_string()),
                })
        },
        PrivKeyBuildPolicy::Trezor => {
            let kind =
                TendermintInitErrorKind::PrivKeyPolicyNotAllowed(PrivKeyPolicyNotAllowed::HardwareWalletNotSupported);
            MmError::err(TendermintInitError {
                ticker: ticker.to_string(),
                kind,
            })
        },
    }
}

#[cfg(test)]
pub mod tendermint_coin_tests {
    use super::*;

    use common::{block_on, DEX_FEE_ADDR_RAW_PUBKEY};
    use cosmrs::proto::cosmos::tx::v1beta1::{GetTxRequest, GetTxResponse, GetTxsEventResponse};
    use crypto::privkey::key_pair_from_seed;
    use rand::{thread_rng, Rng};
    use std::mem::discriminant;

    pub const NUCLEUS_TESTNET_HTLC_PAIR1_SEED: &str = "nucleus test seed";
    // pub const NUCLEUS_TESTNET_HTLC_PAIR1_PUB_KEY: &str = &[
    //     2, 54, 169, 209, 120, 195, 201, 227, 35, 36, 104, 233, 18, 242, 87, 12, 203, 19, 222, 106, 77, 188, 66, 10,
    //     216, 201, 127, 154, 161, 224, 138, 108, 159,
    // ];
    // const NUCLEUS_TESTNET_HTLC_PAIR1_ADDRESS: &str = "nuc1ynhzr9u44tpkyvz5pazjl5w0hw2kxx9mgjj8eg";

    const NUCLEUS_TESTNET_HTLC_PAIR2_SEED: &str = "nucleus test2 seed";
    const NUCLEUS_TESTNET_HTLC_PAIR2_PUB_KEY: &[u8] = &[
        3, 16, 118, 255, 186, 248, 145, 42, 246, 172, 71, 8, 105, 185, 7, 200, 68, 16, 255, 225, 79, 80, 218, 44, 15,
        60, 87, 22, 155, 118, 83, 215, 167,
    ];
    const NUCLEUS_TESTNET_HTLC_PAIR2_ADDRESS: &str = "nuc18m7wazddd997ku4466jyjnwx3a7ykz0ygm8qkk";

    pub const NUCLEUS_TESTNET_RPC_URL: &str = "http://65.109.231.159:26657";

    const TAKER_PAYMENT_SPEND_SEARCH_INTERVAL: f64 = 1.;
    const AVG_BLOCKTIME: u8 = 5;

    const SUCCEED_TX_HASH_SAMPLES: &[&str] = &[
        "F538A459DF8D14CD6A36355D0E4698EE4E33D5715F243E1E90B7D87418452B63",
        "78EB2D51FEC14646EBCADA78ED2D50928BBAF23341B8A99DB357905F3D575CE7",
        "72D1A893ED23D8F7ACA179835EE889BFE1D5FA6DCA019AB4347CA7B40B23F4D2",
    ];

    const FAILED_TX_HASH_SAMPLES: &[&str] = &[
        "B1AE312FC66D7F53D865DAAA84236075AC83BDF3E149A39308B21B089F813F79",
        "39E9639E3A031986A77D68B61730B33E0F43A31204AFAAE40365B2F84E9ECEA8",
    ];

    fn get_nucleus_iris_ibc_protocol() -> TendermintProtocolInfo {
        TendermintProtocolInfo {
            decimals: 6,
            denom: String::from("ibc/26409F42099DCF2B110B7B007F029AB7D71A33E642A2DE19A02CB43D0F54312D"),
            account_prefix: String::from("nuc"),
            chain_id: String::from("nucleus-testnet-1"),
            gas_price: None,
            chain_registry_name: None,
        }
    }

    fn get_nucleus_protocol() -> TendermintProtocolInfo {
        TendermintProtocolInfo {
            decimals: 6,
            denom: String::from("unucl"),
            account_prefix: String::from("nuc"),
            chain_id: String::from("nucleus-testnet-1"),
            gas_price: None,
            chain_registry_name: None,
        }
    }

    #[test]
    fn test_tx_hash_str_from_bytes() {
        let tx_hex = "0a97010a8f010a1c2f636f736d6f732e62616e6b2e763162657461312e4d736753656e64126f0a2d636f736d6f7331737661773061716334353834783832356a753775613033673578747877643061686c3836687a122d636f736d6f7331737661773061716334353834783832356a753775613033673578747877643061686c3836687a1a0f0a057561746f6d120631303030303018d998bf0512670a500a460a1f2f636f736d6f732e63727970746f2e736563703235366b312e5075624b657912230a2102000eef4ab169e7b26a4a16c47420c4176ab702119ba57a8820fb3e53c8e7506212040a020801180312130a0d0a057561746f6d12043130303010a08d061a4093e5aec96f7d311d129f5ec8714b21ad06a75e483ba32afab86354400b2ac8350bfc98731bbb05934bf138282750d71aadbe08ceb6bb195f2b55e1bbfdddaaad";
        let expected_hash = "1C25ED7D17FCC5959409498D5423594666C4E84F15AF7B4AF17DF29B2AF9E7F5";

        let tx_bytes = hex::decode(tx_hex).unwrap();
        let hash = sha256(&tx_bytes);
        assert_eq!(hex::encode_upper(hash.as_slice()), expected_hash);
    }

    #[test]
    fn test_htlc_create_and_claim() {
        let rpc_urls = vec![NUCLEUS_TESTNET_RPC_URL.to_string()];

<<<<<<< HEAD
        let protocol_conf = get_nucleus_iris_ibc_protocol();
=======
        let protocol_conf = get_iris_protocol();
>>>>>>> 51435b33

        let ctx = mm2_core::mm_ctx::MmCtxBuilder::default().into_mm_arc();

        let conf = TendermintConf {
            avg_blocktime: AVG_BLOCKTIME,
            derivation_path: None,
        };

        let key_pair = key_pair_from_seed(NUCLEUS_TESTNET_HTLC_PAIR1_SEED).unwrap();
        let priv_key_policy = PrivKeyBuildPolicy::IguanaPrivKey(key_pair.private().secret);

        let coin = block_on(TendermintCoin::init(
            &ctx,
<<<<<<< HEAD
            "IRIS-IBC-NUCLEUS-TEST".to_string(),
=======
            "IRIS".to_string(),
>>>>>>> 51435b33
            conf,
            protocol_conf,
            rpc_urls,
            false,
            priv_key_policy,
        ))
        .unwrap();

        // << BEGIN HTLC CREATION
<<<<<<< HEAD
        let to: AccountId = NUCLEUS_TESTNET_HTLC_PAIR2_ADDRESS.parse().unwrap();
=======
        let to: AccountId = IRIS_TESTNET_HTLC_PAIR2_ADDRESS.parse().unwrap();
>>>>>>> 51435b33
        const UAMOUNT: u64 = 1;
        let amount: cosmrs::Decimal = UAMOUNT.into();
        let amount_dec = big_decimal_from_sat_unsigned(UAMOUNT, coin.decimals);
        let sec: [u8; 32] = thread_rng().gen();
        let time_lock = 1000;

        let create_htlc_tx = coin
            .gen_create_htlc_tx(coin.denom.clone(), &to, amount, sha256(&sec).as_slice(), time_lock)
            .unwrap();

        let current_block_fut = coin.current_block().compat();
        let current_block = block_on(async { current_block_fut.await.unwrap() });
        let timeout_height = current_block + TIMEOUT_HEIGHT_DELTA;

        let fee = block_on(async {
            coin.calculate_fee(
                create_htlc_tx.msg_payload.clone(),
                timeout_height,
                TX_DEFAULT_MEMO.to_owned(),
            )
            .await
            .unwrap()
        });

        let send_tx_fut = coin.seq_safe_send_raw_tx_bytes(
            create_htlc_tx.msg_payload.clone(),
            fee,
            timeout_height,
            TX_DEFAULT_MEMO.into(),
        );
        block_on(async {
            send_tx_fut.await.unwrap();
        });
        // >> END HTLC CREATION

        let htlc_spent = block_on(
            coin.check_if_my_payment_sent(CheckIfMyPaymentSentArgs {
                time_lock: 0,
                other_pub: NUCLEUS_TESTNET_HTLC_PAIR2_PUB_KEY,
                secret_hash: sha256(&sec).as_slice(),
                search_from_block: current_block,
                swap_contract_address: &None,
                swap_unique_data: &[],
                amount: &amount_dec,
                payment_instructions: &None,
            })
            .compat(),
        )
        .unwrap();
        assert!(htlc_spent.is_some());

        // << BEGIN HTLC CLAIMING
        let claim_htlc_tx = coin.gen_claim_htlc_tx(create_htlc_tx.id, &sec).unwrap();

        let current_block_fut = coin.current_block().compat();
        let current_block = common::block_on(async { current_block_fut.await.unwrap() });
        let timeout_height = current_block + TIMEOUT_HEIGHT_DELTA;

        let fee = block_on(async {
            coin.calculate_fee(
                claim_htlc_tx.msg_payload.clone(),
                timeout_height,
                TX_DEFAULT_MEMO.to_owned(),
            )
            .await
            .unwrap()
        });

        let send_tx_fut =
            coin.seq_safe_send_raw_tx_bytes(claim_htlc_tx.msg_payload, fee, timeout_height, TX_DEFAULT_MEMO.into());

        let (tx_id, _tx_raw) = block_on(async { send_tx_fut.await.unwrap() });

        println!("Claim HTLC tx hash {}", tx_id);
        // >> END HTLC CLAIMING
    }

    #[test]
    fn try_query_claim_htlc_txs_and_get_secret() {
        let rpc_urls = vec![NUCLEUS_TESTNET_RPC_URL.to_string()];

        let protocol_conf = get_nucleus_iris_ibc_protocol();

        let ctx = mm2_core::mm_ctx::MmCtxBuilder::default().into_mm_arc();

        let conf = TendermintConf {
            avg_blocktime: AVG_BLOCKTIME,
            derivation_path: None,
        };

        let key_pair = key_pair_from_seed(NUCLEUS_TESTNET_HTLC_PAIR1_SEED).unwrap();
        let priv_key_policy = PrivKeyBuildPolicy::IguanaPrivKey(key_pair.private().secret);

        let coin = block_on(TendermintCoin::init(
            &ctx,
            "IRIS-IBC-NUCLEUS-TEST".to_string(),
            conf,
            protocol_conf,
            rpc_urls,
            false,
            priv_key_policy,
        ))
        .unwrap();

        let events = "claim_htlc.id='6AA08493AC28A7D9517C7C254CE78B35B3BD2628965717A2D811AD14B2FFE31D'";
        let request = GetTxsEventRequest {
            events: vec![events.into()],
            pagination: None,
            order_by: TendermintResultOrder::Ascending as i32,
        };
        let path = AbciPath::from_str(ABCI_GET_TXS_EVENT_PATH).unwrap();
        let response = block_on(block_on(coin.rpc_client()).unwrap().abci_query(
            Some(path),
            request.encode_to_vec(),
            ABCI_REQUEST_HEIGHT,
            ABCI_REQUEST_PROVE,
        ))
        .unwrap();
        println!("{:?}", response);

        let response = GetTxsEventResponse::decode(response.value.as_slice()).unwrap();
        let tx = response.txs.first().unwrap();
        println!("{:?}", tx);

        let first_msg = tx.body.as_ref().unwrap().messages.first().unwrap();
        println!("{:?}", first_msg);

        let claim_htlc =
            crate::tendermint::nucleus::htlc_proto::ClaimHtlcProtoRep::decode(first_msg.value.as_slice()).unwrap();
        let expected_secret = [
            155, 23, 164, 149, 46, 247, 165, 133, 58, 85, 169, 139, 79, 39, 11, 2, 212, 49, 54, 65, 114, 42, 228, 94,
            230, 234, 188, 78, 166, 217, 88, 111,
        ];
        let actual_secret = hex::decode(claim_htlc.secret).unwrap();

        assert_eq!(actual_secret, expected_secret);
    }

    #[test]
    fn wait_for_tx_spend_test() {
        let rpc_urls = vec![NUCLEUS_TESTNET_RPC_URL.to_string()];

        let protocol_conf = get_nucleus_iris_ibc_protocol();

        let ctx = mm2_core::mm_ctx::MmCtxBuilder::default().into_mm_arc();

        let conf = TendermintConf {
            avg_blocktime: AVG_BLOCKTIME,
            derivation_path: None,
        };

        let key_pair = key_pair_from_seed(NUCLEUS_TESTNET_HTLC_PAIR1_SEED).unwrap();
        let priv_key_policy = PrivKeyBuildPolicy::IguanaPrivKey(key_pair.private().secret);

        let coin = block_on(TendermintCoin::init(
            &ctx,
            "USDC-IBC".to_string(),
            conf,
            protocol_conf,
            rpc_urls,
            false,
            priv_key_policy,
        ))
        .unwrap();

        // TODO: we don't have an explorer to ref tx link
        let create_tx_hash = "F538A459DF8D14CD6A36355D0E4698EE4E33D5715F243E1E90B7D87418452B63";

        let request = GetTxRequest {
            hash: create_tx_hash.into(),
        };

        let path = AbciPath::from_str(ABCI_GET_TX_PATH).unwrap();
        let response = block_on(block_on(coin.rpc_client()).unwrap().abci_query(
            Some(path),
            request.encode_to_vec(),
            ABCI_REQUEST_HEIGHT,
            ABCI_REQUEST_PROVE,
        ))
        .unwrap();
        println!("{:?}", response);

        let response = GetTxResponse::decode(response.value.as_slice()).unwrap();
        let tx = response.tx.unwrap();

        println!("{:?}", tx);

        let encoded_tx = tx.encode_to_vec();

        let secret_hash = hex::decode("4b1c6719c9d4b95e0d9371c7aa13863ecb86b12cd919cf401b2b7f3da01e575a").unwrap();
        let spend_tx = block_on(
            coin.wait_for_htlc_tx_spend(
                &encoded_tx,
                &secret_hash,
                get_utc_timestamp() as u64,
                0,
                &None,
                TAKER_PAYMENT_SPEND_SEARCH_INTERVAL,
            )
            .compat(),
        )
        .unwrap();

        // TODO: we don't have an explorer to ref tx link
        let expected_spend_hash = "C86E5964616400FCFEF39C7B3B059E6282DDF015F8AA33E8FC035CC739B2959E";
        let hash = spend_tx.tx_hash();
        assert_eq!(hex::encode_upper(hash.0), expected_spend_hash);
    }

    #[test]
    fn validate_taker_fee_test() {
        let rpc_urls = vec![NUCLEUS_TESTNET_RPC_URL.to_string()];

        let protocol_conf = get_nucleus_iris_ibc_protocol();

        let ctx = mm2_core::mm_ctx::MmCtxBuilder::default().into_mm_arc();

        let conf = TendermintConf {
            avg_blocktime: AVG_BLOCKTIME,
            derivation_path: None,
        };

        let key_pair = key_pair_from_seed(NUCLEUS_TESTNET_HTLC_PAIR1_SEED).unwrap();
        let priv_key_policy = PrivKeyBuildPolicy::IguanaPrivKey(key_pair.private().secret);

        let coin = block_on(TendermintCoin::init(
            &ctx,
            "IRIS-IBC-NUCLEUS-TEST".to_string(),
            conf,
            protocol_conf,
            rpc_urls,
            false,
            priv_key_policy,
        ))
        .unwrap();

        let invalid_amount = 1.into();
<<<<<<< HEAD
=======
        let error = coin
            .validate_fee(ValidateFeeArgs {
                fee_tx: &create_htlc_tx,
                expected_sender: &[],
                fee_addr: &DEX_FEE_ADDR_RAW_PUBKEY,
                amount: &invalid_amount,
                min_block_number: 0,
                uuid: &[1; 16],
            })
            .wait()
            .unwrap_err()
            .into_inner();
        println!("{}", error);
        match error {
            ValidatePaymentError::TxDeserializationError(err) => {
                assert!(err.contains("failed to decode Protobuf message: MsgSend.amount"))
            },
            _ => panic!(
                "Expected `WrongPaymentTx` MsgSend.amount decode failure, found {:?}",
                error
            ),
        }
>>>>>>> 51435b33

        // just a random transfer tx not related to AtomicDEX, should fail on recipient address check
        // TODO: we don't have an explorer to ref tx link
        let random_transfer_tx_hash = "93BE1E3EDEAC2DA60361EA3DEED34C078C4F633BF5ABF924B3B3B7619F3E92AE";
        let random_transfer_tx_bytes = block_on(coin.request_tx(random_transfer_tx_hash.into()))
            .unwrap()
            .encode_to_vec();

        let random_transfer_tx = TransactionEnum::CosmosTransaction(CosmosTransaction {
            data: TxRaw::decode(random_transfer_tx_bytes.as_slice()).unwrap(),
        });

        let error = coin
            .validate_fee(ValidateFeeArgs {
                fee_tx: &random_transfer_tx,
                expected_sender: &[],
                fee_addr: &DEX_FEE_ADDR_RAW_PUBKEY,
                amount: &invalid_amount,
                min_block_number: 0,
                uuid: &[1; 16],
            })
            .wait()
            .unwrap_err()
            .into_inner();
        println!("{}", error);
        match error {
            ValidatePaymentError::WrongPaymentTx(err) => assert!(err.contains("sent to wrong address")),
            _ => panic!("Expected `WrongPaymentTx` wrong address, found {:?}", error),
        }

        // dex fee tx sent during real swap
        // TODO: we don't have an explorer to ref tx link
        let dex_fee_hash = "487DB2AECE4D22003004C156E4546C94FE7C29D63DAC445D3D7C9952FBB9CBBA";
        let dex_fee_tx = block_on(coin.request_tx(dex_fee_hash.into())).unwrap();

        let pubkey = dex_fee_tx.auth_info.as_ref().unwrap().signer_infos[0]
            .public_key
            .as_ref()
            .unwrap()
            .value[2..]
            .to_vec();
        let dex_fee_tx = TransactionEnum::CosmosTransaction(CosmosTransaction {
            data: TxRaw::decode(dex_fee_tx.encode_to_vec().as_slice()).unwrap(),
        });

        let error = coin
            .validate_fee(ValidateFeeArgs {
                fee_tx: &dex_fee_tx,
                expected_sender: &[],
                fee_addr: &DEX_FEE_ADDR_RAW_PUBKEY,
                amount: &invalid_amount,
                min_block_number: 0,
                uuid: &[1; 16],
            })
            .wait()
            .unwrap_err()
            .into_inner();
        println!("{}", error);
        match error {
            ValidatePaymentError::WrongPaymentTx(err) => assert!(err.contains("Invalid amount")),
            _ => panic!("Expected `WrongPaymentTx` invalid amount, found {:?}", error),
        }

        let valid_amount: BigDecimal = "0.0001".parse().unwrap();
        // valid amount but invalid sender
        let error = coin
            .validate_fee(ValidateFeeArgs {
                fee_tx: &dex_fee_tx,
                expected_sender: &DEX_FEE_ADDR_RAW_PUBKEY,
                fee_addr: &DEX_FEE_ADDR_RAW_PUBKEY,
                amount: &valid_amount,
                min_block_number: 0,
                uuid: &[1; 16],
            })
            .wait()
            .unwrap_err()
            .into_inner();
        println!("{}", error);
        match error {
            ValidatePaymentError::WrongPaymentTx(err) => assert!(err.contains("Invalid sender")),
            _ => panic!("Expected `WrongPaymentTx` invalid sender, found {:?}", error),
        }

        // invalid memo
        let error = coin
            .validate_fee(ValidateFeeArgs {
                fee_tx: &dex_fee_tx,
                expected_sender: &pubkey,
                fee_addr: &DEX_FEE_ADDR_RAW_PUBKEY,
                amount: &valid_amount,
                min_block_number: 0,
                uuid: &[1; 16],
            })
            .wait()
            .unwrap_err()
            .into_inner();
        println!("{}", error);
        match error {
            ValidatePaymentError::WrongPaymentTx(err) => assert!(err.contains("Invalid memo")),
            _ => panic!("Expected `WrongPaymentTx` invalid memo, found {:?}", error),
        }

        // TODO: we don't have an explorer to ref tx link
        let fee_with_memo_hash = "5D34FFE261D5E32DA43E38707D3BAFA98BDCD08FA404224162992C436AB125AC";
        let fee_with_memo_tx = block_on(coin.request_tx(fee_with_memo_hash.into())).unwrap();

        let pubkey = fee_with_memo_tx.auth_info.as_ref().unwrap().signer_infos[0]
            .public_key
            .as_ref()
            .unwrap()
            .value[2..]
            .to_vec();

        let fee_with_memo_tx = TransactionEnum::CosmosTransaction(CosmosTransaction {
            data: TxRaw::decode(fee_with_memo_tx.encode_to_vec().as_slice()).unwrap(),
        });

        let uuid: Uuid = "08110e9a-1426-4c7e-8853-a65c323264a2".parse().unwrap();
        let amount: BigDecimal = "0.0001".parse().unwrap();
        block_on(
            coin.validate_fee_for_denom(
                &fee_with_memo_tx,
                &pubkey,
                &DEX_FEE_ADDR_RAW_PUBKEY,
                &amount,
                6,
                uuid.as_bytes(),
                "ibc/26409F42099DCF2B110B7B007F029AB7D71A33E642A2DE19A02CB43D0F54312D".into(),
            )
            .compat(),
        )
        .unwrap();
    }

    #[test]
    fn validate_payment_test() {
        let rpc_urls = vec![NUCLEUS_TESTNET_RPC_URL.to_string()];

        let protocol_conf = get_nucleus_protocol();

        let ctx = mm2_core::mm_ctx::MmCtxBuilder::default().into_mm_arc();

        let conf = TendermintConf {
            avg_blocktime: AVG_BLOCKTIME,
            derivation_path: None,
        };

        let key_pair = key_pair_from_seed(NUCLEUS_TESTNET_HTLC_PAIR2_SEED).unwrap();
        let priv_key_policy = PrivKeyBuildPolicy::IguanaPrivKey(key_pair.private().secret);

        let coin = block_on(TendermintCoin::init(
            &ctx,
            "IRIS-IBC-NUCLEUS-TEST".to_string(),
            conf,
            protocol_conf,
            rpc_urls,
            false,
            priv_key_policy,
        ))
        .unwrap();

        // just a random transfer tx not related to AtomicDEX, should fail because the message is not CreateHtlc
        // TODO: we don't have an explorer to ref tx link
        let random_transfer_tx_hash = "78EB2D51FEC14646EBCADA78ED2D50928BBAF23341B8A99DB357905F3D575CE7";
        let random_transfer_tx_bytes = block_on(coin.request_tx(random_transfer_tx_hash.into()))
            .unwrap()
            .encode_to_vec();

        let input = ValidatePaymentInput {
            payment_tx: random_transfer_tx_bytes,
            time_lock_duration: 0,
            time_lock: 0,
            other_pub: Vec::new(),
            secret_hash: Vec::new(),
            amount: Default::default(),
            swap_contract_address: None,
            try_spv_proof_until: 0,
            confirmations: 0,
            unique_swap_data: Vec::new(),
            min_watcher_reward: None,
        };
        let validate_err = coin.validate_taker_payment(input).wait().unwrap_err();
        match validate_err.into_inner() {
            ValidatePaymentError::WrongPaymentTx(e) => assert!(e.contains("Incorrect CreateHtlc message")),
            unexpected => panic!("Unexpected error variant {:?}", unexpected),
        };

        // The HTLC that was already claimed or refunded should not pass the validation
        // TODO: we don't have an explorer to ref tx link
        let claimed_htlc_tx_hash = "F538A459DF8D14CD6A36355D0E4698EE4E33D5715F243E1E90B7D87418452B63";
        let claimed_htlc_tx_bytes = block_on(coin.request_tx(claimed_htlc_tx_hash.into()))
            .unwrap()
            .encode_to_vec();

        let input = ValidatePaymentInput {
            payment_tx: claimed_htlc_tx_bytes,
            time_lock_duration: 5000,
            time_lock: 1664984893,
            other_pub: hex::decode("031076ffbaf8912af6ac470869b907c84410ffe14f50da2c0f3c57169b7653d7a7").unwrap(),
            secret_hash: hex::decode("4b1c6719c9d4b95e0d9371c7aa13863ecb86b12cd919cf401b2b7f3da01e575a").unwrap(),
            amount: "0.000001".parse().unwrap(),
            swap_contract_address: None,
            try_spv_proof_until: 0,
            confirmations: 0,
            unique_swap_data: Vec::new(),
            min_watcher_reward: None,
        };
        let validate_err = block_on(
            coin.validate_payment_for_denom(
                input,
                "ibc/26409F42099DCF2B110B7B007F029AB7D71A33E642A2DE19A02CB43D0F54312D"
                    .parse()
                    .unwrap(),
                6,
            )
            .compat(),
        )
        .unwrap_err();
        match validate_err.into_inner() {
            ValidatePaymentError::UnexpectedPaymentState(_) => (),
            unexpected => panic!("Unexpected error variant {:?}", unexpected),
        };
    }

    #[test]
    fn test_search_for_swap_tx_spend_spent() {
        let rpc_urls = vec![NUCLEUS_TESTNET_RPC_URL.to_string()];

        let protocol_conf = get_nucleus_protocol();

        let ctx = mm2_core::mm_ctx::MmCtxBuilder::default().into_mm_arc();

        let conf = TendermintConf {
            avg_blocktime: AVG_BLOCKTIME,
            derivation_path: None,
        };

        let key_pair = key_pair_from_seed(NUCLEUS_TESTNET_HTLC_PAIR1_SEED).unwrap();
        let priv_key_policy = PrivKeyBuildPolicy::IguanaPrivKey(key_pair.private().secret);

        let coin = block_on(TendermintCoin::init(
            &ctx,
            "NUCLEUS-TEST".to_string(),
            conf,
            protocol_conf,
            rpc_urls,
            false,
            priv_key_policy,
        ))
        .unwrap();

        // TODO: we don't have an explorer to ref tx link
        let create_tx_hash = "35FEDDA2B7B749B551524C47455ED39AE12D772A618F44A49B2849F0ED24F82A";

        let request = GetTxRequest {
            hash: create_tx_hash.into(),
        };

        let path = AbciPath::from_str(ABCI_GET_TX_PATH).unwrap();
        let response = block_on(block_on(coin.rpc_client()).unwrap().abci_query(
            Some(path),
            request.encode_to_vec(),
            ABCI_REQUEST_HEIGHT,
            ABCI_REQUEST_PROVE,
        ))
        .unwrap();
        println!("{:?}", response);

        let response = GetTxResponse::decode(response.value.as_slice()).unwrap();
        let tx = response.tx.unwrap();

        println!("{:?}", tx);

        let encoded_tx = tx.encode_to_vec();

        let secret_hash = hex::decode("6598e4099f55fbd368f4b4af55bedf45afe20e2da48ae835c7209394e8086158").unwrap();
        let input = SearchForSwapTxSpendInput {
            time_lock: 0,
            other_pub: &[],
            secret_hash: &secret_hash,
            tx: &encoded_tx,
            search_from_block: 0,
            swap_contract_address: &None,
            swap_unique_data: &[],
            watcher_reward: false,
        };

        let spend_tx = match block_on(coin.search_for_swap_tx_spend_my(input)).unwrap().unwrap() {
            FoundSwapTxSpend::Spent(tx) => tx,
            unexpected => panic!("Unexpected search_for_swap_tx_spend_my result {:?}", unexpected),
        };

        // TODO: we don't have an explorer to ref tx link
        let expected_spend_hash = "72D1A893ED23D8F7ACA179835EE889BFE1D5FA6DCA019AB4347CA7B40B23F4D2";
        let hash = spend_tx.tx_hash();
        assert_eq!(hex::encode_upper(hash.0), expected_spend_hash);
    }

    #[test]
    fn test_search_for_swap_tx_spend_refunded() {
        let rpc_urls = vec![NUCLEUS_TESTNET_RPC_URL.to_string()];

        let protocol_conf = get_nucleus_protocol();

        let ctx = mm2_core::mm_ctx::MmCtxBuilder::default().into_mm_arc();

        let conf = TendermintConf {
            avg_blocktime: AVG_BLOCKTIME,
            derivation_path: None,
        };

        let key_pair = key_pair_from_seed(NUCLEUS_TESTNET_HTLC_PAIR2_SEED).unwrap();
        let priv_key_policy = PrivKeyBuildPolicy::IguanaPrivKey(key_pair.private().secret);

        let coin = block_on(TendermintCoin::init(
            &ctx,
            "IRIS-IBC-NUCLEUS-TEST".to_string(),
            conf,
            protocol_conf,
            rpc_urls,
            false,
            priv_key_policy,
        ))
        .unwrap();

        // TODO: we don't have an explorer to ref tx link
        let create_tx_hash = "F767DE2F56F6CCAC78E3F0B5BFB92F572AE52DD76DA34A38693340FF2B2E15EC";

        let request = GetTxRequest {
            hash: create_tx_hash.into(),
        };

        let path = AbciPath::from_str(ABCI_GET_TX_PATH).unwrap();
        let response = block_on(block_on(coin.rpc_client()).unwrap().abci_query(
            Some(path),
            request.encode_to_vec(),
            ABCI_REQUEST_HEIGHT,
            ABCI_REQUEST_PROVE,
        ))
        .unwrap();
        println!("{:?}", response);

        let response = GetTxResponse::decode(response.value.as_slice()).unwrap();
        let tx = response.tx.unwrap();

        println!("{:?}", tx);

        let encoded_tx = tx.encode_to_vec();

        let secret_hash = hex::decode("5615ec6640e74fd61c41cfead332263d832be82c695a2a67e6296e5588079690").unwrap();
        let input = SearchForSwapTxSpendInput {
            time_lock: 0,
            other_pub: &[],
            secret_hash: &secret_hash,
            tx: &encoded_tx,
            search_from_block: 0,
            swap_contract_address: &None,
            swap_unique_data: &[],
            watcher_reward: false,
        };

        match block_on(coin.search_for_swap_tx_spend_my(input)).unwrap().unwrap() {
            FoundSwapTxSpend::Refunded(tx) => {
                let expected = TransactionEnum::CosmosTransaction(CosmosTransaction { data: TxRaw::default() });
                assert_eq!(expected, tx);
            },
            unexpected => panic!("Unexpected search_for_swap_tx_spend_my result {:?}", unexpected),
        };
    }

    #[test]
    fn test_get_tx_status_code_or_none() {
        let rpc_urls = vec![NUCLEUS_TESTNET_RPC_URL.to_string()];
        let protocol_conf = get_nucleus_iris_ibc_protocol();

        let conf = TendermintConf {
            avg_blocktime: AVG_BLOCKTIME,
            derivation_path: None,
        };

        let ctx = mm2_core::mm_ctx::MmCtxBuilder::default().into_mm_arc();
        let key_pair = key_pair_from_seed(NUCLEUS_TESTNET_HTLC_PAIR1_SEED).unwrap();
        let priv_key_policy = PrivKeyBuildPolicy::IguanaPrivKey(key_pair.private().secret);

        let coin = common::block_on(TendermintCoin::init(
            &ctx,
            "USDC-IBC".to_string(),
            conf,
            protocol_conf,
            rpc_urls,
            false,
            priv_key_policy,
        ))
        .unwrap();

        for succeed_tx_hash in SUCCEED_TX_HASH_SAMPLES {
            let status_code = common::block_on(coin.get_tx_status_code_or_none(succeed_tx_hash.to_string()))
                .unwrap()
                .expect("tx exists");

            assert_eq!(status_code, cosmrs::tendermint::abci::Code::Ok);
        }

        for failed_tx_hash in FAILED_TX_HASH_SAMPLES {
            let status_code = common::block_on(coin.get_tx_status_code_or_none(failed_tx_hash.to_string()))
                .unwrap()
                .expect("tx exists");

            assert_eq!(
                discriminant(&status_code),
                discriminant(&cosmrs::tendermint::abci::Code::Err(61))
            );
        }

        // Doesn't exists
        let tx_hash = "0000000000000000000000000000000000000000000000000000000000000000".to_string();
        let status_code = common::block_on(coin.get_tx_status_code_or_none(tx_hash)).unwrap();
        assert!(status_code.is_none());
    }

    #[test]
    fn test_wait_for_confirmations() {
        const CHECK_INTERVAL: u64 = 2;

        let rpc_urls = vec![NUCLEUS_TESTNET_RPC_URL.to_string()];
        let protocol_conf = get_nucleus_iris_ibc_protocol();

        let conf = TendermintConf {
            avg_blocktime: AVG_BLOCKTIME,
            derivation_path: None,
        };

        let ctx = mm2_core::mm_ctx::MmCtxBuilder::default().into_mm_arc();
        let key_pair = key_pair_from_seed(NUCLEUS_TESTNET_HTLC_PAIR1_SEED).unwrap();
        let priv_key_policy = PrivKeyBuildPolicy::IguanaPrivKey(key_pair.private().secret);

        let coin = common::block_on(TendermintCoin::init(
            &ctx,
            "USDC-IBC".to_string(),
            conf,
            protocol_conf,
            rpc_urls,
            false,
            priv_key_policy,
        ))
        .unwrap();

        let wait_until = || now_ms() + 45;

        for succeed_tx_hash in SUCCEED_TX_HASH_SAMPLES {
            let tx_bytes = block_on(coin.request_tx(succeed_tx_hash.to_string()))
                .unwrap()
                .encode_to_vec();

            let confirm_payment_input = ConfirmPaymentInput {
                payment_tx: tx_bytes,
                confirmations: 0,
                requires_nota: false,
                wait_until: wait_until(),
                check_every: CHECK_INTERVAL,
            };
            block_on(coin.wait_for_confirmations(confirm_payment_input).compat()).unwrap();
        }

        for failed_tx_hash in FAILED_TX_HASH_SAMPLES {
            let tx_bytes = block_on(coin.request_tx(failed_tx_hash.to_string()))
                .unwrap()
                .encode_to_vec();

            let confirm_payment_input = ConfirmPaymentInput {
                payment_tx: tx_bytes,
                confirmations: 0,
                requires_nota: false,
                wait_until: wait_until(),
                check_every: CHECK_INTERVAL,
            };
            block_on(coin.wait_for_confirmations(confirm_payment_input).compat()).unwrap_err();
        }
    }
}<|MERGE_RESOLUTION|>--- conflicted
+++ resolved
@@ -1,14 +1,8 @@
-<<<<<<< HEAD
+use super::ibc::transfer_v1::MsgTransfer;
+use super::ibc::IBC_GAS_LIMIT_DEFAULT;
 use super::nucleus::htlc::{IrisHtlc, MsgClaimHtlc, MsgCreateHtlc, HTLC_STATE_COMPLETED, HTLC_STATE_OPEN,
                            HTLC_STATE_REFUNDED};
 use super::nucleus::htlc_proto::{CreateHtlcProtoRep, QueryHtlcRequestProto, QueryHtlcResponseProto};
-=======
-use super::ibc::transfer_v1::MsgTransfer;
-use super::ibc::IBC_GAS_LIMIT_DEFAULT;
-use super::iris::htlc::{IrisHtlc, MsgClaimHtlc, MsgCreateHtlc, HTLC_STATE_COMPLETED, HTLC_STATE_OPEN,
-                        HTLC_STATE_REFUNDED};
-use super::iris::htlc_proto::{CreateHtlcProtoRep, QueryHtlcRequestProto, QueryHtlcResponseProto};
->>>>>>> 51435b33
 use super::rpc::*;
 use crate::coin_errors::{MyAddressError, ValidatePaymentError};
 use crate::rpc_command::tendermint::{IBCChainRegistriesResponse, IBCChainRegistriesResult, IBCChainsRequestError,
@@ -853,11 +847,7 @@
             match self.send_raw_tx_bytes(&try_tx_s!(tx_raw.to_bytes())).compat().await {
                 Ok(tx_id) => break (tx_id, tx_raw),
                 Err(e) => {
-<<<<<<< HEAD
-                    if e.contains("Wrong account sequence catched") {
-=======
                     if e.contains(ACCOUNT_SEQUENCE_ERR) {
->>>>>>> 51435b33
                         debug!("Got wrong account sequence, trying again.");
                         continue;
                     }
@@ -885,49 +875,26 @@
                 .gen_simulated_tx(account_info, msg.clone(), timeout_height, memo.clone())
                 .map_to_mm(|e| TendermintCoinRpcError::InternalError(format!("{}", e)))?;
 
-<<<<<<< HEAD
-            let request = SimulateRequest { tx_bytes, tx: None };
-            let request = AbciRequest::new(
-                Some(path.clone()),
-                request.encode_to_vec().clone(),
-=======
             let request = AbciRequest::new(
                 Some(path.clone()),
                 SimulateRequest { tx_bytes, tx: None }.encode_to_vec(),
->>>>>>> 51435b33
                 ABCI_REQUEST_HEIGHT,
                 ABCI_REQUEST_PROVE,
             );
 
             let raw_response = self.rpc_client().await?.perform(request).await?;
 
-<<<<<<< HEAD
-            if raw_response
-                .response
-                .log
-                .to_string()
-                .contains("incorrect account sequence")
-            {
-=======
             if raw_response.response.log.to_string().contains(ACCOUNT_SEQUENCE_ERR) {
->>>>>>> 51435b33
                 debug!("Got wrong account sequence, trying again.");
                 continue;
             }
 
             match raw_response.response.code {
                 cosmrs::tendermint::abci::Code::Ok => {},
-<<<<<<< HEAD
-                cosmrs::tendermint::abci::Code::Err(_) => {
-                    return MmError::err(TendermintCoinRpcError::InvalidResponse(format!(
-                        "Could not read gas_info. Invalid Response: {}",
-                        raw_response.response.log
-=======
                 cosmrs::tendermint::abci::Code::Err(ecode) => {
                     return MmError::err(TendermintCoinRpcError::InvalidResponse(format!(
                         "Could not read gas_info. Error code: {} Message: {}",
                         ecode, raw_response.response.log
->>>>>>> 51435b33
                     )));
                 },
             };
@@ -948,11 +915,7 @@
         let amount = ((gas.gas_used as f64 * 1.5) * self.gas_price()).ceil();
 
         let fee_amount = Coin {
-<<<<<<< HEAD
-            denom: self.platform_denom().parse().expect("Platform denom parse can't fail"),
-=======
             denom: self.platform_denom().clone(),
->>>>>>> 51435b33
             amount: (amount as u64).into(),
         };
 
@@ -973,50 +936,27 @@
             let tx_bytes = self
                 .gen_simulated_tx(account_info, msg.clone(), timeout_height, memo.clone())
                 .map_to_mm(|e| TendermintCoinRpcError::InternalError(format!("{}", e)))?;
-<<<<<<< HEAD
-            let request = SimulateRequest { tx_bytes, tx: None };
-            let request = AbciRequest::new(
-                Some(path.clone()),
-                request.encode_to_vec(),
-=======
 
             let request = AbciRequest::new(
                 Some(path.clone()),
                 SimulateRequest { tx_bytes, tx: None }.encode_to_vec(),
->>>>>>> 51435b33
                 ABCI_REQUEST_HEIGHT,
                 ABCI_REQUEST_PROVE,
             );
 
             let raw_response = self.rpc_client().await?.perform(request).await?;
 
-<<<<<<< HEAD
-            if raw_response
-                .response
-                .log
-                .to_string()
-                .contains("incorrect account sequence")
-            {
-=======
             if raw_response.response.log.to_string().contains(ACCOUNT_SEQUENCE_ERR) {
->>>>>>> 51435b33
                 debug!("Got wrong account sequence, trying again.");
                 continue;
             }
 
             match raw_response.response.code {
                 cosmrs::tendermint::abci::Code::Ok => {},
-<<<<<<< HEAD
-                cosmrs::tendermint::abci::Code::Err(_) => {
-                    return MmError::err(TendermintCoinRpcError::InvalidResponse(format!(
-                        "Could not read gas_info. Invalid Response: {}",
-                        raw_response.response.log
-=======
                 cosmrs::tendermint::abci::Code::Err(ecode) => {
                     return MmError::err(TendermintCoinRpcError::InvalidResponse(format!(
                         "Could not read gas_info. Error code: {} Message: {}",
                         ecode, raw_response.response.log
->>>>>>> 51435b33
                     )));
                 },
             };
@@ -1595,10 +1535,6 @@
         let fee_uamount = self
             .calculate_fee_amount_as_u64(msg_send.clone(), timeout_height, TX_DEFAULT_MEMO.to_owned())
             .await?;
-<<<<<<< HEAD
-
-=======
->>>>>>> 51435b33
         let fee_amount = big_decimal_from_sat_unsigned(fee_uamount, decimals);
 
         Ok(TradeFee {
@@ -1891,19 +1827,11 @@
                 .map_to_mm(WithdrawError::Transport)?;
 
             let timeout_height = current_block + TIMEOUT_HEIGHT_DELTA;
-<<<<<<< HEAD
-
-=======
->>>>>>> 51435b33
             // >> END TX SIMULATION FOR FEE CALCULATION
 
             let fee_amount_u64 = coin
                 .calculate_fee_amount_as_u64(msg_send.clone(), timeout_height, memo.clone())
                 .await?;
-<<<<<<< HEAD
-
-=======
->>>>>>> 51435b33
             let fee_amount_dec = big_decimal_from_sat_unsigned(fee_amount_u64, coin.decimals());
 
             let fee_amount = Coin {
@@ -2181,28 +2109,12 @@
                     .await
             );
 
-<<<<<<< HEAD
-            if broadcast_res
-                .check_tx
-                .log
-                .to_string()
-                .contains("incorrect account sequence")
-                || broadcast_res
-                    .deliver_tx
-                    .log
-                    .to_string()
-                    .contains("incorrect account sequence")
-            {
-                return ERR!(
-                    "Wrong account sequence catched. check_tx log: {}, deliver_tx log: {}",
-=======
             if broadcast_res.check_tx.log.to_string().contains(ACCOUNT_SEQUENCE_ERR)
                 || broadcast_res.deliver_tx.log.to_string().contains(ACCOUNT_SEQUENCE_ERR)
             {
                 return ERR!(
                     "{}. check_tx log: {}, deliver_tx log: {}",
                     ACCOUNT_SEQUENCE_ERR,
->>>>>>> 51435b33
                     broadcast_res.check_tx.log,
                     broadcast_res.deliver_tx.log
                 );
@@ -2790,11 +2702,7 @@
     fn test_htlc_create_and_claim() {
         let rpc_urls = vec![NUCLEUS_TESTNET_RPC_URL.to_string()];
 
-<<<<<<< HEAD
         let protocol_conf = get_nucleus_iris_ibc_protocol();
-=======
-        let protocol_conf = get_iris_protocol();
->>>>>>> 51435b33
 
         let ctx = mm2_core::mm_ctx::MmCtxBuilder::default().into_mm_arc();
 
@@ -2808,11 +2716,7 @@
 
         let coin = block_on(TendermintCoin::init(
             &ctx,
-<<<<<<< HEAD
             "IRIS-IBC-NUCLEUS-TEST".to_string(),
-=======
-            "IRIS".to_string(),
->>>>>>> 51435b33
             conf,
             protocol_conf,
             rpc_urls,
@@ -2822,11 +2726,7 @@
         .unwrap();
 
         // << BEGIN HTLC CREATION
-<<<<<<< HEAD
         let to: AccountId = NUCLEUS_TESTNET_HTLC_PAIR2_ADDRESS.parse().unwrap();
-=======
-        let to: AccountId = IRIS_TESTNET_HTLC_PAIR2_ADDRESS.parse().unwrap();
->>>>>>> 51435b33
         const UAMOUNT: u64 = 1;
         let amount: cosmrs::Decimal = UAMOUNT.into();
         let amount_dec = big_decimal_from_sat_unsigned(UAMOUNT, coin.decimals);
@@ -3064,8 +2964,6 @@
         .unwrap();
 
         let invalid_amount = 1.into();
-<<<<<<< HEAD
-=======
         let error = coin
             .validate_fee(ValidateFeeArgs {
                 fee_tx: &create_htlc_tx,
@@ -3088,7 +2986,6 @@
                 error
             ),
         }
->>>>>>> 51435b33
 
         // just a random transfer tx not related to AtomicDEX, should fail on recipient address check
         // TODO: we don't have an explorer to ref tx link
