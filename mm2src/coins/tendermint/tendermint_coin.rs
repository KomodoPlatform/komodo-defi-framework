--- conflicted
+++ resolved
@@ -2205,13 +2205,8 @@
 
     fn my_address(&self) -> MmResult<String, MyAddressError> { Ok(self.account_id.to_string()) }
 
-<<<<<<< HEAD
     async fn get_public_key(&self) -> Result<String, MmError<UnexpectedDerivationMethod>> {
-        let key = SigningKey::from_bytes(self.priv_key_policy.activated_key_or_err()?.as_slice())
-=======
-    fn get_public_key(&self) -> Result<String, MmError<UnexpectedDerivationMethod>> {
         let key = SigningKey::from_slice(self.priv_key_policy.activated_key_or_err()?.as_slice())
->>>>>>> 25b146e4
             .expect("privkey validity is checked on coin creation");
         Ok(key.public_key().to_string())
     }
@@ -2452,22 +2447,14 @@
         )
     }
 
-<<<<<<< HEAD
     async fn send_maker_spends_taker_payment(
         &self,
         maker_spends_payment_args: SpendPaymentArgs<'_>,
     ) -> TransactionResult {
         let tx = try_tx_s!(cosmrs::Tx::from_bytes(maker_spends_payment_args.other_payment_tx));
         let msg = try_tx_s!(tx.body.messages.first().ok_or("Tx body couldn't be read."));
-        let htlc_proto: CreateHtlcProtoRep = try_tx_s!(prost::Message::decode(msg.value.as_slice()));
+        let htlc_proto: CreateHtlcProtoRep = try_tx_s!(Message::decode(msg.value.as_slice()));
         let htlc = try_tx_s!(MsgCreateHtlc::try_from(htlc_proto));
-=======
-    fn send_maker_spends_taker_payment(&self, maker_spends_payment_args: SpendPaymentArgs) -> TransactionFut {
-        let tx = try_tx_fus!(cosmrs::Tx::from_bytes(maker_spends_payment_args.other_payment_tx));
-        let msg = try_tx_fus!(tx.body.messages.first().ok_or("Tx body couldn't be read."));
-        let htlc_proto: CreateHtlcProtoRep = try_tx_fus!(Message::decode(msg.value.as_slice()));
-        let htlc = try_tx_fus!(MsgCreateHtlc::try_from(htlc_proto));
->>>>>>> 25b146e4
 
         let mut amount = htlc.amount.clone();
         amount.sort();
@@ -2511,22 +2498,14 @@
         }))
     }
 
-<<<<<<< HEAD
     async fn send_taker_spends_maker_payment(
         &self,
         taker_spends_payment_args: SpendPaymentArgs<'_>,
     ) -> TransactionResult {
         let tx = try_tx_s!(cosmrs::Tx::from_bytes(taker_spends_payment_args.other_payment_tx));
         let msg = try_tx_s!(tx.body.messages.first().ok_or("Tx body couldn't be read."));
-        let htlc_proto: CreateHtlcProtoRep = try_tx_s!(prost::Message::decode(msg.value.as_slice()));
+        let htlc_proto: CreateHtlcProtoRep = try_tx_s!(Message::decode(msg.value.as_slice()));
         let htlc = try_tx_s!(MsgCreateHtlc::try_from(htlc_proto));
-=======
-    fn send_taker_spends_maker_payment(&self, taker_spends_payment_args: SpendPaymentArgs) -> TransactionFut {
-        let tx = try_tx_fus!(cosmrs::Tx::from_bytes(taker_spends_payment_args.other_payment_tx));
-        let msg = try_tx_fus!(tx.body.messages.first().ok_or("Tx body couldn't be read."));
-        let htlc_proto: CreateHtlcProtoRep = try_tx_fus!(Message::decode(msg.value.as_slice()));
-        let htlc = try_tx_fus!(MsgCreateHtlc::try_from(htlc_proto));
->>>>>>> 25b146e4
 
         let mut amount = htlc.amount.clone();
         amount.sort();
