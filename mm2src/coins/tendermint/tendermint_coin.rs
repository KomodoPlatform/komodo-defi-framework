use super::ethermint_account::EthermintAccount;
use super::htlc::{ClaimHtlcMsg, ClaimHtlcProto, CreateHtlcMsg, CreateHtlcProto, HtlcType, QueryHtlcRequestProto,
                  QueryHtlcResponse, TendermintHtlc, HTLC_STATE_COMPLETED, HTLC_STATE_OPEN, HTLC_STATE_REFUNDED};
use super::ibc::transfer_v1::MsgTransfer;
use super::ibc::IBC_GAS_LIMIT_DEFAULT;
use super::{rpc::*, TENDERMINT_COIN_PROTOCOL_TYPE};
use crate::coin_errors::{MyAddressError, ValidatePaymentError, ValidatePaymentResult};
use crate::hd_wallet::{HDPathAccountToAddressId, WithdrawFrom};
use crate::rpc_command::tendermint::staking::ValidatorStatus;
use crate::rpc_command::tendermint::{IBCChainRegistriesResponse, IBCChainRegistriesResult, IBCChainsRequestError,
                                     IBCTransferChannel, IBCTransferChannelTag, IBCTransferChannelsRequestError,
                                     IBCTransferChannelsResponse, IBCTransferChannelsResult, CHAIN_REGISTRY_BRANCH,
                                     CHAIN_REGISTRY_IBC_DIR_NAME, CHAIN_REGISTRY_REPO_NAME, CHAIN_REGISTRY_REPO_OWNER};
use crate::tendermint::ibc::IBC_OUT_SOURCE_PORT;
use crate::utxo::sat_from_big_decimal;
use crate::utxo::utxo_common::big_decimal_from_sat;
use crate::{big_decimal_from_sat_unsigned, BalanceError, BalanceFut, BigDecimal, CheckIfMyPaymentSentArgs,
            CoinBalance, CoinFutSpawner, ConfirmPaymentInput, DexFee, FeeApproxStage, FoundSwapTxSpend,
            HistorySyncState, MakerSwapTakerCoin, MarketCoinOps, MmCoin, MmCoinEnum, NegotiateSwapContractAddrErr,
            PaymentInstructionArgs, PaymentInstructions, PaymentInstructionsErr, PrivKeyBuildPolicy, PrivKeyPolicy,
            PrivKeyPolicyNotAllowed, RawTransactionError, RawTransactionFut, RawTransactionRequest, RawTransactionRes,
            RawTransactionResult, RefundError, RefundPaymentArgs, RefundResult, RpcCommonOps,
            SearchForSwapTxSpendInput, SendMakerPaymentSpendPreimageInput, SendPaymentArgs, SignRawTransactionRequest,
            SignatureError, SignatureResult, SpendPaymentArgs, SwapOps, TakerSwapMakerCoin, ToBytes, TradeFee,
            TradePreimageError, TradePreimageFut, TradePreimageResult, TradePreimageValue, TransactionData,
            TransactionDetails, TransactionEnum, TransactionErr, TransactionFut, TransactionResult, TransactionType,
            TxFeeDetails, TxMarshalingErr, UnexpectedDerivationMethod, ValidateAddressResult, ValidateFeeArgs,
            ValidateInstructionsErr, ValidateOtherPubKeyErr, ValidatePaymentFut, ValidatePaymentInput,
            ValidateWatcherSpendInput, VerificationError, VerificationResult, WaitForHTLCTxSpendArgs, WatcherOps,
            WatcherReward, WatcherRewardError, WatcherSearchForSwapTxSpendInput, WatcherValidatePaymentInput,
            WatcherValidateTakerFeeInput, WithdrawError, WithdrawFee, WithdrawFut, WithdrawRequest};
use async_std::prelude::FutureExt as AsyncStdFutureExt;
use async_trait::async_trait;
use base64::engine::general_purpose;
use base64::Engine;
use bip32::DerivationPath;
use bitcrypto::{dhash160, sha256};
use common::executor::{abortable_queue::AbortableQueue, AbortableSystem};
use common::executor::{AbortedError, Timer};
use common::log::{debug, warn};
use common::{get_utc_timestamp, now_sec, Future01CompatExt, PagingOptions, DEX_FEE_ADDR_PUBKEY};
use cosmrs::bank::MsgSend;
use cosmrs::crypto::secp256k1::SigningKey;
use cosmrs::proto::cosmos::auth::v1beta1::{BaseAccount, QueryAccountRequest, QueryAccountResponse};
use cosmrs::proto::cosmos::bank::v1beta1::{MsgSend as MsgSendProto, QueryBalanceRequest, QueryBalanceResponse};
use cosmrs::proto::cosmos::base::query::v1beta1::PageRequest;
use cosmrs::proto::cosmos::base::tendermint::v1beta1::{GetBlockByHeightRequest, GetBlockByHeightResponse,
                                                       GetLatestBlockRequest, GetLatestBlockResponse};
use cosmrs::proto::cosmos::base::v1beta1::Coin as CoinProto;
use cosmrs::proto::cosmos::staking::v1beta1::{QueryValidatorsRequest,
                                              QueryValidatorsResponse as QueryValidatorsResponseProto};
use cosmrs::proto::cosmos::tx::v1beta1::{GetTxRequest, GetTxResponse, GetTxsEventRequest, GetTxsEventResponse,
                                         SimulateRequest, SimulateResponse, Tx, TxBody, TxRaw};
use cosmrs::proto::prost::{DecodeError, Message};
use cosmrs::staking::{QueryValidatorsResponse, Validator};
use cosmrs::tendermint::block::Height;
use cosmrs::tendermint::chain::Id as ChainId;
use cosmrs::tendermint::PublicKey;
use cosmrs::tx::{self, Fee, Msg, Raw, SignDoc, SignerInfo};
use cosmrs::{AccountId, Any, Coin, Denom, ErrorReport};
use crypto::privkey::key_pair_from_secret;
use crypto::{HDPathToCoin, Secp256k1Secret};
use derive_more::Display;
use futures::future::try_join_all;
use futures::lock::Mutex as AsyncMutex;
use futures::{FutureExt, TryFutureExt};
use futures01::Future;
use hex::FromHexError;
use instant::Duration;
use itertools::Itertools;
use kdf_walletconnect::{WalletConnectCtx, WalletConnectOps};
use keys::{KeyPair, Public};
use mm2_core::mm_ctx::{MmArc, MmWeak};
use mm2_err_handle::prelude::*;
use mm2_git::{FileMetadata, GitController, GithubClient, RepositoryOperations, GITHUB_API_URI};
use mm2_number::MmNumber;
use mm2_p2p::p2p_ctx::P2PContext;
use parking_lot::Mutex as PaMutex;
use primitives::hash::H256;
use regex::Regex;
use rpc::v1::types::Bytes as BytesJson;
use serde_json::{self as json, Value as Json};
use std::collections::HashMap;
use std::convert::TryFrom;
use std::io;
use std::num::NonZeroU32;
use std::ops::Deref;
use std::str::FromStr;
use std::sync::{Arc, Mutex};
use uuid::Uuid;

// ABCI Request Paths
const ABCI_GET_LATEST_BLOCK_PATH: &str = "/cosmos.base.tendermint.v1beta1.Service/GetLatestBlock";
const ABCI_GET_BLOCK_BY_HEIGHT_PATH: &str = "/cosmos.base.tendermint.v1beta1.Service/GetBlockByHeight";
const ABCI_SIMULATE_TX_PATH: &str = "/cosmos.tx.v1beta1.Service/Simulate";
const ABCI_QUERY_ACCOUNT_PATH: &str = "/cosmos.auth.v1beta1.Query/Account";
const ABCI_QUERY_BALANCE_PATH: &str = "/cosmos.bank.v1beta1.Query/Balance";
const ABCI_GET_TX_PATH: &str = "/cosmos.tx.v1beta1.Service/GetTx";
const ABCI_GET_TXS_EVENT_PATH: &str = "/cosmos.tx.v1beta1.Service/GetTxsEvent";
const ABCI_VALIDATORS_PATH: &str = "/cosmos.staking.v1beta1.Query/Validators";

pub(crate) const MIN_TX_SATOSHIS: i64 = 1;

// ABCI Request Defaults
const ABCI_REQUEST_HEIGHT: Option<Height> = None;
const ABCI_REQUEST_PROVE: bool = false;

/// 0.25 is good average gas price on atom and iris
const DEFAULT_GAS_PRICE: f64 = 0.25;
pub(super) const TIMEOUT_HEIGHT_DELTA: u64 = 100;
pub const GAS_LIMIT_DEFAULT: u64 = 125_000;
pub const GAS_WANTED_BASE_VALUE: f64 = 50_000.;
pub(crate) const TX_DEFAULT_MEMO: &str = "";

// https://github.com/irisnet/irismod/blob/5016c1be6fdbcffc319943f33713f4a057622f0a/modules/htlc/types/validation.go#L19-L22
const MAX_TIME_LOCK: i64 = 34560;
const MIN_TIME_LOCK: i64 = 50;

const ACCOUNT_SEQUENCE_ERR: &str = "account sequence mismatch";

lazy_static! {
    static ref SEQUENCE_PARSER_REGEX: Regex = Regex::new(r"expected (\d+)").unwrap();
}

pub struct SerializedUnsignedTx {
    tx_json: Json,
    body_bytes: Vec<u8>,
}

type TendermintPrivKeyPolicy = PrivKeyPolicy<TendermintKeyPair>;

pub struct TendermintKeyPair {
    private_key_secret: Secp256k1Secret,
    public_key: Public,
}

impl TendermintKeyPair {
    fn new(private_key_secret: Secp256k1Secret, public_key: Public) -> Self {
        Self {
            private_key_secret,
            public_key,
        }
    }
}

#[derive(Clone, Deserialize)]
pub struct RpcNode {
    url: String,
    #[serde(default)]
    komodo_proxy: bool,
}

impl RpcNode {
    #[cfg(test)]
    fn for_test(url: &str) -> Self {
        Self {
            url: url.to_string(),
            komodo_proxy: false,
        }
    }
}

#[async_trait]
pub trait TendermintCommons {
    fn platform_denom(&self) -> &Denom;

    fn set_history_sync_state(&self, new_state: HistorySyncState);

    async fn get_block_timestamp(&self, block: i64) -> MmResult<Option<u64>, TendermintCoinRpcError>;

    async fn get_all_balances(&self) -> MmResult<AllBalancesResult, TendermintCoinRpcError>;

    async fn rpc_client(&self) -> MmResult<HttpClient, TendermintCoinRpcError>;
}

#[derive(Clone, Debug, PartialEq, Serialize, Deserialize)]
pub struct TendermintFeeDetails {
    pub coin: String,
    pub amount: BigDecimal,
    #[serde(skip)]
    pub uamount: u64,
    pub gas_limit: u64,
}

#[derive(Clone, Debug, Deserialize, Serialize)]
pub struct TendermintProtocolInfo {
    decimals: u8,
    denom: String,
    pub account_prefix: String,
    pub chain_id: String,
    gas_price: Option<f64>,
    chain_registry_name: Option<String>,
}

#[derive(Clone)]
pub struct ActivatedTokenInfo {
    pub(crate) decimals: u8,
    pub ticker: String,
}

pub struct TendermintConf {
    avg_blocktime: u8,
    /// Derivation path of the coin.
    /// This derivation path consists of `purpose` and `coin_type` only
    /// where the full `BIP44` address has the following structure:
    /// `m/purpose'/coin_type'/account'/change/address_index`.
    derivation_path: Option<HDPathToCoin>,
}

impl TendermintConf {
    pub fn try_from_json(ticker: &str, conf: &Json) -> MmResult<Self, TendermintInitError> {
        let avg_blocktime = conf.get("avg_blocktime").or_mm_err(|| TendermintInitError {
            ticker: ticker.to_string(),
            kind: TendermintInitErrorKind::AvgBlockTimeMissing,
        })?;

        let avg_blocktime = avg_blocktime.as_i64().or_mm_err(|| TendermintInitError {
            ticker: ticker.to_string(),
            kind: TendermintInitErrorKind::AvgBlockTimeInvalid,
        })?;

        let avg_blocktime = u8::try_from(avg_blocktime).map_to_mm(|_| TendermintInitError {
            ticker: ticker.to_string(),
            kind: TendermintInitErrorKind::AvgBlockTimeInvalid,
        })?;

        let derivation_path = json::from_value(conf["derivation_path"].clone()).map_to_mm(|e| TendermintInitError {
            ticker: ticker.to_string(),
            kind: TendermintInitErrorKind::ErrorDeserializingDerivationPath(e.to_string()),
        })?;

        Ok(TendermintConf {
            avg_blocktime,
            derivation_path,
        })
    }
}

pub enum TendermintActivationPolicy {
    PrivateKey(PrivKeyPolicy<TendermintKeyPair>),
    PublicKey(PublicKey),
}

impl TendermintActivationPolicy {
    pub fn with_private_key_policy(private_key_policy: PrivKeyPolicy<TendermintKeyPair>) -> Self {
        Self::PrivateKey(private_key_policy)
    }

    pub fn with_public_key(account_public_key: PublicKey) -> Self { Self::PublicKey(account_public_key) }

    fn generate_account_id(&self, account_prefix: &str) -> Result<AccountId, ErrorReport> {
        match self {
            Self::PrivateKey(priv_key_policy) => {
                let pk = priv_key_policy.activated_key().ok_or_else(|| {
                    ErrorReport::new(io::Error::new(io::ErrorKind::NotFound, "Activated key not found"))
                })?;

                Ok(
                    account_id_from_privkey(pk.private_key_secret.as_slice(), account_prefix)
                        .map_err(|e| ErrorReport::new(io::Error::new(io::ErrorKind::InvalidData, e.to_string())))?,
                )
            },

            Self::PublicKey(account_public_key) => {
                account_id_from_raw_pubkey(account_prefix, &account_public_key.to_bytes())
            },
        }
    }

    fn public_key(&self) -> Result<PublicKey, io::Error> {
        match self {
            Self::PrivateKey(private_key_policy) => match private_key_policy {
                PrivKeyPolicy::Iguana(pair) => PublicKey::from_raw_secp256k1(&pair.public_key.to_bytes())
                    .ok_or_else(|| io::Error::new(io::ErrorKind::InvalidData, "Couldn't generate public key")),

                PrivKeyPolicy::HDWallet { activated_key, .. } => {
                    PublicKey::from_raw_secp256k1(&activated_key.public_key.to_bytes())
                        .ok_or_else(|| io::Error::new(io::ErrorKind::InvalidData, "Couldn't generate public key"))
                },

                _ => Err(io::Error::new(
                    io::ErrorKind::Unsupported,
                    "UnsupportedModeForPrivKeyPolicy",
                )),
            },
            Self::PublicKey(account_public_key) => Ok(*account_public_key),
        }
    }

    pub(crate) fn activated_key_or_err(&self) -> Result<&Secp256k1Secret, MmError<PrivKeyPolicyNotAllowed>> {
        match self {
            Self::PrivateKey(private_key) => Ok(private_key.activated_key_or_err()?.private_key_secret.as_ref()),
            Self::PublicKey(_) => MmError::err(PrivKeyPolicyNotAllowed::UnsupportedMethod(
                "`activated_key_or_err` is not supported for pubkey-only activations".to_string(),
            )),
        }
    }

    pub(crate) fn activated_key(&self) -> Option<Secp256k1Secret> {
        match self {
            Self::PrivateKey(private_key) => Some(*private_key.activated_key()?.private_key_secret.as_ref()),
            Self::PublicKey(_) => None,
        }
    }

    pub(crate) fn path_to_coin_or_err(&self) -> Result<&HDPathToCoin, MmError<PrivKeyPolicyNotAllowed>> {
        match self {
            Self::PrivateKey(private_key) => Ok(private_key.path_to_coin_or_err()?),
            Self::PublicKey(_) => MmError::err(PrivKeyPolicyNotAllowed::UnsupportedMethod(
                "`path_to_coin_or_err` is not supported for pubkey-only activations".to_string(),
            )),
        }
    }

    pub(crate) fn hd_wallet_derived_priv_key_or_err(
        &self,
        path_to_address: &DerivationPath,
    ) -> Result<Secp256k1Secret, MmError<PrivKeyPolicyNotAllowed>> {
        match self {
            Self::PrivateKey(pair) => pair.hd_wallet_derived_priv_key_or_err(path_to_address),
            Self::PublicKey(_) => MmError::err(PrivKeyPolicyNotAllowed::UnsupportedMethod(
                "`hd_wallet_derived_priv_key_or_err` is not supported for pubkey-only activations".to_string(),
            )),
        }
    }
}

struct TendermintRpcClient(AsyncMutex<TendermintRpcClientImpl>);

struct TendermintRpcClientImpl {
    rpc_clients: Vec<HttpClient>,
}

#[async_trait]
impl RpcCommonOps for TendermintCoin {
    type RpcClient = HttpClient;
    type Error = TendermintCoinRpcError;

    async fn get_live_client(&self) -> Result<Self::RpcClient, Self::Error> {
        let mut client_impl = self.client.0.lock().await;
        // try to find first live client
        for (i, client) in client_impl.rpc_clients.clone().into_iter().enumerate() {
            match client.perform(HealthRequest).timeout(Duration::from_secs(15)).await {
                Ok(Ok(_)) => {
                    // Bring the live client to the front of rpc_clients
                    client_impl.rpc_clients.rotate_left(i);
                    return Ok(client);
                },
                Ok(Err(rpc_error)) => {
                    debug!("Could not perform healthcheck on: {:?}. Error: {}", &client, rpc_error);
                },
                Err(timeout_error) => {
                    debug!("Healthcheck timeout exceed on: {:?}. Error: {}", &client, timeout_error);
                },
            };
        }
        return Err(TendermintCoinRpcError::RpcClientError(
            "All the current rpc nodes are unavailable.".to_string(),
        ));
    }
}

#[derive(PartialEq)]
pub enum TendermintWalletConnectionType {
    Wc(String),
    WcLedger(String),
    KeplrLedger,
    Keplr,
    Native,
}

impl Default for TendermintWalletConnectionType {
    fn default() -> Self { Self::Native }
}

pub struct TendermintCoinImpl {
    ticker: String,
    /// As seconds
    avg_blocktime: u8,
    /// My address
    pub account_id: AccountId,
    pub(super) account_prefix: String,
    pub(super) activation_policy: TendermintActivationPolicy,
    pub(crate) decimals: u8,
    pub(super) denom: Denom,
    pub(crate) chain_id: ChainId,
    gas_price: Option<f64>,
    pub tokens_info: PaMutex<HashMap<String, ActivatedTokenInfo>>,
    /// This spawner is used to spawn coin's related futures that should be aborted on coin deactivation
    /// or on [`MmArc::stop`].
    pub(super) abortable_system: AbortableQueue,
    pub(crate) history_sync_state: Mutex<HistorySyncState>,
    client: TendermintRpcClient,
    pub(crate) chain_registry_name: Option<String>,
    pub(crate) ctx: MmWeak,
    pub(crate) wallet_type: TendermintWalletConnectionType,
}

#[derive(Clone)]
pub struct TendermintCoin(Arc<TendermintCoinImpl>);

impl Deref for TendermintCoin {
    type Target = TendermintCoinImpl;

    fn deref(&self) -> &Self::Target { &self.0 }
}

#[derive(Debug, Clone)]
pub struct TendermintInitError {
    pub ticker: String,
    pub kind: TendermintInitErrorKind,
}

#[derive(Display, Debug, Clone)]
pub enum TendermintInitErrorKind {
    Internal(String),
    InvalidPrivKey(String),
    CouldNotGenerateAccountId(String),
    EmptyRpcUrls,
    RpcClientInitError(String),
    InvalidChainId(String),
    InvalidDenom(String),
    InvalidPathToAddress(String),
    #[display(fmt = "'derivation_path' field is not found in config")]
    DerivationPathIsNotSet,
    #[display(fmt = "'account' field is not found in config")]
    AccountIsNotSet,
    #[display(fmt = "'address_index' field is not found in config")]
    AddressIndexIsNotSet,
    #[display(fmt = "Error deserializing 'derivation_path': {}", _0)]
    ErrorDeserializingDerivationPath(String),
    #[display(fmt = "Error deserializing 'path_to_address': {}", _0)]
    ErrorDeserializingPathToAddress(String),
    PrivKeyPolicyNotAllowed(PrivKeyPolicyNotAllowed),
    RpcError(String),
    #[display(fmt = "avg_blocktime is missing in coin configuration")]
    AvgBlockTimeMissing,
    #[display(fmt = "avg_blocktime must be in-between '0' and '255'.")]
    AvgBlockTimeInvalid,
    BalanceStreamInitError(String),
    #[display(fmt = "Watcher features can not be used with pubkey-only activation policy.")]
    CantUseWatchersWithPubkeyPolicy,
    #[display(
        fmt = "Unable to fetch chain account from WalletConnect. Please try again or reconnect your session - {}",
        _0
    )]
    UnableToFetchChainAccount(String),
}

/// TODO: Rename this into `ClientRpcError` because this is very
/// confusing atm.
#[derive(Display, Debug, Serialize, SerializeErrorType)]
#[serde(tag = "error_type", content = "error_data")]
pub enum TendermintCoinRpcError {
    Prost(String),
    InvalidResponse(String),
    PerformError(String),
    RpcClientError(String),
    InternalError(String),
    #[display(fmt = "Account type '{}' is not supported for HTLCs", prefix)]
    UnexpectedAccountType {
        prefix: String,
    },
}

impl From<DecodeError> for TendermintCoinRpcError {
    fn from(err: DecodeError) -> Self { TendermintCoinRpcError::Prost(err.to_string()) }
}

impl From<PrivKeyPolicyNotAllowed> for TendermintCoinRpcError {
    fn from(err: PrivKeyPolicyNotAllowed) -> Self { TendermintCoinRpcError::InternalError(err.to_string()) }
}

impl From<TendermintCoinRpcError> for WithdrawError {
    fn from(err: TendermintCoinRpcError) -> Self { WithdrawError::Transport(err.to_string()) }
}

impl From<TendermintCoinRpcError> for BalanceError {
    fn from(err: TendermintCoinRpcError) -> Self {
        match err {
            TendermintCoinRpcError::InvalidResponse(e) => BalanceError::InvalidResponse(e),
            TendermintCoinRpcError::Prost(e) => BalanceError::InvalidResponse(e),
            TendermintCoinRpcError::PerformError(e) | TendermintCoinRpcError::RpcClientError(e) => {
                BalanceError::Transport(e)
            },
            TendermintCoinRpcError::InternalError(e) => BalanceError::Internal(e),
            TendermintCoinRpcError::UnexpectedAccountType { prefix } => {
                BalanceError::Internal(format!("Account type '{prefix}' is not supported for HTLCs"))
            },
        }
    }
}

impl From<TendermintCoinRpcError> for ValidatePaymentError {
    fn from(err: TendermintCoinRpcError) -> Self {
        match err {
            TendermintCoinRpcError::InvalidResponse(e) => ValidatePaymentError::InvalidRpcResponse(e),
            TendermintCoinRpcError::Prost(e) => ValidatePaymentError::InvalidRpcResponse(e),
            TendermintCoinRpcError::PerformError(e) | TendermintCoinRpcError::RpcClientError(e) => {
                ValidatePaymentError::Transport(e)
            },
            TendermintCoinRpcError::InternalError(e) => ValidatePaymentError::InternalError(e),
            TendermintCoinRpcError::UnexpectedAccountType { prefix } => {
                ValidatePaymentError::InvalidParameter(format!("Account type '{prefix}' is not supported for HTLCs"))
            },
        }
    }
}

impl From<TendermintCoinRpcError> for TradePreimageError {
    fn from(err: TendermintCoinRpcError) -> Self { TradePreimageError::Transport(err.to_string()) }
}

#[cfg(not(target_arch = "wasm32"))]
impl From<tendermint_rpc::Error> for TendermintCoinRpcError {
    fn from(err: tendermint_rpc::Error) -> Self { TendermintCoinRpcError::PerformError(err.to_string()) }
}

#[cfg(target_arch = "wasm32")]
impl From<PerformError> for TendermintCoinRpcError {
    fn from(err: PerformError) -> Self { TendermintCoinRpcError::PerformError(err.to_string()) }
}

impl From<TendermintCoinRpcError> for RawTransactionError {
    fn from(err: TendermintCoinRpcError) -> Self { RawTransactionError::Transport(err.to_string()) }
}

#[derive(Clone, Debug, PartialEq)]
pub struct CosmosTransaction {
    pub data: cosmrs::proto::cosmos::tx::v1beta1::TxRaw,
}

impl crate::Transaction for CosmosTransaction {
    fn tx_hex(&self) -> Vec<u8> { self.data.encode_to_vec() }

    fn tx_hash_as_bytes(&self) -> BytesJson {
        let bytes = self.data.encode_to_vec();
        let hash = sha256(&bytes);
        hash.to_vec().into()
    }
}

pub(crate) fn account_id_from_privkey(priv_key: &[u8], prefix: &str) -> MmResult<AccountId, TendermintInitErrorKind> {
    let signing_key =
        SigningKey::from_slice(priv_key).map_to_mm(|e| TendermintInitErrorKind::InvalidPrivKey(e.to_string()))?;

    signing_key
        .public_key()
        .account_id(prefix)
        .map_to_mm(|e| TendermintInitErrorKind::CouldNotGenerateAccountId(e.to_string()))
}

#[derive(Display, Debug)]
pub enum AccountIdFromPubkeyHexErr {
    InvalidHexString(FromHexError),
    CouldNotCreateAccountId(ErrorReport),
}

impl From<FromHexError> for AccountIdFromPubkeyHexErr {
    fn from(err: FromHexError) -> Self { AccountIdFromPubkeyHexErr::InvalidHexString(err) }
}

impl From<ErrorReport> for AccountIdFromPubkeyHexErr {
    fn from(err: ErrorReport) -> Self { AccountIdFromPubkeyHexErr::CouldNotCreateAccountId(err) }
}

pub fn account_id_from_pubkey_hex(prefix: &str, pubkey: &str) -> Result<AccountId, AccountIdFromPubkeyHexErr> {
    let pubkey_bytes = hex::decode(pubkey)?;
    Ok(account_id_from_raw_pubkey(prefix, &pubkey_bytes)?)
}

pub fn account_id_from_raw_pubkey(prefix: &str, pubkey: &[u8]) -> Result<AccountId, ErrorReport> {
    let pubkey_hash = dhash160(pubkey);
    AccountId::new(prefix, pubkey_hash.as_slice())
}

#[derive(Debug, Clone, PartialEq)]
pub struct AllBalancesResult {
    pub platform_balance: BigDecimal,
    pub tokens_balances: HashMap<String, BigDecimal>,
}

#[derive(Debug, Display)]
enum SearchForSwapTxSpendErr {
    Cosmrs(ErrorReport),
    Rpc(TendermintCoinRpcError),
    TxMessagesEmpty,
    ClaimHtlcTxNotFound,
    UnexpectedHtlcState(i32),
    #[display(fmt = "Account type '{}' is not supported for HTLCs", prefix)]
    UnexpectedAccountType {
        prefix: String,
    },
    Proto(DecodeError),
}

impl From<ErrorReport> for SearchForSwapTxSpendErr {
    fn from(e: ErrorReport) -> Self { SearchForSwapTxSpendErr::Cosmrs(e) }
}

impl From<TendermintCoinRpcError> for SearchForSwapTxSpendErr {
    fn from(e: TendermintCoinRpcError) -> Self { SearchForSwapTxSpendErr::Rpc(e) }
}

impl From<DecodeError> for SearchForSwapTxSpendErr {
    fn from(e: DecodeError) -> Self { SearchForSwapTxSpendErr::Proto(e) }
}

#[async_trait]
impl TendermintCommons for TendermintCoin {
    fn platform_denom(&self) -> &Denom { &self.denom }

    fn set_history_sync_state(&self, new_state: HistorySyncState) {
        *self.history_sync_state.lock().unwrap() = new_state;
    }

    async fn get_block_timestamp(&self, block: i64) -> MmResult<Option<u64>, TendermintCoinRpcError> {
        let block_response = self.get_block_by_height(block).await?;
        let block_header = some_or_return_ok_none!(some_or_return_ok_none!(block_response.block).header);
        let timestamp = some_or_return_ok_none!(block_header.time);

        Ok(u64::try_from(timestamp.seconds).ok())
    }

    async fn get_all_balances(&self) -> MmResult<AllBalancesResult, TendermintCoinRpcError> {
        let platform_balance_denom = self
            .account_balance_for_denom(&self.account_id, self.denom.to_string())
            .await?;
        let platform_balance = big_decimal_from_sat_unsigned(platform_balance_denom, self.decimals);
        let ibc_assets_info = self.tokens_info.lock().clone();

        let mut requests = Vec::with_capacity(ibc_assets_info.len());
        for (denom, info) in ibc_assets_info {
            let fut = async move {
                let balance_denom = self
                    .account_balance_for_denom(&self.account_id, denom)
                    .await
                    .map_err(|e| e.into_inner())?;
                let balance_decimal = big_decimal_from_sat_unsigned(balance_denom, info.decimals);
                Ok::<_, TendermintCoinRpcError>((info.ticker, balance_decimal))
            };
            requests.push(fut);
        }
        let tokens_balances = try_join_all(requests).await?.into_iter().collect();

        Ok(AllBalancesResult {
            platform_balance,
            tokens_balances,
        })
    }

    #[inline(always)]
    async fn rpc_client(&self) -> MmResult<HttpClient, TendermintCoinRpcError> {
        self.get_live_client().await.map_to_mm(|e| e)
    }
}

impl TendermintCoin {
    #[allow(clippy::too_many_arguments)]
    pub async fn init(
        ctx: &MmArc,
        ticker: String,
        conf: TendermintConf,
        protocol_info: TendermintProtocolInfo,
        nodes: Vec<RpcNode>,
        tx_history: bool,
        activation_policy: TendermintActivationPolicy,
        wallet_type: Option<TendermintWalletConnectionType>,
    ) -> MmResult<Self, TendermintInitError> {
        if nodes.is_empty() {
            return MmError::err(TendermintInitError {
                ticker,
                kind: TendermintInitErrorKind::EmptyRpcUrls,
            });
        }

        let account_id = activation_policy
            .generate_account_id(&protocol_info.account_prefix)
            .map_to_mm(|e| TendermintInitError {
                ticker: ticker.clone(),
                kind: TendermintInitErrorKind::CouldNotGenerateAccountId(e.to_string()),
            })?;

        let rpc_clients = clients_from_urls(ctx, nodes).mm_err(|kind| TendermintInitError {
            ticker: ticker.clone(),
            kind,
        })?;

        let client_impl = TendermintRpcClientImpl { rpc_clients };

        let chain_id = ChainId::try_from(protocol_info.chain_id).map_to_mm(|e| TendermintInitError {
            ticker: ticker.clone(),
            kind: TendermintInitErrorKind::InvalidChainId(e.to_string()),
        })?;

        let denom = Denom::from_str(&protocol_info.denom).map_to_mm(|e| TendermintInitError {
            ticker: ticker.clone(),
            kind: TendermintInitErrorKind::InvalidDenom(e.to_string()),
        })?;

        let history_sync_state = if tx_history {
            HistorySyncState::NotStarted
        } else {
            HistorySyncState::NotEnabled
        };

        // Create an abortable system linked to the `MmCtx` so if the context is stopped via `MmArc::stop`,
        // all spawned futures related to `TendermintCoin` will be aborted as well.
        let abortable_system = ctx
            .abortable_system
            .create_subsystem()
            .map_to_mm(|e| TendermintInitError {
                ticker: ticker.clone(),
                kind: TendermintInitErrorKind::Internal(e.to_string()),
            })?;

        Ok(TendermintCoin(Arc::new(TendermintCoinImpl {
            ticker,
            account_id,
            account_prefix: protocol_info.account_prefix,
            activation_policy,
            decimals: protocol_info.decimals,
            denom,
            chain_id,
            gas_price: protocol_info.gas_price,
            avg_blocktime: conf.avg_blocktime,
            tokens_info: PaMutex::new(HashMap::new()),
            abortable_system,
            history_sync_state: Mutex::new(history_sync_state),
            client: TendermintRpcClient(AsyncMutex::new(client_impl)),
            chain_registry_name: protocol_info.chain_registry_name,
            ctx: ctx.weak(),
            wallet_type: wallet_type.unwrap_or_default(),
        })))
    }

    /// Extracts corresponding IBC channel ID for `AccountId` from https://github.com/KomodoPlatform/chain-registry/tree/nucl.
    pub(crate) async fn detect_channel_id_for_ibc_transfer(
        &self,
        to_address: &AccountId,
    ) -> Result<String, MmError<WithdrawError>> {
        let ctx = MmArc::from_weak(&self.ctx).ok_or_else(|| WithdrawError::InternalError("No context".to_owned()))?;

        let source_registry_name = self
            .chain_registry_name
            .clone()
            .ok_or_else(|| WithdrawError::RegistryNameIsMissing(to_address.prefix().to_owned()))?;

        let destination_registry_name = chain_registry_name_from_account_prefix(&ctx, to_address.prefix())
            .ok_or_else(|| WithdrawError::RegistryNameIsMissing(to_address.prefix().to_owned()))?;

        let channels = get_ibc_transfer_channels(source_registry_name, destination_registry_name)
            .await
            .map_err(|_| WithdrawError::IBCChannelCouldNotFound(to_address.to_string()))?;

        Ok(channels
            .ibc_transfer_channels
            .last()
            .ok_or_else(|| WithdrawError::InternalError("channel list can not be empty".to_owned()))?
            .channel_id
            .clone())
    }

    #[inline(always)]
    fn gas_price(&self) -> f64 { self.gas_price.unwrap_or(DEFAULT_GAS_PRICE) }

    #[allow(unused)]
    async fn get_latest_block(&self) -> MmResult<GetLatestBlockResponse, TendermintCoinRpcError> {
        let request = GetLatestBlockRequest {};
        let request = AbciRequest::new(
            Some(ABCI_GET_LATEST_BLOCK_PATH.to_string()),
            request.encode_to_vec(),
            ABCI_REQUEST_HEIGHT,
            ABCI_REQUEST_PROVE,
        );

        let response = self.rpc_client().await?.perform(request).await?;

        Ok(GetLatestBlockResponse::decode(response.response.value.as_slice())?)
    }

    #[allow(unused)]
    async fn get_block_by_height(&self, height: i64) -> MmResult<GetBlockByHeightResponse, TendermintCoinRpcError> {
        let request = GetBlockByHeightRequest { height };
        let request = AbciRequest::new(
            Some(ABCI_GET_BLOCK_BY_HEIGHT_PATH.to_string()),
            request.encode_to_vec(),
            ABCI_REQUEST_HEIGHT,
            ABCI_REQUEST_PROVE,
        );

        let response = self.rpc_client().await?.perform(request).await?;

        Ok(GetBlockByHeightResponse::decode(response.response.value.as_slice())?)
    }

    // We must simulate the tx on rpc nodes in order to calculate network fee.
    // Right now cosmos doesn't expose any of gas price and fee informations directly.
    // Therefore, we can call SimulateRequest or CheckTx(doesn't work with using Abci interface) to get used gas or fee itself.
    pub(super) fn gen_simulated_tx(
        &self,
        account_info: &BaseAccount,
        priv_key: &Secp256k1Secret,
        tx_payload: Any,
        timeout_height: u64,
        memo: String,
    ) -> cosmrs::Result<Vec<u8>> {
        let fee_amount = Coin {
            denom: self.denom.clone(),
            amount: 0_u64.into(),
        };

        let fee = Fee::from_amount_and_gas(fee_amount, GAS_LIMIT_DEFAULT);

        let signkey = SigningKey::from_slice(priv_key.as_slice())?;
        let tx_body = tx::Body::new(vec![tx_payload], memo, timeout_height as u32);
        let auth_info = SignerInfo::single_direct(Some(signkey.public_key()), account_info.sequence).auth_info(fee);
        let sign_doc = SignDoc::new(&tx_body, &auth_info, &self.chain_id, account_info.account_number)?;
        sign_doc.sign(&signkey)?.to_bytes()
    }

    /// This is converted from irismod and cosmos-sdk source codes written in golang.
    /// Refs:
    ///  - Main algorithm: https://github.com/irisnet/irismod/blob/main/modules/htlc/types/htlc.go#L157
    ///  - Coins string building https://github.com/cosmos/cosmos-sdk/blob/main/types/coin.go#L210-L225
    fn calculate_htlc_id(
        &self,
        from_address: &AccountId,
        to_address: &AccountId,
        amount: &[Coin],
        secret_hash: &[u8],
    ) -> String {
        // Needs to be sorted if contains multiple coins
        // let mut amount = amount;
        // amount.sort();

        let coins_string = amount
            .iter()
            .map(|t| format!("{}{}", t.amount, t.denom))
            .collect::<Vec<String>>()
            .join(",");

        let mut htlc_id = vec![];
        htlc_id.extend_from_slice(secret_hash);
        htlc_id.extend_from_slice(&from_address.to_bytes());
        htlc_id.extend_from_slice(&to_address.to_bytes());
        htlc_id.extend_from_slice(coins_string.as_bytes());
        sha256(&htlc_id).to_string().to_uppercase()
    }

    async fn common_send_raw_tx_bytes(
        &self,
        tx_payload: Any,
        fee: Fee,
        timeout_height: u64,
        memo: String,
        timeout: Duration,
    ) -> Result<(String, Raw), TransactionErr> {
        // As there wouldn't be enough time to process the data, to mitigate potential edge problems (such as attempting to send transaction
        // bytes half a second before expiration, which may take longer to send and result in the transaction amount being wasted due to a timeout),
        // reduce the expiration time by 5 seconds.
        const SAFETY_MARGIN: Duration = Duration::from_secs(5);
        let expiration = try_tx_s!(timeout
            .checked_sub(SAFETY_MARGIN)
            .ok_or("Timeout duration is too short"));

        match self.activation_policy {
            TendermintActivationPolicy::PrivateKey(_) => {
                try_tx_s!(
                    self.seq_safe_send_raw_tx_bytes(tx_payload, fee, timeout_height, memo)
                        .timeout(expiration)
                        .await
                )
            },
            TendermintActivationPolicy::PublicKey(_) => {
                if self.is_wallet_connect() {
                    return try_tx_s!(
                        self.seq_safe_send_raw_tx_bytes(tx_payload, fee, timeout_height, memo)
                            .timeout(expiration)
                            .await
                    );
                };

                try_tx_s!(
                    self.send_unsigned_tx_externally(tx_payload, fee, timeout_height, memo, expiration)
                        .timeout(expiration)
                        .await
                )
            },
        }
    }

    async fn get_tx_raw(
        &self,
        account_info: &BaseAccount,
        tx_payload: Any,
        fee: Fee,
        timeout_height: u64,
        memo: String,
    ) -> Result<Raw, TransactionErr> {
        if self.is_wallet_connect() {
            let ctx = try_tx_s!(MmArc::from_weak(&self.ctx).ok_or(ERRL!("ctx must be initialized already")));
            let wc = try_tx_s!(WalletConnectCtx::from_ctx(&ctx).map_err(|e| e.to_string()));
            let SerializedUnsignedTx { tx_json, .. } = if self.is_ledger_connection() {
                try_tx_s!(self.any_to_legacy_amino_json(account_info, tx_payload, fee, timeout_height, memo))
            } else {
                try_tx_s!(self.any_to_serialized_sign_doc(account_info, tx_payload, fee, timeout_height, memo))
            };

            return Ok(try_tx_s!(self.wc_sign_tx(&wc, tx_json).await.map_err(|err| err.to_string())).into());
        }

        let tx_raw = try_tx_s!(self.any_to_signed_raw_tx(
            try_tx_s!(self.activation_policy.activated_key_or_err()),
            account_info,
            tx_payload,
            fee,
            timeout_height,
            memo,
        ));

        Ok(tx_raw)
    }

    async fn seq_safe_send_raw_tx_bytes(
        &self,
        tx_payload: Any,
        fee: Fee,
        timeout_height: u64,
        memo: String,
    ) -> Result<(String, Raw), TransactionErr> {
        let mut account_info = try_tx_s!(self.account_info(&self.account_id).await);

        loop {
            let tx_raw = try_tx_s!(
                self.get_tx_raw(
                    &account_info,
                    tx_payload.clone(),
                    fee.clone(),
                    timeout_height,
                    memo.clone(),
                )
                .await
            );

            // Attempt to send the transaction bytes
            match self.send_raw_tx_bytes(try_tx_s!(&tx_raw.to_bytes())).compat().await {
                Ok(tx_id) => {
                    return Ok((tx_id, tx_raw));
                },
                Err(e) => {
                    // Handle sequence number mismatch and retry
                    if e.contains(ACCOUNT_SEQUENCE_ERR) {
                        account_info.sequence = try_tx_s!(parse_expected_sequence_number(&e));
                        debug!("Account sequence mismatch, retrying...");
                        continue;
                    }

                    return Err(TransactionErr::Plain(ERRL!("Transaction failed: {}", e)));
                },
            }
        }
    }

    async fn send_unsigned_tx_externally(
        &self,
        tx_payload: Any,
        fee: Fee,
        timeout_height: u64,
        memo: String,
        timeout: Duration,
    ) -> Result<(String, Raw), TransactionErr> {
        #[derive(Deserialize)]
        struct TxHashData {
            hash: String,
        }

        let ctx = try_tx_s!(MmArc::from_weak(&self.ctx).ok_or(ERRL!("ctx must be initialized already")));

        let account_info = try_tx_s!(self.account_info(&self.account_id).await);
        let SerializedUnsignedTx { tx_json, body_bytes } = if self.is_ledger_connection() {
            try_tx_s!(self.any_to_legacy_amino_json(&account_info, tx_payload, fee, timeout_height, memo))
        } else {
            try_tx_s!(self.any_to_serialized_sign_doc(&account_info, tx_payload, fee, timeout_height, memo))
        };

        let data: TxHashData = try_tx_s!(ctx
            .ask_for_data(&format!("TX_HASH:{}", self.ticker()), tx_json.clone(), timeout)
            .await
            .map_err(|e| ERRL!("{}", e)));

        let tx = try_tx_s!(self.request_tx(data.hash.clone()).await.map_err(|e| ERRL!("{}", e)));

        let tx_raw = TxRaw {
            body_bytes: tx.body.as_ref().map(Message::encode_to_vec).unwrap_or_default(),
            auth_info_bytes: tx.auth_info.as_ref().map(Message::encode_to_vec).unwrap_or_default(),
            signatures: tx.signatures,
        };

        if body_bytes != tx_raw.body_bytes {
            return Err(crate::TransactionErr::Plain(ERRL!(
                "Unsigned transaction don't match with the externally provided transaction."
            )));
        }

        Ok((data.hash, Raw::from(tx_raw)))
    }

    #[allow(deprecated)]
    pub(super) async fn calculate_fee(
        &self,
        msg: Any,
        timeout_height: u64,
        memo: String,
        withdraw_fee: Option<WithdrawFee>,
    ) -> MmResult<Fee, TendermintCoinRpcError> {
        let Ok(activated_priv_key) = self.activation_policy.activated_key_or_err() else {
            let (gas_price, gas_limit) = self.gas_info_for_withdraw(&withdraw_fee, GAS_LIMIT_DEFAULT);
            let amount = ((GAS_WANTED_BASE_VALUE * 1.5) * gas_price).ceil();

            let fee_amount = Coin {
                denom: self.platform_denom().clone(),
                amount: (amount as u64).into(),
            };

            return Ok(Fee::from_amount_and_gas(fee_amount, gas_limit));
        };

        let mut account_info = self.account_info(&self.account_id).await?;
        let (response, raw_response) = loop {
            let tx_bytes = self
                .gen_simulated_tx(
                    &account_info,
                    activated_priv_key,
                    msg.clone(),
                    timeout_height,
                    memo.clone(),
                )
                .map_to_mm(|e| TendermintCoinRpcError::InternalError(format!("{}", e)))?;

            let request = AbciRequest::new(
                Some(ABCI_SIMULATE_TX_PATH.to_string()),
                SimulateRequest { tx_bytes, tx: None }.encode_to_vec(),
                ABCI_REQUEST_HEIGHT,
                ABCI_REQUEST_PROVE,
            );

            let raw_response = self.rpc_client().await?.perform(request).await?;

            let log = raw_response.response.log.to_string();
            if log.contains(ACCOUNT_SEQUENCE_ERR) {
                account_info.sequence = parse_expected_sequence_number(&log)?;
                debug!("Got wrong account sequence, trying again.");
                continue;
            }

            match raw_response.response.code {
                cosmrs::tendermint::abci::Code::Ok => {},
                cosmrs::tendermint::abci::Code::Err(ecode) => {
                    return MmError::err(TendermintCoinRpcError::InvalidResponse(format!(
                        "Could not read gas_info. Error code: {} Message: {}",
                        ecode, raw_response.response.log
                    )));
                },
            };

            break (
                SimulateResponse::decode(raw_response.response.value.as_slice())?,
                raw_response,
            );
        };

        let gas = response.gas_info.as_ref().ok_or_else(|| {
            TendermintCoinRpcError::InvalidResponse(format!(
                "Could not read gas_info. Invalid Response: {:?}",
                raw_response
            ))
        })?;

        let (gas_price, gas_limit) = self.gas_info_for_withdraw(&withdraw_fee, GAS_LIMIT_DEFAULT);

        let amount = ((gas.gas_used as f64 * 1.5) * gas_price).ceil();

        let fee_amount = Coin {
            denom: self.platform_denom().clone(),
            amount: (amount as u64).into(),
        };

        Ok(Fee::from_amount_and_gas(fee_amount, gas_limit))
    }

    #[allow(deprecated)]
    pub(super) async fn calculate_account_fee_amount_as_u64(
        &self,
        account_id: &AccountId,
        priv_key: Option<Secp256k1Secret>,
        msg: Any,
        timeout_height: u64,
        memo: String,
        withdraw_fee: Option<WithdrawFee>,
    ) -> MmResult<u64, TendermintCoinRpcError> {
        let Some(priv_key) = priv_key else {
            let (gas_price, _) = self.gas_info_for_withdraw(&withdraw_fee, 0);
            return Ok(((GAS_WANTED_BASE_VALUE * 1.5) * gas_price).ceil() as u64);
        };

        let mut account_info = self.account_info(account_id).await?;
        let (response, raw_response) = loop {
            let tx_bytes = self
                .gen_simulated_tx(&account_info, &priv_key, msg.clone(), timeout_height, memo.clone())
                .map_to_mm(|e| TendermintCoinRpcError::InternalError(format!("{}", e)))?;

            let request = AbciRequest::new(
                Some(ABCI_SIMULATE_TX_PATH.to_string()),
                SimulateRequest { tx_bytes, tx: None }.encode_to_vec(),
                ABCI_REQUEST_HEIGHT,
                ABCI_REQUEST_PROVE,
            );

            let raw_response = self.rpc_client().await?.perform(request).await?;

            let log = raw_response.response.log.to_string();
            if log.contains(ACCOUNT_SEQUENCE_ERR) {
                account_info.sequence = parse_expected_sequence_number(&log)?;
                debug!("Got wrong account sequence, trying again.");
                continue;
            }

            match raw_response.response.code {
                cosmrs::tendermint::abci::Code::Ok => {},
                cosmrs::tendermint::abci::Code::Err(ecode) => {
                    return MmError::err(TendermintCoinRpcError::InvalidResponse(format!(
                        "Could not read gas_info. Error code: {} Message: {}",
                        ecode, raw_response.response.log
                    )));
                },
            };

            break (
                SimulateResponse::decode(raw_response.response.value.as_slice())?,
                raw_response,
            );
        };

        let gas = response.gas_info.as_ref().ok_or_else(|| {
            TendermintCoinRpcError::InvalidResponse(format!(
                "Could not read gas_info. Invalid Response: {:?}",
                raw_response
            ))
        })?;

        let (gas_price, _) = self.gas_info_for_withdraw(&withdraw_fee, 0);

        Ok(((gas.gas_used as f64 * 1.5) * gas_price).ceil() as u64)
    }

    pub(super) async fn account_info(&self, account_id: &AccountId) -> MmResult<BaseAccount, TendermintCoinRpcError> {
        let request = QueryAccountRequest {
            address: account_id.to_string(),
        };
        let request = AbciRequest::new(
            Some(ABCI_QUERY_ACCOUNT_PATH.to_string()),
            request.encode_to_vec(),
            ABCI_REQUEST_HEIGHT,
            ABCI_REQUEST_PROVE,
        );

        let response = self.rpc_client().await?.perform(request).await?;
        let account_response = QueryAccountResponse::decode(response.response.value.as_slice())?;
        let account = account_response
            .account
            .or_mm_err(|| TendermintCoinRpcError::InvalidResponse("Account is None".into()))?;

        let base_account = match BaseAccount::decode(account.value.as_slice()) {
            Ok(account) => account,
            Err(err) if &self.account_prefix == "iaa" => {
                let ethermint_account = EthermintAccount::decode(account.value.as_slice())?;

                ethermint_account
                    .base_account
                    .or_mm_err(|| TendermintCoinRpcError::Prost(err.to_string()))?
            },
            Err(err) => {
                return MmError::err(TendermintCoinRpcError::Prost(err.to_string()));
            },
        };

        Ok(base_account)
    }

    pub(super) async fn account_balance_for_denom(
        &self,
        account_id: &AccountId,
        denom: String,
    ) -> MmResult<u64, TendermintCoinRpcError> {
        let request = QueryBalanceRequest {
            address: account_id.to_string(),
            denom,
        };
        let request = AbciRequest::new(
            Some(ABCI_QUERY_BALANCE_PATH.to_string()),
            request.encode_to_vec(),
            ABCI_REQUEST_HEIGHT,
            ABCI_REQUEST_PROVE,
        );

        let response = self.rpc_client().await?.perform(request).await?;
        let response = QueryBalanceResponse::decode(response.response.value.as_slice())?;
        response
            .balance
            .or_mm_err(|| TendermintCoinRpcError::InvalidResponse("balance is None".into()))?
            .amount
            .parse()
            .map_to_mm(|e| TendermintCoinRpcError::InvalidResponse(format!("balance is not u64, err {}", e)))
    }

    #[allow(clippy::result_large_err)]
    pub(super) fn account_id_and_pk_for_withdraw(
        &self,
        withdraw_from: Option<WithdrawFrom>,
    ) -> Result<(AccountId, Option<H256>), WithdrawError> {
        if let TendermintActivationPolicy::PublicKey(_) = self.activation_policy {
            return Ok((self.account_id.clone(), None));
        }

        match withdraw_from {
            Some(from) => {
                let path_to_coin = self
                    .activation_policy
                    .path_to_coin_or_err()
                    .map_err(|e| WithdrawError::InternalError(e.to_string()))?;

                let path_to_address = from
                    .to_address_path(path_to_coin.coin_type())
                    .map_err(|e| WithdrawError::InternalError(e.to_string()))?
                    .to_derivation_path(path_to_coin)
                    .map_err(|e| WithdrawError::InternalError(e.to_string()))?;

                let priv_key = self
                    .activation_policy
                    .hd_wallet_derived_priv_key_or_err(&path_to_address)
                    .map_err(|e| WithdrawError::InternalError(e.to_string()))?;

                let account_id = account_id_from_privkey(priv_key.as_slice(), &self.account_prefix)
                    .map_err(|e| WithdrawError::InternalError(e.to_string()))?;
                Ok((account_id, Some(priv_key)))
            },
            None => {
                let activated_key = self
                    .activation_policy
                    .activated_key_or_err()
                    .map_err(|e| WithdrawError::InternalError(e.to_string()))?;

                Ok((self.account_id.clone(), Some(*activated_key)))
            },
        }
    }

    pub(super) async fn any_to_transaction_data(
        &self,
        maybe_pk: Option<H256>,
        message: Any,
        account_info: &BaseAccount,
        fee: Fee,
        timeout_height: u64,
        memo: String,
    ) -> Result<TransactionData, ErrorReport> {
        if let Some(priv_key) = maybe_pk {
            let tx_raw = self.any_to_signed_raw_tx(&priv_key, account_info, message, fee, timeout_height, memo)?;
            let tx_bytes = tx_raw.to_bytes()?;
            let hash = sha256(&tx_bytes);

            return Ok(TransactionData::new_signed(
                tx_bytes.into(),
                hex::encode_upper(hash.as_slice()),
            ));
        };

        let SerializedUnsignedTx { tx_json, .. } = if self.is_ledger_connection() {
            self.any_to_legacy_amino_json(account_info, message, fee, timeout_height, memo)
        } else {
            self.any_to_serialized_sign_doc(account_info, message, fee, timeout_height, memo)
        }?;

        if self.is_wallet_connect() {
            let ctx = MmArc::from_weak(&self.ctx)
                .ok_or(MyAddressError::InternalError(ERRL!("ctx must be initialized already")))?;
            let wallet_connect = WalletConnectCtx::from_ctx(&ctx)?;

            let tx_raw: Raw = self.wc_sign_tx(&wallet_connect, tx_json).await?.into();
            let tx_bytes = tx_raw.to_bytes()?;
            let hash = sha256(&tx_bytes);

            return Ok(TransactionData::new_signed(
                tx_bytes.into(),
                hex::encode_upper(hash.as_slice()),
            ));
        };

        Ok(TransactionData::Unsigned(tx_json))
    }

    fn gen_create_htlc_tx(
        &self,
        denom: Denom,
        to: &AccountId,
        amount: cosmrs::Amount,
        secret_hash: &[u8],
        time_lock: u64,
    ) -> MmResult<TendermintHtlc, TxMarshalingErr> {
        let amount = vec![Coin { denom, amount }];
        let timestamp = 0_u64;

        let htlc_type = HtlcType::from_str(&self.account_prefix).map_err(|_| {
            TxMarshalingErr::NotSupported(format!(
                "Account type '{}' is not supported for HTLCs",
                self.account_prefix
            ))
        })?;

        let msg_payload = CreateHtlcMsg::new(
            htlc_type,
            self.account_id.clone(),
            to.clone(),
            amount.clone(),
            hex::encode(secret_hash),
            timestamp,
            time_lock,
        );

        let htlc_id = self.calculate_htlc_id(&self.account_id, to, &amount, secret_hash);

        Ok(TendermintHtlc {
            id: htlc_id,
            msg_payload: msg_payload
                .to_any()
                .map_err(|e| MmError::new(TxMarshalingErr::InvalidInput(e.to_string())))?,
        })
    }

    fn gen_claim_htlc_tx(&self, htlc_id: String, secret: &[u8]) -> MmResult<TendermintHtlc, TxMarshalingErr> {
        let htlc_type = HtlcType::from_str(&self.account_prefix).map_err(|_| {
            TxMarshalingErr::NotSupported(format!(
                "Account type '{}' is not supported for HTLCs",
                self.account_prefix
            ))
        })?;

        let msg_payload = ClaimHtlcMsg::new(htlc_type, htlc_id.clone(), self.account_id.clone(), hex::encode(secret));

        Ok(TendermintHtlc {
            id: htlc_id,
            msg_payload: msg_payload
                .to_any()
                .map_err(|e| MmError::new(TxMarshalingErr::InvalidInput(e.to_string())))?,
        })
    }

    pub(super) fn any_to_signed_raw_tx(
        &self,
        priv_key: &Secp256k1Secret,
        account_info: &BaseAccount,
        tx_payload: Any,
        fee: Fee,
        timeout_height: u64,
        memo: String,
    ) -> cosmrs::Result<Raw> {
        let signkey = SigningKey::from_slice(priv_key.as_slice())?;
        let tx_body = tx::Body::new(vec![tx_payload], memo, timeout_height as u32);
        let auth_info = SignerInfo::single_direct(Some(signkey.public_key()), account_info.sequence).auth_info(fee);
        let sign_doc = SignDoc::new(&tx_body, &auth_info, &self.chain_id, account_info.account_number)?;
        sign_doc.sign(&signkey)
    }

    pub(super) fn any_to_serialized_sign_doc(
        &self,
        account_info: &BaseAccount,
        tx_payload: Any,
        fee: Fee,
        timeout_height: u64,
        memo: String,
    ) -> cosmrs::Result<SerializedUnsignedTx> {
        let tx_body = tx::Body::new(vec![tx_payload], memo, timeout_height as u32);
        let pubkey = self.activation_policy.public_key()?.into();
        let auth_info = SignerInfo::single_direct(Some(pubkey), account_info.sequence).auth_info(fee);
        let sign_doc = SignDoc::new(&tx_body, &auth_info, &self.chain_id, account_info.account_number)?;

        let tx_json = if self.is_wallet_connect() {
            // if wallet_type is WalletConnect, update tx_json to use WalletConnect type.
            json!({
                "signerAddress":  self.my_address()?,
                "signDoc": {
                    "accountNumber": sign_doc.account_number.to_string(),
                    "chainId": sign_doc.chain_id,
                    "bodyBytes": general_purpose::STANDARD.encode(&sign_doc.body_bytes),
                    "authInfoBytes": general_purpose::STANDARD.encode(&sign_doc.auth_info_bytes)
                }
            })
        } else {
            json!({
                "sign_doc": {
                    "body_bytes": &sign_doc.body_bytes,
                    "auth_info_bytes": sign_doc.auth_info_bytes,
                    "chain_id": sign_doc.chain_id,
                    "account_number": sign_doc.account_number,
                }
            })
        };

        Ok(SerializedUnsignedTx {
            tx_json,
            body_bytes: sign_doc.body_bytes,
        })
    }

    /// This should only be used for Keplr/WalletConnect from Ledger!
    /// When using Keplr from Ledger, they don't accept `SING_MODE_DIRECT` transactions.
    ///
    /// Visit https://docs.cosmos.network/main/build/architecture/adr-050-sign-mode-textual#context for more context.
    pub(super) fn any_to_legacy_amino_json(
        &self,
        account_info: &BaseAccount,
        tx_payload: Any,
        fee: Fee,
        timeout_height: u64,
        memo: String,
    ) -> cosmrs::Result<SerializedUnsignedTx> {
        const MSG_SEND_TYPE_URL: &str = "/cosmos.bank.v1beta1.MsgSend";
        const LEDGER_MSG_SEND_TYPE_URL: &str = "cosmos-sdk/MsgSend";

        // Ledger's keplr works as wallet-only, so `MsgSend` support is enough for now.
        if tx_payload.type_url != MSG_SEND_TYPE_URL {
            return Err(ErrorReport::new(io::Error::new(
                io::ErrorKind::Unsupported,
                format!(
                    "Signing mode `SIGN_MODE_LEGACY_AMINO_JSON` is not supported for '{}' transaction type.",
                    tx_payload.type_url
                ),
            )));
        }

        let msg_send = MsgSend::from_any(&tx_payload)?;
        let timeout_height = u32::try_from(timeout_height)?;

        let amount: Vec<Json> = msg_send
            .amount
            .into_iter()
            .map(|t| {
                json!( {
                    "denom": t.denom,
                    // Numbers needs to be converted into string type.
                    // Ref: https://github.com/cosmos/ledger-cosmos/blob/c707129e59f6e0f07ad67161a6b75e8951af063c/docs/TXSPEC.md#json-format
                    "amount": t.amount.to_string(),
                })
            })
            .collect();

        let msg = json!({
            "type": LEDGER_MSG_SEND_TYPE_URL,
            "value": json!({
                "from_address": msg_send.from_address.to_string(),
                "to_address": msg_send.to_address.to_string(),
                "amount": amount,
            })
        });

        let fee_amount: Vec<Json> = fee
            .amount
            .into_iter()
            .map(|t| {
                json!( {
                    "denom": t.denom,
                    // Numbers needs to be converted into string type.
                    // Ref: https://github.com/cosmos/ledger-cosmos/blob/c707129e59f6e0f07ad67161a6b75e8951af063c/docs/TXSPEC.md#json-format
                    "amount": t.amount.to_string(),
                })
            })
            .collect();

        let (tx_json, body_bytes) = match self.wallet_type {
            TendermintWalletConnectionType::WcLedger(_) => {
                let signer_address = self.my_address().unwrap();
                let body_bytes = tx::Body::new(vec![tx_payload], &memo, timeout_height).into_bytes()?;
                let json = serde_json::json!({
                    "signerAddress": signer_address,
                    "signDoc": {
                        "account_number": account_info.account_number.to_string(),
                        "chain_id": self.chain_id.to_string(),
                        "fee": {
                            "amount": fee_amount,
                            "gas": fee.gas_limit.to_string()
                        },
                        "memo": memo,
                        "msgs": [msg],
                        "sequence": account_info.sequence.to_string(),
                    },
                });
                (json, body_bytes)
            },
            TendermintWalletConnectionType::KeplrLedger => {
                let original_tx_type_url = tx_payload.type_url.clone();
                let body_bytes = tx::Body::new(vec![tx_payload], &memo, timeout_height).into_bytes()?;
                let json = serde_json::json!({
                    "legacy_amino_json": {
                        "account_number": account_info.account_number.to_string(),
                        "chain_id": self.chain_id.to_string(),
                        "fee": {
                            "amount": fee_amount,
                            "gas": fee.gas_limit.to_string()
                        },
                        "memo": memo,
                        "msgs": [msg],
                        "sequence": account_info.sequence.to_string(),
                    },
                    "original_tx_type_url": original_tx_type_url,
                });
                (json, body_bytes)
            },
            _ => {
                return Err(ErrorReport::new(io::Error::new(
                    io::ErrorKind::InvalidInput,
                    "Only WalletConnect activated with Ledger can call this funciton",
                )))
            },
        };

        Ok(SerializedUnsignedTx { tx_json, body_bytes })
    }

    pub fn add_activated_token_info(&self, ticker: String, decimals: u8, denom: Denom) {
        self.tokens_info
            .lock()
            .insert(denom.to_string(), ActivatedTokenInfo { decimals, ticker });
    }

    fn estimate_blocks_from_duration(&self, duration: u64) -> i64 {
        let estimated_time_lock = (duration / self.avg_blocktime as u64) as i64;

        estimated_time_lock.clamp(MIN_TIME_LOCK, MAX_TIME_LOCK)
    }

    pub(crate) fn check_if_my_payment_sent_for_denom(
        &self,
        decimals: u8,
        denom: Denom,
        other_pub: &[u8],
        secret_hash: &[u8],
        amount: &BigDecimal,
    ) -> Box<dyn Future<Item = Option<TransactionEnum>, Error = String> + Send> {
        let amount = try_fus!(sat_from_big_decimal(amount, decimals));
        let amount = vec![Coin {
            denom,
            amount: amount.into(),
        }];

        let pubkey_hash = dhash160(other_pub);
        let to_address = try_fus!(AccountId::new(&self.account_prefix, pubkey_hash.as_slice()));

        let htlc_id = self.calculate_htlc_id(&self.account_id, &to_address, &amount, secret_hash);

        let coin = self.clone();
        let fut = async move {
            let htlc_response = try_s!(coin.query_htlc(htlc_id.clone()).await);

            let Some(htlc_state) = htlc_response.htlc_state() else {
                return Ok(None);
            };

            match htlc_state {
                HTLC_STATE_OPEN | HTLC_STATE_COMPLETED | HTLC_STATE_REFUNDED => {},
                unexpected_state => return Err(format!("Unexpected state for HTLC {}", unexpected_state)),
            };

            let rpc_client = try_s!(coin.rpc_client().await);
            let q = format!("create_htlc.id = '{}'", htlc_id);

            let response = try_s!(
                // Search single tx
                rpc_client
                    .perform(TxSearchRequest::new(
                        q,
                        false,
                        1,
                        1,
                        TendermintResultOrder::Descending.into()
                    ))
                    .await
            );

            if let Some(tx) = response.txs.first() {
                if let cosmrs::tendermint::abci::Code::Err(err_code) = tx.tx_result.code {
                    return Err(format!(
                        "Got {} error code. Broadcasted HTLC likely isn't valid.",
                        err_code
                    ));
                }

                let deserialized_tx = try_s!(cosmrs::Tx::from_bytes(&tx.tx));
                let msg = try_s!(deserialized_tx.body.messages.first().ok_or("Tx body couldn't be read."));
                let htlc = try_s!(CreateHtlcProto::decode(
                    try_s!(HtlcType::from_str(&coin.account_prefix)),
                    msg.value.as_slice()
                ));

                let Some(hash_lock) = htlc_response.hash_lock() else {
                    return Ok(None);
                };

                if htlc.hash_lock().to_uppercase() == hash_lock.to_uppercase() {
                    let htlc = TransactionEnum::CosmosTransaction(CosmosTransaction {
                        data: try_s!(TxRaw::decode(tx.tx.as_slice())),
                    });
                    return Ok(Some(htlc));
                }
            }

            Ok(None)
        };

        Box::new(fut.boxed().compat())
    }

    pub(super) fn send_htlc_for_denom(
        &self,
        time_lock_duration: u64,
        other_pub: &[u8],
        secret_hash: &[u8],
        amount: BigDecimal,
        denom: Denom,
        decimals: u8,
    ) -> TransactionFut {
        let pubkey_hash = dhash160(other_pub);
        let to = try_tx_fus!(AccountId::new(&self.account_prefix, pubkey_hash.as_slice()));

        let amount_as_u64 = try_tx_fus!(sat_from_big_decimal(&amount, decimals));
        let amount = cosmrs::Amount::from(amount_as_u64);

        let secret_hash = secret_hash.to_vec();
        let coin = self.clone();
        let fut = async move {
            let time_lock = coin.estimate_blocks_from_duration(time_lock_duration);

            let create_htlc_tx = try_tx_s!(coin.gen_create_htlc_tx(denom, &to, amount, &secret_hash, time_lock as u64));

            let current_block = try_tx_s!(coin.current_block().compat().await);
            let timeout_height = current_block + TIMEOUT_HEIGHT_DELTA;

            let fee = try_tx_s!(
                coin.calculate_fee(
                    create_htlc_tx.msg_payload.clone(),
                    timeout_height,
                    TX_DEFAULT_MEMO.to_owned(),
                    None
                )
                .await
            );

            let (_tx_id, tx_raw) = try_tx_s!(
                coin.common_send_raw_tx_bytes(
                    create_htlc_tx.msg_payload.clone(),
                    fee.clone(),
                    timeout_height,
                    TX_DEFAULT_MEMO.into(),
                    Duration::from_secs(time_lock_duration),
                )
                .await
            );

            Ok(TransactionEnum::CosmosTransaction(CosmosTransaction {
                data: tx_raw.into(),
            }))
        };

        Box::new(fut.boxed().compat())
    }

    pub(super) fn send_taker_fee_for_denom(
        &self,
        fee_addr: &[u8],
        amount: BigDecimal,
        denom: Denom,
        decimals: u8,
        uuid: &[u8],
        expires_at: u64,
    ) -> TransactionFut {
        let memo = try_tx_fus!(Uuid::from_slice(uuid)).to_string();
        let from_address = self.account_id.clone();
        let pubkey_hash = dhash160(fee_addr);
        let to_address = try_tx_fus!(AccountId::new(&self.account_prefix, pubkey_hash.as_slice()));

        let amount_as_u64 = try_tx_fus!(sat_from_big_decimal(&amount, decimals));
        let amount = cosmrs::Amount::from(amount_as_u64);

        let amount = vec![Coin { denom, amount }];

        let tx_payload = try_tx_fus!(MsgSend {
            from_address,
            to_address,
            amount,
        }
        .to_any());

        let coin = self.clone();
        let fut = async move {
            let current_block = try_tx_s!(coin.current_block().compat().await.map_to_mm(WithdrawError::Transport));
            let timeout_height = current_block + TIMEOUT_HEIGHT_DELTA;

            let fee = try_tx_s!(
                coin.calculate_fee(tx_payload.clone(), timeout_height, TX_DEFAULT_MEMO.to_owned(), None)
                    .await
            );

            let timeout = expires_at.checked_sub(now_sec()).unwrap_or_default();
            let (_tx_id, tx_raw) = try_tx_s!(
                coin.common_send_raw_tx_bytes(
                    tx_payload.clone(),
                    fee.clone(),
                    timeout_height,
                    memo.clone(),
                    Duration::from_secs(timeout)
                )
                .await
            );

            Ok(TransactionEnum::CosmosTransaction(CosmosTransaction {
                data: tx_raw.into(),
            }))
        };

        Box::new(fut.boxed().compat())
    }

    #[allow(clippy::too_many_arguments)]
    pub(super) fn validate_fee_for_denom(
        &self,
        fee_tx: &TransactionEnum,
        expected_sender: &[u8],
        fee_addr: &[u8],
        amount: &BigDecimal,
        decimals: u8,
        uuid: &[u8],
        denom: String,
    ) -> ValidatePaymentFut<()> {
        let tx = match fee_tx {
            TransactionEnum::CosmosTransaction(tx) => tx.clone(),
            invalid_variant => {
                return Box::new(futures01::future::err(
                    ValidatePaymentError::WrongPaymentTx(format!("Unexpected tx variant {:?}", invalid_variant)).into(),
                ))
            },
        };

        let uuid = try_f!(Uuid::from_slice(uuid).map_to_mm(|r| ValidatePaymentError::InvalidParameter(r.to_string())))
            .to_string();

        let sender_pubkey_hash = dhash160(expected_sender);
        let expected_sender_address = try_f!(AccountId::new(&self.account_prefix, sender_pubkey_hash.as_slice())
            .map_to_mm(|r| ValidatePaymentError::InvalidParameter(r.to_string())))
        .to_string();

        let dex_fee_addr_pubkey_hash = dhash160(fee_addr);
        let expected_dex_fee_address = try_f!(AccountId::new(
            &self.account_prefix,
            dex_fee_addr_pubkey_hash.as_slice()
        )
        .map_to_mm(|r| ValidatePaymentError::InvalidParameter(r.to_string())))
        .to_string();

        let expected_amount = try_f!(sat_from_big_decimal(amount, decimals));
        let expected_amount = CoinProto {
            denom,
            amount: expected_amount.to_string(),
        };

        let coin = self.clone();
        let fut = async move {
            let tx_body = TxBody::decode(tx.data.body_bytes.as_slice())
                .map_to_mm(|e| ValidatePaymentError::TxDeserializationError(e.to_string()))?;
            if tx_body.messages.len() != 1 {
                return MmError::err(ValidatePaymentError::WrongPaymentTx(
                    "Tx body must have exactly one message".to_string(),
                ));
            }

            let msg = MsgSendProto::decode(tx_body.messages[0].value.as_slice())
                .map_to_mm(|e| ValidatePaymentError::TxDeserializationError(e.to_string()))?;
            if msg.to_address != expected_dex_fee_address {
                return MmError::err(ValidatePaymentError::WrongPaymentTx(format!(
                    "Dex fee is sent to wrong address: {}, expected {}",
                    msg.to_address, expected_dex_fee_address
                )));
            }

            if msg.amount.len() != 1 {
                return MmError::err(ValidatePaymentError::WrongPaymentTx(
                    "Msg must have exactly one Coin".to_string(),
                ));
            }

            if msg.amount[0] != expected_amount {
                return MmError::err(ValidatePaymentError::WrongPaymentTx(format!(
                    "Invalid amount {:?}, expected {:?}",
                    msg.amount[0], expected_amount
                )));
            }

            if msg.from_address != expected_sender_address {
                return MmError::err(ValidatePaymentError::WrongPaymentTx(format!(
                    "Invalid sender: {}, expected {}",
                    msg.from_address, expected_sender_address
                )));
            }

            if tx_body.memo != uuid {
                return MmError::err(ValidatePaymentError::WrongPaymentTx(format!(
                    "Invalid memo: {}, expected {}",
                    msg.from_address, uuid
                )));
            }

            let encoded_tx = tx.data.encode_to_vec();
            let hash = hex::encode_upper(sha256(&encoded_tx).as_slice());
            let encoded_from_rpc = coin
                .request_tx(hash)
                .await
                .map_err(|e| MmError::new(ValidatePaymentError::TxDeserializationError(e.into_inner().to_string())))?
                .encode_to_vec();
            if encoded_tx != encoded_from_rpc {
                return MmError::err(ValidatePaymentError::WrongPaymentTx(
                    "Transaction from RPC doesn't match the input".to_string(),
                ));
            }
            Ok(())
        };
        Box::new(fut.boxed().compat())
    }

    pub(super) async fn validate_payment_for_denom(
        &self,
        input: ValidatePaymentInput,
        denom: Denom,
        decimals: u8,
    ) -> ValidatePaymentResult<()> {
        let tx = cosmrs::Tx::from_bytes(&input.payment_tx)
            .map_to_mm(|e| ValidatePaymentError::TxDeserializationError(e.to_string()))?;

        if tx.body.messages.len() != 1 {
            return MmError::err(ValidatePaymentError::WrongPaymentTx(
                "Payment tx must have exactly one message".into(),
            ));
        }
        let htlc_type = HtlcType::from_str(&self.account_prefix).map_err(|_| {
            ValidatePaymentError::InvalidParameter(format!(
                "Account type '{}' is not supported for HTLCs",
                self.account_prefix
            ))
        })?;

        let create_htlc_msg_proto = CreateHtlcProto::decode(htlc_type, tx.body.messages[0].value.as_slice())
            .map_to_mm(|e| ValidatePaymentError::WrongPaymentTx(e.to_string()))?;
        let create_htlc_msg = CreateHtlcMsg::try_from(create_htlc_msg_proto)
            .map_to_mm(|e| ValidatePaymentError::WrongPaymentTx(e.to_string()))?;

        let sender_pubkey_hash = dhash160(&input.other_pub);
        let sender = AccountId::new(&self.account_prefix, sender_pubkey_hash.as_slice())
            .map_to_mm(|e| ValidatePaymentError::InvalidParameter(e.to_string()))?;

        let amount = sat_from_big_decimal(&input.amount, decimals)?;
        let amount = vec![Coin {
            denom,
            amount: amount.into(),
        }];

        let time_lock = self.estimate_blocks_from_duration(input.time_lock_duration);

        let expected_msg = CreateHtlcMsg::new(
            htlc_type,
            sender.clone(),
            self.account_id.clone(),
            amount.clone(),
            hex::encode(&input.secret_hash),
            0,
            time_lock as u64,
        );

        if create_htlc_msg != expected_msg {
            return MmError::err(ValidatePaymentError::WrongPaymentTx(format!(
                "Incorrect CreateHtlc message {:?}, expected {:?}",
                create_htlc_msg, expected_msg
            )));
        }

        let hash = hex::encode_upper(sha256(&input.payment_tx).as_slice());
        let tx_from_rpc = self.request_tx(hash).await?;
        if input.payment_tx != tx_from_rpc.encode_to_vec() {
            return MmError::err(ValidatePaymentError::InvalidRpcResponse(
                "Tx from RPC doesn't match the input".into(),
            ));
        }

        let htlc_id = self.calculate_htlc_id(&sender, &self.account_id, &amount, &input.secret_hash);

        let htlc_response = self.query_htlc(htlc_id.clone()).await?;
        let htlc_state = htlc_response
            .htlc_state()
            .or_mm_err(|| ValidatePaymentError::InvalidRpcResponse(format!("No HTLC data for {}", htlc_id)))?;

        match htlc_state {
            HTLC_STATE_OPEN => Ok(()),
            unexpected_state => MmError::err(ValidatePaymentError::UnexpectedPaymentState(format!(
                "{}",
                unexpected_state
            ))),
        }
    }

    pub(super) async fn get_sender_trade_fee_for_denom(
        &self,
        ticker: String,
        denom: Denom,
        decimals: u8,
        amount: BigDecimal,
    ) -> TradePreimageResult<TradeFee> {
        const TIME_LOCK: u64 = 1750;

        let mut sec = [0u8; 32];
        common::os_rng(&mut sec).map_err(|e| MmError::new(TradePreimageError::InternalError(e.to_string())))?;
        drop_mutability!(sec);

        let to_address = account_id_from_pubkey_hex(&self.account_prefix, DEX_FEE_ADDR_PUBKEY)
            .map_err(|e| MmError::new(TradePreimageError::InternalError(e.to_string())))?;

        let amount = sat_from_big_decimal(&amount, decimals)?;

        let create_htlc_tx = self
            .gen_create_htlc_tx(denom, &to_address, amount.into(), sha256(&sec).as_slice(), TIME_LOCK)
            .map_err(|e| {
                MmError::new(TradePreimageError::InternalError(format!(
                    "Could not create HTLC. {:?}",
                    e.into_inner()
                )))
            })?;

        let current_block = self.current_block().compat().await.map_err(|e| {
            MmError::new(TradePreimageError::InternalError(format!(
                "Could not get current_block. {}",
                e
            )))
        })?;

        let timeout_height = current_block + TIMEOUT_HEIGHT_DELTA;

        let fee_uamount = self
            .calculate_account_fee_amount_as_u64(
                &self.account_id,
                self.activation_policy.activated_key(),
                create_htlc_tx.msg_payload.clone(),
                timeout_height,
                TX_DEFAULT_MEMO.to_owned(),
                None,
            )
            .await?;

        let fee_amount = big_decimal_from_sat_unsigned(fee_uamount, self.decimals);

        Ok(TradeFee {
            coin: ticker,
            amount: fee_amount.into(),
            paid_from_trading_vol: false,
        })
    }

    pub(super) async fn get_fee_to_send_taker_fee_for_denom(
        &self,
        ticker: String,
        denom: Denom,
        decimals: u8,
        dex_fee_amount: DexFee,
    ) -> TradePreimageResult<TradeFee> {
        let to_address = account_id_from_pubkey_hex(&self.account_prefix, DEX_FEE_ADDR_PUBKEY)
            .map_err(|e| MmError::new(TradePreimageError::InternalError(e.to_string())))?;
        let amount = sat_from_big_decimal(&dex_fee_amount.fee_amount().into(), decimals)?;

        let current_block = self.current_block().compat().await.map_err(|e| {
            MmError::new(TradePreimageError::InternalError(format!(
                "Could not get current_block. {}",
                e
            )))
        })?;

        let timeout_height = current_block + TIMEOUT_HEIGHT_DELTA;

        let msg_send = MsgSend {
            from_address: self.account_id.clone(),
            to_address: to_address.clone(),
            amount: vec![Coin {
                denom,
                amount: amount.into(),
            }],
        }
        .to_any()
        .map_err(|e| MmError::new(TradePreimageError::InternalError(e.to_string())))?;

        let fee_uamount = self
            .calculate_account_fee_amount_as_u64(
                &self.account_id,
                self.activation_policy.activated_key(),
                msg_send,
                timeout_height,
                TX_DEFAULT_MEMO.to_owned(),
                None,
            )
            .await?;
        let fee_amount = big_decimal_from_sat_unsigned(fee_uamount, decimals);

        Ok(TradeFee {
            coin: ticker,
            amount: fee_amount.into(),
            paid_from_trading_vol: false,
        })
    }

    pub(super) async fn get_balance_as_unsigned_and_decimal(
        &self,
        account_id: &AccountId,
        denom: &Denom,
        decimals: u8,
    ) -> MmResult<(u64, BigDecimal), TendermintCoinRpcError> {
        let denom_ubalance = self.account_balance_for_denom(account_id, denom.to_string()).await?;
        let denom_balance_dec = big_decimal_from_sat_unsigned(denom_ubalance, decimals);

        Ok((denom_ubalance, denom_balance_dec))
    }

    async fn request_tx(&self, hash: String) -> MmResult<Tx, TendermintCoinRpcError> {
        let request = GetTxRequest { hash };
        let response = self
            .rpc_client()
            .await?
            .abci_query(
                Some(ABCI_GET_TX_PATH.to_string()),
                request.encode_to_vec(),
                ABCI_REQUEST_HEIGHT,
                ABCI_REQUEST_PROVE,
            )
            .await?;

        let response = GetTxResponse::decode(response.value.as_slice())?;
        response
            .tx
            .or_mm_err(|| TendermintCoinRpcError::InvalidResponse(format!("Tx {} does not exist", request.hash)))
    }

    /// Returns status code of transaction.
    /// If tx doesn't exists on chain, then returns `None`.
    async fn get_tx_status_code_or_none(
        &self,
        hash: String,
    ) -> MmResult<Option<cosmrs::tendermint::abci::Code>, TendermintCoinRpcError> {
        let request = GetTxRequest { hash };
        let response = self
            .rpc_client()
            .await?
            .abci_query(
                Some(ABCI_GET_TX_PATH.to_string()),
                request.encode_to_vec(),
                ABCI_REQUEST_HEIGHT,
                ABCI_REQUEST_PROVE,
            )
            .await?;

        let tx = GetTxResponse::decode(response.value.as_slice())?;

        if let Some(tx_response) = tx.tx_response {
            // non-zero values are error.
            match tx_response.code {
                TX_SUCCESS_CODE => Ok(Some(cosmrs::tendermint::abci::Code::Ok)),
                err_code => Ok(Some(cosmrs::tendermint::abci::Code::Err(
                    // This will never panic, as `0` code goes the the success variant above.
                    NonZeroU32::new(err_code).unwrap(),
                ))),
            }
        } else {
            Ok(None)
        }
    }

    pub(crate) async fn query_htlc(&self, id: String) -> MmResult<QueryHtlcResponse, TendermintCoinRpcError> {
        let htlc_type =
            HtlcType::from_str(&self.account_prefix).map_err(|_| TendermintCoinRpcError::UnexpectedAccountType {
                prefix: self.account_prefix.clone(),
            })?;

        let request = QueryHtlcRequestProto { id };
        let response = self
            .rpc_client()
            .await?
            .abci_query(
                Some(htlc_type.get_htlc_abci_query_path()),
                request.encode_to_vec(),
                ABCI_REQUEST_HEIGHT,
                ABCI_REQUEST_PROVE,
            )
            .await?;

        Ok(QueryHtlcResponse::decode(htlc_type, response.value.as_slice())?)
    }

    #[inline]
    pub(crate) fn is_tx_amount_enough(&self, decimals: u8, amount: &BigDecimal) -> bool {
        let min_tx_amount = big_decimal_from_sat(MIN_TX_SATOSHIS, decimals);
        amount >= &min_tx_amount
    }

    async fn search_for_swap_tx_spend(
        &self,
        input: SearchForSwapTxSpendInput<'_>,
    ) -> MmResult<Option<FoundSwapTxSpend>, SearchForSwapTxSpendErr> {
        let tx = cosmrs::Tx::from_bytes(input.tx)?;
        let first_message = tx
            .body
            .messages
            .first()
            .or_mm_err(|| SearchForSwapTxSpendErr::TxMessagesEmpty)?;

        let htlc_type =
            HtlcType::from_str(&self.account_prefix).map_err(|_| SearchForSwapTxSpendErr::UnexpectedAccountType {
                prefix: self.account_prefix.clone(),
            })?;

        let htlc_proto = CreateHtlcProto::decode(htlc_type, first_message.value.as_slice())?;
        let htlc = CreateHtlcMsg::try_from(htlc_proto)?;
        let htlc_id = self.calculate_htlc_id(htlc.sender(), htlc.to(), htlc.amount(), input.secret_hash);

        let htlc_response = self.query_htlc(htlc_id.clone()).await?;

        let htlc_state = match htlc_response.htlc_state() {
            Some(htlc_state) => htlc_state,
            None => return Ok(None),
        };

        match htlc_state {
            HTLC_STATE_OPEN => Ok(None),
            HTLC_STATE_COMPLETED => {
                let events_string = format!("claim_htlc.id='{}'", htlc_id);
                // TODO: Remove deprecated attribute when new version of tendermint-rs is released
                #[allow(deprecated)]
                let request = GetTxsEventRequest {
                    events: vec![events_string],
                    order_by: TendermintResultOrder::Ascending as i32,
                    page: 1,
                    limit: 1,
                    pagination: None,
                };
                let encoded_request = request.encode_to_vec();

                let response = self
                    .rpc_client()
                    .await?
                    .abci_query(
                        Some(ABCI_GET_TXS_EVENT_PATH.to_string()),
                        encoded_request.as_slice(),
                        ABCI_REQUEST_HEIGHT,
                        ABCI_REQUEST_PROVE,
                    )
                    .await
                    .map_to_mm(TendermintCoinRpcError::from)?;
                let response = GetTxsEventResponse::decode(response.value.as_slice())?;
                match response.txs.first() {
                    Some(tx) => {
                        let tx = TransactionEnum::CosmosTransaction(CosmosTransaction {
                            data: TxRaw {
                                body_bytes: tx.body.as_ref().map(Message::encode_to_vec).unwrap_or_default(),
                                auth_info_bytes: tx.auth_info.as_ref().map(Message::encode_to_vec).unwrap_or_default(),
                                signatures: tx.signatures.clone(),
                            },
                        });
                        Ok(Some(FoundSwapTxSpend::Spent(tx)))
                    },
                    None => MmError::err(SearchForSwapTxSpendErr::ClaimHtlcTxNotFound),
                }
            },
            HTLC_STATE_REFUNDED => {
                // HTLC is refunded automatically without transaction. We have to return dummy tx data
                Ok(Some(FoundSwapTxSpend::Refunded(TransactionEnum::CosmosTransaction(
                    CosmosTransaction { data: TxRaw::default() },
                ))))
            },
            unexpected_state => MmError::err(SearchForSwapTxSpendErr::UnexpectedHtlcState(unexpected_state)),
        }
    }

    pub(crate) fn gas_info_for_withdraw(
        &self,
        withdraw_fee: &Option<WithdrawFee>,
        fallback_gas_limit: u64,
    ) -> (f64, u64) {
        match withdraw_fee {
            Some(WithdrawFee::CosmosGas { gas_price, gas_limit }) => (*gas_price, *gas_limit),
            _ => (self.gas_price(), fallback_gas_limit),
        }
    }

    pub(crate) fn active_ticker_and_decimals_from_denom(&self, denom: &str) -> Option<(String, u8)> {
        if self.denom.as_ref() == denom {
            return Some((self.ticker.clone(), self.decimals));
        }

        let tokens = self.tokens_info.lock();

        if let Some(token_info) = tokens.get(denom) {
            return Some((token_info.ticker.to_owned(), token_info.decimals));
        }

        None
    }

<<<<<<< HEAD
    pub fn is_ledger_connection(&self) -> bool {
        matches!(
            self.wallet_type,
            TendermintWalletConnectionType::WcLedger(_) | TendermintWalletConnectionType::KeplrLedger
        )
    }

    pub fn is_wallet_connect(&self) -> bool {
        matches!(
            self.wallet_type,
            TendermintWalletConnectionType::WcLedger(_) | TendermintWalletConnectionType::Wc(_)
        )
    }

    pub fn try_wallet_connect_session(&self) -> Option<&str> {
        match self.wallet_type {
            TendermintWalletConnectionType::WcLedger(ref session_topic)
            | TendermintWalletConnectionType::Wc(ref session_topic) => Some(session_topic),
            _ => None,
        }
=======
    pub(crate) async fn validators_list(
        &self,
        filter_status: ValidatorStatus,
        paging: PagingOptions,
    ) -> MmResult<Vec<Validator>, TendermintCoinRpcError> {
        let request = QueryValidatorsRequest {
            status: filter_status.to_string(),
            pagination: Some(PageRequest {
                key: vec![],
                offset: ((paging.page_number.get() - 1usize) * paging.limit) as u64,
                limit: paging.limit as u64,
                count_total: false,
                reverse: false,
            }),
        };

        let raw_response = self
            .rpc_client()
            .await?
            .abci_query(
                Some(ABCI_VALIDATORS_PATH.to_owned()),
                request.encode_to_vec(),
                ABCI_REQUEST_HEIGHT,
                ABCI_REQUEST_PROVE,
            )
            .await?;

        let decoded_proto = QueryValidatorsResponseProto::decode(raw_response.value.as_slice())?;
        let typed_response = QueryValidatorsResponse::try_from(decoded_proto)
            .map_err(|e| TendermintCoinRpcError::InternalError(e.to_string()))?;

        Ok(typed_response.validators)
>>>>>>> 405bcb7d
    }
}

fn clients_from_urls(ctx: &MmArc, nodes: Vec<RpcNode>) -> MmResult<Vec<HttpClient>, TendermintInitErrorKind> {
    if nodes.is_empty() {
        return MmError::err(TendermintInitErrorKind::EmptyRpcUrls);
    }

    let p2p_keypair = if nodes.iter().any(|n| n.komodo_proxy) {
        let p2p_ctx = P2PContext::fetch_from_mm_arc(ctx);
        Some(p2p_ctx.keypair().clone())
    } else {
        None
    };

    let mut clients = Vec::new();
    let mut errors = Vec::new();

    // check that all urls are valid
    // keep all invalid urls in one vector to show all of them in error
    for node in nodes.iter() {
        let proxy_sign_keypair = if node.komodo_proxy { p2p_keypair.clone() } else { None };
        match HttpClient::new(node.url.as_str(), proxy_sign_keypair) {
            Ok(client) => clients.push(client),
            Err(e) => errors.push(format!("Url {} is invalid, got error {}", node.url, e)),
        }
    }
    drop_mutability!(clients);
    drop_mutability!(errors);
    if !errors.is_empty() {
        let errors: String = errors.into_iter().join(", ");
        return MmError::err(TendermintInitErrorKind::RpcClientInitError(errors));
    }
    Ok(clients)
}

pub async fn get_ibc_chain_list() -> IBCChainRegistriesResult {
    fn map_metadata_to_chain_registry_name(metadata: &FileMetadata) -> Result<String, MmError<IBCChainsRequestError>> {
        let split_filename_by_dash: Vec<&str> = metadata.name.split('-').collect();
        let chain_registry_name = split_filename_by_dash
            .first()
            .or_mm_err(|| {
                IBCChainsRequestError::InternalError(format!(
                    "Could not read chain registry name from '{}'",
                    metadata.name
                ))
            })?
            .to_string();

        Ok(chain_registry_name)
    }

    let git_controller: GitController<GithubClient> = GitController::new(GITHUB_API_URI);

    let metadata_list = git_controller
        .client
        .get_file_metadata_list(
            CHAIN_REGISTRY_REPO_OWNER,
            CHAIN_REGISTRY_REPO_NAME,
            CHAIN_REGISTRY_BRANCH,
            CHAIN_REGISTRY_IBC_DIR_NAME,
        )
        .await
        .map_err(|e| IBCChainsRequestError::Transport(format!("{:?}", e)))?;

    let chain_list: Result<Vec<String>, MmError<IBCChainsRequestError>> =
        metadata_list.iter().map(map_metadata_to_chain_registry_name).collect();

    let mut distinct_chain_list = chain_list?;
    distinct_chain_list.dedup();

    Ok(IBCChainRegistriesResponse {
        chain_registry_list: distinct_chain_list,
    })
}

#[async_trait]
#[allow(unused_variables)]
impl MmCoin for TendermintCoin {
    fn is_asset_chain(&self) -> bool { false }

    fn wallet_only(&self, ctx: &MmArc) -> bool {
        let coin_conf = crate::coin_conf(ctx, self.ticker());
        // If coin is not in config, it means that it was added manually (a custom token) and should be treated as wallet only
        if coin_conf.is_null() {
            return true;
        }
        let wallet_only_conf = coin_conf["wallet_only"].as_bool().unwrap_or(false);

        wallet_only_conf || self.is_ledger_connection()
    }

    fn spawner(&self) -> CoinFutSpawner { CoinFutSpawner::new(&self.abortable_system) }

    fn withdraw(&self, req: WithdrawRequest) -> WithdrawFut {
        let coin = self.clone();
        let fut = async move {
            let to_address =
                AccountId::from_str(&req.to).map_to_mm(|e| WithdrawError::InvalidAddress(e.to_string()))?;

            let is_ibc_transfer = to_address.prefix() != coin.account_prefix || req.ibc_source_channel.is_some();

            let (account_id, maybe_pk) = coin.account_id_and_pk_for_withdraw(req.from)?;

            let (balance_denom, balance_dec) = coin
                .get_balance_as_unsigned_and_decimal(&account_id, &coin.denom, coin.decimals())
                .await?;

            let (amount_denom, amount_dec) = if req.max {
                let amount_denom = balance_denom;
                (amount_denom, big_decimal_from_sat_unsigned(amount_denom, coin.decimals))
            } else {
                (sat_from_big_decimal(&req.amount, coin.decimals)?, req.amount.clone())
            };

            if !coin.is_tx_amount_enough(coin.decimals, &amount_dec) {
                return MmError::err(WithdrawError::AmountTooLow {
                    amount: amount_dec,
                    threshold: coin.min_tx_amount(),
                });
            }

            let received_by_me = if to_address == account_id {
                amount_dec
            } else {
                BigDecimal::default()
            };

            let channel_id = if is_ibc_transfer {
                match &req.ibc_source_channel {
                    Some(_) => req.ibc_source_channel,
                    None => Some(coin.detect_channel_id_for_ibc_transfer(&to_address).await?),
                }
            } else {
                None
            };

            let msg_payload = create_withdraw_msg_as_any(
                account_id.clone(),
                to_address.clone(),
                &coin.denom,
                amount_denom,
                channel_id.clone(),
            )
            .await?;

            let memo = req.memo.unwrap_or_else(|| TX_DEFAULT_MEMO.into());

            let current_block = coin
                .current_block()
                .compat()
                .await
                .map_to_mm(WithdrawError::Transport)?;

            let timeout_height = current_block + TIMEOUT_HEIGHT_DELTA;

            let (_, gas_limit) = if is_ibc_transfer {
                coin.gas_info_for_withdraw(&req.fee, IBC_GAS_LIMIT_DEFAULT)
            } else {
                coin.gas_info_for_withdraw(&req.fee, GAS_LIMIT_DEFAULT)
            };

            let fee_amount_u64 = coin
                .calculate_account_fee_amount_as_u64(
                    &account_id,
                    maybe_pk,
                    msg_payload.clone(),
                    timeout_height,
                    memo.clone(),
                    req.fee,
                )
                .await?;

            let fee_amount_u64 = if coin.is_ledger_connection() {
                // When using `SIGN_MODE_LEGACY_AMINO_JSON`, Keplr ignores the fee we calculated
                // and calculates another one which is usually double what we calculate.
                // To make sure the transaction doesn't fail on the Keplr side (because if Keplr
                // calculates a higher fee than us, the withdrawal might fail), we use three times
                // the actual fee.
                fee_amount_u64 * 3
            } else {
                fee_amount_u64
            };

            let fee_amount_dec = big_decimal_from_sat_unsigned(fee_amount_u64, coin.decimals());

            let fee_amount = Coin {
                denom: coin.denom.clone(),
                amount: fee_amount_u64.into(),
            };

            let fee = Fee::from_amount_and_gas(fee_amount, gas_limit);

            let (amount_denom, total_amount) = if req.max {
                if balance_denom < fee_amount_u64 {
                    return MmError::err(WithdrawError::NotSufficientBalance {
                        coin: coin.ticker.clone(),
                        available: balance_dec,
                        required: fee_amount_dec,
                    });
                }
                let amount_denom = balance_denom - fee_amount_u64;
                (amount_denom, balance_dec)
            } else {
                let total = &req.amount + &fee_amount_dec;
                if balance_dec < total {
                    return MmError::err(WithdrawError::NotSufficientBalance {
                        coin: coin.ticker.clone(),
                        available: balance_dec,
                        required: total,
                    });
                }

                (sat_from_big_decimal(&req.amount, coin.decimals)?, total)
            };

            let msg_payload = create_withdraw_msg_as_any(
                account_id.clone(),
                to_address.clone(),
                &coin.denom,
                amount_denom,
                channel_id,
            )
            .await?;

            let account_info = coin.account_info(&account_id).await?;

            let tx = coin
                .any_to_transaction_data(maybe_pk, msg_payload, &account_info, fee, timeout_height, memo.clone())
                .await
                .map_to_mm(|e| WithdrawError::InternalError(e.to_string()))?;

            let internal_id = {
                let hex_vec = tx.tx_hex().cloned().unwrap_or_default().to_vec();
                sha256(&hex_vec).to_vec().into()
            };

            Ok(TransactionDetails {
                tx,
                from: vec![account_id.to_string()],
                to: vec![req.to],
                my_balance_change: &received_by_me - &total_amount,
                spent_by_me: total_amount.clone(),
                total_amount,
                received_by_me,
                block_height: 0,
                timestamp: 0,
                fee_details: Some(TxFeeDetails::Tendermint(TendermintFeeDetails {
                    coin: coin.ticker.clone(),
                    amount: fee_amount_dec,
                    uamount: fee_amount_u64,
                    gas_limit,
                })),
                coin: coin.ticker.to_string(),
                internal_id,
                kmd_rewards: None,
                transaction_type: if is_ibc_transfer {
                    TransactionType::TendermintIBCTransfer
                } else {
                    TransactionType::StandardTransfer
                },
                memo: Some(memo),
            })
        };
        Box::new(fut.boxed().compat())
    }

    fn get_raw_transaction(&self, mut req: RawTransactionRequest) -> RawTransactionFut {
        let coin = self.clone();
        let fut = async move {
            req.tx_hash.make_ascii_uppercase();
            let tx_from_rpc = coin.request_tx(req.tx_hash).await?;
            Ok(RawTransactionRes {
                tx_hex: tx_from_rpc.encode_to_vec().into(),
            })
        };
        Box::new(fut.boxed().compat())
    }

    fn get_tx_hex_by_hash(&self, tx_hash: Vec<u8>) -> RawTransactionFut {
        let coin = self.clone();
        let hash = hex::encode_upper(H256::from(tx_hash.as_slice()));
        let fut = async move {
            let tx_from_rpc = coin.request_tx(hash).await?;
            Ok(RawTransactionRes {
                tx_hex: tx_from_rpc.encode_to_vec().into(),
            })
        };
        Box::new(fut.boxed().compat())
    }

    fn decimals(&self) -> u8 { self.decimals }

    fn convert_to_address(&self, from: &str, to_address_format: Json) -> Result<String, String> {
        // TODO
        Err("Not implemented".into())
    }

    fn validate_address(&self, address: &str) -> ValidateAddressResult {
        match AccountId::from_str(address) {
            Ok(_) => ValidateAddressResult {
                is_valid: true,
                reason: None,
            },
            Err(e) => ValidateAddressResult {
                is_valid: false,
                reason: Some(e.to_string()),
            },
        }
    }

    fn process_history_loop(&self, ctx: MmArc) -> Box<dyn Future<Item = (), Error = ()> + Send> {
        warn!("process_history_loop is deprecated, tendermint uses tx_history_v2");
        Box::new(futures01::future::err(()))
    }

    fn history_sync_status(&self) -> HistorySyncState { self.history_sync_state.lock().unwrap().clone() }

    fn get_trade_fee(&self) -> Box<dyn Future<Item = TradeFee, Error = String> + Send> {
        Box::new(futures01::future::err("Not implemented".into()))
    }

    async fn get_sender_trade_fee(
        &self,
        value: TradePreimageValue,
        _stage: FeeApproxStage,
        _include_refund_fee: bool,
    ) -> TradePreimageResult<TradeFee> {
        let amount = match value {
            TradePreimageValue::Exact(decimal) | TradePreimageValue::UpperBound(decimal) => decimal,
        };
        self.get_sender_trade_fee_for_denom(self.ticker.clone(), self.denom.clone(), self.decimals, amount)
            .await
    }

    fn get_receiver_trade_fee(&self, stage: FeeApproxStage) -> TradePreimageFut<TradeFee> {
        let coin = self.clone();
        let fut = async move {
            // We can't simulate Claim Htlc without having information about broadcasted htlc tx.
            // Since create and claim htlc fees are almost same, we can simply simulate create htlc tx.
            coin.get_sender_trade_fee_for_denom(
                coin.ticker.clone(),
                coin.denom.clone(),
                coin.decimals,
                coin.min_tx_amount(),
            )
            .await
        };
        Box::new(fut.boxed().compat())
    }

    async fn get_fee_to_send_taker_fee(
        &self,
        dex_fee_amount: DexFee,
        _stage: FeeApproxStage,
    ) -> TradePreimageResult<TradeFee> {
        self.get_fee_to_send_taker_fee_for_denom(self.ticker.clone(), self.denom.clone(), self.decimals, dex_fee_amount)
            .await
    }

    fn required_confirmations(&self) -> u64 { 0 }

    fn requires_notarization(&self) -> bool { false }

    fn set_required_confirmations(&self, confirmations: u64) {
        warn!("set_required_confirmations is not supported for tendermint")
    }

    fn set_requires_notarization(&self, requires_nota: bool) { warn!("TendermintCoin doesn't support notarization") }

    fn swap_contract_address(&self) -> Option<BytesJson> { None }

    fn fallback_swap_contract(&self) -> Option<BytesJson> { None }

    fn mature_confirmations(&self) -> Option<u32> { None }

    fn coin_protocol_info(&self, _amount_to_receive: Option<MmNumber>) -> Vec<u8> { Vec::new() }

    fn is_coin_protocol_supported(
        &self,
        _info: &Option<Vec<u8>>,
        _amount_to_send: Option<MmNumber>,
        _locktime: u64,
        _is_maker: bool,
    ) -> bool {
        true
    }

    fn on_disabled(&self) -> Result<(), AbortedError> { AbortableSystem::abort_all(&self.abortable_system) }

    fn on_token_deactivated(&self, _ticker: &str) {}
}

#[async_trait]
impl MarketCoinOps for TendermintCoin {
    fn ticker(&self) -> &str { &self.ticker }

    fn my_address(&self) -> MmResult<String, MyAddressError> { Ok(self.account_id.to_string()) }

    async fn get_public_key(&self) -> Result<String, MmError<UnexpectedDerivationMethod>> {
        let key = SigningKey::from_slice(self.activation_policy.activated_key_or_err()?.as_slice())
            .expect("privkey validity is checked on coin creation");
        Ok(key.public_key().to_string())
    }

    fn sign_message_hash(&self, _message: &str) -> Option<[u8; 32]> {
        // TODO
        None
    }

    fn sign_message(&self, _message: &str) -> SignatureResult<String> {
        // TODO
        MmError::err(SignatureError::InternalError("Not implemented".into()))
    }

    fn verify_message(&self, _signature: &str, _message: &str, _address: &str) -> VerificationResult<bool> {
        // TODO
        MmError::err(VerificationError::InternalError("Not implemented".into()))
    }

    fn my_balance(&self) -> BalanceFut<CoinBalance> {
        let coin = self.clone();
        let fut = async move {
            let balance_denom = coin
                .account_balance_for_denom(&coin.account_id, coin.denom.to_string())
                .await?;
            Ok(CoinBalance {
                spendable: big_decimal_from_sat_unsigned(balance_denom, coin.decimals),
                unspendable: BigDecimal::default(),
            })
        };
        Box::new(fut.boxed().compat())
    }

    fn base_coin_balance(&self) -> BalanceFut<BigDecimal> {
        Box::new(self.my_balance().map(|coin_balance| coin_balance.spendable))
    }

    fn platform_ticker(&self) -> &str { &self.ticker }

    fn send_raw_tx(&self, tx: &str) -> Box<dyn Future<Item = String, Error = String> + Send> {
        let tx_bytes = try_fus!(hex::decode(tx));
        self.send_raw_tx_bytes(&tx_bytes)
    }

    /// Consider using `seq_safe_raw_tx_bytes` instead.
    /// This is considered as unsafe due to sequence mismatches.
    fn send_raw_tx_bytes(&self, tx: &[u8]) -> Box<dyn Future<Item = String, Error = String> + Send> {
        // as sanity check
        try_fus!(Raw::from_bytes(tx));

        let coin = self.clone();
        let tx_bytes = tx.to_owned();
        let fut = async move {
            let broadcast_res = try_s!(try_s!(coin.rpc_client().await).broadcast_tx_commit(tx_bytes).await);

            if broadcast_res.check_tx.log.contains(ACCOUNT_SEQUENCE_ERR)
                || broadcast_res.tx_result.log.contains(ACCOUNT_SEQUENCE_ERR)
            {
                return ERR!(
                    "{}. check_tx log: {}, deliver_tx log: {}",
                    ACCOUNT_SEQUENCE_ERR,
                    broadcast_res.check_tx.log,
                    broadcast_res.tx_result.log
                );
            }

            if !broadcast_res.check_tx.code.is_ok() {
                return ERR!("Tx check failed {:?}", broadcast_res.check_tx);
            }

            if !broadcast_res.tx_result.code.is_ok() {
                return ERR!("Tx deliver failed {:?}", broadcast_res.tx_result);
            }
            Ok(broadcast_res.hash.to_string())
        };
        Box::new(fut.boxed().compat())
    }

    #[inline(always)]
    async fn sign_raw_tx(&self, _args: &SignRawTransactionRequest) -> RawTransactionResult {
        MmError::err(RawTransactionError::NotImplemented {
            coin: self.ticker().to_string(),
        })
    }

    fn wait_for_confirmations(&self, input: ConfirmPaymentInput) -> Box<dyn Future<Item = (), Error = String> + Send> {
        // Sanity check
        let _: TxRaw = try_fus!(Message::decode(input.payment_tx.as_slice()));

        let tx_hash = hex::encode_upper(sha256(&input.payment_tx));

        let coin = self.clone();
        let fut = async move {
            loop {
                if now_sec() > input.wait_until {
                    return ERR!(
                        "Waited too long until {} for payment {} to be received",
                        input.wait_until,
                        tx_hash.clone()
                    );
                }

                let tx_status_code = try_s!(coin.get_tx_status_code_or_none(tx_hash.clone()).await);

                if let Some(tx_status_code) = tx_status_code {
                    return match tx_status_code {
                        cosmrs::tendermint::abci::Code::Ok => Ok(()),
                        cosmrs::tendermint::abci::Code::Err(err_code) => Err(format!(
                            "Got error code: '{}' for tx: '{}'. Broadcasted tx isn't valid.",
                            err_code, tx_hash
                        )),
                    };
                };

                Timer::sleep(input.check_every as f64).await;
            }
        };

        Box::new(fut.boxed().compat())
    }

    async fn wait_for_htlc_tx_spend(&self, args: WaitForHTLCTxSpendArgs<'_>) -> TransactionResult {
        let tx = try_tx_s!(cosmrs::Tx::from_bytes(args.tx_bytes));
        let first_message = try_tx_s!(tx.body.messages.first().ok_or("Tx body couldn't be read."));
        let htlc_proto = try_tx_s!(CreateHtlcProto::decode(
            try_tx_s!(HtlcType::from_str(&self.account_prefix)),
            first_message.value.as_slice()
        ));
        let htlc = try_tx_s!(CreateHtlcMsg::try_from(htlc_proto));
        let htlc_id = self.calculate_htlc_id(htlc.sender(), htlc.to(), htlc.amount(), args.secret_hash);

        let events_string = format!("claim_htlc.id='{}'", htlc_id);
        // TODO: Remove deprecated attribute when new version of tendermint-rs is released
        #[allow(deprecated)]
        let request = GetTxsEventRequest {
            events: vec![events_string],
            order_by: TendermintResultOrder::Ascending as i32,
            page: 1,
            limit: 1,
            pagination: None,
        };
        let encoded_request = request.encode_to_vec();

        loop {
            let response = try_tx_s!(
                try_tx_s!(self.rpc_client().await)
                    .abci_query(
                        Some(ABCI_GET_TXS_EVENT_PATH.to_string()),
                        encoded_request.as_slice(),
                        ABCI_REQUEST_HEIGHT,
                        ABCI_REQUEST_PROVE
                    )
                    .await
            );
            let response = try_tx_s!(GetTxsEventResponse::decode(response.value.as_slice()));
            if let Some(tx) = response.txs.first() {
                return Ok(TransactionEnum::CosmosTransaction(CosmosTransaction {
                    data: TxRaw {
                        body_bytes: tx.body.as_ref().map(Message::encode_to_vec).unwrap_or_default(),
                        auth_info_bytes: tx.auth_info.as_ref().map(Message::encode_to_vec).unwrap_or_default(),
                        signatures: tx.signatures.clone(),
                    },
                }));
            }
            Timer::sleep(5.).await;
            if get_utc_timestamp() > args.wait_until as i64 {
                return Err(TransactionErr::Plain("Waited too long".into()));
            }
        }
    }

    fn tx_enum_from_bytes(&self, bytes: &[u8]) -> Result<TransactionEnum, MmError<TxMarshalingErr>> {
        let tx_raw: TxRaw = Message::decode(bytes).map_to_mm(|e| TxMarshalingErr::InvalidInput(e.to_string()))?;
        Ok(TransactionEnum::CosmosTransaction(CosmosTransaction { data: tx_raw }))
    }

    fn current_block(&self) -> Box<dyn Future<Item = u64, Error = String> + Send> {
        let coin = self.clone();
        let fut = async move {
            let info = try_s!(try_s!(coin.rpc_client().await).abci_info().await);
            Ok(info.response.last_block_height.into())
        };
        Box::new(fut.boxed().compat())
    }

    fn display_priv_key(&self) -> Result<String, String> {
        Ok(self
            .activation_policy
            .activated_key_or_err()
            .map_err(|e| e.to_string())?
            .to_string())
    }

    #[inline]
    fn min_tx_amount(&self) -> BigDecimal { big_decimal_from_sat(MIN_TX_SATOSHIS, self.decimals) }

    #[inline]
    fn min_trading_vol(&self) -> MmNumber { self.min_tx_amount().into() }

    fn is_trezor(&self) -> bool {
        match &self.activation_policy {
            TendermintActivationPolicy::PrivateKey(pk) => pk.is_trezor(),
            TendermintActivationPolicy::PublicKey(_) => false,
        }
    }
}

#[async_trait]
#[allow(unused_variables)]
impl SwapOps for TendermintCoin {
    async fn send_taker_fee(&self, fee_addr: &[u8], dex_fee: DexFee, uuid: &[u8], expire_at: u64) -> TransactionResult {
        self.send_taker_fee_for_denom(
            fee_addr,
            dex_fee.fee_amount().into(),
            self.denom.clone(),
            self.decimals,
            uuid,
            expire_at,
        )
        .compat()
        .await
    }

    async fn send_maker_payment(&self, maker_payment_args: SendPaymentArgs<'_>) -> TransactionResult {
        self.send_htlc_for_denom(
            maker_payment_args.time_lock_duration,
            maker_payment_args.other_pubkey,
            maker_payment_args.secret_hash,
            maker_payment_args.amount,
            self.denom.clone(),
            self.decimals,
        )
        .compat()
        .await
    }

    async fn send_taker_payment(&self, taker_payment_args: SendPaymentArgs<'_>) -> TransactionResult {
        self.send_htlc_for_denom(
            taker_payment_args.time_lock_duration,
            taker_payment_args.other_pubkey,
            taker_payment_args.secret_hash,
            taker_payment_args.amount,
            self.denom.clone(),
            self.decimals,
        )
        .compat()
        .await
    }

    async fn send_maker_spends_taker_payment(
        &self,
        maker_spends_payment_args: SpendPaymentArgs<'_>,
    ) -> TransactionResult {
        let tx = try_tx_s!(cosmrs::Tx::from_bytes(maker_spends_payment_args.other_payment_tx));
        let msg = try_tx_s!(tx.body.messages.first().ok_or("Tx body couldn't be read."));

        let htlc_proto = try_tx_s!(CreateHtlcProto::decode(
            try_tx_s!(HtlcType::from_str(&self.account_prefix)),
            msg.value.as_slice()
        ));
        let htlc = try_tx_s!(CreateHtlcMsg::try_from(htlc_proto));

        let mut amount = htlc.amount().to_vec();
        amount.sort();
        drop_mutability!(amount);

        let coins_string = amount
            .iter()
            .map(|t| format!("{}{}", t.amount, t.denom))
            .collect::<Vec<String>>()
            .join(",");

        let htlc_id = self.calculate_htlc_id(htlc.sender(), htlc.to(), &amount, maker_spends_payment_args.secret_hash);

        let claim_htlc_tx = try_tx_s!(self.gen_claim_htlc_tx(htlc_id, maker_spends_payment_args.secret));
        let timeout = maker_spends_payment_args
            .time_lock
            .checked_sub(now_sec())
            .unwrap_or_default();
        let coin = self.clone();

        let current_block = try_tx_s!(self.current_block().compat().await);
        let timeout_height = current_block + TIMEOUT_HEIGHT_DELTA;

        let fee = try_tx_s!(
            self.calculate_fee(
                claim_htlc_tx.msg_payload.clone(),
                timeout_height,
                TX_DEFAULT_MEMO.to_owned(),
                None
            )
            .await
        );

        let (_tx_id, tx_raw) = try_tx_s!(
            coin.common_send_raw_tx_bytes(
                claim_htlc_tx.msg_payload.clone(),
                fee.clone(),
                timeout_height,
                TX_DEFAULT_MEMO.into(),
                Duration::from_secs(timeout),
            )
            .await
        );

        Ok(TransactionEnum::CosmosTransaction(CosmosTransaction {
            data: tx_raw.into(),
        }))
    }

    async fn send_taker_spends_maker_payment(
        &self,
        taker_spends_payment_args: SpendPaymentArgs<'_>,
    ) -> TransactionResult {
        let tx = try_tx_s!(cosmrs::Tx::from_bytes(taker_spends_payment_args.other_payment_tx));
        let msg = try_tx_s!(tx.body.messages.first().ok_or("Tx body couldn't be read."));

        let htlc_proto = try_tx_s!(CreateHtlcProto::decode(
            try_tx_s!(HtlcType::from_str(&self.account_prefix)),
            msg.value.as_slice()
        ));
        let htlc = try_tx_s!(CreateHtlcMsg::try_from(htlc_proto));

        let mut amount = htlc.amount().to_vec();
        amount.sort();
        drop_mutability!(amount);

        let coins_string = amount
            .iter()
            .map(|t| format!("{}{}", t.amount, t.denom))
            .collect::<Vec<String>>()
            .join(",");

        let htlc_id = self.calculate_htlc_id(htlc.sender(), htlc.to(), &amount, taker_spends_payment_args.secret_hash);

        let timeout = taker_spends_payment_args
            .time_lock
            .checked_sub(now_sec())
            .unwrap_or_default();
        let claim_htlc_tx = try_tx_s!(self.gen_claim_htlc_tx(htlc_id, taker_spends_payment_args.secret));
        let coin = self.clone();

        let current_block = try_tx_s!(self.current_block().compat().await);
        let timeout_height = current_block + TIMEOUT_HEIGHT_DELTA;

        let fee = try_tx_s!(
            self.calculate_fee(
                claim_htlc_tx.msg_payload.clone(),
                timeout_height,
                TX_DEFAULT_MEMO.into(),
                None
            )
            .await
        );

        let (tx_id, tx_raw) = try_tx_s!(
            coin.common_send_raw_tx_bytes(
                claim_htlc_tx.msg_payload.clone(),
                fee.clone(),
                timeout_height,
                TX_DEFAULT_MEMO.into(),
                Duration::from_secs(timeout),
            )
            .await
        );

        Ok(TransactionEnum::CosmosTransaction(CosmosTransaction {
            data: tx_raw.into(),
        }))
    }

    async fn send_taker_refunds_payment(&self, taker_refunds_payment_args: RefundPaymentArgs<'_>) -> TransactionResult {
        Err(TransactionErr::Plain(
            "Doesn't need transaction broadcast to refund IRIS HTLC".into(),
        ))
    }

    async fn send_maker_refunds_payment(&self, maker_refunds_payment_args: RefundPaymentArgs<'_>) -> TransactionResult {
        Err(TransactionErr::Plain(
            "Doesn't need transaction broadcast to refund IRIS HTLC".into(),
        ))
    }

    async fn validate_fee(&self, validate_fee_args: ValidateFeeArgs<'_>) -> ValidatePaymentResult<()> {
        self.validate_fee_for_denom(
            validate_fee_args.fee_tx,
            validate_fee_args.expected_sender,
            validate_fee_args.fee_addr,
            &validate_fee_args.dex_fee.fee_amount().into(),
            self.decimals,
            validate_fee_args.uuid,
            self.denom.to_string(),
        )
        .compat()
        .await
    }

    async fn validate_maker_payment(&self, input: ValidatePaymentInput) -> ValidatePaymentResult<()> {
        self.validate_payment_for_denom(input, self.denom.clone(), self.decimals)
            .await
    }

    async fn validate_taker_payment(&self, input: ValidatePaymentInput) -> ValidatePaymentResult<()> {
        self.validate_payment_for_denom(input, self.denom.clone(), self.decimals)
            .await
    }

    async fn check_if_my_payment_sent(
        &self,
        if_my_payment_sent_args: CheckIfMyPaymentSentArgs<'_>,
    ) -> Result<Option<TransactionEnum>, String> {
        self.check_if_my_payment_sent_for_denom(
            self.decimals,
            self.denom.clone(),
            if_my_payment_sent_args.other_pub,
            if_my_payment_sent_args.secret_hash,
            if_my_payment_sent_args.amount,
        )
        .compat()
        .await
    }

    async fn search_for_swap_tx_spend_my(
        &self,
        input: SearchForSwapTxSpendInput<'_>,
    ) -> Result<Option<FoundSwapTxSpend>, String> {
        self.search_for_swap_tx_spend(input).await.map_err(|e| e.to_string())
    }

    async fn search_for_swap_tx_spend_other(
        &self,
        input: SearchForSwapTxSpendInput<'_>,
    ) -> Result<Option<FoundSwapTxSpend>, String> {
        self.search_for_swap_tx_spend(input).await.map_err(|e| e.to_string())
    }

    async fn extract_secret(
        &self,
        secret_hash: &[u8],
        spend_tx: &[u8],
        watcher_reward: bool,
    ) -> Result<Vec<u8>, String> {
        let tx = try_s!(cosmrs::Tx::from_bytes(spend_tx));
        let msg = try_s!(tx.body.messages.first().ok_or("Tx body couldn't be read."));

        let htlc_proto = try_s!(ClaimHtlcProto::decode(
            try_s!(HtlcType::from_str(&self.account_prefix)),
            msg.value.as_slice()
        ));
        let htlc = try_s!(ClaimHtlcMsg::try_from(htlc_proto));

        Ok(try_s!(hex::decode(htlc.secret())))
    }

    fn check_tx_signed_by_pub(&self, tx: &[u8], expected_pub: &[u8]) -> Result<bool, MmError<ValidatePaymentError>> {
        unimplemented!();
    }

    // Todo
    fn is_auto_refundable(&self) -> bool { false }

    // Todo
    async fn wait_for_htlc_refund(&self, _tx: &[u8], _locktime: u64) -> RefundResult<()> {
        MmError::err(RefundError::Internal(
            "wait_for_htlc_refund is not supported for this coin!".into(),
        ))
    }

    fn negotiate_swap_contract_addr(
        &self,
        other_side_address: Option<&[u8]>,
    ) -> Result<Option<BytesJson>, MmError<NegotiateSwapContractAddrErr>> {
        Ok(None)
    }

    #[inline]
    fn derive_htlc_key_pair(&self, _swap_unique_data: &[u8]) -> KeyPair {
        key_pair_from_secret(
            self.activation_policy
                .activated_key_or_err()
                .expect("valid priv key")
                .as_ref(),
        )
        .expect("valid priv key")
    }

    #[inline]
    fn derive_htlc_pubkey(&self, _swap_unique_data: &[u8]) -> Vec<u8> {
        self.activation_policy.public_key().expect("valid pubkey").to_bytes()
    }

    fn validate_other_pubkey(&self, raw_pubkey: &[u8]) -> MmResult<(), ValidateOtherPubKeyErr> {
        PublicKey::from_raw_secp256k1(raw_pubkey)
            .or_mm_err(|| ValidateOtherPubKeyErr::InvalidPubKey(hex::encode(raw_pubkey)))?;
        Ok(())
    }

    async fn maker_payment_instructions(
        &self,
        args: PaymentInstructionArgs<'_>,
    ) -> Result<Option<Vec<u8>>, MmError<PaymentInstructionsErr>> {
        Ok(None)
    }

    async fn taker_payment_instructions(
        &self,
        args: PaymentInstructionArgs<'_>,
    ) -> Result<Option<Vec<u8>>, MmError<PaymentInstructionsErr>> {
        Ok(None)
    }

    fn validate_maker_payment_instructions(
        &self,
        _instructions: &[u8],
        args: PaymentInstructionArgs,
    ) -> Result<PaymentInstructions, MmError<ValidateInstructionsErr>> {
        MmError::err(ValidateInstructionsErr::UnsupportedCoin(self.ticker().to_string()))
    }

    fn validate_taker_payment_instructions(
        &self,
        _instructions: &[u8],
        args: PaymentInstructionArgs,
    ) -> Result<PaymentInstructions, MmError<ValidateInstructionsErr>> {
        MmError::err(ValidateInstructionsErr::UnsupportedCoin(self.ticker().to_string()))
    }
}

#[async_trait]
impl TakerSwapMakerCoin for TendermintCoin {
    async fn on_taker_payment_refund_start(&self, _maker_payment: &[u8]) -> RefundResult<()> { Ok(()) }

    async fn on_taker_payment_refund_success(&self, _maker_payment: &[u8]) -> RefundResult<()> { Ok(()) }
}

#[async_trait]
impl MakerSwapTakerCoin for TendermintCoin {
    async fn on_maker_payment_refund_start(&self, _taker_payment: &[u8]) -> RefundResult<()> { Ok(()) }

    async fn on_maker_payment_refund_success(&self, _taker_payment: &[u8]) -> RefundResult<()> { Ok(()) }
}

#[async_trait]
impl WatcherOps for TendermintCoin {
    fn create_maker_payment_spend_preimage(
        &self,
        _maker_payment_tx: &[u8],
        _time_lock: u64,
        _maker_pub: &[u8],
        _secret_hash: &[u8],
        _swap_unique_data: &[u8],
    ) -> TransactionFut {
        unimplemented!();
    }

    fn send_maker_payment_spend_preimage(&self, _input: SendMakerPaymentSpendPreimageInput) -> TransactionFut {
        unimplemented!();
    }

    fn create_taker_payment_refund_preimage(
        &self,
        _taker_payment_tx: &[u8],
        _time_lock: u64,
        _maker_pub: &[u8],
        _secret_hash: &[u8],
        _swap_contract_address: &Option<BytesJson>,
        _swap_unique_data: &[u8],
    ) -> TransactionFut {
        unimplemented!();
    }

    fn send_taker_payment_refund_preimage(&self, _watcher_refunds_payment_args: RefundPaymentArgs) -> TransactionFut {
        unimplemented!();
    }

    fn watcher_validate_taker_fee(&self, _input: WatcherValidateTakerFeeInput) -> ValidatePaymentFut<()> {
        unimplemented!();
    }

    fn watcher_validate_taker_payment(&self, _input: WatcherValidatePaymentInput) -> ValidatePaymentFut<()> {
        unimplemented!();
    }

    fn taker_validates_payment_spend_or_refund(&self, _input: ValidateWatcherSpendInput) -> ValidatePaymentFut<()> {
        unimplemented!();
    }

    async fn watcher_search_for_swap_tx_spend(
        &self,
        _input: WatcherSearchForSwapTxSpendInput<'_>,
    ) -> Result<Option<FoundSwapTxSpend>, String> {
        unimplemented!();
    }

    async fn get_taker_watcher_reward(
        &self,
        _other_coin: &MmCoinEnum,
        _coin_amount: Option<BigDecimal>,
        _other_coin_amount: Option<BigDecimal>,
        _reward_amount: Option<BigDecimal>,
        _wait_until: u64,
    ) -> Result<WatcherReward, MmError<WatcherRewardError>> {
        unimplemented!()
    }

    async fn get_maker_watcher_reward(
        &self,
        _other_coin: &MmCoinEnum,
        _reward_amount: Option<BigDecimal>,
        _wait_until: u64,
    ) -> Result<Option<WatcherReward>, MmError<WatcherRewardError>> {
        unimplemented!()
    }
}

/// Processes the given `priv_key_build_policy` and returns corresponding `TendermintPrivKeyPolicy`.
/// This function expects either [`PrivKeyBuildPolicy::IguanaPrivKey`]
/// or [`PrivKeyBuildPolicy::GlobalHDAccount`], otherwise returns `PrivKeyPolicyNotAllowed` error.
pub fn tendermint_priv_key_policy(
    conf: &TendermintConf,
    ticker: &str,
    priv_key_build_policy: PrivKeyBuildPolicy,
    path_to_address: HDPathAccountToAddressId,
) -> MmResult<TendermintPrivKeyPolicy, TendermintInitError> {
    match priv_key_build_policy {
        PrivKeyBuildPolicy::IguanaPrivKey(iguana) => {
            let mm2_internal_key_pair = key_pair_from_secret(iguana.as_ref()).mm_err(|e| TendermintInitError {
                ticker: ticker.to_string(),
                kind: TendermintInitErrorKind::Internal(e.to_string()),
            })?;

            let tendermint_pair = TendermintKeyPair::new(iguana, *mm2_internal_key_pair.public());

            Ok(TendermintPrivKeyPolicy::Iguana(tendermint_pair))
        },
        PrivKeyBuildPolicy::GlobalHDAccount(global_hd) => {
            let path_to_coin = conf.derivation_path.as_ref().or_mm_err(|| TendermintInitError {
                ticker: ticker.to_string(),
                kind: TendermintInitErrorKind::DerivationPathIsNotSet,
            })?;
            let activated_priv_key = global_hd
                .derive_secp256k1_secret(&path_to_address.to_derivation_path(path_to_coin).mm_err(|e| {
                    TendermintInitError {
                        ticker: ticker.to_string(),
                        kind: TendermintInitErrorKind::InvalidPathToAddress(e.to_string()),
                    }
                })?)
                .mm_err(|e| TendermintInitError {
                    ticker: ticker.to_string(),
                    kind: TendermintInitErrorKind::InvalidPrivKey(e.to_string()),
                })?;
            let bip39_secp_priv_key = global_hd.root_priv_key().clone();
            let pubkey = Public::from_slice(&bip39_secp_priv_key.public_key().to_bytes()).map_to_mm(|e| {
                TendermintInitError {
                    ticker: ticker.to_string(),
                    kind: TendermintInitErrorKind::Internal(e.to_string()),
                }
            })?;

            let tendermint_pair = TendermintKeyPair::new(activated_priv_key, pubkey);

            Ok(TendermintPrivKeyPolicy::HDWallet {
                path_to_coin: path_to_coin.clone(),
                activated_key: tendermint_pair,
                bip39_secp_priv_key,
            })
        },
        PrivKeyBuildPolicy::Trezor => {
            let kind =
                TendermintInitErrorKind::PrivKeyPolicyNotAllowed(PrivKeyPolicyNotAllowed::HardwareWalletNotSupported);
            MmError::err(TendermintInitError {
                ticker: ticker.to_string(),
                kind,
            })
        },
    }
}

pub(crate) fn chain_registry_name_from_account_prefix(ctx: &MmArc, prefix: &str) -> Option<String> {
    let Some(coins) = ctx.conf["coins"].as_array() else {
        return None;
    };

    for coin in coins {
        let protocol = coin
            .get("protocol")
            .unwrap_or(&serde_json::Value::Null)
            .get("type")
            .unwrap_or(&serde_json::Value::Null)
            .as_str();

        if protocol != Some(TENDERMINT_COIN_PROTOCOL_TYPE) {
            continue;
        }

        let coin_account_prefix = coin
            .get("protocol")
            .unwrap_or(&serde_json::Value::Null)
            .get("protocol_data")
            .unwrap_or(&serde_json::Value::Null)
            .get("account_prefix")
            .map(|t| t.as_str().unwrap_or_default());

        if coin_account_prefix == Some(prefix) {
            return coin
                .get("protocol")
                .unwrap_or(&serde_json::Value::Null)
                .get("protocol_data")
                .unwrap_or(&serde_json::Value::Null)
                .get("chain_registry_name")
                .map(|t| t.as_str().unwrap_or_default().to_owned());
        }
    }

    None
}

pub(crate) async fn create_withdraw_msg_as_any(
    sender: AccountId,
    receiver: AccountId,
    denom: &Denom,
    amount: u64,
    ibc_source_channel: Option<String>,
) -> Result<Any, MmError<WithdrawError>> {
    if let Some(channel_id) = ibc_source_channel {
        MsgTransfer::new_with_default_timeout(channel_id, sender, receiver, Coin {
            denom: denom.clone(),
            amount: amount.into(),
        })
        .to_any()
    } else {
        MsgSend {
            from_address: sender,
            to_address: receiver,
            amount: vec![Coin {
                denom: denom.clone(),
                amount: amount.into(),
            }],
        }
        .to_any()
    }
    .map_to_mm(|e| WithdrawError::InternalError(e.to_string()))
}

pub async fn get_ibc_transfer_channels(
    source_registry_name: String,
    destination_registry_name: String,
) -> IBCTransferChannelsResult {
    #[derive(Deserialize)]
    struct ChainRegistry {
        channels: Vec<IbcChannel>,
    }

    #[derive(Deserialize)]
    struct ChannelInfo {
        channel_id: String,
        port_id: String,
    }

    #[derive(Deserialize)]
    struct IbcChannel {
        #[allow(dead_code)]
        chain_1: ChannelInfo,
        chain_2: ChannelInfo,
        ordering: String,
        version: String,
        tags: Option<IBCTransferChannelTag>,
    }

    let source_filename = format!("{}-{}.json", source_registry_name, destination_registry_name);
    let git_controller: GitController<GithubClient> = GitController::new(GITHUB_API_URI);

    let metadata_list = git_controller
        .client
        .get_file_metadata_list(
            CHAIN_REGISTRY_REPO_OWNER,
            CHAIN_REGISTRY_REPO_NAME,
            CHAIN_REGISTRY_BRANCH,
            CHAIN_REGISTRY_IBC_DIR_NAME,
        )
        .await
        .map_err(|e| IBCTransferChannelsRequestError::Transport(format!("{:?}", e)))?;

    let source_channel_file = metadata_list
        .iter()
        .find(|metadata| metadata.name == source_filename)
        .or_mm_err(|| IBCTransferChannelsRequestError::RegistrySourceCouldNotFound(source_filename))?;

    let mut registry_object = git_controller
        .client
        .deserialize_json_source::<ChainRegistry>(source_channel_file.to_owned())
        .await
        .map_err(|e| IBCTransferChannelsRequestError::Transport(format!("{:?}", e)))?;

    registry_object
        .channels
        .retain(|ch| ch.chain_2.port_id == *IBC_OUT_SOURCE_PORT);

    let result: Vec<IBCTransferChannel> = registry_object
        .channels
        .iter()
        .map(|ch| IBCTransferChannel {
            channel_id: ch.chain_2.channel_id.clone(),
            ordering: ch.ordering.clone(),
            version: ch.version.clone(),
            tags: ch.tags.clone().map(|t| IBCTransferChannelTag {
                status: t.status,
                preferred: t.preferred,
                dex: t.dex,
            }),
        })
        .collect();

    if result.is_empty() {
        return MmError::err(IBCTransferChannelsRequestError::CouldNotFindChannel(
            destination_registry_name,
        ));
    }

    Ok(IBCTransferChannelsResponse {
        ibc_transfer_channels: result,
    })
}

fn parse_expected_sequence_number(e: &str) -> MmResult<u64, TendermintCoinRpcError> {
    if let Some(sequence) = SEQUENCE_PARSER_REGEX.captures(e).and_then(|c| c.get(1)) {
        let account_sequence =
            u64::from_str(sequence.as_str()).map_to_mm(|e| TendermintCoinRpcError::InternalError(e.to_string()))?;

        return Ok(account_sequence);
    }

    MmError::err(TendermintCoinRpcError::InternalError(format!(
        "Could not parse the expected sequence number from this error message: '{}'",
        e
    )))
}

#[cfg(test)]
pub mod tendermint_falsecoin_tests {
    use super::*;

    use common::{block_on, wait_until_ms, DEX_FEE_ADDR_RAW_PUBKEY};
    use cosmrs::proto::cosmos::tx::v1beta1::{GetTxRequest, GetTxResponse, GetTxsEventResponse};
    use crypto::privkey::key_pair_from_seed;
    use std::mem::discriminant;

    pub const IRIS_TESTNET_HTLC_PAIR1_SEED: &str = "iris test seed";
    // pub const IRIS_TESTNET_HTLC_PAIR1_PUB_KEY: &[u8] = &[
    //     2, 35, 133, 39, 114, 92, 150, 175, 252, 203, 124, 85, 243, 144, 11, 52, 91, 128, 236, 82, 104, 212, 131, 40,
    //     79, 22, 40, 7, 119, 93, 50, 179, 43,
    // ];
    // const IRIS_TESTNET_HTLC_PAIR1_ADDRESS: &str = "iaa1e0rx87mdj79zejewuc4jg7ql9ud2286g2us8f2";

    // const IRIS_TESTNET_HTLC_PAIR2_SEED: &str = "iris test2 seed";
    const IRIS_TESTNET_HTLC_PAIR2_PUB_KEY: &[u8] = &[
        2, 90, 55, 151, 92, 7, 154, 117, 67, 96, 63, 202, 178, 78, 37, 101, 164, 173, 238, 60, 249, 175, 137, 52, 105,
        14, 16, 50, 130, 250, 64, 37, 17,
    ];
    const IRIS_TESTNET_HTLC_PAIR2_ADDRESS: &str = "iaa1erfnkjsmalkwtvj44qnfr2drfzdt4n9ldh0kjv";

    pub const IRIS_TESTNET_RPC_URL: &str = "http://34.80.202.172:26657";

    const TAKER_PAYMENT_SPEND_SEARCH_INTERVAL: f64 = 1.;
    const AVG_BLOCKTIME: u8 = 5;

    const SUCCEED_TX_HASH_SAMPLES: &[&str] = &[
        // https://nyancat.iobscan.io/#/tx?txHash=A010FC0AA33FC6D597A8635F9D127C0A7B892FAAC72489F4DADD90048CFE9279
        "A010FC0AA33FC6D597A8635F9D127C0A7B892FAAC72489F4DADD90048CFE9279",
        // https://nyancat.iobscan.io/#/tx?txHash=54FD77054AE311C484CC2EADD4621428BB23D14A9BAAC128B0E7B47422F86EC8
        "54FD77054AE311C484CC2EADD4621428BB23D14A9BAAC128B0E7B47422F86EC8",
        // https://nyancat.iobscan.io/#/tx?txHash=7C00FAE7F70C36A316A4736025B08A6EAA2A0CC7919A2C4FC4CD14D9FFD166F9
        "7C00FAE7F70C36A316A4736025B08A6EAA2A0CC7919A2C4FC4CD14D9FFD166F9",
    ];

    const FAILED_TX_HASH_SAMPLES: &[&str] = &[
        // https://nyancat.iobscan.io/#/tx?txHash=57EE62B2DF7E311C98C24AE2A53EB0FF2C16D289CECE0826CA1FF1108C91B3F9
        "57EE62B2DF7E311C98C24AE2A53EB0FF2C16D289CECE0826CA1FF1108C91B3F9",
        // https://nyancat.iobscan.io/#/tx?txHash=F3181D69C580318DFD54282C656AC81113BC600BCFBAAA480E6D8A6469EE8786
        "F3181D69C580318DFD54282C656AC81113BC600BCFBAAA480E6D8A6469EE8786",
        // https://nyancat.iobscan.io/#/tx?txHash=FE6F9F395DA94A14FCFC04E0E8C496197077D5F4968DA5528D9064C464ADF522
        "FE6F9F395DA94A14FCFC04E0E8C496197077D5F4968DA5528D9064C464ADF522",
    ];

    fn get_iris_usdc_ibc_protocol() -> TendermintProtocolInfo {
        TendermintProtocolInfo {
            decimals: 6,
            denom: String::from("ibc/5C465997B4F582F602CD64E12031C6A6E18CAF1E6EDC9B5D808822DC0B5F850C"),
            account_prefix: String::from("iaa"),
            chain_id: String::from("nyancat-9"),
            gas_price: None,
            chain_registry_name: None,
        }
    }

    fn get_iris_protocol() -> TendermintProtocolInfo {
        TendermintProtocolInfo {
            decimals: 6,
            denom: String::from("unyan"),
            account_prefix: String::from("iaa"),
            chain_id: String::from("nyancat-9"),
            gas_price: None,
            chain_registry_name: None,
        }
    }

    #[test]
    fn test_tx_hash_str_from_bytes() {
        let tx_hex = "0a97010a8f010a1c2f636f736d6f732e62616e6b2e763162657461312e4d736753656e64126f0a2d636f736d6f7331737661773061716334353834783832356a753775613033673578747877643061686c3836687a122d636f736d6f7331737661773061716334353834783832356a753775613033673578747877643061686c3836687a1a0f0a057561746f6d120631303030303018d998bf0512670a500a460a1f2f636f736d6f732e63727970746f2e736563703235366b312e5075624b657912230a2102000eef4ab169e7b26a4a16c47420c4176ab702119ba57a8820fb3e53c8e7506212040a020801180312130a0d0a057561746f6d12043130303010a08d061a4093e5aec96f7d311d129f5ec8714b21ad06a75e483ba32afab86354400b2ac8350bfc98731bbb05934bf138282750d71aadbe08ceb6bb195f2b55e1bbfdddaaad";
        let expected_hash = "1C25ED7D17FCC5959409498D5423594666C4E84F15AF7B4AF17DF29B2AF9E7F5";

        let tx_bytes = hex::decode(tx_hex).unwrap();
        let hash = sha256(&tx_bytes);
        assert_eq!(hex::encode_upper(hash.as_slice()), expected_hash);
    }

    #[test]
    fn test_htlc_create_and_claim() {
        let nodes = vec![RpcNode::for_test(IRIS_TESTNET_RPC_URL)];

        let protocol_conf = get_iris_protocol();

        let ctx = mm2_core::mm_ctx::MmCtxBuilder::default().into_mm_arc();

        let conf = TendermintConf {
            avg_blocktime: AVG_BLOCKTIME,
            derivation_path: None,
        };

        let key_pair = key_pair_from_seed(IRIS_TESTNET_HTLC_PAIR1_SEED).unwrap();
        let tendermint_pair = TendermintKeyPair::new(key_pair.private().secret, *key_pair.public());
        let activation_policy =
            TendermintActivationPolicy::with_private_key_policy(TendermintPrivKeyPolicy::Iguana(tendermint_pair));

        let coin = block_on(TendermintCoin::init(
            &ctx,
            "IRIS".to_string(),
            conf,
            protocol_conf,
            nodes,
            false,
            activation_policy,
            None,
        ))
        .unwrap();

        // << BEGIN HTLC CREATION
        let to: AccountId = IRIS_TESTNET_HTLC_PAIR2_ADDRESS.parse().unwrap();
        let amount = 1;
        let amount_dec = big_decimal_from_sat_unsigned(amount, coin.decimals);

        let mut sec = [0u8; 32];
        common::os_rng(&mut sec).unwrap();
        drop_mutability!(sec);

        let time_lock = 1000;

        let create_htlc_tx = coin
            .gen_create_htlc_tx(
                coin.denom.clone(),
                &to,
                amount.into(),
                sha256(&sec).as_slice(),
                time_lock,
            )
            .unwrap();

        let current_block_fut = coin.current_block().compat();
        let current_block = block_on(async { current_block_fut.await.unwrap() });
        let timeout_height = current_block + TIMEOUT_HEIGHT_DELTA;

        let fee = block_on(async {
            coin.calculate_fee(
                create_htlc_tx.msg_payload.clone(),
                timeout_height,
                TX_DEFAULT_MEMO.to_owned(),
                None,
            )
            .await
            .unwrap()
        });

        let send_tx_fut = coin.common_send_raw_tx_bytes(
            create_htlc_tx.msg_payload.clone(),
            fee,
            timeout_height,
            TX_DEFAULT_MEMO.into(),
            Duration::from_secs(20),
        );
        block_on(async {
            send_tx_fut.await.unwrap();
        });
        // >> END HTLC CREATION

        let htlc_spent = block_on(coin.check_if_my_payment_sent(CheckIfMyPaymentSentArgs {
            time_lock: 0,
            other_pub: IRIS_TESTNET_HTLC_PAIR2_PUB_KEY,
            secret_hash: sha256(&sec).as_slice(),
            search_from_block: current_block,
            swap_contract_address: &None,
            swap_unique_data: &[],
            amount: &amount_dec,
            payment_instructions: &None,
        }))
        .unwrap();
        assert!(htlc_spent.is_some());

        // << BEGIN HTLC CLAIMING
        let claim_htlc_tx = coin.gen_claim_htlc_tx(create_htlc_tx.id, &sec).unwrap();

        let current_block_fut = coin.current_block().compat();
        let current_block = common::block_on(async { current_block_fut.await.unwrap() });
        let timeout_height = current_block + TIMEOUT_HEIGHT_DELTA;

        let fee = block_on(async {
            coin.calculate_fee(
                claim_htlc_tx.msg_payload.clone(),
                timeout_height,
                TX_DEFAULT_MEMO.to_owned(),
                None,
            )
            .await
            .unwrap()
        });

        let send_tx_fut = coin.common_send_raw_tx_bytes(
            claim_htlc_tx.msg_payload,
            fee,
            timeout_height,
            TX_DEFAULT_MEMO.into(),
            Duration::from_secs(30),
        );

        let (tx_id, _tx_raw) = block_on(async { send_tx_fut.await.unwrap() });

        println!("Claim HTLC tx hash {}", tx_id);
        // >> END HTLC CLAIMING
    }

    #[test]
    fn try_query_claim_htlc_txs_and_get_secret() {
        let nodes = vec![RpcNode::for_test(IRIS_TESTNET_RPC_URL)];

        let protocol_conf = get_iris_usdc_ibc_protocol();

        let ctx = mm2_core::mm_ctx::MmCtxBuilder::default().into_mm_arc();

        let conf = TendermintConf {
            avg_blocktime: AVG_BLOCKTIME,
            derivation_path: None,
        };

        let key_pair = key_pair_from_seed(IRIS_TESTNET_HTLC_PAIR1_SEED).unwrap();
        let tendermint_pair = TendermintKeyPair::new(key_pair.private().secret, *key_pair.public());
        let activation_policy =
            TendermintActivationPolicy::with_private_key_policy(TendermintPrivKeyPolicy::Iguana(tendermint_pair));

        let coin = block_on(TendermintCoin::init(
            &ctx,
            "USDC-IBC".to_string(),
            conf,
            protocol_conf,
            nodes,
            false,
            activation_policy,
            None,
        ))
        .unwrap();

        let events = "claim_htlc.id='2B925FC83A106CC81590B3DB108AC2AE496FFA912F368FE5E29BC1ED2B754F2C'";
        // TODO: Remove deprecated attribute when new version of tendermint-rs is released
        #[allow(deprecated)]
        let request = GetTxsEventRequest {
            events: vec![events.into()],
            order_by: TendermintResultOrder::Ascending as i32,
            page: 1,
            limit: 1,
            pagination: None,
        };
        let response = block_on(block_on(coin.rpc_client()).unwrap().abci_query(
            Some(ABCI_GET_TXS_EVENT_PATH.to_string()),
            request.encode_to_vec(),
            ABCI_REQUEST_HEIGHT,
            ABCI_REQUEST_PROVE,
        ))
        .unwrap();
        println!("{:?}", response);

        let response = GetTxsEventResponse::decode(response.value.as_slice()).unwrap();
        let tx = response.txs.first().unwrap();
        println!("{:?}", tx);

        let first_msg = tx.body.as_ref().unwrap().messages.first().unwrap();
        println!("{:?}", first_msg);

        let claim_htlc = ClaimHtlcProto::decode(HtlcType::Iris, first_msg.value.as_slice()).unwrap();
        let expected_secret = [1; 32];
        let actual_secret = hex::decode(claim_htlc.secret()).unwrap();

        assert_eq!(actual_secret, expected_secret);
    }

    #[test]
    fn wait_for_tx_spend_test() {
        let nodes = vec![RpcNode::for_test(IRIS_TESTNET_RPC_URL)];

        let protocol_conf = get_iris_usdc_ibc_protocol();

        let ctx = mm2_core::mm_ctx::MmCtxBuilder::default().into_mm_arc();

        let conf = TendermintConf {
            avg_blocktime: AVG_BLOCKTIME,
            derivation_path: None,
        };

        let key_pair = key_pair_from_seed(IRIS_TESTNET_HTLC_PAIR1_SEED).unwrap();
        let tendermint_pair = TendermintKeyPair::new(key_pair.private().secret, *key_pair.public());
        let activation_policy =
            TendermintActivationPolicy::with_private_key_policy(TendermintPrivKeyPolicy::Iguana(tendermint_pair));

        let coin = block_on(TendermintCoin::init(
            &ctx,
            "USDC-IBC".to_string(),
            conf,
            protocol_conf,
            nodes,
            false,
            activation_policy,
            None,
        ))
        .unwrap();

        // https://nyancat.iobscan.io/#/tx?txHash=2DB382CE3D9953E4A94957B475B0E8A98F5B6DDB32D6BF0F6A765D949CF4A727
        let create_tx_hash = "2DB382CE3D9953E4A94957B475B0E8A98F5B6DDB32D6BF0F6A765D949CF4A727";

        let request = GetTxRequest {
            hash: create_tx_hash.into(),
        };

        let response = block_on(block_on(coin.rpc_client()).unwrap().abci_query(
            Some(ABCI_GET_TX_PATH.to_string()),
            request.encode_to_vec(),
            ABCI_REQUEST_HEIGHT,
            ABCI_REQUEST_PROVE,
        ))
        .unwrap();
        println!("{:?}", response);

        let response = GetTxResponse::decode(response.value.as_slice()).unwrap();
        let tx = response.tx.unwrap();

        println!("{:?}", tx);

        let encoded_tx = tx.encode_to_vec();

        let secret_hash = hex::decode("0C34C71EBA2A51738699F9F3D6DAFFB15BE576E8ED543203485791B5DA39D10D").unwrap();
        let spend_tx = block_on(coin.wait_for_htlc_tx_spend(WaitForHTLCTxSpendArgs {
            tx_bytes: &encoded_tx,
            secret_hash: &secret_hash,
            wait_until: get_utc_timestamp() as u64,
            from_block: 0,
            swap_contract_address: &None,
            check_every: TAKER_PAYMENT_SPEND_SEARCH_INTERVAL,
            watcher_reward: false,
        }))
        .unwrap();

        // https://nyancat.iobscan.io/#/tx?txHash=565C820C1F95556ADC251F16244AAD4E4274772F41BC13F958C9C2F89A14D137
        let expected_spend_hash = "565C820C1F95556ADC251F16244AAD4E4274772F41BC13F958C9C2F89A14D137";
        let hash = spend_tx.tx_hash_as_bytes();
        assert_eq!(hex::encode_upper(hash.0), expected_spend_hash);
    }

    #[test]
    fn validate_taker_fee_test() {
        let nodes = vec![RpcNode::for_test(IRIS_TESTNET_RPC_URL)];

        let protocol_conf = get_iris_protocol();

        let ctx = mm2_core::mm_ctx::MmCtxBuilder::default().into_mm_arc();

        let conf = TendermintConf {
            avg_blocktime: AVG_BLOCKTIME,
            derivation_path: None,
        };

        let key_pair = key_pair_from_seed(IRIS_TESTNET_HTLC_PAIR1_SEED).unwrap();
        let tendermint_pair = TendermintKeyPair::new(key_pair.private().secret, *key_pair.public());
        let activation_policy =
            TendermintActivationPolicy::with_private_key_policy(TendermintPrivKeyPolicy::Iguana(tendermint_pair));

        let coin = block_on(TendermintCoin::init(
            &ctx,
            "IRIS-TEST".to_string(),
            conf,
            protocol_conf,
            nodes,
            false,
            activation_policy,
            None,
        ))
        .unwrap();

        // CreateHtlc tx, validation should fail because first message of dex fee tx must be MsgSend
        // https://nyancat.iobscan.io/#/tx?txHash=2DB382CE3D9953E4A94957B475B0E8A98F5B6DDB32D6BF0F6A765D949CF4A727
        let create_htlc_tx_hash = "2DB382CE3D9953E4A94957B475B0E8A98F5B6DDB32D6BF0F6A765D949CF4A727";
        let create_htlc_tx_bytes = block_on(coin.request_tx(create_htlc_tx_hash.into()))
            .unwrap()
            .encode_to_vec();
        let create_htlc_tx = TransactionEnum::CosmosTransaction(CosmosTransaction {
            data: TxRaw::decode(create_htlc_tx_bytes.as_slice()).unwrap(),
        });

        let invalid_amount: MmNumber = 1.into();
        let error = block_on(coin.validate_fee(ValidateFeeArgs {
            fee_tx: &create_htlc_tx,
            expected_sender: &[],
            fee_addr: &DEX_FEE_ADDR_RAW_PUBKEY,
            dex_fee: &DexFee::Standard(invalid_amount.clone()),
            min_block_number: 0,
            uuid: &[1; 16],
        }))
        .unwrap_err()
        .into_inner();
        println!("{}", error);
        match error {
            ValidatePaymentError::TxDeserializationError(err) => {
                assert!(err.contains("failed to decode Protobuf message: MsgSend.amount"))
            },
            _ => panic!(
                "Expected `WrongPaymentTx` MsgSend.amount decode failure, found {:?}",
                error
            ),
        }

        // just a random transfer tx not related to AtomicDEX, should fail on recipient address check
        // https://nyancat.iobscan.io/#/tx?txHash=65815814E7D74832D87956144C1E84801DC94FE9A509D207A0ABC3F17775E5DF
        let random_transfer_tx_hash = "65815814E7D74832D87956144C1E84801DC94FE9A509D207A0ABC3F17775E5DF";
        let random_transfer_tx_bytes = block_on(coin.request_tx(random_transfer_tx_hash.into()))
            .unwrap()
            .encode_to_vec();

        let random_transfer_tx = TransactionEnum::CosmosTransaction(CosmosTransaction {
            data: TxRaw::decode(random_transfer_tx_bytes.as_slice()).unwrap(),
        });

        let error = block_on(coin.validate_fee(ValidateFeeArgs {
            fee_tx: &random_transfer_tx,
            expected_sender: &[],
            fee_addr: &DEX_FEE_ADDR_RAW_PUBKEY,
            dex_fee: &DexFee::Standard(invalid_amount.clone()),
            min_block_number: 0,
            uuid: &[1; 16],
        }))
        .unwrap_err()
        .into_inner();
        println!("{}", error);
        match error {
            ValidatePaymentError::WrongPaymentTx(err) => assert!(err.contains("sent to wrong address")),
            _ => panic!("Expected `WrongPaymentTx` wrong address, found {:?}", error),
        }

        // dex fee tx sent during real swap
        // https://nyancat.iobscan.io/#/tx?txHash=8AA6B9591FE1EE93C8B89DE4F2C59B2F5D3473BD9FB5F3CFF6A5442BEDC881D7
        let dex_fee_hash = "8AA6B9591FE1EE93C8B89DE4F2C59B2F5D3473BD9FB5F3CFF6A5442BEDC881D7";
        let dex_fee_tx = block_on(coin.request_tx(dex_fee_hash.into())).unwrap();

        let pubkey = dex_fee_tx.auth_info.as_ref().unwrap().signer_infos[0]
            .public_key
            .as_ref()
            .unwrap()
            .value[2..]
            .to_vec();
        let dex_fee_tx = TransactionEnum::CosmosTransaction(CosmosTransaction {
            data: TxRaw::decode(dex_fee_tx.encode_to_vec().as_slice()).unwrap(),
        });

        let error = block_on(coin.validate_fee(ValidateFeeArgs {
            fee_tx: &dex_fee_tx,
            expected_sender: &[],
            fee_addr: &DEX_FEE_ADDR_RAW_PUBKEY,
            dex_fee: &DexFee::Standard(invalid_amount),
            min_block_number: 0,
            uuid: &[1; 16],
        }))
        .unwrap_err()
        .into_inner();
        println!("{}", error);
        match error {
            ValidatePaymentError::WrongPaymentTx(err) => assert!(err.contains("Invalid amount")),
            _ => panic!("Expected `WrongPaymentTx` invalid amount, found {:?}", error),
        }

        let valid_amount: BigDecimal = "0.0001".parse().unwrap();
        // valid amount but invalid sender
        let error = block_on(coin.validate_fee(ValidateFeeArgs {
            fee_tx: &dex_fee_tx,
            expected_sender: &DEX_FEE_ADDR_RAW_PUBKEY,
            fee_addr: &DEX_FEE_ADDR_RAW_PUBKEY,
            dex_fee: &DexFee::Standard(valid_amount.clone().into()),
            min_block_number: 0,
            uuid: &[1; 16],
        }))
        .unwrap_err()
        .into_inner();
        println!("{}", error);
        match error {
            ValidatePaymentError::WrongPaymentTx(err) => assert!(err.contains("Invalid sender")),
            _ => panic!("Expected `WrongPaymentTx` invalid sender, found {:?}", error),
        }

        // invalid memo
        let error = block_on(coin.validate_fee(ValidateFeeArgs {
            fee_tx: &dex_fee_tx,
            expected_sender: &pubkey,
            fee_addr: &DEX_FEE_ADDR_RAW_PUBKEY,
            dex_fee: &DexFee::Standard(valid_amount.into()),
            min_block_number: 0,
            uuid: &[1; 16],
        }))
        .unwrap_err()
        .into_inner();
        println!("{}", error);
        match error {
            ValidatePaymentError::WrongPaymentTx(err) => assert!(err.contains("Invalid memo")),
            _ => panic!("Expected `WrongPaymentTx` invalid memo, found {:?}", error),
        }

        // https://nyancat.iobscan.io/#/tx?txHash=5939A9D1AF57BB828714E0C4C4D7F2AEE349BB719B0A1F25F8FBCC3BB227C5F9
        let fee_with_memo_hash = "5939A9D1AF57BB828714E0C4C4D7F2AEE349BB719B0A1F25F8FBCC3BB227C5F9";
        let fee_with_memo_tx = block_on(coin.request_tx(fee_with_memo_hash.into())).unwrap();

        let pubkey = fee_with_memo_tx.auth_info.as_ref().unwrap().signer_infos[0]
            .public_key
            .as_ref()
            .unwrap()
            .value[2..]
            .to_vec();

        let fee_with_memo_tx = TransactionEnum::CosmosTransaction(CosmosTransaction {
            data: TxRaw::decode(fee_with_memo_tx.encode_to_vec().as_slice()).unwrap(),
        });

        let uuid: Uuid = "cae6011b-9810-4710-b784-1e5dd0b3a0d0".parse().unwrap();
        let amount: BigDecimal = "0.0001".parse().unwrap();
        block_on(
            coin.validate_fee_for_denom(
                &fee_with_memo_tx,
                &pubkey,
                &DEX_FEE_ADDR_RAW_PUBKEY,
                &amount,
                6,
                uuid.as_bytes(),
                "nim".into(),
            )
            .compat(),
        )
        .unwrap();
    }

    #[test]
    fn validate_payment_test() {
        let nodes = vec![RpcNode::for_test(IRIS_TESTNET_RPC_URL)];

        let protocol_conf = get_iris_protocol();

        let ctx = mm2_core::mm_ctx::MmCtxBuilder::default().into_mm_arc();

        let conf = TendermintConf {
            avg_blocktime: AVG_BLOCKTIME,
            derivation_path: None,
        };

        let key_pair = key_pair_from_seed(IRIS_TESTNET_HTLC_PAIR1_SEED).unwrap();
        let tendermint_pair = TendermintKeyPair::new(key_pair.private().secret, *key_pair.public());
        let activation_policy =
            TendermintActivationPolicy::with_private_key_policy(TendermintPrivKeyPolicy::Iguana(tendermint_pair));

        let coin = block_on(TendermintCoin::init(
            &ctx,
            "IRIS-TEST".to_string(),
            conf,
            protocol_conf,
            nodes,
            false,
            activation_policy,
            None,
        ))
        .unwrap();

        // just a random transfer tx not related to AtomicDEX, should fail because the message is not CreateHtlc
        // https://nyancat.iobscan.io/#/tx?txHash=65815814E7D74832D87956144C1E84801DC94FE9A509D207A0ABC3F17775E5DF
        let random_transfer_tx_hash = "65815814E7D74832D87956144C1E84801DC94FE9A509D207A0ABC3F17775E5DF";
        let random_transfer_tx_bytes = block_on(coin.request_tx(random_transfer_tx_hash.into()))
            .unwrap()
            .encode_to_vec();

        let input = ValidatePaymentInput {
            payment_tx: random_transfer_tx_bytes,
            time_lock_duration: 0,
            time_lock: 0,
            other_pub: Vec::new(),
            secret_hash: Vec::new(),
            amount: Default::default(),
            swap_contract_address: None,
            try_spv_proof_until: 0,
            confirmations: 0,
            unique_swap_data: Vec::new(),
            watcher_reward: None,
        };
        let validate_err = block_on(coin.validate_taker_payment(input)).unwrap_err();
        match validate_err.into_inner() {
            ValidatePaymentError::WrongPaymentTx(e) => assert!(e.contains("Incorrect CreateHtlc message")),
            unexpected => panic!("Unexpected error variant {:?}", unexpected),
        };

        // The HTLC that was already claimed or refunded should not pass the validation
        // https://nyancat.iobscan.io/#/tx?txHash=93CF377D470EB27BD6E2C5B95BFEFE99359F95B88C70D785B34D1D2C670201B9
        let claimed_htlc_tx_hash = "93CF377D470EB27BD6E2C5B95BFEFE99359F95B88C70D785B34D1D2C670201B9";
        let claimed_htlc_tx_bytes = block_on(coin.request_tx(claimed_htlc_tx_hash.into()))
            .unwrap()
            .encode_to_vec();

        let input = ValidatePaymentInput {
            payment_tx: claimed_htlc_tx_bytes,
            time_lock_duration: 20000,
            time_lock: 1664984893,
            other_pub: hex::decode("025a37975c079a7543603fcab24e2565a4adee3cf9af8934690e103282fa402511").unwrap(),
            secret_hash: hex::decode("441d0237e93677d3458e1e5a2e69f61e3622813521bf048dd56290306acdd134").unwrap(),
            amount: "0.01".parse().unwrap(),
            swap_contract_address: None,
            try_spv_proof_until: 0,
            confirmations: 0,
            unique_swap_data: Vec::new(),
            watcher_reward: None,
        };
        let validate_err = block_on(coin.validate_payment_for_denom(input, "nim".parse().unwrap(), 6)).unwrap_err();
        match validate_err.into_inner() {
            ValidatePaymentError::UnexpectedPaymentState(_) => (),
            unexpected => panic!("Unexpected error variant {:?}", unexpected),
        };
    }

    #[test]
    fn test_search_for_swap_tx_spend_spent() {
        let nodes = vec![RpcNode::for_test(IRIS_TESTNET_RPC_URL)];

        let protocol_conf = get_iris_protocol();

        let ctx = mm2_core::mm_ctx::MmCtxBuilder::default().into_mm_arc();

        let conf = TendermintConf {
            avg_blocktime: AVG_BLOCKTIME,
            derivation_path: None,
        };

        let key_pair = key_pair_from_seed(IRIS_TESTNET_HTLC_PAIR1_SEED).unwrap();
        let tendermint_pair = TendermintKeyPair::new(key_pair.private().secret, *key_pair.public());
        let activation_policy =
            TendermintActivationPolicy::with_private_key_policy(TendermintPrivKeyPolicy::Iguana(tendermint_pair));

        let coin = block_on(TendermintCoin::init(
            &ctx,
            "IRIS-TEST".to_string(),
            conf,
            protocol_conf,
            nodes,
            false,
            activation_policy,
            None,
        ))
        .unwrap();

        // https://nyancat.iobscan.io/#/tx?txHash=2DB382CE3D9953E4A94957B475B0E8A98F5B6DDB32D6BF0F6A765D949CF4A727
        let create_tx_hash = "2DB382CE3D9953E4A94957B475B0E8A98F5B6DDB32D6BF0F6A765D949CF4A727";

        let request = GetTxRequest {
            hash: create_tx_hash.into(),
        };

        let response = block_on(block_on(coin.rpc_client()).unwrap().abci_query(
            Some(ABCI_GET_TX_PATH.to_string()),
            request.encode_to_vec(),
            ABCI_REQUEST_HEIGHT,
            ABCI_REQUEST_PROVE,
        ))
        .unwrap();
        println!("{:?}", response);

        let response = GetTxResponse::decode(response.value.as_slice()).unwrap();
        let tx = response.tx.unwrap();

        println!("{:?}", tx);

        let encoded_tx = tx.encode_to_vec();

        let secret_hash = hex::decode("0C34C71EBA2A51738699F9F3D6DAFFB15BE576E8ED543203485791B5DA39D10D").unwrap();
        let input = SearchForSwapTxSpendInput {
            time_lock: 0,
            other_pub: &[],
            secret_hash: &secret_hash,
            tx: &encoded_tx,
            search_from_block: 0,
            swap_contract_address: &None,
            swap_unique_data: &[],
            watcher_reward: false,
        };

        let spend_tx = match block_on(coin.search_for_swap_tx_spend_my(input)).unwrap().unwrap() {
            FoundSwapTxSpend::Spent(tx) => tx,
            unexpected => panic!("Unexpected search_for_swap_tx_spend_my result {:?}", unexpected),
        };

        // https://nyancat.iobscan.io/#/tx?txHash=565C820C1F95556ADC251F16244AAD4E4274772F41BC13F958C9C2F89A14D137
        let expected_spend_hash = "565C820C1F95556ADC251F16244AAD4E4274772F41BC13F958C9C2F89A14D137";
        let hash = spend_tx.tx_hash_as_bytes();
        assert_eq!(hex::encode_upper(hash.0), expected_spend_hash);
    }

    #[test]
    fn test_search_for_swap_tx_spend_refunded() {
        let nodes = vec![RpcNode::for_test(IRIS_TESTNET_RPC_URL)];

        let protocol_conf = get_iris_protocol();

        let ctx = mm2_core::mm_ctx::MmCtxBuilder::default().into_mm_arc();

        let conf = TendermintConf {
            avg_blocktime: AVG_BLOCKTIME,
            derivation_path: None,
        };

        let key_pair = key_pair_from_seed(IRIS_TESTNET_HTLC_PAIR1_SEED).unwrap();
        let tendermint_pair = TendermintKeyPair::new(key_pair.private().secret, *key_pair.public());
        let activation_policy =
            TendermintActivationPolicy::with_private_key_policy(TendermintPrivKeyPolicy::Iguana(tendermint_pair));

        let coin = block_on(TendermintCoin::init(
            &ctx,
            "IRIS-TEST".to_string(),
            conf,
            protocol_conf,
            nodes,
            false,
            activation_policy,
            None,
        ))
        .unwrap();

        // https://nyancat.iobscan.io/#/tx?txHash=BD1A76F43E8E2C7A1104EE363D63455CD50C76F2BFE93B703235F0A973061297
        let create_tx_hash = "BD1A76F43E8E2C7A1104EE363D63455CD50C76F2BFE93B703235F0A973061297";

        let request = GetTxRequest {
            hash: create_tx_hash.into(),
        };

        let response = block_on(block_on(coin.rpc_client()).unwrap().abci_query(
            Some(ABCI_GET_TX_PATH.to_string()),
            request.encode_to_vec(),
            ABCI_REQUEST_HEIGHT,
            ABCI_REQUEST_PROVE,
        ))
        .unwrap();
        println!("{:?}", response);

        let response = GetTxResponse::decode(response.value.as_slice()).unwrap();
        let tx = response.tx.unwrap();

        println!("{:?}", tx);

        let encoded_tx = tx.encode_to_vec();

        let secret_hash = hex::decode("cb11cacffdfc82060aa4a9a1bb9cc094c4141b170994f7642cd54d7e7af6743e").unwrap();
        let input = SearchForSwapTxSpendInput {
            time_lock: 0,
            other_pub: &[],
            secret_hash: &secret_hash,
            tx: &encoded_tx,
            search_from_block: 0,
            swap_contract_address: &None,
            swap_unique_data: &[],
            watcher_reward: false,
        };

        match block_on(coin.search_for_swap_tx_spend_my(input)).unwrap().unwrap() {
            FoundSwapTxSpend::Refunded(tx) => {
                let expected = TransactionEnum::CosmosTransaction(CosmosTransaction { data: TxRaw::default() });
                assert_eq!(expected, tx);
            },
            unexpected => panic!("Unexpected search_for_swap_tx_spend_my result {:?}", unexpected),
        };
    }

    #[test]
    fn test_get_tx_status_code_or_none() {
        let nodes = vec![RpcNode::for_test(IRIS_TESTNET_RPC_URL)];
        let protocol_conf = get_iris_usdc_ibc_protocol();

        let conf = TendermintConf {
            avg_blocktime: AVG_BLOCKTIME,
            derivation_path: None,
        };

        let ctx = mm2_core::mm_ctx::MmCtxBuilder::default().into_mm_arc();
        let key_pair = key_pair_from_seed(IRIS_TESTNET_HTLC_PAIR1_SEED).unwrap();
        let tendermint_pair = TendermintKeyPair::new(key_pair.private().secret, *key_pair.public());
        let activation_policy =
            TendermintActivationPolicy::with_private_key_policy(TendermintPrivKeyPolicy::Iguana(tendermint_pair));

        let coin = common::block_on(TendermintCoin::init(
            &ctx,
            "USDC-IBC".to_string(),
            conf,
            protocol_conf,
            nodes,
            false,
            activation_policy,
            None,
        ))
        .unwrap();

        for succeed_tx_hash in SUCCEED_TX_HASH_SAMPLES {
            let status_code = common::block_on(coin.get_tx_status_code_or_none(succeed_tx_hash.to_string()))
                .unwrap()
                .expect("tx exists");

            assert_eq!(status_code, cosmrs::tendermint::abci::Code::Ok);
        }

        for failed_tx_hash in FAILED_TX_HASH_SAMPLES {
            let status_code = common::block_on(coin.get_tx_status_code_or_none(failed_tx_hash.to_string()))
                .unwrap()
                .expect("tx exists");

            assert_eq!(
                discriminant(&status_code),
                discriminant(&cosmrs::tendermint::abci::Code::Err(NonZeroU32::new(61).unwrap()))
            );
        }

        // Doesn't exists
        let tx_hash = "0000000000000000000000000000000000000000000000000000000000000000".to_string();
        let status_code = common::block_on(coin.get_tx_status_code_or_none(tx_hash)).unwrap();
        assert!(status_code.is_none());
    }

    #[test]
    fn test_wait_for_confirmations() {
        const CHECK_INTERVAL: u64 = 2;

        let nodes = vec![RpcNode::for_test(IRIS_TESTNET_RPC_URL)];
        let protocol_conf = get_iris_usdc_ibc_protocol();

        let conf = TendermintConf {
            avg_blocktime: AVG_BLOCKTIME,
            derivation_path: None,
        };

        let ctx = mm2_core::mm_ctx::MmCtxBuilder::default().into_mm_arc();
        let key_pair = key_pair_from_seed(IRIS_TESTNET_HTLC_PAIR1_SEED).unwrap();
        let tendermint_pair = TendermintKeyPair::new(key_pair.private().secret, *key_pair.public());
        let activation_policy =
            TendermintActivationPolicy::with_private_key_policy(TendermintPrivKeyPolicy::Iguana(tendermint_pair));

        let coin = common::block_on(TendermintCoin::init(
            &ctx,
            "USDC-IBC".to_string(),
            conf,
            protocol_conf,
            nodes,
            false,
            activation_policy,
            None,
        ))
        .unwrap();

        let wait_until = || wait_until_ms(45);

        for succeed_tx_hash in SUCCEED_TX_HASH_SAMPLES {
            let tx_bytes = block_on(coin.request_tx(succeed_tx_hash.to_string()))
                .unwrap()
                .encode_to_vec();

            let confirm_payment_input = ConfirmPaymentInput {
                payment_tx: tx_bytes,
                confirmations: 0,
                requires_nota: false,
                wait_until: wait_until(),
                check_every: CHECK_INTERVAL,
            };
            block_on(coin.wait_for_confirmations(confirm_payment_input).compat()).unwrap();
        }

        for failed_tx_hash in FAILED_TX_HASH_SAMPLES {
            let tx_bytes = block_on(coin.request_tx(failed_tx_hash.to_string()))
                .unwrap()
                .encode_to_vec();

            let confirm_payment_input = ConfirmPaymentInput {
                payment_tx: tx_bytes,
                confirmations: 0,
                requires_nota: false,
                wait_until: wait_until(),
                check_every: CHECK_INTERVAL,
            };
            block_on(coin.wait_for_confirmations(confirm_payment_input).compat()).unwrap_err();
        }
    }

    #[test]
    fn test_generate_account_id() {
        let key_pair = key_pair_from_seed("best seed").unwrap();

        let tendermint_pair = TendermintKeyPair::new(key_pair.private().secret, *key_pair.public());
        let pb = PublicKey::from_raw_secp256k1(&key_pair.public().to_bytes()).unwrap();

        let pk_activation_policy =
            TendermintActivationPolicy::with_private_key_policy(TendermintPrivKeyPolicy::Iguana(tendermint_pair));
        // Derive account id from the private key.
        let pk_account_id = pk_activation_policy.generate_account_id("cosmos").unwrap();
        assert_eq!(
            pk_account_id.to_string(),
            "cosmos1aghdjgt5gzntzqgdxdzhjfry90upmtfsy2wuwp"
        );

        let pb_activation_policy = TendermintActivationPolicy::with_public_key(pb);
        // Derive account id from the public key.
        let pb_account_id = pb_activation_policy.generate_account_id("cosmos").unwrap();
        // Public and private keys are from the same keypair, account ids must be equal.
        assert_eq!(pk_account_id, pb_account_id);
    }

    #[test]
    fn test_parse_expected_sequence_number() {
        assert_eq!(
            13,
            parse_expected_sequence_number("check_tx log: account sequence mismatch, expected 13").unwrap()
        );
        assert_eq!(
            5,
            parse_expected_sequence_number("check_tx log: account sequence mismatch, expected 5, got...").unwrap()
        );
        assert_eq!(17, parse_expected_sequence_number("account sequence mismatch, expected. check_tx log: account sequence mismatch, expected 17, got 16: incorrect account sequence, deliver_tx log...").unwrap());
        assert!(parse_expected_sequence_number("").is_err());
        assert!(parse_expected_sequence_number("check_tx log: account sequence mismatch, expected").is_err());
    }
}<|MERGE_RESOLUTION|>--- conflicted
+++ resolved
@@ -2215,7 +2215,6 @@
         None
     }
 
-<<<<<<< HEAD
     pub fn is_ledger_connection(&self) -> bool {
         matches!(
             self.wallet_type,
@@ -2236,7 +2235,8 @@
             | TendermintWalletConnectionType::Wc(ref session_topic) => Some(session_topic),
             _ => None,
         }
-=======
+    }
+
     pub(crate) async fn validators_list(
         &self,
         filter_status: ValidatorStatus,
@@ -2269,7 +2269,6 @@
             .map_err(|e| TendermintCoinRpcError::InternalError(e.to_string()))?;
 
         Ok(typed_response.validators)
->>>>>>> 405bcb7d
     }
 }
 
