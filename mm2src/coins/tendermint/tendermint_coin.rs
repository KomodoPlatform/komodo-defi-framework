use super::ethermint_account::EthermintAccount;
use super::htlc::{ClaimHtlcMsg, ClaimHtlcProto, CreateHtlcMsg, CreateHtlcProto, HtlcType, QueryHtlcRequestProto,
                  QueryHtlcResponse, TendermintHtlc, HTLC_STATE_COMPLETED, HTLC_STATE_OPEN, HTLC_STATE_REFUNDED};
use super::ibc::transfer_v1::MsgTransfer;
use super::ibc::IBC_GAS_LIMIT_DEFAULT;
use super::rpc::*;
use crate::coin_errors::{MyAddressError, ValidatePaymentError, ValidatePaymentResult};
use crate::hd_wallet::HDAccountAddressId;
use crate::rpc_command::tendermint::{IBCChainRegistriesResponse, IBCChainRegistriesResult, IBCChainsRequestError,
                                     IBCTransferChannel, IBCTransferChannelTag, IBCTransferChannelsRequest,
                                     IBCTransferChannelsRequestError, IBCTransferChannelsResponse,
                                     IBCTransferChannelsResult, IBCWithdrawRequest, CHAIN_REGISTRY_BRANCH,
                                     CHAIN_REGISTRY_IBC_DIR_NAME, CHAIN_REGISTRY_REPO_NAME, CHAIN_REGISTRY_REPO_OWNER};
use crate::tendermint::ibc::IBC_OUT_SOURCE_PORT;
use crate::utxo::sat_from_big_decimal;
use crate::utxo::utxo_common::big_decimal_from_sat;
use crate::{big_decimal_from_sat_unsigned, BalanceError, BalanceFut, BigDecimal, CheckIfMyPaymentSentArgs,
            CoinBalance, CoinFutSpawner, ConfirmPaymentInput, DexFee, FeeApproxStage, FoundSwapTxSpend,
            HistorySyncState, MakerSwapTakerCoin, MarketCoinOps, MmCoin, MmCoinEnum, NegotiateSwapContractAddrErr,
            PaymentInstructionArgs, PaymentInstructions, PaymentInstructionsErr, PrivKeyBuildPolicy, PrivKeyPolicy,
            PrivKeyPolicyNotAllowed, RawTransactionError, RawTransactionFut, RawTransactionRequest, RawTransactionRes,
            RawTransactionResult, RefundError, RefundPaymentArgs, RefundResult, RpcCommonOps,
            SearchForSwapTxSpendInput, SendMakerPaymentSpendPreimageInput, SendPaymentArgs, SignRawTransactionRequest,
            SignatureError, SignatureResult, SpendPaymentArgs, SwapOps, TakerSwapMakerCoin, TradeFee,
            TradePreimageError, TradePreimageFut, TradePreimageResult, TradePreimageValue, TransactionDetails,
            TransactionEnum, TransactionErr, TransactionFut, TransactionResult, TransactionType, TxFeeDetails,
            TxMarshalingErr, UnexpectedDerivationMethod, ValidateAddressResult, ValidateFeeArgs,
            ValidateInstructionsErr, ValidateOtherPubKeyErr, ValidatePaymentFut, ValidatePaymentInput,
            ValidateWatcherSpendInput, VerificationError, VerificationResult, WaitForHTLCTxSpendArgs, WatcherOps,
            WatcherReward, WatcherRewardError, WatcherSearchForSwapTxSpendInput, WatcherValidatePaymentInput,
            WatcherValidateTakerFeeInput, WithdrawError, WithdrawFee, WithdrawFut, WithdrawRequest};
use async_std::prelude::FutureExt as AsyncStdFutureExt;
use async_trait::async_trait;
use bitcrypto::{dhash160, sha256};
use common::executor::{abortable_queue::AbortableQueue, AbortableSystem};
use common::executor::{AbortedError, Timer};
use common::log::{debug, warn};
use common::{get_utc_timestamp, now_sec, Future01CompatExt, DEX_FEE_ADDR_PUBKEY};
use cosmrs::bank::MsgSend;
use cosmrs::crypto::secp256k1::SigningKey;
use cosmrs::proto::cosmos::auth::v1beta1::{BaseAccount, QueryAccountRequest, QueryAccountResponse};
use cosmrs::proto::cosmos::bank::v1beta1::{MsgSend as MsgSendProto, QueryBalanceRequest, QueryBalanceResponse};
use cosmrs::proto::cosmos::base::tendermint::v1beta1::{GetBlockByHeightRequest, GetBlockByHeightResponse,
                                                       GetLatestBlockRequest, GetLatestBlockResponse};
use cosmrs::proto::cosmos::base::v1beta1::Coin as CoinProto;
use cosmrs::proto::cosmos::tx::v1beta1::{GetTxRequest, GetTxResponse, GetTxsEventRequest, GetTxsEventResponse,
                                         SimulateRequest, SimulateResponse, Tx, TxBody, TxRaw};
use cosmrs::proto::prost::{DecodeError, Message};
use cosmrs::tendermint::block::Height;
use cosmrs::tendermint::chain::Id as ChainId;
use cosmrs::tendermint::PublicKey;
use cosmrs::tx::{self, Fee, Msg, Raw, SignDoc, SignerInfo};
use cosmrs::{AccountId, Any, Coin, Denom, ErrorReport};
use crypto::privkey::key_pair_from_secret;
use crypto::{Secp256k1Secret, StandardHDPathToCoin};
use derive_more::Display;
use futures::future::try_join_all;
use futures::lock::Mutex as AsyncMutex;
use futures::{FutureExt, TryFutureExt};
use futures01::Future;
use hex::FromHexError;
use itertools::Itertools;
use keys::KeyPair;
use mm2_core::mm_ctx::{MmArc, MmWeak};
use mm2_err_handle::prelude::*;
use mm2_git::{FileMetadata, GitController, GithubClient, RepositoryOperations, GITHUB_API_URI};
use mm2_number::MmNumber;
use parking_lot::Mutex as PaMutex;
use primitives::hash::H256;
use rpc::v1::types::Bytes as BytesJson;
use serde_json::{self as json, Value as Json};
use std::collections::HashMap;
use std::convert::TryFrom;
use std::num::NonZeroU32;
use std::ops::Deref;
use std::str::FromStr;
use std::sync::{Arc, Mutex};
use std::time::Duration;
use uuid::Uuid;

// ABCI Request Paths
const ABCI_GET_LATEST_BLOCK_PATH: &str = "/cosmos.base.tendermint.v1beta1.Service/GetLatestBlock";
const ABCI_GET_BLOCK_BY_HEIGHT_PATH: &str = "/cosmos.base.tendermint.v1beta1.Service/GetBlockByHeight";
const ABCI_SIMULATE_TX_PATH: &str = "/cosmos.tx.v1beta1.Service/Simulate";
const ABCI_QUERY_ACCOUNT_PATH: &str = "/cosmos.auth.v1beta1.Query/Account";
const ABCI_QUERY_BALANCE_PATH: &str = "/cosmos.bank.v1beta1.Query/Balance";
const ABCI_GET_TX_PATH: &str = "/cosmos.tx.v1beta1.Service/GetTx";
const ABCI_GET_TXS_EVENT_PATH: &str = "/cosmos.tx.v1beta1.Service/GetTxsEvent";

pub(crate) const MIN_TX_SATOSHIS: i64 = 1;

// ABCI Request Defaults
const ABCI_REQUEST_HEIGHT: Option<Height> = None;
const ABCI_REQUEST_PROVE: bool = false;

/// 0.25 is good average gas price on atom and iris
const DEFAULT_GAS_PRICE: f64 = 0.25;
pub(super) const TIMEOUT_HEIGHT_DELTA: u64 = 100;
pub const GAS_LIMIT_DEFAULT: u64 = 125_000;
pub(crate) const TX_DEFAULT_MEMO: &str = "";

// https://github.com/irisnet/irismod/blob/5016c1be6fdbcffc319943f33713f4a057622f0a/modules/htlc/types/validation.go#L19-L22
const MAX_TIME_LOCK: i64 = 34560;
const MIN_TIME_LOCK: i64 = 50;

const ACCOUNT_SEQUENCE_ERR: &str = "incorrect account sequence";

type TendermintPrivKeyPolicy = PrivKeyPolicy<Secp256k1Secret>;

#[async_trait]
pub trait TendermintCommons {
    fn platform_denom(&self) -> &Denom;

    fn set_history_sync_state(&self, new_state: HistorySyncState);

    async fn get_block_timestamp(&self, block: i64) -> MmResult<Option<u64>, TendermintCoinRpcError>;

    async fn get_all_balances(&self) -> MmResult<AllBalancesResult, TendermintCoinRpcError>;

    async fn rpc_client(&self) -> MmResult<HttpClient, TendermintCoinRpcError>;
}

#[derive(Clone, Debug, PartialEq, Serialize, Deserialize)]
pub struct TendermintFeeDetails {
    pub coin: String,
    pub amount: BigDecimal,
    #[serde(skip)]
    pub uamount: u64,
    pub gas_limit: u64,
}

#[derive(Clone, Debug, Deserialize, Serialize)]
pub struct TendermintProtocolInfo {
    decimals: u8,
    denom: String,
    pub account_prefix: String,
    chain_id: String,
    gas_price: Option<f64>,
    chain_registry_name: Option<String>,
}

#[derive(Clone)]
pub struct ActivatedTokenInfo {
    pub(crate) decimals: u8,
    pub ticker: String,
}

pub struct TendermintConf {
    avg_blocktime: u8,
    /// Derivation path of the coin.
    /// This derivation path consists of `purpose` and `coin_type` only
    /// where the full `BIP44` address has the following structure:
    /// `m/purpose'/coin_type'/account'/change/address_index`.
    derivation_path: Option<StandardHDPathToCoin>,
}

impl TendermintConf {
    pub fn try_from_json(ticker: &str, conf: &Json) -> MmResult<Self, TendermintInitError> {
        let avg_blocktime = conf.get("avg_blocktime").or_mm_err(|| TendermintInitError {
            ticker: ticker.to_string(),
            kind: TendermintInitErrorKind::AvgBlockTimeMissing,
        })?;

        let avg_blocktime = avg_blocktime.as_i64().or_mm_err(|| TendermintInitError {
            ticker: ticker.to_string(),
            kind: TendermintInitErrorKind::AvgBlockTimeInvalid,
        })?;

        let avg_blocktime = u8::try_from(avg_blocktime).map_to_mm(|_| TendermintInitError {
            ticker: ticker.to_string(),
            kind: TendermintInitErrorKind::AvgBlockTimeInvalid,
        })?;

        let derivation_path = json::from_value(conf["derivation_path"].clone()).map_to_mm(|e| TendermintInitError {
            ticker: ticker.to_string(),
            kind: TendermintInitErrorKind::ErrorDeserializingDerivationPath(e.to_string()),
        })?;

        Ok(TendermintConf {
            avg_blocktime,
            derivation_path,
        })
    }
}

struct TendermintRpcClient(AsyncMutex<TendermintRpcClientImpl>);

struct TendermintRpcClientImpl {
    rpc_clients: Vec<HttpClient>,
}

#[async_trait]
impl RpcCommonOps for TendermintCoin {
    type RpcClient = HttpClient;
    type Error = TendermintCoinRpcError;

    async fn get_live_client(&self) -> Result<Self::RpcClient, Self::Error> {
        let mut client_impl = self.client.0.lock().await;
        // try to find first live client
        for (i, client) in client_impl.rpc_clients.clone().into_iter().enumerate() {
            match client.perform(HealthRequest).timeout(Duration::from_secs(15)).await {
                Ok(Ok(_)) => {
                    // Bring the live client to the front of rpc_clients
                    client_impl.rpc_clients.rotate_left(i);
                    return Ok(client);
                },
                Ok(Err(rpc_error)) => {
                    debug!("Could not perform healthcheck on: {:?}. Error: {}", &client, rpc_error);
                },
                Err(timeout_error) => {
                    debug!("Healthcheck timeout exceed on: {:?}. Error: {}", &client, timeout_error);
                },
            };
        }
        return Err(TendermintCoinRpcError::RpcClientError(
            "All the current rpc nodes are unavailable.".to_string(),
        ));
    }
}

pub struct TendermintCoinImpl {
    ticker: String,
    /// As seconds
    avg_blocktime: u8,
    /// My address
    pub account_id: AccountId,
    pub(super) account_prefix: String,
    pub(super) priv_key_policy: TendermintPrivKeyPolicy,
    pub(crate) decimals: u8,
    pub(super) denom: Denom,
    chain_id: ChainId,
    gas_price: Option<f64>,
    pub tokens_info: PaMutex<HashMap<String, ActivatedTokenInfo>>,
    /// This spawner is used to spawn coin's related futures that should be aborted on coin deactivation
    /// or on [`MmArc::stop`].
    pub(super) abortable_system: AbortableQueue,
    pub(crate) history_sync_state: Mutex<HistorySyncState>,
    client: TendermintRpcClient,
    chain_registry_name: Option<String>,
    pub(crate) ctx: MmWeak,
}

#[derive(Clone)]
pub struct TendermintCoin(Arc<TendermintCoinImpl>);

impl Deref for TendermintCoin {
    type Target = TendermintCoinImpl;

    fn deref(&self) -> &Self::Target { &self.0 }
}

#[derive(Debug, Clone)]
pub struct TendermintInitError {
    pub ticker: String,
    pub kind: TendermintInitErrorKind,
}

#[derive(Display, Debug, Clone)]
pub enum TendermintInitErrorKind {
    Internal(String),
    InvalidPrivKey(String),
    CouldNotGenerateAccountId(String),
    EmptyRpcUrls,
    RpcClientInitError(String),
    InvalidChainId(String),
    InvalidDenom(String),
    InvalidPathToAddress(String),
    #[display(fmt = "'derivation_path' field is not found in config")]
    DerivationPathIsNotSet,
    #[display(fmt = "'account' field is not found in config")]
    AccountIsNotSet,
    #[display(fmt = "'address_index' field is not found in config")]
    AddressIndexIsNotSet,
    #[display(fmt = "Error deserializing 'derivation_path': {}", _0)]
    ErrorDeserializingDerivationPath(String),
    #[display(fmt = "Error deserializing 'path_to_address': {}", _0)]
    ErrorDeserializingPathToAddress(String),
    PrivKeyPolicyNotAllowed(PrivKeyPolicyNotAllowed),
    RpcError(String),
    #[display(fmt = "avg_blocktime is missing in coin configuration")]
    AvgBlockTimeMissing,
    #[display(fmt = "avg_blocktime must be in-between '0' and '255'.")]
    AvgBlockTimeInvalid,
    BalanceStreamInitError(String),
}

#[derive(Display, Debug, Serialize, SerializeErrorType)]
#[serde(tag = "error_type", content = "error_data")]
pub enum TendermintCoinRpcError {
    Prost(String),
    InvalidResponse(String),
    PerformError(String),
    RpcClientError(String),
    InternalError(String),
    #[display(fmt = "Account type '{}' is not supported for HTLCs", prefix)]
    UnexpectedAccountType {
        prefix: String,
    },
}

impl From<DecodeError> for TendermintCoinRpcError {
    fn from(err: DecodeError) -> Self { TendermintCoinRpcError::Prost(err.to_string()) }
}

impl From<PrivKeyPolicyNotAllowed> for TendermintCoinRpcError {
    fn from(err: PrivKeyPolicyNotAllowed) -> Self { TendermintCoinRpcError::InternalError(err.to_string()) }
}

impl From<TendermintCoinRpcError> for WithdrawError {
    fn from(err: TendermintCoinRpcError) -> Self { WithdrawError::Transport(err.to_string()) }
}

impl From<TendermintCoinRpcError> for BalanceError {
    fn from(err: TendermintCoinRpcError) -> Self {
        match err {
            TendermintCoinRpcError::InvalidResponse(e) => BalanceError::InvalidResponse(e),
            TendermintCoinRpcError::Prost(e) => BalanceError::InvalidResponse(e),
            TendermintCoinRpcError::PerformError(e) => BalanceError::Transport(e),
            TendermintCoinRpcError::RpcClientError(e) => BalanceError::Transport(e),
            TendermintCoinRpcError::InternalError(e) => BalanceError::Internal(e),
            TendermintCoinRpcError::UnexpectedAccountType { prefix } => {
                BalanceError::Internal(format!("Account type '{prefix}' is not supported for HTLCs"))
            },
        }
    }
}

impl From<TendermintCoinRpcError> for ValidatePaymentError {
    fn from(err: TendermintCoinRpcError) -> Self {
        match err {
            TendermintCoinRpcError::InvalidResponse(e) => ValidatePaymentError::InvalidRpcResponse(e),
            TendermintCoinRpcError::Prost(e) => ValidatePaymentError::InvalidRpcResponse(e),
            TendermintCoinRpcError::PerformError(e) => ValidatePaymentError::Transport(e),
            TendermintCoinRpcError::RpcClientError(e) => ValidatePaymentError::Transport(e),
            TendermintCoinRpcError::InternalError(e) => ValidatePaymentError::InternalError(e),
            TendermintCoinRpcError::UnexpectedAccountType { prefix } => {
                ValidatePaymentError::InvalidParameter(format!("Account type '{prefix}' is not supported for HTLCs"))
            },
        }
    }
}

impl From<TendermintCoinRpcError> for TradePreimageError {
    fn from(err: TendermintCoinRpcError) -> Self { TradePreimageError::Transport(err.to_string()) }
}

#[cfg(not(target_arch = "wasm32"))]
impl From<tendermint_rpc::Error> for TendermintCoinRpcError {
    fn from(err: tendermint_rpc::Error) -> Self { TendermintCoinRpcError::PerformError(err.to_string()) }
}

#[cfg(target_arch = "wasm32")]
impl From<PerformError> for TendermintCoinRpcError {
    fn from(err: PerformError) -> Self { TendermintCoinRpcError::PerformError(err.to_string()) }
}

impl From<TendermintCoinRpcError> for RawTransactionError {
    fn from(err: TendermintCoinRpcError) -> Self { RawTransactionError::Transport(err.to_string()) }
}

#[derive(Clone, Debug, PartialEq)]
pub struct CosmosTransaction {
    pub data: cosmrs::proto::cosmos::tx::v1beta1::TxRaw,
}

impl crate::Transaction for CosmosTransaction {
    fn tx_hex(&self) -> Vec<u8> { self.data.encode_to_vec() }

    fn tx_hash(&self) -> BytesJson {
        let bytes = self.data.encode_to_vec();
        let hash = sha256(&bytes);
        hash.to_vec().into()
    }
}

pub(crate) fn account_id_from_privkey(priv_key: &[u8], prefix: &str) -> MmResult<AccountId, TendermintInitErrorKind> {
    let signing_key =
        SigningKey::from_slice(priv_key).map_to_mm(|e| TendermintInitErrorKind::InvalidPrivKey(e.to_string()))?;

    signing_key
        .public_key()
        .account_id(prefix)
        .map_to_mm(|e| TendermintInitErrorKind::CouldNotGenerateAccountId(e.to_string()))
}

#[derive(Display, Debug)]
pub enum AccountIdFromPubkeyHexErr {
    InvalidHexString(FromHexError),
    CouldNotCreateAccountId(ErrorReport),
}

impl From<FromHexError> for AccountIdFromPubkeyHexErr {
    fn from(err: FromHexError) -> Self { AccountIdFromPubkeyHexErr::InvalidHexString(err) }
}

impl From<ErrorReport> for AccountIdFromPubkeyHexErr {
    fn from(err: ErrorReport) -> Self { AccountIdFromPubkeyHexErr::CouldNotCreateAccountId(err) }
}

pub fn account_id_from_pubkey_hex(prefix: &str, pubkey: &str) -> MmResult<AccountId, AccountIdFromPubkeyHexErr> {
    let pubkey_bytes = hex::decode(pubkey)?;
    let pubkey_hash = dhash160(&pubkey_bytes);
    Ok(AccountId::new(prefix, pubkey_hash.as_slice())?)
}

#[derive(Debug, Clone, PartialEq)]
pub struct AllBalancesResult {
    pub platform_balance: BigDecimal,
    pub tokens_balances: HashMap<String, BigDecimal>,
}

#[derive(Debug, Display)]
enum SearchForSwapTxSpendErr {
    Cosmrs(ErrorReport),
    Rpc(TendermintCoinRpcError),
    TxMessagesEmpty,
    ClaimHtlcTxNotFound,
    UnexpectedHtlcState(i32),
    #[display(fmt = "Account type '{}' is not supported for HTLCs", prefix)]
    UnexpectedAccountType {
        prefix: String,
    },
    Proto(DecodeError),
}

impl From<ErrorReport> for SearchForSwapTxSpendErr {
    fn from(e: ErrorReport) -> Self { SearchForSwapTxSpendErr::Cosmrs(e) }
}

impl From<TendermintCoinRpcError> for SearchForSwapTxSpendErr {
    fn from(e: TendermintCoinRpcError) -> Self { SearchForSwapTxSpendErr::Rpc(e) }
}

impl From<DecodeError> for SearchForSwapTxSpendErr {
    fn from(e: DecodeError) -> Self { SearchForSwapTxSpendErr::Proto(e) }
}

#[async_trait]
impl TendermintCommons for TendermintCoin {
    fn platform_denom(&self) -> &Denom { &self.denom }

    fn set_history_sync_state(&self, new_state: HistorySyncState) {
        *self.history_sync_state.lock().unwrap() = new_state;
    }

    async fn get_block_timestamp(&self, block: i64) -> MmResult<Option<u64>, TendermintCoinRpcError> {
        let block_response = self.get_block_by_height(block).await?;
        let block_header = some_or_return_ok_none!(some_or_return_ok_none!(block_response.block).header);
        let timestamp = some_or_return_ok_none!(block_header.time);

        Ok(u64::try_from(timestamp.seconds).ok())
    }

    async fn get_all_balances(&self) -> MmResult<AllBalancesResult, TendermintCoinRpcError> {
        let platform_balance_denom = self
            .account_balance_for_denom(&self.account_id, self.denom.to_string())
            .await?;
        let platform_balance = big_decimal_from_sat_unsigned(platform_balance_denom, self.decimals);
        let ibc_assets_info = self.tokens_info.lock().clone();

        let mut requests = Vec::new();
        for (denom, info) in ibc_assets_info {
            let fut = async move {
                let balance_denom = self
                    .account_balance_for_denom(&self.account_id, denom)
                    .await
                    .map_err(|e| e.into_inner())?;
                let balance_decimal = big_decimal_from_sat_unsigned(balance_denom, info.decimals);
                Ok::<_, TendermintCoinRpcError>((info.ticker, balance_decimal))
            };
            requests.push(fut);
        }
        let tokens_balances = try_join_all(requests).await?.into_iter().collect();

        Ok(AllBalancesResult {
            platform_balance,
            tokens_balances,
        })
    }

    #[inline(always)]
    async fn rpc_client(&self) -> MmResult<HttpClient, TendermintCoinRpcError> {
        self.get_live_client().await.map_to_mm(|e| e)
    }
}

impl TendermintCoin {
    pub async fn init(
        ctx: &MmArc,
        ticker: String,
        conf: TendermintConf,
        protocol_info: TendermintProtocolInfo,
        rpc_urls: Vec<String>,
        tx_history: bool,
        priv_key_policy: TendermintPrivKeyPolicy,
    ) -> MmResult<Self, TendermintInitError> {
        if rpc_urls.is_empty() {
            return MmError::err(TendermintInitError {
                ticker,
                kind: TendermintInitErrorKind::EmptyRpcUrls,
            });
        }

        let priv_key = priv_key_policy.activated_key_or_err().mm_err(|e| TendermintInitError {
            ticker: ticker.clone(),
            kind: TendermintInitErrorKind::Internal(e.to_string()),
        })?;

        let account_id =
            account_id_from_privkey(priv_key.as_slice(), &protocol_info.account_prefix).mm_err(|kind| {
                TendermintInitError {
                    ticker: ticker.clone(),
                    kind,
                }
            })?;

        let rpc_clients = clients_from_urls(rpc_urls.as_ref()).mm_err(|kind| TendermintInitError {
            ticker: ticker.clone(),
            kind,
        })?;

        let client_impl = TendermintRpcClientImpl { rpc_clients };

        let chain_id = ChainId::try_from(protocol_info.chain_id).map_to_mm(|e| TendermintInitError {
            ticker: ticker.clone(),
            kind: TendermintInitErrorKind::InvalidChainId(e.to_string()),
        })?;

        let denom = Denom::from_str(&protocol_info.denom).map_to_mm(|e| TendermintInitError {
            ticker: ticker.clone(),
            kind: TendermintInitErrorKind::InvalidDenom(e.to_string()),
        })?;

        let history_sync_state = if tx_history {
            HistorySyncState::NotStarted
        } else {
            HistorySyncState::NotEnabled
        };

        // Create an abortable system linked to the `MmCtx` so if the context is stopped via `MmArc::stop`,
        // all spawned futures related to `TendermintCoin` will be aborted as well.
        let abortable_system = ctx
            .abortable_system
            .create_subsystem()
            .map_to_mm(|e| TendermintInitError {
                ticker: ticker.clone(),
                kind: TendermintInitErrorKind::Internal(e.to_string()),
            })?;

        Ok(TendermintCoin(Arc::new(TendermintCoinImpl {
            ticker,
            account_id,
            account_prefix: protocol_info.account_prefix,
            priv_key_policy,
            decimals: protocol_info.decimals,
            denom,
            chain_id,
            gas_price: protocol_info.gas_price,
            avg_blocktime: conf.avg_blocktime,
            tokens_info: PaMutex::new(HashMap::new()),
            abortable_system,
            history_sync_state: Mutex::new(history_sync_state),
            client: TendermintRpcClient(AsyncMutex::new(client_impl)),
            chain_registry_name: protocol_info.chain_registry_name,
            ctx: ctx.weak(),
        })))
    }

    pub fn ibc_withdraw(&self, req: IBCWithdrawRequest) -> WithdrawFut {
        let coin = self.clone();
        let fut = async move {
            let to_address =
                AccountId::from_str(&req.to).map_to_mm(|e| WithdrawError::InvalidAddress(e.to_string()))?;

            let (account_id, priv_key) = match req.from {
                Some(from) => {
                    let path_to_coin = coin.priv_key_policy.path_to_coin_or_err()?;
                    let path_to_address = from.to_address_path(path_to_coin.coin_type())?;
                    let priv_key = coin
                        .priv_key_policy
                        .hd_wallet_derived_priv_key_or_err(&path_to_address.to_derivation_path(path_to_coin)?)?;
                    let account_id = account_id_from_privkey(priv_key.as_slice(), &coin.account_prefix)
                        .map_err(|e| WithdrawError::InternalError(e.to_string()))?;
                    (account_id, priv_key)
                },
                None => (coin.account_id.clone(), *coin.priv_key_policy.activated_key_or_err()?),
            };

            let (balance_denom, balance_dec) = coin
                .get_balance_as_unsigned_and_decimal(&account_id, &coin.denom, coin.decimals())
                .await?;

            // << BEGIN TX SIMULATION FOR FEE CALCULATION
            let (amount_denom, amount_dec) = if req.max {
                let amount_denom = balance_denom;
                (amount_denom, big_decimal_from_sat_unsigned(amount_denom, coin.decimals))
            } else {
                (sat_from_big_decimal(&req.amount, coin.decimals)?, req.amount.clone())
            };

            if !coin.is_tx_amount_enough(coin.decimals, &amount_dec) {
                return MmError::err(WithdrawError::AmountTooLow {
                    amount: amount_dec,
                    threshold: coin.min_tx_amount(),
                });
            }

            let received_by_me = if to_address == account_id {
                amount_dec
            } else {
                BigDecimal::default()
            };

            let memo = req.memo.unwrap_or_else(|| TX_DEFAULT_MEMO.into());

            let msg_transfer = MsgTransfer::new_with_default_timeout(
                req.ibc_source_channel.clone(),
                account_id.clone(),
                to_address.clone(),
                Coin {
                    denom: coin.denom.clone(),
                    amount: amount_denom.into(),
                },
            )
            .to_any()
            .map_to_mm(|e| WithdrawError::InternalError(e.to_string()))?;

            let current_block = coin
                .current_block()
                .compat()
                .await
                .map_to_mm(WithdrawError::Transport)?;

            let timeout_height = current_block + TIMEOUT_HEIGHT_DELTA;
            // >> END TX SIMULATION FOR FEE CALCULATION

            let (_, gas_limit) = coin.gas_info_for_withdraw(&req.fee, IBC_GAS_LIMIT_DEFAULT);

            let fee_amount_u64 = coin
                .calculate_account_fee_amount_as_u64(
                    &account_id,
                    &priv_key,
                    msg_transfer.clone(),
                    timeout_height,
                    memo.clone(),
                    req.fee,
                )
                .await?;
            let fee_amount_dec = big_decimal_from_sat_unsigned(fee_amount_u64, coin.decimals());

            let fee_amount = Coin {
                denom: coin.denom.clone(),
                amount: fee_amount_u64.into(),
            };

            let fee = Fee::from_amount_and_gas(fee_amount, gas_limit);

            let (amount_denom, total_amount) = if req.max {
                if balance_denom < fee_amount_u64 {
                    return MmError::err(WithdrawError::NotSufficientBalance {
                        coin: coin.ticker.clone(),
                        available: balance_dec,
                        required: fee_amount_dec,
                    });
                }
                let amount_denom = balance_denom - fee_amount_u64;
                (amount_denom, balance_dec)
            } else {
                let total = &req.amount + &fee_amount_dec;
                if balance_dec < total {
                    return MmError::err(WithdrawError::NotSufficientBalance {
                        coin: coin.ticker.clone(),
                        available: balance_dec,
                        required: total,
                    });
                }

                (sat_from_big_decimal(&req.amount, coin.decimals)?, total)
            };

            let msg_transfer = MsgTransfer::new_with_default_timeout(
                req.ibc_source_channel.clone(),
                account_id.clone(),
                to_address.clone(),
                Coin {
                    denom: coin.denom.clone(),
                    amount: amount_denom.into(),
                },
            )
            .to_any()
            .map_to_mm(|e| WithdrawError::InternalError(e.to_string()))?;

            let account_info = coin.account_info(&account_id).await?;
            let tx_raw = coin
                .any_to_signed_raw_tx(&priv_key, account_info, msg_transfer, fee, timeout_height, memo.clone())
                .map_to_mm(|e| WithdrawError::InternalError(e.to_string()))?;

            let tx_bytes = tx_raw
                .to_bytes()
                .map_to_mm(|e| WithdrawError::InternalError(e.to_string()))?;

            let hash = sha256(&tx_bytes);
            Ok(TransactionDetails {
                tx_hash: hex::encode_upper(hash.as_slice()),
                tx_hex: tx_bytes.into(),
                from: vec![account_id.to_string()],
                to: vec![req.to],
                my_balance_change: &received_by_me - &total_amount,
                spent_by_me: total_amount.clone(),
                total_amount,
                received_by_me,
                block_height: 0,
                timestamp: 0,
                fee_details: Some(TxFeeDetails::Tendermint(TendermintFeeDetails {
                    coin: coin.ticker.clone(),
                    amount: fee_amount_dec,
                    uamount: fee_amount_u64,
                    gas_limit,
                })),
                coin: coin.ticker.to_string(),
                internal_id: hash.to_vec().into(),
                kmd_rewards: None,
                transaction_type: TransactionType::default(),
                memo: Some(memo),
            })
        };
        Box::new(fut.boxed().compat())
    }

    pub async fn get_ibc_transfer_channels(&self, req: IBCTransferChannelsRequest) -> IBCTransferChannelsResult {
        #[derive(Deserialize)]
        struct ChainRegistry {
            channels: Vec<IbcChannel>,
        }

        #[derive(Deserialize)]
        struct ChannelInfo {
            channel_id: String,
            port_id: String,
        }

        #[derive(Deserialize)]
        struct IbcChannel {
            chain_1: ChannelInfo,
            #[allow(dead_code)]
            chain_2: ChannelInfo,
            ordering: String,
            version: String,
            tags: Option<IBCTransferChannelTag>,
        }

        let src_chain_registry_name = self.chain_registry_name.as_ref().or_mm_err(|| {
            IBCTransferChannelsRequestError::InternalError(format!(
                "`chain_registry_name` is not set for '{}'",
                self.platform_ticker()
            ))
        })?;

        let source_filename = format!(
            "{}-{}.json",
            src_chain_registry_name, req.destination_chain_registry_name
        );

        let git_controller: GitController<GithubClient> = GitController::new(GITHUB_API_URI);

        let metadata_list = git_controller
            .client
            .get_file_metadata_list(
                CHAIN_REGISTRY_REPO_OWNER,
                CHAIN_REGISTRY_REPO_NAME,
                CHAIN_REGISTRY_BRANCH,
                CHAIN_REGISTRY_IBC_DIR_NAME,
            )
            .await
            .map_err(|e| IBCTransferChannelsRequestError::Transport(format!("{:?}", e)))?;

        let source_channel_file = metadata_list
            .iter()
            .find(|metadata| metadata.name == source_filename)
            .or_mm_err(|| IBCTransferChannelsRequestError::RegistrySourceCouldNotFound(source_filename))?;

        let mut registry_object = git_controller
            .client
            .deserialize_json_source::<ChainRegistry>(source_channel_file.to_owned())
            .await
            .map_err(|e| IBCTransferChannelsRequestError::Transport(format!("{:?}", e)))?;

        registry_object
            .channels
            .retain(|ch| ch.chain_1.port_id == *IBC_OUT_SOURCE_PORT);

        let result: Vec<IBCTransferChannel> = registry_object
            .channels
            .iter()
            .map(|ch| IBCTransferChannel {
                channel_id: ch.chain_1.channel_id.clone(),
                ordering: ch.ordering.clone(),
                version: ch.version.clone(),
                tags: ch.tags.clone().map(|t| IBCTransferChannelTag {
                    status: t.status,
                    preferred: t.preferred,
                    dex: t.dex,
                }),
            })
            .collect();

        Ok(IBCTransferChannelsResponse {
            ibc_transfer_channels: result,
        })
    }

    #[inline(always)]
    fn gas_price(&self) -> f64 { self.gas_price.unwrap_or(DEFAULT_GAS_PRICE) }

    #[allow(unused)]
    async fn get_latest_block(&self) -> MmResult<GetLatestBlockResponse, TendermintCoinRpcError> {
        let request = GetLatestBlockRequest {};
        let request = AbciRequest::new(
            Some(ABCI_GET_LATEST_BLOCK_PATH.to_string()),
            request.encode_to_vec(),
            ABCI_REQUEST_HEIGHT,
            ABCI_REQUEST_PROVE,
        );

        let response = self.rpc_client().await?.perform(request).await?;

        Ok(GetLatestBlockResponse::decode(response.response.value.as_slice())?)
    }

    #[allow(unused)]
    async fn get_block_by_height(&self, height: i64) -> MmResult<GetBlockByHeightResponse, TendermintCoinRpcError> {
        let request = GetBlockByHeightRequest { height };
        let request = AbciRequest::new(
            Some(ABCI_GET_BLOCK_BY_HEIGHT_PATH.to_string()),
            request.encode_to_vec(),
            ABCI_REQUEST_HEIGHT,
            ABCI_REQUEST_PROVE,
        );

        let response = self.rpc_client().await?.perform(request).await?;

        Ok(GetBlockByHeightResponse::decode(response.response.value.as_slice())?)
    }

    // We must simulate the tx on rpc nodes in order to calculate network fee.
    // Right now cosmos doesn't expose any of gas price and fee informations directly.
    // Therefore, we can call SimulateRequest or CheckTx(doesn't work with using Abci interface) to get used gas or fee itself.
    pub(super) fn gen_simulated_tx(
        &self,
        account_info: BaseAccount,
        priv_key: &Secp256k1Secret,
        tx_payload: Any,
        timeout_height: u64,
        memo: String,
    ) -> cosmrs::Result<Vec<u8>> {
        let fee_amount = Coin {
            denom: self.denom.clone(),
            amount: 0_u64.into(),
        };

        let fee = Fee::from_amount_and_gas(fee_amount, GAS_LIMIT_DEFAULT);

        let signkey = SigningKey::from_slice(priv_key.as_slice())?;
        let tx_body = tx::Body::new(vec![tx_payload], memo, timeout_height as u32);
        let auth_info = SignerInfo::single_direct(Some(signkey.public_key()), account_info.sequence).auth_info(fee);
        let sign_doc = SignDoc::new(&tx_body, &auth_info, &self.chain_id, account_info.account_number)?;
        sign_doc.sign(&signkey)?.to_bytes()
    }

    /// This is converted from irismod and cosmos-sdk source codes written in golang.
    /// Refs:
    ///  - Main algorithm: https://github.com/irisnet/irismod/blob/main/modules/htlc/types/htlc.go#L157
    ///  - Coins string building https://github.com/cosmos/cosmos-sdk/blob/main/types/coin.go#L210-L225
    fn calculate_htlc_id(
        &self,
        from_address: &AccountId,
        to_address: &AccountId,
        amount: &[Coin],
        secret_hash: &[u8],
    ) -> String {
        // Needs to be sorted if contains multiple coins
        // let mut amount = amount;
        // amount.sort();

        let coins_string = amount
            .iter()
            .map(|t| format!("{}{}", t.amount, t.denom))
            .collect::<Vec<String>>()
            .join(",");

        let mut htlc_id = vec![];
        htlc_id.extend_from_slice(secret_hash);
        htlc_id.extend_from_slice(&from_address.to_bytes());
        htlc_id.extend_from_slice(&to_address.to_bytes());
        htlc_id.extend_from_slice(coins_string.as_bytes());
        sha256(&htlc_id).to_string().to_uppercase()
    }

    pub(super) async fn seq_safe_send_raw_tx_bytes(
        &self,
        tx_payload: Any,
        fee: Fee,
        timeout_height: u64,
        memo: String,
    ) -> Result<(String, Raw), TransactionErr> {
        let (tx_id, tx_raw) = loop {
            let tx_raw = try_tx_s!(self.any_to_signed_raw_tx(
                try_tx_s!(self.priv_key_policy.activated_key_or_err()),
                try_tx_s!(self.account_info(&self.account_id).await),
                tx_payload.clone(),
                fee.clone(),
                timeout_height,
                memo.clone(),
            ));

            match self.send_raw_tx_bytes(&try_tx_s!(tx_raw.to_bytes())).compat().await {
                Ok(tx_id) => break (tx_id, tx_raw),
                Err(e) => {
                    if e.contains(ACCOUNT_SEQUENCE_ERR) {
                        debug!("Got wrong account sequence, trying again.");
                        continue;
                    }

                    return Err(crate::TransactionErr::Plain(ERRL!("{}", e)));
                },
            };
        };

        Ok((tx_id, tx_raw))
    }

    #[allow(deprecated)]
    pub(super) async fn calculate_fee(
        &self,
        msg: Any,
        timeout_height: u64,
        memo: String,
        withdraw_fee: Option<WithdrawFee>,
    ) -> MmResult<Fee, TendermintCoinRpcError> {
        let (response, raw_response) = loop {
            let account_info = self.account_info(&self.account_id).await?;
            let activated_priv_key = self.priv_key_policy.activated_key_or_err()?;
            let tx_bytes = self
                .gen_simulated_tx(
                    account_info,
                    activated_priv_key,
                    msg.clone(),
                    timeout_height,
                    memo.clone(),
                )
                .map_to_mm(|e| TendermintCoinRpcError::InternalError(format!("{}", e)))?;

            let request = AbciRequest::new(
                Some(ABCI_SIMULATE_TX_PATH.to_string()),
                SimulateRequest { tx_bytes, tx: None }.encode_to_vec(),
                ABCI_REQUEST_HEIGHT,
                ABCI_REQUEST_PROVE,
            );

            let raw_response = self.rpc_client().await?.perform(request).await?;

            if raw_response.response.log.to_string().contains(ACCOUNT_SEQUENCE_ERR) {
                debug!("Got wrong account sequence, trying again.");
                continue;
            }

            match raw_response.response.code {
                cosmrs::tendermint::abci::Code::Ok => {},
                cosmrs::tendermint::abci::Code::Err(ecode) => {
                    return MmError::err(TendermintCoinRpcError::InvalidResponse(format!(
                        "Could not read gas_info. Error code: {} Message: {}",
                        ecode, raw_response.response.log
                    )));
                },
            };

            break (
                SimulateResponse::decode(raw_response.response.value.as_slice())?,
                raw_response,
            );
        };

        let gas = response.gas_info.as_ref().ok_or_else(|| {
            TendermintCoinRpcError::InvalidResponse(format!(
                "Could not read gas_info. Invalid Response: {:?}",
                raw_response
            ))
        })?;

        let (gas_price, gas_limit) = self.gas_info_for_withdraw(&withdraw_fee, GAS_LIMIT_DEFAULT);

        let amount = ((gas.gas_used as f64 * 1.5) * gas_price).ceil();

        let fee_amount = Coin {
            denom: self.platform_denom().clone(),
            amount: (amount as u64).into(),
        };

        Ok(Fee::from_amount_and_gas(fee_amount, gas_limit))
    }

    #[allow(deprecated)]
    pub(super) async fn calculate_account_fee_amount_as_u64(
        &self,
        account_id: &AccountId,
        priv_key: &Secp256k1Secret,
        msg: Any,
        timeout_height: u64,
        memo: String,
        withdraw_fee: Option<WithdrawFee>,
    ) -> MmResult<u64, TendermintCoinRpcError> {
        let (response, raw_response) = loop {
            let account_info = self.account_info(account_id).await?;
            let tx_bytes = self
                .gen_simulated_tx(account_info, priv_key, msg.clone(), timeout_height, memo.clone())
                .map_to_mm(|e| TendermintCoinRpcError::InternalError(format!("{}", e)))?;

            let request = AbciRequest::new(
                Some(ABCI_SIMULATE_TX_PATH.to_string()),
                SimulateRequest { tx_bytes, tx: None }.encode_to_vec(),
                ABCI_REQUEST_HEIGHT,
                ABCI_REQUEST_PROVE,
            );

            let raw_response = self.rpc_client().await?.perform(request).await?;

            if raw_response.response.log.to_string().contains(ACCOUNT_SEQUENCE_ERR) {
                debug!("Got wrong account sequence, trying again.");
                continue;
            }

            match raw_response.response.code {
                cosmrs::tendermint::abci::Code::Ok => {},
                cosmrs::tendermint::abci::Code::Err(ecode) => {
                    return MmError::err(TendermintCoinRpcError::InvalidResponse(format!(
                        "Could not read gas_info. Error code: {} Message: {}",
                        ecode, raw_response.response.log
                    )));
                },
            };

            break (
                SimulateResponse::decode(raw_response.response.value.as_slice())?,
                raw_response,
            );
        };

        let gas = response.gas_info.as_ref().ok_or_else(|| {
            TendermintCoinRpcError::InvalidResponse(format!(
                "Could not read gas_info. Invalid Response: {:?}",
                raw_response
            ))
        })?;

        let (gas_price, _) = self.gas_info_for_withdraw(&withdraw_fee, 0);

        Ok(((gas.gas_used as f64 * 1.5) * gas_price).ceil() as u64)
    }

    pub(super) async fn account_info(&self, account_id: &AccountId) -> MmResult<BaseAccount, TendermintCoinRpcError> {
        let request = QueryAccountRequest {
            address: account_id.to_string(),
        };
        let request = AbciRequest::new(
            Some(ABCI_QUERY_ACCOUNT_PATH.to_string()),
            request.encode_to_vec(),
            ABCI_REQUEST_HEIGHT,
            ABCI_REQUEST_PROVE,
        );

        let response = self.rpc_client().await?.perform(request).await?;
        let account_response = QueryAccountResponse::decode(response.response.value.as_slice())?;
        let account = account_response
            .account
            .or_mm_err(|| TendermintCoinRpcError::InvalidResponse("Account is None".into()))?;

        let base_account = match BaseAccount::decode(account.value.as_slice()) {
            Ok(account) => account,
            Err(err) if &self.account_prefix == "iaa" => {
                let ethermint_account = EthermintAccount::decode(account.value.as_slice())?;

                ethermint_account
                    .base_account
                    .or_mm_err(|| TendermintCoinRpcError::Prost(err.to_string()))?
            },
            Err(err) => {
                return MmError::err(TendermintCoinRpcError::Prost(err.to_string()));
            },
        };

        Ok(base_account)
    }

    pub(super) async fn account_balance_for_denom(
        &self,
        account_id: &AccountId,
        denom: String,
    ) -> MmResult<u64, TendermintCoinRpcError> {
        let request = QueryBalanceRequest {
            address: account_id.to_string(),
            denom,
        };
        let request = AbciRequest::new(
            Some(ABCI_QUERY_BALANCE_PATH.to_string()),
            request.encode_to_vec(),
            ABCI_REQUEST_HEIGHT,
            ABCI_REQUEST_PROVE,
        );

        let response = self.rpc_client().await?.perform(request).await?;
        let response = QueryBalanceResponse::decode(response.response.value.as_slice())?;
        response
            .balance
            .or_mm_err(|| TendermintCoinRpcError::InvalidResponse("balance is None".into()))?
            .amount
            .parse()
            .map_to_mm(|e| TendermintCoinRpcError::InvalidResponse(format!("balance is not u64, err {}", e)))
    }

    fn gen_create_htlc_tx(
        &self,
        denom: Denom,
        to: &AccountId,
        amount: cosmrs::Amount,
        secret_hash: &[u8],
        time_lock: u64,
    ) -> MmResult<TendermintHtlc, TxMarshalingErr> {
        let amount = vec![Coin { denom, amount }];
        let timestamp = 0_u64;

        let htlc_type = HtlcType::from_str(&self.account_prefix).map_err(|_| {
            TxMarshalingErr::NotSupported(format!(
                "Account type '{}' is not supported for HTLCs",
                self.account_prefix
            ))
        })?;

        let msg_payload = CreateHtlcMsg::new(
            htlc_type,
            self.account_id.clone(),
            to.clone(),
            amount.clone(),
            hex::encode(secret_hash),
            timestamp,
            time_lock,
        );

        let htlc_id = self.calculate_htlc_id(&self.account_id, to, &amount, secret_hash);

        Ok(TendermintHtlc {
            id: htlc_id,
            msg_payload: msg_payload
                .to_any()
                .map_err(|e| MmError::new(TxMarshalingErr::InvalidInput(e.to_string())))?,
        })
    }

    fn gen_claim_htlc_tx(&self, htlc_id: String, secret: &[u8]) -> MmResult<TendermintHtlc, TxMarshalingErr> {
        let htlc_type = HtlcType::from_str(&self.account_prefix).map_err(|_| {
            TxMarshalingErr::NotSupported(format!(
                "Account type '{}' is not supported for HTLCs",
                self.account_prefix
            ))
        })?;

        let msg_payload = ClaimHtlcMsg::new(htlc_type, htlc_id.clone(), self.account_id.clone(), hex::encode(secret));

        Ok(TendermintHtlc {
            id: htlc_id,
            msg_payload: msg_payload
                .to_any()
                .map_err(|e| MmError::new(TxMarshalingErr::InvalidInput(e.to_string())))?,
        })
    }

    pub(super) fn any_to_signed_raw_tx(
        &self,
        priv_key: &Secp256k1Secret,
        account_info: BaseAccount,
        tx_payload: Any,
        fee: Fee,
        timeout_height: u64,
        memo: String,
    ) -> cosmrs::Result<Raw> {
        let signkey = SigningKey::from_slice(priv_key.as_slice())?;
        let tx_body = tx::Body::new(vec![tx_payload], memo, timeout_height as u32);
        let auth_info = SignerInfo::single_direct(Some(signkey.public_key()), account_info.sequence).auth_info(fee);
        let sign_doc = SignDoc::new(&tx_body, &auth_info, &self.chain_id, account_info.account_number)?;
        sign_doc.sign(&signkey)
    }

    pub fn add_activated_token_info(&self, ticker: String, decimals: u8, denom: Denom) {
        self.tokens_info
            .lock()
            .insert(denom.to_string(), ActivatedTokenInfo { decimals, ticker });
    }

    fn estimate_blocks_from_duration(&self, duration: u64) -> i64 {
        let estimated_time_lock = (duration / self.avg_blocktime as u64) as i64;

        estimated_time_lock.clamp(MIN_TIME_LOCK, MAX_TIME_LOCK)
    }

    pub(crate) fn check_if_my_payment_sent_for_denom(
        &self,
        decimals: u8,
        denom: Denom,
        other_pub: &[u8],
        secret_hash: &[u8],
        amount: &BigDecimal,
    ) -> Box<dyn Future<Item = Option<TransactionEnum>, Error = String> + Send> {
        let amount = try_fus!(sat_from_big_decimal(amount, decimals));
        let amount = vec![Coin {
            denom,
            amount: amount.into(),
        }];

        let pubkey_hash = dhash160(other_pub);
        let to_address = try_fus!(AccountId::new(&self.account_prefix, pubkey_hash.as_slice()));

        let htlc_id = self.calculate_htlc_id(&self.account_id, &to_address, &amount, secret_hash);

        let coin = self.clone();
        let fut = async move {
            let htlc_response = try_s!(coin.query_htlc(htlc_id.clone()).await);

            let Some(htlc_state) = htlc_response.htlc_state() else {
                return Ok(None);
            };

            match htlc_state {
                HTLC_STATE_OPEN | HTLC_STATE_COMPLETED | HTLC_STATE_REFUNDED => {},
                unexpected_state => return Err(format!("Unexpected state for HTLC {}", unexpected_state)),
            };

            let rpc_client = try_s!(coin.rpc_client().await);
            let q = format!("create_htlc.id = '{}'", htlc_id);

            let response = try_s!(
                // Search single tx
                rpc_client
                    .perform(TxSearchRequest::new(
                        q,
                        false,
                        1,
                        1,
                        TendermintResultOrder::Descending.into()
                    ))
                    .await
            );

            if let Some(tx) = response.txs.first() {
                if let cosmrs::tendermint::abci::Code::Err(err_code) = tx.tx_result.code {
                    return Err(format!(
                        "Got {} error code. Broadcasted HTLC likely isn't valid.",
                        err_code
                    ));
                }

                let deserialized_tx = try_s!(cosmrs::Tx::from_bytes(&tx.tx));
                let msg = try_s!(deserialized_tx.body.messages.first().ok_or("Tx body couldn't be read."));
                let htlc = try_s!(CreateHtlcProto::decode(
                    try_s!(HtlcType::from_str(&coin.account_prefix)),
                    msg.value.as_slice()
                ));

                let Some(hash_lock) = htlc_response.hash_lock() else {
                    return Ok(None);
                };

                if htlc.hash_lock().to_uppercase() == hash_lock.to_uppercase() {
                    let htlc = TransactionEnum::CosmosTransaction(CosmosTransaction {
                        data: try_s!(TxRaw::decode(tx.tx.as_slice())),
                    });
                    return Ok(Some(htlc));
                }
            }

            Ok(None)
        };

        Box::new(fut.boxed().compat())
    }

    pub(super) fn send_htlc_for_denom(
        &self,
        time_lock_duration: u64,
        other_pub: &[u8],
        secret_hash: &[u8],
        amount: BigDecimal,
        denom: Denom,
        decimals: u8,
    ) -> TransactionFut {
        let pubkey_hash = dhash160(other_pub);
        let to = try_tx_fus!(AccountId::new(&self.account_prefix, pubkey_hash.as_slice()));

        let amount_as_u64 = try_tx_fus!(sat_from_big_decimal(&amount, decimals));
        let amount = cosmrs::Amount::from(amount_as_u64);

        let secret_hash = secret_hash.to_vec();
        let coin = self.clone();
        let fut = async move {
            let time_lock = coin.estimate_blocks_from_duration(time_lock_duration);

            let create_htlc_tx = try_tx_s!(coin.gen_create_htlc_tx(denom, &to, amount, &secret_hash, time_lock as u64));

            let current_block = try_tx_s!(coin.current_block().compat().await);
            let timeout_height = current_block + TIMEOUT_HEIGHT_DELTA;

            let fee = try_tx_s!(
                coin.calculate_fee(
                    create_htlc_tx.msg_payload.clone(),
                    timeout_height,
                    TX_DEFAULT_MEMO.to_owned(),
                    None
                )
                .await
            );

            let (_tx_id, tx_raw) = try_tx_s!(
                coin.seq_safe_send_raw_tx_bytes(
                    create_htlc_tx.msg_payload.clone(),
                    fee.clone(),
                    timeout_height,
                    TX_DEFAULT_MEMO.into(),
                )
                .await
            );

            Ok(TransactionEnum::CosmosTransaction(CosmosTransaction {
                data: tx_raw.into(),
            }))
        };

        Box::new(fut.boxed().compat())
    }

    pub(super) fn send_taker_fee_for_denom(
        &self,
        fee_addr: &[u8],
        amount: BigDecimal,
        denom: Denom,
        decimals: u8,
        uuid: &[u8],
    ) -> TransactionFut {
        let memo = try_tx_fus!(Uuid::from_slice(uuid)).to_string();
        let from_address = self.account_id.clone();
        let pubkey_hash = dhash160(fee_addr);
        let to_address = try_tx_fus!(AccountId::new(&self.account_prefix, pubkey_hash.as_slice()));

        let amount_as_u64 = try_tx_fus!(sat_from_big_decimal(&amount, decimals));
        let amount = cosmrs::Amount::from(amount_as_u64);

        let amount = vec![Coin { denom, amount }];

        let tx_payload = try_tx_fus!(MsgSend {
            from_address,
            to_address,
            amount,
        }
        .to_any());

        let coin = self.clone();
        let fut = async move {
            let current_block = try_tx_s!(coin.current_block().compat().await.map_to_mm(WithdrawError::Transport));
            let timeout_height = current_block + TIMEOUT_HEIGHT_DELTA;

            let fee = try_tx_s!(
                coin.calculate_fee(tx_payload.clone(), timeout_height, TX_DEFAULT_MEMO.to_owned(), None)
                    .await
            );

            let (_tx_id, tx_raw) = try_tx_s!(
                coin.seq_safe_send_raw_tx_bytes(tx_payload.clone(), fee.clone(), timeout_height, memo.clone())
                    .await
            );

            Ok(TransactionEnum::CosmosTransaction(CosmosTransaction {
                data: tx_raw.into(),
            }))
        };

        Box::new(fut.boxed().compat())
    }

    #[allow(clippy::too_many_arguments)]
    pub(super) fn validate_fee_for_denom(
        &self,
        fee_tx: &TransactionEnum,
        expected_sender: &[u8],
        fee_addr: &[u8],
        amount: &BigDecimal,
        decimals: u8,
        uuid: &[u8],
        denom: String,
    ) -> ValidatePaymentFut<()> {
        let tx = match fee_tx {
            TransactionEnum::CosmosTransaction(tx) => tx.clone(),
            invalid_variant => {
                return Box::new(futures01::future::err(
                    ValidatePaymentError::WrongPaymentTx(format!("Unexpected tx variant {:?}", invalid_variant)).into(),
                ))
            },
        };

        let uuid = try_f!(Uuid::from_slice(uuid).map_to_mm(|r| ValidatePaymentError::InvalidParameter(r.to_string())))
            .to_string();

        let sender_pubkey_hash = dhash160(expected_sender);
        let expected_sender_address = try_f!(AccountId::new(&self.account_prefix, sender_pubkey_hash.as_slice())
            .map_to_mm(|r| ValidatePaymentError::InvalidParameter(r.to_string())))
        .to_string();

        let dex_fee_addr_pubkey_hash = dhash160(fee_addr);
        let expected_dex_fee_address = try_f!(AccountId::new(
            &self.account_prefix,
            dex_fee_addr_pubkey_hash.as_slice()
        )
        .map_to_mm(|r| ValidatePaymentError::InvalidParameter(r.to_string())))
        .to_string();

        let expected_amount = try_f!(sat_from_big_decimal(amount, decimals));
        let expected_amount = CoinProto {
            denom,
            amount: expected_amount.to_string(),
        };

        let coin = self.clone();
        let fut = async move {
            let tx_body = TxBody::decode(tx.data.body_bytes.as_slice())
                .map_to_mm(|e| ValidatePaymentError::TxDeserializationError(e.to_string()))?;
            if tx_body.messages.len() != 1 {
                return MmError::err(ValidatePaymentError::WrongPaymentTx(
                    "Tx body must have exactly one message".to_string(),
                ));
            }

            let msg = MsgSendProto::decode(tx_body.messages[0].value.as_slice())
                .map_to_mm(|e| ValidatePaymentError::TxDeserializationError(e.to_string()))?;
            if msg.to_address != expected_dex_fee_address {
                return MmError::err(ValidatePaymentError::WrongPaymentTx(format!(
                    "Dex fee is sent to wrong address: {}, expected {}",
                    msg.to_address, expected_dex_fee_address
                )));
            }

            if msg.amount.len() != 1 {
                return MmError::err(ValidatePaymentError::WrongPaymentTx(
                    "Msg must have exactly one Coin".to_string(),
                ));
            }

            if msg.amount[0] != expected_amount {
                return MmError::err(ValidatePaymentError::WrongPaymentTx(format!(
                    "Invalid amount {:?}, expected {:?}",
                    msg.amount[0], expected_amount
                )));
            }

            if msg.from_address != expected_sender_address {
                return MmError::err(ValidatePaymentError::WrongPaymentTx(format!(
                    "Invalid sender: {}, expected {}",
                    msg.from_address, expected_sender_address
                )));
            }

            if tx_body.memo != uuid {
                return MmError::err(ValidatePaymentError::WrongPaymentTx(format!(
                    "Invalid memo: {}, expected {}",
                    msg.from_address, uuid
                )));
            }

            let encoded_tx = tx.data.encode_to_vec();
            let hash = hex::encode_upper(sha256(&encoded_tx).as_slice());
            let encoded_from_rpc = coin
                .request_tx(hash)
                .await
                .map_err(|e| MmError::new(ValidatePaymentError::TxDeserializationError(e.into_inner().to_string())))?
                .encode_to_vec();
            if encoded_tx != encoded_from_rpc {
                return MmError::err(ValidatePaymentError::WrongPaymentTx(
                    "Transaction from RPC doesn't match the input".to_string(),
                ));
            }
            Ok(())
        };
        Box::new(fut.boxed().compat())
    }

    pub(super) async fn validate_payment_for_denom(
        &self,
        input: ValidatePaymentInput,
        denom: Denom,
        decimals: u8,
    ) -> ValidatePaymentResult<()> {
        let tx = cosmrs::Tx::from_bytes(&input.payment_tx)
            .map_to_mm(|e| ValidatePaymentError::TxDeserializationError(e.to_string()))?;

        if tx.body.messages.len() != 1 {
            return MmError::err(ValidatePaymentError::WrongPaymentTx(
                "Payment tx must have exactly one message".into(),
            ));
        }
        let htlc_type = HtlcType::from_str(&self.account_prefix).map_err(|_| {
            ValidatePaymentError::InvalidParameter(format!(
                "Account type '{}' is not supported for HTLCs",
                self.account_prefix
            ))
        })?;

        let create_htlc_msg_proto = CreateHtlcProto::decode(htlc_type, tx.body.messages[0].value.as_slice())
            .map_to_mm(|e| ValidatePaymentError::WrongPaymentTx(e.to_string()))?;
        let create_htlc_msg = CreateHtlcMsg::try_from(create_htlc_msg_proto)
            .map_to_mm(|e| ValidatePaymentError::WrongPaymentTx(e.to_string()))?;

        let sender_pubkey_hash = dhash160(&input.other_pub);
        let sender = AccountId::new(&self.account_prefix, sender_pubkey_hash.as_slice())
            .map_to_mm(|e| ValidatePaymentError::InvalidParameter(e.to_string()))?;

        let amount = sat_from_big_decimal(&input.amount, decimals)?;
        let amount = vec![Coin {
            denom,
            amount: amount.into(),
        }];

        let time_lock = self.estimate_blocks_from_duration(input.time_lock_duration);

        let expected_msg = CreateHtlcMsg::new(
            htlc_type,
            sender.clone(),
            self.account_id.clone(),
            amount.clone(),
            hex::encode(&input.secret_hash),
            0,
            time_lock as u64,
        );

        if create_htlc_msg != expected_msg {
            return MmError::err(ValidatePaymentError::WrongPaymentTx(format!(
                "Incorrect CreateHtlc message {:?}, expected {:?}",
                create_htlc_msg, expected_msg
            )));
        }

        let hash = hex::encode_upper(sha256(&input.payment_tx).as_slice());
        let tx_from_rpc = self.request_tx(hash).await?;
        if input.payment_tx != tx_from_rpc.encode_to_vec() {
            return MmError::err(ValidatePaymentError::InvalidRpcResponse(
                "Tx from RPC doesn't match the input".into(),
            ));
        }

        let htlc_id = self.calculate_htlc_id(&sender, &self.account_id, &amount, &input.secret_hash);

        let htlc_response = self.query_htlc(htlc_id.clone()).await?;
        let htlc_state = htlc_response
            .htlc_state()
            .or_mm_err(|| ValidatePaymentError::InvalidRpcResponse(format!("No HTLC data for {}", htlc_id)))?;

        match htlc_state {
            HTLC_STATE_OPEN => Ok(()),
            unexpected_state => MmError::err(ValidatePaymentError::UnexpectedPaymentState(format!(
                "{}",
                unexpected_state
            ))),
        }
    }

    pub(super) async fn get_sender_trade_fee_for_denom(
        &self,
        ticker: String,
        denom: Denom,
        decimals: u8,
        amount: BigDecimal,
    ) -> TradePreimageResult<TradeFee> {
        const TIME_LOCK: u64 = 1750;

        let mut sec = [0u8; 32];
        common::os_rng(&mut sec).map_err(|e| MmError::new(TradePreimageError::InternalError(e.to_string())))?;
        drop_mutability!(sec);

        let to_address = account_id_from_pubkey_hex(&self.account_prefix, DEX_FEE_ADDR_PUBKEY)
            .map_err(|e| MmError::new(TradePreimageError::InternalError(e.into_inner().to_string())))?;

        let amount = sat_from_big_decimal(&amount, decimals)?;

        let create_htlc_tx = self
            .gen_create_htlc_tx(denom, &to_address, amount.into(), sha256(&sec).as_slice(), TIME_LOCK)
            .map_err(|e| {
                MmError::new(TradePreimageError::InternalError(format!(
                    "Could not create HTLC. {:?}",
                    e.into_inner()
                )))
            })?;

        let current_block = self.current_block().compat().await.map_err(|e| {
            MmError::new(TradePreimageError::InternalError(format!(
                "Could not get current_block. {}",
                e
            )))
        })?;

        let timeout_height = current_block + TIMEOUT_HEIGHT_DELTA;

        let fee_uamount = self
            .calculate_account_fee_amount_as_u64(
                &self.account_id,
                self.priv_key_policy
                    .activated_key_or_err()
                    .mm_err(|e| TradePreimageError::InternalError(e.to_string()))?,
                create_htlc_tx.msg_payload.clone(),
                timeout_height,
                TX_DEFAULT_MEMO.to_owned(),
                None,
            )
            .await?;

        let fee_amount = big_decimal_from_sat_unsigned(fee_uamount, self.decimals);

        Ok(TradeFee {
            coin: ticker,
            amount: fee_amount.into(),
            paid_from_trading_vol: false,
        })
    }

    pub(super) async fn get_fee_to_send_taker_fee_for_denom(
        &self,
        ticker: String,
        denom: Denom,
        decimals: u8,
        dex_fee_amount: DexFee,
    ) -> TradePreimageResult<TradeFee> {
        let to_address = account_id_from_pubkey_hex(&self.account_prefix, DEX_FEE_ADDR_PUBKEY)
            .map_err(|e| MmError::new(TradePreimageError::InternalError(e.into_inner().to_string())))?;
        let amount = sat_from_big_decimal(&dex_fee_amount.fee_amount().into(), decimals)?;

        let current_block = self.current_block().compat().await.map_err(|e| {
            MmError::new(TradePreimageError::InternalError(format!(
                "Could not get current_block. {}",
                e
            )))
        })?;

        let timeout_height = current_block + TIMEOUT_HEIGHT_DELTA;

        let msg_send = MsgSend {
            from_address: self.account_id.clone(),
            to_address: to_address.clone(),
            amount: vec![Coin {
                denom,
                amount: amount.into(),
            }],
        }
        .to_any()
        .map_err(|e| MmError::new(TradePreimageError::InternalError(e.to_string())))?;

        let fee_uamount = self
            .calculate_account_fee_amount_as_u64(
                &self.account_id,
                self.priv_key_policy
                    .activated_key_or_err()
                    .mm_err(|e| TradePreimageError::InternalError(e.to_string()))?,
                msg_send,
                timeout_height,
                TX_DEFAULT_MEMO.to_owned(),
                None,
            )
            .await?;
        let fee_amount = big_decimal_from_sat_unsigned(fee_uamount, decimals);

        Ok(TradeFee {
            coin: ticker,
            amount: fee_amount.into(),
            paid_from_trading_vol: false,
        })
    }

    pub(super) async fn get_balance_as_unsigned_and_decimal(
        &self,
        account_id: &AccountId,
        denom: &Denom,
        decimals: u8,
    ) -> MmResult<(u64, BigDecimal), TendermintCoinRpcError> {
        let denom_ubalance = self.account_balance_for_denom(account_id, denom.to_string()).await?;
        let denom_balance_dec = big_decimal_from_sat_unsigned(denom_ubalance, decimals);

        Ok((denom_ubalance, denom_balance_dec))
    }

    async fn request_tx(&self, hash: String) -> MmResult<Tx, TendermintCoinRpcError> {
        let request = GetTxRequest { hash };
        let response = self
            .rpc_client()
            .await?
            .abci_query(
                Some(ABCI_GET_TX_PATH.to_string()),
                request.encode_to_vec(),
                ABCI_REQUEST_HEIGHT,
                ABCI_REQUEST_PROVE,
            )
            .await?;

        let response = GetTxResponse::decode(response.value.as_slice())?;
        response
            .tx
            .or_mm_err(|| TendermintCoinRpcError::InvalidResponse(format!("Tx {} does not exist", request.hash)))
    }

    /// Returns status code of transaction.
    /// If tx doesn't exists on chain, then returns `None`.
    async fn get_tx_status_code_or_none(
        &self,
        hash: String,
    ) -> MmResult<Option<cosmrs::tendermint::abci::Code>, TendermintCoinRpcError> {
        let request = GetTxRequest { hash };
        let response = self
            .rpc_client()
            .await?
            .abci_query(
                Some(ABCI_GET_TX_PATH.to_string()),
                request.encode_to_vec(),
                ABCI_REQUEST_HEIGHT,
                ABCI_REQUEST_PROVE,
            )
            .await?;

        let tx = GetTxResponse::decode(response.value.as_slice())?;

        if let Some(tx_response) = tx.tx_response {
            // non-zero values are error.
            match tx_response.code {
                TX_SUCCESS_CODE => Ok(Some(cosmrs::tendermint::abci::Code::Ok)),
                err_code => Ok(Some(cosmrs::tendermint::abci::Code::Err(
                    // This will never panic, as `0` code goes the the success variant above.
                    NonZeroU32::new(err_code).unwrap(),
                ))),
            }
        } else {
            Ok(None)
        }
    }

    pub(crate) async fn query_htlc(&self, id: String) -> MmResult<QueryHtlcResponse, TendermintCoinRpcError> {
        let htlc_type =
            HtlcType::from_str(&self.account_prefix).map_err(|_| TendermintCoinRpcError::UnexpectedAccountType {
                prefix: self.account_prefix.clone(),
            })?;

        let request = QueryHtlcRequestProto { id };
        let response = self
            .rpc_client()
            .await?
            .abci_query(
                Some(htlc_type.get_htlc_abci_query_path()),
                request.encode_to_vec(),
                ABCI_REQUEST_HEIGHT,
                ABCI_REQUEST_PROVE,
            )
            .await?;

        Ok(QueryHtlcResponse::decode(htlc_type, response.value.as_slice())?)
    }

    #[inline]
    pub(crate) fn is_tx_amount_enough(&self, decimals: u8, amount: &BigDecimal) -> bool {
        let min_tx_amount = big_decimal_from_sat(MIN_TX_SATOSHIS, decimals);
        amount >= &min_tx_amount
    }

    async fn search_for_swap_tx_spend(
        &self,
        input: SearchForSwapTxSpendInput<'_>,
    ) -> MmResult<Option<FoundSwapTxSpend>, SearchForSwapTxSpendErr> {
        let tx = cosmrs::Tx::from_bytes(input.tx)?;
        let first_message = tx
            .body
            .messages
            .first()
            .or_mm_err(|| SearchForSwapTxSpendErr::TxMessagesEmpty)?;

        let htlc_type =
            HtlcType::from_str(&self.account_prefix).map_err(|_| SearchForSwapTxSpendErr::UnexpectedAccountType {
                prefix: self.account_prefix.clone(),
            })?;

        let htlc_proto = CreateHtlcProto::decode(htlc_type, first_message.value.as_slice())?;
        let htlc = CreateHtlcMsg::try_from(htlc_proto)?;
        let htlc_id = self.calculate_htlc_id(htlc.sender(), htlc.to(), htlc.amount(), input.secret_hash);

        let htlc_response = self.query_htlc(htlc_id.clone()).await?;

        let htlc_state = match htlc_response.htlc_state() {
            Some(htlc_state) => htlc_state,
            None => return Ok(None),
        };

        match htlc_state {
            HTLC_STATE_OPEN => Ok(None),
            HTLC_STATE_COMPLETED => {
                let events_string = format!("claim_htlc.id='{}'", htlc_id);
                // TODO: Remove deprecated attribute when new version of tendermint-rs is released
                #[allow(deprecated)]
                let request = GetTxsEventRequest {
                    events: vec![events_string],
                    order_by: TendermintResultOrder::Ascending as i32,
                    page: 1,
                    limit: 1,
                    pagination: None,
                };
                let encoded_request = request.encode_to_vec();

                let response = self
                    .rpc_client()
                    .await?
                    .abci_query(
                        Some(ABCI_GET_TXS_EVENT_PATH.to_string()),
                        encoded_request.as_slice(),
                        ABCI_REQUEST_HEIGHT,
                        ABCI_REQUEST_PROVE,
                    )
                    .await
                    .map_to_mm(TendermintCoinRpcError::from)?;
                let response = GetTxsEventResponse::decode(response.value.as_slice())?;
                match response.txs.first() {
                    Some(tx) => {
                        let tx = TransactionEnum::CosmosTransaction(CosmosTransaction {
                            data: TxRaw {
                                body_bytes: tx.body.as_ref().map(Message::encode_to_vec).unwrap_or_default(),
                                auth_info_bytes: tx.auth_info.as_ref().map(Message::encode_to_vec).unwrap_or_default(),
                                signatures: tx.signatures.clone(),
                            },
                        });
                        Ok(Some(FoundSwapTxSpend::Spent(tx)))
                    },
                    None => MmError::err(SearchForSwapTxSpendErr::ClaimHtlcTxNotFound),
                }
            },
            HTLC_STATE_REFUNDED => {
                // HTLC is refunded automatically without transaction. We have to return dummy tx data
                Ok(Some(FoundSwapTxSpend::Refunded(TransactionEnum::CosmosTransaction(
                    CosmosTransaction { data: TxRaw::default() },
                ))))
            },
            unexpected_state => MmError::err(SearchForSwapTxSpendErr::UnexpectedHtlcState(unexpected_state)),
        }
    }

    pub(crate) fn gas_info_for_withdraw(
        &self,
        withdraw_fee: &Option<WithdrawFee>,
        fallback_gas_limit: u64,
    ) -> (f64, u64) {
        match withdraw_fee {
            Some(WithdrawFee::CosmosGas { gas_price, gas_limit }) => (*gas_price, *gas_limit),
            _ => (self.gas_price(), fallback_gas_limit),
        }
    }

    pub(crate) fn active_ticker_and_decimals_from_denom(&self, denom: &str) -> Option<(String, u8)> {
        if self.denom.as_ref() == denom {
            return Some((self.ticker.clone(), self.decimals));
        }

        let tokens = self.tokens_info.lock();

        if let Some(token_info) = tokens.get(denom) {
            return Some((token_info.ticker.to_owned(), token_info.decimals));
        }

        None
    }
}

fn clients_from_urls(rpc_urls: &[String]) -> MmResult<Vec<HttpClient>, TendermintInitErrorKind> {
    if rpc_urls.is_empty() {
        return MmError::err(TendermintInitErrorKind::EmptyRpcUrls);
    }
    let mut clients = Vec::new();
    let mut errors = Vec::new();
    // check that all urls are valid
    // keep all invalid urls in one vector to show all of them in error
    for url in rpc_urls.iter() {
        match HttpClient::new(url.as_str()) {
            Ok(client) => clients.push(client),
            Err(e) => errors.push(format!("Url {} is invalid, got error {}", url, e)),
        }
    }
    drop_mutability!(clients);
    drop_mutability!(errors);
    if !errors.is_empty() {
        let errors: String = errors.into_iter().join(", ");
        return MmError::err(TendermintInitErrorKind::RpcClientInitError(errors));
    }
    Ok(clients)
}

pub async fn get_ibc_chain_list() -> IBCChainRegistriesResult {
    fn map_metadata_to_chain_registry_name(metadata: &FileMetadata) -> Result<String, MmError<IBCChainsRequestError>> {
        let split_filename_by_dash: Vec<&str> = metadata.name.split('-').collect();
        let chain_registry_name = split_filename_by_dash
            .first()
            .or_mm_err(|| {
                IBCChainsRequestError::InternalError(format!(
                    "Could not read chain registry name from '{}'",
                    metadata.name
                ))
            })?
            .to_string();

        Ok(chain_registry_name)
    }

    let git_controller: GitController<GithubClient> = GitController::new(GITHUB_API_URI);

    let metadata_list = git_controller
        .client
        .get_file_metadata_list(
            CHAIN_REGISTRY_REPO_OWNER,
            CHAIN_REGISTRY_REPO_NAME,
            CHAIN_REGISTRY_BRANCH,
            CHAIN_REGISTRY_IBC_DIR_NAME,
        )
        .await
        .map_err(|e| IBCChainsRequestError::Transport(format!("{:?}", e)))?;

    let chain_list: Result<Vec<String>, MmError<IBCChainsRequestError>> =
        metadata_list.iter().map(map_metadata_to_chain_registry_name).collect();

    let mut distinct_chain_list = chain_list?;
    distinct_chain_list.dedup();

    Ok(IBCChainRegistriesResponse {
        chain_registry_list: distinct_chain_list,
    })
}

#[async_trait]
#[allow(unused_variables)]
impl MmCoin for TendermintCoin {
    fn is_asset_chain(&self) -> bool { false }

    fn spawner(&self) -> CoinFutSpawner { CoinFutSpawner::new(&self.abortable_system) }

    fn withdraw(&self, req: WithdrawRequest) -> WithdrawFut {
        let coin = self.clone();
        let fut = async move {
            let to_address =
                AccountId::from_str(&req.to).map_to_mm(|e| WithdrawError::InvalidAddress(e.to_string()))?;
            if to_address.prefix() != coin.account_prefix {
                return MmError::err(WithdrawError::InvalidAddress(format!(
                    "expected {} address prefix",
                    coin.account_prefix
                )));
            }

            let (account_id, priv_key) = match req.from {
                Some(from) => {
                    let path_to_coin = coin.priv_key_policy.path_to_coin_or_err()?;
                    let path_to_address = from.to_address_path(path_to_coin.coin_type())?;
                    let priv_key = coin
                        .priv_key_policy
                        .hd_wallet_derived_priv_key_or_err(&path_to_address.to_derivation_path(path_to_coin)?)?;
                    let account_id = account_id_from_privkey(priv_key.as_slice(), &coin.account_prefix)
                        .map_err(|e| WithdrawError::InternalError(e.to_string()))?;
                    (account_id, priv_key)
                },
                None => (coin.account_id.clone(), *coin.priv_key_policy.activated_key_or_err()?),
            };

            let (balance_denom, balance_dec) = coin
                .get_balance_as_unsigned_and_decimal(&account_id, &coin.denom, coin.decimals())
                .await?;

            // << BEGIN TX SIMULATION FOR FEE CALCULATION
            let (amount_denom, amount_dec) = if req.max {
                let amount_denom = balance_denom;
                (amount_denom, big_decimal_from_sat_unsigned(amount_denom, coin.decimals))
            } else {
                let total = req.amount.clone();

                (sat_from_big_decimal(&req.amount, coin.decimals)?, req.amount.clone())
            };

            if !coin.is_tx_amount_enough(coin.decimals, &amount_dec) {
                return MmError::err(WithdrawError::AmountTooLow {
                    amount: amount_dec,
                    threshold: coin.min_tx_amount(),
                });
            }

            let received_by_me = if to_address == account_id {
                amount_dec
            } else {
                BigDecimal::default()
            };

            let msg_send = MsgSend {
                from_address: account_id.clone(),
                to_address: to_address.clone(),
                amount: vec![Coin {
                    denom: coin.denom.clone(),
                    amount: amount_denom.into(),
                }],
            }
            .to_any()
            .map_to_mm(|e| WithdrawError::InternalError(e.to_string()))?;

            let memo = req.memo.unwrap_or_else(|| TX_DEFAULT_MEMO.into());
            let current_block = coin
                .current_block()
                .compat()
                .await
                .map_to_mm(WithdrawError::Transport)?;

            let timeout_height = current_block + TIMEOUT_HEIGHT_DELTA;
            // >> END TX SIMULATION FOR FEE CALCULATION

            let (_, gas_limit) = coin.gas_info_for_withdraw(&req.fee, GAS_LIMIT_DEFAULT);

            let fee_amount_u64 = coin
                .calculate_account_fee_amount_as_u64(
                    &account_id,
                    &priv_key,
                    msg_send,
                    timeout_height,
                    memo.clone(),
                    req.fee,
                )
                .await?;
            let fee_amount_dec = big_decimal_from_sat_unsigned(fee_amount_u64, coin.decimals());

            let fee_amount = Coin {
                denom: coin.denom.clone(),
                amount: fee_amount_u64.into(),
            };

            let fee = Fee::from_amount_and_gas(fee_amount, gas_limit);

            let (amount_denom, total_amount) = if req.max {
                if balance_denom < fee_amount_u64 {
                    return MmError::err(WithdrawError::NotSufficientBalance {
                        coin: coin.ticker.clone(),
                        available: balance_dec,
                        required: fee_amount_dec,
                    });
                }
                let amount_denom = balance_denom - fee_amount_u64;
                (amount_denom, balance_dec)
            } else {
                let total = &req.amount + &fee_amount_dec;
                if balance_dec < total {
                    return MmError::err(WithdrawError::NotSufficientBalance {
                        coin: coin.ticker.clone(),
                        available: balance_dec,
                        required: total,
                    });
                }

                (sat_from_big_decimal(&req.amount, coin.decimals)?, total)
            };

            let msg_send = MsgSend {
                from_address: account_id.clone(),
                to_address,
                amount: vec![Coin {
                    denom: coin.denom.clone(),
                    amount: amount_denom.into(),
                }],
            }
            .to_any()
            .map_to_mm(|e| WithdrawError::InternalError(e.to_string()))?;

            let account_info = coin.account_info(&account_id).await?;
            let tx_raw = coin
                .any_to_signed_raw_tx(&priv_key, account_info, msg_send, fee, timeout_height, memo.clone())
                .map_to_mm(|e| WithdrawError::InternalError(e.to_string()))?;

            let tx_bytes = tx_raw
                .to_bytes()
                .map_to_mm(|e| WithdrawError::InternalError(e.to_string()))?;

            let hash = sha256(&tx_bytes);

            Ok(TransactionDetails {
                tx_hash: hex::encode_upper(hash.as_slice()),
                tx_hex: tx_bytes.into(),
                from: vec![account_id.to_string()],
                to: vec![req.to],
                my_balance_change: &received_by_me - &total_amount,
                spent_by_me: total_amount.clone(),
                total_amount,
                received_by_me,
                block_height: 0,
                timestamp: 0,
                fee_details: Some(TxFeeDetails::Tendermint(TendermintFeeDetails {
                    coin: coin.ticker.clone(),
                    amount: fee_amount_dec,
                    uamount: fee_amount_u64,
                    gas_limit,
                })),
                coin: coin.ticker.to_string(),
                internal_id: hash.to_vec().into(),
                kmd_rewards: None,
                transaction_type: TransactionType::default(),
                memo: Some(memo),
            })
        };
        Box::new(fut.boxed().compat())
    }

    fn get_raw_transaction(&self, mut req: RawTransactionRequest) -> RawTransactionFut {
        let coin = self.clone();
        let fut = async move {
            req.tx_hash.make_ascii_uppercase();
            let tx_from_rpc = coin.request_tx(req.tx_hash).await?;
            Ok(RawTransactionRes {
                tx_hex: tx_from_rpc.encode_to_vec().into(),
            })
        };
        Box::new(fut.boxed().compat())
    }

    fn get_tx_hex_by_hash(&self, tx_hash: Vec<u8>) -> RawTransactionFut {
        let coin = self.clone();
        let hash = hex::encode_upper(H256::from(tx_hash.as_slice()));
        let fut = async move {
            let tx_from_rpc = coin.request_tx(hash).await?;
            Ok(RawTransactionRes {
                tx_hex: tx_from_rpc.encode_to_vec().into(),
            })
        };
        Box::new(fut.boxed().compat())
    }

    fn decimals(&self) -> u8 { self.decimals }

    fn convert_to_address(&self, from: &str, to_address_format: Json) -> Result<String, String> {
        // TODO
        Err("Not implemented".into())
    }

    fn validate_address(&self, address: &str) -> ValidateAddressResult {
        match AccountId::from_str(address) {
            Ok(account) if account.prefix() != self.account_prefix => ValidateAddressResult {
                is_valid: false,
                reason: Some(format!(
                    "Expected {} account prefix, got {}",
                    self.account_prefix,
                    account.prefix()
                )),
            },
            Ok(_) => ValidateAddressResult {
                is_valid: true,
                reason: None,
            },
            Err(e) => ValidateAddressResult {
                is_valid: false,
                reason: Some(e.to_string()),
            },
        }
    }

    fn process_history_loop(&self, ctx: MmArc) -> Box<dyn Future<Item = (), Error = ()> + Send> {
        warn!("process_history_loop is deprecated, tendermint uses tx_history_v2");
        Box::new(futures01::future::err(()))
    }

    fn history_sync_status(&self) -> HistorySyncState { self.history_sync_state.lock().unwrap().clone() }

    fn get_trade_fee(&self) -> Box<dyn Future<Item = TradeFee, Error = String> + Send> {
        Box::new(futures01::future::err("Not implemented".into()))
    }

    async fn get_sender_trade_fee(
        &self,
        value: TradePreimageValue,
        _stage: FeeApproxStage,
    ) -> TradePreimageResult<TradeFee> {
        let amount = match value {
            TradePreimageValue::Exact(decimal) | TradePreimageValue::UpperBound(decimal) => decimal,
        };
        self.get_sender_trade_fee_for_denom(self.ticker.clone(), self.denom.clone(), self.decimals, amount)
            .await
    }

    fn get_receiver_trade_fee(&self, stage: FeeApproxStage) -> TradePreimageFut<TradeFee> {
        let coin = self.clone();
        let fut = async move {
            // We can't simulate Claim Htlc without having information about broadcasted htlc tx.
            // Since create and claim htlc fees are almost same, we can simply simulate create htlc tx.
            coin.get_sender_trade_fee_for_denom(
                coin.ticker.clone(),
                coin.denom.clone(),
                coin.decimals,
                coin.min_tx_amount(),
            )
            .await
        };
        Box::new(fut.boxed().compat())
    }

    async fn get_fee_to_send_taker_fee(
        &self,
        dex_fee_amount: DexFee,
        _stage: FeeApproxStage,
    ) -> TradePreimageResult<TradeFee> {
        self.get_fee_to_send_taker_fee_for_denom(self.ticker.clone(), self.denom.clone(), self.decimals, dex_fee_amount)
            .await
    }

    fn required_confirmations(&self) -> u64 { 0 }

    fn requires_notarization(&self) -> bool { false }

    fn set_required_confirmations(&self, confirmations: u64) {
        warn!("set_required_confirmations is not supported for tendermint")
    }

    fn set_requires_notarization(&self, requires_nota: bool) { warn!("TendermintCoin doesn't support notarization") }

    fn swap_contract_address(&self) -> Option<BytesJson> { None }

    fn fallback_swap_contract(&self) -> Option<BytesJson> { None }

    fn mature_confirmations(&self) -> Option<u32> { None }

    fn coin_protocol_info(&self, _amount_to_receive: Option<MmNumber>) -> Vec<u8> { Vec::new() }

    fn is_coin_protocol_supported(
        &self,
        _info: &Option<Vec<u8>>,
        _amount_to_send: Option<MmNumber>,
        _locktime: u64,
        _is_maker: bool,
    ) -> bool {
        true
    }

    fn on_disabled(&self) -> Result<(), AbortedError> { AbortableSystem::abort_all(&self.abortable_system) }

    fn on_token_deactivated(&self, _ticker: &str) {}
}

#[async_trait]
impl MarketCoinOps for TendermintCoin {
    fn ticker(&self) -> &str { &self.ticker }

    fn my_address(&self) -> MmResult<String, MyAddressError> { Ok(self.account_id.to_string()) }

    async fn get_public_key(&self) -> Result<String, MmError<UnexpectedDerivationMethod>> {
        let key = SigningKey::from_slice(self.priv_key_policy.activated_key_or_err()?.as_slice())
            .expect("privkey validity is checked on coin creation");
        Ok(key.public_key().to_string())
    }

    fn sign_message_hash(&self, _message: &str) -> Option<[u8; 32]> {
        // TODO
        None
    }

    fn sign_message(&self, _message: &str) -> SignatureResult<String> {
        // TODO
        MmError::err(SignatureError::InternalError("Not implemented".into()))
    }

    fn verify_message(&self, _signature: &str, _message: &str, _address: &str) -> VerificationResult<bool> {
        // TODO
        MmError::err(VerificationError::InternalError("Not implemented".into()))
    }

    fn my_balance(&self) -> BalanceFut<CoinBalance> {
        let coin = self.clone();
        let fut = async move {
            let balance_denom = coin
                .account_balance_for_denom(&coin.account_id, coin.denom.to_string())
                .await?;
            Ok(CoinBalance {
                spendable: big_decimal_from_sat_unsigned(balance_denom, coin.decimals),
                unspendable: BigDecimal::default(),
            })
        };
        Box::new(fut.boxed().compat())
    }

    fn base_coin_balance(&self) -> BalanceFut<BigDecimal> {
        Box::new(self.my_balance().map(|coin_balance| coin_balance.spendable))
    }

    fn platform_ticker(&self) -> &str { &self.ticker }

    fn send_raw_tx(&self, tx: &str) -> Box<dyn Future<Item = String, Error = String> + Send> {
        let tx_bytes = try_fus!(hex::decode(tx));
        self.send_raw_tx_bytes(&tx_bytes)
    }

    /// Consider using `seq_safe_raw_tx_bytes` instead.
    /// This is considered as unsafe due to sequence mismatches.
    fn send_raw_tx_bytes(&self, tx: &[u8]) -> Box<dyn Future<Item = String, Error = String> + Send> {
        // as sanity check
        try_fus!(Raw::from_bytes(tx));

        let coin = self.clone();
        let tx_bytes = tx.to_owned();
        let fut = async move {
            let broadcast_res = try_s!(try_s!(coin.rpc_client().await).broadcast_tx_commit(tx_bytes).await);

            if broadcast_res.check_tx.log.contains(ACCOUNT_SEQUENCE_ERR)
                || broadcast_res.deliver_tx.log.contains(ACCOUNT_SEQUENCE_ERR)
            {
                return ERR!(
                    "{}. check_tx log: {}, deliver_tx log: {}",
                    ACCOUNT_SEQUENCE_ERR,
                    broadcast_res.check_tx.log,
                    broadcast_res.deliver_tx.log
                );
            }

            if !broadcast_res.check_tx.code.is_ok() {
                return ERR!("Tx check failed {:?}", broadcast_res.check_tx);
            }

            if !broadcast_res.deliver_tx.code.is_ok() {
                return ERR!("Tx deliver failed {:?}", broadcast_res.deliver_tx);
            }
            Ok(broadcast_res.hash.to_string())
        };
        Box::new(fut.boxed().compat())
    }

    #[inline(always)]
    async fn sign_raw_tx(&self, _args: &SignRawTransactionRequest) -> RawTransactionResult {
        MmError::err(RawTransactionError::NotImplemented {
            coin: self.ticker().to_string(),
        })
    }

    fn wait_for_confirmations(&self, input: ConfirmPaymentInput) -> Box<dyn Future<Item = (), Error = String> + Send> {
        // Sanity check
        let _: TxRaw = try_fus!(Message::decode(input.payment_tx.as_slice()));

        let tx_hash = hex::encode_upper(sha256(&input.payment_tx));

        let coin = self.clone();
        let fut = async move {
            loop {
                if now_sec() > input.wait_until {
                    return ERR!(
                        "Waited too long until {} for payment {} to be received",
                        input.wait_until,
                        tx_hash.clone()
                    );
                }

                let tx_status_code = try_s!(coin.get_tx_status_code_or_none(tx_hash.clone()).await);

                if let Some(tx_status_code) = tx_status_code {
                    return match tx_status_code {
                        cosmrs::tendermint::abci::Code::Ok => Ok(()),
                        cosmrs::tendermint::abci::Code::Err(err_code) => Err(format!(
                            "Got error code: '{}' for tx: '{}'. Broadcasted tx isn't valid.",
                            err_code, tx_hash
                        )),
                    };
                };

                Timer::sleep(input.check_every as f64).await;
            }
        };

        Box::new(fut.boxed().compat())
    }

    fn wait_for_htlc_tx_spend(&self, args: WaitForHTLCTxSpendArgs<'_>) -> TransactionFut {
        let tx = try_tx_fus!(cosmrs::Tx::from_bytes(args.tx_bytes));
        let first_message = try_tx_fus!(tx.body.messages.first().ok_or("Tx body couldn't be read."));
        let htlc_proto = try_tx_fus!(CreateHtlcProto::decode(
            try_tx_fus!(HtlcType::from_str(&self.account_prefix)),
            first_message.value.as_slice()
        ));
        let htlc = try_tx_fus!(CreateHtlcMsg::try_from(htlc_proto));
        let htlc_id = self.calculate_htlc_id(htlc.sender(), htlc.to(), htlc.amount(), args.secret_hash);

        let events_string = format!("claim_htlc.id='{}'", htlc_id);
        // TODO: Remove deprecated attribute when new version of tendermint-rs is released
        #[allow(deprecated)]
        let request = GetTxsEventRequest {
            events: vec![events_string],
            order_by: TendermintResultOrder::Ascending as i32,
            page: 1,
            limit: 1,
            pagination: None,
        };
        let encoded_request = request.encode_to_vec();

        let coin = self.clone();
        let wait_until = args.wait_until;
        let fut = async move {
            loop {
                let response = try_tx_s!(
                    try_tx_s!(coin.rpc_client().await)
                        .abci_query(
                            Some(ABCI_GET_TXS_EVENT_PATH.to_string()),
                            encoded_request.as_slice(),
                            ABCI_REQUEST_HEIGHT,
                            ABCI_REQUEST_PROVE
                        )
                        .await
                );
                let response = try_tx_s!(GetTxsEventResponse::decode(response.value.as_slice()));
                if let Some(tx) = response.txs.first() {
                    return Ok(TransactionEnum::CosmosTransaction(CosmosTransaction {
                        data: TxRaw {
                            body_bytes: tx.body.as_ref().map(Message::encode_to_vec).unwrap_or_default(),
                            auth_info_bytes: tx.auth_info.as_ref().map(Message::encode_to_vec).unwrap_or_default(),
                            signatures: tx.signatures.clone(),
                        },
                    }));
                }
                Timer::sleep(5.).await;
                if get_utc_timestamp() > wait_until as i64 {
                    return Err(TransactionErr::Plain("Waited too long".into()));
                }
            }
        };

        Box::new(fut.boxed().compat())
    }

    fn tx_enum_from_bytes(&self, bytes: &[u8]) -> Result<TransactionEnum, MmError<TxMarshalingErr>> {
        let tx_raw: TxRaw = Message::decode(bytes).map_to_mm(|e| TxMarshalingErr::InvalidInput(e.to_string()))?;
        Ok(TransactionEnum::CosmosTransaction(CosmosTransaction { data: tx_raw }))
    }

    fn current_block(&self) -> Box<dyn Future<Item = u64, Error = String> + Send> {
        let coin = self.clone();
        let fut = async move {
            let info = try_s!(try_s!(coin.rpc_client().await).abci_info().await);
            Ok(info.response.last_block_height.into())
        };
        Box::new(fut.boxed().compat())
    }

    fn display_priv_key(&self) -> Result<String, String> {
        Ok(self
            .priv_key_policy
            .activated_key_or_err()
            .map_err(|e| e.to_string())?
            .to_string())
    }

    #[inline]
    fn min_tx_amount(&self) -> BigDecimal { big_decimal_from_sat(MIN_TX_SATOSHIS, self.decimals) }

    #[inline]
    fn min_trading_vol(&self) -> MmNumber { self.min_tx_amount().into() }

    fn is_trezor(&self) -> bool { self.priv_key_policy.is_trezor() }
}

#[async_trait]
#[allow(unused_variables)]
impl SwapOps for TendermintCoin {
    fn send_taker_fee(&self, fee_addr: &[u8], dex_fee: DexFee, uuid: &[u8]) -> TransactionFut {
        self.send_taker_fee_for_denom(
            fee_addr,
            dex_fee.fee_amount().into(),
            self.denom.clone(),
            self.decimals,
            uuid,
        )
    }

    fn send_maker_payment(&self, maker_payment_args: SendPaymentArgs) -> TransactionFut {
        self.send_htlc_for_denom(
            maker_payment_args.time_lock_duration,
            maker_payment_args.other_pubkey,
            maker_payment_args.secret_hash,
            maker_payment_args.amount,
            self.denom.clone(),
            self.decimals,
        )
    }

    fn send_taker_payment(&self, taker_payment_args: SendPaymentArgs) -> TransactionFut {
        self.send_htlc_for_denom(
            taker_payment_args.time_lock_duration,
            taker_payment_args.other_pubkey,
            taker_payment_args.secret_hash,
            taker_payment_args.amount,
            self.denom.clone(),
            self.decimals,
        )
    }

<<<<<<< HEAD
    async fn send_maker_spends_taker_payment(
        &self,
        maker_spends_payment_args: SpendPaymentArgs<'_>,
    ) -> TransactionResult {
        let tx = try_tx_s!(cosmrs::Tx::from_bytes(maker_spends_payment_args.other_payment_tx));
        let msg = try_tx_s!(tx.body.messages.first().ok_or("Tx body couldn't be read."));
        let htlc_proto: CreateHtlcProtoRep = try_tx_s!(Message::decode(msg.value.as_slice()));
        let htlc = try_tx_s!(MsgCreateHtlc::try_from(htlc_proto));
=======
    fn send_maker_spends_taker_payment(&self, maker_spends_payment_args: SpendPaymentArgs) -> TransactionFut {
        let tx = try_tx_fus!(cosmrs::Tx::from_bytes(maker_spends_payment_args.other_payment_tx));
        let msg = try_tx_fus!(tx.body.messages.first().ok_or("Tx body couldn't be read."));
>>>>>>> d36f43dd

        let htlc_proto = try_tx_fus!(CreateHtlcProto::decode(
            try_tx_fus!(HtlcType::from_str(&self.account_prefix)),
            msg.value.as_slice()
        ));
        let htlc = try_tx_fus!(CreateHtlcMsg::try_from(htlc_proto));

        let mut amount = htlc.amount().to_vec();
        amount.sort();
        drop_mutability!(amount);

        let coins_string = amount
            .iter()
            .map(|t| format!("{}{}", t.amount, t.denom))
            .collect::<Vec<String>>()
            .join(",");

        let htlc_id = self.calculate_htlc_id(htlc.sender(), htlc.to(), &amount, maker_spends_payment_args.secret_hash);

        let claim_htlc_tx = try_tx_s!(self.gen_claim_htlc_tx(htlc_id, maker_spends_payment_args.secret));

        let current_block = try_tx_s!(self.current_block().compat().await);
        let timeout_height = current_block + TIMEOUT_HEIGHT_DELTA;

        let fee = try_tx_s!(
            self.calculate_fee(
                claim_htlc_tx.msg_payload.clone(),
                timeout_height,
                TX_DEFAULT_MEMO.to_owned(),
                None
            )
            .await
        );

        let (_tx_id, tx_raw) = try_tx_s!(
            self.seq_safe_send_raw_tx_bytes(
                claim_htlc_tx.msg_payload.clone(),
                fee.clone(),
                timeout_height,
                TX_DEFAULT_MEMO.into(),
            )
            .await
        );

        Ok(TransactionEnum::CosmosTransaction(CosmosTransaction {
            data: tx_raw.into(),
        }))
    }

<<<<<<< HEAD
    async fn send_taker_spends_maker_payment(
        &self,
        taker_spends_payment_args: SpendPaymentArgs<'_>,
    ) -> TransactionResult {
        let tx = try_tx_s!(cosmrs::Tx::from_bytes(taker_spends_payment_args.other_payment_tx));
        let msg = try_tx_s!(tx.body.messages.first().ok_or("Tx body couldn't be read."));
        let htlc_proto: CreateHtlcProtoRep = try_tx_s!(Message::decode(msg.value.as_slice()));
        let htlc = try_tx_s!(MsgCreateHtlc::try_from(htlc_proto));
=======
    fn send_taker_spends_maker_payment(&self, taker_spends_payment_args: SpendPaymentArgs) -> TransactionFut {
        let tx = try_tx_fus!(cosmrs::Tx::from_bytes(taker_spends_payment_args.other_payment_tx));
        let msg = try_tx_fus!(tx.body.messages.first().ok_or("Tx body couldn't be read."));
>>>>>>> d36f43dd

        let htlc_proto = try_tx_fus!(CreateHtlcProto::decode(
            try_tx_fus!(HtlcType::from_str(&self.account_prefix)),
            msg.value.as_slice()
        ));
        let htlc = try_tx_fus!(CreateHtlcMsg::try_from(htlc_proto));

        let mut amount = htlc.amount().to_vec();
        amount.sort();
        drop_mutability!(amount);

        let coins_string = amount
            .iter()
            .map(|t| format!("{}{}", t.amount, t.denom))
            .collect::<Vec<String>>()
            .join(",");

        let htlc_id = self.calculate_htlc_id(htlc.sender(), htlc.to(), &amount, taker_spends_payment_args.secret_hash);

        let claim_htlc_tx = try_tx_s!(self.gen_claim_htlc_tx(htlc_id, taker_spends_payment_args.secret));

        let current_block = try_tx_s!(self.current_block().compat().await);
        let timeout_height = current_block + TIMEOUT_HEIGHT_DELTA;

        let fee = try_tx_s!(
            self.calculate_fee(
                claim_htlc_tx.msg_payload.clone(),
                timeout_height,
                TX_DEFAULT_MEMO.into(),
                None
            )
            .await
        );

        let (tx_id, tx_raw) = try_tx_s!(
            self.seq_safe_send_raw_tx_bytes(
                claim_htlc_tx.msg_payload.clone(),
                fee.clone(),
                timeout_height,
                TX_DEFAULT_MEMO.into(),
            )
            .await
        );

        Ok(TransactionEnum::CosmosTransaction(CosmosTransaction {
            data: tx_raw.into(),
        }))
    }

    async fn send_taker_refunds_payment(&self, taker_refunds_payment_args: RefundPaymentArgs<'_>) -> TransactionResult {
        Err(TransactionErr::Plain(
            "Doesn't need transaction broadcast to refund IRIS HTLC".into(),
        ))
    }

    async fn send_maker_refunds_payment(&self, maker_refunds_payment_args: RefundPaymentArgs<'_>) -> TransactionResult {
        Err(TransactionErr::Plain(
            "Doesn't need transaction broadcast to refund IRIS HTLC".into(),
        ))
    }

    fn validate_fee(&self, validate_fee_args: ValidateFeeArgs) -> ValidatePaymentFut<()> {
        self.validate_fee_for_denom(
            validate_fee_args.fee_tx,
            validate_fee_args.expected_sender,
            validate_fee_args.fee_addr,
            &validate_fee_args.dex_fee.fee_amount().into(),
            self.decimals,
            validate_fee_args.uuid,
            self.denom.to_string(),
        )
    }

    async fn validate_maker_payment(&self, input: ValidatePaymentInput) -> ValidatePaymentResult<()> {
        self.validate_payment_for_denom(input, self.denom.clone(), self.decimals)
            .await
    }

    async fn validate_taker_payment(&self, input: ValidatePaymentInput) -> ValidatePaymentResult<()> {
        self.validate_payment_for_denom(input, self.denom.clone(), self.decimals)
            .await
    }

    fn check_if_my_payment_sent(
        &self,
        if_my_payment_sent_args: CheckIfMyPaymentSentArgs,
    ) -> Box<dyn Future<Item = Option<TransactionEnum>, Error = String> + Send> {
        self.check_if_my_payment_sent_for_denom(
            self.decimals,
            self.denom.clone(),
            if_my_payment_sent_args.other_pub,
            if_my_payment_sent_args.secret_hash,
            if_my_payment_sent_args.amount,
        )
    }

    async fn search_for_swap_tx_spend_my(
        &self,
        input: SearchForSwapTxSpendInput<'_>,
    ) -> Result<Option<FoundSwapTxSpend>, String> {
        self.search_for_swap_tx_spend(input).await.map_err(|e| e.to_string())
    }

    async fn search_for_swap_tx_spend_other(
        &self,
        input: SearchForSwapTxSpendInput<'_>,
    ) -> Result<Option<FoundSwapTxSpend>, String> {
        self.search_for_swap_tx_spend(input).await.map_err(|e| e.to_string())
    }

    async fn extract_secret(
        &self,
        secret_hash: &[u8],
        spend_tx: &[u8],
        watcher_reward: bool,
    ) -> Result<Vec<u8>, String> {
        let tx = try_s!(cosmrs::Tx::from_bytes(spend_tx));
        let msg = try_s!(tx.body.messages.first().ok_or("Tx body couldn't be read."));

        let htlc_proto = try_s!(ClaimHtlcProto::decode(
            try_s!(HtlcType::from_str(&self.account_prefix)),
            msg.value.as_slice()
        ));
        let htlc = try_s!(ClaimHtlcMsg::try_from(htlc_proto));

        Ok(try_s!(hex::decode(htlc.secret())))
    }

    fn check_tx_signed_by_pub(&self, tx: &[u8], expected_pub: &[u8]) -> Result<bool, MmError<ValidatePaymentError>> {
        unimplemented!();
    }

    // Todo
    fn is_auto_refundable(&self) -> bool { false }

    // Todo
    async fn wait_for_htlc_refund(&self, _tx: &[u8], _locktime: u64) -> RefundResult<()> {
        MmError::err(RefundError::Internal(
            "wait_for_htlc_refund is not supported for this coin!".into(),
        ))
    }

    fn negotiate_swap_contract_addr(
        &self,
        other_side_address: Option<&[u8]>,
    ) -> Result<Option<BytesJson>, MmError<NegotiateSwapContractAddrErr>> {
        Ok(None)
    }

    #[inline]
    fn derive_htlc_key_pair(&self, swap_unique_data: &[u8]) -> KeyPair {
        key_pair_from_secret(
            self.priv_key_policy
                .activated_key_or_err()
                .expect("valid priv key")
                .as_ref(),
        )
        .expect("valid priv key")
    }

    #[inline]
    fn derive_htlc_pubkey(&self, swap_unique_data: &[u8]) -> Vec<u8> {
        self.derive_htlc_key_pair(swap_unique_data).public_slice().to_vec()
    }

    fn validate_other_pubkey(&self, raw_pubkey: &[u8]) -> MmResult<(), ValidateOtherPubKeyErr> {
        PublicKey::from_raw_secp256k1(raw_pubkey)
            .or_mm_err(|| ValidateOtherPubKeyErr::InvalidPubKey(hex::encode(raw_pubkey)))?;
        Ok(())
    }

    async fn maker_payment_instructions(
        &self,
        args: PaymentInstructionArgs<'_>,
    ) -> Result<Option<Vec<u8>>, MmError<PaymentInstructionsErr>> {
        Ok(None)
    }

    async fn taker_payment_instructions(
        &self,
        args: PaymentInstructionArgs<'_>,
    ) -> Result<Option<Vec<u8>>, MmError<PaymentInstructionsErr>> {
        Ok(None)
    }

    fn validate_maker_payment_instructions(
        &self,
        _instructions: &[u8],
        args: PaymentInstructionArgs,
    ) -> Result<PaymentInstructions, MmError<ValidateInstructionsErr>> {
        MmError::err(ValidateInstructionsErr::UnsupportedCoin(self.ticker().to_string()))
    }

    fn validate_taker_payment_instructions(
        &self,
        _instructions: &[u8],
        args: PaymentInstructionArgs,
    ) -> Result<PaymentInstructions, MmError<ValidateInstructionsErr>> {
        MmError::err(ValidateInstructionsErr::UnsupportedCoin(self.ticker().to_string()))
    }
}

#[async_trait]
impl TakerSwapMakerCoin for TendermintCoin {
    async fn on_taker_payment_refund_start(&self, _maker_payment: &[u8]) -> RefundResult<()> { Ok(()) }

    async fn on_taker_payment_refund_success(&self, _maker_payment: &[u8]) -> RefundResult<()> { Ok(()) }
}

#[async_trait]
impl MakerSwapTakerCoin for TendermintCoin {
    async fn on_maker_payment_refund_start(&self, _taker_payment: &[u8]) -> RefundResult<()> { Ok(()) }

    async fn on_maker_payment_refund_success(&self, _taker_payment: &[u8]) -> RefundResult<()> { Ok(()) }
}

#[async_trait]
impl WatcherOps for TendermintCoin {
    fn create_maker_payment_spend_preimage(
        &self,
        _maker_payment_tx: &[u8],
        _time_lock: u64,
        _maker_pub: &[u8],
        _secret_hash: &[u8],
        _swap_unique_data: &[u8],
    ) -> TransactionFut {
        unimplemented!();
    }

    fn send_maker_payment_spend_preimage(&self, _input: SendMakerPaymentSpendPreimageInput) -> TransactionFut {
        unimplemented!();
    }

    fn create_taker_payment_refund_preimage(
        &self,
        _taker_payment_tx: &[u8],
        _time_lock: u64,
        _maker_pub: &[u8],
        _secret_hash: &[u8],
        _swap_contract_address: &Option<BytesJson>,
        _swap_unique_data: &[u8],
    ) -> TransactionFut {
        unimplemented!();
    }

    fn send_taker_payment_refund_preimage(&self, _watcher_refunds_payment_args: RefundPaymentArgs) -> TransactionFut {
        unimplemented!();
    }

    fn watcher_validate_taker_fee(&self, _input: WatcherValidateTakerFeeInput) -> ValidatePaymentFut<()> {
        unimplemented!();
    }

    fn watcher_validate_taker_payment(&self, _input: WatcherValidatePaymentInput) -> ValidatePaymentFut<()> {
        unimplemented!();
    }

    fn taker_validates_payment_spend_or_refund(&self, _input: ValidateWatcherSpendInput) -> ValidatePaymentFut<()> {
        unimplemented!();
    }

    async fn watcher_search_for_swap_tx_spend(
        &self,
        _input: WatcherSearchForSwapTxSpendInput<'_>,
    ) -> Result<Option<FoundSwapTxSpend>, String> {
        unimplemented!();
    }

    async fn get_taker_watcher_reward(
        &self,
        _other_coin: &MmCoinEnum,
        _coin_amount: Option<BigDecimal>,
        _other_coin_amount: Option<BigDecimal>,
        _reward_amount: Option<BigDecimal>,
        _wait_until: u64,
    ) -> Result<WatcherReward, MmError<WatcherRewardError>> {
        unimplemented!()
    }

    async fn get_maker_watcher_reward(
        &self,
        _other_coin: &MmCoinEnum,
        _reward_amount: Option<BigDecimal>,
        _wait_until: u64,
    ) -> Result<Option<WatcherReward>, MmError<WatcherRewardError>> {
        unimplemented!()
    }
}

/// Processes the given `priv_key_build_policy` and returns corresponding `TendermintPrivKeyPolicy`.
/// This function expects either [`PrivKeyBuildPolicy::IguanaPrivKey`]
/// or [`PrivKeyBuildPolicy::GlobalHDAccount`], otherwise returns `PrivKeyPolicyNotAllowed` error.
pub fn tendermint_priv_key_policy(
    conf: &TendermintConf,
    ticker: &str,
    priv_key_build_policy: PrivKeyBuildPolicy,
    path_to_address: HDAccountAddressId,
) -> MmResult<TendermintPrivKeyPolicy, TendermintInitError> {
    match priv_key_build_policy {
        PrivKeyBuildPolicy::IguanaPrivKey(iguana) => Ok(TendermintPrivKeyPolicy::Iguana(iguana)),
        PrivKeyBuildPolicy::GlobalHDAccount(global_hd) => {
            let path_to_coin = conf.derivation_path.as_ref().or_mm_err(|| TendermintInitError {
                ticker: ticker.to_string(),
                kind: TendermintInitErrorKind::DerivationPathIsNotSet,
            })?;
            let activated_priv_key = global_hd
                .derive_secp256k1_secret(&path_to_address.to_derivation_path(path_to_coin).mm_err(|e| {
                    TendermintInitError {
                        ticker: ticker.to_string(),
                        kind: TendermintInitErrorKind::InvalidPathToAddress(e.to_string()),
                    }
                })?)
                .mm_err(|e| TendermintInitError {
                    ticker: ticker.to_string(),
                    kind: TendermintInitErrorKind::InvalidPrivKey(e.to_string()),
                })?;
            let bip39_secp_priv_key = global_hd.root_priv_key().clone();
            Ok(TendermintPrivKeyPolicy::HDWallet {
                path_to_coin: path_to_coin.clone(),
                activated_key: activated_priv_key,
                bip39_secp_priv_key,
            })
        },
        PrivKeyBuildPolicy::Trezor => {
            let kind =
                TendermintInitErrorKind::PrivKeyPolicyNotAllowed(PrivKeyPolicyNotAllowed::HardwareWalletNotSupported);
            MmError::err(TendermintInitError {
                ticker: ticker.to_string(),
                kind,
            })
        },
    }
}

#[cfg(test)]
pub mod tendermint_coin_tests {
    use super::*;

    use common::{block_on, wait_until_ms, DEX_FEE_ADDR_RAW_PUBKEY};
    use cosmrs::proto::cosmos::tx::v1beta1::{GetTxRequest, GetTxResponse, GetTxsEventResponse};
    use crypto::privkey::key_pair_from_seed;
    use std::mem::discriminant;

    pub const IRIS_TESTNET_HTLC_PAIR1_SEED: &str = "iris test seed";
    // pub const IRIS_TESTNET_HTLC_PAIR1_PUB_KEY: &[u8] = &[
    //     2, 35, 133, 39, 114, 92, 150, 175, 252, 203, 124, 85, 243, 144, 11, 52, 91, 128, 236, 82, 104, 212, 131, 40,
    //     79, 22, 40, 7, 119, 93, 50, 179, 43,
    // ];
    // const IRIS_TESTNET_HTLC_PAIR1_ADDRESS: &str = "iaa1e0rx87mdj79zejewuc4jg7ql9ud2286g2us8f2";

    // const IRIS_TESTNET_HTLC_PAIR2_SEED: &str = "iris test2 seed";
    const IRIS_TESTNET_HTLC_PAIR2_PUB_KEY: &[u8] = &[
        2, 90, 55, 151, 92, 7, 154, 117, 67, 96, 63, 202, 178, 78, 37, 101, 164, 173, 238, 60, 249, 175, 137, 52, 105,
        14, 16, 50, 130, 250, 64, 37, 17,
    ];
    const IRIS_TESTNET_HTLC_PAIR2_ADDRESS: &str = "iaa1erfnkjsmalkwtvj44qnfr2drfzdt4n9ldh0kjv";

    pub const IRIS_TESTNET_RPC_URL: &str = "http://34.80.202.172:26657";

    const TAKER_PAYMENT_SPEND_SEARCH_INTERVAL: f64 = 1.;
    const AVG_BLOCKTIME: u8 = 5;

    const SUCCEED_TX_HASH_SAMPLES: &[&str] = &[
        // https://nyancat.iobscan.io/#/tx?txHash=A010FC0AA33FC6D597A8635F9D127C0A7B892FAAC72489F4DADD90048CFE9279
        "A010FC0AA33FC6D597A8635F9D127C0A7B892FAAC72489F4DADD90048CFE9279",
        // https://nyancat.iobscan.io/#/tx?txHash=54FD77054AE311C484CC2EADD4621428BB23D14A9BAAC128B0E7B47422F86EC8
        "54FD77054AE311C484CC2EADD4621428BB23D14A9BAAC128B0E7B47422F86EC8",
        // https://nyancat.iobscan.io/#/tx?txHash=7C00FAE7F70C36A316A4736025B08A6EAA2A0CC7919A2C4FC4CD14D9FFD166F9
        "7C00FAE7F70C36A316A4736025B08A6EAA2A0CC7919A2C4FC4CD14D9FFD166F9",
    ];

    const FAILED_TX_HASH_SAMPLES: &[&str] = &[
        // https://nyancat.iobscan.io/#/tx?txHash=57EE62B2DF7E311C98C24AE2A53EB0FF2C16D289CECE0826CA1FF1108C91B3F9
        "57EE62B2DF7E311C98C24AE2A53EB0FF2C16D289CECE0826CA1FF1108C91B3F9",
        // https://nyancat.iobscan.io/#/tx?txHash=F3181D69C580318DFD54282C656AC81113BC600BCFBAAA480E6D8A6469EE8786
        "F3181D69C580318DFD54282C656AC81113BC600BCFBAAA480E6D8A6469EE8786",
        // https://nyancat.iobscan.io/#/tx?txHash=FE6F9F395DA94A14FCFC04E0E8C496197077D5F4968DA5528D9064C464ADF522
        "FE6F9F395DA94A14FCFC04E0E8C496197077D5F4968DA5528D9064C464ADF522",
    ];

    fn get_iris_usdc_ibc_protocol() -> TendermintProtocolInfo {
        TendermintProtocolInfo {
            decimals: 6,
            denom: String::from("ibc/5C465997B4F582F602CD64E12031C6A6E18CAF1E6EDC9B5D808822DC0B5F850C"),
            account_prefix: String::from("iaa"),
            chain_id: String::from("nyancat-9"),
            gas_price: None,
            chain_registry_name: None,
        }
    }

    fn get_iris_protocol() -> TendermintProtocolInfo {
        TendermintProtocolInfo {
            decimals: 6,
            denom: String::from("unyan"),
            account_prefix: String::from("iaa"),
            chain_id: String::from("nyancat-9"),
            gas_price: None,
            chain_registry_name: None,
        }
    }

    #[test]
    fn test_tx_hash_str_from_bytes() {
        let tx_hex = "0a97010a8f010a1c2f636f736d6f732e62616e6b2e763162657461312e4d736753656e64126f0a2d636f736d6f7331737661773061716334353834783832356a753775613033673578747877643061686c3836687a122d636f736d6f7331737661773061716334353834783832356a753775613033673578747877643061686c3836687a1a0f0a057561746f6d120631303030303018d998bf0512670a500a460a1f2f636f736d6f732e63727970746f2e736563703235366b312e5075624b657912230a2102000eef4ab169e7b26a4a16c47420c4176ab702119ba57a8820fb3e53c8e7506212040a020801180312130a0d0a057561746f6d12043130303010a08d061a4093e5aec96f7d311d129f5ec8714b21ad06a75e483ba32afab86354400b2ac8350bfc98731bbb05934bf138282750d71aadbe08ceb6bb195f2b55e1bbfdddaaad";
        let expected_hash = "1C25ED7D17FCC5959409498D5423594666C4E84F15AF7B4AF17DF29B2AF9E7F5";

        let tx_bytes = hex::decode(tx_hex).unwrap();
        let hash = sha256(&tx_bytes);
        assert_eq!(hex::encode_upper(hash.as_slice()), expected_hash);
    }

    #[test]
    fn test_htlc_create_and_claim() {
        let rpc_urls = vec![IRIS_TESTNET_RPC_URL.to_string()];

        let protocol_conf = get_iris_protocol();

        let ctx = mm2_core::mm_ctx::MmCtxBuilder::default().into_mm_arc();

        let conf = TendermintConf {
            avg_blocktime: AVG_BLOCKTIME,
            derivation_path: None,
        };

        let key_pair = key_pair_from_seed(IRIS_TESTNET_HTLC_PAIR1_SEED).unwrap();
        let priv_key_policy = TendermintPrivKeyPolicy::Iguana(key_pair.private().secret);

        let coin = block_on(TendermintCoin::init(
            &ctx,
            "IRIS".to_string(),
            conf,
            protocol_conf,
            rpc_urls,
            false,
            priv_key_policy,
        ))
        .unwrap();

        // << BEGIN HTLC CREATION
        let to: AccountId = IRIS_TESTNET_HTLC_PAIR2_ADDRESS.parse().unwrap();
        let amount = 1;
        let amount_dec = big_decimal_from_sat_unsigned(amount, coin.decimals);

        let mut sec = [0u8; 32];
        common::os_rng(&mut sec).unwrap();
        drop_mutability!(sec);

        let time_lock = 1000;

        let create_htlc_tx = coin
            .gen_create_htlc_tx(
                coin.denom.clone(),
                &to,
                amount.into(),
                sha256(&sec).as_slice(),
                time_lock,
            )
            .unwrap();

        let current_block_fut = coin.current_block().compat();
        let current_block = block_on(async { current_block_fut.await.unwrap() });
        let timeout_height = current_block + TIMEOUT_HEIGHT_DELTA;

        let fee = block_on(async {
            coin.calculate_fee(
                create_htlc_tx.msg_payload.clone(),
                timeout_height,
                TX_DEFAULT_MEMO.to_owned(),
                None,
            )
            .await
            .unwrap()
        });

        let send_tx_fut = coin.seq_safe_send_raw_tx_bytes(
            create_htlc_tx.msg_payload.clone(),
            fee,
            timeout_height,
            TX_DEFAULT_MEMO.into(),
        );
        block_on(async {
            send_tx_fut.await.unwrap();
        });
        // >> END HTLC CREATION

        let htlc_spent = block_on(
            coin.check_if_my_payment_sent(CheckIfMyPaymentSentArgs {
                time_lock: 0,
                other_pub: IRIS_TESTNET_HTLC_PAIR2_PUB_KEY,
                secret_hash: sha256(&sec).as_slice(),
                search_from_block: current_block,
                swap_contract_address: &None,
                swap_unique_data: &[],
                amount: &amount_dec,
                payment_instructions: &None,
            })
            .compat(),
        )
        .unwrap();
        assert!(htlc_spent.is_some());

        // << BEGIN HTLC CLAIMING
        let claim_htlc_tx = coin.gen_claim_htlc_tx(create_htlc_tx.id, &sec).unwrap();

        let current_block_fut = coin.current_block().compat();
        let current_block = common::block_on(async { current_block_fut.await.unwrap() });
        let timeout_height = current_block + TIMEOUT_HEIGHT_DELTA;

        let fee = block_on(async {
            coin.calculate_fee(
                claim_htlc_tx.msg_payload.clone(),
                timeout_height,
                TX_DEFAULT_MEMO.to_owned(),
                None,
            )
            .await
            .unwrap()
        });

        let send_tx_fut =
            coin.seq_safe_send_raw_tx_bytes(claim_htlc_tx.msg_payload, fee, timeout_height, TX_DEFAULT_MEMO.into());

        let (tx_id, _tx_raw) = block_on(async { send_tx_fut.await.unwrap() });

        println!("Claim HTLC tx hash {}", tx_id);
        // >> END HTLC CLAIMING
    }

    #[test]
    fn try_query_claim_htlc_txs_and_get_secret() {
        let rpc_urls = vec![IRIS_TESTNET_RPC_URL.to_string()];

        let protocol_conf = get_iris_usdc_ibc_protocol();

        let ctx = mm2_core::mm_ctx::MmCtxBuilder::default().into_mm_arc();

        let conf = TendermintConf {
            avg_blocktime: AVG_BLOCKTIME,
            derivation_path: None,
        };

        let key_pair = key_pair_from_seed(IRIS_TESTNET_HTLC_PAIR1_SEED).unwrap();
        let priv_key_policy = TendermintPrivKeyPolicy::Iguana(key_pair.private().secret);

        let coin = block_on(TendermintCoin::init(
            &ctx,
            "USDC-IBC".to_string(),
            conf,
            protocol_conf,
            rpc_urls,
            false,
            priv_key_policy,
        ))
        .unwrap();

        let events = "claim_htlc.id='2B925FC83A106CC81590B3DB108AC2AE496FFA912F368FE5E29BC1ED2B754F2C'";
        // TODO: Remove deprecated attribute when new version of tendermint-rs is released
        #[allow(deprecated)]
        let request = GetTxsEventRequest {
            events: vec![events.into()],
            order_by: TendermintResultOrder::Ascending as i32,
            page: 1,
            limit: 1,
            pagination: None,
        };
        let response = block_on(block_on(coin.rpc_client()).unwrap().abci_query(
            Some(ABCI_GET_TXS_EVENT_PATH.to_string()),
            request.encode_to_vec(),
            ABCI_REQUEST_HEIGHT,
            ABCI_REQUEST_PROVE,
        ))
        .unwrap();
        println!("{:?}", response);

        let response = GetTxsEventResponse::decode(response.value.as_slice()).unwrap();
        let tx = response.txs.first().unwrap();
        println!("{:?}", tx);

        let first_msg = tx.body.as_ref().unwrap().messages.first().unwrap();
        println!("{:?}", first_msg);

        let claim_htlc = ClaimHtlcProto::decode(HtlcType::Iris, first_msg.value.as_slice()).unwrap();
        let expected_secret = [1; 32];
        let actual_secret = hex::decode(claim_htlc.secret()).unwrap();

        assert_eq!(actual_secret, expected_secret);
    }

    #[test]
    fn wait_for_tx_spend_test() {
        let rpc_urls = vec![IRIS_TESTNET_RPC_URL.to_string()];

        let protocol_conf = get_iris_usdc_ibc_protocol();

        let ctx = mm2_core::mm_ctx::MmCtxBuilder::default().into_mm_arc();

        let conf = TendermintConf {
            avg_blocktime: AVG_BLOCKTIME,
            derivation_path: None,
        };

        let key_pair = key_pair_from_seed(IRIS_TESTNET_HTLC_PAIR1_SEED).unwrap();
        let priv_key_policy = TendermintPrivKeyPolicy::Iguana(key_pair.private().secret);

        let coin = block_on(TendermintCoin::init(
            &ctx,
            "USDC-IBC".to_string(),
            conf,
            protocol_conf,
            rpc_urls,
            false,
            priv_key_policy,
        ))
        .unwrap();

        // https://nyancat.iobscan.io/#/tx?txHash=2DB382CE3D9953E4A94957B475B0E8A98F5B6DDB32D6BF0F6A765D949CF4A727
        let create_tx_hash = "2DB382CE3D9953E4A94957B475B0E8A98F5B6DDB32D6BF0F6A765D949CF4A727";

        let request = GetTxRequest {
            hash: create_tx_hash.into(),
        };

        let response = block_on(block_on(coin.rpc_client()).unwrap().abci_query(
            Some(ABCI_GET_TX_PATH.to_string()),
            request.encode_to_vec(),
            ABCI_REQUEST_HEIGHT,
            ABCI_REQUEST_PROVE,
        ))
        .unwrap();
        println!("{:?}", response);

        let response = GetTxResponse::decode(response.value.as_slice()).unwrap();
        let tx = response.tx.unwrap();

        println!("{:?}", tx);

        let encoded_tx = tx.encode_to_vec();

        let secret_hash = hex::decode("0C34C71EBA2A51738699F9F3D6DAFFB15BE576E8ED543203485791B5DA39D10D").unwrap();
        let spend_tx = block_on(
            coin.wait_for_htlc_tx_spend(WaitForHTLCTxSpendArgs {
                tx_bytes: &encoded_tx,
                secret_hash: &secret_hash,
                wait_until: get_utc_timestamp() as u64,
                from_block: 0,
                swap_contract_address: &None,
                check_every: TAKER_PAYMENT_SPEND_SEARCH_INTERVAL,
                watcher_reward: false,
            })
            .compat(),
        )
        .unwrap();

        // https://nyancat.iobscan.io/#/tx?txHash=565C820C1F95556ADC251F16244AAD4E4274772F41BC13F958C9C2F89A14D137
        let expected_spend_hash = "565C820C1F95556ADC251F16244AAD4E4274772F41BC13F958C9C2F89A14D137";
        let hash = spend_tx.tx_hash();
        assert_eq!(hex::encode_upper(hash.0), expected_spend_hash);
    }

    #[test]
    fn validate_taker_fee_test() {
        let rpc_urls = vec![IRIS_TESTNET_RPC_URL.to_string()];

        let protocol_conf = get_iris_protocol();

        let ctx = mm2_core::mm_ctx::MmCtxBuilder::default().into_mm_arc();

        let conf = TendermintConf {
            avg_blocktime: AVG_BLOCKTIME,
            derivation_path: None,
        };

        let key_pair = key_pair_from_seed(IRIS_TESTNET_HTLC_PAIR1_SEED).unwrap();
        let priv_key_policy = TendermintPrivKeyPolicy::Iguana(key_pair.private().secret);

        let coin = block_on(TendermintCoin::init(
            &ctx,
            "IRIS-TEST".to_string(),
            conf,
            protocol_conf,
            rpc_urls,
            false,
            priv_key_policy,
        ))
        .unwrap();

        // CreateHtlc tx, validation should fail because first message of dex fee tx must be MsgSend
        // https://nyancat.iobscan.io/#/tx?txHash=2DB382CE3D9953E4A94957B475B0E8A98F5B6DDB32D6BF0F6A765D949CF4A727
        let create_htlc_tx_hash = "2DB382CE3D9953E4A94957B475B0E8A98F5B6DDB32D6BF0F6A765D949CF4A727";
        let create_htlc_tx_bytes = block_on(coin.request_tx(create_htlc_tx_hash.into()))
            .unwrap()
            .encode_to_vec();
        let create_htlc_tx = TransactionEnum::CosmosTransaction(CosmosTransaction {
            data: TxRaw::decode(create_htlc_tx_bytes.as_slice()).unwrap(),
        });

        let invalid_amount: MmNumber = 1.into();
        let error = coin
            .validate_fee(ValidateFeeArgs {
                fee_tx: &create_htlc_tx,
                expected_sender: &[],
                fee_addr: &DEX_FEE_ADDR_RAW_PUBKEY,
                dex_fee: &DexFee::Standard(invalid_amount.clone()),
                min_block_number: 0,
                uuid: &[1; 16],
            })
            .wait()
            .unwrap_err()
            .into_inner();
        println!("{}", error);
        match error {
            ValidatePaymentError::TxDeserializationError(err) => {
                assert!(err.contains("failed to decode Protobuf message: MsgSend.amount"))
            },
            _ => panic!(
                "Expected `WrongPaymentTx` MsgSend.amount decode failure, found {:?}",
                error
            ),
        }

        // just a random transfer tx not related to AtomicDEX, should fail on recipient address check
        // https://nyancat.iobscan.io/#/tx?txHash=65815814E7D74832D87956144C1E84801DC94FE9A509D207A0ABC3F17775E5DF
        let random_transfer_tx_hash = "65815814E7D74832D87956144C1E84801DC94FE9A509D207A0ABC3F17775E5DF";
        let random_transfer_tx_bytes = block_on(coin.request_tx(random_transfer_tx_hash.into()))
            .unwrap()
            .encode_to_vec();

        let random_transfer_tx = TransactionEnum::CosmosTransaction(CosmosTransaction {
            data: TxRaw::decode(random_transfer_tx_bytes.as_slice()).unwrap(),
        });

        let error = coin
            .validate_fee(ValidateFeeArgs {
                fee_tx: &random_transfer_tx,
                expected_sender: &[],
                fee_addr: &DEX_FEE_ADDR_RAW_PUBKEY,
                dex_fee: &DexFee::Standard(invalid_amount.clone()),
                min_block_number: 0,
                uuid: &[1; 16],
            })
            .wait()
            .unwrap_err()
            .into_inner();
        println!("{}", error);
        match error {
            ValidatePaymentError::WrongPaymentTx(err) => assert!(err.contains("sent to wrong address")),
            _ => panic!("Expected `WrongPaymentTx` wrong address, found {:?}", error),
        }

        // dex fee tx sent during real swap
        // https://nyancat.iobscan.io/#/tx?txHash=8AA6B9591FE1EE93C8B89DE4F2C59B2F5D3473BD9FB5F3CFF6A5442BEDC881D7
        let dex_fee_hash = "8AA6B9591FE1EE93C8B89DE4F2C59B2F5D3473BD9FB5F3CFF6A5442BEDC881D7";
        let dex_fee_tx = block_on(coin.request_tx(dex_fee_hash.into())).unwrap();

        let pubkey = dex_fee_tx.auth_info.as_ref().unwrap().signer_infos[0]
            .public_key
            .as_ref()
            .unwrap()
            .value[2..]
            .to_vec();
        let dex_fee_tx = TransactionEnum::CosmosTransaction(CosmosTransaction {
            data: TxRaw::decode(dex_fee_tx.encode_to_vec().as_slice()).unwrap(),
        });

        let error = coin
            .validate_fee(ValidateFeeArgs {
                fee_tx: &dex_fee_tx,
                expected_sender: &[],
                fee_addr: &DEX_FEE_ADDR_RAW_PUBKEY,
                dex_fee: &DexFee::Standard(invalid_amount),
                min_block_number: 0,
                uuid: &[1; 16],
            })
            .wait()
            .unwrap_err()
            .into_inner();
        println!("{}", error);
        match error {
            ValidatePaymentError::WrongPaymentTx(err) => assert!(err.contains("Invalid amount")),
            _ => panic!("Expected `WrongPaymentTx` invalid amount, found {:?}", error),
        }

        let valid_amount: BigDecimal = "0.0001".parse().unwrap();
        // valid amount but invalid sender
        let error = coin
            .validate_fee(ValidateFeeArgs {
                fee_tx: &dex_fee_tx,
                expected_sender: &DEX_FEE_ADDR_RAW_PUBKEY,
                fee_addr: &DEX_FEE_ADDR_RAW_PUBKEY,
                dex_fee: &DexFee::Standard(valid_amount.clone().into()),
                min_block_number: 0,
                uuid: &[1; 16],
            })
            .wait()
            .unwrap_err()
            .into_inner();
        println!("{}", error);
        match error {
            ValidatePaymentError::WrongPaymentTx(err) => assert!(err.contains("Invalid sender")),
            _ => panic!("Expected `WrongPaymentTx` invalid sender, found {:?}", error),
        }

        // invalid memo
        let error = coin
            .validate_fee(ValidateFeeArgs {
                fee_tx: &dex_fee_tx,
                expected_sender: &pubkey,
                fee_addr: &DEX_FEE_ADDR_RAW_PUBKEY,
                dex_fee: &DexFee::Standard(valid_amount.into()),
                min_block_number: 0,
                uuid: &[1; 16],
            })
            .wait()
            .unwrap_err()
            .into_inner();
        println!("{}", error);
        match error {
            ValidatePaymentError::WrongPaymentTx(err) => assert!(err.contains("Invalid memo")),
            _ => panic!("Expected `WrongPaymentTx` invalid memo, found {:?}", error),
        }

        // https://nyancat.iobscan.io/#/tx?txHash=5939A9D1AF57BB828714E0C4C4D7F2AEE349BB719B0A1F25F8FBCC3BB227C5F9
        let fee_with_memo_hash = "5939A9D1AF57BB828714E0C4C4D7F2AEE349BB719B0A1F25F8FBCC3BB227C5F9";
        let fee_with_memo_tx = block_on(coin.request_tx(fee_with_memo_hash.into())).unwrap();

        let pubkey = fee_with_memo_tx.auth_info.as_ref().unwrap().signer_infos[0]
            .public_key
            .as_ref()
            .unwrap()
            .value[2..]
            .to_vec();

        let fee_with_memo_tx = TransactionEnum::CosmosTransaction(CosmosTransaction {
            data: TxRaw::decode(fee_with_memo_tx.encode_to_vec().as_slice()).unwrap(),
        });

        let uuid: Uuid = "cae6011b-9810-4710-b784-1e5dd0b3a0d0".parse().unwrap();
        let amount: BigDecimal = "0.0001".parse().unwrap();
        block_on(
            coin.validate_fee_for_denom(
                &fee_with_memo_tx,
                &pubkey,
                &DEX_FEE_ADDR_RAW_PUBKEY,
                &amount,
                6,
                uuid.as_bytes(),
                "nim".into(),
            )
            .compat(),
        )
        .unwrap();
    }

    #[test]
    fn validate_payment_test() {
        let rpc_urls = vec![IRIS_TESTNET_RPC_URL.to_string()];

        let protocol_conf = get_iris_protocol();

        let ctx = mm2_core::mm_ctx::MmCtxBuilder::default().into_mm_arc();

        let conf = TendermintConf {
            avg_blocktime: AVG_BLOCKTIME,
            derivation_path: None,
        };

        let key_pair = key_pair_from_seed(IRIS_TESTNET_HTLC_PAIR1_SEED).unwrap();
        let priv_key_policy = TendermintPrivKeyPolicy::Iguana(key_pair.private().secret);

        let coin = block_on(TendermintCoin::init(
            &ctx,
            "IRIS-TEST".to_string(),
            conf,
            protocol_conf,
            rpc_urls,
            false,
            priv_key_policy,
        ))
        .unwrap();

        // just a random transfer tx not related to AtomicDEX, should fail because the message is not CreateHtlc
        // https://nyancat.iobscan.io/#/tx?txHash=65815814E7D74832D87956144C1E84801DC94FE9A509D207A0ABC3F17775E5DF
        let random_transfer_tx_hash = "65815814E7D74832D87956144C1E84801DC94FE9A509D207A0ABC3F17775E5DF";
        let random_transfer_tx_bytes = block_on(coin.request_tx(random_transfer_tx_hash.into()))
            .unwrap()
            .encode_to_vec();

        let input = ValidatePaymentInput {
            payment_tx: random_transfer_tx_bytes,
            time_lock_duration: 0,
            time_lock: 0,
            other_pub: Vec::new(),
            secret_hash: Vec::new(),
            amount: Default::default(),
            swap_contract_address: None,
            try_spv_proof_until: 0,
            confirmations: 0,
            unique_swap_data: Vec::new(),
            watcher_reward: None,
        };
        let validate_err = block_on(coin.validate_taker_payment(input)).unwrap_err();
        match validate_err.into_inner() {
            ValidatePaymentError::WrongPaymentTx(e) => assert!(e.contains("Incorrect CreateHtlc message")),
            unexpected => panic!("Unexpected error variant {:?}", unexpected),
        };

        // The HTLC that was already claimed or refunded should not pass the validation
        // https://nyancat.iobscan.io/#/tx?txHash=93CF377D470EB27BD6E2C5B95BFEFE99359F95B88C70D785B34D1D2C670201B9
        let claimed_htlc_tx_hash = "93CF377D470EB27BD6E2C5B95BFEFE99359F95B88C70D785B34D1D2C670201B9";
        let claimed_htlc_tx_bytes = block_on(coin.request_tx(claimed_htlc_tx_hash.into()))
            .unwrap()
            .encode_to_vec();

        let input = ValidatePaymentInput {
            payment_tx: claimed_htlc_tx_bytes,
            time_lock_duration: 20000,
            time_lock: 1664984893,
            other_pub: hex::decode("025a37975c079a7543603fcab24e2565a4adee3cf9af8934690e103282fa402511").unwrap(),
            secret_hash: hex::decode("441d0237e93677d3458e1e5a2e69f61e3622813521bf048dd56290306acdd134").unwrap(),
            amount: "0.01".parse().unwrap(),
            swap_contract_address: None,
            try_spv_proof_until: 0,
            confirmations: 0,
            unique_swap_data: Vec::new(),
            watcher_reward: None,
        };
        let validate_err = block_on(coin.validate_payment_for_denom(input, "nim".parse().unwrap(), 6)).unwrap_err();
        match validate_err.into_inner() {
            ValidatePaymentError::UnexpectedPaymentState(_) => (),
            unexpected => panic!("Unexpected error variant {:?}", unexpected),
        };
    }

    #[test]
    fn test_search_for_swap_tx_spend_spent() {
        let rpc_urls = vec![IRIS_TESTNET_RPC_URL.to_string()];

        let protocol_conf = get_iris_protocol();

        let ctx = mm2_core::mm_ctx::MmCtxBuilder::default().into_mm_arc();

        let conf = TendermintConf {
            avg_blocktime: AVG_BLOCKTIME,
            derivation_path: None,
        };

        let key_pair = key_pair_from_seed(IRIS_TESTNET_HTLC_PAIR1_SEED).unwrap();
        let priv_key_policy = TendermintPrivKeyPolicy::Iguana(key_pair.private().secret);

        let coin = block_on(TendermintCoin::init(
            &ctx,
            "IRIS-TEST".to_string(),
            conf,
            protocol_conf,
            rpc_urls,
            false,
            priv_key_policy,
        ))
        .unwrap();

        // https://nyancat.iobscan.io/#/tx?txHash=2DB382CE3D9953E4A94957B475B0E8A98F5B6DDB32D6BF0F6A765D949CF4A727
        let create_tx_hash = "2DB382CE3D9953E4A94957B475B0E8A98F5B6DDB32D6BF0F6A765D949CF4A727";

        let request = GetTxRequest {
            hash: create_tx_hash.into(),
        };

        let response = block_on(block_on(coin.rpc_client()).unwrap().abci_query(
            Some(ABCI_GET_TX_PATH.to_string()),
            request.encode_to_vec(),
            ABCI_REQUEST_HEIGHT,
            ABCI_REQUEST_PROVE,
        ))
        .unwrap();
        println!("{:?}", response);

        let response = GetTxResponse::decode(response.value.as_slice()).unwrap();
        let tx = response.tx.unwrap();

        println!("{:?}", tx);

        let encoded_tx = tx.encode_to_vec();

        let secret_hash = hex::decode("0C34C71EBA2A51738699F9F3D6DAFFB15BE576E8ED543203485791B5DA39D10D").unwrap();
        let input = SearchForSwapTxSpendInput {
            time_lock: 0,
            other_pub: &[],
            secret_hash: &secret_hash,
            tx: &encoded_tx,
            search_from_block: 0,
            swap_contract_address: &None,
            swap_unique_data: &[],
            watcher_reward: false,
        };

        let spend_tx = match block_on(coin.search_for_swap_tx_spend_my(input)).unwrap().unwrap() {
            FoundSwapTxSpend::Spent(tx) => tx,
            unexpected => panic!("Unexpected search_for_swap_tx_spend_my result {:?}", unexpected),
        };

        // https://nyancat.iobscan.io/#/tx?txHash=565C820C1F95556ADC251F16244AAD4E4274772F41BC13F958C9C2F89A14D137
        let expected_spend_hash = "565C820C1F95556ADC251F16244AAD4E4274772F41BC13F958C9C2F89A14D137";
        let hash = spend_tx.tx_hash();
        assert_eq!(hex::encode_upper(hash.0), expected_spend_hash);
    }

    #[test]
    fn test_search_for_swap_tx_spend_refunded() {
        let rpc_urls = vec![IRIS_TESTNET_RPC_URL.to_string()];

        let protocol_conf = get_iris_protocol();

        let ctx = mm2_core::mm_ctx::MmCtxBuilder::default().into_mm_arc();

        let conf = TendermintConf {
            avg_blocktime: AVG_BLOCKTIME,
            derivation_path: None,
        };

        let key_pair = key_pair_from_seed(IRIS_TESTNET_HTLC_PAIR1_SEED).unwrap();
        let priv_key_policy = TendermintPrivKeyPolicy::Iguana(key_pair.private().secret);

        let coin = block_on(TendermintCoin::init(
            &ctx,
            "IRIS-TEST".to_string(),
            conf,
            protocol_conf,
            rpc_urls,
            false,
            priv_key_policy,
        ))
        .unwrap();

        // https://nyancat.iobscan.io/#/tx?txHash=BD1A76F43E8E2C7A1104EE363D63455CD50C76F2BFE93B703235F0A973061297
        let create_tx_hash = "BD1A76F43E8E2C7A1104EE363D63455CD50C76F2BFE93B703235F0A973061297";

        let request = GetTxRequest {
            hash: create_tx_hash.into(),
        };

        let response = block_on(block_on(coin.rpc_client()).unwrap().abci_query(
            Some(ABCI_GET_TX_PATH.to_string()),
            request.encode_to_vec(),
            ABCI_REQUEST_HEIGHT,
            ABCI_REQUEST_PROVE,
        ))
        .unwrap();
        println!("{:?}", response);

        let response = GetTxResponse::decode(response.value.as_slice()).unwrap();
        let tx = response.tx.unwrap();

        println!("{:?}", tx);

        let encoded_tx = tx.encode_to_vec();

        let secret_hash = hex::decode("cb11cacffdfc82060aa4a9a1bb9cc094c4141b170994f7642cd54d7e7af6743e").unwrap();
        let input = SearchForSwapTxSpendInput {
            time_lock: 0,
            other_pub: &[],
            secret_hash: &secret_hash,
            tx: &encoded_tx,
            search_from_block: 0,
            swap_contract_address: &None,
            swap_unique_data: &[],
            watcher_reward: false,
        };

        match block_on(coin.search_for_swap_tx_spend_my(input)).unwrap().unwrap() {
            FoundSwapTxSpend::Refunded(tx) => {
                let expected = TransactionEnum::CosmosTransaction(CosmosTransaction { data: TxRaw::default() });
                assert_eq!(expected, tx);
            },
            unexpected => panic!("Unexpected search_for_swap_tx_spend_my result {:?}", unexpected),
        };
    }

    #[test]
    fn test_get_tx_status_code_or_none() {
        let rpc_urls = vec![IRIS_TESTNET_RPC_URL.to_string()];
        let protocol_conf = get_iris_usdc_ibc_protocol();

        let conf = TendermintConf {
            avg_blocktime: AVG_BLOCKTIME,
            derivation_path: None,
        };

        let ctx = mm2_core::mm_ctx::MmCtxBuilder::default().into_mm_arc();
        let key_pair = key_pair_from_seed(IRIS_TESTNET_HTLC_PAIR1_SEED).unwrap();
        let priv_key_policy = TendermintPrivKeyPolicy::Iguana(key_pair.private().secret);

        let coin = common::block_on(TendermintCoin::init(
            &ctx,
            "USDC-IBC".to_string(),
            conf,
            protocol_conf,
            rpc_urls,
            false,
            priv_key_policy,
        ))
        .unwrap();

        for succeed_tx_hash in SUCCEED_TX_HASH_SAMPLES {
            let status_code = common::block_on(coin.get_tx_status_code_or_none(succeed_tx_hash.to_string()))
                .unwrap()
                .expect("tx exists");

            assert_eq!(status_code, cosmrs::tendermint::abci::Code::Ok);
        }

        for failed_tx_hash in FAILED_TX_HASH_SAMPLES {
            let status_code = common::block_on(coin.get_tx_status_code_or_none(failed_tx_hash.to_string()))
                .unwrap()
                .expect("tx exists");

            assert_eq!(
                discriminant(&status_code),
                discriminant(&cosmrs::tendermint::abci::Code::Err(NonZeroU32::new(61).unwrap()))
            );
        }

        // Doesn't exists
        let tx_hash = "0000000000000000000000000000000000000000000000000000000000000000".to_string();
        let status_code = common::block_on(coin.get_tx_status_code_or_none(tx_hash)).unwrap();
        assert!(status_code.is_none());
    }

    #[test]
    fn test_wait_for_confirmations() {
        const CHECK_INTERVAL: u64 = 2;

        let rpc_urls = vec![IRIS_TESTNET_RPC_URL.to_string()];
        let protocol_conf = get_iris_usdc_ibc_protocol();

        let conf = TendermintConf {
            avg_blocktime: AVG_BLOCKTIME,
            derivation_path: None,
        };

        let ctx = mm2_core::mm_ctx::MmCtxBuilder::default().into_mm_arc();
        let key_pair = key_pair_from_seed(IRIS_TESTNET_HTLC_PAIR1_SEED).unwrap();
        let priv_key_policy = TendermintPrivKeyPolicy::Iguana(key_pair.private().secret);

        let coin = common::block_on(TendermintCoin::init(
            &ctx,
            "USDC-IBC".to_string(),
            conf,
            protocol_conf,
            rpc_urls,
            false,
            priv_key_policy,
        ))
        .unwrap();

        let wait_until = || wait_until_ms(45);

        for succeed_tx_hash in SUCCEED_TX_HASH_SAMPLES {
            let tx_bytes = block_on(coin.request_tx(succeed_tx_hash.to_string()))
                .unwrap()
                .encode_to_vec();

            let confirm_payment_input = ConfirmPaymentInput {
                payment_tx: tx_bytes,
                confirmations: 0,
                requires_nota: false,
                wait_until: wait_until(),
                check_every: CHECK_INTERVAL,
            };
            block_on(coin.wait_for_confirmations(confirm_payment_input).compat()).unwrap();
        }

        for failed_tx_hash in FAILED_TX_HASH_SAMPLES {
            let tx_bytes = block_on(coin.request_tx(failed_tx_hash.to_string()))
                .unwrap()
                .encode_to_vec();

            let confirm_payment_input = ConfirmPaymentInput {
                payment_tx: tx_bytes,
                confirmations: 0,
                requires_nota: false,
                wait_until: wait_until(),
                check_every: CHECK_INTERVAL,
            };
            block_on(coin.wait_for_confirmations(confirm_payment_input).compat()).unwrap_err();
        }
    }
}<|MERGE_RESOLUTION|>--- conflicted
+++ resolved
@@ -2494,26 +2494,18 @@
         )
     }
 
-<<<<<<< HEAD
     async fn send_maker_spends_taker_payment(
         &self,
         maker_spends_payment_args: SpendPaymentArgs<'_>,
     ) -> TransactionResult {
         let tx = try_tx_s!(cosmrs::Tx::from_bytes(maker_spends_payment_args.other_payment_tx));
         let msg = try_tx_s!(tx.body.messages.first().ok_or("Tx body couldn't be read."));
-        let htlc_proto: CreateHtlcProtoRep = try_tx_s!(Message::decode(msg.value.as_slice()));
-        let htlc = try_tx_s!(MsgCreateHtlc::try_from(htlc_proto));
-=======
-    fn send_maker_spends_taker_payment(&self, maker_spends_payment_args: SpendPaymentArgs) -> TransactionFut {
-        let tx = try_tx_fus!(cosmrs::Tx::from_bytes(maker_spends_payment_args.other_payment_tx));
-        let msg = try_tx_fus!(tx.body.messages.first().ok_or("Tx body couldn't be read."));
->>>>>>> d36f43dd
-
-        let htlc_proto = try_tx_fus!(CreateHtlcProto::decode(
-            try_tx_fus!(HtlcType::from_str(&self.account_prefix)),
+
+        let htlc_proto = try_tx_s!(CreateHtlcProto::decode(
+            try_tx_s!(HtlcType::from_str(&self.account_prefix)),
             msg.value.as_slice()
         ));
-        let htlc = try_tx_fus!(CreateHtlcMsg::try_from(htlc_proto));
+        let htlc = try_tx_s!(CreateHtlcMsg::try_from(htlc_proto));
 
         let mut amount = htlc.amount().to_vec();
         amount.sort();
@@ -2557,26 +2549,18 @@
         }))
     }
 
-<<<<<<< HEAD
     async fn send_taker_spends_maker_payment(
         &self,
         taker_spends_payment_args: SpendPaymentArgs<'_>,
     ) -> TransactionResult {
         let tx = try_tx_s!(cosmrs::Tx::from_bytes(taker_spends_payment_args.other_payment_tx));
         let msg = try_tx_s!(tx.body.messages.first().ok_or("Tx body couldn't be read."));
-        let htlc_proto: CreateHtlcProtoRep = try_tx_s!(Message::decode(msg.value.as_slice()));
-        let htlc = try_tx_s!(MsgCreateHtlc::try_from(htlc_proto));
-=======
-    fn send_taker_spends_maker_payment(&self, taker_spends_payment_args: SpendPaymentArgs) -> TransactionFut {
-        let tx = try_tx_fus!(cosmrs::Tx::from_bytes(taker_spends_payment_args.other_payment_tx));
-        let msg = try_tx_fus!(tx.body.messages.first().ok_or("Tx body couldn't be read."));
->>>>>>> d36f43dd
-
-        let htlc_proto = try_tx_fus!(CreateHtlcProto::decode(
-            try_tx_fus!(HtlcType::from_str(&self.account_prefix)),
+
+        let htlc_proto = try_tx_s!(CreateHtlcProto::decode(
+            try_tx_s!(HtlcType::from_str(&self.account_prefix)),
             msg.value.as_slice()
         ));
-        let htlc = try_tx_fus!(CreateHtlcMsg::try_from(htlc_proto));
+        let htlc = try_tx_s!(CreateHtlcMsg::try_from(htlc_proto));
 
         let mut amount = htlc.amount().to_vec();
         amount.sort();
