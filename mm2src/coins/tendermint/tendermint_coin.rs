use super::ethermint_account::EthermintAccount;
use super::htlc::{ClaimHtlcMsg, ClaimHtlcProto, CreateHtlcMsg, CreateHtlcProto, HtlcType, QueryHtlcRequestProto,
                  QueryHtlcResponse, TendermintHtlc, HTLC_STATE_COMPLETED, HTLC_STATE_OPEN, HTLC_STATE_REFUNDED};
use super::ibc::transfer_v1::MsgTransfer;
use super::ibc::IBC_GAS_LIMIT_DEFAULT;
use super::rpc::*;
use crate::coin_errors::{AddressFromPubkeyError, MyAddressError, ValidatePaymentError, ValidatePaymentResult};
use crate::hd_wallet::{HDAddressSelector, HDPathAccountToAddressId};
use crate::rpc_command::tendermint::ibc::ChannelId;
use crate::rpc_command::tendermint::staking::{ClaimRewardsPayload, Delegation, DelegationPayload,
                                              DelegationsQueryResponse, Undelegation, UndelegationEntry,
                                              UndelegationsQueryResponse, ValidatorStatus};
use crate::utxo::sat_from_big_decimal;
use crate::utxo::utxo_common::big_decimal_from_sat;
use crate::{big_decimal_from_sat_unsigned, BalanceError, BalanceFut, BigDecimal, CheckIfMyPaymentSentArgs,
            CoinBalance, ConfirmPaymentInput, DelegationError, DexFee, FeeApproxStage, FoundSwapTxSpend,
            HistorySyncState, MarketCoinOps, MmCoin, NegotiateSwapContractAddrErr, PrivKeyBuildPolicy, PrivKeyPolicy,
            PrivKeyPolicyNotAllowed, RawTransactionError, RawTransactionFut, RawTransactionRequest, RawTransactionRes,
<<<<<<< HEAD
            RawTransactionResult, RefundError, RefundPaymentArgs, RefundResult, RpcCommonOps,
            SearchForSwapTxSpendInput, SendMakerPaymentSpendPreimageInput, SendPaymentArgs, SignRawTransactionRequest,
            SignatureError, SignatureResult, SpendPaymentArgs, SwapOps, SwapPriorityFeeOps, SwapTxFeePolicy,
            TakerSwapMakerCoin, ToBytes, TradeFee, TradePreimageError, TradePreimageFut, TradePreimageResult,
            TradePreimageValue, TransactionData, TransactionDetails, TransactionEnum, TransactionErr, TransactionFut,
            TransactionResult, TransactionType, TxFeeDetails, TxMarshalingErr, UnexpectedDerivationMethod,
            ValidateAddressResult, ValidateFeeArgs, ValidateInstructionsErr, ValidateOtherPubKeyErr,
            ValidatePaymentFut, ValidatePaymentInput, ValidateWatcherSpendInput, VerificationError,
            VerificationResult, WaitForHTLCTxSpendArgs, WatcherOps, WatcherReward, WatcherRewardError,
            WatcherSearchForSwapTxSpendInput, WatcherValidatePaymentInput, WatcherValidateTakerFeeInput,
            WithdrawError, WithdrawFee, WithdrawFut, WithdrawRequest};
=======
            RawTransactionResult, RefundPaymentArgs, RpcCommonOps, SearchForSwapTxSpendInput, SendPaymentArgs,
            SignRawTransactionRequest, SignatureError, SignatureResult, SpendPaymentArgs, SwapOps, ToBytes, TradeFee,
            TradePreimageError, TradePreimageFut, TradePreimageResult, TradePreimageValue, TransactionData,
            TransactionDetails, TransactionEnum, TransactionErr, TransactionFut, TransactionResult, TransactionType,
            TxFeeDetails, TxMarshalingErr, UnexpectedDerivationMethod, ValidateAddressResult, ValidateFeeArgs,
            ValidateOtherPubKeyErr, ValidatePaymentFut, ValidatePaymentInput, VerificationError, VerificationResult,
            WaitForHTLCTxSpendArgs, WatcherOps, WeakSpawner, WithdrawError, WithdrawFee, WithdrawFut, WithdrawRequest};
>>>>>>> b59860b3
use async_std::prelude::FutureExt as AsyncStdFutureExt;
use async_trait::async_trait;
use bip32::DerivationPath;
use bitcrypto::{dhash160, sha256};
use common::executor::{abortable_queue::AbortableQueue, AbortableSystem};
use common::executor::{AbortedError, Timer};
use common::log::{debug, warn};
use common::{get_utc_timestamp, now_sec, Future01CompatExt, PagingOptions, DEX_FEE_ADDR_PUBKEY};
use compatible_time::Duration;
use cosmrs::bank::{MsgMultiSend, MsgSend, MultiSendIo};
use cosmrs::crypto::secp256k1::SigningKey;
use cosmrs::distribution::MsgWithdrawDelegatorReward;
use cosmrs::proto::cosmos::auth::v1beta1::{BaseAccount, QueryAccountRequest, QueryAccountResponse};
use cosmrs::proto::cosmos::bank::v1beta1::{MsgMultiSend as MsgMultiSendProto, MsgSend as MsgSendProto,
                                           QueryBalanceRequest, QueryBalanceResponse};
use cosmrs::proto::cosmos::base::query::v1beta1::PageRequest;
use cosmrs::proto::cosmos::base::tendermint::v1beta1::{GetBlockByHeightRequest, GetBlockByHeightResponse,
                                                       GetLatestBlockRequest, GetLatestBlockResponse};
use cosmrs::proto::cosmos::base::v1beta1::{Coin as CoinProto, DecCoin};
use cosmrs::proto::cosmos::distribution::v1beta1::{QueryDelegationRewardsRequest, QueryDelegationRewardsResponse};
use cosmrs::proto::cosmos::staking::v1beta1::{QueryDelegationRequest, QueryDelegationResponse,
                                              QueryDelegatorDelegationsRequest, QueryDelegatorDelegationsResponse,
                                              QueryDelegatorUnbondingDelegationsRequest,
                                              QueryDelegatorUnbondingDelegationsResponse, QueryValidatorsRequest,
                                              QueryValidatorsResponse as QueryValidatorsResponseProto};
use cosmrs::proto::cosmos::tx::v1beta1::{GetTxRequest, GetTxResponse, SimulateRequest, SimulateResponse, Tx, TxBody,
                                         TxRaw};
use cosmrs::proto::ibc;
use cosmrs::proto::ibc::core::channel::v1::{QueryChannelRequest, QueryChannelResponse};
use cosmrs::proto::prost::{DecodeError, Message};
use cosmrs::staking::{MsgDelegate, MsgUndelegate, QueryValidatorsResponse, Validator};
use cosmrs::tendermint::block::Height;
use cosmrs::tendermint::chain::Id as ChainId;
use cosmrs::tendermint::PublicKey;
use cosmrs::tx::{self, Fee, Msg, Raw, SignDoc, SignerInfo};
use cosmrs::{AccountId, Any, Coin, Denom, ErrorReport};
use crypto::privkey::key_pair_from_secret;
use crypto::{HDPathToCoin, Secp256k1Secret};
use derive_more::Display;
use futures::future::try_join_all;
use futures::lock::Mutex as AsyncMutex;
use futures::{FutureExt, TryFutureExt};
use futures01::Future;
use hex::FromHexError;
use itertools::Itertools;
use kdf_walletconnect::{WalletConnectCtx, WalletConnectOps};
use keys::{KeyPair, Public};
use mm2_core::mm_ctx::{MmArc, MmWeak};
use mm2_err_handle::prelude::*;
use mm2_number::bigdecimal::ParseBigDecimalError;
use mm2_number::MmNumber;
use mm2_p2p::p2p_ctx::P2PContext;
use num_traits::Zero;
use parking_lot::Mutex as PaMutex;
use primitives::hash::H256;
use regex::Regex;
use rpc::v1::types::{Bytes as BytesJson, H264 as H264Json};
use serde_json::{self as json, Value as Json};
use std::collections::HashMap;
use std::convert::{TryFrom, TryInto};
use std::io;
use std::num::NonZeroU32;
use std::ops::Deref;
use std::str::FromStr;
use std::sync::{Arc, Mutex};
use uuid::Uuid;

#[cfg(test)] use mocktopus::macros::*;

// ABCI Request Paths
const ABCI_GET_LATEST_BLOCK_PATH: &str = "/cosmos.base.tendermint.v1beta1.Service/GetLatestBlock";
const ABCI_GET_BLOCK_BY_HEIGHT_PATH: &str = "/cosmos.base.tendermint.v1beta1.Service/GetBlockByHeight";
const ABCI_SIMULATE_TX_PATH: &str = "/cosmos.tx.v1beta1.Service/Simulate";
const ABCI_QUERY_ACCOUNT_PATH: &str = "/cosmos.auth.v1beta1.Query/Account";
const ABCI_QUERY_BALANCE_PATH: &str = "/cosmos.bank.v1beta1.Query/Balance";
const ABCI_GET_TX_PATH: &str = "/cosmos.tx.v1beta1.Service/GetTx";
const ABCI_VALIDATORS_PATH: &str = "/cosmos.staking.v1beta1.Query/Validators";
const ABCI_DELEGATION_PATH: &str = "/cosmos.staking.v1beta1.Query/Delegation";
const ABCI_DELEGATOR_DELEGATIONS_PATH: &str = "/cosmos.staking.v1beta1.Query/DelegatorDelegations";
const ABCI_DELEGATOR_UNDELEGATIONS_PATH: &str = "/cosmos.staking.v1beta1.Query/DelegatorUnbondingDelegations";
const ABCI_DELEGATION_REWARDS_PATH: &str = "/cosmos.distribution.v1beta1.Query/DelegationRewards";
const ABCI_IBC_CHANNEL_QUERY_PATH: &str = "/ibc.core.channel.v1.Query/Channel";

#[cfg(feature = "ibc-routing-for-swaps")]
const DEFAULT_MIN_BALANCE_FOR_IBC_ROUTING: f32 = 2.0;

pub(crate) const MIN_TX_SATOSHIS: i64 = 1;

pub(crate) const PRIORITY_FEE_LEVELS: usize = 3;

// ABCI Request Defaults
const ABCI_REQUEST_HEIGHT: Option<Height> = None;
const ABCI_REQUEST_PROVE: bool = false;

/// 0.25 is good average gas price on atom and iris
const DEFAULT_GAS_PRICE: f64 = 0.25;
pub(super) const TIMEOUT_HEIGHT_DELTA: u64 = 100;
pub const GAS_LIMIT_DEFAULT: u64 = 125_000;
pub const GAS_WANTED_BASE_VALUE: f64 = 50_000.;
/// Multiplier to increment simulated gas limit
pub(crate) const GAS_USED_MULTIPLIER: f64 = 1.5;
pub(crate) const TX_DEFAULT_MEMO: &str = "";

// https://github.com/irisnet/irismod/blob/5016c1be6fdbcffc319943f33713f4a057622f0a/modules/htlc/types/validation.go#L19-L22
const MAX_TIME_LOCK: i64 = 34560;
const MIN_TIME_LOCK: i64 = 50;

const ACCOUNT_SEQUENCE_ERR: &str = "account sequence mismatch";

pub(crate) const IRIS_PREFIX: &str = "iaa";
pub(crate) const NUCLEUS_PREFIX: &str = "nuc";

lazy_static! {
    static ref SEQUENCE_PARSER_REGEX: Regex = Regex::new(r"expected (\d+)").unwrap();
}

pub struct SerializedUnsignedTx {
    tx_json: Json,
    body_bytes: Vec<u8>,
}

type TendermintPrivKeyPolicy = PrivKeyPolicy<TendermintKeyPair>;

pub struct TendermintKeyPair {
    private_key_secret: Secp256k1Secret,
    public_key: Public,
}

impl TendermintKeyPair {
    fn new(private_key_secret: Secp256k1Secret, public_key: Public) -> Self {
        Self {
            private_key_secret,
            public_key,
        }
    }
}

#[derive(Clone, Deserialize)]
pub struct RpcNode {
    url: String,
    #[serde(default)]
    komodo_proxy: bool,
}

impl RpcNode {
    #[cfg(test)]
    fn for_test(url: &str) -> Self {
        Self {
            url: url.to_string(),
            komodo_proxy: false,
        }
    }
}

#[async_trait]
pub trait TendermintCommons {
    fn denom_to_ticker(&self, denom: &str) -> Option<String>;

    fn platform_denom(&self) -> &Denom;

    fn set_history_sync_state(&self, new_state: HistorySyncState);

    async fn get_block_timestamp(&self, block: i64) -> MmResult<Option<u64>, TendermintCoinRpcError>;

    async fn get_all_balances(&self) -> MmResult<AllBalancesResult, TendermintCoinRpcError>;

    async fn rpc_client(&self) -> MmResult<HttpClient, TendermintCoinRpcError>;
}

#[derive(Clone, Debug, PartialEq, Serialize, Deserialize)]
pub struct TendermintFeeDetails {
    pub coin: String,
    pub amount: BigDecimal,
    #[serde(skip)]
    pub uamount: u64,
    pub gas_limit: u64,
}

#[derive(Clone, Debug, Deserialize, Serialize)]
pub struct TendermintProtocolInfo {
    pub decimals: u8,
    pub(crate) denom: Denom,
    min_balance_for_ibc_routing: Option<f32>,
    pub account_prefix: String,
    pub chain_id: ChainId,
    gas_price: Option<f64>,
<<<<<<< HEAD
    priority_gas_prices: Option<[f64; PRIORITY_FEE_LEVELS]>,
    chain_registry_name: Option<String>,
=======
    /// Key represents the account prefix of the target chain and
    /// the value is the channel ID used for sending transactions.
    #[serde(default)]
    ibc_channels: HashMap<String, ChannelId>,
>>>>>>> b59860b3
}

#[derive(Clone, Debug, Deserialize, PartialEq)]
pub enum TendermintPriorityFeeOption {
    Low = 0,
    Average = 1,
    High = 2,
    Default = -1,
}

impl From<SwapTxFeePolicy> for TendermintPriorityFeeOption {
    fn from(swap_fee_policy: SwapTxFeePolicy) -> Self {
        match swap_fee_policy {
            SwapTxFeePolicy::Unsupported => Self::Default,
            SwapTxFeePolicy::Internal => Self::Default,
            SwapTxFeePolicy::Low => Self::Low,
            SwapTxFeePolicy::Medium => Self::Average,
            SwapTxFeePolicy::High => Self::High,
        }
    }
}

/// Tx fee params for calculate_fee fn
#[derive(Clone, Debug, Deserialize, PartialEq)]
pub(crate) enum CalculateFeeParams {
    /// Fee params for withdraw
    WithdrawFee(Option<WithdrawFee>),
    /// Priority fee policy for swaps
    SwapTxFeePolicy(SwapTxFeePolicy),
}

impl From<Option<WithdrawFee>> for CalculateFeeParams {
    fn from(opt_withdraw_fee: Option<WithdrawFee>) -> Self { Self::WithdrawFee(opt_withdraw_fee) }
}

impl From<SwapTxFeePolicy> for CalculateFeeParams {
    fn from(swap_fee_policy: SwapTxFeePolicy) -> Self { Self::SwapTxFeePolicy(swap_fee_policy) }
}

#[derive(Clone)]
pub struct ActivatedTokenInfo {
    pub(crate) decimals: u8,
    pub ticker: String,
}

pub struct TendermintConf {
    avg_blocktime: u8,
    /// Derivation path of the coin.
    /// This derivation path consists of `purpose` and `coin_type` only
    /// where the full `BIP44` address has the following structure:
    /// `m/purpose'/coin_type'/account'/change/address_index`.
    derivation_path: Option<HDPathToCoin>,
}

impl TendermintConf {
    pub fn try_from_json(ticker: &str, conf: &Json) -> MmResult<Self, TendermintInitError> {
        let avg_blocktime = conf.get("avg_blocktime").or_mm_err(|| TendermintInitError {
            ticker: ticker.to_string(),
            kind: TendermintInitErrorKind::AvgBlockTimeMissing,
        })?;

        let avg_blocktime = avg_blocktime.as_i64().or_mm_err(|| TendermintInitError {
            ticker: ticker.to_string(),
            kind: TendermintInitErrorKind::AvgBlockTimeInvalid,
        })?;

        let avg_blocktime = u8::try_from(avg_blocktime).map_to_mm(|_| TendermintInitError {
            ticker: ticker.to_string(),
            kind: TendermintInitErrorKind::AvgBlockTimeInvalid,
        })?;

        let derivation_path = json::from_value(conf["derivation_path"].clone()).map_to_mm(|e| TendermintInitError {
            ticker: ticker.to_string(),
            kind: TendermintInitErrorKind::ErrorDeserializingDerivationPath(e.to_string()),
        })?;

        Ok(TendermintConf {
            avg_blocktime,
            derivation_path,
        })
    }
}

pub enum TendermintActivationPolicy {
    PrivateKey(PrivKeyPolicy<TendermintKeyPair>),
    PublicKey(PublicKey),
}

impl TendermintActivationPolicy {
    pub fn with_private_key_policy(private_key_policy: PrivKeyPolicy<TendermintKeyPair>) -> Self {
        Self::PrivateKey(private_key_policy)
    }

    pub fn with_public_key(account_public_key: PublicKey) -> Self { Self::PublicKey(account_public_key) }

    fn generate_account_id(&self, account_prefix: &str) -> Result<AccountId, ErrorReport> {
        match self {
            Self::PrivateKey(priv_key_policy) => {
                let pk = priv_key_policy.activated_key().ok_or_else(|| {
                    ErrorReport::new(io::Error::new(io::ErrorKind::NotFound, "Activated key not found"))
                })?;

                Ok(
                    account_id_from_privkey(pk.private_key_secret.as_slice(), account_prefix)
                        .map_err(|e| ErrorReport::new(io::Error::new(io::ErrorKind::InvalidData, e.to_string())))?,
                )
            },

            Self::PublicKey(account_public_key) => {
                account_id_from_raw_pubkey(account_prefix, &account_public_key.to_bytes())
            },
        }
    }

    fn public_key(&self) -> Result<PublicKey, io::Error> {
        match self {
            Self::PrivateKey(private_key_policy) => match private_key_policy {
                PrivKeyPolicy::Iguana(pair) => PublicKey::from_raw_secp256k1(&pair.public_key.to_bytes())
                    .ok_or_else(|| io::Error::new(io::ErrorKind::InvalidData, "Couldn't generate public key")),

                PrivKeyPolicy::HDWallet { activated_key, .. } => {
                    PublicKey::from_raw_secp256k1(&activated_key.public_key.to_bytes())
                        .ok_or_else(|| io::Error::new(io::ErrorKind::InvalidData, "Couldn't generate public key"))
                },
                PrivKeyPolicy::Trezor => Err(io::Error::new(
                    io::ErrorKind::Unsupported,
                    "Trezor is not supported yet!",
                )),
                PrivKeyPolicy::WalletConnect { public_key, .. } => PublicKey::from_raw_secp256k1(public_key.as_bytes())
                    .ok_or_else(|| io::Error::new(io::ErrorKind::InvalidData, "Couldn't generate public key")),
                #[cfg(target_arch = "wasm32")]
                PrivKeyPolicy::Metamask(_) => Err(io::Error::new(
                    io::ErrorKind::Unsupported,
                    "Metamask is not supported yet!",
                )),
            },
            Self::PublicKey(account_public_key) => Ok(*account_public_key),
        }
    }

    pub(crate) fn activated_key_or_err(&self) -> Result<&Secp256k1Secret, MmError<PrivKeyPolicyNotAllowed>> {
        match self {
            Self::PrivateKey(private_key) => Ok(private_key.activated_key_or_err()?.private_key_secret.as_ref()),
            Self::PublicKey(_) => MmError::err(PrivKeyPolicyNotAllowed::UnsupportedMethod(
                "`activated_key_or_err` is not supported for pubkey-only activations".to_string(),
            )),
        }
    }

    pub(crate) fn activated_key(&self) -> Option<Secp256k1Secret> {
        match self {
            Self::PrivateKey(private_key) => Some(*private_key.activated_key()?.private_key_secret.as_ref()),
            Self::PublicKey(_) => None,
        }
    }

    pub(crate) fn path_to_coin_or_err(&self) -> Result<&HDPathToCoin, MmError<PrivKeyPolicyNotAllowed>> {
        match self {
            Self::PrivateKey(private_key) => Ok(private_key.path_to_coin_or_err()?),
            Self::PublicKey(_) => MmError::err(PrivKeyPolicyNotAllowed::UnsupportedMethod(
                "`path_to_coin_or_err` is not supported for pubkey-only activations".to_string(),
            )),
        }
    }

    pub(crate) fn hd_wallet_derived_priv_key_or_err(
        &self,
        path_to_address: &DerivationPath,
    ) -> Result<Secp256k1Secret, MmError<PrivKeyPolicyNotAllowed>> {
        match self {
            Self::PrivateKey(pair) => pair.hd_wallet_derived_priv_key_or_err(path_to_address),
            Self::PublicKey(_) => MmError::err(PrivKeyPolicyNotAllowed::UnsupportedMethod(
                "`hd_wallet_derived_priv_key_or_err` is not supported for pubkey-only activations".to_string(),
            )),
        }
    }
}

struct TendermintRpcClient(AsyncMutex<TendermintRpcClientImpl>);

struct TendermintRpcClientImpl {
    rpc_clients: Vec<HttpClient>,
}

#[async_trait]
impl RpcCommonOps for TendermintCoin {
    type RpcClient = HttpClient;
    type Error = TendermintCoinRpcError;

    async fn get_live_client(&self) -> Result<Self::RpcClient, Self::Error> {
        let mut client_impl = self.client.0.lock().await;
        // try to find first live client
        for (i, client) in client_impl.rpc_clients.clone().into_iter().enumerate() {
            match client.perform(HealthRequest).timeout(Duration::from_secs(15)).await {
                Ok(Ok(_)) => {
                    // Bring the live client to the front of rpc_clients
                    client_impl.rpc_clients.rotate_left(i);
                    return Ok(client);
                },
                Ok(Err(rpc_error)) => {
                    debug!("Could not perform healthcheck on: {:?}. Error: {}", &client, rpc_error);
                },
                Err(timeout_error) => {
                    debug!("Healthcheck timeout exceed on: {:?}. Error: {}", &client, timeout_error);
                },
            };
        }
        return Err(TendermintCoinRpcError::RpcClientError(
            "All the current rpc nodes are unavailable.".to_string(),
        ));
    }
}

#[derive(PartialEq)]
pub enum TendermintWalletConnectionType {
    Wc(String),
    WcLedger(String),
    KeplrLedger,
    Keplr,
    Native,
}

impl Default for TendermintWalletConnectionType {
    fn default() -> Self { Self::Native }
}

pub struct TendermintCoinImpl {
    ticker: String,
    /// As seconds
    avg_blocktime: u8,
    /// My address
    pub account_id: AccountId,
<<<<<<< HEAD
    pub(super) account_prefix: String,
    pub(super) activation_policy: TendermintActivationPolicy,
    pub(crate) decimals: u8,
    pub(super) denom: Denom,
    chain_id: ChainId,
    gas_price: Option<f64>,
    priority_gas_prices: Option<[f64; PRIORITY_FEE_LEVELS]>,
    swap_txfee_policy: Mutex<SwapTxFeePolicy>,
=======
    pub activation_policy: TendermintActivationPolicy,
>>>>>>> b59860b3
    pub tokens_info: PaMutex<HashMap<String, ActivatedTokenInfo>>,
    /// This spawner is used to spawn coin's related futures that should be aborted on coin deactivation
    /// or on [`MmArc::stop`].
    pub(super) abortable_system: AbortableQueue,
    pub(crate) history_sync_state: Mutex<HistorySyncState>,
    client: TendermintRpcClient,
    pub ctx: MmWeak,
    pub(crate) wallet_type: TendermintWalletConnectionType,
    pub(crate) protocol_info: TendermintProtocolInfo,
}

#[derive(Clone)]
pub struct TendermintCoin(Arc<TendermintCoinImpl>);

impl Deref for TendermintCoin {
    type Target = TendermintCoinImpl;

    fn deref(&self) -> &Self::Target { &self.0 }
}

#[derive(Debug, Clone)]
pub struct TendermintInitError {
    pub ticker: String,
    pub kind: TendermintInitErrorKind,
}

#[derive(Display, Debug, Clone)]
pub enum TendermintInitErrorKind {
    Internal(String),
    InvalidPrivKey(String),
    CouldNotGenerateAccountId(String),
    EmptyRpcUrls,
    RpcClientInitError(String),
    InvalidChainId(String),
    InvalidProtocolData(String),
    InvalidPathToAddress(String),
    #[display(fmt = "'derivation_path' field is not found in config")]
    DerivationPathIsNotSet,
    #[display(fmt = "'account' field is not found in config")]
    AccountIsNotSet,
    #[display(fmt = "'address_index' field is not found in config")]
    AddressIndexIsNotSet,
    #[display(fmt = "Error deserializing 'derivation_path': {}", _0)]
    ErrorDeserializingDerivationPath(String),
    #[display(fmt = "Error deserializing 'path_to_address': {}", _0)]
    ErrorDeserializingPathToAddress(String),
    PrivKeyPolicyNotAllowed(PrivKeyPolicyNotAllowed),
    RpcError(String),
    #[display(fmt = "avg_blocktime is missing in coin configuration")]
    AvgBlockTimeMissing,
    #[display(fmt = "avg_blocktime must be in-between '0' and '255'.")]
    AvgBlockTimeInvalid,
    BalanceStreamInitError(String),
    #[display(fmt = "Watcher features can not be used with pubkey-only activation policy.")]
    CantUseWatchersWithPubkeyPolicy,
    #[display(fmt = "Unable to fetch account for chain: {_0}")]
    UnableToFetchChainAccount(String),
}

/// TODO: Rename this into `ClientRpcError` because this is very
/// confusing atm.
#[derive(Display, Debug, Serialize, SerializeErrorType)]
#[serde(tag = "error_type", content = "error_data")]
pub enum TendermintCoinRpcError {
    Prost(String),
    InvalidResponse(String),
    PerformError(String),
    RpcClientError(String),
    InternalError(String),
    #[display(fmt = "Account type '{}' is not supported for HTLCs", prefix)]
    UnexpectedAccountType {
        prefix: String,
    },
    NotFound(String),
}

#[derive(Clone, Debug, Display, PartialEq, Serialize)]
pub enum IBCError {
    #[display(
        fmt = "IBC channel could not be found in coins file for '{}' address prefix. Provide it manually by including `ibc_source_channel` in the request.",
        address_prefix
    )]
    IBCChannelCouldNotBeFound { address_prefix: String },
    #[display(
        fmt = "IBC channel '{}' is not healthy. Provide a healthy one manually by including `ibc_source_channel` in the request.",
        channel_id
    )]
    IBCChannelNotHealthy { channel_id: ChannelId },
    #[display(fmt = "IBC channel '{}' is not present on the target node.", channel_id)]
    IBCChannelMissingOnNode { channel_id: ChannelId },
    #[display(fmt = "Transport error: {reason}")]
    Transport { reason: String },
    #[display(fmt = "Internal error: {reason}")]
    InternalError { reason: String },
}

impl From<IBCError> for WithdrawError {
    fn from(err: IBCError) -> Self { WithdrawError::IBCError(err) }
}

impl From<DecodeError> for TendermintCoinRpcError {
    fn from(err: DecodeError) -> Self { TendermintCoinRpcError::Prost(err.to_string()) }
}

impl From<PrivKeyPolicyNotAllowed> for TendermintCoinRpcError {
    fn from(err: PrivKeyPolicyNotAllowed) -> Self { TendermintCoinRpcError::InternalError(err.to_string()) }
}

impl From<TendermintCoinRpcError> for WithdrawError {
    fn from(err: TendermintCoinRpcError) -> Self { WithdrawError::Transport(err.to_string()) }
}

impl From<TendermintCoinRpcError> for DelegationError {
    fn from(err: TendermintCoinRpcError) -> Self { DelegationError::Transport(err.to_string()) }
}

impl From<TendermintCoinRpcError> for BalanceError {
    fn from(err: TendermintCoinRpcError) -> Self {
        match err {
            TendermintCoinRpcError::InvalidResponse(e) => BalanceError::InvalidResponse(e),
            TendermintCoinRpcError::Prost(e) => BalanceError::InvalidResponse(e),
            TendermintCoinRpcError::PerformError(e)
            | TendermintCoinRpcError::RpcClientError(e)
            | TendermintCoinRpcError::NotFound(e) => BalanceError::Transport(e),
            TendermintCoinRpcError::InternalError(e) => BalanceError::Internal(e),
            TendermintCoinRpcError::UnexpectedAccountType { prefix } => {
                BalanceError::Internal(format!("Account type '{prefix}' is not supported for HTLCs"))
            },
        }
    }
}

impl From<TendermintCoinRpcError> for ValidatePaymentError {
    fn from(err: TendermintCoinRpcError) -> Self {
        match err {
            TendermintCoinRpcError::InvalidResponse(e) => ValidatePaymentError::InvalidRpcResponse(e),
            TendermintCoinRpcError::Prost(e) => ValidatePaymentError::InvalidRpcResponse(e),
            TendermintCoinRpcError::PerformError(e)
            | TendermintCoinRpcError::RpcClientError(e)
            | TendermintCoinRpcError::NotFound(e) => ValidatePaymentError::Transport(e),
            TendermintCoinRpcError::InternalError(e) => ValidatePaymentError::InternalError(e),
            TendermintCoinRpcError::UnexpectedAccountType { prefix } => {
                ValidatePaymentError::InvalidParameter(format!("Account type '{prefix}' is not supported for HTLCs"))
            },
        }
    }
}

impl From<TendermintCoinRpcError> for TradePreimageError {
    fn from(err: TendermintCoinRpcError) -> Self { TradePreimageError::Transport(err.to_string()) }
}

#[cfg(not(target_arch = "wasm32"))]
impl From<tendermint_rpc::Error> for TendermintCoinRpcError {
    fn from(err: tendermint_rpc::Error) -> Self { TendermintCoinRpcError::PerformError(err.to_string()) }
}

#[cfg(target_arch = "wasm32")]
impl From<PerformError> for TendermintCoinRpcError {
    fn from(err: PerformError) -> Self { TendermintCoinRpcError::PerformError(err.to_string()) }
}

impl From<TendermintCoinRpcError> for RawTransactionError {
    fn from(err: TendermintCoinRpcError) -> Self { RawTransactionError::Transport(err.to_string()) }
}

#[derive(Clone, Debug, PartialEq)]
pub struct CosmosTransaction {
    pub data: cosmrs::proto::cosmos::tx::v1beta1::TxRaw,
}

impl crate::Transaction for CosmosTransaction {
    fn tx_hex(&self) -> Vec<u8> { self.data.encode_to_vec() }

    fn tx_hash_as_bytes(&self) -> BytesJson {
        let bytes = self.data.encode_to_vec();
        let hash = sha256(&bytes);
        hash.to_vec().into()
    }
}

pub(crate) fn account_id_from_privkey(priv_key: &[u8], prefix: &str) -> MmResult<AccountId, TendermintInitErrorKind> {
    let signing_key =
        SigningKey::from_slice(priv_key).map_to_mm(|e| TendermintInitErrorKind::InvalidPrivKey(e.to_string()))?;

    signing_key
        .public_key()
        .account_id(prefix)
        .map_to_mm(|e| TendermintInitErrorKind::CouldNotGenerateAccountId(e.to_string()))
}

#[derive(Display, Debug)]
pub enum AccountIdFromPubkeyHexErr {
    InvalidHexString(FromHexError),
    CouldNotCreateAccountId(ErrorReport),
}

impl From<FromHexError> for AccountIdFromPubkeyHexErr {
    fn from(err: FromHexError) -> Self { AccountIdFromPubkeyHexErr::InvalidHexString(err) }
}

impl From<ErrorReport> for AccountIdFromPubkeyHexErr {
    fn from(err: ErrorReport) -> Self { AccountIdFromPubkeyHexErr::CouldNotCreateAccountId(err) }
}

pub fn account_id_from_pubkey_hex(prefix: &str, pubkey: &str) -> Result<AccountId, AccountIdFromPubkeyHexErr> {
    let pubkey_bytes = hex::decode(pubkey)?;
    Ok(account_id_from_raw_pubkey(prefix, &pubkey_bytes)?)
}

pub fn account_id_from_raw_pubkey(prefix: &str, pubkey: &[u8]) -> Result<AccountId, ErrorReport> {
    let pubkey_hash = dhash160(pubkey);
    AccountId::new(prefix, pubkey_hash.as_slice())
}

#[derive(Debug, Clone, PartialEq)]
pub struct AllBalancesResult {
    pub platform_balance: BigDecimal,
    pub tokens_balances: HashMap<String, BigDecimal>,
}

#[derive(Debug, Display)]
enum SearchForSwapTxSpendErr {
    Cosmrs(ErrorReport),
    Rpc(TendermintCoinRpcError),
    TxMessagesEmpty,
    ClaimHtlcTxNotFound,
    UnexpectedHtlcState(i32),
    #[display(fmt = "Account type '{}' is not supported for HTLCs", prefix)]
    UnexpectedAccountType {
        prefix: String,
    },
    Proto(DecodeError),
}

impl From<ErrorReport> for SearchForSwapTxSpendErr {
    fn from(e: ErrorReport) -> Self { SearchForSwapTxSpendErr::Cosmrs(e) }
}

impl From<TendermintCoinRpcError> for SearchForSwapTxSpendErr {
    fn from(e: TendermintCoinRpcError) -> Self { SearchForSwapTxSpendErr::Rpc(e) }
}

impl From<DecodeError> for SearchForSwapTxSpendErr {
    fn from(e: DecodeError) -> Self { SearchForSwapTxSpendErr::Proto(e) }
}

#[async_trait]
impl TendermintCommons for TendermintCoin {
    fn platform_denom(&self) -> &Denom { &self.protocol_info.denom }

    fn set_history_sync_state(&self, new_state: HistorySyncState) {
        *self.history_sync_state.lock().unwrap() = new_state;
    }

    async fn get_block_timestamp(&self, block: i64) -> MmResult<Option<u64>, TendermintCoinRpcError> {
        let block_response = self.get_block_by_height(block).await?;
        let block_header = some_or_return_ok_none!(some_or_return_ok_none!(block_response.block).header);
        let timestamp = some_or_return_ok_none!(block_header.time);

        Ok(u64::try_from(timestamp.seconds).ok())
    }

    fn denom_to_ticker(&self, denom: &str) -> Option<String> {
        if self.protocol_info.denom.as_ref() == denom {
            return Some(self.ticker.clone());
        }

        let ctx = MmArc::from_weak(&self.ctx)?;

        ctx.conf["coins"].as_array()?.iter().find_map(|coin| {
            coin["protocol"]["protocol_data"]["denom"]
                .as_str()
                .filter(|&d| d.to_lowercase() == denom.to_lowercase())
                .and_then(|_| coin["coin"].as_str().map(|s| s.to_owned()))
        })
    }

    async fn get_all_balances(&self) -> MmResult<AllBalancesResult, TendermintCoinRpcError> {
        let platform_balance_denom = self
            .account_balance_for_denom(&self.account_id, self.protocol_info.denom.to_string())
            .await?;
        let platform_balance = big_decimal_from_sat_unsigned(platform_balance_denom, self.protocol_info.decimals);
        let ibc_assets_info = self.tokens_info.lock().clone();

        let mut requests = Vec::with_capacity(ibc_assets_info.len());
        for (denom, info) in ibc_assets_info {
            let fut = async move {
                let balance_denom = self
                    .account_balance_for_denom(&self.account_id, denom)
                    .await
                    .map_err(|e| e.into_inner())?;
                let balance_decimal = big_decimal_from_sat_unsigned(balance_denom, info.decimals);
                Ok::<_, TendermintCoinRpcError>((info.ticker, balance_decimal))
            };
            requests.push(fut);
        }
        let tokens_balances = try_join_all(requests).await?.into_iter().collect();

        Ok(AllBalancesResult {
            platform_balance,
            tokens_balances,
        })
    }

    #[inline(always)]
    async fn rpc_client(&self) -> MmResult<HttpClient, TendermintCoinRpcError> {
        self.get_live_client().await.map_to_mm(|e| e)
    }
}

#[cfg_attr(test, mockable)]
impl TendermintCoin {
    #[allow(clippy::too_many_arguments)]
    pub async fn init(
        ctx: &MmArc,
        ticker: String,
        conf: TendermintConf,
        protocol_info: TendermintProtocolInfo,
        nodes: Vec<RpcNode>,
        tx_history: bool,
        activation_policy: TendermintActivationPolicy,
        wallet_type: TendermintWalletConnectionType,
    ) -> MmResult<TendermintCoin, TendermintInitError> {
        if nodes.is_empty() {
            return MmError::err(TendermintInitError {
                ticker,
                kind: TendermintInitErrorKind::EmptyRpcUrls,
            });
        }

        let account_id = activation_policy
            .generate_account_id(&protocol_info.account_prefix)
            .map_to_mm(|e| TendermintInitError {
                ticker: ticker.clone(),
                kind: TendermintInitErrorKind::CouldNotGenerateAccountId(e.to_string()),
            })?;

        let rpc_clients = clients_from_urls(ctx, nodes).mm_err(|kind| TendermintInitError {
            ticker: ticker.clone(),
            kind,
        })?;

        let client_impl = TendermintRpcClientImpl { rpc_clients };

        let history_sync_state = if tx_history {
            HistorySyncState::NotStarted
        } else {
            HistorySyncState::NotEnabled
        };

        // Create an abortable system linked to the `MmCtx` so if the context is stopped via `MmArc::stop`,
        // all spawned futures related to `TendermintCoin` will be aborted as well.
        let abortable_system = ctx
            .abortable_system
            .create_subsystem()
            .map_to_mm(|e| TendermintInitError {
                ticker: ticker.clone(),
                kind: TendermintInitErrorKind::Internal(e.to_string()),
            })?;

        Ok(TendermintCoin(Arc::new(TendermintCoinImpl {
            ticker,
            account_id,
            activation_policy,
<<<<<<< HEAD
            decimals: protocol_info.decimals,
            denom,
            chain_id,
            gas_price: protocol_info.gas_price,
            priority_gas_prices: protocol_info.priority_gas_prices,
            swap_txfee_policy: Mutex::new(SwapTxFeePolicy::Internal),
=======
>>>>>>> b59860b3
            avg_blocktime: conf.avg_blocktime,
            tokens_info: PaMutex::new(HashMap::new()),
            abortable_system,
            history_sync_state: Mutex::new(history_sync_state),
            client: TendermintRpcClient(AsyncMutex::new(client_impl)),
            protocol_info,
            ctx: ctx.weak(),
            wallet_type,
        })))
    }

    /// Finds the IBC channel by querying the given channel ID and port ID
    /// and returns its information.
    async fn query_ibc_channel(
        &self,
        channel_id: ChannelId,
        port_id: &str,
    ) -> Result<ibc::core::channel::v1::Channel, IBCError> {
        let payload = QueryChannelRequest {
            channel_id: channel_id.to_string(),
            port_id: port_id.to_string(),
        }
        .encode_to_vec();

        let request = AbciRequest::new(
            Some(ABCI_IBC_CHANNEL_QUERY_PATH.to_string()),
            payload,
            ABCI_REQUEST_HEIGHT,
            ABCI_REQUEST_PROVE,
        );

        let response = self
            .rpc_client()
            .await
            .map_err(|e| IBCError::Transport { reason: e.to_string() })?
            .perform(request)
            .await
            .map_err(|e| IBCError::Transport { reason: e.to_string() })?;

        let response = QueryChannelResponse::decode(response.response.value.as_slice())
            .map_err(|e| IBCError::InternalError { reason: e.to_string() })?;

        response.channel.ok_or(IBCError::IBCChannelMissingOnNode { channel_id })
    }

    /// Looks for a healthy IBC channel on a network that supports HTLC transactions.
    /// Right now it first tries to find a channel on IRIS network, if none is found, then falls
    /// back to NUCLEUS network.
    pub async fn get_healthy_ibc_channel_to_htlc_chain(&self) -> Result<ChannelId, MmError<IBCError>> {
        let channel_id = if let Ok(channel_id) = self.get_healthy_ibc_channel_for_address_prefix(IRIS_PREFIX).await {
            channel_id
        } else {
            self.get_healthy_ibc_channel_for_address_prefix(NUCLEUS_PREFIX).await?
        };

        Ok(channel_id)
    }

    /// Returns a **healthy** IBC channel ID for the given target address.
    pub async fn get_healthy_ibc_channel_for_address_prefix(
        &self,
        address_prefix: &str,
    ) -> Result<ChannelId, MmError<IBCError>> {
        // ref: https://github.com/cosmos/ibc-go/blob/7f34724b982581435441e0bb70598c3e3a77f061/proto/ibc/core/channel/v1/channel.proto#L51-L68
        const STATE_OPEN: i32 = 3;

        let channel_id = *self.protocol_info.ibc_channels.get(address_prefix).ok_or_else(|| {
            IBCError::IBCChannelCouldNotBeFound {
                address_prefix: address_prefix.to_owned(),
            }
        })?;

        let channel = self.query_ibc_channel(channel_id, "transfer").await?;

        // TODO: Extend the validation logic to also include:
        //
        //   - Checking the time of the last update on the channel
        //   - Verifying the total amount transferred since the channel was created
        //   - Check the channel creation time
        if channel.state != STATE_OPEN {
            return MmError::err(IBCError::IBCChannelNotHealthy { channel_id });
        }

        Ok(channel_id)
    }

    pub fn supports_htlc(&self) -> bool {
        matches!(self.protocol_info.account_prefix.as_str(), NUCLEUS_PREFIX | IRIS_PREFIX)
    }

    #[inline(always)]
    fn gas_price(&self) -> f64 { self.protocol_info.gas_price.unwrap_or(DEFAULT_GAS_PRICE) }

    /// Return gas price for priority level, which was set in the coins file,
    /// or default gas price
    fn priority_gas_price(&self, priority_fee_option: TendermintPriorityFeeOption) -> f64 {
        let default_gas_price = self.gas_price.unwrap_or(DEFAULT_GAS_PRICE);
        self.priority_gas_prices
            .map(|prices| *prices.get(priority_fee_option as usize).unwrap_or(&default_gas_price))
            .unwrap_or(default_gas_price)
    }

    #[allow(unused)]
    async fn get_latest_block(&self) -> MmResult<GetLatestBlockResponse, TendermintCoinRpcError> {
        let request = GetLatestBlockRequest {};
        let request = AbciRequest::new(
            Some(ABCI_GET_LATEST_BLOCK_PATH.to_string()),
            request.encode_to_vec(),
            ABCI_REQUEST_HEIGHT,
            ABCI_REQUEST_PROVE,
        );

        let response = self.rpc_client().await?.perform(request).await?;

        Ok(GetLatestBlockResponse::decode(response.response.value.as_slice())?)
    }

    #[allow(unused)]
    async fn get_block_by_height(&self, height: i64) -> MmResult<GetBlockByHeightResponse, TendermintCoinRpcError> {
        let request = GetBlockByHeightRequest { height };
        let request = AbciRequest::new(
            Some(ABCI_GET_BLOCK_BY_HEIGHT_PATH.to_string()),
            request.encode_to_vec(),
            ABCI_REQUEST_HEIGHT,
            ABCI_REQUEST_PROVE,
        );

        let response = self.rpc_client().await?.perform(request).await?;

        Ok(GetBlockByHeightResponse::decode(response.response.value.as_slice())?)
    }

    // We must simulate the tx on rpc nodes in order to calculate network fee.
    // Right now cosmos doesn't expose any of gas price and fee informations directly.
    // Therefore, we can call SimulateRequest or CheckTx(doesn't work with using Abci interface) to get used gas or fee itself.
    pub(super) fn gen_simulated_tx(
        &self,
        account_info: &BaseAccount,
        priv_key: &Secp256k1Secret,
        tx_payload: Any,
        timeout_height: u64,
        memo: &str,
    ) -> cosmrs::Result<Vec<u8>> {
        let fee_amount = Coin {
            denom: self.protocol_info.denom.clone(),
            amount: 0_u64.into(),
        };

        let fee = Fee::from_amount_and_gas(fee_amount, GAS_LIMIT_DEFAULT);

        let signkey = SigningKey::from_slice(priv_key.as_slice())?;
        let tx_body = tx::Body::new(vec![tx_payload], memo, timeout_height as u32);
        let auth_info = SignerInfo::single_direct(Some(signkey.public_key()), account_info.sequence).auth_info(fee);
        let sign_doc = SignDoc::new(
            &tx_body,
            &auth_info,
            &self.protocol_info.chain_id,
            account_info.account_number,
        )?;
        sign_doc.sign(&signkey)?.to_bytes()
    }

    /// This is converted from irismod and cosmos-sdk source codes written in golang.
    /// Refs:
    ///  - Main algorithm: https://github.com/irisnet/irismod/blob/main/modules/htlc/types/htlc.go#L157
    ///  - Coins string building https://github.com/cosmos/cosmos-sdk/blob/main/types/coin.go#L210-L225
    fn calculate_htlc_id(
        &self,
        from_address: &AccountId,
        to_address: &AccountId,
        amount: &[Coin],
        secret_hash: &[u8],
    ) -> String {
        // Needs to be sorted if contains multiple coins
        // let mut amount = amount;
        // amount.sort();

        let coins_string = amount
            .iter()
            .map(|t| format!("{}{}", t.amount, t.denom))
            .collect::<Vec<String>>()
            .join(",");

        let mut htlc_id = vec![];
        htlc_id.extend_from_slice(secret_hash);
        htlc_id.extend_from_slice(&from_address.to_bytes());
        htlc_id.extend_from_slice(&to_address.to_bytes());
        htlc_id.extend_from_slice(coins_string.as_bytes());
        sha256(&htlc_id).to_string().to_uppercase()
    }

    async fn common_send_raw_tx_bytes(
        &self,
        tx_payload: Any,
        fee: Fee,
        timeout_height: u64,
        memo: &str,
        timeout: Duration,
    ) -> Result<(String, Raw), TransactionErr> {
        // As there wouldn't be enough time to process the data, to mitigate potential edge problems (such as attempting to send transaction
        // bytes half a second before expiration, which may take longer to send and result in the transaction amount being wasted due to a timeout),
        // reduce the expiration time by 5 seconds.
        let expiration = timeout - Duration::from_secs(5);

        match self.activation_policy {
            TendermintActivationPolicy::PrivateKey(_) => {
                try_tx_s!(
                    self.seq_safe_send_raw_tx_bytes(tx_payload, fee, timeout_height, memo)
                        .timeout(expiration)
                        .await
                )
            },
            TendermintActivationPolicy::PublicKey(_) => {
                if self.is_wallet_connect() {
                    return try_tx_s!(
                        self.seq_safe_send_raw_tx_bytes(tx_payload, fee, timeout_height, memo)
                            .timeout(expiration)
                            .await
                    );
                };

                try_tx_s!(
                    self.send_unsigned_tx_externally(tx_payload, fee, timeout_height, memo, expiration)
                        .timeout(expiration)
                        .await
                )
            },
        }
    }

    async fn get_tx_raw(
        &self,
        account_info: &BaseAccount,
        tx_payload: Any,
        fee: Fee,
        timeout_height: u64,
        memo: &str,
    ) -> Result<Raw, TransactionErr> {
        if self.is_wallet_connect() {
            let ctx = try_tx_s!(MmArc::from_weak(&self.ctx).ok_or(ERRL!("ctx must be initialized already")));
            let wc = try_tx_s!(WalletConnectCtx::from_ctx(&ctx).map_err(|e| e.to_string()));
            let SerializedUnsignedTx { tx_json, .. } = if self.is_ledger_connection() {
                try_tx_s!(self.any_to_legacy_amino_json(account_info, tx_payload, fee, timeout_height, memo))
            } else {
                try_tx_s!(self.any_to_serialized_sign_doc(account_info, tx_payload, fee, timeout_height, memo))
            };

            return Ok(try_tx_s!(self.wc_sign_tx(&wc, tx_json).await.map_err(|err| err.to_string())).into());
        }

        let tx_raw = try_tx_s!(self.any_to_signed_raw_tx(
            try_tx_s!(self.activation_policy.activated_key_or_err()),
            account_info,
            tx_payload,
            fee,
            timeout_height,
            memo,
        ));

        Ok(tx_raw)
    }

    async fn seq_safe_send_raw_tx_bytes(
        &self,
        tx_payload: Any,
        fee: Fee,
        timeout_height: u64,
        memo: &str,
    ) -> Result<(String, Raw), TransactionErr> {
        let mut account_info = try_tx_s!(self.account_info(&self.account_id).await);
        loop {
            let tx_raw = try_tx_s!(
                self.get_tx_raw(&account_info, tx_payload.clone(), fee.clone(), timeout_height, memo,)
                    .await
            );

            // Attempt to send the transaction bytes
            match self.send_raw_tx_bytes(try_tx_s!(&tx_raw.to_bytes())).compat().await {
                Ok(tx_id) => {
                    return Ok((tx_id, tx_raw));
                },
                Err(e) => {
                    // Handle sequence number mismatch and retry
                    if e.contains(ACCOUNT_SEQUENCE_ERR) {
                        account_info.sequence = try_tx_s!(parse_expected_sequence_number(&e));
                        debug!("Account sequence mismatch, retrying...");
                        continue;
                    }

                    return Err(TransactionErr::Plain(ERRL!("Transaction failed: {}", e)));
                },
            }
        }
    }

    async fn send_unsigned_tx_externally(
        &self,
        tx_payload: Any,
        fee: Fee,
        timeout_height: u64,
        memo: &str,
        timeout: Duration,
    ) -> Result<(String, Raw), TransactionErr> {
        #[derive(Deserialize)]
        struct TxHashData {
            hash: String,
        }

        let ctx = try_tx_s!(MmArc::from_weak(&self.ctx).ok_or(ERRL!("ctx must be initialized already")));

        let account_info = try_tx_s!(self.account_info(&self.account_id).await);
        let SerializedUnsignedTx { tx_json, body_bytes } = if self.is_ledger_connection() {
            try_tx_s!(self.any_to_legacy_amino_json(&account_info, tx_payload, fee, timeout_height, memo))
        } else {
            try_tx_s!(self.any_to_serialized_sign_doc(&account_info, tx_payload, fee, timeout_height, memo))
        };

        let data: TxHashData = try_tx_s!(ctx
            .ask_for_data(&format!("TX_HASH:{}", self.ticker()), tx_json.clone(), timeout)
            .await
            .map_err(|e| ERRL!("{}", e)));

        let tx = try_tx_s!(self.request_tx(data.hash.clone()).await.map_err(|e| ERRL!("{}", e)));

        let tx_raw = TxRaw {
            body_bytes: tx.body.as_ref().map(Message::encode_to_vec).unwrap_or_default(),
            auth_info_bytes: tx.auth_info.as_ref().map(Message::encode_to_vec).unwrap_or_default(),
            signatures: tx.signatures,
        };

        if body_bytes != tx_raw.body_bytes {
            return Err(crate::TransactionErr::Plain(ERRL!(
                "Unsigned transaction don't match with the externally provided transaction."
            )));
        }

        Ok((data.hash, Raw::from(tx_raw)))
    }

    #[allow(deprecated)]
    pub(super) async fn calculate_fee(
        &self,
        msg: Any,
        timeout_height: u64,
<<<<<<< HEAD
        memo: String,
        fee_params: CalculateFeeParams,
    ) -> MmResult<Fee, TendermintCoinRpcError> {
        let Ok(activated_priv_key) = self.activation_policy.activated_key_or_err() else {
            let (gas_price, gas_limit) = self.gas_price_and_limit(fee_params, GAS_LIMIT_DEFAULT);
            let amount = ((GAS_WANTED_BASE_VALUE * GAS_USED_MULTIPLIER) * gas_price).ceil();
=======
        memo: &str,
        withdraw_fee: Option<WithdrawFee>,
    ) -> MmResult<Fee, TendermintCoinRpcError> {
        let activated_priv_key = if let Ok(activated_priv_key) = self.activation_policy.activated_key_or_err() {
            activated_priv_key
        } else {
            let (gas_price, gas_limit) = self.gas_info_for_withdraw(&withdraw_fee, GAS_LIMIT_DEFAULT);
            let amount = ((GAS_WANTED_BASE_VALUE * 1.5) * gas_price).ceil();
>>>>>>> b59860b3

            let fee_amount = Coin {
                denom: self.platform_denom().clone(),
                amount: (amount as u64).into(),
            };

            return Ok(Fee::from_amount_and_gas(fee_amount, gas_limit));
        };

        let mut account_info = self.account_info(&self.account_id).await?;
        let (response, raw_response) = loop {
            let tx_bytes = self
                .gen_simulated_tx(&account_info, activated_priv_key, msg.clone(), timeout_height, memo)
                .map_to_mm(|e| TendermintCoinRpcError::InternalError(format!("{}", e)))?;

            let request = AbciRequest::new(
                Some(ABCI_SIMULATE_TX_PATH.to_string()),
                SimulateRequest { tx_bytes, tx: None }.encode_to_vec(),
                ABCI_REQUEST_HEIGHT,
                ABCI_REQUEST_PROVE,
            );

            let raw_response = self.rpc_client().await?.perform(request).await?;

            let log = raw_response.response.log.to_string();
            if log.contains(ACCOUNT_SEQUENCE_ERR) {
                account_info.sequence = parse_expected_sequence_number(&log)?;
                debug!("Got wrong account sequence, trying again.");
                continue;
            }

            match raw_response.response.code {
                cosmrs::tendermint::abci::Code::Ok => {},
                cosmrs::tendermint::abci::Code::Err(ecode) => {
                    return MmError::err(TendermintCoinRpcError::InvalidResponse(format!(
                        "Could not read gas_info. Error code: {} Message: {}",
                        ecode, raw_response.response.log
                    )));
                },
            };

            break (
                SimulateResponse::decode(raw_response.response.value.as_slice())?,
                raw_response,
            );
        };

        let gas = response.gas_info.as_ref().ok_or_else(|| {
            TendermintCoinRpcError::InvalidResponse(format!(
                "Could not read gas_info. Invalid Response: {:?}",
                raw_response
            ))
        })?;

        let (gas_price, gas_limit) = self.gas_price_and_limit(fee_params, GAS_LIMIT_DEFAULT);

        let amount = ((gas.gas_used as f64 * GAS_USED_MULTIPLIER) * gas_price).ceil();
        let fee_amount = Coin {
            denom: self.platform_denom().clone(),
            amount: (amount as u64).into(),
        };

        Ok(Fee::from_amount_and_gas(fee_amount, gas_limit))
    }

    #[allow(deprecated)]
    pub(super) async fn calculate_account_fee_amount_as_u64(
        &self,
        account_id: &AccountId,
        priv_key: Option<Secp256k1Secret>,
        msg: Any,
        timeout_height: u64,
<<<<<<< HEAD
        memo: String,
        fee_params: CalculateFeeParams,
    ) -> MmResult<u64, TendermintCoinRpcError> {
        let Some(priv_key) = priv_key else {
            let (gas_price, _) = self.gas_price_and_limit(fee_params, 0);
            return Ok(((GAS_WANTED_BASE_VALUE * GAS_USED_MULTIPLIER) * gas_price).ceil() as u64);
=======
        memo: &str,
        withdraw_fee: Option<WithdrawFee>,
    ) -> MmResult<u64, TendermintCoinRpcError> {
        let priv_key = if let Some(priv_key) = priv_key {
            priv_key
        } else {
            let (gas_price, _) = self.gas_info_for_withdraw(&withdraw_fee, 0);
            return Ok(((GAS_WANTED_BASE_VALUE * 1.5) * gas_price).ceil() as u64);
>>>>>>> b59860b3
        };

        let mut account_info = self.account_info(account_id).await?;
        let (response, raw_response) = loop {
            let tx_bytes = self
                .gen_simulated_tx(&account_info, &priv_key, msg.clone(), timeout_height, memo)
                .map_to_mm(|e| TendermintCoinRpcError::InternalError(format!("{}", e)))?;

            let request = AbciRequest::new(
                Some(ABCI_SIMULATE_TX_PATH.to_string()),
                SimulateRequest { tx_bytes, tx: None }.encode_to_vec(),
                ABCI_REQUEST_HEIGHT,
                ABCI_REQUEST_PROVE,
            );

            let raw_response = self.rpc_client().await?.perform(request).await?;

            let log = raw_response.response.log.to_string();
            if log.contains(ACCOUNT_SEQUENCE_ERR) {
                account_info.sequence = parse_expected_sequence_number(&log)?;
                debug!("Got wrong account sequence, trying again.");
                continue;
            }

            match raw_response.response.code {
                cosmrs::tendermint::abci::Code::Ok => {},
                cosmrs::tendermint::abci::Code::Err(ecode) => {
                    return MmError::err(TendermintCoinRpcError::InvalidResponse(format!(
                        "Could not read gas_info. Error code: {} Message: {}",
                        ecode, raw_response.response.log
                    )));
                },
            };

            break (
                SimulateResponse::decode(raw_response.response.value.as_slice())?,
                raw_response,
            );
        };

        let gas = response.gas_info.as_ref().ok_or_else(|| {
            TendermintCoinRpcError::InvalidResponse(format!(
                "Could not read gas_info. Invalid Response: {:?}",
                raw_response
            ))
        })?;

        let (gas_price, _) = self.gas_price_and_limit(fee_params, 0);
        Ok(((gas.gas_used as f64 * GAS_USED_MULTIPLIER) * gas_price).ceil() as u64)
    }

    pub(super) async fn account_info(&self, account_id: &AccountId) -> MmResult<BaseAccount, TendermintCoinRpcError> {
        let request = QueryAccountRequest {
            address: account_id.to_string(),
        };
        let request = AbciRequest::new(
            Some(ABCI_QUERY_ACCOUNT_PATH.to_string()),
            request.encode_to_vec(),
            ABCI_REQUEST_HEIGHT,
            ABCI_REQUEST_PROVE,
        );

        let response = self.rpc_client().await?.perform(request).await?;
        let account_response = QueryAccountResponse::decode(response.response.value.as_slice())?;
        let account = account_response
            .account
            .or_mm_err(|| TendermintCoinRpcError::InvalidResponse("Account is None".into()))?;

        let account_prefix = self.protocol_info.account_prefix.clone();
        let base_account = match BaseAccount::decode(account.value.as_slice()) {
            Ok(account) => account,
            Err(err) if account_prefix.as_str() == IRIS_PREFIX => {
                let ethermint_account = EthermintAccount::decode(account.value.as_slice())?;

                ethermint_account
                    .base_account
                    .or_mm_err(|| TendermintCoinRpcError::Prost(err.to_string()))?
            },
            Err(err) => {
                return MmError::err(TendermintCoinRpcError::Prost(err.to_string()));
            },
        };

        Ok(base_account)
    }

    pub(super) async fn account_balance_for_denom(
        &self,
        account_id: &AccountId,
        denom: String,
    ) -> MmResult<u64, TendermintCoinRpcError> {
        let request = QueryBalanceRequest {
            address: account_id.to_string(),
            denom,
        };
        let request = AbciRequest::new(
            Some(ABCI_QUERY_BALANCE_PATH.to_string()),
            request.encode_to_vec(),
            ABCI_REQUEST_HEIGHT,
            ABCI_REQUEST_PROVE,
        );

        let response = self.rpc_client().await?.perform(request).await?;
        let response = QueryBalanceResponse::decode(response.response.value.as_slice())?;
        response
            .balance
            .or_mm_err(|| TendermintCoinRpcError::InvalidResponse("balance is None".into()))?
            .amount
            .parse()
            .map_to_mm(|e| TendermintCoinRpcError::InvalidResponse(format!("balance is not u64, err {}", e)))
    }

    pub(super) fn extract_account_id_and_private_key(
        &self,
        withdraw_from: Option<HDAddressSelector>,
    ) -> Result<(AccountId, Option<H256>), io::Error> {
        if let TendermintActivationPolicy::PublicKey(_) = self.activation_policy {
            return Ok((self.account_id.clone(), None));
        }

        match withdraw_from {
            Some(from) => {
                let path_to_coin = self
                    .activation_policy
                    .path_to_coin_or_err()
                    .map_err(|e| io::Error::new(io::ErrorKind::InvalidData, e.to_string()))?;

                let path_to_address = from
                    .to_address_path(path_to_coin.coin_type())
                    .map_err(|e| io::Error::new(io::ErrorKind::InvalidData, e.to_string()))?
                    .to_derivation_path(path_to_coin)
                    .map_err(|e| io::Error::new(io::ErrorKind::InvalidData, e.to_string()))?;

                let priv_key = self
                    .activation_policy
                    .hd_wallet_derived_priv_key_or_err(&path_to_address)
                    .map_err(|e| io::Error::new(io::ErrorKind::InvalidData, e.to_string()))?;

                let account_id = account_id_from_privkey(priv_key.as_slice(), &self.protocol_info.account_prefix)
                    .map_err(|e| io::Error::new(io::ErrorKind::InvalidInput, e.to_string()))?;
                Ok((account_id, Some(priv_key)))
            },
            None => {
                let activated_key = self
                    .activation_policy
                    .activated_key_or_err()
                    .map_err(|e| io::Error::new(io::ErrorKind::InvalidData, e.to_string()))?;

                Ok((self.account_id.clone(), Some(*activated_key)))
            },
        }
    }

    pub(super) async fn any_to_transaction_data(
        &self,
        maybe_priv_key: Option<H256>,
        message: Any,
        account_info: &BaseAccount,
        fee: Fee,
        timeout_height: u64,
        memo: &str,
    ) -> Result<TransactionData, ErrorReport> {
        if let Some(priv_key) = maybe_priv_key {
            let tx_raw = self.any_to_signed_raw_tx(&priv_key, account_info, message, fee, timeout_height, memo)?;
            let tx_bytes = tx_raw.to_bytes()?;
            let hash = sha256(&tx_bytes);

            return Ok(TransactionData::new_signed(
                tx_bytes.into(),
                hex::encode_upper(hash.as_slice()),
            ));
        };

        let SerializedUnsignedTx { tx_json, .. } = if self.is_ledger_connection() {
            self.any_to_legacy_amino_json(account_info, message, fee, timeout_height, memo)
        } else {
            self.any_to_serialized_sign_doc(account_info, message, fee, timeout_height, memo)
        }?;

        if self.is_wallet_connect() {
            let ctx = MmArc::from_weak(&self.ctx)
                .ok_or(MyAddressError::InternalError(ERRL!("ctx must be initialized already")))?;
            let wallet_connect = WalletConnectCtx::from_ctx(&ctx)?;

            let tx_raw: Raw = self.wc_sign_tx(&wallet_connect, tx_json).await?.into();
            let tx_bytes = tx_raw.to_bytes()?;
            let hash = sha256(&tx_bytes);

            return Ok(TransactionData::new_signed(
                tx_bytes.into(),
                hex::encode_upper(hash.as_slice()),
            ));
        };

        Ok(TransactionData::Unsigned(tx_json))
    }

    fn gen_create_htlc_tx(
        &self,
        denom: Denom,
        to: &AccountId,
        amount: cosmrs::Amount,
        secret_hash: &[u8],
        time_lock: u64,
    ) -> MmResult<TendermintHtlc, TxMarshalingErr> {
        let amount = vec![Coin { denom, amount }];
        let timestamp = 0_u64;

        let htlc_type = HtlcType::from_str(&self.protocol_info.account_prefix).map_err(|_| {
            TxMarshalingErr::NotSupported(format!(
                "Account type '{}' is not supported for HTLCs",
                self.protocol_info.account_prefix
            ))
        })?;

        let msg_payload = CreateHtlcMsg::new(
            htlc_type,
            self.account_id.clone(),
            to.clone(),
            amount.clone(),
            hex::encode(secret_hash),
            timestamp,
            time_lock,
        );

        let htlc_id = self.calculate_htlc_id(&self.account_id, to, &amount, secret_hash);

        Ok(TendermintHtlc {
            id: htlc_id,
            msg_payload: msg_payload
                .to_any()
                .map_err(|e| MmError::new(TxMarshalingErr::InvalidInput(e.to_string())))?,
        })
    }

    fn gen_claim_htlc_tx(&self, htlc_id: String, secret: &[u8]) -> MmResult<TendermintHtlc, TxMarshalingErr> {
        let htlc_type = HtlcType::from_str(&self.protocol_info.account_prefix).map_err(|_| {
            TxMarshalingErr::NotSupported(format!(
                "Account type '{}' is not supported for HTLCs",
                self.protocol_info.account_prefix
            ))
        })?;

        let msg_payload = ClaimHtlcMsg::new(htlc_type, htlc_id.clone(), self.account_id.clone(), hex::encode(secret));

        Ok(TendermintHtlc {
            id: htlc_id,
            msg_payload: msg_payload
                .to_any()
                .map_err(|e| MmError::new(TxMarshalingErr::InvalidInput(e.to_string())))?,
        })
    }

    pub(super) fn any_to_signed_raw_tx(
        &self,
        priv_key: &Secp256k1Secret,
        account_info: &BaseAccount,
        tx_payload: Any,
        fee: Fee,
        timeout_height: u64,
        memo: &str,
    ) -> cosmrs::Result<Raw> {
        let signkey = SigningKey::from_slice(priv_key.as_slice())?;
        let tx_body = tx::Body::new(vec![tx_payload], memo, timeout_height as u32);
        let auth_info = SignerInfo::single_direct(Some(signkey.public_key()), account_info.sequence).auth_info(fee);
        let sign_doc = SignDoc::new(
            &tx_body,
            &auth_info,
            &self.protocol_info.chain_id,
            account_info.account_number,
        )?;
        sign_doc.sign(&signkey)
    }

    pub(super) fn any_to_serialized_sign_doc(
        &self,
        account_info: &BaseAccount,
        tx_payload: Any,
        fee: Fee,
        timeout_height: u64,
        memo: &str,
    ) -> cosmrs::Result<SerializedUnsignedTx> {
        let tx_body = tx::Body::new(vec![tx_payload], memo, timeout_height as u32);
        let pubkey = self.activation_policy.public_key()?.into();
        let auth_info = SignerInfo::single_direct(Some(pubkey), account_info.sequence).auth_info(fee);
        let sign_doc = SignDoc::new(
            &tx_body,
            &auth_info,
            &self.protocol_info.chain_id,
            account_info.account_number,
        )?;

        let tx_json = if self.is_wallet_connect() {
            let ctx = MmArc::from_weak(&self.ctx).expect("No context");
            let wc = WalletConnectCtx::from_ctx(&ctx).expect("should never fail in this block");
            let session_topic = self
                .session_topic()
                .expect("session_topic can't be None inside this block");
            let encode = |data| wc.encode(session_topic, data);

            json!({
                "signerAddress":  self.my_address()?,
                "signDoc": {
                    "accountNumber": sign_doc.account_number.to_string(),
                    "chainId": sign_doc.chain_id,
                    "bodyBytes": encode(&sign_doc.body_bytes),
                    "authInfoBytes": encode(&sign_doc.auth_info_bytes)
                }
            })
        } else {
            json!({
                "sign_doc": {
                    "body_bytes": &sign_doc.body_bytes,
                    "auth_info_bytes": sign_doc.auth_info_bytes,
                    "chain_id": sign_doc.chain_id,
                    "account_number": sign_doc.account_number,
                }
            })
        };

        Ok(SerializedUnsignedTx {
            tx_json,
            body_bytes: sign_doc.body_bytes,
        })
    }

    /// This should only be used for Keplr/WalletConnect from Ledger!
    /// When using Keplr from Ledger, they don't accept `SING_MODE_DIRECT` transactions.
    ///
    /// Visit https://docs.cosmos.network/main/build/architecture/adr-050-sign-mode-textual#context for more context.
    pub(super) fn any_to_legacy_amino_json(
        &self,
        account_info: &BaseAccount,
        tx_payload: Any,
        fee: Fee,
        timeout_height: u64,
        memo: &str,
    ) -> cosmrs::Result<SerializedUnsignedTx> {
        const MSG_SEND_TYPE_URL: &str = "/cosmos.bank.v1beta1.MsgSend";
        const LEDGER_MSG_SEND_TYPE_URL: &str = "cosmos-sdk/MsgSend";

        // Ledger's keplr works as wallet-only, so `MsgSend` support is enough for now.
        if tx_payload.type_url != MSG_SEND_TYPE_URL {
            return Err(ErrorReport::new(io::Error::new(
                io::ErrorKind::Unsupported,
                format!(
                    "Signing mode `SIGN_MODE_LEGACY_AMINO_JSON` is not supported for '{}' transaction type.",
                    tx_payload.type_url
                ),
            )));
        }

        let msg_send = MsgSend::from_any(&tx_payload)?;
        let timeout_height = u32::try_from(timeout_height)?;

        let amount: Vec<Json> = msg_send
            .amount
            .into_iter()
            .map(|t| {
                json!( {
                    "denom": t.denom,
                    // Numbers needs to be converted into string type.
                    // Ref: https://github.com/cosmos/ledger-cosmos/blob/c707129e59f6e0f07ad67161a6b75e8951af063c/docs/TXSPEC.md#json-format
                    "amount": t.amount.to_string(),
                })
            })
            .collect();

        let msg = json!({
            "type": LEDGER_MSG_SEND_TYPE_URL,
            "value": json!({
                "from_address": msg_send.from_address.to_string(),
                "to_address": msg_send.to_address.to_string(),
                "amount": amount,
            })
        });

        let fee_amount: Vec<Json> = fee
            .amount
            .into_iter()
            .map(|t| {
                json!( {
                    "denom": t.denom,
                    // Numbers needs to be converted into string type.
                    // Ref: https://github.com/cosmos/ledger-cosmos/blob/c707129e59f6e0f07ad67161a6b75e8951af063c/docs/TXSPEC.md#json-format
                    "amount": t.amount.to_string(),
                })
            })
            .collect();

        let sign_doc = json!({
            "account_number": account_info.account_number.to_string(),
            "chain_id": self.protocol_info.chain_id.to_string(),
            "fee": {
                "amount": fee_amount,
                "gas": fee.gas_limit.to_string()
                },
            "memo": memo,
            "msgs": [msg],
            "sequence": account_info.sequence.to_string()
        });
        let (tx_json, body_bytes) = match self.wallet_type {
            TendermintWalletConnectionType::WcLedger(_) => {
                let signer_address = self
                    .my_address()
                    .map_err(|e| ErrorReport::new(io::Error::new(io::ErrorKind::Other, e.to_string())))?;
                let body_bytes = tx::Body::new(vec![tx_payload], memo, timeout_height).into_bytes()?;
                let json = serde_json::json!({
                    "signerAddress": signer_address,
                    "signDoc": sign_doc,
                });
                (json, body_bytes)
            },
            TendermintWalletConnectionType::KeplrLedger => {
                let original_tx_type_url = tx_payload.type_url.clone();
                let body_bytes = tx::Body::new(vec![tx_payload], memo, timeout_height).into_bytes()?;
                let json = serde_json::json!({
                    "legacy_amino_json": sign_doc,
                    "original_tx_type_url": original_tx_type_url,
                });
                (json, body_bytes)
            },
            _ => {
                return Err(ErrorReport::new(io::Error::new(
                    io::ErrorKind::InvalidInput,
                    "Only WalletConnect activated with Ledger can call this function",
                )))
            },
        };

        Ok(SerializedUnsignedTx { tx_json, body_bytes })
    }

    #[allow(clippy::let_unit_value)] // for mockable
    pub fn add_activated_token_info(&self, ticker: String, decimals: u8, denom: Denom) {
        self.tokens_info
            .lock()
            .insert(denom.to_string(), ActivatedTokenInfo { decimals, ticker });
    }

    fn estimate_blocks_from_duration(&self, duration: u64) -> i64 {
        let estimated_time_lock = (duration / self.avg_blocktime as u64) as i64;

        estimated_time_lock.clamp(MIN_TIME_LOCK, MAX_TIME_LOCK)
    }

    pub(crate) fn check_if_my_payment_sent_for_denom(
        &self,
        decimals: u8,
        denom: Denom,
        other_pub: &[u8],
        secret_hash: &[u8],
        amount: &BigDecimal,
    ) -> Box<dyn Future<Item = Option<TransactionEnum>, Error = String> + Send> {
        let amount = try_fus!(sat_from_big_decimal(amount, decimals));
        let amount = vec![Coin {
            denom,
            amount: amount.into(),
        }];

        let pubkey_hash = dhash160(other_pub);
        let to_address = try_fus!(AccountId::new(
            &self.protocol_info.account_prefix,
            pubkey_hash.as_slice()
        ));

        let htlc_id = self.calculate_htlc_id(&self.account_id, &to_address, &amount, secret_hash);

        let coin = self.clone();
        let fut = async move {
            let htlc_response = try_s!(coin.query_htlc(htlc_id.clone()).await);

            let Some(htlc_state) = htlc_response.htlc_state() else {
                return Ok(None);
            };

            match htlc_state {
                HTLC_STATE_OPEN | HTLC_STATE_COMPLETED | HTLC_STATE_REFUNDED => {},
                unexpected_state => return Err(format!("Unexpected state for HTLC {}", unexpected_state)),
            };

            let rpc_client = try_s!(coin.rpc_client().await);
            let q = format!("create_htlc.id = '{}'", htlc_id);

            let response = try_s!(
                // Search single tx
                rpc_client
                    .perform(TxSearchRequest::new(
                        q,
                        false,
                        1,
                        1,
                        TendermintResultOrder::Descending.into()
                    ))
                    .await
            );

            if let Some(tx) = response.txs.first() {
                if let cosmrs::tendermint::abci::Code::Err(err_code) = tx.tx_result.code {
                    return Err(format!(
                        "Got {} error code. Broadcasted HTLC likely isn't valid.",
                        err_code
                    ));
                }

                let deserialized_tx = try_s!(cosmrs::Tx::from_bytes(&tx.tx));
                let msg = try_s!(deserialized_tx.body.messages.first().ok_or("Tx body couldn't be read."));
                let htlc = try_s!(CreateHtlcProto::decode(
                    try_s!(HtlcType::from_str(&coin.protocol_info.account_prefix)),
                    msg.value.as_slice()
                ));

                let Some(hash_lock) = htlc_response.hash_lock() else {
                    return Ok(None);
                };

                if htlc.hash_lock().to_uppercase() == hash_lock.to_uppercase() {
                    let htlc = TransactionEnum::CosmosTransaction(CosmosTransaction {
                        data: try_s!(TxRaw::decode(tx.tx.as_slice())),
                    });
                    return Ok(Some(htlc));
                }
            }

            Ok(None)
        };

        Box::new(fut.boxed().compat())
    }

    pub(super) fn send_htlc_for_denom(
        &self,
        time_lock_duration: u64,
        other_pub: &[u8],
        secret_hash: &[u8],
        amount: BigDecimal,
        denom: Denom,
        decimals: u8,
    ) -> TransactionFut {
        let pubkey_hash = dhash160(other_pub);
        let to = try_tx_fus!(AccountId::new(
            &self.protocol_info.account_prefix,
            pubkey_hash.as_slice()
        ));

        let amount_as_u64 = try_tx_fus!(sat_from_big_decimal(&amount, decimals));
        let amount = cosmrs::Amount::from(amount_as_u64);

        let secret_hash = secret_hash.to_vec();
        let coin = self.clone();
        let fut = async move {
            let time_lock = coin.estimate_blocks_from_duration(time_lock_duration);

            let create_htlc_tx = try_tx_s!(coin.gen_create_htlc_tx(denom, &to, amount, &secret_hash, time_lock as u64));

            let current_block = try_tx_s!(coin.current_block().compat().await);
            let timeout_height = current_block + TIMEOUT_HEIGHT_DELTA;

            let fee = try_tx_s!(
                coin.calculate_fee(
                    create_htlc_tx.msg_payload.clone(),
                    timeout_height,
<<<<<<< HEAD
                    TX_DEFAULT_MEMO.to_owned(),
                    coin.get_swap_transaction_fee_policy().into()
=======
                    TX_DEFAULT_MEMO,
                    None
>>>>>>> b59860b3
                )
                .await
            );

            let (_tx_id, tx_raw) = try_tx_s!(
                coin.common_send_raw_tx_bytes(
                    create_htlc_tx.msg_payload.clone(),
                    fee.clone(),
                    timeout_height,
                    TX_DEFAULT_MEMO,
                    Duration::from_secs(time_lock_duration),
                )
                .await
            );

            Ok(TransactionEnum::CosmosTransaction(CosmosTransaction {
                data: tx_raw.into(),
            }))
        };

        Box::new(fut.boxed().compat())
    }

    pub(super) fn send_taker_fee_for_denom(
        &self,
        dex_fee: &DexFee,
        denom: Denom,
        decimals: u8,
        uuid: &[u8],
        expires_at: u64,
    ) -> TransactionFut {
        let memo = try_tx_fus!(Uuid::from_slice(uuid)).to_string();
        let from_address = self.account_id.clone();
        let dex_pubkey_hash = dhash160(self.dex_pubkey());
        let burn_pubkey_hash = dhash160(self.burn_pubkey());
        let dex_address = try_tx_fus!(AccountId::new(
            &self.protocol_info.account_prefix,
            dex_pubkey_hash.as_slice()
        ));
        let burn_address = try_tx_fus!(AccountId::new(
            &self.protocol_info.account_prefix,
            burn_pubkey_hash.as_slice()
        ));

        let fee_amount_as_u64 = try_tx_fus!(dex_fee.fee_amount_as_u64(decimals));
        let fee_amount = vec![Coin {
            denom: denom.clone(),
            amount: cosmrs::Amount::from(fee_amount_as_u64),
        }];

        let tx_result = match dex_fee {
            DexFee::NoFee => try_tx_fus!(Err("Unexpected DexFee::NoFee".to_owned())),
            DexFee::Standard(_) => MsgSend {
                from_address,
                to_address: dex_address,
                amount: fee_amount,
            }
            .to_any(),
            DexFee::WithBurn { .. } => {
                let burn_amount_as_u64 = try_tx_fus!(dex_fee.burn_amount_as_u64(decimals)).unwrap_or_default();
                let burn_amount = vec![Coin {
                    denom: denom.clone(),
                    amount: cosmrs::Amount::from(burn_amount_as_u64),
                }];
                let total_amount_as_u64 = fee_amount_as_u64 + burn_amount_as_u64;
                let total_amount = vec![Coin {
                    denom,
                    amount: cosmrs::Amount::from(total_amount_as_u64),
                }];
                MsgMultiSend {
                    inputs: vec![MultiSendIo {
                        address: from_address,
                        coins: total_amount,
                    }],
                    outputs: vec![
                        MultiSendIo {
                            address: dex_address,
                            coins: fee_amount,
                        },
                        MultiSendIo {
                            address: burn_address,
                            coins: burn_amount,
                        },
                    ],
                }
                .to_any()
            },
        };
        let tx_payload = try_tx_fus!(tx_result);

        let coin = self.clone();
        let fut = async move {
            let current_block = try_tx_s!(coin.current_block().compat().await.map_to_mm(WithdrawError::Transport));
            let timeout_height = current_block + TIMEOUT_HEIGHT_DELTA;

            let fee = try_tx_s!(
<<<<<<< HEAD
                coin.calculate_fee(
                    tx_payload.clone(),
                    timeout_height,
                    TX_DEFAULT_MEMO.to_owned(),
                    coin.get_swap_transaction_fee_policy().into()
                )
                .await
=======
                coin.calculate_fee(tx_payload.clone(), timeout_height, TX_DEFAULT_MEMO, None)
                    .await
>>>>>>> b59860b3
            );

            let timeout = expires_at.checked_sub(now_sec()).unwrap_or_default();
            let (_tx_id, tx_raw) = try_tx_s!(
                coin.common_send_raw_tx_bytes(
                    tx_payload.clone(),
                    fee.clone(),
                    timeout_height,
                    &memo,
                    Duration::from_secs(timeout)
                )
                .await
            );

            Ok(TransactionEnum::CosmosTransaction(CosmosTransaction {
                data: tx_raw.into(),
            }))
        };

        Box::new(fut.boxed().compat())
    }

    #[allow(clippy::too_many_arguments)]
    pub(super) fn validate_fee_for_denom(
        &self,
        fee_tx: &TransactionEnum,
        expected_sender: &[u8],
        dex_fee: &DexFee,
        decimals: u8,
        uuid: &[u8],
        denom: String,
    ) -> ValidatePaymentFut<()> {
        let tx = match fee_tx {
            TransactionEnum::CosmosTransaction(tx) => tx.clone(),
            invalid_variant => {
                return Box::new(futures01::future::err(
                    ValidatePaymentError::WrongPaymentTx(format!("Unexpected tx variant {:?}", invalid_variant)).into(),
                ))
            },
        };

        let uuid = try_f!(Uuid::from_slice(uuid).map_to_mm(|r| ValidatePaymentError::InvalidParameter(r.to_string())))
            .to_string();

        let sender_pubkey_hash = dhash160(expected_sender);
        let expected_sender_address = try_f!(AccountId::new(
            &self.protocol_info.account_prefix,
            sender_pubkey_hash.as_slice()
        )
        .map_to_mm(|r| ValidatePaymentError::InvalidParameter(r.to_string())));

        let coin = self.clone();
        let dex_fee = dex_fee.clone();
        let fut = async move {
            let tx_body = TxBody::decode(tx.data.body_bytes.as_slice())
                .map_to_mm(|e| ValidatePaymentError::TxDeserializationError(e.to_string()))?;

            match dex_fee {
                DexFee::NoFee => {
                    return MmError::err(ValidatePaymentError::InternalError(
                        "unexpected DexFee::NoFee".to_string(),
                    ))
                },
                DexFee::Standard(_) => coin.validate_standard_dex_fee(
                    &tx_body,
                    &expected_sender_address,
                    &dex_fee,
                    decimals,
                    denom.clone(),
                )?,
                DexFee::WithBurn { .. } => coin.validate_with_burn_dex_fee(
                    &tx_body,
                    &expected_sender_address,
                    &dex_fee,
                    decimals,
                    denom.clone(),
                )?,
            }

            if tx_body.memo != uuid {
                return MmError::err(ValidatePaymentError::WrongPaymentTx(format!(
                    "Invalid memo: {}, expected {}",
                    tx_body.memo, uuid
                )));
            }

            let encoded_tx = tx.data.encode_to_vec();
            let hash = hex::encode_upper(sha256(&encoded_tx).as_slice());
            let encoded_from_rpc = coin
                .request_tx(hash)
                .await
                .map_err(|e| MmError::new(ValidatePaymentError::TxDeserializationError(e.into_inner().to_string())))?
                .encode_to_vec();
            if encoded_tx != encoded_from_rpc {
                return MmError::err(ValidatePaymentError::WrongPaymentTx(
                    "Transaction from RPC doesn't match the input".to_string(),
                ));
            }
            Ok(())
        };
        Box::new(fut.boxed().compat())
    }

    pub(super) async fn validate_payment_for_denom(
        &self,
        input: ValidatePaymentInput,
        denom: Denom,
        decimals: u8,
    ) -> ValidatePaymentResult<()> {
        let tx = cosmrs::Tx::from_bytes(&input.payment_tx)
            .map_to_mm(|e| ValidatePaymentError::TxDeserializationError(e.to_string()))?;

        if tx.body.messages.len() != 1 {
            return MmError::err(ValidatePaymentError::WrongPaymentTx(
                "Payment tx must have exactly one message".into(),
            ));
        }
        let htlc_type = HtlcType::from_str(&self.protocol_info.account_prefix).map_err(|_| {
            ValidatePaymentError::InvalidParameter(format!(
                "Account type '{}' is not supported for HTLCs",
                self.protocol_info.account_prefix
            ))
        })?;

        let create_htlc_msg_proto = CreateHtlcProto::decode(htlc_type, tx.body.messages[0].value.as_slice())
            .map_to_mm(|e| ValidatePaymentError::WrongPaymentTx(e.to_string()))?;
        let create_htlc_msg = CreateHtlcMsg::try_from(create_htlc_msg_proto)
            .map_to_mm(|e| ValidatePaymentError::WrongPaymentTx(e.to_string()))?;

        let sender_pubkey_hash = dhash160(&input.other_pub);
        let sender = AccountId::new(&self.protocol_info.account_prefix, sender_pubkey_hash.as_slice())
            .map_to_mm(|e| ValidatePaymentError::InvalidParameter(e.to_string()))?;

        let amount = sat_from_big_decimal(&input.amount, decimals).map_mm_err()?;
        let amount = vec![Coin {
            denom,
            amount: amount.into(),
        }];

        let time_lock = self.estimate_blocks_from_duration(input.time_lock_duration);

        let expected_msg = CreateHtlcMsg::new(
            htlc_type,
            sender.clone(),
            self.account_id.clone(),
            amount.clone(),
            hex::encode(&input.secret_hash),
            0,
            time_lock as u64,
        );

        if create_htlc_msg != expected_msg {
            return MmError::err(ValidatePaymentError::WrongPaymentTx(format!(
                "Incorrect CreateHtlc message {:?}, expected {:?}",
                create_htlc_msg, expected_msg
            )));
        }

        let hash = hex::encode_upper(sha256(&input.payment_tx).as_slice());
        let tx_from_rpc = self.request_tx(hash).await.map_mm_err()?;
        if input.payment_tx != tx_from_rpc.encode_to_vec() {
            return MmError::err(ValidatePaymentError::InvalidRpcResponse(
                "Tx from RPC doesn't match the input".into(),
            ));
        }

        let htlc_id = self.calculate_htlc_id(&sender, &self.account_id, &amount, &input.secret_hash);

        let htlc_response = self.query_htlc(htlc_id.clone()).await.map_mm_err()?;
        let htlc_state = htlc_response
            .htlc_state()
            .or_mm_err(|| ValidatePaymentError::InvalidRpcResponse(format!("No HTLC data for {}", htlc_id)))?;

        match htlc_state {
            HTLC_STATE_OPEN => Ok(()),
            unexpected_state => MmError::err(ValidatePaymentError::UnexpectedPaymentState(format!(
                "{}",
                unexpected_state
            ))),
        }
    }

    fn validate_standard_dex_fee(
        &self,
        tx_body: &TxBody,
        expected_sender_address: &AccountId,
        dex_fee: &DexFee,
        decimals: u8,
        denom: String,
    ) -> MmResult<(), ValidatePaymentError> {
        if tx_body.messages.len() != 1 {
            return MmError::err(ValidatePaymentError::WrongPaymentTx(
                "Tx body must have exactly one message".to_string(),
            ));
        }

        let dex_pubkey_hash = dhash160(self.dex_pubkey());
        let expected_dex_address = AccountId::new(&self.protocol_info.account_prefix, dex_pubkey_hash.as_slice())
            .map_to_mm(|r| ValidatePaymentError::InvalidParameter(r.to_string()))?;

        let fee_amount_as_u64 = dex_fee.fee_amount_as_u64(decimals).map_mm_err()?;
        let expected_dex_amount = CoinProto {
            denom,
            amount: fee_amount_as_u64.to_string(),
        };

        let msg = MsgSendProto::decode(tx_body.messages[0].value.as_slice())
            .map_to_mm(|e| ValidatePaymentError::TxDeserializationError(e.to_string()))?;
        if msg.to_address != expected_dex_address.as_ref() {
            return MmError::err(ValidatePaymentError::WrongPaymentTx(format!(
                "Dex fee is sent to wrong address: {}, expected {}",
                msg.to_address, expected_dex_address
            )));
        }
        if msg.amount.len() != 1 {
            return MmError::err(ValidatePaymentError::WrongPaymentTx(
                "Msg must have exactly one Coin".to_string(),
            ));
        }
        if msg.amount[0] != expected_dex_amount {
            return MmError::err(ValidatePaymentError::WrongPaymentTx(format!(
                "Invalid amount {:?}, expected {:?}",
                msg.amount[0], expected_dex_amount
            )));
        }
        if msg.from_address != expected_sender_address.as_ref() {
            return MmError::err(ValidatePaymentError::WrongPaymentTx(format!(
                "Invalid sender: {}, expected {}",
                msg.from_address, expected_sender_address
            )));
        }
        Ok(())
    }

    fn validate_with_burn_dex_fee(
        &self,
        tx_body: &TxBody,
        expected_sender_address: &AccountId,
        dex_fee: &DexFee,
        decimals: u8,
        denom: String,
    ) -> MmResult<(), ValidatePaymentError> {
        if tx_body.messages.len() != 1 {
            return MmError::err(ValidatePaymentError::WrongPaymentTx(
                "Tx body must have exactly one message".to_string(),
            ));
        }

        let dex_pubkey_hash = dhash160(self.dex_pubkey());
        let expected_dex_address = AccountId::new(&self.protocol_info.account_prefix, dex_pubkey_hash.as_slice())
            .map_to_mm(|r| ValidatePaymentError::InvalidParameter(r.to_string()))?;

        let burn_pubkey_hash = dhash160(self.burn_pubkey());
        let expected_burn_address = AccountId::new(&self.protocol_info.account_prefix, burn_pubkey_hash.as_slice())
            .map_to_mm(|r| ValidatePaymentError::InvalidParameter(r.to_string()))?;

        let fee_amount_as_u64 = dex_fee.fee_amount_as_u64(decimals).map_mm_err()?;
        let expected_dex_amount = CoinProto {
            denom: denom.clone(),
            amount: fee_amount_as_u64.to_string(),
        };
        let burn_amount_as_u64 = dex_fee.burn_amount_as_u64(decimals).map_mm_err()?.unwrap_or_default();
        let expected_burn_amount = CoinProto {
            denom,
            amount: burn_amount_as_u64.to_string(),
        };

        let msg = MsgMultiSendProto::decode(tx_body.messages[0].value.as_slice())
            .map_to_mm(|e| ValidatePaymentError::TxDeserializationError(e.to_string()))?;
        if msg.outputs.len() != 2 {
            return MmError::err(ValidatePaymentError::WrongPaymentTx(
                "Msg must have exactly two outputs".to_string(),
            ));
        }

        // Validate dex fee output
        if msg.outputs[0].address != expected_dex_address.as_ref() {
            return MmError::err(ValidatePaymentError::WrongPaymentTx(format!(
                "Dex fee is sent to wrong address: {}, expected {}",
                msg.outputs[0].address, expected_dex_address
            )));
        }
        if msg.outputs[0].coins.len() != 1 {
            return MmError::err(ValidatePaymentError::WrongPaymentTx(
                "Dex fee output must have exactly one Coin".to_string(),
            ));
        }
        if msg.outputs[0].coins[0] != expected_dex_amount {
            return MmError::err(ValidatePaymentError::WrongPaymentTx(format!(
                "Invalid dex fee amount {:?}, expected {:?}",
                msg.outputs[0].coins[0], expected_dex_amount
            )));
        }

        // Validate burn output
        if msg.outputs[1].address != expected_burn_address.as_ref() {
            return MmError::err(ValidatePaymentError::WrongPaymentTx(format!(
                "Burn fee is sent to wrong address: {}, expected {}",
                msg.outputs[1].address, expected_burn_address
            )));
        }
        if msg.outputs[1].coins.len() != 1 {
            return MmError::err(ValidatePaymentError::WrongPaymentTx(
                "Burn fee output must have exactly one Coin".to_string(),
            ));
        }
        if msg.outputs[1].coins[0] != expected_burn_amount {
            return MmError::err(ValidatePaymentError::WrongPaymentTx(format!(
                "Invalid burn amount {:?}, expected {:?}",
                msg.outputs[1].coins[0], expected_burn_amount
            )));
        }
        if msg.inputs.len() != 1 {
            return MmError::err(ValidatePaymentError::WrongPaymentTx(
                "Msg must have exactly one input".to_string(),
            ));
        }

        // validate input
        if msg.inputs[0].address != expected_sender_address.as_ref() {
            return MmError::err(ValidatePaymentError::WrongPaymentTx(format!(
                "Invalid sender: {}, expected {}",
                msg.inputs[0].address, expected_sender_address
            )));
        }
        Ok(())
    }

    pub(super) async fn get_sender_trade_fee_for_denom(
        &self,
        ticker: String,
        denom: Denom,
        decimals: u8,
        amount: BigDecimal,
    ) -> TradePreimageResult<TradeFee> {
        const TIME_LOCK: u64 = 1750;

        let mut sec = [0u8; 32];
        common::os_rng(&mut sec).map_err(|e| MmError::new(TradePreimageError::InternalError(e.to_string())))?;
        drop_mutability!(sec);

        let to_address = account_id_from_pubkey_hex(&self.protocol_info.account_prefix, DEX_FEE_ADDR_PUBKEY)
            .map_err(|e| MmError::new(TradePreimageError::InternalError(e.to_string())))?;

        let amount = sat_from_big_decimal(&amount, decimals).map_mm_err()?;

        let create_htlc_tx = self
            .gen_create_htlc_tx(denom, &to_address, amount.into(), sha256(&sec).as_slice(), TIME_LOCK)
            .map_err(|e| {
                MmError::new(TradePreimageError::InternalError(format!(
                    "Could not create HTLC. {:?}",
                    e.into_inner()
                )))
            })?;

        let current_block = self.current_block().compat().await.map_err(|e| {
            MmError::new(TradePreimageError::InternalError(format!(
                "Could not get current_block. {}",
                e
            )))
        })?;

        let timeout_height = current_block + TIMEOUT_HEIGHT_DELTA;

        let fee_uamount = self
            .calculate_account_fee_amount_as_u64(
                &self.account_id,
                self.activation_policy.activated_key(),
                create_htlc_tx.msg_payload.clone(),
                timeout_height,
<<<<<<< HEAD
                TX_DEFAULT_MEMO.to_owned(),
                self.get_swap_transaction_fee_policy().into(),
=======
                TX_DEFAULT_MEMO,
                None,
>>>>>>> b59860b3
            )
            .await
            .map_mm_err()?;

        let fee_amount = big_decimal_from_sat_unsigned(fee_uamount, self.protocol_info.decimals);

        Ok(TradeFee {
            coin: ticker,
            amount: fee_amount.into(),
            paid_from_trading_vol: false,
        })
    }

    pub(super) async fn get_fee_to_send_taker_fee_for_denom(
        &self,
        ticker: String,
        denom: Denom,
        decimals: u8,
        dex_fee_amount: DexFee,
    ) -> TradePreimageResult<TradeFee> {
        let to_address = account_id_from_pubkey_hex(&self.protocol_info.account_prefix, DEX_FEE_ADDR_PUBKEY)
            .map_err(|e| MmError::new(TradePreimageError::InternalError(e.to_string())))?;
        let amount = sat_from_big_decimal(&dex_fee_amount.fee_amount().into(), decimals).map_mm_err()?;

        let current_block = self.current_block().compat().await.map_err(|e| {
            MmError::new(TradePreimageError::InternalError(format!(
                "Could not get current_block. {}",
                e
            )))
        })?;

        let timeout_height = current_block + TIMEOUT_HEIGHT_DELTA;

        let msg_send = MsgSend {
            from_address: self.account_id.clone(),
            to_address: to_address.clone(),
            amount: vec![Coin {
                denom,
                amount: amount.into(),
            }],
        }
        .to_any()
        .map_err(|e| MmError::new(TradePreimageError::InternalError(e.to_string())))?;

        let fee_uamount = self
            .calculate_account_fee_amount_as_u64(
                &self.account_id,
                self.activation_policy.activated_key(),
                msg_send,
                timeout_height,
<<<<<<< HEAD
                TX_DEFAULT_MEMO.to_owned(),
                self.get_swap_transaction_fee_policy().into(),
=======
                TX_DEFAULT_MEMO,
                None,
>>>>>>> b59860b3
            )
            .await
            .map_mm_err()?;
        let fee_amount = big_decimal_from_sat_unsigned(fee_uamount, decimals);

        Ok(TradeFee {
            coin: ticker,
            amount: fee_amount.into(),
            paid_from_trading_vol: false,
        })
    }

    pub(super) async fn get_balance_as_unsigned_and_decimal(
        &self,
        account_id: &AccountId,
        denom: &Denom,
        decimals: u8,
    ) -> MmResult<(u64, BigDecimal), TendermintCoinRpcError> {
        let denom_ubalance = self.account_balance_for_denom(account_id, denom.to_string()).await?;
        let denom_balance_dec = big_decimal_from_sat_unsigned(denom_ubalance, decimals);

        Ok((denom_ubalance, denom_balance_dec))
    }

    async fn request_tx(&self, hash: String) -> MmResult<Tx, TendermintCoinRpcError> {
        let request = GetTxRequest { hash };
        let response = self
            .rpc_client()
            .await?
            .abci_query(
                Some(ABCI_GET_TX_PATH.to_string()),
                request.encode_to_vec(),
                ABCI_REQUEST_HEIGHT,
                ABCI_REQUEST_PROVE,
            )
            .await?;

        let response = GetTxResponse::decode(response.value.as_slice())?;
        response
            .tx
            .or_mm_err(|| TendermintCoinRpcError::InvalidResponse(format!("Tx {} does not exist", request.hash)))
    }

    /// Returns status code of transaction.
    /// If tx doesn't exists on chain, then returns `None`.
    async fn get_tx_status_code_or_none(
        &self,
        hash: String,
    ) -> MmResult<Option<cosmrs::tendermint::abci::Code>, TendermintCoinRpcError> {
        let request = GetTxRequest { hash };
        let response = self
            .rpc_client()
            .await?
            .abci_query(
                Some(ABCI_GET_TX_PATH.to_string()),
                request.encode_to_vec(),
                ABCI_REQUEST_HEIGHT,
                ABCI_REQUEST_PROVE,
            )
            .await?;

        let tx = GetTxResponse::decode(response.value.as_slice())?;

        if let Some(tx_response) = tx.tx_response {
            // non-zero values are error.
            match tx_response.code {
                TX_SUCCESS_CODE => Ok(Some(cosmrs::tendermint::abci::Code::Ok)),
                err_code => Ok(Some(cosmrs::tendermint::abci::Code::Err(
                    // This will never panic, as `0` code goes the the success variant above.
                    NonZeroU32::new(err_code).unwrap(),
                ))),
            }
        } else {
            Ok(None)
        }
    }

    pub(crate) async fn query_htlc(&self, id: String) -> MmResult<QueryHtlcResponse, TendermintCoinRpcError> {
        let htlc_type = HtlcType::from_str(&self.protocol_info.account_prefix).map_err(|_| {
            TendermintCoinRpcError::UnexpectedAccountType {
                prefix: self.protocol_info.account_prefix.clone(),
            }
        })?;

        let request = QueryHtlcRequestProto { id };
        let response = self
            .rpc_client()
            .await?
            .abci_query(
                Some(htlc_type.get_htlc_abci_query_path()),
                request.encode_to_vec(),
                ABCI_REQUEST_HEIGHT,
                ABCI_REQUEST_PROVE,
            )
            .await?;

        Ok(QueryHtlcResponse::decode(htlc_type, response.value.as_slice())?)
    }

    #[inline]
    pub(crate) fn is_tx_amount_enough(&self, decimals: u8, amount: &BigDecimal) -> bool {
        let min_tx_amount = big_decimal_from_sat(MIN_TX_SATOSHIS, decimals);
        amount >= &min_tx_amount
    }

    async fn search_for_swap_tx_spend<'a>(
        &self,
        input: SearchForSwapTxSpendInput<'a>,
    ) -> MmResult<Option<FoundSwapTxSpend>, SearchForSwapTxSpendErr> {
        let tx = cosmrs::Tx::from_bytes(input.tx)?;
        let first_message = tx
            .body
            .messages
            .first()
            .or_mm_err(|| SearchForSwapTxSpendErr::TxMessagesEmpty)?;

        let htlc_type = HtlcType::from_str(&self.protocol_info.account_prefix).map_err(|_| {
            SearchForSwapTxSpendErr::UnexpectedAccountType {
                prefix: self.protocol_info.account_prefix.clone(),
            }
        })?;

        let htlc_proto = CreateHtlcProto::decode(htlc_type, first_message.value.as_slice())?;
        let htlc = CreateHtlcMsg::try_from(htlc_proto)?;
        let htlc_id = self.calculate_htlc_id(htlc.sender(), htlc.to(), htlc.amount(), input.secret_hash);

        let htlc_response = self.query_htlc(htlc_id.clone()).await.map_mm_err()?;

        let htlc_state = match htlc_response.htlc_state() {
            Some(htlc_state) => htlc_state,
            None => return Ok(None),
        };

        match htlc_state {
            HTLC_STATE_OPEN => Ok(None),
            HTLC_STATE_COMPLETED => {
                let query = format!("claim_htlc.id='{}'", htlc_id);
                let request = TxSearchRequest {
                    query,
                    order_by: TendermintResultOrder::Ascending.into(),
                    page: 1,
                    per_page: 1,
                    prove: false,
                };

                let response = self
                    .rpc_client()
                    .await
                    .map_mm_err()?
                    .perform(request)
                    .await
                    .map_to_mm(TendermintCoinRpcError::from)
                    .map_mm_err()?;
                match response.txs.first() {
                    Some(raw_tx) => {
                        let tx = cosmrs::Tx::from_bytes(&raw_tx.tx)?;
                        let tx = TransactionEnum::CosmosTransaction(CosmosTransaction {
                            data: TxRaw {
                                body_bytes: tx.body.into_bytes()?,
                                auth_info_bytes: tx.auth_info.into_bytes()?,
                                signatures: tx.signatures,
                            },
                        });
                        Ok(Some(FoundSwapTxSpend::Spent(tx)))
                    },
                    None => MmError::err(SearchForSwapTxSpendErr::ClaimHtlcTxNotFound),
                }
            },
            HTLC_STATE_REFUNDED => {
                // HTLC is refunded automatically without transaction. We have to return dummy tx data
                Ok(Some(FoundSwapTxSpend::Refunded(TransactionEnum::CosmosTransaction(
                    CosmosTransaction { data: TxRaw::default() },
                ))))
            },
            unexpected_state => MmError::err(SearchForSwapTxSpendErr::UnexpectedHtlcState(unexpected_state)),
        }
    }

    pub(crate) fn gas_price_and_limit(&self, fee_params: CalculateFeeParams, fallback_gas_limit: u64) -> (f64, u64) {
        match fee_params {
            CalculateFeeParams::WithdrawFee(Some(WithdrawFee::CosmosGas { gas_price, gas_limit })) => {
                (gas_price, gas_limit)
            },
            CalculateFeeParams::WithdrawFee(Some(WithdrawFee::CosmosGasPriority {
                gas_price_option,
                gas_limit,
            })) => (self.priority_gas_price(gas_price_option), gas_limit),
            CalculateFeeParams::SwapTxFeePolicy(swap_fee_policy) => {
                (self.priority_gas_price(swap_fee_policy.into()), fallback_gas_limit)
            },
            _ => (self.gas_price(), fallback_gas_limit),
        }
    }

    pub(crate) fn active_ticker_and_decimals_from_denom(&self, denom: &str) -> Option<(String, u8)> {
        if self.protocol_info.denom.as_ref() == denom {
            return Some((self.ticker.clone(), self.protocol_info.decimals));
        }

        let tokens = self.tokens_info.lock();

        if let Some(token_info) = tokens.get(denom) {
            return Some((token_info.ticker.to_owned(), token_info.decimals));
        }

        None
    }

    #[inline]
    pub fn is_ledger_connection(&self) -> bool {
        matches!(
            self.wallet_type,
            TendermintWalletConnectionType::WcLedger(_) | TendermintWalletConnectionType::KeplrLedger
        )
    }

    #[inline]
    pub fn is_wallet_connect(&self) -> bool {
        matches!(
            self.wallet_type,
            TendermintWalletConnectionType::WcLedger(_) | TendermintWalletConnectionType::Wc(_)
        )
    }

    pub(crate) async fn validators_list(
        &self,
        filter_status: ValidatorStatus,
        paging: PagingOptions,
    ) -> MmResult<Vec<Validator>, TendermintCoinRpcError> {
        let request = QueryValidatorsRequest {
            status: filter_status.to_string(),
            pagination: Some(PageRequest {
                key: vec![],
                offset: ((paging.page_number.get() - 1usize) * paging.limit) as u64,
                limit: paging.limit as u64,
                count_total: false,
                reverse: false,
            }),
        };

        let raw_response = self
            .rpc_client()
            .await?
            .abci_query(
                Some(ABCI_VALIDATORS_PATH.to_owned()),
                request.encode_to_vec(),
                ABCI_REQUEST_HEIGHT,
                ABCI_REQUEST_PROVE,
            )
            .await?;

        let decoded_proto = QueryValidatorsResponseProto::decode(raw_response.value.as_slice())?;
        let typed_response = QueryValidatorsResponse::try_from(decoded_proto)
            .map_err(|e| TendermintCoinRpcError::InternalError(e.to_string()))?;

        Ok(typed_response.validators)
    }

    pub(crate) async fn delegate(&self, req: DelegationPayload) -> MmResult<TransactionDetails, DelegationError> {
        fn generate_message(
            delegator_address: AccountId,
            validator_address: AccountId,
            denom: Denom,
            amount: u128,
        ) -> Result<Any, ErrorReport> {
            MsgDelegate {
                delegator_address,
                validator_address,
                amount: Coin { denom, amount },
            }
            .to_any()
        }

        /// Calculates the send and total amounts.
        ///
        /// The send amount is what the receiver receives, while the total amount is what sender
        /// pays including the transaction fee.
        fn calc_send_and_total_amount(
            coin: &TendermintCoin,
            balance_u64: u64,
            balance_decimal: BigDecimal,
            fee_u64: u64,
            fee_decimal: BigDecimal,
            request_amount: BigDecimal,
            is_max: bool,
        ) -> Result<(u64, BigDecimal), DelegationError> {
            let not_sufficient = |required| DelegationError::NotSufficientBalance {
                coin: coin.ticker.clone(),
                available: balance_decimal.clone(),
                required,
            };

            if is_max {
                if balance_u64 < fee_u64 {
                    return Err(not_sufficient(fee_decimal));
                }

                let amount_u64 = balance_u64 - fee_u64;
                return Ok((amount_u64, balance_decimal));
            }

            let total = &request_amount + &fee_decimal;
            if balance_decimal < total {
                return Err(not_sufficient(total));
            }

            let amount_u64 = sat_from_big_decimal(&request_amount, coin.protocol_info.decimals)
                .map_err(|e| DelegationError::InternalError(e.to_string()))?;

            Ok((amount_u64, total))
        }

        let validator_address =
            AccountId::from_str(&req.validator_address).map_to_mm(|e| DelegationError::AddressError(e.to_string()))?;

        let (delegator_address, maybe_priv_key) = self
            .extract_account_id_and_private_key(req.withdraw_from)
            .map_err(|e| DelegationError::InternalError(e.to_string()))?;

        let (balance_u64, balance_dec) = self
            .get_balance_as_unsigned_and_decimal(&delegator_address, &self.protocol_info.denom, self.decimals())
            .await
            .map_mm_err()?;

        let amount_u64 = if req.max {
            balance_u64
        } else {
            sat_from_big_decimal(&req.amount, self.protocol_info.decimals)
                .map_err(|e| DelegationError::InternalError(e.to_string()))?
        };

        // This is used for transaction simulation so we can predict the best possible fee amount.
        let msg_for_fee_prediction = generate_message(
            delegator_address.clone(),
            validator_address.clone(),
            self.protocol_info.denom.clone(),
            amount_u64.into(),
        )
        .map_err(|e| DelegationError::InternalError(e.to_string()))?;

        let timeout_height = self
            .current_block()
            .compat()
            .await
            .map_to_mm(DelegationError::Transport)?
            + TIMEOUT_HEIGHT_DELTA;

        // `delegate` uses more gas than the regular transactions
        let gas_limit_default = (GAS_LIMIT_DEFAULT * 3) / 2;
        let (_, gas_limit) = self.gas_info_for_withdraw(&req.fee, gas_limit_default);

        let fee_amount_u64 = self
            .calculate_account_fee_amount_as_u64(
                &delegator_address,
                maybe_priv_key,
                msg_for_fee_prediction,
                timeout_height,
                &req.memo,
                req.fee,
            )
            .await
            .map_mm_err()?;

        let fee_amount_dec = big_decimal_from_sat_unsigned(fee_amount_u64, self.decimals());

        let fee = Fee::from_amount_and_gas(
            Coin {
                denom: self.protocol_info.denom.clone(),
                amount: fee_amount_u64.into(),
            },
            gas_limit,
        );

        let (amount_u64, total_amount) = calc_send_and_total_amount(
            self,
            balance_u64,
            balance_dec,
            fee_amount_u64,
            fee_amount_dec.clone(),
            req.amount,
            req.max,
        )?;

        let msg_for_actual_tx = generate_message(
            delegator_address.clone(),
            validator_address.clone(),
            self.protocol_info.denom.clone(),
            amount_u64.into(),
        )
        .map_err(|e| DelegationError::InternalError(e.to_string()))?;

        let account_info = self.account_info(&delegator_address).await.map_mm_err()?;

        let tx = self
            .any_to_transaction_data(
                maybe_priv_key,
                msg_for_actual_tx,
                &account_info,
                fee,
                timeout_height,
                &req.memo,
            )
            .await
            .map_to_mm(|e| DelegationError::InternalError(e.to_string()))?;

        let internal_id = tendermint_tx_internal_id(tx.tx_hash().unwrap_or_default().as_bytes(), None);

        Ok(TransactionDetails {
            tx,
            from: vec![delegator_address.to_string()],
            to: vec![req.validator_address],
            my_balance_change: &BigDecimal::default() - &total_amount,
            spent_by_me: total_amount.clone(),
            total_amount,
            received_by_me: BigDecimal::default(),
            block_height: 0,
            timestamp: 0,
            fee_details: Some(TxFeeDetails::Tendermint(TendermintFeeDetails {
                coin: self.ticker.clone(),
                amount: fee_amount_dec,
                uamount: fee_amount_u64,
                gas_limit,
            })),
            coin: self.ticker.to_string(),
            internal_id,
            kmd_rewards: None,
            transaction_type: TransactionType::StakingDelegation,
            memo: Some(req.memo),
        })
    }

    pub(crate) async fn undelegate(&self, req: DelegationPayload) -> MmResult<TransactionDetails, DelegationError> {
        fn generate_message(
            delegator_address: AccountId,
            validator_address: AccountId,
            denom: Denom,
            amount: u128,
        ) -> Result<Any, ErrorReport> {
            MsgUndelegate {
                delegator_address,
                validator_address,
                amount: Coin { denom, amount },
            }
            .to_any()
        }

        let (delegator_address, maybe_priv_key) = self
            .extract_account_id_and_private_key(None)
            .map_err(|e| DelegationError::InternalError(e.to_string()))?;

        let validator_address =
            AccountId::from_str(&req.validator_address).map_to_mm(|e| DelegationError::AddressError(e.to_string()))?;

        let (total_delegated_amount, total_delegated_uamount) = self.get_delegated_amount(&validator_address).await?;

        let uamount_to_undelegate = if req.max {
            total_delegated_uamount
        } else {
            if req.amount > total_delegated_amount {
                return MmError::err(DelegationError::TooMuchToUndelegate {
                    available: total_delegated_amount,
                    requested: req.amount,
                });
            };

            sat_from_big_decimal(&req.amount, self.protocol_info.decimals)
                .map_err(|e| DelegationError::InternalError(e.to_string()))?
        };

        let undelegate_msg = generate_message(
            delegator_address.clone(),
            validator_address.clone(),
            self.protocol_info.denom.clone(),
            uamount_to_undelegate.into(),
        )
        .map_err(|e| DelegationError::InternalError(e.to_string()))?;

        let timeout_height = self
            .current_block()
            .compat()
            .await
            .map_to_mm(DelegationError::Transport)?
            + TIMEOUT_HEIGHT_DELTA;

        // This uses more gas than any other transactions
        let gas_limit_default = GAS_LIMIT_DEFAULT * 2;
        let (_, gas_limit) = self.gas_info_for_withdraw(&req.fee, gas_limit_default);

        let fee_amount_u64 = self
            .calculate_account_fee_amount_as_u64(
                &delegator_address,
                maybe_priv_key,
                undelegate_msg.clone(),
                timeout_height,
                &req.memo,
                req.fee,
            )
            .await
            .map_mm_err()?;

        let fee_amount_dec = big_decimal_from_sat_unsigned(fee_amount_u64, self.decimals());

        let my_balance = self.my_balance().compat().await.map_mm_err()?.spendable;

        if fee_amount_dec > my_balance {
            return MmError::err(DelegationError::NotSufficientBalance {
                coin: self.ticker.clone(),
                available: my_balance,
                required: fee_amount_dec,
            });
        }

        let fee = Fee::from_amount_and_gas(
            Coin {
                denom: self.protocol_info.denom.clone(),
                amount: fee_amount_u64.into(),
            },
            gas_limit,
        );

        let account_info = self.account_info(&delegator_address).await.map_mm_err()?;

        let tx = self
            .any_to_transaction_data(
                maybe_priv_key,
                undelegate_msg,
                &account_info,
                fee,
                timeout_height,
                &req.memo,
            )
            .await
            .map_to_mm(|e| DelegationError::InternalError(e.to_string()))?;

        let internal_id = tendermint_tx_internal_id(tx.tx_hash().unwrap_or_default().as_bytes(), None);

        Ok(TransactionDetails {
            tx,
            from: vec![delegator_address.to_string()],
            to: vec![], // We just pay the transaction fee for undelegation
            my_balance_change: &BigDecimal::default() - &fee_amount_dec,
            spent_by_me: fee_amount_dec.clone(),
            total_amount: fee_amount_dec.clone(),
            received_by_me: BigDecimal::default(),
            block_height: 0,
            timestamp: 0,
            fee_details: Some(TxFeeDetails::Tendermint(TendermintFeeDetails {
                coin: self.ticker.clone(),
                amount: fee_amount_dec,
                uamount: fee_amount_u64,
                gas_limit,
            })),
            coin: self.ticker.to_string(),
            internal_id,
            kmd_rewards: None,
            transaction_type: TransactionType::RemoveDelegation,
            memo: Some(req.memo),
        })
    }

    async fn get_delegated_amount(
        &self,
        validator_addr: &AccountId, // keep this as `AccountId` to make it pre-validated
    ) -> MmResult<(BigDecimal, u64), DelegationError> {
        let delegator_addr = self
            .my_address()
            .map_err(|e| DelegationError::InternalError(e.to_string()))?;
        let validator_addr = validator_addr.to_string();

        let request = QueryDelegationRequest {
            delegator_addr,
            validator_addr,
        };

        let raw_response = self
            .rpc_client()
            .await
            .map_mm_err()?
            .abci_query(
                Some(ABCI_DELEGATION_PATH.to_owned()),
                request.encode_to_vec(),
                ABCI_REQUEST_HEIGHT,
                ABCI_REQUEST_PROVE,
            )
            .map_err(|e| DelegationError::Transport(e.to_string()))
            .await?;

        let decoded_response = QueryDelegationResponse::decode(raw_response.value.as_slice())
            .map_err(|e| DelegationError::InternalError(e.to_string()))?;

        let Some(delegation_response) = decoded_response.delegation_response else {
            return MmError::err(DelegationError::CanNotUndelegate {
                delegator_addr: request.delegator_addr,
                validator_addr: request.validator_addr,
            });
        };

        let Some(balance) = delegation_response.balance else {
            return MmError::err(DelegationError::Transport(
                format!("Unexpected response from '{ABCI_DELEGATION_PATH}' with {request:?} request; balance field should not be empty.")
            ));
        };

        let uamount = u64::from_str(&balance.amount).map_err(|e| DelegationError::InternalError(e.to_string()))?;

        Ok((big_decimal_from_sat_unsigned(uamount, self.decimals()), uamount))
    }

    async fn get_delegation_reward_amount(
        &self,
        validator_addr: &AccountId, // keep this as `AccountId` to make it pre-validated
    ) -> MmResult<BigDecimal, DelegationError> {
        let delegator_address = self
            .my_address()
            .map_err(|e| DelegationError::InternalError(e.to_string()))?;
        let validator_address = validator_addr.to_string();

        let query_payload = QueryDelegationRewardsRequest {
            delegator_address,
            validator_address,
        };

        let raw_response = self
            .rpc_client()
            .await
            .map_mm_err()?
            .abci_query(
                Some(ABCI_DELEGATION_REWARDS_PATH.to_owned()),
                query_payload.encode_to_vec(),
                ABCI_REQUEST_HEIGHT,
                ABCI_REQUEST_PROVE,
            )
            .map_err(|e| DelegationError::Transport(e.to_string()))
            .await?;

        let decoded_response = QueryDelegationRewardsResponse::decode(raw_response.value.as_slice())
            .map_err(|e| DelegationError::InternalError(e.to_string()))?;

        match decoded_response
            .rewards
            .iter()
            .find(|t| t.denom == self.protocol_info.denom.to_string())
        {
            Some(dec_coin) => extract_big_decimal_from_dec_coin(dec_coin, self.protocol_info.decimals as u32)
                .map_to_mm(|e| DelegationError::InternalError(e.to_string())),
            None => MmError::err(DelegationError::NothingToClaim {
                coin: self.ticker.clone(),
            }),
        }
    }

    pub(crate) async fn claim_staking_rewards(
        &self,
        req: ClaimRewardsPayload,
    ) -> MmResult<TransactionDetails, DelegationError> {
        let (delegator_address, maybe_priv_key) = self
            .extract_account_id_and_private_key(None)
            .map_err(|e| DelegationError::InternalError(e.to_string()))?;

        let validator_address =
            AccountId::from_str(&req.validator_address).map_to_mm(|e| DelegationError::AddressError(e.to_string()))?;

        let msg = MsgWithdrawDelegatorReward {
            delegator_address: delegator_address.clone(),
            validator_address: validator_address.clone(),
        }
        .to_any()
        .map_err(|e| DelegationError::InternalError(e.to_string()))?;

        let reward_amount = self.get_delegation_reward_amount(&validator_address).await?;

        if reward_amount.is_zero() {
            return MmError::err(DelegationError::NothingToClaim {
                coin: self.ticker.clone(),
            });
        }

        let timeout_height = self
            .current_block()
            .compat()
            .await
            .map_to_mm(DelegationError::Transport)?
            + TIMEOUT_HEIGHT_DELTA;

        // This uses more gas than the regular transactions
        let gas_limit_default = (GAS_LIMIT_DEFAULT * 3) / 2;
        let (_, gas_limit) = self.gas_info_for_withdraw(&req.fee, gas_limit_default);

        let fee_amount_u64 = self
            .calculate_account_fee_amount_as_u64(
                &delegator_address,
                maybe_priv_key,
                msg.clone(),
                timeout_height,
                &req.memo,
                req.fee,
            )
            .await
            .map_mm_err()?;

        let fee_amount_dec = big_decimal_from_sat_unsigned(fee_amount_u64, self.decimals());

        let my_balance = self.my_balance().compat().await.map_mm_err()?.spendable;

        if fee_amount_dec > my_balance {
            return MmError::err(DelegationError::NotSufficientBalance {
                coin: self.ticker.clone(),
                available: my_balance,
                required: fee_amount_dec,
            });
        }

        if !req.force && fee_amount_dec > reward_amount {
            return MmError::err(DelegationError::UnprofitableReward {
                reward: reward_amount.clone(),
                fee: fee_amount_dec.clone(),
            });
        }

        let fee = Fee::from_amount_and_gas(
            Coin {
                denom: self.protocol_info.denom.clone(),
                amount: fee_amount_u64.into(),
            },
            gas_limit,
        );

        let account_info = self.account_info(&delegator_address).await.map_mm_err()?;

        let tx = self
            .any_to_transaction_data(maybe_priv_key, msg, &account_info, fee, timeout_height, &req.memo)
            .await
            .map_to_mm(|e| DelegationError::InternalError(e.to_string()))?;

        let internal_id = tendermint_tx_internal_id(tx.tx_hash().unwrap_or_default().as_bytes(), None);

        Ok(TransactionDetails {
            tx,
            from: vec![validator_address.to_string()],
            to: vec![delegator_address.to_string()],
            my_balance_change: &reward_amount - &fee_amount_dec,
            spent_by_me: fee_amount_dec.clone(),
            total_amount: reward_amount.clone(),
            received_by_me: reward_amount,
            block_height: 0,
            timestamp: 0,
            fee_details: Some(TxFeeDetails::Tendermint(TendermintFeeDetails {
                coin: self.ticker.clone(),
                amount: fee_amount_dec,
                uamount: fee_amount_u64,
                gas_limit,
            })),
            coin: self.ticker.to_string(),
            internal_id,
            kmd_rewards: None,
            transaction_type: TransactionType::ClaimDelegationRewards,
            memo: Some(req.memo),
        })
    }

    pub(crate) async fn delegations_list(
        &self,
        paging: PagingOptions,
    ) -> MmResult<DelegationsQueryResponse, TendermintCoinRpcError> {
        let request = QueryDelegatorDelegationsRequest {
            delegator_addr: self.account_id.to_string(),
            pagination: Some(PageRequest {
                key: vec![],
                offset: ((paging.page_number.get() - 1usize) * paging.limit) as u64,
                limit: paging.limit as u64,
                count_total: false,
                reverse: false,
            }),
        };

        let raw_response = self
            .rpc_client()
            .await?
            .abci_query(
                Some(ABCI_DELEGATOR_DELEGATIONS_PATH.to_owned()),
                request.encode_to_vec(),
                ABCI_REQUEST_HEIGHT,
                ABCI_REQUEST_PROVE,
            )
            .await?;

        let decoded_proto = QueryDelegatorDelegationsResponse::decode(raw_response.value.as_slice())?;

        let mut delegations = Vec::new();
        let selfi = self.clone();
        for response in decoded_proto.delegation_responses {
            let Some(delegation) = response.delegation else {
                continue;
            };
            let Some(balance) = response.balance else { continue };

            let account_id = AccountId::from_str(&delegation.validator_address)
                .map_err(|e| TendermintCoinRpcError::InternalError(e.to_string()))?;

            let reward_amount = match selfi.get_delegation_reward_amount(&account_id).await {
                Ok(reward) => reward,
                Err(e) => match e.get_inner() {
                    DelegationError::NothingToClaim { .. } => BigDecimal::zero(),
                    _ => return MmError::err(TendermintCoinRpcError::InvalidResponse(e.to_string())),
                },
            };

            let amount = balance
                .amount
                .parse::<u64>()
                .map_err(|e| TendermintCoinRpcError::InternalError(e.to_string()))?;

            delegations.push(Delegation {
                validator_address: delegation.validator_address,
                delegated_amount: big_decimal_from_sat_unsigned(amount, selfi.decimals()),
                reward_amount,
            });
        }

        Ok(DelegationsQueryResponse { delegations })
    }

    pub(crate) async fn ongoing_undelegations_list(
        &self,
        paging: PagingOptions,
    ) -> MmResult<UndelegationsQueryResponse, TendermintCoinRpcError> {
        let request = QueryDelegatorUnbondingDelegationsRequest {
            delegator_addr: self.account_id.to_string(),
            pagination: Some(PageRequest {
                key: vec![],
                offset: ((paging.page_number.get() - 1usize) * paging.limit) as u64,
                limit: paging.limit as u64,
                count_total: false,
                reverse: false,
            }),
        };

        let raw_response = self
            .rpc_client()
            .await?
            .abci_query(
                Some(ABCI_DELEGATOR_UNDELEGATIONS_PATH.to_owned()),
                request.encode_to_vec(),
                ABCI_REQUEST_HEIGHT,
                ABCI_REQUEST_PROVE,
            )
            .await?;

        let decoded_proto = QueryDelegatorUnbondingDelegationsResponse::decode(raw_response.value.as_slice())?;
        let ongoing_undelegations = decoded_proto
            .unbonding_responses
            .into_iter()
            .map(|r| {
                let entries = r
                    .entries
                    .into_iter()
                    .filter_map(|e| {
                        let balance: u64 = e.balance.parse().ok()?;

                        Some(UndelegationEntry {
                            creation_height: e.creation_height,
                            completion_datetime: e.completion_time?.to_string(),
                            balance: big_decimal_from_sat_unsigned(balance, self.decimals()),
                        })
                    })
                    .collect();

                Undelegation {
                    validator_address: r.validator_address,
                    entries,
                }
            })
            .collect();

        Ok(UndelegationsQueryResponse { ongoing_undelegations })
    }
}

fn clients_from_urls(ctx: &MmArc, nodes: Vec<RpcNode>) -> MmResult<Vec<HttpClient>, TendermintInitErrorKind> {
    if nodes.is_empty() {
        return MmError::err(TendermintInitErrorKind::EmptyRpcUrls);
    }

    let p2p_keypair = if nodes.iter().any(|n| n.komodo_proxy) {
        let p2p_ctx = P2PContext::fetch_from_mm_arc(ctx);
        Some(p2p_ctx.keypair().clone())
    } else {
        None
    };

    let mut clients = Vec::new();
    let mut errors = Vec::new();

    // check that all urls are valid
    // keep all invalid urls in one vector to show all of them in error
    for node in nodes.iter() {
        let proxy_sign_keypair = if node.komodo_proxy { p2p_keypair.clone() } else { None };
        match HttpClient::new(node.url.as_str(), proxy_sign_keypair) {
            Ok(client) => clients.push(client),
            Err(e) => errors.push(format!("Url {} is invalid, got error {}", node.url, e)),
        }
    }
    drop_mutability!(clients);
    drop_mutability!(errors);
    if !errors.is_empty() {
        let errors: String = errors.into_iter().join(", ");
        return MmError::err(TendermintInitErrorKind::RpcClientInitError(errors));
    }
    Ok(clients)
}

#[async_trait]
#[allow(unused_variables)]
impl MmCoin for TendermintCoin {
    fn is_asset_chain(&self) -> bool { false }

    #[cfg(feature = "ibc-routing-for-swaps")]
    fn wallet_only(&self, ctx: &MmArc) -> bool {
        // Keplr with Ledger does not support some transactions like HTLC due to
        // the transaction format they use. As HTLC is part of our swap system's DNA,
        // treat any Tendermint asset as wallet-only.
        //
        // TODO: Once `SIGN_MODE_DIRECT` is supported, we can remove this.
        if self.is_ledger_connection() {
            common::log::info!("Using Keplr with Ledger: operating in wallet only mode.");
            return true;
        }

        let coin_conf = crate::coin_conf(ctx, self.ticker());
        let wallet_only_conf = coin_conf
            .get("wallet_only")
            .unwrap_or(&json!(false))
            .as_bool()
            .unwrap_or(false);

        if wallet_only_conf {
            warn!("`wallet_only` option cannot be set to true for Tendermint assets. This setting will be ignored.");
        }

        false
    }

    #[cfg(not(feature = "ibc-routing-for-swaps"))]
    fn wallet_only(&self, ctx: &MmArc) -> bool {
        let coin_conf = crate::coin_conf(ctx, self.ticker());
        // If coin is not in config, it means that it was added manually (a custom token) and should be treated as wallet only
        if coin_conf.is_null() {
            return true;
        }
        let wallet_only_conf = coin_conf["wallet_only"].as_bool().unwrap_or(false);

        wallet_only_conf || self.is_ledger_connection()
    }

    fn spawner(&self) -> WeakSpawner { self.abortable_system.weak_spawner() }

    fn withdraw(&self, req: WithdrawRequest) -> WithdrawFut {
        let coin = self.clone();
        let fut = async move {
            let to_address =
                AccountId::from_str(&req.to).map_to_mm(|e| WithdrawError::InvalidAddress(e.to_string()))?;

            let is_ibc_transfer =
                to_address.prefix() != coin.protocol_info.account_prefix || req.ibc_source_channel.is_some();

            let (account_id, maybe_priv_key) = coin
                .extract_account_id_and_private_key(req.from)
                .map_err(|e| WithdrawError::InternalError(e.to_string()))?;

            let (balance_denom, balance_dec) = coin
                .get_balance_as_unsigned_and_decimal(&account_id, &coin.protocol_info.denom, coin.decimals())
                .await
                .map_mm_err()?;

            let (amount_denom, amount_dec) = if req.max {
                let amount_denom = balance_denom;
                (
                    amount_denom,
                    big_decimal_from_sat_unsigned(amount_denom, coin.decimals()),
                )
            } else {
                (
                    sat_from_big_decimal(&req.amount, coin.decimals()).map_mm_err()?,
                    req.amount.clone(),
                )
            };

            if !coin.is_tx_amount_enough(coin.decimals(), &amount_dec) {
                return MmError::err(WithdrawError::AmountTooLow {
                    amount: amount_dec,
                    threshold: coin.min_tx_amount(),
                });
            }

            let received_by_me = if to_address == account_id {
                amount_dec
            } else {
                BigDecimal::default()
            };

            let channel_id = if is_ibc_transfer {
                match &req.ibc_source_channel {
                    Some(_) => req.ibc_source_channel,
                    None => Some(
                        coin.get_healthy_ibc_channel_for_address_prefix(to_address.prefix())
                            .await
                            .map_mm_err()?,
                    ),
                }
            } else {
                None
            };

            let msg_payload = create_withdraw_msg_as_any(
                account_id.clone(),
                to_address.clone(),
                &coin.protocol_info.denom,
                amount_denom,
                channel_id,
            )
            .await?;

            let memo = req.memo.unwrap_or_else(|| TX_DEFAULT_MEMO.into());

            let current_block = coin
                .current_block()
                .compat()
                .await
                .map_to_mm(WithdrawError::Transport)?;

            let timeout_height = current_block + TIMEOUT_HEIGHT_DELTA;

            let (_, gas_limit) = if is_ibc_transfer {
                coin.gas_price_and_limit(req.fee.clone().into(), IBC_GAS_LIMIT_DEFAULT)
            } else {
                coin.gas_price_and_limit(req.fee.clone().into(), GAS_LIMIT_DEFAULT)
            };

            let fee_amount_u64 = coin
                .calculate_account_fee_amount_as_u64(
                    &account_id,
                    maybe_priv_key,
                    msg_payload.clone(),
                    timeout_height,
<<<<<<< HEAD
                    memo.clone(),
                    req.fee.into(),
=======
                    &memo,
                    req.fee,
>>>>>>> b59860b3
                )
                .await
                .map_mm_err()?;

            let fee_amount_u64 = if coin.is_ledger_connection() {
                // When using `SIGN_MODE_LEGACY_AMINO_JSON`, Keplr ignores the fee we calculated
                // and calculates another one which is usually double what we calculate.
                // To make sure the transaction doesn't fail on the Keplr side (because if Keplr
                // calculates a higher fee than us, the withdrawal might fail), we use three times
                // the actual fee.
                fee_amount_u64 * 3
            } else if is_ibc_transfer {
                fee_amount_u64 * 3 / 2
            } else {
                fee_amount_u64
            };

            let fee_amount_dec = big_decimal_from_sat_unsigned(fee_amount_u64, coin.decimals());

            let fee_amount = Coin {
                denom: coin.protocol_info.denom.clone(),
                amount: fee_amount_u64.into(),
            };

            let fee = Fee::from_amount_and_gas(fee_amount, gas_limit);

            let (amount_denom, total_amount) = if req.max {
                if balance_denom < fee_amount_u64 {
                    return MmError::err(WithdrawError::NotSufficientBalance {
                        coin: coin.ticker.clone(),
                        available: balance_dec,
                        required: fee_amount_dec,
                    });
                }
                let amount_denom = balance_denom - fee_amount_u64;
                (amount_denom, balance_dec)
            } else {
                let total = &req.amount + &fee_amount_dec;
                if balance_dec < total {
                    return MmError::err(WithdrawError::NotSufficientBalance {
                        coin: coin.ticker.clone(),
                        available: balance_dec,
                        required: total,
                    });
                }

                (sat_from_big_decimal(&req.amount, coin.decimals()).map_mm_err()?, total)
            };

            let msg_payload = create_withdraw_msg_as_any(
                account_id.clone(),
                to_address.clone(),
                &coin.protocol_info.denom,
                amount_denom,
                channel_id,
            )
            .await?;

            let account_info = coin.account_info(&account_id).await.map_mm_err()?;

            let tx = coin
                .any_to_transaction_data(maybe_priv_key, msg_payload, &account_info, fee, timeout_height, &memo)
                .await
                .map_to_mm(|e| WithdrawError::InternalError(e.to_string()))?;

            let internal_id = tendermint_tx_internal_id(tx.tx_hash().unwrap_or_default().as_bytes(), None);

            Ok(TransactionDetails {
                tx,
                from: vec![account_id.to_string()],
                to: vec![req.to],
                my_balance_change: &received_by_me - &total_amount,
                spent_by_me: total_amount.clone(),
                total_amount,
                received_by_me,
                block_height: 0,
                timestamp: 0,
                fee_details: Some(TxFeeDetails::Tendermint(TendermintFeeDetails {
                    coin: coin.ticker.clone(),
                    amount: fee_amount_dec,
                    uamount: fee_amount_u64,
                    gas_limit,
                })),
                coin: coin.ticker.to_string(),
                internal_id,
                kmd_rewards: None,
                transaction_type: if is_ibc_transfer {
                    TransactionType::TendermintIBCTransfer { token_id: None }
                } else {
                    TransactionType::StandardTransfer
                },
                memo: Some(memo),
            })
        };
        Box::new(fut.boxed().compat())
    }

    fn get_raw_transaction(&self, mut req: RawTransactionRequest) -> RawTransactionFut {
        let coin = self.clone();
        let fut = async move {
            req.tx_hash.make_ascii_uppercase();
            let tx_from_rpc = coin.request_tx(req.tx_hash).await.map_mm_err()?;
            Ok(RawTransactionRes {
                tx_hex: tx_from_rpc.encode_to_vec().into(),
            })
        };
        Box::new(fut.boxed().compat())
    }

    fn get_tx_hex_by_hash(&self, tx_hash: Vec<u8>) -> RawTransactionFut {
        let coin = self.clone();
        let fut = async move {
            let len = tx_hash.len();
            let hash: [u8; 32] = tx_hash.try_into().map_to_mm(|_| {
                RawTransactionError::InvalidHashError(format!("Invalid hash length: expected 32, got {}", len))
            })?;
            let hash = hex::encode_upper(H256::from(hash));
            let tx_from_rpc = coin.request_tx(hash).await.map_mm_err()?;
            Ok(RawTransactionRes {
                tx_hex: tx_from_rpc.encode_to_vec().into(),
            })
        };
        Box::new(fut.boxed().compat())
    }

    fn decimals(&self) -> u8 { self.protocol_info.decimals }

    fn convert_to_address(&self, from: &str, to_address_format: Json) -> Result<String, String> {
        // TODO
        Err("Not implemented".into())
    }

    fn validate_address(&self, address: &str) -> ValidateAddressResult {
        match AccountId::from_str(address) {
            Ok(_) => ValidateAddressResult {
                is_valid: true,
                reason: None,
            },
            Err(e) => ValidateAddressResult {
                is_valid: false,
                reason: Some(e.to_string()),
            },
        }
    }

    fn process_history_loop(&self, ctx: MmArc) -> Box<dyn Future<Item = (), Error = ()> + Send> {
        warn!("process_history_loop is deprecated, tendermint uses tx_history_v2");
        Box::new(futures01::future::err(()))
    }

    fn history_sync_status(&self) -> HistorySyncState { self.history_sync_state.lock().unwrap().clone() }

    fn get_trade_fee(&self) -> Box<dyn Future<Item = TradeFee, Error = String> + Send> {
        Box::new(futures01::future::err("Not implemented".into()))
    }

    async fn get_sender_trade_fee(
        &self,
        value: TradePreimageValue,
        _stage: FeeApproxStage,
        _include_refund_fee: bool,
    ) -> TradePreimageResult<TradeFee> {
        let amount = match value {
            TradePreimageValue::Exact(decimal) | TradePreimageValue::UpperBound(decimal) => decimal,
        };
        self.get_sender_trade_fee_for_denom(
            self.ticker.clone(),
            self.protocol_info.denom.clone(),
            self.protocol_info.decimals,
            amount,
        )
        .await
    }

    /// Overrides the default `pre_check_for_order_creation` implementation with
    /// additional IBC-related logic on top of the default behavior.
    #[cfg(feature = "ibc-routing-for-swaps")]
    async fn pre_check_for_order_creation(
        &self,
        ctx: &MmArc,
        rel_coin: &crate::MmCoinEnum,
    ) -> MmResult<(), crate::OrderCreationPreCheckError> {
        use crate::{lp_coinfind, MmCoinEnum, OrderCreationPreCheckError};

        /// Looks for a Tendermint platform coin by the given ticker.
        ///
        /// Returns `Ok(Some(...))` if the coin exists and is a Tendermint platform coin,
        /// `Ok(None)` if it's not active, or an error if somethings goes wrong or the ticker
        /// isn't belongs to a Tendermint platform coin.
        async fn find_tendermint_platform_coin(
            ctx: &MmArc,
            ticker: &str,
        ) -> Result<Option<TendermintCoin>, MmError<OrderCreationPreCheckError>> {
            match lp_coinfind(ctx, ticker).await {
                Ok(Some(MmCoinEnum::Tendermint(coin))) => Ok(Some(coin)),
                Ok(Some(other)) => MmError::err(OrderCreationPreCheckError::InternalError {
                    reason: format!(
                        "Expected a Tendermint coin for '{}', but found '{}'.",
                        ticker,
                        other.ticker()
                    ),
                }),
                Ok(None) => Ok(None),
                Err(reason) => MmError::err(OrderCreationPreCheckError::PreCheckFailed { reason }),
            }
        }

        /// Picks an HTLC coin (IRIS or NUCLEUS) based on which IBC channel is configured
        /// and is healthy.
        async fn get_htlc_coin(
            coin: &TendermintCoin,
            ctx: &MmArc,
        ) -> Result<Option<TendermintCoin>, MmError<OrderCreationPreCheckError>> {
            const IRIS_TICKER: &str = "IRIS";
            const NUCLEUS_TICKER: &str = "NUCLEUS";

            if coin
                .get_healthy_ibc_channel_for_address_prefix(IRIS_PREFIX)
                .await
                .is_ok()
            {
                return find_tendermint_platform_coin(ctx, IRIS_TICKER).await;
            }

            if coin
                .get_healthy_ibc_channel_for_address_prefix(NUCLEUS_PREFIX)
                .await
                .is_ok()
            {
                return find_tendermint_platform_coin(ctx, NUCLEUS_TICKER).await;
            }

            MmError::err(OrderCreationPreCheckError::PreCheckFailed {
                reason: format!("No healthy IBC channel found for {}.", coin.ticker()),
            })
        }

        if self.wallet_only(ctx) {
            return MmError::err(OrderCreationPreCheckError::IsWalletOnly {
                ticker: self.ticker().to_owned(),
            });
        }

        if rel_coin.wallet_only(ctx) {
            return MmError::err(OrderCreationPreCheckError::IsWalletOnly {
                ticker: rel_coin.ticker().to_owned(),
            });
        }

        if self.supports_htlc() {
            return Ok(());
        }

        // If `self` is not an HTLC-supported coin, we need to check a few things when creating the order:
        //  - Is there an HTLC coin enabled?
        //  - Does that HTLC network have an IBC channel configured to `self` network?
        //  - Does that HTLC coin have enough balance to handle IBC routing?

        let Some(htlc_coin) = get_htlc_coin(self, ctx).await? else {
            return MmError::err(OrderCreationPreCheckError::PreCheckFailed {
                reason: "No HTLC coin is currently enabled. Please enable either Iris or Nucleus.".into(),
            });
        };

        let my_balance = htlc_coin
            .my_balance()
            .compat()
            .await
            .map_err(|e| OrderCreationPreCheckError::InternalError { reason: e.to_string() })?
            .spendable;

        let min_balance_for_ibc_routing = htlc_coin
            .protocol_info
            .min_balance_for_ibc_routing
            .unwrap_or(DEFAULT_MIN_BALANCE_FOR_IBC_ROUTING);
        let min_balance_for_ibc_routing = BigDecimal::try_from(min_balance_for_ibc_routing)
            .map_err(|e| OrderCreationPreCheckError::InternalError { reason: e.to_string() })?;

        if min_balance_for_ibc_routing > my_balance {
            let htlc_ticker = htlc_coin.ticker();
            let self_ticker = self.ticker();
            let reason = format!(
                "Insufficient balance on HTLC coin ({htlc_ticker}) for making orders with {self_ticker}. Minimum required expected balance {min_balance_for_ibc_routing}, current balance {my_balance}.",
            );
            return MmError::err(OrderCreationPreCheckError::PreCheckFailed { reason });
        }

        Ok(())
    }

    fn get_receiver_trade_fee(&self, stage: FeeApproxStage) -> TradePreimageFut<TradeFee> {
        let coin = self.clone();
        let fut = async move {
            // We can't simulate Claim Htlc without having information about broadcasted htlc tx.
            // Since create and claim htlc fees are almost same, we can simply simulate create htlc tx.
            coin.get_sender_trade_fee_for_denom(
                coin.ticker.clone(),
                coin.protocol_info.denom.clone(),
                coin.decimals(),
                coin.min_tx_amount(),
            )
            .await
        };
        Box::new(fut.boxed().compat())
    }

    async fn get_fee_to_send_taker_fee(
        &self,
        dex_fee_amount: DexFee,
        _stage: FeeApproxStage,
    ) -> TradePreimageResult<TradeFee> {
        self.get_fee_to_send_taker_fee_for_denom(
            self.ticker.clone(),
            self.protocol_info.denom.clone(),
            self.protocol_info.decimals,
            dex_fee_amount,
        )
        .await
    }

    fn required_confirmations(&self) -> u64 { 0 }

    fn requires_notarization(&self) -> bool { false }

    fn set_required_confirmations(&self, confirmations: u64) {
        warn!("set_required_confirmations is not supported for tendermint")
    }

    fn set_requires_notarization(&self, requires_nota: bool) { warn!("TendermintCoin doesn't support notarization") }

    fn swap_contract_address(&self) -> Option<BytesJson> { None }

    fn fallback_swap_contract(&self) -> Option<BytesJson> { None }

    fn mature_confirmations(&self) -> Option<u32> { None }

    fn coin_protocol_info(&self, _amount_to_receive: Option<MmNumber>) -> Vec<u8> { Vec::new() }

    fn is_coin_protocol_supported(
        &self,
        _info: &Option<Vec<u8>>,
        _amount_to_send: Option<MmNumber>,
        _locktime: u64,
        _is_maker: bool,
    ) -> bool {
        true
    }

    fn on_disabled(&self) -> Result<(), AbortedError> { AbortableSystem::abort_all(&self.abortable_system) }

    fn on_token_deactivated(&self, _ticker: &str) {}
}

#[async_trait]
impl MarketCoinOps for TendermintCoin {
    fn ticker(&self) -> &str { &self.ticker }

    fn my_address(&self) -> MmResult<String, MyAddressError> { Ok(self.account_id.to_string()) }

    fn address_from_pubkey(&self, pubkey: &H264Json) -> MmResult<String, AddressFromPubkeyError> {
        let address = account_id_from_raw_pubkey(&self.protocol_info.account_prefix, &pubkey.0)
            .map_err(|e| AddressFromPubkeyError::InternalError(e.to_string()))?;
        Ok(address.to_string())
    }

    async fn get_public_key(&self) -> Result<String, MmError<UnexpectedDerivationMethod>> {
        let key = SigningKey::from_slice(self.activation_policy.activated_key_or_err().map_mm_err()?.as_slice())
            .expect("privkey validity is checked on coin creation");
        Ok(key.public_key().to_string())
    }

    fn sign_message_hash(&self, _message: &str) -> Option<[u8; 32]> {
        // TODO
        None
    }

    fn sign_message(&self, _message: &str, _address: Option<HDAddressSelector>) -> SignatureResult<String> {
        // TODO
        MmError::err(SignatureError::InternalError("Not implemented".into()))
    }

    fn verify_message(&self, _signature: &str, _message: &str, _address: &str) -> VerificationResult<bool> {
        // TODO
        MmError::err(VerificationError::InternalError("Not implemented".into()))
    }

    fn my_balance(&self) -> BalanceFut<CoinBalance> {
        let coin = self.clone();
        let fut = async move {
            let balance_denom = coin
                .account_balance_for_denom(&coin.account_id, coin.protocol_info.denom.to_string())
                .await
                .map_mm_err()?;
            Ok(CoinBalance {
                spendable: big_decimal_from_sat_unsigned(balance_denom, coin.decimals()),
                unspendable: BigDecimal::default(),
            })
        };
        Box::new(fut.boxed().compat())
    }

    fn base_coin_balance(&self) -> BalanceFut<BigDecimal> {
        Box::new(self.my_balance().map(|coin_balance| coin_balance.spendable))
    }

    fn platform_ticker(&self) -> &str { &self.ticker }

    fn send_raw_tx(&self, tx: &str) -> Box<dyn Future<Item = String, Error = String> + Send> {
        let tx_bytes = try_fus!(hex::decode(tx));
        self.send_raw_tx_bytes(&tx_bytes)
    }

    /// Consider using `seq_safe_send_raw_tx_bytes` instead.
    /// This is considered as unsafe due to sequence mismatches.
    fn send_raw_tx_bytes(&self, tx: &[u8]) -> Box<dyn Future<Item = String, Error = String> + Send> {
        // as sanity check
        try_fus!(Raw::from_bytes(tx));

        let coin = self.clone();
        let tx_bytes = tx.to_owned();
        let fut = async move {
            let broadcast_res = try_s!(try_s!(coin.rpc_client().await).broadcast_tx_commit(tx_bytes).await);

            if broadcast_res.check_tx.log.contains(ACCOUNT_SEQUENCE_ERR)
                || broadcast_res.tx_result.log.contains(ACCOUNT_SEQUENCE_ERR)
            {
                return ERR!(
                    "{}. check_tx log: {}, deliver_tx log: {}",
                    ACCOUNT_SEQUENCE_ERR,
                    broadcast_res.check_tx.log,
                    broadcast_res.tx_result.log
                );
            }

            if !broadcast_res.check_tx.code.is_ok() {
                return ERR!("Tx check failed {:?}", broadcast_res.check_tx);
            }

            if !broadcast_res.tx_result.code.is_ok() {
                return ERR!("Tx deliver failed {:?}", broadcast_res.tx_result);
            }
            Ok(broadcast_res.hash.to_string())
        };
        Box::new(fut.boxed().compat())
    }

    #[inline(always)]
    async fn sign_raw_tx(&self, _args: &SignRawTransactionRequest) -> RawTransactionResult {
        MmError::err(RawTransactionError::NotImplemented {
            coin: self.ticker().to_string(),
        })
    }

    fn wait_for_confirmations(&self, input: ConfirmPaymentInput) -> Box<dyn Future<Item = (), Error = String> + Send> {
        // Sanity check
        let _: TxRaw = try_fus!(Message::decode(input.payment_tx.as_slice()));

        let tx_hash = hex::encode_upper(sha256(&input.payment_tx));

        let coin = self.clone();
        let fut = async move {
            loop {
                if now_sec() > input.wait_until {
                    return ERR!(
                        "Waited too long until {} for payment {} to be received",
                        input.wait_until,
                        tx_hash.clone()
                    );
                }

                let tx_status_code = try_s!(coin.get_tx_status_code_or_none(tx_hash.clone()).await);

                if let Some(tx_status_code) = tx_status_code {
                    return match tx_status_code {
                        cosmrs::tendermint::abci::Code::Ok => Ok(()),
                        cosmrs::tendermint::abci::Code::Err(err_code) => Err(format!(
                            "Got error code: '{}' for tx: '{}'. Broadcasted tx isn't valid.",
                            err_code, tx_hash
                        )),
                    };
                };

                Timer::sleep(input.check_every as f64).await;
            }
        };

        Box::new(fut.boxed().compat())
    }

    async fn wait_for_htlc_tx_spend(&self, args: WaitForHTLCTxSpendArgs<'_>) -> TransactionResult {
        let tx = try_tx_s!(cosmrs::Tx::from_bytes(args.tx_bytes));
        let first_message = try_tx_s!(tx.body.messages.first().ok_or("Tx body couldn't be read."));
        let htlc_proto = try_tx_s!(CreateHtlcProto::decode(
            try_tx_s!(HtlcType::from_str(&self.protocol_info.account_prefix)),
            first_message.value.as_slice()
        ));
        let htlc = try_tx_s!(CreateHtlcMsg::try_from(htlc_proto));
        let htlc_id = self.calculate_htlc_id(htlc.sender(), htlc.to(), htlc.amount(), args.secret_hash);

        let query = format!("claim_htlc.id='{}'", htlc_id);
        let request = TxSearchRequest {
            query,
            order_by: TendermintResultOrder::Ascending.into(),
            page: 1,
            per_page: 1,
            prove: false,
        };

        loop {
            let response = try_tx_s!(try_tx_s!(self.rpc_client().await).perform(request.clone()).await);

            if let Some(raw_tx) = response.txs.first() {
                let tx = try_tx_s!(cosmrs::Tx::from_bytes(&raw_tx.tx));

                return Ok(TransactionEnum::CosmosTransaction(CosmosTransaction {
                    data: TxRaw {
                        body_bytes: try_tx_s!(tx.body.into_bytes()),
                        auth_info_bytes: try_tx_s!(tx.auth_info.into_bytes()),
                        signatures: tx.signatures,
                    },
                }));
            }
            Timer::sleep(5.).await;
            if get_utc_timestamp() > args.wait_until as i64 {
                return Err(TransactionErr::Plain("Waited too long".into()));
            }
        }
    }

    fn tx_enum_from_bytes(&self, bytes: &[u8]) -> Result<TransactionEnum, MmError<TxMarshalingErr>> {
        let tx_raw: TxRaw = Message::decode(bytes).map_to_mm(|e| TxMarshalingErr::InvalidInput(e.to_string()))?;
        Ok(TransactionEnum::CosmosTransaction(CosmosTransaction { data: tx_raw }))
    }

    fn current_block(&self) -> Box<dyn Future<Item = u64, Error = String> + Send> {
        let coin = self.clone();
        let fut = async move {
            let info = try_s!(try_s!(coin.rpc_client().await).abci_info().await);
            Ok(info.response.last_block_height.into())
        };
        Box::new(fut.boxed().compat())
    }

    fn display_priv_key(&self) -> Result<String, String> {
        Ok(self
            .activation_policy
            .activated_key_or_err()
            .map_err(|e| e.to_string())?
            .to_string())
    }

    #[inline]
    fn min_tx_amount(&self) -> BigDecimal { big_decimal_from_sat(MIN_TX_SATOSHIS, self.protocol_info.decimals) }

    #[inline]
    fn min_trading_vol(&self) -> MmNumber { self.min_tx_amount().into() }

    #[inline]
    fn should_burn_dex_fee(&self) -> bool { false } // TODO: fix back to true when negotiation version added

    fn is_trezor(&self) -> bool {
        match &self.activation_policy {
            TendermintActivationPolicy::PrivateKey(pk) => pk.is_trezor(),
            TendermintActivationPolicy::PublicKey(_) => false,
        }
    }
}

#[async_trait]
#[allow(unused_variables)]
impl SwapOps for TendermintCoin {
    async fn send_taker_fee(&self, dex_fee: DexFee, uuid: &[u8], expire_at: u64) -> TransactionResult {
        self.send_taker_fee_for_denom(
            &dex_fee,
            self.protocol_info.denom.clone(),
            self.protocol_info.decimals,
            uuid,
            expire_at,
        )
        .compat()
        .await
    }

    async fn send_maker_payment(&self, maker_payment_args: SendPaymentArgs<'_>) -> TransactionResult {
        self.send_htlc_for_denom(
            maker_payment_args.time_lock_duration,
            maker_payment_args.other_pubkey,
            maker_payment_args.secret_hash,
            maker_payment_args.amount,
            self.protocol_info.denom.clone(),
            self.protocol_info.decimals,
        )
        .compat()
        .await
    }

    async fn send_taker_payment(&self, taker_payment_args: SendPaymentArgs<'_>) -> TransactionResult {
        self.send_htlc_for_denom(
            taker_payment_args.time_lock_duration,
            taker_payment_args.other_pubkey,
            taker_payment_args.secret_hash,
            taker_payment_args.amount,
            self.protocol_info.denom.clone(),
            self.protocol_info.decimals,
        )
        .compat()
        .await
    }

    // TODO: release this function once watchers are supported
    // fn is_supported_by_watchers(&self) -> bool {
    //     !matches!(self.activation_policy, TendermintActivationPolicy::PublicKey(_))
    // }

    async fn send_maker_spends_taker_payment(
        &self,
        maker_spends_payment_args: SpendPaymentArgs<'_>,
    ) -> TransactionResult {
        let tx = try_tx_s!(cosmrs::Tx::from_bytes(maker_spends_payment_args.other_payment_tx));
        let msg = try_tx_s!(tx.body.messages.first().ok_or("Tx body couldn't be read."));

        let htlc_proto = try_tx_s!(CreateHtlcProto::decode(
            try_tx_s!(HtlcType::from_str(&self.protocol_info.account_prefix)),
            msg.value.as_slice()
        ));
        let htlc = try_tx_s!(CreateHtlcMsg::try_from(htlc_proto));

        let mut amount = htlc.amount().to_vec();
        amount.sort();
        drop_mutability!(amount);

        let coins_string = amount
            .iter()
            .map(|t| format!("{}{}", t.amount, t.denom))
            .collect::<Vec<String>>()
            .join(",");

        let htlc_id = self.calculate_htlc_id(htlc.sender(), htlc.to(), &amount, maker_spends_payment_args.secret_hash);

        let claim_htlc_tx = try_tx_s!(self.gen_claim_htlc_tx(htlc_id, maker_spends_payment_args.secret));
        let timeout = maker_spends_payment_args
            .time_lock
            .checked_sub(now_sec())
            .unwrap_or_default();
        let coin = self.clone();

        let current_block = try_tx_s!(self.current_block().compat().await);
        let timeout_height = current_block + TIMEOUT_HEIGHT_DELTA;

        let fee = try_tx_s!(
<<<<<<< HEAD
            self.calculate_fee(
                claim_htlc_tx.msg_payload.clone(),
                timeout_height,
                TX_DEFAULT_MEMO.to_owned(),
                self.get_swap_transaction_fee_policy().into()
            )
            .await
=======
            self.calculate_fee(claim_htlc_tx.msg_payload.clone(), timeout_height, TX_DEFAULT_MEMO, None)
                .await
>>>>>>> b59860b3
        );

        let (_tx_id, tx_raw) = try_tx_s!(
            coin.common_send_raw_tx_bytes(
                claim_htlc_tx.msg_payload.clone(),
                fee.clone(),
                timeout_height,
                TX_DEFAULT_MEMO,
                Duration::from_secs(timeout),
            )
            .await
        );

        Ok(TransactionEnum::CosmosTransaction(CosmosTransaction {
            data: tx_raw.into(),
        }))
    }

    async fn send_taker_spends_maker_payment(
        &self,
        taker_spends_payment_args: SpendPaymentArgs<'_>,
    ) -> TransactionResult {
        let tx = try_tx_s!(cosmrs::Tx::from_bytes(taker_spends_payment_args.other_payment_tx));
        let msg = try_tx_s!(tx.body.messages.first().ok_or("Tx body couldn't be read."));

        let htlc_proto = try_tx_s!(CreateHtlcProto::decode(
            try_tx_s!(HtlcType::from_str(&self.protocol_info.account_prefix)),
            msg.value.as_slice()
        ));
        let htlc = try_tx_s!(CreateHtlcMsg::try_from(htlc_proto));

        let mut amount = htlc.amount().to_vec();
        amount.sort();
        drop_mutability!(amount);

        let coins_string = amount
            .iter()
            .map(|t| format!("{}{}", t.amount, t.denom))
            .collect::<Vec<String>>()
            .join(",");

        let htlc_id = self.calculate_htlc_id(htlc.sender(), htlc.to(), &amount, taker_spends_payment_args.secret_hash);

        let timeout = taker_spends_payment_args
            .time_lock
            .checked_sub(now_sec())
            .unwrap_or_default();
        let claim_htlc_tx = try_tx_s!(self.gen_claim_htlc_tx(htlc_id, taker_spends_payment_args.secret));
        let coin = self.clone();

        let current_block = try_tx_s!(self.current_block().compat().await);
        let timeout_height = current_block + TIMEOUT_HEIGHT_DELTA;

        let fee = try_tx_s!(
<<<<<<< HEAD
            self.calculate_fee(
                claim_htlc_tx.msg_payload.clone(),
                timeout_height,
                TX_DEFAULT_MEMO.into(),
                self.get_swap_transaction_fee_policy().into()
            )
            .await
=======
            self.calculate_fee(claim_htlc_tx.msg_payload.clone(), timeout_height, TX_DEFAULT_MEMO, None)
                .await
>>>>>>> b59860b3
        );

        let (tx_id, tx_raw) = try_tx_s!(
            coin.common_send_raw_tx_bytes(
                claim_htlc_tx.msg_payload.clone(),
                fee.clone(),
                timeout_height,
                TX_DEFAULT_MEMO,
                Duration::from_secs(timeout),
            )
            .await
        );

        Ok(TransactionEnum::CosmosTransaction(CosmosTransaction {
            data: tx_raw.into(),
        }))
    }

    async fn send_taker_refunds_payment(&self, taker_refunds_payment_args: RefundPaymentArgs<'_>) -> TransactionResult {
        Err(TransactionErr::Plain(
            "Doesn't need transaction broadcast to refund IRIS HTLC".into(),
        ))
    }

    async fn send_maker_refunds_payment(&self, maker_refunds_payment_args: RefundPaymentArgs<'_>) -> TransactionResult {
        Err(TransactionErr::Plain(
            "Doesn't need transaction broadcast to refund IRIS HTLC".into(),
        ))
    }

    async fn validate_fee(&self, validate_fee_args: ValidateFeeArgs<'_>) -> ValidatePaymentResult<()> {
        self.validate_fee_for_denom(
            validate_fee_args.fee_tx,
            validate_fee_args.expected_sender,
            validate_fee_args.dex_fee,
            self.protocol_info.decimals,
            validate_fee_args.uuid,
            self.protocol_info.denom.to_string(),
        )
        .compat()
        .await
    }

    async fn validate_maker_payment(&self, input: ValidatePaymentInput) -> ValidatePaymentResult<()> {
        self.validate_payment_for_denom(input, self.protocol_info.denom.clone(), self.protocol_info.decimals)
            .await
    }

    async fn validate_taker_payment(&self, input: ValidatePaymentInput) -> ValidatePaymentResult<()> {
        self.validate_payment_for_denom(input, self.protocol_info.denom.clone(), self.protocol_info.decimals)
            .await
    }

    async fn check_if_my_payment_sent(
        &self,
        if_my_payment_sent_args: CheckIfMyPaymentSentArgs<'_>,
    ) -> Result<Option<TransactionEnum>, String> {
        self.check_if_my_payment_sent_for_denom(
            self.protocol_info.decimals,
            self.protocol_info.denom.clone(),
            if_my_payment_sent_args.other_pub,
            if_my_payment_sent_args.secret_hash,
            if_my_payment_sent_args.amount,
        )
        .compat()
        .await
    }

    async fn search_for_swap_tx_spend_my(
        &self,
        input: SearchForSwapTxSpendInput<'_>,
    ) -> Result<Option<FoundSwapTxSpend>, String> {
        self.search_for_swap_tx_spend(input).await.map_err(|e| e.to_string())
    }

    async fn search_for_swap_tx_spend_other(
        &self,
        input: SearchForSwapTxSpendInput<'_>,
    ) -> Result<Option<FoundSwapTxSpend>, String> {
        self.search_for_swap_tx_spend(input).await.map_err(|e| e.to_string())
    }

    async fn extract_secret(
        &self,
        secret_hash: &[u8],
        spend_tx: &[u8],
        watcher_reward: bool,
    ) -> Result<[u8; 32], String> {
        let tx = try_s!(cosmrs::Tx::from_bytes(spend_tx));
        let msg = try_s!(tx.body.messages.first().ok_or("Tx body couldn't be read."));

        let htlc_proto = try_s!(ClaimHtlcProto::decode(
            try_s!(HtlcType::from_str(&self.protocol_info.account_prefix)),
            msg.value.as_slice()
        ));
        let htlc = try_s!(ClaimHtlcMsg::try_from(htlc_proto));

        Ok(try_s!(try_s!(hex::decode(htlc.secret())).as_slice().try_into()))
    }

    fn negotiate_swap_contract_addr(
        &self,
        other_side_address: Option<&[u8]>,
    ) -> Result<Option<BytesJson>, MmError<NegotiateSwapContractAddrErr>> {
        Ok(None)
    }

    #[inline]
    fn derive_htlc_key_pair(&self, _swap_unique_data: &[u8]) -> KeyPair {
        key_pair_from_secret(
            &self
                .activation_policy
                .activated_key_or_err()
                .expect("valid priv key")
                .take(),
        )
        .expect("valid priv key")
    }

    #[inline]
    fn derive_htlc_pubkey(&self, _swap_unique_data: &[u8]) -> [u8; 33] {
        let mut res = [0u8; 33];
        res.copy_from_slice(&self.activation_policy.public_key().expect("valid pubkey").to_bytes());
        res
    }

    fn validate_other_pubkey(&self, raw_pubkey: &[u8]) -> MmResult<(), ValidateOtherPubKeyErr> {
        PublicKey::from_raw_secp256k1(raw_pubkey)
            .or_mm_err(|| ValidateOtherPubKeyErr::InvalidPubKey(hex::encode(raw_pubkey)))?;
        Ok(())
    }
}

#[async_trait]
impl WatcherOps for TendermintCoin {}

/// Processes the given `priv_key_build_policy` and returns corresponding `TendermintPrivKeyPolicy`.
/// This function expects either [`PrivKeyBuildPolicy::IguanaPrivKey`]
/// or [`PrivKeyBuildPolicy::GlobalHDAccount`], otherwise returns `PrivKeyPolicyNotAllowed` error.
pub fn tendermint_priv_key_policy(
    conf: &TendermintConf,
    ticker: &str,
    priv_key_build_policy: PrivKeyBuildPolicy,
    path_to_address: HDPathAccountToAddressId,
) -> MmResult<TendermintPrivKeyPolicy, TendermintInitError> {
    match priv_key_build_policy {
        PrivKeyBuildPolicy::IguanaPrivKey(iguana) => {
            let mm2_internal_key_pair = key_pair_from_secret(&iguana.take()).mm_err(|e| TendermintInitError {
                ticker: ticker.to_string(),
                kind: TendermintInitErrorKind::Internal(e.to_string()),
            })?;

            let tendermint_pair = TendermintKeyPair::new(iguana, *mm2_internal_key_pair.public());

            Ok(TendermintPrivKeyPolicy::Iguana(tendermint_pair))
        },
        PrivKeyBuildPolicy::GlobalHDAccount(global_hd) => {
            let path_to_coin = conf.derivation_path.as_ref().or_mm_err(|| TendermintInitError {
                ticker: ticker.to_string(),
                kind: TendermintInitErrorKind::DerivationPathIsNotSet,
            })?;
            let activated_priv_key = global_hd
                .derive_secp256k1_secret(&path_to_address.to_derivation_path(path_to_coin).mm_err(|e| {
                    TendermintInitError {
                        ticker: ticker.to_string(),
                        kind: TendermintInitErrorKind::InvalidPathToAddress(e.to_string()),
                    }
                })?)
                .mm_err(|e| TendermintInitError {
                    ticker: ticker.to_string(),
                    kind: TendermintInitErrorKind::InvalidPrivKey(e.to_string()),
                })?;
            let bip39_secp_priv_key = global_hd.root_priv_key().clone();
            let pubkey = Public::from_slice(&bip39_secp_priv_key.public_key().to_bytes()).map_to_mm(|e| {
                TendermintInitError {
                    ticker: ticker.to_string(),
                    kind: TendermintInitErrorKind::Internal(e.to_string()),
                }
            })?;

            let tendermint_pair = TendermintKeyPair::new(activated_priv_key, pubkey);

            Ok(TendermintPrivKeyPolicy::HDWallet {
                path_to_coin: path_to_coin.clone(),
                activated_key: tendermint_pair,
                bip39_secp_priv_key,
            })
        },
        PrivKeyBuildPolicy::Trezor => {
            let kind =
                TendermintInitErrorKind::PrivKeyPolicyNotAllowed(PrivKeyPolicyNotAllowed::HardwareWalletNotSupported);
            MmError::err(TendermintInitError {
                ticker: ticker.to_string(),
                kind,
            })
        },
    }
}

<<<<<<< HEAD
pub(crate) fn chain_registry_name_from_account_prefix(ctx: &MmArc, prefix: &str) -> Option<String> {
    let Some(coins) = ctx.conf["coins"].as_array() else {
        return None;
    };

    for coin in coins {
        let protocol = coin
            .get("protocol")
            .unwrap_or(&serde_json::Value::Null)
            .get("type")
            .unwrap_or(&serde_json::Value::Null)
            .as_str();

        if protocol != Some(TENDERMINT_COIN_PROTOCOL_TYPE) {
            continue;
        }

        let coin_account_prefix = coin
            .get("protocol")
            .unwrap_or(&serde_json::Value::Null)
            .get("protocol_data")
            .unwrap_or(&serde_json::Value::Null)
            .get("account_prefix")
            .map(|t| t.as_str().unwrap_or_default());

        if coin_account_prefix == Some(prefix) {
            return coin
                .get("protocol")
                .unwrap_or(&serde_json::Value::Null)
                .get("protocol_data")
                .unwrap_or(&serde_json::Value::Null)
                .get("chain_registry_name")
                .map(|t| t.as_str().unwrap_or_default().to_owned());
        }
    }

    None
}

impl SwapPriorityFeeOps for TendermintCoin {
    fn get_swap_transaction_fee_policy(&self) -> SwapTxFeePolicy { self.swap_txfee_policy.lock().unwrap().clone() }

    fn set_swap_transaction_fee_policy(&self, swap_txfee_policy: SwapTxFeePolicy) {
        *self.swap_txfee_policy.lock().unwrap() = swap_txfee_policy
    }
}

=======
>>>>>>> b59860b3
pub(crate) async fn create_withdraw_msg_as_any(
    sender: AccountId,
    receiver: AccountId,
    denom: &Denom,
    amount: u64,
    ibc_source_channel: Option<ChannelId>,
) -> Result<Any, MmError<WithdrawError>> {
    if let Some(channel_id) = ibc_source_channel {
        MsgTransfer::new_with_default_timeout(channel_id.to_string(), sender, receiver, Coin {
            denom: denom.clone(),
            amount: amount.into(),
        })
        .to_any()
    } else {
        MsgSend {
            from_address: sender,
            to_address: receiver,
            amount: vec![Coin {
                denom: denom.clone(),
                amount: amount.into(),
            }],
        }
        .to_any()
    }
    .map_to_mm(|e| WithdrawError::InternalError(e.to_string()))
}

fn extract_big_decimal_from_dec_coin(dec_coin: &DecCoin, decimals: u32) -> Result<BigDecimal, ParseBigDecimalError> {
    let raw = BigDecimal::from_str(&dec_coin.amount)?;
    // `DecCoin` represents decimal numbers as integer-like strings where the last 18 digits are the decimal part.
    let scale = BigDecimal::from(1_000_000_000_000_000_000u64) * BigDecimal::from(10u64.pow(decimals));
    Ok(raw / scale)
}

fn parse_expected_sequence_number(e: &str) -> MmResult<u64, TendermintCoinRpcError> {
    if let Some(sequence) = SEQUENCE_PARSER_REGEX.captures(e).and_then(|c| c.get(1)) {
        let account_sequence =
            u64::from_str(sequence.as_str()).map_to_mm(|e| TendermintCoinRpcError::InternalError(e.to_string()))?;

        return Ok(account_sequence);
    }

    MmError::err(TendermintCoinRpcError::InternalError(format!(
        "Could not parse the expected sequence number from this error message: '{}'",
        e
    )))
}

pub(crate) fn tendermint_tx_internal_id(bytes: &[u8], token_id: Option<BytesJson>) -> BytesJson {
    let mut bytes = bytes.to_vec();

    if let Some(token_id) = token_id {
        bytes.extend_from_slice(&token_id);
    }
    sha256(&bytes).to_vec().into()
}

#[cfg(test)]
pub mod tendermint_falsecoin_tests {
    use super::*;
    use crate::DexFeeBurnDestination;

    use common::{block_on, wait_until_ms, DEX_FEE_ADDR_RAW_PUBKEY};
    use cosmrs::proto::cosmos::tx::v1beta1::{GetTxRequest, GetTxResponse};
    use crypto::privkey::key_pair_from_seed;
<<<<<<< HEAD
    use num_traits::FromPrimitive;
    use std::mem::discriminant;
=======
    use mocktopus::mocking::{MockResult, Mockable};
    use std::{mem::discriminant, num::NonZeroUsize};
>>>>>>> b59860b3

    pub const IRIS_TESTNET_HTLC_PAIR1_SEED: &str = "iris test seed";
    // pub const IRIS_TESTNET_HTLC_PAIR1_PUB_KEY: &[u8] = &[
    //     2, 35, 133, 39, 114, 92, 150, 175, 252, 203, 124, 85, 243, 144, 11, 52, 91, 128, 236, 82, 104, 212, 131, 40,
    //     79, 22, 40, 7, 119, 93, 50, 179, 43,
    // ];
    // const IRIS_TESTNET_HTLC_PAIR1_ADDRESS: &str = "iaa1e0rx87mdj79zejewuc4jg7ql9ud2286g2us8f2";

    // const IRIS_TESTNET_HTLC_PAIR2_SEED: &str = "iris test2 seed";
    const IRIS_TESTNET_HTLC_PAIR2_PUB_KEY: &[u8] = &[
        2, 90, 55, 151, 92, 7, 154, 117, 67, 96, 63, 202, 178, 78, 37, 101, 164, 173, 238, 60, 249, 175, 137, 52, 105,
        14, 16, 50, 130, 250, 64, 37, 17,
    ];
    const IRIS_TESTNET_HTLC_PAIR2_ADDRESS: &str = "iaa1erfnkjsmalkwtvj44qnfr2drfzdt4n9ldh0kjv";

    pub const IRIS_TESTNET_RPC_URL: &str = "http://34.80.202.172:26657";

    const TAKER_PAYMENT_SPEND_SEARCH_INTERVAL: f64 = 1.;
    const AVG_BLOCKTIME: u8 = 5;

    const SUCCEED_TX_HASH_SAMPLES: &[&str] = &[
        // https://nyancat.iobscan.io/#/tx?txHash=A010FC0AA33FC6D597A8635F9D127C0A7B892FAAC72489F4DADD90048CFE9279
        "A010FC0AA33FC6D597A8635F9D127C0A7B892FAAC72489F4DADD90048CFE9279",
        // https://nyancat.iobscan.io/#/tx?txHash=54FD77054AE311C484CC2EADD4621428BB23D14A9BAAC128B0E7B47422F86EC8
        "54FD77054AE311C484CC2EADD4621428BB23D14A9BAAC128B0E7B47422F86EC8",
        // https://nyancat.iobscan.io/#/tx?txHash=7C00FAE7F70C36A316A4736025B08A6EAA2A0CC7919A2C4FC4CD14D9FFD166F9
        "7C00FAE7F70C36A316A4736025B08A6EAA2A0CC7919A2C4FC4CD14D9FFD166F9",
    ];

    const FAILED_TX_HASH_SAMPLES: &[&str] = &[
        // https://nyancat.iobscan.io/#/tx?txHash=57EE62B2DF7E311C98C24AE2A53EB0FF2C16D289CECE0826CA1FF1108C91B3F9
        "57EE62B2DF7E311C98C24AE2A53EB0FF2C16D289CECE0826CA1FF1108C91B3F9",
        // https://nyancat.iobscan.io/#/tx?txHash=F3181D69C580318DFD54282C656AC81113BC600BCFBAAA480E6D8A6469EE8786
        "F3181D69C580318DFD54282C656AC81113BC600BCFBAAA480E6D8A6469EE8786",
        // https://nyancat.iobscan.io/#/tx?txHash=FE6F9F395DA94A14FCFC04E0E8C496197077D5F4968DA5528D9064C464ADF522
        "FE6F9F395DA94A14FCFC04E0E8C496197077D5F4968DA5528D9064C464ADF522",
    ];

    fn get_iris_usdc_ibc_protocol() -> TendermintProtocolInfo {
        TendermintProtocolInfo {
            decimals: 6,
            denom: Denom::from_str("ibc/5C465997B4F582F602CD64E12031C6A6E18CAF1E6EDC9B5D808822DC0B5F850C").unwrap(),
            min_balance_for_ibc_routing: None,
            account_prefix: String::from(IRIS_PREFIX),
            chain_id: ChainId::from_str("nyancat-9").unwrap(),
            gas_price: None,
<<<<<<< HEAD
            priority_gas_prices: None,
            chain_registry_name: None,
=======
            ibc_channels: HashMap::new(),
>>>>>>> b59860b3
        }
    }

    fn get_iris_protocol() -> TendermintProtocolInfo {
        let mut ibc_channels = HashMap::new();
        ibc_channels.insert("cosmos".into(), ChannelId::new(0));

        TendermintProtocolInfo {
            decimals: 6,
            denom: Denom::from_str("unyan").unwrap(),
            min_balance_for_ibc_routing: None,
            account_prefix: String::from(IRIS_PREFIX),
            chain_id: ChainId::from_str("nyancat-9").unwrap(),
            gas_price: None,
            ibc_channels,
        }
    }

    fn get_iris_ibc_nucleus_protocol() -> TendermintProtocolInfo {
        TendermintProtocolInfo {
            decimals: 6,
            denom: Denom::from_str("ibc/F7F28FF3C09024A0225EDBBDB207E5872D2B4EF2FB874FE47B05EF9C9A7D211C").unwrap(),
            min_balance_for_ibc_routing: None,
            account_prefix: String::from(NUCLEUS_PREFIX),
            chain_id: ChainId::from_str("nucleus-testnet").unwrap(),
            gas_price: None,
<<<<<<< HEAD
            priority_gas_prices: Some([0.1, 0.2, 0.3]),
            chain_registry_name: None,
=======
            ibc_channels: HashMap::new(),
>>>>>>> b59860b3
        }
    }

    fn get_tx_signer_pubkey_unprefixed(tx: &Tx, i: usize) -> Vec<u8> {
        tx.auth_info.as_ref().unwrap().signer_infos[i]
            .public_key
            .as_ref()
            .unwrap()
            .value[2..]
            .to_vec()
    }

    #[test]
    fn test_tx_hash_str_from_bytes() {
        let tx_hex = "0a97010a8f010a1c2f636f736d6f732e62616e6b2e763162657461312e4d736753656e64126f0a2d636f736d6f7331737661773061716334353834783832356a753775613033673578747877643061686c3836687a122d636f736d6f7331737661773061716334353834783832356a753775613033673578747877643061686c3836687a1a0f0a057561746f6d120631303030303018d998bf0512670a500a460a1f2f636f736d6f732e63727970746f2e736563703235366b312e5075624b657912230a2102000eef4ab169e7b26a4a16c47420c4176ab702119ba57a8820fb3e53c8e7506212040a020801180312130a0d0a057561746f6d12043130303010a08d061a4093e5aec96f7d311d129f5ec8714b21ad06a75e483ba32afab86354400b2ac8350bfc98731bbb05934bf138282750d71aadbe08ceb6bb195f2b55e1bbfdddaaad";
        let expected_hash = "1C25ED7D17FCC5959409498D5423594666C4E84F15AF7B4AF17DF29B2AF9E7F5";

        let tx_bytes = hex::decode(tx_hex).unwrap();
        let hash = sha256(&tx_bytes);
        assert_eq!(hex::encode_upper(hash.as_slice()), expected_hash);
    }

    #[test]
    fn test_htlc_create_and_claim() {
        let nodes = vec![RpcNode::for_test(IRIS_TESTNET_RPC_URL)];

        let protocol_conf = get_iris_protocol();

        let ctx = mm2_core::mm_ctx::MmCtxBuilder::default().into_mm_arc();

        let conf = TendermintConf {
            avg_blocktime: AVG_BLOCKTIME,
            derivation_path: None,
        };

        let key_pair = key_pair_from_seed(IRIS_TESTNET_HTLC_PAIR1_SEED).unwrap();
        let tendermint_pair = TendermintKeyPair::new(key_pair.private().secret, *key_pair.public());
        let activation_policy =
            TendermintActivationPolicy::with_private_key_policy(TendermintPrivKeyPolicy::Iguana(tendermint_pair));

        let coin = block_on(TendermintCoin::init(
            &ctx,
            "IRIS".to_string(),
            conf,
            protocol_conf,
            nodes,
            false,
            activation_policy,
            Default::default(),
        ))
        .unwrap();

        // << BEGIN HTLC CREATION
        let to: AccountId = IRIS_TESTNET_HTLC_PAIR2_ADDRESS.parse().unwrap();
        let amount = 1;
        let amount_dec = big_decimal_from_sat_unsigned(amount, coin.decimals());

        let mut sec = [0u8; 32];
        common::os_rng(&mut sec).unwrap();
        drop_mutability!(sec);

        let time_lock = 1000;

        let create_htlc_tx = coin
            .gen_create_htlc_tx(
                coin.protocol_info.denom.clone(),
                &to,
                amount.into(),
                sha256(&sec).as_slice(),
                time_lock,
            )
            .unwrap();

        let current_block_fut = coin.current_block().compat();
        let current_block = block_on(async { current_block_fut.await.unwrap() });
        let timeout_height = current_block + TIMEOUT_HEIGHT_DELTA;

        let fee = block_on(async {
            coin.calculate_fee(
                create_htlc_tx.msg_payload.clone(),
                timeout_height,
<<<<<<< HEAD
                TX_DEFAULT_MEMO.to_owned(),
                coin.get_swap_transaction_fee_policy().into(),
=======
                TX_DEFAULT_MEMO,
                None,
>>>>>>> b59860b3
            )
            .await
            .unwrap()
        });

        let send_tx_fut = coin.common_send_raw_tx_bytes(
            create_htlc_tx.msg_payload.clone(),
            fee,
            timeout_height,
            TX_DEFAULT_MEMO,
            Duration::from_secs(20),
        );
        block_on(async {
            send_tx_fut.await.unwrap();
        });
        // >> END HTLC CREATION

        let htlc_spent = block_on(coin.check_if_my_payment_sent(CheckIfMyPaymentSentArgs {
            time_lock: 0,
            other_pub: IRIS_TESTNET_HTLC_PAIR2_PUB_KEY,
            secret_hash: sha256(&sec).as_slice(),
            search_from_block: current_block,
            swap_contract_address: &None,
            swap_unique_data: &[],
            amount: &amount_dec,
            payment_instructions: &None,
        }))
        .unwrap();
        assert!(htlc_spent.is_some());

        // << BEGIN HTLC CLAIMING
        let claim_htlc_tx = coin.gen_claim_htlc_tx(create_htlc_tx.id, &sec).unwrap();

        let current_block_fut = coin.current_block().compat();
        let current_block = common::block_on(async { current_block_fut.await.unwrap() });
        let timeout_height = current_block + TIMEOUT_HEIGHT_DELTA;

        let fee = block_on(async {
<<<<<<< HEAD
            coin.calculate_fee(
                claim_htlc_tx.msg_payload.clone(),
                timeout_height,
                TX_DEFAULT_MEMO.to_owned(),
                coin.get_swap_transaction_fee_policy().into(),
            )
            .await
            .unwrap()
=======
            coin.calculate_fee(claim_htlc_tx.msg_payload.clone(), timeout_height, TX_DEFAULT_MEMO, None)
                .await
                .unwrap()
>>>>>>> b59860b3
        });

        let send_tx_fut = coin.common_send_raw_tx_bytes(
            claim_htlc_tx.msg_payload,
            fee,
            timeout_height,
            TX_DEFAULT_MEMO,
            Duration::from_secs(30),
        );

        let (tx_id, _tx_raw) = block_on(async { send_tx_fut.await.unwrap() });

        println!("Claim HTLC tx hash {}", tx_id);
        // >> END HTLC CLAIMING
    }

    #[test]
    fn try_query_claim_htlc_txs_and_get_secret() {
        let nodes = vec![RpcNode::for_test(IRIS_TESTNET_RPC_URL)];

        let protocol_conf = get_iris_usdc_ibc_protocol();

        let ctx = mm2_core::mm_ctx::MmCtxBuilder::default().into_mm_arc();

        let conf = TendermintConf {
            avg_blocktime: AVG_BLOCKTIME,
            derivation_path: None,
        };

        let key_pair = key_pair_from_seed(IRIS_TESTNET_HTLC_PAIR1_SEED).unwrap();
        let tendermint_pair = TendermintKeyPair::new(key_pair.private().secret, *key_pair.public());
        let activation_policy =
            TendermintActivationPolicy::with_private_key_policy(TendermintPrivKeyPolicy::Iguana(tendermint_pair));

        let coin = block_on(TendermintCoin::init(
            &ctx,
            "USDC-IBC".to_string(),
            conf,
            protocol_conf,
            nodes,
            false,
            activation_policy,
            Default::default(),
        ))
        .unwrap();

        let query = "claim_htlc.id='2B925FC83A106CC81590B3DB108AC2AE496FFA912F368FE5E29BC1ED2B754F2C'".to_owned();
        let request = TxSearchRequest {
            query,
            order_by: TendermintResultOrder::Ascending.into(),
            page: 1,
            per_page: 1,
            prove: false,
        };
        let response = block_on(block_on(coin.rpc_client()).unwrap().perform(request)).unwrap();
        println!("{:?}", response);

        let tx = cosmrs::Tx::from_bytes(&response.txs.first().unwrap().tx).unwrap();
        println!("{:?}", tx);

        let first_msg = tx.body.messages.first().unwrap();
        println!("{:?}", first_msg);

        let claim_htlc = ClaimHtlcProto::decode(HtlcType::Iris, first_msg.value.as_slice()).unwrap();
        let expected_secret = [1; 32];
        let actual_secret = hex::decode(claim_htlc.secret()).unwrap();

        assert_eq!(actual_secret, expected_secret);
    }

    #[test]
    fn wait_for_tx_spend_test() {
        let nodes = vec![RpcNode::for_test(IRIS_TESTNET_RPC_URL)];

        let protocol_conf = get_iris_usdc_ibc_protocol();

        let ctx = mm2_core::mm_ctx::MmCtxBuilder::default().into_mm_arc();

        let conf = TendermintConf {
            avg_blocktime: AVG_BLOCKTIME,
            derivation_path: None,
        };

        let key_pair = key_pair_from_seed(IRIS_TESTNET_HTLC_PAIR1_SEED).unwrap();
        let tendermint_pair = TendermintKeyPair::new(key_pair.private().secret, *key_pair.public());
        let activation_policy =
            TendermintActivationPolicy::with_private_key_policy(TendermintPrivKeyPolicy::Iguana(tendermint_pair));

        let coin = block_on(TendermintCoin::init(
            &ctx,
            "USDC-IBC".to_string(),
            conf,
            protocol_conf,
            nodes,
            false,
            activation_policy,
            Default::default(),
        ))
        .unwrap();

        // https://nyancat.iobscan.io/#/tx?txHash=2DB382CE3D9953E4A94957B475B0E8A98F5B6DDB32D6BF0F6A765D949CF4A727
        let create_tx_hash = "2DB382CE3D9953E4A94957B475B0E8A98F5B6DDB32D6BF0F6A765D949CF4A727";

        let request = GetTxRequest {
            hash: create_tx_hash.into(),
        };

        let response = block_on(block_on(coin.rpc_client()).unwrap().abci_query(
            Some(ABCI_GET_TX_PATH.to_string()),
            request.encode_to_vec(),
            ABCI_REQUEST_HEIGHT,
            ABCI_REQUEST_PROVE,
        ))
        .unwrap();
        println!("{:?}", response);

        let response = GetTxResponse::decode(response.value.as_slice()).unwrap();
        let tx = response.tx.unwrap();

        println!("{:?}", tx);

        let encoded_tx = tx.encode_to_vec();

        let secret_hash = hex::decode("0C34C71EBA2A51738699F9F3D6DAFFB15BE576E8ED543203485791B5DA39D10D").unwrap();
        let spend_tx = block_on(coin.wait_for_htlc_tx_spend(WaitForHTLCTxSpendArgs {
            tx_bytes: &encoded_tx,
            secret_hash: &secret_hash,
            wait_until: get_utc_timestamp() as u64,
            from_block: 0,
            swap_contract_address: &None,
            check_every: TAKER_PAYMENT_SPEND_SEARCH_INTERVAL,
            watcher_reward: false,
        }))
        .unwrap();

        // https://nyancat.iobscan.io/#/tx?txHash=565C820C1F95556ADC251F16244AAD4E4274772F41BC13F958C9C2F89A14D137
        let expected_spend_hash = "565C820C1F95556ADC251F16244AAD4E4274772F41BC13F958C9C2F89A14D137";
        let hash = spend_tx.tx_hash_as_bytes();
        assert_eq!(hex::encode_upper(hash.0), expected_spend_hash);
    }

    #[test]
    fn validate_taker_fee_test() {
        let nodes = vec![RpcNode::for_test(IRIS_TESTNET_RPC_URL)];

        let protocol_conf = get_iris_protocol();

        let ctx = mm2_core::mm_ctx::MmCtxBuilder::default().into_mm_arc();

        let conf = TendermintConf {
            avg_blocktime: AVG_BLOCKTIME,
            derivation_path: None,
        };

        let key_pair = key_pair_from_seed(IRIS_TESTNET_HTLC_PAIR1_SEED).unwrap();
        let tendermint_pair = TendermintKeyPair::new(key_pair.private().secret, *key_pair.public());
        let activation_policy =
            TendermintActivationPolicy::with_private_key_policy(TendermintPrivKeyPolicy::Iguana(tendermint_pair));

        let coin = block_on(TendermintCoin::init(
            &ctx,
            "IRIS-TEST".to_string(),
            conf,
            protocol_conf,
            nodes,
            false,
            activation_policy,
            Default::default(),
        ))
        .unwrap();

        // CreateHtlc tx, validation should fail because first message of dex fee tx must be MsgSend
        // https://nyancat.iobscan.io/#/tx?txHash=2DB382CE3D9953E4A94957B475B0E8A98F5B6DDB32D6BF0F6A765D949CF4A727
        let create_htlc_tx_response = GetTxResponse::decode(hex::decode("0ac4030a96020a8e020a1b2f697269736d6f642e68746c632e4d736743726561746548544c4312ee010a2a696161316572666e6b6a736d616c6b7774766a3434716e6672326472667a6474346e396c6468306b6a76122a696161316530727838376d646a37397a656a65777563346a6737716c39756432323836673275733866321a40623736353830316334303930363762623837396565326563666665363138623931643734346663343030303030303030303030303030303030303030303030302a0d0a036e696d120631303030303032403063333463373165626132613531373338363939663966336436646166666231356265353736653865643534333230333438353739316235646133396431306440ea3c18afaba80212670a510a460a1f2f636f736d6f732e63727970746f2e736563703235366b312e5075624b657912230a21025a37975c079a7543603fcab24e2565a4adee3cf9af8934690e103282fa40251112040a02080118a50312120a0c0a05756e79616e120332303010a08d061a4029dfbe5fc6ec9ed257e0f3a86542cb9da0d6047620274f22265c4fb8221ed45830236adef675f76962f74e4cfcc7a10e1390f4d2071bc7dd07838e300381952612882208ccaaa8021240324442333832434533443939353345344139343935374234373542304538413938463542364444423332443642463046364137363544393439434634413732372ac60130413631304131423246363937323639373336443646363432453638373436433633324534443733363734333732363536313734363534383534344334333132343230413430343634333339343433383433333033353336343233363339343233323436333433313331333734353332343134333433333533323337343133343339333933303435333734353434333234323336343533323432343634313334343333323334333533373335333034343339333333353434333833313332333434333330333832cc095b7b226576656e7473223a5b7b2274797065223a22636f696e5f7265636569766564222c2261747472696275746573223a5b7b226b6579223a227265636569766572222c2276616c7565223a2269616131613778796e6a3463656674386b67646a72366b637130733037793363637961366d65707a646d227d2c7b226b6579223a22616d6f756e74222c2276616c7565223a223130303030306e696d227d5d7d2c7b2274797065223a22636f696e5f7370656e74222c2261747472696275746573223a5b7b226b6579223a227370656e646572222c2276616c7565223a22696161316572666e6b6a736d616c6b7774766a3434716e6672326472667a6474346e396c6468306b6a76227d2c7b226b6579223a22616d6f756e74222c2276616c7565223a223130303030306e696d227d5d7d2c7b2274797065223a226372656174655f68746c63222c2261747472696275746573223a5b7b226b6579223a226964222c2276616c7565223a2246433944384330353642363942324634313137453241434335323741343939304537454432423645324246413443323435373530443933354438313234433038227d2c7b226b6579223a2273656e646572222c2276616c7565223a22696161316572666e6b6a736d616c6b7774766a3434716e6672326472667a6474346e396c6468306b6a76227d2c7b226b6579223a227265636569766572222c2276616c7565223a22696161316530727838376d646a37397a656a65777563346a6737716c3975643232383667327573386632227d2c7b226b6579223a2272656365697665725f6f6e5f6f746865725f636861696e222c2276616c7565223a2262373635383031633430393036376262383739656532656366666536313862393164373434666334303030303030303030303030303030303030303030303030227d2c7b226b6579223a2273656e6465725f6f6e5f6f746865725f636861696e227d2c7b226b6579223a227472616e73666572222c2276616c7565223a2266616c7365227d5d7d2c7b2274797065223a226d657373616765222c2261747472696275746573223a5b7b226b6579223a22616374696f6e222c2276616c7565223a222f697269736d6f642e68746c632e4d736743726561746548544c43227d2c7b226b6579223a2273656e646572222c2276616c7565223a22696161316572666e6b6a736d616c6b7774766a3434716e6672326472667a6474346e396c6468306b6a76227d2c7b226b6579223a226d6f64756c65222c2276616c7565223a2268746c63227d2c7b226b6579223a2273656e646572222c2276616c7565223a22696161316572666e6b6a736d616c6b7774766a3434716e6672326472667a6474346e396c6468306b6a76227d5d7d2c7b2274797065223a227472616e73666572222c2261747472696275746573223a5b7b226b6579223a22726563697069656e74222c2276616c7565223a2269616131613778796e6a3463656674386b67646a72366b637130733037793363637961366d65707a646d227d2c7b226b6579223a2273656e646572222c2276616c7565223a22696161316572666e6b6a736d616c6b7774766a3434716e6672326472667a6474346e396c6468306b6a76227d2c7b226b6579223a22616d6f756e74222c2276616c7565223a223130303030306e696d227d5d7d5d7d5d3ac7061a5c0a0d636f696e5f726563656976656412360a087265636569766572122a69616131613778796e6a3463656674386b67646a72366b637130733037793363637961366d65707a646d12130a06616d6f756e7412093130303030306e696d1a580a0a636f696e5f7370656e7412350a077370656e646572122a696161316572666e6b6a736d616c6b7774766a3434716e6672326472667a6474346e396c6468306b6a7612130a06616d6f756e7412093130303030306e696d1acc020a0b6372656174655f68746c6312460a02696412404643394438433035364236394232463431313745324143433532374134393930453745443242364532424641344332343537353044393335443831323443303812340a0673656e646572122a696161316572666e6b6a736d616c6b7774766a3434716e6672326472667a6474346e396c6468306b6a7612360a087265636569766572122a696161316530727838376d646a37397a656a65777563346a6737716c3975643232383667327573386632125b0a1772656365697665725f6f6e5f6f746865725f636861696e12406237363538303163343039303637626238373965653265636666653631386239316437343466633430303030303030303030303030303030303030303030303012170a1573656e6465725f6f6e5f6f746865725f636861696e12110a087472616e73666572120566616c73651aac010a076d65737361676512250a06616374696f6e121b2f697269736d6f642e68746c632e4d736743726561746548544c4312340a0673656e646572122a696161316572666e6b6a736d616c6b7774766a3434716e6672326472667a6474346e396c6468306b6a76120e0a066d6f64756c65120468746c6312340a0673656e646572122a696161316572666e6b6a736d616c6b7774766a3434716e6672326472667a6474346e396c6468306b6a761a8e010a087472616e7366657212370a09726563697069656e74122a69616131613778796e6a3463656674386b67646a72366b637130733037793363637961366d65707a646d12340a0673656e646572122a696161316572666e6b6a736d616c6b7774766a3434716e6672326472667a6474346e396c6468306b6a7612130a06616d6f756e7412093130303030306e696d48a08d06509bd3045ade030a152f636f736d6f732e74782e763162657461312e547812c4030a96020a8e020a1b2f697269736d6f642e68746c632e4d736743726561746548544c4312ee010a2a696161316572666e6b6a736d616c6b7774766a3434716e6672326472667a6474346e396c6468306b6a76122a696161316530727838376d646a37397a656a65777563346a6737716c39756432323836673275733866321a40623736353830316334303930363762623837396565326563666665363138623931643734346663343030303030303030303030303030303030303030303030302a0d0a036e696d120631303030303032403063333463373165626132613531373338363939663966336436646166666231356265353736653865643534333230333438353739316235646133396431306440ea3c18afaba80212670a510a460a1f2f636f736d6f732e63727970746f2e736563703235366b312e5075624b657912230a21025a37975c079a7543603fcab24e2565a4adee3cf9af8934690e103282fa40251112040a02080118a50312120a0c0a05756e79616e120332303010a08d061a4029dfbe5fc6ec9ed257e0f3a86542cb9da0d6047620274f22265c4fb8221ed45830236adef675f76962f74e4cfcc7a10e1390f4d2071bc7dd07838e30038195266214323032322d30392d31355432333a30343a35355a6a410a027478123b0a076163635f736571122e696161316572666e6b6a736d616c6b7774766a3434716e6672326472667a6474346e396c6468306b6a762f34323118016a6d0a02747812670a097369676e617475726512584b642b2b583862736e744a5834504f6f5a554c4c6e614457424859674a3038694a6c7850754349653146677749327265396e583361574c33546b7a387836454f45354430306763627839304867343477413447564a673d3d18016a5b0a0a636f696e5f7370656e7412370a077370656e646572122a696161316572666e6b6a736d616c6b7774766a3434716e6672326472667a6474346e396c6468306b6a76180112140a06616d6f756e741208323030756e79616e18016a5f0a0d636f696e5f726563656976656412380a087265636569766572122a696161313778706676616b6d32616d67393632796c73366638347a336b656c6c3863356c396d72336676180112140a06616d6f756e741208323030756e79616e18016a93010a087472616e7366657212390a09726563697069656e74122a696161313778706676616b6d32616d67393632796c73366638347a336b656c6c3863356c396d72336676180112360a0673656e646572122a696161316572666e6b6a736d616c6b7774766a3434716e6672326472667a6474346e396c6468306b6a76180112140a06616d6f756e741208323030756e79616e18016a410a076d65737361676512360a0673656e646572122a696161316572666e6b6a736d616c6b7774766a3434716e6672326472667a6474346e396c6468306b6a7618016a170a02747812110a036665651208323030756e79616e18016a320a076d65737361676512270a06616374696f6e121b2f697269736d6f642e68746c632e4d736743726561746548544c4318016a5c0a0a636f696e5f7370656e7412370a077370656e646572122a696161316572666e6b6a736d616c6b7774766a3434716e6672326472667a6474346e396c6468306b6a76180112150a06616d6f756e7412093130303030306e696d18016a600a0d636f696e5f726563656976656412380a087265636569766572122a69616131613778796e6a3463656674386b67646a72366b637130733037793363637961366d65707a646d180112150a06616d6f756e7412093130303030306e696d18016a94010a087472616e7366657212390a09726563697069656e74122a69616131613778796e6a3463656674386b67646a72366b637130733037793363637961366d65707a646d180112360a0673656e646572122a696161316572666e6b6a736d616c6b7774766a3434716e6672326472667a6474346e396c6468306b6a76180112150a06616d6f756e7412093130303030306e696d18016a410a076d65737361676512360a0673656e646572122a696161316572666e6b6a736d616c6b7774766a3434716e6672326472667a6474346e396c6468306b6a7618016ad8020a0b6372656174655f68746c6312480a026964124046433944384330353642363942324634313137453241434335323741343939304537454432423645324246413443323435373530443933354438313234433038180112360a0673656e646572122a696161316572666e6b6a736d616c6b7774766a3434716e6672326472667a6474346e396c6468306b6a76180112380a087265636569766572122a696161316530727838376d646a37397a656a65777563346a6737716c39756432323836673275733866321801125d0a1772656365697665725f6f6e5f6f746865725f636861696e124062373635383031633430393036376262383739656532656366666536313862393164373434666334303030303030303030303030303030303030303030303030180112190a1573656e6465725f6f6e5f6f746865725f636861696e180112130a087472616e73666572120566616c736518016a530a076d65737361676512100a066d6f64756c65120468746c63180112360a0673656e646572122a696161316572666e6b6a736d616c6b7774766a3434716e6672326472667a6474346e396c6468306b6a761801").unwrap().as_slice()).unwrap();
        let mock_tx = create_htlc_tx_response.tx.as_ref().unwrap().clone();
        TendermintCoin::request_tx.mock_safe(move |_, _| {
            let mock_tx = mock_tx.clone();
            MockResult::Return(Box::pin(async move { Ok(mock_tx) }))
        });
        let create_htlc_tx = TransactionEnum::CosmosTransaction(CosmosTransaction {
            data: TxRaw::decode(create_htlc_tx_response.tx.as_ref().unwrap().encode_to_vec().as_slice()).unwrap(),
        });

        let invalid_amount: MmNumber = 1.into();
        let error = block_on(coin.validate_fee(ValidateFeeArgs {
            fee_tx: &create_htlc_tx,
            expected_sender: &[],
            dex_fee: &DexFee::Standard(invalid_amount.clone()),
            min_block_number: 0,
            uuid: &[1; 16],
        }))
        .unwrap_err()
        .into_inner();
        println!("{}", error);
        match error {
            ValidatePaymentError::TxDeserializationError(err) => {
                assert!(err.contains("failed to decode Protobuf message: MsgSend.amount"))
            },
            _ => panic!(
                "Expected `WrongPaymentTx` MsgSend.amount decode failure, found {:?}",
                error
            ),
        }
        TendermintCoin::request_tx.clear_mock();

        // just a random transfer tx not related to AtomicDEX, should fail on recipient address check
        // https://nyancat.iobscan.io/#/tx?txHash=65815814E7D74832D87956144C1E84801DC94FE9A509D207A0ABC3F17775E5DF
        let random_transfer_tx_response = GetTxResponse::decode(hex::decode("0ac6020a95010a8c010a1c2f636f736d6f732e62616e6b2e763162657461312e4d736753656e64126c0a2a696161317039703230667468306c7665647634736d7733327339377079386e74657230716e7774727538122a696161316b36636d636b7875757732647a7a6b76747a7239776c7467356c3633747361746b6c71357a791a120a05756e79616e1209313030303030303030120474657374126a0a510a460a1f2f636f736d6f732e63727970746f2e736563703235366b312e5075624b657912230a2103327a4866304ead15d941dbbdf2d2563514fcc94d25e4af897a71681a02b637b212040a02080118880212150a0f0a05756e79616e120632303030303010c09a0c1a402d1c8c1e1a44bd56fe24947d6ed6cae27c6f8a46e3e9beaaad9798dc842ae4ea0c0a20f33144c8fad3490638455b65f63decdb74c347a7c97d0469f5de453fe312a41608febfba021240363538313538313445374437343833324438373935363134344331453834383031444339344645394135303944323037413041424333463137373735453544462a403041314530413143324636333646373336443646373332453632363136453642324537363331363236353734363133313245344437333637353336353645363432da055b7b226576656e7473223a5b7b2274797065223a22636f696e5f7265636569766564222c2261747472696275746573223a5b7b226b6579223a227265636569766572222c2276616c7565223a22696161316b36636d636b7875757732647a7a6b76747a7239776c7467356c3633747361746b6c71357a79227d2c7b226b6579223a22616d6f756e74222c2276616c7565223a22313030303030303030756e79616e227d5d7d2c7b2274797065223a22636f696e5f7370656e74222c2261747472696275746573223a5b7b226b6579223a227370656e646572222c2276616c7565223a22696161317039703230667468306c7665647634736d7733327339377079386e74657230716e7774727538227d2c7b226b6579223a22616d6f756e74222c2276616c7565223a22313030303030303030756e79616e227d5d7d2c7b2274797065223a226d657373616765222c2261747472696275746573223a5b7b226b6579223a22616374696f6e222c2276616c7565223a222f636f736d6f732e62616e6b2e763162657461312e4d736753656e64227d2c7b226b6579223a2273656e646572222c2276616c7565223a22696161317039703230667468306c7665647634736d7733327339377079386e74657230716e7774727538227d2c7b226b6579223a226d6f64756c65222c2276616c7565223a2262616e6b227d5d7d2c7b2274797065223a227472616e73666572222c2261747472696275746573223a5b7b226b6579223a22726563697069656e74222c2276616c7565223a22696161316b36636d636b7875757732647a7a6b76747a7239776c7467356c3633747361746b6c71357a79227d2c7b226b6579223a2273656e646572222c2276616c7565223a22696161317039703230667468306c7665647634736d7733327339377079386e74657230716e7774727538227d2c7b226b6579223a22616d6f756e74222c2276616c7565223a22313030303030303030756e79616e227d5d7d5d7d5d3ad1031a610a0d636f696e5f726563656976656412360a087265636569766572122a696161316b36636d636b7875757732647a7a6b76747a7239776c7467356c3633747361746b6c71357a7912180a06616d6f756e74120e313030303030303030756e79616e1a5d0a0a636f696e5f7370656e7412350a077370656e646572122a696161317039703230667468306c7665647634736d7733327339377079386e74657230716e777472753812180a06616d6f756e74120e313030303030303030756e79616e1a770a076d65737361676512260a06616374696f6e121c2f636f736d6f732e62616e6b2e763162657461312e4d736753656e6412340a0673656e646572122a696161317039703230667468306c7665647634736d7733327339377079386e74657230716e7774727538120e0a066d6f64756c65120462616e6b1a93010a087472616e7366657212370a09726563697069656e74122a696161316b36636d636b7875757732647a7a6b76747a7239776c7467356c3633747361746b6c71357a7912340a0673656e646572122a696161317039703230667468306c7665647634736d7733327339377079386e74657230716e777472753812180a06616d6f756e74120e313030303030303030756e79616e48c09a0c5092e5035ae0020a152f636f736d6f732e74782e763162657461312e547812c6020a95010a8c010a1c2f636f736d6f732e62616e6b2e763162657461312e4d736753656e64126c0a2a696161317039703230667468306c7665647634736d7733327339377079386e74657230716e7774727538122a696161316b36636d636b7875757732647a7a6b76747a7239776c7467356c3633747361746b6c71357a791a120a05756e79616e1209313030303030303030120474657374126a0a510a460a1f2f636f736d6f732e63727970746f2e736563703235366b312e5075624b657912230a2103327a4866304ead15d941dbbdf2d2563514fcc94d25e4af897a71681a02b637b212040a02080118880212150a0f0a05756e79616e120632303030303010c09a0c1a402d1c8c1e1a44bd56fe24947d6ed6cae27c6f8a46e3e9beaaad9798dc842ae4ea0c0a20f33144c8fad3490638455b65f63decdb74c347a7c97d0469f5de453fe36214323032322d31302d30335430363a35313a31375a6a410a027478123b0a076163635f736571122e696161317039703230667468306c7665647634736d7733327339377079386e74657230716e77747275382f32363418016a6d0a02747812670a097369676e617475726512584c52794d486870457656622b4a4a52396274624b346e7876696b626a36623671725a655933495171354f6f4d4369447a4d5554492b744e4a426a68465732583250657a62644d4e4870386c3942476e31336b552f34773d3d18016a5e0a0a636f696e5f7370656e7412370a077370656e646572122a696161317039703230667468306c7665647634736d7733327339377079386e74657230716e7774727538180112170a06616d6f756e74120b323030303030756e79616e18016a620a0d636f696e5f726563656976656412380a087265636569766572122a696161313778706676616b6d32616d67393632796c73366638347a336b656c6c3863356c396d72336676180112170a06616d6f756e74120b323030303030756e79616e18016a96010a087472616e7366657212390a09726563697069656e74122a696161313778706676616b6d32616d67393632796c73366638347a336b656c6c3863356c396d72336676180112360a0673656e646572122a696161317039703230667468306c7665647634736d7733327339377079386e74657230716e7774727538180112170a06616d6f756e74120b323030303030756e79616e18016a410a076d65737361676512360a0673656e646572122a696161317039703230667468306c7665647634736d7733327339377079386e74657230716e777472753818016a1a0a02747812140a03666565120b323030303030756e79616e18016a330a076d65737361676512280a06616374696f6e121c2f636f736d6f732e62616e6b2e763162657461312e4d736753656e6418016a610a0a636f696e5f7370656e7412370a077370656e646572122a696161317039703230667468306c7665647634736d7733327339377079386e74657230716e77747275381801121a0a06616d6f756e74120e313030303030303030756e79616e18016a650a0d636f696e5f726563656976656412380a087265636569766572122a696161316b36636d636b7875757732647a7a6b76747a7239776c7467356c3633747361746b6c71357a791801121a0a06616d6f756e74120e313030303030303030756e79616e18016a99010a087472616e7366657212390a09726563697069656e74122a696161316b36636d636b7875757732647a7a6b76747a7239776c7467356c3633747361746b6c71357a79180112360a0673656e646572122a696161317039703230667468306c7665647634736d7733327339377079386e74657230716e77747275381801121a0a06616d6f756e74120e313030303030303030756e79616e18016a410a076d65737361676512360a0673656e646572122a696161317039703230667468306c7665647634736d7733327339377079386e74657230716e777472753818016a1b0a076d65737361676512100a066d6f64756c65120462616e6b1801").unwrap().as_slice()).unwrap();
        let mock_tx = random_transfer_tx_response.tx.as_ref().unwrap().clone();
        TendermintCoin::request_tx.mock_safe(move |_, _| {
            let mock_tx = mock_tx.clone();
            MockResult::Return(Box::pin(async move { Ok(mock_tx) }))
        });
        let random_transfer_tx = TransactionEnum::CosmosTransaction(CosmosTransaction {
            data: TxRaw::decode(
                random_transfer_tx_response
                    .tx
                    .as_ref()
                    .unwrap()
                    .encode_to_vec()
                    .as_slice(),
            )
            .unwrap(),
        });

        let error = block_on(coin.validate_fee(ValidateFeeArgs {
            fee_tx: &random_transfer_tx,
            expected_sender: &[],
            dex_fee: &DexFee::Standard(invalid_amount.clone()),
            min_block_number: 0,
            uuid: &[1; 16],
        }))
        .unwrap_err()
        .into_inner();
        println!("{}", error);
        match error {
            ValidatePaymentError::WrongPaymentTx(err) => assert!(err.contains("sent to wrong address")),
            _ => panic!("Expected `WrongPaymentTx` wrong address, found {:?}", error),
        }
        TendermintCoin::request_tx.clear_mock();

        // dex fee tx sent during real swap
        // https://nyancat.iobscan.io/#/tx?txHash=8AA6B9591FE1EE93C8B89DE4F2C59B2F5D3473BD9FB5F3CFF6A5442BEDC881D7
        let dex_fee_tx_response = GetTxResponse::decode(hex::decode("0abc020a8e010a86010a1c2f636f736d6f732e62616e6b2e763162657461312e4d736753656e6412660a2a69616131647863376c64676b336e666e356b373671706c75703967397868786e7966346d6570396b7038122a696161316567307167617a37336a737676727676747a713478383233686d7a387161706c64643078347a1a0c0a05756e79616e120331303018a89bb00212670a500a460a1f2f636f736d6f732e63727970746f2e736563703235366b312e5075624b657912230a2103d4f75874e5f2a51d9d22f747ebd94da63207b08c7b023b09865051f074eb7ea412040a020801180612130a0d0a05756e79616e12043130303010a08d061a40784831c62a96658e9b0c484bbf684465788701c4fbd46c744f20f4ade3dbba1152f279c8afb118ae500ed9dc1260a8125a0f173c91ea408a3a3e0bd42b226ae012da1508c59ab0021240384141364239353931464531454539334338423839444534463243353942324635443334373342443946423546334346463641353434324245444338383144372a403041314530413143324636333646373336443646373332453632363136453642324537363331363236353734363133313245344437333637353336353645363432c8055b7b226576656e7473223a5b7b2274797065223a22636f696e5f7265636569766564222c2261747472696275746573223a5b7b226b6579223a227265636569766572222c2276616c7565223a22696161316567307167617a37336a737676727676747a713478383233686d7a387161706c64643078347a227d2c7b226b6579223a22616d6f756e74222c2276616c7565223a22313030756e79616e227d5d7d2c7b2274797065223a22636f696e5f7370656e74222c2261747472696275746573223a5b7b226b6579223a227370656e646572222c2276616c7565223a2269616131647863376c64676b336e666e356b373671706c75703967397868786e7966346d6570396b7038227d2c7b226b6579223a22616d6f756e74222c2276616c7565223a22313030756e79616e227d5d7d2c7b2274797065223a226d657373616765222c2261747472696275746573223a5b7b226b6579223a22616374696f6e222c2276616c7565223a222f636f736d6f732e62616e6b2e763162657461312e4d736753656e64227d2c7b226b6579223a2273656e646572222c2276616c7565223a2269616131647863376c64676b336e666e356b373671706c75703967397868786e7966346d6570396b7038227d2c7b226b6579223a226d6f64756c65222c2276616c7565223a2262616e6b227d5d7d2c7b2274797065223a227472616e73666572222c2261747472696275746573223a5b7b226b6579223a22726563697069656e74222c2276616c7565223a22696161316567307167617a37336a737676727676747a713478383233686d7a387161706c64643078347a227d2c7b226b6579223a2273656e646572222c2276616c7565223a2269616131647863376c64676b336e666e356b373671706c75703967397868786e7966346d6570396b7038227d2c7b226b6579223a22616d6f756e74222c2276616c7565223a22313030756e79616e227d5d7d5d7d5d3abf031a5b0a0d636f696e5f726563656976656412360a087265636569766572122a696161316567307167617a37336a737676727676747a713478383233686d7a387161706c64643078347a12120a06616d6f756e741208313030756e79616e1a570a0a636f696e5f7370656e7412350a077370656e646572122a69616131647863376c64676b336e666e356b373671706c75703967397868786e7966346d6570396b703812120a06616d6f756e741208313030756e79616e1a770a076d65737361676512260a06616374696f6e121c2f636f736d6f732e62616e6b2e763162657461312e4d736753656e6412340a0673656e646572122a69616131647863376c64676b336e666e356b373671706c75703967397868786e7966346d6570396b7038120e0a066d6f64756c65120462616e6b1a8d010a087472616e7366657212370a09726563697069656e74122a696161316567307167617a37336a737676727676747a713478383233686d7a387161706c64643078347a12340a0673656e646572122a69616131647863376c64676b336e666e356b373671706c75703967397868786e7966346d6570396b703812120a06616d6f756e741208313030756e79616e48a08d0650acdf035ad6020a152f636f736d6f732e74782e763162657461312e547812bc020a8e010a86010a1c2f636f736d6f732e62616e6b2e763162657461312e4d736753656e6412660a2a69616131647863376c64676b336e666e356b373671706c75703967397868786e7966346d6570396b7038122a696161316567307167617a37336a737676727676747a713478383233686d7a387161706c64643078347a1a0c0a05756e79616e120331303018a89bb00212670a500a460a1f2f636f736d6f732e63727970746f2e736563703235366b312e5075624b657912230a2103d4f75874e5f2a51d9d22f747ebd94da63207b08c7b023b09865051f074eb7ea412040a020801180612130a0d0a05756e79616e12043130303010a08d061a40784831c62a96658e9b0c484bbf684465788701c4fbd46c744f20f4ade3dbba1152f279c8afb118ae500ed9dc1260a8125a0f173c91ea408a3a3e0bd42b226ae06214323032322d30392d32335431313a31313a35395a6a3f0a02747812390a076163635f736571122c69616131647863376c64676b336e666e356b373671706c75703967397868786e7966346d6570396b70382f3618016a6d0a02747812670a097369676e6174757265125865456778786971575a5936624445684c763268455a5869484163543731477830547944307265506275684653386e6e4972374559726c414f32647753594b675357673858504a487151496f36506776554b794a7134413d3d18016a5c0a0a636f696e5f7370656e7412370a077370656e646572122a69616131647863376c64676b336e666e356b373671706c75703967397868786e7966346d6570396b7038180112150a06616d6f756e74120931303030756e79616e18016a600a0d636f696e5f726563656976656412380a087265636569766572122a696161313778706676616b6d32616d67393632796c73366638347a336b656c6c3863356c396d72336676180112150a06616d6f756e74120931303030756e79616e18016a94010a087472616e7366657212390a09726563697069656e74122a696161313778706676616b6d32616d67393632796c73366638347a336b656c6c3863356c396d72336676180112360a0673656e646572122a69616131647863376c64676b336e666e356b373671706c75703967397868786e7966346d6570396b7038180112150a06616d6f756e74120931303030756e79616e18016a410a076d65737361676512360a0673656e646572122a69616131647863376c64676b336e666e356b373671706c75703967397868786e7966346d6570396b703818016a180a02747812120a03666565120931303030756e79616e18016a330a076d65737361676512280a06616374696f6e121c2f636f736d6f732e62616e6b2e763162657461312e4d736753656e6418016a5b0a0a636f696e5f7370656e7412370a077370656e646572122a69616131647863376c64676b336e666e356b373671706c75703967397868786e7966346d6570396b7038180112140a06616d6f756e741208313030756e79616e18016a5f0a0d636f696e5f726563656976656412380a087265636569766572122a696161316567307167617a37336a737676727676747a713478383233686d7a387161706c64643078347a180112140a06616d6f756e741208313030756e79616e18016a93010a087472616e7366657212390a09726563697069656e74122a696161316567307167617a37336a737676727676747a713478383233686d7a387161706c64643078347a180112360a0673656e646572122a69616131647863376c64676b336e666e356b373671706c75703967397868786e7966346d6570396b7038180112140a06616d6f756e741208313030756e79616e18016a410a076d65737361676512360a0673656e646572122a69616131647863376c64676b336e666e356b373671706c75703967397868786e7966346d6570396b703818016a1b0a076d65737361676512100a066d6f64756c65120462616e6b1801").unwrap().as_slice()).unwrap();
        let mock_tx = dex_fee_tx_response.tx.as_ref().unwrap().clone();
        TendermintCoin::request_tx.mock_safe(move |_, _| {
            let mock_tx = mock_tx.clone();
            MockResult::Return(Box::pin(async move { Ok(mock_tx) }))
        });

        let pubkey = get_tx_signer_pubkey_unprefixed(dex_fee_tx_response.tx.as_ref().unwrap(), 0);
        let dex_fee_tx = TransactionEnum::CosmosTransaction(CosmosTransaction {
            data: TxRaw::decode(dex_fee_tx_response.tx.as_ref().unwrap().encode_to_vec().as_slice()).unwrap(),
        });

        let error = block_on(coin.validate_fee(ValidateFeeArgs {
            fee_tx: &dex_fee_tx,
            expected_sender: &[],
            dex_fee: &DexFee::Standard(invalid_amount),
            min_block_number: 0,
            uuid: &[1; 16],
        }))
        .unwrap_err()
        .into_inner();
        println!("{}", error);
        match error {
            ValidatePaymentError::WrongPaymentTx(err) => assert!(err.contains("Invalid amount")),
            _ => panic!("Expected `WrongPaymentTx` invalid amount, found {:?}", error),
        }

        let valid_amount: BigDecimal = "0.0001".parse().unwrap();
        // valid amount but invalid sender
        let error = block_on(coin.validate_fee(ValidateFeeArgs {
            fee_tx: &dex_fee_tx,
            expected_sender: &DEX_FEE_ADDR_RAW_PUBKEY,
            dex_fee: &DexFee::Standard(valid_amount.clone().into()),
            min_block_number: 0,
            uuid: &[1; 16],
        }))
        .unwrap_err()
        .into_inner();
        println!("{}", error);
        match error {
            ValidatePaymentError::WrongPaymentTx(err) => assert!(err.contains("Invalid sender")),
            _ => panic!("Expected `WrongPaymentTx` invalid sender, found {:?}", error),
        }

        // invalid memo
        let error = block_on(coin.validate_fee(ValidateFeeArgs {
            fee_tx: &dex_fee_tx,
            expected_sender: &pubkey,
            dex_fee: &DexFee::Standard(valid_amount.into()),
            min_block_number: 0,
            uuid: &[1; 16],
        }))
        .unwrap_err()
        .into_inner();
        println!("{}", error);
        match error {
            ValidatePaymentError::WrongPaymentTx(err) => assert!(err.contains("Invalid memo")),
            _ => panic!("Expected `WrongPaymentTx` invalid memo, found {:?}", error),
        }

        // https://nyancat.iobscan.io/#/tx?txHash=5939A9D1AF57BB828714E0C4C4D7F2AEE349BB719B0A1F25F8FBCC3BB227C5F9
        let fee_with_memo_tx_response = GetTxResponse::decode(hex::decode("0ae2020ab2010a84010a1c2f636f736d6f732e62616e6b2e763162657461312e4d736753656e6412640a2a696161316572666e6b6a736d616c6b7774766a3434716e6672326472667a6474346e396c6468306b6a76122a696161316567307167617a37336a737676727676747a713478383233686d7a387161706c64643078347a1a0a0a036e696d1203313030122463616536303131622d393831302d343731302d623738342d31653564643062336130643018dbe0bb0212690a510a460a1f2f636f736d6f732e63727970746f2e736563703235366b312e5075624b657912230a21025a37975c079a7543603fcab24e2565a4adee3cf9af8934690e103282fa40251112040a02080118a50412140a0e0a05756e79616e1205353030303010a08d061a4078295295db2e305b7b53c6b7154f1d6b1c311fd10aaf56ad96840e59f403bae045f2ca5920e7bef679eacd200d6f30eca7d3571b93dcde38c8c130e1c1d9e4c712f41508f8dfbb021240353933394139443141463537424238323837313445304334433444374632414545333439424237313942304131463235463846424343334242323237433546392a403041314530413143324636333646373336443646373332453632363136453642324537363331363236353734363133313245344437333637353336353645363432c2055b7b226576656e7473223a5b7b2274797065223a22636f696e5f7265636569766564222c2261747472696275746573223a5b7b226b6579223a227265636569766572222c2276616c7565223a22696161316567307167617a37336a737676727676747a713478383233686d7a387161706c64643078347a227d2c7b226b6579223a22616d6f756e74222c2276616c7565223a223130306e696d227d5d7d2c7b2274797065223a22636f696e5f7370656e74222c2261747472696275746573223a5b7b226b6579223a227370656e646572222c2276616c7565223a22696161316572666e6b6a736d616c6b7774766a3434716e6672326472667a6474346e396c6468306b6a76227d2c7b226b6579223a22616d6f756e74222c2276616c7565223a223130306e696d227d5d7d2c7b2274797065223a226d657373616765222c2261747472696275746573223a5b7b226b6579223a22616374696f6e222c2276616c7565223a222f636f736d6f732e62616e6b2e763162657461312e4d736753656e64227d2c7b226b6579223a2273656e646572222c2276616c7565223a22696161316572666e6b6a736d616c6b7774766a3434716e6672326472667a6474346e396c6468306b6a76227d2c7b226b6579223a226d6f64756c65222c2276616c7565223a2262616e6b227d5d7d2c7b2274797065223a227472616e73666572222c2261747472696275746573223a5b7b226b6579223a22726563697069656e74222c2276616c7565223a22696161316567307167617a37336a737676727676747a713478383233686d7a387161706c64643078347a227d2c7b226b6579223a2273656e646572222c2276616c7565223a22696161316572666e6b6a736d616c6b7774766a3434716e6672326472667a6474346e396c6468306b6a76227d2c7b226b6579223a22616d6f756e74222c2276616c7565223a223130306e696d227d5d7d5d7d5d3ab9031a590a0d636f696e5f726563656976656412360a087265636569766572122a696161316567307167617a37336a737676727676747a713478383233686d7a387161706c64643078347a12100a06616d6f756e7412063130306e696d1a550a0a636f696e5f7370656e7412350a077370656e646572122a696161316572666e6b6a736d616c6b7774766a3434716e6672326472667a6474346e396c6468306b6a7612100a06616d6f756e7412063130306e696d1a770a076d65737361676512260a06616374696f6e121c2f636f736d6f732e62616e6b2e763162657461312e4d736753656e6412340a0673656e646572122a696161316572666e6b6a736d616c6b7774766a3434716e6672326472667a6474346e396c6468306b6a76120e0a066d6f64756c65120462616e6b1a8b010a087472616e7366657212370a09726563697069656e74122a696161316567307167617a37336a737676727676747a713478383233686d7a387161706c64643078347a12340a0673656e646572122a696161316572666e6b6a736d616c6b7774766a3434716e6672326472667a6474346e396c6468306b6a7612100a06616d6f756e7412063130306e696d48a08d0650d4e1035afc020a152f636f736d6f732e74782e763162657461312e547812e2020ab2010a84010a1c2f636f736d6f732e62616e6b2e763162657461312e4d736753656e6412640a2a696161316572666e6b6a736d616c6b7774766a3434716e6672326472667a6474346e396c6468306b6a76122a696161316567307167617a37336a737676727676747a713478383233686d7a387161706c64643078347a1a0a0a036e696d1203313030122463616536303131622d393831302d343731302d623738342d31653564643062336130643018dbe0bb0212690a510a460a1f2f636f736d6f732e63727970746f2e736563703235366b312e5075624b657912230a21025a37975c079a7543603fcab24e2565a4adee3cf9af8934690e103282fa40251112040a02080118a50412140a0e0a05756e79616e1205353030303010a08d061a4078295295db2e305b7b53c6b7154f1d6b1c311fd10aaf56ad96840e59f403bae045f2ca5920e7bef679eacd200d6f30eca7d3571b93dcde38c8c130e1c1d9e4c76214323032322d31302d30345431313a33343a35355a6a410a027478123b0a076163635f736571122e696161316572666e6b6a736d616c6b7774766a3434716e6672326472667a6474346e396c6468306b6a762f35343918016a6d0a02747812670a097369676e6174757265125865436c536c6473754d4674375538613346553864617877784839454b723161746c6f514f57665144757542463873705a494f652b396e6e717a53414e627a447370394e5847355063336a6a497754446877646e6b78773d3d18016a5d0a0a636f696e5f7370656e7412370a077370656e646572122a696161316572666e6b6a736d616c6b7774766a3434716e6672326472667a6474346e396c6468306b6a76180112160a06616d6f756e74120a3530303030756e79616e18016a610a0d636f696e5f726563656976656412380a087265636569766572122a696161313778706676616b6d32616d67393632796c73366638347a336b656c6c3863356c396d72336676180112160a06616d6f756e74120a3530303030756e79616e18016a95010a087472616e7366657212390a09726563697069656e74122a696161313778706676616b6d32616d67393632796c73366638347a336b656c6c3863356c396d72336676180112360a0673656e646572122a696161316572666e6b6a736d616c6b7774766a3434716e6672326472667a6474346e396c6468306b6a76180112160a06616d6f756e74120a3530303030756e79616e18016a410a076d65737361676512360a0673656e646572122a696161316572666e6b6a736d616c6b7774766a3434716e6672326472667a6474346e396c6468306b6a7618016a190a02747812130a03666565120a3530303030756e79616e18016a330a076d65737361676512280a06616374696f6e121c2f636f736d6f732e62616e6b2e763162657461312e4d736753656e6418016a590a0a636f696e5f7370656e7412370a077370656e646572122a696161316572666e6b6a736d616c6b7774766a3434716e6672326472667a6474346e396c6468306b6a76180112120a06616d6f756e7412063130306e696d18016a5d0a0d636f696e5f726563656976656412380a087265636569766572122a696161316567307167617a37336a737676727676747a713478383233686d7a387161706c64643078347a180112120a06616d6f756e7412063130306e696d18016a91010a087472616e7366657212390a09726563697069656e74122a696161316567307167617a37336a737676727676747a713478383233686d7a387161706c64643078347a180112360a0673656e646572122a696161316572666e6b6a736d616c6b7774766a3434716e6672326472667a6474346e396c6468306b6a76180112120a06616d6f756e7412063130306e696d18016a410a076d65737361676512360a0673656e646572122a696161316572666e6b6a736d616c6b7774766a3434716e6672326472667a6474346e396c6468306b6a7618016a1b0a076d65737361676512100a066d6f64756c65120462616e6b1801").unwrap().as_slice()).unwrap();
        let mock_tx = fee_with_memo_tx_response.tx.as_ref().unwrap().clone();
        TendermintCoin::request_tx.mock_safe(move |_, _| {
            let mock_tx = mock_tx.clone();
            MockResult::Return(Box::pin(async move { Ok(mock_tx) }))
        });

        let pubkey = get_tx_signer_pubkey_unprefixed(fee_with_memo_tx_response.tx.as_ref().unwrap(), 0);
        let fee_with_memo_tx = TransactionEnum::CosmosTransaction(CosmosTransaction {
            data: TxRaw::decode(
                fee_with_memo_tx_response
                    .tx
                    .as_ref()
                    .unwrap()
                    .encode_to_vec()
                    .as_slice(),
            )
            .unwrap(),
        });

        let uuid: Uuid = "cae6011b-9810-4710-b784-1e5dd0b3a0d0".parse().unwrap();
        let dex_fee = DexFee::Standard(MmNumber::from("0.0001"));
        block_on(
            coin.validate_fee_for_denom(&fee_with_memo_tx, &pubkey, &dex_fee, 6, uuid.as_bytes(), "nim".into())
                .compat(),
        )
        .unwrap();
        TendermintCoin::request_tx.clear_mock();
    }

    #[test]
    fn validate_taker_fee_with_burn_test() {
        const NUCLEUS_TEST_SEED: &str = "nucleus test seed";

        let ctx = mm2_core::mm_ctx::MmCtxBuilder::default().into_mm_arc();
        let conf = TendermintConf {
            avg_blocktime: AVG_BLOCKTIME,
            derivation_path: None,
        };

        let key_pair = key_pair_from_seed(NUCLEUS_TEST_SEED).unwrap();
        let tendermint_pair = TendermintKeyPair::new(key_pair.private().secret, *key_pair.public());
        let activation_policy =
            TendermintActivationPolicy::with_private_key_policy(TendermintPrivKeyPolicy::Iguana(tendermint_pair));
        let nucleus_nodes = vec![RpcNode::for_test("http://localhost:26657")];
        let iris_ibc_nucleus_protocol = get_iris_ibc_nucleus_protocol();
        let iris_ibc_nucleus_denom =
            String::from("ibc/F7F28FF3C09024A0225EDBBDB207E5872D2B4EF2FB874FE47B05EF9C9A7D211C");
        let coin = block_on(TendermintCoin::init(
            &ctx,
            "NUCLEUS-TEST".to_string(),
            conf,
            iris_ibc_nucleus_protocol,
            nucleus_nodes,
            false,
            activation_policy,
            Default::default(),
        ))
        .unwrap();

        // tx from docker test (no real swaps yet)
        let fee_with_burn_tx = Tx::decode(hex::decode("0abd030a91030a212f636f736d6f732e62616e6b2e763162657461312e4d73674d756c746953656e6412eb020a770a2a6e7563316572666e6b6a736d616c6b7774766a3434716e6672326472667a6474346e396c65647736337912490a446962632f4637463238464633433039303234413032323545444242444232303745353837324432423445463246423837344645343742303545463943394137443231314312013912770a2a6e7563316567307167617a37336a737676727676747a713478383233686d7a387161706c656877326b3212490a446962632f4637463238464633433039303234413032323545444242444232303745353837324432423445463246423837344645343742303545463943394137443231314312013712770a2a6e756331797937346b393278707437367a616e6c3276363837636175393861666d70363071723564743712490a446962632f46374632384646334330393032344130323235454442424442323037453538373244324234454632464238373446453437423035454639433941374432313143120132122433656338646436352d313036342d346630362d626166332d66373265623563396230346418b50a12680a500a460a1f2f636f736d6f732e63727970746f2e736563703235366b312e5075624b657912230a21025a37975c079a7543603fcab24e2565a4adee3cf9af8934690e103282fa40251112040a020801180312140a0e0a05756e75636c1205333338383510c8d0071a40852793cb49aeaff1f895fa18a4fc0a63a5c54813fd57b3f5a2af9d0d849a04cb4abe81bc8feb4178603e1c9eed4e4464157f0bffb7cf51ef3beb80f48cd73b91").unwrap().as_slice()).unwrap();
        let mock_tx = fee_with_burn_tx.clone();
        TendermintCoin::request_tx.mock_safe(move |_, _| {
            let mock_tx = mock_tx.clone();
            MockResult::Return(Box::pin(async move { Ok(mock_tx) }))
        });

        let pubkey = get_tx_signer_pubkey_unprefixed(&fee_with_burn_tx, 0);
        let fee_with_burn_cosmos_tx = TransactionEnum::CosmosTransaction(CosmosTransaction {
            data: TxRaw::decode(fee_with_burn_tx.encode_to_vec().as_slice()).unwrap(),
        });

        let uuid: Uuid = "3ec8dd65-1064-4f06-baf3-f72eb5c9b04d".parse().unwrap();
        let dex_fee = DexFee::WithBurn {
            fee_amount: MmNumber::from("0.000007"), // Amount is 0.008, both dex and burn fees rounded down
            burn_amount: MmNumber::from("0.000002"),
            burn_destination: DexFeeBurnDestination::PreBurnAccount,
        };
        block_on(
            coin.validate_fee_for_denom(
                &fee_with_burn_cosmos_tx,
                &pubkey,
                &dex_fee,
                6,
                uuid.as_bytes(),
                iris_ibc_nucleus_denom,
            )
            .compat(),
        )
        .unwrap();
    }

    #[test]
    fn validate_payment_test() {
        let nodes = vec![RpcNode::for_test(IRIS_TESTNET_RPC_URL)];

        let protocol_conf = get_iris_protocol();

        let ctx = mm2_core::mm_ctx::MmCtxBuilder::default().into_mm_arc();

        let conf = TendermintConf {
            avg_blocktime: AVG_BLOCKTIME,
            derivation_path: None,
        };

        let key_pair = key_pair_from_seed(IRIS_TESTNET_HTLC_PAIR1_SEED).unwrap();
        let tendermint_pair = TendermintKeyPair::new(key_pair.private().secret, *key_pair.public());
        let activation_policy =
            TendermintActivationPolicy::with_private_key_policy(TendermintPrivKeyPolicy::Iguana(tendermint_pair));

        let coin = block_on(TendermintCoin::init(
            &ctx,
            "IRIS-TEST".to_string(),
            conf,
            protocol_conf,
            nodes,
            false,
            activation_policy,
            Default::default(),
        ))
        .unwrap();

        // just a random transfer tx not related to AtomicDEX, should fail because the message is not CreateHtlc
        // https://nyancat.iobscan.io/#/tx?txHash=65815814E7D74832D87956144C1E84801DC94FE9A509D207A0ABC3F17775E5DF
        let random_transfer_tx_hash = "65815814E7D74832D87956144C1E84801DC94FE9A509D207A0ABC3F17775E5DF";
        let random_transfer_tx_bytes = block_on(coin.request_tx(random_transfer_tx_hash.into()))
            .unwrap()
            .encode_to_vec();

        let input = ValidatePaymentInput {
            payment_tx: random_transfer_tx_bytes,
            time_lock_duration: 0,
            time_lock: 0,
            other_pub: Vec::new(),
            secret_hash: Vec::new(),
            amount: Default::default(),
            swap_contract_address: None,
            try_spv_proof_until: 0,
            confirmations: 0,
            unique_swap_data: Vec::new(),
            watcher_reward: None,
        };
        let validate_err = block_on(coin.validate_taker_payment(input)).unwrap_err();
        match validate_err.into_inner() {
            ValidatePaymentError::WrongPaymentTx(e) => assert!(e.contains("Incorrect CreateHtlc message")),
            unexpected => panic!("Unexpected error variant {:?}", unexpected),
        };

        // The HTLC that was already claimed or refunded should not pass the validation
        // https://nyancat.iobscan.io/#/tx?txHash=93CF377D470EB27BD6E2C5B95BFEFE99359F95B88C70D785B34D1D2C670201B9
        let claimed_htlc_tx_hash = "93CF377D470EB27BD6E2C5B95BFEFE99359F95B88C70D785B34D1D2C670201B9";
        let claimed_htlc_tx_bytes = block_on(coin.request_tx(claimed_htlc_tx_hash.into()))
            .unwrap()
            .encode_to_vec();

        let input = ValidatePaymentInput {
            payment_tx: claimed_htlc_tx_bytes,
            time_lock_duration: 20000,
            time_lock: 1664984893,
            other_pub: hex::decode("025a37975c079a7543603fcab24e2565a4adee3cf9af8934690e103282fa402511").unwrap(),
            secret_hash: hex::decode("441d0237e93677d3458e1e5a2e69f61e3622813521bf048dd56290306acdd134").unwrap(),
            amount: "0.01".parse().unwrap(),
            swap_contract_address: None,
            try_spv_proof_until: 0,
            confirmations: 0,
            unique_swap_data: Vec::new(),
            watcher_reward: None,
        };
        let validate_err = block_on(coin.validate_payment_for_denom(input, "nim".parse().unwrap(), 6)).unwrap_err();
        match validate_err.into_inner() {
            ValidatePaymentError::UnexpectedPaymentState(_) => (),
            unexpected => panic!("Unexpected error variant {:?}", unexpected),
        };
    }

    #[test]
    fn test_search_for_swap_tx_spend_spent() {
        let nodes = vec![RpcNode::for_test(IRIS_TESTNET_RPC_URL)];

        let protocol_conf = get_iris_protocol();

        let ctx = mm2_core::mm_ctx::MmCtxBuilder::default().into_mm_arc();

        let conf = TendermintConf {
            avg_blocktime: AVG_BLOCKTIME,
            derivation_path: None,
        };

        let key_pair = key_pair_from_seed(IRIS_TESTNET_HTLC_PAIR1_SEED).unwrap();
        let tendermint_pair = TendermintKeyPair::new(key_pair.private().secret, *key_pair.public());
        let activation_policy =
            TendermintActivationPolicy::with_private_key_policy(TendermintPrivKeyPolicy::Iguana(tendermint_pair));

        let coin = block_on(TendermintCoin::init(
            &ctx,
            "IRIS-TEST".to_string(),
            conf,
            protocol_conf,
            nodes,
            false,
            activation_policy,
            Default::default(),
        ))
        .unwrap();

        // https://nyancat.iobscan.io/#/tx?txHash=2DB382CE3D9953E4A94957B475B0E8A98F5B6DDB32D6BF0F6A765D949CF4A727
        let create_tx_hash = "2DB382CE3D9953E4A94957B475B0E8A98F5B6DDB32D6BF0F6A765D949CF4A727";

        let request = GetTxRequest {
            hash: create_tx_hash.into(),
        };

        let response = block_on(block_on(coin.rpc_client()).unwrap().abci_query(
            Some(ABCI_GET_TX_PATH.to_string()),
            request.encode_to_vec(),
            ABCI_REQUEST_HEIGHT,
            ABCI_REQUEST_PROVE,
        ))
        .unwrap();
        println!("{:?}", response);

        let response = GetTxResponse::decode(response.value.as_slice()).unwrap();
        let tx = response.tx.unwrap();

        println!("{:?}", tx);

        let encoded_tx = tx.encode_to_vec();

        let secret_hash = hex::decode("0C34C71EBA2A51738699F9F3D6DAFFB15BE576E8ED543203485791B5DA39D10D").unwrap();
        let input = SearchForSwapTxSpendInput {
            time_lock: 0,
            other_pub: &[],
            secret_hash: &secret_hash,
            tx: &encoded_tx,
            search_from_block: 0,
            swap_contract_address: &None,
            swap_unique_data: &[],
            watcher_reward: false,
        };

        let spend_tx = match block_on(coin.search_for_swap_tx_spend_my(input)).unwrap().unwrap() {
            FoundSwapTxSpend::Spent(tx) => tx,
            unexpected => panic!("Unexpected search_for_swap_tx_spend_my result {:?}", unexpected),
        };

        // https://nyancat.iobscan.io/#/tx?txHash=565C820C1F95556ADC251F16244AAD4E4274772F41BC13F958C9C2F89A14D137
        let expected_spend_hash = "565C820C1F95556ADC251F16244AAD4E4274772F41BC13F958C9C2F89A14D137";
        let hash = spend_tx.tx_hash_as_bytes();
        assert_eq!(hex::encode_upper(hash.0), expected_spend_hash);
    }

    #[test]
    fn test_search_for_swap_tx_spend_refunded() {
        let nodes = vec![RpcNode::for_test(IRIS_TESTNET_RPC_URL)];

        let protocol_conf = get_iris_protocol();

        let ctx = mm2_core::mm_ctx::MmCtxBuilder::default().into_mm_arc();

        let conf = TendermintConf {
            avg_blocktime: AVG_BLOCKTIME,
            derivation_path: None,
        };

        let key_pair = key_pair_from_seed(IRIS_TESTNET_HTLC_PAIR1_SEED).unwrap();
        let tendermint_pair = TendermintKeyPair::new(key_pair.private().secret, *key_pair.public());
        let activation_policy =
            TendermintActivationPolicy::with_private_key_policy(TendermintPrivKeyPolicy::Iguana(tendermint_pair));

        let coin = block_on(TendermintCoin::init(
            &ctx,
            "IRIS-TEST".to_string(),
            conf,
            protocol_conf,
            nodes,
            false,
            activation_policy,
            Default::default(),
        ))
        .unwrap();

        // https://nyancat.iobscan.io/#/tx?txHash=BD1A76F43E8E2C7A1104EE363D63455CD50C76F2BFE93B703235F0A973061297
        let create_tx_hash = "BD1A76F43E8E2C7A1104EE363D63455CD50C76F2BFE93B703235F0A973061297";

        let request = GetTxRequest {
            hash: create_tx_hash.into(),
        };

        let response = block_on(block_on(coin.rpc_client()).unwrap().abci_query(
            Some(ABCI_GET_TX_PATH.to_string()),
            request.encode_to_vec(),
            ABCI_REQUEST_HEIGHT,
            ABCI_REQUEST_PROVE,
        ))
        .unwrap();
        println!("{:?}", response);

        let response = GetTxResponse::decode(response.value.as_slice()).unwrap();
        let tx = response.tx.unwrap();

        println!("{:?}", tx);

        let encoded_tx = tx.encode_to_vec();

        let secret_hash = hex::decode("cb11cacffdfc82060aa4a9a1bb9cc094c4141b170994f7642cd54d7e7af6743e").unwrap();
        let input = SearchForSwapTxSpendInput {
            time_lock: 0,
            other_pub: &[],
            secret_hash: &secret_hash,
            tx: &encoded_tx,
            search_from_block: 0,
            swap_contract_address: &None,
            swap_unique_data: &[],
            watcher_reward: false,
        };

        match block_on(coin.search_for_swap_tx_spend_my(input)).unwrap().unwrap() {
            FoundSwapTxSpend::Refunded(tx) => {
                let expected = TransactionEnum::CosmosTransaction(CosmosTransaction { data: TxRaw::default() });
                assert_eq!(expected, tx);
            },
            unexpected => panic!("Unexpected search_for_swap_tx_spend_my result {:?}", unexpected),
        };
    }

    #[test]
    fn test_get_tx_status_code_or_none() {
        let nodes = vec![RpcNode::for_test(IRIS_TESTNET_RPC_URL)];
        let protocol_conf = get_iris_usdc_ibc_protocol();

        let conf = TendermintConf {
            avg_blocktime: AVG_BLOCKTIME,
            derivation_path: None,
        };

        let ctx = mm2_core::mm_ctx::MmCtxBuilder::default().into_mm_arc();
        let key_pair = key_pair_from_seed(IRIS_TESTNET_HTLC_PAIR1_SEED).unwrap();
        let tendermint_pair = TendermintKeyPair::new(key_pair.private().secret, *key_pair.public());
        let activation_policy =
            TendermintActivationPolicy::with_private_key_policy(TendermintPrivKeyPolicy::Iguana(tendermint_pair));

        let coin = common::block_on(TendermintCoin::init(
            &ctx,
            "USDC-IBC".to_string(),
            conf,
            protocol_conf,
            nodes,
            false,
            activation_policy,
            Default::default(),
        ))
        .unwrap();

        for succeed_tx_hash in SUCCEED_TX_HASH_SAMPLES {
            let status_code = common::block_on(coin.get_tx_status_code_or_none(succeed_tx_hash.to_string()))
                .unwrap()
                .expect("tx exists");

            assert_eq!(status_code, cosmrs::tendermint::abci::Code::Ok);
        }

        for failed_tx_hash in FAILED_TX_HASH_SAMPLES {
            let status_code = common::block_on(coin.get_tx_status_code_or_none(failed_tx_hash.to_string()))
                .unwrap()
                .expect("tx exists");

            assert_eq!(
                discriminant(&status_code),
                discriminant(&cosmrs::tendermint::abci::Code::Err(NonZeroU32::new(61).unwrap()))
            );
        }

        // Doesn't exists
        let tx_hash = "0000000000000000000000000000000000000000000000000000000000000000".to_string();
        let status_code = common::block_on(coin.get_tx_status_code_or_none(tx_hash)).unwrap();
        assert!(status_code.is_none());
    }

    #[test]
    fn test_wait_for_confirmations() {
        const CHECK_INTERVAL: u64 = 2;

        let nodes = vec![RpcNode::for_test(IRIS_TESTNET_RPC_URL)];
        let protocol_conf = get_iris_usdc_ibc_protocol();

        let conf = TendermintConf {
            avg_blocktime: AVG_BLOCKTIME,
            derivation_path: None,
        };

        let ctx = mm2_core::mm_ctx::MmCtxBuilder::default().into_mm_arc();
        let key_pair = key_pair_from_seed(IRIS_TESTNET_HTLC_PAIR1_SEED).unwrap();
        let tendermint_pair = TendermintKeyPair::new(key_pair.private().secret, *key_pair.public());
        let activation_policy =
            TendermintActivationPolicy::with_private_key_policy(TendermintPrivKeyPolicy::Iguana(tendermint_pair));

        let coin = common::block_on(TendermintCoin::init(
            &ctx,
            "USDC-IBC".to_string(),
            conf,
            protocol_conf,
            nodes,
            false,
            activation_policy,
            Default::default(),
        ))
        .unwrap();

        let wait_until = || wait_until_ms(45);

        for succeed_tx_hash in SUCCEED_TX_HASH_SAMPLES {
            let tx_bytes = block_on(coin.request_tx(succeed_tx_hash.to_string()))
                .unwrap()
                .encode_to_vec();

            let confirm_payment_input = ConfirmPaymentInput {
                payment_tx: tx_bytes,
                confirmations: 0,
                requires_nota: false,
                wait_until: wait_until(),
                check_every: CHECK_INTERVAL,
            };
            block_on(coin.wait_for_confirmations(confirm_payment_input).compat()).unwrap();
        }

        for failed_tx_hash in FAILED_TX_HASH_SAMPLES {
            let tx_bytes = block_on(coin.request_tx(failed_tx_hash.to_string()))
                .unwrap()
                .encode_to_vec();

            let confirm_payment_input = ConfirmPaymentInput {
                payment_tx: tx_bytes,
                confirmations: 0,
                requires_nota: false,
                wait_until: wait_until(),
                check_every: CHECK_INTERVAL,
            };
            block_on(coin.wait_for_confirmations(confirm_payment_input).compat()).unwrap_err();
        }
    }

    #[test]
    fn test_generate_account_id() {
        let key_pair = key_pair_from_seed("best seed").unwrap();

        let tendermint_pair = TendermintKeyPair::new(key_pair.private().secret, *key_pair.public());
        let pb = PublicKey::from_raw_secp256k1(&key_pair.public().to_bytes()).unwrap();

        let pk_activation_policy =
            TendermintActivationPolicy::with_private_key_policy(TendermintPrivKeyPolicy::Iguana(tendermint_pair));
        // Derive account id from the private key.
        let pk_account_id = pk_activation_policy.generate_account_id("cosmos").unwrap();
        assert_eq!(
            pk_account_id.to_string(),
            "cosmos1aghdjgt5gzntzqgdxdzhjfry90upmtfsy2wuwp"
        );

        let pb_activation_policy = TendermintActivationPolicy::with_public_key(pb);
        // Derive account id from the public key.
        let pb_account_id = pb_activation_policy.generate_account_id("cosmos").unwrap();
        // Public and private keys are from the same keypair, account ids must be equal.
        assert_eq!(pk_account_id, pb_account_id);
    }

    #[test]
    fn test_parse_expected_sequence_number() {
        assert_eq!(
            13,
            parse_expected_sequence_number("check_tx log: account sequence mismatch, expected 13").unwrap()
        );
        assert_eq!(
            5,
            parse_expected_sequence_number("check_tx log: account sequence mismatch, expected 5, got...").unwrap()
        );
        assert_eq!(17, parse_expected_sequence_number("account sequence mismatch, expected. check_tx log: account sequence mismatch, expected 17, got 16: incorrect account sequence, deliver_tx log...").unwrap());
        assert!(parse_expected_sequence_number("").is_err());
        assert!(parse_expected_sequence_number("check_tx log: account sequence mismatch, expected").is_err());
    }

<<<<<<< HEAD
    /// Test getting priority fee for swaps
    #[test]
    fn test_swap_priority_fee_policy() {
        const PRIORITY_FEE_HIGH: f64 = 0.3;
        let nodes = vec![RpcNode::for_test(IRIS_TESTNET_RPC_URL)];

        let protocol_conf = get_iris_protocol();

        let ctx = mm2_core::mm_ctx::MmCtxBuilder::default().into_mm_arc();

=======
    #[test]
    fn test_extract_big_decimal_from_dec_coin() {
        let dec_coin = DecCoin {
            denom: "".into(),
            amount: "232503485176823921544000".into(),
        };

        let expected = BigDecimal::from_str("0.232503485176823921544").unwrap();
        let actual = extract_big_decimal_from_dec_coin(&dec_coin, 6).unwrap();
        assert_eq!(expected, actual);

        let dec_coin = DecCoin {
            denom: "".into(),
            amount: "1000000000000000000000000".into(),
        };

        let expected = BigDecimal::from(1);
        let actual = extract_big_decimal_from_dec_coin(&dec_coin, 6).unwrap();
        assert_eq!(expected, actual);
    }

    #[test]
    fn test_claim_staking_rewards() {
        let nodes = vec![RpcNode::for_test(IRIS_TESTNET_RPC_URL)];
        let protocol_conf = get_iris_protocol();
        let conf = TendermintConf {
            avg_blocktime: AVG_BLOCKTIME,
            derivation_path: None,
        };

        let ctx = mm2_core::mm_ctx::MmCtxBuilder::default().into_mm_arc();
        let key_pair = key_pair_from_seed(IRIS_TESTNET_HTLC_PAIR1_SEED).unwrap();
        let tendermint_pair = TendermintKeyPair::new(key_pair.private().secret, *key_pair.public());
        let activation_policy =
            TendermintActivationPolicy::with_private_key_policy(TendermintPrivKeyPolicy::Iguana(tendermint_pair));

        let coin = block_on(TendermintCoin::init(
            &ctx,
            "IRIS-TEST".to_string(),
            conf,
            protocol_conf,
            nodes,
            false,
            activation_policy,
            Default::default(),
        ))
        .unwrap();

        let validator_address = "iva1svannhv2zaxefq83m7treg078udfk37lpjufkw";
        let memo = "test".to_owned();
        let req = ClaimRewardsPayload {
            validator_address: validator_address.to_owned(),
            fee: None,
            memo: memo.clone(),
            force: false,
        };
        let reward_amount =
            block_on(coin.get_delegation_reward_amount(&AccountId::from_str(validator_address).unwrap())).unwrap();
        let res = block_on(coin.claim_staking_rewards(req)).unwrap();

        assert_eq!(vec![validator_address], res.from);
        assert_eq!(vec![coin.account_id.to_string()], res.to);
        assert_eq!(TransactionType::ClaimDelegationRewards, res.transaction_type);
        assert_eq!(Some(memo), res.memo);
        // Rewards can increase during our tests, so round the first 4 digits.
        assert_eq!(reward_amount.round(4), res.total_amount.round(4));
        assert_eq!(reward_amount.round(4), res.received_by_me.round(4));
        // tx fee must be taken into account
        assert!(reward_amount > res.my_balance_change);
    }

    #[test]
    fn test_delegations_list() {
        let nodes = vec![RpcNode::for_test(IRIS_TESTNET_RPC_URL)];
        let protocol_conf = get_iris_protocol();
>>>>>>> b59860b3
        let conf = TendermintConf {
            avg_blocktime: AVG_BLOCKTIME,
            derivation_path: None,
        };

<<<<<<< HEAD
=======
        let ctx = mm2_core::mm_ctx::MmCtxBuilder::default().into_mm_arc();
>>>>>>> b59860b3
        let key_pair = key_pair_from_seed(IRIS_TESTNET_HTLC_PAIR1_SEED).unwrap();
        let tendermint_pair = TendermintKeyPair::new(key_pair.private().secret, *key_pair.public());
        let activation_policy =
            TendermintActivationPolicy::with_private_key_policy(TendermintPrivKeyPolicy::Iguana(tendermint_pair));

        let coin = block_on(TendermintCoin::init(
            &ctx,
            "IRIS-TEST".to_string(),
            conf,
            protocol_conf,
            nodes,
            false,
            activation_policy,
<<<<<<< HEAD
            false,
        ))
        .unwrap();

        coin.set_swap_transaction_fee_policy(SwapTxFeePolicy::High);
        let (gas_price, _) = coin.gas_price_and_limit(
            CalculateFeeParams::SwapTxFeePolicy(coin.get_swap_transaction_fee_policy()),
            0_u64,
        );
        assert_eq!(BigDecimal::from_f64(gas_price), BigDecimal::from_f64(PRIORITY_FEE_HIGH));
=======
            Default::default(),
        ))
        .unwrap();

        let validator_address = "iva1svannhv2zaxefq83m7treg078udfk37lpjufkw";
        let reward_amount =
            block_on(coin.get_delegation_reward_amount(&AccountId::from_str(validator_address).unwrap())).unwrap();

        let expected_list = DelegationsQueryResponse {
            delegations: vec![Delegation {
                validator_address: validator_address.to_owned(),
                delegated_amount: BigDecimal::from_str("1.98").unwrap(),
                reward_amount: reward_amount.round(4),
            }],
        };

        let mut actual_list = block_on(coin.delegations_list(PagingOptions {
            limit: 0,
            page_number: NonZeroUsize::new(1).unwrap(),
            from_uuid: None,
        }))
        .unwrap();
        for delegation in &mut actual_list.delegations {
            delegation.reward_amount = delegation.reward_amount.round(4);
        }

        assert_eq!(expected_list, actual_list);
    }

    #[test]
    fn test_get_ibc_channel_for_target_address() {
        let nodes = vec![RpcNode::for_test(IRIS_TESTNET_RPC_URL)];
        let protocol_conf = get_iris_protocol();
        let ctx = mm2_core::mm_ctx::MmCtxBuilder::default().into_mm_arc();
        let conf = TendermintConf {
            avg_blocktime: AVG_BLOCKTIME,
            derivation_path: None,
        };

        let key_pair = key_pair_from_seed(IRIS_TESTNET_HTLC_PAIR1_SEED).unwrap();
        let tendermint_pair = TendermintKeyPair::new(key_pair.private().secret, *key_pair.public());
        let activation_policy =
            TendermintActivationPolicy::with_private_key_policy(TendermintPrivKeyPolicy::Iguana(tendermint_pair));

        let coin = block_on(TendermintCoin::init(
            &ctx,
            "IRIS-TEST".to_string(),
            conf,
            protocol_conf,
            nodes,
            false,
            activation_policy,
            Default::default(),
        ))
        .unwrap();

        let expected_channel = ChannelId::new(0);
        let expected_channel_str = "channel-0";

        let actual_channel = block_on(coin.get_healthy_ibc_channel_for_address_prefix("cosmos")).unwrap();
        let actual_channel_str = actual_channel.to_string();

        assert_eq!(expected_channel, actual_channel);
        assert_eq!(expected_channel_str, actual_channel_str);
>>>>>>> b59860b3
    }
}<|MERGE_RESOLUTION|>--- conflicted
+++ resolved
@@ -16,27 +16,14 @@
             CoinBalance, ConfirmPaymentInput, DelegationError, DexFee, FeeApproxStage, FoundSwapTxSpend,
             HistorySyncState, MarketCoinOps, MmCoin, NegotiateSwapContractAddrErr, PrivKeyBuildPolicy, PrivKeyPolicy,
             PrivKeyPolicyNotAllowed, RawTransactionError, RawTransactionFut, RawTransactionRequest, RawTransactionRes,
-<<<<<<< HEAD
-            RawTransactionResult, RefundError, RefundPaymentArgs, RefundResult, RpcCommonOps,
-            SearchForSwapTxSpendInput, SendMakerPaymentSpendPreimageInput, SendPaymentArgs, SignRawTransactionRequest,
-            SignatureError, SignatureResult, SpendPaymentArgs, SwapOps, SwapPriorityFeeOps, SwapTxFeePolicy,
-            TakerSwapMakerCoin, ToBytes, TradeFee, TradePreimageError, TradePreimageFut, TradePreimageResult,
+            RawTransactionResult, RefundPaymentArgs, RpcCommonOps, SearchForSwapTxSpendInput, SendPaymentArgs,
+            SignRawTransactionRequest, SignatureError, SignatureResult, SpendPaymentArgs, SwapOps, SwapPriorityFeeOps,
+            SwapTxFeePolicy, ToBytes, TradeFee, TradePreimageError, TradePreimageFut, TradePreimageResult,
             TradePreimageValue, TransactionData, TransactionDetails, TransactionEnum, TransactionErr, TransactionFut,
             TransactionResult, TransactionType, TxFeeDetails, TxMarshalingErr, UnexpectedDerivationMethod,
-            ValidateAddressResult, ValidateFeeArgs, ValidateInstructionsErr, ValidateOtherPubKeyErr,
-            ValidatePaymentFut, ValidatePaymentInput, ValidateWatcherSpendInput, VerificationError,
-            VerificationResult, WaitForHTLCTxSpendArgs, WatcherOps, WatcherReward, WatcherRewardError,
-            WatcherSearchForSwapTxSpendInput, WatcherValidatePaymentInput, WatcherValidateTakerFeeInput,
-            WithdrawError, WithdrawFee, WithdrawFut, WithdrawRequest};
-=======
-            RawTransactionResult, RefundPaymentArgs, RpcCommonOps, SearchForSwapTxSpendInput, SendPaymentArgs,
-            SignRawTransactionRequest, SignatureError, SignatureResult, SpendPaymentArgs, SwapOps, ToBytes, TradeFee,
-            TradePreimageError, TradePreimageFut, TradePreimageResult, TradePreimageValue, TransactionData,
-            TransactionDetails, TransactionEnum, TransactionErr, TransactionFut, TransactionResult, TransactionType,
-            TxFeeDetails, TxMarshalingErr, UnexpectedDerivationMethod, ValidateAddressResult, ValidateFeeArgs,
-            ValidateOtherPubKeyErr, ValidatePaymentFut, ValidatePaymentInput, VerificationError, VerificationResult,
-            WaitForHTLCTxSpendArgs, WatcherOps, WeakSpawner, WithdrawError, WithdrawFee, WithdrawFut, WithdrawRequest};
->>>>>>> b59860b3
+            ValidateAddressResult, ValidateFeeArgs, ValidateOtherPubKeyErr, ValidatePaymentFut, ValidatePaymentInput,
+            VerificationError, VerificationResult, WaitForHTLCTxSpendArgs, WatcherOps, WeakSpawner, WithdrawError,
+            WithdrawFee, WithdrawFut, WithdrawRequest};
 use async_std::prelude::FutureExt as AsyncStdFutureExt;
 use async_trait::async_trait;
 use bip32::DerivationPath;
@@ -223,15 +210,11 @@
     pub account_prefix: String,
     pub chain_id: ChainId,
     gas_price: Option<f64>,
-<<<<<<< HEAD
     priority_gas_prices: Option<[f64; PRIORITY_FEE_LEVELS]>,
-    chain_registry_name: Option<String>,
-=======
     /// Key represents the account prefix of the target chain and
     /// the value is the channel ID used for sending transactions.
     #[serde(default)]
     ibc_channels: HashMap<String, ChannelId>,
->>>>>>> b59860b3
 }
 
 #[derive(Clone, Debug, Deserialize, PartialEq)]
@@ -464,18 +447,9 @@
     avg_blocktime: u8,
     /// My address
     pub account_id: AccountId,
-<<<<<<< HEAD
-    pub(super) account_prefix: String,
-    pub(super) activation_policy: TendermintActivationPolicy,
-    pub(crate) decimals: u8,
-    pub(super) denom: Denom,
-    chain_id: ChainId,
-    gas_price: Option<f64>,
+    pub activation_policy: TendermintActivationPolicy,
     priority_gas_prices: Option<[f64; PRIORITY_FEE_LEVELS]>,
     swap_txfee_policy: Mutex<SwapTxFeePolicy>,
-=======
-    pub activation_policy: TendermintActivationPolicy,
->>>>>>> b59860b3
     pub tokens_info: PaMutex<HashMap<String, ActivatedTokenInfo>>,
     /// This spawner is used to spawn coin's related futures that should be aborted on coin deactivation
     /// or on [`MmArc::stop`].
@@ -841,15 +815,8 @@
             ticker,
             account_id,
             activation_policy,
-<<<<<<< HEAD
-            decimals: protocol_info.decimals,
-            denom,
-            chain_id,
-            gas_price: protocol_info.gas_price,
             priority_gas_prices: protocol_info.priority_gas_prices,
             swap_txfee_policy: Mutex::new(SwapTxFeePolicy::Internal),
-=======
->>>>>>> b59860b3
             avg_blocktime: conf.avg_blocktime,
             tokens_info: PaMutex::new(HashMap::new()),
             abortable_system,
@@ -946,7 +913,7 @@
     /// Return gas price for priority level, which was set in the coins file,
     /// or default gas price
     fn priority_gas_price(&self, priority_fee_option: TendermintPriorityFeeOption) -> f64 {
-        let default_gas_price = self.gas_price.unwrap_or(DEFAULT_GAS_PRICE);
+        let default_gas_price = self.gas_price();
         self.priority_gas_prices
             .map(|prices| *prices.get(priority_fee_option as usize).unwrap_or(&default_gas_price))
             .unwrap_or(default_gas_price)
@@ -1194,23 +1161,14 @@
         &self,
         msg: Any,
         timeout_height: u64,
-<<<<<<< HEAD
-        memo: String,
+        memo: &str,
         fee_params: CalculateFeeParams,
-    ) -> MmResult<Fee, TendermintCoinRpcError> {
-        let Ok(activated_priv_key) = self.activation_policy.activated_key_or_err() else {
-            let (gas_price, gas_limit) = self.gas_price_and_limit(fee_params, GAS_LIMIT_DEFAULT);
-            let amount = ((GAS_WANTED_BASE_VALUE * GAS_USED_MULTIPLIER) * gas_price).ceil();
-=======
-        memo: &str,
-        withdraw_fee: Option<WithdrawFee>,
     ) -> MmResult<Fee, TendermintCoinRpcError> {
         let activated_priv_key = if let Ok(activated_priv_key) = self.activation_policy.activated_key_or_err() {
             activated_priv_key
         } else {
-            let (gas_price, gas_limit) = self.gas_info_for_withdraw(&withdraw_fee, GAS_LIMIT_DEFAULT);
-            let amount = ((GAS_WANTED_BASE_VALUE * 1.5) * gas_price).ceil();
->>>>>>> b59860b3
+            let (gas_price, gas_limit) = self.gas_price_and_limit(fee_params, GAS_LIMIT_DEFAULT);
+            let amount = ((GAS_WANTED_BASE_VALUE * GAS_USED_MULTIPLIER) * gas_price).ceil();
 
             let fee_amount = Coin {
                 denom: self.platform_denom().clone(),
@@ -1283,23 +1241,14 @@
         priv_key: Option<Secp256k1Secret>,
         msg: Any,
         timeout_height: u64,
-<<<<<<< HEAD
-        memo: String,
+        memo: &str,
         fee_params: CalculateFeeParams,
-    ) -> MmResult<u64, TendermintCoinRpcError> {
-        let Some(priv_key) = priv_key else {
-            let (gas_price, _) = self.gas_price_and_limit(fee_params, 0);
-            return Ok(((GAS_WANTED_BASE_VALUE * GAS_USED_MULTIPLIER) * gas_price).ceil() as u64);
-=======
-        memo: &str,
-        withdraw_fee: Option<WithdrawFee>,
     ) -> MmResult<u64, TendermintCoinRpcError> {
         let priv_key = if let Some(priv_key) = priv_key {
             priv_key
         } else {
-            let (gas_price, _) = self.gas_info_for_withdraw(&withdraw_fee, 0);
-            return Ok(((GAS_WANTED_BASE_VALUE * 1.5) * gas_price).ceil() as u64);
->>>>>>> b59860b3
+            let (gas_price, _) = self.gas_price_and_limit(fee_params, 0);
+            return Ok(((GAS_WANTED_BASE_VALUE * GAS_USED_MULTIPLIER) * gas_price).ceil() as u64);
         };
 
         let mut account_info = self.account_info(account_id).await?;
@@ -1862,13 +1811,8 @@
                 coin.calculate_fee(
                     create_htlc_tx.msg_payload.clone(),
                     timeout_height,
-<<<<<<< HEAD
-                    TX_DEFAULT_MEMO.to_owned(),
+                    TX_DEFAULT_MEMO,
                     coin.get_swap_transaction_fee_policy().into()
-=======
-                    TX_DEFAULT_MEMO,
-                    None
->>>>>>> b59860b3
                 )
                 .await
             );
@@ -1965,18 +1909,13 @@
             let timeout_height = current_block + TIMEOUT_HEIGHT_DELTA;
 
             let fee = try_tx_s!(
-<<<<<<< HEAD
                 coin.calculate_fee(
                     tx_payload.clone(),
                     timeout_height,
-                    TX_DEFAULT_MEMO.to_owned(),
+                    TX_DEFAULT_MEMO,
                     coin.get_swap_transaction_fee_policy().into()
                 )
                 .await
-=======
-                coin.calculate_fee(tx_payload.clone(), timeout_height, TX_DEFAULT_MEMO, None)
-                    .await
->>>>>>> b59860b3
             );
 
             let timeout = expires_at.checked_sub(now_sec()).unwrap_or_default();
@@ -2347,13 +2286,8 @@
                 self.activation_policy.activated_key(),
                 create_htlc_tx.msg_payload.clone(),
                 timeout_height,
-<<<<<<< HEAD
-                TX_DEFAULT_MEMO.to_owned(),
+                TX_DEFAULT_MEMO,
                 self.get_swap_transaction_fee_policy().into(),
-=======
-                TX_DEFAULT_MEMO,
-                None,
->>>>>>> b59860b3
             )
             .await
             .map_mm_err()?;
@@ -2404,13 +2338,8 @@
                 self.activation_policy.activated_key(),
                 msg_send,
                 timeout_height,
-<<<<<<< HEAD
-                TX_DEFAULT_MEMO.to_owned(),
+                TX_DEFAULT_MEMO,
                 self.get_swap_transaction_fee_policy().into(),
-=======
-                TX_DEFAULT_MEMO,
-                None,
->>>>>>> b59860b3
             )
             .await
             .map_mm_err()?;
@@ -2760,7 +2689,7 @@
 
         // `delegate` uses more gas than the regular transactions
         let gas_limit_default = (GAS_LIMIT_DEFAULT * 3) / 2;
-        let (_, gas_limit) = self.gas_info_for_withdraw(&req.fee, gas_limit_default);
+        let (_, gas_limit) = self.gas_price_and_limit(req.fee.clone().into(), gas_limit_default);
 
         let fee_amount_u64 = self
             .calculate_account_fee_amount_as_u64(
@@ -2769,7 +2698,7 @@
                 msg_for_fee_prediction,
                 timeout_height,
                 &req.memo,
-                req.fee,
+                req.fee.into(),
             )
             .await
             .map_mm_err()?;
@@ -2897,7 +2826,7 @@
 
         // This uses more gas than any other transactions
         let gas_limit_default = GAS_LIMIT_DEFAULT * 2;
-        let (_, gas_limit) = self.gas_info_for_withdraw(&req.fee, gas_limit_default);
+        let (_, gas_limit) = self.gas_price_and_limit(req.fee.clone().into(), gas_limit_default);
 
         let fee_amount_u64 = self
             .calculate_account_fee_amount_as_u64(
@@ -2906,7 +2835,7 @@
                 undelegate_msg.clone(),
                 timeout_height,
                 &req.memo,
-                req.fee,
+                req.fee.clone().into(),
             )
             .await
             .map_mm_err()?;
@@ -3097,7 +3026,7 @@
 
         // This uses more gas than the regular transactions
         let gas_limit_default = (GAS_LIMIT_DEFAULT * 3) / 2;
-        let (_, gas_limit) = self.gas_info_for_withdraw(&req.fee, gas_limit_default);
+        let (_, gas_limit) = self.gas_price_and_limit(req.fee.clone().into(), gas_limit_default);
 
         let fee_amount_u64 = self
             .calculate_account_fee_amount_as_u64(
@@ -3106,7 +3035,7 @@
                 msg.clone(),
                 timeout_height,
                 &req.memo,
-                req.fee,
+                req.fee.clone().into(),
             )
             .await
             .map_mm_err()?;
@@ -3455,13 +3384,8 @@
                     maybe_priv_key,
                     msg_payload.clone(),
                     timeout_height,
-<<<<<<< HEAD
-                    memo.clone(),
+                    &memo,
                     req.fee.into(),
-=======
-                    &memo,
-                    req.fee,
->>>>>>> b59860b3
                 )
                 .await
                 .map_mm_err()?;
@@ -4112,18 +4036,13 @@
         let timeout_height = current_block + TIMEOUT_HEIGHT_DELTA;
 
         let fee = try_tx_s!(
-<<<<<<< HEAD
             self.calculate_fee(
                 claim_htlc_tx.msg_payload.clone(),
                 timeout_height,
-                TX_DEFAULT_MEMO.to_owned(),
+                TX_DEFAULT_MEMO,
                 self.get_swap_transaction_fee_policy().into()
             )
             .await
-=======
-            self.calculate_fee(claim_htlc_tx.msg_payload.clone(), timeout_height, TX_DEFAULT_MEMO, None)
-                .await
->>>>>>> b59860b3
         );
 
         let (_tx_id, tx_raw) = try_tx_s!(
@@ -4178,18 +4097,13 @@
         let timeout_height = current_block + TIMEOUT_HEIGHT_DELTA;
 
         let fee = try_tx_s!(
-<<<<<<< HEAD
             self.calculate_fee(
                 claim_htlc_tx.msg_payload.clone(),
                 timeout_height,
-                TX_DEFAULT_MEMO.into(),
+                TX_DEFAULT_MEMO,
                 self.get_swap_transaction_fee_policy().into()
             )
             .await
-=======
-            self.calculate_fee(claim_htlc_tx.msg_payload.clone(), timeout_height, TX_DEFAULT_MEMO, None)
-                .await
->>>>>>> b59860b3
         );
 
         let (tx_id, tx_raw) = try_tx_s!(
@@ -4389,46 +4303,6 @@
     }
 }
 
-<<<<<<< HEAD
-pub(crate) fn chain_registry_name_from_account_prefix(ctx: &MmArc, prefix: &str) -> Option<String> {
-    let Some(coins) = ctx.conf["coins"].as_array() else {
-        return None;
-    };
-
-    for coin in coins {
-        let protocol = coin
-            .get("protocol")
-            .unwrap_or(&serde_json::Value::Null)
-            .get("type")
-            .unwrap_or(&serde_json::Value::Null)
-            .as_str();
-
-        if protocol != Some(TENDERMINT_COIN_PROTOCOL_TYPE) {
-            continue;
-        }
-
-        let coin_account_prefix = coin
-            .get("protocol")
-            .unwrap_or(&serde_json::Value::Null)
-            .get("protocol_data")
-            .unwrap_or(&serde_json::Value::Null)
-            .get("account_prefix")
-            .map(|t| t.as_str().unwrap_or_default());
-
-        if coin_account_prefix == Some(prefix) {
-            return coin
-                .get("protocol")
-                .unwrap_or(&serde_json::Value::Null)
-                .get("protocol_data")
-                .unwrap_or(&serde_json::Value::Null)
-                .get("chain_registry_name")
-                .map(|t| t.as_str().unwrap_or_default().to_owned());
-        }
-    }
-
-    None
-}
-
 impl SwapPriorityFeeOps for TendermintCoin {
     fn get_swap_transaction_fee_policy(&self) -> SwapTxFeePolicy { self.swap_txfee_policy.lock().unwrap().clone() }
 
@@ -4437,8 +4311,6 @@
     }
 }
 
-=======
->>>>>>> b59860b3
 pub(crate) async fn create_withdraw_msg_as_any(
     sender: AccountId,
     receiver: AccountId,
@@ -4504,13 +4376,9 @@
     use common::{block_on, wait_until_ms, DEX_FEE_ADDR_RAW_PUBKEY};
     use cosmrs::proto::cosmos::tx::v1beta1::{GetTxRequest, GetTxResponse};
     use crypto::privkey::key_pair_from_seed;
-<<<<<<< HEAD
+    use mocktopus::mocking::{MockResult, Mockable};
     use num_traits::FromPrimitive;
-    use std::mem::discriminant;
-=======
-    use mocktopus::mocking::{MockResult, Mockable};
     use std::{mem::discriminant, num::NonZeroUsize};
->>>>>>> b59860b3
 
     pub const IRIS_TESTNET_HTLC_PAIR1_SEED: &str = "iris test seed";
     // pub const IRIS_TESTNET_HTLC_PAIR1_PUB_KEY: &[u8] = &[
@@ -4557,12 +4425,8 @@
             account_prefix: String::from(IRIS_PREFIX),
             chain_id: ChainId::from_str("nyancat-9").unwrap(),
             gas_price: None,
-<<<<<<< HEAD
             priority_gas_prices: None,
-            chain_registry_name: None,
-=======
             ibc_channels: HashMap::new(),
->>>>>>> b59860b3
         }
     }
 
@@ -4577,6 +4441,7 @@
             account_prefix: String::from(IRIS_PREFIX),
             chain_id: ChainId::from_str("nyancat-9").unwrap(),
             gas_price: None,
+            priority_gas_prices: Some([0.1, 0.2, 0.3]),
             ibc_channels,
         }
     }
@@ -4589,12 +4454,8 @@
             account_prefix: String::from(NUCLEUS_PREFIX),
             chain_id: ChainId::from_str("nucleus-testnet").unwrap(),
             gas_price: None,
-<<<<<<< HEAD
-            priority_gas_prices: Some([0.1, 0.2, 0.3]),
-            chain_registry_name: None,
-=======
+            priority_gas_prices: None,
             ibc_channels: HashMap::new(),
->>>>>>> b59860b3
         }
     }
 
@@ -4676,13 +4537,8 @@
             coin.calculate_fee(
                 create_htlc_tx.msg_payload.clone(),
                 timeout_height,
-<<<<<<< HEAD
-                TX_DEFAULT_MEMO.to_owned(),
+                TX_DEFAULT_MEMO,
                 coin.get_swap_transaction_fee_policy().into(),
-=======
-                TX_DEFAULT_MEMO,
-                None,
->>>>>>> b59860b3
             )
             .await
             .unwrap()
@@ -4721,20 +4577,14 @@
         let timeout_height = current_block + TIMEOUT_HEIGHT_DELTA;
 
         let fee = block_on(async {
-<<<<<<< HEAD
             coin.calculate_fee(
                 claim_htlc_tx.msg_payload.clone(),
                 timeout_height,
-                TX_DEFAULT_MEMO.to_owned(),
+                TX_DEFAULT_MEMO,
                 coin.get_swap_transaction_fee_policy().into(),
             )
             .await
             .unwrap()
-=======
-            coin.calculate_fee(claim_htlc_tx.msg_payload.clone(), timeout_height, TX_DEFAULT_MEMO, None)
-                .await
-                .unwrap()
->>>>>>> b59860b3
         });
 
         let send_tx_fut = coin.common_send_raw_tx_bytes(
@@ -5519,18 +5369,6 @@
         assert!(parse_expected_sequence_number("check_tx log: account sequence mismatch, expected").is_err());
     }
 
-<<<<<<< HEAD
-    /// Test getting priority fee for swaps
-    #[test]
-    fn test_swap_priority_fee_policy() {
-        const PRIORITY_FEE_HIGH: f64 = 0.3;
-        let nodes = vec![RpcNode::for_test(IRIS_TESTNET_RPC_URL)];
-
-        let protocol_conf = get_iris_protocol();
-
-        let ctx = mm2_core::mm_ctx::MmCtxBuilder::default().into_mm_arc();
-
-=======
     #[test]
     fn test_extract_big_decimal_from_dec_coin() {
         let dec_coin = DecCoin {
@@ -5606,80 +5444,12 @@
     fn test_delegations_list() {
         let nodes = vec![RpcNode::for_test(IRIS_TESTNET_RPC_URL)];
         let protocol_conf = get_iris_protocol();
->>>>>>> b59860b3
         let conf = TendermintConf {
             avg_blocktime: AVG_BLOCKTIME,
             derivation_path: None,
         };
 
-<<<<<<< HEAD
-=======
         let ctx = mm2_core::mm_ctx::MmCtxBuilder::default().into_mm_arc();
->>>>>>> b59860b3
-        let key_pair = key_pair_from_seed(IRIS_TESTNET_HTLC_PAIR1_SEED).unwrap();
-        let tendermint_pair = TendermintKeyPair::new(key_pair.private().secret, *key_pair.public());
-        let activation_policy =
-            TendermintActivationPolicy::with_private_key_policy(TendermintPrivKeyPolicy::Iguana(tendermint_pair));
-
-        let coin = block_on(TendermintCoin::init(
-            &ctx,
-            "IRIS-TEST".to_string(),
-            conf,
-            protocol_conf,
-            nodes,
-            false,
-            activation_policy,
-<<<<<<< HEAD
-            false,
-        ))
-        .unwrap();
-
-        coin.set_swap_transaction_fee_policy(SwapTxFeePolicy::High);
-        let (gas_price, _) = coin.gas_price_and_limit(
-            CalculateFeeParams::SwapTxFeePolicy(coin.get_swap_transaction_fee_policy()),
-            0_u64,
-        );
-        assert_eq!(BigDecimal::from_f64(gas_price), BigDecimal::from_f64(PRIORITY_FEE_HIGH));
-=======
-            Default::default(),
-        ))
-        .unwrap();
-
-        let validator_address = "iva1svannhv2zaxefq83m7treg078udfk37lpjufkw";
-        let reward_amount =
-            block_on(coin.get_delegation_reward_amount(&AccountId::from_str(validator_address).unwrap())).unwrap();
-
-        let expected_list = DelegationsQueryResponse {
-            delegations: vec![Delegation {
-                validator_address: validator_address.to_owned(),
-                delegated_amount: BigDecimal::from_str("1.98").unwrap(),
-                reward_amount: reward_amount.round(4),
-            }],
-        };
-
-        let mut actual_list = block_on(coin.delegations_list(PagingOptions {
-            limit: 0,
-            page_number: NonZeroUsize::new(1).unwrap(),
-            from_uuid: None,
-        }))
-        .unwrap();
-        for delegation in &mut actual_list.delegations {
-            delegation.reward_amount = delegation.reward_amount.round(4);
-        }
-
-        assert_eq!(expected_list, actual_list);
-    }
-
-    #[test]
-    fn test_get_ibc_channel_for_target_address() {
-        let nodes = vec![RpcNode::for_test(IRIS_TESTNET_RPC_URL)];
-        let protocol_conf = get_iris_protocol();
-        let ctx = mm2_core::mm_ctx::MmCtxBuilder::default().into_mm_arc();
-        let conf = TendermintConf {
-            avg_blocktime: AVG_BLOCKTIME,
-            derivation_path: None,
-        };
-
         let key_pair = key_pair_from_seed(IRIS_TESTNET_HTLC_PAIR1_SEED).unwrap();
         let tendermint_pair = TendermintKeyPair::new(key_pair.private().secret, *key_pair.public());
         let activation_policy =
@@ -5697,6 +5467,58 @@
         ))
         .unwrap();
 
+        let validator_address = "iva1svannhv2zaxefq83m7treg078udfk37lpjufkw";
+        let reward_amount =
+            block_on(coin.get_delegation_reward_amount(&AccountId::from_str(validator_address).unwrap())).unwrap();
+
+        let expected_list = DelegationsQueryResponse {
+            delegations: vec![Delegation {
+                validator_address: validator_address.to_owned(),
+                delegated_amount: BigDecimal::from_str("1.98").unwrap(),
+                reward_amount: reward_amount.round(4),
+            }],
+        };
+
+        let mut actual_list = block_on(coin.delegations_list(PagingOptions {
+            limit: 0,
+            page_number: NonZeroUsize::new(1).unwrap(),
+            from_uuid: None,
+        }))
+        .unwrap();
+        for delegation in &mut actual_list.delegations {
+            delegation.reward_amount = delegation.reward_amount.round(4);
+        }
+
+        assert_eq!(expected_list, actual_list);
+    }
+
+    #[test]
+    fn test_get_ibc_channel_for_target_address() {
+        let nodes = vec![RpcNode::for_test(IRIS_TESTNET_RPC_URL)];
+        let protocol_conf = get_iris_protocol();
+        let ctx = mm2_core::mm_ctx::MmCtxBuilder::default().into_mm_arc();
+        let conf = TendermintConf {
+            avg_blocktime: AVG_BLOCKTIME,
+            derivation_path: None,
+        };
+
+        let key_pair = key_pair_from_seed(IRIS_TESTNET_HTLC_PAIR1_SEED).unwrap();
+        let tendermint_pair = TendermintKeyPair::new(key_pair.private().secret, *key_pair.public());
+        let activation_policy =
+            TendermintActivationPolicy::with_private_key_policy(TendermintPrivKeyPolicy::Iguana(tendermint_pair));
+
+        let coin = block_on(TendermintCoin::init(
+            &ctx,
+            "IRIS-TEST".to_string(),
+            conf,
+            protocol_conf,
+            nodes,
+            false,
+            activation_policy,
+            Default::default(),
+        ))
+        .unwrap();
+
         let expected_channel = ChannelId::new(0);
         let expected_channel_str = "channel-0";
 
@@ -5705,6 +5527,45 @@
 
         assert_eq!(expected_channel, actual_channel);
         assert_eq!(expected_channel_str, actual_channel_str);
->>>>>>> b59860b3
+    }
+
+    /// Test getting priority fee for swaps
+    #[test]
+    fn test_swap_priority_fee_policy() {
+        const PRIORITY_FEE_HIGH: f64 = 0.3;
+        let nodes = vec![RpcNode::for_test(IRIS_TESTNET_RPC_URL)];
+
+        let protocol_conf = get_iris_protocol();
+
+        let ctx = mm2_core::mm_ctx::MmCtxBuilder::default().into_mm_arc();
+
+        let conf = TendermintConf {
+            avg_blocktime: AVG_BLOCKTIME,
+            derivation_path: None,
+        };
+
+        let key_pair = key_pair_from_seed(IRIS_TESTNET_HTLC_PAIR1_SEED).unwrap();
+        let tendermint_pair = TendermintKeyPair::new(key_pair.private().secret, *key_pair.public());
+        let activation_policy =
+            TendermintActivationPolicy::with_private_key_policy(TendermintPrivKeyPolicy::Iguana(tendermint_pair));
+
+        let coin = block_on(TendermintCoin::init(
+            &ctx,
+            "IRIS-TEST".to_string(),
+            conf,
+            protocol_conf,
+            nodes,
+            false,
+            activation_policy,
+            TendermintWalletConnectionType::Native,
+        ))
+        .unwrap();
+
+        coin.set_swap_transaction_fee_policy(SwapTxFeePolicy::High);
+        let (gas_price, _) = coin.gas_price_and_limit(
+            CalculateFeeParams::SwapTxFeePolicy(coin.get_swap_transaction_fee_policy()),
+            0_u64,
+        );
+        assert_eq!(BigDecimal::from_f64(gas_price), BigDecimal::from_f64(PRIORITY_FEE_HIGH));
     }
 }