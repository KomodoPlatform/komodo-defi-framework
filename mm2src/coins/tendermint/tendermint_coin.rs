--- conflicted
+++ resolved
@@ -7,7 +7,6 @@
 use crate::tendermint::htlc_proto::{CreateHtlcProtoRep, QueryHtlcRequestProto, QueryHtlcResponseProto};
 use crate::utxo::sat_from_big_decimal;
 use crate::utxo::utxo_common::big_decimal_from_sat;
-<<<<<<< HEAD
 use crate::{big_decimal_from_sat_unsigned, BalanceError, BalanceFut, BigDecimal, CheckIfMyPaymentSentArgs,
             CoinBalance, CoinFutSpawner, FeeApproxStage, FoundSwapTxSpend, HistorySyncState, MarketCoinOps, MmCoin,
             NegotiateSwapContractAddrErr, PaymentInstructions, PaymentInstructionsErr, RawTransactionError,
@@ -18,16 +17,6 @@
             TransactionErr, TransactionFut, TransactionType, TxFeeDetails, TxMarshalingErr,
             UnexpectedDerivationMethod, ValidateAddressResult, ValidateFeeArgs, ValidateInstructionsErr,
             ValidateOtherPubKeyErr, ValidatePaymentFut, ValidatePaymentInput, VerificationResult, WatcherOps,
-=======
-use crate::{big_decimal_from_sat_unsigned, BalanceError, BalanceFut, BigDecimal, CoinBalance, CoinFutSpawner,
-            FeeApproxStage, FoundSwapTxSpend, HistorySyncState, MarketCoinOps, MmCoin, NegotiateSwapContractAddrErr,
-            PaymentInstructions, PaymentInstructionsErr, RawTransactionError, RawTransactionFut,
-            RawTransactionRequest, RawTransactionRes, SearchForSwapTxSpendInput, SignatureError, SignatureResult,
-            SwapOps, TradeFee, TradePreimageFut, TradePreimageResult, TradePreimageValue, TransactionDetails,
-            TransactionEnum, TransactionErr, TransactionFut, TransactionType, TxFeeDetails, TxMarshalingErr,
-            UnexpectedDerivationMethod, ValidateAddressResult, ValidateInstructionsErr, ValidateOtherPubKeyErr,
-            ValidatePaymentFut, ValidatePaymentInput, VerificationError, VerificationResult, WatcherOps,
->>>>>>> 429ce2b3
             WatcherValidatePaymentInput, WithdrawError, WithdrawFut, WithdrawRequest};
 use async_std::prelude::FutureExt as AsyncStdFutureExt;
 use async_trait::async_trait;
