use super::htlc::{IrisHtlc, MsgCreateHtlc};
#[cfg(not(target_arch = "wasm32"))]
use super::tendermint_native_rpc::*;
#[cfg(target_arch = "wasm32")] use super::tendermint_wasm_rpc::*;
use crate::coin_errors::{MyAddressError, ValidatePaymentError};
use crate::tendermint::htlc::MsgClaimHtlc;
use crate::utxo::sat_from_big_decimal;
use crate::{big_decimal_from_sat_unsigned, BalanceError, BalanceFut, BigDecimal, CoinBalance, FeeApproxStage,
            FoundSwapTxSpend, HistorySyncState, MarketCoinOps, MmCoin, NegotiateSwapContractAddrErr,
<<<<<<< HEAD
            PaymentInstructions, PaymentInstructionsErr, RawTransactionFut, RawTransactionRequest,
            SearchForSwapTxSpendInput, SignatureResult, SwapOps, TradeFee, TradePreimageFut, TradePreimageResult,
            TradePreimageValue, TransactionDetails, TransactionEnum, TransactionFut, TransactionType, TxFeeDetails,
            TxMarshalingErr, UnexpectedDerivationMethod, ValidateAddressResult, ValidateInstructionsErr,
            ValidatePaymentFut, ValidatePaymentInput, VerificationResult, WatcherValidatePaymentInput, WithdrawError,
            WithdrawFut, WithdrawRequest};
=======
            RawTransactionFut, RawTransactionRequest, SearchForSwapTxSpendInput, SignatureResult, SwapOps, TradeFee,
            TradePreimageFut, TradePreimageResult, TradePreimageValue, TransactionDetails, TransactionEnum,
            TransactionFut, TransactionType, TxFeeDetails, TxMarshalingErr, UnexpectedDerivationMethod,
            ValidateAddressResult, ValidateOtherPubKeyErr, ValidatePaymentFut, ValidatePaymentInput,
            VerificationResult, WatcherValidatePaymentInput, WithdrawError, WithdrawFut, WithdrawRequest};
>>>>>>> 8e92b9df
use async_trait::async_trait;
use bitcrypto::sha256;
use common::{get_utc_timestamp, Future01CompatExt};
use cosmrs::bank::MsgSend;
use cosmrs::crypto::secp256k1::SigningKey;
use cosmrs::proto::cosmos::auth::v1beta1::{BaseAccount, QueryAccountRequest, QueryAccountResponse};
use cosmrs::proto::cosmos::bank::v1beta1::{QueryBalanceRequest, QueryBalanceResponse};
use cosmrs::tendermint::abci::Path as AbciPath;
use cosmrs::tendermint::chain::Id as ChainId;
use cosmrs::tx::{self, Fee, Msg, Raw, SignDoc, SignerInfo};
use cosmrs::{AccountId, Any, Coin, Denom};
use derive_more::Display;
use futures::lock::Mutex as AsyncMutex;
use futures::{FutureExt, TryFutureExt};
use futures01::Future;
use keys::KeyPair;
use mm2_core::mm_ctx::MmArc;
use mm2_err_handle::prelude::*;
use mm2_number::MmNumber;
use prost::{DecodeError, Message};
use rpc::v1::types::Bytes as BytesJson;
use serde_json::Value as Json;
use std::convert::TryFrom;
use std::ops::Deref;
use std::str::FromStr;
use std::sync::Arc;

const TIMEOUT_HEIGHT_DELTA: u64 = 100;
pub const GAS_LIMIT_DEFAULT: u64 = 100_000;
pub const TX_DEFAULT_MEMO: &str = "";

#[derive(Clone, Debug, PartialEq, Serialize)]
pub struct TendermintFeeDetails {
    coin: String,
    amount: BigDecimal,
    gas_limit: u64,
}

#[derive(Clone, Debug, Deserialize, Serialize)]
pub struct TendermintProtocolInfo {
    decimals: u8,
    denom: String,
    account_prefix: String,
    chain_id: String,
}

#[derive(Clone, Deserialize)]
pub struct TendermintActivationParams {
    rpc_urls: Vec<String>,
}

pub struct TendermintCoinImpl {
    ticker: String,
    rpc_client: HttpClient,
    /// My address
    pub account_id: AccountId,
    account_prefix: String,
    priv_key: Vec<u8>,
    decimals: u8,
    denom: Denom,
    chain_id: ChainId,
    sequence_lock: AsyncMutex<()>,
}

#[derive(Clone)]
pub struct TendermintCoin(Arc<TendermintCoinImpl>);

impl Deref for TendermintCoin {
    type Target = TendermintCoinImpl;

    fn deref(&self) -> &Self::Target { &self.0 }
}

#[derive(Debug)]
pub struct TendermintInitError {
    pub ticker: String,
    pub kind: TendermintInitErrorKind,
}

#[derive(Display, Debug)]
pub enum TendermintInitErrorKind {
    InvalidPrivKey(String),
    CouldNotGenerateAccountId(String),
    EmptyRpcUrls,
    RpcClientInitError(String),
    InvalidChainId(String),
    InvalidDenom(String),
    RpcError(String),
}

#[derive(Display, Debug)]
enum TendermintCoinRpcError {
    Prost(prost::DecodeError),
    InvalidResponse(String),
    PerformError(String),
}

impl From<prost::DecodeError> for TendermintCoinRpcError {
    fn from(err: DecodeError) -> Self { TendermintCoinRpcError::Prost(err) }
}

impl From<TendermintCoinRpcError> for WithdrawError {
    fn from(err: TendermintCoinRpcError) -> Self { WithdrawError::Transport(err.to_string()) }
}

impl From<TendermintCoinRpcError> for BalanceError {
    fn from(err: TendermintCoinRpcError) -> Self {
        match err {
            TendermintCoinRpcError::InvalidResponse(e) => BalanceError::InvalidResponse(e),
            TendermintCoinRpcError::Prost(e) => BalanceError::InvalidResponse(e.to_string()),
            TendermintCoinRpcError::PerformError(e) => BalanceError::Transport(e),
        }
    }
}

#[cfg(not(target_arch = "wasm32"))]
impl From<cosmrs::rpc::Error> for TendermintCoinRpcError {
    fn from(err: cosmrs::rpc::Error) -> Self { TendermintCoinRpcError::PerformError(err.to_string()) }
}

#[cfg(target_arch = "wasm32")]
impl From<PerformError> for TendermintCoinRpcError {
    fn from(err: PerformError) -> Self { TendermintCoinRpcError::PerformError(err.to_string()) }
}

fn account_id_from_privkey(priv_key: &[u8], prefix: &str) -> MmResult<AccountId, TendermintInitErrorKind> {
    let signing_key =
        SigningKey::from_bytes(priv_key).map_to_mm(|e| TendermintInitErrorKind::InvalidPrivKey(e.to_string()))?;

    signing_key
        .public_key()
        .account_id(prefix)
        .map_to_mm(|e| TendermintInitErrorKind::CouldNotGenerateAccountId(e.to_string()))
}

fn upper_hex(bytes: &[u8]) -> String {
    let mut str = hex::encode(bytes);
    str.make_ascii_uppercase();
    str
}

impl TendermintCoin {
    pub async fn init(
        ticker: String,
        protocol_info: TendermintProtocolInfo,
        activation_params: TendermintActivationParams,
        priv_key: &[u8],
    ) -> MmResult<Self, TendermintInitError> {
        if activation_params.rpc_urls.is_empty() {
            return MmError::err(TendermintInitError {
                ticker,
                kind: TendermintInitErrorKind::EmptyRpcUrls,
            });
        }

        let account_id =
            account_id_from_privkey(priv_key, &protocol_info.account_prefix).mm_err(|kind| TendermintInitError {
                ticker: ticker.clone(),
                kind,
            })?;

        // TODO multiple rpc_urls support will be added on the next iteration
        let rpc_client =
            HttpClient::new(activation_params.rpc_urls[0].as_str()).map_to_mm(|e| TendermintInitError {
                ticker: ticker.clone(),
                kind: TendermintInitErrorKind::RpcClientInitError(e.to_string()),
            })?;

        let chain_id = ChainId::try_from(protocol_info.chain_id).map_to_mm(|e| TendermintInitError {
            ticker: ticker.clone(),
            kind: TendermintInitErrorKind::InvalidChainId(e.to_string()),
        })?;

        let denom = Denom::from_str(&protocol_info.denom).map_to_mm(|e| TendermintInitError {
            ticker: ticker.clone(),
            kind: TendermintInitErrorKind::InvalidDenom(e.to_string()),
        })?;

        Ok(TendermintCoin(Arc::new(TendermintCoinImpl {
            ticker,
            rpc_client,
            account_id,
            account_prefix: protocol_info.account_prefix,
            priv_key: priv_key.to_vec(),
            decimals: protocol_info.decimals,
            denom,
            chain_id,
            sequence_lock: AsyncMutex::new(()),
        })))
    }

    async fn my_account_info(&self) -> MmResult<BaseAccount, TendermintCoinRpcError> {
        let path = AbciPath::from_str("/cosmos.auth.v1beta1.Query/Account").expect("valid path");
        let request = QueryAccountRequest {
            address: self.account_id.to_string(),
        };
        let request = AbciRequest::new(Some(path), request.encode_to_vec(), None, false);

        let response = self.rpc_client.perform(request).await?;
        let account_response = QueryAccountResponse::decode(response.response.value.as_slice())?;
        let account = account_response
            .account
            .or_mm_err(|| TendermintCoinRpcError::InvalidResponse("Account is None".into()))?;
        Ok(BaseAccount::decode(account.value.as_slice())?)
    }

    async fn my_balance_denom(&self) -> MmResult<u64, TendermintCoinRpcError> {
        let path = AbciPath::from_str("/cosmos.bank.v1beta1.Query/Balance").expect("valid path");
        let request = QueryBalanceRequest {
            address: self.account_id.to_string(),
            denom: self.denom.to_string(),
        };
        let request = AbciRequest::new(Some(path), request.encode_to_vec(), None, false);

        let response = self.rpc_client.perform(request).await?;
        let response = QueryBalanceResponse::decode(response.response.value.as_slice())?;
        response
            .balance
            .or_mm_err(|| TendermintCoinRpcError::InvalidResponse("balance is None".into()))?
            .amount
            .parse()
            .map_to_mm(|e| TendermintCoinRpcError::InvalidResponse(format!("balance is not u64, err {}", e)))
    }

    #[allow(dead_code)]
    fn gen_create_htlc_tx(
        &self,
        base_denom: Denom,
        to: &AccountId,
        amount: cosmrs::Decimal,
        secret_hash: &[u8],
        time_lock: u64,
    ) -> MmResult<IrisHtlc, TxMarshalingErr> {
        let timestamp = get_utc_timestamp() as u64;
        let mut hash_lock_hash = vec![];
        hash_lock_hash.extend_from_slice(secret_hash);
        hash_lock_hash.extend_from_slice(&timestamp.to_be_bytes());
        drop_mutability!(hash_lock_hash);

        let amount = vec![Coin {
            denom: self.denom.clone(),
            amount,
        }];

        // Needs to be sorted if cointains multiple coins
        // amount.sort();

        // << BEGIN HTLC id calculation
        // This is converted from irismod and cosmos-sdk source codes written in golang.
        // Refs:
        //  - Main algorithm: https://github.com/irisnet/irismod/blob/main/modules/htlc/types/htlc.go#L157
        //  - Coins string building https://github.com/cosmos/cosmos-sdk/blob/main/types/coin.go#L210-L225
        let coins_string = amount
            .iter()
            .map(|t| format!("{}{}", t.amount, t.denom))
            .collect::<Vec<String>>()
            .join(",");

        let mut htlc_id = vec![];
        htlc_id.extend_from_slice(sha256(&hash_lock_hash).as_slice());
        htlc_id.extend_from_slice(&self.account_id.to_bytes());
        htlc_id.extend_from_slice(&to.to_bytes());
        htlc_id.extend_from_slice(coins_string.as_bytes());
        let htlc_id = sha256(&htlc_id).to_string().to_uppercase();
        // >> END HTLC id calculation

        let msg_payload = MsgCreateHtlc {
            sender: self.account_id.clone(),
            to: to.clone(),
            receiver_on_other_chain: "".to_string(),
            sender_on_other_chain: "".to_string(),
            amount,
            hash_lock: sha256(&hash_lock_hash).to_string(),
            timestamp,
            time_lock,
            transfer: false,
        };

        let fee_amount = Coin {
            denom: base_denom,
            // TODO
            // Calculate current fee
            amount: 200_u64.into(),
        };

        let fee = Fee::from_amount_and_gas(fee_amount, GAS_LIMIT_DEFAULT);

        Ok(IrisHtlc {
            id: htlc_id,
            fee,
            msg_payload: msg_payload
                .to_any()
                .map_err(|e| MmError::new(TxMarshalingErr::InvalidInput(e.to_string())))?,
        })
    }

    #[allow(dead_code)]
    fn gen_claim_htlc_tx(
        &self,
        base_denom: Denom,
        htlc_id: String,
        secret_hash: &[u8],
    ) -> MmResult<IrisHtlc, TxMarshalingErr> {
        let msg_payload = MsgClaimHtlc {
            id: htlc_id.clone(),
            sender: self.account_id.clone(),
            secret: hex::encode(secret_hash),
        };

        let fee_amount = Coin {
            denom: base_denom,
            // TODO
            // Calculate current fee
            amount: 200_u64.into(),
        };

        let fee = Fee::from_amount_and_gas(fee_amount, GAS_LIMIT_DEFAULT);

        Ok(IrisHtlc {
            id: htlc_id,
            fee,
            msg_payload: msg_payload
                .to_any()
                .map_err(|e| MmError::new(TxMarshalingErr::InvalidInput(e.to_string())))?,
        })
    }

    fn any_to_signed_raw_tx(
        &self,
        account_info: BaseAccount,
        tx_payload: Any,
        fee: Fee,
        timeout_height: u64,
    ) -> cosmrs::Result<Raw> {
        let signkey = SigningKey::from_bytes(&self.priv_key)?;
        let tx_body = tx::Body::new(vec![tx_payload], TX_DEFAULT_MEMO, timeout_height as u32);
        let auth_info = SignerInfo::single_direct(Some(signkey.public_key()), account_info.sequence).auth_info(fee);
        let sign_doc = SignDoc::new(&tx_body, &auth_info, &self.chain_id, account_info.account_number)?;
        sign_doc.sign(&signkey)
    }
}

#[async_trait]
#[allow(unused_variables)]
impl MmCoin for TendermintCoin {
    fn is_asset_chain(&self) -> bool { false }

    fn withdraw(&self, req: WithdrawRequest) -> WithdrawFut {
        let coin = self.clone();
        let fut = async move {
            let to_address =
                AccountId::from_str(&req.to).map_to_mm(|e| WithdrawError::InvalidAddress(e.to_string()))?;
            if to_address.prefix() != coin.account_prefix {
                return MmError::err(WithdrawError::InvalidAddress(format!(
                    "expected {} address prefix",
                    coin.account_prefix
                )));
            }
            let balance_denom = coin.my_balance_denom().await?;
            let balance_dec = big_decimal_from_sat_unsigned(balance_denom, coin.decimals);

            // TODO calculate current fee instead of using hard-coded value
            let fee_denom = 1000;
            let fee_amount_dec = big_decimal_from_sat_unsigned(fee_denom, coin.decimals);

            let (amount_denom, amount_dec, total_amount) = if req.max {
                if balance_denom < fee_denom {
                    return MmError::err(WithdrawError::NotSufficientBalance {
                        coin: coin.ticker.clone(),
                        available: balance_dec,
                        required: fee_amount_dec,
                    });
                }
                let amount_denom = balance_denom - fee_denom;
                (
                    amount_denom,
                    big_decimal_from_sat_unsigned(amount_denom, coin.decimals),
                    balance_dec,
                )
            } else {
                let total = &req.amount + &fee_amount_dec;
                if balance_dec < total {
                    return MmError::err(WithdrawError::NotSufficientBalance {
                        coin: coin.ticker.clone(),
                        available: balance_dec,
                        required: total,
                    });
                }

                (sat_from_big_decimal(&req.amount, coin.decimals)?, req.amount, total)
            };
            let received_by_me = if to_address == coin.account_id {
                amount_dec
            } else {
                BigDecimal::default()
            };

            let msg_send = MsgSend {
                from_address: coin.account_id.clone(),
                to_address,
                amount: vec![Coin {
                    denom: coin.denom.clone(),
                    amount: amount_denom.into(),
                }],
            }
            .to_any()
            .map_to_mm(|e| WithdrawError::InternalError(e.to_string()))?;

            let current_block = coin
                .current_block()
                .compat()
                .await
                .map_to_mm(WithdrawError::Transport)?;

            let _sequence_lock = coin.sequence_lock.lock().await;
            let account_info = coin.my_account_info().await?;

            let fee_amount = Coin {
                denom: coin.denom.clone(),
                amount: fee_denom.into(),
            };
            let fee = Fee::from_amount_and_gas(fee_amount, GAS_LIMIT_DEFAULT);
            let timeout_height = current_block + TIMEOUT_HEIGHT_DELTA;

            let tx_raw = coin
                .any_to_signed_raw_tx(account_info, msg_send, fee, timeout_height)
                .map_to_mm(|e| WithdrawError::InternalError(e.to_string()))?;

            let tx_bytes = tx_raw
                .to_bytes()
                .map_to_mm(|e| WithdrawError::InternalError(e.to_string()))?;

            let hash = sha256(&tx_bytes);
            Ok(TransactionDetails {
                tx_hash: upper_hex(hash.as_slice()),
                tx_hex: tx_bytes.into(),
                from: vec![coin.account_id.to_string()],
                to: vec![req.to],
                my_balance_change: &received_by_me - &total_amount,
                spent_by_me: total_amount.clone(),
                total_amount,
                received_by_me,
                block_height: 0,
                timestamp: 0,
                fee_details: Some(TxFeeDetails::Tendermint(TendermintFeeDetails {
                    coin: coin.ticker.clone(),
                    amount: fee_amount_dec,
                    gas_limit: GAS_LIMIT_DEFAULT,
                })),
                coin: coin.ticker.to_string(),
                internal_id: hash.to_vec().into(),
                kmd_rewards: None,
                transaction_type: TransactionType::default(),
            })
        };
        Box::new(fut.boxed().compat())
    }

    fn get_raw_transaction(&self, req: RawTransactionRequest) -> RawTransactionFut { todo!() }

    fn decimals(&self) -> u8 { self.decimals }

    fn convert_to_address(&self, from: &str, to_address_format: Json) -> Result<String, String> { todo!() }

    fn validate_address(&self, address: &str) -> ValidateAddressResult { todo!() }

    fn process_history_loop(&self, ctx: MmArc) -> Box<dyn Future<Item = (), Error = ()> + Send> { todo!() }

    fn history_sync_status(&self) -> HistorySyncState { todo!() }

    fn get_trade_fee(&self) -> Box<dyn Future<Item = TradeFee, Error = String> + Send> { todo!() }

    async fn get_sender_trade_fee(
        &self,
        value: TradePreimageValue,
        stage: FeeApproxStage,
    ) -> TradePreimageResult<TradeFee> {
        todo!()
    }

    fn get_receiver_trade_fee(&self, stage: FeeApproxStage) -> TradePreimageFut<TradeFee> { todo!() }

    async fn get_fee_to_send_taker_fee(
        &self,
        dex_fee_amount: BigDecimal,
        stage: FeeApproxStage,
    ) -> TradePreimageResult<TradeFee> {
        todo!()
    }

    fn required_confirmations(&self) -> u64 { todo!() }

    fn requires_notarization(&self) -> bool { todo!() }

    fn set_required_confirmations(&self, confirmations: u64) { todo!() }

    fn set_requires_notarization(&self, requires_nota: bool) { todo!() }

    fn swap_contract_address(&self) -> Option<BytesJson> { todo!() }

    fn mature_confirmations(&self) -> Option<u32> { None }

    fn coin_protocol_info(&self) -> Vec<u8> { Vec::new() }

    fn is_coin_protocol_supported(&self, info: &Option<Vec<u8>>) -> bool { true }
}

#[allow(unused_variables)]
impl MarketCoinOps for TendermintCoin {
    fn ticker(&self) -> &str { &self.ticker }

    fn my_address(&self) -> MmResult<String, MyAddressError> { Ok(self.account_id.to_string()) }

    fn get_public_key(&self) -> Result<String, MmError<UnexpectedDerivationMethod>> { todo!() }

    fn sign_message_hash(&self, _message: &str) -> Option<[u8; 32]> { todo!() }

    fn sign_message(&self, _message: &str) -> SignatureResult<String> { todo!() }

    fn verify_message(&self, _signature: &str, _message: &str, _address: &str) -> VerificationResult<bool> { todo!() }

    fn my_balance(&self) -> BalanceFut<CoinBalance> {
        let coin = self.clone();
        let fut = async move {
            let balance_denom = coin.my_balance_denom().await?;
            Ok(CoinBalance {
                spendable: big_decimal_from_sat_unsigned(balance_denom, coin.decimals),
                unspendable: BigDecimal::default(),
            })
        };
        Box::new(fut.boxed().compat())
    }

    fn base_coin_balance(&self) -> BalanceFut<BigDecimal> {
        Box::new(self.my_balance().map(|coin_balance| coin_balance.spendable))
    }

    fn platform_ticker(&self) -> &str { &self.ticker }

    fn send_raw_tx(&self, tx: &str) -> Box<dyn Future<Item = String, Error = String> + Send> {
        let tx_bytes = try_fus!(hex::decode(tx));
        self.send_raw_tx_bytes(&tx_bytes)
    }

    fn send_raw_tx_bytes(&self, tx: &[u8]) -> Box<dyn Future<Item = String, Error = String> + Send> {
        // as sanity check
        try_fus!(Raw::from_bytes(tx));

        let coin = self.clone();
        let tx_bytes = tx.to_owned();
        let fut = async move {
            let broadcast_res = try_s!(coin.rpc_client.broadcast_tx_commit(tx_bytes.into()).await);
            if !broadcast_res.check_tx.code.is_ok() {
                return ERR!("Tx check failed {:?}", broadcast_res.check_tx);
            }

            if !broadcast_res.deliver_tx.code.is_ok() {
                return ERR!("Tx deliver failed {:?}", broadcast_res.deliver_tx);
            }
            Ok(broadcast_res.hash.to_string())
        };
        Box::new(fut.boxed().compat())
    }

    fn wait_for_confirmations(
        &self,
        tx: &[u8],
        confirmations: u64,
        requires_nota: bool,
        wait_until: u64,
        check_every: u64,
    ) -> Box<dyn Future<Item = (), Error = String> + Send> {
        todo!()
    }

    fn wait_for_tx_spend(
        &self,
        transaction: &[u8],
        wait_until: u64,
        from_block: u64,
        swap_contract_address: &Option<BytesJson>,
    ) -> TransactionFut {
        todo!()
    }

    fn tx_enum_from_bytes(&self, bytes: &[u8]) -> Result<TransactionEnum, MmError<TxMarshalingErr>> {
        MmError::err(TxMarshalingErr::NotSupported(
            "tx_enum_from_bytes is not supported for Tendermint yet.".to_string(),
        ))
    }

    fn current_block(&self) -> Box<dyn Future<Item = u64, Error = String> + Send> {
        let coin = self.clone();
        let fut = async move {
            let info = try_s!(coin.rpc_client.abci_info().await);
            Ok(info.last_block_height.into())
        };
        Box::new(fut.boxed().compat())
    }

    fn display_priv_key(&self) -> Result<String, String> { Ok(hex::encode(&self.priv_key)) }

    fn min_tx_amount(&self) -> BigDecimal { todo!() }

    fn min_trading_vol(&self) -> MmNumber { todo!() }
}

#[async_trait]
#[allow(unused_variables)]
impl SwapOps for TendermintCoin {
    fn send_taker_fee(&self, fee_addr: &[u8], amount: BigDecimal, uuid: &[u8]) -> TransactionFut { todo!() }

    fn send_maker_payment(
        &self,
        time_lock: u32,
        taker_pub: &[u8],
        secret_hash: &[u8],
        amount: BigDecimal,
        swap_contract_address: &Option<BytesJson>,
        swap_unique_data: &[u8],
        _payment_instructions: &Option<PaymentInstructions>,
    ) -> TransactionFut {
        todo!()
    }

    fn send_taker_payment(
        &self,
        time_lock: u32,
        maker_pub: &[u8],
        secret_hash: &[u8],
        amount: BigDecimal,
        swap_contract_address: &Option<BytesJson>,
        swap_unique_data: &[u8],
        _payment_instructions: &Option<PaymentInstructions>,
    ) -> TransactionFut {
        todo!()
    }

    fn send_maker_spends_taker_payment(
        &self,
        taker_payment_tx: &[u8],
        time_lock: u32,
        taker_pub: &[u8],
        secret: &[u8],
        swap_contract_address: &Option<BytesJson>,
        swap_unique_data: &[u8],
    ) -> TransactionFut {
        todo!()
    }

    fn create_taker_spends_maker_payment_preimage(
        &self,
        _maker_payment_tx: &[u8],
        _time_lock: u32,
        _maker_pub: &[u8],
        _secret_hash: &[u8],
        _swap_unique_data: &[u8],
    ) -> TransactionFut {
        unimplemented!();
    }

    fn send_taker_spends_maker_payment(
        &self,
        maker_payment_tx: &[u8],
        time_lock: u32,
        maker_pub: &[u8],
        secret: &[u8],
        swap_contract_address: &Option<BytesJson>,
        swap_unique_data: &[u8],
    ) -> TransactionFut {
        todo!()
    }

    fn send_taker_spends_maker_payment_preimage(&self, preimage: &[u8], secret: &[u8]) -> TransactionFut {
        unimplemented!();
    }

    fn send_taker_refunds_payment(
        &self,
        _taker_payment_tx: &[u8],
        _time_lock: u32,
        _maker_pub: &[u8],
        _secret_hash: &[u8],
        _swap_contract_address: &Option<BytesJson>,
        _swap_unique_data: &[u8],
    ) -> TransactionFut {
        todo!()
    }

    fn send_maker_refunds_payment(
        &self,
        maker_payment_tx: &[u8],
        time_lock: u32,
        taker_pub: &[u8],
        secret_hash: &[u8],
        swap_contract_address: &Option<BytesJson>,
        swap_unique_data: &[u8],
    ) -> TransactionFut {
        todo!()
    }

    fn validate_fee(
        &self,
        fee_tx: &TransactionEnum,
        expected_sender: &[u8],
        fee_addr: &[u8],
        amount: &BigDecimal,
        min_block_number: u64,
        uuid: &[u8],
    ) -> Box<dyn Future<Item = (), Error = String> + Send> {
        todo!()
    }

    fn validate_maker_payment(&self, input: ValidatePaymentInput) -> ValidatePaymentFut<()> { todo!() }

    fn validate_taker_payment(&self, input: ValidatePaymentInput) -> ValidatePaymentFut<()> { todo!() }

    fn watcher_validate_taker_payment(
        &self,
        _input: WatcherValidatePaymentInput,
    ) -> Box<dyn Future<Item = (), Error = MmError<ValidatePaymentError>> + Send> {
        unimplemented!();
    }

    fn check_if_my_payment_sent(
        &self,
        time_lock: u32,
        other_pub: &[u8],
        secret_hash: &[u8],
        search_from_block: u64,
        swap_contract_address: &Option<BytesJson>,
        swap_unique_data: &[u8],
    ) -> Box<dyn Future<Item = Option<TransactionEnum>, Error = String> + Send> {
        todo!()
    }

    async fn search_for_swap_tx_spend_my(
        &self,
        input: SearchForSwapTxSpendInput<'_>,
    ) -> Result<Option<FoundSwapTxSpend>, String> {
        todo!()
    }

    async fn search_for_swap_tx_spend_other(
        &self,
        input: SearchForSwapTxSpendInput<'_>,
    ) -> Result<Option<FoundSwapTxSpend>, String> {
        todo!()
    }

    async fn extract_secret(&self, secret_hash: &[u8], spend_tx: &[u8]) -> Result<Vec<u8>, String> { todo!() }

    fn negotiate_swap_contract_addr(
        &self,
        other_side_address: Option<&[u8]>,
    ) -> Result<Option<BytesJson>, MmError<NegotiateSwapContractAddrErr>> {
        todo!()
    }

    fn derive_htlc_key_pair(&self, swap_unique_data: &[u8]) -> KeyPair { todo!() }

<<<<<<< HEAD
    async fn payment_instructions(
        &self,
        _secret_hash: &[u8],
        _amount: &BigDecimal,
    ) -> Result<Option<Vec<u8>>, MmError<PaymentInstructionsErr>> {
        Ok(None)
    }

    fn validate_instructions(
        &self,
        _instructions: &[u8],
        _secret_hash: &[u8],
        _amount: BigDecimal,
    ) -> Result<Option<PaymentInstructions>, MmError<ValidateInstructionsErr>> {
        Ok(None)
    }
=======
    fn validate_other_pubkey(&self, _raw_pubkey: &[u8]) -> MmResult<(), ValidateOtherPubKeyErr> { todo!() }
>>>>>>> 8e92b9df
}

#[cfg(test)]
mod tendermint_coin_tests {
    use super::*;

    const IRIS_TESTNET_HTLC_PAIR1_SEED: &str = "iris test seed";
    // const IRIS_TESTNET_HTLC_PAIR1_ADDRESS: &str = "iaa1e0rx87mdj79zejewuc4jg7ql9ud2286g2us8f2";

    // const IRIS_TESTNET_HTLC_PAIR2_SEED: &str = "iris test2 seed";
    const IRIS_TESTNET_HTLC_PAIR2_ADDRESS: &str = "iaa1erfnkjsmalkwtvj44qnfr2drfzdt4n9ldh0kjv";

    const IRIS_TESTNET_RPC_URL: &str = "http://34.80.202.172:26657";

    fn get_iris_usdc_ibc_protocol() -> TendermintProtocolInfo {
        TendermintProtocolInfo {
            decimals: 6,
            denom: String::from("ibc/5C465997B4F582F602CD64E12031C6A6E18CAF1E6EDC9B5D808822DC0B5F850C"),
            account_prefix: String::from("iaa"),
            chain_id: String::from("nyancat-9"),
        }
    }

    #[test]
    fn test_tx_hash_str_from_bytes() {
        let tx_hex = "0a97010a8f010a1c2f636f736d6f732e62616e6b2e763162657461312e4d736753656e64126f0a2d636f736d6f7331737661773061716334353834783832356a753775613033673578747877643061686c3836687a122d636f736d6f7331737661773061716334353834783832356a753775613033673578747877643061686c3836687a1a0f0a057561746f6d120631303030303018d998bf0512670a500a460a1f2f636f736d6f732e63727970746f2e736563703235366b312e5075624b657912230a2102000eef4ab169e7b26a4a16c47420c4176ab702119ba57a8820fb3e53c8e7506212040a020801180312130a0d0a057561746f6d12043130303010a08d061a4093e5aec96f7d311d129f5ec8714b21ad06a75e483ba32afab86354400b2ac8350bfc98731bbb05934bf138282750d71aadbe08ceb6bb195f2b55e1bbfdddaaad";
        let expected_hash = "1C25ED7D17FCC5959409498D5423594666C4E84F15AF7B4AF17DF29B2AF9E7F5";

        let tx_bytes = hex::decode(tx_hex).unwrap();
        let hash = sha256(&tx_bytes);
        assert_eq!(upper_hex(hash.as_slice()), expected_hash);
    }

    #[test]
    fn test_htlc_create_and_claim() {
        let activation_request = TendermintActivationParams {
            rpc_urls: vec![IRIS_TESTNET_RPC_URL.to_string()],
        };

        let protocol_conf = get_iris_usdc_ibc_protocol();

        let ctx = mm2_core::mm_ctx::MmCtxBuilder::default()
            .with_secp256k1_key_pair(crypto::privkey::key_pair_from_seed(IRIS_TESTNET_HTLC_PAIR1_SEED).unwrap())
            .into_mm_arc();

        let priv_key = &*ctx.secp256k1_key_pair().private().secret;

        let coin = common::block_on(TendermintCoin::init(
            "USDC-IBC".to_string(),
            protocol_conf,
            activation_request,
            priv_key,
        ))
        .unwrap();

        // << BEGIN HTLC CREATION
        let base_denom: Denom = "unyan".parse().unwrap();
        let to: AccountId = IRIS_TESTNET_HTLC_PAIR2_ADDRESS.parse().unwrap();
        let amount: cosmrs::Decimal = 1_u64.into();
        let sec = &[1; 32];
        let time_lock = 1000;

        let create_htlc_tx = coin
            .gen_create_htlc_tx(base_denom.clone(), &to, amount, sec, time_lock)
            .unwrap();

        let current_block_fut = coin.current_block().compat();
        let current_block = common::block_on(async { current_block_fut.await.unwrap() });
        let timeout_height = current_block + TIMEOUT_HEIGHT_DELTA;

        let account_info_fut = coin.my_account_info();
        let account_info = common::block_on(async { account_info_fut.await.unwrap() });

        let raw_tx = common::block_on(async {
            coin.any_to_signed_raw_tx(
                account_info.clone(),
                create_htlc_tx.msg_payload.clone(),
                create_htlc_tx.fee.clone(),
                timeout_height,
            )
            .unwrap()
        });
        let send_tx_fut = coin.send_raw_tx_bytes(&raw_tx.to_bytes().unwrap()).compat();
        common::block_on(async {
            send_tx_fut.await.unwrap();
        });
        // >> END HTLC CREATION

        // << BEGIN HTLC CLAIMING
        let claim_htlc_tx = coin
            .gen_claim_htlc_tx(base_denom.clone(), create_htlc_tx.id, sec)
            .unwrap();

        let current_block_fut = coin.current_block().compat();
        let current_block = common::block_on(async { current_block_fut.await.unwrap() });
        let timeout_height = current_block + TIMEOUT_HEIGHT_DELTA;

        let account_info_fut = coin.my_account_info();
        let account_info = common::block_on(async { account_info_fut.await.unwrap() });

        let raw_tx = common::block_on(async {
            coin.any_to_signed_raw_tx(
                account_info,
                claim_htlc_tx.msg_payload,
                claim_htlc_tx.fee,
                timeout_height,
            )
            .unwrap()
        });

        let send_tx_fut = coin.send_raw_tx_bytes(&raw_tx.to_bytes().unwrap()).compat();
        common::block_on(async {
            send_tx_fut.await.unwrap();
        });
        // >> END HTLC CLAIMING
    }
}<|MERGE_RESOLUTION|>--- conflicted
+++ resolved
@@ -7,20 +7,12 @@
 use crate::utxo::sat_from_big_decimal;
 use crate::{big_decimal_from_sat_unsigned, BalanceError, BalanceFut, BigDecimal, CoinBalance, FeeApproxStage,
             FoundSwapTxSpend, HistorySyncState, MarketCoinOps, MmCoin, NegotiateSwapContractAddrErr,
-<<<<<<< HEAD
             PaymentInstructions, PaymentInstructionsErr, RawTransactionFut, RawTransactionRequest,
             SearchForSwapTxSpendInput, SignatureResult, SwapOps, TradeFee, TradePreimageFut, TradePreimageResult,
             TradePreimageValue, TransactionDetails, TransactionEnum, TransactionFut, TransactionType, TxFeeDetails,
             TxMarshalingErr, UnexpectedDerivationMethod, ValidateAddressResult, ValidateInstructionsErr,
-            ValidatePaymentFut, ValidatePaymentInput, VerificationResult, WatcherValidatePaymentInput, WithdrawError,
-            WithdrawFut, WithdrawRequest};
-=======
-            RawTransactionFut, RawTransactionRequest, SearchForSwapTxSpendInput, SignatureResult, SwapOps, TradeFee,
-            TradePreimageFut, TradePreimageResult, TradePreimageValue, TransactionDetails, TransactionEnum,
-            TransactionFut, TransactionType, TxFeeDetails, TxMarshalingErr, UnexpectedDerivationMethod,
-            ValidateAddressResult, ValidateOtherPubKeyErr, ValidatePaymentFut, ValidatePaymentInput,
-            VerificationResult, WatcherValidatePaymentInput, WithdrawError, WithdrawFut, WithdrawRequest};
->>>>>>> 8e92b9df
+            ValidateOtherPubKeyErr, ValidatePaymentFut, ValidatePaymentInput, VerificationResult,
+            WatcherValidatePaymentInput, WithdrawError, WithdrawFut, WithdrawRequest};
 use async_trait::async_trait;
 use bitcrypto::sha256;
 use common::{get_utc_timestamp, Future01CompatExt};
@@ -782,7 +774,8 @@
 
     fn derive_htlc_key_pair(&self, swap_unique_data: &[u8]) -> KeyPair { todo!() }
 
-<<<<<<< HEAD
+    fn validate_other_pubkey(&self, _raw_pubkey: &[u8]) -> MmResult<(), ValidateOtherPubKeyErr> { todo!() }
+
     async fn payment_instructions(
         &self,
         _secret_hash: &[u8],
@@ -799,9 +792,6 @@
     ) -> Result<Option<PaymentInstructions>, MmError<ValidateInstructionsErr>> {
         Ok(None)
     }
-=======
-    fn validate_other_pubkey(&self, _raw_pubkey: &[u8]) -> MmResult<(), ValidateOtherPubKeyErr> { todo!() }
->>>>>>> 8e92b9df
 }
 
 #[cfg(test)]
