--- conflicted
+++ resolved
@@ -10,12 +10,8 @@
             RawTransactionFut, RawTransactionRequest, SearchForSwapTxSpendInput, SignatureResult, SwapOps, TradeFee,
             TradePreimageFut, TradePreimageResult, TradePreimageValue, TransactionDetails, TransactionEnum,
             TransactionFut, TransactionType, TxFeeDetails, TxMarshalingErr, UnexpectedDerivationMethod,
-<<<<<<< HEAD
-            ValidateAddressResult, ValidateOtherPubKeyErr, ValidatePaymentInput, VerificationResult,
-=======
-            ValidateAddressResult, ValidatePaymentFut, ValidatePaymentInput, VerificationResult,
->>>>>>> 5dbc5de4
-            WatcherValidatePaymentInput, WithdrawError, WithdrawFut, WithdrawRequest};
+            ValidateAddressResult, ValidateOtherPubKeyErr, ValidatePaymentFut, ValidatePaymentInput,
+            VerificationResult, WatcherValidatePaymentInput, WithdrawError, WithdrawFut, WithdrawRequest};
 use async_trait::async_trait;
 use bitcrypto::sha256;
 use common::{get_utc_timestamp, Future01CompatExt};
