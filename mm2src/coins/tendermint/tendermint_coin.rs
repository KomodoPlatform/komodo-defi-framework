--- conflicted
+++ resolved
@@ -9,24 +9,14 @@
 use crate::utxo::utxo_common::big_decimal_from_sat;
 use crate::{big_decimal_from_sat_unsigned, BalanceError, BalanceFut, BigDecimal, CoinBalance, CoinFutSpawner,
             FeeApproxStage, FoundSwapTxSpend, HistorySyncState, MarketCoinOps, MmCoin, NegotiateSwapContractAddrErr,
-<<<<<<< HEAD
             PaymentInstructions, PaymentInstructionsErr, RawTransactionError, RawTransactionFut,
             RawTransactionRequest, RawTransactionRes, SearchForSwapTxSpendInput, SignatureResult, SwapOps, TradeFee,
             TradePreimageFut, TradePreimageResult, TradePreimageValue, TransactionDetails, TransactionEnum,
             TransactionErr, TransactionFut, TransactionType, TxFeeDetails, TxMarshalingErr,
             UnexpectedDerivationMethod, ValidateAddressResult, ValidateInstructionsErr, ValidateOtherPubKeyErr,
-            ValidatePaymentFut, ValidatePaymentInput, VerificationResult, WatcherValidatePaymentInput, WithdrawError,
-            WithdrawFut, WithdrawRequest};
-=======
-            RawTransactionError, RawTransactionFut, RawTransactionRequest, RawTransactionRes,
-            SearchForSwapTxSpendInput, SignatureResult, SwapOps, TradeFee, TradePreimageFut, TradePreimageResult,
-            TradePreimageValue, TransactionDetails, TransactionEnum, TransactionErr, TransactionFut, TransactionType,
-            TxFeeDetails, TxMarshalingErr, UnexpectedDerivationMethod, ValidateAddressResult, ValidateOtherPubKeyErr,
             ValidatePaymentFut, ValidatePaymentInput, VerificationResult, WatcherOps,
             WatcherSearchForSwapTxSpendInput, WatcherValidatePaymentInput, WithdrawError, WithdrawFut, WithdrawRequest};
->>>>>>> 4d2071f9
 use async_std::prelude::FutureExt as AsyncStdFutureExt;
-
 use async_trait::async_trait;
 use bitcrypto::{dhash160, sha256};
 use common::executor::Timer;
