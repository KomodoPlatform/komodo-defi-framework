--- conflicted
+++ resolved
@@ -5,7 +5,7 @@
 use super::ibc::IBC_GAS_LIMIT_DEFAULT;
 use super::{rpc::*, TENDERMINT_COIN_PROTOCOL_TYPE};
 use crate::coin_errors::{MyAddressError, ValidatePaymentError, ValidatePaymentResult};
-use crate::hd_wallet::HDPathAccountToAddressId;
+use crate::hd_wallet::{HDPathAccountToAddressId, WithdrawFrom};
 use crate::rpc_command::tendermint::{IBCChainRegistriesResponse, IBCChainRegistriesResult, IBCChainsRequestError,
                                      IBCTransferChannel, IBCTransferChannelTag, IBCTransferChannelsRequestError,
                                      IBCTransferChannelsResponse, IBCTransferChannelsResult, CHAIN_REGISTRY_BRANCH,
@@ -30,6 +30,7 @@
             WatcherValidateTakerFeeInput, WithdrawError, WithdrawFee, WithdrawFut, WithdrawRequest};
 use async_std::prelude::FutureExt as AsyncStdFutureExt;
 use async_trait::async_trait;
+use bip32::DerivationPath;
 use bitcrypto::{dhash160, sha256};
 use common::executor::{abortable_queue::AbortableQueue, AbortableSystem};
 use common::executor::{AbortedError, Timer};
@@ -261,9 +262,18 @@
         }
     }
 
+    pub(crate) fn path_to_coin_or_err(&self) -> Result<&HDPathToCoin, MmError<PrivKeyPolicyNotAllowed>> {
+        match self {
+            Self::PrivateKey(private_key) => Ok(private_key.path_to_coin_or_err()?),
+            Self::PublicKey(_) => MmError::err(PrivKeyPolicyNotAllowed::UnsupportedMethod(
+                "`path_to_coin_or_err` is not supported for pubkey-only activations".to_string(),
+            )),
+        }
+    }
+
     pub(crate) fn hd_wallet_derived_priv_key_or_err(
         &self,
-        path_to_address: &StandardHDCoinAddress,
+        path_to_address: &DerivationPath,
     ) -> Result<Secp256k1Secret, MmError<PrivKeyPolicyNotAllowed>> {
         match self {
             Self::PrivateKey(pair) => pair.hd_wallet_derived_priv_key_or_err(path_to_address),
@@ -657,204 +667,12 @@
         })))
     }
 
-<<<<<<< HEAD
     /// Extracts corresponding IBC channel ID for `AccountId` from https://github.com/KomodoPlatform/chain-registry/tree/nucl.
     pub(crate) async fn detect_channel_id_for_ibc_transfer(
         &self,
         to_address: &AccountId,
     ) -> Result<String, MmError<WithdrawError>> {
         let ctx = MmArc::from_weak(&self.ctx).ok_or_else(|| WithdrawError::InternalError("No context".to_owned()))?;
-=======
-    pub fn ibc_withdraw(&self, req: IBCWithdrawRequest) -> WithdrawFut {
-        let coin = self.clone();
-        let fut = async move {
-            let to_address =
-                AccountId::from_str(&req.to).map_to_mm(|e| WithdrawError::InvalidAddress(e.to_string()))?;
-
-            let (account_id, priv_key) = match req.from {
-                Some(from) => {
-                    let path_to_coin = coin.priv_key_policy.path_to_coin_or_err()?;
-                    let path_to_address = from.to_address_path(path_to_coin.coin_type())?;
-                    let priv_key = coin
-                        .priv_key_policy
-                        .hd_wallet_derived_priv_key_or_err(&path_to_address.to_derivation_path(path_to_coin)?)?;
-                    let account_id = account_id_from_privkey(priv_key.as_slice(), &coin.account_prefix)
-                        .map_err(|e| WithdrawError::InternalError(e.to_string()))?;
-                    (account_id, priv_key)
-                },
-                None => (coin.account_id.clone(), *coin.priv_key_policy.activated_key_or_err()?),
-            };
-
-            let (balance_denom, balance_dec) = coin
-                .get_balance_as_unsigned_and_decimal(&account_id, &coin.denom, coin.decimals())
-                .await?;
-
-            // << BEGIN TX SIMULATION FOR FEE CALCULATION
-            let (amount_denom, amount_dec) = if req.max {
-                let amount_denom = balance_denom;
-                (amount_denom, big_decimal_from_sat_unsigned(amount_denom, coin.decimals))
-            } else {
-                (sat_from_big_decimal(&req.amount, coin.decimals)?, req.amount.clone())
-            };
-
-            if !coin.is_tx_amount_enough(coin.decimals, &amount_dec) {
-                return MmError::err(WithdrawError::AmountTooLow {
-                    amount: amount_dec,
-                    threshold: coin.min_tx_amount(),
-                });
-            }
-
-            let received_by_me = if to_address == account_id {
-                amount_dec
-            } else {
-                BigDecimal::default()
-            };
-
-            let memo = req.memo.unwrap_or_else(|| TX_DEFAULT_MEMO.into());
-
-            let msg_transfer = MsgTransfer::new_with_default_timeout(
-                req.ibc_source_channel.clone(),
-                account_id.clone(),
-                to_address.clone(),
-                Coin {
-                    denom: coin.denom.clone(),
-                    amount: amount_denom.into(),
-                },
-            )
-            .to_any()
-            .map_to_mm(|e| WithdrawError::InternalError(e.to_string()))?;
-
-            let current_block = coin
-                .current_block()
-                .compat()
-                .await
-                .map_to_mm(WithdrawError::Transport)?;
-
-            let timeout_height = current_block + TIMEOUT_HEIGHT_DELTA;
-            // >> END TX SIMULATION FOR FEE CALCULATION
-
-            let (_, gas_limit) = coin.gas_info_for_withdraw(&req.fee, IBC_GAS_LIMIT_DEFAULT);
-
-            let fee_amount_u64 = coin
-                .calculate_account_fee_amount_as_u64(
-                    &account_id,
-                    &priv_key,
-                    msg_transfer.clone(),
-                    timeout_height,
-                    memo.clone(),
-                    req.fee,
-                )
-                .await?;
-            let fee_amount_dec = big_decimal_from_sat_unsigned(fee_amount_u64, coin.decimals());
-
-            let fee_amount = Coin {
-                denom: coin.denom.clone(),
-                amount: fee_amount_u64.into(),
-            };
-
-            let fee = Fee::from_amount_and_gas(fee_amount, gas_limit);
-
-            let (amount_denom, total_amount) = if req.max {
-                if balance_denom < fee_amount_u64 {
-                    return MmError::err(WithdrawError::NotSufficientBalance {
-                        coin: coin.ticker.clone(),
-                        available: balance_dec,
-                        required: fee_amount_dec,
-                    });
-                }
-                let amount_denom = balance_denom - fee_amount_u64;
-                (amount_denom, balance_dec)
-            } else {
-                let total = &req.amount + &fee_amount_dec;
-                if balance_dec < total {
-                    return MmError::err(WithdrawError::NotSufficientBalance {
-                        coin: coin.ticker.clone(),
-                        available: balance_dec,
-                        required: total,
-                    });
-                }
-
-                (sat_from_big_decimal(&req.amount, coin.decimals)?, total)
-            };
-
-            let msg_transfer = MsgTransfer::new_with_default_timeout(
-                req.ibc_source_channel.clone(),
-                account_id.clone(),
-                to_address.clone(),
-                Coin {
-                    denom: coin.denom.clone(),
-                    amount: amount_denom.into(),
-                },
-            )
-            .to_any()
-            .map_to_mm(|e| WithdrawError::InternalError(e.to_string()))?;
-
-            let account_info = coin.account_info(&account_id).await?;
-            let tx_raw = coin
-                .any_to_signed_raw_tx(&priv_key, account_info, msg_transfer, fee, timeout_height, memo.clone())
-                .map_to_mm(|e| WithdrawError::InternalError(e.to_string()))?;
-
-            let tx_bytes = tx_raw
-                .to_bytes()
-                .map_to_mm(|e| WithdrawError::InternalError(e.to_string()))?;
-
-            let hash = sha256(&tx_bytes);
-            Ok(TransactionDetails {
-                tx_hash: hex::encode_upper(hash.as_slice()),
-                tx_hex: tx_bytes.into(),
-                from: vec![account_id.to_string()],
-                to: vec![req.to],
-                my_balance_change: &received_by_me - &total_amount,
-                spent_by_me: total_amount.clone(),
-                total_amount,
-                received_by_me,
-                block_height: 0,
-                timestamp: 0,
-                fee_details: Some(TxFeeDetails::Tendermint(TendermintFeeDetails {
-                    coin: coin.ticker.clone(),
-                    amount: fee_amount_dec,
-                    uamount: fee_amount_u64,
-                    gas_limit,
-                })),
-                coin: coin.ticker.to_string(),
-                internal_id: hash.to_vec().into(),
-                kmd_rewards: None,
-                transaction_type: TransactionType::default(),
-                memo: Some(memo),
-            })
-        };
-        Box::new(fut.boxed().compat())
-    }
-
-    pub async fn get_ibc_transfer_channels(&self, req: IBCTransferChannelsRequest) -> IBCTransferChannelsResult {
-        #[derive(Deserialize)]
-        struct ChainRegistry {
-            channels: Vec<IbcChannel>,
-        }
-
-        #[derive(Deserialize)]
-        struct ChannelInfo {
-            channel_id: String,
-            port_id: String,
-        }
-
-        #[derive(Deserialize)]
-        struct IbcChannel {
-            chain_1: ChannelInfo,
-            #[allow(dead_code)]
-            chain_2: ChannelInfo,
-            ordering: String,
-            version: String,
-            tags: Option<IBCTransferChannelTag>,
-        }
-
-        let src_chain_registry_name = self.chain_registry_name.as_ref().or_mm_err(|| {
-            IBCTransferChannelsRequestError::InternalError(format!(
-                "`chain_registry_name` is not set for '{}'",
-                self.platform_ticker()
-            ))
-        })?;
->>>>>>> 7f08caea
 
         let source_registry_name = self
             .chain_registry_name
@@ -1293,21 +1111,26 @@
         }
 
         match withdraw_from {
-            Some(WithdrawFrom::HDWalletAddress(ref path_to_address)) => {
+            Some(from) => {
+                let path_to_coin = self
+                    .activation_policy
+                    .path_to_coin_or_err()
+                    .map_err(|e| WithdrawError::InternalError(e.to_string()))?;
+
+                let path_to_address = from
+                    .to_address_path(path_to_coin.coin_type())
+                    .map_err(|e| WithdrawError::InternalError(e.to_string()))?
+                    .to_derivation_path(path_to_coin)
+                    .map_err(|e| WithdrawError::InternalError(e.to_string()))?;
+
                 let priv_key = self
                     .activation_policy
-                    .hd_wallet_derived_priv_key_or_err(path_to_address)
+                    .hd_wallet_derived_priv_key_or_err(&path_to_address)
                     .map_err(|e| WithdrawError::InternalError(e.to_string()))?;
 
                 let account_id = account_id_from_privkey(priv_key.as_slice(), &self.account_prefix)
                     .map_err(|e| WithdrawError::InternalError(e.to_string()))?;
-
                 Ok((account_id, Some(priv_key)))
-            },
-            Some(WithdrawFrom::AddressId(_)) | Some(WithdrawFrom::DerivationPath { .. }) => {
-                Err(WithdrawError::UnexpectedFromAddress(
-                    "Withdraw from 'AddressId' or 'DerivationPath' is not supported yet for Tendermint!".to_string(),
-                ))
             },
             None => {
                 let activated_key = self
@@ -2196,25 +2019,9 @@
             let to_address =
                 AccountId::from_str(&req.to).map_to_mm(|e| WithdrawError::InvalidAddress(e.to_string()))?;
 
-<<<<<<< HEAD
             let is_ibc_transfer = to_address.prefix() != coin.account_prefix || req.ibc_source_channel.is_some();
 
             let (account_id, maybe_pk) = coin.account_id_and_pk_for_withdraw(req.from)?;
-=======
-            let (account_id, priv_key) = match req.from {
-                Some(from) => {
-                    let path_to_coin = coin.priv_key_policy.path_to_coin_or_err()?;
-                    let path_to_address = from.to_address_path(path_to_coin.coin_type())?;
-                    let priv_key = coin
-                        .priv_key_policy
-                        .hd_wallet_derived_priv_key_or_err(&path_to_address.to_derivation_path(path_to_coin)?)?;
-                    let account_id = account_id_from_privkey(priv_key.as_slice(), &coin.account_prefix)
-                        .map_err(|e| WithdrawError::InternalError(e.to_string()))?;
-                    (account_id, priv_key)
-                },
-                None => (coin.account_id.clone(), *coin.priv_key_policy.activated_key_or_err()?),
-            };
->>>>>>> 7f08caea
 
             let (balance_denom, balance_dec) = coin
                 .get_balance_as_unsigned_and_decimal(&account_id, &coin.denom, coin.decimals())
@@ -2487,13 +2294,8 @@
 
     fn my_address(&self) -> MmResult<String, MyAddressError> { Ok(self.account_id.to_string()) }
 
-<<<<<<< HEAD
-    fn get_public_key(&self) -> Result<String, MmError<UnexpectedDerivationMethod>> {
+    async fn get_public_key(&self) -> Result<String, MmError<UnexpectedDerivationMethod>> {
         let key = SigningKey::from_slice(self.activation_policy.activated_key_or_err()?.as_slice())
-=======
-    async fn get_public_key(&self) -> Result<String, MmError<UnexpectedDerivationMethod>> {
-        let key = SigningKey::from_slice(self.priv_key_policy.activated_key_or_err()?.as_slice())
->>>>>>> 7f08caea
             .expect("privkey validity is checked on coin creation");
         Ok(key.public_key().to_string())
     }
@@ -2699,7 +2501,12 @@
     #[inline]
     fn min_trading_vol(&self) -> MmNumber { self.min_tx_amount().into() }
 
-    fn is_trezor(&self) -> bool { self.priv_key_policy.is_trezor() }
+    fn is_trezor(&self) -> bool {
+        match &self.activation_policy {
+            TendermintActivationPolicy::PrivateKey(pk) => pk.is_trezor(),
+            TendermintActivationPolicy::PublicKey(_) => false,
+        }
+    }
 }
 
 #[async_trait]
@@ -2763,32 +2570,16 @@
 
         let htlc_id = self.calculate_htlc_id(htlc.sender(), htlc.to(), &amount, maker_spends_payment_args.secret_hash);
 
-<<<<<<< HEAD
-        let claim_htlc_tx = try_tx_fus!(self.gen_claim_htlc_tx(htlc_id, maker_spends_payment_args.secret));
+        let claim_htlc_tx = try_tx_s!(self.gen_claim_htlc_tx(htlc_id, maker_spends_payment_args.secret));
         let timeout = maker_spends_payment_args
             .time_lock
             .checked_sub(now_sec())
             .unwrap_or_default();
         let coin = self.clone();
-=======
-        let claim_htlc_tx = try_tx_s!(self.gen_claim_htlc_tx(htlc_id, maker_spends_payment_args.secret));
->>>>>>> 7f08caea
 
         let current_block = try_tx_s!(self.current_block().compat().await);
         let timeout_height = current_block + TIMEOUT_HEIGHT_DELTA;
 
-<<<<<<< HEAD
-            let (_tx_id, tx_raw) = try_tx_s!(
-                coin.common_send_raw_tx_bytes(
-                    claim_htlc_tx.msg_payload.clone(),
-                    fee.clone(),
-                    timeout_height,
-                    TX_DEFAULT_MEMO.into(),
-                    Duration::from_secs(timeout),
-                )
-                .await
-            );
-=======
         let fee = try_tx_s!(
             self.calculate_fee(
                 claim_htlc_tx.msg_payload.clone(),
@@ -2798,14 +2589,14 @@
             )
             .await
         );
->>>>>>> 7f08caea
 
         let (_tx_id, tx_raw) = try_tx_s!(
-            self.seq_safe_send_raw_tx_bytes(
+            coin.common_send_raw_tx_bytes(
                 claim_htlc_tx.msg_payload.clone(),
                 fee.clone(),
                 timeout_height,
                 TX_DEFAULT_MEMO.into(),
+                Duration::from_secs(timeout),
             )
             .await
         );
@@ -2840,36 +2631,16 @@
 
         let htlc_id = self.calculate_htlc_id(htlc.sender(), htlc.to(), &amount, taker_spends_payment_args.secret_hash);
 
-<<<<<<< HEAD
         let timeout = taker_spends_payment_args
             .time_lock
             .checked_sub(now_sec())
             .unwrap_or_default();
-        let claim_htlc_tx = try_tx_fus!(self.gen_claim_htlc_tx(htlc_id, taker_spends_payment_args.secret));
+        let claim_htlc_tx = try_tx_s!(self.gen_claim_htlc_tx(htlc_id, taker_spends_payment_args.secret));
         let coin = self.clone();
-
-        let fut = async move {
-            let current_block = try_tx_s!(coin.current_block().compat().await);
-            let timeout_height = current_block + TIMEOUT_HEIGHT_DELTA;
-=======
-        let claim_htlc_tx = try_tx_s!(self.gen_claim_htlc_tx(htlc_id, taker_spends_payment_args.secret));
->>>>>>> 7f08caea
 
         let current_block = try_tx_s!(self.current_block().compat().await);
         let timeout_height = current_block + TIMEOUT_HEIGHT_DELTA;
 
-<<<<<<< HEAD
-            let (tx_id, tx_raw) = try_tx_s!(
-                coin.common_send_raw_tx_bytes(
-                    claim_htlc_tx.msg_payload.clone(),
-                    fee.clone(),
-                    timeout_height,
-                    TX_DEFAULT_MEMO.into(),
-                    Duration::from_secs(timeout),
-                )
-                .await
-            );
-=======
         let fee = try_tx_s!(
             self.calculate_fee(
                 claim_htlc_tx.msg_payload.clone(),
@@ -2879,14 +2650,14 @@
             )
             .await
         );
->>>>>>> 7f08caea
 
         let (tx_id, tx_raw) = try_tx_s!(
-            self.seq_safe_send_raw_tx_bytes(
+            coin.common_send_raw_tx_bytes(
                 claim_htlc_tx.msg_payload.clone(),
                 fee.clone(),
                 timeout_height,
                 TX_DEFAULT_MEMO.into(),
+                Duration::from_secs(timeout),
             )
             .await
         );
@@ -3183,13 +2954,8 @@
             let tendermint_pair = TendermintKeyPair::new(activated_priv_key, pubkey);
 
             Ok(TendermintPrivKeyPolicy::HDWallet {
-<<<<<<< HEAD
-                derivation_path: derivation_path.clone(),
+                path_to_coin: path_to_coin.clone(),
                 activated_key: tendermint_pair,
-=======
-                path_to_coin: path_to_coin.clone(),
-                activated_key: activated_priv_key,
->>>>>>> 7f08caea
                 bip39_secp_priv_key,
             })
         },
