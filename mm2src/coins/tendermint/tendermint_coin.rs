use super::ethermint_account::EthermintAccount;
use super::htlc::{ClaimHtlcMsg, ClaimHtlcProto, CreateHtlcMsg, CreateHtlcProto, HtlcType, QueryHtlcRequestProto,
                  QueryHtlcResponse, TendermintHtlc, HTLC_STATE_COMPLETED, HTLC_STATE_OPEN, HTLC_STATE_REFUNDED};
use super::ibc::transfer_v1::MsgTransfer;
use super::ibc::IBC_GAS_LIMIT_DEFAULT;
use super::{rpc::*, TENDERMINT_COIN_PROTOCOL_TYPE};
use crate::coin_errors::{MyAddressError, ValidatePaymentError, ValidatePaymentResult};
use crate::hd_wallet::{HDPathAccountToAddressId, WithdrawFrom};
use crate::rpc_command::tendermint::staking::{ClaimRewardsPayload, Delegation, DelegationPayload,
                                              DelegationsQueryResponse, Undelegation, UndelegationEntry,
                                              UndelegationsQueryResponse, ValidatorStatus};
use crate::rpc_command::tendermint::{IBCChainRegistriesResponse, IBCChainRegistriesResult, IBCChainsRequestError,
                                     IBCTransferChannel, IBCTransferChannelTag, IBCTransferChannelsRequestError,
                                     IBCTransferChannelsResponse, IBCTransferChannelsResult, CHAIN_REGISTRY_BRANCH,
                                     CHAIN_REGISTRY_IBC_DIR_NAME, CHAIN_REGISTRY_REPO_NAME, CHAIN_REGISTRY_REPO_OWNER};
use crate::tendermint::ibc::IBC_OUT_SOURCE_PORT;
use crate::utxo::sat_from_big_decimal;
use crate::utxo::utxo_common::big_decimal_from_sat;
use crate::{big_decimal_from_sat_unsigned, BalanceError, BalanceFut, BigDecimal, CheckIfMyPaymentSentArgs,
            CoinBalance, ConfirmPaymentInput, DelegationError, DexFee, FeeApproxStage, FoundSwapTxSpend,
            HistorySyncState, MarketCoinOps, MmCoin, NegotiateSwapContractAddrErr, PrivKeyBuildPolicy, PrivKeyPolicy,
            PrivKeyPolicyNotAllowed, RawTransactionError, RawTransactionFut, RawTransactionRequest, RawTransactionRes,
            RawTransactionResult, RefundPaymentArgs, RpcCommonOps, SearchForSwapTxSpendInput, SendPaymentArgs,
            SignRawTransactionRequest, SignatureError, SignatureResult, SpendPaymentArgs, SwapOps, ToBytes, TradeFee,
            TradePreimageError, TradePreimageFut, TradePreimageResult, TradePreimageValue, TransactionData,
            TransactionDetails, TransactionEnum, TransactionErr, TransactionFut, TransactionResult, TransactionType,
            TxFeeDetails, TxMarshalingErr, UnexpectedDerivationMethod, ValidateAddressResult, ValidateFeeArgs,
            ValidateOtherPubKeyErr, ValidatePaymentFut, ValidatePaymentInput, VerificationError, VerificationResult,
            WaitForHTLCTxSpendArgs, WatcherOps, WeakSpawner, WithdrawError, WithdrawFee, WithdrawFut, WithdrawRequest};
use async_std::prelude::FutureExt as AsyncStdFutureExt;
use async_trait::async_trait;
use bip32::DerivationPath;
use bitcrypto::{dhash160, sha256};
use common::executor::{abortable_queue::AbortableQueue, AbortableSystem};
use common::executor::{AbortedError, Timer};
use common::log::{debug, warn};
use common::{get_utc_timestamp, now_sec, Future01CompatExt, PagingOptions, DEX_FEE_ADDR_PUBKEY};
use cosmrs::bank::{MsgMultiSend, MsgSend, MultiSendIo};
use cosmrs::crypto::secp256k1::SigningKey;
use cosmrs::distribution::MsgWithdrawDelegatorReward;
use cosmrs::proto::cosmos::auth::v1beta1::{BaseAccount, QueryAccountRequest, QueryAccountResponse};
use cosmrs::proto::cosmos::bank::v1beta1::{MsgMultiSend as MsgMultiSendProto, MsgSend as MsgSendProto,
                                           QueryBalanceRequest, QueryBalanceResponse};
use cosmrs::proto::cosmos::base::query::v1beta1::PageRequest;
use cosmrs::proto::cosmos::base::tendermint::v1beta1::{GetBlockByHeightRequest, GetBlockByHeightResponse,
                                                       GetLatestBlockRequest, GetLatestBlockResponse};
use cosmrs::proto::cosmos::base::v1beta1::{Coin as CoinProto, DecCoin};
use cosmrs::proto::cosmos::distribution::v1beta1::{QueryDelegationRewardsRequest, QueryDelegationRewardsResponse};
use cosmrs::proto::cosmos::staking::v1beta1::{QueryDelegationRequest, QueryDelegationResponse,
                                              QueryDelegatorDelegationsRequest, QueryDelegatorDelegationsResponse,
                                              QueryDelegatorUnbondingDelegationsRequest,
                                              QueryDelegatorUnbondingDelegationsResponse, QueryValidatorsRequest,
                                              QueryValidatorsResponse as QueryValidatorsResponseProto};
use cosmrs::proto::cosmos::tx::v1beta1::{GetTxRequest, GetTxResponse, SimulateRequest, SimulateResponse, Tx, TxBody,
                                         TxRaw};
use cosmrs::proto::prost::{DecodeError, Message};
use cosmrs::staking::{MsgDelegate, MsgUndelegate, QueryValidatorsResponse, Validator};
use cosmrs::tendermint::block::Height;
use cosmrs::tendermint::chain::Id as ChainId;
use cosmrs::tendermint::PublicKey;
use cosmrs::tx::{self, Fee, Msg, Raw, SignDoc, SignerInfo};
use cosmrs::{AccountId, Any, Coin, Denom, ErrorReport};
use crypto::privkey::key_pair_from_secret;
use crypto::{HDPathToCoin, Secp256k1Secret};
use derive_more::Display;
use futures::future::try_join_all;
use futures::lock::Mutex as AsyncMutex;
use futures::{FutureExt, TryFutureExt};
use futures01::Future;
use hex::FromHexError;
use instant::Duration;
use itertools::Itertools;
use keys::{KeyPair, Public};
use mm2_core::mm_ctx::{MmArc, MmWeak};
use mm2_err_handle::prelude::*;
use mm2_git::{FileMetadata, GitController, GithubClient, RepositoryOperations, GITHUB_API_URI};
use mm2_number::bigdecimal::ParseBigDecimalError;
use mm2_number::MmNumber;
use mm2_p2p::p2p_ctx::P2PContext;
use num_traits::Zero;
use parking_lot::Mutex as PaMutex;
use primitives::hash::H256;
use regex::Regex;
use rpc::v1::types::Bytes as BytesJson;
use serde_json::{self as json, Value as Json};
use std::collections::HashMap;
use std::convert::{TryFrom, TryInto};
use std::io;
use std::num::NonZeroU32;
use std::ops::Deref;
use std::str::FromStr;
use std::sync::{Arc, Mutex};
use uuid::Uuid;

#[cfg(test)] use mocktopus::macros::*;

// ABCI Request Paths
const ABCI_GET_LATEST_BLOCK_PATH: &str = "/cosmos.base.tendermint.v1beta1.Service/GetLatestBlock";
const ABCI_GET_BLOCK_BY_HEIGHT_PATH: &str = "/cosmos.base.tendermint.v1beta1.Service/GetBlockByHeight";
const ABCI_SIMULATE_TX_PATH: &str = "/cosmos.tx.v1beta1.Service/Simulate";
const ABCI_QUERY_ACCOUNT_PATH: &str = "/cosmos.auth.v1beta1.Query/Account";
const ABCI_QUERY_BALANCE_PATH: &str = "/cosmos.bank.v1beta1.Query/Balance";
const ABCI_GET_TX_PATH: &str = "/cosmos.tx.v1beta1.Service/GetTx";
const ABCI_VALIDATORS_PATH: &str = "/cosmos.staking.v1beta1.Query/Validators";
const ABCI_DELEGATION_PATH: &str = "/cosmos.staking.v1beta1.Query/Delegation";
const ABCI_DELEGATOR_DELEGATIONS_PATH: &str = "/cosmos.staking.v1beta1.Query/DelegatorDelegations";
const ABCI_DELEGATOR_UNDELEGATIONS_PATH: &str = "/cosmos.staking.v1beta1.Query/DelegatorUnbondingDelegations";
const ABCI_DELEGATION_REWARDS_PATH: &str = "/cosmos.distribution.v1beta1.Query/DelegationRewards";

pub(crate) const MIN_TX_SATOSHIS: i64 = 1;

// ABCI Request Defaults
const ABCI_REQUEST_HEIGHT: Option<Height> = None;
const ABCI_REQUEST_PROVE: bool = false;

/// 0.25 is good average gas price on atom and iris
const DEFAULT_GAS_PRICE: f64 = 0.25;
pub(super) const TIMEOUT_HEIGHT_DELTA: u64 = 100;
pub const GAS_LIMIT_DEFAULT: u64 = 125_000;
pub const GAS_WANTED_BASE_VALUE: f64 = 50_000.;
pub(crate) const TX_DEFAULT_MEMO: &str = "";

// https://github.com/irisnet/irismod/blob/5016c1be6fdbcffc319943f33713f4a057622f0a/modules/htlc/types/validation.go#L19-L22
const MAX_TIME_LOCK: i64 = 34560;
const MIN_TIME_LOCK: i64 = 50;

const ACCOUNT_SEQUENCE_ERR: &str = "account sequence mismatch";

lazy_static! {
    static ref SEQUENCE_PARSER_REGEX: Regex = Regex::new(r"expected (\d+)").unwrap();
}

pub struct SerializedUnsignedTx {
    tx_json: Json,
    body_bytes: Vec<u8>,
}

type TendermintPrivKeyPolicy = PrivKeyPolicy<TendermintKeyPair>;

pub struct TendermintKeyPair {
    private_key_secret: Secp256k1Secret,
    public_key: Public,
}

impl TendermintKeyPair {
    fn new(private_key_secret: Secp256k1Secret, public_key: Public) -> Self {
        Self {
            private_key_secret,
            public_key,
        }
    }
}

#[derive(Clone, Deserialize)]
pub struct RpcNode {
    url: String,
    #[serde(default)]
    komodo_proxy: bool,
}

impl RpcNode {
    #[cfg(test)]
    fn for_test(url: &str) -> Self {
        Self {
            url: url.to_string(),
            komodo_proxy: false,
        }
    }
}

#[async_trait]
pub trait TendermintCommons {
    fn platform_denom(&self) -> &Denom;

    fn set_history_sync_state(&self, new_state: HistorySyncState);

    async fn get_block_timestamp(&self, block: i64) -> MmResult<Option<u64>, TendermintCoinRpcError>;

    async fn get_all_balances(&self) -> MmResult<AllBalancesResult, TendermintCoinRpcError>;

    async fn rpc_client(&self) -> MmResult<HttpClient, TendermintCoinRpcError>;
}

#[derive(Clone, Debug, PartialEq, Serialize, Deserialize)]
pub struct TendermintFeeDetails {
    pub coin: String,
    pub amount: BigDecimal,
    #[serde(skip)]
    pub uamount: u64,
    pub gas_limit: u64,
}

#[derive(Clone, Debug, Deserialize, Serialize)]
pub struct TendermintProtocolInfo {
    pub decimals: u8,
    denom: String,
    pub account_prefix: String,
    chain_id: String,
    gas_price: Option<f64>,
    chain_registry_name: Option<String>,
}

#[derive(Clone)]
pub struct ActivatedTokenInfo {
    pub(crate) decimals: u8,
    pub ticker: String,
}

pub struct TendermintConf {
    avg_blocktime: u8,
    /// Derivation path of the coin.
    /// This derivation path consists of `purpose` and `coin_type` only
    /// where the full `BIP44` address has the following structure:
    /// `m/purpose'/coin_type'/account'/change/address_index`.
    derivation_path: Option<HDPathToCoin>,
}

impl TendermintConf {
    pub fn try_from_json(ticker: &str, conf: &Json) -> MmResult<Self, TendermintInitError> {
        let avg_blocktime = conf.get("avg_blocktime").or_mm_err(|| TendermintInitError {
            ticker: ticker.to_string(),
            kind: TendermintInitErrorKind::AvgBlockTimeMissing,
        })?;

        let avg_blocktime = avg_blocktime.as_i64().or_mm_err(|| TendermintInitError {
            ticker: ticker.to_string(),
            kind: TendermintInitErrorKind::AvgBlockTimeInvalid,
        })?;

        let avg_blocktime = u8::try_from(avg_blocktime).map_to_mm(|_| TendermintInitError {
            ticker: ticker.to_string(),
            kind: TendermintInitErrorKind::AvgBlockTimeInvalid,
        })?;

        let derivation_path = json::from_value(conf["derivation_path"].clone()).map_to_mm(|e| TendermintInitError {
            ticker: ticker.to_string(),
            kind: TendermintInitErrorKind::ErrorDeserializingDerivationPath(e.to_string()),
        })?;

        Ok(TendermintConf {
            avg_blocktime,
            derivation_path,
        })
    }
}

pub enum TendermintActivationPolicy {
    PrivateKey(PrivKeyPolicy<TendermintKeyPair>),
    PublicKey(PublicKey),
}

impl TendermintActivationPolicy {
    pub fn with_private_key_policy(private_key_policy: PrivKeyPolicy<TendermintKeyPair>) -> Self {
        Self::PrivateKey(private_key_policy)
    }

    pub fn with_public_key(account_public_key: PublicKey) -> Self { Self::PublicKey(account_public_key) }

    fn generate_account_id(&self, account_prefix: &str) -> Result<AccountId, ErrorReport> {
        match self {
            Self::PrivateKey(priv_key_policy) => {
                let pk = priv_key_policy.activated_key().ok_or_else(|| {
                    ErrorReport::new(io::Error::new(io::ErrorKind::NotFound, "Activated key not found"))
                })?;

                Ok(
                    account_id_from_privkey(pk.private_key_secret.as_slice(), account_prefix)
                        .map_err(|e| ErrorReport::new(io::Error::new(io::ErrorKind::InvalidData, e.to_string())))?,
                )
            },

            Self::PublicKey(account_public_key) => {
                account_id_from_raw_pubkey(account_prefix, &account_public_key.to_bytes())
            },
        }
    }

    fn public_key(&self) -> Result<PublicKey, io::Error> {
        match self {
            Self::PrivateKey(private_key_policy) => match private_key_policy {
                PrivKeyPolicy::Iguana(pair) => PublicKey::from_raw_secp256k1(&pair.public_key.to_bytes())
                    .ok_or_else(|| io::Error::new(io::ErrorKind::InvalidData, "Couldn't generate public key")),

                PrivKeyPolicy::HDWallet { activated_key, .. } => {
                    PublicKey::from_raw_secp256k1(&activated_key.public_key.to_bytes())
                        .ok_or_else(|| io::Error::new(io::ErrorKind::InvalidData, "Couldn't generate public key"))
                },

                PrivKeyPolicy::Trezor => Err(io::Error::new(
                    io::ErrorKind::Unsupported,
                    "Trezor is not supported yet!",
                )),

                #[cfg(target_arch = "wasm32")]
                PrivKeyPolicy::Metamask(_) => unreachable!(),
            },
            Self::PublicKey(account_public_key) => Ok(*account_public_key),
        }
    }

    pub(crate) fn activated_key_or_err(&self) -> Result<&Secp256k1Secret, MmError<PrivKeyPolicyNotAllowed>> {
        match self {
            Self::PrivateKey(private_key) => Ok(private_key.activated_key_or_err()?.private_key_secret.as_ref()),
            Self::PublicKey(_) => MmError::err(PrivKeyPolicyNotAllowed::UnsupportedMethod(
                "`activated_key_or_err` is not supported for pubkey-only activations".to_string(),
            )),
        }
    }

    pub(crate) fn activated_key(&self) -> Option<Secp256k1Secret> {
        match self {
            Self::PrivateKey(private_key) => Some(*private_key.activated_key()?.private_key_secret.as_ref()),
            Self::PublicKey(_) => None,
        }
    }

    pub(crate) fn path_to_coin_or_err(&self) -> Result<&HDPathToCoin, MmError<PrivKeyPolicyNotAllowed>> {
        match self {
            Self::PrivateKey(private_key) => Ok(private_key.path_to_coin_or_err()?),
            Self::PublicKey(_) => MmError::err(PrivKeyPolicyNotAllowed::UnsupportedMethod(
                "`path_to_coin_or_err` is not supported for pubkey-only activations".to_string(),
            )),
        }
    }

    pub(crate) fn hd_wallet_derived_priv_key_or_err(
        &self,
        path_to_address: &DerivationPath,
    ) -> Result<Secp256k1Secret, MmError<PrivKeyPolicyNotAllowed>> {
        match self {
            Self::PrivateKey(pair) => pair.hd_wallet_derived_priv_key_or_err(path_to_address),
            Self::PublicKey(_) => MmError::err(PrivKeyPolicyNotAllowed::UnsupportedMethod(
                "`hd_wallet_derived_priv_key_or_err` is not supported for pubkey-only activations".to_string(),
            )),
        }
    }
}

struct TendermintRpcClient(AsyncMutex<TendermintRpcClientImpl>);

struct TendermintRpcClientImpl {
    rpc_clients: Vec<HttpClient>,
}

#[async_trait]
impl RpcCommonOps for TendermintCoin {
    type RpcClient = HttpClient;
    type Error = TendermintCoinRpcError;

    async fn get_live_client(&self) -> Result<Self::RpcClient, Self::Error> {
        let mut client_impl = self.client.0.lock().await;
        // try to find first live client
        for (i, client) in client_impl.rpc_clients.clone().into_iter().enumerate() {
            match client.perform(HealthRequest).timeout(Duration::from_secs(15)).await {
                Ok(Ok(_)) => {
                    // Bring the live client to the front of rpc_clients
                    client_impl.rpc_clients.rotate_left(i);
                    return Ok(client);
                },
                Ok(Err(rpc_error)) => {
                    debug!("Could not perform healthcheck on: {:?}. Error: {}", &client, rpc_error);
                },
                Err(timeout_error) => {
                    debug!("Healthcheck timeout exceed on: {:?}. Error: {}", &client, timeout_error);
                },
            };
        }
        return Err(TendermintCoinRpcError::RpcClientError(
            "All the current rpc nodes are unavailable.".to_string(),
        ));
    }
}

pub struct TendermintCoinImpl {
    ticker: String,
    /// As seconds
    avg_blocktime: u8,
    /// My address
    pub account_id: AccountId,
    pub(super) account_prefix: String,
    pub(super) activation_policy: TendermintActivationPolicy,
    pub(crate) decimals: u8,
    pub(super) denom: Denom,
    chain_id: ChainId,
    gas_price: Option<f64>,
    pub tokens_info: PaMutex<HashMap<String, ActivatedTokenInfo>>,
    /// This spawner is used to spawn coin's related futures that should be aborted on coin deactivation
    /// or on [`MmArc::stop`].
    pub(super) abortable_system: AbortableQueue,
    pub(crate) history_sync_state: Mutex<HistorySyncState>,
    client: TendermintRpcClient,
    pub(crate) chain_registry_name: Option<String>,
    pub ctx: MmWeak,
    pub(crate) is_keplr_from_ledger: bool,
}

#[derive(Clone)]
pub struct TendermintCoin(Arc<TendermintCoinImpl>);

impl Deref for TendermintCoin {
    type Target = TendermintCoinImpl;

    fn deref(&self) -> &Self::Target { &self.0 }
}

#[derive(Debug, Clone)]
pub struct TendermintInitError {
    pub ticker: String,
    pub kind: TendermintInitErrorKind,
}

#[derive(Display, Debug, Clone)]
pub enum TendermintInitErrorKind {
    Internal(String),
    InvalidPrivKey(String),
    CouldNotGenerateAccountId(String),
    EmptyRpcUrls,
    RpcClientInitError(String),
    InvalidChainId(String),
    InvalidDenom(String),
    InvalidProtocolData(String),
    InvalidPathToAddress(String),
    #[display(fmt = "'derivation_path' field is not found in config")]
    DerivationPathIsNotSet,
    #[display(fmt = "'account' field is not found in config")]
    AccountIsNotSet,
    #[display(fmt = "'address_index' field is not found in config")]
    AddressIndexIsNotSet,
    #[display(fmt = "Error deserializing 'derivation_path': {}", _0)]
    ErrorDeserializingDerivationPath(String),
    #[display(fmt = "Error deserializing 'path_to_address': {}", _0)]
    ErrorDeserializingPathToAddress(String),
    PrivKeyPolicyNotAllowed(PrivKeyPolicyNotAllowed),
    RpcError(String),
    #[display(fmt = "avg_blocktime is missing in coin configuration")]
    AvgBlockTimeMissing,
    #[display(fmt = "avg_blocktime must be in-between '0' and '255'.")]
    AvgBlockTimeInvalid,
    BalanceStreamInitError(String),
    #[display(fmt = "Watcher features can not be used with pubkey-only activation policy.")]
    CantUseWatchersWithPubkeyPolicy,
}

/// TODO: Rename this into `ClientRpcError` because this is very
/// confusing atm.
#[derive(Display, Debug, Serialize, SerializeErrorType)]
#[serde(tag = "error_type", content = "error_data")]
pub enum TendermintCoinRpcError {
    Prost(String),
    InvalidResponse(String),
    PerformError(String),
    RpcClientError(String),
    InternalError(String),
    #[display(fmt = "Account type '{}' is not supported for HTLCs", prefix)]
    UnexpectedAccountType {
        prefix: String,
    },
}

impl From<DecodeError> for TendermintCoinRpcError {
    fn from(err: DecodeError) -> Self { TendermintCoinRpcError::Prost(err.to_string()) }
}

impl From<PrivKeyPolicyNotAllowed> for TendermintCoinRpcError {
    fn from(err: PrivKeyPolicyNotAllowed) -> Self { TendermintCoinRpcError::InternalError(err.to_string()) }
}

impl From<TendermintCoinRpcError> for WithdrawError {
    fn from(err: TendermintCoinRpcError) -> Self { WithdrawError::Transport(err.to_string()) }
}

impl From<TendermintCoinRpcError> for DelegationError {
    fn from(err: TendermintCoinRpcError) -> Self { DelegationError::Transport(err.to_string()) }
}

impl From<TendermintCoinRpcError> for BalanceError {
    fn from(err: TendermintCoinRpcError) -> Self {
        match err {
            TendermintCoinRpcError::InvalidResponse(e) => BalanceError::InvalidResponse(e),
            TendermintCoinRpcError::Prost(e) => BalanceError::InvalidResponse(e),
            TendermintCoinRpcError::PerformError(e) | TendermintCoinRpcError::RpcClientError(e) => {
                BalanceError::Transport(e)
            },
            TendermintCoinRpcError::InternalError(e) => BalanceError::Internal(e),
            TendermintCoinRpcError::UnexpectedAccountType { prefix } => {
                BalanceError::Internal(format!("Account type '{prefix}' is not supported for HTLCs"))
            },
        }
    }
}

impl From<TendermintCoinRpcError> for ValidatePaymentError {
    fn from(err: TendermintCoinRpcError) -> Self {
        match err {
            TendermintCoinRpcError::InvalidResponse(e) => ValidatePaymentError::InvalidRpcResponse(e),
            TendermintCoinRpcError::Prost(e) => ValidatePaymentError::InvalidRpcResponse(e),
            TendermintCoinRpcError::PerformError(e) | TendermintCoinRpcError::RpcClientError(e) => {
                ValidatePaymentError::Transport(e)
            },
            TendermintCoinRpcError::InternalError(e) => ValidatePaymentError::InternalError(e),
            TendermintCoinRpcError::UnexpectedAccountType { prefix } => {
                ValidatePaymentError::InvalidParameter(format!("Account type '{prefix}' is not supported for HTLCs"))
            },
        }
    }
}

impl From<TendermintCoinRpcError> for TradePreimageError {
    fn from(err: TendermintCoinRpcError) -> Self { TradePreimageError::Transport(err.to_string()) }
}

#[cfg(not(target_arch = "wasm32"))]
impl From<tendermint_rpc::Error> for TendermintCoinRpcError {
    fn from(err: tendermint_rpc::Error) -> Self { TendermintCoinRpcError::PerformError(err.to_string()) }
}

#[cfg(target_arch = "wasm32")]
impl From<PerformError> for TendermintCoinRpcError {
    fn from(err: PerformError) -> Self { TendermintCoinRpcError::PerformError(err.to_string()) }
}

impl From<TendermintCoinRpcError> for RawTransactionError {
    fn from(err: TendermintCoinRpcError) -> Self { RawTransactionError::Transport(err.to_string()) }
}

#[derive(Clone, Debug, PartialEq)]
pub struct CosmosTransaction {
    pub data: cosmrs::proto::cosmos::tx::v1beta1::TxRaw,
}

impl crate::Transaction for CosmosTransaction {
    fn tx_hex(&self) -> Vec<u8> { self.data.encode_to_vec() }

    fn tx_hash_as_bytes(&self) -> BytesJson {
        let bytes = self.data.encode_to_vec();
        let hash = sha256(&bytes);
        hash.to_vec().into()
    }
}

pub(crate) fn account_id_from_privkey(priv_key: &[u8], prefix: &str) -> MmResult<AccountId, TendermintInitErrorKind> {
    let signing_key =
        SigningKey::from_slice(priv_key).map_to_mm(|e| TendermintInitErrorKind::InvalidPrivKey(e.to_string()))?;

    signing_key
        .public_key()
        .account_id(prefix)
        .map_to_mm(|e| TendermintInitErrorKind::CouldNotGenerateAccountId(e.to_string()))
}

#[derive(Display, Debug)]
pub enum AccountIdFromPubkeyHexErr {
    InvalidHexString(FromHexError),
    CouldNotCreateAccountId(ErrorReport),
}

impl From<FromHexError> for AccountIdFromPubkeyHexErr {
    fn from(err: FromHexError) -> Self { AccountIdFromPubkeyHexErr::InvalidHexString(err) }
}

impl From<ErrorReport> for AccountIdFromPubkeyHexErr {
    fn from(err: ErrorReport) -> Self { AccountIdFromPubkeyHexErr::CouldNotCreateAccountId(err) }
}

pub fn account_id_from_pubkey_hex(prefix: &str, pubkey: &str) -> Result<AccountId, AccountIdFromPubkeyHexErr> {
    let pubkey_bytes = hex::decode(pubkey)?;
    Ok(account_id_from_raw_pubkey(prefix, &pubkey_bytes)?)
}

pub fn account_id_from_raw_pubkey(prefix: &str, pubkey: &[u8]) -> Result<AccountId, ErrorReport> {
    let pubkey_hash = dhash160(pubkey);
    AccountId::new(prefix, pubkey_hash.as_slice())
}

#[derive(Debug, Clone, PartialEq)]
pub struct AllBalancesResult {
    pub platform_balance: BigDecimal,
    pub tokens_balances: HashMap<String, BigDecimal>,
}

#[derive(Debug, Display)]
enum SearchForSwapTxSpendErr {
    Cosmrs(ErrorReport),
    Rpc(TendermintCoinRpcError),
    TxMessagesEmpty,
    ClaimHtlcTxNotFound,
    UnexpectedHtlcState(i32),
    #[display(fmt = "Account type '{}' is not supported for HTLCs", prefix)]
    UnexpectedAccountType {
        prefix: String,
    },
    Proto(DecodeError),
}

impl From<ErrorReport> for SearchForSwapTxSpendErr {
    fn from(e: ErrorReport) -> Self { SearchForSwapTxSpendErr::Cosmrs(e) }
}

impl From<TendermintCoinRpcError> for SearchForSwapTxSpendErr {
    fn from(e: TendermintCoinRpcError) -> Self { SearchForSwapTxSpendErr::Rpc(e) }
}

impl From<DecodeError> for SearchForSwapTxSpendErr {
    fn from(e: DecodeError) -> Self { SearchForSwapTxSpendErr::Proto(e) }
}

#[async_trait]
impl TendermintCommons for TendermintCoin {
    fn platform_denom(&self) -> &Denom { &self.denom }

    fn set_history_sync_state(&self, new_state: HistorySyncState) {
        *self.history_sync_state.lock().unwrap() = new_state;
    }

    async fn get_block_timestamp(&self, block: i64) -> MmResult<Option<u64>, TendermintCoinRpcError> {
        let block_response = self.get_block_by_height(block).await?;
        let block_header = some_or_return_ok_none!(some_or_return_ok_none!(block_response.block).header);
        let timestamp = some_or_return_ok_none!(block_header.time);

        Ok(u64::try_from(timestamp.seconds).ok())
    }

    async fn get_all_balances(&self) -> MmResult<AllBalancesResult, TendermintCoinRpcError> {
        let platform_balance_denom = self
            .account_balance_for_denom(&self.account_id, self.denom.to_string())
            .await?;
        let platform_balance = big_decimal_from_sat_unsigned(platform_balance_denom, self.decimals);
        let ibc_assets_info = self.tokens_info.lock().clone();

        let mut requests = Vec::with_capacity(ibc_assets_info.len());
        for (denom, info) in ibc_assets_info {
            let fut = async move {
                let balance_denom = self
                    .account_balance_for_denom(&self.account_id, denom)
                    .await
                    .map_err(|e| e.into_inner())?;
                let balance_decimal = big_decimal_from_sat_unsigned(balance_denom, info.decimals);
                Ok::<_, TendermintCoinRpcError>((info.ticker, balance_decimal))
            };
            requests.push(fut);
        }
        let tokens_balances = try_join_all(requests).await?.into_iter().collect();

        Ok(AllBalancesResult {
            platform_balance,
            tokens_balances,
        })
    }

    #[inline(always)]
    async fn rpc_client(&self) -> MmResult<HttpClient, TendermintCoinRpcError> {
        self.get_live_client().await.map_to_mm(|e| e)
    }
}

#[cfg_attr(test, mockable)]
impl TendermintCoin {
    #[allow(clippy::too_many_arguments)]
    pub async fn init(
        ctx: &MmArc,
        ticker: String,
        conf: TendermintConf,
        protocol_info: TendermintProtocolInfo,
        nodes: Vec<RpcNode>,
        tx_history: bool,
        activation_policy: TendermintActivationPolicy,
        is_keplr_from_ledger: bool,
    ) -> MmResult<TendermintCoin, TendermintInitError> {
        if nodes.is_empty() {
            return MmError::err(TendermintInitError {
                ticker,
                kind: TendermintInitErrorKind::EmptyRpcUrls,
            });
        }

        let account_id = activation_policy
            .generate_account_id(&protocol_info.account_prefix)
            .map_to_mm(|e| TendermintInitError {
                ticker: ticker.clone(),
                kind: TendermintInitErrorKind::CouldNotGenerateAccountId(e.to_string()),
            })?;

        let rpc_clients = clients_from_urls(ctx, nodes).mm_err(|kind| TendermintInitError {
            ticker: ticker.clone(),
            kind,
        })?;

        let client_impl = TendermintRpcClientImpl { rpc_clients };

        let chain_id = ChainId::try_from(protocol_info.chain_id).map_to_mm(|e| TendermintInitError {
            ticker: ticker.clone(),
            kind: TendermintInitErrorKind::InvalidChainId(e.to_string()),
        })?;

        let denom = Denom::from_str(&protocol_info.denom).map_to_mm(|e| TendermintInitError {
            ticker: ticker.clone(),
            kind: TendermintInitErrorKind::InvalidDenom(e.to_string()),
        })?;

        let history_sync_state = if tx_history {
            HistorySyncState::NotStarted
        } else {
            HistorySyncState::NotEnabled
        };

        // Create an abortable system linked to the `MmCtx` so if the context is stopped via `MmArc::stop`,
        // all spawned futures related to `TendermintCoin` will be aborted as well.
        let abortable_system = ctx
            .abortable_system
            .create_subsystem()
            .map_to_mm(|e| TendermintInitError {
                ticker: ticker.clone(),
                kind: TendermintInitErrorKind::Internal(e.to_string()),
            })?;

        Ok(TendermintCoin(Arc::new(TendermintCoinImpl {
            ticker,
            account_id,
            account_prefix: protocol_info.account_prefix,
            activation_policy,
            decimals: protocol_info.decimals,
            denom,
            chain_id,
            gas_price: protocol_info.gas_price,
            avg_blocktime: conf.avg_blocktime,
            tokens_info: PaMutex::new(HashMap::new()),
            abortable_system,
            history_sync_state: Mutex::new(history_sync_state),
            client: TendermintRpcClient(AsyncMutex::new(client_impl)),
            chain_registry_name: protocol_info.chain_registry_name,
            ctx: ctx.weak(),
            is_keplr_from_ledger,
        })))
    }

    /// Extracts corresponding IBC channel ID for `AccountId` from https://github.com/KomodoPlatform/chain-registry/tree/nucl.
    pub(crate) async fn detect_channel_id_for_ibc_transfer(
        &self,
        to_address: &AccountId,
    ) -> Result<String, MmError<WithdrawError>> {
        let ctx = MmArc::from_weak(&self.ctx).ok_or_else(|| WithdrawError::InternalError("No context".to_owned()))?;

        let source_registry_name = self
            .chain_registry_name
            .clone()
            .ok_or_else(|| WithdrawError::RegistryNameIsMissing(to_address.prefix().to_owned()))?;

        let destination_registry_name = chain_registry_name_from_account_prefix(&ctx, to_address.prefix())
            .ok_or_else(|| WithdrawError::RegistryNameIsMissing(to_address.prefix().to_owned()))?;

        let channels = get_ibc_transfer_channels(source_registry_name, destination_registry_name)
            .await
            .map_err(|_| WithdrawError::IBCChannelCouldNotFound(to_address.to_string()))?;

        Ok(channels
            .ibc_transfer_channels
            .last()
            .ok_or_else(|| WithdrawError::InternalError("channel list can not be empty".to_owned()))?
            .channel_id
            .clone())
    }

    #[inline(always)]
    fn gas_price(&self) -> f64 { self.gas_price.unwrap_or(DEFAULT_GAS_PRICE) }

    #[allow(unused)]
    async fn get_latest_block(&self) -> MmResult<GetLatestBlockResponse, TendermintCoinRpcError> {
        let request = GetLatestBlockRequest {};
        let request = AbciRequest::new(
            Some(ABCI_GET_LATEST_BLOCK_PATH.to_string()),
            request.encode_to_vec(),
            ABCI_REQUEST_HEIGHT,
            ABCI_REQUEST_PROVE,
        );

        let response = self.rpc_client().await?.perform(request).await?;

        Ok(GetLatestBlockResponse::decode(response.response.value.as_slice())?)
    }

    #[allow(unused)]
    async fn get_block_by_height(&self, height: i64) -> MmResult<GetBlockByHeightResponse, TendermintCoinRpcError> {
        let request = GetBlockByHeightRequest { height };
        let request = AbciRequest::new(
            Some(ABCI_GET_BLOCK_BY_HEIGHT_PATH.to_string()),
            request.encode_to_vec(),
            ABCI_REQUEST_HEIGHT,
            ABCI_REQUEST_PROVE,
        );

        let response = self.rpc_client().await?.perform(request).await?;

        Ok(GetBlockByHeightResponse::decode(response.response.value.as_slice())?)
    }

    // We must simulate the tx on rpc nodes in order to calculate network fee.
    // Right now cosmos doesn't expose any of gas price and fee informations directly.
    // Therefore, we can call SimulateRequest or CheckTx(doesn't work with using Abci interface) to get used gas or fee itself.
    pub(super) fn gen_simulated_tx(
        &self,
        account_info: &BaseAccount,
        priv_key: &Secp256k1Secret,
        tx_payload: Any,
        timeout_height: u64,
        memo: &str,
    ) -> cosmrs::Result<Vec<u8>> {
        let fee_amount = Coin {
            denom: self.denom.clone(),
            amount: 0_u64.into(),
        };

        let fee = Fee::from_amount_and_gas(fee_amount, GAS_LIMIT_DEFAULT);

        let signkey = SigningKey::from_slice(priv_key.as_slice())?;
        let tx_body = tx::Body::new(vec![tx_payload], memo, timeout_height as u32);
        let auth_info = SignerInfo::single_direct(Some(signkey.public_key()), account_info.sequence).auth_info(fee);
        let sign_doc = SignDoc::new(&tx_body, &auth_info, &self.chain_id, account_info.account_number)?;
        sign_doc.sign(&signkey)?.to_bytes()
    }

    /// This is converted from irismod and cosmos-sdk source codes written in golang.
    /// Refs:
    ///  - Main algorithm: https://github.com/irisnet/irismod/blob/main/modules/htlc/types/htlc.go#L157
    ///  - Coins string building https://github.com/cosmos/cosmos-sdk/blob/main/types/coin.go#L210-L225
    fn calculate_htlc_id(
        &self,
        from_address: &AccountId,
        to_address: &AccountId,
        amount: &[Coin],
        secret_hash: &[u8],
    ) -> String {
        // Needs to be sorted if contains multiple coins
        // let mut amount = amount;
        // amount.sort();

        let coins_string = amount
            .iter()
            .map(|t| format!("{}{}", t.amount, t.denom))
            .collect::<Vec<String>>()
            .join(",");

        let mut htlc_id = vec![];
        htlc_id.extend_from_slice(secret_hash);
        htlc_id.extend_from_slice(&from_address.to_bytes());
        htlc_id.extend_from_slice(&to_address.to_bytes());
        htlc_id.extend_from_slice(coins_string.as_bytes());
        sha256(&htlc_id).to_string().to_uppercase()
    }

    async fn common_send_raw_tx_bytes(
        &self,
        tx_payload: Any,
        fee: Fee,
        timeout_height: u64,
        memo: &str,
        timeout: Duration,
    ) -> Result<(String, Raw), TransactionErr> {
        // As there wouldn't be enough time to process the data, to mitigate potential edge problems (such as attempting to send transaction
        // bytes half a second before expiration, which may take longer to send and result in the transaction amount being wasted due to a timeout),
        // reduce the expiration time by 5 seconds.
        let expiration = timeout - Duration::from_secs(5);

        match self.activation_policy {
            TendermintActivationPolicy::PrivateKey(_) => {
                try_tx_s!(
                    self.seq_safe_send_raw_tx_bytes(tx_payload, fee, timeout_height, memo)
                        .timeout(expiration)
                        .await
                )
            },
            TendermintActivationPolicy::PublicKey(_) => {
                try_tx_s!(
                    self.send_unsigned_tx_externally(tx_payload, fee, timeout_height, memo, expiration)
                        .timeout(expiration)
                        .await
                )
            },
        }
    }

    async fn seq_safe_send_raw_tx_bytes(
        &self,
        tx_payload: Any,
        fee: Fee,
        timeout_height: u64,
        memo: &str,
    ) -> Result<(String, Raw), TransactionErr> {
        let mut account_info = try_tx_s!(self.account_info(&self.account_id).await);
        let (tx_id, tx_raw) = loop {
            let tx_raw = try_tx_s!(self.any_to_signed_raw_tx(
                try_tx_s!(self.activation_policy.activated_key_or_err()),
                &account_info,
                tx_payload.clone(),
                fee.clone(),
                timeout_height,
                memo,
            ));

            match self.send_raw_tx_bytes(&try_tx_s!(tx_raw.to_bytes())).compat().await {
                Ok(tx_id) => break (tx_id, tx_raw),
                Err(e) => {
                    if e.contains(ACCOUNT_SEQUENCE_ERR) {
                        account_info.sequence = try_tx_s!(parse_expected_sequence_number(&e));
                        debug!("Got wrong account sequence, trying again.");
                        continue;
                    }

                    return Err(crate::TransactionErr::Plain(ERRL!("{}", e)));
                },
            };
        };

        Ok((tx_id, tx_raw))
    }

    async fn send_unsigned_tx_externally(
        &self,
        tx_payload: Any,
        fee: Fee,
        timeout_height: u64,
        memo: &str,
        timeout: Duration,
    ) -> Result<(String, Raw), TransactionErr> {
        #[derive(Deserialize)]
        struct TxHashData {
            hash: String,
        }

        let ctx = try_tx_s!(MmArc::from_weak(&self.ctx).ok_or(ERRL!("ctx must be initialized already")));

        let account_info = try_tx_s!(self.account_info(&self.account_id).await);
        let SerializedUnsignedTx { tx_json, body_bytes } = if self.is_keplr_from_ledger {
            try_tx_s!(self.any_to_legacy_amino_json(&account_info, tx_payload, fee, timeout_height, memo))
        } else {
            try_tx_s!(self.any_to_serialized_sign_doc(&account_info, tx_payload, fee, timeout_height, memo))
        };

        let data: TxHashData = try_tx_s!(ctx
            .ask_for_data(&format!("TX_HASH:{}", self.ticker()), tx_json, timeout)
            .await
            .map_err(|e| ERRL!("{}", e)));

        let tx = try_tx_s!(self.request_tx(data.hash.clone()).await.map_err(|e| ERRL!("{}", e)));

        let tx_raw_inner = TxRaw {
            body_bytes: tx.body.as_ref().map(Message::encode_to_vec).unwrap_or_default(),
            auth_info_bytes: tx.auth_info.as_ref().map(Message::encode_to_vec).unwrap_or_default(),
            signatures: tx.signatures,
        };

        if body_bytes != tx_raw_inner.body_bytes {
            return Err(crate::TransactionErr::Plain(ERRL!(
                "Unsigned transaction don't match with the externally provided transaction."
            )));
        }

        Ok((data.hash, Raw::from(tx_raw_inner)))
    }

    #[allow(deprecated)]
    pub(super) async fn calculate_fee(
        &self,
        msg: Any,
        timeout_height: u64,
        memo: &str,
        withdraw_fee: Option<WithdrawFee>,
    ) -> MmResult<Fee, TendermintCoinRpcError> {
        let activated_priv_key = if let Ok(activated_priv_key) = self.activation_policy.activated_key_or_err() {
            activated_priv_key
        } else {
            let (gas_price, gas_limit) = self.gas_info_for_withdraw(&withdraw_fee, GAS_LIMIT_DEFAULT);
            let amount = ((GAS_WANTED_BASE_VALUE * 1.5) * gas_price).ceil();

            let fee_amount = Coin {
                denom: self.platform_denom().clone(),
                amount: (amount as u64).into(),
            };

            return Ok(Fee::from_amount_and_gas(fee_amount, gas_limit));
        };

        let mut account_info = self.account_info(&self.account_id).await?;
        let (response, raw_response) = loop {
            let tx_bytes = self
                .gen_simulated_tx(&account_info, activated_priv_key, msg.clone(), timeout_height, memo)
                .map_to_mm(|e| TendermintCoinRpcError::InternalError(format!("{}", e)))?;

            let request = AbciRequest::new(
                Some(ABCI_SIMULATE_TX_PATH.to_string()),
                SimulateRequest { tx_bytes, tx: None }.encode_to_vec(),
                ABCI_REQUEST_HEIGHT,
                ABCI_REQUEST_PROVE,
            );

            let raw_response = self.rpc_client().await?.perform(request).await?;

            let log = raw_response.response.log.to_string();
            if log.contains(ACCOUNT_SEQUENCE_ERR) {
                account_info.sequence = parse_expected_sequence_number(&log)?;
                debug!("Got wrong account sequence, trying again.");
                continue;
            }

            match raw_response.response.code {
                cosmrs::tendermint::abci::Code::Ok => {},
                cosmrs::tendermint::abci::Code::Err(ecode) => {
                    return MmError::err(TendermintCoinRpcError::InvalidResponse(format!(
                        "Could not read gas_info. Error code: {} Message: {}",
                        ecode, raw_response.response.log
                    )));
                },
            };

            break (
                SimulateResponse::decode(raw_response.response.value.as_slice())?,
                raw_response,
            );
        };

        let gas = response.gas_info.as_ref().ok_or_else(|| {
            TendermintCoinRpcError::InvalidResponse(format!(
                "Could not read gas_info. Invalid Response: {:?}",
                raw_response
            ))
        })?;

        let (gas_price, gas_limit) = self.gas_info_for_withdraw(&withdraw_fee, GAS_LIMIT_DEFAULT);

        let amount = ((gas.gas_used as f64 * 1.5) * gas_price).ceil();

        let fee_amount = Coin {
            denom: self.platform_denom().clone(),
            amount: (amount as u64).into(),
        };

        Ok(Fee::from_amount_and_gas(fee_amount, gas_limit))
    }

    #[allow(deprecated)]
    pub(super) async fn calculate_account_fee_amount_as_u64(
        &self,
        account_id: &AccountId,
        priv_key: Option<Secp256k1Secret>,
        msg: Any,
        timeout_height: u64,
        memo: &str,
        withdraw_fee: Option<WithdrawFee>,
    ) -> MmResult<u64, TendermintCoinRpcError> {
        let priv_key = if let Some(priv_key) = priv_key {
            priv_key
        } else {
            let (gas_price, _) = self.gas_info_for_withdraw(&withdraw_fee, 0);
            return Ok(((GAS_WANTED_BASE_VALUE * 1.5) * gas_price).ceil() as u64);
        };

        let mut account_info = self.account_info(account_id).await?;
        let (response, raw_response) = loop {
            let tx_bytes = self
                .gen_simulated_tx(&account_info, &priv_key, msg.clone(), timeout_height, memo)
                .map_to_mm(|e| TendermintCoinRpcError::InternalError(format!("{}", e)))?;

            let request = AbciRequest::new(
                Some(ABCI_SIMULATE_TX_PATH.to_string()),
                SimulateRequest { tx_bytes, tx: None }.encode_to_vec(),
                ABCI_REQUEST_HEIGHT,
                ABCI_REQUEST_PROVE,
            );

            let raw_response = self.rpc_client().await?.perform(request).await?;

            let log = raw_response.response.log.to_string();
            if log.contains(ACCOUNT_SEQUENCE_ERR) {
                account_info.sequence = parse_expected_sequence_number(&log)?;
                debug!("Got wrong account sequence, trying again.");
                continue;
            }

            match raw_response.response.code {
                cosmrs::tendermint::abci::Code::Ok => {},
                cosmrs::tendermint::abci::Code::Err(ecode) => {
                    return MmError::err(TendermintCoinRpcError::InvalidResponse(format!(
                        "Could not read gas_info. Error code: {} Message: {}",
                        ecode, raw_response.response.log
                    )));
                },
            };

            break (
                SimulateResponse::decode(raw_response.response.value.as_slice())?,
                raw_response,
            );
        };

        let gas = response.gas_info.as_ref().ok_or_else(|| {
            TendermintCoinRpcError::InvalidResponse(format!(
                "Could not read gas_info. Invalid Response: {:?}",
                raw_response
            ))
        })?;

        let (gas_price, _) = self.gas_info_for_withdraw(&withdraw_fee, 0);

        Ok(((gas.gas_used as f64 * 1.5) * gas_price).ceil() as u64)
    }

    pub(super) async fn account_info(&self, account_id: &AccountId) -> MmResult<BaseAccount, TendermintCoinRpcError> {
        let request = QueryAccountRequest {
            address: account_id.to_string(),
        };
        let request = AbciRequest::new(
            Some(ABCI_QUERY_ACCOUNT_PATH.to_string()),
            request.encode_to_vec(),
            ABCI_REQUEST_HEIGHT,
            ABCI_REQUEST_PROVE,
        );

        let response = self.rpc_client().await?.perform(request).await?;
        let account_response = QueryAccountResponse::decode(response.response.value.as_slice())?;
        let account = account_response
            .account
            .or_mm_err(|| TendermintCoinRpcError::InvalidResponse("Account is None".into()))?;

        let account_prefix = self.account_prefix.clone();
        let base_account = match BaseAccount::decode(account.value.as_slice()) {
            Ok(account) => account,
            Err(err) if account_prefix.as_str() == "iaa" => {
                let ethermint_account = EthermintAccount::decode(account.value.as_slice())?;

                ethermint_account
                    .base_account
                    .or_mm_err(|| TendermintCoinRpcError::Prost(err.to_string()))?
            },
            Err(err) => {
                return MmError::err(TendermintCoinRpcError::Prost(err.to_string()));
            },
        };

        Ok(base_account)
    }

    pub(super) async fn account_balance_for_denom(
        &self,
        account_id: &AccountId,
        denom: String,
    ) -> MmResult<u64, TendermintCoinRpcError> {
        let request = QueryBalanceRequest {
            address: account_id.to_string(),
            denom,
        };
        let request = AbciRequest::new(
            Some(ABCI_QUERY_BALANCE_PATH.to_string()),
            request.encode_to_vec(),
            ABCI_REQUEST_HEIGHT,
            ABCI_REQUEST_PROVE,
        );

        let response = self.rpc_client().await?.perform(request).await?;
        let response = QueryBalanceResponse::decode(response.response.value.as_slice())?;
        response
            .balance
            .or_mm_err(|| TendermintCoinRpcError::InvalidResponse("balance is None".into()))?
            .amount
            .parse()
            .map_to_mm(|e| TendermintCoinRpcError::InvalidResponse(format!("balance is not u64, err {}", e)))
    }

    pub(super) fn extract_account_id_and_private_key(
        &self,
        withdraw_from: Option<WithdrawFrom>,
    ) -> Result<(AccountId, Option<H256>), io::Error> {
        if let TendermintActivationPolicy::PublicKey(_) = self.activation_policy {
            return Ok((self.account_id.clone(), None));
        }

        match withdraw_from {
            Some(from) => {
                let path_to_coin = self
                    .activation_policy
                    .path_to_coin_or_err()
                    .map_err(|e| io::Error::new(io::ErrorKind::InvalidData, e.to_string()))?;

                let path_to_address = from
                    .to_address_path(path_to_coin.coin_type())
                    .map_err(|e| io::Error::new(io::ErrorKind::InvalidData, e.to_string()))?
                    .to_derivation_path(path_to_coin)
                    .map_err(|e| io::Error::new(io::ErrorKind::InvalidData, e.to_string()))?;

                let priv_key = self
                    .activation_policy
                    .hd_wallet_derived_priv_key_or_err(&path_to_address)
                    .map_err(|e| io::Error::new(io::ErrorKind::InvalidData, e.to_string()))?;

                let account_id = account_id_from_privkey(priv_key.as_slice(), &self.account_prefix)
                    .map_err(|e| io::Error::new(io::ErrorKind::InvalidInput, e.to_string()))?;
                Ok((account_id, Some(priv_key)))
            },
            None => {
                let activated_key = self
                    .activation_policy
                    .activated_key_or_err()
                    .map_err(|e| io::Error::new(io::ErrorKind::InvalidData, e.to_string()))?;

                Ok((self.account_id.clone(), Some(*activated_key)))
            },
        }
    }

    pub(super) fn any_to_transaction_data(
        &self,
        maybe_priv_key: Option<H256>,
        message: Any,
        account_info: &BaseAccount,
        fee: Fee,
        timeout_height: u64,
        memo: &str,
    ) -> Result<TransactionData, ErrorReport> {
        if let Some(priv_key) = maybe_priv_key {
            let tx_raw = self.any_to_signed_raw_tx(&priv_key, account_info, message, fee, timeout_height, memo)?;
            let tx_bytes = tx_raw.to_bytes()?;
            let hash = sha256(&tx_bytes);

            Ok(TransactionData::new_signed(
                tx_bytes.into(),
                hex::encode_upper(hash.as_slice()),
            ))
        } else {
            let SerializedUnsignedTx { tx_json, .. } = if self.is_keplr_from_ledger {
                self.any_to_legacy_amino_json(account_info, message, fee, timeout_height, memo)
            } else {
                self.any_to_serialized_sign_doc(account_info, message, fee, timeout_height, memo)
            }?;

            Ok(TransactionData::Unsigned(tx_json))
        }
    }

    fn gen_create_htlc_tx(
        &self,
        denom: Denom,
        to: &AccountId,
        amount: cosmrs::Amount,
        secret_hash: &[u8],
        time_lock: u64,
    ) -> MmResult<TendermintHtlc, TxMarshalingErr> {
        let amount = vec![Coin { denom, amount }];
        let timestamp = 0_u64;

        let htlc_type = HtlcType::from_str(&self.account_prefix).map_err(|_| {
            TxMarshalingErr::NotSupported(format!(
                "Account type '{}' is not supported for HTLCs",
                self.account_prefix
            ))
        })?;

        let msg_payload = CreateHtlcMsg::new(
            htlc_type,
            self.account_id.clone(),
            to.clone(),
            amount.clone(),
            hex::encode(secret_hash),
            timestamp,
            time_lock,
        );

        let htlc_id = self.calculate_htlc_id(&self.account_id, to, &amount, secret_hash);

        Ok(TendermintHtlc {
            id: htlc_id,
            msg_payload: msg_payload
                .to_any()
                .map_err(|e| MmError::new(TxMarshalingErr::InvalidInput(e.to_string())))?,
        })
    }

    fn gen_claim_htlc_tx(&self, htlc_id: String, secret: &[u8]) -> MmResult<TendermintHtlc, TxMarshalingErr> {
        let htlc_type = HtlcType::from_str(&self.account_prefix).map_err(|_| {
            TxMarshalingErr::NotSupported(format!(
                "Account type '{}' is not supported for HTLCs",
                self.account_prefix
            ))
        })?;

        let msg_payload = ClaimHtlcMsg::new(htlc_type, htlc_id.clone(), self.account_id.clone(), hex::encode(secret));

        Ok(TendermintHtlc {
            id: htlc_id,
            msg_payload: msg_payload
                .to_any()
                .map_err(|e| MmError::new(TxMarshalingErr::InvalidInput(e.to_string())))?,
        })
    }

    pub(super) fn any_to_signed_raw_tx(
        &self,
        priv_key: &Secp256k1Secret,
        account_info: &BaseAccount,
        tx_payload: Any,
        fee: Fee,
        timeout_height: u64,
        memo: &str,
    ) -> cosmrs::Result<Raw> {
        let signkey = SigningKey::from_slice(priv_key.as_slice())?;
        let tx_body = tx::Body::new(vec![tx_payload], memo, timeout_height as u32);
        let auth_info = SignerInfo::single_direct(Some(signkey.public_key()), account_info.sequence).auth_info(fee);
        let sign_doc = SignDoc::new(&tx_body, &auth_info, &self.chain_id, account_info.account_number)?;
        sign_doc.sign(&signkey)
    }

    pub(super) fn any_to_serialized_sign_doc(
        &self,
        account_info: &BaseAccount,
        tx_payload: Any,
        fee: Fee,
        timeout_height: u64,
        memo: &str,
    ) -> cosmrs::Result<SerializedUnsignedTx> {
        let tx_body = tx::Body::new(vec![tx_payload], memo, timeout_height as u32);
        let pubkey = self.activation_policy.public_key()?.into();
        let auth_info = SignerInfo::single_direct(Some(pubkey), account_info.sequence).auth_info(fee);
        let sign_doc = SignDoc::new(&tx_body, &auth_info, &self.chain_id, account_info.account_number)?;

        let tx_json = json!({
            "sign_doc": {
                "body_bytes": sign_doc.body_bytes,
                "auth_info_bytes": sign_doc.auth_info_bytes,
                "chain_id": sign_doc.chain_id,
                "account_number": sign_doc.account_number,
            }
        });

        Ok(SerializedUnsignedTx {
            tx_json,
            body_bytes: sign_doc.body_bytes,
        })
    }

    /// This should only be used for Keplr from Ledger!
    /// When using Keplr from Ledger, they don't accept `SING_MODE_DIRECT` transactions.
    ///
    /// Visit https://docs.cosmos.network/main/build/architecture/adr-050-sign-mode-textual#context for more context.
    pub(super) fn any_to_legacy_amino_json(
        &self,
        account_info: &BaseAccount,
        tx_payload: Any,
        fee: Fee,
        timeout_height: u64,
        memo: &str,
    ) -> cosmrs::Result<SerializedUnsignedTx> {
        const MSG_SEND_TYPE_URL: &str = "/cosmos.bank.v1beta1.MsgSend";
        const LEDGER_MSG_SEND_TYPE_URL: &str = "cosmos-sdk/MsgSend";

        // Ledger's keplr works as wallet-only, so `MsgSend` support is enough for now.
        if tx_payload.type_url != MSG_SEND_TYPE_URL {
            return Err(ErrorReport::new(io::Error::new(
                io::ErrorKind::Unsupported,
                format!(
                    "Signing mode `SIGN_MODE_LEGACY_AMINO_JSON` is not supported for '{}' transaction type.",
                    tx_payload.type_url
                ),
            )));
        }

        let msg_send = MsgSend::from_any(&tx_payload)?;
        let timeout_height = u32::try_from(timeout_height)?;
        let original_tx_type_url = tx_payload.type_url.clone();
        let body_bytes = tx::Body::new(vec![tx_payload], memo, timeout_height).into_bytes()?;

        let amount: Vec<Json> = msg_send
            .amount
            .into_iter()
            .map(|t| {
                json!( {
                    "denom": t.denom,
                    // Numbers needs to be converted into string type.
                    // Ref: https://github.com/cosmos/ledger-cosmos/blob/c707129e59f6e0f07ad67161a6b75e8951af063c/docs/TXSPEC.md#json-format
                    "amount": t.amount.to_string(),
                })
            })
            .collect();

        let msg = json!({
            "type": LEDGER_MSG_SEND_TYPE_URL,
            "value": json!({
                "from_address": msg_send.from_address.to_string(),
                "to_address": msg_send.to_address.to_string(),
                "amount": amount,
            })
        });

        let fee_amount: Vec<Json> = fee
            .amount
            .into_iter()
            .map(|t| {
                json!( {
                    "denom": t.denom,
                    // Numbers needs to be converted into string type.
                    // Ref: https://github.com/cosmos/ledger-cosmos/blob/c707129e59f6e0f07ad67161a6b75e8951af063c/docs/TXSPEC.md#json-format
                    "amount": t.amount.to_string(),
                })
            })
            .collect();

        let tx_json = serde_json::json!({
            "legacy_amino_json": {
                "account_number": account_info.account_number.to_string(),
                "chain_id": self.chain_id.to_string(),
                "fee": {
                    "amount": fee_amount,
                    "gas": fee.gas_limit.to_string()
                },
                "memo": memo,
                "msgs": [msg],
                "sequence": account_info.sequence.to_string(),
            },
            "original_tx_type_url": original_tx_type_url,
        });

        Ok(SerializedUnsignedTx { tx_json, body_bytes })
    }

    #[allow(clippy::let_unit_value)] // for mockable
    pub fn add_activated_token_info(&self, ticker: String, decimals: u8, denom: Denom) {
        self.tokens_info
            .lock()
            .insert(denom.to_string(), ActivatedTokenInfo { decimals, ticker });
    }

    fn estimate_blocks_from_duration(&self, duration: u64) -> i64 {
        let estimated_time_lock = (duration / self.avg_blocktime as u64) as i64;

        estimated_time_lock.clamp(MIN_TIME_LOCK, MAX_TIME_LOCK)
    }

    pub(crate) fn check_if_my_payment_sent_for_denom(
        &self,
        decimals: u8,
        denom: Denom,
        other_pub: &[u8],
        secret_hash: &[u8],
        amount: &BigDecimal,
    ) -> Box<dyn Future<Item = Option<TransactionEnum>, Error = String> + Send> {
        let amount = try_fus!(sat_from_big_decimal(amount, decimals));
        let amount = vec![Coin {
            denom,
            amount: amount.into(),
        }];

        let pubkey_hash = dhash160(other_pub);
        let to_address = try_fus!(AccountId::new(&self.account_prefix, pubkey_hash.as_slice()));

        let htlc_id = self.calculate_htlc_id(&self.account_id, &to_address, &amount, secret_hash);

        let coin = self.clone();
        let fut = async move {
            let htlc_response = try_s!(coin.query_htlc(htlc_id.clone()).await);

            let Some(htlc_state) = htlc_response.htlc_state() else {
                return Ok(None);
            };

            match htlc_state {
                HTLC_STATE_OPEN | HTLC_STATE_COMPLETED | HTLC_STATE_REFUNDED => {},
                unexpected_state => return Err(format!("Unexpected state for HTLC {}", unexpected_state)),
            };

            let rpc_client = try_s!(coin.rpc_client().await);
            let q = format!("create_htlc.id = '{}'", htlc_id);

            let response = try_s!(
                // Search single tx
                rpc_client
                    .perform(TxSearchRequest::new(
                        q,
                        false,
                        1,
                        1,
                        TendermintResultOrder::Descending.into()
                    ))
                    .await
            );

            if let Some(tx) = response.txs.first() {
                if let cosmrs::tendermint::abci::Code::Err(err_code) = tx.tx_result.code {
                    return Err(format!(
                        "Got {} error code. Broadcasted HTLC likely isn't valid.",
                        err_code
                    ));
                }

                let deserialized_tx = try_s!(cosmrs::Tx::from_bytes(&tx.tx));
                let msg = try_s!(deserialized_tx.body.messages.first().ok_or("Tx body couldn't be read."));
                let htlc = try_s!(CreateHtlcProto::decode(
                    try_s!(HtlcType::from_str(&coin.account_prefix)),
                    msg.value.as_slice()
                ));

                let Some(hash_lock) = htlc_response.hash_lock() else {
                    return Ok(None);
                };

                if htlc.hash_lock().to_uppercase() == hash_lock.to_uppercase() {
                    let htlc = TransactionEnum::CosmosTransaction(CosmosTransaction {
                        data: try_s!(TxRaw::decode(tx.tx.as_slice())),
                    });
                    return Ok(Some(htlc));
                }
            }

            Ok(None)
        };

        Box::new(fut.boxed().compat())
    }

    pub(super) fn send_htlc_for_denom(
        &self,
        time_lock_duration: u64,
        other_pub: &[u8],
        secret_hash: &[u8],
        amount: BigDecimal,
        denom: Denom,
        decimals: u8,
    ) -> TransactionFut {
        let pubkey_hash = dhash160(other_pub);
        let to = try_tx_fus!(AccountId::new(&self.account_prefix, pubkey_hash.as_slice()));

        let amount_as_u64 = try_tx_fus!(sat_from_big_decimal(&amount, decimals));
        let amount = cosmrs::Amount::from(amount_as_u64);

        let secret_hash = secret_hash.to_vec();
        let coin = self.clone();
        let fut = async move {
            let time_lock = coin.estimate_blocks_from_duration(time_lock_duration);

            let create_htlc_tx = try_tx_s!(coin.gen_create_htlc_tx(denom, &to, amount, &secret_hash, time_lock as u64));

            let current_block = try_tx_s!(coin.current_block().compat().await);
            let timeout_height = current_block + TIMEOUT_HEIGHT_DELTA;

            let fee = try_tx_s!(
                coin.calculate_fee(
                    create_htlc_tx.msg_payload.clone(),
                    timeout_height,
                    TX_DEFAULT_MEMO,
                    None
                )
                .await
            );

            let (_tx_id, tx_raw) = try_tx_s!(
                coin.common_send_raw_tx_bytes(
                    create_htlc_tx.msg_payload.clone(),
                    fee.clone(),
                    timeout_height,
                    TX_DEFAULT_MEMO,
                    Duration::from_secs(time_lock_duration),
                )
                .await
            );

            Ok(TransactionEnum::CosmosTransaction(CosmosTransaction {
                data: tx_raw.into(),
            }))
        };

        Box::new(fut.boxed().compat())
    }

    pub(super) fn send_taker_fee_for_denom(
        &self,
        dex_fee: &DexFee,
        denom: Denom,
        decimals: u8,
        uuid: &[u8],
        expires_at: u64,
    ) -> TransactionFut {
        let memo = try_tx_fus!(Uuid::from_slice(uuid)).to_string();
        let from_address = self.account_id.clone();
        let dex_pubkey_hash = dhash160(self.dex_pubkey());
        let burn_pubkey_hash = dhash160(self.burn_pubkey());
        let dex_address = try_tx_fus!(AccountId::new(&self.account_prefix, dex_pubkey_hash.as_slice()));
        let burn_address = try_tx_fus!(AccountId::new(&self.account_prefix, burn_pubkey_hash.as_slice()));

        let fee_amount_as_u64 = try_tx_fus!(dex_fee.fee_amount_as_u64(decimals));
        let fee_amount = vec![Coin {
            denom: denom.clone(),
            amount: cosmrs::Amount::from(fee_amount_as_u64),
        }];

        let tx_result = match dex_fee {
            DexFee::NoFee => try_tx_fus!(Err("Unexpected DexFee::NoFee".to_owned())),
            DexFee::Standard(_) => MsgSend {
                from_address,
                to_address: dex_address,
                amount: fee_amount,
            }
            .to_any(),
            DexFee::WithBurn { .. } => {
                let burn_amount_as_u64 = try_tx_fus!(dex_fee.burn_amount_as_u64(decimals)).unwrap_or_default();
                let burn_amount = vec![Coin {
                    denom: denom.clone(),
                    amount: cosmrs::Amount::from(burn_amount_as_u64),
                }];
                let total_amount_as_u64 = fee_amount_as_u64 + burn_amount_as_u64;
                let total_amount = vec![Coin {
                    denom,
                    amount: cosmrs::Amount::from(total_amount_as_u64),
                }];
                MsgMultiSend {
                    inputs: vec![MultiSendIo {
                        address: from_address,
                        coins: total_amount,
                    }],
                    outputs: vec![
                        MultiSendIo {
                            address: dex_address,
                            coins: fee_amount,
                        },
                        MultiSendIo {
                            address: burn_address,
                            coins: burn_amount,
                        },
                    ],
                }
                .to_any()
            },
        };
        let tx_payload = try_tx_fus!(tx_result);

        let coin = self.clone();
        let fut = async move {
            let current_block = try_tx_s!(coin.current_block().compat().await.map_to_mm(WithdrawError::Transport));
            let timeout_height = current_block + TIMEOUT_HEIGHT_DELTA;

            let fee = try_tx_s!(
                coin.calculate_fee(tx_payload.clone(), timeout_height, TX_DEFAULT_MEMO, None)
                    .await
            );

            let timeout = expires_at.checked_sub(now_sec()).unwrap_or_default();
            let (_tx_id, tx_raw) = try_tx_s!(
                coin.common_send_raw_tx_bytes(
                    tx_payload.clone(),
                    fee.clone(),
                    timeout_height,
                    &memo,
                    Duration::from_secs(timeout)
                )
                .await
            );

            Ok(TransactionEnum::CosmosTransaction(CosmosTransaction {
                data: tx_raw.into(),
            }))
        };

        Box::new(fut.boxed().compat())
    }

    #[allow(clippy::too_many_arguments)]
    pub(super) fn validate_fee_for_denom(
        &self,
        fee_tx: &TransactionEnum,
        expected_sender: &[u8],
        dex_fee: &DexFee,
        decimals: u8,
        uuid: &[u8],
        denom: String,
    ) -> ValidatePaymentFut<()> {
        let tx = match fee_tx {
            TransactionEnum::CosmosTransaction(tx) => tx.clone(),
            invalid_variant => {
                return Box::new(futures01::future::err(
                    ValidatePaymentError::WrongPaymentTx(format!("Unexpected tx variant {:?}", invalid_variant)).into(),
                ))
            },
        };

        let uuid = try_f!(Uuid::from_slice(uuid).map_to_mm(|r| ValidatePaymentError::InvalidParameter(r.to_string())))
            .to_string();

        let sender_pubkey_hash = dhash160(expected_sender);
        let expected_sender_address = try_f!(AccountId::new(&self.account_prefix, sender_pubkey_hash.as_slice())
            .map_to_mm(|r| ValidatePaymentError::InvalidParameter(r.to_string())));

        let coin = self.clone();
        let dex_fee = dex_fee.clone();
        let fut = async move {
            let tx_body = TxBody::decode(tx.data.body_bytes.as_slice())
                .map_to_mm(|e| ValidatePaymentError::TxDeserializationError(e.to_string()))?;

            match dex_fee {
                DexFee::NoFee => {
                    return MmError::err(ValidatePaymentError::InternalError(
                        "unexpected DexFee::NoFee".to_string(),
                    ))
                },
                DexFee::Standard(_) => coin.validate_standard_dex_fee(
                    &tx_body,
                    &expected_sender_address,
                    &dex_fee,
                    decimals,
                    denom.clone(),
                )?,
                DexFee::WithBurn { .. } => coin.validate_with_burn_dex_fee(
                    &tx_body,
                    &expected_sender_address,
                    &dex_fee,
                    decimals,
                    denom.clone(),
                )?,
            }

            if tx_body.memo != uuid {
                return MmError::err(ValidatePaymentError::WrongPaymentTx(format!(
                    "Invalid memo: {}, expected {}",
                    tx_body.memo, uuid
                )));
            }

            let encoded_tx = tx.data.encode_to_vec();
            let hash = hex::encode_upper(sha256(&encoded_tx).as_slice());
            let encoded_from_rpc = coin
                .request_tx(hash)
                .await
                .map_err(|e| MmError::new(ValidatePaymentError::TxDeserializationError(e.into_inner().to_string())))?
                .encode_to_vec();
            if encoded_tx != encoded_from_rpc {
                return MmError::err(ValidatePaymentError::WrongPaymentTx(
                    "Transaction from RPC doesn't match the input".to_string(),
                ));
            }
            Ok(())
        };
        Box::new(fut.boxed().compat())
    }

    pub(super) async fn validate_payment_for_denom(
        &self,
        input: ValidatePaymentInput,
        denom: Denom,
        decimals: u8,
    ) -> ValidatePaymentResult<()> {
        let tx = cosmrs::Tx::from_bytes(&input.payment_tx)
            .map_to_mm(|e| ValidatePaymentError::TxDeserializationError(e.to_string()))?;

        if tx.body.messages.len() != 1 {
            return MmError::err(ValidatePaymentError::WrongPaymentTx(
                "Payment tx must have exactly one message".into(),
            ));
        }
        let htlc_type = HtlcType::from_str(&self.account_prefix).map_err(|_| {
            ValidatePaymentError::InvalidParameter(format!(
                "Account type '{}' is not supported for HTLCs",
                self.account_prefix
            ))
        })?;

        let create_htlc_msg_proto = CreateHtlcProto::decode(htlc_type, tx.body.messages[0].value.as_slice())
            .map_to_mm(|e| ValidatePaymentError::WrongPaymentTx(e.to_string()))?;
        let create_htlc_msg = CreateHtlcMsg::try_from(create_htlc_msg_proto)
            .map_to_mm(|e| ValidatePaymentError::WrongPaymentTx(e.to_string()))?;

        let sender_pubkey_hash = dhash160(&input.other_pub);
        let sender = AccountId::new(&self.account_prefix, sender_pubkey_hash.as_slice())
            .map_to_mm(|e| ValidatePaymentError::InvalidParameter(e.to_string()))?;

        let amount = sat_from_big_decimal(&input.amount, decimals)?;
        let amount = vec![Coin {
            denom,
            amount: amount.into(),
        }];

        let time_lock = self.estimate_blocks_from_duration(input.time_lock_duration);

        let expected_msg = CreateHtlcMsg::new(
            htlc_type,
            sender.clone(),
            self.account_id.clone(),
            amount.clone(),
            hex::encode(&input.secret_hash),
            0,
            time_lock as u64,
        );

        if create_htlc_msg != expected_msg {
            return MmError::err(ValidatePaymentError::WrongPaymentTx(format!(
                "Incorrect CreateHtlc message {:?}, expected {:?}",
                create_htlc_msg, expected_msg
            )));
        }

        let hash = hex::encode_upper(sha256(&input.payment_tx).as_slice());
        let tx_from_rpc = self.request_tx(hash).await?;
        if input.payment_tx != tx_from_rpc.encode_to_vec() {
            return MmError::err(ValidatePaymentError::InvalidRpcResponse(
                "Tx from RPC doesn't match the input".into(),
            ));
        }

        let htlc_id = self.calculate_htlc_id(&sender, &self.account_id, &amount, &input.secret_hash);

        let htlc_response = self.query_htlc(htlc_id.clone()).await?;
        let htlc_state = htlc_response
            .htlc_state()
            .or_mm_err(|| ValidatePaymentError::InvalidRpcResponse(format!("No HTLC data for {}", htlc_id)))?;

        match htlc_state {
            HTLC_STATE_OPEN => Ok(()),
            unexpected_state => MmError::err(ValidatePaymentError::UnexpectedPaymentState(format!(
                "{}",
                unexpected_state
            ))),
        }
    }

    fn validate_standard_dex_fee(
        &self,
        tx_body: &TxBody,
        expected_sender_address: &AccountId,
        dex_fee: &DexFee,
        decimals: u8,
        denom: String,
    ) -> MmResult<(), ValidatePaymentError> {
        if tx_body.messages.len() != 1 {
            return MmError::err(ValidatePaymentError::WrongPaymentTx(
                "Tx body must have exactly one message".to_string(),
            ));
        }

        let dex_pubkey_hash = dhash160(self.dex_pubkey());
        let expected_dex_address = AccountId::new(&self.account_prefix, dex_pubkey_hash.as_slice())
            .map_to_mm(|r| ValidatePaymentError::InvalidParameter(r.to_string()))?;

        let fee_amount_as_u64 = dex_fee.fee_amount_as_u64(decimals)?;
        let expected_dex_amount = CoinProto {
            denom,
            amount: fee_amount_as_u64.to_string(),
        };

        let msg = MsgSendProto::decode(tx_body.messages[0].value.as_slice())
            .map_to_mm(|e| ValidatePaymentError::TxDeserializationError(e.to_string()))?;
        if msg.to_address != expected_dex_address.as_ref() {
            return MmError::err(ValidatePaymentError::WrongPaymentTx(format!(
                "Dex fee is sent to wrong address: {}, expected {}",
                msg.to_address, expected_dex_address
            )));
        }
        if msg.amount.len() != 1 {
            return MmError::err(ValidatePaymentError::WrongPaymentTx(
                "Msg must have exactly one Coin".to_string(),
            ));
        }
        if msg.amount[0] != expected_dex_amount {
            return MmError::err(ValidatePaymentError::WrongPaymentTx(format!(
                "Invalid amount {:?}, expected {:?}",
                msg.amount[0], expected_dex_amount
            )));
        }
        if msg.from_address != expected_sender_address.as_ref() {
            return MmError::err(ValidatePaymentError::WrongPaymentTx(format!(
                "Invalid sender: {}, expected {}",
                msg.from_address, expected_sender_address
            )));
        }
        Ok(())
    }

    fn validate_with_burn_dex_fee(
        &self,
        tx_body: &TxBody,
        expected_sender_address: &AccountId,
        dex_fee: &DexFee,
        decimals: u8,
        denom: String,
    ) -> MmResult<(), ValidatePaymentError> {
        if tx_body.messages.len() != 1 {
            return MmError::err(ValidatePaymentError::WrongPaymentTx(
                "Tx body must have exactly one message".to_string(),
            ));
        }

        let dex_pubkey_hash = dhash160(self.dex_pubkey());
        let expected_dex_address = AccountId::new(&self.account_prefix, dex_pubkey_hash.as_slice())
            .map_to_mm(|r| ValidatePaymentError::InvalidParameter(r.to_string()))?;

        let burn_pubkey_hash = dhash160(self.burn_pubkey());
        let expected_burn_address = AccountId::new(&self.account_prefix, burn_pubkey_hash.as_slice())
            .map_to_mm(|r| ValidatePaymentError::InvalidParameter(r.to_string()))?;

        let fee_amount_as_u64 = dex_fee.fee_amount_as_u64(decimals)?;
        let expected_dex_amount = CoinProto {
            denom: denom.clone(),
            amount: fee_amount_as_u64.to_string(),
        };
        let burn_amount_as_u64 = dex_fee.burn_amount_as_u64(decimals)?.unwrap_or_default();
        let expected_burn_amount = CoinProto {
            denom,
            amount: burn_amount_as_u64.to_string(),
        };

        let msg = MsgMultiSendProto::decode(tx_body.messages[0].value.as_slice())
            .map_to_mm(|e| ValidatePaymentError::TxDeserializationError(e.to_string()))?;
        if msg.outputs.len() != 2 {
            return MmError::err(ValidatePaymentError::WrongPaymentTx(
                "Msg must have exactly two outputs".to_string(),
            ));
        }

        // Validate dex fee output
        if msg.outputs[0].address != expected_dex_address.as_ref() {
            return MmError::err(ValidatePaymentError::WrongPaymentTx(format!(
                "Dex fee is sent to wrong address: {}, expected {}",
                msg.outputs[0].address, expected_dex_address
            )));
        }
        if msg.outputs[0].coins.len() != 1 {
            return MmError::err(ValidatePaymentError::WrongPaymentTx(
                "Dex fee output must have exactly one Coin".to_string(),
            ));
        }
        if msg.outputs[0].coins[0] != expected_dex_amount {
            return MmError::err(ValidatePaymentError::WrongPaymentTx(format!(
                "Invalid dex fee amount {:?}, expected {:?}",
                msg.outputs[0].coins[0], expected_dex_amount
            )));
        }

        // Validate burn output
        if msg.outputs[1].address != expected_burn_address.as_ref() {
            return MmError::err(ValidatePaymentError::WrongPaymentTx(format!(
                "Burn fee is sent to wrong address: {}, expected {}",
                msg.outputs[1].address, expected_burn_address
            )));
        }
        if msg.outputs[1].coins.len() != 1 {
            return MmError::err(ValidatePaymentError::WrongPaymentTx(
                "Burn fee output must have exactly one Coin".to_string(),
            ));
        }
        if msg.outputs[1].coins[0] != expected_burn_amount {
            return MmError::err(ValidatePaymentError::WrongPaymentTx(format!(
                "Invalid burn amount {:?}, expected {:?}",
                msg.outputs[1].coins[0], expected_burn_amount
            )));
        }
        if msg.inputs.len() != 1 {
            return MmError::err(ValidatePaymentError::WrongPaymentTx(
                "Msg must have exactly one input".to_string(),
            ));
        }

        // validate input
        if msg.inputs[0].address != expected_sender_address.as_ref() {
            return MmError::err(ValidatePaymentError::WrongPaymentTx(format!(
                "Invalid sender: {}, expected {}",
                msg.inputs[0].address, expected_sender_address
            )));
        }
        Ok(())
    }

    pub(super) async fn get_sender_trade_fee_for_denom(
        &self,
        ticker: String,
        denom: Denom,
        decimals: u8,
        amount: BigDecimal,
    ) -> TradePreimageResult<TradeFee> {
        const TIME_LOCK: u64 = 1750;

        let mut sec = [0u8; 32];
        common::os_rng(&mut sec).map_err(|e| MmError::new(TradePreimageError::InternalError(e.to_string())))?;
        drop_mutability!(sec);

        let to_address = account_id_from_pubkey_hex(&self.account_prefix, DEX_FEE_ADDR_PUBKEY)
            .map_err(|e| MmError::new(TradePreimageError::InternalError(e.to_string())))?;

        let amount = sat_from_big_decimal(&amount, decimals)?;

        let create_htlc_tx = self
            .gen_create_htlc_tx(denom, &to_address, amount.into(), sha256(&sec).as_slice(), TIME_LOCK)
            .map_err(|e| {
                MmError::new(TradePreimageError::InternalError(format!(
                    "Could not create HTLC. {:?}",
                    e.into_inner()
                )))
            })?;

        let current_block = self.current_block().compat().await.map_err(|e| {
            MmError::new(TradePreimageError::InternalError(format!(
                "Could not get current_block. {}",
                e
            )))
        })?;

        let timeout_height = current_block + TIMEOUT_HEIGHT_DELTA;

        let fee_uamount = self
            .calculate_account_fee_amount_as_u64(
                &self.account_id,
                self.activation_policy.activated_key(),
                create_htlc_tx.msg_payload.clone(),
                timeout_height,
                TX_DEFAULT_MEMO,
                None,
            )
            .await?;

        let fee_amount = big_decimal_from_sat_unsigned(fee_uamount, self.decimals);

        Ok(TradeFee {
            coin: ticker,
            amount: fee_amount.into(),
            paid_from_trading_vol: false,
        })
    }

    pub(super) async fn get_fee_to_send_taker_fee_for_denom(
        &self,
        ticker: String,
        denom: Denom,
        decimals: u8,
        dex_fee_amount: DexFee,
    ) -> TradePreimageResult<TradeFee> {
        let to_address = account_id_from_pubkey_hex(&self.account_prefix, DEX_FEE_ADDR_PUBKEY)
            .map_err(|e| MmError::new(TradePreimageError::InternalError(e.to_string())))?;
        let amount = sat_from_big_decimal(&dex_fee_amount.fee_amount().into(), decimals)?;

        let current_block = self.current_block().compat().await.map_err(|e| {
            MmError::new(TradePreimageError::InternalError(format!(
                "Could not get current_block. {}",
                e
            )))
        })?;

        let timeout_height = current_block + TIMEOUT_HEIGHT_DELTA;

        let msg_send = MsgSend {
            from_address: self.account_id.clone(),
            to_address: to_address.clone(),
            amount: vec![Coin {
                denom,
                amount: amount.into(),
            }],
        }
        .to_any()
        .map_err(|e| MmError::new(TradePreimageError::InternalError(e.to_string())))?;

        let fee_uamount = self
            .calculate_account_fee_amount_as_u64(
                &self.account_id,
                self.activation_policy.activated_key(),
                msg_send,
                timeout_height,
                TX_DEFAULT_MEMO,
                None,
            )
            .await?;
        let fee_amount = big_decimal_from_sat_unsigned(fee_uamount, decimals);

        Ok(TradeFee {
            coin: ticker,
            amount: fee_amount.into(),
            paid_from_trading_vol: false,
        })
    }

    pub(super) async fn get_balance_as_unsigned_and_decimal(
        &self,
        account_id: &AccountId,
        denom: &Denom,
        decimals: u8,
    ) -> MmResult<(u64, BigDecimal), TendermintCoinRpcError> {
        let denom_ubalance = self.account_balance_for_denom(account_id, denom.to_string()).await?;
        let denom_balance_dec = big_decimal_from_sat_unsigned(denom_ubalance, decimals);

        Ok((denom_ubalance, denom_balance_dec))
    }

    async fn request_tx(&self, hash: String) -> MmResult<Tx, TendermintCoinRpcError> {
        let request = GetTxRequest { hash };
        let response = self
            .rpc_client()
            .await?
            .abci_query(
                Some(ABCI_GET_TX_PATH.to_string()),
                request.encode_to_vec(),
                ABCI_REQUEST_HEIGHT,
                ABCI_REQUEST_PROVE,
            )
            .await?;

        let response = GetTxResponse::decode(response.value.as_slice())?;
        response
            .tx
            .or_mm_err(|| TendermintCoinRpcError::InvalidResponse(format!("Tx {} does not exist", request.hash)))
    }

    /// Returns status code of transaction.
    /// If tx doesn't exists on chain, then returns `None`.
    async fn get_tx_status_code_or_none(
        &self,
        hash: String,
    ) -> MmResult<Option<cosmrs::tendermint::abci::Code>, TendermintCoinRpcError> {
        let request = GetTxRequest { hash };
        let response = self
            .rpc_client()
            .await?
            .abci_query(
                Some(ABCI_GET_TX_PATH.to_string()),
                request.encode_to_vec(),
                ABCI_REQUEST_HEIGHT,
                ABCI_REQUEST_PROVE,
            )
            .await?;

        let tx = GetTxResponse::decode(response.value.as_slice())?;

        if let Some(tx_response) = tx.tx_response {
            // non-zero values are error.
            match tx_response.code {
                TX_SUCCESS_CODE => Ok(Some(cosmrs::tendermint::abci::Code::Ok)),
                err_code => Ok(Some(cosmrs::tendermint::abci::Code::Err(
                    // This will never panic, as `0` code goes the the success variant above.
                    NonZeroU32::new(err_code).unwrap(),
                ))),
            }
        } else {
            Ok(None)
        }
    }

    pub(crate) async fn query_htlc(&self, id: String) -> MmResult<QueryHtlcResponse, TendermintCoinRpcError> {
        let htlc_type =
            HtlcType::from_str(&self.account_prefix).map_err(|_| TendermintCoinRpcError::UnexpectedAccountType {
                prefix: self.account_prefix.clone(),
            })?;

        let request = QueryHtlcRequestProto { id };
        let response = self
            .rpc_client()
            .await?
            .abci_query(
                Some(htlc_type.get_htlc_abci_query_path()),
                request.encode_to_vec(),
                ABCI_REQUEST_HEIGHT,
                ABCI_REQUEST_PROVE,
            )
            .await?;

        Ok(QueryHtlcResponse::decode(htlc_type, response.value.as_slice())?)
    }

    #[inline]
    pub(crate) fn is_tx_amount_enough(&self, decimals: u8, amount: &BigDecimal) -> bool {
        let min_tx_amount = big_decimal_from_sat(MIN_TX_SATOSHIS, decimals);
        amount >= &min_tx_amount
    }

    async fn search_for_swap_tx_spend<'l>(
        &self,
        input: SearchForSwapTxSpendInput<'l>,
    ) -> MmResult<Option<FoundSwapTxSpend>, SearchForSwapTxSpendErr> {
        let tx = cosmrs::Tx::from_bytes(input.tx)?;
        let first_message = tx
            .body
            .messages
            .first()
            .or_mm_err(|| SearchForSwapTxSpendErr::TxMessagesEmpty)?;

        let htlc_type =
            HtlcType::from_str(&self.account_prefix).map_err(|_| SearchForSwapTxSpendErr::UnexpectedAccountType {
                prefix: self.account_prefix.clone(),
            })?;

        let htlc_proto = CreateHtlcProto::decode(htlc_type, first_message.value.as_slice())?;
        let htlc = CreateHtlcMsg::try_from(htlc_proto)?;
        let htlc_id = self.calculate_htlc_id(htlc.sender(), htlc.to(), htlc.amount(), input.secret_hash);

        let htlc_response = self.query_htlc(htlc_id.clone()).await?;

        let htlc_state = match htlc_response.htlc_state() {
            Some(htlc_state) => htlc_state,
            None => return Ok(None),
        };

        match htlc_state {
            HTLC_STATE_OPEN => Ok(None),
            HTLC_STATE_COMPLETED => {
                let query = format!("claim_htlc.id='{}'", htlc_id);
                let request = TxSearchRequest {
                    query,
                    order_by: TendermintResultOrder::Ascending.into(),
                    page: 1,
                    per_page: 1,
                    prove: false,
                };

                let response = self
                    .rpc_client()
                    .await?
                    .perform(request)
                    .await
                    .map_to_mm(TendermintCoinRpcError::from)?;
                match response.txs.first() {
                    Some(raw_tx) => {
                        let tx = cosmrs::Tx::from_bytes(&raw_tx.tx)?;
                        let tx = TransactionEnum::CosmosTransaction(CosmosTransaction {
                            data: TxRaw {
                                body_bytes: tx.body.into_bytes()?,
                                auth_info_bytes: tx.auth_info.into_bytes()?,
                                signatures: tx.signatures,
                            },
                        });
                        Ok(Some(FoundSwapTxSpend::Spent(tx)))
                    },
                    None => MmError::err(SearchForSwapTxSpendErr::ClaimHtlcTxNotFound),
                }
            },
            HTLC_STATE_REFUNDED => {
                // HTLC is refunded automatically without transaction. We have to return dummy tx data
                Ok(Some(FoundSwapTxSpend::Refunded(TransactionEnum::CosmosTransaction(
                    CosmosTransaction { data: TxRaw::default() },
                ))))
            },
            unexpected_state => MmError::err(SearchForSwapTxSpendErr::UnexpectedHtlcState(unexpected_state)),
        }
    }

    pub(crate) fn gas_info_for_withdraw(
        &self,
        withdraw_fee: &Option<WithdrawFee>,
        fallback_gas_limit: u64,
    ) -> (f64, u64) {
        match withdraw_fee {
            Some(WithdrawFee::CosmosGas { gas_price, gas_limit }) => (*gas_price, *gas_limit),
            _ => (self.gas_price(), fallback_gas_limit),
        }
    }

    pub(crate) fn active_ticker_and_decimals_from_denom(&self, denom: &str) -> Option<(String, u8)> {
        if self.denom.as_ref() == denom {
            return Some((self.ticker.clone(), self.decimals));
        }

        let tokens = self.tokens_info.lock();

        if let Some(token_info) = tokens.get(denom) {
            return Some((token_info.ticker.to_owned(), token_info.decimals));
        }

        None
    }

    pub(crate) async fn validators_list(
        &self,
        filter_status: ValidatorStatus,
        paging: PagingOptions,
    ) -> MmResult<Vec<Validator>, TendermintCoinRpcError> {
        let request = QueryValidatorsRequest {
            status: filter_status.to_string(),
            pagination: Some(PageRequest {
                key: vec![],
                offset: ((paging.page_number.get() - 1usize) * paging.limit) as u64,
                limit: paging.limit as u64,
                count_total: false,
                reverse: false,
            }),
        };

        let raw_response = self
            .rpc_client()
            .await?
            .abci_query(
                Some(ABCI_VALIDATORS_PATH.to_owned()),
                request.encode_to_vec(),
                ABCI_REQUEST_HEIGHT,
                ABCI_REQUEST_PROVE,
            )
            .await?;

        let decoded_proto = QueryValidatorsResponseProto::decode(raw_response.value.as_slice())?;
        let typed_response = QueryValidatorsResponse::try_from(decoded_proto)
            .map_err(|e| TendermintCoinRpcError::InternalError(e.to_string()))?;

        Ok(typed_response.validators)
    }

    pub(crate) async fn delegate(&self, req: DelegationPayload) -> MmResult<TransactionDetails, DelegationError> {
        fn generate_message(
            delegator_address: AccountId,
            validator_address: AccountId,
            denom: Denom,
            amount: u128,
        ) -> Result<Any, ErrorReport> {
            MsgDelegate {
                delegator_address,
                validator_address,
                amount: Coin { denom, amount },
            }
            .to_any()
        }

        /// Calculates the send and total amounts.
        ///
        /// The send amount is what the receiver receives, while the total amount is what sender
        /// pays including the transaction fee.
        fn calc_send_and_total_amount(
            coin: &TendermintCoin,
            balance_u64: u64,
            balance_decimal: BigDecimal,
            fee_u64: u64,
            fee_decimal: BigDecimal,
            request_amount: BigDecimal,
            is_max: bool,
        ) -> Result<(u64, BigDecimal), DelegationError> {
            let not_sufficient = |required| DelegationError::NotSufficientBalance {
                coin: coin.ticker.clone(),
                available: balance_decimal.clone(),
                required,
            };

            if is_max {
                if balance_u64 < fee_u64 {
                    return Err(not_sufficient(fee_decimal));
                }

                let amount_u64 = balance_u64 - fee_u64;
                return Ok((amount_u64, balance_decimal));
            }

            let total = &request_amount + &fee_decimal;
            if balance_decimal < total {
                return Err(not_sufficient(total));
            }

            let amount_u64 = sat_from_big_decimal(&request_amount, coin.decimals)
                .map_err(|e| DelegationError::InternalError(e.to_string()))?;

            Ok((amount_u64, total))
        }

        let validator_address =
            AccountId::from_str(&req.validator_address).map_to_mm(|e| DelegationError::AddressError(e.to_string()))?;

        let (delegator_address, maybe_priv_key) = self
            .extract_account_id_and_private_key(req.withdraw_from)
            .map_err(|e| DelegationError::InternalError(e.to_string()))?;

        let (balance_u64, balance_dec) = self
            .get_balance_as_unsigned_and_decimal(&delegator_address, &self.denom, self.decimals())
            .await?;

        let amount_u64 = if req.max {
            balance_u64
        } else {
            sat_from_big_decimal(&req.amount, self.decimals)
                .map_err(|e| DelegationError::InternalError(e.to_string()))?
        };

        // This is used for transaction simulation so we can predict the best possible fee amount.
        let msg_for_fee_prediction = generate_message(
            delegator_address.clone(),
            validator_address.clone(),
            self.denom.clone(),
            amount_u64.into(),
        )
        .map_err(|e| DelegationError::InternalError(e.to_string()))?;

        let timeout_height = self
            .current_block()
            .compat()
            .await
            .map_to_mm(DelegationError::Transport)?
            + TIMEOUT_HEIGHT_DELTA;

        // `delegate` uses more gas than the regular transactions
        let gas_limit_default = (GAS_LIMIT_DEFAULT * 3) / 2;
        let (_, gas_limit) = self.gas_info_for_withdraw(&req.fee, gas_limit_default);

        let fee_amount_u64 = self
            .calculate_account_fee_amount_as_u64(
                &delegator_address,
                maybe_priv_key,
                msg_for_fee_prediction,
                timeout_height,
                &req.memo,
                req.fee,
            )
            .await?;

        let fee_amount_dec = big_decimal_from_sat_unsigned(fee_amount_u64, self.decimals());

        let fee = Fee::from_amount_and_gas(
            Coin {
                denom: self.denom.clone(),
                amount: fee_amount_u64.into(),
            },
            gas_limit,
        );

        let (amount_u64, total_amount) = calc_send_and_total_amount(
            self,
            balance_u64,
            balance_dec,
            fee_amount_u64,
            fee_amount_dec.clone(),
            req.amount,
            req.max,
        )?;

        let msg_for_actual_tx = generate_message(
            delegator_address.clone(),
            validator_address.clone(),
            self.denom.clone(),
            amount_u64.into(),
        )
        .map_err(|e| DelegationError::InternalError(e.to_string()))?;

        let account_info = self.account_info(&delegator_address).await?;

        let tx = self
            .any_to_transaction_data(
                maybe_priv_key,
                msg_for_actual_tx,
                &account_info,
                fee,
                timeout_height,
                &req.memo,
            )
            .map_to_mm(|e| DelegationError::InternalError(e.to_string()))?;

        let internal_id = {
            let hex_vec = tx.tx_hex().cloned().unwrap_or_default().to_vec();
            sha256(&hex_vec).to_vec().into()
        };

        Ok(TransactionDetails {
            tx,
            from: vec![delegator_address.to_string()],
            to: vec![req.validator_address],
            my_balance_change: &BigDecimal::default() - &total_amount,
            spent_by_me: total_amount.clone(),
            total_amount,
            received_by_me: BigDecimal::default(),
            block_height: 0,
            timestamp: 0,
            fee_details: Some(TxFeeDetails::Tendermint(TendermintFeeDetails {
                coin: self.ticker.clone(),
                amount: fee_amount_dec,
                uamount: fee_amount_u64,
                gas_limit,
            })),
            coin: self.ticker.to_string(),
            internal_id,
            kmd_rewards: None,
            transaction_type: TransactionType::StakingDelegation,
            memo: Some(req.memo),
        })
    }

    pub(crate) async fn undelegate(&self, req: DelegationPayload) -> MmResult<TransactionDetails, DelegationError> {
        fn generate_message(
            delegator_address: AccountId,
            validator_address: AccountId,
            denom: Denom,
            amount: u128,
        ) -> Result<Any, ErrorReport> {
            MsgUndelegate {
                delegator_address,
                validator_address,
                amount: Coin { denom, amount },
            }
            .to_any()
        }

        let (delegator_address, maybe_priv_key) = self
            .extract_account_id_and_private_key(None)
            .map_err(|e| DelegationError::InternalError(e.to_string()))?;

        let validator_address =
            AccountId::from_str(&req.validator_address).map_to_mm(|e| DelegationError::AddressError(e.to_string()))?;

        let (total_delegated_amount, total_delegated_uamount) = self.get_delegated_amount(&validator_address).await?;

        let uamount_to_undelegate = if req.max {
            total_delegated_uamount
        } else {
            if req.amount > total_delegated_amount {
                return MmError::err(DelegationError::TooMuchToUndelegate {
                    available: total_delegated_amount,
                    requested: req.amount,
                });
            };

            sat_from_big_decimal(&req.amount, self.decimals)
                .map_err(|e| DelegationError::InternalError(e.to_string()))?
        };

        let undelegate_msg = generate_message(
            delegator_address.clone(),
            validator_address.clone(),
            self.denom.clone(),
            uamount_to_undelegate.into(),
        )
        .map_err(|e| DelegationError::InternalError(e.to_string()))?;

        let timeout_height = self
            .current_block()
            .compat()
            .await
            .map_to_mm(DelegationError::Transport)?
            + TIMEOUT_HEIGHT_DELTA;

        // This uses more gas than any other transactions
        let gas_limit_default = GAS_LIMIT_DEFAULT * 2;
        let (_, gas_limit) = self.gas_info_for_withdraw(&req.fee, gas_limit_default);

        let fee_amount_u64 = self
            .calculate_account_fee_amount_as_u64(
                &delegator_address,
                maybe_priv_key,
                undelegate_msg.clone(),
                timeout_height,
                &req.memo,
                req.fee,
            )
            .await?;

        let fee_amount_dec = big_decimal_from_sat_unsigned(fee_amount_u64, self.decimals());

        let my_balance = self.my_balance().compat().await?.spendable;

        if fee_amount_dec > my_balance {
            return MmError::err(DelegationError::NotSufficientBalance {
                coin: self.ticker.clone(),
                available: my_balance,
                required: fee_amount_dec,
            });
        }

        let fee = Fee::from_amount_and_gas(
            Coin {
                denom: self.denom.clone(),
                amount: fee_amount_u64.into(),
            },
            gas_limit,
        );

        let account_info = self.account_info(&delegator_address).await?;

        let tx = self
            .any_to_transaction_data(
                maybe_priv_key,
                undelegate_msg,
                &account_info,
                fee,
                timeout_height,
                &req.memo,
            )
            .map_to_mm(|e| DelegationError::InternalError(e.to_string()))?;

        let internal_id = {
            let hex_vec = tx.tx_hex().map_or_else(Vec::new, |h| h.to_vec());
            sha256(&hex_vec).to_vec().into()
        };

        Ok(TransactionDetails {
            tx,
            from: vec![delegator_address.to_string()],
            to: vec![], // We just pay the transaction fee for undelegation
            my_balance_change: &BigDecimal::default() - &fee_amount_dec,
            spent_by_me: fee_amount_dec.clone(),
            total_amount: fee_amount_dec.clone(),
            received_by_me: BigDecimal::default(),
            block_height: 0,
            timestamp: 0,
            fee_details: Some(TxFeeDetails::Tendermint(TendermintFeeDetails {
                coin: self.ticker.clone(),
                amount: fee_amount_dec,
                uamount: fee_amount_u64,
                gas_limit,
            })),
            coin: self.ticker.to_string(),
            internal_id,
            kmd_rewards: None,
            transaction_type: TransactionType::RemoveDelegation,
            memo: Some(req.memo),
        })
    }

    async fn get_delegated_amount(
        &self,
        validator_addr: &AccountId, // keep this as `AccountId` to make it pre-validated
    ) -> MmResult<(BigDecimal, u64), DelegationError> {
        let delegator_addr = self
            .my_address()
            .map_err(|e| DelegationError::InternalError(e.to_string()))?;
        let validator_addr = validator_addr.to_string();

        let request = QueryDelegationRequest {
            delegator_addr,
            validator_addr,
        };

        let raw_response = self
            .rpc_client()
            .await?
            .abci_query(
                Some(ABCI_DELEGATION_PATH.to_owned()),
                request.encode_to_vec(),
                ABCI_REQUEST_HEIGHT,
                ABCI_REQUEST_PROVE,
            )
            .map_err(|e| DelegationError::Transport(e.to_string()))
            .await?;

        let decoded_response = QueryDelegationResponse::decode(raw_response.value.as_slice())
            .map_err(|e| DelegationError::InternalError(e.to_string()))?;

        let Some(delegation_response) = decoded_response.delegation_response else {
            return MmError::err(DelegationError::CanNotUndelegate {
                delegator_addr: request.delegator_addr,
                validator_addr: request.validator_addr,
            });
        };

        let Some(balance) = delegation_response.balance else {
            return MmError::err(DelegationError::Transport(
                format!("Unexpected response from '{ABCI_DELEGATION_PATH}' with {request:?} request; balance field should not be empty.")
            ));
        };

        let uamount = u64::from_str(&balance.amount).map_err(|e| DelegationError::InternalError(e.to_string()))?;

        Ok((big_decimal_from_sat_unsigned(uamount, self.decimals()), uamount))
    }

    async fn get_delegation_reward_amount(
        &self,
        validator_addr: &AccountId, // keep this as `AccountId` to make it pre-validated
    ) -> MmResult<BigDecimal, DelegationError> {
        let delegator_address = self
            .my_address()
            .map_err(|e| DelegationError::InternalError(e.to_string()))?;
        let validator_address = validator_addr.to_string();

        let query_payload = QueryDelegationRewardsRequest {
            delegator_address,
            validator_address,
        };

        let raw_response = self
            .rpc_client()
            .await?
            .abci_query(
                Some(ABCI_DELEGATION_REWARDS_PATH.to_owned()),
                query_payload.encode_to_vec(),
                ABCI_REQUEST_HEIGHT,
                ABCI_REQUEST_PROVE,
            )
            .map_err(|e| DelegationError::Transport(e.to_string()))
            .await?;

        let decoded_response = QueryDelegationRewardsResponse::decode(raw_response.value.as_slice())
            .map_err(|e| DelegationError::InternalError(e.to_string()))?;

        match decoded_response
            .rewards
            .iter()
            .find(|t| t.denom == self.denom.to_string())
        {
            Some(dec_coin) => extract_big_decimal_from_dec_coin(dec_coin, self.decimals as u32)
                .map_to_mm(|e| DelegationError::InternalError(e.to_string())),
            None => MmError::err(DelegationError::NothingToClaim {
                coin: self.ticker.clone(),
            }),
        }
    }

    pub(crate) async fn claim_staking_rewards(
        &self,
        req: ClaimRewardsPayload,
    ) -> MmResult<TransactionDetails, DelegationError> {
        let (delegator_address, maybe_priv_key) = self
            .extract_account_id_and_private_key(None)
            .map_err(|e| DelegationError::InternalError(e.to_string()))?;

        let validator_address =
            AccountId::from_str(&req.validator_address).map_to_mm(|e| DelegationError::AddressError(e.to_string()))?;

        let msg = MsgWithdrawDelegatorReward {
            delegator_address: delegator_address.clone(),
            validator_address: validator_address.clone(),
        }
        .to_any()
        .map_err(|e| DelegationError::InternalError(e.to_string()))?;

        let reward_amount = self.get_delegation_reward_amount(&validator_address).await?;

        if reward_amount.is_zero() {
            return MmError::err(DelegationError::NothingToClaim {
                coin: self.ticker.clone(),
            });
        }

        let timeout_height = self
            .current_block()
            .compat()
            .await
            .map_to_mm(DelegationError::Transport)?
            + TIMEOUT_HEIGHT_DELTA;

        // This uses more gas than the regular transactions
        let gas_limit_default = (GAS_LIMIT_DEFAULT * 3) / 2;
        let (_, gas_limit) = self.gas_info_for_withdraw(&req.fee, gas_limit_default);

        let fee_amount_u64 = self
            .calculate_account_fee_amount_as_u64(
                &delegator_address,
                maybe_priv_key,
                msg.clone(),
                timeout_height,
                &req.memo,
                req.fee,
            )
            .await?;

        let fee_amount_dec = big_decimal_from_sat_unsigned(fee_amount_u64, self.decimals());

        let my_balance = self.my_balance().compat().await?.spendable;

        if fee_amount_dec > my_balance {
            return MmError::err(DelegationError::NotSufficientBalance {
                coin: self.ticker.clone(),
                available: my_balance,
                required: fee_amount_dec,
            });
        }

        if !req.force && fee_amount_dec > reward_amount {
            return MmError::err(DelegationError::UnprofitableReward {
                reward: reward_amount.clone(),
                fee: fee_amount_dec.clone(),
            });
        }

        let fee = Fee::from_amount_and_gas(
            Coin {
                denom: self.denom.clone(),
                amount: fee_amount_u64.into(),
            },
            gas_limit,
        );

        let account_info = self.account_info(&delegator_address).await?;

        let tx = self
            .any_to_transaction_data(maybe_priv_key, msg, &account_info, fee, timeout_height, &req.memo)
            .map_to_mm(|e| DelegationError::InternalError(e.to_string()))?;

        let internal_id = {
            let hex_vec = tx.tx_hex().map_or_else(Vec::new, |h| h.to_vec());
            sha256(&hex_vec).to_vec().into()
        };

        Ok(TransactionDetails {
            tx,
            from: vec![validator_address.to_string()],
            to: vec![delegator_address.to_string()],
            my_balance_change: &reward_amount - &fee_amount_dec,
            spent_by_me: fee_amount_dec.clone(),
            total_amount: reward_amount.clone(),
            received_by_me: reward_amount,
            block_height: 0,
            timestamp: 0,
            fee_details: Some(TxFeeDetails::Tendermint(TendermintFeeDetails {
                coin: self.ticker.clone(),
                amount: fee_amount_dec,
                uamount: fee_amount_u64,
                gas_limit,
            })),
            coin: self.ticker.to_string(),
            internal_id,
            kmd_rewards: None,
            transaction_type: TransactionType::ClaimDelegationRewards,
            memo: Some(req.memo),
        })
    }

    pub(crate) async fn delegations_list(
        &self,
        paging: PagingOptions,
    ) -> MmResult<DelegationsQueryResponse, TendermintCoinRpcError> {
        let request = QueryDelegatorDelegationsRequest {
            delegator_addr: self.account_id.to_string(),
            pagination: Some(PageRequest {
                key: vec![],
                offset: ((paging.page_number.get() - 1usize) * paging.limit) as u64,
                limit: paging.limit as u64,
                count_total: false,
                reverse: false,
            }),
        };

        let raw_response = self
            .rpc_client()
            .await?
            .abci_query(
                Some(ABCI_DELEGATOR_DELEGATIONS_PATH.to_owned()),
                request.encode_to_vec(),
                ABCI_REQUEST_HEIGHT,
                ABCI_REQUEST_PROVE,
            )
            .await?;

        let decoded_proto = QueryDelegatorDelegationsResponse::decode(raw_response.value.as_slice())?;

        let mut delegations = Vec::new();
        for response in decoded_proto.delegation_responses {
            let Some(delegation) = response.delegation else { continue };
            let Some(balance) = response.balance else { continue };

            let account_id = AccountId::from_str(&delegation.validator_address)
                .map_err(|e| TendermintCoinRpcError::InternalError(e.to_string()))?;

            let reward_amount = match self.get_delegation_reward_amount(&account_id).await {
                Ok(reward) => reward,
                Err(e) => match e.get_inner() {
                    DelegationError::NothingToClaim { .. } => BigDecimal::zero(),
                    _ => return MmError::err(TendermintCoinRpcError::InvalidResponse(e.to_string())),
                },
            };

            let amount = balance
                .amount
                .parse::<u64>()
                .map_err(|e| TendermintCoinRpcError::InternalError(e.to_string()))?;

            delegations.push(Delegation {
                validator_address: delegation.validator_address,
                delegated_amount: big_decimal_from_sat_unsigned(amount, self.decimals()),
                reward_amount,
            });
        }

        Ok(DelegationsQueryResponse { delegations })
    }

    pub(crate) async fn ongoing_undelegations_list(
        &self,
        paging: PagingOptions,
    ) -> MmResult<UndelegationsQueryResponse, TendermintCoinRpcError> {
        let request = QueryDelegatorUnbondingDelegationsRequest {
            delegator_addr: self.account_id.to_string(),
            pagination: Some(PageRequest {
                key: vec![],
                offset: ((paging.page_number.get() - 1usize) * paging.limit) as u64,
                limit: paging.limit as u64,
                count_total: false,
                reverse: false,
            }),
        };

        let raw_response = self
            .rpc_client()
            .await?
            .abci_query(
                Some(ABCI_DELEGATOR_UNDELEGATIONS_PATH.to_owned()),
                request.encode_to_vec(),
                ABCI_REQUEST_HEIGHT,
                ABCI_REQUEST_PROVE,
            )
            .await?;

        let decoded_proto = QueryDelegatorUnbondingDelegationsResponse::decode(raw_response.value.as_slice())?;
        let ongoing_undelegations = decoded_proto
            .unbonding_responses
            .into_iter()
            .map(|r| {
                let entries = r
                    .entries
                    .into_iter()
                    .filter_map(|e| {
                        let balance: u64 = e.balance.parse().ok()?;

                        Some(UndelegationEntry {
                            creation_height: e.creation_height,
                            completion_datetime: e.completion_time?.to_string(),
                            balance: big_decimal_from_sat_unsigned(balance, self.decimals()),
                        })
                    })
                    .collect();

                Undelegation {
                    validator_address: r.validator_address,
                    entries,
                }
            })
            .collect();

        Ok(UndelegationsQueryResponse { ongoing_undelegations })
    }
}

fn clients_from_urls(ctx: &MmArc, nodes: Vec<RpcNode>) -> MmResult<Vec<HttpClient>, TendermintInitErrorKind> {
    if nodes.is_empty() {
        return MmError::err(TendermintInitErrorKind::EmptyRpcUrls);
    }

    let p2p_keypair = if nodes.iter().any(|n| n.komodo_proxy) {
        let p2p_ctx = P2PContext::fetch_from_mm_arc(ctx);
        Some(p2p_ctx.keypair().clone())
    } else {
        None
    };

    let mut clients = Vec::new();
    let mut errors = Vec::new();

    // check that all urls are valid
    // keep all invalid urls in one vector to show all of them in error
    for node in nodes.iter() {
        let proxy_sign_keypair = if node.komodo_proxy { p2p_keypair.clone() } else { None };
        match HttpClient::new(node.url.as_str(), proxy_sign_keypair) {
            Ok(client) => clients.push(client),
            Err(e) => errors.push(format!("Url {} is invalid, got error {}", node.url, e)),
        }
    }
    drop_mutability!(clients);
    drop_mutability!(errors);
    if !errors.is_empty() {
        let errors: String = errors.into_iter().join(", ");
        return MmError::err(TendermintInitErrorKind::RpcClientInitError(errors));
    }
    Ok(clients)
}

pub async fn get_ibc_chain_list() -> IBCChainRegistriesResult {
    fn map_metadata_to_chain_registry_name(metadata: &FileMetadata) -> Result<String, MmError<IBCChainsRequestError>> {
        let split_filename_by_dash: Vec<&str> = metadata.name.split('-').collect();
        let chain_registry_name = split_filename_by_dash
            .first()
            .or_mm_err(|| {
                IBCChainsRequestError::InternalError(format!(
                    "Could not read chain registry name from '{}'",
                    metadata.name
                ))
            })?
            .to_string();

        Ok(chain_registry_name)
    }

    let git_controller: GitController<GithubClient> = GitController::new(GITHUB_API_URI);

    let metadata_list = git_controller
        .client
        .get_file_metadata_list(
            CHAIN_REGISTRY_REPO_OWNER,
            CHAIN_REGISTRY_REPO_NAME,
            CHAIN_REGISTRY_BRANCH,
            CHAIN_REGISTRY_IBC_DIR_NAME,
        )
        .await
        .map_err(|e| IBCChainsRequestError::Transport(format!("{:?}", e)))?;

    let chain_list: Result<Vec<String>, MmError<IBCChainsRequestError>> =
        metadata_list.iter().map(map_metadata_to_chain_registry_name).collect();

    let mut distinct_chain_list = chain_list?;
    distinct_chain_list.dedup();

    Ok(IBCChainRegistriesResponse {
        chain_registry_list: distinct_chain_list,
    })
}

#[async_trait]
#[allow(unused_variables)]
impl MmCoin for TendermintCoin {
    fn is_asset_chain(&self) -> bool { false }

    fn wallet_only(&self, ctx: &MmArc) -> bool {
        let coin_conf = crate::coin_conf(ctx, self.ticker());
        // If coin is not in config, it means that it was added manually (a custom token) and should be treated as wallet only
        if coin_conf.is_null() {
            return true;
        }
        let wallet_only_conf = coin_conf["wallet_only"].as_bool().unwrap_or(false);

        wallet_only_conf || self.is_keplr_from_ledger
    }

    fn spawner(&self) -> WeakSpawner { self.abortable_system.weak_spawner() }

    fn withdraw(&self, req: WithdrawRequest) -> WithdrawFut {
        let coin = self.clone();
        let fut = async move {
            let to_address =
                AccountId::from_str(&req.to).map_to_mm(|e| WithdrawError::InvalidAddress(e.to_string()))?;

            let is_ibc_transfer = to_address.prefix() != coin.account_prefix || req.ibc_source_channel.is_some();

            let (account_id, maybe_priv_key) = coin
                .extract_account_id_and_private_key(req.from)
                .map_err(|e| WithdrawError::InternalError(e.to_string()))?;

            let (balance_denom, balance_dec) = coin
                .get_balance_as_unsigned_and_decimal(&account_id, &coin.denom, coin.decimals())
                .await?;

            let (amount_denom, amount_dec) = if req.max {
                let amount_denom = balance_denom;
                (amount_denom, big_decimal_from_sat_unsigned(amount_denom, coin.decimals))
            } else {
                (sat_from_big_decimal(&req.amount, coin.decimals)?, req.amount.clone())
            };

            if !coin.is_tx_amount_enough(coin.decimals, &amount_dec) {
                return MmError::err(WithdrawError::AmountTooLow {
                    amount: amount_dec,
                    threshold: coin.min_tx_amount(),
                });
            }

            let received_by_me = if to_address == account_id {
                amount_dec
            } else {
                BigDecimal::default()
            };

            let channel_id = if is_ibc_transfer {
                match &req.ibc_source_channel {
                    Some(_) => req.ibc_source_channel,
                    None => Some(coin.detect_channel_id_for_ibc_transfer(&to_address).await?),
                }
            } else {
                None
            };

            let msg_payload = create_withdraw_msg_as_any(
                account_id.clone(),
                to_address.clone(),
                &coin.denom,
                amount_denom,
                channel_id.clone(),
            )
            .await?;

            let memo = req.memo.unwrap_or_else(|| TX_DEFAULT_MEMO.into());

            let current_block = coin
                .current_block()
                .compat()
                .await
                .map_to_mm(WithdrawError::Transport)?;

            let timeout_height = current_block + TIMEOUT_HEIGHT_DELTA;

            let (_, gas_limit) = if is_ibc_transfer {
                coin.gas_info_for_withdraw(&req.fee, IBC_GAS_LIMIT_DEFAULT)
            } else {
                coin.gas_info_for_withdraw(&req.fee, GAS_LIMIT_DEFAULT)
            };

            let fee_amount_u64 = coin
                .calculate_account_fee_amount_as_u64(
                    &account_id,
                    maybe_priv_key,
                    msg_payload.clone(),
                    timeout_height,
                    &memo,
                    req.fee,
                )
                .await?;

            let fee_amount_u64 = if coin.is_keplr_from_ledger {
                // When using `SIGN_MODE_LEGACY_AMINO_JSON`, Keplr ignores the fee we calculated
                // and calculates another one which is usually double what we calculate.
                // To make sure the transaction doesn't fail on the Keplr side (because if Keplr
                // calculates a higher fee than us, the withdrawal might fail), we use three times
                // the actual fee.
                fee_amount_u64 * 3
            } else {
                fee_amount_u64
            };

            let fee_amount_dec = big_decimal_from_sat_unsigned(fee_amount_u64, coin.decimals());

            let fee_amount = Coin {
                denom: coin.denom.clone(),
                amount: fee_amount_u64.into(),
            };

            let fee = Fee::from_amount_and_gas(fee_amount, gas_limit);

            let (amount_denom, total_amount) = if req.max {
                if balance_denom < fee_amount_u64 {
                    return MmError::err(WithdrawError::NotSufficientBalance {
                        coin: coin.ticker.clone(),
                        available: balance_dec,
                        required: fee_amount_dec,
                    });
                }
                let amount_denom = balance_denom - fee_amount_u64;
                (amount_denom, balance_dec)
            } else {
                let total = &req.amount + &fee_amount_dec;
                if balance_dec < total {
                    return MmError::err(WithdrawError::NotSufficientBalance {
                        coin: coin.ticker.clone(),
                        available: balance_dec,
                        required: total,
                    });
                }

                (sat_from_big_decimal(&req.amount, coin.decimals)?, total)
            };

            let msg_payload = create_withdraw_msg_as_any(
                account_id.clone(),
                to_address.clone(),
                &coin.denom,
                amount_denom,
                channel_id,
            )
            .await?;

            let account_info = coin.account_info(&account_id).await?;

            let tx = coin
                .any_to_transaction_data(maybe_priv_key, msg_payload, &account_info, fee, timeout_height, &memo)
                .map_to_mm(|e| WithdrawError::InternalError(e.to_string()))?;

            let internal_id = {
                let hex_vec = tx.tx_hex().cloned().unwrap_or_default().to_vec();
                sha256(&hex_vec).to_vec().into()
            };

            Ok(TransactionDetails {
                tx,
                from: vec![account_id.to_string()],
                to: vec![req.to],
                my_balance_change: &received_by_me - &total_amount,
                spent_by_me: total_amount.clone(),
                total_amount,
                received_by_me,
                block_height: 0,
                timestamp: 0,
                fee_details: Some(TxFeeDetails::Tendermint(TendermintFeeDetails {
                    coin: coin.ticker.clone(),
                    amount: fee_amount_dec,
                    uamount: fee_amount_u64,
                    gas_limit,
                })),
                coin: coin.ticker.to_string(),
                internal_id,
                kmd_rewards: None,
                transaction_type: if is_ibc_transfer {
                    TransactionType::TendermintIBCTransfer
                } else {
                    TransactionType::StandardTransfer
                },
                memo: Some(memo),
            })
        };
        Box::new(fut.boxed().compat())
    }

    fn get_raw_transaction(&self, mut req: RawTransactionRequest) -> RawTransactionFut {
        let coin = self.clone();
        let fut = async move {
            req.tx_hash.make_ascii_uppercase();
            let tx_from_rpc = coin.request_tx(req.tx_hash).await?;
            Ok(RawTransactionRes {
                tx_hex: tx_from_rpc.encode_to_vec().into(),
            })
        };
        Box::new(fut.boxed().compat())
    }

    fn get_tx_hex_by_hash(&self, tx_hash: Vec<u8>) -> RawTransactionFut {
        let coin = self.clone();
        let fut = async move {
            let len = tx_hash.len();
            let hash: [u8; 32] = tx_hash.try_into().map_to_mm(|_| {
                RawTransactionError::InvalidHashError(format!("Invalid hash length: expected 32, got {}", len))
            })?;
            let hash = hex::encode_upper(H256::from(hash));
            let tx_from_rpc = coin.request_tx(hash).await?;
            Ok(RawTransactionRes {
                tx_hex: tx_from_rpc.encode_to_vec().into(),
            })
        };
        Box::new(fut.boxed().compat())
    }

    fn decimals(&self) -> u8 { self.decimals }

    fn convert_to_address(&self, from: &str, to_address_format: Json) -> Result<String, String> {
        // TODO
        Err("Not implemented".into())
    }

    fn validate_address(&self, address: &str) -> ValidateAddressResult {
        match AccountId::from_str(address) {
            Ok(_) => ValidateAddressResult {
                is_valid: true,
                reason: None,
            },
            Err(e) => ValidateAddressResult {
                is_valid: false,
                reason: Some(e.to_string()),
            },
        }
    }

    fn process_history_loop(&self, ctx: MmArc) -> Box<dyn Future<Item = (), Error = ()> + Send> {
        warn!("process_history_loop is deprecated, tendermint uses tx_history_v2");
        Box::new(futures01::future::err(()))
    }

    fn history_sync_status(&self) -> HistorySyncState { self.history_sync_state.lock().unwrap().clone() }

    fn get_trade_fee(&self) -> Box<dyn Future<Item = TradeFee, Error = String> + Send> {
        Box::new(futures01::future::err("Not implemented".into()))
    }

    async fn get_sender_trade_fee(
        &self,
        value: TradePreimageValue,
        _stage: FeeApproxStage,
        _include_refund_fee: bool,
    ) -> TradePreimageResult<TradeFee> {
        let amount = match value {
            TradePreimageValue::Exact(decimal) | TradePreimageValue::UpperBound(decimal) => decimal,
        };
        self.get_sender_trade_fee_for_denom(self.ticker.clone(), self.denom.clone(), self.decimals, amount)
            .await
    }

    fn get_receiver_trade_fee(&self, stage: FeeApproxStage) -> TradePreimageFut<TradeFee> {
        let coin = self.clone();
        let fut = async move {
            // We can't simulate Claim Htlc without having information about broadcasted htlc tx.
            // Since create and claim htlc fees are almost same, we can simply simulate create htlc tx.
            coin.get_sender_trade_fee_for_denom(
                coin.ticker.clone(),
                coin.denom.clone(),
                coin.decimals,
                coin.min_tx_amount(),
            )
            .await
        };
        Box::new(fut.boxed().compat())
    }

    async fn get_fee_to_send_taker_fee(
        &self,
        dex_fee_amount: DexFee,
        _stage: FeeApproxStage,
    ) -> TradePreimageResult<TradeFee> {
        self.get_fee_to_send_taker_fee_for_denom(self.ticker.clone(), self.denom.clone(), self.decimals, dex_fee_amount)
            .await
    }

    fn required_confirmations(&self) -> u64 { 0 }

    fn requires_notarization(&self) -> bool { false }

    fn set_required_confirmations(&self, confirmations: u64) {
        warn!("set_required_confirmations is not supported for tendermint")
    }

    fn set_requires_notarization(&self, requires_nota: bool) { warn!("TendermintCoin doesn't support notarization") }

    fn swap_contract_address(&self) -> Option<BytesJson> { None }

    fn fallback_swap_contract(&self) -> Option<BytesJson> { None }

    fn mature_confirmations(&self) -> Option<u32> { None }

    fn coin_protocol_info(&self, _amount_to_receive: Option<MmNumber>) -> Vec<u8> { Vec::new() }

    fn is_coin_protocol_supported(
        &self,
        _info: &Option<Vec<u8>>,
        _amount_to_send: Option<MmNumber>,
        _locktime: u64,
        _is_maker: bool,
    ) -> bool {
        true
    }

    fn on_disabled(&self) -> Result<(), AbortedError> { AbortableSystem::abort_all(&self.abortable_system) }

    fn on_token_deactivated(&self, _ticker: &str) {}
}

#[async_trait]
impl MarketCoinOps for TendermintCoin {
    fn ticker(&self) -> &str { &self.ticker }

    fn my_address(&self) -> MmResult<String, MyAddressError> { Ok(self.account_id.to_string()) }

    async fn get_public_key(&self) -> Result<String, MmError<UnexpectedDerivationMethod>> {
        let key = SigningKey::from_slice(self.activation_policy.activated_key_or_err()?.as_slice())
            .expect("privkey validity is checked on coin creation");
        Ok(key.public_key().to_string())
    }

    fn sign_message_hash(&self, _message: &str) -> Option<[u8; 32]> {
        // TODO
        None
    }

    fn sign_message(&self, _message: &str) -> SignatureResult<String> {
        // TODO
        MmError::err(SignatureError::InternalError("Not implemented".into()))
    }

    fn verify_message(&self, _signature: &str, _message: &str, _address: &str) -> VerificationResult<bool> {
        // TODO
        MmError::err(VerificationError::InternalError("Not implemented".into()))
    }

    fn my_balance(&self) -> BalanceFut<CoinBalance> {
        let coin = self.clone();
        let fut = async move {
            let balance_denom = coin
                .account_balance_for_denom(&coin.account_id, coin.denom.to_string())
                .await?;
            Ok(CoinBalance {
                spendable: big_decimal_from_sat_unsigned(balance_denom, coin.decimals),
                unspendable: BigDecimal::default(),
            })
        };
        Box::new(fut.boxed().compat())
    }

    fn base_coin_balance(&self) -> BalanceFut<BigDecimal> {
        Box::new(self.my_balance().map(|coin_balance| coin_balance.spendable))
    }

    fn platform_ticker(&self) -> &str { &self.ticker }

    fn send_raw_tx(&self, tx: &str) -> Box<dyn Future<Item = String, Error = String> + Send> {
        let tx_bytes = try_fus!(hex::decode(tx));
        self.send_raw_tx_bytes(&tx_bytes)
    }

    /// Consider using `seq_safe_raw_tx_bytes` instead.
    /// This is considered as unsafe due to sequence mismatches.
    fn send_raw_tx_bytes(&self, tx: &[u8]) -> Box<dyn Future<Item = String, Error = String> + Send> {
        // as sanity check
        try_fus!(Raw::from_bytes(tx));

        let coin = self.clone();
        let tx_bytes = tx.to_owned();
        let fut = async move {
            let broadcast_res = try_s!(try_s!(coin.rpc_client().await).broadcast_tx_commit(tx_bytes).await);

            if broadcast_res.check_tx.log.contains(ACCOUNT_SEQUENCE_ERR)
                || broadcast_res.tx_result.log.contains(ACCOUNT_SEQUENCE_ERR)
            {
                return ERR!(
                    "{}. check_tx log: {}, deliver_tx log: {}",
                    ACCOUNT_SEQUENCE_ERR,
                    broadcast_res.check_tx.log,
                    broadcast_res.tx_result.log
                );
            }

            if !broadcast_res.check_tx.code.is_ok() {
                return ERR!("Tx check failed {:?}", broadcast_res.check_tx);
            }

            if !broadcast_res.tx_result.code.is_ok() {
                return ERR!("Tx deliver failed {:?}", broadcast_res.tx_result);
            }
            Ok(broadcast_res.hash.to_string())
        };
        Box::new(fut.boxed().compat())
    }

    #[inline(always)]
    async fn sign_raw_tx(&self, _args: &SignRawTransactionRequest) -> RawTransactionResult {
        MmError::err(RawTransactionError::NotImplemented {
            coin: self.ticker().to_string(),
        })
    }

    fn wait_for_confirmations(&self, input: ConfirmPaymentInput) -> Box<dyn Future<Item = (), Error = String> + Send> {
        // Sanity check
        let _: TxRaw = try_fus!(Message::decode(input.payment_tx.as_slice()));

        let tx_hash = hex::encode_upper(sha256(&input.payment_tx));

        let coin = self.clone();
        let fut = async move {
            loop {
                if now_sec() > input.wait_until {
                    return ERR!(
                        "Waited too long until {} for payment {} to be received",
                        input.wait_until,
                        tx_hash.clone()
                    );
                }

                let tx_status_code = try_s!(coin.get_tx_status_code_or_none(tx_hash.clone()).await);

                if let Some(tx_status_code) = tx_status_code {
                    return match tx_status_code {
                        cosmrs::tendermint::abci::Code::Ok => Ok(()),
                        cosmrs::tendermint::abci::Code::Err(err_code) => Err(format!(
                            "Got error code: '{}' for tx: '{}'. Broadcasted tx isn't valid.",
                            err_code, tx_hash
                        )),
                    };
                };

                Timer::sleep(input.check_every as f64).await;
            }
        };

        Box::new(fut.boxed().compat())
    }

    async fn wait_for_htlc_tx_spend(&self, args: WaitForHTLCTxSpendArgs<'_>) -> TransactionResult {
        let tx = try_tx_s!(cosmrs::Tx::from_bytes(args.tx_bytes));
        let first_message = try_tx_s!(tx.body.messages.first().ok_or("Tx body couldn't be read."));
        let htlc_proto = try_tx_s!(CreateHtlcProto::decode(
            try_tx_s!(HtlcType::from_str(&self.account_prefix)),
            first_message.value.as_slice()
        ));
        let htlc = try_tx_s!(CreateHtlcMsg::try_from(htlc_proto));
        let htlc_id = self.calculate_htlc_id(htlc.sender(), htlc.to(), htlc.amount(), args.secret_hash);

        let query = format!("claim_htlc.id='{}'", htlc_id);
        let request = TxSearchRequest {
            query,
            order_by: TendermintResultOrder::Ascending.into(),
            page: 1,
            per_page: 1,
            prove: false,
        };

        loop {
            let response = try_tx_s!(try_tx_s!(self.rpc_client().await).perform(request.clone()).await);

            if let Some(raw_tx) = response.txs.first() {
                let tx = try_tx_s!(cosmrs::Tx::from_bytes(&raw_tx.tx));

                return Ok(TransactionEnum::CosmosTransaction(CosmosTransaction {
                    data: TxRaw {
                        body_bytes: try_tx_s!(tx.body.into_bytes()),
                        auth_info_bytes: try_tx_s!(tx.auth_info.into_bytes()),
                        signatures: tx.signatures,
                    },
                }));
            }
            Timer::sleep(5.).await;
            if get_utc_timestamp() > args.wait_until as i64 {
                return Err(TransactionErr::Plain("Waited too long".into()));
            }
        }
    }

    fn tx_enum_from_bytes(&self, bytes: &[u8]) -> Result<TransactionEnum, MmError<TxMarshalingErr>> {
        let tx_raw: TxRaw = Message::decode(bytes).map_to_mm(|e| TxMarshalingErr::InvalidInput(e.to_string()))?;
        Ok(TransactionEnum::CosmosTransaction(CosmosTransaction { data: tx_raw }))
    }

    fn current_block(&self) -> Box<dyn Future<Item = u64, Error = String> + Send> {
        let coin = self.clone();
        let fut = async move {
            let info = try_s!(try_s!(coin.rpc_client().await).abci_info().await);
            Ok(info.response.last_block_height.into())
        };
        Box::new(fut.boxed().compat())
    }

    fn display_priv_key(&self) -> Result<String, String> {
        Ok(self
            .activation_policy
            .activated_key_or_err()
            .map_err(|e| e.to_string())?
            .to_string())
    }

    #[inline]
    fn min_tx_amount(&self) -> BigDecimal { big_decimal_from_sat(MIN_TX_SATOSHIS, self.decimals) }

    #[inline]
    fn min_trading_vol(&self) -> MmNumber { self.min_tx_amount().into() }

    #[inline]
    fn should_burn_dex_fee(&self) -> bool { false } // TODO: fix back to true when negotiation version added

    fn is_trezor(&self) -> bool {
        match &self.activation_policy {
            TendermintActivationPolicy::PrivateKey(pk) => pk.is_trezor(),
            TendermintActivationPolicy::PublicKey(_) => false,
        }
    }
}

#[async_trait]
#[allow(unused_variables)]
impl SwapOps for TendermintCoin {
    async fn send_taker_fee(&self, dex_fee: DexFee, uuid: &[u8], expire_at: u64) -> TransactionResult {
        self.send_taker_fee_for_denom(&dex_fee, self.denom.clone(), self.decimals, uuid, expire_at)
            .compat()
            .await
    }

    async fn send_maker_payment(&self, maker_payment_args: SendPaymentArgs<'_>) -> TransactionResult {
        self.send_htlc_for_denom(
            maker_payment_args.time_lock_duration,
            maker_payment_args.other_pubkey,
            maker_payment_args.secret_hash,
            maker_payment_args.amount,
            self.denom.clone(),
            self.decimals,
        )
        .compat()
        .await
    }

    async fn send_taker_payment(&self, taker_payment_args: SendPaymentArgs<'_>) -> TransactionResult {
        self.send_htlc_for_denom(
            taker_payment_args.time_lock_duration,
            taker_payment_args.other_pubkey,
            taker_payment_args.secret_hash,
            taker_payment_args.amount,
            self.denom.clone(),
            self.decimals,
        )
        .compat()
        .await
    }

    async fn send_maker_spends_taker_payment(
        &self,
        maker_spends_payment_args: SpendPaymentArgs<'_>,
    ) -> TransactionResult {
        let tx = try_tx_s!(cosmrs::Tx::from_bytes(maker_spends_payment_args.other_payment_tx));
        let msg = try_tx_s!(tx.body.messages.first().ok_or("Tx body couldn't be read."));

        let htlc_proto = try_tx_s!(CreateHtlcProto::decode(
            try_tx_s!(HtlcType::from_str(&self.account_prefix)),
            msg.value.as_slice()
        ));
        let htlc = try_tx_s!(CreateHtlcMsg::try_from(htlc_proto));

        let mut amount = htlc.amount().to_vec();
        amount.sort();
        drop_mutability!(amount);

        let coins_string = amount
            .iter()
            .map(|t| format!("{}{}", t.amount, t.denom))
            .collect::<Vec<String>>()
            .join(",");

        let htlc_id = self.calculate_htlc_id(htlc.sender(), htlc.to(), &amount, maker_spends_payment_args.secret_hash);

        let claim_htlc_tx = try_tx_s!(self.gen_claim_htlc_tx(htlc_id, maker_spends_payment_args.secret));
        let timeout = maker_spends_payment_args
            .time_lock
            .checked_sub(now_sec())
            .unwrap_or_default();
        let coin = self.clone();

        let current_block = try_tx_s!(self.current_block().compat().await);
        let timeout_height = current_block + TIMEOUT_HEIGHT_DELTA;

        let fee = try_tx_s!(
            self.calculate_fee(claim_htlc_tx.msg_payload.clone(), timeout_height, TX_DEFAULT_MEMO, None)
                .await
        );

        let (_tx_id, tx_raw) = try_tx_s!(
            coin.common_send_raw_tx_bytes(
                claim_htlc_tx.msg_payload.clone(),
                fee.clone(),
                timeout_height,
                TX_DEFAULT_MEMO,
                Duration::from_secs(timeout),
            )
            .await
        );

        Ok(TransactionEnum::CosmosTransaction(CosmosTransaction {
            data: tx_raw.into(),
        }))
    }

    async fn send_taker_spends_maker_payment(
        &self,
        taker_spends_payment_args: SpendPaymentArgs<'_>,
    ) -> TransactionResult {
        let tx = try_tx_s!(cosmrs::Tx::from_bytes(taker_spends_payment_args.other_payment_tx));
        let msg = try_tx_s!(tx.body.messages.first().ok_or("Tx body couldn't be read."));

        let htlc_proto = try_tx_s!(CreateHtlcProto::decode(
            try_tx_s!(HtlcType::from_str(&self.account_prefix)),
            msg.value.as_slice()
        ));
        let htlc = try_tx_s!(CreateHtlcMsg::try_from(htlc_proto));

        let mut amount = htlc.amount().to_vec();
        amount.sort();
        drop_mutability!(amount);

        let coins_string = amount
            .iter()
            .map(|t| format!("{}{}", t.amount, t.denom))
            .collect::<Vec<String>>()
            .join(",");

        let htlc_id = self.calculate_htlc_id(htlc.sender(), htlc.to(), &amount, taker_spends_payment_args.secret_hash);

        let timeout = taker_spends_payment_args
            .time_lock
            .checked_sub(now_sec())
            .unwrap_or_default();
        let claim_htlc_tx = try_tx_s!(self.gen_claim_htlc_tx(htlc_id, taker_spends_payment_args.secret));
        let coin = self.clone();

        let current_block = try_tx_s!(self.current_block().compat().await);
        let timeout_height = current_block + TIMEOUT_HEIGHT_DELTA;

        let fee = try_tx_s!(
            self.calculate_fee(claim_htlc_tx.msg_payload.clone(), timeout_height, TX_DEFAULT_MEMO, None)
                .await
        );

        let (tx_id, tx_raw) = try_tx_s!(
            coin.common_send_raw_tx_bytes(
                claim_htlc_tx.msg_payload.clone(),
                fee.clone(),
                timeout_height,
                TX_DEFAULT_MEMO,
                Duration::from_secs(timeout),
            )
            .await
        );

        Ok(TransactionEnum::CosmosTransaction(CosmosTransaction {
            data: tx_raw.into(),
        }))
    }

    async fn send_taker_refunds_payment(&self, taker_refunds_payment_args: RefundPaymentArgs<'_>) -> TransactionResult {
        Err(TransactionErr::Plain(
            "Doesn't need transaction broadcast to refund IRIS HTLC".into(),
        ))
    }

    async fn send_maker_refunds_payment(&self, maker_refunds_payment_args: RefundPaymentArgs<'_>) -> TransactionResult {
        Err(TransactionErr::Plain(
            "Doesn't need transaction broadcast to refund IRIS HTLC".into(),
        ))
    }

    async fn validate_fee(&self, validate_fee_args: ValidateFeeArgs<'_>) -> ValidatePaymentResult<()> {
        self.validate_fee_for_denom(
            validate_fee_args.fee_tx,
            validate_fee_args.expected_sender,
            validate_fee_args.dex_fee,
            self.decimals,
            validate_fee_args.uuid,
            self.denom.to_string(),
        )
        .compat()
        .await
    }

    async fn validate_maker_payment(&self, input: ValidatePaymentInput) -> ValidatePaymentResult<()> {
        self.validate_payment_for_denom(input, self.denom.clone(), self.decimals)
            .await
    }

    async fn validate_taker_payment(&self, input: ValidatePaymentInput) -> ValidatePaymentResult<()> {
        self.validate_payment_for_denom(input, self.denom.clone(), self.decimals)
            .await
    }

    async fn check_if_my_payment_sent(
        &self,
        if_my_payment_sent_args: CheckIfMyPaymentSentArgs<'_>,
    ) -> Result<Option<TransactionEnum>, String> {
        self.check_if_my_payment_sent_for_denom(
            self.decimals,
            self.denom.clone(),
            if_my_payment_sent_args.other_pub,
            if_my_payment_sent_args.secret_hash,
            if_my_payment_sent_args.amount,
        )
        .compat()
        .await
    }

    async fn search_for_swap_tx_spend_my(
        &self,
        input: SearchForSwapTxSpendInput<'_>,
    ) -> Result<Option<FoundSwapTxSpend>, String> {
        self.search_for_swap_tx_spend(input).await.map_err(|e| e.to_string())
    }

    async fn search_for_swap_tx_spend_other(
        &self,
        input: SearchForSwapTxSpendInput<'_>,
    ) -> Result<Option<FoundSwapTxSpend>, String> {
        self.search_for_swap_tx_spend(input).await.map_err(|e| e.to_string())
    }

    async fn extract_secret(
        &self,
        secret_hash: &[u8],
        spend_tx: &[u8],
        watcher_reward: bool,
    ) -> Result<[u8; 32], String> {
        let tx = try_s!(cosmrs::Tx::from_bytes(spend_tx));
        let msg = try_s!(tx.body.messages.first().ok_or("Tx body couldn't be read."));

        let htlc_proto = try_s!(ClaimHtlcProto::decode(
            try_s!(HtlcType::from_str(&self.account_prefix)),
            msg.value.as_slice()
        ));
        let htlc = try_s!(ClaimHtlcMsg::try_from(htlc_proto));

        Ok(try_s!(try_s!(hex::decode(htlc.secret())).as_slice().try_into()))
    }

    fn negotiate_swap_contract_addr(
        &self,
        other_side_address: Option<&[u8]>,
    ) -> Result<Option<BytesJson>, MmError<NegotiateSwapContractAddrErr>> {
        Ok(None)
    }

    #[inline]
    fn derive_htlc_key_pair(&self, _swap_unique_data: &[u8]) -> KeyPair {
        key_pair_from_secret(
            &self
                .activation_policy
                .activated_key_or_err()
                .expect("valid priv key")
                .take(),
        )
        .expect("valid priv key")
    }

    #[inline]
    fn derive_htlc_pubkey(&self, _swap_unique_data: &[u8]) -> [u8; 33] {
        let mut res = [0u8; 33];
        res.copy_from_slice(&self.activation_policy.public_key().expect("valid pubkey").to_bytes());
        res
    }

    fn validate_other_pubkey(&self, raw_pubkey: &[u8]) -> MmResult<(), ValidateOtherPubKeyErr> {
        PublicKey::from_raw_secp256k1(raw_pubkey)
            .or_mm_err(|| ValidateOtherPubKeyErr::InvalidPubKey(hex::encode(raw_pubkey)))?;
        Ok(())
    }
}

#[async_trait]
impl WatcherOps for TendermintCoin {}

/// Processes the given `priv_key_build_policy` and returns corresponding `TendermintPrivKeyPolicy`.
/// This function expects either [`PrivKeyBuildPolicy::IguanaPrivKey`]
/// or [`PrivKeyBuildPolicy::GlobalHDAccount`], otherwise returns `PrivKeyPolicyNotAllowed` error.
pub fn tendermint_priv_key_policy(
    conf: &TendermintConf,
    ticker: &str,
    priv_key_build_policy: PrivKeyBuildPolicy,
    path_to_address: HDPathAccountToAddressId,
) -> MmResult<TendermintPrivKeyPolicy, TendermintInitError> {
    match priv_key_build_policy {
        PrivKeyBuildPolicy::IguanaPrivKey(iguana) => {
            let mm2_internal_key_pair = key_pair_from_secret(&iguana.take()).mm_err(|e| TendermintInitError {
                ticker: ticker.to_string(),
                kind: TendermintInitErrorKind::Internal(e.to_string()),
            })?;

            let tendermint_pair = TendermintKeyPair::new(iguana, *mm2_internal_key_pair.public());

            Ok(TendermintPrivKeyPolicy::Iguana(tendermint_pair))
        },
        PrivKeyBuildPolicy::GlobalHDAccount(global_hd) => {
            let path_to_coin = conf.derivation_path.as_ref().or_mm_err(|| TendermintInitError {
                ticker: ticker.to_string(),
                kind: TendermintInitErrorKind::DerivationPathIsNotSet,
            })?;
            let activated_priv_key = global_hd
                .derive_secp256k1_secret(&path_to_address.to_derivation_path(path_to_coin).mm_err(|e| {
                    TendermintInitError {
                        ticker: ticker.to_string(),
                        kind: TendermintInitErrorKind::InvalidPathToAddress(e.to_string()),
                    }
                })?)
                .mm_err(|e| TendermintInitError {
                    ticker: ticker.to_string(),
                    kind: TendermintInitErrorKind::InvalidPrivKey(e.to_string()),
                })?;
            let bip39_secp_priv_key = global_hd.root_priv_key().clone();
            let pubkey = Public::from_slice(&bip39_secp_priv_key.public_key().to_bytes()).map_to_mm(|e| {
                TendermintInitError {
                    ticker: ticker.to_string(),
                    kind: TendermintInitErrorKind::Internal(e.to_string()),
                }
            })?;

            let tendermint_pair = TendermintKeyPair::new(activated_priv_key, pubkey);

            Ok(TendermintPrivKeyPolicy::HDWallet {
                path_to_coin: path_to_coin.clone(),
                activated_key: tendermint_pair,
                bip39_secp_priv_key,
            })
        },
        PrivKeyBuildPolicy::Trezor => {
            let kind =
                TendermintInitErrorKind::PrivKeyPolicyNotAllowed(PrivKeyPolicyNotAllowed::HardwareWalletNotSupported);
            MmError::err(TendermintInitError {
                ticker: ticker.to_string(),
                kind,
            })
        },
    }
}

pub(crate) fn chain_registry_name_from_account_prefix(ctx: &MmArc, prefix: &str) -> Option<String> {
    let Some(coins) = ctx.conf["coins"].as_array() else {
        return None;
    };

    for coin in coins {
        let protocol = coin
            .get("protocol")
            .unwrap_or(&serde_json::Value::Null)
            .get("type")
            .unwrap_or(&serde_json::Value::Null)
            .as_str();

        if protocol != Some(TENDERMINT_COIN_PROTOCOL_TYPE) {
            continue;
        }

        let coin_account_prefix = coin
            .get("protocol")
            .unwrap_or(&serde_json::Value::Null)
            .get("protocol_data")
            .unwrap_or(&serde_json::Value::Null)
            .get("account_prefix")
            .map(|t| t.as_str().unwrap_or_default());

        if coin_account_prefix == Some(prefix) {
            return coin
                .get("protocol")
                .unwrap_or(&serde_json::Value::Null)
                .get("protocol_data")
                .unwrap_or(&serde_json::Value::Null)
                .get("chain_registry_name")
                .map(|t| t.as_str().unwrap_or_default().to_owned());
        }
    }

    None
}

pub(crate) async fn create_withdraw_msg_as_any(
    sender: AccountId,
    receiver: AccountId,
    denom: &Denom,
    amount: u64,
    ibc_source_channel: Option<String>,
) -> Result<Any, MmError<WithdrawError>> {
    if let Some(channel_id) = ibc_source_channel {
        MsgTransfer::new_with_default_timeout(channel_id, sender, receiver, Coin {
            denom: denom.clone(),
            amount: amount.into(),
        })
        .to_any()
    } else {
        MsgSend {
            from_address: sender,
            to_address: receiver,
            amount: vec![Coin {
                denom: denom.clone(),
                amount: amount.into(),
            }],
        }
        .to_any()
    }
    .map_to_mm(|e| WithdrawError::InternalError(e.to_string()))
}

pub async fn get_ibc_transfer_channels(
    source_registry_name: String,
    destination_registry_name: String,
) -> IBCTransferChannelsResult {
    #[derive(Deserialize)]
    struct ChainRegistry {
        channels: Vec<IbcChannel>,
    }

    #[derive(Deserialize)]
    struct ChannelInfo {
        channel_id: String,
        port_id: String,
    }

    #[derive(Deserialize)]
    struct IbcChannel {
        #[allow(dead_code)]
        chain_1: ChannelInfo,
        chain_2: ChannelInfo,
        ordering: String,
        version: String,
        tags: Option<IBCTransferChannelTag>,
    }

    let source_filename = format!("{}-{}.json", source_registry_name, destination_registry_name);
    let git_controller: GitController<GithubClient> = GitController::new(GITHUB_API_URI);

    let metadata_list = git_controller
        .client
        .get_file_metadata_list(
            CHAIN_REGISTRY_REPO_OWNER,
            CHAIN_REGISTRY_REPO_NAME,
            CHAIN_REGISTRY_BRANCH,
            CHAIN_REGISTRY_IBC_DIR_NAME,
        )
        .await
        .map_err(|e| IBCTransferChannelsRequestError::Transport(format!("{:?}", e)))?;

    let source_channel_file = metadata_list
        .iter()
        .find(|metadata| metadata.name == source_filename)
        .or_mm_err(|| IBCTransferChannelsRequestError::RegistrySourceCouldNotFound(source_filename))?;

    let mut registry_object = git_controller
        .client
        .deserialize_json_source::<ChainRegistry>(source_channel_file.to_owned())
        .await
        .map_err(|e| IBCTransferChannelsRequestError::Transport(format!("{:?}", e)))?;

    registry_object
        .channels
        .retain(|ch| ch.chain_2.port_id == *IBC_OUT_SOURCE_PORT);

    let result: Vec<IBCTransferChannel> = registry_object
        .channels
        .iter()
        .map(|ch| IBCTransferChannel {
            channel_id: ch.chain_2.channel_id.clone(),
            ordering: ch.ordering.clone(),
            version: ch.version.clone(),
            tags: ch.tags.clone().map(|t| IBCTransferChannelTag {
                status: t.status,
                preferred: t.preferred,
                dex: t.dex,
            }),
        })
        .collect();

    if result.is_empty() {
        return MmError::err(IBCTransferChannelsRequestError::CouldNotFindChannel(
            destination_registry_name,
        ));
    }

    Ok(IBCTransferChannelsResponse {
        ibc_transfer_channels: result,
    })
}

fn extract_big_decimal_from_dec_coin(dec_coin: &DecCoin, decimals: u32) -> Result<BigDecimal, ParseBigDecimalError> {
    let raw = BigDecimal::from_str(&dec_coin.amount)?;
    // `DecCoin` represents decimal numbers as integer-like strings where the last 18 digits are the decimal part.
    let scale = BigDecimal::from(1_000_000_000_000_000_000u64) * BigDecimal::from(10u64.pow(decimals));
    Ok(raw / scale)
}

fn parse_expected_sequence_number(e: &str) -> MmResult<u64, TendermintCoinRpcError> {
    if let Some(sequence) = SEQUENCE_PARSER_REGEX.captures(e).and_then(|c| c.get(1)) {
        let account_sequence =
            u64::from_str(sequence.as_str()).map_to_mm(|e| TendermintCoinRpcError::InternalError(e.to_string()))?;

        return Ok(account_sequence);
    }

    MmError::err(TendermintCoinRpcError::InternalError(format!(
        "Could not parse the expected sequence number from this error message: '{}'",
        e
    )))
}

#[cfg(test)]
pub mod tendermint_coin_tests {
    use super::*;
    use crate::DexFeeBurnDestination;

    use common::{block_on, wait_until_ms, DEX_FEE_ADDR_RAW_PUBKEY};
    use cosmrs::proto::cosmos::tx::v1beta1::{GetTxRequest, GetTxResponse};
    use crypto::privkey::key_pair_from_seed;
<<<<<<< HEAD
    use mocktopus::mocking::{MockResult, Mockable};
    use std::mem::discriminant;
=======
    use std::{mem::discriminant, num::NonZeroUsize};
>>>>>>> cb893003

    pub const IRIS_TESTNET_HTLC_PAIR1_SEED: &str = "iris test seed";
    // pub const IRIS_TESTNET_HTLC_PAIR1_PUB_KEY: &[u8] = &[
    //     2, 35, 133, 39, 114, 92, 150, 175, 252, 203, 124, 85, 243, 144, 11, 52, 91, 128, 236, 82, 104, 212, 131, 40,
    //     79, 22, 40, 7, 119, 93, 50, 179, 43,
    // ];
    // const IRIS_TESTNET_HTLC_PAIR1_ADDRESS: &str = "iaa1e0rx87mdj79zejewuc4jg7ql9ud2286g2us8f2";

    // const IRIS_TESTNET_HTLC_PAIR2_SEED: &str = "iris test2 seed";
    const IRIS_TESTNET_HTLC_PAIR2_PUB_KEY: &[u8] = &[
        2, 90, 55, 151, 92, 7, 154, 117, 67, 96, 63, 202, 178, 78, 37, 101, 164, 173, 238, 60, 249, 175, 137, 52, 105,
        14, 16, 50, 130, 250, 64, 37, 17,
    ];
    const IRIS_TESTNET_HTLC_PAIR2_ADDRESS: &str = "iaa1erfnkjsmalkwtvj44qnfr2drfzdt4n9ldh0kjv";

    pub const IRIS_TESTNET_RPC_URL: &str = "http://34.80.202.172:26657";

    const TAKER_PAYMENT_SPEND_SEARCH_INTERVAL: f64 = 1.;
    const AVG_BLOCKTIME: u8 = 5;

    const SUCCEED_TX_HASH_SAMPLES: &[&str] = &[
        // https://nyancat.iobscan.io/#/tx?txHash=A010FC0AA33FC6D597A8635F9D127C0A7B892FAAC72489F4DADD90048CFE9279
        "A010FC0AA33FC6D597A8635F9D127C0A7B892FAAC72489F4DADD90048CFE9279",
        // https://nyancat.iobscan.io/#/tx?txHash=54FD77054AE311C484CC2EADD4621428BB23D14A9BAAC128B0E7B47422F86EC8
        "54FD77054AE311C484CC2EADD4621428BB23D14A9BAAC128B0E7B47422F86EC8",
        // https://nyancat.iobscan.io/#/tx?txHash=7C00FAE7F70C36A316A4736025B08A6EAA2A0CC7919A2C4FC4CD14D9FFD166F9
        "7C00FAE7F70C36A316A4736025B08A6EAA2A0CC7919A2C4FC4CD14D9FFD166F9",
    ];

    const FAILED_TX_HASH_SAMPLES: &[&str] = &[
        // https://nyancat.iobscan.io/#/tx?txHash=57EE62B2DF7E311C98C24AE2A53EB0FF2C16D289CECE0826CA1FF1108C91B3F9
        "57EE62B2DF7E311C98C24AE2A53EB0FF2C16D289CECE0826CA1FF1108C91B3F9",
        // https://nyancat.iobscan.io/#/tx?txHash=F3181D69C580318DFD54282C656AC81113BC600BCFBAAA480E6D8A6469EE8786
        "F3181D69C580318DFD54282C656AC81113BC600BCFBAAA480E6D8A6469EE8786",
        // https://nyancat.iobscan.io/#/tx?txHash=FE6F9F395DA94A14FCFC04E0E8C496197077D5F4968DA5528D9064C464ADF522
        "FE6F9F395DA94A14FCFC04E0E8C496197077D5F4968DA5528D9064C464ADF522",
    ];

    fn get_iris_usdc_ibc_protocol() -> TendermintProtocolInfo {
        TendermintProtocolInfo {
            decimals: 6,
            denom: String::from("ibc/5C465997B4F582F602CD64E12031C6A6E18CAF1E6EDC9B5D808822DC0B5F850C"),
            account_prefix: String::from("iaa"),
            chain_id: String::from("nyancat-9"),
            gas_price: None,
            chain_registry_name: None,
        }
    }

    fn get_iris_protocol() -> TendermintProtocolInfo {
        TendermintProtocolInfo {
            decimals: 6,
            denom: String::from("unyan"),
            account_prefix: String::from("iaa"),
            chain_id: String::from("nyancat-9"),
            gas_price: None,
            chain_registry_name: None,
        }
    }

    fn get_iris_ibc_nucleus_protocol() -> TendermintProtocolInfo {
        TendermintProtocolInfo {
            decimals: 6,
            denom: String::from("ibc/F7F28FF3C09024A0225EDBBDB207E5872D2B4EF2FB874FE47B05EF9C9A7D211C"),
            account_prefix: String::from("nuc"),
            chain_id: String::from("nucleus-testnet"),
            gas_price: None,
            chain_registry_name: None,
        }
    }

    fn get_tx_signer_pubkey_unprefixed(tx: &Tx, i: usize) -> Vec<u8> {
        tx.auth_info.as_ref().unwrap().signer_infos[i]
            .public_key
            .as_ref()
            .unwrap()
            .value[2..]
            .to_vec()
    }

    #[test]
    fn test_tx_hash_str_from_bytes() {
        let tx_hex = "0a97010a8f010a1c2f636f736d6f732e62616e6b2e763162657461312e4d736753656e64126f0a2d636f736d6f7331737661773061716334353834783832356a753775613033673578747877643061686c3836687a122d636f736d6f7331737661773061716334353834783832356a753775613033673578747877643061686c3836687a1a0f0a057561746f6d120631303030303018d998bf0512670a500a460a1f2f636f736d6f732e63727970746f2e736563703235366b312e5075624b657912230a2102000eef4ab169e7b26a4a16c47420c4176ab702119ba57a8820fb3e53c8e7506212040a020801180312130a0d0a057561746f6d12043130303010a08d061a4093e5aec96f7d311d129f5ec8714b21ad06a75e483ba32afab86354400b2ac8350bfc98731bbb05934bf138282750d71aadbe08ceb6bb195f2b55e1bbfdddaaad";
        let expected_hash = "1C25ED7D17FCC5959409498D5423594666C4E84F15AF7B4AF17DF29B2AF9E7F5";

        let tx_bytes = hex::decode(tx_hex).unwrap();
        let hash = sha256(&tx_bytes);
        assert_eq!(hex::encode_upper(hash.as_slice()), expected_hash);
    }

    #[test]
    fn test_htlc_create_and_claim() {
        let nodes = vec![RpcNode::for_test(IRIS_TESTNET_RPC_URL)];

        let protocol_conf = get_iris_protocol();

        let ctx = mm2_core::mm_ctx::MmCtxBuilder::default().into_mm_arc();

        let conf = TendermintConf {
            avg_blocktime: AVG_BLOCKTIME,
            derivation_path: None,
        };

        let key_pair = key_pair_from_seed(IRIS_TESTNET_HTLC_PAIR1_SEED).unwrap();
        let tendermint_pair = TendermintKeyPair::new(key_pair.private().secret, *key_pair.public());
        let activation_policy =
            TendermintActivationPolicy::with_private_key_policy(TendermintPrivKeyPolicy::Iguana(tendermint_pair));

        let coin = block_on(TendermintCoin::init(
            &ctx,
            "IRIS".to_string(),
            conf,
            protocol_conf,
            nodes,
            false,
            activation_policy,
            false,
        ))
        .unwrap();

        // << BEGIN HTLC CREATION
        let to: AccountId = IRIS_TESTNET_HTLC_PAIR2_ADDRESS.parse().unwrap();
        let amount = 1;
        let amount_dec = big_decimal_from_sat_unsigned(amount, coin.decimals);

        let mut sec = [0u8; 32];
        common::os_rng(&mut sec).unwrap();
        drop_mutability!(sec);

        let time_lock = 1000;

        let create_htlc_tx = coin
            .gen_create_htlc_tx(
                coin.denom.clone(),
                &to,
                amount.into(),
                sha256(&sec).as_slice(),
                time_lock,
            )
            .unwrap();

        let current_block_fut = coin.current_block().compat();
        let current_block = block_on(async { current_block_fut.await.unwrap() });
        let timeout_height = current_block + TIMEOUT_HEIGHT_DELTA;

        let fee = block_on(async {
            coin.calculate_fee(
                create_htlc_tx.msg_payload.clone(),
                timeout_height,
                TX_DEFAULT_MEMO,
                None,
            )
            .await
            .unwrap()
        });

        let send_tx_fut = coin.common_send_raw_tx_bytes(
            create_htlc_tx.msg_payload.clone(),
            fee,
            timeout_height,
            TX_DEFAULT_MEMO,
            Duration::from_secs(20),
        );
        block_on(async {
            send_tx_fut.await.unwrap();
        });
        // >> END HTLC CREATION

        let htlc_spent = block_on(coin.check_if_my_payment_sent(CheckIfMyPaymentSentArgs {
            time_lock: 0,
            other_pub: IRIS_TESTNET_HTLC_PAIR2_PUB_KEY,
            secret_hash: sha256(&sec).as_slice(),
            search_from_block: current_block,
            swap_contract_address: &None,
            swap_unique_data: &[],
            amount: &amount_dec,
            payment_instructions: &None,
        }))
        .unwrap();
        assert!(htlc_spent.is_some());

        // << BEGIN HTLC CLAIMING
        let claim_htlc_tx = coin.gen_claim_htlc_tx(create_htlc_tx.id, &sec).unwrap();

        let current_block_fut = coin.current_block().compat();
        let current_block = common::block_on(async { current_block_fut.await.unwrap() });
        let timeout_height = current_block + TIMEOUT_HEIGHT_DELTA;

        let fee = block_on(async {
            coin.calculate_fee(claim_htlc_tx.msg_payload.clone(), timeout_height, TX_DEFAULT_MEMO, None)
                .await
                .unwrap()
        });

        let send_tx_fut = coin.common_send_raw_tx_bytes(
            claim_htlc_tx.msg_payload,
            fee,
            timeout_height,
            TX_DEFAULT_MEMO,
            Duration::from_secs(30),
        );

        let (tx_id, _tx_raw) = block_on(async { send_tx_fut.await.unwrap() });

        println!("Claim HTLC tx hash {}", tx_id);
        // >> END HTLC CLAIMING
    }

    #[test]
    fn try_query_claim_htlc_txs_and_get_secret() {
        let nodes = vec![RpcNode::for_test(IRIS_TESTNET_RPC_URL)];

        let protocol_conf = get_iris_usdc_ibc_protocol();

        let ctx = mm2_core::mm_ctx::MmCtxBuilder::default().into_mm_arc();

        let conf = TendermintConf {
            avg_blocktime: AVG_BLOCKTIME,
            derivation_path: None,
        };

        let key_pair = key_pair_from_seed(IRIS_TESTNET_HTLC_PAIR1_SEED).unwrap();
        let tendermint_pair = TendermintKeyPair::new(key_pair.private().secret, *key_pair.public());
        let activation_policy =
            TendermintActivationPolicy::with_private_key_policy(TendermintPrivKeyPolicy::Iguana(tendermint_pair));

        let coin = block_on(TendermintCoin::init(
            &ctx,
            "USDC-IBC".to_string(),
            conf,
            protocol_conf,
            nodes,
            false,
            activation_policy,
            false,
        ))
        .unwrap();

        let query = "claim_htlc.id='2B925FC83A106CC81590B3DB108AC2AE496FFA912F368FE5E29BC1ED2B754F2C'".to_owned();
        let request = TxSearchRequest {
            query,
            order_by: TendermintResultOrder::Ascending.into(),
            page: 1,
            per_page: 1,
            prove: false,
        };
        let response = block_on(block_on(coin.rpc_client()).unwrap().perform(request)).unwrap();
        println!("{:?}", response);

        let tx = cosmrs::Tx::from_bytes(&response.txs.first().unwrap().tx).unwrap();
        println!("{:?}", tx);

        let first_msg = tx.body.messages.first().unwrap();
        println!("{:?}", first_msg);

        let claim_htlc = ClaimHtlcProto::decode(HtlcType::Iris, first_msg.value.as_slice()).unwrap();
        let expected_secret = [1; 32];
        let actual_secret = hex::decode(claim_htlc.secret()).unwrap();

        assert_eq!(actual_secret, expected_secret);
    }

    #[test]
    fn wait_for_tx_spend_test() {
        let nodes = vec![RpcNode::for_test(IRIS_TESTNET_RPC_URL)];

        let protocol_conf = get_iris_usdc_ibc_protocol();

        let ctx = mm2_core::mm_ctx::MmCtxBuilder::default().into_mm_arc();

        let conf = TendermintConf {
            avg_blocktime: AVG_BLOCKTIME,
            derivation_path: None,
        };

        let key_pair = key_pair_from_seed(IRIS_TESTNET_HTLC_PAIR1_SEED).unwrap();
        let tendermint_pair = TendermintKeyPair::new(key_pair.private().secret, *key_pair.public());
        let activation_policy =
            TendermintActivationPolicy::with_private_key_policy(TendermintPrivKeyPolicy::Iguana(tendermint_pair));

        let coin = block_on(TendermintCoin::init(
            &ctx,
            "USDC-IBC".to_string(),
            conf,
            protocol_conf,
            nodes,
            false,
            activation_policy,
            false,
        ))
        .unwrap();

        // https://nyancat.iobscan.io/#/tx?txHash=2DB382CE3D9953E4A94957B475B0E8A98F5B6DDB32D6BF0F6A765D949CF4A727
        let create_tx_hash = "2DB382CE3D9953E4A94957B475B0E8A98F5B6DDB32D6BF0F6A765D949CF4A727";

        let request = GetTxRequest {
            hash: create_tx_hash.into(),
        };

        let response = block_on(block_on(coin.rpc_client()).unwrap().abci_query(
            Some(ABCI_GET_TX_PATH.to_string()),
            request.encode_to_vec(),
            ABCI_REQUEST_HEIGHT,
            ABCI_REQUEST_PROVE,
        ))
        .unwrap();
        println!("{:?}", response);

        let response = GetTxResponse::decode(response.value.as_slice()).unwrap();
        let tx = response.tx.unwrap();

        println!("{:?}", tx);

        let encoded_tx = tx.encode_to_vec();

        let secret_hash = hex::decode("0C34C71EBA2A51738699F9F3D6DAFFB15BE576E8ED543203485791B5DA39D10D").unwrap();
        let spend_tx = block_on(coin.wait_for_htlc_tx_spend(WaitForHTLCTxSpendArgs {
            tx_bytes: &encoded_tx,
            secret_hash: &secret_hash,
            wait_until: get_utc_timestamp() as u64,
            from_block: 0,
            swap_contract_address: &None,
            check_every: TAKER_PAYMENT_SPEND_SEARCH_INTERVAL,
            watcher_reward: false,
        }))
        .unwrap();

        // https://nyancat.iobscan.io/#/tx?txHash=565C820C1F95556ADC251F16244AAD4E4274772F41BC13F958C9C2F89A14D137
        let expected_spend_hash = "565C820C1F95556ADC251F16244AAD4E4274772F41BC13F958C9C2F89A14D137";
        let hash = spend_tx.tx_hash_as_bytes();
        assert_eq!(hex::encode_upper(hash.0), expected_spend_hash);
    }

    #[test]
    fn validate_taker_fee_test() {
        let nodes = vec![RpcNode::for_test(IRIS_TESTNET_RPC_URL)];

        let protocol_conf = get_iris_protocol();

        let ctx = mm2_core::mm_ctx::MmCtxBuilder::default().into_mm_arc();

        let conf = TendermintConf {
            avg_blocktime: AVG_BLOCKTIME,
            derivation_path: None,
        };

        let key_pair = key_pair_from_seed(IRIS_TESTNET_HTLC_PAIR1_SEED).unwrap();
        let tendermint_pair = TendermintKeyPair::new(key_pair.private().secret, *key_pair.public());
        let activation_policy =
            TendermintActivationPolicy::with_private_key_policy(TendermintPrivKeyPolicy::Iguana(tendermint_pair));

        let coin = block_on(TendermintCoin::init(
            &ctx,
            "IRIS-TEST".to_string(),
            conf,
            protocol_conf,
            nodes,
            false,
            activation_policy,
            false,
        ))
        .unwrap();

        // CreateHtlc tx, validation should fail because first message of dex fee tx must be MsgSend
        // https://nyancat.iobscan.io/#/tx?txHash=2DB382CE3D9953E4A94957B475B0E8A98F5B6DDB32D6BF0F6A765D949CF4A727
        let create_htlc_tx_response = GetTxResponse::decode(hex::decode("0ac4030a96020a8e020a1b2f697269736d6f642e68746c632e4d736743726561746548544c4312ee010a2a696161316572666e6b6a736d616c6b7774766a3434716e6672326472667a6474346e396c6468306b6a76122a696161316530727838376d646a37397a656a65777563346a6737716c39756432323836673275733866321a40623736353830316334303930363762623837396565326563666665363138623931643734346663343030303030303030303030303030303030303030303030302a0d0a036e696d120631303030303032403063333463373165626132613531373338363939663966336436646166666231356265353736653865643534333230333438353739316235646133396431306440ea3c18afaba80212670a510a460a1f2f636f736d6f732e63727970746f2e736563703235366b312e5075624b657912230a21025a37975c079a7543603fcab24e2565a4adee3cf9af8934690e103282fa40251112040a02080118a50312120a0c0a05756e79616e120332303010a08d061a4029dfbe5fc6ec9ed257e0f3a86542cb9da0d6047620274f22265c4fb8221ed45830236adef675f76962f74e4cfcc7a10e1390f4d2071bc7dd07838e300381952612882208ccaaa8021240324442333832434533443939353345344139343935374234373542304538413938463542364444423332443642463046364137363544393439434634413732372ac60130413631304131423246363937323639373336443646363432453638373436433633324534443733363734333732363536313734363534383534344334333132343230413430343634333339343433383433333033353336343233363339343233323436333433313331333734353332343134333433333533323337343133343339333933303435333734353434333234323336343533323432343634313334343333323334333533373335333034343339333333353434333833313332333434333330333832cc095b7b226576656e7473223a5b7b2274797065223a22636f696e5f7265636569766564222c2261747472696275746573223a5b7b226b6579223a227265636569766572222c2276616c7565223a2269616131613778796e6a3463656674386b67646a72366b637130733037793363637961366d65707a646d227d2c7b226b6579223a22616d6f756e74222c2276616c7565223a223130303030306e696d227d5d7d2c7b2274797065223a22636f696e5f7370656e74222c2261747472696275746573223a5b7b226b6579223a227370656e646572222c2276616c7565223a22696161316572666e6b6a736d616c6b7774766a3434716e6672326472667a6474346e396c6468306b6a76227d2c7b226b6579223a22616d6f756e74222c2276616c7565223a223130303030306e696d227d5d7d2c7b2274797065223a226372656174655f68746c63222c2261747472696275746573223a5b7b226b6579223a226964222c2276616c7565223a2246433944384330353642363942324634313137453241434335323741343939304537454432423645324246413443323435373530443933354438313234433038227d2c7b226b6579223a2273656e646572222c2276616c7565223a22696161316572666e6b6a736d616c6b7774766a3434716e6672326472667a6474346e396c6468306b6a76227d2c7b226b6579223a227265636569766572222c2276616c7565223a22696161316530727838376d646a37397a656a65777563346a6737716c3975643232383667327573386632227d2c7b226b6579223a2272656365697665725f6f6e5f6f746865725f636861696e222c2276616c7565223a2262373635383031633430393036376262383739656532656366666536313862393164373434666334303030303030303030303030303030303030303030303030227d2c7b226b6579223a2273656e6465725f6f6e5f6f746865725f636861696e227d2c7b226b6579223a227472616e73666572222c2276616c7565223a2266616c7365227d5d7d2c7b2274797065223a226d657373616765222c2261747472696275746573223a5b7b226b6579223a22616374696f6e222c2276616c7565223a222f697269736d6f642e68746c632e4d736743726561746548544c43227d2c7b226b6579223a2273656e646572222c2276616c7565223a22696161316572666e6b6a736d616c6b7774766a3434716e6672326472667a6474346e396c6468306b6a76227d2c7b226b6579223a226d6f64756c65222c2276616c7565223a2268746c63227d2c7b226b6579223a2273656e646572222c2276616c7565223a22696161316572666e6b6a736d616c6b7774766a3434716e6672326472667a6474346e396c6468306b6a76227d5d7d2c7b2274797065223a227472616e73666572222c2261747472696275746573223a5b7b226b6579223a22726563697069656e74222c2276616c7565223a2269616131613778796e6a3463656674386b67646a72366b637130733037793363637961366d65707a646d227d2c7b226b6579223a2273656e646572222c2276616c7565223a22696161316572666e6b6a736d616c6b7774766a3434716e6672326472667a6474346e396c6468306b6a76227d2c7b226b6579223a22616d6f756e74222c2276616c7565223a223130303030306e696d227d5d7d5d7d5d3ac7061a5c0a0d636f696e5f726563656976656412360a087265636569766572122a69616131613778796e6a3463656674386b67646a72366b637130733037793363637961366d65707a646d12130a06616d6f756e7412093130303030306e696d1a580a0a636f696e5f7370656e7412350a077370656e646572122a696161316572666e6b6a736d616c6b7774766a3434716e6672326472667a6474346e396c6468306b6a7612130a06616d6f756e7412093130303030306e696d1acc020a0b6372656174655f68746c6312460a02696412404643394438433035364236394232463431313745324143433532374134393930453745443242364532424641344332343537353044393335443831323443303812340a0673656e646572122a696161316572666e6b6a736d616c6b7774766a3434716e6672326472667a6474346e396c6468306b6a7612360a087265636569766572122a696161316530727838376d646a37397a656a65777563346a6737716c3975643232383667327573386632125b0a1772656365697665725f6f6e5f6f746865725f636861696e12406237363538303163343039303637626238373965653265636666653631386239316437343466633430303030303030303030303030303030303030303030303012170a1573656e6465725f6f6e5f6f746865725f636861696e12110a087472616e73666572120566616c73651aac010a076d65737361676512250a06616374696f6e121b2f697269736d6f642e68746c632e4d736743726561746548544c4312340a0673656e646572122a696161316572666e6b6a736d616c6b7774766a3434716e6672326472667a6474346e396c6468306b6a76120e0a066d6f64756c65120468746c6312340a0673656e646572122a696161316572666e6b6a736d616c6b7774766a3434716e6672326472667a6474346e396c6468306b6a761a8e010a087472616e7366657212370a09726563697069656e74122a69616131613778796e6a3463656674386b67646a72366b637130733037793363637961366d65707a646d12340a0673656e646572122a696161316572666e6b6a736d616c6b7774766a3434716e6672326472667a6474346e396c6468306b6a7612130a06616d6f756e7412093130303030306e696d48a08d06509bd3045ade030a152f636f736d6f732e74782e763162657461312e547812c4030a96020a8e020a1b2f697269736d6f642e68746c632e4d736743726561746548544c4312ee010a2a696161316572666e6b6a736d616c6b7774766a3434716e6672326472667a6474346e396c6468306b6a76122a696161316530727838376d646a37397a656a65777563346a6737716c39756432323836673275733866321a40623736353830316334303930363762623837396565326563666665363138623931643734346663343030303030303030303030303030303030303030303030302a0d0a036e696d120631303030303032403063333463373165626132613531373338363939663966336436646166666231356265353736653865643534333230333438353739316235646133396431306440ea3c18afaba80212670a510a460a1f2f636f736d6f732e63727970746f2e736563703235366b312e5075624b657912230a21025a37975c079a7543603fcab24e2565a4adee3cf9af8934690e103282fa40251112040a02080118a50312120a0c0a05756e79616e120332303010a08d061a4029dfbe5fc6ec9ed257e0f3a86542cb9da0d6047620274f22265c4fb8221ed45830236adef675f76962f74e4cfcc7a10e1390f4d2071bc7dd07838e30038195266214323032322d30392d31355432333a30343a35355a6a410a027478123b0a076163635f736571122e696161316572666e6b6a736d616c6b7774766a3434716e6672326472667a6474346e396c6468306b6a762f34323118016a6d0a02747812670a097369676e617475726512584b642b2b583862736e744a5834504f6f5a554c4c6e614457424859674a3038694a6c7850754349653146677749327265396e583361574c33546b7a387836454f45354430306763627839304867343477413447564a673d3d18016a5b0a0a636f696e5f7370656e7412370a077370656e646572122a696161316572666e6b6a736d616c6b7774766a3434716e6672326472667a6474346e396c6468306b6a76180112140a06616d6f756e741208323030756e79616e18016a5f0a0d636f696e5f726563656976656412380a087265636569766572122a696161313778706676616b6d32616d67393632796c73366638347a336b656c6c3863356c396d72336676180112140a06616d6f756e741208323030756e79616e18016a93010a087472616e7366657212390a09726563697069656e74122a696161313778706676616b6d32616d67393632796c73366638347a336b656c6c3863356c396d72336676180112360a0673656e646572122a696161316572666e6b6a736d616c6b7774766a3434716e6672326472667a6474346e396c6468306b6a76180112140a06616d6f756e741208323030756e79616e18016a410a076d65737361676512360a0673656e646572122a696161316572666e6b6a736d616c6b7774766a3434716e6672326472667a6474346e396c6468306b6a7618016a170a02747812110a036665651208323030756e79616e18016a320a076d65737361676512270a06616374696f6e121b2f697269736d6f642e68746c632e4d736743726561746548544c4318016a5c0a0a636f696e5f7370656e7412370a077370656e646572122a696161316572666e6b6a736d616c6b7774766a3434716e6672326472667a6474346e396c6468306b6a76180112150a06616d6f756e7412093130303030306e696d18016a600a0d636f696e5f726563656976656412380a087265636569766572122a69616131613778796e6a3463656674386b67646a72366b637130733037793363637961366d65707a646d180112150a06616d6f756e7412093130303030306e696d18016a94010a087472616e7366657212390a09726563697069656e74122a69616131613778796e6a3463656674386b67646a72366b637130733037793363637961366d65707a646d180112360a0673656e646572122a696161316572666e6b6a736d616c6b7774766a3434716e6672326472667a6474346e396c6468306b6a76180112150a06616d6f756e7412093130303030306e696d18016a410a076d65737361676512360a0673656e646572122a696161316572666e6b6a736d616c6b7774766a3434716e6672326472667a6474346e396c6468306b6a7618016ad8020a0b6372656174655f68746c6312480a026964124046433944384330353642363942324634313137453241434335323741343939304537454432423645324246413443323435373530443933354438313234433038180112360a0673656e646572122a696161316572666e6b6a736d616c6b7774766a3434716e6672326472667a6474346e396c6468306b6a76180112380a087265636569766572122a696161316530727838376d646a37397a656a65777563346a6737716c39756432323836673275733866321801125d0a1772656365697665725f6f6e5f6f746865725f636861696e124062373635383031633430393036376262383739656532656366666536313862393164373434666334303030303030303030303030303030303030303030303030180112190a1573656e6465725f6f6e5f6f746865725f636861696e180112130a087472616e73666572120566616c736518016a530a076d65737361676512100a066d6f64756c65120468746c63180112360a0673656e646572122a696161316572666e6b6a736d616c6b7774766a3434716e6672326472667a6474346e396c6468306b6a761801").unwrap().as_slice()).unwrap();
        let mock_tx = create_htlc_tx_response.tx.as_ref().unwrap().clone();
        TendermintCoin::request_tx.mock_safe(move |_, _| {
            let mock_tx = mock_tx.clone();
            MockResult::Return(Box::pin(async move { Ok(mock_tx) }))
        });
        let create_htlc_tx = TransactionEnum::CosmosTransaction(CosmosTransaction {
            data: TxRaw::decode(create_htlc_tx_response.tx.as_ref().unwrap().encode_to_vec().as_slice()).unwrap(),
        });

        let invalid_amount: MmNumber = 1.into();
        let error = block_on(coin.validate_fee(ValidateFeeArgs {
            fee_tx: &create_htlc_tx,
            expected_sender: &[],
            dex_fee: &DexFee::Standard(invalid_amount.clone()),
            min_block_number: 0,
            uuid: &[1; 16],
        }))
        .unwrap_err()
        .into_inner();
        println!("{}", error);
        match error {
            ValidatePaymentError::TxDeserializationError(err) => {
                assert!(err.contains("failed to decode Protobuf message: MsgSend.amount"))
            },
            _ => panic!(
                "Expected `WrongPaymentTx` MsgSend.amount decode failure, found {:?}",
                error
            ),
        }
        TendermintCoin::request_tx.clear_mock();

        // just a random transfer tx not related to AtomicDEX, should fail on recipient address check
        // https://nyancat.iobscan.io/#/tx?txHash=65815814E7D74832D87956144C1E84801DC94FE9A509D207A0ABC3F17775E5DF
        let random_transfer_tx_response = GetTxResponse::decode(hex::decode("0ac6020a95010a8c010a1c2f636f736d6f732e62616e6b2e763162657461312e4d736753656e64126c0a2a696161317039703230667468306c7665647634736d7733327339377079386e74657230716e7774727538122a696161316b36636d636b7875757732647a7a6b76747a7239776c7467356c3633747361746b6c71357a791a120a05756e79616e1209313030303030303030120474657374126a0a510a460a1f2f636f736d6f732e63727970746f2e736563703235366b312e5075624b657912230a2103327a4866304ead15d941dbbdf2d2563514fcc94d25e4af897a71681a02b637b212040a02080118880212150a0f0a05756e79616e120632303030303010c09a0c1a402d1c8c1e1a44bd56fe24947d6ed6cae27c6f8a46e3e9beaaad9798dc842ae4ea0c0a20f33144c8fad3490638455b65f63decdb74c347a7c97d0469f5de453fe312a41608febfba021240363538313538313445374437343833324438373935363134344331453834383031444339344645394135303944323037413041424333463137373735453544462a403041314530413143324636333646373336443646373332453632363136453642324537363331363236353734363133313245344437333637353336353645363432da055b7b226576656e7473223a5b7b2274797065223a22636f696e5f7265636569766564222c2261747472696275746573223a5b7b226b6579223a227265636569766572222c2276616c7565223a22696161316b36636d636b7875757732647a7a6b76747a7239776c7467356c3633747361746b6c71357a79227d2c7b226b6579223a22616d6f756e74222c2276616c7565223a22313030303030303030756e79616e227d5d7d2c7b2274797065223a22636f696e5f7370656e74222c2261747472696275746573223a5b7b226b6579223a227370656e646572222c2276616c7565223a22696161317039703230667468306c7665647634736d7733327339377079386e74657230716e7774727538227d2c7b226b6579223a22616d6f756e74222c2276616c7565223a22313030303030303030756e79616e227d5d7d2c7b2274797065223a226d657373616765222c2261747472696275746573223a5b7b226b6579223a22616374696f6e222c2276616c7565223a222f636f736d6f732e62616e6b2e763162657461312e4d736753656e64227d2c7b226b6579223a2273656e646572222c2276616c7565223a22696161317039703230667468306c7665647634736d7733327339377079386e74657230716e7774727538227d2c7b226b6579223a226d6f64756c65222c2276616c7565223a2262616e6b227d5d7d2c7b2274797065223a227472616e73666572222c2261747472696275746573223a5b7b226b6579223a22726563697069656e74222c2276616c7565223a22696161316b36636d636b7875757732647a7a6b76747a7239776c7467356c3633747361746b6c71357a79227d2c7b226b6579223a2273656e646572222c2276616c7565223a22696161317039703230667468306c7665647634736d7733327339377079386e74657230716e7774727538227d2c7b226b6579223a22616d6f756e74222c2276616c7565223a22313030303030303030756e79616e227d5d7d5d7d5d3ad1031a610a0d636f696e5f726563656976656412360a087265636569766572122a696161316b36636d636b7875757732647a7a6b76747a7239776c7467356c3633747361746b6c71357a7912180a06616d6f756e74120e313030303030303030756e79616e1a5d0a0a636f696e5f7370656e7412350a077370656e646572122a696161317039703230667468306c7665647634736d7733327339377079386e74657230716e777472753812180a06616d6f756e74120e313030303030303030756e79616e1a770a076d65737361676512260a06616374696f6e121c2f636f736d6f732e62616e6b2e763162657461312e4d736753656e6412340a0673656e646572122a696161317039703230667468306c7665647634736d7733327339377079386e74657230716e7774727538120e0a066d6f64756c65120462616e6b1a93010a087472616e7366657212370a09726563697069656e74122a696161316b36636d636b7875757732647a7a6b76747a7239776c7467356c3633747361746b6c71357a7912340a0673656e646572122a696161317039703230667468306c7665647634736d7733327339377079386e74657230716e777472753812180a06616d6f756e74120e313030303030303030756e79616e48c09a0c5092e5035ae0020a152f636f736d6f732e74782e763162657461312e547812c6020a95010a8c010a1c2f636f736d6f732e62616e6b2e763162657461312e4d736753656e64126c0a2a696161317039703230667468306c7665647634736d7733327339377079386e74657230716e7774727538122a696161316b36636d636b7875757732647a7a6b76747a7239776c7467356c3633747361746b6c71357a791a120a05756e79616e1209313030303030303030120474657374126a0a510a460a1f2f636f736d6f732e63727970746f2e736563703235366b312e5075624b657912230a2103327a4866304ead15d941dbbdf2d2563514fcc94d25e4af897a71681a02b637b212040a02080118880212150a0f0a05756e79616e120632303030303010c09a0c1a402d1c8c1e1a44bd56fe24947d6ed6cae27c6f8a46e3e9beaaad9798dc842ae4ea0c0a20f33144c8fad3490638455b65f63decdb74c347a7c97d0469f5de453fe36214323032322d31302d30335430363a35313a31375a6a410a027478123b0a076163635f736571122e696161317039703230667468306c7665647634736d7733327339377079386e74657230716e77747275382f32363418016a6d0a02747812670a097369676e617475726512584c52794d486870457656622b4a4a52396274624b346e7876696b626a36623671725a655933495171354f6f4d4369447a4d5554492b744e4a426a68465732583250657a62644d4e4870386c3942476e31336b552f34773d3d18016a5e0a0a636f696e5f7370656e7412370a077370656e646572122a696161317039703230667468306c7665647634736d7733327339377079386e74657230716e7774727538180112170a06616d6f756e74120b323030303030756e79616e18016a620a0d636f696e5f726563656976656412380a087265636569766572122a696161313778706676616b6d32616d67393632796c73366638347a336b656c6c3863356c396d72336676180112170a06616d6f756e74120b323030303030756e79616e18016a96010a087472616e7366657212390a09726563697069656e74122a696161313778706676616b6d32616d67393632796c73366638347a336b656c6c3863356c396d72336676180112360a0673656e646572122a696161317039703230667468306c7665647634736d7733327339377079386e74657230716e7774727538180112170a06616d6f756e74120b323030303030756e79616e18016a410a076d65737361676512360a0673656e646572122a696161317039703230667468306c7665647634736d7733327339377079386e74657230716e777472753818016a1a0a02747812140a03666565120b323030303030756e79616e18016a330a076d65737361676512280a06616374696f6e121c2f636f736d6f732e62616e6b2e763162657461312e4d736753656e6418016a610a0a636f696e5f7370656e7412370a077370656e646572122a696161317039703230667468306c7665647634736d7733327339377079386e74657230716e77747275381801121a0a06616d6f756e74120e313030303030303030756e79616e18016a650a0d636f696e5f726563656976656412380a087265636569766572122a696161316b36636d636b7875757732647a7a6b76747a7239776c7467356c3633747361746b6c71357a791801121a0a06616d6f756e74120e313030303030303030756e79616e18016a99010a087472616e7366657212390a09726563697069656e74122a696161316b36636d636b7875757732647a7a6b76747a7239776c7467356c3633747361746b6c71357a79180112360a0673656e646572122a696161317039703230667468306c7665647634736d7733327339377079386e74657230716e77747275381801121a0a06616d6f756e74120e313030303030303030756e79616e18016a410a076d65737361676512360a0673656e646572122a696161317039703230667468306c7665647634736d7733327339377079386e74657230716e777472753818016a1b0a076d65737361676512100a066d6f64756c65120462616e6b1801").unwrap().as_slice()).unwrap();
        let mock_tx = random_transfer_tx_response.tx.as_ref().unwrap().clone();
        TendermintCoin::request_tx.mock_safe(move |_, _| {
            let mock_tx = mock_tx.clone();
            MockResult::Return(Box::pin(async move { Ok(mock_tx) }))
        });
        let random_transfer_tx = TransactionEnum::CosmosTransaction(CosmosTransaction {
            data: TxRaw::decode(
                random_transfer_tx_response
                    .tx
                    .as_ref()
                    .unwrap()
                    .encode_to_vec()
                    .as_slice(),
            )
            .unwrap(),
        });

        let error = block_on(coin.validate_fee(ValidateFeeArgs {
            fee_tx: &random_transfer_tx,
            expected_sender: &[],
            dex_fee: &DexFee::Standard(invalid_amount.clone()),
            min_block_number: 0,
            uuid: &[1; 16],
        }))
        .unwrap_err()
        .into_inner();
        println!("{}", error);
        match error {
            ValidatePaymentError::WrongPaymentTx(err) => assert!(err.contains("sent to wrong address")),
            _ => panic!("Expected `WrongPaymentTx` wrong address, found {:?}", error),
        }
        TendermintCoin::request_tx.clear_mock();

        // dex fee tx sent during real swap
        // https://nyancat.iobscan.io/#/tx?txHash=8AA6B9591FE1EE93C8B89DE4F2C59B2F5D3473BD9FB5F3CFF6A5442BEDC881D7
        let dex_fee_tx_response = GetTxResponse::decode(hex::decode("0abc020a8e010a86010a1c2f636f736d6f732e62616e6b2e763162657461312e4d736753656e6412660a2a69616131647863376c64676b336e666e356b373671706c75703967397868786e7966346d6570396b7038122a696161316567307167617a37336a737676727676747a713478383233686d7a387161706c64643078347a1a0c0a05756e79616e120331303018a89bb00212670a500a460a1f2f636f736d6f732e63727970746f2e736563703235366b312e5075624b657912230a2103d4f75874e5f2a51d9d22f747ebd94da63207b08c7b023b09865051f074eb7ea412040a020801180612130a0d0a05756e79616e12043130303010a08d061a40784831c62a96658e9b0c484bbf684465788701c4fbd46c744f20f4ade3dbba1152f279c8afb118ae500ed9dc1260a8125a0f173c91ea408a3a3e0bd42b226ae012da1508c59ab0021240384141364239353931464531454539334338423839444534463243353942324635443334373342443946423546334346463641353434324245444338383144372a403041314530413143324636333646373336443646373332453632363136453642324537363331363236353734363133313245344437333637353336353645363432c8055b7b226576656e7473223a5b7b2274797065223a22636f696e5f7265636569766564222c2261747472696275746573223a5b7b226b6579223a227265636569766572222c2276616c7565223a22696161316567307167617a37336a737676727676747a713478383233686d7a387161706c64643078347a227d2c7b226b6579223a22616d6f756e74222c2276616c7565223a22313030756e79616e227d5d7d2c7b2274797065223a22636f696e5f7370656e74222c2261747472696275746573223a5b7b226b6579223a227370656e646572222c2276616c7565223a2269616131647863376c64676b336e666e356b373671706c75703967397868786e7966346d6570396b7038227d2c7b226b6579223a22616d6f756e74222c2276616c7565223a22313030756e79616e227d5d7d2c7b2274797065223a226d657373616765222c2261747472696275746573223a5b7b226b6579223a22616374696f6e222c2276616c7565223a222f636f736d6f732e62616e6b2e763162657461312e4d736753656e64227d2c7b226b6579223a2273656e646572222c2276616c7565223a2269616131647863376c64676b336e666e356b373671706c75703967397868786e7966346d6570396b7038227d2c7b226b6579223a226d6f64756c65222c2276616c7565223a2262616e6b227d5d7d2c7b2274797065223a227472616e73666572222c2261747472696275746573223a5b7b226b6579223a22726563697069656e74222c2276616c7565223a22696161316567307167617a37336a737676727676747a713478383233686d7a387161706c64643078347a227d2c7b226b6579223a2273656e646572222c2276616c7565223a2269616131647863376c64676b336e666e356b373671706c75703967397868786e7966346d6570396b7038227d2c7b226b6579223a22616d6f756e74222c2276616c7565223a22313030756e79616e227d5d7d5d7d5d3abf031a5b0a0d636f696e5f726563656976656412360a087265636569766572122a696161316567307167617a37336a737676727676747a713478383233686d7a387161706c64643078347a12120a06616d6f756e741208313030756e79616e1a570a0a636f696e5f7370656e7412350a077370656e646572122a69616131647863376c64676b336e666e356b373671706c75703967397868786e7966346d6570396b703812120a06616d6f756e741208313030756e79616e1a770a076d65737361676512260a06616374696f6e121c2f636f736d6f732e62616e6b2e763162657461312e4d736753656e6412340a0673656e646572122a69616131647863376c64676b336e666e356b373671706c75703967397868786e7966346d6570396b7038120e0a066d6f64756c65120462616e6b1a8d010a087472616e7366657212370a09726563697069656e74122a696161316567307167617a37336a737676727676747a713478383233686d7a387161706c64643078347a12340a0673656e646572122a69616131647863376c64676b336e666e356b373671706c75703967397868786e7966346d6570396b703812120a06616d6f756e741208313030756e79616e48a08d0650acdf035ad6020a152f636f736d6f732e74782e763162657461312e547812bc020a8e010a86010a1c2f636f736d6f732e62616e6b2e763162657461312e4d736753656e6412660a2a69616131647863376c64676b336e666e356b373671706c75703967397868786e7966346d6570396b7038122a696161316567307167617a37336a737676727676747a713478383233686d7a387161706c64643078347a1a0c0a05756e79616e120331303018a89bb00212670a500a460a1f2f636f736d6f732e63727970746f2e736563703235366b312e5075624b657912230a2103d4f75874e5f2a51d9d22f747ebd94da63207b08c7b023b09865051f074eb7ea412040a020801180612130a0d0a05756e79616e12043130303010a08d061a40784831c62a96658e9b0c484bbf684465788701c4fbd46c744f20f4ade3dbba1152f279c8afb118ae500ed9dc1260a8125a0f173c91ea408a3a3e0bd42b226ae06214323032322d30392d32335431313a31313a35395a6a3f0a02747812390a076163635f736571122c69616131647863376c64676b336e666e356b373671706c75703967397868786e7966346d6570396b70382f3618016a6d0a02747812670a097369676e6174757265125865456778786971575a5936624445684c763268455a5869484163543731477830547944307265506275684653386e6e4972374559726c414f32647753594b675357673858504a487151496f36506776554b794a7134413d3d18016a5c0a0a636f696e5f7370656e7412370a077370656e646572122a69616131647863376c64676b336e666e356b373671706c75703967397868786e7966346d6570396b7038180112150a06616d6f756e74120931303030756e79616e18016a600a0d636f696e5f726563656976656412380a087265636569766572122a696161313778706676616b6d32616d67393632796c73366638347a336b656c6c3863356c396d72336676180112150a06616d6f756e74120931303030756e79616e18016a94010a087472616e7366657212390a09726563697069656e74122a696161313778706676616b6d32616d67393632796c73366638347a336b656c6c3863356c396d72336676180112360a0673656e646572122a69616131647863376c64676b336e666e356b373671706c75703967397868786e7966346d6570396b7038180112150a06616d6f756e74120931303030756e79616e18016a410a076d65737361676512360a0673656e646572122a69616131647863376c64676b336e666e356b373671706c75703967397868786e7966346d6570396b703818016a180a02747812120a03666565120931303030756e79616e18016a330a076d65737361676512280a06616374696f6e121c2f636f736d6f732e62616e6b2e763162657461312e4d736753656e6418016a5b0a0a636f696e5f7370656e7412370a077370656e646572122a69616131647863376c64676b336e666e356b373671706c75703967397868786e7966346d6570396b7038180112140a06616d6f756e741208313030756e79616e18016a5f0a0d636f696e5f726563656976656412380a087265636569766572122a696161316567307167617a37336a737676727676747a713478383233686d7a387161706c64643078347a180112140a06616d6f756e741208313030756e79616e18016a93010a087472616e7366657212390a09726563697069656e74122a696161316567307167617a37336a737676727676747a713478383233686d7a387161706c64643078347a180112360a0673656e646572122a69616131647863376c64676b336e666e356b373671706c75703967397868786e7966346d6570396b7038180112140a06616d6f756e741208313030756e79616e18016a410a076d65737361676512360a0673656e646572122a69616131647863376c64676b336e666e356b373671706c75703967397868786e7966346d6570396b703818016a1b0a076d65737361676512100a066d6f64756c65120462616e6b1801").unwrap().as_slice()).unwrap();
        let mock_tx = dex_fee_tx_response.tx.as_ref().unwrap().clone();
        TendermintCoin::request_tx.mock_safe(move |_, _| {
            let mock_tx = mock_tx.clone();
            MockResult::Return(Box::pin(async move { Ok(mock_tx) }))
        });

        let pubkey = get_tx_signer_pubkey_unprefixed(dex_fee_tx_response.tx.as_ref().unwrap(), 0);
        let dex_fee_tx = TransactionEnum::CosmosTransaction(CosmosTransaction {
            data: TxRaw::decode(dex_fee_tx_response.tx.as_ref().unwrap().encode_to_vec().as_slice()).unwrap(),
        });

        let error = block_on(coin.validate_fee(ValidateFeeArgs {
            fee_tx: &dex_fee_tx,
            expected_sender: &[],
            dex_fee: &DexFee::Standard(invalid_amount),
            min_block_number: 0,
            uuid: &[1; 16],
        }))
        .unwrap_err()
        .into_inner();
        println!("{}", error);
        match error {
            ValidatePaymentError::WrongPaymentTx(err) => assert!(err.contains("Invalid amount")),
            _ => panic!("Expected `WrongPaymentTx` invalid amount, found {:?}", error),
        }

        let valid_amount: BigDecimal = "0.0001".parse().unwrap();
        // valid amount but invalid sender
        let error = block_on(coin.validate_fee(ValidateFeeArgs {
            fee_tx: &dex_fee_tx,
            expected_sender: &DEX_FEE_ADDR_RAW_PUBKEY,
            dex_fee: &DexFee::Standard(valid_amount.clone().into()),
            min_block_number: 0,
            uuid: &[1; 16],
        }))
        .unwrap_err()
        .into_inner();
        println!("{}", error);
        match error {
            ValidatePaymentError::WrongPaymentTx(err) => assert!(err.contains("Invalid sender")),
            _ => panic!("Expected `WrongPaymentTx` invalid sender, found {:?}", error),
        }

        // invalid memo
        let error = block_on(coin.validate_fee(ValidateFeeArgs {
            fee_tx: &dex_fee_tx,
            expected_sender: &pubkey,
            dex_fee: &DexFee::Standard(valid_amount.into()),
            min_block_number: 0,
            uuid: &[1; 16],
        }))
        .unwrap_err()
        .into_inner();
        println!("{}", error);
        match error {
            ValidatePaymentError::WrongPaymentTx(err) => assert!(err.contains("Invalid memo")),
            _ => panic!("Expected `WrongPaymentTx` invalid memo, found {:?}", error),
        }

        // https://nyancat.iobscan.io/#/tx?txHash=5939A9D1AF57BB828714E0C4C4D7F2AEE349BB719B0A1F25F8FBCC3BB227C5F9
        let fee_with_memo_tx_response = GetTxResponse::decode(hex::decode("0ae2020ab2010a84010a1c2f636f736d6f732e62616e6b2e763162657461312e4d736753656e6412640a2a696161316572666e6b6a736d616c6b7774766a3434716e6672326472667a6474346e396c6468306b6a76122a696161316567307167617a37336a737676727676747a713478383233686d7a387161706c64643078347a1a0a0a036e696d1203313030122463616536303131622d393831302d343731302d623738342d31653564643062336130643018dbe0bb0212690a510a460a1f2f636f736d6f732e63727970746f2e736563703235366b312e5075624b657912230a21025a37975c079a7543603fcab24e2565a4adee3cf9af8934690e103282fa40251112040a02080118a50412140a0e0a05756e79616e1205353030303010a08d061a4078295295db2e305b7b53c6b7154f1d6b1c311fd10aaf56ad96840e59f403bae045f2ca5920e7bef679eacd200d6f30eca7d3571b93dcde38c8c130e1c1d9e4c712f41508f8dfbb021240353933394139443141463537424238323837313445304334433444374632414545333439424237313942304131463235463846424343334242323237433546392a403041314530413143324636333646373336443646373332453632363136453642324537363331363236353734363133313245344437333637353336353645363432c2055b7b226576656e7473223a5b7b2274797065223a22636f696e5f7265636569766564222c2261747472696275746573223a5b7b226b6579223a227265636569766572222c2276616c7565223a22696161316567307167617a37336a737676727676747a713478383233686d7a387161706c64643078347a227d2c7b226b6579223a22616d6f756e74222c2276616c7565223a223130306e696d227d5d7d2c7b2274797065223a22636f696e5f7370656e74222c2261747472696275746573223a5b7b226b6579223a227370656e646572222c2276616c7565223a22696161316572666e6b6a736d616c6b7774766a3434716e6672326472667a6474346e396c6468306b6a76227d2c7b226b6579223a22616d6f756e74222c2276616c7565223a223130306e696d227d5d7d2c7b2274797065223a226d657373616765222c2261747472696275746573223a5b7b226b6579223a22616374696f6e222c2276616c7565223a222f636f736d6f732e62616e6b2e763162657461312e4d736753656e64227d2c7b226b6579223a2273656e646572222c2276616c7565223a22696161316572666e6b6a736d616c6b7774766a3434716e6672326472667a6474346e396c6468306b6a76227d2c7b226b6579223a226d6f64756c65222c2276616c7565223a2262616e6b227d5d7d2c7b2274797065223a227472616e73666572222c2261747472696275746573223a5b7b226b6579223a22726563697069656e74222c2276616c7565223a22696161316567307167617a37336a737676727676747a713478383233686d7a387161706c64643078347a227d2c7b226b6579223a2273656e646572222c2276616c7565223a22696161316572666e6b6a736d616c6b7774766a3434716e6672326472667a6474346e396c6468306b6a76227d2c7b226b6579223a22616d6f756e74222c2276616c7565223a223130306e696d227d5d7d5d7d5d3ab9031a590a0d636f696e5f726563656976656412360a087265636569766572122a696161316567307167617a37336a737676727676747a713478383233686d7a387161706c64643078347a12100a06616d6f756e7412063130306e696d1a550a0a636f696e5f7370656e7412350a077370656e646572122a696161316572666e6b6a736d616c6b7774766a3434716e6672326472667a6474346e396c6468306b6a7612100a06616d6f756e7412063130306e696d1a770a076d65737361676512260a06616374696f6e121c2f636f736d6f732e62616e6b2e763162657461312e4d736753656e6412340a0673656e646572122a696161316572666e6b6a736d616c6b7774766a3434716e6672326472667a6474346e396c6468306b6a76120e0a066d6f64756c65120462616e6b1a8b010a087472616e7366657212370a09726563697069656e74122a696161316567307167617a37336a737676727676747a713478383233686d7a387161706c64643078347a12340a0673656e646572122a696161316572666e6b6a736d616c6b7774766a3434716e6672326472667a6474346e396c6468306b6a7612100a06616d6f756e7412063130306e696d48a08d0650d4e1035afc020a152f636f736d6f732e74782e763162657461312e547812e2020ab2010a84010a1c2f636f736d6f732e62616e6b2e763162657461312e4d736753656e6412640a2a696161316572666e6b6a736d616c6b7774766a3434716e6672326472667a6474346e396c6468306b6a76122a696161316567307167617a37336a737676727676747a713478383233686d7a387161706c64643078347a1a0a0a036e696d1203313030122463616536303131622d393831302d343731302d623738342d31653564643062336130643018dbe0bb0212690a510a460a1f2f636f736d6f732e63727970746f2e736563703235366b312e5075624b657912230a21025a37975c079a7543603fcab24e2565a4adee3cf9af8934690e103282fa40251112040a02080118a50412140a0e0a05756e79616e1205353030303010a08d061a4078295295db2e305b7b53c6b7154f1d6b1c311fd10aaf56ad96840e59f403bae045f2ca5920e7bef679eacd200d6f30eca7d3571b93dcde38c8c130e1c1d9e4c76214323032322d31302d30345431313a33343a35355a6a410a027478123b0a076163635f736571122e696161316572666e6b6a736d616c6b7774766a3434716e6672326472667a6474346e396c6468306b6a762f35343918016a6d0a02747812670a097369676e6174757265125865436c536c6473754d4674375538613346553864617877784839454b723161746c6f514f57665144757542463873705a494f652b396e6e717a53414e627a447370394e5847355063336a6a497754446877646e6b78773d3d18016a5d0a0a636f696e5f7370656e7412370a077370656e646572122a696161316572666e6b6a736d616c6b7774766a3434716e6672326472667a6474346e396c6468306b6a76180112160a06616d6f756e74120a3530303030756e79616e18016a610a0d636f696e5f726563656976656412380a087265636569766572122a696161313778706676616b6d32616d67393632796c73366638347a336b656c6c3863356c396d72336676180112160a06616d6f756e74120a3530303030756e79616e18016a95010a087472616e7366657212390a09726563697069656e74122a696161313778706676616b6d32616d67393632796c73366638347a336b656c6c3863356c396d72336676180112360a0673656e646572122a696161316572666e6b6a736d616c6b7774766a3434716e6672326472667a6474346e396c6468306b6a76180112160a06616d6f756e74120a3530303030756e79616e18016a410a076d65737361676512360a0673656e646572122a696161316572666e6b6a736d616c6b7774766a3434716e6672326472667a6474346e396c6468306b6a7618016a190a02747812130a03666565120a3530303030756e79616e18016a330a076d65737361676512280a06616374696f6e121c2f636f736d6f732e62616e6b2e763162657461312e4d736753656e6418016a590a0a636f696e5f7370656e7412370a077370656e646572122a696161316572666e6b6a736d616c6b7774766a3434716e6672326472667a6474346e396c6468306b6a76180112120a06616d6f756e7412063130306e696d18016a5d0a0d636f696e5f726563656976656412380a087265636569766572122a696161316567307167617a37336a737676727676747a713478383233686d7a387161706c64643078347a180112120a06616d6f756e7412063130306e696d18016a91010a087472616e7366657212390a09726563697069656e74122a696161316567307167617a37336a737676727676747a713478383233686d7a387161706c64643078347a180112360a0673656e646572122a696161316572666e6b6a736d616c6b7774766a3434716e6672326472667a6474346e396c6468306b6a76180112120a06616d6f756e7412063130306e696d18016a410a076d65737361676512360a0673656e646572122a696161316572666e6b6a736d616c6b7774766a3434716e6672326472667a6474346e396c6468306b6a7618016a1b0a076d65737361676512100a066d6f64756c65120462616e6b1801").unwrap().as_slice()).unwrap();
        let mock_tx = fee_with_memo_tx_response.tx.as_ref().unwrap().clone();
        TendermintCoin::request_tx.mock_safe(move |_, _| {
            let mock_tx = mock_tx.clone();
            MockResult::Return(Box::pin(async move { Ok(mock_tx) }))
        });

        let pubkey = get_tx_signer_pubkey_unprefixed(fee_with_memo_tx_response.tx.as_ref().unwrap(), 0);
        let fee_with_memo_tx = TransactionEnum::CosmosTransaction(CosmosTransaction {
            data: TxRaw::decode(
                fee_with_memo_tx_response
                    .tx
                    .as_ref()
                    .unwrap()
                    .encode_to_vec()
                    .as_slice(),
            )
            .unwrap(),
        });

        let uuid: Uuid = "cae6011b-9810-4710-b784-1e5dd0b3a0d0".parse().unwrap();
        let dex_fee = DexFee::Standard(MmNumber::from("0.0001"));
        block_on(
            coin.validate_fee_for_denom(&fee_with_memo_tx, &pubkey, &dex_fee, 6, uuid.as_bytes(), "nim".into())
                .compat(),
        )
        .unwrap();
        TendermintCoin::request_tx.clear_mock();
    }

    #[test]
    fn validate_taker_fee_with_burn_test() {
        const NUCLEUS_TEST_SEED: &str = "nucleus test seed";

        let ctx = mm2_core::mm_ctx::MmCtxBuilder::default().into_mm_arc();
        let conf = TendermintConf {
            avg_blocktime: AVG_BLOCKTIME,
            derivation_path: None,
        };

        let key_pair = key_pair_from_seed(NUCLEUS_TEST_SEED).unwrap();
        let tendermint_pair = TendermintKeyPair::new(key_pair.private().secret, *key_pair.public());
        let activation_policy =
            TendermintActivationPolicy::with_private_key_policy(TendermintPrivKeyPolicy::Iguana(tendermint_pair));
        let nucleus_nodes = vec![RpcNode::for_test("http://localhost:26657")];
        let iris_ibc_nucleus_protocol = get_iris_ibc_nucleus_protocol();
        let iris_ibc_nucleus_denom =
            String::from("ibc/F7F28FF3C09024A0225EDBBDB207E5872D2B4EF2FB874FE47B05EF9C9A7D211C");
        let coin = block_on(TendermintCoin::init(
            &ctx,
            "NUCLEUS-TEST".to_string(),
            conf,
            iris_ibc_nucleus_protocol,
            nucleus_nodes,
            false,
            activation_policy,
            false,
        ))
        .unwrap();

        // tx from docker test (no real swaps yet)
        let fee_with_burn_tx = Tx::decode(hex::decode("0abd030a91030a212f636f736d6f732e62616e6b2e763162657461312e4d73674d756c746953656e6412eb020a770a2a6e7563316572666e6b6a736d616c6b7774766a3434716e6672326472667a6474346e396c65647736337912490a446962632f4637463238464633433039303234413032323545444242444232303745353837324432423445463246423837344645343742303545463943394137443231314312013912770a2a6e7563316567307167617a37336a737676727676747a713478383233686d7a387161706c656877326b3212490a446962632f4637463238464633433039303234413032323545444242444232303745353837324432423445463246423837344645343742303545463943394137443231314312013712770a2a6e756331797937346b393278707437367a616e6c3276363837636175393861666d70363071723564743712490a446962632f46374632384646334330393032344130323235454442424442323037453538373244324234454632464238373446453437423035454639433941374432313143120132122433656338646436352d313036342d346630362d626166332d66373265623563396230346418b50a12680a500a460a1f2f636f736d6f732e63727970746f2e736563703235366b312e5075624b657912230a21025a37975c079a7543603fcab24e2565a4adee3cf9af8934690e103282fa40251112040a020801180312140a0e0a05756e75636c1205333338383510c8d0071a40852793cb49aeaff1f895fa18a4fc0a63a5c54813fd57b3f5a2af9d0d849a04cb4abe81bc8feb4178603e1c9eed4e4464157f0bffb7cf51ef3beb80f48cd73b91").unwrap().as_slice()).unwrap();
        let mock_tx = fee_with_burn_tx.clone();
        TendermintCoin::request_tx.mock_safe(move |_, _| {
            let mock_tx = mock_tx.clone();
            MockResult::Return(Box::pin(async move { Ok(mock_tx) }))
        });

        let pubkey = get_tx_signer_pubkey_unprefixed(&fee_with_burn_tx, 0);
        let fee_with_burn_cosmos_tx = TransactionEnum::CosmosTransaction(CosmosTransaction {
            data: TxRaw::decode(fee_with_burn_tx.encode_to_vec().as_slice()).unwrap(),
        });

        let uuid: Uuid = "3ec8dd65-1064-4f06-baf3-f72eb5c9b04d".parse().unwrap();
        let dex_fee = DexFee::WithBurn {
            fee_amount: MmNumber::from("0.000007"), // Amount is 0.008, both dex and burn fees rounded down
            burn_amount: MmNumber::from("0.000002"),
            burn_destination: DexFeeBurnDestination::PreBurnAccount,
        };
        block_on(
            coin.validate_fee_for_denom(
                &fee_with_burn_cosmos_tx,
                &pubkey,
                &dex_fee,
                6,
                uuid.as_bytes(),
                iris_ibc_nucleus_denom,
            )
            .compat(),
        )
        .unwrap();
    }

    #[test]
    fn validate_payment_test() {
        let nodes = vec![RpcNode::for_test(IRIS_TESTNET_RPC_URL)];

        let protocol_conf = get_iris_protocol();

        let ctx = mm2_core::mm_ctx::MmCtxBuilder::default().into_mm_arc();

        let conf = TendermintConf {
            avg_blocktime: AVG_BLOCKTIME,
            derivation_path: None,
        };

        let key_pair = key_pair_from_seed(IRIS_TESTNET_HTLC_PAIR1_SEED).unwrap();
        let tendermint_pair = TendermintKeyPair::new(key_pair.private().secret, *key_pair.public());
        let activation_policy =
            TendermintActivationPolicy::with_private_key_policy(TendermintPrivKeyPolicy::Iguana(tendermint_pair));

        let coin = block_on(TendermintCoin::init(
            &ctx,
            "IRIS-TEST".to_string(),
            conf,
            protocol_conf,
            nodes,
            false,
            activation_policy,
            false,
        ))
        .unwrap();

        // just a random transfer tx not related to AtomicDEX, should fail because the message is not CreateHtlc
        // https://nyancat.iobscan.io/#/tx?txHash=65815814E7D74832D87956144C1E84801DC94FE9A509D207A0ABC3F17775E5DF
        let random_transfer_tx_hash = "65815814E7D74832D87956144C1E84801DC94FE9A509D207A0ABC3F17775E5DF";
        let random_transfer_tx_bytes = block_on(coin.request_tx(random_transfer_tx_hash.into()))
            .unwrap()
            .encode_to_vec();

        let input = ValidatePaymentInput {
            payment_tx: random_transfer_tx_bytes,
            time_lock_duration: 0,
            time_lock: 0,
            other_pub: Vec::new(),
            secret_hash: Vec::new(),
            amount: Default::default(),
            swap_contract_address: None,
            try_spv_proof_until: 0,
            confirmations: 0,
            unique_swap_data: Vec::new(),
            watcher_reward: None,
        };
        let validate_err = block_on(coin.validate_taker_payment(input)).unwrap_err();
        match validate_err.into_inner() {
            ValidatePaymentError::WrongPaymentTx(e) => assert!(e.contains("Incorrect CreateHtlc message")),
            unexpected => panic!("Unexpected error variant {:?}", unexpected),
        };

        // The HTLC that was already claimed or refunded should not pass the validation
        // https://nyancat.iobscan.io/#/tx?txHash=93CF377D470EB27BD6E2C5B95BFEFE99359F95B88C70D785B34D1D2C670201B9
        let claimed_htlc_tx_hash = "93CF377D470EB27BD6E2C5B95BFEFE99359F95B88C70D785B34D1D2C670201B9";
        let claimed_htlc_tx_bytes = block_on(coin.request_tx(claimed_htlc_tx_hash.into()))
            .unwrap()
            .encode_to_vec();

        let input = ValidatePaymentInput {
            payment_tx: claimed_htlc_tx_bytes,
            time_lock_duration: 20000,
            time_lock: 1664984893,
            other_pub: hex::decode("025a37975c079a7543603fcab24e2565a4adee3cf9af8934690e103282fa402511").unwrap(),
            secret_hash: hex::decode("441d0237e93677d3458e1e5a2e69f61e3622813521bf048dd56290306acdd134").unwrap(),
            amount: "0.01".parse().unwrap(),
            swap_contract_address: None,
            try_spv_proof_until: 0,
            confirmations: 0,
            unique_swap_data: Vec::new(),
            watcher_reward: None,
        };
        let validate_err = block_on(coin.validate_payment_for_denom(input, "nim".parse().unwrap(), 6)).unwrap_err();
        match validate_err.into_inner() {
            ValidatePaymentError::UnexpectedPaymentState(_) => (),
            unexpected => panic!("Unexpected error variant {:?}", unexpected),
        };
    }

    #[test]
    fn test_search_for_swap_tx_spend_spent() {
        let nodes = vec![RpcNode::for_test(IRIS_TESTNET_RPC_URL)];

        let protocol_conf = get_iris_protocol();

        let ctx = mm2_core::mm_ctx::MmCtxBuilder::default().into_mm_arc();

        let conf = TendermintConf {
            avg_blocktime: AVG_BLOCKTIME,
            derivation_path: None,
        };

        let key_pair = key_pair_from_seed(IRIS_TESTNET_HTLC_PAIR1_SEED).unwrap();
        let tendermint_pair = TendermintKeyPair::new(key_pair.private().secret, *key_pair.public());
        let activation_policy =
            TendermintActivationPolicy::with_private_key_policy(TendermintPrivKeyPolicy::Iguana(tendermint_pair));

        let coin = block_on(TendermintCoin::init(
            &ctx,
            "IRIS-TEST".to_string(),
            conf,
            protocol_conf,
            nodes,
            false,
            activation_policy,
            false,
        ))
        .unwrap();

        // https://nyancat.iobscan.io/#/tx?txHash=2DB382CE3D9953E4A94957B475B0E8A98F5B6DDB32D6BF0F6A765D949CF4A727
        let create_tx_hash = "2DB382CE3D9953E4A94957B475B0E8A98F5B6DDB32D6BF0F6A765D949CF4A727";

        let request = GetTxRequest {
            hash: create_tx_hash.into(),
        };

        let response = block_on(block_on(coin.rpc_client()).unwrap().abci_query(
            Some(ABCI_GET_TX_PATH.to_string()),
            request.encode_to_vec(),
            ABCI_REQUEST_HEIGHT,
            ABCI_REQUEST_PROVE,
        ))
        .unwrap();
        println!("{:?}", response);

        let response = GetTxResponse::decode(response.value.as_slice()).unwrap();
        let tx = response.tx.unwrap();

        println!("{:?}", tx);

        let encoded_tx = tx.encode_to_vec();

        let secret_hash = hex::decode("0C34C71EBA2A51738699F9F3D6DAFFB15BE576E8ED543203485791B5DA39D10D").unwrap();
        let input = SearchForSwapTxSpendInput {
            time_lock: 0,
            other_pub: &[],
            secret_hash: &secret_hash,
            tx: &encoded_tx,
            search_from_block: 0,
            swap_contract_address: &None,
            swap_unique_data: &[],
            watcher_reward: false,
        };

        let spend_tx = match block_on(coin.search_for_swap_tx_spend_my(input)).unwrap().unwrap() {
            FoundSwapTxSpend::Spent(tx) => tx,
            unexpected => panic!("Unexpected search_for_swap_tx_spend_my result {:?}", unexpected),
        };

        // https://nyancat.iobscan.io/#/tx?txHash=565C820C1F95556ADC251F16244AAD4E4274772F41BC13F958C9C2F89A14D137
        let expected_spend_hash = "565C820C1F95556ADC251F16244AAD4E4274772F41BC13F958C9C2F89A14D137";
        let hash = spend_tx.tx_hash_as_bytes();
        assert_eq!(hex::encode_upper(hash.0), expected_spend_hash);
    }

    #[test]
    fn test_search_for_swap_tx_spend_refunded() {
        let nodes = vec![RpcNode::for_test(IRIS_TESTNET_RPC_URL)];

        let protocol_conf = get_iris_protocol();

        let ctx = mm2_core::mm_ctx::MmCtxBuilder::default().into_mm_arc();

        let conf = TendermintConf {
            avg_blocktime: AVG_BLOCKTIME,
            derivation_path: None,
        };

        let key_pair = key_pair_from_seed(IRIS_TESTNET_HTLC_PAIR1_SEED).unwrap();
        let tendermint_pair = TendermintKeyPair::new(key_pair.private().secret, *key_pair.public());
        let activation_policy =
            TendermintActivationPolicy::with_private_key_policy(TendermintPrivKeyPolicy::Iguana(tendermint_pair));

        let coin = block_on(TendermintCoin::init(
            &ctx,
            "IRIS-TEST".to_string(),
            conf,
            protocol_conf,
            nodes,
            false,
            activation_policy,
            false,
        ))
        .unwrap();

        // https://nyancat.iobscan.io/#/tx?txHash=BD1A76F43E8E2C7A1104EE363D63455CD50C76F2BFE93B703235F0A973061297
        let create_tx_hash = "BD1A76F43E8E2C7A1104EE363D63455CD50C76F2BFE93B703235F0A973061297";

        let request = GetTxRequest {
            hash: create_tx_hash.into(),
        };

        let response = block_on(block_on(coin.rpc_client()).unwrap().abci_query(
            Some(ABCI_GET_TX_PATH.to_string()),
            request.encode_to_vec(),
            ABCI_REQUEST_HEIGHT,
            ABCI_REQUEST_PROVE,
        ))
        .unwrap();
        println!("{:?}", response);

        let response = GetTxResponse::decode(response.value.as_slice()).unwrap();
        let tx = response.tx.unwrap();

        println!("{:?}", tx);

        let encoded_tx = tx.encode_to_vec();

        let secret_hash = hex::decode("cb11cacffdfc82060aa4a9a1bb9cc094c4141b170994f7642cd54d7e7af6743e").unwrap();
        let input = SearchForSwapTxSpendInput {
            time_lock: 0,
            other_pub: &[],
            secret_hash: &secret_hash,
            tx: &encoded_tx,
            search_from_block: 0,
            swap_contract_address: &None,
            swap_unique_data: &[],
            watcher_reward: false,
        };

        match block_on(coin.search_for_swap_tx_spend_my(input)).unwrap().unwrap() {
            FoundSwapTxSpend::Refunded(tx) => {
                let expected = TransactionEnum::CosmosTransaction(CosmosTransaction { data: TxRaw::default() });
                assert_eq!(expected, tx);
            },
            unexpected => panic!("Unexpected search_for_swap_tx_spend_my result {:?}", unexpected),
        };
    }

    #[test]
    fn test_get_tx_status_code_or_none() {
        let nodes = vec![RpcNode::for_test(IRIS_TESTNET_RPC_URL)];
        let protocol_conf = get_iris_usdc_ibc_protocol();

        let conf = TendermintConf {
            avg_blocktime: AVG_BLOCKTIME,
            derivation_path: None,
        };

        let ctx = mm2_core::mm_ctx::MmCtxBuilder::default().into_mm_arc();
        let key_pair = key_pair_from_seed(IRIS_TESTNET_HTLC_PAIR1_SEED).unwrap();
        let tendermint_pair = TendermintKeyPair::new(key_pair.private().secret, *key_pair.public());
        let activation_policy =
            TendermintActivationPolicy::with_private_key_policy(TendermintPrivKeyPolicy::Iguana(tendermint_pair));

        let coin = common::block_on(TendermintCoin::init(
            &ctx,
            "USDC-IBC".to_string(),
            conf,
            protocol_conf,
            nodes,
            false,
            activation_policy,
            false,
        ))
        .unwrap();

        for succeed_tx_hash in SUCCEED_TX_HASH_SAMPLES {
            let status_code = common::block_on(coin.get_tx_status_code_or_none(succeed_tx_hash.to_string()))
                .unwrap()
                .expect("tx exists");

            assert_eq!(status_code, cosmrs::tendermint::abci::Code::Ok);
        }

        for failed_tx_hash in FAILED_TX_HASH_SAMPLES {
            let status_code = common::block_on(coin.get_tx_status_code_or_none(failed_tx_hash.to_string()))
                .unwrap()
                .expect("tx exists");

            assert_eq!(
                discriminant(&status_code),
                discriminant(&cosmrs::tendermint::abci::Code::Err(NonZeroU32::new(61).unwrap()))
            );
        }

        // Doesn't exists
        let tx_hash = "0000000000000000000000000000000000000000000000000000000000000000".to_string();
        let status_code = common::block_on(coin.get_tx_status_code_or_none(tx_hash)).unwrap();
        assert!(status_code.is_none());
    }

    #[test]
    fn test_wait_for_confirmations() {
        const CHECK_INTERVAL: u64 = 2;

        let nodes = vec![RpcNode::for_test(IRIS_TESTNET_RPC_URL)];
        let protocol_conf = get_iris_usdc_ibc_protocol();

        let conf = TendermintConf {
            avg_blocktime: AVG_BLOCKTIME,
            derivation_path: None,
        };

        let ctx = mm2_core::mm_ctx::MmCtxBuilder::default().into_mm_arc();
        let key_pair = key_pair_from_seed(IRIS_TESTNET_HTLC_PAIR1_SEED).unwrap();
        let tendermint_pair = TendermintKeyPair::new(key_pair.private().secret, *key_pair.public());
        let activation_policy =
            TendermintActivationPolicy::with_private_key_policy(TendermintPrivKeyPolicy::Iguana(tendermint_pair));

        let coin = common::block_on(TendermintCoin::init(
            &ctx,
            "USDC-IBC".to_string(),
            conf,
            protocol_conf,
            nodes,
            false,
            activation_policy,
            false,
        ))
        .unwrap();

        let wait_until = || wait_until_ms(45);

        for succeed_tx_hash in SUCCEED_TX_HASH_SAMPLES {
            let tx_bytes = block_on(coin.request_tx(succeed_tx_hash.to_string()))
                .unwrap()
                .encode_to_vec();

            let confirm_payment_input = ConfirmPaymentInput {
                payment_tx: tx_bytes,
                confirmations: 0,
                requires_nota: false,
                wait_until: wait_until(),
                check_every: CHECK_INTERVAL,
            };
            block_on(coin.wait_for_confirmations(confirm_payment_input).compat()).unwrap();
        }

        for failed_tx_hash in FAILED_TX_HASH_SAMPLES {
            let tx_bytes = block_on(coin.request_tx(failed_tx_hash.to_string()))
                .unwrap()
                .encode_to_vec();

            let confirm_payment_input = ConfirmPaymentInput {
                payment_tx: tx_bytes,
                confirmations: 0,
                requires_nota: false,
                wait_until: wait_until(),
                check_every: CHECK_INTERVAL,
            };
            block_on(coin.wait_for_confirmations(confirm_payment_input).compat()).unwrap_err();
        }
    }

    #[test]
    fn test_generate_account_id() {
        let key_pair = key_pair_from_seed("best seed").unwrap();

        let tendermint_pair = TendermintKeyPair::new(key_pair.private().secret, *key_pair.public());
        let pb = PublicKey::from_raw_secp256k1(&key_pair.public().to_bytes()).unwrap();

        let pk_activation_policy =
            TendermintActivationPolicy::with_private_key_policy(TendermintPrivKeyPolicy::Iguana(tendermint_pair));
        // Derive account id from the private key.
        let pk_account_id = pk_activation_policy.generate_account_id("cosmos").unwrap();
        assert_eq!(
            pk_account_id.to_string(),
            "cosmos1aghdjgt5gzntzqgdxdzhjfry90upmtfsy2wuwp"
        );

        let pb_activation_policy = TendermintActivationPolicy::with_public_key(pb);
        // Derive account id from the public key.
        let pb_account_id = pb_activation_policy.generate_account_id("cosmos").unwrap();
        // Public and private keys are from the same keypair, account ids must be equal.
        assert_eq!(pk_account_id, pb_account_id);
    }

    #[test]
    fn test_parse_expected_sequence_number() {
        assert_eq!(
            13,
            parse_expected_sequence_number("check_tx log: account sequence mismatch, expected 13").unwrap()
        );
        assert_eq!(
            5,
            parse_expected_sequence_number("check_tx log: account sequence mismatch, expected 5, got...").unwrap()
        );
        assert_eq!(17, parse_expected_sequence_number("account sequence mismatch, expected. check_tx log: account sequence mismatch, expected 17, got 16: incorrect account sequence, deliver_tx log...").unwrap());
        assert!(parse_expected_sequence_number("").is_err());
        assert!(parse_expected_sequence_number("check_tx log: account sequence mismatch, expected").is_err());
    }

    #[test]
    fn test_extract_big_decimal_from_dec_coin() {
        let dec_coin = DecCoin {
            denom: "".into(),
            amount: "232503485176823921544000".into(),
        };

        let expected = BigDecimal::from_str("0.232503485176823921544").unwrap();
        let actual = extract_big_decimal_from_dec_coin(&dec_coin, 6).unwrap();
        assert_eq!(expected, actual);

        let dec_coin = DecCoin {
            denom: "".into(),
            amount: "1000000000000000000000000".into(),
        };

        let expected = BigDecimal::from(1);
        let actual = extract_big_decimal_from_dec_coin(&dec_coin, 6).unwrap();
        assert_eq!(expected, actual);
    }

    #[test]
    fn test_claim_staking_rewards() {
        let nodes = vec![RpcNode::for_test(IRIS_TESTNET_RPC_URL)];
        let protocol_conf = get_iris_protocol();
        let conf = TendermintConf {
            avg_blocktime: AVG_BLOCKTIME,
            derivation_path: None,
        };

        let ctx = mm2_core::mm_ctx::MmCtxBuilder::default().into_mm_arc();
        let key_pair = key_pair_from_seed(IRIS_TESTNET_HTLC_PAIR1_SEED).unwrap();
        let tendermint_pair = TendermintKeyPair::new(key_pair.private().secret, *key_pair.public());
        let activation_policy =
            TendermintActivationPolicy::with_private_key_policy(TendermintPrivKeyPolicy::Iguana(tendermint_pair));

        let coin = block_on(TendermintCoin::init(
            &ctx,
            "IRIS-TEST".to_string(),
            conf,
            protocol_conf,
            nodes,
            false,
            activation_policy,
            false,
        ))
        .unwrap();

        let validator_address = "iva1svannhv2zaxefq83m7treg078udfk37lpjufkw";
        let memo = "test".to_owned();
        let req = ClaimRewardsPayload {
            validator_address: validator_address.to_owned(),
            fee: None,
            memo: memo.clone(),
            force: false,
        };
        let reward_amount =
            block_on(coin.get_delegation_reward_amount(&AccountId::from_str(validator_address).unwrap())).unwrap();
        let res = block_on(coin.claim_staking_rewards(req)).unwrap();

        assert_eq!(vec![validator_address], res.from);
        assert_eq!(vec![coin.account_id.to_string()], res.to);
        assert_eq!(TransactionType::ClaimDelegationRewards, res.transaction_type);
        assert_eq!(Some(memo), res.memo);
        // Rewards can increase during our tests, so round the first 4 digits.
        assert_eq!(reward_amount.round(4), res.total_amount.round(4));
        assert_eq!(reward_amount.round(4), res.received_by_me.round(4));
        // tx fee must be taken into account
        assert!(reward_amount > res.my_balance_change);
    }

    #[test]
    fn test_delegations_list() {
        let nodes = vec![RpcNode::for_test(IRIS_TESTNET_RPC_URL)];
        let protocol_conf = get_iris_protocol();
        let conf = TendermintConf {
            avg_blocktime: AVG_BLOCKTIME,
            derivation_path: None,
        };

        let ctx = mm2_core::mm_ctx::MmCtxBuilder::default().into_mm_arc();
        let key_pair = key_pair_from_seed(IRIS_TESTNET_HTLC_PAIR1_SEED).unwrap();
        let tendermint_pair = TendermintKeyPair::new(key_pair.private().secret, *key_pair.public());
        let activation_policy =
            TendermintActivationPolicy::with_private_key_policy(TendermintPrivKeyPolicy::Iguana(tendermint_pair));

        let coin = block_on(TendermintCoin::init(
            &ctx,
            "IRIS-TEST".to_string(),
            conf,
            protocol_conf,
            nodes,
            false,
            activation_policy,
            false,
        ))
        .unwrap();

        let validator_address = "iva1svannhv2zaxefq83m7treg078udfk37lpjufkw";
        let reward_amount =
            block_on(coin.get_delegation_reward_amount(&AccountId::from_str(validator_address).unwrap())).unwrap();

        let expected_list = DelegationsQueryResponse {
            delegations: vec![Delegation {
                validator_address: validator_address.to_owned(),
                delegated_amount: BigDecimal::from_str("1.98").unwrap(),
                reward_amount: reward_amount.round(4),
            }],
        };

        let mut actual_list = block_on(coin.delegations_list(PagingOptions {
            limit: 0,
            page_number: NonZeroUsize::new(1).unwrap(),
            from_uuid: None,
        }))
        .unwrap();
        for delegation in &mut actual_list.delegations {
            delegation.reward_amount = delegation.reward_amount.round(4);
        }

        assert_eq!(expected_list, actual_list);
    }
}<|MERGE_RESOLUTION|>--- conflicted
+++ resolved
@@ -4010,12 +4010,8 @@
     use common::{block_on, wait_until_ms, DEX_FEE_ADDR_RAW_PUBKEY};
     use cosmrs::proto::cosmos::tx::v1beta1::{GetTxRequest, GetTxResponse};
     use crypto::privkey::key_pair_from_seed;
-<<<<<<< HEAD
     use mocktopus::mocking::{MockResult, Mockable};
-    use std::mem::discriminant;
-=======
     use std::{mem::discriminant, num::NonZeroUsize};
->>>>>>> cb893003
 
     pub const IRIS_TESTNET_HTLC_PAIR1_SEED: &str = "iris test seed";
     // pub const IRIS_TESTNET_HTLC_PAIR1_PUB_KEY: &[u8] = &[
