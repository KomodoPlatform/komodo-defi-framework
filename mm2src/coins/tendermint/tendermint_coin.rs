--- conflicted
+++ resolved
@@ -15,9 +15,8 @@
 use crate::utxo::sat_from_big_decimal;
 use crate::utxo::utxo_common::big_decimal_from_sat;
 use crate::{big_decimal_from_sat_unsigned, BalanceError, BalanceFut, BigDecimal, CheckIfMyPaymentSentArgs,
-<<<<<<< HEAD
-            CoinBalance, ConfirmPaymentInput, DexFee, FeeApproxStage, FoundSwapTxSpend, HistorySyncState,
-            MakerSwapTakerCoin, MarketCoinOps, MmCoin, MmCoinEnum, NegotiateSwapContractAddrErr,
+            CoinBalance, ConfirmPaymentInput, DelegationError, DexFee, FeeApproxStage, FoundSwapTxSpend,
+            HistorySyncState, MakerSwapTakerCoin, MarketCoinOps, MmCoin, MmCoinEnum, NegotiateSwapContractAddrErr,
             PaymentInstructionArgs, PaymentInstructions, PaymentInstructionsErr, PrivKeyBuildPolicy, PrivKeyPolicy,
             PrivKeyPolicyNotAllowed, RawTransactionError, RawTransactionFut, RawTransactionRequest, RawTransactionRes,
             RawTransactionResult, RefundError, RefundPaymentArgs, RefundResult, RpcCommonOps,
@@ -30,23 +29,6 @@
             ValidateWatcherSpendInput, VerificationError, VerificationResult, WaitForHTLCTxSpendArgs, WatcherOps,
             WatcherReward, WatcherRewardError, WatcherSearchForSwapTxSpendInput, WatcherValidatePaymentInput,
             WatcherValidateTakerFeeInput, WeakSpawner, WithdrawError, WithdrawFee, WithdrawFut, WithdrawRequest};
-=======
-            CoinBalance, CoinFutSpawner, ConfirmPaymentInput, DelegationError, DexFee, FeeApproxStage,
-            FoundSwapTxSpend, HistorySyncState, MakerSwapTakerCoin, MarketCoinOps, MmCoin, MmCoinEnum,
-            NegotiateSwapContractAddrErr, PaymentInstructionArgs, PaymentInstructions, PaymentInstructionsErr,
-            PrivKeyBuildPolicy, PrivKeyPolicy, PrivKeyPolicyNotAllowed, RawTransactionError, RawTransactionFut,
-            RawTransactionRequest, RawTransactionRes, RawTransactionResult, RefundError, RefundPaymentArgs,
-            RefundResult, RpcCommonOps, SearchForSwapTxSpendInput, SendMakerPaymentSpendPreimageInput,
-            SendPaymentArgs, SignRawTransactionRequest, SignatureError, SignatureResult, SpendPaymentArgs, SwapOps,
-            TakerSwapMakerCoin, ToBytes, TradeFee, TradePreimageError, TradePreimageFut, TradePreimageResult,
-            TradePreimageValue, TransactionData, TransactionDetails, TransactionEnum, TransactionErr, TransactionFut,
-            TransactionResult, TransactionType, TxFeeDetails, TxMarshalingErr, UnexpectedDerivationMethod,
-            ValidateAddressResult, ValidateFeeArgs, ValidateInstructionsErr, ValidateOtherPubKeyErr,
-            ValidatePaymentFut, ValidatePaymentInput, ValidateWatcherSpendInput, VerificationError,
-            VerificationResult, WaitForHTLCTxSpendArgs, WatcherOps, WatcherReward, WatcherRewardError,
-            WatcherSearchForSwapTxSpendInput, WatcherValidatePaymentInput, WatcherValidateTakerFeeInput,
-            WithdrawError, WithdrawFee, WithdrawFut, WithdrawRequest};
->>>>>>> 14160712
 use async_std::prelude::FutureExt as AsyncStdFutureExt;
 use async_trait::async_trait;
 use bip32::DerivationPath;
