use super::ethermint_account::EthermintAccount;
use super::htlc::{ClaimHtlcMsg, ClaimHtlcProto, CreateHtlcMsg, CreateHtlcProto, HtlcType, QueryHtlcRequestProto,
                  QueryHtlcResponse, TendermintHtlc, HTLC_STATE_COMPLETED, HTLC_STATE_OPEN, HTLC_STATE_REFUNDED};
use super::ibc::transfer_v1::MsgTransfer;
use super::ibc::IBC_GAS_LIMIT_DEFAULT;
use super::rpc::*;
<<<<<<< HEAD
use crate::coin_errors::{MyAddressError, ValidatePaymentError, ValidatePaymentResult};
use crate::hd_wallet::{AddressIdentifier, HDPathAccountToAddressId};
=======
use crate::coin_errors::{AddressFromPubkeyError, MyAddressError, ValidatePaymentError, ValidatePaymentResult};
use crate::hd_wallet::{HDPathAccountToAddressId, WithdrawFrom};
>>>>>>> b8b98cf3
use crate::rpc_command::tendermint::ibc::ChannelId;
use crate::rpc_command::tendermint::staking::{ClaimRewardsPayload, Delegation, DelegationPayload,
                                              DelegationsQueryResponse, Undelegation, UndelegationEntry,
                                              UndelegationsQueryResponse, ValidatorStatus};
use crate::utxo::sat_from_big_decimal;
use crate::utxo::utxo_common::big_decimal_from_sat;
use crate::{big_decimal_from_sat_unsigned, BalanceError, BalanceFut, BigDecimal, CheckIfMyPaymentSentArgs,
            CoinBalance, ConfirmPaymentInput, DelegationError, DexFee, FeeApproxStage, FoundSwapTxSpend,
            HistorySyncState, MarketCoinOps, MmCoin, NegotiateSwapContractAddrErr, PrivKeyBuildPolicy, PrivKeyPolicy,
            PrivKeyPolicyNotAllowed, RawTransactionError, RawTransactionFut, RawTransactionRequest, RawTransactionRes,
            RawTransactionResult, RefundPaymentArgs, RpcCommonOps, SearchForSwapTxSpendInput, SendPaymentArgs,
            SignRawTransactionRequest, SignatureError, SignatureResult, SpendPaymentArgs, SwapOps, ToBytes, TradeFee,
            TradePreimageError, TradePreimageFut, TradePreimageResult, TradePreimageValue, TransactionData,
            TransactionDetails, TransactionEnum, TransactionErr, TransactionFut, TransactionResult, TransactionType,
            TxFeeDetails, TxMarshalingErr, UnexpectedDerivationMethod, ValidateAddressResult, ValidateFeeArgs,
            ValidateOtherPubKeyErr, ValidatePaymentFut, ValidatePaymentInput, VerificationError, VerificationResult,
            WaitForHTLCTxSpendArgs, WatcherOps, WeakSpawner, WithdrawError, WithdrawFee, WithdrawFut, WithdrawRequest};
use async_std::prelude::FutureExt as AsyncStdFutureExt;
use async_trait::async_trait;
use bip32::DerivationPath;
use bitcrypto::{dhash160, sha256};
use common::executor::{abortable_queue::AbortableQueue, AbortableSystem};
use common::executor::{AbortedError, Timer};
use common::log::{debug, warn};
use common::{get_utc_timestamp, now_sec, Future01CompatExt, PagingOptions, DEX_FEE_ADDR_PUBKEY};
use compatible_time::Duration;
use cosmrs::bank::{MsgMultiSend, MsgSend, MultiSendIo};
use cosmrs::crypto::secp256k1::SigningKey;
use cosmrs::distribution::MsgWithdrawDelegatorReward;
use cosmrs::proto::cosmos::auth::v1beta1::{BaseAccount, QueryAccountRequest, QueryAccountResponse};
use cosmrs::proto::cosmos::bank::v1beta1::{MsgMultiSend as MsgMultiSendProto, MsgSend as MsgSendProto,
                                           QueryBalanceRequest, QueryBalanceResponse};
use cosmrs::proto::cosmos::base::query::v1beta1::PageRequest;
use cosmrs::proto::cosmos::base::tendermint::v1beta1::{GetBlockByHeightRequest, GetBlockByHeightResponse,
                                                       GetLatestBlockRequest, GetLatestBlockResponse};
use cosmrs::proto::cosmos::base::v1beta1::{Coin as CoinProto, DecCoin};
use cosmrs::proto::cosmos::distribution::v1beta1::{QueryDelegationRewardsRequest, QueryDelegationRewardsResponse};
use cosmrs::proto::cosmos::staking::v1beta1::{QueryDelegationRequest, QueryDelegationResponse,
                                              QueryDelegatorDelegationsRequest, QueryDelegatorDelegationsResponse,
                                              QueryDelegatorUnbondingDelegationsRequest,
                                              QueryDelegatorUnbondingDelegationsResponse, QueryValidatorsRequest,
                                              QueryValidatorsResponse as QueryValidatorsResponseProto};
use cosmrs::proto::cosmos::tx::v1beta1::{GetTxRequest, GetTxResponse, SimulateRequest, SimulateResponse, Tx, TxBody,
                                         TxRaw};
use cosmrs::proto::ibc;
use cosmrs::proto::ibc::core::channel::v1::{QueryChannelRequest, QueryChannelResponse};
use cosmrs::proto::prost::{DecodeError, Message};
use cosmrs::staking::{MsgDelegate, MsgUndelegate, QueryValidatorsResponse, Validator};
use cosmrs::tendermint::block::Height;
use cosmrs::tendermint::chain::Id as ChainId;
use cosmrs::tendermint::PublicKey;
use cosmrs::tx::{self, Fee, Msg, Raw, SignDoc, SignerInfo};
use cosmrs::{AccountId, Any, Coin, Denom, ErrorReport};
use crypto::privkey::key_pair_from_secret;
use crypto::{HDPathToCoin, Secp256k1Secret};
use derive_more::Display;
use futures::future::try_join_all;
use futures::lock::Mutex as AsyncMutex;
use futures::{FutureExt, TryFutureExt};
use futures01::Future;
use hex::FromHexError;
use itertools::Itertools;
use keys::{KeyPair, Public};
use mm2_core::mm_ctx::{MmArc, MmWeak};
use mm2_err_handle::prelude::*;
use mm2_number::bigdecimal::ParseBigDecimalError;
use mm2_number::MmNumber;
use mm2_p2p::p2p_ctx::P2PContext;
use num_traits::Zero;
use parking_lot::Mutex as PaMutex;
use primitives::hash::H256;
use regex::Regex;
use rpc::v1::types::{Bytes as BytesJson, H264 as H264Json};
use serde_json::{self as json, Value as Json};
use std::collections::HashMap;
use std::convert::{TryFrom, TryInto};
use std::io;
use std::num::NonZeroU32;
use std::ops::Deref;
use std::str::FromStr;
use std::sync::{Arc, Mutex};
use uuid::Uuid;

#[cfg(test)] use mocktopus::macros::*;

// ABCI Request Paths
const ABCI_GET_LATEST_BLOCK_PATH: &str = "/cosmos.base.tendermint.v1beta1.Service/GetLatestBlock";
const ABCI_GET_BLOCK_BY_HEIGHT_PATH: &str = "/cosmos.base.tendermint.v1beta1.Service/GetBlockByHeight";
const ABCI_SIMULATE_TX_PATH: &str = "/cosmos.tx.v1beta1.Service/Simulate";
const ABCI_QUERY_ACCOUNT_PATH: &str = "/cosmos.auth.v1beta1.Query/Account";
const ABCI_QUERY_BALANCE_PATH: &str = "/cosmos.bank.v1beta1.Query/Balance";
const ABCI_GET_TX_PATH: &str = "/cosmos.tx.v1beta1.Service/GetTx";
const ABCI_VALIDATORS_PATH: &str = "/cosmos.staking.v1beta1.Query/Validators";
const ABCI_DELEGATION_PATH: &str = "/cosmos.staking.v1beta1.Query/Delegation";
const ABCI_DELEGATOR_DELEGATIONS_PATH: &str = "/cosmos.staking.v1beta1.Query/DelegatorDelegations";
const ABCI_DELEGATOR_UNDELEGATIONS_PATH: &str = "/cosmos.staking.v1beta1.Query/DelegatorUnbondingDelegations";
const ABCI_DELEGATION_REWARDS_PATH: &str = "/cosmos.distribution.v1beta1.Query/DelegationRewards";
const ABCI_IBC_CHANNEL_QUERY_PATH: &str = "/ibc.core.channel.v1.Query/Channel";

pub(crate) const MIN_TX_SATOSHIS: i64 = 1;

// ABCI Request Defaults
const ABCI_REQUEST_HEIGHT: Option<Height> = None;
const ABCI_REQUEST_PROVE: bool = false;

/// 0.25 is good average gas price on atom and iris
const DEFAULT_GAS_PRICE: f64 = 0.25;
pub(super) const TIMEOUT_HEIGHT_DELTA: u64 = 100;
pub const GAS_LIMIT_DEFAULT: u64 = 125_000;
pub const GAS_WANTED_BASE_VALUE: f64 = 50_000.;
pub(crate) const TX_DEFAULT_MEMO: &str = "";

// https://github.com/irisnet/irismod/blob/5016c1be6fdbcffc319943f33713f4a057622f0a/modules/htlc/types/validation.go#L19-L22
const MAX_TIME_LOCK: i64 = 34560;
const MIN_TIME_LOCK: i64 = 50;

const ACCOUNT_SEQUENCE_ERR: &str = "account sequence mismatch";

lazy_static! {
    static ref SEQUENCE_PARSER_REGEX: Regex = Regex::new(r"expected (\d+)").unwrap();
}

pub struct SerializedUnsignedTx {
    tx_json: Json,
    body_bytes: Vec<u8>,
}

type TendermintPrivKeyPolicy = PrivKeyPolicy<TendermintKeyPair>;

pub struct TendermintKeyPair {
    private_key_secret: Secp256k1Secret,
    public_key: Public,
}

impl TendermintKeyPair {
    fn new(private_key_secret: Secp256k1Secret, public_key: Public) -> Self {
        Self {
            private_key_secret,
            public_key,
        }
    }
}

#[derive(Clone, Deserialize)]
pub struct RpcNode {
    url: String,
    #[serde(default)]
    komodo_proxy: bool,
}

impl RpcNode {
    #[cfg(test)]
    fn for_test(url: &str) -> Self {
        Self {
            url: url.to_string(),
            komodo_proxy: false,
        }
    }
}

#[async_trait]
pub trait TendermintCommons {
    fn denom_to_ticker(&self, denom: &str) -> Option<String>;

    fn platform_denom(&self) -> &Denom;

    fn set_history_sync_state(&self, new_state: HistorySyncState);

    async fn get_block_timestamp(&self, block: i64) -> MmResult<Option<u64>, TendermintCoinRpcError>;

    async fn get_all_balances(&self) -> MmResult<AllBalancesResult, TendermintCoinRpcError>;

    async fn rpc_client(&self) -> MmResult<HttpClient, TendermintCoinRpcError>;
}

#[derive(Clone, Debug, PartialEq, Serialize, Deserialize)]
pub struct TendermintFeeDetails {
    pub coin: String,
    pub amount: BigDecimal,
    #[serde(skip)]
    pub uamount: u64,
    pub gas_limit: u64,
}

#[derive(Clone, Debug, Deserialize, Serialize)]
pub struct TendermintProtocolInfo {
    pub decimals: u8,
    denom: String,
    pub account_prefix: String,
    chain_id: String,
    gas_price: Option<f64>,
    #[serde(default)]
    ibc_channels: HashMap<String, ChannelId>,
}

#[derive(Clone)]
pub struct ActivatedTokenInfo {
    pub(crate) decimals: u8,
    pub ticker: String,
}

pub struct TendermintConf {
    avg_blocktime: u8,
    /// Derivation path of the coin.
    /// This derivation path consists of `purpose` and `coin_type` only
    /// where the full `BIP44` address has the following structure:
    /// `m/purpose'/coin_type'/account'/change/address_index`.
    derivation_path: Option<HDPathToCoin>,
}

impl TendermintConf {
    pub fn try_from_json(ticker: &str, conf: &Json) -> MmResult<Self, TendermintInitError> {
        let avg_blocktime = conf.get("avg_blocktime").or_mm_err(|| TendermintInitError {
            ticker: ticker.to_string(),
            kind: TendermintInitErrorKind::AvgBlockTimeMissing,
        })?;

        let avg_blocktime = avg_blocktime.as_i64().or_mm_err(|| TendermintInitError {
            ticker: ticker.to_string(),
            kind: TendermintInitErrorKind::AvgBlockTimeInvalid,
        })?;

        let avg_blocktime = u8::try_from(avg_blocktime).map_to_mm(|_| TendermintInitError {
            ticker: ticker.to_string(),
            kind: TendermintInitErrorKind::AvgBlockTimeInvalid,
        })?;

        let derivation_path = json::from_value(conf["derivation_path"].clone()).map_to_mm(|e| TendermintInitError {
            ticker: ticker.to_string(),
            kind: TendermintInitErrorKind::ErrorDeserializingDerivationPath(e.to_string()),
        })?;

        Ok(TendermintConf {
            avg_blocktime,
            derivation_path,
        })
    }
}

pub enum TendermintActivationPolicy {
    PrivateKey(PrivKeyPolicy<TendermintKeyPair>),
    PublicKey(PublicKey),
}

impl TendermintActivationPolicy {
    pub fn with_private_key_policy(private_key_policy: PrivKeyPolicy<TendermintKeyPair>) -> Self {
        Self::PrivateKey(private_key_policy)
    }

    pub fn with_public_key(account_public_key: PublicKey) -> Self { Self::PublicKey(account_public_key) }

    fn generate_account_id(&self, account_prefix: &str) -> Result<AccountId, ErrorReport> {
        match self {
            Self::PrivateKey(priv_key_policy) => {
                let pk = priv_key_policy.activated_key().ok_or_else(|| {
                    ErrorReport::new(io::Error::new(io::ErrorKind::NotFound, "Activated key not found"))
                })?;

                Ok(
                    account_id_from_privkey(pk.private_key_secret.as_slice(), account_prefix)
                        .map_err(|e| ErrorReport::new(io::Error::new(io::ErrorKind::InvalidData, e.to_string())))?,
                )
            },

            Self::PublicKey(account_public_key) => {
                account_id_from_raw_pubkey(account_prefix, &account_public_key.to_bytes())
            },
        }
    }

    fn public_key(&self) -> Result<PublicKey, io::Error> {
        match self {
            Self::PrivateKey(private_key_policy) => match private_key_policy {
                PrivKeyPolicy::Iguana(pair) => PublicKey::from_raw_secp256k1(&pair.public_key.to_bytes())
                    .ok_or_else(|| io::Error::new(io::ErrorKind::InvalidData, "Couldn't generate public key")),

                PrivKeyPolicy::HDWallet { activated_key, .. } => {
                    PublicKey::from_raw_secp256k1(&activated_key.public_key.to_bytes())
                        .ok_or_else(|| io::Error::new(io::ErrorKind::InvalidData, "Couldn't generate public key"))
                },

                PrivKeyPolicy::Trezor => Err(io::Error::new(
                    io::ErrorKind::Unsupported,
                    "Trezor is not supported yet!",
                )),

                #[cfg(target_arch = "wasm32")]
                PrivKeyPolicy::Metamask(_) => unreachable!(),
            },
            Self::PublicKey(account_public_key) => Ok(*account_public_key),
        }
    }

    pub(crate) fn activated_key_or_err(&self) -> Result<&Secp256k1Secret, MmError<PrivKeyPolicyNotAllowed>> {
        match self {
            Self::PrivateKey(private_key) => Ok(private_key.activated_key_or_err()?.private_key_secret.as_ref()),
            Self::PublicKey(_) => MmError::err(PrivKeyPolicyNotAllowed::UnsupportedMethod(
                "`activated_key_or_err` is not supported for pubkey-only activations".to_string(),
            )),
        }
    }

    pub(crate) fn activated_key(&self) -> Option<Secp256k1Secret> {
        match self {
            Self::PrivateKey(private_key) => Some(*private_key.activated_key()?.private_key_secret.as_ref()),
            Self::PublicKey(_) => None,
        }
    }

    pub(crate) fn path_to_coin_or_err(&self) -> Result<&HDPathToCoin, MmError<PrivKeyPolicyNotAllowed>> {
        match self {
            Self::PrivateKey(private_key) => Ok(private_key.path_to_coin_or_err()?),
            Self::PublicKey(_) => MmError::err(PrivKeyPolicyNotAllowed::UnsupportedMethod(
                "`path_to_coin_or_err` is not supported for pubkey-only activations".to_string(),
            )),
        }
    }

    pub(crate) fn hd_wallet_derived_priv_key_or_err(
        &self,
        path_to_address: &DerivationPath,
    ) -> Result<Secp256k1Secret, MmError<PrivKeyPolicyNotAllowed>> {
        match self {
            Self::PrivateKey(pair) => pair.hd_wallet_derived_priv_key_or_err(path_to_address),
            Self::PublicKey(_) => MmError::err(PrivKeyPolicyNotAllowed::UnsupportedMethod(
                "`hd_wallet_derived_priv_key_or_err` is not supported for pubkey-only activations".to_string(),
            )),
        }
    }
}

struct TendermintRpcClient(AsyncMutex<TendermintRpcClientImpl>);

struct TendermintRpcClientImpl {
    rpc_clients: Vec<HttpClient>,
}

#[async_trait]
impl RpcCommonOps for TendermintCoin {
    type RpcClient = HttpClient;
    type Error = TendermintCoinRpcError;

    async fn get_live_client(&self) -> Result<Self::RpcClient, Self::Error> {
        let mut client_impl = self.client.0.lock().await;
        // try to find first live client
        for (i, client) in client_impl.rpc_clients.clone().into_iter().enumerate() {
            match client.perform(HealthRequest).timeout(Duration::from_secs(15)).await {
                Ok(Ok(_)) => {
                    // Bring the live client to the front of rpc_clients
                    client_impl.rpc_clients.rotate_left(i);
                    return Ok(client);
                },
                Ok(Err(rpc_error)) => {
                    debug!("Could not perform healthcheck on: {:?}. Error: {}", &client, rpc_error);
                },
                Err(timeout_error) => {
                    debug!("Healthcheck timeout exceed on: {:?}. Error: {}", &client, timeout_error);
                },
            };
        }
        return Err(TendermintCoinRpcError::RpcClientError(
            "All the current rpc nodes are unavailable.".to_string(),
        ));
    }
}

pub struct TendermintCoinImpl {
    ticker: String,
    /// As seconds
    avg_blocktime: u8,
    /// My address
    pub account_id: AccountId,
    pub(super) account_prefix: String,
    pub activation_policy: TendermintActivationPolicy,
    pub(crate) decimals: u8,
    pub(super) denom: Denom,
    chain_id: ChainId,
    gas_price: Option<f64>,
    pub tokens_info: PaMutex<HashMap<String, ActivatedTokenInfo>>,
    /// This spawner is used to spawn coin's related futures that should be aborted on coin deactivation
    /// or on [`MmArc::stop`].
    pub(super) abortable_system: AbortableQueue,
    pub(crate) history_sync_state: Mutex<HistorySyncState>,
    client: TendermintRpcClient,
    pub(crate) ctx: MmWeak,
    pub(crate) is_keplr_from_ledger: bool,
    /// Key represents the account prefix of the target chain and
    /// the value is the channel ID used for sending transactions.
    ibc_channels: HashMap<String, ChannelId>,
}

#[derive(Clone)]
pub struct TendermintCoin(Arc<TendermintCoinImpl>);

impl Deref for TendermintCoin {
    type Target = TendermintCoinImpl;

    fn deref(&self) -> &Self::Target { &self.0 }
}

#[derive(Debug, Clone)]
pub struct TendermintInitError {
    pub ticker: String,
    pub kind: TendermintInitErrorKind,
}

#[derive(Display, Debug, Clone)]
pub enum TendermintInitErrorKind {
    Internal(String),
    InvalidPrivKey(String),
    CouldNotGenerateAccountId(String),
    EmptyRpcUrls,
    RpcClientInitError(String),
    InvalidChainId(String),
    InvalidDenom(String),
    InvalidProtocolData(String),
    InvalidPathToAddress(String),
    #[display(fmt = "'derivation_path' field is not found in config")]
    DerivationPathIsNotSet,
    #[display(fmt = "'account' field is not found in config")]
    AccountIsNotSet,
    #[display(fmt = "'address_index' field is not found in config")]
    AddressIndexIsNotSet,
    #[display(fmt = "Error deserializing 'derivation_path': {}", _0)]
    ErrorDeserializingDerivationPath(String),
    #[display(fmt = "Error deserializing 'path_to_address': {}", _0)]
    ErrorDeserializingPathToAddress(String),
    PrivKeyPolicyNotAllowed(PrivKeyPolicyNotAllowed),
    RpcError(String),
    #[display(fmt = "avg_blocktime is missing in coin configuration")]
    AvgBlockTimeMissing,
    #[display(fmt = "avg_blocktime must be in-between '0' and '255'.")]
    AvgBlockTimeInvalid,
    BalanceStreamInitError(String),
}

/// TODO: Rename this into `ClientRpcError` because this is very
/// confusing atm.
#[derive(Display, Debug, Serialize, SerializeErrorType)]
#[serde(tag = "error_type", content = "error_data")]
pub enum TendermintCoinRpcError {
    Prost(String),
    InvalidResponse(String),
    PerformError(String),
    RpcClientError(String),
    InternalError(String),
    #[display(fmt = "Account type '{}' is not supported for HTLCs", prefix)]
    UnexpectedAccountType {
        prefix: String,
    },
    NotFound(String),
}

impl From<DecodeError> for TendermintCoinRpcError {
    fn from(err: DecodeError) -> Self { TendermintCoinRpcError::Prost(err.to_string()) }
}

impl From<PrivKeyPolicyNotAllowed> for TendermintCoinRpcError {
    fn from(err: PrivKeyPolicyNotAllowed) -> Self { TendermintCoinRpcError::InternalError(err.to_string()) }
}

impl From<TendermintCoinRpcError> for WithdrawError {
    fn from(err: TendermintCoinRpcError) -> Self { WithdrawError::Transport(err.to_string()) }
}

impl From<TendermintCoinRpcError> for DelegationError {
    fn from(err: TendermintCoinRpcError) -> Self { DelegationError::Transport(err.to_string()) }
}

impl From<TendermintCoinRpcError> for BalanceError {
    fn from(err: TendermintCoinRpcError) -> Self {
        match err {
            TendermintCoinRpcError::InvalidResponse(e) => BalanceError::InvalidResponse(e),
            TendermintCoinRpcError::Prost(e) => BalanceError::InvalidResponse(e),
            TendermintCoinRpcError::PerformError(e)
            | TendermintCoinRpcError::RpcClientError(e)
            | TendermintCoinRpcError::NotFound(e) => BalanceError::Transport(e),
            TendermintCoinRpcError::InternalError(e) => BalanceError::Internal(e),
            TendermintCoinRpcError::UnexpectedAccountType { prefix } => {
                BalanceError::Internal(format!("Account type '{prefix}' is not supported for HTLCs"))
            },
        }
    }
}

impl From<TendermintCoinRpcError> for ValidatePaymentError {
    fn from(err: TendermintCoinRpcError) -> Self {
        match err {
            TendermintCoinRpcError::InvalidResponse(e) => ValidatePaymentError::InvalidRpcResponse(e),
            TendermintCoinRpcError::Prost(e) => ValidatePaymentError::InvalidRpcResponse(e),
            TendermintCoinRpcError::PerformError(e)
            | TendermintCoinRpcError::RpcClientError(e)
            | TendermintCoinRpcError::NotFound(e) => ValidatePaymentError::Transport(e),
            TendermintCoinRpcError::InternalError(e) => ValidatePaymentError::InternalError(e),
            TendermintCoinRpcError::UnexpectedAccountType { prefix } => {
                ValidatePaymentError::InvalidParameter(format!("Account type '{prefix}' is not supported for HTLCs"))
            },
        }
    }
}

impl From<TendermintCoinRpcError> for TradePreimageError {
    fn from(err: TendermintCoinRpcError) -> Self { TradePreimageError::Transport(err.to_string()) }
}

#[cfg(not(target_arch = "wasm32"))]
impl From<tendermint_rpc::Error> for TendermintCoinRpcError {
    fn from(err: tendermint_rpc::Error) -> Self { TendermintCoinRpcError::PerformError(err.to_string()) }
}

#[cfg(target_arch = "wasm32")]
impl From<PerformError> for TendermintCoinRpcError {
    fn from(err: PerformError) -> Self { TendermintCoinRpcError::PerformError(err.to_string()) }
}

impl From<TendermintCoinRpcError> for RawTransactionError {
    fn from(err: TendermintCoinRpcError) -> Self { RawTransactionError::Transport(err.to_string()) }
}

#[derive(Clone, Debug, PartialEq)]
pub struct CosmosTransaction {
    pub data: cosmrs::proto::cosmos::tx::v1beta1::TxRaw,
}

impl crate::Transaction for CosmosTransaction {
    fn tx_hex(&self) -> Vec<u8> { self.data.encode_to_vec() }

    fn tx_hash_as_bytes(&self) -> BytesJson {
        let bytes = self.data.encode_to_vec();
        let hash = sha256(&bytes);
        hash.to_vec().into()
    }
}

pub(crate) fn account_id_from_privkey(priv_key: &[u8], prefix: &str) -> MmResult<AccountId, TendermintInitErrorKind> {
    let signing_key =
        SigningKey::from_slice(priv_key).map_to_mm(|e| TendermintInitErrorKind::InvalidPrivKey(e.to_string()))?;

    signing_key
        .public_key()
        .account_id(prefix)
        .map_to_mm(|e| TendermintInitErrorKind::CouldNotGenerateAccountId(e.to_string()))
}

#[derive(Display, Debug)]
pub enum AccountIdFromPubkeyHexErr {
    InvalidHexString(FromHexError),
    CouldNotCreateAccountId(ErrorReport),
}

impl From<FromHexError> for AccountIdFromPubkeyHexErr {
    fn from(err: FromHexError) -> Self { AccountIdFromPubkeyHexErr::InvalidHexString(err) }
}

impl From<ErrorReport> for AccountIdFromPubkeyHexErr {
    fn from(err: ErrorReport) -> Self { AccountIdFromPubkeyHexErr::CouldNotCreateAccountId(err) }
}

pub fn account_id_from_pubkey_hex(prefix: &str, pubkey: &str) -> Result<AccountId, AccountIdFromPubkeyHexErr> {
    let pubkey_bytes = hex::decode(pubkey)?;
    Ok(account_id_from_raw_pubkey(prefix, &pubkey_bytes)?)
}

pub fn account_id_from_raw_pubkey(prefix: &str, pubkey: &[u8]) -> Result<AccountId, ErrorReport> {
    let pubkey_hash = dhash160(pubkey);
    AccountId::new(prefix, pubkey_hash.as_slice())
}

#[derive(Debug, Clone, PartialEq)]
pub struct AllBalancesResult {
    pub platform_balance: BigDecimal,
    pub tokens_balances: HashMap<String, BigDecimal>,
}

#[derive(Debug, Display)]
enum SearchForSwapTxSpendErr {
    Cosmrs(ErrorReport),
    Rpc(TendermintCoinRpcError),
    TxMessagesEmpty,
    ClaimHtlcTxNotFound,
    UnexpectedHtlcState(i32),
    #[display(fmt = "Account type '{}' is not supported for HTLCs", prefix)]
    UnexpectedAccountType {
        prefix: String,
    },
    Proto(DecodeError),
}

impl From<ErrorReport> for SearchForSwapTxSpendErr {
    fn from(e: ErrorReport) -> Self { SearchForSwapTxSpendErr::Cosmrs(e) }
}

impl From<TendermintCoinRpcError> for SearchForSwapTxSpendErr {
    fn from(e: TendermintCoinRpcError) -> Self { SearchForSwapTxSpendErr::Rpc(e) }
}

impl From<DecodeError> for SearchForSwapTxSpendErr {
    fn from(e: DecodeError) -> Self { SearchForSwapTxSpendErr::Proto(e) }
}

#[async_trait]
impl TendermintCommons for TendermintCoin {
    fn platform_denom(&self) -> &Denom { &self.denom }

    fn set_history_sync_state(&self, new_state: HistorySyncState) {
        *self.history_sync_state.lock().unwrap() = new_state;
    }

    async fn get_block_timestamp(&self, block: i64) -> MmResult<Option<u64>, TendermintCoinRpcError> {
        let block_response = self.get_block_by_height(block).await?;
        let block_header = some_or_return_ok_none!(some_or_return_ok_none!(block_response.block).header);
        let timestamp = some_or_return_ok_none!(block_header.time);

        Ok(u64::try_from(timestamp.seconds).ok())
    }

    fn denom_to_ticker(&self, denom: &str) -> Option<String> {
        if self.denom.as_ref() == denom {
            return Some(self.ticker.clone());
        }

        let ctx = MmArc::from_weak(&self.ctx)?;

        ctx.conf["coins"].as_array()?.iter().find_map(|coin| {
            coin["protocol"]["protocol_data"]["denom"]
                .as_str()
                .filter(|&d| d.to_lowercase() == denom.to_lowercase())
                .and_then(|_| coin["coin"].as_str().map(|s| s.to_owned()))
        })
    }

    async fn get_all_balances(&self) -> MmResult<AllBalancesResult, TendermintCoinRpcError> {
        let platform_balance_denom = self
            .account_balance_for_denom(&self.account_id, self.denom.to_string())
            .await?;
        let platform_balance = big_decimal_from_sat_unsigned(platform_balance_denom, self.decimals);
        let ibc_assets_info = self.tokens_info.lock().clone();

        let mut requests = Vec::with_capacity(ibc_assets_info.len());
        for (denom, info) in ibc_assets_info {
            let fut = async move {
                let balance_denom = self
                    .account_balance_for_denom(&self.account_id, denom)
                    .await
                    .map_err(|e| e.into_inner())?;
                let balance_decimal = big_decimal_from_sat_unsigned(balance_denom, info.decimals);
                Ok::<_, TendermintCoinRpcError>((info.ticker, balance_decimal))
            };
            requests.push(fut);
        }
        let tokens_balances = try_join_all(requests).await?.into_iter().collect();

        Ok(AllBalancesResult {
            platform_balance,
            tokens_balances,
        })
    }

    #[inline(always)]
    async fn rpc_client(&self) -> MmResult<HttpClient, TendermintCoinRpcError> {
        self.get_live_client().await.map_to_mm(|e| e)
    }
}

#[cfg_attr(test, mockable)]
impl TendermintCoin {
    #[allow(clippy::too_many_arguments)]
    pub async fn init(
        ctx: &MmArc,
        ticker: String,
        conf: TendermintConf,
        protocol_info: TendermintProtocolInfo,
        nodes: Vec<RpcNode>,
        tx_history: bool,
        activation_policy: TendermintActivationPolicy,
        is_keplr_from_ledger: bool,
    ) -> MmResult<TendermintCoin, TendermintInitError> {
        if nodes.is_empty() {
            return MmError::err(TendermintInitError {
                ticker,
                kind: TendermintInitErrorKind::EmptyRpcUrls,
            });
        }

        let account_id = activation_policy
            .generate_account_id(&protocol_info.account_prefix)
            .map_to_mm(|e| TendermintInitError {
                ticker: ticker.clone(),
                kind: TendermintInitErrorKind::CouldNotGenerateAccountId(e.to_string()),
            })?;

        let rpc_clients = clients_from_urls(ctx, nodes).mm_err(|kind| TendermintInitError {
            ticker: ticker.clone(),
            kind,
        })?;

        let client_impl = TendermintRpcClientImpl { rpc_clients };

        let chain_id = ChainId::try_from(protocol_info.chain_id).map_to_mm(|e| TendermintInitError {
            ticker: ticker.clone(),
            kind: TendermintInitErrorKind::InvalidChainId(e.to_string()),
        })?;

        let denom = Denom::from_str(&protocol_info.denom).map_to_mm(|e| TendermintInitError {
            ticker: ticker.clone(),
            kind: TendermintInitErrorKind::InvalidDenom(e.to_string()),
        })?;

        let history_sync_state = if tx_history {
            HistorySyncState::NotStarted
        } else {
            HistorySyncState::NotEnabled
        };

        // Create an abortable system linked to the `MmCtx` so if the context is stopped via `MmArc::stop`,
        // all spawned futures related to `TendermintCoin` will be aborted as well.
        let abortable_system = ctx
            .abortable_system
            .create_subsystem()
            .map_to_mm(|e| TendermintInitError {
                ticker: ticker.clone(),
                kind: TendermintInitErrorKind::Internal(e.to_string()),
            })?;

        Ok(TendermintCoin(Arc::new(TendermintCoinImpl {
            ticker,
            account_id,
            account_prefix: protocol_info.account_prefix,
            activation_policy,
            decimals: protocol_info.decimals,
            denom,
            chain_id,
            gas_price: protocol_info.gas_price,
            avg_blocktime: conf.avg_blocktime,
            tokens_info: PaMutex::new(HashMap::new()),
            abortable_system,
            history_sync_state: Mutex::new(history_sync_state),
            client: TendermintRpcClient(AsyncMutex::new(client_impl)),
            ibc_channels: protocol_info.ibc_channels,
            ctx: ctx.weak(),
            is_keplr_from_ledger,
        })))
    }

    /// Finds the IBC channel by querying the given channel ID and port ID
    /// and returns its information.
    async fn query_ibc_channel(
        &self,
        channel_id: ChannelId,
        port_id: &str,
    ) -> MmResult<ibc::core::channel::v1::Channel, TendermintCoinRpcError> {
        let payload = QueryChannelRequest {
            channel_id: channel_id.to_string(),
            port_id: port_id.to_string(),
        }
        .encode_to_vec();

        let request = AbciRequest::new(
            Some(ABCI_IBC_CHANNEL_QUERY_PATH.to_string()),
            payload,
            ABCI_REQUEST_HEIGHT,
            ABCI_REQUEST_PROVE,
        );

        let response = self.rpc_client().await?.perform(request).await?;
        let response = QueryChannelResponse::decode(response.response.value.as_slice())?;

        response.channel.ok_or_else(|| {
            MmError::new(TendermintCoinRpcError::NotFound(format!(
                "No result for channel id: {channel_id}, port: {port_id}."
            )))
        })
    }

    /// Returns a **healthy** IBC channel ID for the given target address.
    pub(crate) async fn get_healthy_ibc_channel_for_address(
        &self,
        target_address: &AccountId,
    ) -> Result<ChannelId, MmError<WithdrawError>> {
        // ref: https://github.com/cosmos/ibc-go/blob/7f34724b982581435441e0bb70598c3e3a77f061/proto/ibc/core/channel/v1/channel.proto#L51-L68
        const STATE_OPEN: i32 = 3;

        let channel_id =
            *self
                .ibc_channels
                .get(target_address.prefix())
                .ok_or_else(|| WithdrawError::IBCChannelCouldNotFound {
                    target_address: target_address.to_string(),
                })?;

        let channel = self.query_ibc_channel(channel_id, "transfer").await?;

        // TODO: Extend the validation logic to also include:
        //
        //   - Checking the time of the last update on the channel
        //   - Verifying the total amount transferred since the channel was created
        //   - Check the channel creation time
        if channel.state != STATE_OPEN {
            return MmError::err(WithdrawError::IBCChannelNotHealthy { channel_id });
        }

        Ok(channel_id)
    }

    #[inline(always)]
    fn gas_price(&self) -> f64 { self.gas_price.unwrap_or(DEFAULT_GAS_PRICE) }

    #[allow(unused)]
    async fn get_latest_block(&self) -> MmResult<GetLatestBlockResponse, TendermintCoinRpcError> {
        let request = GetLatestBlockRequest {};
        let request = AbciRequest::new(
            Some(ABCI_GET_LATEST_BLOCK_PATH.to_string()),
            request.encode_to_vec(),
            ABCI_REQUEST_HEIGHT,
            ABCI_REQUEST_PROVE,
        );

        let response = self.rpc_client().await?.perform(request).await?;

        Ok(GetLatestBlockResponse::decode(response.response.value.as_slice())?)
    }

    #[allow(unused)]
    async fn get_block_by_height(&self, height: i64) -> MmResult<GetBlockByHeightResponse, TendermintCoinRpcError> {
        let request = GetBlockByHeightRequest { height };
        let request = AbciRequest::new(
            Some(ABCI_GET_BLOCK_BY_HEIGHT_PATH.to_string()),
            request.encode_to_vec(),
            ABCI_REQUEST_HEIGHT,
            ABCI_REQUEST_PROVE,
        );

        let response = self.rpc_client().await?.perform(request).await?;

        Ok(GetBlockByHeightResponse::decode(response.response.value.as_slice())?)
    }

    // We must simulate the tx on rpc nodes in order to calculate network fee.
    // Right now cosmos doesn't expose any of gas price and fee informations directly.
    // Therefore, we can call SimulateRequest or CheckTx(doesn't work with using Abci interface) to get used gas or fee itself.
    pub(super) fn gen_simulated_tx(
        &self,
        account_info: &BaseAccount,
        priv_key: &Secp256k1Secret,
        tx_payload: Any,
        timeout_height: u64,
        memo: &str,
    ) -> cosmrs::Result<Vec<u8>> {
        let fee_amount = Coin {
            denom: self.denom.clone(),
            amount: 0_u64.into(),
        };

        let fee = Fee::from_amount_and_gas(fee_amount, GAS_LIMIT_DEFAULT);

        let signkey = SigningKey::from_slice(priv_key.as_slice())?;
        let tx_body = tx::Body::new(vec![tx_payload], memo, timeout_height as u32);
        let auth_info = SignerInfo::single_direct(Some(signkey.public_key()), account_info.sequence).auth_info(fee);
        let sign_doc = SignDoc::new(&tx_body, &auth_info, &self.chain_id, account_info.account_number)?;
        sign_doc.sign(&signkey)?.to_bytes()
    }

    /// This is converted from irismod and cosmos-sdk source codes written in golang.
    /// Refs:
    ///  - Main algorithm: https://github.com/irisnet/irismod/blob/main/modules/htlc/types/htlc.go#L157
    ///  - Coins string building https://github.com/cosmos/cosmos-sdk/blob/main/types/coin.go#L210-L225
    fn calculate_htlc_id(
        &self,
        from_address: &AccountId,
        to_address: &AccountId,
        amount: &[Coin],
        secret_hash: &[u8],
    ) -> String {
        // Needs to be sorted if contains multiple coins
        // let mut amount = amount;
        // amount.sort();

        let coins_string = amount
            .iter()
            .map(|t| format!("{}{}", t.amount, t.denom))
            .collect::<Vec<String>>()
            .join(",");

        let mut htlc_id = vec![];
        htlc_id.extend_from_slice(secret_hash);
        htlc_id.extend_from_slice(&from_address.to_bytes());
        htlc_id.extend_from_slice(&to_address.to_bytes());
        htlc_id.extend_from_slice(coins_string.as_bytes());
        sha256(&htlc_id).to_string().to_uppercase()
    }

    async fn common_send_raw_tx_bytes(
        &self,
        tx_payload: Any,
        fee: Fee,
        timeout_height: u64,
        memo: &str,
        timeout: Duration,
    ) -> Result<(String, Raw), TransactionErr> {
        // As there wouldn't be enough time to process the data, to mitigate potential edge problems (such as attempting to send transaction
        // bytes half a second before expiration, which may take longer to send and result in the transaction amount being wasted due to a timeout),
        // reduce the expiration time by 5 seconds.
        let expiration = timeout - Duration::from_secs(5);

        match self.activation_policy {
            TendermintActivationPolicy::PrivateKey(_) => {
                try_tx_s!(
                    self.seq_safe_send_raw_tx_bytes(tx_payload, fee, timeout_height, memo)
                        .timeout(expiration)
                        .await
                )
            },
            TendermintActivationPolicy::PublicKey(_) => {
                try_tx_s!(
                    self.send_unsigned_tx_externally(tx_payload, fee, timeout_height, memo, expiration)
                        .timeout(expiration)
                        .await
                )
            },
        }
    }

    async fn seq_safe_send_raw_tx_bytes(
        &self,
        tx_payload: Any,
        fee: Fee,
        timeout_height: u64,
        memo: &str,
    ) -> Result<(String, Raw), TransactionErr> {
        let mut account_info = try_tx_s!(self.account_info(&self.account_id).await);
        let (tx_id, tx_raw) = loop {
            let tx_raw = try_tx_s!(self.any_to_signed_raw_tx(
                try_tx_s!(self.activation_policy.activated_key_or_err()),
                &account_info,
                tx_payload.clone(),
                fee.clone(),
                timeout_height,
                memo,
            ));

            match self.send_raw_tx_bytes(&try_tx_s!(tx_raw.to_bytes())).compat().await {
                Ok(tx_id) => break (tx_id, tx_raw),
                Err(e) => {
                    if e.contains(ACCOUNT_SEQUENCE_ERR) {
                        account_info.sequence = try_tx_s!(parse_expected_sequence_number(&e));
                        debug!("Got wrong account sequence, trying again.");
                        continue;
                    }

                    return Err(crate::TransactionErr::Plain(ERRL!("{}", e)));
                },
            };
        };

        Ok((tx_id, tx_raw))
    }

    async fn send_unsigned_tx_externally(
        &self,
        tx_payload: Any,
        fee: Fee,
        timeout_height: u64,
        memo: &str,
        timeout: Duration,
    ) -> Result<(String, Raw), TransactionErr> {
        #[derive(Deserialize)]
        struct TxHashData {
            hash: String,
        }

        let ctx = try_tx_s!(MmArc::from_weak(&self.ctx).ok_or(ERRL!("ctx must be initialized already")));

        let account_info = try_tx_s!(self.account_info(&self.account_id).await);
        let SerializedUnsignedTx { tx_json, body_bytes } = if self.is_keplr_from_ledger {
            try_tx_s!(self.any_to_legacy_amino_json(&account_info, tx_payload, fee, timeout_height, memo))
        } else {
            try_tx_s!(self.any_to_serialized_sign_doc(&account_info, tx_payload, fee, timeout_height, memo))
        };

        let data: TxHashData = try_tx_s!(ctx
            .ask_for_data(&format!("TX_HASH:{}", self.ticker()), tx_json, timeout)
            .await
            .map_err(|e| ERRL!("{}", e)));

        let tx = try_tx_s!(self.request_tx(data.hash.clone()).await.map_err(|e| ERRL!("{}", e)));

        let tx_raw_inner = TxRaw {
            body_bytes: tx.body.as_ref().map(Message::encode_to_vec).unwrap_or_default(),
            auth_info_bytes: tx.auth_info.as_ref().map(Message::encode_to_vec).unwrap_or_default(),
            signatures: tx.signatures,
        };

        if body_bytes != tx_raw_inner.body_bytes {
            return Err(crate::TransactionErr::Plain(ERRL!(
                "Unsigned transaction don't match with the externally provided transaction."
            )));
        }

        Ok((data.hash, Raw::from(tx_raw_inner)))
    }

    #[allow(deprecated)]
    pub(super) async fn calculate_fee(
        &self,
        msg: Any,
        timeout_height: u64,
        memo: &str,
        withdraw_fee: Option<WithdrawFee>,
    ) -> MmResult<Fee, TendermintCoinRpcError> {
        let activated_priv_key = if let Ok(activated_priv_key) = self.activation_policy.activated_key_or_err() {
            activated_priv_key
        } else {
            let (gas_price, gas_limit) = self.gas_info_for_withdraw(&withdraw_fee, GAS_LIMIT_DEFAULT);
            let amount = ((GAS_WANTED_BASE_VALUE * 1.5) * gas_price).ceil();

            let fee_amount = Coin {
                denom: self.platform_denom().clone(),
                amount: (amount as u64).into(),
            };

            return Ok(Fee::from_amount_and_gas(fee_amount, gas_limit));
        };

        let mut account_info = self.account_info(&self.account_id).await?;
        let (response, raw_response) = loop {
            let tx_bytes = self
                .gen_simulated_tx(&account_info, activated_priv_key, msg.clone(), timeout_height, memo)
                .map_to_mm(|e| TendermintCoinRpcError::InternalError(format!("{}", e)))?;

            let request = AbciRequest::new(
                Some(ABCI_SIMULATE_TX_PATH.to_string()),
                SimulateRequest { tx_bytes, tx: None }.encode_to_vec(),
                ABCI_REQUEST_HEIGHT,
                ABCI_REQUEST_PROVE,
            );

            let raw_response = self.rpc_client().await?.perform(request).await?;

            let log = raw_response.response.log.to_string();
            if log.contains(ACCOUNT_SEQUENCE_ERR) {
                account_info.sequence = parse_expected_sequence_number(&log)?;
                debug!("Got wrong account sequence, trying again.");
                continue;
            }

            match raw_response.response.code {
                cosmrs::tendermint::abci::Code::Ok => {},
                cosmrs::tendermint::abci::Code::Err(ecode) => {
                    return MmError::err(TendermintCoinRpcError::InvalidResponse(format!(
                        "Could not read gas_info. Error code: {} Message: {}",
                        ecode, raw_response.response.log
                    )));
                },
            };

            break (
                SimulateResponse::decode(raw_response.response.value.as_slice())?,
                raw_response,
            );
        };

        let gas = response.gas_info.as_ref().ok_or_else(|| {
            TendermintCoinRpcError::InvalidResponse(format!(
                "Could not read gas_info. Invalid Response: {:?}",
                raw_response
            ))
        })?;

        let (gas_price, gas_limit) = self.gas_info_for_withdraw(&withdraw_fee, GAS_LIMIT_DEFAULT);

        let amount = ((gas.gas_used as f64 * 1.5) * gas_price).ceil();

        let fee_amount = Coin {
            denom: self.platform_denom().clone(),
            amount: (amount as u64).into(),
        };

        Ok(Fee::from_amount_and_gas(fee_amount, gas_limit))
    }

    #[allow(deprecated)]
    pub(super) async fn calculate_account_fee_amount_as_u64(
        &self,
        account_id: &AccountId,
        priv_key: Option<Secp256k1Secret>,
        msg: Any,
        timeout_height: u64,
        memo: &str,
        withdraw_fee: Option<WithdrawFee>,
    ) -> MmResult<u64, TendermintCoinRpcError> {
        let priv_key = if let Some(priv_key) = priv_key {
            priv_key
        } else {
            let (gas_price, _) = self.gas_info_for_withdraw(&withdraw_fee, 0);
            return Ok(((GAS_WANTED_BASE_VALUE * 1.5) * gas_price).ceil() as u64);
        };

        let mut account_info = self.account_info(account_id).await?;
        let (response, raw_response) = loop {
            let tx_bytes = self
                .gen_simulated_tx(&account_info, &priv_key, msg.clone(), timeout_height, memo)
                .map_to_mm(|e| TendermintCoinRpcError::InternalError(format!("{}", e)))?;

            let request = AbciRequest::new(
                Some(ABCI_SIMULATE_TX_PATH.to_string()),
                SimulateRequest { tx_bytes, tx: None }.encode_to_vec(),
                ABCI_REQUEST_HEIGHT,
                ABCI_REQUEST_PROVE,
            );

            let raw_response = self.rpc_client().await?.perform(request).await?;

            let log = raw_response.response.log.to_string();
            if log.contains(ACCOUNT_SEQUENCE_ERR) {
                account_info.sequence = parse_expected_sequence_number(&log)?;
                debug!("Got wrong account sequence, trying again.");
                continue;
            }

            match raw_response.response.code {
                cosmrs::tendermint::abci::Code::Ok => {},
                cosmrs::tendermint::abci::Code::Err(ecode) => {
                    return MmError::err(TendermintCoinRpcError::InvalidResponse(format!(
                        "Could not read gas_info. Error code: {} Message: {}",
                        ecode, raw_response.response.log
                    )));
                },
            };

            break (
                SimulateResponse::decode(raw_response.response.value.as_slice())?,
                raw_response,
            );
        };

        let gas = response.gas_info.as_ref().ok_or_else(|| {
            TendermintCoinRpcError::InvalidResponse(format!(
                "Could not read gas_info. Invalid Response: {:?}",
                raw_response
            ))
        })?;

        let (gas_price, _) = self.gas_info_for_withdraw(&withdraw_fee, 0);

        Ok(((gas.gas_used as f64 * 1.5) * gas_price).ceil() as u64)
    }

    pub(super) async fn account_info(&self, account_id: &AccountId) -> MmResult<BaseAccount, TendermintCoinRpcError> {
        let request = QueryAccountRequest {
            address: account_id.to_string(),
        };
        let request = AbciRequest::new(
            Some(ABCI_QUERY_ACCOUNT_PATH.to_string()),
            request.encode_to_vec(),
            ABCI_REQUEST_HEIGHT,
            ABCI_REQUEST_PROVE,
        );

        let response = self.rpc_client().await?.perform(request).await?;
        let account_response = QueryAccountResponse::decode(response.response.value.as_slice())?;
        let account = account_response
            .account
            .or_mm_err(|| TendermintCoinRpcError::InvalidResponse("Account is None".into()))?;

        let account_prefix = self.account_prefix.clone();
        let base_account = match BaseAccount::decode(account.value.as_slice()) {
            Ok(account) => account,
            Err(err) if account_prefix.as_str() == "iaa" => {
                let ethermint_account = EthermintAccount::decode(account.value.as_slice())?;

                ethermint_account
                    .base_account
                    .or_mm_err(|| TendermintCoinRpcError::Prost(err.to_string()))?
            },
            Err(err) => {
                return MmError::err(TendermintCoinRpcError::Prost(err.to_string()));
            },
        };

        Ok(base_account)
    }

    pub(super) async fn account_balance_for_denom(
        &self,
        account_id: &AccountId,
        denom: String,
    ) -> MmResult<u64, TendermintCoinRpcError> {
        let request = QueryBalanceRequest {
            address: account_id.to_string(),
            denom,
        };
        let request = AbciRequest::new(
            Some(ABCI_QUERY_BALANCE_PATH.to_string()),
            request.encode_to_vec(),
            ABCI_REQUEST_HEIGHT,
            ABCI_REQUEST_PROVE,
        );

        let response = self.rpc_client().await?.perform(request).await?;
        let response = QueryBalanceResponse::decode(response.response.value.as_slice())?;
        response
            .balance
            .or_mm_err(|| TendermintCoinRpcError::InvalidResponse("balance is None".into()))?
            .amount
            .parse()
            .map_to_mm(|e| TendermintCoinRpcError::InvalidResponse(format!("balance is not u64, err {}", e)))
    }

    pub(super) fn extract_account_id_and_private_key(
        &self,
        withdraw_from: Option<AddressIdentifier>,
    ) -> Result<(AccountId, Option<H256>), io::Error> {
        if let TendermintActivationPolicy::PublicKey(_) = self.activation_policy {
            return Ok((self.account_id.clone(), None));
        }

        match withdraw_from {
            Some(from) => {
                let path_to_coin = self
                    .activation_policy
                    .path_to_coin_or_err()
                    .map_err(|e| io::Error::new(io::ErrorKind::InvalidData, e.to_string()))?;

                let path_to_address = from
                    .to_address_path(path_to_coin.coin_type())
                    .map_err(|e| io::Error::new(io::ErrorKind::InvalidData, e.to_string()))?
                    .to_derivation_path(path_to_coin)
                    .map_err(|e| io::Error::new(io::ErrorKind::InvalidData, e.to_string()))?;

                let priv_key = self
                    .activation_policy
                    .hd_wallet_derived_priv_key_or_err(&path_to_address)
                    .map_err(|e| io::Error::new(io::ErrorKind::InvalidData, e.to_string()))?;

                let account_id = account_id_from_privkey(priv_key.as_slice(), &self.account_prefix)
                    .map_err(|e| io::Error::new(io::ErrorKind::InvalidInput, e.to_string()))?;
                Ok((account_id, Some(priv_key)))
            },
            None => {
                let activated_key = self
                    .activation_policy
                    .activated_key_or_err()
                    .map_err(|e| io::Error::new(io::ErrorKind::InvalidData, e.to_string()))?;

                Ok((self.account_id.clone(), Some(*activated_key)))
            },
        }
    }

    pub(super) fn any_to_transaction_data(
        &self,
        maybe_priv_key: Option<H256>,
        message: Any,
        account_info: &BaseAccount,
        fee: Fee,
        timeout_height: u64,
        memo: &str,
    ) -> Result<TransactionData, ErrorReport> {
        if let Some(priv_key) = maybe_priv_key {
            let tx_raw = self.any_to_signed_raw_tx(&priv_key, account_info, message, fee, timeout_height, memo)?;
            let tx_bytes = tx_raw.to_bytes()?;
            let hash = sha256(&tx_bytes);

            Ok(TransactionData::new_signed(
                tx_bytes.into(),
                hex::encode_upper(hash.as_slice()),
            ))
        } else {
            let SerializedUnsignedTx { tx_json, .. } = if self.is_keplr_from_ledger {
                self.any_to_legacy_amino_json(account_info, message, fee, timeout_height, memo)
            } else {
                self.any_to_serialized_sign_doc(account_info, message, fee, timeout_height, memo)
            }?;

            Ok(TransactionData::Unsigned(tx_json))
        }
    }

    fn gen_create_htlc_tx(
        &self,
        denom: Denom,
        to: &AccountId,
        amount: cosmrs::Amount,
        secret_hash: &[u8],
        time_lock: u64,
    ) -> MmResult<TendermintHtlc, TxMarshalingErr> {
        let amount = vec![Coin { denom, amount }];
        let timestamp = 0_u64;

        let htlc_type = HtlcType::from_str(&self.account_prefix).map_err(|_| {
            TxMarshalingErr::NotSupported(format!(
                "Account type '{}' is not supported for HTLCs",
                self.account_prefix
            ))
        })?;

        let msg_payload = CreateHtlcMsg::new(
            htlc_type,
            self.account_id.clone(),
            to.clone(),
            amount.clone(),
            hex::encode(secret_hash),
            timestamp,
            time_lock,
        );

        let htlc_id = self.calculate_htlc_id(&self.account_id, to, &amount, secret_hash);

        Ok(TendermintHtlc {
            id: htlc_id,
            msg_payload: msg_payload
                .to_any()
                .map_err(|e| MmError::new(TxMarshalingErr::InvalidInput(e.to_string())))?,
        })
    }

    fn gen_claim_htlc_tx(&self, htlc_id: String, secret: &[u8]) -> MmResult<TendermintHtlc, TxMarshalingErr> {
        let htlc_type = HtlcType::from_str(&self.account_prefix).map_err(|_| {
            TxMarshalingErr::NotSupported(format!(
                "Account type '{}' is not supported for HTLCs",
                self.account_prefix
            ))
        })?;

        let msg_payload = ClaimHtlcMsg::new(htlc_type, htlc_id.clone(), self.account_id.clone(), hex::encode(secret));

        Ok(TendermintHtlc {
            id: htlc_id,
            msg_payload: msg_payload
                .to_any()
                .map_err(|e| MmError::new(TxMarshalingErr::InvalidInput(e.to_string())))?,
        })
    }

    pub(super) fn any_to_signed_raw_tx(
        &self,
        priv_key: &Secp256k1Secret,
        account_info: &BaseAccount,
        tx_payload: Any,
        fee: Fee,
        timeout_height: u64,
        memo: &str,
    ) -> cosmrs::Result<Raw> {
        let signkey = SigningKey::from_slice(priv_key.as_slice())?;
        let tx_body = tx::Body::new(vec![tx_payload], memo, timeout_height as u32);
        let auth_info = SignerInfo::single_direct(Some(signkey.public_key()), account_info.sequence).auth_info(fee);
        let sign_doc = SignDoc::new(&tx_body, &auth_info, &self.chain_id, account_info.account_number)?;
        sign_doc.sign(&signkey)
    }

    pub(super) fn any_to_serialized_sign_doc(
        &self,
        account_info: &BaseAccount,
        tx_payload: Any,
        fee: Fee,
        timeout_height: u64,
        memo: &str,
    ) -> cosmrs::Result<SerializedUnsignedTx> {
        let tx_body = tx::Body::new(vec![tx_payload], memo, timeout_height as u32);
        let pubkey = self.activation_policy.public_key()?.into();
        let auth_info = SignerInfo::single_direct(Some(pubkey), account_info.sequence).auth_info(fee);
        let sign_doc = SignDoc::new(&tx_body, &auth_info, &self.chain_id, account_info.account_number)?;

        let tx_json = json!({
            "sign_doc": {
                "body_bytes": sign_doc.body_bytes,
                "auth_info_bytes": sign_doc.auth_info_bytes,
                "chain_id": sign_doc.chain_id,
                "account_number": sign_doc.account_number,
            }
        });

        Ok(SerializedUnsignedTx {
            tx_json,
            body_bytes: sign_doc.body_bytes,
        })
    }

    /// This should only be used for Keplr from Ledger!
    /// When using Keplr from Ledger, they don't accept `SING_MODE_DIRECT` transactions.
    ///
    /// Visit https://docs.cosmos.network/main/build/architecture/adr-050-sign-mode-textual#context for more context.
    pub(super) fn any_to_legacy_amino_json(
        &self,
        account_info: &BaseAccount,
        tx_payload: Any,
        fee: Fee,
        timeout_height: u64,
        memo: &str,
    ) -> cosmrs::Result<SerializedUnsignedTx> {
        const MSG_SEND_TYPE_URL: &str = "/cosmos.bank.v1beta1.MsgSend";
        const LEDGER_MSG_SEND_TYPE_URL: &str = "cosmos-sdk/MsgSend";

        // Ledger's keplr works as wallet-only, so `MsgSend` support is enough for now.
        if tx_payload.type_url != MSG_SEND_TYPE_URL {
            return Err(ErrorReport::new(io::Error::new(
                io::ErrorKind::Unsupported,
                format!(
                    "Signing mode `SIGN_MODE_LEGACY_AMINO_JSON` is not supported for '{}' transaction type.",
                    tx_payload.type_url
                ),
            )));
        }

        let msg_send = MsgSend::from_any(&tx_payload)?;
        let timeout_height = u32::try_from(timeout_height)?;
        let original_tx_type_url = tx_payload.type_url.clone();
        let body_bytes = tx::Body::new(vec![tx_payload], memo, timeout_height).into_bytes()?;

        let amount: Vec<Json> = msg_send
            .amount
            .into_iter()
            .map(|t| {
                json!( {
                    "denom": t.denom,
                    // Numbers needs to be converted into string type.
                    // Ref: https://github.com/cosmos/ledger-cosmos/blob/c707129e59f6e0f07ad67161a6b75e8951af063c/docs/TXSPEC.md#json-format
                    "amount": t.amount.to_string(),
                })
            })
            .collect();

        let msg = json!({
            "type": LEDGER_MSG_SEND_TYPE_URL,
            "value": json!({
                "from_address": msg_send.from_address.to_string(),
                "to_address": msg_send.to_address.to_string(),
                "amount": amount,
            })
        });

        let fee_amount: Vec<Json> = fee
            .amount
            .into_iter()
            .map(|t| {
                json!( {
                    "denom": t.denom,
                    // Numbers needs to be converted into string type.
                    // Ref: https://github.com/cosmos/ledger-cosmos/blob/c707129e59f6e0f07ad67161a6b75e8951af063c/docs/TXSPEC.md#json-format
                    "amount": t.amount.to_string(),
                })
            })
            .collect();

        let tx_json = serde_json::json!({
            "legacy_amino_json": {
                "account_number": account_info.account_number.to_string(),
                "chain_id": self.chain_id.to_string(),
                "fee": {
                    "amount": fee_amount,
                    "gas": fee.gas_limit.to_string()
                },
                "memo": memo,
                "msgs": [msg],
                "sequence": account_info.sequence.to_string(),
            },
            "original_tx_type_url": original_tx_type_url,
        });

        Ok(SerializedUnsignedTx { tx_json, body_bytes })
    }

    #[allow(clippy::let_unit_value)] // for mockable
    pub fn add_activated_token_info(&self, ticker: String, decimals: u8, denom: Denom) {
        self.tokens_info
            .lock()
            .insert(denom.to_string(), ActivatedTokenInfo { decimals, ticker });
    }

    fn estimate_blocks_from_duration(&self, duration: u64) -> i64 {
        let estimated_time_lock = (duration / self.avg_blocktime as u64) as i64;

        estimated_time_lock.clamp(MIN_TIME_LOCK, MAX_TIME_LOCK)
    }

    pub(crate) fn check_if_my_payment_sent_for_denom(
        &self,
        decimals: u8,
        denom: Denom,
        other_pub: &[u8],
        secret_hash: &[u8],
        amount: &BigDecimal,
    ) -> Box<dyn Future<Item = Option<TransactionEnum>, Error = String> + Send> {
        let amount = try_fus!(sat_from_big_decimal(amount, decimals));
        let amount = vec![Coin {
            denom,
            amount: amount.into(),
        }];

        let pubkey_hash = dhash160(other_pub);
        let to_address = try_fus!(AccountId::new(&self.account_prefix, pubkey_hash.as_slice()));

        let htlc_id = self.calculate_htlc_id(&self.account_id, &to_address, &amount, secret_hash);

        let coin = self.clone();
        let fut = async move {
            let htlc_response = try_s!(coin.query_htlc(htlc_id.clone()).await);

            let Some(htlc_state) = htlc_response.htlc_state() else {
                return Ok(None);
            };

            match htlc_state {
                HTLC_STATE_OPEN | HTLC_STATE_COMPLETED | HTLC_STATE_REFUNDED => {},
                unexpected_state => return Err(format!("Unexpected state for HTLC {}", unexpected_state)),
            };

            let rpc_client = try_s!(coin.rpc_client().await);
            let q = format!("create_htlc.id = '{}'", htlc_id);

            let response = try_s!(
                // Search single tx
                rpc_client
                    .perform(TxSearchRequest::new(
                        q,
                        false,
                        1,
                        1,
                        TendermintResultOrder::Descending.into()
                    ))
                    .await
            );

            if let Some(tx) = response.txs.first() {
                if let cosmrs::tendermint::abci::Code::Err(err_code) = tx.tx_result.code {
                    return Err(format!(
                        "Got {} error code. Broadcasted HTLC likely isn't valid.",
                        err_code
                    ));
                }

                let deserialized_tx = try_s!(cosmrs::Tx::from_bytes(&tx.tx));
                let msg = try_s!(deserialized_tx.body.messages.first().ok_or("Tx body couldn't be read."));
                let htlc = try_s!(CreateHtlcProto::decode(
                    try_s!(HtlcType::from_str(&coin.account_prefix)),
                    msg.value.as_slice()
                ));

                let Some(hash_lock) = htlc_response.hash_lock() else {
                    return Ok(None);
                };

                if htlc.hash_lock().to_uppercase() == hash_lock.to_uppercase() {
                    let htlc = TransactionEnum::CosmosTransaction(CosmosTransaction {
                        data: try_s!(TxRaw::decode(tx.tx.as_slice())),
                    });
                    return Ok(Some(htlc));
                }
            }

            Ok(None)
        };

        Box::new(fut.boxed().compat())
    }

    pub(super) fn send_htlc_for_denom(
        &self,
        time_lock_duration: u64,
        other_pub: &[u8],
        secret_hash: &[u8],
        amount: BigDecimal,
        denom: Denom,
        decimals: u8,
    ) -> TransactionFut {
        let pubkey_hash = dhash160(other_pub);
        let to = try_tx_fus!(AccountId::new(&self.account_prefix, pubkey_hash.as_slice()));

        let amount_as_u64 = try_tx_fus!(sat_from_big_decimal(&amount, decimals));
        let amount = cosmrs::Amount::from(amount_as_u64);

        let secret_hash = secret_hash.to_vec();
        let coin = self.clone();
        let fut = async move {
            let time_lock = coin.estimate_blocks_from_duration(time_lock_duration);

            let create_htlc_tx = try_tx_s!(coin.gen_create_htlc_tx(denom, &to, amount, &secret_hash, time_lock as u64));

            let current_block = try_tx_s!(coin.current_block().compat().await);
            let timeout_height = current_block + TIMEOUT_HEIGHT_DELTA;

            let fee = try_tx_s!(
                coin.calculate_fee(
                    create_htlc_tx.msg_payload.clone(),
                    timeout_height,
                    TX_DEFAULT_MEMO,
                    None
                )
                .await
            );

            let (_tx_id, tx_raw) = try_tx_s!(
                coin.common_send_raw_tx_bytes(
                    create_htlc_tx.msg_payload.clone(),
                    fee.clone(),
                    timeout_height,
                    TX_DEFAULT_MEMO,
                    Duration::from_secs(time_lock_duration),
                )
                .await
            );

            Ok(TransactionEnum::CosmosTransaction(CosmosTransaction {
                data: tx_raw.into(),
            }))
        };

        Box::new(fut.boxed().compat())
    }

    pub(super) fn send_taker_fee_for_denom(
        &self,
        dex_fee: &DexFee,
        denom: Denom,
        decimals: u8,
        uuid: &[u8],
        expires_at: u64,
    ) -> TransactionFut {
        let memo = try_tx_fus!(Uuid::from_slice(uuid)).to_string();
        let from_address = self.account_id.clone();
        let dex_pubkey_hash = dhash160(self.dex_pubkey());
        let burn_pubkey_hash = dhash160(self.burn_pubkey());
        let dex_address = try_tx_fus!(AccountId::new(&self.account_prefix, dex_pubkey_hash.as_slice()));
        let burn_address = try_tx_fus!(AccountId::new(&self.account_prefix, burn_pubkey_hash.as_slice()));

        let fee_amount_as_u64 = try_tx_fus!(dex_fee.fee_amount_as_u64(decimals));
        let fee_amount = vec![Coin {
            denom: denom.clone(),
            amount: cosmrs::Amount::from(fee_amount_as_u64),
        }];

        let tx_result = match dex_fee {
            DexFee::NoFee => try_tx_fus!(Err("Unexpected DexFee::NoFee".to_owned())),
            DexFee::Standard(_) => MsgSend {
                from_address,
                to_address: dex_address,
                amount: fee_amount,
            }
            .to_any(),
            DexFee::WithBurn { .. } => {
                let burn_amount_as_u64 = try_tx_fus!(dex_fee.burn_amount_as_u64(decimals)).unwrap_or_default();
                let burn_amount = vec![Coin {
                    denom: denom.clone(),
                    amount: cosmrs::Amount::from(burn_amount_as_u64),
                }];
                let total_amount_as_u64 = fee_amount_as_u64 + burn_amount_as_u64;
                let total_amount = vec![Coin {
                    denom,
                    amount: cosmrs::Amount::from(total_amount_as_u64),
                }];
                MsgMultiSend {
                    inputs: vec![MultiSendIo {
                        address: from_address,
                        coins: total_amount,
                    }],
                    outputs: vec![
                        MultiSendIo {
                            address: dex_address,
                            coins: fee_amount,
                        },
                        MultiSendIo {
                            address: burn_address,
                            coins: burn_amount,
                        },
                    ],
                }
                .to_any()
            },
        };
        let tx_payload = try_tx_fus!(tx_result);

        let coin = self.clone();
        let fut = async move {
            let current_block = try_tx_s!(coin.current_block().compat().await.map_to_mm(WithdrawError::Transport));
            let timeout_height = current_block + TIMEOUT_HEIGHT_DELTA;

            let fee = try_tx_s!(
                coin.calculate_fee(tx_payload.clone(), timeout_height, TX_DEFAULT_MEMO, None)
                    .await
            );

            let timeout = expires_at.checked_sub(now_sec()).unwrap_or_default();
            let (_tx_id, tx_raw) = try_tx_s!(
                coin.common_send_raw_tx_bytes(
                    tx_payload.clone(),
                    fee.clone(),
                    timeout_height,
                    &memo,
                    Duration::from_secs(timeout)
                )
                .await
            );

            Ok(TransactionEnum::CosmosTransaction(CosmosTransaction {
                data: tx_raw.into(),
            }))
        };

        Box::new(fut.boxed().compat())
    }

    #[allow(clippy::too_many_arguments)]
    pub(super) fn validate_fee_for_denom(
        &self,
        fee_tx: &TransactionEnum,
        expected_sender: &[u8],
        dex_fee: &DexFee,
        decimals: u8,
        uuid: &[u8],
        denom: String,
    ) -> ValidatePaymentFut<()> {
        let tx = match fee_tx {
            TransactionEnum::CosmosTransaction(tx) => tx.clone(),
            invalid_variant => {
                return Box::new(futures01::future::err(
                    ValidatePaymentError::WrongPaymentTx(format!("Unexpected tx variant {:?}", invalid_variant)).into(),
                ))
            },
        };

        let uuid = try_f!(Uuid::from_slice(uuid).map_to_mm(|r| ValidatePaymentError::InvalidParameter(r.to_string())))
            .to_string();

        let sender_pubkey_hash = dhash160(expected_sender);
        let expected_sender_address = try_f!(AccountId::new(&self.account_prefix, sender_pubkey_hash.as_slice())
            .map_to_mm(|r| ValidatePaymentError::InvalidParameter(r.to_string())));

        let coin = self.clone();
        let dex_fee = dex_fee.clone();
        let fut = async move {
            let tx_body = TxBody::decode(tx.data.body_bytes.as_slice())
                .map_to_mm(|e| ValidatePaymentError::TxDeserializationError(e.to_string()))?;

            match dex_fee {
                DexFee::NoFee => {
                    return MmError::err(ValidatePaymentError::InternalError(
                        "unexpected DexFee::NoFee".to_string(),
                    ))
                },
                DexFee::Standard(_) => coin.validate_standard_dex_fee(
                    &tx_body,
                    &expected_sender_address,
                    &dex_fee,
                    decimals,
                    denom.clone(),
                )?,
                DexFee::WithBurn { .. } => coin.validate_with_burn_dex_fee(
                    &tx_body,
                    &expected_sender_address,
                    &dex_fee,
                    decimals,
                    denom.clone(),
                )?,
            }

            if tx_body.memo != uuid {
                return MmError::err(ValidatePaymentError::WrongPaymentTx(format!(
                    "Invalid memo: {}, expected {}",
                    tx_body.memo, uuid
                )));
            }

            let encoded_tx = tx.data.encode_to_vec();
            let hash = hex::encode_upper(sha256(&encoded_tx).as_slice());
            let encoded_from_rpc = coin
                .request_tx(hash)
                .await
                .map_err(|e| MmError::new(ValidatePaymentError::TxDeserializationError(e.into_inner().to_string())))?
                .encode_to_vec();
            if encoded_tx != encoded_from_rpc {
                return MmError::err(ValidatePaymentError::WrongPaymentTx(
                    "Transaction from RPC doesn't match the input".to_string(),
                ));
            }
            Ok(())
        };
        Box::new(fut.boxed().compat())
    }

    pub(super) async fn validate_payment_for_denom(
        &self,
        input: ValidatePaymentInput,
        denom: Denom,
        decimals: u8,
    ) -> ValidatePaymentResult<()> {
        let tx = cosmrs::Tx::from_bytes(&input.payment_tx)
            .map_to_mm(|e| ValidatePaymentError::TxDeserializationError(e.to_string()))?;

        if tx.body.messages.len() != 1 {
            return MmError::err(ValidatePaymentError::WrongPaymentTx(
                "Payment tx must have exactly one message".into(),
            ));
        }
        let htlc_type = HtlcType::from_str(&self.account_prefix).map_err(|_| {
            ValidatePaymentError::InvalidParameter(format!(
                "Account type '{}' is not supported for HTLCs",
                self.account_prefix
            ))
        })?;

        let create_htlc_msg_proto = CreateHtlcProto::decode(htlc_type, tx.body.messages[0].value.as_slice())
            .map_to_mm(|e| ValidatePaymentError::WrongPaymentTx(e.to_string()))?;
        let create_htlc_msg = CreateHtlcMsg::try_from(create_htlc_msg_proto)
            .map_to_mm(|e| ValidatePaymentError::WrongPaymentTx(e.to_string()))?;

        let sender_pubkey_hash = dhash160(&input.other_pub);
        let sender = AccountId::new(&self.account_prefix, sender_pubkey_hash.as_slice())
            .map_to_mm(|e| ValidatePaymentError::InvalidParameter(e.to_string()))?;

        let amount = sat_from_big_decimal(&input.amount, decimals)?;
        let amount = vec![Coin {
            denom,
            amount: amount.into(),
        }];

        let time_lock = self.estimate_blocks_from_duration(input.time_lock_duration);

        let expected_msg = CreateHtlcMsg::new(
            htlc_type,
            sender.clone(),
            self.account_id.clone(),
            amount.clone(),
            hex::encode(&input.secret_hash),
            0,
            time_lock as u64,
        );

        if create_htlc_msg != expected_msg {
            return MmError::err(ValidatePaymentError::WrongPaymentTx(format!(
                "Incorrect CreateHtlc message {:?}, expected {:?}",
                create_htlc_msg, expected_msg
            )));
        }

        let hash = hex::encode_upper(sha256(&input.payment_tx).as_slice());
        let tx_from_rpc = self.request_tx(hash).await?;
        if input.payment_tx != tx_from_rpc.encode_to_vec() {
            return MmError::err(ValidatePaymentError::InvalidRpcResponse(
                "Tx from RPC doesn't match the input".into(),
            ));
        }

        let htlc_id = self.calculate_htlc_id(&sender, &self.account_id, &amount, &input.secret_hash);

        let htlc_response = self.query_htlc(htlc_id.clone()).await?;
        let htlc_state = htlc_response
            .htlc_state()
            .or_mm_err(|| ValidatePaymentError::InvalidRpcResponse(format!("No HTLC data for {}", htlc_id)))?;

        match htlc_state {
            HTLC_STATE_OPEN => Ok(()),
            unexpected_state => MmError::err(ValidatePaymentError::UnexpectedPaymentState(format!(
                "{}",
                unexpected_state
            ))),
        }
    }

    fn validate_standard_dex_fee(
        &self,
        tx_body: &TxBody,
        expected_sender_address: &AccountId,
        dex_fee: &DexFee,
        decimals: u8,
        denom: String,
    ) -> MmResult<(), ValidatePaymentError> {
        if tx_body.messages.len() != 1 {
            return MmError::err(ValidatePaymentError::WrongPaymentTx(
                "Tx body must have exactly one message".to_string(),
            ));
        }

        let dex_pubkey_hash = dhash160(self.dex_pubkey());
        let expected_dex_address = AccountId::new(&self.account_prefix, dex_pubkey_hash.as_slice())
            .map_to_mm(|r| ValidatePaymentError::InvalidParameter(r.to_string()))?;

        let fee_amount_as_u64 = dex_fee.fee_amount_as_u64(decimals)?;
        let expected_dex_amount = CoinProto {
            denom,
            amount: fee_amount_as_u64.to_string(),
        };

        let msg = MsgSendProto::decode(tx_body.messages[0].value.as_slice())
            .map_to_mm(|e| ValidatePaymentError::TxDeserializationError(e.to_string()))?;
        if msg.to_address != expected_dex_address.as_ref() {
            return MmError::err(ValidatePaymentError::WrongPaymentTx(format!(
                "Dex fee is sent to wrong address: {}, expected {}",
                msg.to_address, expected_dex_address
            )));
        }
        if msg.amount.len() != 1 {
            return MmError::err(ValidatePaymentError::WrongPaymentTx(
                "Msg must have exactly one Coin".to_string(),
            ));
        }
        if msg.amount[0] != expected_dex_amount {
            return MmError::err(ValidatePaymentError::WrongPaymentTx(format!(
                "Invalid amount {:?}, expected {:?}",
                msg.amount[0], expected_dex_amount
            )));
        }
        if msg.from_address != expected_sender_address.as_ref() {
            return MmError::err(ValidatePaymentError::WrongPaymentTx(format!(
                "Invalid sender: {}, expected {}",
                msg.from_address, expected_sender_address
            )));
        }
        Ok(())
    }

    fn validate_with_burn_dex_fee(
        &self,
        tx_body: &TxBody,
        expected_sender_address: &AccountId,
        dex_fee: &DexFee,
        decimals: u8,
        denom: String,
    ) -> MmResult<(), ValidatePaymentError> {
        if tx_body.messages.len() != 1 {
            return MmError::err(ValidatePaymentError::WrongPaymentTx(
                "Tx body must have exactly one message".to_string(),
            ));
        }

        let dex_pubkey_hash = dhash160(self.dex_pubkey());
        let expected_dex_address = AccountId::new(&self.account_prefix, dex_pubkey_hash.as_slice())
            .map_to_mm(|r| ValidatePaymentError::InvalidParameter(r.to_string()))?;

        let burn_pubkey_hash = dhash160(self.burn_pubkey());
        let expected_burn_address = AccountId::new(&self.account_prefix, burn_pubkey_hash.as_slice())
            .map_to_mm(|r| ValidatePaymentError::InvalidParameter(r.to_string()))?;

        let fee_amount_as_u64 = dex_fee.fee_amount_as_u64(decimals)?;
        let expected_dex_amount = CoinProto {
            denom: denom.clone(),
            amount: fee_amount_as_u64.to_string(),
        };
        let burn_amount_as_u64 = dex_fee.burn_amount_as_u64(decimals)?.unwrap_or_default();
        let expected_burn_amount = CoinProto {
            denom,
            amount: burn_amount_as_u64.to_string(),
        };

        let msg = MsgMultiSendProto::decode(tx_body.messages[0].value.as_slice())
            .map_to_mm(|e| ValidatePaymentError::TxDeserializationError(e.to_string()))?;
        if msg.outputs.len() != 2 {
            return MmError::err(ValidatePaymentError::WrongPaymentTx(
                "Msg must have exactly two outputs".to_string(),
            ));
        }

        // Validate dex fee output
        if msg.outputs[0].address != expected_dex_address.as_ref() {
            return MmError::err(ValidatePaymentError::WrongPaymentTx(format!(
                "Dex fee is sent to wrong address: {}, expected {}",
                msg.outputs[0].address, expected_dex_address
            )));
        }
        if msg.outputs[0].coins.len() != 1 {
            return MmError::err(ValidatePaymentError::WrongPaymentTx(
                "Dex fee output must have exactly one Coin".to_string(),
            ));
        }
        if msg.outputs[0].coins[0] != expected_dex_amount {
            return MmError::err(ValidatePaymentError::WrongPaymentTx(format!(
                "Invalid dex fee amount {:?}, expected {:?}",
                msg.outputs[0].coins[0], expected_dex_amount
            )));
        }

        // Validate burn output
        if msg.outputs[1].address != expected_burn_address.as_ref() {
            return MmError::err(ValidatePaymentError::WrongPaymentTx(format!(
                "Burn fee is sent to wrong address: {}, expected {}",
                msg.outputs[1].address, expected_burn_address
            )));
        }
        if msg.outputs[1].coins.len() != 1 {
            return MmError::err(ValidatePaymentError::WrongPaymentTx(
                "Burn fee output must have exactly one Coin".to_string(),
            ));
        }
        if msg.outputs[1].coins[0] != expected_burn_amount {
            return MmError::err(ValidatePaymentError::WrongPaymentTx(format!(
                "Invalid burn amount {:?}, expected {:?}",
                msg.outputs[1].coins[0], expected_burn_amount
            )));
        }
        if msg.inputs.len() != 1 {
            return MmError::err(ValidatePaymentError::WrongPaymentTx(
                "Msg must have exactly one input".to_string(),
            ));
        }

        // validate input
        if msg.inputs[0].address != expected_sender_address.as_ref() {
            return MmError::err(ValidatePaymentError::WrongPaymentTx(format!(
                "Invalid sender: {}, expected {}",
                msg.inputs[0].address, expected_sender_address
            )));
        }
        Ok(())
    }

    pub(super) async fn get_sender_trade_fee_for_denom(
        &self,
        ticker: String,
        denom: Denom,
        decimals: u8,
        amount: BigDecimal,
    ) -> TradePreimageResult<TradeFee> {
        const TIME_LOCK: u64 = 1750;

        let mut sec = [0u8; 32];
        common::os_rng(&mut sec).map_err(|e| MmError::new(TradePreimageError::InternalError(e.to_string())))?;
        drop_mutability!(sec);

        let to_address = account_id_from_pubkey_hex(&self.account_prefix, DEX_FEE_ADDR_PUBKEY)
            .map_err(|e| MmError::new(TradePreimageError::InternalError(e.to_string())))?;

        let amount = sat_from_big_decimal(&amount, decimals)?;

        let create_htlc_tx = self
            .gen_create_htlc_tx(denom, &to_address, amount.into(), sha256(&sec).as_slice(), TIME_LOCK)
            .map_err(|e| {
                MmError::new(TradePreimageError::InternalError(format!(
                    "Could not create HTLC. {:?}",
                    e.into_inner()
                )))
            })?;

        let current_block = self.current_block().compat().await.map_err(|e| {
            MmError::new(TradePreimageError::InternalError(format!(
                "Could not get current_block. {}",
                e
            )))
        })?;

        let timeout_height = current_block + TIMEOUT_HEIGHT_DELTA;

        let fee_uamount = self
            .calculate_account_fee_amount_as_u64(
                &self.account_id,
                self.activation_policy.activated_key(),
                create_htlc_tx.msg_payload.clone(),
                timeout_height,
                TX_DEFAULT_MEMO,
                None,
            )
            .await?;

        let fee_amount = big_decimal_from_sat_unsigned(fee_uamount, self.decimals);

        Ok(TradeFee {
            coin: ticker,
            amount: fee_amount.into(),
            paid_from_trading_vol: false,
        })
    }

    pub(super) async fn get_fee_to_send_taker_fee_for_denom(
        &self,
        ticker: String,
        denom: Denom,
        decimals: u8,
        dex_fee_amount: DexFee,
    ) -> TradePreimageResult<TradeFee> {
        let to_address = account_id_from_pubkey_hex(&self.account_prefix, DEX_FEE_ADDR_PUBKEY)
            .map_err(|e| MmError::new(TradePreimageError::InternalError(e.to_string())))?;
        let amount = sat_from_big_decimal(&dex_fee_amount.fee_amount().into(), decimals)?;

        let current_block = self.current_block().compat().await.map_err(|e| {
            MmError::new(TradePreimageError::InternalError(format!(
                "Could not get current_block. {}",
                e
            )))
        })?;

        let timeout_height = current_block + TIMEOUT_HEIGHT_DELTA;

        let msg_send = MsgSend {
            from_address: self.account_id.clone(),
            to_address: to_address.clone(),
            amount: vec![Coin {
                denom,
                amount: amount.into(),
            }],
        }
        .to_any()
        .map_err(|e| MmError::new(TradePreimageError::InternalError(e.to_string())))?;

        let fee_uamount = self
            .calculate_account_fee_amount_as_u64(
                &self.account_id,
                self.activation_policy.activated_key(),
                msg_send,
                timeout_height,
                TX_DEFAULT_MEMO,
                None,
            )
            .await?;
        let fee_amount = big_decimal_from_sat_unsigned(fee_uamount, decimals);

        Ok(TradeFee {
            coin: ticker,
            amount: fee_amount.into(),
            paid_from_trading_vol: false,
        })
    }

    pub(super) async fn get_balance_as_unsigned_and_decimal(
        &self,
        account_id: &AccountId,
        denom: &Denom,
        decimals: u8,
    ) -> MmResult<(u64, BigDecimal), TendermintCoinRpcError> {
        let denom_ubalance = self.account_balance_for_denom(account_id, denom.to_string()).await?;
        let denom_balance_dec = big_decimal_from_sat_unsigned(denom_ubalance, decimals);

        Ok((denom_ubalance, denom_balance_dec))
    }

    async fn request_tx(&self, hash: String) -> MmResult<Tx, TendermintCoinRpcError> {
        let request = GetTxRequest { hash };
        let response = self
            .rpc_client()
            .await?
            .abci_query(
                Some(ABCI_GET_TX_PATH.to_string()),
                request.encode_to_vec(),
                ABCI_REQUEST_HEIGHT,
                ABCI_REQUEST_PROVE,
            )
            .await?;

        let response = GetTxResponse::decode(response.value.as_slice())?;
        response
            .tx
            .or_mm_err(|| TendermintCoinRpcError::InvalidResponse(format!("Tx {} does not exist", request.hash)))
    }

    /// Returns status code of transaction.
    /// If tx doesn't exists on chain, then returns `None`.
    async fn get_tx_status_code_or_none(
        &self,
        hash: String,
    ) -> MmResult<Option<cosmrs::tendermint::abci::Code>, TendermintCoinRpcError> {
        let request = GetTxRequest { hash };
        let response = self
            .rpc_client()
            .await?
            .abci_query(
                Some(ABCI_GET_TX_PATH.to_string()),
                request.encode_to_vec(),
                ABCI_REQUEST_HEIGHT,
                ABCI_REQUEST_PROVE,
            )
            .await?;

        let tx = GetTxResponse::decode(response.value.as_slice())?;

        if let Some(tx_response) = tx.tx_response {
            // non-zero values are error.
            match tx_response.code {
                TX_SUCCESS_CODE => Ok(Some(cosmrs::tendermint::abci::Code::Ok)),
                err_code => Ok(Some(cosmrs::tendermint::abci::Code::Err(
                    // This will never panic, as `0` code goes the the success variant above.
                    NonZeroU32::new(err_code).unwrap(),
                ))),
            }
        } else {
            Ok(None)
        }
    }

    pub(crate) async fn query_htlc(&self, id: String) -> MmResult<QueryHtlcResponse, TendermintCoinRpcError> {
        let htlc_type =
            HtlcType::from_str(&self.account_prefix).map_err(|_| TendermintCoinRpcError::UnexpectedAccountType {
                prefix: self.account_prefix.clone(),
            })?;

        let request = QueryHtlcRequestProto { id };
        let response = self
            .rpc_client()
            .await?
            .abci_query(
                Some(htlc_type.get_htlc_abci_query_path()),
                request.encode_to_vec(),
                ABCI_REQUEST_HEIGHT,
                ABCI_REQUEST_PROVE,
            )
            .await?;

        Ok(QueryHtlcResponse::decode(htlc_type, response.value.as_slice())?)
    }

    #[inline]
    pub(crate) fn is_tx_amount_enough(&self, decimals: u8, amount: &BigDecimal) -> bool {
        let min_tx_amount = big_decimal_from_sat(MIN_TX_SATOSHIS, decimals);
        amount >= &min_tx_amount
    }

    async fn search_for_swap_tx_spend<'l>(
        &self,
        input: SearchForSwapTxSpendInput<'l>,
    ) -> MmResult<Option<FoundSwapTxSpend>, SearchForSwapTxSpendErr> {
        let tx = cosmrs::Tx::from_bytes(input.tx)?;
        let first_message = tx
            .body
            .messages
            .first()
            .or_mm_err(|| SearchForSwapTxSpendErr::TxMessagesEmpty)?;

        let htlc_type =
            HtlcType::from_str(&self.account_prefix).map_err(|_| SearchForSwapTxSpendErr::UnexpectedAccountType {
                prefix: self.account_prefix.clone(),
            })?;

        let htlc_proto = CreateHtlcProto::decode(htlc_type, first_message.value.as_slice())?;
        let htlc = CreateHtlcMsg::try_from(htlc_proto)?;
        let htlc_id = self.calculate_htlc_id(htlc.sender(), htlc.to(), htlc.amount(), input.secret_hash);

        let htlc_response = self.query_htlc(htlc_id.clone()).await?;

        let htlc_state = match htlc_response.htlc_state() {
            Some(htlc_state) => htlc_state,
            None => return Ok(None),
        };

        match htlc_state {
            HTLC_STATE_OPEN => Ok(None),
            HTLC_STATE_COMPLETED => {
                let query = format!("claim_htlc.id='{}'", htlc_id);
                let request = TxSearchRequest {
                    query,
                    order_by: TendermintResultOrder::Ascending.into(),
                    page: 1,
                    per_page: 1,
                    prove: false,
                };

                let response = self
                    .rpc_client()
                    .await?
                    .perform(request)
                    .await
                    .map_to_mm(TendermintCoinRpcError::from)?;
                match response.txs.first() {
                    Some(raw_tx) => {
                        let tx = cosmrs::Tx::from_bytes(&raw_tx.tx)?;
                        let tx = TransactionEnum::CosmosTransaction(CosmosTransaction {
                            data: TxRaw {
                                body_bytes: tx.body.into_bytes()?,
                                auth_info_bytes: tx.auth_info.into_bytes()?,
                                signatures: tx.signatures,
                            },
                        });
                        Ok(Some(FoundSwapTxSpend::Spent(tx)))
                    },
                    None => MmError::err(SearchForSwapTxSpendErr::ClaimHtlcTxNotFound),
                }
            },
            HTLC_STATE_REFUNDED => {
                // HTLC is refunded automatically without transaction. We have to return dummy tx data
                Ok(Some(FoundSwapTxSpend::Refunded(TransactionEnum::CosmosTransaction(
                    CosmosTransaction { data: TxRaw::default() },
                ))))
            },
            unexpected_state => MmError::err(SearchForSwapTxSpendErr::UnexpectedHtlcState(unexpected_state)),
        }
    }

    pub(crate) fn gas_info_for_withdraw(
        &self,
        withdraw_fee: &Option<WithdrawFee>,
        fallback_gas_limit: u64,
    ) -> (f64, u64) {
        match withdraw_fee {
            Some(WithdrawFee::CosmosGas { gas_price, gas_limit }) => (*gas_price, *gas_limit),
            _ => (self.gas_price(), fallback_gas_limit),
        }
    }

    pub(crate) fn active_ticker_and_decimals_from_denom(&self, denom: &str) -> Option<(String, u8)> {
        if self.denom.as_ref() == denom {
            return Some((self.ticker.clone(), self.decimals));
        }

        let tokens = self.tokens_info.lock();

        if let Some(token_info) = tokens.get(denom) {
            return Some((token_info.ticker.to_owned(), token_info.decimals));
        }

        None
    }

    pub(crate) async fn validators_list(
        &self,
        filter_status: ValidatorStatus,
        paging: PagingOptions,
    ) -> MmResult<Vec<Validator>, TendermintCoinRpcError> {
        let request = QueryValidatorsRequest {
            status: filter_status.to_string(),
            pagination: Some(PageRequest {
                key: vec![],
                offset: ((paging.page_number.get() - 1usize) * paging.limit) as u64,
                limit: paging.limit as u64,
                count_total: false,
                reverse: false,
            }),
        };

        let raw_response = self
            .rpc_client()
            .await?
            .abci_query(
                Some(ABCI_VALIDATORS_PATH.to_owned()),
                request.encode_to_vec(),
                ABCI_REQUEST_HEIGHT,
                ABCI_REQUEST_PROVE,
            )
            .await?;

        let decoded_proto = QueryValidatorsResponseProto::decode(raw_response.value.as_slice())?;
        let typed_response = QueryValidatorsResponse::try_from(decoded_proto)
            .map_err(|e| TendermintCoinRpcError::InternalError(e.to_string()))?;

        Ok(typed_response.validators)
    }

    pub(crate) async fn delegate(&self, req: DelegationPayload) -> MmResult<TransactionDetails, DelegationError> {
        fn generate_message(
            delegator_address: AccountId,
            validator_address: AccountId,
            denom: Denom,
            amount: u128,
        ) -> Result<Any, ErrorReport> {
            MsgDelegate {
                delegator_address,
                validator_address,
                amount: Coin { denom, amount },
            }
            .to_any()
        }

        /// Calculates the send and total amounts.
        ///
        /// The send amount is what the receiver receives, while the total amount is what sender
        /// pays including the transaction fee.
        fn calc_send_and_total_amount(
            coin: &TendermintCoin,
            balance_u64: u64,
            balance_decimal: BigDecimal,
            fee_u64: u64,
            fee_decimal: BigDecimal,
            request_amount: BigDecimal,
            is_max: bool,
        ) -> Result<(u64, BigDecimal), DelegationError> {
            let not_sufficient = |required| DelegationError::NotSufficientBalance {
                coin: coin.ticker.clone(),
                available: balance_decimal.clone(),
                required,
            };

            if is_max {
                if balance_u64 < fee_u64 {
                    return Err(not_sufficient(fee_decimal));
                }

                let amount_u64 = balance_u64 - fee_u64;
                return Ok((amount_u64, balance_decimal));
            }

            let total = &request_amount + &fee_decimal;
            if balance_decimal < total {
                return Err(not_sufficient(total));
            }

            let amount_u64 = sat_from_big_decimal(&request_amount, coin.decimals)
                .map_err(|e| DelegationError::InternalError(e.to_string()))?;

            Ok((amount_u64, total))
        }

        let validator_address =
            AccountId::from_str(&req.validator_address).map_to_mm(|e| DelegationError::AddressError(e.to_string()))?;

        let (delegator_address, maybe_priv_key) = self
            .extract_account_id_and_private_key(req.withdraw_from)
            .map_err(|e| DelegationError::InternalError(e.to_string()))?;

        let (balance_u64, balance_dec) = self
            .get_balance_as_unsigned_and_decimal(&delegator_address, &self.denom, self.decimals())
            .await?;

        let amount_u64 = if req.max {
            balance_u64
        } else {
            sat_from_big_decimal(&req.amount, self.decimals)
                .map_err(|e| DelegationError::InternalError(e.to_string()))?
        };

        // This is used for transaction simulation so we can predict the best possible fee amount.
        let msg_for_fee_prediction = generate_message(
            delegator_address.clone(),
            validator_address.clone(),
            self.denom.clone(),
            amount_u64.into(),
        )
        .map_err(|e| DelegationError::InternalError(e.to_string()))?;

        let timeout_height = self
            .current_block()
            .compat()
            .await
            .map_to_mm(DelegationError::Transport)?
            + TIMEOUT_HEIGHT_DELTA;

        // `delegate` uses more gas than the regular transactions
        let gas_limit_default = (GAS_LIMIT_DEFAULT * 3) / 2;
        let (_, gas_limit) = self.gas_info_for_withdraw(&req.fee, gas_limit_default);

        let fee_amount_u64 = self
            .calculate_account_fee_amount_as_u64(
                &delegator_address,
                maybe_priv_key,
                msg_for_fee_prediction,
                timeout_height,
                &req.memo,
                req.fee,
            )
            .await?;

        let fee_amount_dec = big_decimal_from_sat_unsigned(fee_amount_u64, self.decimals());

        let fee = Fee::from_amount_and_gas(
            Coin {
                denom: self.denom.clone(),
                amount: fee_amount_u64.into(),
            },
            gas_limit,
        );

        let (amount_u64, total_amount) = calc_send_and_total_amount(
            self,
            balance_u64,
            balance_dec,
            fee_amount_u64,
            fee_amount_dec.clone(),
            req.amount,
            req.max,
        )?;

        let msg_for_actual_tx = generate_message(
            delegator_address.clone(),
            validator_address.clone(),
            self.denom.clone(),
            amount_u64.into(),
        )
        .map_err(|e| DelegationError::InternalError(e.to_string()))?;

        let account_info = self.account_info(&delegator_address).await?;

        let tx = self
            .any_to_transaction_data(
                maybe_priv_key,
                msg_for_actual_tx,
                &account_info,
                fee,
                timeout_height,
                &req.memo,
            )
            .map_to_mm(|e| DelegationError::InternalError(e.to_string()))?;

        let internal_id = {
            let hex_vec = tx.tx_hex().cloned().unwrap_or_default().to_vec();
            sha256(&hex_vec).to_vec().into()
        };

        Ok(TransactionDetails {
            tx,
            from: vec![delegator_address.to_string()],
            to: vec![req.validator_address],
            my_balance_change: &BigDecimal::default() - &total_amount,
            spent_by_me: total_amount.clone(),
            total_amount,
            received_by_me: BigDecimal::default(),
            block_height: 0,
            timestamp: 0,
            fee_details: Some(TxFeeDetails::Tendermint(TendermintFeeDetails {
                coin: self.ticker.clone(),
                amount: fee_amount_dec,
                uamount: fee_amount_u64,
                gas_limit,
            })),
            coin: self.ticker.to_string(),
            internal_id,
            kmd_rewards: None,
            transaction_type: TransactionType::StakingDelegation,
            memo: Some(req.memo),
        })
    }

    pub(crate) async fn undelegate(&self, req: DelegationPayload) -> MmResult<TransactionDetails, DelegationError> {
        fn generate_message(
            delegator_address: AccountId,
            validator_address: AccountId,
            denom: Denom,
            amount: u128,
        ) -> Result<Any, ErrorReport> {
            MsgUndelegate {
                delegator_address,
                validator_address,
                amount: Coin { denom, amount },
            }
            .to_any()
        }

        let (delegator_address, maybe_priv_key) = self
            .extract_account_id_and_private_key(None)
            .map_err(|e| DelegationError::InternalError(e.to_string()))?;

        let validator_address =
            AccountId::from_str(&req.validator_address).map_to_mm(|e| DelegationError::AddressError(e.to_string()))?;

        let (total_delegated_amount, total_delegated_uamount) = self.get_delegated_amount(&validator_address).await?;

        let uamount_to_undelegate = if req.max {
            total_delegated_uamount
        } else {
            if req.amount > total_delegated_amount {
                return MmError::err(DelegationError::TooMuchToUndelegate {
                    available: total_delegated_amount,
                    requested: req.amount,
                });
            };

            sat_from_big_decimal(&req.amount, self.decimals)
                .map_err(|e| DelegationError::InternalError(e.to_string()))?
        };

        let undelegate_msg = generate_message(
            delegator_address.clone(),
            validator_address.clone(),
            self.denom.clone(),
            uamount_to_undelegate.into(),
        )
        .map_err(|e| DelegationError::InternalError(e.to_string()))?;

        let timeout_height = self
            .current_block()
            .compat()
            .await
            .map_to_mm(DelegationError::Transport)?
            + TIMEOUT_HEIGHT_DELTA;

        // This uses more gas than any other transactions
        let gas_limit_default = GAS_LIMIT_DEFAULT * 2;
        let (_, gas_limit) = self.gas_info_for_withdraw(&req.fee, gas_limit_default);

        let fee_amount_u64 = self
            .calculate_account_fee_amount_as_u64(
                &delegator_address,
                maybe_priv_key,
                undelegate_msg.clone(),
                timeout_height,
                &req.memo,
                req.fee,
            )
            .await?;

        let fee_amount_dec = big_decimal_from_sat_unsigned(fee_amount_u64, self.decimals());

        let my_balance = self.my_balance().compat().await?.spendable;

        if fee_amount_dec > my_balance {
            return MmError::err(DelegationError::NotSufficientBalance {
                coin: self.ticker.clone(),
                available: my_balance,
                required: fee_amount_dec,
            });
        }

        let fee = Fee::from_amount_and_gas(
            Coin {
                denom: self.denom.clone(),
                amount: fee_amount_u64.into(),
            },
            gas_limit,
        );

        let account_info = self.account_info(&delegator_address).await?;

        let tx = self
            .any_to_transaction_data(
                maybe_priv_key,
                undelegate_msg,
                &account_info,
                fee,
                timeout_height,
                &req.memo,
            )
            .map_to_mm(|e| DelegationError::InternalError(e.to_string()))?;

        let internal_id = {
            let hex_vec = tx.tx_hex().map_or_else(Vec::new, |h| h.to_vec());
            sha256(&hex_vec).to_vec().into()
        };

        Ok(TransactionDetails {
            tx,
            from: vec![delegator_address.to_string()],
            to: vec![], // We just pay the transaction fee for undelegation
            my_balance_change: &BigDecimal::default() - &fee_amount_dec,
            spent_by_me: fee_amount_dec.clone(),
            total_amount: fee_amount_dec.clone(),
            received_by_me: BigDecimal::default(),
            block_height: 0,
            timestamp: 0,
            fee_details: Some(TxFeeDetails::Tendermint(TendermintFeeDetails {
                coin: self.ticker.clone(),
                amount: fee_amount_dec,
                uamount: fee_amount_u64,
                gas_limit,
            })),
            coin: self.ticker.to_string(),
            internal_id,
            kmd_rewards: None,
            transaction_type: TransactionType::RemoveDelegation,
            memo: Some(req.memo),
        })
    }

    async fn get_delegated_amount(
        &self,
        validator_addr: &AccountId, // keep this as `AccountId` to make it pre-validated
    ) -> MmResult<(BigDecimal, u64), DelegationError> {
        let delegator_addr = self
            .my_address()
            .map_err(|e| DelegationError::InternalError(e.to_string()))?;
        let validator_addr = validator_addr.to_string();

        let request = QueryDelegationRequest {
            delegator_addr,
            validator_addr,
        };

        let raw_response = self
            .rpc_client()
            .await?
            .abci_query(
                Some(ABCI_DELEGATION_PATH.to_owned()),
                request.encode_to_vec(),
                ABCI_REQUEST_HEIGHT,
                ABCI_REQUEST_PROVE,
            )
            .map_err(|e| DelegationError::Transport(e.to_string()))
            .await?;

        let decoded_response = QueryDelegationResponse::decode(raw_response.value.as_slice())
            .map_err(|e| DelegationError::InternalError(e.to_string()))?;

        let Some(delegation_response) = decoded_response.delegation_response else {
            return MmError::err(DelegationError::CanNotUndelegate {
                delegator_addr: request.delegator_addr,
                validator_addr: request.validator_addr,
            });
        };

        let Some(balance) = delegation_response.balance else {
            return MmError::err(DelegationError::Transport(
                format!("Unexpected response from '{ABCI_DELEGATION_PATH}' with {request:?} request; balance field should not be empty.")
            ));
        };

        let uamount = u64::from_str(&balance.amount).map_err(|e| DelegationError::InternalError(e.to_string()))?;

        Ok((big_decimal_from_sat_unsigned(uamount, self.decimals()), uamount))
    }

    async fn get_delegation_reward_amount(
        &self,
        validator_addr: &AccountId, // keep this as `AccountId` to make it pre-validated
    ) -> MmResult<BigDecimal, DelegationError> {
        let delegator_address = self
            .my_address()
            .map_err(|e| DelegationError::InternalError(e.to_string()))?;
        let validator_address = validator_addr.to_string();

        let query_payload = QueryDelegationRewardsRequest {
            delegator_address,
            validator_address,
        };

        let raw_response = self
            .rpc_client()
            .await?
            .abci_query(
                Some(ABCI_DELEGATION_REWARDS_PATH.to_owned()),
                query_payload.encode_to_vec(),
                ABCI_REQUEST_HEIGHT,
                ABCI_REQUEST_PROVE,
            )
            .map_err(|e| DelegationError::Transport(e.to_string()))
            .await?;

        let decoded_response = QueryDelegationRewardsResponse::decode(raw_response.value.as_slice())
            .map_err(|e| DelegationError::InternalError(e.to_string()))?;

        match decoded_response
            .rewards
            .iter()
            .find(|t| t.denom == self.denom.to_string())
        {
            Some(dec_coin) => extract_big_decimal_from_dec_coin(dec_coin, self.decimals as u32)
                .map_to_mm(|e| DelegationError::InternalError(e.to_string())),
            None => MmError::err(DelegationError::NothingToClaim {
                coin: self.ticker.clone(),
            }),
        }
    }

    pub(crate) async fn claim_staking_rewards(
        &self,
        req: ClaimRewardsPayload,
    ) -> MmResult<TransactionDetails, DelegationError> {
        let (delegator_address, maybe_priv_key) = self
            .extract_account_id_and_private_key(None)
            .map_err(|e| DelegationError::InternalError(e.to_string()))?;

        let validator_address =
            AccountId::from_str(&req.validator_address).map_to_mm(|e| DelegationError::AddressError(e.to_string()))?;

        let msg = MsgWithdrawDelegatorReward {
            delegator_address: delegator_address.clone(),
            validator_address: validator_address.clone(),
        }
        .to_any()
        .map_err(|e| DelegationError::InternalError(e.to_string()))?;

        let reward_amount = self.get_delegation_reward_amount(&validator_address).await?;

        if reward_amount.is_zero() {
            return MmError::err(DelegationError::NothingToClaim {
                coin: self.ticker.clone(),
            });
        }

        let timeout_height = self
            .current_block()
            .compat()
            .await
            .map_to_mm(DelegationError::Transport)?
            + TIMEOUT_HEIGHT_DELTA;

        // This uses more gas than the regular transactions
        let gas_limit_default = (GAS_LIMIT_DEFAULT * 3) / 2;
        let (_, gas_limit) = self.gas_info_for_withdraw(&req.fee, gas_limit_default);

        let fee_amount_u64 = self
            .calculate_account_fee_amount_as_u64(
                &delegator_address,
                maybe_priv_key,
                msg.clone(),
                timeout_height,
                &req.memo,
                req.fee,
            )
            .await?;

        let fee_amount_dec = big_decimal_from_sat_unsigned(fee_amount_u64, self.decimals());

        let my_balance = self.my_balance().compat().await?.spendable;

        if fee_amount_dec > my_balance {
            return MmError::err(DelegationError::NotSufficientBalance {
                coin: self.ticker.clone(),
                available: my_balance,
                required: fee_amount_dec,
            });
        }

        if !req.force && fee_amount_dec > reward_amount {
            return MmError::err(DelegationError::UnprofitableReward {
                reward: reward_amount.clone(),
                fee: fee_amount_dec.clone(),
            });
        }

        let fee = Fee::from_amount_and_gas(
            Coin {
                denom: self.denom.clone(),
                amount: fee_amount_u64.into(),
            },
            gas_limit,
        );

        let account_info = self.account_info(&delegator_address).await?;

        let tx = self
            .any_to_transaction_data(maybe_priv_key, msg, &account_info, fee, timeout_height, &req.memo)
            .map_to_mm(|e| DelegationError::InternalError(e.to_string()))?;

        let internal_id = {
            let hex_vec = tx.tx_hex().map_or_else(Vec::new, |h| h.to_vec());
            sha256(&hex_vec).to_vec().into()
        };

        Ok(TransactionDetails {
            tx,
            from: vec![validator_address.to_string()],
            to: vec![delegator_address.to_string()],
            my_balance_change: &reward_amount - &fee_amount_dec,
            spent_by_me: fee_amount_dec.clone(),
            total_amount: reward_amount.clone(),
            received_by_me: reward_amount,
            block_height: 0,
            timestamp: 0,
            fee_details: Some(TxFeeDetails::Tendermint(TendermintFeeDetails {
                coin: self.ticker.clone(),
                amount: fee_amount_dec,
                uamount: fee_amount_u64,
                gas_limit,
            })),
            coin: self.ticker.to_string(),
            internal_id,
            kmd_rewards: None,
            transaction_type: TransactionType::ClaimDelegationRewards,
            memo: Some(req.memo),
        })
    }

    pub(crate) async fn delegations_list(
        &self,
        paging: PagingOptions,
    ) -> MmResult<DelegationsQueryResponse, TendermintCoinRpcError> {
        let request = QueryDelegatorDelegationsRequest {
            delegator_addr: self.account_id.to_string(),
            pagination: Some(PageRequest {
                key: vec![],
                offset: ((paging.page_number.get() - 1usize) * paging.limit) as u64,
                limit: paging.limit as u64,
                count_total: false,
                reverse: false,
            }),
        };

        let raw_response = self
            .rpc_client()
            .await?
            .abci_query(
                Some(ABCI_DELEGATOR_DELEGATIONS_PATH.to_owned()),
                request.encode_to_vec(),
                ABCI_REQUEST_HEIGHT,
                ABCI_REQUEST_PROVE,
            )
            .await?;

        let decoded_proto = QueryDelegatorDelegationsResponse::decode(raw_response.value.as_slice())?;

        let mut delegations = Vec::new();
        let selfi = self.clone();
        for response in decoded_proto.delegation_responses {
            let Some(delegation) = response.delegation else {
                continue;
            };
            let Some(balance) = response.balance else { continue };

            let account_id = AccountId::from_str(&delegation.validator_address)
                .map_err(|e| TendermintCoinRpcError::InternalError(e.to_string()))?;

            let reward_amount = match selfi.get_delegation_reward_amount(&account_id).await {
                Ok(reward) => reward,
                Err(e) => match e.get_inner() {
                    DelegationError::NothingToClaim { .. } => BigDecimal::zero(),
                    _ => return MmError::err(TendermintCoinRpcError::InvalidResponse(e.to_string())),
                },
            };

            let amount = balance
                .amount
                .parse::<u64>()
                .map_err(|e| TendermintCoinRpcError::InternalError(e.to_string()))?;

            delegations.push(Delegation {
                validator_address: delegation.validator_address,
                delegated_amount: big_decimal_from_sat_unsigned(amount, selfi.decimals()),
                reward_amount,
            });
        }

        Ok(DelegationsQueryResponse { delegations })
    }

    pub(crate) async fn ongoing_undelegations_list(
        &self,
        paging: PagingOptions,
    ) -> MmResult<UndelegationsQueryResponse, TendermintCoinRpcError> {
        let request = QueryDelegatorUnbondingDelegationsRequest {
            delegator_addr: self.account_id.to_string(),
            pagination: Some(PageRequest {
                key: vec![],
                offset: ((paging.page_number.get() - 1usize) * paging.limit) as u64,
                limit: paging.limit as u64,
                count_total: false,
                reverse: false,
            }),
        };

        let raw_response = self
            .rpc_client()
            .await?
            .abci_query(
                Some(ABCI_DELEGATOR_UNDELEGATIONS_PATH.to_owned()),
                request.encode_to_vec(),
                ABCI_REQUEST_HEIGHT,
                ABCI_REQUEST_PROVE,
            )
            .await?;

        let decoded_proto = QueryDelegatorUnbondingDelegationsResponse::decode(raw_response.value.as_slice())?;
        let ongoing_undelegations = decoded_proto
            .unbonding_responses
            .into_iter()
            .map(|r| {
                let entries = r
                    .entries
                    .into_iter()
                    .filter_map(|e| {
                        let balance: u64 = e.balance.parse().ok()?;

                        Some(UndelegationEntry {
                            creation_height: e.creation_height,
                            completion_datetime: e.completion_time?.to_string(),
                            balance: big_decimal_from_sat_unsigned(balance, self.decimals()),
                        })
                    })
                    .collect();

                Undelegation {
                    validator_address: r.validator_address,
                    entries,
                }
            })
            .collect();

        Ok(UndelegationsQueryResponse { ongoing_undelegations })
    }
}

fn clients_from_urls(ctx: &MmArc, nodes: Vec<RpcNode>) -> MmResult<Vec<HttpClient>, TendermintInitErrorKind> {
    if nodes.is_empty() {
        return MmError::err(TendermintInitErrorKind::EmptyRpcUrls);
    }

    let p2p_keypair = if nodes.iter().any(|n| n.komodo_proxy) {
        let p2p_ctx = P2PContext::fetch_from_mm_arc(ctx);
        Some(p2p_ctx.keypair().clone())
    } else {
        None
    };

    let mut clients = Vec::new();
    let mut errors = Vec::new();

    // check that all urls are valid
    // keep all invalid urls in one vector to show all of them in error
    for node in nodes.iter() {
        let proxy_sign_keypair = if node.komodo_proxy { p2p_keypair.clone() } else { None };
        match HttpClient::new(node.url.as_str(), proxy_sign_keypair) {
            Ok(client) => clients.push(client),
            Err(e) => errors.push(format!("Url {} is invalid, got error {}", node.url, e)),
        }
    }
    drop_mutability!(clients);
    drop_mutability!(errors);
    if !errors.is_empty() {
        let errors: String = errors.into_iter().join(", ");
        return MmError::err(TendermintInitErrorKind::RpcClientInitError(errors));
    }
    Ok(clients)
}

#[async_trait]
#[allow(unused_variables)]
impl MmCoin for TendermintCoin {
    fn is_asset_chain(&self) -> bool { false }

    fn wallet_only(&self, ctx: &MmArc) -> bool {
        let coin_conf = crate::coin_conf(ctx, self.ticker());
        // If coin is not in config, it means that it was added manually (a custom token) and should be treated as wallet only
        if coin_conf.is_null() {
            return true;
        }
        let wallet_only_conf = coin_conf["wallet_only"].as_bool().unwrap_or(false);

        wallet_only_conf || self.is_keplr_from_ledger
    }

    fn spawner(&self) -> WeakSpawner { self.abortable_system.weak_spawner() }

    fn withdraw(&self, req: WithdrawRequest) -> WithdrawFut {
        let coin = self.clone();
        let fut = async move {
            let to_address =
                AccountId::from_str(&req.to).map_to_mm(|e| WithdrawError::InvalidAddress(e.to_string()))?;

            let is_ibc_transfer = to_address.prefix() != coin.account_prefix || req.ibc_source_channel.is_some();

            let (account_id, maybe_priv_key) = coin
                .extract_account_id_and_private_key(req.from)
                .map_err(|e| WithdrawError::InternalError(e.to_string()))?;

            let (balance_denom, balance_dec) = coin
                .get_balance_as_unsigned_and_decimal(&account_id, &coin.denom, coin.decimals())
                .await?;

            let (amount_denom, amount_dec) = if req.max {
                let amount_denom = balance_denom;
                (amount_denom, big_decimal_from_sat_unsigned(amount_denom, coin.decimals))
            } else {
                (sat_from_big_decimal(&req.amount, coin.decimals)?, req.amount.clone())
            };

            if !coin.is_tx_amount_enough(coin.decimals, &amount_dec) {
                return MmError::err(WithdrawError::AmountTooLow {
                    amount: amount_dec,
                    threshold: coin.min_tx_amount(),
                });
            }

            let received_by_me = if to_address == account_id {
                amount_dec
            } else {
                BigDecimal::default()
            };

            let channel_id = if is_ibc_transfer {
                match &req.ibc_source_channel {
                    Some(_) => req.ibc_source_channel,
                    None => Some(coin.get_healthy_ibc_channel_for_address(&to_address).await?),
                }
            } else {
                None
            };

            let msg_payload = create_withdraw_msg_as_any(
                account_id.clone(),
                to_address.clone(),
                &coin.denom,
                amount_denom,
                channel_id,
            )
            .await?;

            let memo = req.memo.unwrap_or_else(|| TX_DEFAULT_MEMO.into());

            let current_block = coin
                .current_block()
                .compat()
                .await
                .map_to_mm(WithdrawError::Transport)?;

            let timeout_height = current_block + TIMEOUT_HEIGHT_DELTA;

            let (_, gas_limit) = if is_ibc_transfer {
                coin.gas_info_for_withdraw(&req.fee, IBC_GAS_LIMIT_DEFAULT)
            } else {
                coin.gas_info_for_withdraw(&req.fee, GAS_LIMIT_DEFAULT)
            };

            let fee_amount_u64 = coin
                .calculate_account_fee_amount_as_u64(
                    &account_id,
                    maybe_priv_key,
                    msg_payload.clone(),
                    timeout_height,
                    &memo,
                    req.fee,
                )
                .await?;

            let fee_amount_u64 = if coin.is_keplr_from_ledger {
                // When using `SIGN_MODE_LEGACY_AMINO_JSON`, Keplr ignores the fee we calculated
                // and calculates another one which is usually double what we calculate.
                // To make sure the transaction doesn't fail on the Keplr side (because if Keplr
                // calculates a higher fee than us, the withdrawal might fail), we use three times
                // the actual fee.
                fee_amount_u64 * 3
            } else if is_ibc_transfer {
                fee_amount_u64 * 3 / 2
            } else {
                fee_amount_u64
            };

            let fee_amount_dec = big_decimal_from_sat_unsigned(fee_amount_u64, coin.decimals());

            let fee_amount = Coin {
                denom: coin.denom.clone(),
                amount: fee_amount_u64.into(),
            };

            let fee = Fee::from_amount_and_gas(fee_amount, gas_limit);

            let (amount_denom, total_amount) = if req.max {
                if balance_denom < fee_amount_u64 {
                    return MmError::err(WithdrawError::NotSufficientBalance {
                        coin: coin.ticker.clone(),
                        available: balance_dec,
                        required: fee_amount_dec,
                    });
                }
                let amount_denom = balance_denom - fee_amount_u64;
                (amount_denom, balance_dec)
            } else {
                let total = &req.amount + &fee_amount_dec;
                if balance_dec < total {
                    return MmError::err(WithdrawError::NotSufficientBalance {
                        coin: coin.ticker.clone(),
                        available: balance_dec,
                        required: total,
                    });
                }

                (sat_from_big_decimal(&req.amount, coin.decimals)?, total)
            };

            let msg_payload = create_withdraw_msg_as_any(
                account_id.clone(),
                to_address.clone(),
                &coin.denom,
                amount_denom,
                channel_id,
            )
            .await?;

            let account_info = coin.account_info(&account_id).await?;

            let tx = coin
                .any_to_transaction_data(maybe_priv_key, msg_payload, &account_info, fee, timeout_height, &memo)
                .map_to_mm(|e| WithdrawError::InternalError(e.to_string()))?;

            let internal_id = {
                let hex_vec = tx.tx_hex().cloned().unwrap_or_default().to_vec();
                sha256(&hex_vec).to_vec().into()
            };

            Ok(TransactionDetails {
                tx,
                from: vec![account_id.to_string()],
                to: vec![req.to],
                my_balance_change: &received_by_me - &total_amount,
                spent_by_me: total_amount.clone(),
                total_amount,
                received_by_me,
                block_height: 0,
                timestamp: 0,
                fee_details: Some(TxFeeDetails::Tendermint(TendermintFeeDetails {
                    coin: coin.ticker.clone(),
                    amount: fee_amount_dec,
                    uamount: fee_amount_u64,
                    gas_limit,
                })),
                coin: coin.ticker.to_string(),
                internal_id,
                kmd_rewards: None,
                transaction_type: if is_ibc_transfer {
                    TransactionType::TendermintIBCTransfer { token_id: None }
                } else {
                    TransactionType::StandardTransfer
                },
                memo: Some(memo),
            })
        };
        Box::new(fut.boxed().compat())
    }

    fn get_raw_transaction(&self, mut req: RawTransactionRequest) -> RawTransactionFut {
        let coin = self.clone();
        let fut = async move {
            req.tx_hash.make_ascii_uppercase();
            let tx_from_rpc = coin.request_tx(req.tx_hash).await?;
            Ok(RawTransactionRes {
                tx_hex: tx_from_rpc.encode_to_vec().into(),
            })
        };
        Box::new(fut.boxed().compat())
    }

    fn get_tx_hex_by_hash(&self, tx_hash: Vec<u8>) -> RawTransactionFut {
        let coin = self.clone();
        let fut = async move {
            let len = tx_hash.len();
            let hash: [u8; 32] = tx_hash.try_into().map_to_mm(|_| {
                RawTransactionError::InvalidHashError(format!("Invalid hash length: expected 32, got {}", len))
            })?;
            let hash = hex::encode_upper(H256::from(hash));
            let tx_from_rpc = coin.request_tx(hash).await?;
            Ok(RawTransactionRes {
                tx_hex: tx_from_rpc.encode_to_vec().into(),
            })
        };
        Box::new(fut.boxed().compat())
    }

    fn decimals(&self) -> u8 { self.decimals }

    fn convert_to_address(&self, from: &str, to_address_format: Json) -> Result<String, String> {
        // TODO
        Err("Not implemented".into())
    }

    fn validate_address(&self, address: &str) -> ValidateAddressResult {
        match AccountId::from_str(address) {
            Ok(_) => ValidateAddressResult {
                is_valid: true,
                reason: None,
            },
            Err(e) => ValidateAddressResult {
                is_valid: false,
                reason: Some(e.to_string()),
            },
        }
    }

    fn process_history_loop(&self, ctx: MmArc) -> Box<dyn Future<Item = (), Error = ()> + Send> {
        warn!("process_history_loop is deprecated, tendermint uses tx_history_v2");
        Box::new(futures01::future::err(()))
    }

    fn history_sync_status(&self) -> HistorySyncState { self.history_sync_state.lock().unwrap().clone() }

    fn get_trade_fee(&self) -> Box<dyn Future<Item = TradeFee, Error = String> + Send> {
        Box::new(futures01::future::err("Not implemented".into()))
    }

    async fn get_sender_trade_fee(
        &self,
        value: TradePreimageValue,
        _stage: FeeApproxStage,
        _include_refund_fee: bool,
    ) -> TradePreimageResult<TradeFee> {
        let amount = match value {
            TradePreimageValue::Exact(decimal) | TradePreimageValue::UpperBound(decimal) => decimal,
        };
        self.get_sender_trade_fee_for_denom(self.ticker.clone(), self.denom.clone(), self.decimals, amount)
            .await
    }

    fn get_receiver_trade_fee(&self, stage: FeeApproxStage) -> TradePreimageFut<TradeFee> {
        let coin = self.clone();
        let fut = async move {
            // We can't simulate Claim Htlc without having information about broadcasted htlc tx.
            // Since create and claim htlc fees are almost same, we can simply simulate create htlc tx.
            coin.get_sender_trade_fee_for_denom(
                coin.ticker.clone(),
                coin.denom.clone(),
                coin.decimals,
                coin.min_tx_amount(),
            )
            .await
        };
        Box::new(fut.boxed().compat())
    }

    async fn get_fee_to_send_taker_fee(
        &self,
        dex_fee_amount: DexFee,
        _stage: FeeApproxStage,
    ) -> TradePreimageResult<TradeFee> {
        self.get_fee_to_send_taker_fee_for_denom(self.ticker.clone(), self.denom.clone(), self.decimals, dex_fee_amount)
            .await
    }

    fn required_confirmations(&self) -> u64 { 0 }

    fn requires_notarization(&self) -> bool { false }

    fn set_required_confirmations(&self, confirmations: u64) {
        warn!("set_required_confirmations is not supported for tendermint")
    }

    fn set_requires_notarization(&self, requires_nota: bool) { warn!("TendermintCoin doesn't support notarization") }

    fn swap_contract_address(&self) -> Option<BytesJson> { None }

    fn fallback_swap_contract(&self) -> Option<BytesJson> { None }

    fn mature_confirmations(&self) -> Option<u32> { None }

    fn coin_protocol_info(&self, _amount_to_receive: Option<MmNumber>) -> Vec<u8> { Vec::new() }

    fn is_coin_protocol_supported(
        &self,
        _info: &Option<Vec<u8>>,
        _amount_to_send: Option<MmNumber>,
        _locktime: u64,
        _is_maker: bool,
    ) -> bool {
        true
    }

    fn on_disabled(&self) -> Result<(), AbortedError> { AbortableSystem::abort_all(&self.abortable_system) }

    fn on_token_deactivated(&self, _ticker: &str) {}
}

#[async_trait]
impl MarketCoinOps for TendermintCoin {
    fn ticker(&self) -> &str { &self.ticker }

    fn my_address(&self) -> MmResult<String, MyAddressError> { Ok(self.account_id.to_string()) }

    fn address_from_pubkey(&self, pubkey: &H264Json) -> MmResult<String, AddressFromPubkeyError> {
        let address = account_id_from_raw_pubkey(&self.account_prefix, &pubkey.0)
            .map_err(|e| AddressFromPubkeyError::InternalError(e.to_string()))?;
        Ok(address.to_string())
    }

    async fn get_public_key(&self) -> Result<String, MmError<UnexpectedDerivationMethod>> {
        let key = SigningKey::from_slice(self.activation_policy.activated_key_or_err()?.as_slice())
            .expect("privkey validity is checked on coin creation");
        Ok(key.public_key().to_string())
    }

    fn sign_message_hash(&self, _message: &str) -> Option<[u8; 32]> {
        // TODO
        None
    }

    fn sign_message(&self, _message: &str, _account: Option<AddressIdentifier>) -> SignatureResult<String> {
        // TODO
        MmError::err(SignatureError::InternalError("Not implemented".into()))
    }

    fn verify_message(&self, _signature: &str, _message: &str, _address: &str) -> VerificationResult<bool> {
        // TODO
        MmError::err(VerificationError::InternalError("Not implemented".into()))
    }

    fn my_balance(&self) -> BalanceFut<CoinBalance> {
        let coin = self.clone();
        let fut = async move {
            let balance_denom = coin
                .account_balance_for_denom(&coin.account_id, coin.denom.to_string())
                .await?;
            Ok(CoinBalance {
                spendable: big_decimal_from_sat_unsigned(balance_denom, coin.decimals),
                unspendable: BigDecimal::default(),
            })
        };
        Box::new(fut.boxed().compat())
    }

    fn base_coin_balance(&self) -> BalanceFut<BigDecimal> {
        Box::new(self.my_balance().map(|coin_balance| coin_balance.spendable))
    }

    fn platform_ticker(&self) -> &str { &self.ticker }

    fn send_raw_tx(&self, tx: &str) -> Box<dyn Future<Item = String, Error = String> + Send> {
        let tx_bytes = try_fus!(hex::decode(tx));
        self.send_raw_tx_bytes(&tx_bytes)
    }

    /// Consider using `seq_safe_send_raw_tx_bytes` instead.
    /// This is considered as unsafe due to sequence mismatches.
    fn send_raw_tx_bytes(&self, tx: &[u8]) -> Box<dyn Future<Item = String, Error = String> + Send> {
        // as sanity check
        try_fus!(Raw::from_bytes(tx));

        let coin = self.clone();
        let tx_bytes = tx.to_owned();
        let fut = async move {
            let broadcast_res = try_s!(try_s!(coin.rpc_client().await).broadcast_tx_commit(tx_bytes).await);

            if broadcast_res.check_tx.log.contains(ACCOUNT_SEQUENCE_ERR)
                || broadcast_res.tx_result.log.contains(ACCOUNT_SEQUENCE_ERR)
            {
                return ERR!(
                    "{}. check_tx log: {}, deliver_tx log: {}",
                    ACCOUNT_SEQUENCE_ERR,
                    broadcast_res.check_tx.log,
                    broadcast_res.tx_result.log
                );
            }

            if !broadcast_res.check_tx.code.is_ok() {
                return ERR!("Tx check failed {:?}", broadcast_res.check_tx);
            }

            if !broadcast_res.tx_result.code.is_ok() {
                return ERR!("Tx deliver failed {:?}", broadcast_res.tx_result);
            }
            Ok(broadcast_res.hash.to_string())
        };
        Box::new(fut.boxed().compat())
    }

    #[inline(always)]
    async fn sign_raw_tx(&self, _args: &SignRawTransactionRequest) -> RawTransactionResult {
        MmError::err(RawTransactionError::NotImplemented {
            coin: self.ticker().to_string(),
        })
    }

    fn wait_for_confirmations(&self, input: ConfirmPaymentInput) -> Box<dyn Future<Item = (), Error = String> + Send> {
        // Sanity check
        let _: TxRaw = try_fus!(Message::decode(input.payment_tx.as_slice()));

        let tx_hash = hex::encode_upper(sha256(&input.payment_tx));

        let coin = self.clone();
        let fut = async move {
            loop {
                if now_sec() > input.wait_until {
                    return ERR!(
                        "Waited too long until {} for payment {} to be received",
                        input.wait_until,
                        tx_hash.clone()
                    );
                }

                let tx_status_code = try_s!(coin.get_tx_status_code_or_none(tx_hash.clone()).await);

                if let Some(tx_status_code) = tx_status_code {
                    return match tx_status_code {
                        cosmrs::tendermint::abci::Code::Ok => Ok(()),
                        cosmrs::tendermint::abci::Code::Err(err_code) => Err(format!(
                            "Got error code: '{}' for tx: '{}'. Broadcasted tx isn't valid.",
                            err_code, tx_hash
                        )),
                    };
                };

                Timer::sleep(input.check_every as f64).await;
            }
        };

        Box::new(fut.boxed().compat())
    }

    async fn wait_for_htlc_tx_spend(&self, args: WaitForHTLCTxSpendArgs<'_>) -> TransactionResult {
        let tx = try_tx_s!(cosmrs::Tx::from_bytes(args.tx_bytes));
        let first_message = try_tx_s!(tx.body.messages.first().ok_or("Tx body couldn't be read."));
        let htlc_proto = try_tx_s!(CreateHtlcProto::decode(
            try_tx_s!(HtlcType::from_str(&self.account_prefix)),
            first_message.value.as_slice()
        ));
        let htlc = try_tx_s!(CreateHtlcMsg::try_from(htlc_proto));
        let htlc_id = self.calculate_htlc_id(htlc.sender(), htlc.to(), htlc.amount(), args.secret_hash);

        let query = format!("claim_htlc.id='{}'", htlc_id);
        let request = TxSearchRequest {
            query,
            order_by: TendermintResultOrder::Ascending.into(),
            page: 1,
            per_page: 1,
            prove: false,
        };

        loop {
            let response = try_tx_s!(try_tx_s!(self.rpc_client().await).perform(request.clone()).await);

            if let Some(raw_tx) = response.txs.first() {
                let tx = try_tx_s!(cosmrs::Tx::from_bytes(&raw_tx.tx));

                return Ok(TransactionEnum::CosmosTransaction(CosmosTransaction {
                    data: TxRaw {
                        body_bytes: try_tx_s!(tx.body.into_bytes()),
                        auth_info_bytes: try_tx_s!(tx.auth_info.into_bytes()),
                        signatures: tx.signatures,
                    },
                }));
            }
            Timer::sleep(5.).await;
            if get_utc_timestamp() > args.wait_until as i64 {
                return Err(TransactionErr::Plain("Waited too long".into()));
            }
        }
    }

    fn tx_enum_from_bytes(&self, bytes: &[u8]) -> Result<TransactionEnum, MmError<TxMarshalingErr>> {
        let tx_raw: TxRaw = Message::decode(bytes).map_to_mm(|e| TxMarshalingErr::InvalidInput(e.to_string()))?;
        Ok(TransactionEnum::CosmosTransaction(CosmosTransaction { data: tx_raw }))
    }

    fn current_block(&self) -> Box<dyn Future<Item = u64, Error = String> + Send> {
        let coin = self.clone();
        let fut = async move {
            let info = try_s!(try_s!(coin.rpc_client().await).abci_info().await);
            Ok(info.response.last_block_height.into())
        };
        Box::new(fut.boxed().compat())
    }

    fn display_priv_key(&self) -> Result<String, String> {
        Ok(self
            .activation_policy
            .activated_key_or_err()
            .map_err(|e| e.to_string())?
            .to_string())
    }

    #[inline]
    fn min_tx_amount(&self) -> BigDecimal { big_decimal_from_sat(MIN_TX_SATOSHIS, self.decimals) }

    #[inline]
    fn min_trading_vol(&self) -> MmNumber { self.min_tx_amount().into() }

    #[inline]
    fn should_burn_dex_fee(&self) -> bool { false } // TODO: fix back to true when negotiation version added

    fn is_trezor(&self) -> bool {
        match &self.activation_policy {
            TendermintActivationPolicy::PrivateKey(pk) => pk.is_trezor(),
            TendermintActivationPolicy::PublicKey(_) => false,
        }
    }
}

#[async_trait]
#[allow(unused_variables)]
impl SwapOps for TendermintCoin {
    async fn send_taker_fee(&self, dex_fee: DexFee, uuid: &[u8], expire_at: u64) -> TransactionResult {
        self.send_taker_fee_for_denom(&dex_fee, self.denom.clone(), self.decimals, uuid, expire_at)
            .compat()
            .await
    }

    async fn send_maker_payment(&self, maker_payment_args: SendPaymentArgs<'_>) -> TransactionResult {
        self.send_htlc_for_denom(
            maker_payment_args.time_lock_duration,
            maker_payment_args.other_pubkey,
            maker_payment_args.secret_hash,
            maker_payment_args.amount,
            self.denom.clone(),
            self.decimals,
        )
        .compat()
        .await
    }

    async fn send_taker_payment(&self, taker_payment_args: SendPaymentArgs<'_>) -> TransactionResult {
        self.send_htlc_for_denom(
            taker_payment_args.time_lock_duration,
            taker_payment_args.other_pubkey,
            taker_payment_args.secret_hash,
            taker_payment_args.amount,
            self.denom.clone(),
            self.decimals,
        )
        .compat()
        .await
    }

    // TODO: release this function once watchers are supported
    // fn is_supported_by_watchers(&self) -> bool {
    //     !matches!(self.activation_policy, TendermintActivationPolicy::PublicKey(_))
    // }

    async fn send_maker_spends_taker_payment(
        &self,
        maker_spends_payment_args: SpendPaymentArgs<'_>,
    ) -> TransactionResult {
        let tx = try_tx_s!(cosmrs::Tx::from_bytes(maker_spends_payment_args.other_payment_tx));
        let msg = try_tx_s!(tx.body.messages.first().ok_or("Tx body couldn't be read."));

        let htlc_proto = try_tx_s!(CreateHtlcProto::decode(
            try_tx_s!(HtlcType::from_str(&self.account_prefix)),
            msg.value.as_slice()
        ));
        let htlc = try_tx_s!(CreateHtlcMsg::try_from(htlc_proto));

        let mut amount = htlc.amount().to_vec();
        amount.sort();
        drop_mutability!(amount);

        let coins_string = amount
            .iter()
            .map(|t| format!("{}{}", t.amount, t.denom))
            .collect::<Vec<String>>()
            .join(",");

        let htlc_id = self.calculate_htlc_id(htlc.sender(), htlc.to(), &amount, maker_spends_payment_args.secret_hash);

        let claim_htlc_tx = try_tx_s!(self.gen_claim_htlc_tx(htlc_id, maker_spends_payment_args.secret));
        let timeout = maker_spends_payment_args
            .time_lock
            .checked_sub(now_sec())
            .unwrap_or_default();
        let coin = self.clone();

        let current_block = try_tx_s!(self.current_block().compat().await);
        let timeout_height = current_block + TIMEOUT_HEIGHT_DELTA;

        let fee = try_tx_s!(
            self.calculate_fee(claim_htlc_tx.msg_payload.clone(), timeout_height, TX_DEFAULT_MEMO, None)
                .await
        );

        let (_tx_id, tx_raw) = try_tx_s!(
            coin.common_send_raw_tx_bytes(
                claim_htlc_tx.msg_payload.clone(),
                fee.clone(),
                timeout_height,
                TX_DEFAULT_MEMO,
                Duration::from_secs(timeout),
            )
            .await
        );

        Ok(TransactionEnum::CosmosTransaction(CosmosTransaction {
            data: tx_raw.into(),
        }))
    }

    async fn send_taker_spends_maker_payment(
        &self,
        taker_spends_payment_args: SpendPaymentArgs<'_>,
    ) -> TransactionResult {
        let tx = try_tx_s!(cosmrs::Tx::from_bytes(taker_spends_payment_args.other_payment_tx));
        let msg = try_tx_s!(tx.body.messages.first().ok_or("Tx body couldn't be read."));

        let htlc_proto = try_tx_s!(CreateHtlcProto::decode(
            try_tx_s!(HtlcType::from_str(&self.account_prefix)),
            msg.value.as_slice()
        ));
        let htlc = try_tx_s!(CreateHtlcMsg::try_from(htlc_proto));

        let mut amount = htlc.amount().to_vec();
        amount.sort();
        drop_mutability!(amount);

        let coins_string = amount
            .iter()
            .map(|t| format!("{}{}", t.amount, t.denom))
            .collect::<Vec<String>>()
            .join(",");

        let htlc_id = self.calculate_htlc_id(htlc.sender(), htlc.to(), &amount, taker_spends_payment_args.secret_hash);

        let timeout = taker_spends_payment_args
            .time_lock
            .checked_sub(now_sec())
            .unwrap_or_default();
        let claim_htlc_tx = try_tx_s!(self.gen_claim_htlc_tx(htlc_id, taker_spends_payment_args.secret));
        let coin = self.clone();

        let current_block = try_tx_s!(self.current_block().compat().await);
        let timeout_height = current_block + TIMEOUT_HEIGHT_DELTA;

        let fee = try_tx_s!(
            self.calculate_fee(claim_htlc_tx.msg_payload.clone(), timeout_height, TX_DEFAULT_MEMO, None)
                .await
        );

        let (tx_id, tx_raw) = try_tx_s!(
            coin.common_send_raw_tx_bytes(
                claim_htlc_tx.msg_payload.clone(),
                fee.clone(),
                timeout_height,
                TX_DEFAULT_MEMO,
                Duration::from_secs(timeout),
            )
            .await
        );

        Ok(TransactionEnum::CosmosTransaction(CosmosTransaction {
            data: tx_raw.into(),
        }))
    }

    async fn send_taker_refunds_payment(&self, taker_refunds_payment_args: RefundPaymentArgs<'_>) -> TransactionResult {
        Err(TransactionErr::Plain(
            "Doesn't need transaction broadcast to refund IRIS HTLC".into(),
        ))
    }

    async fn send_maker_refunds_payment(&self, maker_refunds_payment_args: RefundPaymentArgs<'_>) -> TransactionResult {
        Err(TransactionErr::Plain(
            "Doesn't need transaction broadcast to refund IRIS HTLC".into(),
        ))
    }

    async fn validate_fee(&self, validate_fee_args: ValidateFeeArgs<'_>) -> ValidatePaymentResult<()> {
        self.validate_fee_for_denom(
            validate_fee_args.fee_tx,
            validate_fee_args.expected_sender,
            validate_fee_args.dex_fee,
            self.decimals,
            validate_fee_args.uuid,
            self.denom.to_string(),
        )
        .compat()
        .await
    }

    async fn validate_maker_payment(&self, input: ValidatePaymentInput) -> ValidatePaymentResult<()> {
        self.validate_payment_for_denom(input, self.denom.clone(), self.decimals)
            .await
    }

    async fn validate_taker_payment(&self, input: ValidatePaymentInput) -> ValidatePaymentResult<()> {
        self.validate_payment_for_denom(input, self.denom.clone(), self.decimals)
            .await
    }

    async fn check_if_my_payment_sent(
        &self,
        if_my_payment_sent_args: CheckIfMyPaymentSentArgs<'_>,
    ) -> Result<Option<TransactionEnum>, String> {
        self.check_if_my_payment_sent_for_denom(
            self.decimals,
            self.denom.clone(),
            if_my_payment_sent_args.other_pub,
            if_my_payment_sent_args.secret_hash,
            if_my_payment_sent_args.amount,
        )
        .compat()
        .await
    }

    async fn search_for_swap_tx_spend_my(
        &self,
        input: SearchForSwapTxSpendInput<'_>,
    ) -> Result<Option<FoundSwapTxSpend>, String> {
        self.search_for_swap_tx_spend(input).await.map_err(|e| e.to_string())
    }

    async fn search_for_swap_tx_spend_other(
        &self,
        input: SearchForSwapTxSpendInput<'_>,
    ) -> Result<Option<FoundSwapTxSpend>, String> {
        self.search_for_swap_tx_spend(input).await.map_err(|e| e.to_string())
    }

    async fn extract_secret(
        &self,
        secret_hash: &[u8],
        spend_tx: &[u8],
        watcher_reward: bool,
    ) -> Result<[u8; 32], String> {
        let tx = try_s!(cosmrs::Tx::from_bytes(spend_tx));
        let msg = try_s!(tx.body.messages.first().ok_or("Tx body couldn't be read."));

        let htlc_proto = try_s!(ClaimHtlcProto::decode(
            try_s!(HtlcType::from_str(&self.account_prefix)),
            msg.value.as_slice()
        ));
        let htlc = try_s!(ClaimHtlcMsg::try_from(htlc_proto));

        Ok(try_s!(try_s!(hex::decode(htlc.secret())).as_slice().try_into()))
    }

    fn negotiate_swap_contract_addr(
        &self,
        other_side_address: Option<&[u8]>,
    ) -> Result<Option<BytesJson>, MmError<NegotiateSwapContractAddrErr>> {
        Ok(None)
    }

    #[inline]
    fn derive_htlc_key_pair(&self, _swap_unique_data: &[u8]) -> KeyPair {
        key_pair_from_secret(
            &self
                .activation_policy
                .activated_key_or_err()
                .expect("valid priv key")
                .take(),
        )
        .expect("valid priv key")
    }

    #[inline]
    fn derive_htlc_pubkey(&self, _swap_unique_data: &[u8]) -> [u8; 33] {
        let mut res = [0u8; 33];
        res.copy_from_slice(&self.activation_policy.public_key().expect("valid pubkey").to_bytes());
        res
    }

    fn validate_other_pubkey(&self, raw_pubkey: &[u8]) -> MmResult<(), ValidateOtherPubKeyErr> {
        PublicKey::from_raw_secp256k1(raw_pubkey)
            .or_mm_err(|| ValidateOtherPubKeyErr::InvalidPubKey(hex::encode(raw_pubkey)))?;
        Ok(())
    }
}

#[async_trait]
impl WatcherOps for TendermintCoin {}

/// Processes the given `priv_key_build_policy` and returns corresponding `TendermintPrivKeyPolicy`.
/// This function expects either [`PrivKeyBuildPolicy::IguanaPrivKey`]
/// or [`PrivKeyBuildPolicy::GlobalHDAccount`], otherwise returns `PrivKeyPolicyNotAllowed` error.
pub fn tendermint_priv_key_policy(
    conf: &TendermintConf,
    ticker: &str,
    priv_key_build_policy: PrivKeyBuildPolicy,
    path_to_address: HDPathAccountToAddressId,
) -> MmResult<TendermintPrivKeyPolicy, TendermintInitError> {
    match priv_key_build_policy {
        PrivKeyBuildPolicy::IguanaPrivKey(iguana) => {
            let mm2_internal_key_pair = key_pair_from_secret(&iguana.take()).mm_err(|e| TendermintInitError {
                ticker: ticker.to_string(),
                kind: TendermintInitErrorKind::Internal(e.to_string()),
            })?;

            let tendermint_pair = TendermintKeyPair::new(iguana, *mm2_internal_key_pair.public());

            Ok(TendermintPrivKeyPolicy::Iguana(tendermint_pair))
        },
        PrivKeyBuildPolicy::GlobalHDAccount(global_hd) => {
            let path_to_coin = conf.derivation_path.as_ref().or_mm_err(|| TendermintInitError {
                ticker: ticker.to_string(),
                kind: TendermintInitErrorKind::DerivationPathIsNotSet,
            })?;
            let activated_priv_key = global_hd
                .derive_secp256k1_secret(&path_to_address.to_derivation_path(path_to_coin).mm_err(|e| {
                    TendermintInitError {
                        ticker: ticker.to_string(),
                        kind: TendermintInitErrorKind::InvalidPathToAddress(e.to_string()),
                    }
                })?)
                .mm_err(|e| TendermintInitError {
                    ticker: ticker.to_string(),
                    kind: TendermintInitErrorKind::InvalidPrivKey(e.to_string()),
                })?;
            let bip39_secp_priv_key = global_hd.root_priv_key().clone();
            let pubkey = Public::from_slice(&bip39_secp_priv_key.public_key().to_bytes()).map_to_mm(|e| {
                TendermintInitError {
                    ticker: ticker.to_string(),
                    kind: TendermintInitErrorKind::Internal(e.to_string()),
                }
            })?;

            let tendermint_pair = TendermintKeyPair::new(activated_priv_key, pubkey);

            Ok(TendermintPrivKeyPolicy::HDWallet {
                path_to_coin: path_to_coin.clone(),
                activated_key: tendermint_pair,
                bip39_secp_priv_key,
            })
        },
        PrivKeyBuildPolicy::Trezor => {
            let kind =
                TendermintInitErrorKind::PrivKeyPolicyNotAllowed(PrivKeyPolicyNotAllowed::HardwareWalletNotSupported);
            MmError::err(TendermintInitError {
                ticker: ticker.to_string(),
                kind,
            })
        },
    }
}

pub(crate) async fn create_withdraw_msg_as_any(
    sender: AccountId,
    receiver: AccountId,
    denom: &Denom,
    amount: u64,
    ibc_source_channel: Option<ChannelId>,
) -> Result<Any, MmError<WithdrawError>> {
    if let Some(channel_id) = ibc_source_channel {
        MsgTransfer::new_with_default_timeout(channel_id.to_string(), sender, receiver, Coin {
            denom: denom.clone(),
            amount: amount.into(),
        })
        .to_any()
    } else {
        MsgSend {
            from_address: sender,
            to_address: receiver,
            amount: vec![Coin {
                denom: denom.clone(),
                amount: amount.into(),
            }],
        }
        .to_any()
    }
    .map_to_mm(|e| WithdrawError::InternalError(e.to_string()))
}

fn extract_big_decimal_from_dec_coin(dec_coin: &DecCoin, decimals: u32) -> Result<BigDecimal, ParseBigDecimalError> {
    let raw = BigDecimal::from_str(&dec_coin.amount)?;
    // `DecCoin` represents decimal numbers as integer-like strings where the last 18 digits are the decimal part.
    let scale = BigDecimal::from(1_000_000_000_000_000_000u64) * BigDecimal::from(10u64.pow(decimals));
    Ok(raw / scale)
}

fn parse_expected_sequence_number(e: &str) -> MmResult<u64, TendermintCoinRpcError> {
    if let Some(sequence) = SEQUENCE_PARSER_REGEX.captures(e).and_then(|c| c.get(1)) {
        let account_sequence =
            u64::from_str(sequence.as_str()).map_to_mm(|e| TendermintCoinRpcError::InternalError(e.to_string()))?;

        return Ok(account_sequence);
    }

    MmError::err(TendermintCoinRpcError::InternalError(format!(
        "Could not parse the expected sequence number from this error message: '{}'",
        e
    )))
}

#[cfg(test)]
pub mod tendermint_coin_tests {
    use super::*;
    use crate::DexFeeBurnDestination;

    use common::{block_on, wait_until_ms, DEX_FEE_ADDR_RAW_PUBKEY};
    use cosmrs::proto::cosmos::tx::v1beta1::{GetTxRequest, GetTxResponse};
    use crypto::privkey::key_pair_from_seed;
    use mocktopus::mocking::{MockResult, Mockable};
    use std::{mem::discriminant, num::NonZeroUsize};

    pub const IRIS_TESTNET_HTLC_PAIR1_SEED: &str = "iris test seed";
    // pub const IRIS_TESTNET_HTLC_PAIR1_PUB_KEY: &[u8] = &[
    //     2, 35, 133, 39, 114, 92, 150, 175, 252, 203, 124, 85, 243, 144, 11, 52, 91, 128, 236, 82, 104, 212, 131, 40,
    //     79, 22, 40, 7, 119, 93, 50, 179, 43,
    // ];
    // const IRIS_TESTNET_HTLC_PAIR1_ADDRESS: &str = "iaa1e0rx87mdj79zejewuc4jg7ql9ud2286g2us8f2";

    // const IRIS_TESTNET_HTLC_PAIR2_SEED: &str = "iris test2 seed";
    const IRIS_TESTNET_HTLC_PAIR2_PUB_KEY: &[u8] = &[
        2, 90, 55, 151, 92, 7, 154, 117, 67, 96, 63, 202, 178, 78, 37, 101, 164, 173, 238, 60, 249, 175, 137, 52, 105,
        14, 16, 50, 130, 250, 64, 37, 17,
    ];
    const IRIS_TESTNET_HTLC_PAIR2_ADDRESS: &str = "iaa1erfnkjsmalkwtvj44qnfr2drfzdt4n9ldh0kjv";

    pub const IRIS_TESTNET_RPC_URL: &str = "http://34.80.202.172:26657";

    const TAKER_PAYMENT_SPEND_SEARCH_INTERVAL: f64 = 1.;
    const AVG_BLOCKTIME: u8 = 5;

    const SUCCEED_TX_HASH_SAMPLES: &[&str] = &[
        // https://nyancat.iobscan.io/#/tx?txHash=A010FC0AA33FC6D597A8635F9D127C0A7B892FAAC72489F4DADD90048CFE9279
        "A010FC0AA33FC6D597A8635F9D127C0A7B892FAAC72489F4DADD90048CFE9279",
        // https://nyancat.iobscan.io/#/tx?txHash=54FD77054AE311C484CC2EADD4621428BB23D14A9BAAC128B0E7B47422F86EC8
        "54FD77054AE311C484CC2EADD4621428BB23D14A9BAAC128B0E7B47422F86EC8",
        // https://nyancat.iobscan.io/#/tx?txHash=7C00FAE7F70C36A316A4736025B08A6EAA2A0CC7919A2C4FC4CD14D9FFD166F9
        "7C00FAE7F70C36A316A4736025B08A6EAA2A0CC7919A2C4FC4CD14D9FFD166F9",
    ];

    const FAILED_TX_HASH_SAMPLES: &[&str] = &[
        // https://nyancat.iobscan.io/#/tx?txHash=57EE62B2DF7E311C98C24AE2A53EB0FF2C16D289CECE0826CA1FF1108C91B3F9
        "57EE62B2DF7E311C98C24AE2A53EB0FF2C16D289CECE0826CA1FF1108C91B3F9",
        // https://nyancat.iobscan.io/#/tx?txHash=F3181D69C580318DFD54282C656AC81113BC600BCFBAAA480E6D8A6469EE8786
        "F3181D69C580318DFD54282C656AC81113BC600BCFBAAA480E6D8A6469EE8786",
        // https://nyancat.iobscan.io/#/tx?txHash=FE6F9F395DA94A14FCFC04E0E8C496197077D5F4968DA5528D9064C464ADF522
        "FE6F9F395DA94A14FCFC04E0E8C496197077D5F4968DA5528D9064C464ADF522",
    ];

    fn get_iris_usdc_ibc_protocol() -> TendermintProtocolInfo {
        TendermintProtocolInfo {
            decimals: 6,
            denom: String::from("ibc/5C465997B4F582F602CD64E12031C6A6E18CAF1E6EDC9B5D808822DC0B5F850C"),
            account_prefix: String::from("iaa"),
            chain_id: String::from("nyancat-9"),
            gas_price: None,
            ibc_channels: HashMap::new(),
        }
    }

    fn get_iris_protocol() -> TendermintProtocolInfo {
        let mut ibc_channels = HashMap::new();
        ibc_channels.insert("cosmos".into(), ChannelId::new(0));

        TendermintProtocolInfo {
            decimals: 6,
            denom: String::from("unyan"),
            account_prefix: String::from("iaa"),
            chain_id: String::from("nyancat-9"),
            gas_price: None,
            ibc_channels,
        }
    }

    fn get_iris_ibc_nucleus_protocol() -> TendermintProtocolInfo {
        TendermintProtocolInfo {
            decimals: 6,
            denom: String::from("ibc/F7F28FF3C09024A0225EDBBDB207E5872D2B4EF2FB874FE47B05EF9C9A7D211C"),
            account_prefix: String::from("nuc"),
            chain_id: String::from("nucleus-testnet"),
            gas_price: None,
            ibc_channels: HashMap::new(),
        }
    }

    fn get_tx_signer_pubkey_unprefixed(tx: &Tx, i: usize) -> Vec<u8> {
        tx.auth_info.as_ref().unwrap().signer_infos[i]
            .public_key
            .as_ref()
            .unwrap()
            .value[2..]
            .to_vec()
    }

    #[test]
    fn test_tx_hash_str_from_bytes() {
        let tx_hex = "0a97010a8f010a1c2f636f736d6f732e62616e6b2e763162657461312e4d736753656e64126f0a2d636f736d6f7331737661773061716334353834783832356a753775613033673578747877643061686c3836687a122d636f736d6f7331737661773061716334353834783832356a753775613033673578747877643061686c3836687a1a0f0a057561746f6d120631303030303018d998bf0512670a500a460a1f2f636f736d6f732e63727970746f2e736563703235366b312e5075624b657912230a2102000eef4ab169e7b26a4a16c47420c4176ab702119ba57a8820fb3e53c8e7506212040a020801180312130a0d0a057561746f6d12043130303010a08d061a4093e5aec96f7d311d129f5ec8714b21ad06a75e483ba32afab86354400b2ac8350bfc98731bbb05934bf138282750d71aadbe08ceb6bb195f2b55e1bbfdddaaad";
        let expected_hash = "1C25ED7D17FCC5959409498D5423594666C4E84F15AF7B4AF17DF29B2AF9E7F5";

        let tx_bytes = hex::decode(tx_hex).unwrap();
        let hash = sha256(&tx_bytes);
        assert_eq!(hex::encode_upper(hash.as_slice()), expected_hash);
    }

    #[test]
    fn test_htlc_create_and_claim() {
        let nodes = vec![RpcNode::for_test(IRIS_TESTNET_RPC_URL)];

        let protocol_conf = get_iris_protocol();

        let ctx = mm2_core::mm_ctx::MmCtxBuilder::default().into_mm_arc();

        let conf = TendermintConf {
            avg_blocktime: AVG_BLOCKTIME,
            derivation_path: None,
        };

        let key_pair = key_pair_from_seed(IRIS_TESTNET_HTLC_PAIR1_SEED).unwrap();
        let tendermint_pair = TendermintKeyPair::new(key_pair.private().secret, *key_pair.public());
        let activation_policy =
            TendermintActivationPolicy::with_private_key_policy(TendermintPrivKeyPolicy::Iguana(tendermint_pair));

        let coin = block_on(TendermintCoin::init(
            &ctx,
            "IRIS".to_string(),
            conf,
            protocol_conf,
            nodes,
            false,
            activation_policy,
            false,
        ))
        .unwrap();

        // << BEGIN HTLC CREATION
        let to: AccountId = IRIS_TESTNET_HTLC_PAIR2_ADDRESS.parse().unwrap();
        let amount = 1;
        let amount_dec = big_decimal_from_sat_unsigned(amount, coin.decimals);

        let mut sec = [0u8; 32];
        common::os_rng(&mut sec).unwrap();
        drop_mutability!(sec);

        let time_lock = 1000;

        let create_htlc_tx = coin
            .gen_create_htlc_tx(
                coin.denom.clone(),
                &to,
                amount.into(),
                sha256(&sec).as_slice(),
                time_lock,
            )
            .unwrap();

        let current_block_fut = coin.current_block().compat();
        let current_block = block_on(async { current_block_fut.await.unwrap() });
        let timeout_height = current_block + TIMEOUT_HEIGHT_DELTA;

        let fee = block_on(async {
            coin.calculate_fee(
                create_htlc_tx.msg_payload.clone(),
                timeout_height,
                TX_DEFAULT_MEMO,
                None,
            )
            .await
            .unwrap()
        });

        let send_tx_fut = coin.common_send_raw_tx_bytes(
            create_htlc_tx.msg_payload.clone(),
            fee,
            timeout_height,
            TX_DEFAULT_MEMO,
            Duration::from_secs(20),
        );
        block_on(async {
            send_tx_fut.await.unwrap();
        });
        // >> END HTLC CREATION

        let htlc_spent = block_on(coin.check_if_my_payment_sent(CheckIfMyPaymentSentArgs {
            time_lock: 0,
            other_pub: IRIS_TESTNET_HTLC_PAIR2_PUB_KEY,
            secret_hash: sha256(&sec).as_slice(),
            search_from_block: current_block,
            swap_contract_address: &None,
            swap_unique_data: &[],
            amount: &amount_dec,
            payment_instructions: &None,
        }))
        .unwrap();
        assert!(htlc_spent.is_some());

        // << BEGIN HTLC CLAIMING
        let claim_htlc_tx = coin.gen_claim_htlc_tx(create_htlc_tx.id, &sec).unwrap();

        let current_block_fut = coin.current_block().compat();
        let current_block = common::block_on(async { current_block_fut.await.unwrap() });
        let timeout_height = current_block + TIMEOUT_HEIGHT_DELTA;

        let fee = block_on(async {
            coin.calculate_fee(claim_htlc_tx.msg_payload.clone(), timeout_height, TX_DEFAULT_MEMO, None)
                .await
                .unwrap()
        });

        let send_tx_fut = coin.common_send_raw_tx_bytes(
            claim_htlc_tx.msg_payload,
            fee,
            timeout_height,
            TX_DEFAULT_MEMO,
            Duration::from_secs(30),
        );

        let (tx_id, _tx_raw) = block_on(async { send_tx_fut.await.unwrap() });

        println!("Claim HTLC tx hash {}", tx_id);
        // >> END HTLC CLAIMING
    }

    #[test]
    fn try_query_claim_htlc_txs_and_get_secret() {
        let nodes = vec![RpcNode::for_test(IRIS_TESTNET_RPC_URL)];

        let protocol_conf = get_iris_usdc_ibc_protocol();

        let ctx = mm2_core::mm_ctx::MmCtxBuilder::default().into_mm_arc();

        let conf = TendermintConf {
            avg_blocktime: AVG_BLOCKTIME,
            derivation_path: None,
        };

        let key_pair = key_pair_from_seed(IRIS_TESTNET_HTLC_PAIR1_SEED).unwrap();
        let tendermint_pair = TendermintKeyPair::new(key_pair.private().secret, *key_pair.public());
        let activation_policy =
            TendermintActivationPolicy::with_private_key_policy(TendermintPrivKeyPolicy::Iguana(tendermint_pair));

        let coin = block_on(TendermintCoin::init(
            &ctx,
            "USDC-IBC".to_string(),
            conf,
            protocol_conf,
            nodes,
            false,
            activation_policy,
            false,
        ))
        .unwrap();

        let query = "claim_htlc.id='2B925FC83A106CC81590B3DB108AC2AE496FFA912F368FE5E29BC1ED2B754F2C'".to_owned();
        let request = TxSearchRequest {
            query,
            order_by: TendermintResultOrder::Ascending.into(),
            page: 1,
            per_page: 1,
            prove: false,
        };
        let response = block_on(block_on(coin.rpc_client()).unwrap().perform(request)).unwrap();
        println!("{:?}", response);

        let tx = cosmrs::Tx::from_bytes(&response.txs.first().unwrap().tx).unwrap();
        println!("{:?}", tx);

        let first_msg = tx.body.messages.first().unwrap();
        println!("{:?}", first_msg);

        let claim_htlc = ClaimHtlcProto::decode(HtlcType::Iris, first_msg.value.as_slice()).unwrap();
        let expected_secret = [1; 32];
        let actual_secret = hex::decode(claim_htlc.secret()).unwrap();

        assert_eq!(actual_secret, expected_secret);
    }

    #[test]
    fn wait_for_tx_spend_test() {
        let nodes = vec![RpcNode::for_test(IRIS_TESTNET_RPC_URL)];

        let protocol_conf = get_iris_usdc_ibc_protocol();

        let ctx = mm2_core::mm_ctx::MmCtxBuilder::default().into_mm_arc();

        let conf = TendermintConf {
            avg_blocktime: AVG_BLOCKTIME,
            derivation_path: None,
        };

        let key_pair = key_pair_from_seed(IRIS_TESTNET_HTLC_PAIR1_SEED).unwrap();
        let tendermint_pair = TendermintKeyPair::new(key_pair.private().secret, *key_pair.public());
        let activation_policy =
            TendermintActivationPolicy::with_private_key_policy(TendermintPrivKeyPolicy::Iguana(tendermint_pair));

        let coin = block_on(TendermintCoin::init(
            &ctx,
            "USDC-IBC".to_string(),
            conf,
            protocol_conf,
            nodes,
            false,
            activation_policy,
            false,
        ))
        .unwrap();

        // https://nyancat.iobscan.io/#/tx?txHash=2DB382CE3D9953E4A94957B475B0E8A98F5B6DDB32D6BF0F6A765D949CF4A727
        let create_tx_hash = "2DB382CE3D9953E4A94957B475B0E8A98F5B6DDB32D6BF0F6A765D949CF4A727";

        let request = GetTxRequest {
            hash: create_tx_hash.into(),
        };

        let response = block_on(block_on(coin.rpc_client()).unwrap().abci_query(
            Some(ABCI_GET_TX_PATH.to_string()),
            request.encode_to_vec(),
            ABCI_REQUEST_HEIGHT,
            ABCI_REQUEST_PROVE,
        ))
        .unwrap();
        println!("{:?}", response);

        let response = GetTxResponse::decode(response.value.as_slice()).unwrap();
        let tx = response.tx.unwrap();

        println!("{:?}", tx);

        let encoded_tx = tx.encode_to_vec();

        let secret_hash = hex::decode("0C34C71EBA2A51738699F9F3D6DAFFB15BE576E8ED543203485791B5DA39D10D").unwrap();
        let spend_tx = block_on(coin.wait_for_htlc_tx_spend(WaitForHTLCTxSpendArgs {
            tx_bytes: &encoded_tx,
            secret_hash: &secret_hash,
            wait_until: get_utc_timestamp() as u64,
            from_block: 0,
            swap_contract_address: &None,
            check_every: TAKER_PAYMENT_SPEND_SEARCH_INTERVAL,
            watcher_reward: false,
        }))
        .unwrap();

        // https://nyancat.iobscan.io/#/tx?txHash=565C820C1F95556ADC251F16244AAD4E4274772F41BC13F958C9C2F89A14D137
        let expected_spend_hash = "565C820C1F95556ADC251F16244AAD4E4274772F41BC13F958C9C2F89A14D137";
        let hash = spend_tx.tx_hash_as_bytes();
        assert_eq!(hex::encode_upper(hash.0), expected_spend_hash);
    }

    #[test]
    fn validate_taker_fee_test() {
        let nodes = vec![RpcNode::for_test(IRIS_TESTNET_RPC_URL)];

        let protocol_conf = get_iris_protocol();

        let ctx = mm2_core::mm_ctx::MmCtxBuilder::default().into_mm_arc();

        let conf = TendermintConf {
            avg_blocktime: AVG_BLOCKTIME,
            derivation_path: None,
        };

        let key_pair = key_pair_from_seed(IRIS_TESTNET_HTLC_PAIR1_SEED).unwrap();
        let tendermint_pair = TendermintKeyPair::new(key_pair.private().secret, *key_pair.public());
        let activation_policy =
            TendermintActivationPolicy::with_private_key_policy(TendermintPrivKeyPolicy::Iguana(tendermint_pair));

        let coin = block_on(TendermintCoin::init(
            &ctx,
            "IRIS-TEST".to_string(),
            conf,
            protocol_conf,
            nodes,
            false,
            activation_policy,
            false,
        ))
        .unwrap();

        // CreateHtlc tx, validation should fail because first message of dex fee tx must be MsgSend
        // https://nyancat.iobscan.io/#/tx?txHash=2DB382CE3D9953E4A94957B475B0E8A98F5B6DDB32D6BF0F6A765D949CF4A727
        let create_htlc_tx_response = GetTxResponse::decode(hex::decode("0ac4030a96020a8e020a1b2f697269736d6f642e68746c632e4d736743726561746548544c4312ee010a2a696161316572666e6b6a736d616c6b7774766a3434716e6672326472667a6474346e396c6468306b6a76122a696161316530727838376d646a37397a656a65777563346a6737716c39756432323836673275733866321a40623736353830316334303930363762623837396565326563666665363138623931643734346663343030303030303030303030303030303030303030303030302a0d0a036e696d120631303030303032403063333463373165626132613531373338363939663966336436646166666231356265353736653865643534333230333438353739316235646133396431306440ea3c18afaba80212670a510a460a1f2f636f736d6f732e63727970746f2e736563703235366b312e5075624b657912230a21025a37975c079a7543603fcab24e2565a4adee3cf9af8934690e103282fa40251112040a02080118a50312120a0c0a05756e79616e120332303010a08d061a4029dfbe5fc6ec9ed257e0f3a86542cb9da0d6047620274f22265c4fb8221ed45830236adef675f76962f74e4cfcc7a10e1390f4d2071bc7dd07838e300381952612882208ccaaa8021240324442333832434533443939353345344139343935374234373542304538413938463542364444423332443642463046364137363544393439434634413732372ac60130413631304131423246363937323639373336443646363432453638373436433633324534443733363734333732363536313734363534383534344334333132343230413430343634333339343433383433333033353336343233363339343233323436333433313331333734353332343134333433333533323337343133343339333933303435333734353434333234323336343533323432343634313334343333323334333533373335333034343339333333353434333833313332333434333330333832cc095b7b226576656e7473223a5b7b2274797065223a22636f696e5f7265636569766564222c2261747472696275746573223a5b7b226b6579223a227265636569766572222c2276616c7565223a2269616131613778796e6a3463656674386b67646a72366b637130733037793363637961366d65707a646d227d2c7b226b6579223a22616d6f756e74222c2276616c7565223a223130303030306e696d227d5d7d2c7b2274797065223a22636f696e5f7370656e74222c2261747472696275746573223a5b7b226b6579223a227370656e646572222c2276616c7565223a22696161316572666e6b6a736d616c6b7774766a3434716e6672326472667a6474346e396c6468306b6a76227d2c7b226b6579223a22616d6f756e74222c2276616c7565223a223130303030306e696d227d5d7d2c7b2274797065223a226372656174655f68746c63222c2261747472696275746573223a5b7b226b6579223a226964222c2276616c7565223a2246433944384330353642363942324634313137453241434335323741343939304537454432423645324246413443323435373530443933354438313234433038227d2c7b226b6579223a2273656e646572222c2276616c7565223a22696161316572666e6b6a736d616c6b7774766a3434716e6672326472667a6474346e396c6468306b6a76227d2c7b226b6579223a227265636569766572222c2276616c7565223a22696161316530727838376d646a37397a656a65777563346a6737716c3975643232383667327573386632227d2c7b226b6579223a2272656365697665725f6f6e5f6f746865725f636861696e222c2276616c7565223a2262373635383031633430393036376262383739656532656366666536313862393164373434666334303030303030303030303030303030303030303030303030227d2c7b226b6579223a2273656e6465725f6f6e5f6f746865725f636861696e227d2c7b226b6579223a227472616e73666572222c2276616c7565223a2266616c7365227d5d7d2c7b2274797065223a226d657373616765222c2261747472696275746573223a5b7b226b6579223a22616374696f6e222c2276616c7565223a222f697269736d6f642e68746c632e4d736743726561746548544c43227d2c7b226b6579223a2273656e646572222c2276616c7565223a22696161316572666e6b6a736d616c6b7774766a3434716e6672326472667a6474346e396c6468306b6a76227d2c7b226b6579223a226d6f64756c65222c2276616c7565223a2268746c63227d2c7b226b6579223a2273656e646572222c2276616c7565223a22696161316572666e6b6a736d616c6b7774766a3434716e6672326472667a6474346e396c6468306b6a76227d5d7d2c7b2274797065223a227472616e73666572222c2261747472696275746573223a5b7b226b6579223a22726563697069656e74222c2276616c7565223a2269616131613778796e6a3463656674386b67646a72366b637130733037793363637961366d65707a646d227d2c7b226b6579223a2273656e646572222c2276616c7565223a22696161316572666e6b6a736d616c6b7774766a3434716e6672326472667a6474346e396c6468306b6a76227d2c7b226b6579223a22616d6f756e74222c2276616c7565223a223130303030306e696d227d5d7d5d7d5d3ac7061a5c0a0d636f696e5f726563656976656412360a087265636569766572122a69616131613778796e6a3463656674386b67646a72366b637130733037793363637961366d65707a646d12130a06616d6f756e7412093130303030306e696d1a580a0a636f696e5f7370656e7412350a077370656e646572122a696161316572666e6b6a736d616c6b7774766a3434716e6672326472667a6474346e396c6468306b6a7612130a06616d6f756e7412093130303030306e696d1acc020a0b6372656174655f68746c6312460a02696412404643394438433035364236394232463431313745324143433532374134393930453745443242364532424641344332343537353044393335443831323443303812340a0673656e646572122a696161316572666e6b6a736d616c6b7774766a3434716e6672326472667a6474346e396c6468306b6a7612360a087265636569766572122a696161316530727838376d646a37397a656a65777563346a6737716c3975643232383667327573386632125b0a1772656365697665725f6f6e5f6f746865725f636861696e12406237363538303163343039303637626238373965653265636666653631386239316437343466633430303030303030303030303030303030303030303030303012170a1573656e6465725f6f6e5f6f746865725f636861696e12110a087472616e73666572120566616c73651aac010a076d65737361676512250a06616374696f6e121b2f697269736d6f642e68746c632e4d736743726561746548544c4312340a0673656e646572122a696161316572666e6b6a736d616c6b7774766a3434716e6672326472667a6474346e396c6468306b6a76120e0a066d6f64756c65120468746c6312340a0673656e646572122a696161316572666e6b6a736d616c6b7774766a3434716e6672326472667a6474346e396c6468306b6a761a8e010a087472616e7366657212370a09726563697069656e74122a69616131613778796e6a3463656674386b67646a72366b637130733037793363637961366d65707a646d12340a0673656e646572122a696161316572666e6b6a736d616c6b7774766a3434716e6672326472667a6474346e396c6468306b6a7612130a06616d6f756e7412093130303030306e696d48a08d06509bd3045ade030a152f636f736d6f732e74782e763162657461312e547812c4030a96020a8e020a1b2f697269736d6f642e68746c632e4d736743726561746548544c4312ee010a2a696161316572666e6b6a736d616c6b7774766a3434716e6672326472667a6474346e396c6468306b6a76122a696161316530727838376d646a37397a656a65777563346a6737716c39756432323836673275733866321a40623736353830316334303930363762623837396565326563666665363138623931643734346663343030303030303030303030303030303030303030303030302a0d0a036e696d120631303030303032403063333463373165626132613531373338363939663966336436646166666231356265353736653865643534333230333438353739316235646133396431306440ea3c18afaba80212670a510a460a1f2f636f736d6f732e63727970746f2e736563703235366b312e5075624b657912230a21025a37975c079a7543603fcab24e2565a4adee3cf9af8934690e103282fa40251112040a02080118a50312120a0c0a05756e79616e120332303010a08d061a4029dfbe5fc6ec9ed257e0f3a86542cb9da0d6047620274f22265c4fb8221ed45830236adef675f76962f74e4cfcc7a10e1390f4d2071bc7dd07838e30038195266214323032322d30392d31355432333a30343a35355a6a410a027478123b0a076163635f736571122e696161316572666e6b6a736d616c6b7774766a3434716e6672326472667a6474346e396c6468306b6a762f34323118016a6d0a02747812670a097369676e617475726512584b642b2b583862736e744a5834504f6f5a554c4c6e614457424859674a3038694a6c7850754349653146677749327265396e583361574c33546b7a387836454f45354430306763627839304867343477413447564a673d3d18016a5b0a0a636f696e5f7370656e7412370a077370656e646572122a696161316572666e6b6a736d616c6b7774766a3434716e6672326472667a6474346e396c6468306b6a76180112140a06616d6f756e741208323030756e79616e18016a5f0a0d636f696e5f726563656976656412380a087265636569766572122a696161313778706676616b6d32616d67393632796c73366638347a336b656c6c3863356c396d72336676180112140a06616d6f756e741208323030756e79616e18016a93010a087472616e7366657212390a09726563697069656e74122a696161313778706676616b6d32616d67393632796c73366638347a336b656c6c3863356c396d72336676180112360a0673656e646572122a696161316572666e6b6a736d616c6b7774766a3434716e6672326472667a6474346e396c6468306b6a76180112140a06616d6f756e741208323030756e79616e18016a410a076d65737361676512360a0673656e646572122a696161316572666e6b6a736d616c6b7774766a3434716e6672326472667a6474346e396c6468306b6a7618016a170a02747812110a036665651208323030756e79616e18016a320a076d65737361676512270a06616374696f6e121b2f697269736d6f642e68746c632e4d736743726561746548544c4318016a5c0a0a636f696e5f7370656e7412370a077370656e646572122a696161316572666e6b6a736d616c6b7774766a3434716e6672326472667a6474346e396c6468306b6a76180112150a06616d6f756e7412093130303030306e696d18016a600a0d636f696e5f726563656976656412380a087265636569766572122a69616131613778796e6a3463656674386b67646a72366b637130733037793363637961366d65707a646d180112150a06616d6f756e7412093130303030306e696d18016a94010a087472616e7366657212390a09726563697069656e74122a69616131613778796e6a3463656674386b67646a72366b637130733037793363637961366d65707a646d180112360a0673656e646572122a696161316572666e6b6a736d616c6b7774766a3434716e6672326472667a6474346e396c6468306b6a76180112150a06616d6f756e7412093130303030306e696d18016a410a076d65737361676512360a0673656e646572122a696161316572666e6b6a736d616c6b7774766a3434716e6672326472667a6474346e396c6468306b6a7618016ad8020a0b6372656174655f68746c6312480a026964124046433944384330353642363942324634313137453241434335323741343939304537454432423645324246413443323435373530443933354438313234433038180112360a0673656e646572122a696161316572666e6b6a736d616c6b7774766a3434716e6672326472667a6474346e396c6468306b6a76180112380a087265636569766572122a696161316530727838376d646a37397a656a65777563346a6737716c39756432323836673275733866321801125d0a1772656365697665725f6f6e5f6f746865725f636861696e124062373635383031633430393036376262383739656532656366666536313862393164373434666334303030303030303030303030303030303030303030303030180112190a1573656e6465725f6f6e5f6f746865725f636861696e180112130a087472616e73666572120566616c736518016a530a076d65737361676512100a066d6f64756c65120468746c63180112360a0673656e646572122a696161316572666e6b6a736d616c6b7774766a3434716e6672326472667a6474346e396c6468306b6a761801").unwrap().as_slice()).unwrap();
        let mock_tx = create_htlc_tx_response.tx.as_ref().unwrap().clone();
        TendermintCoin::request_tx.mock_safe(move |_, _| {
            let mock_tx = mock_tx.clone();
            MockResult::Return(Box::pin(async move { Ok(mock_tx) }))
        });
        let create_htlc_tx = TransactionEnum::CosmosTransaction(CosmosTransaction {
            data: TxRaw::decode(create_htlc_tx_response.tx.as_ref().unwrap().encode_to_vec().as_slice()).unwrap(),
        });

        let invalid_amount: MmNumber = 1.into();
        let error = block_on(coin.validate_fee(ValidateFeeArgs {
            fee_tx: &create_htlc_tx,
            expected_sender: &[],
            dex_fee: &DexFee::Standard(invalid_amount.clone()),
            min_block_number: 0,
            uuid: &[1; 16],
        }))
        .unwrap_err()
        .into_inner();
        println!("{}", error);
        match error {
            ValidatePaymentError::TxDeserializationError(err) => {
                assert!(err.contains("failed to decode Protobuf message: MsgSend.amount"))
            },
            _ => panic!(
                "Expected `WrongPaymentTx` MsgSend.amount decode failure, found {:?}",
                error
            ),
        }
        TendermintCoin::request_tx.clear_mock();

        // just a random transfer tx not related to AtomicDEX, should fail on recipient address check
        // https://nyancat.iobscan.io/#/tx?txHash=65815814E7D74832D87956144C1E84801DC94FE9A509D207A0ABC3F17775E5DF
        let random_transfer_tx_response = GetTxResponse::decode(hex::decode("0ac6020a95010a8c010a1c2f636f736d6f732e62616e6b2e763162657461312e4d736753656e64126c0a2a696161317039703230667468306c7665647634736d7733327339377079386e74657230716e7774727538122a696161316b36636d636b7875757732647a7a6b76747a7239776c7467356c3633747361746b6c71357a791a120a05756e79616e1209313030303030303030120474657374126a0a510a460a1f2f636f736d6f732e63727970746f2e736563703235366b312e5075624b657912230a2103327a4866304ead15d941dbbdf2d2563514fcc94d25e4af897a71681a02b637b212040a02080118880212150a0f0a05756e79616e120632303030303010c09a0c1a402d1c8c1e1a44bd56fe24947d6ed6cae27c6f8a46e3e9beaaad9798dc842ae4ea0c0a20f33144c8fad3490638455b65f63decdb74c347a7c97d0469f5de453fe312a41608febfba021240363538313538313445374437343833324438373935363134344331453834383031444339344645394135303944323037413041424333463137373735453544462a403041314530413143324636333646373336443646373332453632363136453642324537363331363236353734363133313245344437333637353336353645363432da055b7b226576656e7473223a5b7b2274797065223a22636f696e5f7265636569766564222c2261747472696275746573223a5b7b226b6579223a227265636569766572222c2276616c7565223a22696161316b36636d636b7875757732647a7a6b76747a7239776c7467356c3633747361746b6c71357a79227d2c7b226b6579223a22616d6f756e74222c2276616c7565223a22313030303030303030756e79616e227d5d7d2c7b2274797065223a22636f696e5f7370656e74222c2261747472696275746573223a5b7b226b6579223a227370656e646572222c2276616c7565223a22696161317039703230667468306c7665647634736d7733327339377079386e74657230716e7774727538227d2c7b226b6579223a22616d6f756e74222c2276616c7565223a22313030303030303030756e79616e227d5d7d2c7b2274797065223a226d657373616765222c2261747472696275746573223a5b7b226b6579223a22616374696f6e222c2276616c7565223a222f636f736d6f732e62616e6b2e763162657461312e4d736753656e64227d2c7b226b6579223a2273656e646572222c2276616c7565223a22696161317039703230667468306c7665647634736d7733327339377079386e74657230716e7774727538227d2c7b226b6579223a226d6f64756c65222c2276616c7565223a2262616e6b227d5d7d2c7b2274797065223a227472616e73666572222c2261747472696275746573223a5b7b226b6579223a22726563697069656e74222c2276616c7565223a22696161316b36636d636b7875757732647a7a6b76747a7239776c7467356c3633747361746b6c71357a79227d2c7b226b6579223a2273656e646572222c2276616c7565223a22696161317039703230667468306c7665647634736d7733327339377079386e74657230716e7774727538227d2c7b226b6579223a22616d6f756e74222c2276616c7565223a22313030303030303030756e79616e227d5d7d5d7d5d3ad1031a610a0d636f696e5f726563656976656412360a087265636569766572122a696161316b36636d636b7875757732647a7a6b76747a7239776c7467356c3633747361746b6c71357a7912180a06616d6f756e74120e313030303030303030756e79616e1a5d0a0a636f696e5f7370656e7412350a077370656e646572122a696161317039703230667468306c7665647634736d7733327339377079386e74657230716e777472753812180a06616d6f756e74120e313030303030303030756e79616e1a770a076d65737361676512260a06616374696f6e121c2f636f736d6f732e62616e6b2e763162657461312e4d736753656e6412340a0673656e646572122a696161317039703230667468306c7665647634736d7733327339377079386e74657230716e7774727538120e0a066d6f64756c65120462616e6b1a93010a087472616e7366657212370a09726563697069656e74122a696161316b36636d636b7875757732647a7a6b76747a7239776c7467356c3633747361746b6c71357a7912340a0673656e646572122a696161317039703230667468306c7665647634736d7733327339377079386e74657230716e777472753812180a06616d6f756e74120e313030303030303030756e79616e48c09a0c5092e5035ae0020a152f636f736d6f732e74782e763162657461312e547812c6020a95010a8c010a1c2f636f736d6f732e62616e6b2e763162657461312e4d736753656e64126c0a2a696161317039703230667468306c7665647634736d7733327339377079386e74657230716e7774727538122a696161316b36636d636b7875757732647a7a6b76747a7239776c7467356c3633747361746b6c71357a791a120a05756e79616e1209313030303030303030120474657374126a0a510a460a1f2f636f736d6f732e63727970746f2e736563703235366b312e5075624b657912230a2103327a4866304ead15d941dbbdf2d2563514fcc94d25e4af897a71681a02b637b212040a02080118880212150a0f0a05756e79616e120632303030303010c09a0c1a402d1c8c1e1a44bd56fe24947d6ed6cae27c6f8a46e3e9beaaad9798dc842ae4ea0c0a20f33144c8fad3490638455b65f63decdb74c347a7c97d0469f5de453fe36214323032322d31302d30335430363a35313a31375a6a410a027478123b0a076163635f736571122e696161317039703230667468306c7665647634736d7733327339377079386e74657230716e77747275382f32363418016a6d0a02747812670a097369676e617475726512584c52794d486870457656622b4a4a52396274624b346e7876696b626a36623671725a655933495171354f6f4d4369447a4d5554492b744e4a426a68465732583250657a62644d4e4870386c3942476e31336b552f34773d3d18016a5e0a0a636f696e5f7370656e7412370a077370656e646572122a696161317039703230667468306c7665647634736d7733327339377079386e74657230716e7774727538180112170a06616d6f756e74120b323030303030756e79616e18016a620a0d636f696e5f726563656976656412380a087265636569766572122a696161313778706676616b6d32616d67393632796c73366638347a336b656c6c3863356c396d72336676180112170a06616d6f756e74120b323030303030756e79616e18016a96010a087472616e7366657212390a09726563697069656e74122a696161313778706676616b6d32616d67393632796c73366638347a336b656c6c3863356c396d72336676180112360a0673656e646572122a696161317039703230667468306c7665647634736d7733327339377079386e74657230716e7774727538180112170a06616d6f756e74120b323030303030756e79616e18016a410a076d65737361676512360a0673656e646572122a696161317039703230667468306c7665647634736d7733327339377079386e74657230716e777472753818016a1a0a02747812140a03666565120b323030303030756e79616e18016a330a076d65737361676512280a06616374696f6e121c2f636f736d6f732e62616e6b2e763162657461312e4d736753656e6418016a610a0a636f696e5f7370656e7412370a077370656e646572122a696161317039703230667468306c7665647634736d7733327339377079386e74657230716e77747275381801121a0a06616d6f756e74120e313030303030303030756e79616e18016a650a0d636f696e5f726563656976656412380a087265636569766572122a696161316b36636d636b7875757732647a7a6b76747a7239776c7467356c3633747361746b6c71357a791801121a0a06616d6f756e74120e313030303030303030756e79616e18016a99010a087472616e7366657212390a09726563697069656e74122a696161316b36636d636b7875757732647a7a6b76747a7239776c7467356c3633747361746b6c71357a79180112360a0673656e646572122a696161317039703230667468306c7665647634736d7733327339377079386e74657230716e77747275381801121a0a06616d6f756e74120e313030303030303030756e79616e18016a410a076d65737361676512360a0673656e646572122a696161317039703230667468306c7665647634736d7733327339377079386e74657230716e777472753818016a1b0a076d65737361676512100a066d6f64756c65120462616e6b1801").unwrap().as_slice()).unwrap();
        let mock_tx = random_transfer_tx_response.tx.as_ref().unwrap().clone();
        TendermintCoin::request_tx.mock_safe(move |_, _| {
            let mock_tx = mock_tx.clone();
            MockResult::Return(Box::pin(async move { Ok(mock_tx) }))
        });
        let random_transfer_tx = TransactionEnum::CosmosTransaction(CosmosTransaction {
            data: TxRaw::decode(
                random_transfer_tx_response
                    .tx
                    .as_ref()
                    .unwrap()
                    .encode_to_vec()
                    .as_slice(),
            )
            .unwrap(),
        });

        let error = block_on(coin.validate_fee(ValidateFeeArgs {
            fee_tx: &random_transfer_tx,
            expected_sender: &[],
            dex_fee: &DexFee::Standard(invalid_amount.clone()),
            min_block_number: 0,
            uuid: &[1; 16],
        }))
        .unwrap_err()
        .into_inner();
        println!("{}", error);
        match error {
            ValidatePaymentError::WrongPaymentTx(err) => assert!(err.contains("sent to wrong address")),
            _ => panic!("Expected `WrongPaymentTx` wrong address, found {:?}", error),
        }
        TendermintCoin::request_tx.clear_mock();

        // dex fee tx sent during real swap
        // https://nyancat.iobscan.io/#/tx?txHash=8AA6B9591FE1EE93C8B89DE4F2C59B2F5D3473BD9FB5F3CFF6A5442BEDC881D7
        let dex_fee_tx_response = GetTxResponse::decode(hex::decode("0abc020a8e010a86010a1c2f636f736d6f732e62616e6b2e763162657461312e4d736753656e6412660a2a69616131647863376c64676b336e666e356b373671706c75703967397868786e7966346d6570396b7038122a696161316567307167617a37336a737676727676747a713478383233686d7a387161706c64643078347a1a0c0a05756e79616e120331303018a89bb00212670a500a460a1f2f636f736d6f732e63727970746f2e736563703235366b312e5075624b657912230a2103d4f75874e5f2a51d9d22f747ebd94da63207b08c7b023b09865051f074eb7ea412040a020801180612130a0d0a05756e79616e12043130303010a08d061a40784831c62a96658e9b0c484bbf684465788701c4fbd46c744f20f4ade3dbba1152f279c8afb118ae500ed9dc1260a8125a0f173c91ea408a3a3e0bd42b226ae012da1508c59ab0021240384141364239353931464531454539334338423839444534463243353942324635443334373342443946423546334346463641353434324245444338383144372a403041314530413143324636333646373336443646373332453632363136453642324537363331363236353734363133313245344437333637353336353645363432c8055b7b226576656e7473223a5b7b2274797065223a22636f696e5f7265636569766564222c2261747472696275746573223a5b7b226b6579223a227265636569766572222c2276616c7565223a22696161316567307167617a37336a737676727676747a713478383233686d7a387161706c64643078347a227d2c7b226b6579223a22616d6f756e74222c2276616c7565223a22313030756e79616e227d5d7d2c7b2274797065223a22636f696e5f7370656e74222c2261747472696275746573223a5b7b226b6579223a227370656e646572222c2276616c7565223a2269616131647863376c64676b336e666e356b373671706c75703967397868786e7966346d6570396b7038227d2c7b226b6579223a22616d6f756e74222c2276616c7565223a22313030756e79616e227d5d7d2c7b2274797065223a226d657373616765222c2261747472696275746573223a5b7b226b6579223a22616374696f6e222c2276616c7565223a222f636f736d6f732e62616e6b2e763162657461312e4d736753656e64227d2c7b226b6579223a2273656e646572222c2276616c7565223a2269616131647863376c64676b336e666e356b373671706c75703967397868786e7966346d6570396b7038227d2c7b226b6579223a226d6f64756c65222c2276616c7565223a2262616e6b227d5d7d2c7b2274797065223a227472616e73666572222c2261747472696275746573223a5b7b226b6579223a22726563697069656e74222c2276616c7565223a22696161316567307167617a37336a737676727676747a713478383233686d7a387161706c64643078347a227d2c7b226b6579223a2273656e646572222c2276616c7565223a2269616131647863376c64676b336e666e356b373671706c75703967397868786e7966346d6570396b7038227d2c7b226b6579223a22616d6f756e74222c2276616c7565223a22313030756e79616e227d5d7d5d7d5d3abf031a5b0a0d636f696e5f726563656976656412360a087265636569766572122a696161316567307167617a37336a737676727676747a713478383233686d7a387161706c64643078347a12120a06616d6f756e741208313030756e79616e1a570a0a636f696e5f7370656e7412350a077370656e646572122a69616131647863376c64676b336e666e356b373671706c75703967397868786e7966346d6570396b703812120a06616d6f756e741208313030756e79616e1a770a076d65737361676512260a06616374696f6e121c2f636f736d6f732e62616e6b2e763162657461312e4d736753656e6412340a0673656e646572122a69616131647863376c64676b336e666e356b373671706c75703967397868786e7966346d6570396b7038120e0a066d6f64756c65120462616e6b1a8d010a087472616e7366657212370a09726563697069656e74122a696161316567307167617a37336a737676727676747a713478383233686d7a387161706c64643078347a12340a0673656e646572122a69616131647863376c64676b336e666e356b373671706c75703967397868786e7966346d6570396b703812120a06616d6f756e741208313030756e79616e48a08d0650acdf035ad6020a152f636f736d6f732e74782e763162657461312e547812bc020a8e010a86010a1c2f636f736d6f732e62616e6b2e763162657461312e4d736753656e6412660a2a69616131647863376c64676b336e666e356b373671706c75703967397868786e7966346d6570396b7038122a696161316567307167617a37336a737676727676747a713478383233686d7a387161706c64643078347a1a0c0a05756e79616e120331303018a89bb00212670a500a460a1f2f636f736d6f732e63727970746f2e736563703235366b312e5075624b657912230a2103d4f75874e5f2a51d9d22f747ebd94da63207b08c7b023b09865051f074eb7ea412040a020801180612130a0d0a05756e79616e12043130303010a08d061a40784831c62a96658e9b0c484bbf684465788701c4fbd46c744f20f4ade3dbba1152f279c8afb118ae500ed9dc1260a8125a0f173c91ea408a3a3e0bd42b226ae06214323032322d30392d32335431313a31313a35395a6a3f0a02747812390a076163635f736571122c69616131647863376c64676b336e666e356b373671706c75703967397868786e7966346d6570396b70382f3618016a6d0a02747812670a097369676e6174757265125865456778786971575a5936624445684c763268455a5869484163543731477830547944307265506275684653386e6e4972374559726c414f32647753594b675357673858504a487151496f36506776554b794a7134413d3d18016a5c0a0a636f696e5f7370656e7412370a077370656e646572122a69616131647863376c64676b336e666e356b373671706c75703967397868786e7966346d6570396b7038180112150a06616d6f756e74120931303030756e79616e18016a600a0d636f696e5f726563656976656412380a087265636569766572122a696161313778706676616b6d32616d67393632796c73366638347a336b656c6c3863356c396d72336676180112150a06616d6f756e74120931303030756e79616e18016a94010a087472616e7366657212390a09726563697069656e74122a696161313778706676616b6d32616d67393632796c73366638347a336b656c6c3863356c396d72336676180112360a0673656e646572122a69616131647863376c64676b336e666e356b373671706c75703967397868786e7966346d6570396b7038180112150a06616d6f756e74120931303030756e79616e18016a410a076d65737361676512360a0673656e646572122a69616131647863376c64676b336e666e356b373671706c75703967397868786e7966346d6570396b703818016a180a02747812120a03666565120931303030756e79616e18016a330a076d65737361676512280a06616374696f6e121c2f636f736d6f732e62616e6b2e763162657461312e4d736753656e6418016a5b0a0a636f696e5f7370656e7412370a077370656e646572122a69616131647863376c64676b336e666e356b373671706c75703967397868786e7966346d6570396b7038180112140a06616d6f756e741208313030756e79616e18016a5f0a0d636f696e5f726563656976656412380a087265636569766572122a696161316567307167617a37336a737676727676747a713478383233686d7a387161706c64643078347a180112140a06616d6f756e741208313030756e79616e18016a93010a087472616e7366657212390a09726563697069656e74122a696161316567307167617a37336a737676727676747a713478383233686d7a387161706c64643078347a180112360a0673656e646572122a69616131647863376c64676b336e666e356b373671706c75703967397868786e7966346d6570396b7038180112140a06616d6f756e741208313030756e79616e18016a410a076d65737361676512360a0673656e646572122a69616131647863376c64676b336e666e356b373671706c75703967397868786e7966346d6570396b703818016a1b0a076d65737361676512100a066d6f64756c65120462616e6b1801").unwrap().as_slice()).unwrap();
        let mock_tx = dex_fee_tx_response.tx.as_ref().unwrap().clone();
        TendermintCoin::request_tx.mock_safe(move |_, _| {
            let mock_tx = mock_tx.clone();
            MockResult::Return(Box::pin(async move { Ok(mock_tx) }))
        });

        let pubkey = get_tx_signer_pubkey_unprefixed(dex_fee_tx_response.tx.as_ref().unwrap(), 0);
        let dex_fee_tx = TransactionEnum::CosmosTransaction(CosmosTransaction {
            data: TxRaw::decode(dex_fee_tx_response.tx.as_ref().unwrap().encode_to_vec().as_slice()).unwrap(),
        });

        let error = block_on(coin.validate_fee(ValidateFeeArgs {
            fee_tx: &dex_fee_tx,
            expected_sender: &[],
            dex_fee: &DexFee::Standard(invalid_amount),
            min_block_number: 0,
            uuid: &[1; 16],
        }))
        .unwrap_err()
        .into_inner();
        println!("{}", error);
        match error {
            ValidatePaymentError::WrongPaymentTx(err) => assert!(err.contains("Invalid amount")),
            _ => panic!("Expected `WrongPaymentTx` invalid amount, found {:?}", error),
        }

        let valid_amount: BigDecimal = "0.0001".parse().unwrap();
        // valid amount but invalid sender
        let error = block_on(coin.validate_fee(ValidateFeeArgs {
            fee_tx: &dex_fee_tx,
            expected_sender: &DEX_FEE_ADDR_RAW_PUBKEY,
            dex_fee: &DexFee::Standard(valid_amount.clone().into()),
            min_block_number: 0,
            uuid: &[1; 16],
        }))
        .unwrap_err()
        .into_inner();
        println!("{}", error);
        match error {
            ValidatePaymentError::WrongPaymentTx(err) => assert!(err.contains("Invalid sender")),
            _ => panic!("Expected `WrongPaymentTx` invalid sender, found {:?}", error),
        }

        // invalid memo
        let error = block_on(coin.validate_fee(ValidateFeeArgs {
            fee_tx: &dex_fee_tx,
            expected_sender: &pubkey,
            dex_fee: &DexFee::Standard(valid_amount.into()),
            min_block_number: 0,
            uuid: &[1; 16],
        }))
        .unwrap_err()
        .into_inner();
        println!("{}", error);
        match error {
            ValidatePaymentError::WrongPaymentTx(err) => assert!(err.contains("Invalid memo")),
            _ => panic!("Expected `WrongPaymentTx` invalid memo, found {:?}", error),
        }

        // https://nyancat.iobscan.io/#/tx?txHash=5939A9D1AF57BB828714E0C4C4D7F2AEE349BB719B0A1F25F8FBCC3BB227C5F9
        let fee_with_memo_tx_response = GetTxResponse::decode(hex::decode("0ae2020ab2010a84010a1c2f636f736d6f732e62616e6b2e763162657461312e4d736753656e6412640a2a696161316572666e6b6a736d616c6b7774766a3434716e6672326472667a6474346e396c6468306b6a76122a696161316567307167617a37336a737676727676747a713478383233686d7a387161706c64643078347a1a0a0a036e696d1203313030122463616536303131622d393831302d343731302d623738342d31653564643062336130643018dbe0bb0212690a510a460a1f2f636f736d6f732e63727970746f2e736563703235366b312e5075624b657912230a21025a37975c079a7543603fcab24e2565a4adee3cf9af8934690e103282fa40251112040a02080118a50412140a0e0a05756e79616e1205353030303010a08d061a4078295295db2e305b7b53c6b7154f1d6b1c311fd10aaf56ad96840e59f403bae045f2ca5920e7bef679eacd200d6f30eca7d3571b93dcde38c8c130e1c1d9e4c712f41508f8dfbb021240353933394139443141463537424238323837313445304334433444374632414545333439424237313942304131463235463846424343334242323237433546392a403041314530413143324636333646373336443646373332453632363136453642324537363331363236353734363133313245344437333637353336353645363432c2055b7b226576656e7473223a5b7b2274797065223a22636f696e5f7265636569766564222c2261747472696275746573223a5b7b226b6579223a227265636569766572222c2276616c7565223a22696161316567307167617a37336a737676727676747a713478383233686d7a387161706c64643078347a227d2c7b226b6579223a22616d6f756e74222c2276616c7565223a223130306e696d227d5d7d2c7b2274797065223a22636f696e5f7370656e74222c2261747472696275746573223a5b7b226b6579223a227370656e646572222c2276616c7565223a22696161316572666e6b6a736d616c6b7774766a3434716e6672326472667a6474346e396c6468306b6a76227d2c7b226b6579223a22616d6f756e74222c2276616c7565223a223130306e696d227d5d7d2c7b2274797065223a226d657373616765222c2261747472696275746573223a5b7b226b6579223a22616374696f6e222c2276616c7565223a222f636f736d6f732e62616e6b2e763162657461312e4d736753656e64227d2c7b226b6579223a2273656e646572222c2276616c7565223a22696161316572666e6b6a736d616c6b7774766a3434716e6672326472667a6474346e396c6468306b6a76227d2c7b226b6579223a226d6f64756c65222c2276616c7565223a2262616e6b227d5d7d2c7b2274797065223a227472616e73666572222c2261747472696275746573223a5b7b226b6579223a22726563697069656e74222c2276616c7565223a22696161316567307167617a37336a737676727676747a713478383233686d7a387161706c64643078347a227d2c7b226b6579223a2273656e646572222c2276616c7565223a22696161316572666e6b6a736d616c6b7774766a3434716e6672326472667a6474346e396c6468306b6a76227d2c7b226b6579223a22616d6f756e74222c2276616c7565223a223130306e696d227d5d7d5d7d5d3ab9031a590a0d636f696e5f726563656976656412360a087265636569766572122a696161316567307167617a37336a737676727676747a713478383233686d7a387161706c64643078347a12100a06616d6f756e7412063130306e696d1a550a0a636f696e5f7370656e7412350a077370656e646572122a696161316572666e6b6a736d616c6b7774766a3434716e6672326472667a6474346e396c6468306b6a7612100a06616d6f756e7412063130306e696d1a770a076d65737361676512260a06616374696f6e121c2f636f736d6f732e62616e6b2e763162657461312e4d736753656e6412340a0673656e646572122a696161316572666e6b6a736d616c6b7774766a3434716e6672326472667a6474346e396c6468306b6a76120e0a066d6f64756c65120462616e6b1a8b010a087472616e7366657212370a09726563697069656e74122a696161316567307167617a37336a737676727676747a713478383233686d7a387161706c64643078347a12340a0673656e646572122a696161316572666e6b6a736d616c6b7774766a3434716e6672326472667a6474346e396c6468306b6a7612100a06616d6f756e7412063130306e696d48a08d0650d4e1035afc020a152f636f736d6f732e74782e763162657461312e547812e2020ab2010a84010a1c2f636f736d6f732e62616e6b2e763162657461312e4d736753656e6412640a2a696161316572666e6b6a736d616c6b7774766a3434716e6672326472667a6474346e396c6468306b6a76122a696161316567307167617a37336a737676727676747a713478383233686d7a387161706c64643078347a1a0a0a036e696d1203313030122463616536303131622d393831302d343731302d623738342d31653564643062336130643018dbe0bb0212690a510a460a1f2f636f736d6f732e63727970746f2e736563703235366b312e5075624b657912230a21025a37975c079a7543603fcab24e2565a4adee3cf9af8934690e103282fa40251112040a02080118a50412140a0e0a05756e79616e1205353030303010a08d061a4078295295db2e305b7b53c6b7154f1d6b1c311fd10aaf56ad96840e59f403bae045f2ca5920e7bef679eacd200d6f30eca7d3571b93dcde38c8c130e1c1d9e4c76214323032322d31302d30345431313a33343a35355a6a410a027478123b0a076163635f736571122e696161316572666e6b6a736d616c6b7774766a3434716e6672326472667a6474346e396c6468306b6a762f35343918016a6d0a02747812670a097369676e6174757265125865436c536c6473754d4674375538613346553864617877784839454b723161746c6f514f57665144757542463873705a494f652b396e6e717a53414e627a447370394e5847355063336a6a497754446877646e6b78773d3d18016a5d0a0a636f696e5f7370656e7412370a077370656e646572122a696161316572666e6b6a736d616c6b7774766a3434716e6672326472667a6474346e396c6468306b6a76180112160a06616d6f756e74120a3530303030756e79616e18016a610a0d636f696e5f726563656976656412380a087265636569766572122a696161313778706676616b6d32616d67393632796c73366638347a336b656c6c3863356c396d72336676180112160a06616d6f756e74120a3530303030756e79616e18016a95010a087472616e7366657212390a09726563697069656e74122a696161313778706676616b6d32616d67393632796c73366638347a336b656c6c3863356c396d72336676180112360a0673656e646572122a696161316572666e6b6a736d616c6b7774766a3434716e6672326472667a6474346e396c6468306b6a76180112160a06616d6f756e74120a3530303030756e79616e18016a410a076d65737361676512360a0673656e646572122a696161316572666e6b6a736d616c6b7774766a3434716e6672326472667a6474346e396c6468306b6a7618016a190a02747812130a03666565120a3530303030756e79616e18016a330a076d65737361676512280a06616374696f6e121c2f636f736d6f732e62616e6b2e763162657461312e4d736753656e6418016a590a0a636f696e5f7370656e7412370a077370656e646572122a696161316572666e6b6a736d616c6b7774766a3434716e6672326472667a6474346e396c6468306b6a76180112120a06616d6f756e7412063130306e696d18016a5d0a0d636f696e5f726563656976656412380a087265636569766572122a696161316567307167617a37336a737676727676747a713478383233686d7a387161706c64643078347a180112120a06616d6f756e7412063130306e696d18016a91010a087472616e7366657212390a09726563697069656e74122a696161316567307167617a37336a737676727676747a713478383233686d7a387161706c64643078347a180112360a0673656e646572122a696161316572666e6b6a736d616c6b7774766a3434716e6672326472667a6474346e396c6468306b6a76180112120a06616d6f756e7412063130306e696d18016a410a076d65737361676512360a0673656e646572122a696161316572666e6b6a736d616c6b7774766a3434716e6672326472667a6474346e396c6468306b6a7618016a1b0a076d65737361676512100a066d6f64756c65120462616e6b1801").unwrap().as_slice()).unwrap();
        let mock_tx = fee_with_memo_tx_response.tx.as_ref().unwrap().clone();
        TendermintCoin::request_tx.mock_safe(move |_, _| {
            let mock_tx = mock_tx.clone();
            MockResult::Return(Box::pin(async move { Ok(mock_tx) }))
        });

        let pubkey = get_tx_signer_pubkey_unprefixed(fee_with_memo_tx_response.tx.as_ref().unwrap(), 0);
        let fee_with_memo_tx = TransactionEnum::CosmosTransaction(CosmosTransaction {
            data: TxRaw::decode(
                fee_with_memo_tx_response
                    .tx
                    .as_ref()
                    .unwrap()
                    .encode_to_vec()
                    .as_slice(),
            )
            .unwrap(),
        });

        let uuid: Uuid = "cae6011b-9810-4710-b784-1e5dd0b3a0d0".parse().unwrap();
        let dex_fee = DexFee::Standard(MmNumber::from("0.0001"));
        block_on(
            coin.validate_fee_for_denom(&fee_with_memo_tx, &pubkey, &dex_fee, 6, uuid.as_bytes(), "nim".into())
                .compat(),
        )
        .unwrap();
        TendermintCoin::request_tx.clear_mock();
    }

    #[test]
    fn validate_taker_fee_with_burn_test() {
        const NUCLEUS_TEST_SEED: &str = "nucleus test seed";

        let ctx = mm2_core::mm_ctx::MmCtxBuilder::default().into_mm_arc();
        let conf = TendermintConf {
            avg_blocktime: AVG_BLOCKTIME,
            derivation_path: None,
        };

        let key_pair = key_pair_from_seed(NUCLEUS_TEST_SEED).unwrap();
        let tendermint_pair = TendermintKeyPair::new(key_pair.private().secret, *key_pair.public());
        let activation_policy =
            TendermintActivationPolicy::with_private_key_policy(TendermintPrivKeyPolicy::Iguana(tendermint_pair));
        let nucleus_nodes = vec![RpcNode::for_test("http://localhost:26657")];
        let iris_ibc_nucleus_protocol = get_iris_ibc_nucleus_protocol();
        let iris_ibc_nucleus_denom =
            String::from("ibc/F7F28FF3C09024A0225EDBBDB207E5872D2B4EF2FB874FE47B05EF9C9A7D211C");
        let coin = block_on(TendermintCoin::init(
            &ctx,
            "NUCLEUS-TEST".to_string(),
            conf,
            iris_ibc_nucleus_protocol,
            nucleus_nodes,
            false,
            activation_policy,
            false,
        ))
        .unwrap();

        // tx from docker test (no real swaps yet)
        let fee_with_burn_tx = Tx::decode(hex::decode("0abd030a91030a212f636f736d6f732e62616e6b2e763162657461312e4d73674d756c746953656e6412eb020a770a2a6e7563316572666e6b6a736d616c6b7774766a3434716e6672326472667a6474346e396c65647736337912490a446962632f4637463238464633433039303234413032323545444242444232303745353837324432423445463246423837344645343742303545463943394137443231314312013912770a2a6e7563316567307167617a37336a737676727676747a713478383233686d7a387161706c656877326b3212490a446962632f4637463238464633433039303234413032323545444242444232303745353837324432423445463246423837344645343742303545463943394137443231314312013712770a2a6e756331797937346b393278707437367a616e6c3276363837636175393861666d70363071723564743712490a446962632f46374632384646334330393032344130323235454442424442323037453538373244324234454632464238373446453437423035454639433941374432313143120132122433656338646436352d313036342d346630362d626166332d66373265623563396230346418b50a12680a500a460a1f2f636f736d6f732e63727970746f2e736563703235366b312e5075624b657912230a21025a37975c079a7543603fcab24e2565a4adee3cf9af8934690e103282fa40251112040a020801180312140a0e0a05756e75636c1205333338383510c8d0071a40852793cb49aeaff1f895fa18a4fc0a63a5c54813fd57b3f5a2af9d0d849a04cb4abe81bc8feb4178603e1c9eed4e4464157f0bffb7cf51ef3beb80f48cd73b91").unwrap().as_slice()).unwrap();
        let mock_tx = fee_with_burn_tx.clone();
        TendermintCoin::request_tx.mock_safe(move |_, _| {
            let mock_tx = mock_tx.clone();
            MockResult::Return(Box::pin(async move { Ok(mock_tx) }))
        });

        let pubkey = get_tx_signer_pubkey_unprefixed(&fee_with_burn_tx, 0);
        let fee_with_burn_cosmos_tx = TransactionEnum::CosmosTransaction(CosmosTransaction {
            data: TxRaw::decode(fee_with_burn_tx.encode_to_vec().as_slice()).unwrap(),
        });

        let uuid: Uuid = "3ec8dd65-1064-4f06-baf3-f72eb5c9b04d".parse().unwrap();
        let dex_fee = DexFee::WithBurn {
            fee_amount: MmNumber::from("0.000007"), // Amount is 0.008, both dex and burn fees rounded down
            burn_amount: MmNumber::from("0.000002"),
            burn_destination: DexFeeBurnDestination::PreBurnAccount,
        };
        block_on(
            coin.validate_fee_for_denom(
                &fee_with_burn_cosmos_tx,
                &pubkey,
                &dex_fee,
                6,
                uuid.as_bytes(),
                iris_ibc_nucleus_denom,
            )
            .compat(),
        )
        .unwrap();
    }

    #[test]
    fn validate_payment_test() {
        let nodes = vec![RpcNode::for_test(IRIS_TESTNET_RPC_URL)];

        let protocol_conf = get_iris_protocol();

        let ctx = mm2_core::mm_ctx::MmCtxBuilder::default().into_mm_arc();

        let conf = TendermintConf {
            avg_blocktime: AVG_BLOCKTIME,
            derivation_path: None,
        };

        let key_pair = key_pair_from_seed(IRIS_TESTNET_HTLC_PAIR1_SEED).unwrap();
        let tendermint_pair = TendermintKeyPair::new(key_pair.private().secret, *key_pair.public());
        let activation_policy =
            TendermintActivationPolicy::with_private_key_policy(TendermintPrivKeyPolicy::Iguana(tendermint_pair));

        let coin = block_on(TendermintCoin::init(
            &ctx,
            "IRIS-TEST".to_string(),
            conf,
            protocol_conf,
            nodes,
            false,
            activation_policy,
            false,
        ))
        .unwrap();

        // just a random transfer tx not related to AtomicDEX, should fail because the message is not CreateHtlc
        // https://nyancat.iobscan.io/#/tx?txHash=65815814E7D74832D87956144C1E84801DC94FE9A509D207A0ABC3F17775E5DF
        let random_transfer_tx_hash = "65815814E7D74832D87956144C1E84801DC94FE9A509D207A0ABC3F17775E5DF";
        let random_transfer_tx_bytes = block_on(coin.request_tx(random_transfer_tx_hash.into()))
            .unwrap()
            .encode_to_vec();

        let input = ValidatePaymentInput {
            payment_tx: random_transfer_tx_bytes,
            time_lock_duration: 0,
            time_lock: 0,
            other_pub: Vec::new(),
            secret_hash: Vec::new(),
            amount: Default::default(),
            swap_contract_address: None,
            try_spv_proof_until: 0,
            confirmations: 0,
            unique_swap_data: Vec::new(),
            watcher_reward: None,
        };
        let validate_err = block_on(coin.validate_taker_payment(input)).unwrap_err();
        match validate_err.into_inner() {
            ValidatePaymentError::WrongPaymentTx(e) => assert!(e.contains("Incorrect CreateHtlc message")),
            unexpected => panic!("Unexpected error variant {:?}", unexpected),
        };

        // The HTLC that was already claimed or refunded should not pass the validation
        // https://nyancat.iobscan.io/#/tx?txHash=93CF377D470EB27BD6E2C5B95BFEFE99359F95B88C70D785B34D1D2C670201B9
        let claimed_htlc_tx_hash = "93CF377D470EB27BD6E2C5B95BFEFE99359F95B88C70D785B34D1D2C670201B9";
        let claimed_htlc_tx_bytes = block_on(coin.request_tx(claimed_htlc_tx_hash.into()))
            .unwrap()
            .encode_to_vec();

        let input = ValidatePaymentInput {
            payment_tx: claimed_htlc_tx_bytes,
            time_lock_duration: 20000,
            time_lock: 1664984893,
            other_pub: hex::decode("025a37975c079a7543603fcab24e2565a4adee3cf9af8934690e103282fa402511").unwrap(),
            secret_hash: hex::decode("441d0237e93677d3458e1e5a2e69f61e3622813521bf048dd56290306acdd134").unwrap(),
            amount: "0.01".parse().unwrap(),
            swap_contract_address: None,
            try_spv_proof_until: 0,
            confirmations: 0,
            unique_swap_data: Vec::new(),
            watcher_reward: None,
        };
        let validate_err = block_on(coin.validate_payment_for_denom(input, "nim".parse().unwrap(), 6)).unwrap_err();
        match validate_err.into_inner() {
            ValidatePaymentError::UnexpectedPaymentState(_) => (),
            unexpected => panic!("Unexpected error variant {:?}", unexpected),
        };
    }

    #[test]
    fn test_search_for_swap_tx_spend_spent() {
        let nodes = vec![RpcNode::for_test(IRIS_TESTNET_RPC_URL)];

        let protocol_conf = get_iris_protocol();

        let ctx = mm2_core::mm_ctx::MmCtxBuilder::default().into_mm_arc();

        let conf = TendermintConf {
            avg_blocktime: AVG_BLOCKTIME,
            derivation_path: None,
        };

        let key_pair = key_pair_from_seed(IRIS_TESTNET_HTLC_PAIR1_SEED).unwrap();
        let tendermint_pair = TendermintKeyPair::new(key_pair.private().secret, *key_pair.public());
        let activation_policy =
            TendermintActivationPolicy::with_private_key_policy(TendermintPrivKeyPolicy::Iguana(tendermint_pair));

        let coin = block_on(TendermintCoin::init(
            &ctx,
            "IRIS-TEST".to_string(),
            conf,
            protocol_conf,
            nodes,
            false,
            activation_policy,
            false,
        ))
        .unwrap();

        // https://nyancat.iobscan.io/#/tx?txHash=2DB382CE3D9953E4A94957B475B0E8A98F5B6DDB32D6BF0F6A765D949CF4A727
        let create_tx_hash = "2DB382CE3D9953E4A94957B475B0E8A98F5B6DDB32D6BF0F6A765D949CF4A727";

        let request = GetTxRequest {
            hash: create_tx_hash.into(),
        };

        let response = block_on(block_on(coin.rpc_client()).unwrap().abci_query(
            Some(ABCI_GET_TX_PATH.to_string()),
            request.encode_to_vec(),
            ABCI_REQUEST_HEIGHT,
            ABCI_REQUEST_PROVE,
        ))
        .unwrap();
        println!("{:?}", response);

        let response = GetTxResponse::decode(response.value.as_slice()).unwrap();
        let tx = response.tx.unwrap();

        println!("{:?}", tx);

        let encoded_tx = tx.encode_to_vec();

        let secret_hash = hex::decode("0C34C71EBA2A51738699F9F3D6DAFFB15BE576E8ED543203485791B5DA39D10D").unwrap();
        let input = SearchForSwapTxSpendInput {
            time_lock: 0,
            other_pub: &[],
            secret_hash: &secret_hash,
            tx: &encoded_tx,
            search_from_block: 0,
            swap_contract_address: &None,
            swap_unique_data: &[],
            watcher_reward: false,
        };

        let spend_tx = match block_on(coin.search_for_swap_tx_spend_my(input)).unwrap().unwrap() {
            FoundSwapTxSpend::Spent(tx) => tx,
            unexpected => panic!("Unexpected search_for_swap_tx_spend_my result {:?}", unexpected),
        };

        // https://nyancat.iobscan.io/#/tx?txHash=565C820C1F95556ADC251F16244AAD4E4274772F41BC13F958C9C2F89A14D137
        let expected_spend_hash = "565C820C1F95556ADC251F16244AAD4E4274772F41BC13F958C9C2F89A14D137";
        let hash = spend_tx.tx_hash_as_bytes();
        assert_eq!(hex::encode_upper(hash.0), expected_spend_hash);
    }

    #[test]
    fn test_search_for_swap_tx_spend_refunded() {
        let nodes = vec![RpcNode::for_test(IRIS_TESTNET_RPC_URL)];

        let protocol_conf = get_iris_protocol();

        let ctx = mm2_core::mm_ctx::MmCtxBuilder::default().into_mm_arc();

        let conf = TendermintConf {
            avg_blocktime: AVG_BLOCKTIME,
            derivation_path: None,
        };

        let key_pair = key_pair_from_seed(IRIS_TESTNET_HTLC_PAIR1_SEED).unwrap();
        let tendermint_pair = TendermintKeyPair::new(key_pair.private().secret, *key_pair.public());
        let activation_policy =
            TendermintActivationPolicy::with_private_key_policy(TendermintPrivKeyPolicy::Iguana(tendermint_pair));

        let coin = block_on(TendermintCoin::init(
            &ctx,
            "IRIS-TEST".to_string(),
            conf,
            protocol_conf,
            nodes,
            false,
            activation_policy,
            false,
        ))
        .unwrap();

        // https://nyancat.iobscan.io/#/tx?txHash=BD1A76F43E8E2C7A1104EE363D63455CD50C76F2BFE93B703235F0A973061297
        let create_tx_hash = "BD1A76F43E8E2C7A1104EE363D63455CD50C76F2BFE93B703235F0A973061297";

        let request = GetTxRequest {
            hash: create_tx_hash.into(),
        };

        let response = block_on(block_on(coin.rpc_client()).unwrap().abci_query(
            Some(ABCI_GET_TX_PATH.to_string()),
            request.encode_to_vec(),
            ABCI_REQUEST_HEIGHT,
            ABCI_REQUEST_PROVE,
        ))
        .unwrap();
        println!("{:?}", response);

        let response = GetTxResponse::decode(response.value.as_slice()).unwrap();
        let tx = response.tx.unwrap();

        println!("{:?}", tx);

        let encoded_tx = tx.encode_to_vec();

        let secret_hash = hex::decode("cb11cacffdfc82060aa4a9a1bb9cc094c4141b170994f7642cd54d7e7af6743e").unwrap();
        let input = SearchForSwapTxSpendInput {
            time_lock: 0,
            other_pub: &[],
            secret_hash: &secret_hash,
            tx: &encoded_tx,
            search_from_block: 0,
            swap_contract_address: &None,
            swap_unique_data: &[],
            watcher_reward: false,
        };

        match block_on(coin.search_for_swap_tx_spend_my(input)).unwrap().unwrap() {
            FoundSwapTxSpend::Refunded(tx) => {
                let expected = TransactionEnum::CosmosTransaction(CosmosTransaction { data: TxRaw::default() });
                assert_eq!(expected, tx);
            },
            unexpected => panic!("Unexpected search_for_swap_tx_spend_my result {:?}", unexpected),
        };
    }

    #[test]
    fn test_get_tx_status_code_or_none() {
        let nodes = vec![RpcNode::for_test(IRIS_TESTNET_RPC_URL)];
        let protocol_conf = get_iris_usdc_ibc_protocol();

        let conf = TendermintConf {
            avg_blocktime: AVG_BLOCKTIME,
            derivation_path: None,
        };

        let ctx = mm2_core::mm_ctx::MmCtxBuilder::default().into_mm_arc();
        let key_pair = key_pair_from_seed(IRIS_TESTNET_HTLC_PAIR1_SEED).unwrap();
        let tendermint_pair = TendermintKeyPair::new(key_pair.private().secret, *key_pair.public());
        let activation_policy =
            TendermintActivationPolicy::with_private_key_policy(TendermintPrivKeyPolicy::Iguana(tendermint_pair));

        let coin = common::block_on(TendermintCoin::init(
            &ctx,
            "USDC-IBC".to_string(),
            conf,
            protocol_conf,
            nodes,
            false,
            activation_policy,
            false,
        ))
        .unwrap();

        for succeed_tx_hash in SUCCEED_TX_HASH_SAMPLES {
            let status_code = common::block_on(coin.get_tx_status_code_or_none(succeed_tx_hash.to_string()))
                .unwrap()
                .expect("tx exists");

            assert_eq!(status_code, cosmrs::tendermint::abci::Code::Ok);
        }

        for failed_tx_hash in FAILED_TX_HASH_SAMPLES {
            let status_code = common::block_on(coin.get_tx_status_code_or_none(failed_tx_hash.to_string()))
                .unwrap()
                .expect("tx exists");

            assert_eq!(
                discriminant(&status_code),
                discriminant(&cosmrs::tendermint::abci::Code::Err(NonZeroU32::new(61).unwrap()))
            );
        }

        // Doesn't exists
        let tx_hash = "0000000000000000000000000000000000000000000000000000000000000000".to_string();
        let status_code = common::block_on(coin.get_tx_status_code_or_none(tx_hash)).unwrap();
        assert!(status_code.is_none());
    }

    #[test]
    fn test_wait_for_confirmations() {
        const CHECK_INTERVAL: u64 = 2;

        let nodes = vec![RpcNode::for_test(IRIS_TESTNET_RPC_URL)];
        let protocol_conf = get_iris_usdc_ibc_protocol();

        let conf = TendermintConf {
            avg_blocktime: AVG_BLOCKTIME,
            derivation_path: None,
        };

        let ctx = mm2_core::mm_ctx::MmCtxBuilder::default().into_mm_arc();
        let key_pair = key_pair_from_seed(IRIS_TESTNET_HTLC_PAIR1_SEED).unwrap();
        let tendermint_pair = TendermintKeyPair::new(key_pair.private().secret, *key_pair.public());
        let activation_policy =
            TendermintActivationPolicy::with_private_key_policy(TendermintPrivKeyPolicy::Iguana(tendermint_pair));

        let coin = common::block_on(TendermintCoin::init(
            &ctx,
            "USDC-IBC".to_string(),
            conf,
            protocol_conf,
            nodes,
            false,
            activation_policy,
            false,
        ))
        .unwrap();

        let wait_until = || wait_until_ms(45);

        for succeed_tx_hash in SUCCEED_TX_HASH_SAMPLES {
            let tx_bytes = block_on(coin.request_tx(succeed_tx_hash.to_string()))
                .unwrap()
                .encode_to_vec();

            let confirm_payment_input = ConfirmPaymentInput {
                payment_tx: tx_bytes,
                confirmations: 0,
                requires_nota: false,
                wait_until: wait_until(),
                check_every: CHECK_INTERVAL,
            };
            block_on(coin.wait_for_confirmations(confirm_payment_input).compat()).unwrap();
        }

        for failed_tx_hash in FAILED_TX_HASH_SAMPLES {
            let tx_bytes = block_on(coin.request_tx(failed_tx_hash.to_string()))
                .unwrap()
                .encode_to_vec();

            let confirm_payment_input = ConfirmPaymentInput {
                payment_tx: tx_bytes,
                confirmations: 0,
                requires_nota: false,
                wait_until: wait_until(),
                check_every: CHECK_INTERVAL,
            };
            block_on(coin.wait_for_confirmations(confirm_payment_input).compat()).unwrap_err();
        }
    }

    #[test]
    fn test_generate_account_id() {
        let key_pair = key_pair_from_seed("best seed").unwrap();

        let tendermint_pair = TendermintKeyPair::new(key_pair.private().secret, *key_pair.public());
        let pb = PublicKey::from_raw_secp256k1(&key_pair.public().to_bytes()).unwrap();

        let pk_activation_policy =
            TendermintActivationPolicy::with_private_key_policy(TendermintPrivKeyPolicy::Iguana(tendermint_pair));
        // Derive account id from the private key.
        let pk_account_id = pk_activation_policy.generate_account_id("cosmos").unwrap();
        assert_eq!(
            pk_account_id.to_string(),
            "cosmos1aghdjgt5gzntzqgdxdzhjfry90upmtfsy2wuwp"
        );

        let pb_activation_policy = TendermintActivationPolicy::with_public_key(pb);
        // Derive account id from the public key.
        let pb_account_id = pb_activation_policy.generate_account_id("cosmos").unwrap();
        // Public and private keys are from the same keypair, account ids must be equal.
        assert_eq!(pk_account_id, pb_account_id);
    }

    #[test]
    fn test_parse_expected_sequence_number() {
        assert_eq!(
            13,
            parse_expected_sequence_number("check_tx log: account sequence mismatch, expected 13").unwrap()
        );
        assert_eq!(
            5,
            parse_expected_sequence_number("check_tx log: account sequence mismatch, expected 5, got...").unwrap()
        );
        assert_eq!(17, parse_expected_sequence_number("account sequence mismatch, expected. check_tx log: account sequence mismatch, expected 17, got 16: incorrect account sequence, deliver_tx log...").unwrap());
        assert!(parse_expected_sequence_number("").is_err());
        assert!(parse_expected_sequence_number("check_tx log: account sequence mismatch, expected").is_err());
    }

    #[test]
    fn test_extract_big_decimal_from_dec_coin() {
        let dec_coin = DecCoin {
            denom: "".into(),
            amount: "232503485176823921544000".into(),
        };

        let expected = BigDecimal::from_str("0.232503485176823921544").unwrap();
        let actual = extract_big_decimal_from_dec_coin(&dec_coin, 6).unwrap();
        assert_eq!(expected, actual);

        let dec_coin = DecCoin {
            denom: "".into(),
            amount: "1000000000000000000000000".into(),
        };

        let expected = BigDecimal::from(1);
        let actual = extract_big_decimal_from_dec_coin(&dec_coin, 6).unwrap();
        assert_eq!(expected, actual);
    }

    #[test]
    fn test_claim_staking_rewards() {
        let nodes = vec![RpcNode::for_test(IRIS_TESTNET_RPC_URL)];
        let protocol_conf = get_iris_protocol();
        let conf = TendermintConf {
            avg_blocktime: AVG_BLOCKTIME,
            derivation_path: None,
        };

        let ctx = mm2_core::mm_ctx::MmCtxBuilder::default().into_mm_arc();
        let key_pair = key_pair_from_seed(IRIS_TESTNET_HTLC_PAIR1_SEED).unwrap();
        let tendermint_pair = TendermintKeyPair::new(key_pair.private().secret, *key_pair.public());
        let activation_policy =
            TendermintActivationPolicy::with_private_key_policy(TendermintPrivKeyPolicy::Iguana(tendermint_pair));

        let coin = block_on(TendermintCoin::init(
            &ctx,
            "IRIS-TEST".to_string(),
            conf,
            protocol_conf,
            nodes,
            false,
            activation_policy,
            false,
        ))
        .unwrap();

        let validator_address = "iva1svannhv2zaxefq83m7treg078udfk37lpjufkw";
        let memo = "test".to_owned();
        let req = ClaimRewardsPayload {
            validator_address: validator_address.to_owned(),
            fee: None,
            memo: memo.clone(),
            force: false,
        };
        let reward_amount =
            block_on(coin.get_delegation_reward_amount(&AccountId::from_str(validator_address).unwrap())).unwrap();
        let res = block_on(coin.claim_staking_rewards(req)).unwrap();

        assert_eq!(vec![validator_address], res.from);
        assert_eq!(vec![coin.account_id.to_string()], res.to);
        assert_eq!(TransactionType::ClaimDelegationRewards, res.transaction_type);
        assert_eq!(Some(memo), res.memo);
        // Rewards can increase during our tests, so round the first 4 digits.
        assert_eq!(reward_amount.round(4), res.total_amount.round(4));
        assert_eq!(reward_amount.round(4), res.received_by_me.round(4));
        // tx fee must be taken into account
        assert!(reward_amount > res.my_balance_change);
    }

    #[test]
    fn test_delegations_list() {
        let nodes = vec![RpcNode::for_test(IRIS_TESTNET_RPC_URL)];
        let protocol_conf = get_iris_protocol();
        let conf = TendermintConf {
            avg_blocktime: AVG_BLOCKTIME,
            derivation_path: None,
        };

        let ctx = mm2_core::mm_ctx::MmCtxBuilder::default().into_mm_arc();
        let key_pair = key_pair_from_seed(IRIS_TESTNET_HTLC_PAIR1_SEED).unwrap();
        let tendermint_pair = TendermintKeyPair::new(key_pair.private().secret, *key_pair.public());
        let activation_policy =
            TendermintActivationPolicy::with_private_key_policy(TendermintPrivKeyPolicy::Iguana(tendermint_pair));

        let coin = block_on(TendermintCoin::init(
            &ctx,
            "IRIS-TEST".to_string(),
            conf,
            protocol_conf,
            nodes,
            false,
            activation_policy,
            false,
        ))
        .unwrap();

        let validator_address = "iva1svannhv2zaxefq83m7treg078udfk37lpjufkw";
        let reward_amount =
            block_on(coin.get_delegation_reward_amount(&AccountId::from_str(validator_address).unwrap())).unwrap();

        let expected_list = DelegationsQueryResponse {
            delegations: vec![Delegation {
                validator_address: validator_address.to_owned(),
                delegated_amount: BigDecimal::from_str("1.98").unwrap(),
                reward_amount: reward_amount.round(4),
            }],
        };

        let mut actual_list = block_on(coin.delegations_list(PagingOptions {
            limit: 0,
            page_number: NonZeroUsize::new(1).unwrap(),
            from_uuid: None,
        }))
        .unwrap();
        for delegation in &mut actual_list.delegations {
            delegation.reward_amount = delegation.reward_amount.round(4);
        }

        assert_eq!(expected_list, actual_list);
    }

    #[test]
    fn test_get_ibc_channel_for_target_address() {
        let nodes = vec![RpcNode::for_test(IRIS_TESTNET_RPC_URL)];
        let protocol_conf = get_iris_protocol();
        let ctx = mm2_core::mm_ctx::MmCtxBuilder::default().into_mm_arc();
        let conf = TendermintConf {
            avg_blocktime: AVG_BLOCKTIME,
            derivation_path: None,
        };

        let key_pair = key_pair_from_seed(IRIS_TESTNET_HTLC_PAIR1_SEED).unwrap();
        let tendermint_pair = TendermintKeyPair::new(key_pair.private().secret, *key_pair.public());
        let activation_policy =
            TendermintActivationPolicy::with_private_key_policy(TendermintPrivKeyPolicy::Iguana(tendermint_pair));

        let coin = block_on(TendermintCoin::init(
            &ctx,
            "IRIS-TEST".to_string(),
            conf,
            protocol_conf,
            nodes,
            false,
            activation_policy,
            false,
        ))
        .unwrap();

        let expected_channel = ChannelId::new(0);
        let expected_channel_str = "channel-0";

        let addr = AccountId::from_str("cosmos1aghdjgt5gzntzqgdxdzhjfry90upmtfsy2wuwp").unwrap();

        let actual_channel = block_on(coin.get_healthy_ibc_channel_for_address(&addr)).unwrap();
        let actual_channel_str = actual_channel.to_string();

        assert_eq!(expected_channel, actual_channel);
        assert_eq!(expected_channel_str, actual_channel_str);
    }
}<|MERGE_RESOLUTION|>--- conflicted
+++ resolved
@@ -4,13 +4,8 @@
 use super::ibc::transfer_v1::MsgTransfer;
 use super::ibc::IBC_GAS_LIMIT_DEFAULT;
 use super::rpc::*;
-<<<<<<< HEAD
 use crate::coin_errors::{MyAddressError, ValidatePaymentError, ValidatePaymentResult};
 use crate::hd_wallet::{AddressIdentifier, HDPathAccountToAddressId};
-=======
-use crate::coin_errors::{AddressFromPubkeyError, MyAddressError, ValidatePaymentError, ValidatePaymentResult};
-use crate::hd_wallet::{HDPathAccountToAddressId, WithdrawFrom};
->>>>>>> b8b98cf3
 use crate::rpc_command::tendermint::ibc::ChannelId;
 use crate::rpc_command::tendermint::staking::{ClaimRewardsPayload, Delegation, DelegationPayload,
                                               DelegationsQueryResponse, Undelegation, UndelegationEntry,
