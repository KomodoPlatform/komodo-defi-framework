use super::ethermint_account::EthermintAccount;
use super::htlc::{ClaimHtlcMsg, ClaimHtlcProto, CreateHtlcMsg, CreateHtlcProto, HtlcType, QueryHtlcRequestProto,
                  QueryHtlcResponse, TendermintHtlc, HTLC_STATE_COMPLETED, HTLC_STATE_OPEN, HTLC_STATE_REFUNDED};
use super::ibc::transfer_v1::MsgTransfer;
use super::ibc::IBC_GAS_LIMIT_DEFAULT;
use super::{rpc::*, TENDERMINT_COIN_PROTOCOL_TYPE};
use crate::coin_errors::{MyAddressError, ValidatePaymentError, ValidatePaymentResult};
use crate::hd_wallet::{HDPathAccountToAddressId, WithdrawFrom};
use crate::rpc_command::tendermint::staking::{ClaimRewardsPayload, Delegation, DelegationPayload,
                                              DelegationsQueryResponse, Undelegation, UndelegationEntry,
                                              UndelegationsQueryResponse, ValidatorStatus};
use crate::rpc_command::tendermint::{IBCChainRegistriesResponse, IBCChainRegistriesResult, IBCChainsRequestError,
                                     IBCTransferChannel, IBCTransferChannelTag, IBCTransferChannelsRequestError,
                                     IBCTransferChannelsResponse, IBCTransferChannelsResult, CHAIN_REGISTRY_BRANCH,
                                     CHAIN_REGISTRY_IBC_DIR_NAME, CHAIN_REGISTRY_REPO_NAME, CHAIN_REGISTRY_REPO_OWNER};
use crate::tendermint::ibc::IBC_OUT_SOURCE_PORT;
use crate::utxo::sat_from_big_decimal;
use crate::utxo::utxo_common::big_decimal_from_sat;
use crate::{big_decimal_from_sat_unsigned, BalanceError, BalanceFut, BigDecimal, CheckIfMyPaymentSentArgs,
            CoinBalance, ConfirmPaymentInput, DelegationError, DexFee, FeeApproxStage, FoundSwapTxSpend,
            HistorySyncState, MarketCoinOps, MmCoin, NegotiateSwapContractAddrErr, PrivKeyBuildPolicy, PrivKeyPolicy,
            PrivKeyPolicyNotAllowed, RawTransactionError, RawTransactionFut, RawTransactionRequest, RawTransactionRes,
            RawTransactionResult, RefundPaymentArgs, RpcCommonOps, SearchForSwapTxSpendInput, SendPaymentArgs,
            SignRawTransactionRequest, SignatureError, SignatureResult, SpendPaymentArgs, SwapOps, ToBytes, TradeFee,
            TradePreimageError, TradePreimageFut, TradePreimageResult, TradePreimageValue, TransactionData,
            TransactionDetails, TransactionEnum, TransactionErr, TransactionFut, TransactionResult, TransactionType,
            TxFeeDetails, TxMarshalingErr, UnexpectedDerivationMethod, ValidateAddressResult, ValidateFeeArgs,
            ValidateOtherPubKeyErr, ValidatePaymentFut, ValidatePaymentInput, VerificationError, VerificationResult,
            WaitForHTLCTxSpendArgs, WatcherOps, WeakSpawner, WithdrawError, WithdrawFee, WithdrawFut, WithdrawRequest};
use async_std::prelude::FutureExt as AsyncStdFutureExt;
use async_trait::async_trait;
use bip32::DerivationPath;
use bitcrypto::{dhash160, sha256};
use common::executor::{abortable_queue::AbortableQueue, AbortableSystem};
use common::executor::{AbortedError, Timer};
use common::log::{debug, warn};
use common::{get_utc_timestamp, now_sec, Future01CompatExt, PagingOptions, DEX_FEE_ADDR_PUBKEY};
<<<<<<< HEAD
use cosmrs::bank::{MsgMultiSend, MsgSend, MultiSendIo};
=======
use compatible_time::Duration;
use cosmrs::bank::MsgSend;
>>>>>>> b641d2fe
use cosmrs::crypto::secp256k1::SigningKey;
use cosmrs::distribution::MsgWithdrawDelegatorReward;
use cosmrs::proto::cosmos::auth::v1beta1::{BaseAccount, QueryAccountRequest, QueryAccountResponse};
use cosmrs::proto::cosmos::bank::v1beta1::{MsgMultiSend as MsgMultiSendProto, MsgSend as MsgSendProto,
                                           QueryBalanceRequest, QueryBalanceResponse};
use cosmrs::proto::cosmos::base::query::v1beta1::PageRequest;
use cosmrs::proto::cosmos::base::tendermint::v1beta1::{GetBlockByHeightRequest, GetBlockByHeightResponse,
                                                       GetLatestBlockRequest, GetLatestBlockResponse};
use cosmrs::proto::cosmos::base::v1beta1::{Coin as CoinProto, DecCoin};
use cosmrs::proto::cosmos::distribution::v1beta1::{QueryDelegationRewardsRequest, QueryDelegationRewardsResponse};
use cosmrs::proto::cosmos::staking::v1beta1::{QueryDelegationRequest, QueryDelegationResponse,
                                              QueryDelegatorDelegationsRequest, QueryDelegatorDelegationsResponse,
                                              QueryDelegatorUnbondingDelegationsRequest,
                                              QueryDelegatorUnbondingDelegationsResponse, QueryValidatorsRequest,
                                              QueryValidatorsResponse as QueryValidatorsResponseProto};
use cosmrs::proto::cosmos::tx::v1beta1::{GetTxRequest, GetTxResponse, SimulateRequest, SimulateResponse, Tx, TxBody,
                                         TxRaw};
use cosmrs::proto::prost::{DecodeError, Message};
use cosmrs::staking::{MsgDelegate, MsgUndelegate, QueryValidatorsResponse, Validator};
use cosmrs::tendermint::block::Height;
use cosmrs::tendermint::chain::Id as ChainId;
use cosmrs::tendermint::PublicKey;
use cosmrs::tx::{self, Fee, Msg, Raw, SignDoc, SignerInfo};
use cosmrs::{AccountId, Any, Coin, Denom, ErrorReport};
use crypto::privkey::key_pair_from_secret;
use crypto::{HDPathToCoin, Secp256k1Secret};
use derive_more::Display;
use futures::future::try_join_all;
use futures::lock::Mutex as AsyncMutex;
use futures::{FutureExt, TryFutureExt};
use futures01::Future;
use hex::FromHexError;
use itertools::Itertools;
use keys::{KeyPair, Public};
use mm2_core::mm_ctx::{MmArc, MmWeak};
use mm2_err_handle::prelude::*;
use mm2_git::{FileMetadata, GitController, GithubClient, RepositoryOperations, GITHUB_API_URI};
use mm2_number::bigdecimal::ParseBigDecimalError;
use mm2_number::MmNumber;
use mm2_p2p::p2p_ctx::P2PContext;
use num_traits::Zero;
use parking_lot::Mutex as PaMutex;
use primitives::hash::H256;
use regex::Regex;
use rpc::v1::types::Bytes as BytesJson;
use serde_json::{self as json, Value as Json};
use std::collections::HashMap;
use std::convert::{TryFrom, TryInto};
use std::io;
use std::num::NonZeroU32;
use std::ops::Deref;
use std::str::FromStr;
use std::sync::{Arc, Mutex};
use uuid::Uuid;

#[cfg(test)] use mocktopus::macros::*;

// ABCI Request Paths
const ABCI_GET_LATEST_BLOCK_PATH: &str = "/cosmos.base.tendermint.v1beta1.Service/GetLatestBlock";
const ABCI_GET_BLOCK_BY_HEIGHT_PATH: &str = "/cosmos.base.tendermint.v1beta1.Service/GetBlockByHeight";
const ABCI_SIMULATE_TX_PATH: &str = "/cosmos.tx.v1beta1.Service/Simulate";
const ABCI_QUERY_ACCOUNT_PATH: &str = "/cosmos.auth.v1beta1.Query/Account";
const ABCI_QUERY_BALANCE_PATH: &str = "/cosmos.bank.v1beta1.Query/Balance";
const ABCI_GET_TX_PATH: &str = "/cosmos.tx.v1beta1.Service/GetTx";
const ABCI_VALIDATORS_PATH: &str = "/cosmos.staking.v1beta1.Query/Validators";
const ABCI_DELEGATION_PATH: &str = "/cosmos.staking.v1beta1.Query/Delegation";
const ABCI_DELEGATOR_DELEGATIONS_PATH: &str = "/cosmos.staking.v1beta1.Query/DelegatorDelegations";
const ABCI_DELEGATOR_UNDELEGATIONS_PATH: &str = "/cosmos.staking.v1beta1.Query/DelegatorUnbondingDelegations";
const ABCI_DELEGATION_REWARDS_PATH: &str = "/cosmos.distribution.v1beta1.Query/DelegationRewards";

pub(crate) const MIN_TX_SATOSHIS: i64 = 1;

// ABCI Request Defaults
const ABCI_REQUEST_HEIGHT: Option<Height> = None;
const ABCI_REQUEST_PROVE: bool = false;

/// 0.25 is good average gas price on atom and iris
const DEFAULT_GAS_PRICE: f64 = 0.25;
pub(super) const TIMEOUT_HEIGHT_DELTA: u64 = 100;
pub const GAS_LIMIT_DEFAULT: u64 = 125_000;
pub const GAS_WANTED_BASE_VALUE: f64 = 50_000.;
pub(crate) const TX_DEFAULT_MEMO: &str = "";

// https://github.com/irisnet/irismod/blob/5016c1be6fdbcffc319943f33713f4a057622f0a/modules/htlc/types/validation.go#L19-L22
const MAX_TIME_LOCK: i64 = 34560;
const MIN_TIME_LOCK: i64 = 50;

const ACCOUNT_SEQUENCE_ERR: &str = "account sequence mismatch";

lazy_static! {
    static ref SEQUENCE_PARSER_REGEX: Regex = Regex::new(r"expected (\d+)").unwrap();
}

pub struct SerializedUnsignedTx {
    tx_json: Json,
    body_bytes: Vec<u8>,
}

type TendermintPrivKeyPolicy = PrivKeyPolicy<TendermintKeyPair>;

pub struct TendermintKeyPair {
    private_key_secret: Secp256k1Secret,
    public_key: Public,
}

impl TendermintKeyPair {
    fn new(private_key_secret: Secp256k1Secret, public_key: Public) -> Self {
        Self {
            private_key_secret,
            public_key,
        }
    }
}

#[derive(Clone, Deserialize)]
pub struct RpcNode {
    url: String,
    #[serde(default)]
    komodo_proxy: bool,
}

impl RpcNode {
    #[cfg(test)]
    fn for_test(url: &str) -> Self {
        Self {
            url: url.to_string(),
            komodo_proxy: false,
        }
    }
}

#[async_trait]
pub trait TendermintCommons {
    fn platform_denom(&self) -> &Denom;

    fn set_history_sync_state(&self, new_state: HistorySyncState);

    async fn get_block_timestamp(&self, block: i64) -> MmResult<Option<u64>, TendermintCoinRpcError>;

    async fn get_all_balances(&self) -> MmResult<AllBalancesResult, TendermintCoinRpcError>;

    async fn rpc_client(&self) -> MmResult<HttpClient, TendermintCoinRpcError>;
}

#[derive(Clone, Debug, PartialEq, Serialize, Deserialize)]
pub struct TendermintFeeDetails {
    pub coin: String,
    pub amount: BigDecimal,
    #[serde(skip)]
    pub uamount: u64,
    pub gas_limit: u64,
}

#[derive(Clone, Debug, Deserialize, Serialize)]
pub struct TendermintProtocolInfo {
    pub decimals: u8,
    denom: String,
    pub account_prefix: String,
    chain_id: String,
    gas_price: Option<f64>,
    chain_registry_name: Option<String>,
}

#[derive(Clone)]
pub struct ActivatedTokenInfo {
    pub(crate) decimals: u8,
    pub ticker: String,
}

pub struct TendermintConf {
    avg_blocktime: u8,
    /// Derivation path of the coin.
    /// This derivation path consists of `purpose` and `coin_type` only
    /// where the full `BIP44` address has the following structure:
    /// `m/purpose'/coin_type'/account'/change/address_index`.
    derivation_path: Option<HDPathToCoin>,
}

impl TendermintConf {
    pub fn try_from_json(ticker: &str, conf: &Json) -> MmResult<Self, TendermintInitError> {
        let avg_blocktime = conf.get("avg_blocktime").or_mm_err(|| TendermintInitError {
            ticker: ticker.to_string(),
            kind: TendermintInitErrorKind::AvgBlockTimeMissing,
        })?;

        let avg_blocktime = avg_blocktime.as_i64().or_mm_err(|| TendermintInitError {
            ticker: ticker.to_string(),
            kind: TendermintInitErrorKind::AvgBlockTimeInvalid,
        })?;

        let avg_blocktime = u8::try_from(avg_blocktime).map_to_mm(|_| TendermintInitError {
            ticker: ticker.to_string(),
            kind: TendermintInitErrorKind::AvgBlockTimeInvalid,
        })?;

        let derivation_path = json::from_value(conf["derivation_path"].clone()).map_to_mm(|e| TendermintInitError {
            ticker: ticker.to_string(),
            kind: TendermintInitErrorKind::ErrorDeserializingDerivationPath(e.to_string()),
        })?;

        Ok(TendermintConf {
            avg_blocktime,
            derivation_path,
        })
    }
}

pub enum TendermintActivationPolicy {
    PrivateKey(PrivKeyPolicy<TendermintKeyPair>),
    PublicKey(PublicKey),
}

impl TendermintActivationPolicy {
    pub fn with_private_key_policy(private_key_policy: PrivKeyPolicy<TendermintKeyPair>) -> Self {
        Self::PrivateKey(private_key_policy)
    }

    pub fn with_public_key(account_public_key: PublicKey) -> Self { Self::PublicKey(account_public_key) }

    fn generate_account_id(&self, account_prefix: &str) -> Result<AccountId, ErrorReport> {
        match self {
            Self::PrivateKey(priv_key_policy) => {
                let pk = priv_key_policy.activated_key().ok_or_else(|| {
                    ErrorReport::new(io::Error::new(io::ErrorKind::NotFound, "Activated key not found"))
                })?;

                Ok(
                    account_id_from_privkey(pk.private_key_secret.as_slice(), account_prefix)
                        .map_err(|e| ErrorReport::new(io::Error::new(io::ErrorKind::InvalidData, e.to_string())))?,
                )
            },

            Self::PublicKey(account_public_key) => {
                account_id_from_raw_pubkey(account_prefix, &account_public_key.to_bytes())
            },
        }
    }

    fn public_key(&self) -> Result<PublicKey, io::Error> {
        match self {
            Self::PrivateKey(private_key_policy) => match private_key_policy {
                PrivKeyPolicy::Iguana(pair) => PublicKey::from_raw_secp256k1(&pair.public_key.to_bytes())
                    .ok_or_else(|| io::Error::new(io::ErrorKind::InvalidData, "Couldn't generate public key")),

                PrivKeyPolicy::HDWallet { activated_key, .. } => {
                    PublicKey::from_raw_secp256k1(&activated_key.public_key.to_bytes())
                        .ok_or_else(|| io::Error::new(io::ErrorKind::InvalidData, "Couldn't generate public key"))
                },

                PrivKeyPolicy::Trezor => Err(io::Error::new(
                    io::ErrorKind::Unsupported,
                    "Trezor is not supported yet!",
                )),

                #[cfg(target_arch = "wasm32")]
                PrivKeyPolicy::Metamask(_) => unreachable!(),
            },
            Self::PublicKey(account_public_key) => Ok(*account_public_key),
        }
    }

    pub(crate) fn activated_key_or_err(&self) -> Result<&Secp256k1Secret, MmError<PrivKeyPolicyNotAllowed>> {
        match self {
            Self::PrivateKey(private_key) => Ok(private_key.activated_key_or_err()?.private_key_secret.as_ref()),
            Self::PublicKey(_) => MmError::err(PrivKeyPolicyNotAllowed::UnsupportedMethod(
                "`activated_key_or_err` is not supported for pubkey-only activations".to_string(),
            )),
        }
    }

    pub(crate) fn activated_key(&self) -> Option<Secp256k1Secret> {
        match self {
            Self::PrivateKey(private_key) => Some(*private_key.activated_key()?.private_key_secret.as_ref()),
            Self::PublicKey(_) => None,
        }
    }

    pub(crate) fn path_to_coin_or_err(&self) -> Result<&HDPathToCoin, MmError<PrivKeyPolicyNotAllowed>> {
        match self {
            Self::PrivateKey(private_key) => Ok(private_key.path_to_coin_or_err()?),
            Self::PublicKey(_) => MmError::err(PrivKeyPolicyNotAllowed::UnsupportedMethod(
                "`path_to_coin_or_err` is not supported for pubkey-only activations".to_string(),
            )),
        }
    }

    pub(crate) fn hd_wallet_derived_priv_key_or_err(
        &self,
        path_to_address: &DerivationPath,
    ) -> Result<Secp256k1Secret, MmError<PrivKeyPolicyNotAllowed>> {
        match self {
            Self::PrivateKey(pair) => pair.hd_wallet_derived_priv_key_or_err(path_to_address),
            Self::PublicKey(_) => MmError::err(PrivKeyPolicyNotAllowed::UnsupportedMethod(
                "`hd_wallet_derived_priv_key_or_err` is not supported for pubkey-only activations".to_string(),
            )),
        }
    }
}

struct TendermintRpcClient(AsyncMutex<TendermintRpcClientImpl>);

struct TendermintRpcClientImpl {
    rpc_clients: Vec<HttpClient>,
}

#[async_trait]
impl RpcCommonOps for TendermintCoin {
    type RpcClient = HttpClient;
    type Error = TendermintCoinRpcError;

    async fn get_live_client(&self) -> Result<Self::RpcClient, Self::Error> {
        let mut client_impl = self.client.0.lock().await;
        // try to find first live client
        for (i, client) in client_impl.rpc_clients.clone().into_iter().enumerate() {
            match client.perform(HealthRequest).timeout(Duration::from_secs(15)).await {
                Ok(Ok(_)) => {
                    // Bring the live client to the front of rpc_clients
                    client_impl.rpc_clients.rotate_left(i);
                    return Ok(client);
                },
                Ok(Err(rpc_error)) => {
                    debug!("Could not perform healthcheck on: {:?}. Error: {}", &client, rpc_error);
                },
                Err(timeout_error) => {
                    debug!("Healthcheck timeout exceed on: {:?}. Error: {}", &client, timeout_error);
                },
            };
        }
        return Err(TendermintCoinRpcError::RpcClientError(
            "All the current rpc nodes are unavailable.".to_string(),
        ));
    }
}

pub struct TendermintCoinImpl {
    ticker: String,
    /// As seconds
    avg_blocktime: u8,
    /// My address
    pub account_id: AccountId,
    pub(super) account_prefix: String,
    pub(super) activation_policy: TendermintActivationPolicy,
    pub(crate) decimals: u8,
    pub(super) denom: Denom,
    chain_id: ChainId,
    gas_price: Option<f64>,
    pub tokens_info: PaMutex<HashMap<String, ActivatedTokenInfo>>,
    /// This spawner is used to spawn coin's related futures that should be aborted on coin deactivation
    /// or on [`MmArc::stop`].
    pub(super) abortable_system: AbortableQueue,
    pub(crate) history_sync_state: Mutex<HistorySyncState>,
    client: TendermintRpcClient,
    pub(crate) chain_registry_name: Option<String>,
    pub ctx: MmWeak,
    pub(crate) is_keplr_from_ledger: bool,
}

#[derive(Clone)]
pub struct TendermintCoin(Arc<TendermintCoinImpl>);

impl Deref for TendermintCoin {
    type Target = TendermintCoinImpl;

    fn deref(&self) -> &Self::Target { &self.0 }
}

#[derive(Debug, Clone)]
pub struct TendermintInitError {
    pub ticker: String,
    pub kind: TendermintInitErrorKind,
}

#[derive(Display, Debug, Clone)]
pub enum TendermintInitErrorKind {
    Internal(String),
    InvalidPrivKey(String),
    CouldNotGenerateAccountId(String),
    EmptyRpcUrls,
    RpcClientInitError(String),
    InvalidChainId(String),
    InvalidDenom(String),
    InvalidProtocolData(String),
    InvalidPathToAddress(String),
    #[display(fmt = "'derivation_path' field is not found in config")]
    DerivationPathIsNotSet,
    #[display(fmt = "'account' field is not found in config")]
    AccountIsNotSet,
    #[display(fmt = "'address_index' field is not found in config")]
    AddressIndexIsNotSet,
    #[display(fmt = "Error deserializing 'derivation_path': {}", _0)]
    ErrorDeserializingDerivationPath(String),
    #[display(fmt = "Error deserializing 'path_to_address': {}", _0)]
    ErrorDeserializingPathToAddress(String),
    PrivKeyPolicyNotAllowed(PrivKeyPolicyNotAllowed),
    RpcError(String),
    #[display(fmt = "avg_blocktime is missing in coin configuration")]
    AvgBlockTimeMissing,
    #[display(fmt = "avg_blocktime must be in-between '0' and '255'.")]
    AvgBlockTimeInvalid,
    BalanceStreamInitError(String),
    #[display(fmt = "Watcher features can not be used with pubkey-only activation policy.")]
    CantUseWatchersWithPubkeyPolicy,
}

/// TODO: Rename this into `ClientRpcError` because this is very
/// confusing atm.
#[derive(Display, Debug, Serialize, SerializeErrorType)]
#[serde(tag = "error_type", content = "error_data")]
pub enum TendermintCoinRpcError {
    Prost(String),
    InvalidResponse(String),
    PerformError(String),
    RpcClientError(String),
    InternalError(String),
    #[display(fmt = "Account type '{}' is not supported for HTLCs", prefix)]
    UnexpectedAccountType {
        prefix: String,
    },
}

impl From<DecodeError> for TendermintCoinRpcError {
    fn from(err: DecodeError) -> Self { TendermintCoinRpcError::Prost(err.to_string()) }
}

impl From<PrivKeyPolicyNotAllowed> for TendermintCoinRpcError {
    fn from(err: PrivKeyPolicyNotAllowed) -> Self { TendermintCoinRpcError::InternalError(err.to_string()) }
}

impl From<TendermintCoinRpcError> for WithdrawError {
    fn from(err: TendermintCoinRpcError) -> Self { WithdrawError::Transport(err.to_string()) }
}

impl From<TendermintCoinRpcError> for DelegationError {
    fn from(err: TendermintCoinRpcError) -> Self { DelegationError::Transport(err.to_string()) }
}

impl From<TendermintCoinRpcError> for BalanceError {
    fn from(err: TendermintCoinRpcError) -> Self {
        match err {
            TendermintCoinRpcError::InvalidResponse(e) => BalanceError::InvalidResponse(e),
            TendermintCoinRpcError::Prost(e) => BalanceError::InvalidResponse(e),
            TendermintCoinRpcError::PerformError(e) | TendermintCoinRpcError::RpcClientError(e) => {
                BalanceError::Transport(e)
            },
            TendermintCoinRpcError::InternalError(e) => BalanceError::Internal(e),
            TendermintCoinRpcError::UnexpectedAccountType { prefix } => {
                BalanceError::Internal(format!("Account type '{prefix}' is not supported for HTLCs"))
            },
        }
    }
}

impl From<TendermintCoinRpcError> for ValidatePaymentError {
    fn from(err: TendermintCoinRpcError) -> Self {
        match err {
            TendermintCoinRpcError::InvalidResponse(e) => ValidatePaymentError::InvalidRpcResponse(e),
            TendermintCoinRpcError::Prost(e) => ValidatePaymentError::InvalidRpcResponse(e),
            TendermintCoinRpcError::PerformError(e) | TendermintCoinRpcError::RpcClientError(e) => {
                ValidatePaymentError::Transport(e)
            },
            TendermintCoinRpcError::InternalError(e) => ValidatePaymentError::InternalError(e),
            TendermintCoinRpcError::UnexpectedAccountType { prefix } => {
                ValidatePaymentError::InvalidParameter(format!("Account type '{prefix}' is not supported for HTLCs"))
            },
        }
    }
}

impl From<TendermintCoinRpcError> for TradePreimageError {
    fn from(err: TendermintCoinRpcError) -> Self { TradePreimageError::Transport(err.to_string()) }
}

#[cfg(not(target_arch = "wasm32"))]
impl From<tendermint_rpc::Error> for TendermintCoinRpcError {
    fn from(err: tendermint_rpc::Error) -> Self { TendermintCoinRpcError::PerformError(err.to_string()) }
}

#[cfg(target_arch = "wasm32")]
impl From<PerformError> for TendermintCoinRpcError {
    fn from(err: PerformError) -> Self { TendermintCoinRpcError::PerformError(err.to_string()) }
}

impl From<TendermintCoinRpcError> for RawTransactionError {
    fn from(err: TendermintCoinRpcError) -> Self { RawTransactionError::Transport(err.to_string()) }
}

#[derive(Clone, Debug, PartialEq)]
pub struct CosmosTransaction {
    pub data: cosmrs::proto::cosmos::tx::v1beta1::TxRaw,
}

impl crate::Transaction for CosmosTransaction {
    fn tx_hex(&self) -> Vec<u8> { self.data.encode_to_vec() }

    fn tx_hash_as_bytes(&self) -> BytesJson {
        let bytes = self.data.encode_to_vec();
        let hash = sha256(&bytes);
        hash.to_vec().into()
    }
}

pub(crate) fn account_id_from_privkey(priv_key: &[u8], prefix: &str) -> MmResult<AccountId, TendermintInitErrorKind> {
    let signing_key =
        SigningKey::from_slice(priv_key).map_to_mm(|e| TendermintInitErrorKind::InvalidPrivKey(e.to_string()))?;

    signing_key
        .public_key()
        .account_id(prefix)
        .map_to_mm(|e| TendermintInitErrorKind::CouldNotGenerateAccountId(e.to_string()))
}

#[derive(Display, Debug)]
pub enum AccountIdFromPubkeyHexErr {
    InvalidHexString(FromHexError),
    CouldNotCreateAccountId(ErrorReport),
}

impl From<FromHexError> for AccountIdFromPubkeyHexErr {
    fn from(err: FromHexError) -> Self { AccountIdFromPubkeyHexErr::InvalidHexString(err) }
}

impl From<ErrorReport> for AccountIdFromPubkeyHexErr {
    fn from(err: ErrorReport) -> Self { AccountIdFromPubkeyHexErr::CouldNotCreateAccountId(err) }
}

pub fn account_id_from_pubkey_hex(prefix: &str, pubkey: &str) -> Result<AccountId, AccountIdFromPubkeyHexErr> {
    let pubkey_bytes = hex::decode(pubkey)?;
    Ok(account_id_from_raw_pubkey(prefix, &pubkey_bytes)?)
}

pub fn account_id_from_raw_pubkey(prefix: &str, pubkey: &[u8]) -> Result<AccountId, ErrorReport> {
    let pubkey_hash = dhash160(pubkey);
    AccountId::new(prefix, pubkey_hash.as_slice())
}

#[derive(Debug, Clone, PartialEq)]
pub struct AllBalancesResult {
    pub platform_balance: BigDecimal,
    pub tokens_balances: HashMap<String, BigDecimal>,
}

#[derive(Debug, Display)]
enum SearchForSwapTxSpendErr {
    Cosmrs(ErrorReport),
    Rpc(TendermintCoinRpcError),
    TxMessagesEmpty,
    ClaimHtlcTxNotFound,
    UnexpectedHtlcState(i32),
    #[display(fmt = "Account type '{}' is not supported for HTLCs", prefix)]
    UnexpectedAccountType {
        prefix: String,
    },
    Proto(DecodeError),
}

impl From<ErrorReport> for SearchForSwapTxSpendErr {
    fn from(e: ErrorReport) -> Self { SearchForSwapTxSpendErr::Cosmrs(e) }
}

impl From<TendermintCoinRpcError> for SearchForSwapTxSpendErr {
    fn from(e: TendermintCoinRpcError) -> Self { SearchForSwapTxSpendErr::Rpc(e) }
}

impl From<DecodeError> for SearchForSwapTxSpendErr {
    fn from(e: DecodeError) -> Self { SearchForSwapTxSpendErr::Proto(e) }
}

#[async_trait]
impl TendermintCommons for TendermintCoin {
    fn platform_denom(&self) -> &Denom { &self.denom }

    fn set_history_sync_state(&self, new_state: HistorySyncState) {
        *self.history_sync_state.lock().unwrap() = new_state;
    }

    async fn get_block_timestamp(&self, block: i64) -> MmResult<Option<u64>, TendermintCoinRpcError> {
        let block_response = self.get_block_by_height(block).await?;
        let block_header = some_or_return_ok_none!(some_or_return_ok_none!(block_response.block).header);
        let timestamp = some_or_return_ok_none!(block_header.time);

        Ok(u64::try_from(timestamp.seconds).ok())
    }

    async fn get_all_balances(&self) -> MmResult<AllBalancesResult, TendermintCoinRpcError> {
        let platform_balance_denom = self
            .account_balance_for_denom(&self.account_id, self.denom.to_string())
            .await?;
        let platform_balance = big_decimal_from_sat_unsigned(platform_balance_denom, self.decimals);
        let ibc_assets_info = self.tokens_info.lock().clone();

        let mut requests = Vec::with_capacity(ibc_assets_info.len());
        for (denom, info) in ibc_assets_info {
            let fut = async move {
                let balance_denom = self
                    .account_balance_for_denom(&self.account_id, denom)
                    .await
                    .map_err(|e| e.into_inner())?;
                let balance_decimal = big_decimal_from_sat_unsigned(balance_denom, info.decimals);
                Ok::<_, TendermintCoinRpcError>((info.ticker, balance_decimal))
            };
            requests.push(fut);
        }
        let tokens_balances = try_join_all(requests).await?.into_iter().collect();

        Ok(AllBalancesResult {
            platform_balance,
            tokens_balances,
        })
    }

    #[inline(always)]
    async fn rpc_client(&self) -> MmResult<HttpClient, TendermintCoinRpcError> {
        self.get_live_client().await.map_to_mm(|e| e)
    }
}

#[cfg_attr(test, mockable)]
impl TendermintCoin {
    #[allow(clippy::too_many_arguments)]
    pub async fn init(
        ctx: &MmArc,
        ticker: String,
        conf: TendermintConf,
        protocol_info: TendermintProtocolInfo,
        nodes: Vec<RpcNode>,
        tx_history: bool,
        activation_policy: TendermintActivationPolicy,
        is_keplr_from_ledger: bool,
    ) -> MmResult<TendermintCoin, TendermintInitError> {
        if nodes.is_empty() {
            return MmError::err(TendermintInitError {
                ticker,
                kind: TendermintInitErrorKind::EmptyRpcUrls,
            });
        }

        let account_id = activation_policy
            .generate_account_id(&protocol_info.account_prefix)
            .map_to_mm(|e| TendermintInitError {
                ticker: ticker.clone(),
                kind: TendermintInitErrorKind::CouldNotGenerateAccountId(e.to_string()),
            })?;

        let rpc_clients = clients_from_urls(ctx, nodes).mm_err(|kind| TendermintInitError {
            ticker: ticker.clone(),
            kind,
        })?;

        let client_impl = TendermintRpcClientImpl { rpc_clients };

        let chain_id = ChainId::try_from(protocol_info.chain_id).map_to_mm(|e| TendermintInitError {
            ticker: ticker.clone(),
            kind: TendermintInitErrorKind::InvalidChainId(e.to_string()),
        })?;

        let denom = Denom::from_str(&protocol_info.denom).map_to_mm(|e| TendermintInitError {
            ticker: ticker.clone(),
            kind: TendermintInitErrorKind::InvalidDenom(e.to_string()),
        })?;

        let history_sync_state = if tx_history {
            HistorySyncState::NotStarted
        } else {
            HistorySyncState::NotEnabled
        };

        // Create an abortable system linked to the `MmCtx` so if the context is stopped via `MmArc::stop`,
        // all spawned futures related to `TendermintCoin` will be aborted as well.
        let abortable_system = ctx
            .abortable_system
            .create_subsystem()
            .map_to_mm(|e| TendermintInitError {
                ticker: ticker.clone(),
                kind: TendermintInitErrorKind::Internal(e.to_string()),
            })?;

        Ok(TendermintCoin(Arc::new(TendermintCoinImpl {
            ticker,
            account_id,
            account_prefix: protocol_info.account_prefix,
            activation_policy,
            decimals: protocol_info.decimals,
            denom,
            chain_id,
            gas_price: protocol_info.gas_price,
            avg_blocktime: conf.avg_blocktime,
            tokens_info: PaMutex::new(HashMap::new()),
            abortable_system,
            history_sync_state: Mutex::new(history_sync_state),
            client: TendermintRpcClient(AsyncMutex::new(client_impl)),
            chain_registry_name: protocol_info.chain_registry_name,
            ctx: ctx.weak(),
            is_keplr_from_ledger,
        })))
    }

    /// Extracts corresponding IBC channel ID for `AccountId` from https://github.com/KomodoPlatform/chain-registry/tree/nucl.
    pub(crate) async fn detect_channel_id_for_ibc_transfer(
        &self,
        to_address: &AccountId,
    ) -> Result<String, MmError<WithdrawError>> {
        let ctx = MmArc::from_weak(&self.ctx).ok_or_else(|| WithdrawError::InternalError("No context".to_owned()))?;

        let source_registry_name = self
            .chain_registry_name
            .clone()
            .ok_or_else(|| WithdrawError::RegistryNameIsMissing(to_address.prefix().to_owned()))?;

        let destination_registry_name = chain_registry_name_from_account_prefix(&ctx, to_address.prefix())
            .ok_or_else(|| WithdrawError::RegistryNameIsMissing(to_address.prefix().to_owned()))?;

        let channels = get_ibc_transfer_channels(source_registry_name, destination_registry_name)
            .await
            .map_err(|_| WithdrawError::IBCChannelCouldNotFound(to_address.to_string()))?;

        Ok(channels
            .ibc_transfer_channels
            .last()
            .ok_or_else(|| WithdrawError::InternalError("channel list can not be empty".to_owned()))?
            .channel_id
            .clone())
    }

    #[inline(always)]
    fn gas_price(&self) -> f64 { self.gas_price.unwrap_or(DEFAULT_GAS_PRICE) }

    #[allow(unused)]
    async fn get_latest_block(&self) -> MmResult<GetLatestBlockResponse, TendermintCoinRpcError> {
        let request = GetLatestBlockRequest {};
        let request = AbciRequest::new(
            Some(ABCI_GET_LATEST_BLOCK_PATH.to_string()),
            request.encode_to_vec(),
            ABCI_REQUEST_HEIGHT,
            ABCI_REQUEST_PROVE,
        );

        let response = self.rpc_client().await?.perform(request).await?;

        Ok(GetLatestBlockResponse::decode(response.response.value.as_slice())?)
    }

    #[allow(unused)]
    async fn get_block_by_height(&self, height: i64) -> MmResult<GetBlockByHeightResponse, TendermintCoinRpcError> {
        let request = GetBlockByHeightRequest { height };
        let request = AbciRequest::new(
            Some(ABCI_GET_BLOCK_BY_HEIGHT_PATH.to_string()),
            request.encode_to_vec(),
            ABCI_REQUEST_HEIGHT,
            ABCI_REQUEST_PROVE,
        );

        let response = self.rpc_client().await?.perform(request).await?;

        Ok(GetBlockByHeightResponse::decode(response.response.value.as_slice())?)
    }

    // We must simulate the tx on rpc nodes in order to calculate network fee.
    // Right now cosmos doesn't expose any of gas price and fee informations directly.
    // Therefore, we can call SimulateRequest or CheckTx(doesn't work with using Abci interface) to get used gas or fee itself.
    pub(super) fn gen_simulated_tx(
        &self,
        account_info: &BaseAccount,
        priv_key: &Secp256k1Secret,
        tx_payload: Any,
        timeout_height: u64,
        memo: &str,
    ) -> cosmrs::Result<Vec<u8>> {
        let fee_amount = Coin {
            denom: self.denom.clone(),
            amount: 0_u64.into(),
        };

        let fee = Fee::from_amount_and_gas(fee_amount, GAS_LIMIT_DEFAULT);

        let signkey = SigningKey::from_slice(priv_key.as_slice())?;
        let tx_body = tx::Body::new(vec![tx_payload], memo, timeout_height as u32);
        let auth_info = SignerInfo::single_direct(Some(signkey.public_key()), account_info.sequence).auth_info(fee);
        let sign_doc = SignDoc::new(&tx_body, &auth_info, &self.chain_id, account_info.account_number)?;
        sign_doc.sign(&signkey)?.to_bytes()
    }

    /// This is converted from irismod and cosmos-sdk source codes written in golang.
    /// Refs:
    ///  - Main algorithm: https://github.com/irisnet/irismod/blob/main/modules/htlc/types/htlc.go#L157
    ///  - Coins string building https://github.com/cosmos/cosmos-sdk/blob/main/types/coin.go#L210-L225
    fn calculate_htlc_id(
        &self,
        from_address: &AccountId,
        to_address: &AccountId,
        amount: &[Coin],
        secret_hash: &[u8],
    ) -> String {
        // Needs to be sorted if contains multiple coins
        // let mut amount = amount;
        // amount.sort();

        let coins_string = amount
            .iter()
            .map(|t| format!("{}{}", t.amount, t.denom))
            .collect::<Vec<String>>()
            .join(",");

        let mut htlc_id = vec![];
        htlc_id.extend_from_slice(secret_hash);
        htlc_id.extend_from_slice(&from_address.to_bytes());
        htlc_id.extend_from_slice(&to_address.to_bytes());
        htlc_id.extend_from_slice(coins_string.as_bytes());
        sha256(&htlc_id).to_string().to_uppercase()
    }

    async fn common_send_raw_tx_bytes(
        &self,
        tx_payload: Any,
        fee: Fee,
        timeout_height: u64,
        memo: &str,
        timeout: Duration,
    ) -> Result<(String, Raw), TransactionErr> {
        // As there wouldn't be enough time to process the data, to mitigate potential edge problems (such as attempting to send transaction
        // bytes half a second before expiration, which may take longer to send and result in the transaction amount being wasted due to a timeout),
        // reduce the expiration time by 5 seconds.
        let expiration = timeout - Duration::from_secs(5);

        match self.activation_policy {
            TendermintActivationPolicy::PrivateKey(_) => {
                try_tx_s!(
                    self.seq_safe_send_raw_tx_bytes(tx_payload, fee, timeout_height, memo)
                        .timeout(expiration)
                        .await
                )
            },
            TendermintActivationPolicy::PublicKey(_) => {
                try_tx_s!(
                    self.send_unsigned_tx_externally(tx_payload, fee, timeout_height, memo, expiration)
                        .timeout(expiration)
                        .await
                )
            },
        }
    }

    async fn seq_safe_send_raw_tx_bytes(
        &self,
        tx_payload: Any,
        fee: Fee,
        timeout_height: u64,
        memo: &str,
    ) -> Result<(String, Raw), TransactionErr> {
        let mut account_info = try_tx_s!(self.account_info(&self.account_id).await);
        let (tx_id, tx_raw) = loop {
            let tx_raw = try_tx_s!(self.any_to_signed_raw_tx(
                try_tx_s!(self.activation_policy.activated_key_or_err()),
                &account_info,
                tx_payload.clone(),
                fee.clone(),
                timeout_height,
                memo,
            ));

            match self.send_raw_tx_bytes(&try_tx_s!(tx_raw.to_bytes())).compat().await {
                Ok(tx_id) => break (tx_id, tx_raw),
                Err(e) => {
                    if e.contains(ACCOUNT_SEQUENCE_ERR) {
                        account_info.sequence = try_tx_s!(parse_expected_sequence_number(&e));
                        debug!("Got wrong account sequence, trying again.");
                        continue;
                    }

                    return Err(crate::TransactionErr::Plain(ERRL!("{}", e)));
                },
            };
        };

        Ok((tx_id, tx_raw))
    }

    async fn send_unsigned_tx_externally(
        &self,
        tx_payload: Any,
        fee: Fee,
        timeout_height: u64,
        memo: &str,
        timeout: Duration,
    ) -> Result<(String, Raw), TransactionErr> {
        #[derive(Deserialize)]
        struct TxHashData {
            hash: String,
        }

        let ctx = try_tx_s!(MmArc::from_weak(&self.ctx).ok_or(ERRL!("ctx must be initialized already")));

        let account_info = try_tx_s!(self.account_info(&self.account_id).await);
        let SerializedUnsignedTx { tx_json, body_bytes } = if self.is_keplr_from_ledger {
            try_tx_s!(self.any_to_legacy_amino_json(&account_info, tx_payload, fee, timeout_height, memo))
        } else {
            try_tx_s!(self.any_to_serialized_sign_doc(&account_info, tx_payload, fee, timeout_height, memo))
        };

        let data: TxHashData = try_tx_s!(ctx
            .ask_for_data(&format!("TX_HASH:{}", self.ticker()), tx_json, timeout)
            .await
            .map_err(|e| ERRL!("{}", e)));

        let tx = try_tx_s!(self.request_tx(data.hash.clone()).await.map_err(|e| ERRL!("{}", e)));

        let tx_raw_inner = TxRaw {
            body_bytes: tx.body.as_ref().map(Message::encode_to_vec).unwrap_or_default(),
            auth_info_bytes: tx.auth_info.as_ref().map(Message::encode_to_vec).unwrap_or_default(),
            signatures: tx.signatures,
        };

        if body_bytes != tx_raw_inner.body_bytes {
            return Err(crate::TransactionErr::Plain(ERRL!(
                "Unsigned transaction don't match with the externally provided transaction."
            )));
        }

        Ok((data.hash, Raw::from(tx_raw_inner)))
    }

    #[allow(deprecated)]
    pub(super) async fn calculate_fee(
        &self,
        msg: Any,
        timeout_height: u64,
        memo: &str,
        withdraw_fee: Option<WithdrawFee>,
    ) -> MmResult<Fee, TendermintCoinRpcError> {
        let activated_priv_key = if let Ok(activated_priv_key) = self.activation_policy.activated_key_or_err() {
            activated_priv_key
        } else {
            let (gas_price, gas_limit) = self.gas_info_for_withdraw(&withdraw_fee, GAS_LIMIT_DEFAULT);
            let amount = ((GAS_WANTED_BASE_VALUE * 1.5) * gas_price).ceil();

            let fee_amount = Coin {
                denom: self.platform_denom().clone(),
                amount: (amount as u64).into(),
            };

            return Ok(Fee::from_amount_and_gas(fee_amount, gas_limit));
        };

        let mut account_info = self.account_info(&self.account_id).await?;
        let (response, raw_response) = loop {
            let tx_bytes = self
                .gen_simulated_tx(&account_info, activated_priv_key, msg.clone(), timeout_height, memo)
                .map_to_mm(|e| TendermintCoinRpcError::InternalError(format!("{}", e)))?;

            let request = AbciRequest::new(
                Some(ABCI_SIMULATE_TX_PATH.to_string()),
                SimulateRequest { tx_bytes, tx: None }.encode_to_vec(),
                ABCI_REQUEST_HEIGHT,
                ABCI_REQUEST_PROVE,
            );

            let raw_response = self.rpc_client().await?.perform(request).await?;

            let log = raw_response.response.log.to_string();
            if log.contains(ACCOUNT_SEQUENCE_ERR) {
                account_info.sequence = parse_expected_sequence_number(&log)?;
                debug!("Got wrong account sequence, trying again.");
                continue;
            }

            match raw_response.response.code {
                cosmrs::tendermint::abci::Code::Ok => {},
                cosmrs::tendermint::abci::Code::Err(ecode) => {
                    return MmError::err(TendermintCoinRpcError::InvalidResponse(format!(
                        "Could not read gas_info. Error code: {} Message: {}",
                        ecode, raw_response.response.log
                    )));
                },
            };

            break (
                SimulateResponse::decode(raw_response.response.value.as_slice())?,
                raw_response,
            );
        };

        let gas = response.gas_info.as_ref().ok_or_else(|| {
            TendermintCoinRpcError::InvalidResponse(format!(
                "Could not read gas_info. Invalid Response: {:?}",
                raw_response
            ))
        })?;

        let (gas_price, gas_limit) = self.gas_info_for_withdraw(&withdraw_fee, GAS_LIMIT_DEFAULT);

        let amount = ((gas.gas_used as f64 * 1.5) * gas_price).ceil();

        let fee_amount = Coin {
            denom: self.platform_denom().clone(),
            amount: (amount as u64).into(),
        };

        Ok(Fee::from_amount_and_gas(fee_amount, gas_limit))
    }

    #[allow(deprecated)]
    pub(super) async fn calculate_account_fee_amount_as_u64(
        &self,
        account_id: &AccountId,
        priv_key: Option<Secp256k1Secret>,
        msg: Any,
        timeout_height: u64,
        memo: &str,
        withdraw_fee: Option<WithdrawFee>,
    ) -> MmResult<u64, TendermintCoinRpcError> {
        let priv_key = if let Some(priv_key) = priv_key {
            priv_key
        } else {
            let (gas_price, _) = self.gas_info_for_withdraw(&withdraw_fee, 0);
            return Ok(((GAS_WANTED_BASE_VALUE * 1.5) * gas_price).ceil() as u64);
        };

        let mut account_info = self.account_info(account_id).await?;
        let (response, raw_response) = loop {
            let tx_bytes = self
                .gen_simulated_tx(&account_info, &priv_key, msg.clone(), timeout_height, memo)
                .map_to_mm(|e| TendermintCoinRpcError::InternalError(format!("{}", e)))?;

            let request = AbciRequest::new(
                Some(ABCI_SIMULATE_TX_PATH.to_string()),
                SimulateRequest { tx_bytes, tx: None }.encode_to_vec(),
                ABCI_REQUEST_HEIGHT,
                ABCI_REQUEST_PROVE,
            );

            let raw_response = self.rpc_client().await?.perform(request).await?;

            let log = raw_response.response.log.to_string();
            if log.contains(ACCOUNT_SEQUENCE_ERR) {
                account_info.sequence = parse_expected_sequence_number(&log)?;
                debug!("Got wrong account sequence, trying again.");
                continue;
            }

            match raw_response.response.code {
                cosmrs::tendermint::abci::Code::Ok => {},
                cosmrs::tendermint::abci::Code::Err(ecode) => {
                    return MmError::err(TendermintCoinRpcError::InvalidResponse(format!(
                        "Could not read gas_info. Error code: {} Message: {}",
                        ecode, raw_response.response.log
                    )));
                },
            };

            break (
                SimulateResponse::decode(raw_response.response.value.as_slice())?,
                raw_response,
            );
        };

        let gas = response.gas_info.as_ref().ok_or_else(|| {
            TendermintCoinRpcError::InvalidResponse(format!(
                "Could not read gas_info. Invalid Response: {:?}",
                raw_response
            ))
        })?;

        let (gas_price, _) = self.gas_info_for_withdraw(&withdraw_fee, 0);

        Ok(((gas.gas_used as f64 * 1.5) * gas_price).ceil() as u64)
    }

    pub(super) async fn account_info(&self, account_id: &AccountId) -> MmResult<BaseAccount, TendermintCoinRpcError> {
        let request = QueryAccountRequest {
            address: account_id.to_string(),
        };
        let request = AbciRequest::new(
            Some(ABCI_QUERY_ACCOUNT_PATH.to_string()),
            request.encode_to_vec(),
            ABCI_REQUEST_HEIGHT,
            ABCI_REQUEST_PROVE,
        );

        let response = self.rpc_client().await?.perform(request).await?;
        let account_response = QueryAccountResponse::decode(response.response.value.as_slice())?;
        let account = account_response
            .account
            .or_mm_err(|| TendermintCoinRpcError::InvalidResponse("Account is None".into()))?;

        let account_prefix = self.account_prefix.clone();
        let base_account = match BaseAccount::decode(account.value.as_slice()) {
            Ok(account) => account,
            Err(err) if account_prefix.as_str() == "iaa" => {
                let ethermint_account = EthermintAccount::decode(account.value.as_slice())?;

                ethermint_account
                    .base_account
                    .or_mm_err(|| TendermintCoinRpcError::Prost(err.to_string()))?
            },
            Err(err) => {
                return MmError::err(TendermintCoinRpcError::Prost(err.to_string()));
            },
        };

        Ok(base_account)
    }

    pub(super) async fn account_balance_for_denom(
        &self,
        account_id: &AccountId,
        denom: String,
    ) -> MmResult<u64, TendermintCoinRpcError> {
        let request = QueryBalanceRequest {
            address: account_id.to_string(),
            denom,
        };
        let request = AbciRequest::new(
            Some(ABCI_QUERY_BALANCE_PATH.to_string()),
            request.encode_to_vec(),
            ABCI_REQUEST_HEIGHT,
            ABCI_REQUEST_PROVE,
        );

        let response = self.rpc_client().await?.perform(request).await?;
        let response = QueryBalanceResponse::decode(response.response.value.as_slice())?;
        response
            .balance
            .or_mm_err(|| TendermintCoinRpcError::InvalidResponse("balance is None".into()))?
            .amount
            .parse()
            .map_to_mm(|e| TendermintCoinRpcError::InvalidResponse(format!("balance is not u64, err {}", e)))
    }

    pub(super) fn extract_account_id_and_private_key(
        &self,
        withdraw_from: Option<WithdrawFrom>,
    ) -> Result<(AccountId, Option<H256>), io::Error> {
        if let TendermintActivationPolicy::PublicKey(_) = self.activation_policy {
            return Ok((self.account_id.clone(), None));
        }

        match withdraw_from {
            Some(from) => {
                let path_to_coin = self
                    .activation_policy
                    .path_to_coin_or_err()
                    .map_err(|e| io::Error::new(io::ErrorKind::InvalidData, e.to_string()))?;

                let path_to_address = from
                    .to_address_path(path_to_coin.coin_type())
                    .map_err(|e| io::Error::new(io::ErrorKind::InvalidData, e.to_string()))?
                    .to_derivation_path(path_to_coin)
                    .map_err(|e| io::Error::new(io::ErrorKind::InvalidData, e.to_string()))?;

                let priv_key = self
                    .activation_policy
                    .hd_wallet_derived_priv_key_or_err(&path_to_address)
                    .map_err(|e| io::Error::new(io::ErrorKind::InvalidData, e.to_string()))?;

                let account_id = account_id_from_privkey(priv_key.as_slice(), &self.account_prefix)
                    .map_err(|e| io::Error::new(io::ErrorKind::InvalidInput, e.to_string()))?;
                Ok((account_id, Some(priv_key)))
            },
            None => {
                let activated_key = self
                    .activation_policy
                    .activated_key_or_err()
                    .map_err(|e| io::Error::new(io::ErrorKind::InvalidData, e.to_string()))?;

                Ok((self.account_id.clone(), Some(*activated_key)))
            },
        }
    }

    pub(super) fn any_to_transaction_data(
        &self,
        maybe_priv_key: Option<H256>,
        message: Any,
        account_info: &BaseAccount,
        fee: Fee,
        timeout_height: u64,
        memo: &str,
    ) -> Result<TransactionData, ErrorReport> {
        if let Some(priv_key) = maybe_priv_key {
            let tx_raw = self.any_to_signed_raw_tx(&priv_key, account_info, message, fee, timeout_height, memo)?;
            let tx_bytes = tx_raw.to_bytes()?;
            let hash = sha256(&tx_bytes);

            Ok(TransactionData::new_signed(
                tx_bytes.into(),
                hex::encode_upper(hash.as_slice()),
            ))
        } else {
            let SerializedUnsignedTx { tx_json, .. } = if self.is_keplr_from_ledger {
                self.any_to_legacy_amino_json(account_info, message, fee, timeout_height, memo)
            } else {
                self.any_to_serialized_sign_doc(account_info, message, fee, timeout_height, memo)
            }?;

            Ok(TransactionData::Unsigned(tx_json))
        }
    }

    fn gen_create_htlc_tx(
        &self,
        denom: Denom,
        to: &AccountId,
        amount: cosmrs::Amount,
        secret_hash: &[u8],
        time_lock: u64,
    ) -> MmResult<TendermintHtlc, TxMarshalingErr> {
        let amount = vec![Coin { denom, amount }];
        let timestamp = 0_u64;

        let htlc_type = HtlcType::from_str(&self.account_prefix).map_err(|_| {
            TxMarshalingErr::NotSupported(format!(
                "Account type '{}' is not supported for HTLCs",
                self.account_prefix
            ))
        })?;

        let msg_payload = CreateHtlcMsg::new(
            htlc_type,
            self.account_id.clone(),
            to.clone(),
            amount.clone(),
            hex::encode(secret_hash),
            timestamp,
            time_lock,
        );

        let htlc_id = self.calculate_htlc_id(&self.account_id, to, &amount, secret_hash);

        Ok(TendermintHtlc {
            id: htlc_id,
            msg_payload: msg_payload
                .to_any()
                .map_err(|e| MmError::new(TxMarshalingErr::InvalidInput(e.to_string())))?,
        })
    }

    fn gen_claim_htlc_tx(&self, htlc_id: String, secret: &[u8]) -> MmResult<TendermintHtlc, TxMarshalingErr> {
        let htlc_type = HtlcType::from_str(&self.account_prefix).map_err(|_| {
            TxMarshalingErr::NotSupported(format!(
                "Account type '{}' is not supported for HTLCs",
                self.account_prefix
            ))
        })?;

        let msg_payload = ClaimHtlcMsg::new(htlc_type, htlc_id.clone(), self.account_id.clone(), hex::encode(secret));

        Ok(TendermintHtlc {
            id: htlc_id,
            msg_payload: msg_payload
                .to_any()
                .map_err(|e| MmError::new(TxMarshalingErr::InvalidInput(e.to_string())))?,
        })
    }

    pub(super) fn any_to_signed_raw_tx(
        &self,
        priv_key: &Secp256k1Secret,
        account_info: &BaseAccount,
        tx_payload: Any,
        fee: Fee,
        timeout_height: u64,
        memo: &str,
    ) -> cosmrs::Result<Raw> {
        let signkey = SigningKey::from_slice(priv_key.as_slice())?;
        let tx_body = tx::Body::new(vec![tx_payload], memo, timeout_height as u32);
        let auth_info = SignerInfo::single_direct(Some(signkey.public_key()), account_info.sequence).auth_info(fee);
        let sign_doc = SignDoc::new(&tx_body, &auth_info, &self.chain_id, account_info.account_number)?;
        sign_doc.sign(&signkey)
    }

    pub(super) fn any_to_serialized_sign_doc(
        &self,
        account_info: &BaseAccount,
        tx_payload: Any,
        fee: Fee,
        timeout_height: u64,
        memo: &str,
    ) -> cosmrs::Result<SerializedUnsignedTx> {
        let tx_body = tx::Body::new(vec![tx_payload], memo, timeout_height as u32);
        let pubkey = self.activation_policy.public_key()?.into();
        let auth_info = SignerInfo::single_direct(Some(pubkey), account_info.sequence).auth_info(fee);
        let sign_doc = SignDoc::new(&tx_body, &auth_info, &self.chain_id, account_info.account_number)?;

        let tx_json = json!({
            "sign_doc": {
                "body_bytes": sign_doc.body_bytes,
                "auth_info_bytes": sign_doc.auth_info_bytes,
                "chain_id": sign_doc.chain_id,
                "account_number": sign_doc.account_number,
            }
        });

        Ok(SerializedUnsignedTx {
            tx_json,
            body_bytes: sign_doc.body_bytes,
        })
    }

    /// This should only be used for Keplr from Ledger!
    /// When using Keplr from Ledger, they don't accept `SING_MODE_DIRECT` transactions.
    ///
    /// Visit https://docs.cosmos.network/main/build/architecture/adr-050-sign-mode-textual#context for more context.
    pub(super) fn any_to_legacy_amino_json(
        &self,
        account_info: &BaseAccount,
        tx_payload: Any,
        fee: Fee,
        timeout_height: u64,
        memo: &str,
    ) -> cosmrs::Result<SerializedUnsignedTx> {
        const MSG_SEND_TYPE_URL: &str = "/cosmos.bank.v1beta1.MsgSend";
        const LEDGER_MSG_SEND_TYPE_URL: &str = "cosmos-sdk/MsgSend";

        // Ledger's keplr works as wallet-only, so `MsgSend` support is enough for now.
        if tx_payload.type_url != MSG_SEND_TYPE_URL {
            return Err(ErrorReport::new(io::Error::new(
                io::ErrorKind::Unsupported,
                format!(
                    "Signing mode `SIGN_MODE_LEGACY_AMINO_JSON` is not supported for '{}' transaction type.",
                    tx_payload.type_url
                ),
            )));
        }

        let msg_send = MsgSend::from_any(&tx_payload)?;
        let timeout_height = u32::try_from(timeout_height)?;
        let original_tx_type_url = tx_payload.type_url.clone();
        let body_bytes = tx::Body::new(vec![tx_payload], memo, timeout_height).into_bytes()?;

        let amount: Vec<Json> = msg_send
            .amount
            .into_iter()
            .map(|t| {
                json!( {
                    "denom": t.denom,
                    // Numbers needs to be converted into string type.
                    // Ref: https://github.com/cosmos/ledger-cosmos/blob/c707129e59f6e0f07ad67161a6b75e8951af063c/docs/TXSPEC.md#json-format
                    "amount": t.amount.to_string(),
                })
            })
            .collect();

        let msg = json!({
            "type": LEDGER_MSG_SEND_TYPE_URL,
            "value": json!({
                "from_address": msg_send.from_address.to_string(),
                "to_address": msg_send.to_address.to_string(),
                "amount": amount,
            })
        });

        let fee_amount: Vec<Json> = fee
            .amount
            .into_iter()
            .map(|t| {
                json!( {
                    "denom": t.denom,
                    // Numbers needs to be converted into string type.
                    // Ref: https://github.com/cosmos/ledger-cosmos/blob/c707129e59f6e0f07ad67161a6b75e8951af063c/docs/TXSPEC.md#json-format
                    "amount": t.amount.to_string(),
                })
            })
            .collect();

        let tx_json = serde_json::json!({
            "legacy_amino_json": {
                "account_number": account_info.account_number.to_string(),
                "chain_id": self.chain_id.to_string(),
                "fee": {
                    "amount": fee_amount,
                    "gas": fee.gas_limit.to_string()
                },
                "memo": memo,
                "msgs": [msg],
                "sequence": account_info.sequence.to_string(),
            },
            "original_tx_type_url": original_tx_type_url,
        });

        Ok(SerializedUnsignedTx { tx_json, body_bytes })
    }

    #[allow(clippy::let_unit_value)] // for mockable
    pub fn add_activated_token_info(&self, ticker: String, decimals: u8, denom: Denom) {
        self.tokens_info
            .lock()
            .insert(denom.to_string(), ActivatedTokenInfo { decimals, ticker });
    }

    fn estimate_blocks_from_duration(&self, duration: u64) -> i64 {
        let estimated_time_lock = (duration / self.avg_blocktime as u64) as i64;

        estimated_time_lock.clamp(MIN_TIME_LOCK, MAX_TIME_LOCK)
    }

    pub(crate) fn check_if_my_payment_sent_for_denom(
        &self,
        decimals: u8,
        denom: Denom,
        other_pub: &[u8],
        secret_hash: &[u8],
        amount: &BigDecimal,
    ) -> Box<dyn Future<Item = Option<TransactionEnum>, Error = String> + Send> {
        let amount = try_fus!(sat_from_big_decimal(amount, decimals));
        let amount = vec![Coin {
            denom,
            amount: amount.into(),
        }];

        let pubkey_hash = dhash160(other_pub);
        let to_address = try_fus!(AccountId::new(&self.account_prefix, pubkey_hash.as_slice()));

        let htlc_id = self.calculate_htlc_id(&self.account_id, &to_address, &amount, secret_hash);

        let coin = self.clone();
        let fut = async move {
            let htlc_response = try_s!(coin.query_htlc(htlc_id.clone()).await);

            let Some(htlc_state) = htlc_response.htlc_state() else {
                return Ok(None);
            };

            match htlc_state {
                HTLC_STATE_OPEN | HTLC_STATE_COMPLETED | HTLC_STATE_REFUNDED => {},
                unexpected_state => return Err(format!("Unexpected state for HTLC {}", unexpected_state)),
            };

            let rpc_client = try_s!(coin.rpc_client().await);
            let q = format!("create_htlc.id = '{}'", htlc_id);

            let response = try_s!(
                // Search single tx
                rpc_client
                    .perform(TxSearchRequest::new(
                        q,
                        false,
                        1,
                        1,
                        TendermintResultOrder::Descending.into()
                    ))
                    .await
            );

            if let Some(tx) = response.txs.first() {
                if let cosmrs::tendermint::abci::Code::Err(err_code) = tx.tx_result.code {
                    return Err(format!(
                        "Got {} error code. Broadcasted HTLC likely isn't valid.",
                        err_code
                    ));
                }

                let deserialized_tx = try_s!(cosmrs::Tx::from_bytes(&tx.tx));
                let msg = try_s!(deserialized_tx.body.messages.first().ok_or("Tx body couldn't be read."));
                let htlc = try_s!(CreateHtlcProto::decode(
                    try_s!(HtlcType::from_str(&coin.account_prefix)),
                    msg.value.as_slice()
                ));

                let Some(hash_lock) = htlc_response.hash_lock() else {
                    return Ok(None);
                };

                if htlc.hash_lock().to_uppercase() == hash_lock.to_uppercase() {
                    let htlc = TransactionEnum::CosmosTransaction(CosmosTransaction {
                        data: try_s!(TxRaw::decode(tx.tx.as_slice())),
                    });
                    return Ok(Some(htlc));
                }
            }

            Ok(None)
        };

        Box::new(fut.boxed().compat())
    }

    pub(super) fn send_htlc_for_denom(
        &self,
        time_lock_duration: u64,
        other_pub: &[u8],
        secret_hash: &[u8],
        amount: BigDecimal,
        denom: Denom,
        decimals: u8,
    ) -> TransactionFut {
        let pubkey_hash = dhash160(other_pub);
        let to = try_tx_fus!(AccountId::new(&self.account_prefix, pubkey_hash.as_slice()));

        let amount_as_u64 = try_tx_fus!(sat_from_big_decimal(&amount, decimals));
        let amount = cosmrs::Amount::from(amount_as_u64);

        let secret_hash = secret_hash.to_vec();
        let coin = self.clone();
        let fut = async move {
            let time_lock = coin.estimate_blocks_from_duration(time_lock_duration);

            let create_htlc_tx = try_tx_s!(coin.gen_create_htlc_tx(denom, &to, amount, &secret_hash, time_lock as u64));

            let current_block = try_tx_s!(coin.current_block().compat().await);
            let timeout_height = current_block + TIMEOUT_HEIGHT_DELTA;

            let fee = try_tx_s!(
                coin.calculate_fee(
                    create_htlc_tx.msg_payload.clone(),
                    timeout_height,
                    TX_DEFAULT_MEMO,
                    None
                )
                .await
            );

            let (_tx_id, tx_raw) = try_tx_s!(
                coin.common_send_raw_tx_bytes(
                    create_htlc_tx.msg_payload.clone(),
                    fee.clone(),
                    timeout_height,
                    TX_DEFAULT_MEMO,
                    Duration::from_secs(time_lock_duration),
                )
                .await
            );

            Ok(TransactionEnum::CosmosTransaction(CosmosTransaction {
                data: tx_raw.into(),
            }))
        };

        Box::new(fut.boxed().compat())
    }

    pub(super) fn send_taker_fee_for_denom(
        &self,
        dex_fee: &DexFee,
        denom: Denom,
        decimals: u8,
        uuid: &[u8],
        expires_at: u64,
    ) -> TransactionFut {
        let memo = try_tx_fus!(Uuid::from_slice(uuid)).to_string();
        let from_address = self.account_id.clone();
        let dex_pubkey_hash = dhash160(self.dex_pubkey());
        let burn_pubkey_hash = dhash160(self.burn_pubkey());
        let dex_address = try_tx_fus!(AccountId::new(&self.account_prefix, dex_pubkey_hash.as_slice()));
        let burn_address = try_tx_fus!(AccountId::new(&self.account_prefix, burn_pubkey_hash.as_slice()));

        let fee_amount_as_u64 = try_tx_fus!(dex_fee.fee_amount_as_u64(decimals));
        let fee_amount = vec![Coin {
            denom: denom.clone(),
            amount: cosmrs::Amount::from(fee_amount_as_u64),
        }];

        let tx_result = match dex_fee {
            DexFee::NoFee => try_tx_fus!(Err("Unexpected DexFee::NoFee".to_owned())),
            DexFee::Standard(_) => MsgSend {
                from_address,
                to_address: dex_address,
                amount: fee_amount,
            }
            .to_any(),
            DexFee::WithBurn { .. } => {
                let burn_amount_as_u64 = try_tx_fus!(dex_fee.burn_amount_as_u64(decimals)).unwrap_or_default();
                let burn_amount = vec![Coin {
                    denom: denom.clone(),
                    amount: cosmrs::Amount::from(burn_amount_as_u64),
                }];
                let total_amount_as_u64 = fee_amount_as_u64 + burn_amount_as_u64;
                let total_amount = vec![Coin {
                    denom,
                    amount: cosmrs::Amount::from(total_amount_as_u64),
                }];
                MsgMultiSend {
                    inputs: vec![MultiSendIo {
                        address: from_address,
                        coins: total_amount,
                    }],
                    outputs: vec![
                        MultiSendIo {
                            address: dex_address,
                            coins: fee_amount,
                        },
                        MultiSendIo {
                            address: burn_address,
                            coins: burn_amount,
                        },
                    ],
                }
                .to_any()
            },
        };
        let tx_payload = try_tx_fus!(tx_result);

        let coin = self.clone();
        let fut = async move {
            let current_block = try_tx_s!(coin.current_block().compat().await.map_to_mm(WithdrawError::Transport));
            let timeout_height = current_block + TIMEOUT_HEIGHT_DELTA;

            let fee = try_tx_s!(
                coin.calculate_fee(tx_payload.clone(), timeout_height, TX_DEFAULT_MEMO, None)
                    .await
            );

            let timeout = expires_at.checked_sub(now_sec()).unwrap_or_default();
            let (_tx_id, tx_raw) = try_tx_s!(
                coin.common_send_raw_tx_bytes(
                    tx_payload.clone(),
                    fee.clone(),
                    timeout_height,
                    &memo,
                    Duration::from_secs(timeout)
                )
                .await
            );

            Ok(TransactionEnum::CosmosTransaction(CosmosTransaction {
                data: tx_raw.into(),
            }))
        };

        Box::new(fut.boxed().compat())
    }

    #[allow(clippy::too_many_arguments)]
    pub(super) fn validate_fee_for_denom(
        &self,
        fee_tx: &TransactionEnum,
        expected_sender: &[u8],
        dex_fee: &DexFee,
        decimals: u8,
        uuid: &[u8],
        denom: String,
    ) -> ValidatePaymentFut<()> {
        let tx = match fee_tx {
            TransactionEnum::CosmosTransaction(tx) => tx.clone(),
            invalid_variant => {
                return Box::new(futures01::future::err(
                    ValidatePaymentError::WrongPaymentTx(format!("Unexpected tx variant {:?}", invalid_variant)).into(),
                ))
            },
        };

        let uuid = try_f!(Uuid::from_slice(uuid).map_to_mm(|r| ValidatePaymentError::InvalidParameter(r.to_string())))
            .to_string();

        let sender_pubkey_hash = dhash160(expected_sender);
        let expected_sender_address = try_f!(AccountId::new(&self.account_prefix, sender_pubkey_hash.as_slice())
            .map_to_mm(|r| ValidatePaymentError::InvalidParameter(r.to_string())));

        let coin = self.clone();
        let dex_fee = dex_fee.clone();
        let fut = async move {
            let tx_body = TxBody::decode(tx.data.body_bytes.as_slice())
                .map_to_mm(|e| ValidatePaymentError::TxDeserializationError(e.to_string()))?;

            match dex_fee {
                DexFee::NoFee => {
                    return MmError::err(ValidatePaymentError::InternalError(
                        "unexpected DexFee::NoFee".to_string(),
                    ))
                },
                DexFee::Standard(_) => coin.validate_standard_dex_fee(
                    &tx_body,
                    &expected_sender_address,
                    &dex_fee,
                    decimals,
                    denom.clone(),
                )?,
                DexFee::WithBurn { .. } => coin.validate_with_burn_dex_fee(
                    &tx_body,
                    &expected_sender_address,
                    &dex_fee,
                    decimals,
                    denom.clone(),
                )?,
            }

            if tx_body.memo != uuid {
                return MmError::err(ValidatePaymentError::WrongPaymentTx(format!(
                    "Invalid memo: {}, expected {}",
                    tx_body.memo, uuid
                )));
            }

            let encoded_tx = tx.data.encode_to_vec();
            let hash = hex::encode_upper(sha256(&encoded_tx).as_slice());
            let encoded_from_rpc = coin
                .request_tx(hash)
                .await
                .map_err(|e| MmError::new(ValidatePaymentError::TxDeserializationError(e.into_inner().to_string())))?
                .encode_to_vec();
            if encoded_tx != encoded_from_rpc {
                return MmError::err(ValidatePaymentError::WrongPaymentTx(
                    "Transaction from RPC doesn't match the input".to_string(),
                ));
            }
            Ok(())
        };
        Box::new(fut.boxed().compat())
    }

    pub(super) async fn validate_payment_for_denom(
        &self,
        input: ValidatePaymentInput,
        denom: Denom,
        decimals: u8,
    ) -> ValidatePaymentResult<()> {
        let tx = cosmrs::Tx::from_bytes(&input.payment_tx)
            .map_to_mm(|e| ValidatePaymentError::TxDeserializationError(e.to_string()))?;

        if tx.body.messages.len() != 1 {
            return MmError::err(ValidatePaymentError::WrongPaymentTx(
                "Payment tx must have exactly one message".into(),
            ));
        }
        let htlc_type = HtlcType::from_str(&self.account_prefix).map_err(|_| {
            ValidatePaymentError::InvalidParameter(format!(
                "Account type '{}' is not supported for HTLCs",
                self.account_prefix
            ))
        })?;

        let create_htlc_msg_proto = CreateHtlcProto::decode(htlc_type, tx.body.messages[0].value.as_slice())
            .map_to_mm(|e| ValidatePaymentError::WrongPaymentTx(e.to_string()))?;
        let create_htlc_msg = CreateHtlcMsg::try_from(create_htlc_msg_proto)
            .map_to_mm(|e| ValidatePaymentError::WrongPaymentTx(e.to_string()))?;

        let sender_pubkey_hash = dhash160(&input.other_pub);
        let sender = AccountId::new(&self.account_prefix, sender_pubkey_hash.as_slice())
            .map_to_mm(|e| ValidatePaymentError::InvalidParameter(e.to_string()))?;

        let amount = sat_from_big_decimal(&input.amount, decimals)?;
        let amount = vec![Coin {
            denom,
            amount: amount.into(),
        }];

        let time_lock = self.estimate_blocks_from_duration(input.time_lock_duration);

        let expected_msg = CreateHtlcMsg::new(
            htlc_type,
            sender.clone(),
            self.account_id.clone(),
            amount.clone(),
            hex::encode(&input.secret_hash),
            0,
            time_lock as u64,
        );

        if create_htlc_msg != expected_msg {
            return MmError::err(ValidatePaymentError::WrongPaymentTx(format!(
                "Incorrect CreateHtlc message {:?}, expected {:?}",
                create_htlc_msg, expected_msg
            )));
        }

        let hash = hex::encode_upper(sha256(&input.payment_tx).as_slice());
        let tx_from_rpc = self.request_tx(hash).await?;
        if input.payment_tx != tx_from_rpc.encode_to_vec() {
            return MmError::err(ValidatePaymentError::InvalidRpcResponse(
                "Tx from RPC doesn't match the input".into(),
            ));
        }

        let htlc_id = self.calculate_htlc_id(&sender, &self.account_id, &amount, &input.secret_hash);

        let htlc_response = self.query_htlc(htlc_id.clone()).await?;
        let htlc_state = htlc_response
            .htlc_state()
            .or_mm_err(|| ValidatePaymentError::InvalidRpcResponse(format!("No HTLC data for {}", htlc_id)))?;

        match htlc_state {
            HTLC_STATE_OPEN => Ok(()),
            unexpected_state => MmError::err(ValidatePaymentError::UnexpectedPaymentState(format!(
                "{}",
                unexpected_state
            ))),
        }
    }

    fn validate_standard_dex_fee(
        &self,
        tx_body: &TxBody,
        expected_sender_address: &AccountId,
        dex_fee: &DexFee,
        decimals: u8,
        denom: String,
    ) -> MmResult<(), ValidatePaymentError> {
        if tx_body.messages.len() != 1 {
            return MmError::err(ValidatePaymentError::WrongPaymentTx(
                "Tx body must have exactly one message".to_string(),
            ));
        }

        let dex_pubkey_hash = dhash160(self.dex_pubkey());
        let expected_dex_address = AccountId::new(&self.account_prefix, dex_pubkey_hash.as_slice())
            .map_to_mm(|r| ValidatePaymentError::InvalidParameter(r.to_string()))?;

        let fee_amount_as_u64 = dex_fee.fee_amount_as_u64(decimals)?;
        let expected_dex_amount = CoinProto {
            denom,
            amount: fee_amount_as_u64.to_string(),
        };

        let msg = MsgSendProto::decode(tx_body.messages[0].value.as_slice())
            .map_to_mm(|e| ValidatePaymentError::TxDeserializationError(e.to_string()))?;
        if msg.to_address != expected_dex_address.as_ref() {
            return MmError::err(ValidatePaymentError::WrongPaymentTx(format!(
                "Dex fee is sent to wrong address: {}, expected {}",
                msg.to_address, expected_dex_address
            )));
        }
        if msg.amount.len() != 1 {
            return MmError::err(ValidatePaymentError::WrongPaymentTx(
                "Msg must have exactly one Coin".to_string(),
            ));
        }
        if msg.amount[0] != expected_dex_amount {
            return MmError::err(ValidatePaymentError::WrongPaymentTx(format!(
                "Invalid amount {:?}, expected {:?}",
                msg.amount[0], expected_dex_amount
            )));
        }
        if msg.from_address != expected_sender_address.as_ref() {
            return MmError::err(ValidatePaymentError::WrongPaymentTx(format!(
                "Invalid sender: {}, expected {}",
                msg.from_address, expected_sender_address
            )));
        }
        Ok(())
    }

    fn validate_with_burn_dex_fee(
        &self,
        tx_body: &TxBody,
        expected_sender_address: &AccountId,
        dex_fee: &DexFee,
        decimals: u8,
        denom: String,
    ) -> MmResult<(), ValidatePaymentError> {
        if tx_body.messages.len() != 1 {
            return MmError::err(ValidatePaymentError::WrongPaymentTx(
                "Tx body must have exactly one message".to_string(),
            ));
        }

        let dex_pubkey_hash = dhash160(self.dex_pubkey());
        let expected_dex_address = AccountId::new(&self.account_prefix, dex_pubkey_hash.as_slice())
            .map_to_mm(|r| ValidatePaymentError::InvalidParameter(r.to_string()))?;

        let burn_pubkey_hash = dhash160(self.burn_pubkey());
        let expected_burn_address = AccountId::new(&self.account_prefix, burn_pubkey_hash.as_slice())
            .map_to_mm(|r| ValidatePaymentError::InvalidParameter(r.to_string()))?;

        let fee_amount_as_u64 = dex_fee.fee_amount_as_u64(decimals)?;
        let expected_dex_amount = CoinProto {
            denom: denom.clone(),
            amount: fee_amount_as_u64.to_string(),
        };
        let burn_amount_as_u64 = dex_fee.burn_amount_as_u64(decimals)?.unwrap_or_default();
        let expected_burn_amount = CoinProto {
            denom,
            amount: burn_amount_as_u64.to_string(),
        };

        let msg = MsgMultiSendProto::decode(tx_body.messages[0].value.as_slice())
            .map_to_mm(|e| ValidatePaymentError::TxDeserializationError(e.to_string()))?;
        if msg.outputs.len() != 2 {
            return MmError::err(ValidatePaymentError::WrongPaymentTx(
                "Msg must have exactly two outputs".to_string(),
            ));
        }

        // Validate dex fee output
        if msg.outputs[0].address != expected_dex_address.as_ref() {
            return MmError::err(ValidatePaymentError::WrongPaymentTx(format!(
                "Dex fee is sent to wrong address: {}, expected {}",
                msg.outputs[0].address, expected_dex_address
            )));
        }
        if msg.outputs[0].coins.len() != 1 {
            return MmError::err(ValidatePaymentError::WrongPaymentTx(
                "Dex fee output must have exactly one Coin".to_string(),
            ));
        }
        if msg.outputs[0].coins[0] != expected_dex_amount {
            return MmError::err(ValidatePaymentError::WrongPaymentTx(format!(
                "Invalid dex fee amount {:?}, expected {:?}",
                msg.outputs[0].coins[0], expected_dex_amount
            )));
        }

        // Validate burn output
        if msg.outputs[1].address != expected_burn_address.as_ref() {
            return MmError::err(ValidatePaymentError::WrongPaymentTx(format!(
                "Burn fee is sent to wrong address: {}, expected {}",
                msg.outputs[1].address, expected_burn_address
            )));
        }
        if msg.outputs[1].coins.len() != 1 {
            return MmError::err(ValidatePaymentError::WrongPaymentTx(
                "Burn fee output must have exactly one Coin".to_string(),
            ));
        }
        if msg.outputs[1].coins[0] != expected_burn_amount {
            return MmError::err(ValidatePaymentError::WrongPaymentTx(format!(
                "Invalid burn amount {:?}, expected {:?}",
                msg.outputs[1].coins[0], expected_burn_amount
            )));
        }
        if msg.inputs.len() != 1 {
            return MmError::err(ValidatePaymentError::WrongPaymentTx(
                "Msg must have exactly one input".to_string(),
            ));
        }

        // validate input
        if msg.inputs[0].address != expected_sender_address.as_ref() {
            return MmError::err(ValidatePaymentError::WrongPaymentTx(format!(
                "Invalid sender: {}, expected {}",
                msg.inputs[0].address, expected_sender_address
            )));
        }
        Ok(())
    }

    pub(super) async fn get_sender_trade_fee_for_denom(
        &self,
        ticker: String,
        denom: Denom,
        decimals: u8,
        amount: BigDecimal,
    ) -> TradePreimageResult<TradeFee> {
        const TIME_LOCK: u64 = 1750;

        let mut sec = [0u8; 32];
        common::os_rng(&mut sec).map_err(|e| MmError::new(TradePreimageError::InternalError(e.to_string())))?;
        drop_mutability!(sec);

        let to_address = account_id_from_pubkey_hex(&self.account_prefix, DEX_FEE_ADDR_PUBKEY)
            .map_err(|e| MmError::new(TradePreimageError::InternalError(e.to_string())))?;

        let amount = sat_from_big_decimal(&amount, decimals)?;

        let create_htlc_tx = self
            .gen_create_htlc_tx(denom, &to_address, amount.into(), sha256(&sec).as_slice(), TIME_LOCK)
            .map_err(|e| {
                MmError::new(TradePreimageError::InternalError(format!(
                    "Could not create HTLC. {:?}",
                    e.into_inner()
                )))
            })?;

        let current_block = self.current_block().compat().await.map_err(|e| {
            MmError::new(TradePreimageError::InternalError(format!(
                "Could not get current_block. {}",
                e
            )))
        })?;

        let timeout_height = current_block + TIMEOUT_HEIGHT_DELTA;

        let fee_uamount = self
            .calculate_account_fee_amount_as_u64(
                &self.account_id,
                self.activation_policy.activated_key(),
                create_htlc_tx.msg_payload.clone(),
                timeout_height,
                TX_DEFAULT_MEMO,
                None,
            )
            .await?;

        let fee_amount = big_decimal_from_sat_unsigned(fee_uamount, self.decimals);

        Ok(TradeFee {
            coin: ticker,
            amount: fee_amount.into(),
            paid_from_trading_vol: false,
        })
    }

    pub(super) async fn get_fee_to_send_taker_fee_for_denom(
        &self,
        ticker: String,
        denom: Denom,
        decimals: u8,
        dex_fee_amount: DexFee,
    ) -> TradePreimageResult<TradeFee> {
        let to_address = account_id_from_pubkey_hex(&self.account_prefix, DEX_FEE_ADDR_PUBKEY)
            .map_err(|e| MmError::new(TradePreimageError::InternalError(e.to_string())))?;
        let amount = sat_from_big_decimal(&dex_fee_amount.fee_amount().into(), decimals)?;

        let current_block = self.current_block().compat().await.map_err(|e| {
            MmError::new(TradePreimageError::InternalError(format!(
                "Could not get current_block. {}",
                e
            )))
        })?;

        let timeout_height = current_block + TIMEOUT_HEIGHT_DELTA;

        let msg_send = MsgSend {
            from_address: self.account_id.clone(),
            to_address: to_address.clone(),
            amount: vec![Coin {
                denom,
                amount: amount.into(),
            }],
        }
        .to_any()
        .map_err(|e| MmError::new(TradePreimageError::InternalError(e.to_string())))?;

        let fee_uamount = self
            .calculate_account_fee_amount_as_u64(
                &self.account_id,
                self.activation_policy.activated_key(),
                msg_send,
                timeout_height,
                TX_DEFAULT_MEMO,
                None,
            )
            .await?;
        let fee_amount = big_decimal_from_sat_unsigned(fee_uamount, decimals);

        Ok(TradeFee {
            coin: ticker,
            amount: fee_amount.into(),
            paid_from_trading_vol: false,
        })
    }

    pub(super) async fn get_balance_as_unsigned_and_decimal(
        &self,
        account_id: &AccountId,
        denom: &Denom,
        decimals: u8,
    ) -> MmResult<(u64, BigDecimal), TendermintCoinRpcError> {
        let denom_ubalance = self.account_balance_for_denom(account_id, denom.to_string()).await?;
        let denom_balance_dec = big_decimal_from_sat_unsigned(denom_ubalance, decimals);

        Ok((denom_ubalance, denom_balance_dec))
    }

    async fn request_tx(&self, hash: String) -> MmResult<Tx, TendermintCoinRpcError> {
        let request = GetTxRequest { hash };
        let response = self
            .rpc_client()
            .await?
            .abci_query(
                Some(ABCI_GET_TX_PATH.to_string()),
                request.encode_to_vec(),
                ABCI_REQUEST_HEIGHT,
                ABCI_REQUEST_PROVE,
            )
            .await?;

        let response = GetTxResponse::decode(response.value.as_slice())?;
        response
            .tx
            .or_mm_err(|| TendermintCoinRpcError::InvalidResponse(format!("Tx {} does not exist", request.hash)))
    }

    /// Returns status code of transaction.
    /// If tx doesn't exists on chain, then returns `None`.
    async fn get_tx_status_code_or_none(
        &self,
        hash: String,
    ) -> MmResult<Option<cosmrs::tendermint::abci::Code>, TendermintCoinRpcError> {
        let request = GetTxRequest { hash };
        let response = self
            .rpc_client()
            .await?
            .abci_query(
                Some(ABCI_GET_TX_PATH.to_string()),
                request.encode_to_vec(),
                ABCI_REQUEST_HEIGHT,
                ABCI_REQUEST_PROVE,
            )
            .await?;

        let tx = GetTxResponse::decode(response.value.as_slice())?;

        if let Some(tx_response) = tx.tx_response {
            // non-zero values are error.
            match tx_response.code {
                TX_SUCCESS_CODE => Ok(Some(cosmrs::tendermint::abci::Code::Ok)),
                err_code => Ok(Some(cosmrs::tendermint::abci::Code::Err(
                    // This will never panic, as `0` code goes the the success variant above.
                    NonZeroU32::new(err_code).unwrap(),
                ))),
            }
        } else {
            Ok(None)
        }
    }

    pub(crate) async fn query_htlc(&self, id: String) -> MmResult<QueryHtlcResponse, TendermintCoinRpcError> {
        let htlc_type =
            HtlcType::from_str(&self.account_prefix).map_err(|_| TendermintCoinRpcError::UnexpectedAccountType {
                prefix: self.account_prefix.clone(),
            })?;

        let request = QueryHtlcRequestProto { id };
        let response = self
            .rpc_client()
            .await?
            .abci_query(
                Some(htlc_type.get_htlc_abci_query_path()),
                request.encode_to_vec(),
                ABCI_REQUEST_HEIGHT,
                ABCI_REQUEST_PROVE,
            )
            .await?;

        Ok(QueryHtlcResponse::decode(htlc_type, response.value.as_slice())?)
    }

    #[inline]
    pub(crate) fn is_tx_amount_enough(&self, decimals: u8, amount: &BigDecimal) -> bool {
        let min_tx_amount = big_decimal_from_sat(MIN_TX_SATOSHIS, decimals);
        amount >= &min_tx_amount
    }

    async fn search_for_swap_tx_spend<'l>(
        &self,
        input: SearchForSwapTxSpendInput<'l>,
    ) -> MmResult<Option<FoundSwapTxSpend>, SearchForSwapTxSpendErr> {
        let tx = cosmrs::Tx::from_bytes(input.tx)?;
        let first_message = tx
            .body
            .messages
            .first()
            .or_mm_err(|| SearchForSwapTxSpendErr::TxMessagesEmpty)?;

        let htlc_type =
            HtlcType::from_str(&self.account_prefix).map_err(|_| SearchForSwapTxSpendErr::UnexpectedAccountType {
                prefix: self.account_prefix.clone(),
            })?;

        let htlc_proto = CreateHtlcProto::decode(htlc_type, first_message.value.as_slice())?;
        let htlc = CreateHtlcMsg::try_from(htlc_proto)?;
        let htlc_id = self.calculate_htlc_id(htlc.sender(), htlc.to(), htlc.amount(), input.secret_hash);

        let htlc_response = self.query_htlc(htlc_id.clone()).await?;

        let htlc_state = match htlc_response.htlc_state() {
            Some(htlc_state) => htlc_state,
            None => return Ok(None),
        };

        match htlc_state {
            HTLC_STATE_OPEN => Ok(None),
            HTLC_STATE_COMPLETED => {
                let query = format!("claim_htlc.id='{}'", htlc_id);
                let request = TxSearchRequest {
                    query,
                    order_by: TendermintResultOrder::Ascending.into(),
                    page: 1,
                    per_page: 1,
                    prove: false,
                };

                let response = self
                    .rpc_client()
                    .await?
                    .perform(request)
                    .await
                    .map_to_mm(TendermintCoinRpcError::from)?;
                match response.txs.first() {
                    Some(raw_tx) => {
                        let tx = cosmrs::Tx::from_bytes(&raw_tx.tx)?;
                        let tx = TransactionEnum::CosmosTransaction(CosmosTransaction {
                            data: TxRaw {
                                body_bytes: tx.body.into_bytes()?,
                                auth_info_bytes: tx.auth_info.into_bytes()?,
                                signatures: tx.signatures,
                            },
                        });
                        Ok(Some(FoundSwapTxSpend::Spent(tx)))
                    },
                    None => MmError::err(SearchForSwapTxSpendErr::ClaimHtlcTxNotFound),
                }
            },
            HTLC_STATE_REFUNDED => {
                // HTLC is refunded automatically without transaction. We have to return dummy tx data
                Ok(Some(FoundSwapTxSpend::Refunded(TransactionEnum::CosmosTransaction(
                    CosmosTransaction { data: TxRaw::default() },
                ))))
            },
            unexpected_state => MmError::err(SearchForSwapTxSpendErr::UnexpectedHtlcState(unexpected_state)),
        }
    }

    pub(crate) fn gas_info_for_withdraw(
        &self,
        withdraw_fee: &Option<WithdrawFee>,
        fallback_gas_limit: u64,
    ) -> (f64, u64) {
        match withdraw_fee {
            Some(WithdrawFee::CosmosGas { gas_price, gas_limit }) => (*gas_price, *gas_limit),
            _ => (self.gas_price(), fallback_gas_limit),
        }
    }

    pub(crate) fn active_ticker_and_decimals_from_denom(&self, denom: &str) -> Option<(String, u8)> {
        if self.denom.as_ref() == denom {
            return Some((self.ticker.clone(), self.decimals));
        }

        let tokens = self.tokens_info.lock();

        if let Some(token_info) = tokens.get(denom) {
            return Some((token_info.ticker.to_owned(), token_info.decimals));
        }

        None
    }

    pub(crate) async fn validators_list(
        &self,
        filter_status: ValidatorStatus,
        paging: PagingOptions,
    ) -> MmResult<Vec<Validator>, TendermintCoinRpcError> {
        let request = QueryValidatorsRequest {
            status: filter_status.to_string(),
            pagination: Some(PageRequest {
                key: vec![],
                offset: ((paging.page_number.get() - 1usize) * paging.limit) as u64,
                limit: paging.limit as u64,
                count_total: false,
                reverse: false,
            }),
        };

        let raw_response = self
            .rpc_client()
            .await?
            .abci_query(
                Some(ABCI_VALIDATORS_PATH.to_owned()),
                request.encode_to_vec(),
                ABCI_REQUEST_HEIGHT,
                ABCI_REQUEST_PROVE,
            )
            .await?;

        let decoded_proto = QueryValidatorsResponseProto::decode(raw_response.value.as_slice())?;
        let typed_response = QueryValidatorsResponse::try_from(decoded_proto)
            .map_err(|e| TendermintCoinRpcError::InternalError(e.to_string()))?;

        Ok(typed_response.validators)
    }

    pub(crate) async fn delegate(&self, req: DelegationPayload) -> MmResult<TransactionDetails, DelegationError> {
        fn generate_message(
            delegator_address: AccountId,
            validator_address: AccountId,
            denom: Denom,
            amount: u128,
        ) -> Result<Any, ErrorReport> {
            MsgDelegate {
                delegator_address,
                validator_address,
                amount: Coin { denom, amount },
            }
            .to_any()
        }

        /// Calculates the send and total amounts.
        ///
        /// The send amount is what the receiver receives, while the total amount is what sender
        /// pays including the transaction fee.
        fn calc_send_and_total_amount(
            coin: &TendermintCoin,
            balance_u64: u64,
            balance_decimal: BigDecimal,
            fee_u64: u64,
            fee_decimal: BigDecimal,
            request_amount: BigDecimal,
            is_max: bool,
        ) -> Result<(u64, BigDecimal), DelegationError> {
            let not_sufficient = |required| DelegationError::NotSufficientBalance {
                coin: coin.ticker.clone(),
                available: balance_decimal.clone(),
                required,
            };

            if is_max {
                if balance_u64 < fee_u64 {
                    return Err(not_sufficient(fee_decimal));
                }

                let amount_u64 = balance_u64 - fee_u64;
                return Ok((amount_u64, balance_decimal));
            }

            let total = &request_amount + &fee_decimal;
            if balance_decimal < total {
                return Err(not_sufficient(total));
            }

            let amount_u64 = sat_from_big_decimal(&request_amount, coin.decimals)
                .map_err(|e| DelegationError::InternalError(e.to_string()))?;

            Ok((amount_u64, total))
        }

        let validator_address =
            AccountId::from_str(&req.validator_address).map_to_mm(|e| DelegationError::AddressError(e.to_string()))?;

        let (delegator_address, maybe_priv_key) = self
            .extract_account_id_and_private_key(req.withdraw_from)
            .map_err(|e| DelegationError::InternalError(e.to_string()))?;

        let (balance_u64, balance_dec) = self
            .get_balance_as_unsigned_and_decimal(&delegator_address, &self.denom, self.decimals())
            .await?;

        let amount_u64 = if req.max {
            balance_u64
        } else {
            sat_from_big_decimal(&req.amount, self.decimals)
                .map_err(|e| DelegationError::InternalError(e.to_string()))?
        };

        // This is used for transaction simulation so we can predict the best possible fee amount.
        let msg_for_fee_prediction = generate_message(
            delegator_address.clone(),
            validator_address.clone(),
            self.denom.clone(),
            amount_u64.into(),
        )
        .map_err(|e| DelegationError::InternalError(e.to_string()))?;

        let timeout_height = self
            .current_block()
            .compat()
            .await
            .map_to_mm(DelegationError::Transport)?
            + TIMEOUT_HEIGHT_DELTA;

        // `delegate` uses more gas than the regular transactions
        let gas_limit_default = (GAS_LIMIT_DEFAULT * 3) / 2;
        let (_, gas_limit) = self.gas_info_for_withdraw(&req.fee, gas_limit_default);

        let fee_amount_u64 = self
            .calculate_account_fee_amount_as_u64(
                &delegator_address,
                maybe_priv_key,
                msg_for_fee_prediction,
                timeout_height,
                &req.memo,
                req.fee,
            )
            .await?;

        let fee_amount_dec = big_decimal_from_sat_unsigned(fee_amount_u64, self.decimals());

        let fee = Fee::from_amount_and_gas(
            Coin {
                denom: self.denom.clone(),
                amount: fee_amount_u64.into(),
            },
            gas_limit,
        );

        let (amount_u64, total_amount) = calc_send_and_total_amount(
            self,
            balance_u64,
            balance_dec,
            fee_amount_u64,
            fee_amount_dec.clone(),
            req.amount,
            req.max,
        )?;

        let msg_for_actual_tx = generate_message(
            delegator_address.clone(),
            validator_address.clone(),
            self.denom.clone(),
            amount_u64.into(),
        )
        .map_err(|e| DelegationError::InternalError(e.to_string()))?;

        let account_info = self.account_info(&delegator_address).await?;

        let tx = self
            .any_to_transaction_data(
                maybe_priv_key,
                msg_for_actual_tx,
                &account_info,
                fee,
                timeout_height,
                &req.memo,
            )
            .map_to_mm(|e| DelegationError::InternalError(e.to_string()))?;

        let internal_id = {
            let hex_vec = tx.tx_hex().cloned().unwrap_or_default().to_vec();
            sha256(&hex_vec).to_vec().into()
        };

        Ok(TransactionDetails {
            tx,
            from: vec![delegator_address.to_string()],
            to: vec![req.validator_address],
            my_balance_change: &BigDecimal::default() - &total_amount,
            spent_by_me: total_amount.clone(),
            total_amount,
            received_by_me: BigDecimal::default(),
            block_height: 0,
            timestamp: 0,
            fee_details: Some(TxFeeDetails::Tendermint(TendermintFeeDetails {
                coin: self.ticker.clone(),
                amount: fee_amount_dec,
                uamount: fee_amount_u64,
                gas_limit,
            })),
            coin: self.ticker.to_string(),
            internal_id,
            kmd_rewards: None,
            transaction_type: TransactionType::StakingDelegation,
            memo: Some(req.memo),
        })
    }

    pub(crate) async fn undelegate(&self, req: DelegationPayload) -> MmResult<TransactionDetails, DelegationError> {
        fn generate_message(
            delegator_address: AccountId,
            validator_address: AccountId,
            denom: Denom,
            amount: u128,
        ) -> Result<Any, ErrorReport> {
            MsgUndelegate {
                delegator_address,
                validator_address,
                amount: Coin { denom, amount },
            }
            .to_any()
        }

        let (delegator_address, maybe_priv_key) = self
            .extract_account_id_and_private_key(None)
            .map_err(|e| DelegationError::InternalError(e.to_string()))?;

        let validator_address =
            AccountId::from_str(&req.validator_address).map_to_mm(|e| DelegationError::AddressError(e.to_string()))?;

        let (total_delegated_amount, total_delegated_uamount) = self.get_delegated_amount(&validator_address).await?;

        let uamount_to_undelegate = if req.max {
            total_delegated_uamount
        } else {
            if req.amount > total_delegated_amount {
                return MmError::err(DelegationError::TooMuchToUndelegate {
                    available: total_delegated_amount,
                    requested: req.amount,
                });
            };

            sat_from_big_decimal(&req.amount, self.decimals)
                .map_err(|e| DelegationError::InternalError(e.to_string()))?
        };

        let undelegate_msg = generate_message(
            delegator_address.clone(),
            validator_address.clone(),
            self.denom.clone(),
            uamount_to_undelegate.into(),
        )
        .map_err(|e| DelegationError::InternalError(e.to_string()))?;

        let timeout_height = self
            .current_block()
            .compat()
            .await
            .map_to_mm(DelegationError::Transport)?
            + TIMEOUT_HEIGHT_DELTA;

        // This uses more gas than any other transactions
        let gas_limit_default = GAS_LIMIT_DEFAULT * 2;
        let (_, gas_limit) = self.gas_info_for_withdraw(&req.fee, gas_limit_default);

        let fee_amount_u64 = self
            .calculate_account_fee_amount_as_u64(
                &delegator_address,
                maybe_priv_key,
                undelegate_msg.clone(),
                timeout_height,
                &req.memo,
                req.fee,
            )
            .await?;

        let fee_amount_dec = big_decimal_from_sat_unsigned(fee_amount_u64, self.decimals());

        let my_balance = self.my_balance().compat().await?.spendable;

        if fee_amount_dec > my_balance {
            return MmError::err(DelegationError::NotSufficientBalance {
                coin: self.ticker.clone(),
                available: my_balance,
                required: fee_amount_dec,
            });
        }

        let fee = Fee::from_amount_and_gas(
            Coin {
                denom: self.denom.clone(),
                amount: fee_amount_u64.into(),
            },
            gas_limit,
        );

        let account_info = self.account_info(&delegator_address).await?;

        let tx = self
            .any_to_transaction_data(
                maybe_priv_key,
                undelegate_msg,
                &account_info,
                fee,
                timeout_height,
                &req.memo,
            )
            .map_to_mm(|e| DelegationError::InternalError(e.to_string()))?;

        let internal_id = {
            let hex_vec = tx.tx_hex().map_or_else(Vec::new, |h| h.to_vec());
            sha256(&hex_vec).to_vec().into()
        };

        Ok(TransactionDetails {
            tx,
            from: vec![delegator_address.to_string()],
            to: vec![], // We just pay the transaction fee for undelegation
            my_balance_change: &BigDecimal::default() - &fee_amount_dec,
            spent_by_me: fee_amount_dec.clone(),
            total_amount: fee_amount_dec.clone(),
            received_by_me: BigDecimal::default(),
            block_height: 0,
            timestamp: 0,
            fee_details: Some(TxFeeDetails::Tendermint(TendermintFeeDetails {
                coin: self.ticker.clone(),
                amount: fee_amount_dec,
                uamount: fee_amount_u64,
                gas_limit,
            })),
            coin: self.ticker.to_string(),
            internal_id,
            kmd_rewards: None,
            transaction_type: TransactionType::RemoveDelegation,
            memo: Some(req.memo),
        })
    }

    async fn get_delegated_amount(
        &self,
        validator_addr: &AccountId, // keep this as `AccountId` to make it pre-validated
    ) -> MmResult<(BigDecimal, u64), DelegationError> {
        let delegator_addr = self
            .my_address()
            .map_err(|e| DelegationError::InternalError(e.to_string()))?;
        let validator_addr = validator_addr.to_string();

        let request = QueryDelegationRequest {
            delegator_addr,
            validator_addr,
        };

        let raw_response = self
            .rpc_client()
            .await?
            .abci_query(
                Some(ABCI_DELEGATION_PATH.to_owned()),
                request.encode_to_vec(),
                ABCI_REQUEST_HEIGHT,
                ABCI_REQUEST_PROVE,
            )
            .map_err(|e| DelegationError::Transport(e.to_string()))
            .await?;

        let decoded_response = QueryDelegationResponse::decode(raw_response.value.as_slice())
            .map_err(|e| DelegationError::InternalError(e.to_string()))?;

        let Some(delegation_response) = decoded_response.delegation_response else {
            return MmError::err(DelegationError::CanNotUndelegate {
                delegator_addr: request.delegator_addr,
                validator_addr: request.validator_addr,
            });
        };

        let Some(balance) = delegation_response.balance else {
            return MmError::err(DelegationError::Transport(
                format!("Unexpected response from '{ABCI_DELEGATION_PATH}' with {request:?} request; balance field should not be empty.")
            ));
        };

        let uamount = u64::from_str(&balance.amount).map_err(|e| DelegationError::InternalError(e.to_string()))?;

        Ok((big_decimal_from_sat_unsigned(uamount, self.decimals()), uamount))
    }

    async fn get_delegation_reward_amount(
        &self,
        validator_addr: &AccountId, // keep this as `AccountId` to make it pre-validated
    ) -> MmResult<BigDecimal, DelegationError> {
        let delegator_address = self
            .my_address()
            .map_err(|e| DelegationError::InternalError(e.to_string()))?;
        let validator_address = validator_addr.to_string();

        let query_payload = QueryDelegationRewardsRequest {
            delegator_address,
            validator_address,
        };

        let raw_response = self
            .rpc_client()
            .await?
            .abci_query(
                Some(ABCI_DELEGATION_REWARDS_PATH.to_owned()),
                query_payload.encode_to_vec(),
                ABCI_REQUEST_HEIGHT,
                ABCI_REQUEST_PROVE,
            )
            .map_err(|e| DelegationError::Transport(e.to_string()))
            .await?;

        let decoded_response = QueryDelegationRewardsResponse::decode(raw_response.value.as_slice())
            .map_err(|e| DelegationError::InternalError(e.to_string()))?;

        match decoded_response
            .rewards
            .iter()
            .find(|t| t.denom == self.denom.to_string())
        {
            Some(dec_coin) => extract_big_decimal_from_dec_coin(dec_coin, self.decimals as u32)
                .map_to_mm(|e| DelegationError::InternalError(e.to_string())),
            None => MmError::err(DelegationError::NothingToClaim {
                coin: self.ticker.clone(),
            }),
        }
    }

    pub(crate) async fn claim_staking_rewards(
        &self,
        req: ClaimRewardsPayload,
    ) -> MmResult<TransactionDetails, DelegationError> {
        let (delegator_address, maybe_priv_key) = self
            .extract_account_id_and_private_key(None)
            .map_err(|e| DelegationError::InternalError(e.to_string()))?;

        let validator_address =
            AccountId::from_str(&req.validator_address).map_to_mm(|e| DelegationError::AddressError(e.to_string()))?;

        let msg = MsgWithdrawDelegatorReward {
            delegator_address: delegator_address.clone(),
            validator_address: validator_address.clone(),
        }
        .to_any()
        .map_err(|e| DelegationError::InternalError(e.to_string()))?;

        let reward_amount = self.get_delegation_reward_amount(&validator_address).await?;

        if reward_amount.is_zero() {
            return MmError::err(DelegationError::NothingToClaim {
                coin: self.ticker.clone(),
            });
        }

        let timeout_height = self
            .current_block()
            .compat()
            .await
            .map_to_mm(DelegationError::Transport)?
            + TIMEOUT_HEIGHT_DELTA;

        // This uses more gas than the regular transactions
        let gas_limit_default = (GAS_LIMIT_DEFAULT * 3) / 2;
        let (_, gas_limit) = self.gas_info_for_withdraw(&req.fee, gas_limit_default);

        let fee_amount_u64 = self
            .calculate_account_fee_amount_as_u64(
                &delegator_address,
                maybe_priv_key,
                msg.clone(),
                timeout_height,
                &req.memo,
                req.fee,
            )
            .await?;

        let fee_amount_dec = big_decimal_from_sat_unsigned(fee_amount_u64, self.decimals());

        let my_balance = self.my_balance().compat().await?.spendable;

        if fee_amount_dec > my_balance {
            return MmError::err(DelegationError::NotSufficientBalance {
                coin: self.ticker.clone(),
                available: my_balance,
                required: fee_amount_dec,
            });
        }

        if !req.force && fee_amount_dec > reward_amount {
            return MmError::err(DelegationError::UnprofitableReward {
                reward: reward_amount.clone(),
                fee: fee_amount_dec.clone(),
            });
        }

        let fee = Fee::from_amount_and_gas(
            Coin {
                denom: self.denom.clone(),
                amount: fee_amount_u64.into(),
            },
            gas_limit,
        );

        let account_info = self.account_info(&delegator_address).await?;

        let tx = self
            .any_to_transaction_data(maybe_priv_key, msg, &account_info, fee, timeout_height, &req.memo)
            .map_to_mm(|e| DelegationError::InternalError(e.to_string()))?;

        let internal_id = {
            let hex_vec = tx.tx_hex().map_or_else(Vec::new, |h| h.to_vec());
            sha256(&hex_vec).to_vec().into()
        };

        Ok(TransactionDetails {
            tx,
            from: vec![validator_address.to_string()],
            to: vec![delegator_address.to_string()],
            my_balance_change: &reward_amount - &fee_amount_dec,
            spent_by_me: fee_amount_dec.clone(),
            total_amount: reward_amount.clone(),
            received_by_me: reward_amount,
            block_height: 0,
            timestamp: 0,
            fee_details: Some(TxFeeDetails::Tendermint(TendermintFeeDetails {
                coin: self.ticker.clone(),
                amount: fee_amount_dec,
                uamount: fee_amount_u64,
                gas_limit,
            })),
            coin: self.ticker.to_string(),
            internal_id,
            kmd_rewards: None,
            transaction_type: TransactionType::ClaimDelegationRewards,
            memo: Some(req.memo),
        })
    }

    pub(crate) async fn delegations_list(
        &self,
        paging: PagingOptions,
    ) -> MmResult<DelegationsQueryResponse, TendermintCoinRpcError> {
        let request = QueryDelegatorDelegationsRequest {
            delegator_addr: self.account_id.to_string(),
            pagination: Some(PageRequest {
                key: vec![],
                offset: ((paging.page_number.get() - 1usize) * paging.limit) as u64,
                limit: paging.limit as u64,
                count_total: false,
                reverse: false,
            }),
        };

        let raw_response = self
            .rpc_client()
            .await?
            .abci_query(
                Some(ABCI_DELEGATOR_DELEGATIONS_PATH.to_owned()),
                request.encode_to_vec(),
                ABCI_REQUEST_HEIGHT,
                ABCI_REQUEST_PROVE,
            )
            .await?;

        let decoded_proto = QueryDelegatorDelegationsResponse::decode(raw_response.value.as_slice())?;

        let mut delegations = Vec::new();
        let selfi = self.clone();
        for response in decoded_proto.delegation_responses {
            let Some(delegation) = response.delegation else { continue };
            let Some(balance) = response.balance else { continue };

            let account_id = AccountId::from_str(&delegation.validator_address)
                .map_err(|e| TendermintCoinRpcError::InternalError(e.to_string()))?;

            let reward_amount = match selfi.get_delegation_reward_amount(&account_id).await {
                Ok(reward) => reward,
                Err(e) => match e.get_inner() {
                    DelegationError::NothingToClaim { .. } => BigDecimal::zero(),
                    _ => return MmError::err(TendermintCoinRpcError::InvalidResponse(e.to_string())),
                },
            };

            let amount = balance
                .amount
                .parse::<u64>()
                .map_err(|e| TendermintCoinRpcError::InternalError(e.to_string()))?;

            delegations.push(Delegation {
                validator_address: delegation.validator_address,
                delegated_amount: big_decimal_from_sat_unsigned(amount, selfi.decimals()),
                reward_amount,
            });
        }

        Ok(DelegationsQueryResponse { delegations })
    }

    pub(crate) async fn ongoing_undelegations_list(
        &self,
        paging: PagingOptions,
    ) -> MmResult<UndelegationsQueryResponse, TendermintCoinRpcError> {
        let request = QueryDelegatorUnbondingDelegationsRequest {
            delegator_addr: self.account_id.to_string(),
            pagination: Some(PageRequest {
                key: vec![],
                offset: ((paging.page_number.get() - 1usize) * paging.limit) as u64,
                limit: paging.limit as u64,
                count_total: false,
                reverse: false,
            }),
        };

        let raw_response = self
            .rpc_client()
            .await?
            .abci_query(
                Some(ABCI_DELEGATOR_UNDELEGATIONS_PATH.to_owned()),
                request.encode_to_vec(),
                ABCI_REQUEST_HEIGHT,
                ABCI_REQUEST_PROVE,
            )
            .await?;

        let decoded_proto = QueryDelegatorUnbondingDelegationsResponse::decode(raw_response.value.as_slice())?;
        let ongoing_undelegations = decoded_proto
            .unbonding_responses
            .into_iter()
            .map(|r| {
                let entries = r
                    .entries
                    .into_iter()
                    .filter_map(|e| {
                        let balance: u64 = e.balance.parse().ok()?;

                        Some(UndelegationEntry {
                            creation_height: e.creation_height,
                            completion_datetime: e.completion_time?.to_string(),
                            balance: big_decimal_from_sat_unsigned(balance, self.decimals()),
                        })
                    })
                    .collect();

                Undelegation {
                    validator_address: r.validator_address,
                    entries,
                }
            })
            .collect();

        Ok(UndelegationsQueryResponse { ongoing_undelegations })
    }
}

fn clients_from_urls(ctx: &MmArc, nodes: Vec<RpcNode>) -> MmResult<Vec<HttpClient>, TendermintInitErrorKind> {
    if nodes.is_empty() {
        return MmError::err(TendermintInitErrorKind::EmptyRpcUrls);
    }

    let p2p_keypair = if nodes.iter().any(|n| n.komodo_proxy) {
        let p2p_ctx = P2PContext::fetch_from_mm_arc(ctx);
        Some(p2p_ctx.keypair().clone())
    } else {
        None
    };

    let mut clients = Vec::new();
    let mut errors = Vec::new();

    // check that all urls are valid
    // keep all invalid urls in one vector to show all of them in error
    for node in nodes.iter() {
        let proxy_sign_keypair = if node.komodo_proxy { p2p_keypair.clone() } else { None };
        match HttpClient::new(node.url.as_str(), proxy_sign_keypair) {
            Ok(client) => clients.push(client),
            Err(e) => errors.push(format!("Url {} is invalid, got error {}", node.url, e)),
        }
    }
    drop_mutability!(clients);
    drop_mutability!(errors);
    if !errors.is_empty() {
        let errors: String = errors.into_iter().join(", ");
        return MmError::err(TendermintInitErrorKind::RpcClientInitError(errors));
    }
    Ok(clients)
}

pub async fn get_ibc_chain_list() -> IBCChainRegistriesResult {
    fn map_metadata_to_chain_registry_name(metadata: &FileMetadata) -> Result<String, MmError<IBCChainsRequestError>> {
        let split_filename_by_dash: Vec<&str> = metadata.name.split('-').collect();
        let chain_registry_name = split_filename_by_dash
            .first()
            .or_mm_err(|| {
                IBCChainsRequestError::InternalError(format!(
                    "Could not read chain registry name from '{}'",
                    metadata.name
                ))
            })?
            .to_string();

        Ok(chain_registry_name)
    }

    let git_controller: GitController<GithubClient> = GitController::new(GITHUB_API_URI);

    let metadata_list = git_controller
        .client
        .get_file_metadata_list(
            CHAIN_REGISTRY_REPO_OWNER,
            CHAIN_REGISTRY_REPO_NAME,
            CHAIN_REGISTRY_BRANCH,
            CHAIN_REGISTRY_IBC_DIR_NAME,
        )
        .await
        .map_err(|e| IBCChainsRequestError::Transport(format!("{:?}", e)))?;

    let chain_list: Result<Vec<String>, MmError<IBCChainsRequestError>> =
        metadata_list.iter().map(map_metadata_to_chain_registry_name).collect();

    let mut distinct_chain_list = chain_list?;
    distinct_chain_list.dedup();

    Ok(IBCChainRegistriesResponse {
        chain_registry_list: distinct_chain_list,
    })
}

#[async_trait]
#[allow(unused_variables)]
impl MmCoin for TendermintCoin {
    fn is_asset_chain(&self) -> bool { false }

    fn wallet_only(&self, ctx: &MmArc) -> bool {
        let coin_conf = crate::coin_conf(ctx, self.ticker());
        // If coin is not in config, it means that it was added manually (a custom token) and should be treated as wallet only
        if coin_conf.is_null() {
            return true;
        }
        let wallet_only_conf = coin_conf["wallet_only"].as_bool().unwrap_or(false);

        wallet_only_conf || self.is_keplr_from_ledger
    }

    fn spawner(&self) -> WeakSpawner { self.abortable_system.weak_spawner() }

    fn withdraw(&self, req: WithdrawRequest) -> WithdrawFut {
        let coin = self.clone();
        let fut = async move {
            let to_address =
                AccountId::from_str(&req.to).map_to_mm(|e| WithdrawError::InvalidAddress(e.to_string()))?;

            let is_ibc_transfer = to_address.prefix() != coin.account_prefix || req.ibc_source_channel.is_some();

            let (account_id, maybe_priv_key) = coin
                .extract_account_id_and_private_key(req.from)
                .map_err(|e| WithdrawError::InternalError(e.to_string()))?;

            let (balance_denom, balance_dec) = coin
                .get_balance_as_unsigned_and_decimal(&account_id, &coin.denom, coin.decimals())
                .await?;

            let (amount_denom, amount_dec) = if req.max {
                let amount_denom = balance_denom;
                (amount_denom, big_decimal_from_sat_unsigned(amount_denom, coin.decimals))
            } else {
                (sat_from_big_decimal(&req.amount, coin.decimals)?, req.amount.clone())
            };

            if !coin.is_tx_amount_enough(coin.decimals, &amount_dec) {
                return MmError::err(WithdrawError::AmountTooLow {
                    amount: amount_dec,
                    threshold: coin.min_tx_amount(),
                });
            }

            let received_by_me = if to_address == account_id {
                amount_dec
            } else {
                BigDecimal::default()
            };

            let channel_id = if is_ibc_transfer {
                match &req.ibc_source_channel {
                    Some(_) => req.ibc_source_channel,
                    None => Some(coin.detect_channel_id_for_ibc_transfer(&to_address).await?),
                }
            } else {
                None
            };

            let msg_payload = create_withdraw_msg_as_any(
                account_id.clone(),
                to_address.clone(),
                &coin.denom,
                amount_denom,
                channel_id.clone(),
            )
            .await?;

            let memo = req.memo.unwrap_or_else(|| TX_DEFAULT_MEMO.into());

            let current_block = coin
                .current_block()
                .compat()
                .await
                .map_to_mm(WithdrawError::Transport)?;

            let timeout_height = current_block + TIMEOUT_HEIGHT_DELTA;

            let (_, gas_limit) = if is_ibc_transfer {
                coin.gas_info_for_withdraw(&req.fee, IBC_GAS_LIMIT_DEFAULT)
            } else {
                coin.gas_info_for_withdraw(&req.fee, GAS_LIMIT_DEFAULT)
            };

            let fee_amount_u64 = coin
                .calculate_account_fee_amount_as_u64(
                    &account_id,
                    maybe_priv_key,
                    msg_payload.clone(),
                    timeout_height,
                    &memo,
                    req.fee,
                )
                .await?;

            let fee_amount_u64 = if coin.is_keplr_from_ledger {
                // When using `SIGN_MODE_LEGACY_AMINO_JSON`, Keplr ignores the fee we calculated
                // and calculates another one which is usually double what we calculate.
                // To make sure the transaction doesn't fail on the Keplr side (because if Keplr
                // calculates a higher fee than us, the withdrawal might fail), we use three times
                // the actual fee.
                fee_amount_u64 * 3
            } else {
                fee_amount_u64
            };

            let fee_amount_dec = big_decimal_from_sat_unsigned(fee_amount_u64, coin.decimals());

            let fee_amount = Coin {
                denom: coin.denom.clone(),
                amount: fee_amount_u64.into(),
            };

            let fee = Fee::from_amount_and_gas(fee_amount, gas_limit);

            let (amount_denom, total_amount) = if req.max {
                if balance_denom < fee_amount_u64 {
                    return MmError::err(WithdrawError::NotSufficientBalance {
                        coin: coin.ticker.clone(),
                        available: balance_dec,
                        required: fee_amount_dec,
                    });
                }
                let amount_denom = balance_denom - fee_amount_u64;
                (amount_denom, balance_dec)
            } else {
                let total = &req.amount + &fee_amount_dec;
                if balance_dec < total {
                    return MmError::err(WithdrawError::NotSufficientBalance {
                        coin: coin.ticker.clone(),
                        available: balance_dec,
                        required: total,
                    });
                }

                (sat_from_big_decimal(&req.amount, coin.decimals)?, total)
            };

            let msg_payload = create_withdraw_msg_as_any(
                account_id.clone(),
                to_address.clone(),
                &coin.denom,
                amount_denom,
                channel_id,
            )
            .await?;

            let account_info = coin.account_info(&account_id).await?;

            let tx = coin
                .any_to_transaction_data(maybe_priv_key, msg_payload, &account_info, fee, timeout_height, &memo)
                .map_to_mm(|e| WithdrawError::InternalError(e.to_string()))?;

            let internal_id = {
                let hex_vec = tx.tx_hex().cloned().unwrap_or_default().to_vec();
                sha256(&hex_vec).to_vec().into()
            };

            Ok(TransactionDetails {
                tx,
                from: vec![account_id.to_string()],
                to: vec![req.to],
                my_balance_change: &received_by_me - &total_amount,
                spent_by_me: total_amount.clone(),
                total_amount,
                received_by_me,
                block_height: 0,
                timestamp: 0,
                fee_details: Some(TxFeeDetails::Tendermint(TendermintFeeDetails {
                    coin: coin.ticker.clone(),
                    amount: fee_amount_dec,
                    uamount: fee_amount_u64,
                    gas_limit,
                })),
                coin: coin.ticker.to_string(),
                internal_id,
                kmd_rewards: None,
                transaction_type: if is_ibc_transfer {
                    TransactionType::TendermintIBCTransfer
                } else {
                    TransactionType::StandardTransfer
                },
                memo: Some(memo),
            })
        };
        Box::new(fut.boxed().compat())
    }

    fn get_raw_transaction(&self, mut req: RawTransactionRequest) -> RawTransactionFut {
        let coin = self.clone();
        let fut = async move {
            req.tx_hash.make_ascii_uppercase();
            let tx_from_rpc = coin.request_tx(req.tx_hash).await?;
            Ok(RawTransactionRes {
                tx_hex: tx_from_rpc.encode_to_vec().into(),
            })
        };
        Box::new(fut.boxed().compat())
    }

    fn get_tx_hex_by_hash(&self, tx_hash: Vec<u8>) -> RawTransactionFut {
        let coin = self.clone();
        let fut = async move {
            let len = tx_hash.len();
            let hash: [u8; 32] = tx_hash.try_into().map_to_mm(|_| {
                RawTransactionError::InvalidHashError(format!("Invalid hash length: expected 32, got {}", len))
            })?;
            let hash = hex::encode_upper(H256::from(hash));
            let tx_from_rpc = coin.request_tx(hash).await?;
            Ok(RawTransactionRes {
                tx_hex: tx_from_rpc.encode_to_vec().into(),
            })
        };
        Box::new(fut.boxed().compat())
    }

    fn decimals(&self) -> u8 { self.decimals }

    fn convert_to_address(&self, from: &str, to_address_format: Json) -> Result<String, String> {
        // TODO
        Err("Not implemented".into())
    }

    fn validate_address(&self, address: &str) -> ValidateAddressResult {
        match AccountId::from_str(address) {
            Ok(_) => ValidateAddressResult {
                is_valid: true,
                reason: None,
            },
            Err(e) => ValidateAddressResult {
                is_valid: false,
                reason: Some(e.to_string()),
            },
        }
    }

    fn process_history_loop(&self, ctx: MmArc) -> Box<dyn Future<Item = (), Error = ()> + Send> {
        warn!("process_history_loop is deprecated, tendermint uses tx_history_v2");
        Box::new(futures01::future::err(()))
    }

    fn history_sync_status(&self) -> HistorySyncState { self.history_sync_state.lock().unwrap().clone() }

    fn get_trade_fee(&self) -> Box<dyn Future<Item = TradeFee, Error = String> + Send> {
        Box::new(futures01::future::err("Not implemented".into()))
    }

    async fn get_sender_trade_fee(
        &self,
        value: TradePreimageValue,
        _stage: FeeApproxStage,
        _include_refund_fee: bool,
    ) -> TradePreimageResult<TradeFee> {
        let amount = match value {
            TradePreimageValue::Exact(decimal) | TradePreimageValue::UpperBound(decimal) => decimal,
        };
        self.get_sender_trade_fee_for_denom(self.ticker.clone(), self.denom.clone(), self.decimals, amount)
            .await
    }

    fn get_receiver_trade_fee(&self, stage: FeeApproxStage) -> TradePreimageFut<TradeFee> {
        let coin = self.clone();
        let fut = async move {
            // We can't simulate Claim Htlc without having information about broadcasted htlc tx.
            // Since create and claim htlc fees are almost same, we can simply simulate create htlc tx.
            coin.get_sender_trade_fee_for_denom(
                coin.ticker.clone(),
                coin.denom.clone(),
                coin.decimals,
                coin.min_tx_amount(),
            )
            .await
        };
        Box::new(fut.boxed().compat())
    }

    async fn get_fee_to_send_taker_fee(
        &self,
        dex_fee_amount: DexFee,
        _stage: FeeApproxStage,
    ) -> TradePreimageResult<TradeFee> {
        self.get_fee_to_send_taker_fee_for_denom(self.ticker.clone(), self.denom.clone(), self.decimals, dex_fee_amount)
            .await
    }

    fn required_confirmations(&self) -> u64 { 0 }

    fn requires_notarization(&self) -> bool { false }

    fn set_required_confirmations(&self, confirmations: u64) {
        warn!("set_required_confirmations is not supported for tendermint")
    }

    fn set_requires_notarization(&self, requires_nota: bool) { warn!("TendermintCoin doesn't support notarization") }

    fn swap_contract_address(&self) -> Option<BytesJson> { None }

    fn fallback_swap_contract(&self) -> Option<BytesJson> { None }

    fn mature_confirmations(&self) -> Option<u32> { None }

    fn coin_protocol_info(&self, _amount_to_receive: Option<MmNumber>) -> Vec<u8> { Vec::new() }

    fn is_coin_protocol_supported(
        &self,
        _info: &Option<Vec<u8>>,
        _amount_to_send: Option<MmNumber>,
        _locktime: u64,
        _is_maker: bool,
    ) -> bool {
        true
    }

    fn on_disabled(&self) -> Result<(), AbortedError> { AbortableSystem::abort_all(&self.abortable_system) }

    fn on_token_deactivated(&self, _ticker: &str) {}
}

#[async_trait]
impl MarketCoinOps for TendermintCoin {
    fn ticker(&self) -> &str { &self.ticker }

    fn my_address(&self) -> MmResult<String, MyAddressError> { Ok(self.account_id.to_string()) }

    async fn get_public_key(&self) -> Result<String, MmError<UnexpectedDerivationMethod>> {
        let key = SigningKey::from_slice(self.activation_policy.activated_key_or_err()?.as_slice())
            .expect("privkey validity is checked on coin creation");
        Ok(key.public_key().to_string())
    }

    fn sign_message_hash(&self, _message: &str) -> Option<[u8; 32]> {
        // TODO
        None
    }

    fn sign_message(&self, _message: &str) -> SignatureResult<String> {
        // TODO
        MmError::err(SignatureError::InternalError("Not implemented".into()))
    }

    fn verify_message(&self, _signature: &str, _message: &str, _address: &str) -> VerificationResult<bool> {
        // TODO
        MmError::err(VerificationError::InternalError("Not implemented".into()))
    }

    fn my_balance(&self) -> BalanceFut<CoinBalance> {
        let coin = self.clone();
        let fut = async move {
            let balance_denom = coin
                .account_balance_for_denom(&coin.account_id, coin.denom.to_string())
                .await?;
            Ok(CoinBalance {
                spendable: big_decimal_from_sat_unsigned(balance_denom, coin.decimals),
                unspendable: BigDecimal::default(),
            })
        };
        Box::new(fut.boxed().compat())
    }

    fn base_coin_balance(&self) -> BalanceFut<BigDecimal> {
        Box::new(self.my_balance().map(|coin_balance| coin_balance.spendable))
    }

    fn platform_ticker(&self) -> &str { &self.ticker }

    fn send_raw_tx(&self, tx: &str) -> Box<dyn Future<Item = String, Error = String> + Send> {
        let tx_bytes = try_fus!(hex::decode(tx));
        self.send_raw_tx_bytes(&tx_bytes)
    }

    /// Consider using `seq_safe_raw_tx_bytes` instead.
    /// This is considered as unsafe due to sequence mismatches.
    fn send_raw_tx_bytes(&self, tx: &[u8]) -> Box<dyn Future<Item = String, Error = String> + Send> {
        // as sanity check
        try_fus!(Raw::from_bytes(tx));

        let coin = self.clone();
        let tx_bytes = tx.to_owned();
        let fut = async move {
            let broadcast_res = try_s!(try_s!(coin.rpc_client().await).broadcast_tx_commit(tx_bytes).await);

            if broadcast_res.check_tx.log.contains(ACCOUNT_SEQUENCE_ERR)
                || broadcast_res.tx_result.log.contains(ACCOUNT_SEQUENCE_ERR)
            {
                return ERR!(
                    "{}. check_tx log: {}, deliver_tx log: {}",
                    ACCOUNT_SEQUENCE_ERR,
                    broadcast_res.check_tx.log,
                    broadcast_res.tx_result.log
                );
            }

            if !broadcast_res.check_tx.code.is_ok() {
                return ERR!("Tx check failed {:?}", broadcast_res.check_tx);
            }

            if !broadcast_res.tx_result.code.is_ok() {
                return ERR!("Tx deliver failed {:?}", broadcast_res.tx_result);
            }
            Ok(broadcast_res.hash.to_string())
        };
        Box::new(fut.boxed().compat())
    }

    #[inline(always)]
    async fn sign_raw_tx(&self, _args: &SignRawTransactionRequest) -> RawTransactionResult {
        MmError::err(RawTransactionError::NotImplemented {
            coin: self.ticker().to_string(),
        })
    }

    fn wait_for_confirmations(&self, input: ConfirmPaymentInput) -> Box<dyn Future<Item = (), Error = String> + Send> {
        // Sanity check
        let _: TxRaw = try_fus!(Message::decode(input.payment_tx.as_slice()));

        let tx_hash = hex::encode_upper(sha256(&input.payment_tx));

        let coin = self.clone();
        let fut = async move {
            loop {
                if now_sec() > input.wait_until {
                    return ERR!(
                        "Waited too long until {} for payment {} to be received",
                        input.wait_until,
                        tx_hash.clone()
                    );
                }

                let tx_status_code = try_s!(coin.get_tx_status_code_or_none(tx_hash.clone()).await);

                if let Some(tx_status_code) = tx_status_code {
                    return match tx_status_code {
                        cosmrs::tendermint::abci::Code::Ok => Ok(()),
                        cosmrs::tendermint::abci::Code::Err(err_code) => Err(format!(
                            "Got error code: '{}' for tx: '{}'. Broadcasted tx isn't valid.",
                            err_code, tx_hash
                        )),
                    };
                };

                Timer::sleep(input.check_every as f64).await;
            }
        };

        Box::new(fut.boxed().compat())
    }

    async fn wait_for_htlc_tx_spend(&self, args: WaitForHTLCTxSpendArgs<'_>) -> TransactionResult {
        let tx = try_tx_s!(cosmrs::Tx::from_bytes(args.tx_bytes));
        let first_message = try_tx_s!(tx.body.messages.first().ok_or("Tx body couldn't be read."));
        let htlc_proto = try_tx_s!(CreateHtlcProto::decode(
            try_tx_s!(HtlcType::from_str(&self.account_prefix)),
            first_message.value.as_slice()
        ));
        let htlc = try_tx_s!(CreateHtlcMsg::try_from(htlc_proto));
        let htlc_id = self.calculate_htlc_id(htlc.sender(), htlc.to(), htlc.amount(), args.secret_hash);

        let query = format!("claim_htlc.id='{}'", htlc_id);
        let request = TxSearchRequest {
            query,
            order_by: TendermintResultOrder::Ascending.into(),
            page: 1,
            per_page: 1,
            prove: false,
        };

        loop {
            let response = try_tx_s!(try_tx_s!(self.rpc_client().await).perform(request.clone()).await);

            if let Some(raw_tx) = response.txs.first() {
                let tx = try_tx_s!(cosmrs::Tx::from_bytes(&raw_tx.tx));

                return Ok(TransactionEnum::CosmosTransaction(CosmosTransaction {
                    data: TxRaw {
                        body_bytes: try_tx_s!(tx.body.into_bytes()),
                        auth_info_bytes: try_tx_s!(tx.auth_info.into_bytes()),
                        signatures: tx.signatures,
                    },
                }));
            }
            Timer::sleep(5.).await;
            if get_utc_timestamp() > args.wait_until as i64 {
                return Err(TransactionErr::Plain("Waited too long".into()));
            }
        }
    }

    fn tx_enum_from_bytes(&self, bytes: &[u8]) -> Result<TransactionEnum, MmError<TxMarshalingErr>> {
        let tx_raw: TxRaw = Message::decode(bytes).map_to_mm(|e| TxMarshalingErr::InvalidInput(e.to_string()))?;
        Ok(TransactionEnum::CosmosTransaction(CosmosTransaction { data: tx_raw }))
    }

    fn current_block(&self) -> Box<dyn Future<Item = u64, Error = String> + Send> {
        let coin = self.clone();
        let fut = async move {
            let info = try_s!(try_s!(coin.rpc_client().await).abci_info().await);
            Ok(info.response.last_block_height.into())
        };
        Box::new(fut.boxed().compat())
    }

    fn display_priv_key(&self) -> Result<String, String> {
        Ok(self
            .activation_policy
            .activated_key_or_err()
            .map_err(|e| e.to_string())?
            .to_string())
    }

    #[inline]
    fn min_tx_amount(&self) -> BigDecimal { big_decimal_from_sat(MIN_TX_SATOSHIS, self.decimals) }

    #[inline]
    fn min_trading_vol(&self) -> MmNumber { self.min_tx_amount().into() }

    #[inline]
    fn should_burn_dex_fee(&self) -> bool { false } // TODO: fix back to true when negotiation version added

    fn is_trezor(&self) -> bool {
        match &self.activation_policy {
            TendermintActivationPolicy::PrivateKey(pk) => pk.is_trezor(),
            TendermintActivationPolicy::PublicKey(_) => false,
        }
    }
}

#[async_trait]
#[allow(unused_variables)]
impl SwapOps for TendermintCoin {
    async fn send_taker_fee(&self, dex_fee: DexFee, uuid: &[u8], expire_at: u64) -> TransactionResult {
        self.send_taker_fee_for_denom(&dex_fee, self.denom.clone(), self.decimals, uuid, expire_at)
            .compat()
            .await
    }

    async fn send_maker_payment(&self, maker_payment_args: SendPaymentArgs<'_>) -> TransactionResult {
        self.send_htlc_for_denom(
            maker_payment_args.time_lock_duration,
            maker_payment_args.other_pubkey,
            maker_payment_args.secret_hash,
            maker_payment_args.amount,
            self.denom.clone(),
            self.decimals,
        )
        .compat()
        .await
    }

    async fn send_taker_payment(&self, taker_payment_args: SendPaymentArgs<'_>) -> TransactionResult {
        self.send_htlc_for_denom(
            taker_payment_args.time_lock_duration,
            taker_payment_args.other_pubkey,
            taker_payment_args.secret_hash,
            taker_payment_args.amount,
            self.denom.clone(),
            self.decimals,
        )
        .compat()
        .await
    }

    async fn send_maker_spends_taker_payment(
        &self,
        maker_spends_payment_args: SpendPaymentArgs<'_>,
    ) -> TransactionResult {
        let tx = try_tx_s!(cosmrs::Tx::from_bytes(maker_spends_payment_args.other_payment_tx));
        let msg = try_tx_s!(tx.body.messages.first().ok_or("Tx body couldn't be read."));

        let htlc_proto = try_tx_s!(CreateHtlcProto::decode(
            try_tx_s!(HtlcType::from_str(&self.account_prefix)),
            msg.value.as_slice()
        ));
        let htlc = try_tx_s!(CreateHtlcMsg::try_from(htlc_proto));

        let mut amount = htlc.amount().to_vec();
        amount.sort();
        drop_mutability!(amount);

        let coins_string = amount
            .iter()
            .map(|t| format!("{}{}", t.amount, t.denom))
            .collect::<Vec<String>>()
            .join(",");

        let htlc_id = self.calculate_htlc_id(htlc.sender(), htlc.to(), &amount, maker_spends_payment_args.secret_hash);

        let claim_htlc_tx = try_tx_s!(self.gen_claim_htlc_tx(htlc_id, maker_spends_payment_args.secret));
        let timeout = maker_spends_payment_args
            .time_lock
            .checked_sub(now_sec())
            .unwrap_or_default();
        let coin = self.clone();

        let current_block = try_tx_s!(self.current_block().compat().await);
        let timeout_height = current_block + TIMEOUT_HEIGHT_DELTA;

        let fee = try_tx_s!(
            self.calculate_fee(claim_htlc_tx.msg_payload.clone(), timeout_height, TX_DEFAULT_MEMO, None)
                .await
        );

        let (_tx_id, tx_raw) = try_tx_s!(
            coin.common_send_raw_tx_bytes(
                claim_htlc_tx.msg_payload.clone(),
                fee.clone(),
                timeout_height,
                TX_DEFAULT_MEMO,
                Duration::from_secs(timeout),
            )
            .await
        );

        Ok(TransactionEnum::CosmosTransaction(CosmosTransaction {
            data: tx_raw.into(),
        }))
    }

    async fn send_taker_spends_maker_payment(
        &self,
        taker_spends_payment_args: SpendPaymentArgs<'_>,
    ) -> TransactionResult {
        let tx = try_tx_s!(cosmrs::Tx::from_bytes(taker_spends_payment_args.other_payment_tx));
        let msg = try_tx_s!(tx.body.messages.first().ok_or("Tx body couldn't be read."));

        let htlc_proto = try_tx_s!(CreateHtlcProto::decode(
            try_tx_s!(HtlcType::from_str(&self.account_prefix)),
            msg.value.as_slice()
        ));
        let htlc = try_tx_s!(CreateHtlcMsg::try_from(htlc_proto));

        let mut amount = htlc.amount().to_vec();
        amount.sort();
        drop_mutability!(amount);

        let coins_string = amount
            .iter()
            .map(|t| format!("{}{}", t.amount, t.denom))
            .collect::<Vec<String>>()
            .join(",");

        let htlc_id = self.calculate_htlc_id(htlc.sender(), htlc.to(), &amount, taker_spends_payment_args.secret_hash);

        let timeout = taker_spends_payment_args
            .time_lock
            .checked_sub(now_sec())
            .unwrap_or_default();
        let claim_htlc_tx = try_tx_s!(self.gen_claim_htlc_tx(htlc_id, taker_spends_payment_args.secret));
        let coin = self.clone();

        let current_block = try_tx_s!(self.current_block().compat().await);
        let timeout_height = current_block + TIMEOUT_HEIGHT_DELTA;

        let fee = try_tx_s!(
            self.calculate_fee(claim_htlc_tx.msg_payload.clone(), timeout_height, TX_DEFAULT_MEMO, None)
                .await
        );

        let (tx_id, tx_raw) = try_tx_s!(
            coin.common_send_raw_tx_bytes(
                claim_htlc_tx.msg_payload.clone(),
                fee.clone(),
                timeout_height,
                TX_DEFAULT_MEMO,
                Duration::from_secs(timeout),
            )
            .await
        );

        Ok(TransactionEnum::CosmosTransaction(CosmosTransaction {
            data: tx_raw.into(),
        }))
    }

    async fn send_taker_refunds_payment(&self, taker_refunds_payment_args: RefundPaymentArgs<'_>) -> TransactionResult {
        Err(TransactionErr::Plain(
            "Doesn't need transaction broadcast to refund IRIS HTLC".into(),
        ))
    }

    async fn send_maker_refunds_payment(&self, maker_refunds_payment_args: RefundPaymentArgs<'_>) -> TransactionResult {
        Err(TransactionErr::Plain(
            "Doesn't need transaction broadcast to refund IRIS HTLC".into(),
        ))
    }

    async fn validate_fee(&self, validate_fee_args: ValidateFeeArgs<'_>) -> ValidatePaymentResult<()> {
        self.validate_fee_for_denom(
            validate_fee_args.fee_tx,
            validate_fee_args.expected_sender,
            validate_fee_args.dex_fee,
            self.decimals,
            validate_fee_args.uuid,
            self.denom.to_string(),
        )
        .compat()
        .await
    }

    async fn validate_maker_payment(&self, input: ValidatePaymentInput) -> ValidatePaymentResult<()> {
        self.validate_payment_for_denom(input, self.denom.clone(), self.decimals)
            .await
    }

    async fn validate_taker_payment(&self, input: ValidatePaymentInput) -> ValidatePaymentResult<()> {
        self.validate_payment_for_denom(input, self.denom.clone(), self.decimals)
            .await
    }

    async fn check_if_my_payment_sent(
        &self,
        if_my_payment_sent_args: CheckIfMyPaymentSentArgs<'_>,
    ) -> Result<Option<TransactionEnum>, String> {
        self.check_if_my_payment_sent_for_denom(
            self.decimals,
            self.denom.clone(),
            if_my_payment_sent_args.other_pub,
            if_my_payment_sent_args.secret_hash,
            if_my_payment_sent_args.amount,
        )
        .compat()
        .await
    }

    async fn search_for_swap_tx_spend_my(
        &self,
        input: SearchForSwapTxSpendInput<'_>,
    ) -> Result<Option<FoundSwapTxSpend>, String> {
        self.search_for_swap_tx_spend(input).await.map_err(|e| e.to_string())
    }

    async fn search_for_swap_tx_spend_other(
        &self,
        input: SearchForSwapTxSpendInput<'_>,
    ) -> Result<Option<FoundSwapTxSpend>, String> {
        self.search_for_swap_tx_spend(input).await.map_err(|e| e.to_string())
    }

    async fn extract_secret(
        &self,
        secret_hash: &[u8],
        spend_tx: &[u8],
        watcher_reward: bool,
    ) -> Result<[u8; 32], String> {
        let tx = try_s!(cosmrs::Tx::from_bytes(spend_tx));
        let msg = try_s!(tx.body.messages.first().ok_or("Tx body couldn't be read."));

        let htlc_proto = try_s!(ClaimHtlcProto::decode(
            try_s!(HtlcType::from_str(&self.account_prefix)),
            msg.value.as_slice()
        ));
        let htlc = try_s!(ClaimHtlcMsg::try_from(htlc_proto));

        Ok(try_s!(try_s!(hex::decode(htlc.secret())).as_slice().try_into()))
    }

    fn negotiate_swap_contract_addr(
        &self,
        other_side_address: Option<&[u8]>,
    ) -> Result<Option<BytesJson>, MmError<NegotiateSwapContractAddrErr>> {
        Ok(None)
    }

    #[inline]
    fn derive_htlc_key_pair(&self, _swap_unique_data: &[u8]) -> KeyPair {
        key_pair_from_secret(
            &self
                .activation_policy
                .activated_key_or_err()
                .expect("valid priv key")
                .take(),
        )
        .expect("valid priv key")
    }

    #[inline]
    fn derive_htlc_pubkey(&self, _swap_unique_data: &[u8]) -> [u8; 33] {
        let mut res = [0u8; 33];
        res.copy_from_slice(&self.activation_policy.public_key().expect("valid pubkey").to_bytes());
        res
    }

    fn validate_other_pubkey(&self, raw_pubkey: &[u8]) -> MmResult<(), ValidateOtherPubKeyErr> {
        PublicKey::from_raw_secp256k1(raw_pubkey)
            .or_mm_err(|| ValidateOtherPubKeyErr::InvalidPubKey(hex::encode(raw_pubkey)))?;
        Ok(())
    }
}

#[async_trait]
impl WatcherOps for TendermintCoin {}

/// Processes the given `priv_key_build_policy` and returns corresponding `TendermintPrivKeyPolicy`.
/// This function expects either [`PrivKeyBuildPolicy::IguanaPrivKey`]
/// or [`PrivKeyBuildPolicy::GlobalHDAccount`], otherwise returns `PrivKeyPolicyNotAllowed` error.
pub fn tendermint_priv_key_policy(
    conf: &TendermintConf,
    ticker: &str,
    priv_key_build_policy: PrivKeyBuildPolicy,
    path_to_address: HDPathAccountToAddressId,
) -> MmResult<TendermintPrivKeyPolicy, TendermintInitError> {
    match priv_key_build_policy {
        PrivKeyBuildPolicy::IguanaPrivKey(iguana) => {
            let mm2_internal_key_pair = key_pair_from_secret(&iguana.take()).mm_err(|e| TendermintInitError {
                ticker: ticker.to_string(),
                kind: TendermintInitErrorKind::Internal(e.to_string()),
            })?;

            let tendermint_pair = TendermintKeyPair::new(iguana, *mm2_internal_key_pair.public());

            Ok(TendermintPrivKeyPolicy::Iguana(tendermint_pair))
        },
        PrivKeyBuildPolicy::GlobalHDAccount(global_hd) => {
            let path_to_coin = conf.derivation_path.as_ref().or_mm_err(|| TendermintInitError {
                ticker: ticker.to_string(),
                kind: TendermintInitErrorKind::DerivationPathIsNotSet,
            })?;
            let activated_priv_key = global_hd
                .derive_secp256k1_secret(&path_to_address.to_derivation_path(path_to_coin).mm_err(|e| {
                    TendermintInitError {
                        ticker: ticker.to_string(),
                        kind: TendermintInitErrorKind::InvalidPathToAddress(e.to_string()),
                    }
                })?)
                .mm_err(|e| TendermintInitError {
                    ticker: ticker.to_string(),
                    kind: TendermintInitErrorKind::InvalidPrivKey(e.to_string()),
                })?;
            let bip39_secp_priv_key = global_hd.root_priv_key().clone();
            let pubkey = Public::from_slice(&bip39_secp_priv_key.public_key().to_bytes()).map_to_mm(|e| {
                TendermintInitError {
                    ticker: ticker.to_string(),
                    kind: TendermintInitErrorKind::Internal(e.to_string()),
                }
            })?;

            let tendermint_pair = TendermintKeyPair::new(activated_priv_key, pubkey);

            Ok(TendermintPrivKeyPolicy::HDWallet {
                path_to_coin: path_to_coin.clone(),
                activated_key: tendermint_pair,
                bip39_secp_priv_key,
            })
        },
        PrivKeyBuildPolicy::Trezor => {
            let kind =
                TendermintInitErrorKind::PrivKeyPolicyNotAllowed(PrivKeyPolicyNotAllowed::HardwareWalletNotSupported);
            MmError::err(TendermintInitError {
                ticker: ticker.to_string(),
                kind,
            })
        },
    }
}

pub(crate) fn chain_registry_name_from_account_prefix(ctx: &MmArc, prefix: &str) -> Option<String> {
    let Some(coins) = ctx.conf["coins"].as_array() else {
        return None;
    };

    for coin in coins {
        let protocol = coin
            .get("protocol")
            .unwrap_or(&serde_json::Value::Null)
            .get("type")
            .unwrap_or(&serde_json::Value::Null)
            .as_str();

        if protocol != Some(TENDERMINT_COIN_PROTOCOL_TYPE) {
            continue;
        }

        let coin_account_prefix = coin
            .get("protocol")
            .unwrap_or(&serde_json::Value::Null)
            .get("protocol_data")
            .unwrap_or(&serde_json::Value::Null)
            .get("account_prefix")
            .map(|t| t.as_str().unwrap_or_default());

        if coin_account_prefix == Some(prefix) {
            return coin
                .get("protocol")
                .unwrap_or(&serde_json::Value::Null)
                .get("protocol_data")
                .unwrap_or(&serde_json::Value::Null)
                .get("chain_registry_name")
                .map(|t| t.as_str().unwrap_or_default().to_owned());
        }
    }

    None
}

pub(crate) async fn create_withdraw_msg_as_any(
    sender: AccountId,
    receiver: AccountId,
    denom: &Denom,
    amount: u64,
    ibc_source_channel: Option<String>,
) -> Result<Any, MmError<WithdrawError>> {
    if let Some(channel_id) = ibc_source_channel {
        MsgTransfer::new_with_default_timeout(channel_id, sender, receiver, Coin {
            denom: denom.clone(),
            amount: amount.into(),
        })
        .to_any()
    } else {
        MsgSend {
            from_address: sender,
            to_address: receiver,
            amount: vec![Coin {
                denom: denom.clone(),
                amount: amount.into(),
            }],
        }
        .to_any()
    }
    .map_to_mm(|e| WithdrawError::InternalError(e.to_string()))
}

pub async fn get_ibc_transfer_channels(
    source_registry_name: String,
    destination_registry_name: String,
) -> IBCTransferChannelsResult {
    #[derive(Deserialize)]
    struct ChainRegistry {
        channels: Vec<IbcChannel>,
    }

    #[derive(Deserialize)]
    struct ChannelInfo {
        channel_id: String,
        port_id: String,
    }

    #[derive(Deserialize)]
    struct IbcChannel {
        #[allow(dead_code)]
        chain_1: ChannelInfo,
        chain_2: ChannelInfo,
        ordering: String,
        version: String,
        tags: Option<IBCTransferChannelTag>,
    }

    let source_filename = format!("{}-{}.json", source_registry_name, destination_registry_name);
    let git_controller: GitController<GithubClient> = GitController::new(GITHUB_API_URI);

    let metadata_list = git_controller
        .client
        .get_file_metadata_list(
            CHAIN_REGISTRY_REPO_OWNER,
            CHAIN_REGISTRY_REPO_NAME,
            CHAIN_REGISTRY_BRANCH,
            CHAIN_REGISTRY_IBC_DIR_NAME,
        )
        .await
        .map_err(|e| IBCTransferChannelsRequestError::Transport(format!("{:?}", e)))?;

    let source_channel_file = metadata_list
        .iter()
        .find(|metadata| metadata.name == source_filename)
        .or_mm_err(|| IBCTransferChannelsRequestError::RegistrySourceCouldNotFound(source_filename))?;

    let mut registry_object = git_controller
        .client
        .deserialize_json_source::<ChainRegistry>(source_channel_file.to_owned())
        .await
        .map_err(|e| IBCTransferChannelsRequestError::Transport(format!("{:?}", e)))?;

    registry_object
        .channels
        .retain(|ch| ch.chain_2.port_id == *IBC_OUT_SOURCE_PORT);

    let result: Vec<IBCTransferChannel> = registry_object
        .channels
        .iter()
        .map(|ch| IBCTransferChannel {
            channel_id: ch.chain_2.channel_id.clone(),
            ordering: ch.ordering.clone(),
            version: ch.version.clone(),
            tags: ch.tags.clone().map(|t| IBCTransferChannelTag {
                status: t.status,
                preferred: t.preferred,
                dex: t.dex,
            }),
        })
        .collect();

    if result.is_empty() {
        return MmError::err(IBCTransferChannelsRequestError::CouldNotFindChannel(
            destination_registry_name,
        ));
    }

    Ok(IBCTransferChannelsResponse {
        ibc_transfer_channels: result,
    })
}

fn extract_big_decimal_from_dec_coin(dec_coin: &DecCoin, decimals: u32) -> Result<BigDecimal, ParseBigDecimalError> {
    let raw = BigDecimal::from_str(&dec_coin.amount)?;
    // `DecCoin` represents decimal numbers as integer-like strings where the last 18 digits are the decimal part.
    let scale = BigDecimal::from(1_000_000_000_000_000_000u64) * BigDecimal::from(10u64.pow(decimals));
    Ok(raw / scale)
}

fn parse_expected_sequence_number(e: &str) -> MmResult<u64, TendermintCoinRpcError> {
    if let Some(sequence) = SEQUENCE_PARSER_REGEX.captures(e).and_then(|c| c.get(1)) {
        let account_sequence =
            u64::from_str(sequence.as_str()).map_to_mm(|e| TendermintCoinRpcError::InternalError(e.to_string()))?;

        return Ok(account_sequence);
    }

    MmError::err(TendermintCoinRpcError::InternalError(format!(
        "Could not parse the expected sequence number from this error message: '{}'",
        e
    )))
}

#[cfg(test)]
pub mod tendermint_coin_tests {
    use super::*;
    use crate::DexFeeBurnDestination;

    use common::{block_on, wait_until_ms, DEX_FEE_ADDR_RAW_PUBKEY};
    use cosmrs::proto::cosmos::tx::v1beta1::{GetTxRequest, GetTxResponse};
    use crypto::privkey::key_pair_from_seed;
    use mocktopus::mocking::{MockResult, Mockable};
    use std::{mem::discriminant, num::NonZeroUsize};

    pub const IRIS_TESTNET_HTLC_PAIR1_SEED: &str = "iris test seed";
    // pub const IRIS_TESTNET_HTLC_PAIR1_PUB_KEY: &[u8] = &[
    //     2, 35, 133, 39, 114, 92, 150, 175, 252, 203, 124, 85, 243, 144, 11, 52, 91, 128, 236, 82, 104, 212, 131, 40,
    //     79, 22, 40, 7, 119, 93, 50, 179, 43,
    // ];
    // const IRIS_TESTNET_HTLC_PAIR1_ADDRESS: &str = "iaa1e0rx87mdj79zejewuc4jg7ql9ud2286g2us8f2";

    // const IRIS_TESTNET_HTLC_PAIR2_SEED: &str = "iris test2 seed";
    const IRIS_TESTNET_HTLC_PAIR2_PUB_KEY: &[u8] = &[
        2, 90, 55, 151, 92, 7, 154, 117, 67, 96, 63, 202, 178, 78, 37, 101, 164, 173, 238, 60, 249, 175, 137, 52, 105,
        14, 16, 50, 130, 250, 64, 37, 17,
    ];
    const IRIS_TESTNET_HTLC_PAIR2_ADDRESS: &str = "iaa1erfnkjsmalkwtvj44qnfr2drfzdt4n9ldh0kjv";

    pub const IRIS_TESTNET_RPC_URL: &str = "http://34.80.202.172:26657";

    const TAKER_PAYMENT_SPEND_SEARCH_INTERVAL: f64 = 1.;
    const AVG_BLOCKTIME: u8 = 5;

    const SUCCEED_TX_HASH_SAMPLES: &[&str] = &[
        // https://nyancat.iobscan.io/#/tx?txHash=A010FC0AA33FC6D597A8635F9D127C0A7B892FAAC72489F4DADD90048CFE9279
        "A010FC0AA33FC6D597A8635F9D127C0A7B892FAAC72489F4DADD90048CFE9279",
        // https://nyancat.iobscan.io/#/tx?txHash=54FD77054AE311C484CC2EADD4621428BB23D14A9BAAC128B0E7B47422F86EC8
        "54FD77054AE311C484CC2EADD4621428BB23D14A9BAAC128B0E7B47422F86EC8",
        // https://nyancat.iobscan.io/#/tx?txHash=7C00FAE7F70C36A316A4736025B08A6EAA2A0CC7919A2C4FC4CD14D9FFD166F9
        "7C00FAE7F70C36A316A4736025B08A6EAA2A0CC7919A2C4FC4CD14D9FFD166F9",
    ];

    const FAILED_TX_HASH_SAMPLES: &[&str] = &[
        // https://nyancat.iobscan.io/#/tx?txHash=57EE62B2DF7E311C98C24AE2A53EB0FF2C16D289CECE0826CA1FF1108C91B3F9
        "57EE62B2DF7E311C98C24AE2A53EB0FF2C16D289CECE0826CA1FF1108C91B3F9",
        // https://nyancat.iobscan.io/#/tx?txHash=F3181D69C580318DFD54282C656AC81113BC600BCFBAAA480E6D8A6469EE8786
        "F3181D69C580318DFD54282C656AC81113BC600BCFBAAA480E6D8A6469EE8786",
        // https://nyancat.iobscan.io/#/tx?txHash=FE6F9F395DA94A14FCFC04E0E8C496197077D5F4968DA5528D9064C464ADF522
        "FE6F9F395DA94A14FCFC04E0E8C496197077D5F4968DA5528D9064C464ADF522",
    ];

    fn get_iris_usdc_ibc_protocol() -> TendermintProtocolInfo {
        TendermintProtocolInfo {
            decimals: 6,
            denom: String::from("ibc/5C465997B4F582F602CD64E12031C6A6E18CAF1E6EDC9B5D808822DC0B5F850C"),
            account_prefix: String::from("iaa"),
            chain_id: String::from("nyancat-9"),
            gas_price: None,
            chain_registry_name: None,
        }
    }

    fn get_iris_protocol() -> TendermintProtocolInfo {
        TendermintProtocolInfo {
            decimals: 6,
            denom: String::from("unyan"),
            account_prefix: String::from("iaa"),
            chain_id: String::from("nyancat-9"),
            gas_price: None,
            chain_registry_name: None,
        }
    }

    fn get_iris_ibc_nucleus_protocol() -> TendermintProtocolInfo {
        TendermintProtocolInfo {
            decimals: 6,
            denom: String::from("ibc/F7F28FF3C09024A0225EDBBDB207E5872D2B4EF2FB874FE47B05EF9C9A7D211C"),
            account_prefix: String::from("nuc"),
            chain_id: String::from("nucleus-testnet"),
            gas_price: None,
            chain_registry_name: None,
        }
    }

    fn get_tx_signer_pubkey_unprefixed(tx: &Tx, i: usize) -> Vec<u8> {
        tx.auth_info.as_ref().unwrap().signer_infos[i]
            .public_key
            .as_ref()
            .unwrap()
            .value[2..]
            .to_vec()
    }

    #[test]
    fn test_tx_hash_str_from_bytes() {
        let tx_hex = "0a97010a8f010a1c2f636f736d6f732e62616e6b2e763162657461312e4d736753656e64126f0a2d636f736d6f7331737661773061716334353834783832356a753775613033673578747877643061686c3836687a122d636f736d6f7331737661773061716334353834783832356a753775613033673578747877643061686c3836687a1a0f0a057561746f6d120631303030303018d998bf0512670a500a460a1f2f636f736d6f732e63727970746f2e736563703235366b312e5075624b657912230a2102000eef4ab169e7b26a4a16c47420c4176ab702119ba57a8820fb3e53c8e7506212040a020801180312130a0d0a057561746f6d12043130303010a08d061a4093e5aec96f7d311d129f5ec8714b21ad06a75e483ba32afab86354400b2ac8350bfc98731bbb05934bf138282750d71aadbe08ceb6bb195f2b55e1bbfdddaaad";
        let expected_hash = "1C25ED7D17FCC5959409498D5423594666C4E84F15AF7B4AF17DF29B2AF9E7F5";

        let tx_bytes = hex::decode(tx_hex).unwrap();
        let hash = sha256(&tx_bytes);
        assert_eq!(hex::encode_upper(hash.as_slice()), expected_hash);
    }

    #[test]
    fn test_htlc_create_and_claim() {
        let nodes = vec![RpcNode::for_test(IRIS_TESTNET_RPC_URL)];

        let protocol_conf = get_iris_protocol();

        let ctx = mm2_core::mm_ctx::MmCtxBuilder::default().into_mm_arc();

        let conf = TendermintConf {
            avg_blocktime: AVG_BLOCKTIME,
            derivation_path: None,
        };

        let key_pair = key_pair_from_seed(IRIS_TESTNET_HTLC_PAIR1_SEED).unwrap();
        let tendermint_pair = TendermintKeyPair::new(key_pair.private().secret, *key_pair.public());
        let activation_policy =
            TendermintActivationPolicy::with_private_key_policy(TendermintPrivKeyPolicy::Iguana(tendermint_pair));

        let coin = block_on(TendermintCoin::init(
            &ctx,
            "IRIS".to_string(),
            conf,
            protocol_conf,
            nodes,
            false,
            activation_policy,
            false,
        ))
        .unwrap();

        // << BEGIN HTLC CREATION
        let to: AccountId = IRIS_TESTNET_HTLC_PAIR2_ADDRESS.parse().unwrap();
        let amount = 1;
        let amount_dec = big_decimal_from_sat_unsigned(amount, coin.decimals);

        let mut sec = [0u8; 32];
        common::os_rng(&mut sec).unwrap();
        drop_mutability!(sec);

        let time_lock = 1000;

        let create_htlc_tx = coin
            .gen_create_htlc_tx(
                coin.denom.clone(),
                &to,
                amount.into(),
                sha256(&sec).as_slice(),
                time_lock,
            )
            .unwrap();

        let current_block_fut = coin.current_block().compat();
        let current_block = block_on(async { current_block_fut.await.unwrap() });
        let timeout_height = current_block + TIMEOUT_HEIGHT_DELTA;

        let fee = block_on(async {
            coin.calculate_fee(
                create_htlc_tx.msg_payload.clone(),
                timeout_height,
                TX_DEFAULT_MEMO,
                None,
            )
            .await
            .unwrap()
        });

        let send_tx_fut = coin.common_send_raw_tx_bytes(
            create_htlc_tx.msg_payload.clone(),
            fee,
            timeout_height,
            TX_DEFAULT_MEMO,
            Duration::from_secs(20),
        );
        block_on(async {
            send_tx_fut.await.unwrap();
        });
        // >> END HTLC CREATION

        let htlc_spent = block_on(coin.check_if_my_payment_sent(CheckIfMyPaymentSentArgs {
            time_lock: 0,
            other_pub: IRIS_TESTNET_HTLC_PAIR2_PUB_KEY,
            secret_hash: sha256(&sec).as_slice(),
            search_from_block: current_block,
            swap_contract_address: &None,
            swap_unique_data: &[],
            amount: &amount_dec,
            payment_instructions: &None,
        }))
        .unwrap();
        assert!(htlc_spent.is_some());

        // << BEGIN HTLC CLAIMING
        let claim_htlc_tx = coin.gen_claim_htlc_tx(create_htlc_tx.id, &sec).unwrap();

        let current_block_fut = coin.current_block().compat();
        let current_block = common::block_on(async { current_block_fut.await.unwrap() });
        let timeout_height = current_block + TIMEOUT_HEIGHT_DELTA;

        let fee = block_on(async {
            coin.calculate_fee(claim_htlc_tx.msg_payload.clone(), timeout_height, TX_DEFAULT_MEMO, None)
                .await
                .unwrap()
        });

        let send_tx_fut = coin.common_send_raw_tx_bytes(
            claim_htlc_tx.msg_payload,
            fee,
            timeout_height,
            TX_DEFAULT_MEMO,
            Duration::from_secs(30),
        );

        let (tx_id, _tx_raw) = block_on(async { send_tx_fut.await.unwrap() });

        println!("Claim HTLC tx hash {}", tx_id);
        // >> END HTLC CLAIMING
    }

    #[test]
    fn try_query_claim_htlc_txs_and_get_secret() {
        let nodes = vec![RpcNode::for_test(IRIS_TESTNET_RPC_URL)];

        let protocol_conf = get_iris_usdc_ibc_protocol();

        let ctx = mm2_core::mm_ctx::MmCtxBuilder::default().into_mm_arc();

        let conf = TendermintConf {
            avg_blocktime: AVG_BLOCKTIME,
            derivation_path: None,
        };

        let key_pair = key_pair_from_seed(IRIS_TESTNET_HTLC_PAIR1_SEED).unwrap();
        let tendermint_pair = TendermintKeyPair::new(key_pair.private().secret, *key_pair.public());
        let activation_policy =
            TendermintActivationPolicy::with_private_key_policy(TendermintPrivKeyPolicy::Iguana(tendermint_pair));

        let coin = block_on(TendermintCoin::init(
            &ctx,
            "USDC-IBC".to_string(),
            conf,
            protocol_conf,
            nodes,
            false,
            activation_policy,
            false,
        ))
        .unwrap();

        let query = "claim_htlc.id='2B925FC83A106CC81590B3DB108AC2AE496FFA912F368FE5E29BC1ED2B754F2C'".to_owned();
        let request = TxSearchRequest {
            query,
            order_by: TendermintResultOrder::Ascending.into(),
            page: 1,
            per_page: 1,
            prove: false,
        };
        let response = block_on(block_on(coin.rpc_client()).unwrap().perform(request)).unwrap();
        println!("{:?}", response);

        let tx = cosmrs::Tx::from_bytes(&response.txs.first().unwrap().tx).unwrap();
        println!("{:?}", tx);

        let first_msg = tx.body.messages.first().unwrap();
        println!("{:?}", first_msg);

        let claim_htlc = ClaimHtlcProto::decode(HtlcType::Iris, first_msg.value.as_slice()).unwrap();
        let expected_secret = [1; 32];
        let actual_secret = hex::decode(claim_htlc.secret()).unwrap();

        assert_eq!(actual_secret, expected_secret);
    }

    #[test]
    fn wait_for_tx_spend_test() {
        let nodes = vec![RpcNode::for_test(IRIS_TESTNET_RPC_URL)];

        let protocol_conf = get_iris_usdc_ibc_protocol();

        let ctx = mm2_core::mm_ctx::MmCtxBuilder::default().into_mm_arc();

        let conf = TendermintConf {
            avg_blocktime: AVG_BLOCKTIME,
            derivation_path: None,
        };

        let key_pair = key_pair_from_seed(IRIS_TESTNET_HTLC_PAIR1_SEED).unwrap();
        let tendermint_pair = TendermintKeyPair::new(key_pair.private().secret, *key_pair.public());
        let activation_policy =
            TendermintActivationPolicy::with_private_key_policy(TendermintPrivKeyPolicy::Iguana(tendermint_pair));

        let coin = block_on(TendermintCoin::init(
            &ctx,
            "USDC-IBC".to_string(),
            conf,
            protocol_conf,
            nodes,
            false,
            activation_policy,
            false,
        ))
        .unwrap();

        // https://nyancat.iobscan.io/#/tx?txHash=2DB382CE3D9953E4A94957B475B0E8A98F5B6DDB32D6BF0F6A765D949CF4A727
        let create_tx_hash = "2DB382CE3D9953E4A94957B475B0E8A98F5B6DDB32D6BF0F6A765D949CF4A727";

        let request = GetTxRequest {
            hash: create_tx_hash.into(),
        };

        let response = block_on(block_on(coin.rpc_client()).unwrap().abci_query(
            Some(ABCI_GET_TX_PATH.to_string()),
            request.encode_to_vec(),
            ABCI_REQUEST_HEIGHT,
            ABCI_REQUEST_PROVE,
        ))
        .unwrap();
        println!("{:?}", response);

        let response = GetTxResponse::decode(response.value.as_slice()).unwrap();
        let tx = response.tx.unwrap();

        println!("{:?}", tx);

        let encoded_tx = tx.encode_to_vec();

        let secret_hash = hex::decode("0C34C71EBA2A51738699F9F3D6DAFFB15BE576E8ED543203485791B5DA39D10D").unwrap();
        let spend_tx = block_on(coin.wait_for_htlc_tx_spend(WaitForHTLCTxSpendArgs {
            tx_bytes: &encoded_tx,
            secret_hash: &secret_hash,
            wait_until: get_utc_timestamp() as u64,
            from_block: 0,
            swap_contract_address: &None,
            check_every: TAKER_PAYMENT_SPEND_SEARCH_INTERVAL,
            watcher_reward: false,
        }))
        .unwrap();

        // https://nyancat.iobscan.io/#/tx?txHash=565C820C1F95556ADC251F16244AAD4E4274772F41BC13F958C9C2F89A14D137
        let expected_spend_hash = "565C820C1F95556ADC251F16244AAD4E4274772F41BC13F958C9C2F89A14D137";
        let hash = spend_tx.tx_hash_as_bytes();
        assert_eq!(hex::encode_upper(hash.0), expected_spend_hash);
    }

    #[test]
    fn validate_taker_fee_test() {
        let nodes = vec![RpcNode::for_test(IRIS_TESTNET_RPC_URL)];

        let protocol_conf = get_iris_protocol();

        let ctx = mm2_core::mm_ctx::MmCtxBuilder::default().into_mm_arc();

        let conf = TendermintConf {
            avg_blocktime: AVG_BLOCKTIME,
            derivation_path: None,
        };

        let key_pair = key_pair_from_seed(IRIS_TESTNET_HTLC_PAIR1_SEED).unwrap();
        let tendermint_pair = TendermintKeyPair::new(key_pair.private().secret, *key_pair.public());
        let activation_policy =
            TendermintActivationPolicy::with_private_key_policy(TendermintPrivKeyPolicy::Iguana(tendermint_pair));

        let coin = block_on(TendermintCoin::init(
            &ctx,
            "IRIS-TEST".to_string(),
            conf,
            protocol_conf,
            nodes,
            false,
            activation_policy,
            false,
        ))
        .unwrap();

        // CreateHtlc tx, validation should fail because first message of dex fee tx must be MsgSend
        // https://nyancat.iobscan.io/#/tx?txHash=2DB382CE3D9953E4A94957B475B0E8A98F5B6DDB32D6BF0F6A765D949CF4A727
        let create_htlc_tx_response = GetTxResponse::decode(hex::decode("0ac4030a96020a8e020a1b2f697269736d6f642e68746c632e4d736743726561746548544c4312ee010a2a696161316572666e6b6a736d616c6b7774766a3434716e6672326472667a6474346e396c6468306b6a76122a696161316530727838376d646a37397a656a65777563346a6737716c39756432323836673275733866321a40623736353830316334303930363762623837396565326563666665363138623931643734346663343030303030303030303030303030303030303030303030302a0d0a036e696d120631303030303032403063333463373165626132613531373338363939663966336436646166666231356265353736653865643534333230333438353739316235646133396431306440ea3c18afaba80212670a510a460a1f2f636f736d6f732e63727970746f2e736563703235366b312e5075624b657912230a21025a37975c079a7543603fcab24e2565a4adee3cf9af8934690e103282fa40251112040a02080118a50312120a0c0a05756e79616e120332303010a08d061a4029dfbe5fc6ec9ed257e0f3a86542cb9da0d6047620274f22265c4fb8221ed45830236adef675f76962f74e4cfcc7a10e1390f4d2071bc7dd07838e300381952612882208ccaaa8021240324442333832434533443939353345344139343935374234373542304538413938463542364444423332443642463046364137363544393439434634413732372ac60130413631304131423246363937323639373336443646363432453638373436433633324534443733363734333732363536313734363534383534344334333132343230413430343634333339343433383433333033353336343233363339343233323436333433313331333734353332343134333433333533323337343133343339333933303435333734353434333234323336343533323432343634313334343333323334333533373335333034343339333333353434333833313332333434333330333832cc095b7b226576656e7473223a5b7b2274797065223a22636f696e5f7265636569766564222c2261747472696275746573223a5b7b226b6579223a227265636569766572222c2276616c7565223a2269616131613778796e6a3463656674386b67646a72366b637130733037793363637961366d65707a646d227d2c7b226b6579223a22616d6f756e74222c2276616c7565223a223130303030306e696d227d5d7d2c7b2274797065223a22636f696e5f7370656e74222c2261747472696275746573223a5b7b226b6579223a227370656e646572222c2276616c7565223a22696161316572666e6b6a736d616c6b7774766a3434716e6672326472667a6474346e396c6468306b6a76227d2c7b226b6579223a22616d6f756e74222c2276616c7565223a223130303030306e696d227d5d7d2c7b2274797065223a226372656174655f68746c63222c2261747472696275746573223a5b7b226b6579223a226964222c2276616c7565223a2246433944384330353642363942324634313137453241434335323741343939304537454432423645324246413443323435373530443933354438313234433038227d2c7b226b6579223a2273656e646572222c2276616c7565223a22696161316572666e6b6a736d616c6b7774766a3434716e6672326472667a6474346e396c6468306b6a76227d2c7b226b6579223a227265636569766572222c2276616c7565223a22696161316530727838376d646a37397a656a65777563346a6737716c3975643232383667327573386632227d2c7b226b6579223a2272656365697665725f6f6e5f6f746865725f636861696e222c2276616c7565223a2262373635383031633430393036376262383739656532656366666536313862393164373434666334303030303030303030303030303030303030303030303030227d2c7b226b6579223a2273656e6465725f6f6e5f6f746865725f636861696e227d2c7b226b6579223a227472616e73666572222c2276616c7565223a2266616c7365227d5d7d2c7b2274797065223a226d657373616765222c2261747472696275746573223a5b7b226b6579223a22616374696f6e222c2276616c7565223a222f697269736d6f642e68746c632e4d736743726561746548544c43227d2c7b226b6579223a2273656e646572222c2276616c7565223a22696161316572666e6b6a736d616c6b7774766a3434716e6672326472667a6474346e396c6468306b6a76227d2c7b226b6579223a226d6f64756c65222c2276616c7565223a2268746c63227d2c7b226b6579223a2273656e646572222c2276616c7565223a22696161316572666e6b6a736d616c6b7774766a3434716e6672326472667a6474346e396c6468306b6a76227d5d7d2c7b2274797065223a227472616e73666572222c2261747472696275746573223a5b7b226b6579223a22726563697069656e74222c2276616c7565223a2269616131613778796e6a3463656674386b67646a72366b637130733037793363637961366d65707a646d227d2c7b226b6579223a2273656e646572222c2276616c7565223a22696161316572666e6b6a736d616c6b7774766a3434716e6672326472667a6474346e396c6468306b6a76227d2c7b226b6579223a22616d6f756e74222c2276616c7565223a223130303030306e696d227d5d7d5d7d5d3ac7061a5c0a0d636f696e5f726563656976656412360a087265636569766572122a69616131613778796e6a3463656674386b67646a72366b637130733037793363637961366d65707a646d12130a06616d6f756e7412093130303030306e696d1a580a0a636f696e5f7370656e7412350a077370656e646572122a696161316572666e6b6a736d616c6b7774766a3434716e6672326472667a6474346e396c6468306b6a7612130a06616d6f756e7412093130303030306e696d1acc020a0b6372656174655f68746c6312460a02696412404643394438433035364236394232463431313745324143433532374134393930453745443242364532424641344332343537353044393335443831323443303812340a0673656e646572122a696161316572666e6b6a736d616c6b7774766a3434716e6672326472667a6474346e396c6468306b6a7612360a087265636569766572122a696161316530727838376d646a37397a656a65777563346a6737716c3975643232383667327573386632125b0a1772656365697665725f6f6e5f6f746865725f636861696e12406237363538303163343039303637626238373965653265636666653631386239316437343466633430303030303030303030303030303030303030303030303012170a1573656e6465725f6f6e5f6f746865725f636861696e12110a087472616e73666572120566616c73651aac010a076d65737361676512250a06616374696f6e121b2f697269736d6f642e68746c632e4d736743726561746548544c4312340a0673656e646572122a696161316572666e6b6a736d616c6b7774766a3434716e6672326472667a6474346e396c6468306b6a76120e0a066d6f64756c65120468746c6312340a0673656e646572122a696161316572666e6b6a736d616c6b7774766a3434716e6672326472667a6474346e396c6468306b6a761a8e010a087472616e7366657212370a09726563697069656e74122a69616131613778796e6a3463656674386b67646a72366b637130733037793363637961366d65707a646d12340a0673656e646572122a696161316572666e6b6a736d616c6b7774766a3434716e6672326472667a6474346e396c6468306b6a7612130a06616d6f756e7412093130303030306e696d48a08d06509bd3045ade030a152f636f736d6f732e74782e763162657461312e547812c4030a96020a8e020a1b2f697269736d6f642e68746c632e4d736743726561746548544c4312ee010a2a696161316572666e6b6a736d616c6b7774766a3434716e6672326472667a6474346e396c6468306b6a76122a696161316530727838376d646a37397a656a65777563346a6737716c39756432323836673275733866321a40623736353830316334303930363762623837396565326563666665363138623931643734346663343030303030303030303030303030303030303030303030302a0d0a036e696d120631303030303032403063333463373165626132613531373338363939663966336436646166666231356265353736653865643534333230333438353739316235646133396431306440ea3c18afaba80212670a510a460a1f2f636f736d6f732e63727970746f2e736563703235366b312e5075624b657912230a21025a37975c079a7543603fcab24e2565a4adee3cf9af8934690e103282fa40251112040a02080118a50312120a0c0a05756e79616e120332303010a08d061a4029dfbe5fc6ec9ed257e0f3a86542cb9da0d6047620274f22265c4fb8221ed45830236adef675f76962f74e4cfcc7a10e1390f4d2071bc7dd07838e30038195266214323032322d30392d31355432333a30343a35355a6a410a027478123b0a076163635f736571122e696161316572666e6b6a736d616c6b7774766a3434716e6672326472667a6474346e396c6468306b6a762f34323118016a6d0a02747812670a097369676e617475726512584b642b2b583862736e744a5834504f6f5a554c4c6e614457424859674a3038694a6c7850754349653146677749327265396e583361574c33546b7a387836454f45354430306763627839304867343477413447564a673d3d18016a5b0a0a636f696e5f7370656e7412370a077370656e646572122a696161316572666e6b6a736d616c6b7774766a3434716e6672326472667a6474346e396c6468306b6a76180112140a06616d6f756e741208323030756e79616e18016a5f0a0d636f696e5f726563656976656412380a087265636569766572122a696161313778706676616b6d32616d67393632796c73366638347a336b656c6c3863356c396d72336676180112140a06616d6f756e741208323030756e79616e18016a93010a087472616e7366657212390a09726563697069656e74122a696161313778706676616b6d32616d67393632796c73366638347a336b656c6c3863356c396d72336676180112360a0673656e646572122a696161316572666e6b6a736d616c6b7774766a3434716e6672326472667a6474346e396c6468306b6a76180112140a06616d6f756e741208323030756e79616e18016a410a076d65737361676512360a0673656e646572122a696161316572666e6b6a736d616c6b7774766a3434716e6672326472667a6474346e396c6468306b6a7618016a170a02747812110a036665651208323030756e79616e18016a320a076d65737361676512270a06616374696f6e121b2f697269736d6f642e68746c632e4d736743726561746548544c4318016a5c0a0a636f696e5f7370656e7412370a077370656e646572122a696161316572666e6b6a736d616c6b7774766a3434716e6672326472667a6474346e396c6468306b6a76180112150a06616d6f756e7412093130303030306e696d18016a600a0d636f696e5f726563656976656412380a087265636569766572122a69616131613778796e6a3463656674386b67646a72366b637130733037793363637961366d65707a646d180112150a06616d6f756e7412093130303030306e696d18016a94010a087472616e7366657212390a09726563697069656e74122a69616131613778796e6a3463656674386b67646a72366b637130733037793363637961366d65707a646d180112360a0673656e646572122a696161316572666e6b6a736d616c6b7774766a3434716e6672326472667a6474346e396c6468306b6a76180112150a06616d6f756e7412093130303030306e696d18016a410a076d65737361676512360a0673656e646572122a696161316572666e6b6a736d616c6b7774766a3434716e6672326472667a6474346e396c6468306b6a7618016ad8020a0b6372656174655f68746c6312480a026964124046433944384330353642363942324634313137453241434335323741343939304537454432423645324246413443323435373530443933354438313234433038180112360a0673656e646572122a696161316572666e6b6a736d616c6b7774766a3434716e6672326472667a6474346e396c6468306b6a76180112380a087265636569766572122a696161316530727838376d646a37397a656a65777563346a6737716c39756432323836673275733866321801125d0a1772656365697665725f6f6e5f6f746865725f636861696e124062373635383031633430393036376262383739656532656366666536313862393164373434666334303030303030303030303030303030303030303030303030180112190a1573656e6465725f6f6e5f6f746865725f636861696e180112130a087472616e73666572120566616c736518016a530a076d65737361676512100a066d6f64756c65120468746c63180112360a0673656e646572122a696161316572666e6b6a736d616c6b7774766a3434716e6672326472667a6474346e396c6468306b6a761801").unwrap().as_slice()).unwrap();
        let mock_tx = create_htlc_tx_response.tx.as_ref().unwrap().clone();
        TendermintCoin::request_tx.mock_safe(move |_, _| {
            let mock_tx = mock_tx.clone();
            MockResult::Return(Box::pin(async move { Ok(mock_tx) }))
        });
        let create_htlc_tx = TransactionEnum::CosmosTransaction(CosmosTransaction {
            data: TxRaw::decode(create_htlc_tx_response.tx.as_ref().unwrap().encode_to_vec().as_slice()).unwrap(),
        });

        let invalid_amount: MmNumber = 1.into();
        let error = block_on(coin.validate_fee(ValidateFeeArgs {
            fee_tx: &create_htlc_tx,
            expected_sender: &[],
            dex_fee: &DexFee::Standard(invalid_amount.clone()),
            min_block_number: 0,
            uuid: &[1; 16],
        }))
        .unwrap_err()
        .into_inner();
        println!("{}", error);
        match error {
            ValidatePaymentError::TxDeserializationError(err) => {
                assert!(err.contains("failed to decode Protobuf message: MsgSend.amount"))
            },
            _ => panic!(
                "Expected `WrongPaymentTx` MsgSend.amount decode failure, found {:?}",
                error
            ),
        }
        TendermintCoin::request_tx.clear_mock();

        // just a random transfer tx not related to AtomicDEX, should fail on recipient address check
        // https://nyancat.iobscan.io/#/tx?txHash=65815814E7D74832D87956144C1E84801DC94FE9A509D207A0ABC3F17775E5DF
        let random_transfer_tx_response = GetTxResponse::decode(hex::decode("0ac6020a95010a8c010a1c2f636f736d6f732e62616e6b2e763162657461312e4d736753656e64126c0a2a696161317039703230667468306c7665647634736d7733327339377079386e74657230716e7774727538122a696161316b36636d636b7875757732647a7a6b76747a7239776c7467356c3633747361746b6c71357a791a120a05756e79616e1209313030303030303030120474657374126a0a510a460a1f2f636f736d6f732e63727970746f2e736563703235366b312e5075624b657912230a2103327a4866304ead15d941dbbdf2d2563514fcc94d25e4af897a71681a02b637b212040a02080118880212150a0f0a05756e79616e120632303030303010c09a0c1a402d1c8c1e1a44bd56fe24947d6ed6cae27c6f8a46e3e9beaaad9798dc842ae4ea0c0a20f33144c8fad3490638455b65f63decdb74c347a7c97d0469f5de453fe312a41608febfba021240363538313538313445374437343833324438373935363134344331453834383031444339344645394135303944323037413041424333463137373735453544462a403041314530413143324636333646373336443646373332453632363136453642324537363331363236353734363133313245344437333637353336353645363432da055b7b226576656e7473223a5b7b2274797065223a22636f696e5f7265636569766564222c2261747472696275746573223a5b7b226b6579223a227265636569766572222c2276616c7565223a22696161316b36636d636b7875757732647a7a6b76747a7239776c7467356c3633747361746b6c71357a79227d2c7b226b6579223a22616d6f756e74222c2276616c7565223a22313030303030303030756e79616e227d5d7d2c7b2274797065223a22636f696e5f7370656e74222c2261747472696275746573223a5b7b226b6579223a227370656e646572222c2276616c7565223a22696161317039703230667468306c7665647634736d7733327339377079386e74657230716e7774727538227d2c7b226b6579223a22616d6f756e74222c2276616c7565223a22313030303030303030756e79616e227d5d7d2c7b2274797065223a226d657373616765222c2261747472696275746573223a5b7b226b6579223a22616374696f6e222c2276616c7565223a222f636f736d6f732e62616e6b2e763162657461312e4d736753656e64227d2c7b226b6579223a2273656e646572222c2276616c7565223a22696161317039703230667468306c7665647634736d7733327339377079386e74657230716e7774727538227d2c7b226b6579223a226d6f64756c65222c2276616c7565223a2262616e6b227d5d7d2c7b2274797065223a227472616e73666572222c2261747472696275746573223a5b7b226b6579223a22726563697069656e74222c2276616c7565223a22696161316b36636d636b7875757732647a7a6b76747a7239776c7467356c3633747361746b6c71357a79227d2c7b226b6579223a2273656e646572222c2276616c7565223a22696161317039703230667468306c7665647634736d7733327339377079386e74657230716e7774727538227d2c7b226b6579223a22616d6f756e74222c2276616c7565223a22313030303030303030756e79616e227d5d7d5d7d5d3ad1031a610a0d636f696e5f726563656976656412360a087265636569766572122a696161316b36636d636b7875757732647a7a6b76747a7239776c7467356c3633747361746b6c71357a7912180a06616d6f756e74120e313030303030303030756e79616e1a5d0a0a636f696e5f7370656e7412350a077370656e646572122a696161317039703230667468306c7665647634736d7733327339377079386e74657230716e777472753812180a06616d6f756e74120e313030303030303030756e79616e1a770a076d65737361676512260a06616374696f6e121c2f636f736d6f732e62616e6b2e763162657461312e4d736753656e6412340a0673656e646572122a696161317039703230667468306c7665647634736d7733327339377079386e74657230716e7774727538120e0a066d6f64756c65120462616e6b1a93010a087472616e7366657212370a09726563697069656e74122a696161316b36636d636b7875757732647a7a6b76747a7239776c7467356c3633747361746b6c71357a7912340a0673656e646572122a696161317039703230667468306c7665647634736d7733327339377079386e74657230716e777472753812180a06616d6f756e74120e313030303030303030756e79616e48c09a0c5092e5035ae0020a152f636f736d6f732e74782e763162657461312e547812c6020a95010a8c010a1c2f636f736d6f732e62616e6b2e763162657461312e4d736753656e64126c0a2a696161317039703230667468306c7665647634736d7733327339377079386e74657230716e7774727538122a696161316b36636d636b7875757732647a7a6b76747a7239776c7467356c3633747361746b6c71357a791a120a05756e79616e1209313030303030303030120474657374126a0a510a460a1f2f636f736d6f732e63727970746f2e736563703235366b312e5075624b657912230a2103327a4866304ead15d941dbbdf2d2563514fcc94d25e4af897a71681a02b637b212040a02080118880212150a0f0a05756e79616e120632303030303010c09a0c1a402d1c8c1e1a44bd56fe24947d6ed6cae27c6f8a46e3e9beaaad9798dc842ae4ea0c0a20f33144c8fad3490638455b65f63decdb74c347a7c97d0469f5de453fe36214323032322d31302d30335430363a35313a31375a6a410a027478123b0a076163635f736571122e696161317039703230667468306c7665647634736d7733327339377079386e74657230716e77747275382f32363418016a6d0a02747812670a097369676e617475726512584c52794d486870457656622b4a4a52396274624b346e7876696b626a36623671725a655933495171354f6f4d4369447a4d5554492b744e4a426a68465732583250657a62644d4e4870386c3942476e31336b552f34773d3d18016a5e0a0a636f696e5f7370656e7412370a077370656e646572122a696161317039703230667468306c7665647634736d7733327339377079386e74657230716e7774727538180112170a06616d6f756e74120b323030303030756e79616e18016a620a0d636f696e5f726563656976656412380a087265636569766572122a696161313778706676616b6d32616d67393632796c73366638347a336b656c6c3863356c396d72336676180112170a06616d6f756e74120b323030303030756e79616e18016a96010a087472616e7366657212390a09726563697069656e74122a696161313778706676616b6d32616d67393632796c73366638347a336b656c6c3863356c396d72336676180112360a0673656e646572122a696161317039703230667468306c7665647634736d7733327339377079386e74657230716e7774727538180112170a06616d6f756e74120b323030303030756e79616e18016a410a076d65737361676512360a0673656e646572122a696161317039703230667468306c7665647634736d7733327339377079386e74657230716e777472753818016a1a0a02747812140a03666565120b323030303030756e79616e18016a330a076d65737361676512280a06616374696f6e121c2f636f736d6f732e62616e6b2e763162657461312e4d736753656e6418016a610a0a636f696e5f7370656e7412370a077370656e646572122a696161317039703230667468306c7665647634736d7733327339377079386e74657230716e77747275381801121a0a06616d6f756e74120e313030303030303030756e79616e18016a650a0d636f696e5f726563656976656412380a087265636569766572122a696161316b36636d636b7875757732647a7a6b76747a7239776c7467356c3633747361746b6c71357a791801121a0a06616d6f756e74120e313030303030303030756e79616e18016a99010a087472616e7366657212390a09726563697069656e74122a696161316b36636d636b7875757732647a7a6b76747a7239776c7467356c3633747361746b6c71357a79180112360a0673656e646572122a696161317039703230667468306c7665647634736d7733327339377079386e74657230716e77747275381801121a0a06616d6f756e74120e313030303030303030756e79616e18016a410a076d65737361676512360a0673656e646572122a696161317039703230667468306c7665647634736d7733327339377079386e74657230716e777472753818016a1b0a076d65737361676512100a066d6f64756c65120462616e6b1801").unwrap().as_slice()).unwrap();
        let mock_tx = random_transfer_tx_response.tx.as_ref().unwrap().clone();
        TendermintCoin::request_tx.mock_safe(move |_, _| {
            let mock_tx = mock_tx.clone();
            MockResult::Return(Box::pin(async move { Ok(mock_tx) }))
        });
        let random_transfer_tx = TransactionEnum::CosmosTransaction(CosmosTransaction {
            data: TxRaw::decode(
                random_transfer_tx_response
                    .tx
                    .as_ref()
                    .unwrap()
                    .encode_to_vec()
                    .as_slice(),
            )
            .unwrap(),
        });

        let error = block_on(coin.validate_fee(ValidateFeeArgs {
            fee_tx: &random_transfer_tx,
            expected_sender: &[],
            dex_fee: &DexFee::Standard(invalid_amount.clone()),
            min_block_number: 0,
            uuid: &[1; 16],
        }))
        .unwrap_err()
        .into_inner();
        println!("{}", error);
        match error {
            ValidatePaymentError::WrongPaymentTx(err) => assert!(err.contains("sent to wrong address")),
            _ => panic!("Expected `WrongPaymentTx` wrong address, found {:?}", error),
        }
        TendermintCoin::request_tx.clear_mock();

        // dex fee tx sent during real swap
        // https://nyancat.iobscan.io/#/tx?txHash=8AA6B9591FE1EE93C8B89DE4F2C59B2F5D3473BD9FB5F3CFF6A5442BEDC881D7
        let dex_fee_tx_response = GetTxResponse::decode(hex::decode("0abc020a8e010a86010a1c2f636f736d6f732e62616e6b2e763162657461312e4d736753656e6412660a2a69616131647863376c64676b336e666e356b373671706c75703967397868786e7966346d6570396b7038122a696161316567307167617a37336a737676727676747a713478383233686d7a387161706c64643078347a1a0c0a05756e79616e120331303018a89bb00212670a500a460a1f2f636f736d6f732e63727970746f2e736563703235366b312e5075624b657912230a2103d4f75874e5f2a51d9d22f747ebd94da63207b08c7b023b09865051f074eb7ea412040a020801180612130a0d0a05756e79616e12043130303010a08d061a40784831c62a96658e9b0c484bbf684465788701c4fbd46c744f20f4ade3dbba1152f279c8afb118ae500ed9dc1260a8125a0f173c91ea408a3a3e0bd42b226ae012da1508c59ab0021240384141364239353931464531454539334338423839444534463243353942324635443334373342443946423546334346463641353434324245444338383144372a403041314530413143324636333646373336443646373332453632363136453642324537363331363236353734363133313245344437333637353336353645363432c8055b7b226576656e7473223a5b7b2274797065223a22636f696e5f7265636569766564222c2261747472696275746573223a5b7b226b6579223a227265636569766572222c2276616c7565223a22696161316567307167617a37336a737676727676747a713478383233686d7a387161706c64643078347a227d2c7b226b6579223a22616d6f756e74222c2276616c7565223a22313030756e79616e227d5d7d2c7b2274797065223a22636f696e5f7370656e74222c2261747472696275746573223a5b7b226b6579223a227370656e646572222c2276616c7565223a2269616131647863376c64676b336e666e356b373671706c75703967397868786e7966346d6570396b7038227d2c7b226b6579223a22616d6f756e74222c2276616c7565223a22313030756e79616e227d5d7d2c7b2274797065223a226d657373616765222c2261747472696275746573223a5b7b226b6579223a22616374696f6e222c2276616c7565223a222f636f736d6f732e62616e6b2e763162657461312e4d736753656e64227d2c7b226b6579223a2273656e646572222c2276616c7565223a2269616131647863376c64676b336e666e356b373671706c75703967397868786e7966346d6570396b7038227d2c7b226b6579223a226d6f64756c65222c2276616c7565223a2262616e6b227d5d7d2c7b2274797065223a227472616e73666572222c2261747472696275746573223a5b7b226b6579223a22726563697069656e74222c2276616c7565223a22696161316567307167617a37336a737676727676747a713478383233686d7a387161706c64643078347a227d2c7b226b6579223a2273656e646572222c2276616c7565223a2269616131647863376c64676b336e666e356b373671706c75703967397868786e7966346d6570396b7038227d2c7b226b6579223a22616d6f756e74222c2276616c7565223a22313030756e79616e227d5d7d5d7d5d3abf031a5b0a0d636f696e5f726563656976656412360a087265636569766572122a696161316567307167617a37336a737676727676747a713478383233686d7a387161706c64643078347a12120a06616d6f756e741208313030756e79616e1a570a0a636f696e5f7370656e7412350a077370656e646572122a69616131647863376c64676b336e666e356b373671706c75703967397868786e7966346d6570396b703812120a06616d6f756e741208313030756e79616e1a770a076d65737361676512260a06616374696f6e121c2f636f736d6f732e62616e6b2e763162657461312e4d736753656e6412340a0673656e646572122a69616131647863376c64676b336e666e356b373671706c75703967397868786e7966346d6570396b7038120e0a066d6f64756c65120462616e6b1a8d010a087472616e7366657212370a09726563697069656e74122a696161316567307167617a37336a737676727676747a713478383233686d7a387161706c64643078347a12340a0673656e646572122a69616131647863376c64676b336e666e356b373671706c75703967397868786e7966346d6570396b703812120a06616d6f756e741208313030756e79616e48a08d0650acdf035ad6020a152f636f736d6f732e74782e763162657461312e547812bc020a8e010a86010a1c2f636f736d6f732e62616e6b2e763162657461312e4d736753656e6412660a2a69616131647863376c64676b336e666e356b373671706c75703967397868786e7966346d6570396b7038122a696161316567307167617a37336a737676727676747a713478383233686d7a387161706c64643078347a1a0c0a05756e79616e120331303018a89bb00212670a500a460a1f2f636f736d6f732e63727970746f2e736563703235366b312e5075624b657912230a2103d4f75874e5f2a51d9d22f747ebd94da63207b08c7b023b09865051f074eb7ea412040a020801180612130a0d0a05756e79616e12043130303010a08d061a40784831c62a96658e9b0c484bbf684465788701c4fbd46c744f20f4ade3dbba1152f279c8afb118ae500ed9dc1260a8125a0f173c91ea408a3a3e0bd42b226ae06214323032322d30392d32335431313a31313a35395a6a3f0a02747812390a076163635f736571122c69616131647863376c64676b336e666e356b373671706c75703967397868786e7966346d6570396b70382f3618016a6d0a02747812670a097369676e6174757265125865456778786971575a5936624445684c763268455a5869484163543731477830547944307265506275684653386e6e4972374559726c414f32647753594b675357673858504a487151496f36506776554b794a7134413d3d18016a5c0a0a636f696e5f7370656e7412370a077370656e646572122a69616131647863376c64676b336e666e356b373671706c75703967397868786e7966346d6570396b7038180112150a06616d6f756e74120931303030756e79616e18016a600a0d636f696e5f726563656976656412380a087265636569766572122a696161313778706676616b6d32616d67393632796c73366638347a336b656c6c3863356c396d72336676180112150a06616d6f756e74120931303030756e79616e18016a94010a087472616e7366657212390a09726563697069656e74122a696161313778706676616b6d32616d67393632796c73366638347a336b656c6c3863356c396d72336676180112360a0673656e646572122a69616131647863376c64676b336e666e356b373671706c75703967397868786e7966346d6570396b7038180112150a06616d6f756e74120931303030756e79616e18016a410a076d65737361676512360a0673656e646572122a69616131647863376c64676b336e666e356b373671706c75703967397868786e7966346d6570396b703818016a180a02747812120a03666565120931303030756e79616e18016a330a076d65737361676512280a06616374696f6e121c2f636f736d6f732e62616e6b2e763162657461312e4d736753656e6418016a5b0a0a636f696e5f7370656e7412370a077370656e646572122a69616131647863376c64676b336e666e356b373671706c75703967397868786e7966346d6570396b7038180112140a06616d6f756e741208313030756e79616e18016a5f0a0d636f696e5f726563656976656412380a087265636569766572122a696161316567307167617a37336a737676727676747a713478383233686d7a387161706c64643078347a180112140a06616d6f756e741208313030756e79616e18016a93010a087472616e7366657212390a09726563697069656e74122a696161316567307167617a37336a737676727676747a713478383233686d7a387161706c64643078347a180112360a0673656e646572122a69616131647863376c64676b336e666e356b373671706c75703967397868786e7966346d6570396b7038180112140a06616d6f756e741208313030756e79616e18016a410a076d65737361676512360a0673656e646572122a69616131647863376c64676b336e666e356b373671706c75703967397868786e7966346d6570396b703818016a1b0a076d65737361676512100a066d6f64756c65120462616e6b1801").unwrap().as_slice()).unwrap();
        let mock_tx = dex_fee_tx_response.tx.as_ref().unwrap().clone();
        TendermintCoin::request_tx.mock_safe(move |_, _| {
            let mock_tx = mock_tx.clone();
            MockResult::Return(Box::pin(async move { Ok(mock_tx) }))
        });

        let pubkey = get_tx_signer_pubkey_unprefixed(dex_fee_tx_response.tx.as_ref().unwrap(), 0);
        let dex_fee_tx = TransactionEnum::CosmosTransaction(CosmosTransaction {
            data: TxRaw::decode(dex_fee_tx_response.tx.as_ref().unwrap().encode_to_vec().as_slice()).unwrap(),
        });

        let error = block_on(coin.validate_fee(ValidateFeeArgs {
            fee_tx: &dex_fee_tx,
            expected_sender: &[],
            dex_fee: &DexFee::Standard(invalid_amount),
            min_block_number: 0,
            uuid: &[1; 16],
        }))
        .unwrap_err()
        .into_inner();
        println!("{}", error);
        match error {
            ValidatePaymentError::WrongPaymentTx(err) => assert!(err.contains("Invalid amount")),
            _ => panic!("Expected `WrongPaymentTx` invalid amount, found {:?}", error),
        }

        let valid_amount: BigDecimal = "0.0001".parse().unwrap();
        // valid amount but invalid sender
        let error = block_on(coin.validate_fee(ValidateFeeArgs {
            fee_tx: &dex_fee_tx,
            expected_sender: &DEX_FEE_ADDR_RAW_PUBKEY,
            dex_fee: &DexFee::Standard(valid_amount.clone().into()),
            min_block_number: 0,
            uuid: &[1; 16],
        }))
        .unwrap_err()
        .into_inner();
        println!("{}", error);
        match error {
            ValidatePaymentError::WrongPaymentTx(err) => assert!(err.contains("Invalid sender")),
            _ => panic!("Expected `WrongPaymentTx` invalid sender, found {:?}", error),
        }

        // invalid memo
        let error = block_on(coin.validate_fee(ValidateFeeArgs {
            fee_tx: &dex_fee_tx,
            expected_sender: &pubkey,
            dex_fee: &DexFee::Standard(valid_amount.into()),
            min_block_number: 0,
            uuid: &[1; 16],
        }))
        .unwrap_err()
        .into_inner();
        println!("{}", error);
        match error {
            ValidatePaymentError::WrongPaymentTx(err) => assert!(err.contains("Invalid memo")),
            _ => panic!("Expected `WrongPaymentTx` invalid memo, found {:?}", error),
        }

        // https://nyancat.iobscan.io/#/tx?txHash=5939A9D1AF57BB828714E0C4C4D7F2AEE349BB719B0A1F25F8FBCC3BB227C5F9
        let fee_with_memo_tx_response = GetTxResponse::decode(hex::decode("0ae2020ab2010a84010a1c2f636f736d6f732e62616e6b2e763162657461312e4d736753656e6412640a2a696161316572666e6b6a736d616c6b7774766a3434716e6672326472667a6474346e396c6468306b6a76122a696161316567307167617a37336a737676727676747a713478383233686d7a387161706c64643078347a1a0a0a036e696d1203313030122463616536303131622d393831302d343731302d623738342d31653564643062336130643018dbe0bb0212690a510a460a1f2f636f736d6f732e63727970746f2e736563703235366b312e5075624b657912230a21025a37975c079a7543603fcab24e2565a4adee3cf9af8934690e103282fa40251112040a02080118a50412140a0e0a05756e79616e1205353030303010a08d061a4078295295db2e305b7b53c6b7154f1d6b1c311fd10aaf56ad96840e59f403bae045f2ca5920e7bef679eacd200d6f30eca7d3571b93dcde38c8c130e1c1d9e4c712f41508f8dfbb021240353933394139443141463537424238323837313445304334433444374632414545333439424237313942304131463235463846424343334242323237433546392a403041314530413143324636333646373336443646373332453632363136453642324537363331363236353734363133313245344437333637353336353645363432c2055b7b226576656e7473223a5b7b2274797065223a22636f696e5f7265636569766564222c2261747472696275746573223a5b7b226b6579223a227265636569766572222c2276616c7565223a22696161316567307167617a37336a737676727676747a713478383233686d7a387161706c64643078347a227d2c7b226b6579223a22616d6f756e74222c2276616c7565223a223130306e696d227d5d7d2c7b2274797065223a22636f696e5f7370656e74222c2261747472696275746573223a5b7b226b6579223a227370656e646572222c2276616c7565223a22696161316572666e6b6a736d616c6b7774766a3434716e6672326472667a6474346e396c6468306b6a76227d2c7b226b6579223a22616d6f756e74222c2276616c7565223a223130306e696d227d5d7d2c7b2274797065223a226d657373616765222c2261747472696275746573223a5b7b226b6579223a22616374696f6e222c2276616c7565223a222f636f736d6f732e62616e6b2e763162657461312e4d736753656e64227d2c7b226b6579223a2273656e646572222c2276616c7565223a22696161316572666e6b6a736d616c6b7774766a3434716e6672326472667a6474346e396c6468306b6a76227d2c7b226b6579223a226d6f64756c65222c2276616c7565223a2262616e6b227d5d7d2c7b2274797065223a227472616e73666572222c2261747472696275746573223a5b7b226b6579223a22726563697069656e74222c2276616c7565223a22696161316567307167617a37336a737676727676747a713478383233686d7a387161706c64643078347a227d2c7b226b6579223a2273656e646572222c2276616c7565223a22696161316572666e6b6a736d616c6b7774766a3434716e6672326472667a6474346e396c6468306b6a76227d2c7b226b6579223a22616d6f756e74222c2276616c7565223a223130306e696d227d5d7d5d7d5d3ab9031a590a0d636f696e5f726563656976656412360a087265636569766572122a696161316567307167617a37336a737676727676747a713478383233686d7a387161706c64643078347a12100a06616d6f756e7412063130306e696d1a550a0a636f696e5f7370656e7412350a077370656e646572122a696161316572666e6b6a736d616c6b7774766a3434716e6672326472667a6474346e396c6468306b6a7612100a06616d6f756e7412063130306e696d1a770a076d65737361676512260a06616374696f6e121c2f636f736d6f732e62616e6b2e763162657461312e4d736753656e6412340a0673656e646572122a696161316572666e6b6a736d616c6b7774766a3434716e6672326472667a6474346e396c6468306b6a76120e0a066d6f64756c65120462616e6b1a8b010a087472616e7366657212370a09726563697069656e74122a696161316567307167617a37336a737676727676747a713478383233686d7a387161706c64643078347a12340a0673656e646572122a696161316572666e6b6a736d616c6b7774766a3434716e6672326472667a6474346e396c6468306b6a7612100a06616d6f756e7412063130306e696d48a08d0650d4e1035afc020a152f636f736d6f732e74782e763162657461312e547812e2020ab2010a84010a1c2f636f736d6f732e62616e6b2e763162657461312e4d736753656e6412640a2a696161316572666e6b6a736d616c6b7774766a3434716e6672326472667a6474346e396c6468306b6a76122a696161316567307167617a37336a737676727676747a713478383233686d7a387161706c64643078347a1a0a0a036e696d1203313030122463616536303131622d393831302d343731302d623738342d31653564643062336130643018dbe0bb0212690a510a460a1f2f636f736d6f732e63727970746f2e736563703235366b312e5075624b657912230a21025a37975c079a7543603fcab24e2565a4adee3cf9af8934690e103282fa40251112040a02080118a50412140a0e0a05756e79616e1205353030303010a08d061a4078295295db2e305b7b53c6b7154f1d6b1c311fd10aaf56ad96840e59f403bae045f2ca5920e7bef679eacd200d6f30eca7d3571b93dcde38c8c130e1c1d9e4c76214323032322d31302d30345431313a33343a35355a6a410a027478123b0a076163635f736571122e696161316572666e6b6a736d616c6b7774766a3434716e6672326472667a6474346e396c6468306b6a762f35343918016a6d0a02747812670a097369676e6174757265125865436c536c6473754d4674375538613346553864617877784839454b723161746c6f514f57665144757542463873705a494f652b396e6e717a53414e627a447370394e5847355063336a6a497754446877646e6b78773d3d18016a5d0a0a636f696e5f7370656e7412370a077370656e646572122a696161316572666e6b6a736d616c6b7774766a3434716e6672326472667a6474346e396c6468306b6a76180112160a06616d6f756e74120a3530303030756e79616e18016a610a0d636f696e5f726563656976656412380a087265636569766572122a696161313778706676616b6d32616d67393632796c73366638347a336b656c6c3863356c396d72336676180112160a06616d6f756e74120a3530303030756e79616e18016a95010a087472616e7366657212390a09726563697069656e74122a696161313778706676616b6d32616d67393632796c73366638347a336b656c6c3863356c396d72336676180112360a0673656e646572122a696161316572666e6b6a736d616c6b7774766a3434716e6672326472667a6474346e396c6468306b6a76180112160a06616d6f756e74120a3530303030756e79616e18016a410a076d65737361676512360a0673656e646572122a696161316572666e6b6a736d616c6b7774766a3434716e6672326472667a6474346e396c6468306b6a7618016a190a02747812130a03666565120a3530303030756e79616e18016a330a076d65737361676512280a06616374696f6e121c2f636f736d6f732e62616e6b2e763162657461312e4d736753656e6418016a590a0a636f696e5f7370656e7412370a077370656e646572122a696161316572666e6b6a736d616c6b7774766a3434716e6672326472667a6474346e396c6468306b6a76180112120a06616d6f756e7412063130306e696d18016a5d0a0d636f696e5f726563656976656412380a087265636569766572122a696161316567307167617a37336a737676727676747a713478383233686d7a387161706c64643078347a180112120a06616d6f756e7412063130306e696d18016a91010a087472616e7366657212390a09726563697069656e74122a696161316567307167617a37336a737676727676747a713478383233686d7a387161706c64643078347a180112360a0673656e646572122a696161316572666e6b6a736d616c6b7774766a3434716e6672326472667a6474346e396c6468306b6a76180112120a06616d6f756e7412063130306e696d18016a410a076d65737361676512360a0673656e646572122a696161316572666e6b6a736d616c6b7774766a3434716e6672326472667a6474346e396c6468306b6a7618016a1b0a076d65737361676512100a066d6f64756c65120462616e6b1801").unwrap().as_slice()).unwrap();
        let mock_tx = fee_with_memo_tx_response.tx.as_ref().unwrap().clone();
        TendermintCoin::request_tx.mock_safe(move |_, _| {
            let mock_tx = mock_tx.clone();
            MockResult::Return(Box::pin(async move { Ok(mock_tx) }))
        });

        let pubkey = get_tx_signer_pubkey_unprefixed(fee_with_memo_tx_response.tx.as_ref().unwrap(), 0);
        let fee_with_memo_tx = TransactionEnum::CosmosTransaction(CosmosTransaction {
            data: TxRaw::decode(
                fee_with_memo_tx_response
                    .tx
                    .as_ref()
                    .unwrap()
                    .encode_to_vec()
                    .as_slice(),
            )
            .unwrap(),
        });

        let uuid: Uuid = "cae6011b-9810-4710-b784-1e5dd0b3a0d0".parse().unwrap();
        let dex_fee = DexFee::Standard(MmNumber::from("0.0001"));
        block_on(
            coin.validate_fee_for_denom(&fee_with_memo_tx, &pubkey, &dex_fee, 6, uuid.as_bytes(), "nim".into())
                .compat(),
        )
        .unwrap();
        TendermintCoin::request_tx.clear_mock();
    }

    #[test]
    fn validate_taker_fee_with_burn_test() {
        const NUCLEUS_TEST_SEED: &str = "nucleus test seed";

        let ctx = mm2_core::mm_ctx::MmCtxBuilder::default().into_mm_arc();
        let conf = TendermintConf {
            avg_blocktime: AVG_BLOCKTIME,
            derivation_path: None,
        };

        let key_pair = key_pair_from_seed(NUCLEUS_TEST_SEED).unwrap();
        let tendermint_pair = TendermintKeyPair::new(key_pair.private().secret, *key_pair.public());
        let activation_policy =
            TendermintActivationPolicy::with_private_key_policy(TendermintPrivKeyPolicy::Iguana(tendermint_pair));
        let nucleus_nodes = vec![RpcNode::for_test("http://localhost:26657")];
        let iris_ibc_nucleus_protocol = get_iris_ibc_nucleus_protocol();
        let iris_ibc_nucleus_denom =
            String::from("ibc/F7F28FF3C09024A0225EDBBDB207E5872D2B4EF2FB874FE47B05EF9C9A7D211C");
        let coin = block_on(TendermintCoin::init(
            &ctx,
            "NUCLEUS-TEST".to_string(),
            conf,
            iris_ibc_nucleus_protocol,
            nucleus_nodes,
            false,
            activation_policy,
            false,
        ))
        .unwrap();

        // tx from docker test (no real swaps yet)
        let fee_with_burn_tx = Tx::decode(hex::decode("0abd030a91030a212f636f736d6f732e62616e6b2e763162657461312e4d73674d756c746953656e6412eb020a770a2a6e7563316572666e6b6a736d616c6b7774766a3434716e6672326472667a6474346e396c65647736337912490a446962632f4637463238464633433039303234413032323545444242444232303745353837324432423445463246423837344645343742303545463943394137443231314312013912770a2a6e7563316567307167617a37336a737676727676747a713478383233686d7a387161706c656877326b3212490a446962632f4637463238464633433039303234413032323545444242444232303745353837324432423445463246423837344645343742303545463943394137443231314312013712770a2a6e756331797937346b393278707437367a616e6c3276363837636175393861666d70363071723564743712490a446962632f46374632384646334330393032344130323235454442424442323037453538373244324234454632464238373446453437423035454639433941374432313143120132122433656338646436352d313036342d346630362d626166332d66373265623563396230346418b50a12680a500a460a1f2f636f736d6f732e63727970746f2e736563703235366b312e5075624b657912230a21025a37975c079a7543603fcab24e2565a4adee3cf9af8934690e103282fa40251112040a020801180312140a0e0a05756e75636c1205333338383510c8d0071a40852793cb49aeaff1f895fa18a4fc0a63a5c54813fd57b3f5a2af9d0d849a04cb4abe81bc8feb4178603e1c9eed4e4464157f0bffb7cf51ef3beb80f48cd73b91").unwrap().as_slice()).unwrap();
        let mock_tx = fee_with_burn_tx.clone();
        TendermintCoin::request_tx.mock_safe(move |_, _| {
            let mock_tx = mock_tx.clone();
            MockResult::Return(Box::pin(async move { Ok(mock_tx) }))
        });

        let pubkey = get_tx_signer_pubkey_unprefixed(&fee_with_burn_tx, 0);
        let fee_with_burn_cosmos_tx = TransactionEnum::CosmosTransaction(CosmosTransaction {
            data: TxRaw::decode(fee_with_burn_tx.encode_to_vec().as_slice()).unwrap(),
        });

        let uuid: Uuid = "3ec8dd65-1064-4f06-baf3-f72eb5c9b04d".parse().unwrap();
        let dex_fee = DexFee::WithBurn {
            fee_amount: MmNumber::from("0.000007"), // Amount is 0.008, both dex and burn fees rounded down
            burn_amount: MmNumber::from("0.000002"),
            burn_destination: DexFeeBurnDestination::PreBurnAccount,
        };
        block_on(
            coin.validate_fee_for_denom(
                &fee_with_burn_cosmos_tx,
                &pubkey,
                &dex_fee,
                6,
                uuid.as_bytes(),
                iris_ibc_nucleus_denom,
            )
            .compat(),
        )
        .unwrap();
    }

    #[test]
    fn validate_payment_test() {
        let nodes = vec![RpcNode::for_test(IRIS_TESTNET_RPC_URL)];

        let protocol_conf = get_iris_protocol();

        let ctx = mm2_core::mm_ctx::MmCtxBuilder::default().into_mm_arc();

        let conf = TendermintConf {
            avg_blocktime: AVG_BLOCKTIME,
            derivation_path: None,
        };

        let key_pair = key_pair_from_seed(IRIS_TESTNET_HTLC_PAIR1_SEED).unwrap();
        let tendermint_pair = TendermintKeyPair::new(key_pair.private().secret, *key_pair.public());
        let activation_policy =
            TendermintActivationPolicy::with_private_key_policy(TendermintPrivKeyPolicy::Iguana(tendermint_pair));

        let coin = block_on(TendermintCoin::init(
            &ctx,
            "IRIS-TEST".to_string(),
            conf,
            protocol_conf,
            nodes,
            false,
            activation_policy,
            false,
        ))
        .unwrap();

        // just a random transfer tx not related to AtomicDEX, should fail because the message is not CreateHtlc
        // https://nyancat.iobscan.io/#/tx?txHash=65815814E7D74832D87956144C1E84801DC94FE9A509D207A0ABC3F17775E5DF
        let random_transfer_tx_hash = "65815814E7D74832D87956144C1E84801DC94FE9A509D207A0ABC3F17775E5DF";
        let random_transfer_tx_bytes = block_on(coin.request_tx(random_transfer_tx_hash.into()))
            .unwrap()
            .encode_to_vec();

        let input = ValidatePaymentInput {
            payment_tx: random_transfer_tx_bytes,
            time_lock_duration: 0,
            time_lock: 0,
            other_pub: Vec::new(),
            secret_hash: Vec::new(),
            amount: Default::default(),
            swap_contract_address: None,
            try_spv_proof_until: 0,
            confirmations: 0,
            unique_swap_data: Vec::new(),
            watcher_reward: None,
        };
        let validate_err = block_on(coin.validate_taker_payment(input)).unwrap_err();
        match validate_err.into_inner() {
            ValidatePaymentError::WrongPaymentTx(e) => assert!(e.contains("Incorrect CreateHtlc message")),
            unexpected => panic!("Unexpected error variant {:?}", unexpected),
        };

        // The HTLC that was already claimed or refunded should not pass the validation
        // https://nyancat.iobscan.io/#/tx?txHash=93CF377D470EB27BD6E2C5B95BFEFE99359F95B88C70D785B34D1D2C670201B9
        let claimed_htlc_tx_hash = "93CF377D470EB27BD6E2C5B95BFEFE99359F95B88C70D785B34D1D2C670201B9";
        let claimed_htlc_tx_bytes = block_on(coin.request_tx(claimed_htlc_tx_hash.into()))
            .unwrap()
            .encode_to_vec();

        let input = ValidatePaymentInput {
            payment_tx: claimed_htlc_tx_bytes,
            time_lock_duration: 20000,
            time_lock: 1664984893,
            other_pub: hex::decode("025a37975c079a7543603fcab24e2565a4adee3cf9af8934690e103282fa402511").unwrap(),
            secret_hash: hex::decode("441d0237e93677d3458e1e5a2e69f61e3622813521bf048dd56290306acdd134").unwrap(),
            amount: "0.01".parse().unwrap(),
            swap_contract_address: None,
            try_spv_proof_until: 0,
            confirmations: 0,
            unique_swap_data: Vec::new(),
            watcher_reward: None,
        };
        let validate_err = block_on(coin.validate_payment_for_denom(input, "nim".parse().unwrap(), 6)).unwrap_err();
        match validate_err.into_inner() {
            ValidatePaymentError::UnexpectedPaymentState(_) => (),
            unexpected => panic!("Unexpected error variant {:?}", unexpected),
        };
    }

    #[test]
    fn test_search_for_swap_tx_spend_spent() {
        let nodes = vec![RpcNode::for_test(IRIS_TESTNET_RPC_URL)];

        let protocol_conf = get_iris_protocol();

        let ctx = mm2_core::mm_ctx::MmCtxBuilder::default().into_mm_arc();

        let conf = TendermintConf {
            avg_blocktime: AVG_BLOCKTIME,
            derivation_path: None,
        };

        let key_pair = key_pair_from_seed(IRIS_TESTNET_HTLC_PAIR1_SEED).unwrap();
        let tendermint_pair = TendermintKeyPair::new(key_pair.private().secret, *key_pair.public());
        let activation_policy =
            TendermintActivationPolicy::with_private_key_policy(TendermintPrivKeyPolicy::Iguana(tendermint_pair));

        let coin = block_on(TendermintCoin::init(
            &ctx,
            "IRIS-TEST".to_string(),
            conf,
            protocol_conf,
            nodes,
            false,
            activation_policy,
            false,
        ))
        .unwrap();

        // https://nyancat.iobscan.io/#/tx?txHash=2DB382CE3D9953E4A94957B475B0E8A98F5B6DDB32D6BF0F6A765D949CF4A727
        let create_tx_hash = "2DB382CE3D9953E4A94957B475B0E8A98F5B6DDB32D6BF0F6A765D949CF4A727";

        let request = GetTxRequest {
            hash: create_tx_hash.into(),
        };

        let response = block_on(block_on(coin.rpc_client()).unwrap().abci_query(
            Some(ABCI_GET_TX_PATH.to_string()),
            request.encode_to_vec(),
            ABCI_REQUEST_HEIGHT,
            ABCI_REQUEST_PROVE,
        ))
        .unwrap();
        println!("{:?}", response);

        let response = GetTxResponse::decode(response.value.as_slice()).unwrap();
        let tx = response.tx.unwrap();

        println!("{:?}", tx);

        let encoded_tx = tx.encode_to_vec();

        let secret_hash = hex::decode("0C34C71EBA2A51738699F9F3D6DAFFB15BE576E8ED543203485791B5DA39D10D").unwrap();
        let input = SearchForSwapTxSpendInput {
            time_lock: 0,
            other_pub: &[],
            secret_hash: &secret_hash,
            tx: &encoded_tx,
            search_from_block: 0,
            swap_contract_address: &None,
            swap_unique_data: &[],
            watcher_reward: false,
        };

        let spend_tx = match block_on(coin.search_for_swap_tx_spend_my(input)).unwrap().unwrap() {
            FoundSwapTxSpend::Spent(tx) => tx,
            unexpected => panic!("Unexpected search_for_swap_tx_spend_my result {:?}", unexpected),
        };

        // https://nyancat.iobscan.io/#/tx?txHash=565C820C1F95556ADC251F16244AAD4E4274772F41BC13F958C9C2F89A14D137
        let expected_spend_hash = "565C820C1F95556ADC251F16244AAD4E4274772F41BC13F958C9C2F89A14D137";
        let hash = spend_tx.tx_hash_as_bytes();
        assert_eq!(hex::encode_upper(hash.0), expected_spend_hash);
    }

    #[test]
    fn test_search_for_swap_tx_spend_refunded() {
        let nodes = vec![RpcNode::for_test(IRIS_TESTNET_RPC_URL)];

        let protocol_conf = get_iris_protocol();

        let ctx = mm2_core::mm_ctx::MmCtxBuilder::default().into_mm_arc();

        let conf = TendermintConf {
            avg_blocktime: AVG_BLOCKTIME,
            derivation_path: None,
        };

        let key_pair = key_pair_from_seed(IRIS_TESTNET_HTLC_PAIR1_SEED).unwrap();
        let tendermint_pair = TendermintKeyPair::new(key_pair.private().secret, *key_pair.public());
        let activation_policy =
            TendermintActivationPolicy::with_private_key_policy(TendermintPrivKeyPolicy::Iguana(tendermint_pair));

        let coin = block_on(TendermintCoin::init(
            &ctx,
            "IRIS-TEST".to_string(),
            conf,
            protocol_conf,
            nodes,
            false,
            activation_policy,
            false,
        ))
        .unwrap();

        // https://nyancat.iobscan.io/#/tx?txHash=BD1A76F43E8E2C7A1104EE363D63455CD50C76F2BFE93B703235F0A973061297
        let create_tx_hash = "BD1A76F43E8E2C7A1104EE363D63455CD50C76F2BFE93B703235F0A973061297";

        let request = GetTxRequest {
            hash: create_tx_hash.into(),
        };

        let response = block_on(block_on(coin.rpc_client()).unwrap().abci_query(
            Some(ABCI_GET_TX_PATH.to_string()),
            request.encode_to_vec(),
            ABCI_REQUEST_HEIGHT,
            ABCI_REQUEST_PROVE,
        ))
        .unwrap();
        println!("{:?}", response);

        let response = GetTxResponse::decode(response.value.as_slice()).unwrap();
        let tx = response.tx.unwrap();

        println!("{:?}", tx);

        let encoded_tx = tx.encode_to_vec();

        let secret_hash = hex::decode("cb11cacffdfc82060aa4a9a1bb9cc094c4141b170994f7642cd54d7e7af6743e").unwrap();
        let input = SearchForSwapTxSpendInput {
            time_lock: 0,
            other_pub: &[],
            secret_hash: &secret_hash,
            tx: &encoded_tx,
            search_from_block: 0,
            swap_contract_address: &None,
            swap_unique_data: &[],
            watcher_reward: false,
        };

        match block_on(coin.search_for_swap_tx_spend_my(input)).unwrap().unwrap() {
            FoundSwapTxSpend::Refunded(tx) => {
                let expected = TransactionEnum::CosmosTransaction(CosmosTransaction { data: TxRaw::default() });
                assert_eq!(expected, tx);
            },
            unexpected => panic!("Unexpected search_for_swap_tx_spend_my result {:?}", unexpected),
        };
    }

    #[test]
    fn test_get_tx_status_code_or_none() {
        let nodes = vec![RpcNode::for_test(IRIS_TESTNET_RPC_URL)];
        let protocol_conf = get_iris_usdc_ibc_protocol();

        let conf = TendermintConf {
            avg_blocktime: AVG_BLOCKTIME,
            derivation_path: None,
        };

        let ctx = mm2_core::mm_ctx::MmCtxBuilder::default().into_mm_arc();
        let key_pair = key_pair_from_seed(IRIS_TESTNET_HTLC_PAIR1_SEED).unwrap();
        let tendermint_pair = TendermintKeyPair::new(key_pair.private().secret, *key_pair.public());
        let activation_policy =
            TendermintActivationPolicy::with_private_key_policy(TendermintPrivKeyPolicy::Iguana(tendermint_pair));

        let coin = common::block_on(TendermintCoin::init(
            &ctx,
            "USDC-IBC".to_string(),
            conf,
            protocol_conf,
            nodes,
            false,
            activation_policy,
            false,
        ))
        .unwrap();

        for succeed_tx_hash in SUCCEED_TX_HASH_SAMPLES {
            let status_code = common::block_on(coin.get_tx_status_code_or_none(succeed_tx_hash.to_string()))
                .unwrap()
                .expect("tx exists");

            assert_eq!(status_code, cosmrs::tendermint::abci::Code::Ok);
        }

        for failed_tx_hash in FAILED_TX_HASH_SAMPLES {
            let status_code = common::block_on(coin.get_tx_status_code_or_none(failed_tx_hash.to_string()))
                .unwrap()
                .expect("tx exists");

            assert_eq!(
                discriminant(&status_code),
                discriminant(&cosmrs::tendermint::abci::Code::Err(NonZeroU32::new(61).unwrap()))
            );
        }

        // Doesn't exists
        let tx_hash = "0000000000000000000000000000000000000000000000000000000000000000".to_string();
        let status_code = common::block_on(coin.get_tx_status_code_or_none(tx_hash)).unwrap();
        assert!(status_code.is_none());
    }

    #[test]
    fn test_wait_for_confirmations() {
        const CHECK_INTERVAL: u64 = 2;

        let nodes = vec![RpcNode::for_test(IRIS_TESTNET_RPC_URL)];
        let protocol_conf = get_iris_usdc_ibc_protocol();

        let conf = TendermintConf {
            avg_blocktime: AVG_BLOCKTIME,
            derivation_path: None,
        };

        let ctx = mm2_core::mm_ctx::MmCtxBuilder::default().into_mm_arc();
        let key_pair = key_pair_from_seed(IRIS_TESTNET_HTLC_PAIR1_SEED).unwrap();
        let tendermint_pair = TendermintKeyPair::new(key_pair.private().secret, *key_pair.public());
        let activation_policy =
            TendermintActivationPolicy::with_private_key_policy(TendermintPrivKeyPolicy::Iguana(tendermint_pair));

        let coin = common::block_on(TendermintCoin::init(
            &ctx,
            "USDC-IBC".to_string(),
            conf,
            protocol_conf,
            nodes,
            false,
            activation_policy,
            false,
        ))
        .unwrap();

        let wait_until = || wait_until_ms(45);

        for succeed_tx_hash in SUCCEED_TX_HASH_SAMPLES {
            let tx_bytes = block_on(coin.request_tx(succeed_tx_hash.to_string()))
                .unwrap()
                .encode_to_vec();

            let confirm_payment_input = ConfirmPaymentInput {
                payment_tx: tx_bytes,
                confirmations: 0,
                requires_nota: false,
                wait_until: wait_until(),
                check_every: CHECK_INTERVAL,
            };
            block_on(coin.wait_for_confirmations(confirm_payment_input).compat()).unwrap();
        }

        for failed_tx_hash in FAILED_TX_HASH_SAMPLES {
            let tx_bytes = block_on(coin.request_tx(failed_tx_hash.to_string()))
                .unwrap()
                .encode_to_vec();

            let confirm_payment_input = ConfirmPaymentInput {
                payment_tx: tx_bytes,
                confirmations: 0,
                requires_nota: false,
                wait_until: wait_until(),
                check_every: CHECK_INTERVAL,
            };
            block_on(coin.wait_for_confirmations(confirm_payment_input).compat()).unwrap_err();
        }
    }

    #[test]
    fn test_generate_account_id() {
        let key_pair = key_pair_from_seed("best seed").unwrap();

        let tendermint_pair = TendermintKeyPair::new(key_pair.private().secret, *key_pair.public());
        let pb = PublicKey::from_raw_secp256k1(&key_pair.public().to_bytes()).unwrap();

        let pk_activation_policy =
            TendermintActivationPolicy::with_private_key_policy(TendermintPrivKeyPolicy::Iguana(tendermint_pair));
        // Derive account id from the private key.
        let pk_account_id = pk_activation_policy.generate_account_id("cosmos").unwrap();
        assert_eq!(
            pk_account_id.to_string(),
            "cosmos1aghdjgt5gzntzqgdxdzhjfry90upmtfsy2wuwp"
        );

        let pb_activation_policy = TendermintActivationPolicy::with_public_key(pb);
        // Derive account id from the public key.
        let pb_account_id = pb_activation_policy.generate_account_id("cosmos").unwrap();
        // Public and private keys are from the same keypair, account ids must be equal.
        assert_eq!(pk_account_id, pb_account_id);
    }

    #[test]
    fn test_parse_expected_sequence_number() {
        assert_eq!(
            13,
            parse_expected_sequence_number("check_tx log: account sequence mismatch, expected 13").unwrap()
        );
        assert_eq!(
            5,
            parse_expected_sequence_number("check_tx log: account sequence mismatch, expected 5, got...").unwrap()
        );
        assert_eq!(17, parse_expected_sequence_number("account sequence mismatch, expected. check_tx log: account sequence mismatch, expected 17, got 16: incorrect account sequence, deliver_tx log...").unwrap());
        assert!(parse_expected_sequence_number("").is_err());
        assert!(parse_expected_sequence_number("check_tx log: account sequence mismatch, expected").is_err());
    }

    #[test]
    fn test_extract_big_decimal_from_dec_coin() {
        let dec_coin = DecCoin {
            denom: "".into(),
            amount: "232503485176823921544000".into(),
        };

        let expected = BigDecimal::from_str("0.232503485176823921544").unwrap();
        let actual = extract_big_decimal_from_dec_coin(&dec_coin, 6).unwrap();
        assert_eq!(expected, actual);

        let dec_coin = DecCoin {
            denom: "".into(),
            amount: "1000000000000000000000000".into(),
        };

        let expected = BigDecimal::from(1);
        let actual = extract_big_decimal_from_dec_coin(&dec_coin, 6).unwrap();
        assert_eq!(expected, actual);
    }

    #[test]
    fn test_claim_staking_rewards() {
        let nodes = vec![RpcNode::for_test(IRIS_TESTNET_RPC_URL)];
        let protocol_conf = get_iris_protocol();
        let conf = TendermintConf {
            avg_blocktime: AVG_BLOCKTIME,
            derivation_path: None,
        };

        let ctx = mm2_core::mm_ctx::MmCtxBuilder::default().into_mm_arc();
        let key_pair = key_pair_from_seed(IRIS_TESTNET_HTLC_PAIR1_SEED).unwrap();
        let tendermint_pair = TendermintKeyPair::new(key_pair.private().secret, *key_pair.public());
        let activation_policy =
            TendermintActivationPolicy::with_private_key_policy(TendermintPrivKeyPolicy::Iguana(tendermint_pair));

        let coin = block_on(TendermintCoin::init(
            &ctx,
            "IRIS-TEST".to_string(),
            conf,
            protocol_conf,
            nodes,
            false,
            activation_policy,
            false,
        ))
        .unwrap();

        let validator_address = "iva1svannhv2zaxefq83m7treg078udfk37lpjufkw";
        let memo = "test".to_owned();
        let req = ClaimRewardsPayload {
            validator_address: validator_address.to_owned(),
            fee: None,
            memo: memo.clone(),
            force: false,
        };
        let reward_amount =
            block_on(coin.get_delegation_reward_amount(&AccountId::from_str(validator_address).unwrap())).unwrap();
        let res = block_on(coin.claim_staking_rewards(req)).unwrap();

        assert_eq!(vec![validator_address], res.from);
        assert_eq!(vec![coin.account_id.to_string()], res.to);
        assert_eq!(TransactionType::ClaimDelegationRewards, res.transaction_type);
        assert_eq!(Some(memo), res.memo);
        // Rewards can increase during our tests, so round the first 4 digits.
        assert_eq!(reward_amount.round(4), res.total_amount.round(4));
        assert_eq!(reward_amount.round(4), res.received_by_me.round(4));
        // tx fee must be taken into account
        assert!(reward_amount > res.my_balance_change);
    }

    #[test]
    fn test_delegations_list() {
        let nodes = vec![RpcNode::for_test(IRIS_TESTNET_RPC_URL)];
        let protocol_conf = get_iris_protocol();
        let conf = TendermintConf {
            avg_blocktime: AVG_BLOCKTIME,
            derivation_path: None,
        };

        let ctx = mm2_core::mm_ctx::MmCtxBuilder::default().into_mm_arc();
        let key_pair = key_pair_from_seed(IRIS_TESTNET_HTLC_PAIR1_SEED).unwrap();
        let tendermint_pair = TendermintKeyPair::new(key_pair.private().secret, *key_pair.public());
        let activation_policy =
            TendermintActivationPolicy::with_private_key_policy(TendermintPrivKeyPolicy::Iguana(tendermint_pair));

        let coin = block_on(TendermintCoin::init(
            &ctx,
            "IRIS-TEST".to_string(),
            conf,
            protocol_conf,
            nodes,
            false,
            activation_policy,
            false,
        ))
        .unwrap();

        let validator_address = "iva1svannhv2zaxefq83m7treg078udfk37lpjufkw";
        let reward_amount =
            block_on(coin.get_delegation_reward_amount(&AccountId::from_str(validator_address).unwrap())).unwrap();

        let expected_list = DelegationsQueryResponse {
            delegations: vec![Delegation {
                validator_address: validator_address.to_owned(),
                delegated_amount: BigDecimal::from_str("1.98").unwrap(),
                reward_amount: reward_amount.round(4),
            }],
        };

        let mut actual_list = block_on(coin.delegations_list(PagingOptions {
            limit: 0,
            page_number: NonZeroUsize::new(1).unwrap(),
            from_uuid: None,
        }))
        .unwrap();
        for delegation in &mut actual_list.delegations {
            delegation.reward_amount = delegation.reward_amount.round(4);
        }

        assert_eq!(expected_list, actual_list);
    }
}<|MERGE_RESOLUTION|>--- conflicted
+++ resolved
@@ -35,12 +35,8 @@
 use common::executor::{AbortedError, Timer};
 use common::log::{debug, warn};
 use common::{get_utc_timestamp, now_sec, Future01CompatExt, PagingOptions, DEX_FEE_ADDR_PUBKEY};
-<<<<<<< HEAD
+use compatible_time::Duration;
 use cosmrs::bank::{MsgMultiSend, MsgSend, MultiSendIo};
-=======
-use compatible_time::Duration;
-use cosmrs::bank::MsgSend;
->>>>>>> b641d2fe
 use cosmrs::crypto::secp256k1::SigningKey;
 use cosmrs::distribution::MsgWithdrawDelegatorReward;
 use cosmrs::proto::cosmos::auth::v1beta1::{BaseAccount, QueryAccountRequest, QueryAccountResponse};
@@ -2824,7 +2820,9 @@
         let mut delegations = Vec::new();
         let selfi = self.clone();
         for response in decoded_proto.delegation_responses {
-            let Some(delegation) = response.delegation else { continue };
+            let Some(delegation) = response.delegation else {
+                continue;
+            };
             let Some(balance) = response.balance else { continue };
 
             let account_id = AccountId::from_str(&delegation.validator_address)
