--- conflicted
+++ resolved
@@ -10,13 +10,9 @@
             RawTransactionFut, RawTransactionRequest, SearchForSwapTxSpendInput, SignatureResult, SwapOps, TradeFee,
             TradePreimageFut, TradePreimageResult, TradePreimageValue, TransactionDetails, TransactionEnum,
             TransactionFut, TransactionType, TxFeeDetails, TxMarshalingErr, UnexpectedDerivationMethod,
-<<<<<<< HEAD
-            ValidateAddressResult, ValidatePaymentFut, ValidatePaymentInput, VerificationResult, WatcherOps,
-            WatcherSearchForSwapTxSpendInput, WatcherValidatePaymentInput, WithdrawError, WithdrawFut, WithdrawRequest};
-=======
             ValidateAddressResult, ValidateOtherPubKeyErr, ValidatePaymentFut, ValidatePaymentInput,
-            VerificationResult, WatcherValidatePaymentInput, WithdrawError, WithdrawFut, WithdrawRequest};
->>>>>>> 8e92b9df
+            VerificationResult, WatcherOps, WatcherSearchForSwapTxSpendInput, WatcherValidatePaymentInput,
+            WithdrawError, WithdrawFut, WithdrawRequest};
 use async_trait::async_trait;
 use bitcrypto::sha256;
 use common::{get_utc_timestamp, Future01CompatExt};
