--- conflicted
+++ resolved
@@ -1,22 +1,19 @@
 use super::htlc::{IrisHtlc, MsgCreateHtlc};
 #[cfg(not(target_arch = "wasm32"))]
 use super::tendermint_native_rpc::*;
-#[cfg(target_arch = "wasm32")] use super::tendermint_wasm_rpc::*;
+#[cfg(target_arch = "wasm32")]
+use super::tendermint_wasm_rpc::*;
 use crate::coin_errors::MyAddressError;
 use crate::tendermint::htlc::MsgClaimHtlc;
 use crate::utxo::sat_from_big_decimal;
-use crate::{big_decimal_from_sat_unsigned, BalanceError, BalanceFut, BigDecimal, CoinBalance, FeeApproxStage,
-            FoundSwapTxSpend, HistorySyncState, MarketCoinOps, MmCoin, NegotiateSwapContractAddrErr,
-            RawTransactionFut, RawTransactionRequest, SearchForSwapTxSpendInput, SignatureResult, SwapOps, TradeFee,
-            TradePreimageFut, TradePreimageResult, TradePreimageValue, TransactionDetails, TransactionEnum,
-            TransactionFut, TransactionType, TxFeeDetails, TxMarshalingErr, UnexpectedDerivationMethod,
-<<<<<<< HEAD
-            ValidateAddressResult, ValidatePaymentFut, ValidatePaymentInput, VerificationResult, WithdrawError,
-            WithdrawFut, WithdrawRequest};
-=======
-            ValidateAddressResult, ValidatePaymentInput, VerificationResult, WatcherValidatePaymentInput,
-            WithdrawError, WithdrawFut, WithdrawRequest};
->>>>>>> 67ede861
+use crate::{
+    big_decimal_from_sat_unsigned, BalanceError, BalanceFut, BigDecimal, CoinBalance, FeeApproxStage, FoundSwapTxSpend,
+    HistorySyncState, MarketCoinOps, MmCoin, NegotiateSwapContractAddrErr, RawTransactionFut, RawTransactionRequest,
+    SearchForSwapTxSpendInput, SignatureResult, SwapOps, TradeFee, TradePreimageFut, TradePreimageResult,
+    TradePreimageValue, TransactionDetails, TransactionEnum, TransactionFut, TransactionType, TxFeeDetails,
+    TxMarshalingErr, UnexpectedDerivationMethod, ValidateAddressResult, ValidatePaymentFut, ValidatePaymentInput,
+    VerificationResult, WatcherValidatePaymentInput, WithdrawError, WithdrawFut, WithdrawRequest,
+};
 use async_trait::async_trait;
 use bitcrypto::sha256;
 use common::{get_utc_timestamp, Future01CompatExt};
@@ -87,7 +84,9 @@
 impl Deref for TendermintCoin {
     type Target = TendermintCoinImpl;
 
-    fn deref(&self) -> &Self::Target { &self.0 }
+    fn deref(&self) -> &Self::Target {
+        &self.0
+    }
 }
 
 #[derive(Debug)]
@@ -115,11 +114,15 @@
 }
 
 impl From<prost::DecodeError> for TendermintCoinRpcError {
-    fn from(err: DecodeError) -> Self { TendermintCoinRpcError::Prost(err) }
+    fn from(err: DecodeError) -> Self {
+        TendermintCoinRpcError::Prost(err)
+    }
 }
 
 impl From<TendermintCoinRpcError> for WithdrawError {
-    fn from(err: TendermintCoinRpcError) -> Self { WithdrawError::Transport(err.to_string()) }
+    fn from(err: TendermintCoinRpcError) -> Self {
+        WithdrawError::Transport(err.to_string())
+    }
 }
 
 impl From<TendermintCoinRpcError> for BalanceError {
@@ -134,12 +137,16 @@
 
 #[cfg(not(target_arch = "wasm32"))]
 impl From<cosmrs::rpc::Error> for TendermintCoinRpcError {
-    fn from(err: cosmrs::rpc::Error) -> Self { TendermintCoinRpcError::PerformError(err.to_string()) }
+    fn from(err: cosmrs::rpc::Error) -> Self {
+        TendermintCoinRpcError::PerformError(err.to_string())
+    }
 }
 
 #[cfg(target_arch = "wasm32")]
 impl From<PerformError> for TendermintCoinRpcError {
-    fn from(err: PerformError) -> Self { TendermintCoinRpcError::PerformError(err.to_string()) }
+    fn from(err: PerformError) -> Self {
+        TendermintCoinRpcError::PerformError(err.to_string())
+    }
 }
 
 fn account_id_from_privkey(priv_key: &[u8], prefix: &str) -> MmResult<AccountId, TendermintInitErrorKind> {
@@ -362,7 +369,9 @@
 #[async_trait]
 #[allow(unused_variables)]
 impl MmCoin for TendermintCoin {
-    fn is_asset_chain(&self) -> bool { false }
+    fn is_asset_chain(&self) -> bool {
+        false
+    }
 
     fn withdraw(&self, req: WithdrawRequest) -> WithdrawFut {
         let coin = self.clone();
@@ -475,19 +484,33 @@
         Box::new(fut.boxed().compat())
     }
 
-    fn get_raw_transaction(&self, req: RawTransactionRequest) -> RawTransactionFut { todo!() }
-
-    fn decimals(&self) -> u8 { self.decimals }
-
-    fn convert_to_address(&self, from: &str, to_address_format: Json) -> Result<String, String> { todo!() }
-
-    fn validate_address(&self, address: &str) -> ValidateAddressResult { todo!() }
-
-    fn process_history_loop(&self, ctx: MmArc) -> Box<dyn Future<Item = (), Error = ()> + Send> { todo!() }
-
-    fn history_sync_status(&self) -> HistorySyncState { todo!() }
-
-    fn get_trade_fee(&self) -> Box<dyn Future<Item = TradeFee, Error = String> + Send> { todo!() }
+    fn get_raw_transaction(&self, req: RawTransactionRequest) -> RawTransactionFut {
+        todo!()
+    }
+
+    fn decimals(&self) -> u8 {
+        self.decimals
+    }
+
+    fn convert_to_address(&self, from: &str, to_address_format: Json) -> Result<String, String> {
+        todo!()
+    }
+
+    fn validate_address(&self, address: &str) -> ValidateAddressResult {
+        todo!()
+    }
+
+    fn process_history_loop(&self, ctx: MmArc) -> Box<dyn Future<Item = (), Error = ()> + Send> {
+        todo!()
+    }
+
+    fn history_sync_status(&self) -> HistorySyncState {
+        todo!()
+    }
+
+    fn get_trade_fee(&self) -> Box<dyn Future<Item = TradeFee, Error = String> + Send> {
+        todo!()
+    }
 
     async fn get_sender_trade_fee(
         &self,
@@ -497,7 +520,9 @@
         todo!()
     }
 
-    fn get_receiver_trade_fee(&self, stage: FeeApproxStage) -> TradePreimageFut<TradeFee> { todo!() }
+    fn get_receiver_trade_fee(&self, stage: FeeApproxStage) -> TradePreimageFut<TradeFee> {
+        todo!()
+    }
 
     async fn get_fee_to_send_taker_fee(
         &self,
@@ -507,36 +532,64 @@
         todo!()
     }
 
-    fn required_confirmations(&self) -> u64 { todo!() }
-
-    fn requires_notarization(&self) -> bool { todo!() }
-
-    fn set_required_confirmations(&self, confirmations: u64) { todo!() }
-
-    fn set_requires_notarization(&self, requires_nota: bool) { todo!() }
-
-    fn swap_contract_address(&self) -> Option<BytesJson> { todo!() }
-
-    fn mature_confirmations(&self) -> Option<u32> { None }
-
-    fn coin_protocol_info(&self) -> Vec<u8> { Vec::new() }
-
-    fn is_coin_protocol_supported(&self, info: &Option<Vec<u8>>) -> bool { true }
+    fn required_confirmations(&self) -> u64 {
+        todo!()
+    }
+
+    fn requires_notarization(&self) -> bool {
+        todo!()
+    }
+
+    fn set_required_confirmations(&self, confirmations: u64) {
+        todo!()
+    }
+
+    fn set_requires_notarization(&self, requires_nota: bool) {
+        todo!()
+    }
+
+    fn swap_contract_address(&self) -> Option<BytesJson> {
+        todo!()
+    }
+
+    fn mature_confirmations(&self) -> Option<u32> {
+        None
+    }
+
+    fn coin_protocol_info(&self) -> Vec<u8> {
+        Vec::new()
+    }
+
+    fn is_coin_protocol_supported(&self, info: &Option<Vec<u8>>) -> bool {
+        true
+    }
 }
 
 #[allow(unused_variables)]
 impl MarketCoinOps for TendermintCoin {
-    fn ticker(&self) -> &str { &self.ticker }
-
-    fn my_address(&self) -> MmResult<String, MyAddressError> { Ok(self.account_id.to_string()) }
-
-    fn get_public_key(&self) -> Result<String, MmError<UnexpectedDerivationMethod>> { todo!() }
-
-    fn sign_message_hash(&self, _message: &str) -> Option<[u8; 32]> { todo!() }
-
-    fn sign_message(&self, _message: &str) -> SignatureResult<String> { todo!() }
-
-    fn verify_message(&self, _signature: &str, _message: &str, _address: &str) -> VerificationResult<bool> { todo!() }
+    fn ticker(&self) -> &str {
+        &self.ticker
+    }
+
+    fn my_address(&self) -> MmResult<String, MyAddressError> {
+        Ok(self.account_id.to_string())
+    }
+
+    fn get_public_key(&self) -> Result<String, MmError<UnexpectedDerivationMethod>> {
+        todo!()
+    }
+
+    fn sign_message_hash(&self, _message: &str) -> Option<[u8; 32]> {
+        todo!()
+    }
+
+    fn sign_message(&self, _message: &str) -> SignatureResult<String> {
+        todo!()
+    }
+
+    fn verify_message(&self, _signature: &str, _message: &str, _address: &str) -> VerificationResult<bool> {
+        todo!()
+    }
 
     fn my_balance(&self) -> BalanceFut<CoinBalance> {
         let coin = self.clone();
@@ -554,7 +607,9 @@
         Box::new(self.my_balance().map(|coin_balance| coin_balance.spendable))
     }
 
-    fn platform_ticker(&self) -> &str { &self.ticker }
+    fn platform_ticker(&self) -> &str {
+        &self.ticker
+    }
 
     fn send_raw_tx(&self, tx: &str) -> Box<dyn Future<Item = String, Error = String> + Send> {
         let tx_bytes = try_fus!(hex::decode(tx));
@@ -617,17 +672,25 @@
         Box::new(fut.boxed().compat())
     }
 
-    fn display_priv_key(&self) -> Result<String, String> { Ok(hex::encode(&self.priv_key)) }
-
-    fn min_tx_amount(&self) -> BigDecimal { todo!() }
-
-    fn min_trading_vol(&self) -> MmNumber { todo!() }
+    fn display_priv_key(&self) -> Result<String, String> {
+        Ok(hex::encode(&self.priv_key))
+    }
+
+    fn min_tx_amount(&self) -> BigDecimal {
+        todo!()
+    }
+
+    fn min_trading_vol(&self) -> MmNumber {
+        todo!()
+    }
 }
 
 #[async_trait]
 #[allow(unused_variables)]
 impl SwapOps for TendermintCoin {
-    fn send_taker_fee(&self, fee_addr: &[u8], amount: BigDecimal, uuid: &[u8]) -> TransactionFut { todo!() }
+    fn send_taker_fee(&self, fee_addr: &[u8], amount: BigDecimal, uuid: &[u8]) -> TransactionFut {
+        todo!()
+    }
 
     fn send_maker_payment(
         &self,
@@ -728,9 +791,13 @@
         todo!()
     }
 
-    fn validate_maker_payment(&self, input: ValidatePaymentInput) -> ValidatePaymentFut<()> { todo!() }
-
-    fn validate_taker_payment(&self, input: ValidatePaymentInput) -> ValidatePaymentFut<()> { todo!() }
+    fn validate_maker_payment(&self, input: ValidatePaymentInput) -> ValidatePaymentFut<()> {
+        todo!()
+    }
+
+    fn validate_taker_payment(&self, input: ValidatePaymentInput) -> ValidatePaymentFut<()> {
+        todo!()
+    }
 
     fn watcher_validate_taker_payment(
         &self,
@@ -765,7 +832,9 @@
         todo!()
     }
 
-    fn extract_secret(&self, secret_hash: &[u8], spend_tx: &[u8]) -> Result<Vec<u8>, String> { todo!() }
+    fn extract_secret(&self, secret_hash: &[u8], spend_tx: &[u8]) -> Result<Vec<u8>, String> {
+        todo!()
+    }
 
     fn negotiate_swap_contract_addr(
         &self,
@@ -774,7 +843,9 @@
         todo!()
     }
 
-    fn derive_htlc_key_pair(&self, swap_unique_data: &[u8]) -> KeyPair { todo!() }
+    fn derive_htlc_key_pair(&self, swap_unique_data: &[u8]) -> KeyPair {
+        todo!()
+    }
 }
 
 #[cfg(test)]
