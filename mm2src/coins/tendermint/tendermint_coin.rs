use super::ethermint_account::EthermintAccount;
use super::htlc::{ClaimHtlcMsg, ClaimHtlcProto, CreateHtlcMsg, CreateHtlcProto, HtlcType, QueryHtlcRequestProto,
                  QueryHtlcResponse, TendermintHtlc, HTLC_STATE_COMPLETED, HTLC_STATE_OPEN, HTLC_STATE_REFUNDED};
use super::ibc::transfer_v1::MsgTransfer;
use super::ibc::IBC_GAS_LIMIT_DEFAULT;
use super::rpc::*;
use crate::coin_errors::{MyAddressError, ValidatePaymentError, ValidatePaymentResult};
use crate::rpc_command::tendermint::{IBCChainRegistriesResponse, IBCChainRegistriesResult, IBCChainsRequestError,
                                     IBCTransferChannel, IBCTransferChannelTag, IBCTransferChannelsRequest,
                                     IBCTransferChannelsRequestError, IBCTransferChannelsResponse,
                                     IBCTransferChannelsResult, IBCWithdrawRequest, CHAIN_REGISTRY_BRANCH,
                                     CHAIN_REGISTRY_IBC_DIR_NAME, CHAIN_REGISTRY_REPO_NAME, CHAIN_REGISTRY_REPO_OWNER};
use crate::tendermint::ibc::IBC_OUT_SOURCE_PORT;
use crate::utxo::sat_from_big_decimal;
use crate::utxo::utxo_common::big_decimal_from_sat;
use crate::{big_decimal_from_sat_unsigned, BalanceError, BalanceFut, BigDecimal, CheckIfMyPaymentSentArgs,
            CoinBalance, CoinFutSpawner, ConfirmPaymentInput, DexFee, FeeApproxStage, FoundSwapTxSpend,
            HistorySyncState, MakerSwapTakerCoin, MarketCoinOps, MmCoin, MmCoinEnum, NegotiateSwapContractAddrErr,
            PaymentInstructionArgs, PaymentInstructions, PaymentInstructionsErr, PrivKeyBuildPolicy, PrivKeyPolicy,
            PrivKeyPolicyNotAllowed, RawTransactionError, RawTransactionFut, RawTransactionRequest, RawTransactionRes,
            RawTransactionResult, RefundError, RefundPaymentArgs, RefundResult, RpcCommonOps,
            SearchForSwapTxSpendInput, SendMakerPaymentSpendPreimageInput, SendPaymentArgs, SignRawTransactionRequest,
            SignatureError, SignatureResult, SpendPaymentArgs, SwapOps, TakerSwapMakerCoin, ToBytes, TradeFee,
            TradePreimageError, TradePreimageFut, TradePreimageResult, TradePreimageValue, TransactionData,
            TransactionDetails, TransactionEnum, TransactionErr, TransactionFut, TransactionResult, TransactionType,
            TxFeeDetails, TxMarshalingErr, UnexpectedDerivationMethod, ValidateAddressResult, ValidateFeeArgs,
            ValidateInstructionsErr, ValidateOtherPubKeyErr, ValidatePaymentFut, ValidatePaymentInput,
            ValidateWatcherSpendInput, VerificationError, VerificationResult, WaitForHTLCTxSpendArgs, WatcherOps,
            WatcherReward, WatcherRewardError, WatcherSearchForSwapTxSpendInput, WatcherValidatePaymentInput,
            WatcherValidateTakerFeeInput, WithdrawError, WithdrawFee, WithdrawFrom, WithdrawFut, WithdrawRequest};
use async_std::prelude::FutureExt as AsyncStdFutureExt;
use async_trait::async_trait;
use bitcrypto::{dhash160, sha256};
use common::executor::{abortable_queue::AbortableQueue, AbortableSystem};
use common::executor::{AbortedError, Timer};
use common::log::{debug, warn};
use common::{get_utc_timestamp, now_sec, Future01CompatExt, DEX_FEE_ADDR_PUBKEY};
use cosmrs::bank::MsgSend;
use cosmrs::crypto::secp256k1::SigningKey;
use cosmrs::proto::cosmos::auth::v1beta1::{BaseAccount, QueryAccountRequest, QueryAccountResponse};
use cosmrs::proto::cosmos::bank::v1beta1::{MsgSend as MsgSendProto, QueryBalanceRequest, QueryBalanceResponse};
use cosmrs::proto::cosmos::base::tendermint::v1beta1::{GetBlockByHeightRequest, GetBlockByHeightResponse,
                                                       GetLatestBlockRequest, GetLatestBlockResponse};
use cosmrs::proto::cosmos::base::v1beta1::Coin as CoinProto;
use cosmrs::proto::cosmos::tx::v1beta1::{GetTxRequest, GetTxResponse, GetTxsEventRequest, GetTxsEventResponse,
                                         SimulateRequest, SimulateResponse, Tx, TxBody, TxRaw};
use cosmrs::proto::prost::{DecodeError, Message};
use cosmrs::tendermint::block::Height;
use cosmrs::tendermint::chain::Id as ChainId;
use cosmrs::tendermint::PublicKey;
use cosmrs::tx::{self, Fee, Msg, Raw, SignDoc, SignerInfo};
use cosmrs::{AccountId, Any, Coin, Denom, ErrorReport};
use crypto::privkey::key_pair_from_secret;
use crypto::{Secp256k1Secret, StandardHDCoinAddress, StandardHDPathToCoin};
use derive_more::Display;
use futures::future::try_join_all;
use futures::lock::Mutex as AsyncMutex;
use futures::{FutureExt, TryFutureExt};
use futures01::Future;
use hex::FromHexError;
use instant::Duration;
use itertools::Itertools;
use keys::{KeyPair, Public};
use mm2_core::mm_ctx::{MmArc, MmWeak};
use mm2_err_handle::prelude::*;
use mm2_git::{FileMetadata, GitController, GithubClient, RepositoryOperations, GITHUB_API_URI};
use mm2_number::MmNumber;
use parking_lot::Mutex as PaMutex;
use primitives::hash::H256;
use rpc::v1::types::Bytes as BytesJson;
use serde_json::{self as json, Value as Json};
use std::collections::HashMap;
use std::convert::TryFrom;
use std::io;
use std::num::NonZeroU32;
use std::ops::Deref;
use std::str::FromStr;
use std::sync::{Arc, Mutex};
use uuid::Uuid;

// ABCI Request Paths
const ABCI_GET_LATEST_BLOCK_PATH: &str = "/cosmos.base.tendermint.v1beta1.Service/GetLatestBlock";
const ABCI_GET_BLOCK_BY_HEIGHT_PATH: &str = "/cosmos.base.tendermint.v1beta1.Service/GetBlockByHeight";
const ABCI_SIMULATE_TX_PATH: &str = "/cosmos.tx.v1beta1.Service/Simulate";
const ABCI_QUERY_ACCOUNT_PATH: &str = "/cosmos.auth.v1beta1.Query/Account";
const ABCI_QUERY_BALANCE_PATH: &str = "/cosmos.bank.v1beta1.Query/Balance";
const ABCI_GET_TX_PATH: &str = "/cosmos.tx.v1beta1.Service/GetTx";
const ABCI_GET_TXS_EVENT_PATH: &str = "/cosmos.tx.v1beta1.Service/GetTxsEvent";

pub(crate) const MIN_TX_SATOSHIS: i64 = 1;

// ABCI Request Defaults
const ABCI_REQUEST_HEIGHT: Option<Height> = None;
const ABCI_REQUEST_PROVE: bool = false;

/// 0.25 is good average gas price on atom and iris
const DEFAULT_GAS_PRICE: f64 = 0.25;
pub(super) const TIMEOUT_HEIGHT_DELTA: u64 = 100;
pub const GAS_LIMIT_DEFAULT: u64 = 125_000;
pub const GAS_WANTED_BASE_VALUE: f64 = 50_000.;
pub(crate) const TX_DEFAULT_MEMO: &str = "";

// https://github.com/irisnet/irismod/blob/5016c1be6fdbcffc319943f33713f4a057622f0a/modules/htlc/types/validation.go#L19-L22
const MAX_TIME_LOCK: i64 = 34560;
const MIN_TIME_LOCK: i64 = 50;

const ACCOUNT_SEQUENCE_ERR: &str = "incorrect account sequence";

type TendermintPrivKeyPolicy = PrivKeyPolicy<TendermintKeyPair>;

pub struct TendermintKeyPair {
    private_key_secret: Secp256k1Secret,
    public_key: Public,
}

impl TendermintKeyPair {
    fn new(private_key_secret: Secp256k1Secret, public_key: Public) -> Self {
        Self {
            private_key_secret,
            public_key,
        }
    }
}

#[async_trait]
pub trait TendermintCommons {
    fn platform_denom(&self) -> &Denom;

    fn set_history_sync_state(&self, new_state: HistorySyncState);

    async fn get_block_timestamp(&self, block: i64) -> MmResult<Option<u64>, TendermintCoinRpcError>;

    async fn all_balances(&self) -> MmResult<AllBalancesResult, TendermintCoinRpcError>;

    async fn rpc_client(&self) -> MmResult<HttpClient, TendermintCoinRpcError>;
}

#[derive(Clone, Debug, PartialEq, Serialize, Deserialize)]
pub struct TendermintFeeDetails {
    pub coin: String,
    pub amount: BigDecimal,
    #[serde(skip)]
    pub uamount: u64,
    pub gas_limit: u64,
}

#[derive(Clone, Debug, Deserialize, Serialize)]
pub struct TendermintProtocolInfo {
    decimals: u8,
    denom: String,
    pub account_prefix: String,
    chain_id: String,
    gas_price: Option<f64>,
    chain_registry_name: Option<String>,
}

#[derive(Clone)]
pub struct ActivatedTokenInfo {
    pub(crate) decimals: u8,
    pub ticker: String,
}

pub struct TendermintConf {
    avg_blocktime: u8,
    /// Derivation path of the coin.
    /// This derivation path consists of `purpose` and `coin_type` only
    /// where the full `BIP44` address has the following structure:
    /// `m/purpose'/coin_type'/account'/change/address_index`.
    derivation_path: Option<StandardHDPathToCoin>,
}

impl TendermintConf {
    pub fn try_from_json(ticker: &str, conf: &Json) -> MmResult<Self, TendermintInitError> {
        let avg_blocktime = conf.get("avg_blocktime").or_mm_err(|| TendermintInitError {
            ticker: ticker.to_string(),
            kind: TendermintInitErrorKind::AvgBlockTimeMissing,
        })?;

        let avg_blocktime = avg_blocktime.as_i64().or_mm_err(|| TendermintInitError {
            ticker: ticker.to_string(),
            kind: TendermintInitErrorKind::AvgBlockTimeInvalid,
        })?;

        let avg_blocktime = u8::try_from(avg_blocktime).map_to_mm(|_| TendermintInitError {
            ticker: ticker.to_string(),
            kind: TendermintInitErrorKind::AvgBlockTimeInvalid,
        })?;

        let derivation_path = json::from_value(conf["derivation_path"].clone()).map_to_mm(|e| TendermintInitError {
            ticker: ticker.to_string(),
            kind: TendermintInitErrorKind::ErrorDeserializingDerivationPath(e.to_string()),
        })?;

        Ok(TendermintConf {
            avg_blocktime,
            derivation_path,
        })
    }
}

pub enum TendermintActivationPolicy {
    PrivateKey(PrivKeyPolicy<TendermintKeyPair>),
    PublicKey(PublicKey),
}

impl TendermintActivationPolicy {
    pub fn with_private_key_policy(private_key_policy: PrivKeyPolicy<TendermintKeyPair>) -> Self {
        Self::PrivateKey(private_key_policy)
    }

    pub fn with_public_key(account_public_key: PublicKey) -> Self { Self::PublicKey(account_public_key) }

    fn generate_account_id(&self, account_prefix: &str) -> Result<AccountId, ErrorReport> {
        match self {
            Self::PrivateKey(priv_key_policy) => {
                let pk = priv_key_policy.activated_key().ok_or_else(|| {
                    ErrorReport::new(io::Error::new(io::ErrorKind::NotFound, "Activated key not found"))
                })?;

                Ok(
                    account_id_from_privkey(pk.private_key_secret.as_slice(), account_prefix)
                        .map_err(|e| ErrorReport::new(io::Error::new(io::ErrorKind::InvalidData, e.to_string())))?,
                )
            },

            Self::PublicKey(account_public_key) => {
                account_id_from_raw_pubkey(account_prefix, &account_public_key.to_bytes())
            },
        }
    }

    fn public_key(&self) -> Result<PublicKey, io::Error> {
        match self {
            Self::PrivateKey(private_key_policy) => match private_key_policy {
                PrivKeyPolicy::Iguana(pair) => PublicKey::from_raw_secp256k1(&pair.public_key.to_bytes())
                    .ok_or_else(|| io::Error::new(io::ErrorKind::InvalidData, "Couldn't generate public key")),

                PrivKeyPolicy::HDWallet { activated_key, .. } => {
                    PublicKey::from_raw_secp256k1(&activated_key.public_key.to_bytes())
                        .ok_or_else(|| io::Error::new(io::ErrorKind::InvalidData, "Couldn't generate public key"))
                },

                PrivKeyPolicy::Trezor => Err(io::Error::new(
                    io::ErrorKind::Unsupported,
                    "Trezor is not supported yet!",
                )),

                #[cfg(target_arch = "wasm32")]
                PrivKeyPolicy::Metamask(_) => unreachable!(),
            },
            Self::PublicKey(account_public_key) => Ok(*account_public_key),
        }
    }

    pub(crate) fn activated_key_or_err(&self) -> Result<&Secp256k1Secret, MmError<PrivKeyPolicyNotAllowed>> {
        match self {
            Self::PrivateKey(private_key) => Ok(private_key.activated_key_or_err()?.private_key_secret.as_ref()),
            Self::PublicKey(_) => MmError::err(PrivKeyPolicyNotAllowed::UnsupportedMethod(
                "`activated_key_or_err` is not supported for pubkey-only activations".to_string(),
            )),
        }
    }

    pub(crate) fn hd_wallet_derived_priv_key_or_err(
        &self,
        path_to_address: &StandardHDCoinAddress,
    ) -> Result<Secp256k1Secret, MmError<PrivKeyPolicyNotAllowed>> {
        match self {
            Self::PrivateKey(pair) => pair.hd_wallet_derived_priv_key_or_err(path_to_address),
            Self::PublicKey(_) => MmError::err(PrivKeyPolicyNotAllowed::UnsupportedMethod(
                "`hd_wallet_derived_priv_key_or_err` is not supported for pubkey-only activations".to_string(),
            )),
        }
    }
}

struct TendermintRpcClient(AsyncMutex<TendermintRpcClientImpl>);

struct TendermintRpcClientImpl {
    rpc_clients: Vec<HttpClient>,
}

#[async_trait]
impl RpcCommonOps for TendermintCoin {
    type RpcClient = HttpClient;
    type Error = TendermintCoinRpcError;

    async fn get_live_client(&self) -> Result<Self::RpcClient, Self::Error> {
        let mut client_impl = self.client.0.lock().await;
        // try to find first live client
        for (i, client) in client_impl.rpc_clients.clone().into_iter().enumerate() {
            match client.perform(HealthRequest).timeout(Duration::from_secs(15)).await {
                Ok(Ok(_)) => {
                    // Bring the live client to the front of rpc_clients
                    client_impl.rpc_clients.rotate_left(i);
                    return Ok(client);
                },
                Ok(Err(rpc_error)) => {
                    debug!("Could not perform healthcheck on: {:?}. Error: {}", &client, rpc_error);
                },
                Err(timeout_error) => {
                    debug!("Healthcheck timeout exceed on: {:?}. Error: {}", &client, timeout_error);
                },
            };
        }
        return Err(TendermintCoinRpcError::RpcClientError(
            "All the current rpc nodes are unavailable.".to_string(),
        ));
    }
}

pub struct TendermintCoinImpl {
    ticker: String,
    /// As seconds
    avg_blocktime: u8,
    /// My address
    pub account_id: AccountId,
    pub(super) account_prefix: String,
    pub(super) activation_policy: TendermintActivationPolicy,
    pub(crate) decimals: u8,
    pub(super) denom: Denom,
    chain_id: ChainId,
    gas_price: Option<f64>,
    pub tokens_info: PaMutex<HashMap<String, ActivatedTokenInfo>>,
    /// This spawner is used to spawn coin's related futures that should be aborted on coin deactivation
    /// or on [`MmArc::stop`].
    pub(super) abortable_system: AbortableQueue,
    pub(crate) history_sync_state: Mutex<HistorySyncState>,
    client: TendermintRpcClient,
    chain_registry_name: Option<String>,
    pub(crate) ctx: MmWeak,
}

#[derive(Clone)]
pub struct TendermintCoin(Arc<TendermintCoinImpl>);

impl Deref for TendermintCoin {
    type Target = TendermintCoinImpl;

    fn deref(&self) -> &Self::Target { &self.0 }
}

#[derive(Debug)]
pub struct TendermintInitError {
    pub ticker: String,
    pub kind: TendermintInitErrorKind,
}

#[derive(Display, Debug)]
pub enum TendermintInitErrorKind {
    Internal(String),
    InvalidPrivKey(String),
    CouldNotGenerateAccountId(String),
    EmptyRpcUrls,
    RpcClientInitError(String),
    InvalidChainId(String),
    InvalidDenom(String),
    #[display(fmt = "'derivation_path' field is not found in config")]
    DerivationPathIsNotSet,
    #[display(fmt = "'account' field is not found in config")]
    AccountIsNotSet,
    #[display(fmt = "'address_index' field is not found in config")]
    AddressIndexIsNotSet,
    #[display(fmt = "Error deserializing 'derivation_path': {}", _0)]
    ErrorDeserializingDerivationPath(String),
    #[display(fmt = "Error deserializing 'path_to_address': {}", _0)]
    ErrorDeserializingPathToAddress(String),
    PrivKeyPolicyNotAllowed(PrivKeyPolicyNotAllowed),
    RpcError(String),
    #[display(fmt = "avg_blocktime is missing in coin configuration")]
    AvgBlockTimeMissing,
    #[display(fmt = "avg_blocktime must be in-between '0' and '255'.")]
    AvgBlockTimeInvalid,
    BalanceStreamInitError(String),
    #[display(fmt = "Watcher features can not be used with pubkey-only activation policy.")]
    CantUseWatchersWithPubkeyPolicy,
}

#[derive(Display, Debug, Serialize, SerializeErrorType)]
#[serde(tag = "error_type", content = "error_data")]
pub enum TendermintCoinRpcError {
    Prost(String),
    InvalidResponse(String),
    PerformError(String),
    RpcClientError(String),
    InternalError(String),
    #[display(fmt = "Account type '{}' is not supported for HTLCs", prefix)]
    UnexpectedAccountType {
        prefix: String,
    },
}

impl From<DecodeError> for TendermintCoinRpcError {
    fn from(err: DecodeError) -> Self { TendermintCoinRpcError::Prost(err.to_string()) }
}

impl From<PrivKeyPolicyNotAllowed> for TendermintCoinRpcError {
    fn from(err: PrivKeyPolicyNotAllowed) -> Self { TendermintCoinRpcError::InternalError(err.to_string()) }
}

impl From<TendermintCoinRpcError> for WithdrawError {
    fn from(err: TendermintCoinRpcError) -> Self { WithdrawError::Transport(err.to_string()) }
}

impl From<TendermintCoinRpcError> for BalanceError {
    fn from(err: TendermintCoinRpcError) -> Self {
        match err {
            TendermintCoinRpcError::InvalidResponse(e) => BalanceError::InvalidResponse(e),
            TendermintCoinRpcError::Prost(e) => BalanceError::InvalidResponse(e),
            TendermintCoinRpcError::PerformError(e) => BalanceError::Transport(e),
            TendermintCoinRpcError::RpcClientError(e) => BalanceError::Transport(e),
            TendermintCoinRpcError::InternalError(e) => BalanceError::Internal(e),
            TendermintCoinRpcError::UnexpectedAccountType { prefix } => {
                BalanceError::Internal(format!("Account type '{prefix}' is not supported for HTLCs"))
            },
        }
    }
}

impl From<TendermintCoinRpcError> for ValidatePaymentError {
    fn from(err: TendermintCoinRpcError) -> Self {
        match err {
            TendermintCoinRpcError::InvalidResponse(e) => ValidatePaymentError::InvalidRpcResponse(e),
            TendermintCoinRpcError::Prost(e) => ValidatePaymentError::InvalidRpcResponse(e),
            TendermintCoinRpcError::PerformError(e) => ValidatePaymentError::Transport(e),
            TendermintCoinRpcError::RpcClientError(e) => ValidatePaymentError::Transport(e),
            TendermintCoinRpcError::InternalError(e) => ValidatePaymentError::InternalError(e),
            TendermintCoinRpcError::UnexpectedAccountType { prefix } => {
                ValidatePaymentError::InvalidParameter(format!("Account type '{prefix}' is not supported for HTLCs"))
            },
        }
    }
}

impl From<TendermintCoinRpcError> for TradePreimageError {
    fn from(err: TendermintCoinRpcError) -> Self { TradePreimageError::Transport(err.to_string()) }
}

#[cfg(not(target_arch = "wasm32"))]
impl From<tendermint_rpc::Error> for TendermintCoinRpcError {
    fn from(err: tendermint_rpc::Error) -> Self { TendermintCoinRpcError::PerformError(err.to_string()) }
}

#[cfg(target_arch = "wasm32")]
impl From<PerformError> for TendermintCoinRpcError {
    fn from(err: PerformError) -> Self { TendermintCoinRpcError::PerformError(err.to_string()) }
}

impl From<TendermintCoinRpcError> for RawTransactionError {
    fn from(err: TendermintCoinRpcError) -> Self { RawTransactionError::Transport(err.to_string()) }
}

#[derive(Clone, Debug, PartialEq)]
pub struct CosmosTransaction {
    pub data: cosmrs::proto::cosmos::tx::v1beta1::TxRaw,
}

impl crate::Transaction for CosmosTransaction {
    fn tx_hex(&self) -> Vec<u8> { self.data.encode_to_vec() }

    fn tx_hash(&self) -> BytesJson {
        let bytes = self.data.encode_to_vec();
        let hash = sha256(&bytes);
        hash.to_vec().into()
    }
}

pub(crate) fn account_id_from_privkey(priv_key: &[u8], prefix: &str) -> MmResult<AccountId, TendermintInitErrorKind> {
    let signing_key =
        SigningKey::from_slice(priv_key).map_to_mm(|e| TendermintInitErrorKind::InvalidPrivKey(e.to_string()))?;

    signing_key
        .public_key()
        .account_id(prefix)
        .map_to_mm(|e| TendermintInitErrorKind::CouldNotGenerateAccountId(e.to_string()))
}

#[derive(Display, Debug)]
pub enum AccountIdFromPubkeyHexErr {
    InvalidHexString(FromHexError),
    CouldNotCreateAccountId(ErrorReport),
}

impl From<FromHexError> for AccountIdFromPubkeyHexErr {
    fn from(err: FromHexError) -> Self { AccountIdFromPubkeyHexErr::InvalidHexString(err) }
}

impl From<ErrorReport> for AccountIdFromPubkeyHexErr {
    fn from(err: ErrorReport) -> Self { AccountIdFromPubkeyHexErr::CouldNotCreateAccountId(err) }
}

pub fn account_id_from_pubkey_hex(prefix: &str, pubkey: &str) -> Result<AccountId, AccountIdFromPubkeyHexErr> {
    let pubkey_bytes = hex::decode(pubkey)?;
    Ok(account_id_from_raw_pubkey(prefix, &pubkey_bytes)?)
}

pub fn account_id_from_raw_pubkey(prefix: &str, pubkey: &[u8]) -> Result<AccountId, ErrorReport> {
    let pubkey_hash = dhash160(pubkey);
    AccountId::new(prefix, pubkey_hash.as_slice())
}

#[derive(Debug, Clone, PartialEq)]
pub struct AllBalancesResult {
    pub platform_balance: BigDecimal,
    pub tokens_balances: HashMap<String, BigDecimal>,
}

#[derive(Debug, Display)]
enum SearchForSwapTxSpendErr {
    Cosmrs(ErrorReport),
    Rpc(TendermintCoinRpcError),
    TxMessagesEmpty,
    ClaimHtlcTxNotFound,
    UnexpectedHtlcState(i32),
    #[display(fmt = "Account type '{}' is not supported for HTLCs", prefix)]
    UnexpectedAccountType {
        prefix: String,
    },
    Proto(DecodeError),
}

impl From<ErrorReport> for SearchForSwapTxSpendErr {
    fn from(e: ErrorReport) -> Self { SearchForSwapTxSpendErr::Cosmrs(e) }
}

impl From<TendermintCoinRpcError> for SearchForSwapTxSpendErr {
    fn from(e: TendermintCoinRpcError) -> Self { SearchForSwapTxSpendErr::Rpc(e) }
}

impl From<DecodeError> for SearchForSwapTxSpendErr {
    fn from(e: DecodeError) -> Self { SearchForSwapTxSpendErr::Proto(e) }
}

#[async_trait]
impl TendermintCommons for TendermintCoin {
    fn platform_denom(&self) -> &Denom { &self.denom }

    fn set_history_sync_state(&self, new_state: HistorySyncState) {
        *self.history_sync_state.lock().unwrap() = new_state;
    }

    async fn get_block_timestamp(&self, block: i64) -> MmResult<Option<u64>, TendermintCoinRpcError> {
        let block_response = self.get_block_by_height(block).await?;
        let block_header = some_or_return_ok_none!(some_or_return_ok_none!(block_response.block).header);
        let timestamp = some_or_return_ok_none!(block_header.time);

        Ok(u64::try_from(timestamp.seconds).ok())
    }

    async fn all_balances(&self) -> MmResult<AllBalancesResult, TendermintCoinRpcError> {
        let platform_balance_denom = self
            .account_balance_for_denom(&self.account_id, self.denom.to_string())
            .await?;
        let platform_balance = big_decimal_from_sat_unsigned(platform_balance_denom, self.decimals);
        let ibc_assets_info = self.tokens_info.lock().clone();

        let mut requests = Vec::new();
        for (denom, info) in ibc_assets_info {
            let fut = async move {
                let balance_denom = self
                    .account_balance_for_denom(&self.account_id, denom)
                    .await
                    .map_err(|e| e.into_inner())?;
                let balance_decimal = big_decimal_from_sat_unsigned(balance_denom, info.decimals);
                Ok::<_, TendermintCoinRpcError>((info.ticker, balance_decimal))
            };
            requests.push(fut);
        }
        let tokens_balances = try_join_all(requests).await?.into_iter().collect();

        Ok(AllBalancesResult {
            platform_balance,
            tokens_balances,
        })
    }

    #[inline(always)]
    async fn rpc_client(&self) -> MmResult<HttpClient, TendermintCoinRpcError> {
        self.get_live_client().await.map_to_mm(|e| e)
    }
}

impl TendermintCoin {
    pub async fn init(
        ctx: &MmArc,
        ticker: String,
        conf: TendermintConf,
        protocol_info: TendermintProtocolInfo,
        rpc_urls: Vec<String>,
        tx_history: bool,
        activation_policy: TendermintActivationPolicy,
    ) -> MmResult<Self, TendermintInitError> {
        if rpc_urls.is_empty() {
            return MmError::err(TendermintInitError {
                ticker,
                kind: TendermintInitErrorKind::EmptyRpcUrls,
            });
        }

        let account_id = activation_policy
            .generate_account_id(&protocol_info.account_prefix)
            .map_to_mm(|e| TendermintInitError {
                ticker: ticker.clone(),
                kind: TendermintInitErrorKind::CouldNotGenerateAccountId(e.to_string()),
            })?;

        let rpc_clients = clients_from_urls(rpc_urls.as_ref()).mm_err(|kind| TendermintInitError {
            ticker: ticker.clone(),
            kind,
        })?;

        let client_impl = TendermintRpcClientImpl { rpc_clients };

        let chain_id = ChainId::try_from(protocol_info.chain_id).map_to_mm(|e| TendermintInitError {
            ticker: ticker.clone(),
            kind: TendermintInitErrorKind::InvalidChainId(e.to_string()),
        })?;

        let denom = Denom::from_str(&protocol_info.denom).map_to_mm(|e| TendermintInitError {
            ticker: ticker.clone(),
            kind: TendermintInitErrorKind::InvalidDenom(e.to_string()),
        })?;

        let history_sync_state = if tx_history {
            HistorySyncState::NotStarted
        } else {
            HistorySyncState::NotEnabled
        };

        // Create an abortable system linked to the `MmCtx` so if the context is stopped via `MmArc::stop`,
        // all spawned futures related to `TendermintCoin` will be aborted as well.
        let abortable_system = ctx
            .abortable_system
            .create_subsystem()
            .map_to_mm(|e| TendermintInitError {
                ticker: ticker.clone(),
                kind: TendermintInitErrorKind::Internal(e.to_string()),
            })?;

        Ok(TendermintCoin(Arc::new(TendermintCoinImpl {
            ticker,
            account_id,
            account_prefix: protocol_info.account_prefix,
            activation_policy,
            decimals: protocol_info.decimals,
            denom,
            chain_id,
            gas_price: protocol_info.gas_price,
            avg_blocktime: conf.avg_blocktime,
            tokens_info: PaMutex::new(HashMap::new()),
            abortable_system,
            history_sync_state: Mutex::new(history_sync_state),
            client: TendermintRpcClient(AsyncMutex::new(client_impl)),
            chain_registry_name: protocol_info.chain_registry_name,
            ctx: ctx.weak(),
        })))
    }

    pub fn ibc_withdraw(&self, req: IBCWithdrawRequest) -> WithdrawFut {
        let coin = self.clone();
        let fut = async move {
            let to_address =
                AccountId::from_str(&req.to).map_to_mm(|e| WithdrawError::InvalidAddress(e.to_string()))?;

            let (account_id, maybe_pk) = coin.account_id_and_pk_for_withdraw(req.from)?;

            let (balance_denom, balance_dec) = coin
                .get_balance_as_unsigned_and_decimal(&account_id, &coin.denom, coin.decimals())
                .await?;

            let (amount_denom, amount_dec) = if req.max {
                let amount_denom = balance_denom;
                (amount_denom, big_decimal_from_sat_unsigned(amount_denom, coin.decimals))
            } else {
                (sat_from_big_decimal(&req.amount, coin.decimals)?, req.amount.clone())
            };

            if !coin.is_tx_amount_enough(coin.decimals, &amount_dec) {
                return MmError::err(WithdrawError::AmountTooLow {
                    amount: amount_dec,
                    threshold: coin.min_tx_amount(),
                });
            }

            let received_by_me = if to_address == account_id {
                amount_dec
            } else {
                BigDecimal::default()
            };

            let memo = req.memo.unwrap_or_else(|| TX_DEFAULT_MEMO.into());

            let msg_transfer = MsgTransfer::new_with_default_timeout(
                req.ibc_source_channel.clone(),
                account_id.clone(),
                to_address.clone(),
                Coin {
                    denom: coin.denom.clone(),
                    amount: amount_denom.into(),
                },
            )
            .to_any()
            .map_to_mm(|e| WithdrawError::InternalError(e.to_string()))?;

            let current_block = coin
                .current_block()
                .compat()
                .await
                .map_to_mm(WithdrawError::Transport)?;

            let timeout_height = current_block + TIMEOUT_HEIGHT_DELTA;

            let (_, gas_limit) = coin.gas_info_for_withdraw(&req.fee, IBC_GAS_LIMIT_DEFAULT);

            let fee_amount_u64 = coin
                .calculate_account_fee_amount_as_u64(msg_transfer.clone(), timeout_height, memo.clone(), req.fee)
                .await?;
            let fee_amount_dec = big_decimal_from_sat_unsigned(fee_amount_u64, coin.decimals());

            let fee_amount = Coin {
                denom: coin.denom.clone(),
                amount: fee_amount_u64.into(),
            };

            let fee = Fee::from_amount_and_gas(fee_amount, gas_limit);

            let (amount_denom, total_amount) = if req.max {
                if balance_denom < fee_amount_u64 {
                    return MmError::err(WithdrawError::NotSufficientBalance {
                        coin: coin.ticker.clone(),
                        available: balance_dec,
                        required: fee_amount_dec,
                    });
                }
                let amount_denom = balance_denom - fee_amount_u64;
                (amount_denom, balance_dec)
            } else {
                let total = &req.amount + &fee_amount_dec;
                if balance_dec < total {
                    return MmError::err(WithdrawError::NotSufficientBalance {
                        coin: coin.ticker.clone(),
                        available: balance_dec,
                        required: total,
                    });
                }

                (sat_from_big_decimal(&req.amount, coin.decimals)?, total)
            };

            let msg_transfer = MsgTransfer::new_with_default_timeout(
                req.ibc_source_channel.clone(),
                account_id.clone(),
                to_address.clone(),
                Coin {
                    denom: coin.denom.clone(),
                    amount: amount_denom.into(),
                },
            )
            .to_any()
            .map_to_mm(|e| WithdrawError::InternalError(e.to_string()))?;

            let account_info = coin.account_info(&account_id).await?;

            let tx = coin
                .any_to_transaction_data(maybe_pk, msg_transfer, account_info, fee, timeout_height, memo.clone())
                .map_to_mm(|e| WithdrawError::InternalError(e.to_string()))?;

            let internal_id = {
                let hex_vec = tx.tx_hex().cloned().unwrap_or_default().to_vec();
                sha256(&hex_vec).to_vec().into()
            };

            Ok(TransactionDetails {
                tx,
                from: vec![account_id.to_string()],
                to: vec![req.to],
                my_balance_change: &received_by_me - &total_amount,
                spent_by_me: total_amount.clone(),
                total_amount,
                received_by_me,
                block_height: 0,
                timestamp: 0,
                fee_details: Some(TxFeeDetails::Tendermint(TendermintFeeDetails {
                    coin: coin.ticker.clone(),
                    amount: fee_amount_dec,
                    uamount: fee_amount_u64,
                    gas_limit,
                })),
                coin: coin.ticker.to_string(),
                internal_id,
                kmd_rewards: None,
                transaction_type: TransactionType::default(),
                memo: Some(memo),
            })
        };
        Box::new(fut.boxed().compat())
    }

    pub async fn get_ibc_transfer_channels(&self, req: IBCTransferChannelsRequest) -> IBCTransferChannelsResult {
        #[derive(Deserialize)]
        struct ChainRegistry {
            channels: Vec<IbcChannel>,
        }

        #[derive(Deserialize)]
        struct ChannelInfo {
            channel_id: String,
            port_id: String,
        }

        #[derive(Deserialize)]
        struct IbcChannel {
            chain_1: ChannelInfo,
            #[allow(dead_code)]
            chain_2: ChannelInfo,
            ordering: String,
            version: String,
            tags: Option<IBCTransferChannelTag>,
        }

        let src_chain_registry_name = self.chain_registry_name.as_ref().or_mm_err(|| {
            IBCTransferChannelsRequestError::InternalError(format!(
                "`chain_registry_name` is not set for '{}'",
                self.platform_ticker()
            ))
        })?;

        let source_filename = format!(
            "{}-{}.json",
            src_chain_registry_name, req.destination_chain_registry_name
        );

        let git_controller: GitController<GithubClient> = GitController::new(GITHUB_API_URI);

        let metadata_list = git_controller
            .client
            .get_file_metadata_list(
                CHAIN_REGISTRY_REPO_OWNER,
                CHAIN_REGISTRY_REPO_NAME,
                CHAIN_REGISTRY_BRANCH,
                CHAIN_REGISTRY_IBC_DIR_NAME,
            )
            .await
            .map_err(|e| IBCTransferChannelsRequestError::Transport(format!("{:?}", e)))?;

        let source_channel_file = metadata_list
            .iter()
            .find(|metadata| metadata.name == source_filename)
            .or_mm_err(|| IBCTransferChannelsRequestError::RegistrySourceCouldNotFound(source_filename))?;

        let mut registry_object = git_controller
            .client
            .deserialize_json_source::<ChainRegistry>(source_channel_file.to_owned())
            .await
            .map_err(|e| IBCTransferChannelsRequestError::Transport(format!("{:?}", e)))?;

        registry_object
            .channels
            .retain(|ch| ch.chain_1.port_id == *IBC_OUT_SOURCE_PORT);

        let result: Vec<IBCTransferChannel> = registry_object
            .channels
            .iter()
            .map(|ch| IBCTransferChannel {
                channel_id: ch.chain_1.channel_id.clone(),
                ordering: ch.ordering.clone(),
                version: ch.version.clone(),
                tags: ch.tags.clone().map(|t| IBCTransferChannelTag {
                    status: t.status,
                    preferred: t.preferred,
                    dex: t.dex,
                }),
            })
            .collect();

        Ok(IBCTransferChannelsResponse {
            ibc_transfer_channels: result,
        })
    }

    #[inline(always)]
    fn gas_price(&self) -> f64 { self.gas_price.unwrap_or(DEFAULT_GAS_PRICE) }

    #[allow(unused)]
    async fn get_latest_block(&self) -> MmResult<GetLatestBlockResponse, TendermintCoinRpcError> {
        let request = GetLatestBlockRequest {};
        let request = AbciRequest::new(
            Some(ABCI_GET_LATEST_BLOCK_PATH.to_string()),
            request.encode_to_vec(),
            ABCI_REQUEST_HEIGHT,
            ABCI_REQUEST_PROVE,
        );

        let response = self.rpc_client().await?.perform(request).await?;

        Ok(GetLatestBlockResponse::decode(response.response.value.as_slice())?)
    }

    #[allow(unused)]
    async fn get_block_by_height(&self, height: i64) -> MmResult<GetBlockByHeightResponse, TendermintCoinRpcError> {
        let request = GetBlockByHeightRequest { height };
        let request = AbciRequest::new(
            Some(ABCI_GET_BLOCK_BY_HEIGHT_PATH.to_string()),
            request.encode_to_vec(),
            ABCI_REQUEST_HEIGHT,
            ABCI_REQUEST_PROVE,
        );

        let response = self.rpc_client().await?.perform(request).await?;

        Ok(GetBlockByHeightResponse::decode(response.response.value.as_slice())?)
    }

    // We must simulate the tx on rpc nodes in order to calculate network fee.
    // Right now cosmos doesn't expose any of gas price and fee informations directly.
    // Therefore, we can call SimulateRequest or CheckTx(doesn't work with using Abci interface) to get used gas or fee itself.
    pub(super) fn gen_simulated_tx(
        &self,
        account_info: BaseAccount,
        priv_key: &Secp256k1Secret,
        tx_payload: Any,
        timeout_height: u64,
        memo: String,
    ) -> cosmrs::Result<Vec<u8>> {
        let fee_amount = Coin {
            denom: self.denom.clone(),
            amount: 0_u64.into(),
        };

        let fee = Fee::from_amount_and_gas(fee_amount, GAS_LIMIT_DEFAULT);

        let signkey = SigningKey::from_slice(priv_key.as_slice())?;
        let tx_body = tx::Body::new(vec![tx_payload], memo, timeout_height as u32);
        let auth_info = SignerInfo::single_direct(Some(signkey.public_key()), account_info.sequence).auth_info(fee);
        let sign_doc = SignDoc::new(&tx_body, &auth_info, &self.chain_id, account_info.account_number)?;
        sign_doc.sign(&signkey)?.to_bytes()
    }

    /// This is converted from irismod and cosmos-sdk source codes written in golang.
    /// Refs:
    ///  - Main algorithm: https://github.com/irisnet/irismod/blob/main/modules/htlc/types/htlc.go#L157
    ///  - Coins string building https://github.com/cosmos/cosmos-sdk/blob/main/types/coin.go#L210-L225
    fn calculate_htlc_id(
        &self,
        from_address: &AccountId,
        to_address: &AccountId,
        amount: &[Coin],
        secret_hash: &[u8],
    ) -> String {
        // Needs to be sorted if contains multiple coins
        // let mut amount = amount;
        // amount.sort();

        let coins_string = amount
            .iter()
            .map(|t| format!("{}{}", t.amount, t.denom))
            .collect::<Vec<String>>()
            .join(",");

        let mut htlc_id = vec![];
        htlc_id.extend_from_slice(secret_hash);
        htlc_id.extend_from_slice(&from_address.to_bytes());
        htlc_id.extend_from_slice(&to_address.to_bytes());
        htlc_id.extend_from_slice(coins_string.as_bytes());
        sha256(&htlc_id).to_string().to_uppercase()
    }

    async fn common_send_raw_tx_bytes(
        &self,
        tx_payload: Any,
        fee: Fee,
        timeout_height: u64,
        memo: String,
        timeout: Duration,
    ) -> Result<(String, Raw), TransactionErr> {
        // As there wouldn't be enough time to process the data, to mitigate potential edge problems (such as attempting to send transaction
        // bytes half a second before expiration, which may take longer to send and result in the transaction amount being wasted due to a timeout),
        // reduce the expiration time by 5 seconds.
        let expiration = timeout - Duration::from_secs(5);

        match self.activation_policy {
            TendermintActivationPolicy::PrivateKey(_) => {
                try_tx_s!(
                    self.seq_safe_send_raw_tx_bytes(tx_payload, fee, timeout_height, memo)
                        .timeout(expiration)
                        .await
                )
            },
            TendermintActivationPolicy::PublicKey(_) => {
                try_tx_s!(
                    self.send_unsigned_tx_externally(tx_payload, fee, timeout_height, memo, expiration)
                        .timeout(expiration)
                        .await
                )
            },
        }
    }

    async fn seq_safe_send_raw_tx_bytes(
        &self,
        tx_payload: Any,
        fee: Fee,
        timeout_height: u64,
        memo: String,
    ) -> Result<(String, Raw), TransactionErr> {
        let (tx_id, tx_raw) = loop {
            let tx_raw = try_tx_s!(self.any_to_signed_raw_tx(
                try_tx_s!(self.activation_policy.activated_key_or_err()),
                try_tx_s!(self.account_info(&self.account_id).await),
                tx_payload.clone(),
                fee.clone(),
                timeout_height,
                memo.clone(),
            ));

            match self.send_raw_tx_bytes(&try_tx_s!(tx_raw.to_bytes())).compat().await {
                Ok(tx_id) => break (tx_id, tx_raw),
                Err(e) => {
                    if e.contains(ACCOUNT_SEQUENCE_ERR) {
                        debug!("Got wrong account sequence, trying again.");
                        continue;
                    }

                    return Err(crate::TransactionErr::Plain(ERRL!("{}", e)));
                },
            };
        };

        Ok((tx_id, tx_raw))
    }

    async fn send_unsigned_tx_externally(
        &self,
        tx_payload: Any,
        fee: Fee,
        timeout_height: u64,
        memo: String,
        timeout: Duration,
    ) -> Result<(String, Raw), TransactionErr> {
        #[derive(Deserialize)]
        struct TxHashData {
            hash: String,
        }

        let ctx = try_tx_s!(MmArc::from_weak(&self.ctx).ok_or(ERRL!("ctx must be initialized already")));

        let account_info = try_tx_s!(self.account_info(&self.account_id).await);
        let sign_doc = try_tx_s!(self.any_to_sign_doc(account_info, tx_payload, fee, timeout_height, memo));

        let unsigned_tx = json!({
            "sign_doc": {
                "body_bytes": sign_doc.body_bytes,
                "auth_info_bytes": sign_doc.auth_info_bytes,
                "chain_id": sign_doc.chain_id,
                "account_number": sign_doc.account_number,
            }
        });

        let data: TxHashData = try_tx_s!(ctx
            .ask_for_data(&format!("TX_HASH:{}", self.ticker()), unsigned_tx, timeout)
            .await
            .map_err(|e| ERRL!("{}", e)));

        let tx = try_tx_s!(self.request_tx(data.hash.clone()).await.map_err(|e| ERRL!("{}", e)));

        let tx_raw_inner = TxRaw {
            body_bytes: tx.body.as_ref().map(Message::encode_to_vec).unwrap_or_default(),
            auth_info_bytes: tx.auth_info.as_ref().map(Message::encode_to_vec).unwrap_or_default(),
            signatures: tx.signatures,
        };

        if sign_doc.body_bytes != tx_raw_inner.body_bytes {
            return Err(crate::TransactionErr::Plain(ERRL!(
                "Unsigned transaction content don't match with the externally provided transaction."
            )));
        }

        if sign_doc.auth_info_bytes != tx_raw_inner.auth_info_bytes {
            return Err(crate::TransactionErr::Plain(ERRL!(
                "Provided transaction signer don't match with the unsigned transaction owner."
            )));
        }

        Ok((data.hash, Raw::from(tx_raw_inner)))
    }

    #[allow(deprecated)]
    pub(super) async fn calculate_fee(
        &self,
        msg: Any,
        timeout_height: u64,
        memo: String,
        withdraw_fee: Option<WithdrawFee>,
    ) -> MmResult<Fee, TendermintCoinRpcError> {
        let Ok(activated_priv_key) = self
            .activation_policy
            .activated_key_or_err() else {
                let (gas_price, gas_limit) = self.gas_info_for_withdraw(&withdraw_fee, GAS_LIMIT_DEFAULT);
                let amount = ((GAS_WANTED_BASE_VALUE * 1.5) * gas_price).ceil();

                let fee_amount = Coin {
                    denom: self.platform_denom().clone(),
                    amount: (amount as u64).into(),
                };

                return Ok(Fee::from_amount_and_gas(fee_amount, gas_limit));
            };

        let (response, raw_response) = loop {
            let account_info = self.account_info(&self.account_id).await?;
            let tx_bytes = self
                .gen_simulated_tx(
                    account_info,
                    activated_priv_key,
                    msg.clone(),
                    timeout_height,
                    memo.clone(),
                )
                .map_to_mm(|e| TendermintCoinRpcError::InternalError(format!("{}", e)))?;

            let request = AbciRequest::new(
                Some(ABCI_SIMULATE_TX_PATH.to_string()),
                SimulateRequest { tx_bytes, tx: None }.encode_to_vec(),
                ABCI_REQUEST_HEIGHT,
                ABCI_REQUEST_PROVE,
            );

            let raw_response = self.rpc_client().await?.perform(request).await?;

            if raw_response.response.log.to_string().contains(ACCOUNT_SEQUENCE_ERR) {
                debug!("Got wrong account sequence, trying again.");
                continue;
            }

            match raw_response.response.code {
                cosmrs::tendermint::abci::Code::Ok => {},
                cosmrs::tendermint::abci::Code::Err(ecode) => {
                    return MmError::err(TendermintCoinRpcError::InvalidResponse(format!(
                        "Could not read gas_info. Error code: {} Message: {}",
                        ecode, raw_response.response.log
                    )));
                },
            };

            break (
                SimulateResponse::decode(raw_response.response.value.as_slice())?,
                raw_response,
            );
        };

        let gas = response.gas_info.as_ref().ok_or_else(|| {
            TendermintCoinRpcError::InvalidResponse(format!(
                "Could not read gas_info. Invalid Response: {:?}",
                raw_response
            ))
        })?;

        let (gas_price, gas_limit) = self.gas_info_for_withdraw(&withdraw_fee, GAS_LIMIT_DEFAULT);

        let amount = ((gas.gas_used as f64 * 1.5) * gas_price).ceil();

        let fee_amount = Coin {
            denom: self.platform_denom().clone(),
            amount: (amount as u64).into(),
        };

        Ok(Fee::from_amount_and_gas(fee_amount, gas_limit))
    }

    #[allow(deprecated)]
    pub(super) async fn calculate_account_fee_amount_as_u64(
        &self,
        msg: Any,
        timeout_height: u64,
        memo: String,
        withdraw_fee: Option<WithdrawFee>,
    ) -> MmResult<u64, TendermintCoinRpcError> {
        let account_id = &self.account_id;
        let Ok(priv_key) = self
            .activation_policy
            .activated_key_or_err() else {
                let (gas_price, _) = self.gas_info_for_withdraw(&withdraw_fee, 0);
                return Ok(((GAS_WANTED_BASE_VALUE * 1.5) * gas_price).ceil() as u64);
            };

        let (response, raw_response) = loop {
            let account_info = self.account_info(account_id).await?;
            let tx_bytes = self
                .gen_simulated_tx(account_info, priv_key, msg.clone(), timeout_height, memo.clone())
                .map_to_mm(|e| TendermintCoinRpcError::InternalError(format!("{}", e)))?;

            let request = AbciRequest::new(
                Some(ABCI_SIMULATE_TX_PATH.to_string()),
                SimulateRequest { tx_bytes, tx: None }.encode_to_vec(),
                ABCI_REQUEST_HEIGHT,
                ABCI_REQUEST_PROVE,
            );

            let raw_response = self.rpc_client().await?.perform(request).await?;

            if raw_response.response.log.to_string().contains(ACCOUNT_SEQUENCE_ERR) {
                debug!("Got wrong account sequence, trying again.");
                continue;
            }

            match raw_response.response.code {
                cosmrs::tendermint::abci::Code::Ok => {},
                cosmrs::tendermint::abci::Code::Err(ecode) => {
                    return MmError::err(TendermintCoinRpcError::InvalidResponse(format!(
                        "Could not read gas_info. Error code: {} Message: {}",
                        ecode, raw_response.response.log
                    )));
                },
            };

            break (
                SimulateResponse::decode(raw_response.response.value.as_slice())?,
                raw_response,
            );
        };

        let gas = response.gas_info.as_ref().ok_or_else(|| {
            TendermintCoinRpcError::InvalidResponse(format!(
                "Could not read gas_info. Invalid Response: {:?}",
                raw_response
            ))
        })?;

        let (gas_price, _) = self.gas_info_for_withdraw(&withdraw_fee, 0);

        Ok(((gas.gas_used as f64 * 1.5) * gas_price).ceil() as u64)
    }

    pub(super) async fn account_info(&self, account_id: &AccountId) -> MmResult<BaseAccount, TendermintCoinRpcError> {
        let request = QueryAccountRequest {
            address: account_id.to_string(),
        };
        let request = AbciRequest::new(
            Some(ABCI_QUERY_ACCOUNT_PATH.to_string()),
            request.encode_to_vec(),
            ABCI_REQUEST_HEIGHT,
            ABCI_REQUEST_PROVE,
        );

        let response = self.rpc_client().await?.perform(request).await?;
        let account_response = QueryAccountResponse::decode(response.response.value.as_slice())?;
        let account = account_response
            .account
            .or_mm_err(|| TendermintCoinRpcError::InvalidResponse("Account is None".into()))?;

        let base_account = match BaseAccount::decode(account.value.as_slice()) {
            Ok(account) => account,
            Err(err) if &self.account_prefix == "iaa" => {
                let ethermint_account = EthermintAccount::decode(account.value.as_slice())?;

                ethermint_account
                    .base_account
                    .or_mm_err(|| TendermintCoinRpcError::Prost(err.to_string()))?
            },
            Err(err) => {
                return MmError::err(TendermintCoinRpcError::Prost(err.to_string()));
            },
        };

        Ok(base_account)
    }

    pub(super) async fn account_balance_for_denom(
        &self,
        account_id: &AccountId,
        denom: String,
    ) -> MmResult<u64, TendermintCoinRpcError> {
        let request = QueryBalanceRequest {
            address: account_id.to_string(),
            denom,
        };
        let request = AbciRequest::new(
            Some(ABCI_QUERY_BALANCE_PATH.to_string()),
            request.encode_to_vec(),
            ABCI_REQUEST_HEIGHT,
            ABCI_REQUEST_PROVE,
        );

        let response = self.rpc_client().await?.perform(request).await?;
        let response = QueryBalanceResponse::decode(response.response.value.as_slice())?;
        response
            .balance
            .or_mm_err(|| TendermintCoinRpcError::InvalidResponse("balance is None".into()))?
            .amount
            .parse()
            .map_to_mm(|e| TendermintCoinRpcError::InvalidResponse(format!("balance is not u64, err {}", e)))
    }

    #[allow(clippy::result_large_err)]
    pub(super) fn account_id_and_pk_for_withdraw(
        &self,
        withdraw_from: Option<WithdrawFrom>,
    ) -> Result<(AccountId, Option<H256>), WithdrawError> {
        if let TendermintActivationPolicy::PublicKey(_) = self.activation_policy {
            return Ok((self.account_id.clone(), None));
        }

        match withdraw_from {
            Some(WithdrawFrom::HDWalletAddress(ref path_to_address)) => {
                let priv_key = self
                    .activation_policy
                    .hd_wallet_derived_priv_key_or_err(path_to_address)
                    .map_err(|e| WithdrawError::InternalError(e.to_string()))?;

                let account_id = account_id_from_privkey(priv_key.as_slice(), &self.account_prefix)
                    .map_err(|e| WithdrawError::InternalError(e.to_string()))?;

                Ok((account_id, Some(priv_key)))
            },
            Some(WithdrawFrom::AddressId(_)) | Some(WithdrawFrom::DerivationPath { .. }) => {
                Err(WithdrawError::UnexpectedFromAddress(
                    "Withdraw from 'AddressId' or 'DerivationPath' is not supported yet for Tendermint!".to_string(),
                ))
            },
            None => {
                let activated_key = self
                    .activation_policy
                    .activated_key_or_err()
                    .map_err(|e| WithdrawError::InternalError(e.to_string()))?;

                Ok((self.account_id.clone(), Some(*activated_key)))
            },
        }
    }

    pub(super) fn any_to_transaction_data(
        &self,
        maybe_pk: Option<H256>,
        message: Any,
        account_info: BaseAccount,
        fee: Fee,
        timeout_height: u64,
        memo: String,
    ) -> Result<TransactionData, ErrorReport> {
        if let Some(priv_key) = maybe_pk {
            let tx_raw = self.any_to_signed_raw_tx(&priv_key, account_info, message, fee, timeout_height, memo)?;
            let tx_bytes = tx_raw.to_bytes()?;
            let hash = sha256(&tx_bytes);

            Ok(TransactionData::new_signed(
                tx_bytes.into(),
                hex::encode_upper(hash.as_slice()),
            ))
        } else {
            let sign_doc = self.any_to_sign_doc(account_info, message, fee, timeout_height, memo)?;

            let tx = json!({
                "sign_doc": {
                    "body_bytes": sign_doc.body_bytes,
                    "auth_info_bytes": sign_doc.auth_info_bytes,
                    "chain_id": sign_doc.chain_id,
                    "account_number": sign_doc.account_number,
                }
            });

            Ok(TransactionData::Unsigned(tx))
        }
    }

    fn gen_create_htlc_tx(
        &self,
        denom: Denom,
        to: &AccountId,
        amount: cosmrs::Amount,
        secret_hash: &[u8],
        time_lock: u64,
    ) -> MmResult<TendermintHtlc, TxMarshalingErr> {
        let amount = vec![Coin { denom, amount }];
        let timestamp = 0_u64;

        let htlc_type = HtlcType::from_str(&self.account_prefix).map_err(|_| {
            TxMarshalingErr::NotSupported(format!(
                "Account type '{}' is not supported for HTLCs",
                self.account_prefix
            ))
        })?;

        let msg_payload = CreateHtlcMsg::new(
            htlc_type,
            self.account_id.clone(),
            to.clone(),
            amount.clone(),
            hex::encode(secret_hash),
            timestamp,
            time_lock,
        );

        let htlc_id = self.calculate_htlc_id(&self.account_id, to, &amount, secret_hash);

        Ok(TendermintHtlc {
            id: htlc_id,
            msg_payload: msg_payload
                .to_any()
                .map_err(|e| MmError::new(TxMarshalingErr::InvalidInput(e.to_string())))?,
        })
    }

    fn gen_claim_htlc_tx(&self, htlc_id: String, secret: &[u8]) -> MmResult<TendermintHtlc, TxMarshalingErr> {
        let htlc_type = HtlcType::from_str(&self.account_prefix).map_err(|_| {
            TxMarshalingErr::NotSupported(format!(
                "Account type '{}' is not supported for HTLCs",
                self.account_prefix
            ))
        })?;

        let msg_payload = ClaimHtlcMsg::new(htlc_type, htlc_id.clone(), self.account_id.clone(), hex::encode(secret));

        Ok(TendermintHtlc {
            id: htlc_id,
            msg_payload: msg_payload
                .to_any()
                .map_err(|e| MmError::new(TxMarshalingErr::InvalidInput(e.to_string())))?,
        })
    }

    pub(super) fn any_to_signed_raw_tx(
        &self,
        priv_key: &Secp256k1Secret,
        account_info: BaseAccount,
        tx_payload: Any,
        fee: Fee,
        timeout_height: u64,
        memo: String,
    ) -> cosmrs::Result<Raw> {
        let signkey = SigningKey::from_slice(priv_key.as_slice())?;
        let tx_body = tx::Body::new(vec![tx_payload], memo, timeout_height as u32);
        let auth_info = SignerInfo::single_direct(Some(signkey.public_key()), account_info.sequence).auth_info(fee);
        let sign_doc = SignDoc::new(&tx_body, &auth_info, &self.chain_id, account_info.account_number)?;
        sign_doc.sign(&signkey)
    }

    pub(super) fn any_to_sign_doc(
        &self,
        account_info: BaseAccount,
        tx_payload: Any,
        fee: Fee,
        timeout_height: u64,
        memo: String,
    ) -> cosmrs::Result<SignDoc> {
        let tx_body = tx::Body::new(vec![tx_payload], memo, timeout_height as u32);
        let pubkey = self.activation_policy.public_key()?.into();
        let auth_info = SignerInfo::single_direct(Some(pubkey), account_info.sequence).auth_info(fee);
        SignDoc::new(&tx_body, &auth_info, &self.chain_id, account_info.account_number)
    }

    pub fn add_activated_token_info(&self, ticker: String, decimals: u8, denom: Denom) {
        self.tokens_info
            .lock()
            .insert(denom.to_string(), ActivatedTokenInfo { decimals, ticker });
    }

    fn estimate_blocks_from_duration(&self, duration: u64) -> i64 {
        let estimated_time_lock = (duration / self.avg_blocktime as u64) as i64;

        estimated_time_lock.clamp(MIN_TIME_LOCK, MAX_TIME_LOCK)
    }

    pub(crate) fn check_if_my_payment_sent_for_denom(
        &self,
        decimals: u8,
        denom: Denom,
        other_pub: &[u8],
        secret_hash: &[u8],
        amount: &BigDecimal,
    ) -> Box<dyn Future<Item = Option<TransactionEnum>, Error = String> + Send> {
        let amount = try_fus!(sat_from_big_decimal(amount, decimals));
        let amount = vec![Coin {
            denom,
            amount: amount.into(),
        }];

        let pubkey_hash = dhash160(other_pub);
        let to_address = try_fus!(AccountId::new(&self.account_prefix, pubkey_hash.as_slice()));

        let htlc_id = self.calculate_htlc_id(&self.account_id, &to_address, &amount, secret_hash);

        let coin = self.clone();
        let fut = async move {
            let htlc_response = try_s!(coin.query_htlc(htlc_id.clone()).await);

            let Some(htlc_state) = htlc_response.htlc_state() else {
                return Ok(None);
            };

            match htlc_state {
                HTLC_STATE_OPEN | HTLC_STATE_COMPLETED | HTLC_STATE_REFUNDED => {},
                unexpected_state => return Err(format!("Unexpected state for HTLC {}", unexpected_state)),
            };

            let rpc_client = try_s!(coin.rpc_client().await);
            let q = format!("create_htlc.id = '{}'", htlc_id);

            let response = try_s!(
                // Search single tx
                rpc_client
                    .perform(TxSearchRequest::new(
                        q,
                        false,
                        1,
                        1,
                        TendermintResultOrder::Descending.into()
                    ))
                    .await
            );

            if let Some(tx) = response.txs.first() {
                if let cosmrs::tendermint::abci::Code::Err(err_code) = tx.tx_result.code {
                    return Err(format!(
                        "Got {} error code. Broadcasted HTLC likely isn't valid.",
                        err_code
                    ));
                }

                let deserialized_tx = try_s!(cosmrs::Tx::from_bytes(&tx.tx));
                let msg = try_s!(deserialized_tx.body.messages.first().ok_or("Tx body couldn't be read."));
                let htlc = try_s!(CreateHtlcProto::decode(
                    try_s!(HtlcType::from_str(&coin.account_prefix)),
                    msg.value.as_slice()
                ));

                let Some(hash_lock) = htlc_response.hash_lock() else {
                    return Ok(None);
                };

                if htlc.hash_lock().to_uppercase() == hash_lock.to_uppercase() {
                    let htlc = TransactionEnum::CosmosTransaction(CosmosTransaction {
                        data: try_s!(TxRaw::decode(tx.tx.as_slice())),
                    });
                    return Ok(Some(htlc));
                }
            }

            Ok(None)
        };

        Box::new(fut.boxed().compat())
    }

    pub(super) fn send_htlc_for_denom(
        &self,
        time_lock_duration: u64,
        other_pub: &[u8],
        secret_hash: &[u8],
        amount: BigDecimal,
        denom: Denom,
        decimals: u8,
    ) -> TransactionFut {
        let pubkey_hash = dhash160(other_pub);
        let to = try_tx_fus!(AccountId::new(&self.account_prefix, pubkey_hash.as_slice()));

        let amount_as_u64 = try_tx_fus!(sat_from_big_decimal(&amount, decimals));
        let amount = cosmrs::Amount::from(amount_as_u64);

        let secret_hash = secret_hash.to_vec();
        let coin = self.clone();
        let fut = async move {
            let time_lock = coin.estimate_blocks_from_duration(time_lock_duration);

            let create_htlc_tx = try_tx_s!(coin.gen_create_htlc_tx(denom, &to, amount, &secret_hash, time_lock as u64));

            let current_block = try_tx_s!(coin.current_block().compat().await);
            let timeout_height = current_block + TIMEOUT_HEIGHT_DELTA;

            let fee = try_tx_s!(
                coin.calculate_fee(
                    create_htlc_tx.msg_payload.clone(),
                    timeout_height,
                    TX_DEFAULT_MEMO.to_owned(),
                    None
                )
                .await
            );

            let (_tx_id, tx_raw) = try_tx_s!(
                coin.common_send_raw_tx_bytes(
                    create_htlc_tx.msg_payload.clone(),
                    fee.clone(),
                    timeout_height,
                    TX_DEFAULT_MEMO.into(),
                    Duration::from_secs(time_lock_duration),
                )
                .await
            );

            Ok(TransactionEnum::CosmosTransaction(CosmosTransaction {
                data: tx_raw.into(),
            }))
        };

        Box::new(fut.boxed().compat())
    }

    pub(super) fn send_taker_fee_for_denom(
        &self,
        fee_addr: &[u8],
        amount: BigDecimal,
        denom: Denom,
        decimals: u8,
        uuid: &[u8],
        expires_at: u64,
    ) -> TransactionFut {
        let memo = try_tx_fus!(Uuid::from_slice(uuid)).to_string();
        let from_address = self.account_id.clone();
        let pubkey_hash = dhash160(fee_addr);
        let to_address = try_tx_fus!(AccountId::new(&self.account_prefix, pubkey_hash.as_slice()));

        let amount_as_u64 = try_tx_fus!(sat_from_big_decimal(&amount, decimals));
        let amount = cosmrs::Amount::from(amount_as_u64);

        let amount = vec![Coin { denom, amount }];

        let tx_payload = try_tx_fus!(MsgSend {
            from_address,
            to_address,
            amount,
        }
        .to_any());

        let coin = self.clone();
        let fut = async move {
            let current_block = try_tx_s!(coin.current_block().compat().await.map_to_mm(WithdrawError::Transport));
            let timeout_height = current_block + TIMEOUT_HEIGHT_DELTA;

            let fee = try_tx_s!(
                coin.calculate_fee(tx_payload.clone(), timeout_height, TX_DEFAULT_MEMO.to_owned(), None)
                    .await
            );

            let timeout = expires_at.checked_sub(now_sec()).unwrap_or_default();
            let (_tx_id, tx_raw) = try_tx_s!(
                coin.common_send_raw_tx_bytes(
                    tx_payload.clone(),
                    fee.clone(),
                    timeout_height,
                    memo.clone(),
                    Duration::from_secs(timeout)
                )
                .await
            );

            Ok(TransactionEnum::CosmosTransaction(CosmosTransaction {
                data: tx_raw.into(),
            }))
        };

        Box::new(fut.boxed().compat())
    }

    #[allow(clippy::too_many_arguments)]
    pub(super) fn validate_fee_for_denom(
        &self,
        fee_tx: &TransactionEnum,
        expected_sender: &[u8],
        fee_addr: &[u8],
        amount: &BigDecimal,
        decimals: u8,
        uuid: &[u8],
        denom: String,
    ) -> ValidatePaymentFut<()> {
        let tx = match fee_tx {
            TransactionEnum::CosmosTransaction(tx) => tx.clone(),
            invalid_variant => {
                return Box::new(futures01::future::err(
                    ValidatePaymentError::WrongPaymentTx(format!("Unexpected tx variant {:?}", invalid_variant)).into(),
                ))
            },
        };

        let uuid = try_f!(Uuid::from_slice(uuid).map_to_mm(|r| ValidatePaymentError::InvalidParameter(r.to_string())))
            .to_string();

        let sender_pubkey_hash = dhash160(expected_sender);
        let expected_sender_address = try_f!(AccountId::new(&self.account_prefix, sender_pubkey_hash.as_slice())
            .map_to_mm(|r| ValidatePaymentError::InvalidParameter(r.to_string())))
        .to_string();

        let dex_fee_addr_pubkey_hash = dhash160(fee_addr);
        let expected_dex_fee_address = try_f!(AccountId::new(
            &self.account_prefix,
            dex_fee_addr_pubkey_hash.as_slice()
        )
        .map_to_mm(|r| ValidatePaymentError::InvalidParameter(r.to_string())))
        .to_string();

        let expected_amount = try_f!(sat_from_big_decimal(amount, decimals));
        let expected_amount = CoinProto {
            denom,
            amount: expected_amount.to_string(),
        };

        let coin = self.clone();
        let fut = async move {
            let tx_body = TxBody::decode(tx.data.body_bytes.as_slice())
                .map_to_mm(|e| ValidatePaymentError::TxDeserializationError(e.to_string()))?;
            if tx_body.messages.len() != 1 {
                return MmError::err(ValidatePaymentError::WrongPaymentTx(
                    "Tx body must have exactly one message".to_string(),
                ));
            }

            let msg = MsgSendProto::decode(tx_body.messages[0].value.as_slice())
                .map_to_mm(|e| ValidatePaymentError::TxDeserializationError(e.to_string()))?;
            if msg.to_address != expected_dex_fee_address {
                return MmError::err(ValidatePaymentError::WrongPaymentTx(format!(
                    "Dex fee is sent to wrong address: {}, expected {}",
                    msg.to_address, expected_dex_fee_address
                )));
            }

            if msg.amount.len() != 1 {
                return MmError::err(ValidatePaymentError::WrongPaymentTx(
                    "Msg must have exactly one Coin".to_string(),
                ));
            }

            if msg.amount[0] != expected_amount {
                return MmError::err(ValidatePaymentError::WrongPaymentTx(format!(
                    "Invalid amount {:?}, expected {:?}",
                    msg.amount[0], expected_amount
                )));
            }

            if msg.from_address != expected_sender_address {
                return MmError::err(ValidatePaymentError::WrongPaymentTx(format!(
                    "Invalid sender: {}, expected {}",
                    msg.from_address, expected_sender_address
                )));
            }

            if tx_body.memo != uuid {
                return MmError::err(ValidatePaymentError::WrongPaymentTx(format!(
                    "Invalid memo: {}, expected {}",
                    msg.from_address, uuid
                )));
            }

            let encoded_tx = tx.data.encode_to_vec();
            let hash = hex::encode_upper(sha256(&encoded_tx).as_slice());
            let encoded_from_rpc = coin
                .request_tx(hash)
                .await
                .map_err(|e| MmError::new(ValidatePaymentError::TxDeserializationError(e.into_inner().to_string())))?
                .encode_to_vec();
            if encoded_tx != encoded_from_rpc {
                return MmError::err(ValidatePaymentError::WrongPaymentTx(
                    "Transaction from RPC doesn't match the input".to_string(),
                ));
            }
            Ok(())
        };
        Box::new(fut.boxed().compat())
    }

    pub(super) async fn validate_payment_for_denom(
        &self,
        input: ValidatePaymentInput,
        denom: Denom,
        decimals: u8,
    ) -> ValidatePaymentResult<()> {
        let tx = cosmrs::Tx::from_bytes(&input.payment_tx)
            .map_to_mm(|e| ValidatePaymentError::TxDeserializationError(e.to_string()))?;

        if tx.body.messages.len() != 1 {
            return MmError::err(ValidatePaymentError::WrongPaymentTx(
                "Payment tx must have exactly one message".into(),
            ));
        }
        let htlc_type = HtlcType::from_str(&self.account_prefix).map_err(|_| {
            ValidatePaymentError::InvalidParameter(format!(
                "Account type '{}' is not supported for HTLCs",
                self.account_prefix
            ))
        })?;

        let create_htlc_msg_proto = CreateHtlcProto::decode(htlc_type, tx.body.messages[0].value.as_slice())
            .map_to_mm(|e| ValidatePaymentError::WrongPaymentTx(e.to_string()))?;
        let create_htlc_msg = CreateHtlcMsg::try_from(create_htlc_msg_proto)
            .map_to_mm(|e| ValidatePaymentError::WrongPaymentTx(e.to_string()))?;

        let sender_pubkey_hash = dhash160(&input.other_pub);
        let sender = AccountId::new(&self.account_prefix, sender_pubkey_hash.as_slice())
            .map_to_mm(|e| ValidatePaymentError::InvalidParameter(e.to_string()))?;

        let amount = sat_from_big_decimal(&input.amount, decimals)?;
        let amount = vec![Coin {
            denom,
            amount: amount.into(),
        }];

        let time_lock = self.estimate_blocks_from_duration(input.time_lock_duration);

        let expected_msg = CreateHtlcMsg::new(
            htlc_type,
            sender.clone(),
            self.account_id.clone(),
            amount.clone(),
            hex::encode(&input.secret_hash),
            0,
            time_lock as u64,
        );

        if create_htlc_msg != expected_msg {
            return MmError::err(ValidatePaymentError::WrongPaymentTx(format!(
                "Incorrect CreateHtlc message {:?}, expected {:?}",
                create_htlc_msg, expected_msg
            )));
        }

        let hash = hex::encode_upper(sha256(&input.payment_tx).as_slice());
        let tx_from_rpc = self.request_tx(hash).await?;
        if input.payment_tx != tx_from_rpc.encode_to_vec() {
            return MmError::err(ValidatePaymentError::InvalidRpcResponse(
                "Tx from RPC doesn't match the input".into(),
            ));
        }

        let htlc_id = self.calculate_htlc_id(&sender, &self.account_id, &amount, &input.secret_hash);

        let htlc_response = self.query_htlc(htlc_id.clone()).await?;
        let htlc_state = htlc_response
            .htlc_state()
            .or_mm_err(|| ValidatePaymentError::InvalidRpcResponse(format!("No HTLC data for {}", htlc_id)))?;

        match htlc_state {
            HTLC_STATE_OPEN => Ok(()),
            unexpected_state => MmError::err(ValidatePaymentError::UnexpectedPaymentState(format!(
                "{}",
                unexpected_state
            ))),
        }
    }

    pub(super) async fn get_sender_trade_fee_for_denom(
        &self,
        ticker: String,
        denom: Denom,
        decimals: u8,
        amount: BigDecimal,
    ) -> TradePreimageResult<TradeFee> {
        const TIME_LOCK: u64 = 1750;

        let mut sec = [0u8; 32];
        common::os_rng(&mut sec).map_err(|e| MmError::new(TradePreimageError::InternalError(e.to_string())))?;
        drop_mutability!(sec);

        let to_address = account_id_from_pubkey_hex(&self.account_prefix, DEX_FEE_ADDR_PUBKEY)
            .map_err(|e| MmError::new(TradePreimageError::InternalError(e.to_string())))?;

        let amount = sat_from_big_decimal(&amount, decimals)?;

        let create_htlc_tx = self
            .gen_create_htlc_tx(denom, &to_address, amount.into(), sha256(&sec).as_slice(), TIME_LOCK)
            .map_err(|e| {
                MmError::new(TradePreimageError::InternalError(format!(
                    "Could not create HTLC. {:?}",
                    e.into_inner()
                )))
            })?;

        let current_block = self.current_block().compat().await.map_err(|e| {
            MmError::new(TradePreimageError::InternalError(format!(
                "Could not get current_block. {}",
                e
            )))
        })?;

        let timeout_height = current_block + TIMEOUT_HEIGHT_DELTA;

        let fee_uamount = self
            .calculate_account_fee_amount_as_u64(
                create_htlc_tx.msg_payload.clone(),
                timeout_height,
                TX_DEFAULT_MEMO.to_owned(),
                None,
            )
            .await?;

        let fee_amount = big_decimal_from_sat_unsigned(fee_uamount, self.decimals);

        Ok(TradeFee {
            coin: ticker,
            amount: fee_amount.into(),
            paid_from_trading_vol: false,
        })
    }

    pub(super) async fn get_fee_to_send_taker_fee_for_denom(
        &self,
        ticker: String,
        denom: Denom,
        decimals: u8,
        dex_fee_amount: DexFee,
    ) -> TradePreimageResult<TradeFee> {
        let to_address = account_id_from_pubkey_hex(&self.account_prefix, DEX_FEE_ADDR_PUBKEY)
            .map_err(|e| MmError::new(TradePreimageError::InternalError(e.to_string())))?;
        let amount = sat_from_big_decimal(&dex_fee_amount.fee_amount().into(), decimals)?;

        let current_block = self.current_block().compat().await.map_err(|e| {
            MmError::new(TradePreimageError::InternalError(format!(
                "Could not get current_block. {}",
                e
            )))
        })?;

        let timeout_height = current_block + TIMEOUT_HEIGHT_DELTA;

        let msg_send = MsgSend {
            from_address: self.account_id.clone(),
            to_address: to_address.clone(),
            amount: vec![Coin {
                denom,
                amount: amount.into(),
            }],
        }
        .to_any()
        .map_err(|e| MmError::new(TradePreimageError::InternalError(e.to_string())))?;

        let fee_uamount = self
            .calculate_account_fee_amount_as_u64(msg_send, timeout_height, TX_DEFAULT_MEMO.to_owned(), None)
            .await?;
        let fee_amount = big_decimal_from_sat_unsigned(fee_uamount, decimals);

        Ok(TradeFee {
            coin: ticker,
            amount: fee_amount.into(),
            paid_from_trading_vol: false,
        })
    }

    pub(super) async fn get_balance_as_unsigned_and_decimal(
        &self,
        account_id: &AccountId,
        denom: &Denom,
        decimals: u8,
    ) -> MmResult<(u64, BigDecimal), TendermintCoinRpcError> {
        let denom_ubalance = self.account_balance_for_denom(account_id, denom.to_string()).await?;
        let denom_balance_dec = big_decimal_from_sat_unsigned(denom_ubalance, decimals);

        Ok((denom_ubalance, denom_balance_dec))
    }

    async fn request_tx(&self, hash: String) -> MmResult<Tx, TendermintCoinRpcError> {
        let request = GetTxRequest { hash };
        let response = self
            .rpc_client()
            .await?
            .abci_query(
                Some(ABCI_GET_TX_PATH.to_string()),
                request.encode_to_vec(),
                ABCI_REQUEST_HEIGHT,
                ABCI_REQUEST_PROVE,
            )
            .await?;

        let response = GetTxResponse::decode(response.value.as_slice())?;
        response
            .tx
            .or_mm_err(|| TendermintCoinRpcError::InvalidResponse(format!("Tx {} does not exist", request.hash)))
    }

    /// Returns status code of transaction.
    /// If tx doesn't exists on chain, then returns `None`.
    async fn get_tx_status_code_or_none(
        &self,
        hash: String,
    ) -> MmResult<Option<cosmrs::tendermint::abci::Code>, TendermintCoinRpcError> {
        let request = GetTxRequest { hash };
        let response = self
            .rpc_client()
            .await?
            .abci_query(
                Some(ABCI_GET_TX_PATH.to_string()),
                request.encode_to_vec(),
                ABCI_REQUEST_HEIGHT,
                ABCI_REQUEST_PROVE,
            )
            .await?;

        let tx = GetTxResponse::decode(response.value.as_slice())?;

        if let Some(tx_response) = tx.tx_response {
            // non-zero values are error.
            match tx_response.code {
                TX_SUCCESS_CODE => Ok(Some(cosmrs::tendermint::abci::Code::Ok)),
                err_code => Ok(Some(cosmrs::tendermint::abci::Code::Err(
                    // This will never panic, as `0` code goes the the success variant above.
                    NonZeroU32::new(err_code).unwrap(),
                ))),
            }
        } else {
            Ok(None)
        }
    }

    pub(crate) async fn query_htlc(&self, id: String) -> MmResult<QueryHtlcResponse, TendermintCoinRpcError> {
        let htlc_type =
            HtlcType::from_str(&self.account_prefix).map_err(|_| TendermintCoinRpcError::UnexpectedAccountType {
                prefix: self.account_prefix.clone(),
            })?;

        let request = QueryHtlcRequestProto { id };
        let response = self
            .rpc_client()
            .await?
            .abci_query(
                Some(htlc_type.get_htlc_abci_query_path()),
                request.encode_to_vec(),
                ABCI_REQUEST_HEIGHT,
                ABCI_REQUEST_PROVE,
            )
            .await?;

        Ok(QueryHtlcResponse::decode(htlc_type, response.value.as_slice())?)
    }

    #[inline]
    pub(crate) fn is_tx_amount_enough(&self, decimals: u8, amount: &BigDecimal) -> bool {
        let min_tx_amount = big_decimal_from_sat(MIN_TX_SATOSHIS, decimals);
        amount >= &min_tx_amount
    }

    async fn search_for_swap_tx_spend(
        &self,
        input: SearchForSwapTxSpendInput<'_>,
    ) -> MmResult<Option<FoundSwapTxSpend>, SearchForSwapTxSpendErr> {
        let tx = cosmrs::Tx::from_bytes(input.tx)?;
        let first_message = tx
            .body
            .messages
            .first()
            .or_mm_err(|| SearchForSwapTxSpendErr::TxMessagesEmpty)?;

        let htlc_type =
            HtlcType::from_str(&self.account_prefix).map_err(|_| SearchForSwapTxSpendErr::UnexpectedAccountType {
                prefix: self.account_prefix.clone(),
            })?;

        let htlc_proto = CreateHtlcProto::decode(htlc_type, first_message.value.as_slice())?;
        let htlc = CreateHtlcMsg::try_from(htlc_proto)?;
        let htlc_id = self.calculate_htlc_id(htlc.sender(), htlc.to(), htlc.amount(), input.secret_hash);

        let htlc_response = self.query_htlc(htlc_id.clone()).await?;

        let htlc_state = match htlc_response.htlc_state() {
            Some(htlc_state) => htlc_state,
            None => return Ok(None),
        };

        match htlc_state {
            HTLC_STATE_OPEN => Ok(None),
            HTLC_STATE_COMPLETED => {
                let events_string = format!("claim_htlc.id='{}'", htlc_id);
                // TODO: Remove deprecated attribute when new version of tendermint-rs is released
                #[allow(deprecated)]
                let request = GetTxsEventRequest {
                    events: vec![events_string],
                    order_by: TendermintResultOrder::Ascending as i32,
                    page: 1,
                    limit: 1,
                    pagination: None,
                };
                let encoded_request = request.encode_to_vec();

                let response = self
                    .rpc_client()
                    .await?
                    .abci_query(
                        Some(ABCI_GET_TXS_EVENT_PATH.to_string()),
                        encoded_request.as_slice(),
                        ABCI_REQUEST_HEIGHT,
                        ABCI_REQUEST_PROVE,
                    )
                    .await
                    .map_to_mm(TendermintCoinRpcError::from)?;
                let response = GetTxsEventResponse::decode(response.value.as_slice())?;
                match response.txs.first() {
                    Some(tx) => {
                        let tx = TransactionEnum::CosmosTransaction(CosmosTransaction {
                            data: TxRaw {
                                body_bytes: tx.body.as_ref().map(Message::encode_to_vec).unwrap_or_default(),
                                auth_info_bytes: tx.auth_info.as_ref().map(Message::encode_to_vec).unwrap_or_default(),
                                signatures: tx.signatures.clone(),
                            },
                        });
                        Ok(Some(FoundSwapTxSpend::Spent(tx)))
                    },
                    None => MmError::err(SearchForSwapTxSpendErr::ClaimHtlcTxNotFound),
                }
            },
            HTLC_STATE_REFUNDED => {
                // HTLC is refunded automatically without transaction. We have to return dummy tx data
                Ok(Some(FoundSwapTxSpend::Refunded(TransactionEnum::CosmosTransaction(
                    CosmosTransaction { data: TxRaw::default() },
                ))))
            },
            unexpected_state => MmError::err(SearchForSwapTxSpendErr::UnexpectedHtlcState(unexpected_state)),
        }
    }

    pub(crate) fn gas_info_for_withdraw(
        &self,
        withdraw_fee: &Option<WithdrawFee>,
        fallback_gas_limit: u64,
    ) -> (f64, u64) {
        match withdraw_fee {
            Some(WithdrawFee::CosmosGas { gas_price, gas_limit }) => (*gas_price, *gas_limit),
            _ => (self.gas_price(), fallback_gas_limit),
        }
    }

    pub(crate) fn active_ticker_and_decimals_from_denom(&self, denom: &str) -> Option<(String, u8)> {
        if self.denom.as_ref() == denom {
            return Some((self.ticker.clone(), self.decimals));
        }

        let tokens = self.tokens_info.lock();

        if let Some(token_info) = tokens.get(denom) {
            return Some((token_info.ticker.to_owned(), token_info.decimals));
        }

        None
    }
}

fn clients_from_urls(rpc_urls: &[String]) -> MmResult<Vec<HttpClient>, TendermintInitErrorKind> {
    if rpc_urls.is_empty() {
        return MmError::err(TendermintInitErrorKind::EmptyRpcUrls);
    }
    let mut clients = Vec::new();
    let mut errors = Vec::new();
    // check that all urls are valid
    // keep all invalid urls in one vector to show all of them in error
    for url in rpc_urls.iter() {
        match HttpClient::new(url.as_str()) {
            Ok(client) => clients.push(client),
            Err(e) => errors.push(format!("Url {} is invalid, got error {}", url, e)),
        }
    }
    drop_mutability!(clients);
    drop_mutability!(errors);
    if !errors.is_empty() {
        let errors: String = errors.into_iter().join(", ");
        return MmError::err(TendermintInitErrorKind::RpcClientInitError(errors));
    }
    Ok(clients)
}

pub async fn get_ibc_chain_list() -> IBCChainRegistriesResult {
    fn map_metadata_to_chain_registry_name(metadata: &FileMetadata) -> Result<String, MmError<IBCChainsRequestError>> {
        let split_filename_by_dash: Vec<&str> = metadata.name.split('-').collect();
        let chain_registry_name = split_filename_by_dash
            .first()
            .or_mm_err(|| {
                IBCChainsRequestError::InternalError(format!(
                    "Could not read chain registry name from '{}'",
                    metadata.name
                ))
            })?
            .to_string();

        Ok(chain_registry_name)
    }

    let git_controller: GitController<GithubClient> = GitController::new(GITHUB_API_URI);

    let metadata_list = git_controller
        .client
        .get_file_metadata_list(
            CHAIN_REGISTRY_REPO_OWNER,
            CHAIN_REGISTRY_REPO_NAME,
            CHAIN_REGISTRY_BRANCH,
            CHAIN_REGISTRY_IBC_DIR_NAME,
        )
        .await
        .map_err(|e| IBCChainsRequestError::Transport(format!("{:?}", e)))?;

    let chain_list: Result<Vec<String>, MmError<IBCChainsRequestError>> =
        metadata_list.iter().map(map_metadata_to_chain_registry_name).collect();

    let mut distinct_chain_list = chain_list?;
    distinct_chain_list.dedup();

    Ok(IBCChainRegistriesResponse {
        chain_registry_list: distinct_chain_list,
    })
}

#[async_trait]
#[allow(unused_variables)]
impl MmCoin for TendermintCoin {
    fn is_asset_chain(&self) -> bool { false }

    fn spawner(&self) -> CoinFutSpawner { CoinFutSpawner::new(&self.abortable_system) }

    fn withdraw(&self, req: WithdrawRequest) -> WithdrawFut {
        let coin = self.clone();
        let fut = async move {
            let to_address =
                AccountId::from_str(&req.to).map_to_mm(|e| WithdrawError::InvalidAddress(e.to_string()))?;
            if to_address.prefix() != coin.account_prefix {
                return MmError::err(WithdrawError::InvalidAddress(format!(
                    "expected {} address prefix",
                    coin.account_prefix
                )));
            }

            let (account_id, maybe_pk) = coin.account_id_and_pk_for_withdraw(req.from)?;

            let (balance_denom, balance_dec) = coin
                .get_balance_as_unsigned_and_decimal(&account_id, &coin.denom, coin.decimals())
                .await?;

            let (amount_denom, amount_dec) = if req.max {
                let amount_denom = balance_denom;
                (amount_denom, big_decimal_from_sat_unsigned(amount_denom, coin.decimals))
            } else {
                let total = req.amount.clone();

                (sat_from_big_decimal(&req.amount, coin.decimals)?, req.amount.clone())
            };

            if !coin.is_tx_amount_enough(coin.decimals, &amount_dec) {
                return MmError::err(WithdrawError::AmountTooLow {
                    amount: amount_dec,
                    threshold: coin.min_tx_amount(),
                });
            }

            let received_by_me = if to_address == account_id {
                amount_dec
            } else {
                BigDecimal::default()
            };

            let msg_send = MsgSend {
                from_address: account_id.clone(),
                to_address: to_address.clone(),
                amount: vec![Coin {
                    denom: coin.denom.clone(),
                    amount: amount_denom.into(),
                }],
            }
            .to_any()
            .map_to_mm(|e| WithdrawError::InternalError(e.to_string()))?;

            let memo = req.memo.unwrap_or_else(|| TX_DEFAULT_MEMO.into());
            let current_block = coin
                .current_block()
                .compat()
                .await
                .map_to_mm(WithdrawError::Transport)?;

            let timeout_height = current_block + TIMEOUT_HEIGHT_DELTA;

            let (_, gas_limit) = coin.gas_info_for_withdraw(&req.fee, GAS_LIMIT_DEFAULT);

            let fee_amount_u64 = coin
                .calculate_account_fee_amount_as_u64(msg_send, timeout_height, memo.clone(), req.fee)
                .await?;
            let fee_amount_dec = big_decimal_from_sat_unsigned(fee_amount_u64, coin.decimals());

            let fee_amount = Coin {
                denom: coin.denom.clone(),
                amount: fee_amount_u64.into(),
            };

            let fee = Fee::from_amount_and_gas(fee_amount, gas_limit);

            let (amount_denom, total_amount) = if req.max {
                if balance_denom < fee_amount_u64 {
                    return MmError::err(WithdrawError::NotSufficientBalance {
                        coin: coin.ticker.clone(),
                        available: balance_dec,
                        required: fee_amount_dec,
                    });
                }
                let amount_denom = balance_denom - fee_amount_u64;
                (amount_denom, balance_dec)
            } else {
                let total = &req.amount + &fee_amount_dec;
                if balance_dec < total {
                    return MmError::err(WithdrawError::NotSufficientBalance {
                        coin: coin.ticker.clone(),
                        available: balance_dec,
                        required: total,
                    });
                }

                (sat_from_big_decimal(&req.amount, coin.decimals)?, total)
            };

            let msg_send = MsgSend {
                from_address: account_id.clone(),
                to_address,
                amount: vec![Coin {
                    denom: coin.denom.clone(),
                    amount: amount_denom.into(),
                }],
            }
            .to_any()
            .map_to_mm(|e| WithdrawError::InternalError(e.to_string()))?;

            let account_info = coin.account_info(&account_id).await?;

            let tx = coin
                .any_to_transaction_data(maybe_pk, msg_send, account_info, fee, timeout_height, memo.clone())
                .map_to_mm(|e| WithdrawError::InternalError(e.to_string()))?;

            let internal_id = {
                let hex_vec = tx.tx_hex().cloned().unwrap_or_default().to_vec();
                sha256(&hex_vec).to_vec().into()
            };

            Ok(TransactionDetails {
                tx,
                from: vec![account_id.to_string()],
                to: vec![req.to],
                my_balance_change: &received_by_me - &total_amount,
                spent_by_me: total_amount.clone(),
                total_amount,
                received_by_me,
                block_height: 0,
                timestamp: 0,
                fee_details: Some(TxFeeDetails::Tendermint(TendermintFeeDetails {
                    coin: coin.ticker.clone(),
                    amount: fee_amount_dec,
                    uamount: fee_amount_u64,
                    gas_limit,
                })),
                coin: coin.ticker.to_string(),
                internal_id,
                kmd_rewards: None,
                transaction_type: TransactionType::default(),
                memo: Some(memo),
            })
        };
        Box::new(fut.boxed().compat())
    }

    fn get_raw_transaction(&self, mut req: RawTransactionRequest) -> RawTransactionFut {
        let coin = self.clone();
        let fut = async move {
            req.tx_hash.make_ascii_uppercase();
            let tx_from_rpc = coin.request_tx(req.tx_hash).await?;
            Ok(RawTransactionRes {
                tx_hex: tx_from_rpc.encode_to_vec().into(),
            })
        };
        Box::new(fut.boxed().compat())
    }

    fn get_tx_hex_by_hash(&self, tx_hash: Vec<u8>) -> RawTransactionFut {
        let coin = self.clone();
        let hash = hex::encode_upper(H256::from(tx_hash.as_slice()));
        let fut = async move {
            let tx_from_rpc = coin.request_tx(hash).await?;
            Ok(RawTransactionRes {
                tx_hex: tx_from_rpc.encode_to_vec().into(),
            })
        };
        Box::new(fut.boxed().compat())
    }

    fn decimals(&self) -> u8 { self.decimals }

    fn convert_to_address(&self, from: &str, to_address_format: Json) -> Result<String, String> {
        // TODO
        Err("Not implemented".into())
    }

    fn validate_address(&self, address: &str) -> ValidateAddressResult {
        match AccountId::from_str(address) {
            Ok(account) if account.prefix() != self.account_prefix => ValidateAddressResult {
                is_valid: false,
                reason: Some(format!(
                    "Expected {} account prefix, got {}",
                    self.account_prefix,
                    account.prefix()
                )),
            },
            Ok(_) => ValidateAddressResult {
                is_valid: true,
                reason: None,
            },
            Err(e) => ValidateAddressResult {
                is_valid: false,
                reason: Some(e.to_string()),
            },
        }
    }

    fn process_history_loop(&self, ctx: MmArc) -> Box<dyn Future<Item = (), Error = ()> + Send> {
        warn!("process_history_loop is deprecated, tendermint uses tx_history_v2");
        Box::new(futures01::future::err(()))
    }

    fn history_sync_status(&self) -> HistorySyncState { self.history_sync_state.lock().unwrap().clone() }

    fn get_trade_fee(&self) -> Box<dyn Future<Item = TradeFee, Error = String> + Send> {
        Box::new(futures01::future::err("Not implemented".into()))
    }

    async fn get_sender_trade_fee(
        &self,
        value: TradePreimageValue,
        _stage: FeeApproxStage,
    ) -> TradePreimageResult<TradeFee> {
        let amount = match value {
            TradePreimageValue::Exact(decimal) | TradePreimageValue::UpperBound(decimal) => decimal,
        };
        self.get_sender_trade_fee_for_denom(self.ticker.clone(), self.denom.clone(), self.decimals, amount)
            .await
    }

    fn get_receiver_trade_fee(&self, stage: FeeApproxStage) -> TradePreimageFut<TradeFee> {
        let coin = self.clone();
        let fut = async move {
            // We can't simulate Claim Htlc without having information about broadcasted htlc tx.
            // Since create and claim htlc fees are almost same, we can simply simulate create htlc tx.
            coin.get_sender_trade_fee_for_denom(
                coin.ticker.clone(),
                coin.denom.clone(),
                coin.decimals,
                coin.min_tx_amount(),
            )
            .await
        };
        Box::new(fut.boxed().compat())
    }

    async fn get_fee_to_send_taker_fee(
        &self,
        dex_fee_amount: DexFee,
        _stage: FeeApproxStage,
    ) -> TradePreimageResult<TradeFee> {
        self.get_fee_to_send_taker_fee_for_denom(self.ticker.clone(), self.denom.clone(), self.decimals, dex_fee_amount)
            .await
    }

    fn required_confirmations(&self) -> u64 { 0 }

    fn requires_notarization(&self) -> bool { false }

    fn set_required_confirmations(&self, confirmations: u64) {
        warn!("set_required_confirmations is not supported for tendermint")
    }

    fn set_requires_notarization(&self, requires_nota: bool) { warn!("TendermintCoin doesn't support notarization") }

    fn swap_contract_address(&self) -> Option<BytesJson> { None }

    fn fallback_swap_contract(&self) -> Option<BytesJson> { None }

    fn mature_confirmations(&self) -> Option<u32> { None }

    fn coin_protocol_info(&self, _amount_to_receive: Option<MmNumber>) -> Vec<u8> { Vec::new() }

    fn is_coin_protocol_supported(
        &self,
        _info: &Option<Vec<u8>>,
        _amount_to_send: Option<MmNumber>,
        _locktime: u64,
        _is_maker: bool,
    ) -> bool {
        true
    }

    fn on_disabled(&self) -> Result<(), AbortedError> { AbortableSystem::abort_all(&self.abortable_system) }

    fn on_token_deactivated(&self, _ticker: &str) {}
}

#[async_trait]
impl MarketCoinOps for TendermintCoin {
    fn ticker(&self) -> &str { &self.ticker }

    fn my_address(&self) -> MmResult<String, MyAddressError> { Ok(self.account_id.to_string()) }

    fn get_public_key(&self) -> Result<String, MmError<UnexpectedDerivationMethod>> {
        let key = SigningKey::from_slice(self.activation_policy.activated_key_or_err()?.as_slice())
            .expect("privkey validity is checked on coin creation");
        Ok(key.public_key().to_string())
    }

    fn sign_message_hash(&self, _message: &str) -> Option<[u8; 32]> {
        // TODO
        None
    }

    fn sign_message(&self, _message: &str) -> SignatureResult<String> {
        // TODO
        MmError::err(SignatureError::InternalError("Not implemented".into()))
    }

    fn verify_message(&self, _signature: &str, _message: &str, _address: &str) -> VerificationResult<bool> {
        // TODO
        MmError::err(VerificationError::InternalError("Not implemented".into()))
    }

    fn my_balance(&self) -> BalanceFut<CoinBalance> {
        let coin = self.clone();
        let fut = async move {
            let balance_denom = coin
                .account_balance_for_denom(&coin.account_id, coin.denom.to_string())
                .await?;
            Ok(CoinBalance {
                spendable: big_decimal_from_sat_unsigned(balance_denom, coin.decimals),
                unspendable: BigDecimal::default(),
            })
        };
        Box::new(fut.boxed().compat())
    }

    fn base_coin_balance(&self) -> BalanceFut<BigDecimal> {
        Box::new(self.my_balance().map(|coin_balance| coin_balance.spendable))
    }

    fn platform_ticker(&self) -> &str { &self.ticker }

    fn send_raw_tx(&self, tx: &str) -> Box<dyn Future<Item = String, Error = String> + Send> {
        let tx_bytes = try_fus!(hex::decode(tx));
        self.send_raw_tx_bytes(&tx_bytes)
    }

    /// Consider using `seq_safe_raw_tx_bytes` instead.
    /// This is considered as unsafe due to sequence mismatches.
    fn send_raw_tx_bytes(&self, tx: &[u8]) -> Box<dyn Future<Item = String, Error = String> + Send> {
        // as sanity check
        try_fus!(Raw::from_bytes(tx));

        let coin = self.clone();
        let tx_bytes = tx.to_owned();
        let fut = async move {
            let broadcast_res = try_s!(try_s!(coin.rpc_client().await).broadcast_tx_commit(tx_bytes).await);

            if broadcast_res.check_tx.log.contains(ACCOUNT_SEQUENCE_ERR)
                || broadcast_res.deliver_tx.log.contains(ACCOUNT_SEQUENCE_ERR)
            {
                return ERR!(
                    "{}. check_tx log: {}, deliver_tx log: {}",
                    ACCOUNT_SEQUENCE_ERR,
                    broadcast_res.check_tx.log,
                    broadcast_res.deliver_tx.log
                );
            }

            if !broadcast_res.check_tx.code.is_ok() {
                return ERR!("Tx check failed {:?}", broadcast_res.check_tx);
            }

            if !broadcast_res.deliver_tx.code.is_ok() {
                return ERR!("Tx deliver failed {:?}", broadcast_res.deliver_tx);
            }
            Ok(broadcast_res.hash.to_string())
        };
        Box::new(fut.boxed().compat())
    }

    #[inline(always)]
    async fn sign_raw_tx(&self, _args: &SignRawTransactionRequest) -> RawTransactionResult {
        MmError::err(RawTransactionError::NotImplemented {
            coin: self.ticker().to_string(),
        })
    }

    fn wait_for_confirmations(&self, input: ConfirmPaymentInput) -> Box<dyn Future<Item = (), Error = String> + Send> {
        // Sanity check
        let _: TxRaw = try_fus!(Message::decode(input.payment_tx.as_slice()));

        let tx_hash = hex::encode_upper(sha256(&input.payment_tx));

        let coin = self.clone();
        let fut = async move {
            loop {
                if now_sec() > input.wait_until {
                    return ERR!(
                        "Waited too long until {} for payment {} to be received",
                        input.wait_until,
                        tx_hash.clone()
                    );
                }

                let tx_status_code = try_s!(coin.get_tx_status_code_or_none(tx_hash.clone()).await);

                if let Some(tx_status_code) = tx_status_code {
                    return match tx_status_code {
                        cosmrs::tendermint::abci::Code::Ok => Ok(()),
                        cosmrs::tendermint::abci::Code::Err(err_code) => Err(format!(
                            "Got error code: '{}' for tx: '{}'. Broadcasted tx isn't valid.",
                            err_code, tx_hash
                        )),
                    };
                };

                Timer::sleep(input.check_every as f64).await;
            }
        };

        Box::new(fut.boxed().compat())
    }

    fn wait_for_htlc_tx_spend(&self, args: WaitForHTLCTxSpendArgs<'_>) -> TransactionFut {
        let tx = try_tx_fus!(cosmrs::Tx::from_bytes(args.tx_bytes));
        let first_message = try_tx_fus!(tx.body.messages.first().ok_or("Tx body couldn't be read."));
        let htlc_proto = try_tx_fus!(CreateHtlcProto::decode(
            try_tx_fus!(HtlcType::from_str(&self.account_prefix)),
            first_message.value.as_slice()
        ));
        let htlc = try_tx_fus!(CreateHtlcMsg::try_from(htlc_proto));
        let htlc_id = self.calculate_htlc_id(htlc.sender(), htlc.to(), htlc.amount(), args.secret_hash);

        let events_string = format!("claim_htlc.id='{}'", htlc_id);
        // TODO: Remove deprecated attribute when new version of tendermint-rs is released
        #[allow(deprecated)]
        let request = GetTxsEventRequest {
            events: vec![events_string],
            order_by: TendermintResultOrder::Ascending as i32,
            page: 1,
            limit: 1,
            pagination: None,
        };
        let encoded_request = request.encode_to_vec();

        let coin = self.clone();
        let wait_until = args.wait_until;
        let fut = async move {
            loop {
                let response = try_tx_s!(
                    try_tx_s!(coin.rpc_client().await)
                        .abci_query(
                            Some(ABCI_GET_TXS_EVENT_PATH.to_string()),
                            encoded_request.as_slice(),
                            ABCI_REQUEST_HEIGHT,
                            ABCI_REQUEST_PROVE
                        )
                        .await
                );
                let response = try_tx_s!(GetTxsEventResponse::decode(response.value.as_slice()));
                if let Some(tx) = response.txs.first() {
                    return Ok(TransactionEnum::CosmosTransaction(CosmosTransaction {
                        data: TxRaw {
                            body_bytes: tx.body.as_ref().map(Message::encode_to_vec).unwrap_or_default(),
                            auth_info_bytes: tx.auth_info.as_ref().map(Message::encode_to_vec).unwrap_or_default(),
                            signatures: tx.signatures.clone(),
                        },
                    }));
                }
                Timer::sleep(5.).await;
                if get_utc_timestamp() > wait_until as i64 {
                    return Err(TransactionErr::Plain("Waited too long".into()));
                }
            }
        };

        Box::new(fut.boxed().compat())
    }

    fn tx_enum_from_bytes(&self, bytes: &[u8]) -> Result<TransactionEnum, MmError<TxMarshalingErr>> {
        let tx_raw: TxRaw = Message::decode(bytes).map_to_mm(|e| TxMarshalingErr::InvalidInput(e.to_string()))?;
        Ok(TransactionEnum::CosmosTransaction(CosmosTransaction { data: tx_raw }))
    }

    fn current_block(&self) -> Box<dyn Future<Item = u64, Error = String> + Send> {
        let coin = self.clone();
        let fut = async move {
            let info = try_s!(try_s!(coin.rpc_client().await).abci_info().await);
            Ok(info.response.last_block_height.into())
        };
        Box::new(fut.boxed().compat())
    }

    fn display_priv_key(&self) -> Result<String, String> {
        Ok(self
            .activation_policy
            .activated_key_or_err()
            .map_err(|e| e.to_string())?
            .to_string())
    }

    #[inline]
    fn min_tx_amount(&self) -> BigDecimal { big_decimal_from_sat(MIN_TX_SATOSHIS, self.decimals) }

    #[inline]
    fn min_trading_vol(&self) -> MmNumber { self.min_tx_amount().into() }
}

#[async_trait]
#[allow(unused_variables)]
impl SwapOps for TendermintCoin {
    fn send_taker_fee(&self, fee_addr: &[u8], dex_fee: DexFee, uuid: &[u8], expire_at: u64) -> TransactionFut {
        self.send_taker_fee_for_denom(
            fee_addr,
            dex_fee.fee_amount().into(),
            self.denom.clone(),
            self.decimals,
            uuid,
            expire_at,
        )
    }

    fn send_maker_payment(&self, maker_payment_args: SendPaymentArgs) -> TransactionFut {
        self.send_htlc_for_denom(
            maker_payment_args.time_lock_duration,
            maker_payment_args.other_pubkey,
            maker_payment_args.secret_hash,
            maker_payment_args.amount,
            self.denom.clone(),
            self.decimals,
        )
    }

    fn send_taker_payment(&self, taker_payment_args: SendPaymentArgs) -> TransactionFut {
        self.send_htlc_for_denom(
            taker_payment_args.time_lock_duration,
            taker_payment_args.other_pubkey,
            taker_payment_args.secret_hash,
            taker_payment_args.amount,
            self.denom.clone(),
            self.decimals,
        )
    }

    fn send_maker_spends_taker_payment(&self, maker_spends_payment_args: SpendPaymentArgs) -> TransactionFut {
        let tx = try_tx_fus!(cosmrs::Tx::from_bytes(maker_spends_payment_args.other_payment_tx));
        let msg = try_tx_fus!(tx.body.messages.first().ok_or("Tx body couldn't be read."));

        let htlc_proto = try_tx_fus!(CreateHtlcProto::decode(
            try_tx_fus!(HtlcType::from_str(&self.account_prefix)),
            msg.value.as_slice()
        ));
        let htlc = try_tx_fus!(CreateHtlcMsg::try_from(htlc_proto));

        let mut amount = htlc.amount().to_vec();
        amount.sort();
        drop_mutability!(amount);

        let coins_string = amount
            .iter()
            .map(|t| format!("{}{}", t.amount, t.denom))
            .collect::<Vec<String>>()
            .join(",");

<<<<<<< HEAD
        let htlc_id = self.calculate_htlc_id(&htlc.sender, &htlc.to, amount, maker_spends_payment_args.secret_hash);
=======
        let htlc_id = self.calculate_htlc_id(htlc.sender(), htlc.to(), &amount, maker_spends_payment_args.secret_hash);

>>>>>>> d36f43dd
        let claim_htlc_tx = try_tx_fus!(self.gen_claim_htlc_tx(htlc_id, maker_spends_payment_args.secret));
        let timeout = maker_spends_payment_args
            .time_lock
            .checked_sub(now_sec())
            .unwrap_or_default();
        let coin = self.clone();

        let fut = async move {
            let current_block = try_tx_s!(coin.current_block().compat().await);
            let timeout_height = current_block + TIMEOUT_HEIGHT_DELTA;

            let fee = try_tx_s!(
                coin.calculate_fee(
                    claim_htlc_tx.msg_payload.clone(),
                    timeout_height,
                    TX_DEFAULT_MEMO.to_owned(),
                    None
                )
                .await
            );

            let (_tx_id, tx_raw) = try_tx_s!(
                coin.common_send_raw_tx_bytes(
                    claim_htlc_tx.msg_payload.clone(),
                    fee.clone(),
                    timeout_height,
                    TX_DEFAULT_MEMO.into(),
                    Duration::from_secs(timeout),
                )
                .await
            );

            Ok(TransactionEnum::CosmosTransaction(CosmosTransaction {
                data: tx_raw.into(),
            }))
        };

        Box::new(fut.boxed().compat())
    }

    fn send_taker_spends_maker_payment(&self, taker_spends_payment_args: SpendPaymentArgs) -> TransactionFut {
        let tx = try_tx_fus!(cosmrs::Tx::from_bytes(taker_spends_payment_args.other_payment_tx));
        let msg = try_tx_fus!(tx.body.messages.first().ok_or("Tx body couldn't be read."));

        let htlc_proto = try_tx_fus!(CreateHtlcProto::decode(
            try_tx_fus!(HtlcType::from_str(&self.account_prefix)),
            msg.value.as_slice()
        ));
        let htlc = try_tx_fus!(CreateHtlcMsg::try_from(htlc_proto));

        let mut amount = htlc.amount().to_vec();
        amount.sort();
        drop_mutability!(amount);

        let coins_string = amount
            .iter()
            .map(|t| format!("{}{}", t.amount, t.denom))
            .collect::<Vec<String>>()
            .join(",");

        let htlc_id = self.calculate_htlc_id(htlc.sender(), htlc.to(), &amount, taker_spends_payment_args.secret_hash);

        let timeout = taker_spends_payment_args
            .time_lock
            .checked_sub(now_sec())
            .unwrap_or_default();
        let claim_htlc_tx = try_tx_fus!(self.gen_claim_htlc_tx(htlc_id, taker_spends_payment_args.secret));
        let coin = self.clone();

        let fut = async move {
            let current_block = try_tx_s!(coin.current_block().compat().await);
            let timeout_height = current_block + TIMEOUT_HEIGHT_DELTA;

            let fee = try_tx_s!(
                coin.calculate_fee(
                    claim_htlc_tx.msg_payload.clone(),
                    timeout_height,
                    TX_DEFAULT_MEMO.into(),
                    None
                )
                .await
            );

            let (tx_id, tx_raw) = try_tx_s!(
                coin.common_send_raw_tx_bytes(
                    claim_htlc_tx.msg_payload.clone(),
                    fee.clone(),
                    timeout_height,
                    TX_DEFAULT_MEMO.into(),
                    Duration::from_secs(timeout),
                )
                .await
            );

            Ok(TransactionEnum::CosmosTransaction(CosmosTransaction {
                data: tx_raw.into(),
            }))
        };

        Box::new(fut.boxed().compat())
    }

    async fn send_taker_refunds_payment(&self, taker_refunds_payment_args: RefundPaymentArgs<'_>) -> TransactionResult {
        Err(TransactionErr::Plain(
            "Doesn't need transaction broadcast to refund IRIS HTLC".into(),
        ))
    }

    async fn send_maker_refunds_payment(&self, maker_refunds_payment_args: RefundPaymentArgs<'_>) -> TransactionResult {
        Err(TransactionErr::Plain(
            "Doesn't need transaction broadcast to refund IRIS HTLC".into(),
        ))
    }

    fn validate_fee(&self, validate_fee_args: ValidateFeeArgs) -> ValidatePaymentFut<()> {
        self.validate_fee_for_denom(
            validate_fee_args.fee_tx,
            validate_fee_args.expected_sender,
            validate_fee_args.fee_addr,
            &validate_fee_args.dex_fee.fee_amount().into(),
            self.decimals,
            validate_fee_args.uuid,
            self.denom.to_string(),
        )
    }

    async fn validate_maker_payment(&self, input: ValidatePaymentInput) -> ValidatePaymentResult<()> {
        self.validate_payment_for_denom(input, self.denom.clone(), self.decimals)
            .await
    }

    async fn validate_taker_payment(&self, input: ValidatePaymentInput) -> ValidatePaymentResult<()> {
        self.validate_payment_for_denom(input, self.denom.clone(), self.decimals)
            .await
    }

    fn check_if_my_payment_sent(
        &self,
        if_my_payment_sent_args: CheckIfMyPaymentSentArgs,
    ) -> Box<dyn Future<Item = Option<TransactionEnum>, Error = String> + Send> {
        self.check_if_my_payment_sent_for_denom(
            self.decimals,
            self.denom.clone(),
            if_my_payment_sent_args.other_pub,
            if_my_payment_sent_args.secret_hash,
            if_my_payment_sent_args.amount,
        )
    }

    async fn search_for_swap_tx_spend_my(
        &self,
        input: SearchForSwapTxSpendInput<'_>,
    ) -> Result<Option<FoundSwapTxSpend>, String> {
        self.search_for_swap_tx_spend(input).await.map_err(|e| e.to_string())
    }

    async fn search_for_swap_tx_spend_other(
        &self,
        input: SearchForSwapTxSpendInput<'_>,
    ) -> Result<Option<FoundSwapTxSpend>, String> {
        self.search_for_swap_tx_spend(input).await.map_err(|e| e.to_string())
    }

    async fn extract_secret(
        &self,
        secret_hash: &[u8],
        spend_tx: &[u8],
        watcher_reward: bool,
    ) -> Result<Vec<u8>, String> {
        let tx = try_s!(cosmrs::Tx::from_bytes(spend_tx));
        let msg = try_s!(tx.body.messages.first().ok_or("Tx body couldn't be read."));

        let htlc_proto = try_s!(ClaimHtlcProto::decode(
            try_s!(HtlcType::from_str(&self.account_prefix)),
            msg.value.as_slice()
        ));
        let htlc = try_s!(ClaimHtlcMsg::try_from(htlc_proto));

        Ok(try_s!(hex::decode(htlc.secret())))
    }

    fn check_tx_signed_by_pub(&self, tx: &[u8], expected_pub: &[u8]) -> Result<bool, MmError<ValidatePaymentError>> {
        unimplemented!();
    }

    // Todo
    fn is_auto_refundable(&self) -> bool { false }

    // Todo
    async fn wait_for_htlc_refund(&self, _tx: &[u8], _locktime: u64) -> RefundResult<()> {
        MmError::err(RefundError::Internal(
            "wait_for_htlc_refund is not supported for this coin!".into(),
        ))
    }

    fn negotiate_swap_contract_addr(
        &self,
        other_side_address: Option<&[u8]>,
    ) -> Result<Option<BytesJson>, MmError<NegotiateSwapContractAddrErr>> {
        Ok(None)
    }

    #[inline]
    fn derive_htlc_key_pair(&self, _swap_unique_data: &[u8]) -> KeyPair {
        key_pair_from_secret(
            self.activation_policy
                .activated_key_or_err()
                .expect("valid priv key")
                .as_ref(),
        )
        .expect("valid priv key")
    }

    #[inline]
    fn derive_htlc_pubkey(&self, _swap_unique_data: &[u8]) -> Vec<u8> {
        self.activation_policy.public_key().expect("valid pubkey").to_bytes()
    }

    fn validate_other_pubkey(&self, raw_pubkey: &[u8]) -> MmResult<(), ValidateOtherPubKeyErr> {
        PublicKey::from_raw_secp256k1(raw_pubkey)
            .or_mm_err(|| ValidateOtherPubKeyErr::InvalidPubKey(hex::encode(raw_pubkey)))?;
        Ok(())
    }

    async fn maker_payment_instructions(
        &self,
        args: PaymentInstructionArgs<'_>,
    ) -> Result<Option<Vec<u8>>, MmError<PaymentInstructionsErr>> {
        Ok(None)
    }

    async fn taker_payment_instructions(
        &self,
        args: PaymentInstructionArgs<'_>,
    ) -> Result<Option<Vec<u8>>, MmError<PaymentInstructionsErr>> {
        Ok(None)
    }

    fn validate_maker_payment_instructions(
        &self,
        _instructions: &[u8],
        args: PaymentInstructionArgs,
    ) -> Result<PaymentInstructions, MmError<ValidateInstructionsErr>> {
        MmError::err(ValidateInstructionsErr::UnsupportedCoin(self.ticker().to_string()))
    }

    fn validate_taker_payment_instructions(
        &self,
        _instructions: &[u8],
        args: PaymentInstructionArgs,
    ) -> Result<PaymentInstructions, MmError<ValidateInstructionsErr>> {
        MmError::err(ValidateInstructionsErr::UnsupportedCoin(self.ticker().to_string()))
    }
}

#[async_trait]
impl TakerSwapMakerCoin for TendermintCoin {
    async fn on_taker_payment_refund_start(&self, _maker_payment: &[u8]) -> RefundResult<()> { Ok(()) }

    async fn on_taker_payment_refund_success(&self, _maker_payment: &[u8]) -> RefundResult<()> { Ok(()) }
}

#[async_trait]
impl MakerSwapTakerCoin for TendermintCoin {
    async fn on_maker_payment_refund_start(&self, _taker_payment: &[u8]) -> RefundResult<()> { Ok(()) }

    async fn on_maker_payment_refund_success(&self, _taker_payment: &[u8]) -> RefundResult<()> { Ok(()) }
}

#[async_trait]
impl WatcherOps for TendermintCoin {
    fn create_maker_payment_spend_preimage(
        &self,
        _maker_payment_tx: &[u8],
        _time_lock: u64,
        _maker_pub: &[u8],
        _secret_hash: &[u8],
        _swap_unique_data: &[u8],
    ) -> TransactionFut {
        unimplemented!();
    }

    fn send_maker_payment_spend_preimage(&self, _input: SendMakerPaymentSpendPreimageInput) -> TransactionFut {
        unimplemented!();
    }

    fn create_taker_payment_refund_preimage(
        &self,
        _taker_payment_tx: &[u8],
        _time_lock: u64,
        _maker_pub: &[u8],
        _secret_hash: &[u8],
        _swap_contract_address: &Option<BytesJson>,
        _swap_unique_data: &[u8],
    ) -> TransactionFut {
        unimplemented!();
    }

    fn send_taker_payment_refund_preimage(&self, _watcher_refunds_payment_args: RefundPaymentArgs) -> TransactionFut {
        unimplemented!();
    }

    fn watcher_validate_taker_fee(&self, _input: WatcherValidateTakerFeeInput) -> ValidatePaymentFut<()> {
        unimplemented!();
    }

    fn watcher_validate_taker_payment(&self, _input: WatcherValidatePaymentInput) -> ValidatePaymentFut<()> {
        unimplemented!();
    }

    fn taker_validates_payment_spend_or_refund(&self, _input: ValidateWatcherSpendInput) -> ValidatePaymentFut<()> {
        unimplemented!();
    }

    async fn watcher_search_for_swap_tx_spend(
        &self,
        _input: WatcherSearchForSwapTxSpendInput<'_>,
    ) -> Result<Option<FoundSwapTxSpend>, String> {
        unimplemented!();
    }

    async fn get_taker_watcher_reward(
        &self,
        _other_coin: &MmCoinEnum,
        _coin_amount: Option<BigDecimal>,
        _other_coin_amount: Option<BigDecimal>,
        _reward_amount: Option<BigDecimal>,
        _wait_until: u64,
    ) -> Result<WatcherReward, MmError<WatcherRewardError>> {
        unimplemented!()
    }

    async fn get_maker_watcher_reward(
        &self,
        _other_coin: &MmCoinEnum,
        _reward_amount: Option<BigDecimal>,
        _wait_until: u64,
    ) -> Result<Option<WatcherReward>, MmError<WatcherRewardError>> {
        unimplemented!()
    }
}

/// Processes the given `priv_key_build_policy` and returns corresponding `TendermintPrivKeyPolicy`.
/// This function expects either [`PrivKeyBuildPolicy::IguanaPrivKey`]
/// or [`PrivKeyBuildPolicy::GlobalHDAccount`], otherwise returns `PrivKeyPolicyNotAllowed` error.
pub fn tendermint_priv_key_policy(
    conf: &TendermintConf,
    ticker: &str,
    priv_key_build_policy: PrivKeyBuildPolicy,
    path_to_address: StandardHDCoinAddress,
) -> MmResult<TendermintPrivKeyPolicy, TendermintInitError> {
    match priv_key_build_policy {
        PrivKeyBuildPolicy::IguanaPrivKey(iguana) => {
            let mm2_internal_key_pair = key_pair_from_secret(iguana.as_ref()).mm_err(|e| TendermintInitError {
                ticker: ticker.to_string(),
                kind: TendermintInitErrorKind::Internal(e.to_string()),
            })?;

            let tendermint_pair = TendermintKeyPair::new(iguana, *mm2_internal_key_pair.public());

            Ok(TendermintPrivKeyPolicy::Iguana(tendermint_pair))
        },
        PrivKeyBuildPolicy::GlobalHDAccount(global_hd) => {
            let derivation_path = conf.derivation_path.as_ref().or_mm_err(|| TendermintInitError {
                ticker: ticker.to_string(),
                kind: TendermintInitErrorKind::DerivationPathIsNotSet,
            })?;
            let activated_priv_key = global_hd
                .derive_secp256k1_secret(derivation_path, &path_to_address)
                .mm_err(|e| TendermintInitError {
                    ticker: ticker.to_string(),
                    kind: TendermintInitErrorKind::InvalidPrivKey(e.to_string()),
                })?;
            let bip39_secp_priv_key = global_hd.root_priv_key().clone();
            let pubkey = Public::from_slice(&bip39_secp_priv_key.public_key().to_bytes()).map_to_mm(|e| {
                TendermintInitError {
                    ticker: ticker.to_string(),
                    kind: TendermintInitErrorKind::Internal(e.to_string()),
                }
            })?;

            let tendermint_pair = TendermintKeyPair::new(activated_priv_key, pubkey);

            Ok(TendermintPrivKeyPolicy::HDWallet {
                derivation_path: derivation_path.clone(),
                activated_key: tendermint_pair,
                bip39_secp_priv_key,
            })
        },
        PrivKeyBuildPolicy::Trezor => {
            let kind =
                TendermintInitErrorKind::PrivKeyPolicyNotAllowed(PrivKeyPolicyNotAllowed::HardwareWalletNotSupported);
            MmError::err(TendermintInitError {
                ticker: ticker.to_string(),
                kind,
            })
        },
    }
}

#[cfg(test)]
pub mod tendermint_coin_tests {
    use super::*;

    use common::{block_on, wait_until_ms, DEX_FEE_ADDR_RAW_PUBKEY};
    use cosmrs::proto::cosmos::tx::v1beta1::{GetTxRequest, GetTxResponse, GetTxsEventResponse};
    use crypto::privkey::key_pair_from_seed;
    use std::mem::discriminant;

    pub const IRIS_TESTNET_HTLC_PAIR1_SEED: &str = "iris test seed";
    // pub const IRIS_TESTNET_HTLC_PAIR1_PUB_KEY: &[u8] = &[
    //     2, 35, 133, 39, 114, 92, 150, 175, 252, 203, 124, 85, 243, 144, 11, 52, 91, 128, 236, 82, 104, 212, 131, 40,
    //     79, 22, 40, 7, 119, 93, 50, 179, 43,
    // ];
    // const IRIS_TESTNET_HTLC_PAIR1_ADDRESS: &str = "iaa1e0rx87mdj79zejewuc4jg7ql9ud2286g2us8f2";

    // const IRIS_TESTNET_HTLC_PAIR2_SEED: &str = "iris test2 seed";
    const IRIS_TESTNET_HTLC_PAIR2_PUB_KEY: &[u8] = &[
        2, 90, 55, 151, 92, 7, 154, 117, 67, 96, 63, 202, 178, 78, 37, 101, 164, 173, 238, 60, 249, 175, 137, 52, 105,
        14, 16, 50, 130, 250, 64, 37, 17,
    ];
    const IRIS_TESTNET_HTLC_PAIR2_ADDRESS: &str = "iaa1erfnkjsmalkwtvj44qnfr2drfzdt4n9ldh0kjv";

    pub const IRIS_TESTNET_RPC_URL: &str = "http://34.80.202.172:26657";

    const TAKER_PAYMENT_SPEND_SEARCH_INTERVAL: f64 = 1.;
    const AVG_BLOCKTIME: u8 = 5;

    const SUCCEED_TX_HASH_SAMPLES: &[&str] = &[
        // https://nyancat.iobscan.io/#/tx?txHash=A010FC0AA33FC6D597A8635F9D127C0A7B892FAAC72489F4DADD90048CFE9279
        "A010FC0AA33FC6D597A8635F9D127C0A7B892FAAC72489F4DADD90048CFE9279",
        // https://nyancat.iobscan.io/#/tx?txHash=54FD77054AE311C484CC2EADD4621428BB23D14A9BAAC128B0E7B47422F86EC8
        "54FD77054AE311C484CC2EADD4621428BB23D14A9BAAC128B0E7B47422F86EC8",
        // https://nyancat.iobscan.io/#/tx?txHash=7C00FAE7F70C36A316A4736025B08A6EAA2A0CC7919A2C4FC4CD14D9FFD166F9
        "7C00FAE7F70C36A316A4736025B08A6EAA2A0CC7919A2C4FC4CD14D9FFD166F9",
    ];

    const FAILED_TX_HASH_SAMPLES: &[&str] = &[
        // https://nyancat.iobscan.io/#/tx?txHash=57EE62B2DF7E311C98C24AE2A53EB0FF2C16D289CECE0826CA1FF1108C91B3F9
        "57EE62B2DF7E311C98C24AE2A53EB0FF2C16D289CECE0826CA1FF1108C91B3F9",
        // https://nyancat.iobscan.io/#/tx?txHash=F3181D69C580318DFD54282C656AC81113BC600BCFBAAA480E6D8A6469EE8786
        "F3181D69C580318DFD54282C656AC81113BC600BCFBAAA480E6D8A6469EE8786",
        // https://nyancat.iobscan.io/#/tx?txHash=FE6F9F395DA94A14FCFC04E0E8C496197077D5F4968DA5528D9064C464ADF522
        "FE6F9F395DA94A14FCFC04E0E8C496197077D5F4968DA5528D9064C464ADF522",
    ];

    fn get_iris_usdc_ibc_protocol() -> TendermintProtocolInfo {
        TendermintProtocolInfo {
            decimals: 6,
            denom: String::from("ibc/5C465997B4F582F602CD64E12031C6A6E18CAF1E6EDC9B5D808822DC0B5F850C"),
            account_prefix: String::from("iaa"),
            chain_id: String::from("nyancat-9"),
            gas_price: None,
            chain_registry_name: None,
        }
    }

    fn get_iris_protocol() -> TendermintProtocolInfo {
        TendermintProtocolInfo {
            decimals: 6,
            denom: String::from("unyan"),
            account_prefix: String::from("iaa"),
            chain_id: String::from("nyancat-9"),
            gas_price: None,
            chain_registry_name: None,
        }
    }

    #[test]
    fn test_tx_hash_str_from_bytes() {
        let tx_hex = "0a97010a8f010a1c2f636f736d6f732e62616e6b2e763162657461312e4d736753656e64126f0a2d636f736d6f7331737661773061716334353834783832356a753775613033673578747877643061686c3836687a122d636f736d6f7331737661773061716334353834783832356a753775613033673578747877643061686c3836687a1a0f0a057561746f6d120631303030303018d998bf0512670a500a460a1f2f636f736d6f732e63727970746f2e736563703235366b312e5075624b657912230a2102000eef4ab169e7b26a4a16c47420c4176ab702119ba57a8820fb3e53c8e7506212040a020801180312130a0d0a057561746f6d12043130303010a08d061a4093e5aec96f7d311d129f5ec8714b21ad06a75e483ba32afab86354400b2ac8350bfc98731bbb05934bf138282750d71aadbe08ceb6bb195f2b55e1bbfdddaaad";
        let expected_hash = "1C25ED7D17FCC5959409498D5423594666C4E84F15AF7B4AF17DF29B2AF9E7F5";

        let tx_bytes = hex::decode(tx_hex).unwrap();
        let hash = sha256(&tx_bytes);
        assert_eq!(hex::encode_upper(hash.as_slice()), expected_hash);
    }

    #[test]
    fn test_htlc_create_and_claim() {
        let rpc_urls = vec![IRIS_TESTNET_RPC_URL.to_string()];

        let protocol_conf = get_iris_protocol();

        let ctx = mm2_core::mm_ctx::MmCtxBuilder::default().into_mm_arc();

        let conf = TendermintConf {
            avg_blocktime: AVG_BLOCKTIME,
            derivation_path: None,
        };

        let key_pair = key_pair_from_seed(IRIS_TESTNET_HTLC_PAIR1_SEED).unwrap();
        let tendermint_pair = TendermintKeyPair::new(key_pair.private().secret, *key_pair.public());
        let activation_policy =
            TendermintActivationPolicy::with_private_key_policy(TendermintPrivKeyPolicy::Iguana(tendermint_pair));

        let coin = block_on(TendermintCoin::init(
            &ctx,
            "IRIS".to_string(),
            conf,
            protocol_conf,
            rpc_urls,
            false,
            activation_policy,
        ))
        .unwrap();

        // << BEGIN HTLC CREATION
        let to: AccountId = IRIS_TESTNET_HTLC_PAIR2_ADDRESS.parse().unwrap();
        let amount = 1;
        let amount_dec = big_decimal_from_sat_unsigned(amount, coin.decimals);

        let mut sec = [0u8; 32];
        common::os_rng(&mut sec).unwrap();
        drop_mutability!(sec);

        let time_lock = 1000;

        let create_htlc_tx = coin
            .gen_create_htlc_tx(
                coin.denom.clone(),
                &to,
                amount.into(),
                sha256(&sec).as_slice(),
                time_lock,
            )
            .unwrap();

        let current_block_fut = coin.current_block().compat();
        let current_block = block_on(async { current_block_fut.await.unwrap() });
        let timeout_height = current_block + TIMEOUT_HEIGHT_DELTA;

        let fee = block_on(async {
            coin.calculate_fee(
                create_htlc_tx.msg_payload.clone(),
                timeout_height,
                TX_DEFAULT_MEMO.to_owned(),
                None,
            )
            .await
            .unwrap()
        });

        let send_tx_fut = coin.common_send_raw_tx_bytes(
            create_htlc_tx.msg_payload.clone(),
            fee,
            timeout_height,
            TX_DEFAULT_MEMO.into(),
            Duration::from_secs(10),
        );
        block_on(async {
            send_tx_fut.await.unwrap();
        });
        // >> END HTLC CREATION

        let htlc_spent = block_on(
            coin.check_if_my_payment_sent(CheckIfMyPaymentSentArgs {
                time_lock: 0,
                other_pub: IRIS_TESTNET_HTLC_PAIR2_PUB_KEY,
                secret_hash: sha256(&sec).as_slice(),
                search_from_block: current_block,
                swap_contract_address: &None,
                swap_unique_data: &[],
                amount: &amount_dec,
                payment_instructions: &None,
            })
            .compat(),
        )
        .unwrap();
        assert!(htlc_spent.is_some());

        // << BEGIN HTLC CLAIMING
        let claim_htlc_tx = coin.gen_claim_htlc_tx(create_htlc_tx.id, &sec).unwrap();

        let current_block_fut = coin.current_block().compat();
        let current_block = common::block_on(async { current_block_fut.await.unwrap() });
        let timeout_height = current_block + TIMEOUT_HEIGHT_DELTA;

        let fee = block_on(async {
            coin.calculate_fee(
                claim_htlc_tx.msg_payload.clone(),
                timeout_height,
                TX_DEFAULT_MEMO.to_owned(),
                None,
            )
            .await
            .unwrap()
        });

        let send_tx_fut = coin.common_send_raw_tx_bytes(
            claim_htlc_tx.msg_payload,
            fee,
            timeout_height,
            TX_DEFAULT_MEMO.into(),
            Duration::from_secs(10),
        );

        let (tx_id, _tx_raw) = block_on(async { send_tx_fut.await.unwrap() });

        println!("Claim HTLC tx hash {}", tx_id);
        // >> END HTLC CLAIMING
    }

    #[test]
    fn try_query_claim_htlc_txs_and_get_secret() {
        let rpc_urls = vec![IRIS_TESTNET_RPC_URL.to_string()];

        let protocol_conf = get_iris_usdc_ibc_protocol();

        let ctx = mm2_core::mm_ctx::MmCtxBuilder::default().into_mm_arc();

        let conf = TendermintConf {
            avg_blocktime: AVG_BLOCKTIME,
            derivation_path: None,
        };

        let key_pair = key_pair_from_seed(IRIS_TESTNET_HTLC_PAIR1_SEED).unwrap();
        let tendermint_pair = TendermintKeyPair::new(key_pair.private().secret, *key_pair.public());
        let activation_policy =
            TendermintActivationPolicy::with_private_key_policy(TendermintPrivKeyPolicy::Iguana(tendermint_pair));

        let coin = block_on(TendermintCoin::init(
            &ctx,
            "USDC-IBC".to_string(),
            conf,
            protocol_conf,
            rpc_urls,
            false,
            activation_policy,
        ))
        .unwrap();

        let events = "claim_htlc.id='2B925FC83A106CC81590B3DB108AC2AE496FFA912F368FE5E29BC1ED2B754F2C'";
        // TODO: Remove deprecated attribute when new version of tendermint-rs is released
        #[allow(deprecated)]
        let request = GetTxsEventRequest {
            events: vec![events.into()],
            order_by: TendermintResultOrder::Ascending as i32,
            page: 1,
            limit: 1,
            pagination: None,
        };
        let response = block_on(block_on(coin.rpc_client()).unwrap().abci_query(
            Some(ABCI_GET_TXS_EVENT_PATH.to_string()),
            request.encode_to_vec(),
            ABCI_REQUEST_HEIGHT,
            ABCI_REQUEST_PROVE,
        ))
        .unwrap();
        println!("{:?}", response);

        let response = GetTxsEventResponse::decode(response.value.as_slice()).unwrap();
        let tx = response.txs.first().unwrap();
        println!("{:?}", tx);

        let first_msg = tx.body.as_ref().unwrap().messages.first().unwrap();
        println!("{:?}", first_msg);

        let claim_htlc = ClaimHtlcProto::decode(HtlcType::Iris, first_msg.value.as_slice()).unwrap();
        let expected_secret = [1; 32];
        let actual_secret = hex::decode(claim_htlc.secret()).unwrap();

        assert_eq!(actual_secret, expected_secret);
    }

    #[test]
    fn wait_for_tx_spend_test() {
        let rpc_urls = vec![IRIS_TESTNET_RPC_URL.to_string()];

        let protocol_conf = get_iris_usdc_ibc_protocol();

        let ctx = mm2_core::mm_ctx::MmCtxBuilder::default().into_mm_arc();

        let conf = TendermintConf {
            avg_blocktime: AVG_BLOCKTIME,
            derivation_path: None,
        };

        let key_pair = key_pair_from_seed(IRIS_TESTNET_HTLC_PAIR1_SEED).unwrap();
        let tendermint_pair = TendermintKeyPair::new(key_pair.private().secret, *key_pair.public());
        let activation_policy =
            TendermintActivationPolicy::with_private_key_policy(TendermintPrivKeyPolicy::Iguana(tendermint_pair));

        let coin = block_on(TendermintCoin::init(
            &ctx,
            "USDC-IBC".to_string(),
            conf,
            protocol_conf,
            rpc_urls,
            false,
            activation_policy,
        ))
        .unwrap();

        // https://nyancat.iobscan.io/#/tx?txHash=2DB382CE3D9953E4A94957B475B0E8A98F5B6DDB32D6BF0F6A765D949CF4A727
        let create_tx_hash = "2DB382CE3D9953E4A94957B475B0E8A98F5B6DDB32D6BF0F6A765D949CF4A727";

        let request = GetTxRequest {
            hash: create_tx_hash.into(),
        };

        let response = block_on(block_on(coin.rpc_client()).unwrap().abci_query(
            Some(ABCI_GET_TX_PATH.to_string()),
            request.encode_to_vec(),
            ABCI_REQUEST_HEIGHT,
            ABCI_REQUEST_PROVE,
        ))
        .unwrap();
        println!("{:?}", response);

        let response = GetTxResponse::decode(response.value.as_slice()).unwrap();
        let tx = response.tx.unwrap();

        println!("{:?}", tx);

        let encoded_tx = tx.encode_to_vec();

        let secret_hash = hex::decode("0C34C71EBA2A51738699F9F3D6DAFFB15BE576E8ED543203485791B5DA39D10D").unwrap();
        let spend_tx = block_on(
            coin.wait_for_htlc_tx_spend(WaitForHTLCTxSpendArgs {
                tx_bytes: &encoded_tx,
                secret_hash: &secret_hash,
                wait_until: get_utc_timestamp() as u64,
                from_block: 0,
                swap_contract_address: &None,
                check_every: TAKER_PAYMENT_SPEND_SEARCH_INTERVAL,
                watcher_reward: false,
            })
            .compat(),
        )
        .unwrap();

        // https://nyancat.iobscan.io/#/tx?txHash=565C820C1F95556ADC251F16244AAD4E4274772F41BC13F958C9C2F89A14D137
        let expected_spend_hash = "565C820C1F95556ADC251F16244AAD4E4274772F41BC13F958C9C2F89A14D137";
        let hash = spend_tx.tx_hash();
        assert_eq!(hex::encode_upper(hash.0), expected_spend_hash);
    }

    #[test]
    fn validate_taker_fee_test() {
        let rpc_urls = vec![IRIS_TESTNET_RPC_URL.to_string()];

        let protocol_conf = get_iris_protocol();

        let ctx = mm2_core::mm_ctx::MmCtxBuilder::default().into_mm_arc();

        let conf = TendermintConf {
            avg_blocktime: AVG_BLOCKTIME,
            derivation_path: None,
        };

        let key_pair = key_pair_from_seed(IRIS_TESTNET_HTLC_PAIR1_SEED).unwrap();
        let tendermint_pair = TendermintKeyPair::new(key_pair.private().secret, *key_pair.public());
        let activation_policy =
            TendermintActivationPolicy::with_private_key_policy(TendermintPrivKeyPolicy::Iguana(tendermint_pair));

        let coin = block_on(TendermintCoin::init(
            &ctx,
            "IRIS-TEST".to_string(),
            conf,
            protocol_conf,
            rpc_urls,
            false,
            activation_policy,
        ))
        .unwrap();

        // CreateHtlc tx, validation should fail because first message of dex fee tx must be MsgSend
        // https://nyancat.iobscan.io/#/tx?txHash=2DB382CE3D9953E4A94957B475B0E8A98F5B6DDB32D6BF0F6A765D949CF4A727
        let create_htlc_tx_hash = "2DB382CE3D9953E4A94957B475B0E8A98F5B6DDB32D6BF0F6A765D949CF4A727";
        let create_htlc_tx_bytes = block_on(coin.request_tx(create_htlc_tx_hash.into()))
            .unwrap()
            .encode_to_vec();
        let create_htlc_tx = TransactionEnum::CosmosTransaction(CosmosTransaction {
            data: TxRaw::decode(create_htlc_tx_bytes.as_slice()).unwrap(),
        });

        let invalid_amount: MmNumber = 1.into();
        let error = coin
            .validate_fee(ValidateFeeArgs {
                fee_tx: &create_htlc_tx,
                expected_sender: &[],
                fee_addr: &DEX_FEE_ADDR_RAW_PUBKEY,
                dex_fee: &DexFee::Standard(invalid_amount.clone()),
                min_block_number: 0,
                uuid: &[1; 16],
            })
            .wait()
            .unwrap_err()
            .into_inner();
        println!("{}", error);
        match error {
            ValidatePaymentError::TxDeserializationError(err) => {
                assert!(err.contains("failed to decode Protobuf message: MsgSend.amount"))
            },
            _ => panic!(
                "Expected `WrongPaymentTx` MsgSend.amount decode failure, found {:?}",
                error
            ),
        }

        // just a random transfer tx not related to AtomicDEX, should fail on recipient address check
        // https://nyancat.iobscan.io/#/tx?txHash=65815814E7D74832D87956144C1E84801DC94FE9A509D207A0ABC3F17775E5DF
        let random_transfer_tx_hash = "65815814E7D74832D87956144C1E84801DC94FE9A509D207A0ABC3F17775E5DF";
        let random_transfer_tx_bytes = block_on(coin.request_tx(random_transfer_tx_hash.into()))
            .unwrap()
            .encode_to_vec();

        let random_transfer_tx = TransactionEnum::CosmosTransaction(CosmosTransaction {
            data: TxRaw::decode(random_transfer_tx_bytes.as_slice()).unwrap(),
        });

        let error = coin
            .validate_fee(ValidateFeeArgs {
                fee_tx: &random_transfer_tx,
                expected_sender: &[],
                fee_addr: &DEX_FEE_ADDR_RAW_PUBKEY,
                dex_fee: &DexFee::Standard(invalid_amount.clone()),
                min_block_number: 0,
                uuid: &[1; 16],
            })
            .wait()
            .unwrap_err()
            .into_inner();
        println!("{}", error);
        match error {
            ValidatePaymentError::WrongPaymentTx(err) => assert!(err.contains("sent to wrong address")),
            _ => panic!("Expected `WrongPaymentTx` wrong address, found {:?}", error),
        }

        // dex fee tx sent during real swap
        // https://nyancat.iobscan.io/#/tx?txHash=8AA6B9591FE1EE93C8B89DE4F2C59B2F5D3473BD9FB5F3CFF6A5442BEDC881D7
        let dex_fee_hash = "8AA6B9591FE1EE93C8B89DE4F2C59B2F5D3473BD9FB5F3CFF6A5442BEDC881D7";
        let dex_fee_tx = block_on(coin.request_tx(dex_fee_hash.into())).unwrap();

        let pubkey = dex_fee_tx.auth_info.as_ref().unwrap().signer_infos[0]
            .public_key
            .as_ref()
            .unwrap()
            .value[2..]
            .to_vec();
        let dex_fee_tx = TransactionEnum::CosmosTransaction(CosmosTransaction {
            data: TxRaw::decode(dex_fee_tx.encode_to_vec().as_slice()).unwrap(),
        });

        let error = coin
            .validate_fee(ValidateFeeArgs {
                fee_tx: &dex_fee_tx,
                expected_sender: &[],
                fee_addr: &DEX_FEE_ADDR_RAW_PUBKEY,
                dex_fee: &DexFee::Standard(invalid_amount),
                min_block_number: 0,
                uuid: &[1; 16],
            })
            .wait()
            .unwrap_err()
            .into_inner();
        println!("{}", error);
        match error {
            ValidatePaymentError::WrongPaymentTx(err) => assert!(err.contains("Invalid amount")),
            _ => panic!("Expected `WrongPaymentTx` invalid amount, found {:?}", error),
        }

        let valid_amount: BigDecimal = "0.0001".parse().unwrap();
        // valid amount but invalid sender
        let error = coin
            .validate_fee(ValidateFeeArgs {
                fee_tx: &dex_fee_tx,
                expected_sender: &DEX_FEE_ADDR_RAW_PUBKEY,
                fee_addr: &DEX_FEE_ADDR_RAW_PUBKEY,
                dex_fee: &DexFee::Standard(valid_amount.clone().into()),
                min_block_number: 0,
                uuid: &[1; 16],
            })
            .wait()
            .unwrap_err()
            .into_inner();
        println!("{}", error);
        match error {
            ValidatePaymentError::WrongPaymentTx(err) => assert!(err.contains("Invalid sender")),
            _ => panic!("Expected `WrongPaymentTx` invalid sender, found {:?}", error),
        }

        // invalid memo
        let error = coin
            .validate_fee(ValidateFeeArgs {
                fee_tx: &dex_fee_tx,
                expected_sender: &pubkey,
                fee_addr: &DEX_FEE_ADDR_RAW_PUBKEY,
                dex_fee: &DexFee::Standard(valid_amount.into()),
                min_block_number: 0,
                uuid: &[1; 16],
            })
            .wait()
            .unwrap_err()
            .into_inner();
        println!("{}", error);
        match error {
            ValidatePaymentError::WrongPaymentTx(err) => assert!(err.contains("Invalid memo")),
            _ => panic!("Expected `WrongPaymentTx` invalid memo, found {:?}", error),
        }

        // https://nyancat.iobscan.io/#/tx?txHash=5939A9D1AF57BB828714E0C4C4D7F2AEE349BB719B0A1F25F8FBCC3BB227C5F9
        let fee_with_memo_hash = "5939A9D1AF57BB828714E0C4C4D7F2AEE349BB719B0A1F25F8FBCC3BB227C5F9";
        let fee_with_memo_tx = block_on(coin.request_tx(fee_with_memo_hash.into())).unwrap();

        let pubkey = fee_with_memo_tx.auth_info.as_ref().unwrap().signer_infos[0]
            .public_key
            .as_ref()
            .unwrap()
            .value[2..]
            .to_vec();

        let fee_with_memo_tx = TransactionEnum::CosmosTransaction(CosmosTransaction {
            data: TxRaw::decode(fee_with_memo_tx.encode_to_vec().as_slice()).unwrap(),
        });

        let uuid: Uuid = "cae6011b-9810-4710-b784-1e5dd0b3a0d0".parse().unwrap();
        let amount: BigDecimal = "0.0001".parse().unwrap();
        block_on(
            coin.validate_fee_for_denom(
                &fee_with_memo_tx,
                &pubkey,
                &DEX_FEE_ADDR_RAW_PUBKEY,
                &amount,
                6,
                uuid.as_bytes(),
                "nim".into(),
            )
            .compat(),
        )
        .unwrap();
    }

    #[test]
    fn validate_payment_test() {
        let rpc_urls = vec![IRIS_TESTNET_RPC_URL.to_string()];

        let protocol_conf = get_iris_protocol();

        let ctx = mm2_core::mm_ctx::MmCtxBuilder::default().into_mm_arc();

        let conf = TendermintConf {
            avg_blocktime: AVG_BLOCKTIME,
            derivation_path: None,
        };

        let key_pair = key_pair_from_seed(IRIS_TESTNET_HTLC_PAIR1_SEED).unwrap();
        let tendermint_pair = TendermintKeyPair::new(key_pair.private().secret, *key_pair.public());
        let activation_policy =
            TendermintActivationPolicy::with_private_key_policy(TendermintPrivKeyPolicy::Iguana(tendermint_pair));

        let coin = block_on(TendermintCoin::init(
            &ctx,
            "IRIS-TEST".to_string(),
            conf,
            protocol_conf,
            rpc_urls,
            false,
            activation_policy,
        ))
        .unwrap();

        // just a random transfer tx not related to AtomicDEX, should fail because the message is not CreateHtlc
        // https://nyancat.iobscan.io/#/tx?txHash=65815814E7D74832D87956144C1E84801DC94FE9A509D207A0ABC3F17775E5DF
        let random_transfer_tx_hash = "65815814E7D74832D87956144C1E84801DC94FE9A509D207A0ABC3F17775E5DF";
        let random_transfer_tx_bytes = block_on(coin.request_tx(random_transfer_tx_hash.into()))
            .unwrap()
            .encode_to_vec();

        let input = ValidatePaymentInput {
            payment_tx: random_transfer_tx_bytes,
            time_lock_duration: 0,
            time_lock: 0,
            other_pub: Vec::new(),
            secret_hash: Vec::new(),
            amount: Default::default(),
            swap_contract_address: None,
            try_spv_proof_until: 0,
            confirmations: 0,
            unique_swap_data: Vec::new(),
            watcher_reward: None,
        };
        let validate_err = block_on(coin.validate_taker_payment(input)).unwrap_err();
        match validate_err.into_inner() {
            ValidatePaymentError::WrongPaymentTx(e) => assert!(e.contains("Incorrect CreateHtlc message")),
            unexpected => panic!("Unexpected error variant {:?}", unexpected),
        };

        // The HTLC that was already claimed or refunded should not pass the validation
        // https://nyancat.iobscan.io/#/tx?txHash=93CF377D470EB27BD6E2C5B95BFEFE99359F95B88C70D785B34D1D2C670201B9
        let claimed_htlc_tx_hash = "93CF377D470EB27BD6E2C5B95BFEFE99359F95B88C70D785B34D1D2C670201B9";
        let claimed_htlc_tx_bytes = block_on(coin.request_tx(claimed_htlc_tx_hash.into()))
            .unwrap()
            .encode_to_vec();

        let input = ValidatePaymentInput {
            payment_tx: claimed_htlc_tx_bytes,
            time_lock_duration: 20000,
            time_lock: 1664984893,
            other_pub: hex::decode("025a37975c079a7543603fcab24e2565a4adee3cf9af8934690e103282fa402511").unwrap(),
            secret_hash: hex::decode("441d0237e93677d3458e1e5a2e69f61e3622813521bf048dd56290306acdd134").unwrap(),
            amount: "0.01".parse().unwrap(),
            swap_contract_address: None,
            try_spv_proof_until: 0,
            confirmations: 0,
            unique_swap_data: Vec::new(),
            watcher_reward: None,
        };
        let validate_err = block_on(coin.validate_payment_for_denom(input, "nim".parse().unwrap(), 6)).unwrap_err();
        match validate_err.into_inner() {
            ValidatePaymentError::UnexpectedPaymentState(_) => (),
            unexpected => panic!("Unexpected error variant {:?}", unexpected),
        };
    }

    #[test]
    fn test_search_for_swap_tx_spend_spent() {
        let rpc_urls = vec![IRIS_TESTNET_RPC_URL.to_string()];

        let protocol_conf = get_iris_protocol();

        let ctx = mm2_core::mm_ctx::MmCtxBuilder::default().into_mm_arc();

        let conf = TendermintConf {
            avg_blocktime: AVG_BLOCKTIME,
            derivation_path: None,
        };

        let key_pair = key_pair_from_seed(IRIS_TESTNET_HTLC_PAIR1_SEED).unwrap();
        let tendermint_pair = TendermintKeyPair::new(key_pair.private().secret, *key_pair.public());
        let activation_policy =
            TendermintActivationPolicy::with_private_key_policy(TendermintPrivKeyPolicy::Iguana(tendermint_pair));

        let coin = block_on(TendermintCoin::init(
            &ctx,
            "IRIS-TEST".to_string(),
            conf,
            protocol_conf,
            rpc_urls,
            false,
            activation_policy,
        ))
        .unwrap();

        // https://nyancat.iobscan.io/#/tx?txHash=2DB382CE3D9953E4A94957B475B0E8A98F5B6DDB32D6BF0F6A765D949CF4A727
        let create_tx_hash = "2DB382CE3D9953E4A94957B475B0E8A98F5B6DDB32D6BF0F6A765D949CF4A727";

        let request = GetTxRequest {
            hash: create_tx_hash.into(),
        };

        let response = block_on(block_on(coin.rpc_client()).unwrap().abci_query(
            Some(ABCI_GET_TX_PATH.to_string()),
            request.encode_to_vec(),
            ABCI_REQUEST_HEIGHT,
            ABCI_REQUEST_PROVE,
        ))
        .unwrap();
        println!("{:?}", response);

        let response = GetTxResponse::decode(response.value.as_slice()).unwrap();
        let tx = response.tx.unwrap();

        println!("{:?}", tx);

        let encoded_tx = tx.encode_to_vec();

        let secret_hash = hex::decode("0C34C71EBA2A51738699F9F3D6DAFFB15BE576E8ED543203485791B5DA39D10D").unwrap();
        let input = SearchForSwapTxSpendInput {
            time_lock: 0,
            other_pub: &[],
            secret_hash: &secret_hash,
            tx: &encoded_tx,
            search_from_block: 0,
            swap_contract_address: &None,
            swap_unique_data: &[],
            watcher_reward: false,
        };

        let spend_tx = match block_on(coin.search_for_swap_tx_spend_my(input)).unwrap().unwrap() {
            FoundSwapTxSpend::Spent(tx) => tx,
            unexpected => panic!("Unexpected search_for_swap_tx_spend_my result {:?}", unexpected),
        };

        // https://nyancat.iobscan.io/#/tx?txHash=565C820C1F95556ADC251F16244AAD4E4274772F41BC13F958C9C2F89A14D137
        let expected_spend_hash = "565C820C1F95556ADC251F16244AAD4E4274772F41BC13F958C9C2F89A14D137";
        let hash = spend_tx.tx_hash();
        assert_eq!(hex::encode_upper(hash.0), expected_spend_hash);
    }

    #[test]
    fn test_search_for_swap_tx_spend_refunded() {
        let rpc_urls = vec![IRIS_TESTNET_RPC_URL.to_string()];

        let protocol_conf = get_iris_protocol();

        let ctx = mm2_core::mm_ctx::MmCtxBuilder::default().into_mm_arc();

        let conf = TendermintConf {
            avg_blocktime: AVG_BLOCKTIME,
            derivation_path: None,
        };

        let key_pair = key_pair_from_seed(IRIS_TESTNET_HTLC_PAIR1_SEED).unwrap();
        let tendermint_pair = TendermintKeyPair::new(key_pair.private().secret, *key_pair.public());
        let activation_policy =
            TendermintActivationPolicy::with_private_key_policy(TendermintPrivKeyPolicy::Iguana(tendermint_pair));

        let coin = block_on(TendermintCoin::init(
            &ctx,
            "IRIS-TEST".to_string(),
            conf,
            protocol_conf,
            rpc_urls,
            false,
            activation_policy,
        ))
        .unwrap();

        // https://nyancat.iobscan.io/#/tx?txHash=BD1A76F43E8E2C7A1104EE363D63455CD50C76F2BFE93B703235F0A973061297
        let create_tx_hash = "BD1A76F43E8E2C7A1104EE363D63455CD50C76F2BFE93B703235F0A973061297";

        let request = GetTxRequest {
            hash: create_tx_hash.into(),
        };

        let response = block_on(block_on(coin.rpc_client()).unwrap().abci_query(
            Some(ABCI_GET_TX_PATH.to_string()),
            request.encode_to_vec(),
            ABCI_REQUEST_HEIGHT,
            ABCI_REQUEST_PROVE,
        ))
        .unwrap();
        println!("{:?}", response);

        let response = GetTxResponse::decode(response.value.as_slice()).unwrap();
        let tx = response.tx.unwrap();

        println!("{:?}", tx);

        let encoded_tx = tx.encode_to_vec();

        let secret_hash = hex::decode("cb11cacffdfc82060aa4a9a1bb9cc094c4141b170994f7642cd54d7e7af6743e").unwrap();
        let input = SearchForSwapTxSpendInput {
            time_lock: 0,
            other_pub: &[],
            secret_hash: &secret_hash,
            tx: &encoded_tx,
            search_from_block: 0,
            swap_contract_address: &None,
            swap_unique_data: &[],
            watcher_reward: false,
        };

        match block_on(coin.search_for_swap_tx_spend_my(input)).unwrap().unwrap() {
            FoundSwapTxSpend::Refunded(tx) => {
                let expected = TransactionEnum::CosmosTransaction(CosmosTransaction { data: TxRaw::default() });
                assert_eq!(expected, tx);
            },
            unexpected => panic!("Unexpected search_for_swap_tx_spend_my result {:?}", unexpected),
        };
    }

    #[test]
    fn test_get_tx_status_code_or_none() {
        let rpc_urls = vec![IRIS_TESTNET_RPC_URL.to_string()];
        let protocol_conf = get_iris_usdc_ibc_protocol();

        let conf = TendermintConf {
            avg_blocktime: AVG_BLOCKTIME,
            derivation_path: None,
        };

        let ctx = mm2_core::mm_ctx::MmCtxBuilder::default().into_mm_arc();
        let key_pair = key_pair_from_seed(IRIS_TESTNET_HTLC_PAIR1_SEED).unwrap();
        let tendermint_pair = TendermintKeyPair::new(key_pair.private().secret, *key_pair.public());
        let activation_policy =
            TendermintActivationPolicy::with_private_key_policy(TendermintPrivKeyPolicy::Iguana(tendermint_pair));

        let coin = common::block_on(TendermintCoin::init(
            &ctx,
            "USDC-IBC".to_string(),
            conf,
            protocol_conf,
            rpc_urls,
            false,
            activation_policy,
        ))
        .unwrap();

        for succeed_tx_hash in SUCCEED_TX_HASH_SAMPLES {
            let status_code = common::block_on(coin.get_tx_status_code_or_none(succeed_tx_hash.to_string()))
                .unwrap()
                .expect("tx exists");

            assert_eq!(status_code, cosmrs::tendermint::abci::Code::Ok);
        }

        for failed_tx_hash in FAILED_TX_HASH_SAMPLES {
            let status_code = common::block_on(coin.get_tx_status_code_or_none(failed_tx_hash.to_string()))
                .unwrap()
                .expect("tx exists");

            assert_eq!(
                discriminant(&status_code),
                discriminant(&cosmrs::tendermint::abci::Code::Err(NonZeroU32::new(61).unwrap()))
            );
        }

        // Doesn't exists
        let tx_hash = "0000000000000000000000000000000000000000000000000000000000000000".to_string();
        let status_code = common::block_on(coin.get_tx_status_code_or_none(tx_hash)).unwrap();
        assert!(status_code.is_none());
    }

    #[test]
    fn test_wait_for_confirmations() {
        const CHECK_INTERVAL: u64 = 2;

        let rpc_urls = vec![IRIS_TESTNET_RPC_URL.to_string()];
        let protocol_conf = get_iris_usdc_ibc_protocol();

        let conf = TendermintConf {
            avg_blocktime: AVG_BLOCKTIME,
            derivation_path: None,
        };

        let ctx = mm2_core::mm_ctx::MmCtxBuilder::default().into_mm_arc();
        let key_pair = key_pair_from_seed(IRIS_TESTNET_HTLC_PAIR1_SEED).unwrap();
        let tendermint_pair = TendermintKeyPair::new(key_pair.private().secret, *key_pair.public());
        let activation_policy =
            TendermintActivationPolicy::with_private_key_policy(TendermintPrivKeyPolicy::Iguana(tendermint_pair));

        let coin = common::block_on(TendermintCoin::init(
            &ctx,
            "USDC-IBC".to_string(),
            conf,
            protocol_conf,
            rpc_urls,
            false,
            activation_policy,
        ))
        .unwrap();

        let wait_until = || wait_until_ms(45);

        for succeed_tx_hash in SUCCEED_TX_HASH_SAMPLES {
            let tx_bytes = block_on(coin.request_tx(succeed_tx_hash.to_string()))
                .unwrap()
                .encode_to_vec();

            let confirm_payment_input = ConfirmPaymentInput {
                payment_tx: tx_bytes,
                confirmations: 0,
                requires_nota: false,
                wait_until: wait_until(),
                check_every: CHECK_INTERVAL,
            };
            block_on(coin.wait_for_confirmations(confirm_payment_input).compat()).unwrap();
        }

        for failed_tx_hash in FAILED_TX_HASH_SAMPLES {
            let tx_bytes = block_on(coin.request_tx(failed_tx_hash.to_string()))
                .unwrap()
                .encode_to_vec();

            let confirm_payment_input = ConfirmPaymentInput {
                payment_tx: tx_bytes,
                confirmations: 0,
                requires_nota: false,
                wait_until: wait_until(),
                check_every: CHECK_INTERVAL,
            };
            block_on(coin.wait_for_confirmations(confirm_payment_input).compat()).unwrap_err();
        }
    }

    #[test]
    fn test_generate_account_id() {
        let key_pair = key_pair_from_seed("best seed").unwrap();

        let tendermint_pair = TendermintKeyPair::new(key_pair.private().secret, *key_pair.public());
        let pb = PublicKey::from_raw_secp256k1(&key_pair.public().to_bytes()).unwrap();

        let pk_activation_policy =
            TendermintActivationPolicy::with_private_key_policy(TendermintPrivKeyPolicy::Iguana(tendermint_pair));
        // Derive account id from the private key.
        let pk_account_id = pk_activation_policy.generate_account_id("cosmos").unwrap();
        assert_eq!(
            pk_account_id.to_string(),
            "cosmos1aghdjgt5gzntzqgdxdzhjfry90upmtfsy2wuwp"
        );

        let pb_activation_policy = TendermintActivationPolicy::with_public_key(pb);
        // Derive account id from the public key.
        let pb_account_id = pb_activation_policy.generate_account_id("cosmos").unwrap();
        // Public and private keys are from the same keypair, account ids must be equal.
        assert_eq!(pk_account_id, pb_account_id);
    }
}<|MERGE_RESOLUTION|>--- conflicted
+++ resolved
@@ -2746,12 +2746,8 @@
             .collect::<Vec<String>>()
             .join(",");
 
-<<<<<<< HEAD
-        let htlc_id = self.calculate_htlc_id(&htlc.sender, &htlc.to, amount, maker_spends_payment_args.secret_hash);
-=======
         let htlc_id = self.calculate_htlc_id(htlc.sender(), htlc.to(), &amount, maker_spends_payment_args.secret_hash);
 
->>>>>>> d36f43dd
         let claim_htlc_tx = try_tx_fus!(self.gen_claim_htlc_tx(htlc_id, maker_spends_payment_args.secret));
         let timeout = maker_spends_payment_args
             .time_lock
