use super::htlc::{IrisHtlc, MsgCreateHtlc};
#[cfg(not(target_arch = "wasm32"))]
use super::tendermint_native_rpc::*;
#[cfg(target_arch = "wasm32")] use super::tendermint_wasm_rpc::*;
use crate::coin_errors::{MyAddressError, ValidatePaymentError};
use crate::tendermint::htlc::MsgClaimHtlc;
use crate::tendermint::htlc_proto::{CreateHtlcProtoRep, QueryHtlcRequestProto, QueryHtlcResponseProto};
use crate::utxo::sat_from_big_decimal;
<<<<<<< HEAD
use crate::utxo::utxo_common::big_decimal_from_sat;
use crate::{big_decimal_from_sat_unsigned, BalanceError, BalanceFut, BigDecimal, CoinBalance, FeeApproxStage,
            FoundSwapTxSpend, HistorySyncState, MarketCoinOps, MmCoin, NegotiateSwapContractAddrErr,
            RawTransactionError, RawTransactionFut, RawTransactionRequest, RawTransactionRes,
            SearchForSwapTxSpendInput, SignatureResult, SwapOps, TradeFee, TradePreimageFut, TradePreimageResult,
            TradePreimageValue, TransactionDetails, TransactionEnum, TransactionErr, TransactionFut, TransactionType,
            TxFeeDetails, TxMarshalingErr, UnexpectedDerivationMethod, ValidateAddressResult, ValidateOtherPubKeyErr,
            ValidatePaymentFut, ValidatePaymentInput, VerificationResult, WatcherValidatePaymentInput, WithdrawError,
            WithdrawFut, WithdrawRequest};
use async_std::prelude::FutureExt as AsyncStdFutureExt;
use async_trait::async_trait;
use bitcrypto::{dhash160, sha256};
use common::executor::Timer;
use common::{get_utc_timestamp, log, Future01CompatExt};
=======
use crate::{big_decimal_from_sat_unsigned, BalanceError, BalanceFut, BigDecimal, CoinBalance, CoinFutSpawner,
            FeeApproxStage, FoundSwapTxSpend, HistorySyncState, MarketCoinOps, MmCoin, NegotiateSwapContractAddrErr,
            RawTransactionFut, RawTransactionRequest, SearchForSwapTxSpendInput, SignatureResult, SwapOps, TradeFee,
            TradePreimageFut, TradePreimageResult, TradePreimageValue, TransactionDetails, TransactionEnum,
            TransactionFut, TransactionType, TxFeeDetails, TxMarshalingErr, UnexpectedDerivationMethod,
            ValidateAddressResult, ValidateOtherPubKeyErr, ValidatePaymentFut, ValidatePaymentInput,
            VerificationResult, WatcherValidatePaymentInput, WithdrawError, WithdrawFut, WithdrawRequest};
use async_trait::async_trait;
use bitcrypto::sha256;
use common::executor::{abortable_queue::AbortableQueue, AbortableSystem};
use common::{get_utc_timestamp, Future01CompatExt};
>>>>>>> 62b16538
use cosmrs::bank::MsgSend;
use cosmrs::crypto::secp256k1::SigningKey;
use cosmrs::proto::cosmos::auth::v1beta1::{BaseAccount, QueryAccountRequest, QueryAccountResponse};
use cosmrs::proto::cosmos::bank::v1beta1::{MsgSend as MsgSendProto, QueryBalanceRequest, QueryBalanceResponse};
use cosmrs::proto::cosmos::base::tendermint::v1beta1::{GetBlockByHeightRequest, GetBlockByHeightResponse,
                                                       GetLatestBlockRequest, GetLatestBlockResponse};
use cosmrs::proto::cosmos::base::v1beta1::Coin as CoinProto;
use cosmrs::proto::cosmos::tx::v1beta1::{GetTxRequest, GetTxResponse, GetTxsEventRequest, GetTxsEventResponse,
                                         SimulateRequest, SimulateResponse, Tx, TxBody, TxRaw};
use cosmrs::tendermint::block::Height;
use cosmrs::tendermint::chain::Id as ChainId;
use cosmrs::tendermint::PublicKey;
use cosmrs::tx::{self, Fee, Msg, Raw, SignDoc, SignerInfo};
use cosmrs::{AccountId, Any, Coin, Denom, ErrorReport};
use crypto::privkey::key_pair_from_secret;
use derive_more::Display;
use futures::lock::Mutex as AsyncMutex;
use futures::{FutureExt, TryFutureExt};
use futures01::Future;
use hex::FromHexError;
use keys::KeyPair;
use mm2_core::mm_ctx::MmArc;
use mm2_err_handle::prelude::*;
use mm2_number::MmNumber;
use parking_lot::Mutex as PaMutex;
use prost::{DecodeError, Message};
use rpc::v1::types::Bytes as BytesJson;
use serde_json::Value as Json;
use std::collections::HashMap;
use std::convert::TryFrom;
use std::ops::Deref;
use std::str::FromStr;
use std::sync::Arc;
use std::time::Duration;
use uuid::Uuid;

// ABCI Request Paths
const ABCI_GET_LATEST_BLOCK_PATH: &str = "/cosmos.base.tendermint.v1beta1.Service/GetLatestBlock";
const ABCI_GET_BLOCK_BY_HEIGHT_PATH: &str = "/cosmos.base.tendermint.v1beta1.Service/GetBlockByHeight";
const ABCI_SIMULATE_TX_PATH: &str = "/cosmos.tx.v1beta1.Service/Simulate";
const ABCI_QUERY_ACCOUNT_PATH: &str = "/cosmos.auth.v1beta1.Query/Account";
const ABCI_QUERY_BALANCE_PATH: &str = "/cosmos.bank.v1beta1.Query/Balance";
const ABCI_GET_TX_PATH: &str = "/cosmos.tx.v1beta1.Service/GetTx";
const ABCI_QUERY_HTLC_PATH: &str = "/irismod.htlc.Query/HTLC";
const ABCI_GET_TXS_EVENT_PATH: &str = "/cosmos.tx.v1beta1.Service/GetTxsEvent";

pub(crate) const MIN_TX_SATOSHIS: i64 = 1;

// ABCI Request Defaults
const ABCI_REQUEST_HEIGHT: Option<Height> = None;
const ABCI_REQUEST_PROVE: bool = false;

/// 0.25 is good average gas price on atom and iris
const DEFAULT_GAS_PRICE: f64 = 0.25;
pub(super) const TIMEOUT_HEIGHT_DELTA: u64 = 100;
pub const GAS_LIMIT_DEFAULT: u64 = 100_000;
pub(crate) const TX_DEFAULT_MEMO: &str = "";

// https://github.com/irisnet/irismod/blob/5016c1be6fdbcffc319943f33713f4a057622f0a/modules/htlc/types/validation.go#L19-L22
const MAX_TIME_LOCK: i64 = 34560;
const MIN_TIME_LOCK: i64 = 50;

#[derive(Clone, Debug, PartialEq, Serialize, Deserialize)]
pub struct TendermintFeeDetails {
    pub coin: String,
    pub amount: BigDecimal,
    pub gas_limit: u64,
}

#[derive(Clone, Debug, Deserialize, Serialize)]
pub struct TendermintProtocolInfo {
    decimals: u8,
    denom: String,
    pub account_prefix: String,
    chain_id: String,
    gas_price: Option<f64>,
}

#[derive(Clone)]
pub struct ActivatedTokenInfo {
    decimals: u8,
    denom: Denom,
}

pub struct TendermintCoinImpl {
    ticker: String,
    /// TODO
    /// Test Vec<String(rpc_urls)> instead of HttpClient and pick
    /// better one in terms of performance & resource consumption on runtime.
    rpc_clients: Vec<HttpClient>,
    /// My address
    avg_block_time: u8,
    pub account_id: AccountId,
    pub(super) account_prefix: String,
    priv_key: Vec<u8>,
    decimals: u8,
    pub(super) denom: Denom,
    chain_id: ChainId,
<<<<<<< HEAD
    gas_price: Option<f64>,
    pub(super) sequence_lock: AsyncMutex<()>,
    tokens_info: PaMutex<HashMap<String, ActivatedTokenInfo>>,
=======
    sequence_lock: AsyncMutex<()>,
    /// This spawner is used to spawn coin's related futures that should be aborted on coin deactivation
    /// or on [`MmArc::stop`].
    abortable_system: AbortableQueue,
>>>>>>> 62b16538
}

#[derive(Clone)]
pub struct TendermintCoin(Arc<TendermintCoinImpl>);

impl Deref for TendermintCoin {
    type Target = TendermintCoinImpl;

    fn deref(&self) -> &Self::Target { &self.0 }
}

#[derive(Debug)]
pub struct TendermintInitError {
    pub ticker: String,
    pub kind: TendermintInitErrorKind,
}

#[derive(Display, Debug)]
pub enum TendermintInitErrorKind {
    InvalidPrivKey(String),
    CouldNotGenerateAccountId(String),
    EmptyRpcUrls,
    RpcClientInitError(String),
    InvalidChainId(String),
    InvalidDenom(String),
    RpcError(String),
    #[display(fmt = "avg_block_time missing or invalid. Please provide it with min 1 or max 255 value.")]
    AvgBlockTimeMissingOrInvalid,
}

#[derive(Display, Debug)]
pub enum TendermintCoinRpcError {
    Prost(DecodeError),
    InvalidResponse(String),
    PerformError(String),
}

impl From<DecodeError> for TendermintCoinRpcError {
    fn from(err: DecodeError) -> Self { TendermintCoinRpcError::Prost(err) }
}

impl From<TendermintCoinRpcError> for WithdrawError {
    fn from(err: TendermintCoinRpcError) -> Self { WithdrawError::Transport(err.to_string()) }
}

impl From<TendermintCoinRpcError> for BalanceError {
    fn from(err: TendermintCoinRpcError) -> Self {
        match err {
            TendermintCoinRpcError::InvalidResponse(e) => BalanceError::InvalidResponse(e),
            TendermintCoinRpcError::Prost(e) => BalanceError::InvalidResponse(e.to_string()),
            TendermintCoinRpcError::PerformError(e) => BalanceError::Transport(e),
        }
    }
}

impl From<TendermintCoinRpcError> for ValidatePaymentError {
    fn from(err: TendermintCoinRpcError) -> Self {
        match err {
            TendermintCoinRpcError::InvalidResponse(e) => ValidatePaymentError::InvalidRpcResponse(e),
            TendermintCoinRpcError::Prost(e) => ValidatePaymentError::InvalidRpcResponse(e.to_string()),
            TendermintCoinRpcError::PerformError(e) => ValidatePaymentError::Transport(e),
        }
    }
}

#[cfg(not(target_arch = "wasm32"))]
impl From<cosmrs::rpc::Error> for TendermintCoinRpcError {
    fn from(err: cosmrs::rpc::Error) -> Self { TendermintCoinRpcError::PerformError(err.to_string()) }
}

#[cfg(target_arch = "wasm32")]
impl From<PerformError> for TendermintCoinRpcError {
    fn from(err: PerformError) -> Self { TendermintCoinRpcError::PerformError(err.to_string()) }
}

impl From<TendermintCoinRpcError> for RawTransactionError {
    fn from(err: TendermintCoinRpcError) -> Self { RawTransactionError::Transport(err.to_string()) }
}

#[derive(Clone, Debug, PartialEq)]
pub struct CosmosTransaction {
    pub data: cosmrs::proto::cosmos::tx::v1beta1::TxRaw,
}

impl crate::Transaction for CosmosTransaction {
    fn tx_hex(&self) -> Vec<u8> { self.data.encode_to_vec() }

    fn tx_hash(&self) -> BytesJson {
        let bytes = self.data.encode_to_vec();
        let hash = sha256(&bytes);
        hash.to_vec().into()
    }
}

fn account_id_from_privkey(priv_key: &[u8], prefix: &str) -> MmResult<AccountId, TendermintInitErrorKind> {
    let signing_key =
        SigningKey::from_bytes(priv_key).map_to_mm(|e| TendermintInitErrorKind::InvalidPrivKey(e.to_string()))?;

    signing_key
        .public_key()
        .account_id(prefix)
        .map_to_mm(|e| TendermintInitErrorKind::CouldNotGenerateAccountId(e.to_string()))
}

#[derive(Display, Debug)]
pub enum AccountIdFromPubkeyHexErr {
    InvalidHexString(FromHexError),
    CouldNotCreateAccountId(ErrorReport),
}

impl From<FromHexError> for AccountIdFromPubkeyHexErr {
    fn from(err: FromHexError) -> Self { AccountIdFromPubkeyHexErr::InvalidHexString(err) }
}

impl From<ErrorReport> for AccountIdFromPubkeyHexErr {
    fn from(err: ErrorReport) -> Self { AccountIdFromPubkeyHexErr::CouldNotCreateAccountId(err) }
}

pub fn account_id_from_pubkey_hex(prefix: &str, pubkey: &str) -> MmResult<AccountId, AccountIdFromPubkeyHexErr> {
    let pubkey_bytes = hex::decode(pubkey)?;
    let pubkey_hash = dhash160(&pubkey_bytes);
    Ok(AccountId::new(prefix, pubkey_hash.as_slice())?)
}

pub struct AllBalancesResult {
    pub platform_balance: BigDecimal,
    pub tokens_balances: HashMap<String, BigDecimal>,
}

impl TendermintCoin {
    pub async fn init(
        ctx: &MmArc,
        ticker: String,
        avg_block_time: u8,
        protocol_info: TendermintProtocolInfo,
        rpc_urls: Vec<String>,
        priv_key: &[u8],
    ) -> MmResult<Self, TendermintInitError> {
        if rpc_urls.is_empty() {
            return MmError::err(TendermintInitError {
                ticker,
                kind: TendermintInitErrorKind::EmptyRpcUrls,
            });
        }

        let account_id =
            account_id_from_privkey(priv_key, &protocol_info.account_prefix).mm_err(|kind| TendermintInitError {
                ticker: ticker.clone(),
                kind,
            })?;

        let rpc_clients: Result<Vec<HttpClient>, _> = rpc_urls
            .iter()
            .map(|url| {
                HttpClient::new(url.as_str()).map_to_mm(|e| TendermintInitError {
                    ticker: ticker.clone(),
                    kind: TendermintInitErrorKind::RpcClientInitError(e.to_string()),
                })
            })
            .collect();

        let rpc_clients = rpc_clients?;

        let chain_id = ChainId::try_from(protocol_info.chain_id).map_to_mm(|e| TendermintInitError {
            ticker: ticker.clone(),
            kind: TendermintInitErrorKind::InvalidChainId(e.to_string()),
        })?;

        let denom = Denom::from_str(&protocol_info.denom).map_to_mm(|e| TendermintInitError {
            ticker: ticker.clone(),
            kind: TendermintInitErrorKind::InvalidDenom(e.to_string()),
        })?;

        // Create an abortable system linked to the `MmCtx` so if the context is stopped via `MmArc::stop`,
        // all spawned futures related to `TendermintCoin` will be aborted as well.
        let abortable_system = ctx.abortable_system.create_subsystem();

        Ok(TendermintCoin(Arc::new(TendermintCoinImpl {
            ticker,
            rpc_clients,
            account_id,
            account_prefix: protocol_info.account_prefix,
            priv_key: priv_key.to_vec(),
            decimals: protocol_info.decimals,
            denom,
            chain_id,
            gas_price: protocol_info.gas_price,
            avg_block_time,
            sequence_lock: AsyncMutex::new(()),
<<<<<<< HEAD
            tokens_info: PaMutex::new(HashMap::new()),
=======
            abortable_system,
>>>>>>> 62b16538
        })))
    }

    // TODO
    // Save one working client to the coin context, only try others once it doesn't
    // work anymore.
    // Also, try couple times more on health check errors.
    async fn rpc_client(&self) -> MmResult<HttpClient, TendermintCoinRpcError> {
        for rpc_client in self.rpc_clients.iter() {
            match rpc_client.perform(HealthRequest).timeout(Duration::from_secs(3)).await {
                Ok(Ok(_)) => return Ok(rpc_client.clone()),
                Ok(Err(e)) => log::warn!(
                    "Recieved error from Tendermint rpc node during health check. Error: {:?}",
                    e
                ),
                Err(_) => log::warn!("Tendermint rpc node: {:?} got timeout during health check", rpc_client),
            };
        }

        MmError::err(TendermintCoinRpcError::PerformError(
            "All the current rpc nodes are unavailable.".to_string(),
        ))
    }

    #[inline(always)]
    fn gas_price(&self) -> f64 { self.gas_price.unwrap_or(DEFAULT_GAS_PRICE) }

    #[allow(unused)]
    async fn get_latest_block(&self) -> MmResult<GetLatestBlockResponse, TendermintCoinRpcError> {
        let path = AbciPath::from_str(ABCI_GET_LATEST_BLOCK_PATH).expect("valid path");

        let request = GetLatestBlockRequest {};
        let request = AbciRequest::new(
            Some(path),
            request.encode_to_vec(),
            ABCI_REQUEST_HEIGHT,
            ABCI_REQUEST_PROVE,
        );

        let response = self.rpc_client().await?.perform(request).await?;

        Ok(GetLatestBlockResponse::decode(response.response.value.as_slice())?)
    }

    #[allow(unused)]
    async fn get_block_by_height(&self, height: i64) -> MmResult<GetBlockByHeightResponse, TendermintCoinRpcError> {
        let path = AbciPath::from_str(ABCI_GET_BLOCK_BY_HEIGHT_PATH).expect("valid path");

        let request = GetBlockByHeightRequest { height };
        let request = AbciRequest::new(
            Some(path),
            request.encode_to_vec(),
            ABCI_REQUEST_HEIGHT,
            ABCI_REQUEST_PROVE,
        );

        let response = self.rpc_client().await?.perform(request).await?;

        Ok(GetBlockByHeightResponse::decode(response.response.value.as_slice())?)
    }

    // We must simulate the tx on rpc nodes in order to calculate network fee.
    // Right now cosmos doesn't expose any of gas price and fee informations directly.
    // Therefore, we can call SimulateRequest or CheckTx(doesn't work with using Abci interface) to get used gas or fee itself.
    pub(super) fn gen_simulated_tx(
        &self,
        account_info: BaseAccount,
        tx_payload: Any,
        timeout_height: u64,
        memo: String,
    ) -> cosmrs::Result<Vec<u8>> {
        let fee_amount = Coin {
            denom: self.denom.clone(),
            amount: 0_u64.into(),
        };

        let fee = Fee::from_amount_and_gas(fee_amount, GAS_LIMIT_DEFAULT);

        let signkey = SigningKey::from_bytes(&self.priv_key)?;
        let tx_body = tx::Body::new(vec![tx_payload], memo, timeout_height as u32);
        let auth_info = SignerInfo::single_direct(Some(signkey.public_key()), account_info.sequence).auth_info(fee);
        let sign_doc = SignDoc::new(&tx_body, &auth_info, &self.chain_id, account_info.account_number)?;
        sign_doc.sign(&signkey)?.to_bytes()
    }

    /// This is converted from irismod and cosmos-sdk source codes written in golang.
    /// Refs:
    ///  - Main algorithm: https://github.com/irisnet/irismod/blob/main/modules/htlc/types/htlc.go#L157
    ///  - Coins string building https://github.com/cosmos/cosmos-sdk/blob/main/types/coin.go#L210-L225
    fn calculate_htlc_id(
        &self,
        from_address: &AccountId,
        to_address: &AccountId,
        amount: Vec<Coin>,
        secret_hash: &[u8],
    ) -> String {
        // Needs to be sorted if cointains multiple coins
        // let mut amount = amount;
        // amount.sort();

        let coins_string = amount
            .iter()
            .map(|t| format!("{}{}", t.amount, t.denom))
            .collect::<Vec<String>>()
            .join(",");

        let mut htlc_id = vec![];
        htlc_id.extend_from_slice(secret_hash);
        htlc_id.extend_from_slice(&from_address.to_bytes());
        htlc_id.extend_from_slice(&to_address.to_bytes());
        htlc_id.extend_from_slice(coins_string.as_bytes());
        sha256(&htlc_id).to_string().to_uppercase()
    }

    #[allow(deprecated)]
    pub(super) async fn calculate_fee(
        &self,
        base_denom: Denom,
        tx_bytes: Vec<u8>,
    ) -> MmResult<Fee, TendermintCoinRpcError> {
        let path = AbciPath::from_str(ABCI_SIMULATE_TX_PATH).expect("valid path");
        let request = SimulateRequest { tx_bytes, tx: None };
        let request = AbciRequest::new(
            Some(path),
            request.encode_to_vec(),
            ABCI_REQUEST_HEIGHT,
            ABCI_REQUEST_PROVE,
        );

        let response = self.rpc_client().await?.perform(request).await?;
        let response = SimulateResponse::decode(response.response.value.as_slice())?;

        let gas = response.gas_info.as_ref().ok_or_else(|| {
            TendermintCoinRpcError::InvalidResponse(format!(
                "Could not read gas_info. Invalid Response: {:?}",
                response
            ))
        })?;

        let amount = (gas.gas_used as f64 * self.gas_price()).ceil();

        let fee_amount = Coin {
            denom: base_denom,
            amount: (amount as u64).into(),
        };

        Ok(Fee::from_amount_and_gas(fee_amount, GAS_LIMIT_DEFAULT))
    }

    #[allow(deprecated)]
    pub(super) async fn calculate_fee_amount_as_u64(&self, tx_bytes: Vec<u8>) -> MmResult<u64, TendermintCoinRpcError> {
        let path = AbciPath::from_str(ABCI_SIMULATE_TX_PATH).expect("valid path");
        let request = SimulateRequest { tx_bytes, tx: None };
        let request = AbciRequest::new(
            Some(path),
            request.encode_to_vec(),
            ABCI_REQUEST_HEIGHT,
            ABCI_REQUEST_PROVE,
        );

        let response = self.rpc_client().await?.perform(request).await?;
        let response = SimulateResponse::decode(response.response.value.as_slice())?;

        let gas = response.gas_info.as_ref().ok_or_else(|| {
            TendermintCoinRpcError::InvalidResponse(format!(
                "Could not read gas_info. Invalid Response: {:?}",
                response
            ))
        })?;

        Ok((gas.gas_used as f64 * self.gas_price()).ceil() as u64)
    }

    pub(super) async fn my_account_info(&self) -> MmResult<BaseAccount, TendermintCoinRpcError> {
        let path = AbciPath::from_str(ABCI_QUERY_ACCOUNT_PATH).expect("valid path");
        let request = QueryAccountRequest {
            address: self.account_id.to_string(),
        };
        let request = AbciRequest::new(
            Some(path),
            request.encode_to_vec(),
            ABCI_REQUEST_HEIGHT,
            ABCI_REQUEST_PROVE,
        );

        let response = self.rpc_client().await?.perform(request).await?;
        let account_response = QueryAccountResponse::decode(response.response.value.as_slice())?;
        let account = account_response
            .account
            .or_mm_err(|| TendermintCoinRpcError::InvalidResponse("Account is None".into()))?;
        Ok(BaseAccount::decode(account.value.as_slice())?)
    }

    pub(super) async fn balance_for_denom(&self, denom: String) -> MmResult<u64, TendermintCoinRpcError> {
        let path = AbciPath::from_str(ABCI_QUERY_BALANCE_PATH).expect("valid path");
        let request = QueryBalanceRequest {
            address: self.account_id.to_string(),
            denom,
        };
        let request = AbciRequest::new(
            Some(path),
            request.encode_to_vec(),
            ABCI_REQUEST_HEIGHT,
            ABCI_REQUEST_PROVE,
        );

        let response = self.rpc_client().await?.perform(request).await?;
        let response = QueryBalanceResponse::decode(response.response.value.as_slice())?;
        response
            .balance
            .or_mm_err(|| TendermintCoinRpcError::InvalidResponse("balance is None".into()))?
            .amount
            .parse()
            .map_to_mm(|e| TendermintCoinRpcError::InvalidResponse(format!("balance is not u64, err {}", e)))
    }

    pub async fn all_balances(&self) -> MmResult<AllBalancesResult, TendermintCoinRpcError> {
        let platform_balance_denom = self.balance_for_denom(self.denom.to_string()).await?;
        let platform_balance = big_decimal_from_sat_unsigned(platform_balance_denom, self.decimals);
        let ibc_assets_info = self.tokens_info.lock().clone();

        let mut result = AllBalancesResult {
            platform_balance,
            tokens_balances: HashMap::new(),
        };
        for (ticker, info) in ibc_assets_info {
            let balance_denom = self.balance_for_denom(info.denom.to_string()).await?;
            let balance_decimal = big_decimal_from_sat_unsigned(balance_denom, info.decimals);
            result.tokens_balances.insert(ticker, balance_decimal);
        }

        Ok(result)
    }

    fn gen_create_htlc_tx(
        &self,
        denom: Denom,
        to: &AccountId,
        amount: cosmrs::Decimal,
        secret_hash: &[u8],
        time_lock: u64,
    ) -> MmResult<IrisHtlc, TxMarshalingErr> {
        let amount = vec![Coin { denom, amount }];
        let timestamp = 0_u64;
        let msg_payload = MsgCreateHtlc {
            sender: self.account_id.clone(),
            to: to.clone(),
            receiver_on_other_chain: "".to_string(),
            sender_on_other_chain: "".to_string(),
            amount: amount.clone(),
            hash_lock: hex::encode(secret_hash),
            timestamp,
            time_lock,
            transfer: false,
        };

        let htlc_id = self.calculate_htlc_id(&self.account_id, to, amount, secret_hash);

        Ok(IrisHtlc {
            id: htlc_id,
            msg_payload: msg_payload
                .to_any()
                .map_err(|e| MmError::new(TxMarshalingErr::InvalidInput(e.to_string())))?,
        })
    }

    fn gen_claim_htlc_tx(&self, htlc_id: String, secret: &[u8]) -> MmResult<IrisHtlc, TxMarshalingErr> {
        let msg_payload = MsgClaimHtlc {
            id: htlc_id.clone(),
            sender: self.account_id.clone(),
            secret: hex::encode(secret),
        };

        Ok(IrisHtlc {
            id: htlc_id,
            msg_payload: msg_payload
                .to_any()
                .map_err(|e| MmError::new(TxMarshalingErr::InvalidInput(e.to_string())))?,
        })
    }

    pub(super) fn any_to_signed_raw_tx(
        &self,
        account_info: BaseAccount,
        tx_payload: Any,
        fee: Fee,
        timeout_height: u64,
        memo: String,
    ) -> cosmrs::Result<Raw> {
        let signkey = SigningKey::from_bytes(&self.priv_key)?;
        let tx_body = tx::Body::new(vec![tx_payload], memo, timeout_height as u32);
        let auth_info = SignerInfo::single_direct(Some(signkey.public_key()), account_info.sequence).auth_info(fee);
        let sign_doc = SignDoc::new(&tx_body, &auth_info, &self.chain_id, account_info.account_number)?;
        sign_doc.sign(&signkey)
    }

    pub fn add_activated_token_info(&self, ticker: String, decimals: u8, denom: Denom) {
        self.tokens_info
            .lock()
            .insert(ticker, ActivatedTokenInfo { decimals, denom });
    }

    fn estimate_blocks_from_duration(&self, duration: u64) -> i64 {
        let estimated_time_lock = (duration / self.avg_block_time as u64) as i64;

        if estimated_time_lock > MAX_TIME_LOCK {
            MAX_TIME_LOCK
        } else if estimated_time_lock < MIN_TIME_LOCK {
            MIN_TIME_LOCK
        } else {
            estimated_time_lock
        }
    }

    pub(crate) fn check_if_my_payment_sent_for_denom(
        &self,
        decimals: u8,
        denom: Denom,
        other_pub: &[u8],
        secret_hash: &[u8],
        amount: &BigDecimal,
    ) -> Box<dyn Future<Item = Option<TransactionEnum>, Error = String> + Send> {
        let amount = try_fus!(sat_from_big_decimal(amount, decimals));
        let amount = vec![Coin {
            denom,
            amount: amount.into(),
        }];

        let pubkey_hash = dhash160(other_pub);
        let to_address = try_fus!(AccountId::new(&self.account_prefix, pubkey_hash.as_slice()));

        let htlc_id = self.calculate_htlc_id(&self.account_id, &to_address, amount, secret_hash);

        let coin = self.clone();
        let fut = async move {
            let htlc_response = try_s!(coin.query_htlc(htlc_id.clone()).await);
            let htlc_data = match htlc_response.htlc {
                Some(htlc) => htlc,
                None => return Ok(None),
            };

            match htlc_data.state {
                0 | 1 | 2 => {},
                unexpected_state => return Err(format!("Unexpected state for HTLC {}", unexpected_state)),
            };

            let rpc_client = try_s!(coin.rpc_client().await);
            let q = format!("create_htlc.id = '{}'", htlc_id);

            let response = try_s!(
                // Search single tx
                rpc_client
                    .perform(TxSearchRequest::new(q, false, 1, 1, TendermintResultOrder::Descending))
                    .await
            );

            if let Some(tx) = response.txs.first() {
                if let cosmrs::tendermint::abci::Code::Err(err_code) = tx.tx_result.code {
                    return Err(format!(
                        "Got {} error code. Broadcasted HTLC likely isn't valid.",
                        err_code
                    ));
                }

                let deserialized_tx = try_s!(cosmrs::Tx::from_bytes(tx.tx.as_bytes()));
                let msg = try_s!(deserialized_tx.body.messages.first().ok_or("Tx body couldn't be read."));
                let htlc = try_s!(CreateHtlcProtoRep::decode(msg.value.as_slice()));

                if htlc.hash_lock.to_uppercase() == htlc_data.hash_lock.to_uppercase() {
                    let htlc = TransactionEnum::CosmosTransaction(CosmosTransaction {
                        data: try_s!(TxRaw::decode(tx.tx.as_bytes())),
                    });
                    return Ok(Some(htlc));
                }
            }

            Ok(None)
        };

        Box::new(fut.boxed().compat())
    }

    pub(super) fn send_htlc_for_denom(
        &self,
        time_lock_duration: u64,
        other_pub: &[u8],
        secret_hash: &[u8],
        amount: BigDecimal,
        denom: Denom,
        decimals: u8,
    ) -> TransactionFut {
        let pubkey_hash = dhash160(other_pub);
        let to = try_tx_fus!(AccountId::new(&self.account_prefix, pubkey_hash.as_slice()));

        let amount_as_u64 = try_tx_fus!(sat_from_big_decimal(&amount, decimals));
        let amount = cosmrs::Decimal::from(amount_as_u64);

        let secret_hash = secret_hash.to_vec();
        let coin = self.clone();
        let fut = async move {
            let time_lock = coin.estimate_blocks_from_duration(time_lock_duration);

            let create_htlc_tx = try_tx_s!(coin.gen_create_htlc_tx(denom, &to, amount, &secret_hash, time_lock as u64));

            let _sequence_lock = coin.sequence_lock.lock().await;
            let current_block = try_tx_s!(coin.current_block().compat().await);
            let timeout_height = current_block + TIMEOUT_HEIGHT_DELTA;
            let account_info = try_tx_s!(coin.my_account_info().await);

            let simulated_tx = try_tx_s!(coin.gen_simulated_tx(
                account_info.clone(),
                create_htlc_tx.msg_payload.clone(),
                timeout_height,
                TX_DEFAULT_MEMO.into(),
            ));

            let fee = try_tx_s!(coin.calculate_fee(coin.denom.clone(), simulated_tx).await);

            let tx_raw = try_tx_s!(coin.any_to_signed_raw_tx(
                account_info.clone(),
                create_htlc_tx.msg_payload.clone(),
                fee,
                timeout_height,
                TX_DEFAULT_MEMO.into(),
            ));

            let _tx_id = try_tx_s!(coin.send_raw_tx_bytes(&try_tx_s!(tx_raw.to_bytes())).compat().await);

            Ok(TransactionEnum::CosmosTransaction(CosmosTransaction {
                data: tx_raw.into(),
            }))
        };

        Box::new(fut.boxed().compat())
    }

    pub(super) fn send_taker_fee_for_denom(
        &self,
        fee_addr: &[u8],
        amount: BigDecimal,
        denom: Denom,
        decimals: u8,
        uuid: &[u8],
    ) -> TransactionFut {
        let memo = try_tx_fus!(Uuid::from_slice(uuid)).to_string();
        let from_address = self.account_id.clone();
        let pubkey_hash = dhash160(fee_addr);
        let to_address = try_tx_fus!(AccountId::new(&self.account_prefix, pubkey_hash.as_slice()));

        let amount_as_u64 = try_tx_fus!(sat_from_big_decimal(&amount, decimals));
        let amount = cosmrs::Decimal::from(amount_as_u64);

        let amount = vec![Coin { denom, amount }];

        let tx_payload = try_tx_fus!(MsgSend {
            from_address,
            to_address,
            amount,
        }
        .to_any());

        let coin = self.clone();
        let fut = async move {
            let _sequence_lock = coin.sequence_lock.lock().await;
            let account_info = try_tx_s!(coin.my_account_info().await);

            let current_block = try_tx_s!(coin.current_block().compat().await.map_to_mm(WithdrawError::Transport));
            let timeout_height = current_block + TIMEOUT_HEIGHT_DELTA;

            let simulated_tx = try_tx_s!(coin.gen_simulated_tx(
                account_info.clone(),
                tx_payload.clone(),
                timeout_height,
                TX_DEFAULT_MEMO.into(),
            ));

            let fee = try_tx_s!(coin.calculate_fee(coin.denom.clone(), simulated_tx).await);

            let tx_raw = try_tx_s!(coin
                .any_to_signed_raw_tx(account_info, tx_payload, fee, timeout_height, memo)
                .map_to_mm(|e| WithdrawError::InternalError(e.to_string())));

            let tx_bytes = try_tx_s!(tx_raw
                .to_bytes()
                .map_to_mm(|e| WithdrawError::InternalError(e.to_string())));

            let _tx_id = try_tx_s!(coin.send_raw_tx_bytes(&tx_bytes).compat().await);

            Ok(TransactionEnum::CosmosTransaction(CosmosTransaction {
                data: tx_raw.into(),
            }))
        };

        Box::new(fut.boxed().compat())
    }

    #[allow(clippy::too_many_arguments)]
    pub(super) fn validate_fee_for_denom(
        &self,
        fee_tx: &TransactionEnum,
        expected_sender: &[u8],
        fee_addr: &[u8],
        amount: &BigDecimal,
        decimals: u8,
        uuid: &[u8],
        denom: String,
    ) -> Box<dyn Future<Item = (), Error = String> + Send> {
        let tx = match fee_tx {
            TransactionEnum::CosmosTransaction(tx) => tx.clone(),
            invalid_variant => {
                return Box::new(futures01::future::err(ERRL!(
                    "Unexpected tx variant {:?}",
                    invalid_variant
                )))
            },
        };

        let uuid = try_fus!(Uuid::from_slice(uuid)).to_string();
        let sender_pubkey_hash = dhash160(expected_sender);
        let expected_sender_address =
            try_fus!(AccountId::new(&self.account_prefix, sender_pubkey_hash.as_slice())).to_string();

        let dex_fee_addr_pubkey_hash = dhash160(fee_addr);
        let expected_dex_fee_address = try_fus!(AccountId::new(
            &self.account_prefix,
            dex_fee_addr_pubkey_hash.as_slice()
        ))
        .to_string();

        let expected_amount = try_fus!(sat_from_big_decimal(amount, decimals));
        let expected_amount = CoinProto {
            denom,
            amount: expected_amount.to_string(),
        };

        let coin = self.clone();
        let fut = async move {
            let tx_body = try_s!(TxBody::decode(tx.data.body_bytes.as_slice()));
            if tx_body.messages.len() != 1 {
                return ERR!("Tx body must have exactly one message");
            }

            let msg = try_s!(MsgSendProto::decode(tx_body.messages[0].value.as_slice()));
            if msg.to_address != expected_dex_fee_address {
                return ERR!(
                    "Dex fee is sent to wrong address: {}, expected {}",
                    msg.to_address,
                    expected_dex_fee_address
                );
            }

            if msg.amount.len() != 1 {
                return ERR!("Msg must have exactly one Coin");
            }

            if msg.amount[0] != expected_amount {
                return ERR!("Invalid amount {:?}, expected {:?}", msg.amount[0], expected_amount);
            }

            if msg.from_address != expected_sender_address {
                return ERR!(
                    "Invalid sender: {}, expected {}",
                    msg.from_address,
                    expected_sender_address
                );
            }

            if tx_body.memo != uuid {
                return ERR!("Invalid memo: {}, expected {}", msg.from_address, uuid);
            }

            let encoded_tx = tx.data.encode_to_vec();
            let hash = hex::encode_upper(sha256(&encoded_tx).as_slice());
            let encoded_from_rpc = try_s!(coin.request_tx(hash).await).encode_to_vec();
            if encoded_tx != encoded_from_rpc {
                return ERR!("Transaction from RPC doesn't match the input");
            }
            Ok(())
        };
        Box::new(fut.boxed().compat())
    }

    pub(super) fn validate_payment_for_denom(
        &self,
        input: ValidatePaymentInput,
        denom: Denom,
        decimals: u8,
    ) -> ValidatePaymentFut<()> {
        let coin = self.clone();
        let fut = async move {
            let tx = cosmrs::Tx::from_bytes(&input.payment_tx)
                .map_to_mm(|e| ValidatePaymentError::TxDeserializationError(e.to_string()))?;

            if tx.body.messages.len() != 1 {
                return MmError::err(ValidatePaymentError::WrongPaymentTx(
                    "Payment tx must have exactly one message".into(),
                ));
            }

            let create_htlc_msg_proto = CreateHtlcProtoRep::decode(tx.body.messages[0].value.as_slice())
                .map_to_mm(|e| ValidatePaymentError::WrongPaymentTx(e.to_string()))?;
            let create_htlc_msg = MsgCreateHtlc::try_from(create_htlc_msg_proto)
                .map_to_mm(|e| ValidatePaymentError::WrongPaymentTx(e.to_string()))?;

            let sender_pubkey_hash = dhash160(&input.other_pub);
            let sender = AccountId::new(&coin.account_prefix, sender_pubkey_hash.as_slice())
                .map_to_mm(|e| ValidatePaymentError::InvalidInput(e.to_string()))?;

            let amount = sat_from_big_decimal(&input.amount, decimals)?;
            let amount = vec![Coin {
                denom,
                amount: amount.into(),
            }];

            let time_lock = coin.estimate_blocks_from_duration(input.time_lock_duration);

            let expected_msg = MsgCreateHtlc {
                sender: sender.clone(),
                to: coin.account_id.clone(),
                receiver_on_other_chain: "".into(),
                sender_on_other_chain: "".into(),
                amount: amount.clone(),
                hash_lock: hex::encode(&input.secret_hash),
                timestamp: 0,
                time_lock: time_lock as u64,
                transfer: false,
            };

            if create_htlc_msg != expected_msg {
                return MmError::err(ValidatePaymentError::WrongPaymentTx(format!(
                    "Incorrect CreateHtlc message {:?}, expected {:?}",
                    create_htlc_msg, expected_msg
                )));
            }

            let hash = hex::encode_upper(sha256(&input.payment_tx).as_slice());
            let tx_from_rpc = coin.request_tx(hash).await?;
            if input.payment_tx != tx_from_rpc.encode_to_vec() {
                return MmError::err(ValidatePaymentError::InvalidRpcResponse(
                    "Tx from RPC doesn't match the input".into(),
                ));
            }

            let htlc_id = coin.calculate_htlc_id(&sender, &coin.account_id, amount, &input.secret_hash);

            let htlc_response = coin.query_htlc(htlc_id.clone()).await?;
            let htlc_data = htlc_response
                .htlc
                .or_mm_err(|| ValidatePaymentError::InvalidRpcResponse(format!("No HTLC data for {}", htlc_id)))?;

            match htlc_data.state {
                0 => Ok(()),
                unexpected_state => MmError::err(ValidatePaymentError::UnexpectedPaymentState(format!(
                    "{}",
                    unexpected_state
                ))),
            }
        };
        Box::new(fut.boxed().compat())
    }

    async fn request_tx(&self, hash: String) -> MmResult<Tx, TendermintCoinRpcError> {
        let path = AbciPath::from_str(ABCI_GET_TX_PATH).expect("valid path");
        let request = GetTxRequest { hash };
        let response = self
            .rpc_client()
            .await?
            .abci_query(
                Some(path),
                request.encode_to_vec(),
                ABCI_REQUEST_HEIGHT,
                ABCI_REQUEST_PROVE,
            )
            .await?;

        let response = GetTxResponse::decode(response.value.as_slice())?;
        response
            .tx
            .or_mm_err(|| TendermintCoinRpcError::InvalidResponse(format!("Tx {} does not exist", request.hash)))
    }

    async fn query_htlc(&self, id: String) -> MmResult<QueryHtlcResponseProto, TendermintCoinRpcError> {
        let path = AbciPath::from_str(ABCI_QUERY_HTLC_PATH).expect("valid path");
        let request = QueryHtlcRequestProto { id };
        let response = self
            .rpc_client()
            .await?
            .abci_query(
                Some(path),
                request.encode_to_vec(),
                ABCI_REQUEST_HEIGHT,
                ABCI_REQUEST_PROVE,
            )
            .await?;

        Ok(QueryHtlcResponseProto::decode(response.value.as_slice())?)
    }

    #[inline]
    pub(crate) fn is_tx_amount_enough(&self, decimals: u8, amount: &BigDecimal) -> bool {
        let min_tx_amount = big_decimal_from_sat(MIN_TX_SATOSHIS, decimals);
        amount >= &min_tx_amount
    }
}

#[async_trait]
#[allow(unused_variables)]
impl MmCoin for TendermintCoin {
    fn is_asset_chain(&self) -> bool { false }

    fn spawner(&self) -> CoinFutSpawner { CoinFutSpawner::new(&self.abortable_system) }

    fn withdraw(&self, req: WithdrawRequest) -> WithdrawFut {
        let coin = self.clone();
        let fut = async move {
            let to_address =
                AccountId::from_str(&req.to).map_to_mm(|e| WithdrawError::InvalidAddress(e.to_string()))?;
            if to_address.prefix() != coin.account_prefix {
                return MmError::err(WithdrawError::InvalidAddress(format!(
                    "expected {} address prefix",
                    coin.account_prefix
                )));
            }
            let balance_denom = coin.balance_for_denom(coin.denom.to_string()).await?;
            let balance_dec = big_decimal_from_sat_unsigned(balance_denom, coin.decimals);

            // << BEGIN TX SIMULATION FOR FEE CALCULATION
            let (amount_denom, amount_dec, total_amount) = if req.max {
                let amount_denom = balance_denom;
                (
                    amount_denom,
                    big_decimal_from_sat_unsigned(amount_denom, coin.decimals),
                    balance_dec.clone(),
                )
            } else {
                let total = req.amount.clone();

                (
                    sat_from_big_decimal(&req.amount, coin.decimals)?,
                    req.amount.clone(),
                    total,
                )
            };

            if !coin.is_tx_amount_enough(coin.decimals, &amount_dec) {
                return MmError::err(WithdrawError::AmountTooLow {
                    amount: amount_dec,
                    threshold: coin.min_tx_amount(),
                });
            }

            let received_by_me = if to_address == coin.account_id {
                amount_dec
            } else {
                BigDecimal::default()
            };

            let msg_send = MsgSend {
                from_address: coin.account_id.clone(),
                to_address: to_address.clone(),
                amount: vec![Coin {
                    denom: coin.denom.clone(),
                    amount: amount_denom.into(),
                }],
            }
            .to_any()
            .map_to_mm(|e| WithdrawError::InternalError(e.to_string()))?;

            let memo = req.memo.unwrap_or_else(|| TX_DEFAULT_MEMO.into());
            let current_block = coin
                .current_block()
                .compat()
                .await
                .map_to_mm(WithdrawError::Transport)?;

            let _sequence_lock = coin.sequence_lock.lock().await;
            let account_info = coin.my_account_info().await?;

            let timeout_height = current_block + TIMEOUT_HEIGHT_DELTA;

            let simulated_tx = coin
                .gen_simulated_tx(account_info.clone(), msg_send.clone(), timeout_height, memo.clone())
                .map_to_mm(|e| WithdrawError::InternalError(e.to_string()))?;
            // >> END TX SIMULATION FOR FEE CALCULATION

            let fee_amount_u64 = coin.calculate_fee_amount_as_u64(simulated_tx).await?;
            let fee_amount_dec = big_decimal_from_sat_unsigned(fee_amount_u64, coin.decimals());

            let fee_amount = Coin {
                denom: coin.denom.clone(),
                amount: fee_amount_u64.into(),
            };

            let fee = Fee::from_amount_and_gas(fee_amount, GAS_LIMIT_DEFAULT);

            let (amount_denom, amount_dec, total_amount) = if req.max {
                if balance_denom < fee_amount_u64 {
                    return MmError::err(WithdrawError::NotSufficientBalance {
                        coin: coin.ticker.clone(),
                        available: balance_dec,
                        required: fee_amount_dec,
                    });
                }
                let amount_denom = balance_denom - fee_amount_u64;
                (
                    amount_denom,
                    big_decimal_from_sat_unsigned(amount_denom, coin.decimals),
                    balance_dec,
                )
            } else {
                let total = &req.amount + &fee_amount_dec;
                if balance_dec < total {
                    return MmError::err(WithdrawError::NotSufficientBalance {
                        coin: coin.ticker.clone(),
                        available: balance_dec,
                        required: total,
                    });
                }

                (
                    sat_from_big_decimal(&req.amount, coin.decimals)?,
                    req.amount.clone(),
                    total,
                )
            };

            let msg_send = MsgSend {
                from_address: coin.account_id.clone(),
                to_address,
                amount: vec![Coin {
                    denom: coin.denom.clone(),
                    amount: amount_denom.into(),
                }],
            }
            .to_any()
            .map_to_mm(|e| WithdrawError::InternalError(e.to_string()))?;

            let tx_raw = coin
                .any_to_signed_raw_tx(account_info, msg_send, fee, timeout_height, memo)
                .map_to_mm(|e| WithdrawError::InternalError(e.to_string()))?;

            let tx_bytes = tx_raw
                .to_bytes()
                .map_to_mm(|e| WithdrawError::InternalError(e.to_string()))?;

            let hash = sha256(&tx_bytes);
            Ok(TransactionDetails {
                tx_hash: hex::encode_upper(hash.as_slice()),
                tx_hex: tx_bytes.into(),
                from: vec![coin.account_id.to_string()],
                to: vec![req.to],
                my_balance_change: &received_by_me - &total_amount,
                spent_by_me: total_amount.clone(),
                total_amount,
                received_by_me,
                block_height: 0,
                timestamp: 0,
                fee_details: Some(TxFeeDetails::Tendermint(TendermintFeeDetails {
                    coin: coin.ticker.clone(),
                    amount: fee_amount_dec,
                    gas_limit: GAS_LIMIT_DEFAULT,
                })),
                coin: coin.ticker.to_string(),
                internal_id: hash.to_vec().into(),
                kmd_rewards: None,
                transaction_type: TransactionType::default(),
            })
        };
        Box::new(fut.boxed().compat())
    }

    fn get_raw_transaction(&self, mut req: RawTransactionRequest) -> RawTransactionFut {
        let coin = self.clone();
        let fut = async move {
            req.tx_hash.make_ascii_uppercase();
            let tx_from_rpc = coin.request_tx(req.tx_hash).await?;
            Ok(RawTransactionRes {
                tx_hex: tx_from_rpc.encode_to_vec().into(),
            })
        };
        Box::new(fut.boxed().compat())
    }

    fn decimals(&self) -> u8 { self.decimals }

    fn convert_to_address(&self, from: &str, to_address_format: Json) -> Result<String, String> { todo!() }

    fn validate_address(&self, address: &str) -> ValidateAddressResult { todo!() }

    fn process_history_loop(&self, ctx: MmArc) -> Box<dyn Future<Item = (), Error = ()> + Send> { todo!() }

    fn history_sync_status(&self) -> HistorySyncState { todo!() }

    fn get_trade_fee(&self) -> Box<dyn Future<Item = TradeFee, Error = String> + Send> { todo!() }

    // TODO
    // !! This function includes dummy implementation for P.O.C work
    async fn get_sender_trade_fee(
        &self,
        value: TradePreimageValue,
        stage: FeeApproxStage,
    ) -> TradePreimageResult<TradeFee> {
        Ok(TradeFee {
            coin: self.ticker().to_string(),
            amount: MmNumber::from(1_u64),
            paid_from_trading_vol: false,
        })
    }

    // TODO
    // !! This function includes dummy implementation for P.O.C work
    fn get_receiver_trade_fee(&self, stage: FeeApproxStage) -> TradePreimageFut<TradeFee> {
        let coin = self.clone();
        let fut = async move {
            Ok(TradeFee {
                coin: coin.ticker().to_string(),
                amount: MmNumber::from(1_u64),
                paid_from_trading_vol: false,
            })
        };

        Box::new(fut.boxed().compat())
    }

    // TODO
    // !! This function includes dummy implementation for P.O.C work
    async fn get_fee_to_send_taker_fee(
        &self,
        dex_fee_amount: BigDecimal,
        stage: FeeApproxStage,
    ) -> TradePreimageResult<TradeFee> {
        Ok(TradeFee {
            coin: self.ticker().to_string(),
            amount: MmNumber::from(1_u64),
            paid_from_trading_vol: false,
        })
    }

    // TODO
    // !! This function includes dummy implementation for P.O.C work
    fn required_confirmations(&self) -> u64 { 0 }

    // TODO
    // !! This function includes dummy implementation for P.O.C work
    fn requires_notarization(&self) -> bool { false }

    fn set_required_confirmations(&self, confirmations: u64) { todo!() }

    fn set_requires_notarization(&self, requires_nota: bool) { todo!() }

    // TODO
    // !! This function includes dummy implementation for P.O.C work
    fn swap_contract_address(&self) -> Option<BytesJson> { None }

    fn mature_confirmations(&self) -> Option<u32> { None }

    fn coin_protocol_info(&self) -> Vec<u8> { Vec::new() }

    fn is_coin_protocol_supported(&self, info: &Option<Vec<u8>>) -> bool { true }
}

impl MarketCoinOps for TendermintCoin {
    fn ticker(&self) -> &str { &self.ticker }

    fn my_address(&self) -> MmResult<String, MyAddressError> { Ok(self.account_id.to_string()) }

    fn get_public_key(&self) -> Result<String, MmError<UnexpectedDerivationMethod>> {
        let key = SigningKey::from_bytes(&self.priv_key).expect("privkey validity is checked on coin creation");
        Ok(key.public_key().to_string())
    }

    fn sign_message_hash(&self, _message: &str) -> Option<[u8; 32]> { todo!() }

    fn sign_message(&self, _message: &str) -> SignatureResult<String> { todo!() }

    fn verify_message(&self, _signature: &str, _message: &str, _address: &str) -> VerificationResult<bool> { todo!() }

    fn my_balance(&self) -> BalanceFut<CoinBalance> {
        let coin = self.clone();
        let fut = async move {
            let balance_denom = coin.balance_for_denom(coin.denom.to_string()).await?;
            Ok(CoinBalance {
                spendable: big_decimal_from_sat_unsigned(balance_denom, coin.decimals),
                unspendable: BigDecimal::default(),
            })
        };
        Box::new(fut.boxed().compat())
    }

    fn base_coin_balance(&self) -> BalanceFut<BigDecimal> {
        Box::new(self.my_balance().map(|coin_balance| coin_balance.spendable))
    }

    fn platform_ticker(&self) -> &str { &self.ticker }

    fn send_raw_tx(&self, tx: &str) -> Box<dyn Future<Item = String, Error = String> + Send> {
        let tx_bytes = try_fus!(hex::decode(tx));
        self.send_raw_tx_bytes(&tx_bytes)
    }

    fn send_raw_tx_bytes(&self, tx: &[u8]) -> Box<dyn Future<Item = String, Error = String> + Send> {
        // as sanity check
        try_fus!(Raw::from_bytes(tx));

        let coin = self.clone();
        let tx_bytes = tx.to_owned();
        let fut = async move {
            let broadcast_res = try_s!(
                try_s!(coin.rpc_client().await)
                    .broadcast_tx_commit(tx_bytes.into())
                    .await
            );
            if !broadcast_res.check_tx.code.is_ok() {
                return ERR!("Tx check failed {:?}", broadcast_res.check_tx);
            }

            if !broadcast_res.deliver_tx.code.is_ok() {
                return ERR!("Tx deliver failed {:?}", broadcast_res.deliver_tx);
            }
            Ok(broadcast_res.hash.to_string())
        };
        Box::new(fut.boxed().compat())
    }

    fn wait_for_confirmations(
        &self,
        _tx: &[u8],
        _confirmations: u64,
        _requires_nota: bool,
        _wait_until: u64,
        _check_every: u64,
    ) -> Box<dyn Future<Item = (), Error = String> + Send> {
        let fut = async move { Ok(()) };
        Box::new(fut.boxed().compat())
    }

    fn wait_for_htlc_tx_spend(
        &self,
        transaction: &[u8],
        secret_hash: &[u8],
        wait_until: u64,
        _from_block: u64,
        _swap_contract_address: &Option<BytesJson>,
    ) -> TransactionFut {
        let tx = try_tx_fus!(cosmrs::Tx::from_bytes(transaction));
        let first_message = try_tx_fus!(tx.body.messages.first().ok_or("Tx body couldn't be read."));
        let htlc_proto = try_tx_fus!(CreateHtlcProtoRep::decode(first_message.value.as_slice()));
        let htlc = try_tx_fus!(MsgCreateHtlc::try_from(htlc_proto));
        let htlc_id = self.calculate_htlc_id(&htlc.sender, &htlc.to, htlc.amount, secret_hash);

        let events_string = format!("claim_htlc.id='{}'", htlc_id);
        let request = GetTxsEventRequest {
            events: vec![events_string],
            pagination: None,
            order_by: 0,
        };
        let encoded_request = request.encode_to_vec();

        let coin = self.clone();
        let path = try_tx_fus!(AbciPath::from_str(ABCI_GET_TXS_EVENT_PATH));
        let fut = async move {
            loop {
                let response = try_tx_s!(
                    try_tx_s!(coin.rpc_client().await)
                        .abci_query(
                            Some(path.clone()),
                            encoded_request.as_slice(),
                            ABCI_REQUEST_HEIGHT,
                            ABCI_REQUEST_PROVE
                        )
                        .await
                );
                let response = try_tx_s!(GetTxsEventResponse::decode(response.value.as_slice()));
                if let Some(tx) = response.txs.first() {
                    return Ok(TransactionEnum::CosmosTransaction(CosmosTransaction {
                        data: TxRaw {
                            body_bytes: tx.body.as_ref().map(Message::encode_to_vec).unwrap_or_default(),
                            auth_info_bytes: tx.auth_info.as_ref().map(Message::encode_to_vec).unwrap_or_default(),
                            signatures: tx.signatures.clone(),
                        },
                    }));
                }
                Timer::sleep(5.).await;
                if get_utc_timestamp() > wait_until as i64 {
                    return Err(TransactionErr::Plain("Waited too long".into()));
                }
            }
        };

        Box::new(fut.boxed().compat())
    }

    fn tx_enum_from_bytes(&self, bytes: &[u8]) -> Result<TransactionEnum, MmError<TxMarshalingErr>> {
        let tx_raw: TxRaw = Message::decode(bytes).map_to_mm(|e| TxMarshalingErr::InvalidInput(e.to_string()))?;
        Ok(TransactionEnum::CosmosTransaction(CosmosTransaction { data: tx_raw }))
    }

    fn current_block(&self) -> Box<dyn Future<Item = u64, Error = String> + Send> {
        let coin = self.clone();
        let fut = async move {
            let info = try_s!(try_s!(coin.rpc_client().await).abci_info().await);
            Ok(info.last_block_height.into())
        };
        Box::new(fut.boxed().compat())
    }

    fn display_priv_key(&self) -> Result<String, String> { Ok(hex::encode(&self.priv_key)) }

    fn min_tx_amount(&self) -> BigDecimal { big_decimal_from_sat(MIN_TX_SATOSHIS, self.decimals) }

    // TODO
    // !! This function includes dummy implementation for P.O.C work
    fn min_trading_vol(&self) -> MmNumber { MmNumber::from("0.00777") }
}

#[async_trait]
#[allow(unused_variables)]
impl SwapOps for TendermintCoin {
    fn send_taker_fee(&self, fee_addr: &[u8], amount: BigDecimal, uuid: &[u8]) -> TransactionFut {
        self.send_taker_fee_for_denom(fee_addr, amount, self.denom.clone(), self.decimals, uuid)
    }

    fn send_maker_payment(
        &self,
        time_lock_duration: u64,
        _time_lock: u32,
        taker_pub: &[u8],
        secret_hash: &[u8],
        amount: BigDecimal,
        _swap_contract_address: &Option<BytesJson>,
        _swap_unique_data: &[u8],
    ) -> TransactionFut {
        self.send_htlc_for_denom(
            time_lock_duration,
            taker_pub,
            secret_hash,
            amount,
            self.denom.clone(),
            self.decimals,
        )
    }

    fn send_taker_payment(
        &self,
        time_lock_duration: u64,
        _time_lock: u32,
        maker_pub: &[u8],
        secret_hash: &[u8],
        amount: BigDecimal,
        _swap_contract_address: &Option<BytesJson>,
        _swap_unique_data: &[u8],
    ) -> TransactionFut {
        self.send_htlc_for_denom(
            time_lock_duration,
            maker_pub,
            secret_hash,
            amount,
            self.denom.clone(),
            self.decimals,
        )
    }

    fn send_maker_spends_taker_payment(
        &self,
        taker_payment_tx: &[u8],
        time_lock: u32,
        taker_pub: &[u8],
        secret: &[u8],
        secret_hash: &[u8],
        swap_contract_address: &Option<BytesJson>,
        swap_unique_data: &[u8],
    ) -> TransactionFut {
        let tx = try_tx_fus!(cosmrs::Tx::from_bytes(taker_payment_tx));
        let msg = try_tx_fus!(tx.body.messages.first().ok_or("Tx body couldn't be read."));
        let htlc_proto: crate::tendermint::htlc_proto::CreateHtlcProtoRep =
            try_tx_fus!(prost::Message::decode(msg.value.as_slice()));
        let htlc = try_tx_fus!(MsgCreateHtlc::try_from(htlc_proto));

        let mut amount = htlc.amount.clone();
        amount.sort();
        drop_mutability!(amount);

        let coins_string = amount
            .iter()
            .map(|t| format!("{}{}", t.amount, t.denom))
            .collect::<Vec<String>>()
            .join(",");

        let htlc_id = self.calculate_htlc_id(&htlc.sender, &htlc.to, amount, secret_hash);

        let claim_htlc_tx = try_tx_fus!(self.gen_claim_htlc_tx(htlc_id, secret));
        let coin = self.clone();

        let fut = async move {
            let _sequence_lock = coin.sequence_lock.lock().await;
            let current_block = try_tx_s!(coin.current_block().compat().await);
            let timeout_height = current_block + TIMEOUT_HEIGHT_DELTA;

            let account_info = try_tx_s!(coin.my_account_info().await);

            let simulated_tx = try_tx_s!(coin.gen_simulated_tx(
                account_info.clone(),
                claim_htlc_tx.msg_payload.clone(),
                timeout_height,
                TX_DEFAULT_MEMO.into(),
            ));

            let fee = try_tx_s!(coin.calculate_fee(coin.denom.clone(), simulated_tx).await);

            let tx_raw = try_tx_s!(coin.any_to_signed_raw_tx(
                account_info,
                claim_htlc_tx.msg_payload,
                fee,
                timeout_height,
                TX_DEFAULT_MEMO.into(),
            ));

            let tx_id = try_tx_s!(coin.send_raw_tx_bytes(&try_tx_s!(tx_raw.to_bytes())).compat().await);

            Ok(TransactionEnum::CosmosTransaction(CosmosTransaction {
                data: tx_raw.into(),
            }))
        };

        Box::new(fut.boxed().compat())
    }

    fn create_taker_spends_maker_payment_preimage(
        &self,
        _maker_payment_tx: &[u8],
        _time_lock: u32,
        _maker_pub: &[u8],
        _secret_hash: &[u8],
        _swap_unique_data: &[u8],
    ) -> TransactionFut {
        unimplemented!();
    }

    fn send_taker_spends_maker_payment(
        &self,
        maker_payment_tx: &[u8],
        time_lock: u32,
        maker_pub: &[u8],
        secret: &[u8],
        secret_hash: &[u8],
        _swap_contract_address: &Option<BytesJson>,
        _swap_unique_data: &[u8],
    ) -> TransactionFut {
        let tx = try_tx_fus!(cosmrs::Tx::from_bytes(maker_payment_tx));
        let msg = try_tx_fus!(tx.body.messages.first().ok_or("Tx body couldn't be read."));
        let htlc_proto: crate::tendermint::htlc_proto::CreateHtlcProtoRep =
            try_tx_fus!(prost::Message::decode(msg.value.as_slice()));
        let htlc = try_tx_fus!(MsgCreateHtlc::try_from(htlc_proto));

        let mut amount = htlc.amount.clone();
        amount.sort();
        drop_mutability!(amount);

        let coins_string = amount
            .iter()
            .map(|t| format!("{}{}", t.amount, t.denom))
            .collect::<Vec<String>>()
            .join(",");

        let htlc_id = self.calculate_htlc_id(&htlc.sender, &htlc.to, amount, secret_hash);

        let claim_htlc_tx = try_tx_fus!(self.gen_claim_htlc_tx(htlc_id, secret));
        let coin = self.clone();

        let fut = async move {
            let _sequence_lock = coin.sequence_lock.lock().await;
            let current_block = try_tx_s!(coin.current_block().compat().await);
            let timeout_height = current_block + TIMEOUT_HEIGHT_DELTA;

            let account_info = try_tx_s!(coin.my_account_info().await);

            let simulated_tx = try_tx_s!(coin.gen_simulated_tx(
                account_info.clone(),
                claim_htlc_tx.msg_payload.clone(),
                timeout_height,
                TX_DEFAULT_MEMO.into(),
            ));

            let fee = try_tx_s!(coin.calculate_fee(coin.denom.clone(), simulated_tx).await);

            let tx_raw = try_tx_s!(coin.any_to_signed_raw_tx(
                account_info,
                claim_htlc_tx.msg_payload,
                fee,
                timeout_height,
                TX_DEFAULT_MEMO.into(),
            ));

            let tx_id = try_tx_s!(coin.send_raw_tx_bytes(&try_tx_s!(tx_raw.to_bytes())).compat().await);

            Ok(TransactionEnum::CosmosTransaction(CosmosTransaction {
                data: tx_raw.into(),
            }))
        };

        Box::new(fut.boxed().compat())
    }

    fn send_taker_spends_maker_payment_preimage(&self, preimage: &[u8], secret: &[u8]) -> TransactionFut {
        unimplemented!();
    }

    fn send_taker_refunds_payment(
        &self,
        taker_payment_tx: &[u8],
        time_lock: u32,
        maker_pub: &[u8],
        secret_hash: &[u8],
        swap_contract_address: &Option<BytesJson>,
        swap_unique_data: &[u8],
    ) -> TransactionFut {
        Box::new(futures01::future::err(TransactionErr::Plain(
            "Doesn't need transaction broadcast to refund IRIS HTLC".into(),
        )))
    }

    fn send_maker_refunds_payment(
        &self,
        maker_payment_tx: &[u8],
        time_lock: u32,
        taker_pub: &[u8],
        secret_hash: &[u8],
        swap_contract_address: &Option<BytesJson>,
        swap_unique_data: &[u8],
    ) -> TransactionFut {
        Box::new(futures01::future::err(TransactionErr::Plain(
            "Doesn't need transaction broadcast to refund IRIS HTLC".into(),
        )))
    }

    fn validate_fee(
        &self,
        fee_tx: &TransactionEnum,
        expected_sender: &[u8],
        fee_addr: &[u8],
        amount: &BigDecimal,
        _min_block_number: u64,
        uuid: &[u8],
    ) -> Box<dyn Future<Item = (), Error = String> + Send> {
        self.validate_fee_for_denom(
            fee_tx,
            expected_sender,
            fee_addr,
            amount,
            self.decimals,
            uuid,
            self.denom.to_string(),
        )
    }

    fn validate_maker_payment(&self, input: ValidatePaymentInput) -> ValidatePaymentFut<()> {
        self.validate_payment_for_denom(input, self.denom.clone(), self.decimals)
    }

    fn validate_taker_payment(&self, input: ValidatePaymentInput) -> ValidatePaymentFut<()> {
        self.validate_payment_for_denom(input, self.denom.clone(), self.decimals)
    }

    fn watcher_validate_taker_payment(
        &self,
        _input: WatcherValidatePaymentInput,
    ) -> Box<dyn Future<Item = (), Error = MmError<ValidatePaymentError>> + Send> {
        unimplemented!();
    }

    fn check_if_my_payment_sent(
        &self,
        _time_lock: u32,
        other_pub: &[u8],
        secret_hash: &[u8],
        search_from_block: u64,
        _swap_contract_address: &Option<BytesJson>,
        _swap_unique_data: &[u8],
        amount: &BigDecimal,
    ) -> Box<dyn Future<Item = Option<TransactionEnum>, Error = String> + Send> {
        self.check_if_my_payment_sent_for_denom(self.decimals, self.denom.clone(), other_pub, secret_hash, amount)
    }

    async fn search_for_swap_tx_spend_my(
        &self,
        input: SearchForSwapTxSpendInput<'_>,
    ) -> Result<Option<FoundSwapTxSpend>, String> {
        todo!()
    }

    async fn search_for_swap_tx_spend_other(
        &self,
        input: SearchForSwapTxSpendInput<'_>,
    ) -> Result<Option<FoundSwapTxSpend>, String> {
        todo!()
    }

    fn extract_secret(&self, secret_hash: &[u8], spend_tx: &[u8]) -> Result<Vec<u8>, String> {
        let tx = try_s!(cosmrs::Tx::from_bytes(spend_tx));
        let msg = try_s!(tx.body.messages.first().ok_or("Tx body couldn't be read."));
        let htlc_proto: crate::tendermint::htlc_proto::ClaimHtlcProtoRep =
            try_s!(prost::Message::decode(msg.value.as_slice()));
        let htlc = try_s!(MsgClaimHtlc::try_from(htlc_proto));

        Ok(try_s!(hex::decode(htlc.secret)))
    }

    fn negotiate_swap_contract_addr(
        &self,
        other_side_address: Option<&[u8]>,
    ) -> Result<Option<BytesJson>, MmError<NegotiateSwapContractAddrErr>> {
        Ok(None)
    }

    fn derive_htlc_key_pair(&self, swap_unique_data: &[u8]) -> KeyPair {
        key_pair_from_secret(&self.priv_key).expect("valid priv key")
    }

    fn validate_other_pubkey(&self, raw_pubkey: &[u8]) -> MmResult<(), ValidateOtherPubKeyErr> {
        PublicKey::from_raw_secp256k1(raw_pubkey)
            .or_mm_err(|| ValidateOtherPubKeyErr::InvalidPubKey(hex::encode(raw_pubkey)))?;
        Ok(())
    }
}

#[cfg(test)]
pub mod tendermint_coin_tests {
    use super::*;
    use crate::tendermint::htlc_proto::ClaimHtlcProtoRep;
    use common::{block_on, DEX_FEE_ADDR_RAW_PUBKEY};
    use cosmrs::proto::cosmos::tx::v1beta1::{GetTxRequest, GetTxResponse, GetTxsEventResponse};
    use rand::{thread_rng, Rng};

    pub const IRIS_TESTNET_HTLC_PAIR1_SEED: &str = "iris test seed";
    // pub const IRIS_TESTNET_HTLC_PAIR1_PUB_KEY: &str = &[
    //     2, 35, 133, 39, 114, 92, 150, 175, 252, 203, 124, 85, 243, 144, 11, 52, 91, 128, 236, 82, 104, 212, 131, 40,
    //     79, 22, 40, 7, 119, 93, 50, 179, 43,
    // ];
    // const IRIS_TESTNET_HTLC_PAIR1_ADDRESS: &str = "iaa1e0rx87mdj79zejewuc4jg7ql9ud2286g2us8f2";

    // const IRIS_TESTNET_HTLC_PAIR2_SEED: &str = "iris test2 seed";
    const IRIS_TESTNET_HTLC_PAIR2_PUB_KEY: &[u8] = &[
        2, 90, 55, 151, 92, 7, 154, 117, 67, 96, 63, 202, 178, 78, 37, 101, 164, 173, 238, 60, 249, 175, 137, 52, 105,
        14, 16, 50, 130, 250, 64, 37, 17,
    ];
    const IRIS_TESTNET_HTLC_PAIR2_ADDRESS: &str = "iaa1erfnkjsmalkwtvj44qnfr2drfzdt4n9ldh0kjv";

    pub const IRIS_TESTNET_RPC_URL: &str = "http://34.80.202.172:26657";

    fn get_iris_usdc_ibc_protocol() -> TendermintProtocolInfo {
        TendermintProtocolInfo {
            decimals: 6,
            denom: String::from("ibc/5C465997B4F582F602CD64E12031C6A6E18CAF1E6EDC9B5D808822DC0B5F850C"),
            account_prefix: String::from("iaa"),
            chain_id: String::from("nyancat-9"),
            gas_price: None,
        }
    }

    fn get_iris_protocol() -> TendermintProtocolInfo {
        TendermintProtocolInfo {
            decimals: 6,
            denom: String::from("unyan"),
            account_prefix: String::from("iaa"),
            chain_id: String::from("nyancat-9"),
            gas_price: None,
        }
    }

    #[test]
    fn test_tx_hash_str_from_bytes() {
        let tx_hex = "0a97010a8f010a1c2f636f736d6f732e62616e6b2e763162657461312e4d736753656e64126f0a2d636f736d6f7331737661773061716334353834783832356a753775613033673578747877643061686c3836687a122d636f736d6f7331737661773061716334353834783832356a753775613033673578747877643061686c3836687a1a0f0a057561746f6d120631303030303018d998bf0512670a500a460a1f2f636f736d6f732e63727970746f2e736563703235366b312e5075624b657912230a2102000eef4ab169e7b26a4a16c47420c4176ab702119ba57a8820fb3e53c8e7506212040a020801180312130a0d0a057561746f6d12043130303010a08d061a4093e5aec96f7d311d129f5ec8714b21ad06a75e483ba32afab86354400b2ac8350bfc98731bbb05934bf138282750d71aadbe08ceb6bb195f2b55e1bbfdddaaad";
        let expected_hash = "1C25ED7D17FCC5959409498D5423594666C4E84F15AF7B4AF17DF29B2AF9E7F5";

        let tx_bytes = hex::decode(tx_hex).unwrap();
        let hash = sha256(&tx_bytes);
        assert_eq!(hex::encode_upper(hash.as_slice()), expected_hash);
    }

    #[test]
    fn test_htlc_create_and_claim() {
        let rpc_urls = vec![IRIS_TESTNET_RPC_URL.to_string()];

        let protocol_conf = get_iris_usdc_ibc_protocol();

        let ctx = mm2_core::mm_ctx::MmCtxBuilder::default()
            .with_secp256k1_key_pair(crypto::privkey::key_pair_from_seed(IRIS_TESTNET_HTLC_PAIR1_SEED).unwrap())
            .into_mm_arc();

        let priv_key = &*ctx.secp256k1_key_pair().private().secret;

        let coin = common::block_on(TendermintCoin::init(
            &ctx,
            "USDC-IBC".to_string(),
            5,
            protocol_conf,
            rpc_urls,
            priv_key,
        ))
        .unwrap();

        // << BEGIN HTLC CREATION
        let base_denom: Denom = "unyan".parse().unwrap();
        let to: AccountId = IRIS_TESTNET_HTLC_PAIR2_ADDRESS.parse().unwrap();
        const UAMOUNT: u64 = 1;
        let amount: cosmrs::Decimal = UAMOUNT.into();
        let amount_dec = big_decimal_from_sat_unsigned(UAMOUNT, coin.decimals);
        let sec: [u8; 32] = thread_rng().gen();
        let time_lock = 1000;

        let create_htlc_tx = coin
            .gen_create_htlc_tx(coin.denom.clone(), &to, amount, sha256(&sec).as_slice(), time_lock)
            .unwrap();

        let current_block_fut = coin.current_block().compat();
        let current_block = block_on(async { current_block_fut.await.unwrap() });
        let timeout_height = current_block + TIMEOUT_HEIGHT_DELTA;

        let account_info_fut = coin.my_account_info();
        let account_info = block_on(async { account_info_fut.await.unwrap() });

        let simulated_tx = coin
            .gen_simulated_tx(
                account_info.clone(),
                create_htlc_tx.msg_payload.clone(),
                timeout_height,
                TX_DEFAULT_MEMO.into(),
            )
            .unwrap();

        let fee = block_on(async { coin.calculate_fee(base_denom.clone(), simulated_tx).await.unwrap() });

        let raw_tx = block_on(async {
            coin.any_to_signed_raw_tx(
                account_info.clone(),
                create_htlc_tx.msg_payload.clone(),
                fee,
                timeout_height,
                TX_DEFAULT_MEMO.into(),
            )
            .unwrap()
        });
        let tx_bytes = raw_tx.to_bytes().unwrap();

        let send_tx_fut = coin.send_raw_tx_bytes(&tx_bytes).compat();
        block_on(async {
            send_tx_fut.await.unwrap();
        });
        // >> END HTLC CREATION

        let htlc_spent = block_on(
            coin.check_if_my_payment_sent(
                0,
                IRIS_TESTNET_HTLC_PAIR2_PUB_KEY,
                sha256(&sec).as_slice(),
                current_block,
                &None,
                &[],
                &amount_dec,
            )
            .compat(),
        )
        .unwrap();
        assert!(htlc_spent.is_some());

        // << BEGIN HTLC CLAIMING
        let claim_htlc_tx = coin.gen_claim_htlc_tx(create_htlc_tx.id, &sec).unwrap();

        let current_block_fut = coin.current_block().compat();
        let current_block = common::block_on(async { current_block_fut.await.unwrap() });
        let timeout_height = current_block + TIMEOUT_HEIGHT_DELTA;

        let account_info_fut = coin.my_account_info();
        let account_info = block_on(async { account_info_fut.await.unwrap() });

        let simulated_tx = coin
            .gen_simulated_tx(
                account_info.clone(),
                claim_htlc_tx.msg_payload.clone(),
                timeout_height,
                TX_DEFAULT_MEMO.into(),
            )
            .unwrap();

        let fee = block_on(async { coin.calculate_fee(base_denom.clone(), simulated_tx).await.unwrap() });

        let raw_tx = coin
            .any_to_signed_raw_tx(
                account_info,
                claim_htlc_tx.msg_payload,
                fee,
                timeout_height,
                TX_DEFAULT_MEMO.into(),
            )
            .unwrap();

        let tx_bytes = raw_tx.to_bytes().unwrap();
        let send_tx_fut = coin.send_raw_tx_bytes(&tx_bytes).compat();
        block_on(async {
            send_tx_fut.await.unwrap();
        });
        println!("Claim HTLC tx hash {}", hex::encode_upper(sha256(&tx_bytes).as_slice()));
        // >> END HTLC CLAIMING
    }

    #[test]
    fn try_query_claim_htlc_txs_and_get_secret() {
        let rpc_urls = vec![IRIS_TESTNET_RPC_URL.to_string()];

        let protocol_conf = get_iris_usdc_ibc_protocol();

        let ctx = mm2_core::mm_ctx::MmCtxBuilder::default()
            .with_secp256k1_key_pair(crypto::privkey::key_pair_from_seed(IRIS_TESTNET_HTLC_PAIR1_SEED).unwrap())
            .into_mm_arc();

        let priv_key = &*ctx.secp256k1_key_pair().private().secret;

        let coin = block_on(TendermintCoin::init(
            "USDC-IBC".to_string(),
            5,
            protocol_conf,
            rpc_urls,
            priv_key,
        ))
        .unwrap();

        let events = "claim_htlc.id='2B925FC83A106CC81590B3DB108AC2AE496FFA912F368FE5E29BC1ED2B754F2C'";
        let request = GetTxsEventRequest {
            events: vec![events.into()],
            pagination: None,
            order_by: 0,
        };
        let path = AbciPath::from_str(ABCI_GET_TXS_EVENT_PATH).unwrap();
        let response = block_on(block_on(coin.rpc_client()).unwrap().abci_query(
            Some(path),
            request.encode_to_vec(),
            ABCI_REQUEST_HEIGHT,
            ABCI_REQUEST_PROVE,
        ))
        .unwrap();
        println!("{:?}", response);

        let response = GetTxsEventResponse::decode(response.value.as_slice()).unwrap();
        let tx = response.txs.first().unwrap();
        println!("{:?}", tx);

        let first_msg = tx.body.as_ref().unwrap().messages.first().unwrap();
        println!("{:?}", first_msg);

        let claim_htlc = ClaimHtlcProtoRep::decode(first_msg.value.as_slice()).unwrap();
        let expected_secret = [1; 32];
        let actual_secret = hex::decode(claim_htlc.secret).unwrap();

        assert_eq!(actual_secret, expected_secret);
    }

    #[test]
    fn wait_for_tx_spend_test() {
        let rpc_urls = vec![IRIS_TESTNET_RPC_URL.to_string()];

        let protocol_conf = get_iris_usdc_ibc_protocol();

        let ctx = mm2_core::mm_ctx::MmCtxBuilder::default()
            .with_secp256k1_key_pair(crypto::privkey::key_pair_from_seed(IRIS_TESTNET_HTLC_PAIR1_SEED).unwrap())
            .into_mm_arc();

        let priv_key = &*ctx.secp256k1_key_pair().private().secret;

        let coin = block_on(TendermintCoin::init(
            "USDC-IBC".to_string(),
            5,
            protocol_conf,
            rpc_urls,
            priv_key,
        ))
        .unwrap();

        // https://nyancat.iobscan.io/#/tx?txHash=2DB382CE3D9953E4A94957B475B0E8A98F5B6DDB32D6BF0F6A765D949CF4A727
        let create_tx_hash = "2DB382CE3D9953E4A94957B475B0E8A98F5B6DDB32D6BF0F6A765D949CF4A727";

        let request = GetTxRequest {
            hash: create_tx_hash.into(),
        };

        let path = AbciPath::from_str(ABCI_GET_TX_PATH).unwrap();
        let response = block_on(block_on(coin.rpc_client()).unwrap().abci_query(
            Some(path),
            request.encode_to_vec(),
            ABCI_REQUEST_HEIGHT,
            ABCI_REQUEST_PROVE,
        ))
        .unwrap();
        println!("{:?}", response);

        let response = GetTxResponse::decode(response.value.as_slice()).unwrap();
        let tx = response.tx.unwrap();

        println!("{:?}", tx);

        let encoded_tx = tx.encode_to_vec();

        let secret_hash = hex::decode("0C34C71EBA2A51738699F9F3D6DAFFB15BE576E8ED543203485791B5DA39D10D").unwrap();
        let spend_tx = block_on(
            coin.wait_for_htlc_tx_spend(&encoded_tx, &secret_hash, get_utc_timestamp() as u64, 0, &None)
                .compat(),
        )
        .unwrap();

        // https://nyancat.iobscan.io/#/tx?txHash=565C820C1F95556ADC251F16244AAD4E4274772F41BC13F958C9C2F89A14D137
        let expected_spend_hash = "565C820C1F95556ADC251F16244AAD4E4274772F41BC13F958C9C2F89A14D137";
        let hash = spend_tx.tx_hash();
        assert_eq!(hex::encode_upper(&hash.0), expected_spend_hash);
    }

    #[test]
    fn validate_taker_fee_test() {
        let rpc_urls = vec![IRIS_TESTNET_RPC_URL.to_string()];

        let protocol_conf = get_iris_protocol();

        let ctx = mm2_core::mm_ctx::MmCtxBuilder::default()
            .with_secp256k1_key_pair(crypto::privkey::key_pair_from_seed(IRIS_TESTNET_HTLC_PAIR1_SEED).unwrap())
            .into_mm_arc();

        let priv_key = &*ctx.secp256k1_key_pair().private().secret;

        let coin = block_on(TendermintCoin::init(
            "IRIS-TEST".to_string(),
            5,
            protocol_conf,
            rpc_urls,
            priv_key,
        ))
        .unwrap();

        // CreateHtlc tx, validation should fail because first message of dex fee tx must be MsgSend
        // https://nyancat.iobscan.io/#/tx?txHash=2DB382CE3D9953E4A94957B475B0E8A98F5B6DDB32D6BF0F6A765D949CF4A727
        let create_htlc_tx_hash = "2DB382CE3D9953E4A94957B475B0E8A98F5B6DDB32D6BF0F6A765D949CF4A727";
        let create_htlc_tx_bytes = block_on(coin.request_tx(create_htlc_tx_hash.into()))
            .unwrap()
            .encode_to_vec();
        let create_htlc_tx = TransactionEnum::CosmosTransaction(CosmosTransaction {
            data: TxRaw::decode(create_htlc_tx_bytes.as_slice()).unwrap(),
        });

        let invalid_amount = 1.into();
        let validate_err = coin
            .validate_fee(
                &create_htlc_tx,
                &[],
                &DEX_FEE_ADDR_RAW_PUBKEY,
                &invalid_amount,
                0,
                &[1; 16],
            )
            .wait()
            .unwrap_err();
        println!("{}", validate_err);
        assert!(validate_err.contains("failed to decode Protobuf message: MsgSend.amount"));

        // just a random transfer tx not related to AtomicDEX, should fail on recipient address check
        // https://nyancat.iobscan.io/#/tx?txHash=65815814E7D74832D87956144C1E84801DC94FE9A509D207A0ABC3F17775E5DF
        let random_transfer_tx_hash = "65815814E7D74832D87956144C1E84801DC94FE9A509D207A0ABC3F17775E5DF";
        let random_transfer_tx_bytes = block_on(coin.request_tx(random_transfer_tx_hash.into()))
            .unwrap()
            .encode_to_vec();

        let random_transfer_tx = TransactionEnum::CosmosTransaction(CosmosTransaction {
            data: TxRaw::decode(random_transfer_tx_bytes.as_slice()).unwrap(),
        });

        let validate_err = coin
            .validate_fee(
                &random_transfer_tx,
                &[],
                &DEX_FEE_ADDR_RAW_PUBKEY,
                &invalid_amount,
                0,
                &[1; 16],
            )
            .wait()
            .unwrap_err();
        println!("{}", validate_err);
        assert!(validate_err.contains("sent to wrong address"));

        // dex fee tx sent during real swap
        // https://nyancat.iobscan.io/#/tx?txHash=8AA6B9591FE1EE93C8B89DE4F2C59B2F5D3473BD9FB5F3CFF6A5442BEDC881D7
        let dex_fee_hash = "8AA6B9591FE1EE93C8B89DE4F2C59B2F5D3473BD9FB5F3CFF6A5442BEDC881D7";
        let dex_fee_tx = block_on(coin.request_tx(dex_fee_hash.into())).unwrap();

        let pubkey = dex_fee_tx.auth_info.as_ref().unwrap().signer_infos[0]
            .public_key
            .as_ref()
            .unwrap()
            .value[2..]
            .to_vec();
        let dex_fee_tx = TransactionEnum::CosmosTransaction(CosmosTransaction {
            data: TxRaw::decode(dex_fee_tx.encode_to_vec().as_slice()).unwrap(),
        });

        let validate_err = coin
            .validate_fee(&dex_fee_tx, &[], &DEX_FEE_ADDR_RAW_PUBKEY, &invalid_amount, 0, &[1; 16])
            .wait()
            .unwrap_err();
        println!("{}", validate_err);
        assert!(validate_err.contains("Invalid amount"));

        let valid_amount: BigDecimal = "0.0001".parse().unwrap();
        // valid amount but invalid sender
        let validate_err = coin
            .validate_fee(
                &dex_fee_tx,
                &DEX_FEE_ADDR_RAW_PUBKEY,
                &DEX_FEE_ADDR_RAW_PUBKEY,
                &valid_amount,
                0,
                &[1; 16],
            )
            .wait()
            .unwrap_err();
        println!("{}", validate_err);
        assert!(validate_err.contains("Invalid sender"));

        // invalid memo
        let validate_err = coin
            .validate_fee(
                &dex_fee_tx,
                &pubkey,
                &DEX_FEE_ADDR_RAW_PUBKEY,
                &valid_amount,
                0,
                &[1; 16],
            )
            .wait()
            .unwrap_err();
        println!("{}", validate_err);
        assert!(validate_err.contains("Invalid memo"));

        // https://nyancat.iobscan.io/#/tx?txHash=5939A9D1AF57BB828714E0C4C4D7F2AEE349BB719B0A1F25F8FBCC3BB227C5F9
        let fee_with_memo_hash = "5939A9D1AF57BB828714E0C4C4D7F2AEE349BB719B0A1F25F8FBCC3BB227C5F9";
        let fee_with_memo_tx = block_on(coin.request_tx(fee_with_memo_hash.into())).unwrap();

        let pubkey = fee_with_memo_tx.auth_info.as_ref().unwrap().signer_infos[0]
            .public_key
            .as_ref()
            .unwrap()
            .value[2..]
            .to_vec();

        let fee_with_memo_tx = TransactionEnum::CosmosTransaction(CosmosTransaction {
            data: TxRaw::decode(fee_with_memo_tx.encode_to_vec().as_slice()).unwrap(),
        });

        let uuid: Uuid = "cae6011b-9810-4710-b784-1e5dd0b3a0d0".parse().unwrap();
        let amount: BigDecimal = "0.0001".parse().unwrap();
        block_on(
            coin.validate_fee_for_denom(
                &fee_with_memo_tx,
                &pubkey,
                &DEX_FEE_ADDR_RAW_PUBKEY,
                &amount,
                6,
                uuid.as_bytes(),
                "nim".into(),
            )
            .compat(),
        )
        .unwrap();
    }

    #[test]
    fn validate_payment_test() {
        let rpc_urls = vec![IRIS_TESTNET_RPC_URL.to_string()];

        let protocol_conf = get_iris_protocol();

        let ctx = mm2_core::mm_ctx::MmCtxBuilder::default()
            .with_secp256k1_key_pair(crypto::privkey::key_pair_from_seed(IRIS_TESTNET_HTLC_PAIR1_SEED).unwrap())
            .into_mm_arc();

        let priv_key = &*ctx.secp256k1_key_pair().private().secret;

        let coin = block_on(TendermintCoin::init(
            "IRIS-TEST".to_string(),
            5,
            protocol_conf,
            rpc_urls,
            priv_key,
        ))
        .unwrap();

        // just a random transfer tx not related to AtomicDEX, should fail because the message is not CreateHtlc
        // https://nyancat.iobscan.io/#/tx?txHash=65815814E7D74832D87956144C1E84801DC94FE9A509D207A0ABC3F17775E5DF
        let random_transfer_tx_hash = "65815814E7D74832D87956144C1E84801DC94FE9A509D207A0ABC3F17775E5DF";
        let random_transfer_tx_bytes = block_on(coin.request_tx(random_transfer_tx_hash.into()))
            .unwrap()
            .encode_to_vec();

        let input = ValidatePaymentInput {
            payment_tx: random_transfer_tx_bytes,
            time_lock_duration: 0,
            time_lock: 0,
            other_pub: Vec::new(),
            secret_hash: Vec::new(),
            amount: Default::default(),
            swap_contract_address: None,
            try_spv_proof_until: 0,
            confirmations: 0,
            unique_swap_data: Vec::new(),
        };
        let validate_err = coin.validate_taker_payment(input).wait().unwrap_err();
        match validate_err.into_inner() {
            ValidatePaymentError::WrongPaymentTx(e) => assert!(e.contains("Incorrect CreateHtlc message")),
            unexpected => panic!("Unexpected error variant {:?}", unexpected),
        };

        // The HTLC that was already claimed or refunded should not pass the validation
        // https://nyancat.iobscan.io/#/tx?txHash=93CF377D470EB27BD6E2C5B95BFEFE99359F95B88C70D785B34D1D2C670201B9
        let claimed_htlc_tx_hash = "93CF377D470EB27BD6E2C5B95BFEFE99359F95B88C70D785B34D1D2C670201B9";
        let claimed_htlc_tx_bytes = block_on(coin.request_tx(claimed_htlc_tx_hash.into()))
            .unwrap()
            .encode_to_vec();

        let input = ValidatePaymentInput {
            payment_tx: claimed_htlc_tx_bytes,
            time_lock_duration: 0,
            time_lock: 1664984893,
            other_pub: hex::decode("025a37975c079a7543603fcab24e2565a4adee3cf9af8934690e103282fa402511").unwrap(),
            secret_hash: hex::decode("441d0237e93677d3458e1e5a2e69f61e3622813521bf048dd56290306acdd134").unwrap(),
            amount: "0.01".parse().unwrap(),
            swap_contract_address: None,
            try_spv_proof_until: 0,
            confirmations: 0,
            unique_swap_data: Vec::new(),
        };
        let validate_err = block_on(
            coin.validate_payment_for_denom(input, "nim".parse().unwrap(), 6)
                .compat(),
        )
        .unwrap_err();
        match validate_err.into_inner() {
            ValidatePaymentError::UnexpectedPaymentState(_) => (),
            unexpected => panic!("Unexpected error variant {:?}", unexpected),
        };
    }
}<|MERGE_RESOLUTION|>--- conflicted
+++ resolved
@@ -6,7 +6,6 @@
 use crate::tendermint::htlc::MsgClaimHtlc;
 use crate::tendermint::htlc_proto::{CreateHtlcProtoRep, QueryHtlcRequestProto, QueryHtlcResponseProto};
 use crate::utxo::sat_from_big_decimal;
-<<<<<<< HEAD
 use crate::utxo::utxo_common::big_decimal_from_sat;
 use crate::{big_decimal_from_sat_unsigned, BalanceError, BalanceFut, BigDecimal, CoinBalance, FeeApproxStage,
             FoundSwapTxSpend, HistorySyncState, MarketCoinOps, MmCoin, NegotiateSwapContractAddrErr,
@@ -21,19 +20,6 @@
 use bitcrypto::{dhash160, sha256};
 use common::executor::Timer;
 use common::{get_utc_timestamp, log, Future01CompatExt};
-=======
-use crate::{big_decimal_from_sat_unsigned, BalanceError, BalanceFut, BigDecimal, CoinBalance, CoinFutSpawner,
-            FeeApproxStage, FoundSwapTxSpend, HistorySyncState, MarketCoinOps, MmCoin, NegotiateSwapContractAddrErr,
-            RawTransactionFut, RawTransactionRequest, SearchForSwapTxSpendInput, SignatureResult, SwapOps, TradeFee,
-            TradePreimageFut, TradePreimageResult, TradePreimageValue, TransactionDetails, TransactionEnum,
-            TransactionFut, TransactionType, TxFeeDetails, TxMarshalingErr, UnexpectedDerivationMethod,
-            ValidateAddressResult, ValidateOtherPubKeyErr, ValidatePaymentFut, ValidatePaymentInput,
-            VerificationResult, WatcherValidatePaymentInput, WithdrawError, WithdrawFut, WithdrawRequest};
-use async_trait::async_trait;
-use bitcrypto::sha256;
-use common::executor::{abortable_queue::AbortableQueue, AbortableSystem};
-use common::{get_utc_timestamp, Future01CompatExt};
->>>>>>> 62b16538
 use cosmrs::bank::MsgSend;
 use cosmrs::crypto::secp256k1::SigningKey;
 use cosmrs::proto::cosmos::auth::v1beta1::{BaseAccount, QueryAccountRequest, QueryAccountResponse};
@@ -132,16 +118,12 @@
     decimals: u8,
     pub(super) denom: Denom,
     chain_id: ChainId,
-<<<<<<< HEAD
     gas_price: Option<f64>,
     pub(super) sequence_lock: AsyncMutex<()>,
     tokens_info: PaMutex<HashMap<String, ActivatedTokenInfo>>,
-=======
-    sequence_lock: AsyncMutex<()>,
     /// This spawner is used to spawn coin's related futures that should be aborted on coin deactivation
     /// or on [`MmArc::stop`].
     abortable_system: AbortableQueue,
->>>>>>> 62b16538
 }
 
 #[derive(Clone)]
@@ -331,11 +313,8 @@
             gas_price: protocol_info.gas_price,
             avg_block_time,
             sequence_lock: AsyncMutex::new(()),
-<<<<<<< HEAD
             tokens_info: PaMutex::new(HashMap::new()),
-=======
             abortable_system,
->>>>>>> 62b16538
         })))
     }
 
