--- conflicted
+++ resolved
@@ -4,19 +4,11 @@
 use crate::utxo::sat_from_big_decimal;
 use crate::{big_decimal_from_sat_unsigned, BalanceError, BalanceFut, BigDecimal, CoinBalance, FeeApproxStage,
             FoundSwapTxSpend, HistorySyncState, MarketCoinOps, MmCoin, NegotiateSwapContractAddrErr,
-<<<<<<< HEAD
             RawTransactionFut, RawTransactionRequest, SearchForSwapTxSpendInput, SignatureResult,
             SignedTransactionFut, SwapOps, TradeFee, TradePreimageFut, TradePreimageResult, TradePreimageValue,
-            TransactionDetails, TransactionEnum, TransactionFut, TransactionType, TxFeeDetails,
+            TransactionDetails, TransactionEnum, TransactionFut, TransactionType, TxFeeDetails, TxMarshalingErr,
             UnexpectedDerivationMethod, ValidateAddressResult, ValidatePaymentInput, VerificationResult,
             WatcherSpendsMakerPaymentInput, WatcherValidatePaymentInput, WithdrawError, WithdrawFut, WithdrawRequest};
-=======
-            RawTransactionFut, RawTransactionRequest, SearchForSwapTxSpendInput, SignatureResult, SwapOps, TradeFee,
-            TradePreimageFut, TradePreimageResult, TradePreimageValue, TransactionDetails, TransactionEnum,
-            TransactionFut, TransactionType, TxFeeDetails, TxMarshalingErr, UnexpectedDerivationMethod,
-            ValidateAddressResult, ValidatePaymentInput, VerificationResult, WithdrawError, WithdrawFut,
-            WithdrawRequest};
->>>>>>> ebb0e81e
 use async_trait::async_trait;
 use bitcrypto::sha256;
 use common::Future01CompatExt;
