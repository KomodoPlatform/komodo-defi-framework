--- conflicted
+++ resolved
@@ -10,16 +10,9 @@
             FoundSwapTxSpend, HistorySyncState, MarketCoinOps, MmCoin, NegotiateSwapContractAddrErr,
             RawTransactionFut, RawTransactionRequest, SearchForSwapTxSpendInput, SignatureResult, SwapOps, TradeFee,
             TradePreimageFut, TradePreimageResult, TradePreimageValue, TransactionDetails, TransactionEnum,
-<<<<<<< HEAD
-            TransactionErr, TransactionFut, TransactionType, TxFeeDetails, TxMarshalingErr,
-            UnexpectedDerivationMethod, ValidateAddressResult, ValidatePaymentInput, VerificationResult,
-            WithdrawError, WithdrawFut, WithdrawRequest};
-use async_std::prelude::FutureExt as AsyncStdFutureExt;
-=======
             TransactionFut, TransactionType, TxFeeDetails, TxMarshalingErr, UnexpectedDerivationMethod,
             ValidateAddressResult, ValidatePaymentFut, ValidatePaymentInput, VerificationResult,
             WatcherValidatePaymentInput, WithdrawError, WithdrawFut, WithdrawRequest};
->>>>>>> 5dbc5de4
 use async_trait::async_trait;
 use bitcrypto::{dhash160, sha256};
 use common::executor::Timer;
@@ -1142,26 +1135,21 @@
         Box::new(fut.boxed().compat())
     }
 
-<<<<<<< HEAD
-    fn validate_maker_payment(&self, input: ValidatePaymentInput) -> Box<dyn Future<Item = (), Error = String> + Send> {
+    fn validate_maker_payment(&self, input: ValidatePaymentInput) -> ValidatePaymentFut<()> {
         let fut = async move { Ok(()) };
         Box::new(fut.boxed().compat())
     }
 
-    fn validate_taker_payment(&self, input: ValidatePaymentInput) -> Box<dyn Future<Item = (), Error = String> + Send> {
+    fn validate_taker_payment(&self, input: ValidatePaymentInput) -> ValidatePaymentFut<()> {
         let fut = async move { Ok(()) };
         Box::new(fut.boxed().compat())
-=======
-    fn validate_maker_payment(&self, input: ValidatePaymentInput) -> ValidatePaymentFut<()> { todo!() }
-
-    fn validate_taker_payment(&self, input: ValidatePaymentInput) -> ValidatePaymentFut<()> { todo!() }
+    }
 
     fn watcher_validate_taker_payment(
         &self,
         _input: WatcherValidatePaymentInput,
     ) -> Box<dyn Future<Item = (), Error = MmError<ValidatePaymentError>> + Send> {
         unimplemented!();
->>>>>>> 5dbc5de4
     }
 
     fn check_if_my_payment_sent(
