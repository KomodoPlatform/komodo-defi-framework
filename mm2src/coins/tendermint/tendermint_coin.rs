use super::htlc::{IrisHtlc, MsgCreateHtlc};
#[cfg(not(target_arch = "wasm32"))]
use super::tendermint_native_rpc::*;
#[cfg(target_arch = "wasm32")] use super::tendermint_wasm_rpc::*;
use crate::tendermint::htlc::MsgClaimHtlc;
use crate::utxo::sat_from_big_decimal;
use crate::{big_decimal_from_sat_unsigned, BalanceError, BalanceFut, BigDecimal, CoinBalance, FeeApproxStage,
            FoundSwapTxSpend, HistorySyncState, MarketCoinOps, MmCoin, NegotiateSwapContractAddrErr,
<<<<<<< HEAD
            OtherInstructionsErr, RawTransactionFut, RawTransactionRequest, SearchForSwapTxSpendInput,
            SignatureResult, SwapOps, TradeFee, TradePreimageFut, TradePreimageResult, TradePreimageValue,
            TransactionDetails, TransactionEnum, TransactionFut, TransactionType, TxFeeDetails, TxMarshalingErr,
            UnexpectedDerivationMethod, ValidateAddressResult, ValidatePaymentInput, VerificationResult,
=======
            RawTransactionFut, RawTransactionRequest, SearchForSwapTxSpendInput, SignatureResult, SwapOps, TradeFee,
            TradePreimageFut, TradePreimageResult, TradePreimageValue, TransactionDetails, TransactionEnum,
            TransactionFut, TransactionType, TxFeeDetails, TxMarshalingErr, UnexpectedDerivationMethod,
            ValidateAddressResult, ValidatePaymentInput, VerificationResult, WatcherValidatePaymentInput,
>>>>>>> b7169e47
            WithdrawError, WithdrawFut, WithdrawRequest};
use async_trait::async_trait;
use bitcrypto::sha256;
use common::{get_utc_timestamp, Future01CompatExt};
use cosmrs::bank::MsgSend;
use cosmrs::crypto::secp256k1::SigningKey;
use cosmrs::proto::cosmos::auth::v1beta1::{BaseAccount, QueryAccountRequest, QueryAccountResponse};
use cosmrs::proto::cosmos::bank::v1beta1::{QueryBalanceRequest, QueryBalanceResponse};
use cosmrs::tendermint::abci::Path as AbciPath;
use cosmrs::tendermint::chain::Id as ChainId;
use cosmrs::tx::{self, Fee, Msg, Raw, SignDoc, SignerInfo};
use cosmrs::{AccountId, Any, Coin, Denom};
use derive_more::Display;
use futures::lock::Mutex as AsyncMutex;
use futures::{FutureExt, TryFutureExt};
use futures01::Future;
use keys::KeyPair;
use mm2_core::mm_ctx::MmArc;
use mm2_err_handle::prelude::*;
use mm2_number::MmNumber;
use prost::{DecodeError, Message};
use rpc::v1::types::Bytes as BytesJson;
use serde_json::Value as Json;
use std::convert::TryFrom;
use std::ops::Deref;
use std::str::FromStr;
use std::sync::Arc;

const TIMEOUT_HEIGHT_DELTA: u64 = 100;
pub const GAS_LIMIT_DEFAULT: u64 = 100_000;
pub const TX_DEFAULT_MEMO: &str = "";

#[derive(Clone, Debug, PartialEq, Serialize)]
pub struct TendermintFeeDetails {
    coin: String,
    amount: BigDecimal,
    gas_limit: u64,
}

#[derive(Clone, Debug, Deserialize, Serialize)]
pub struct TendermintProtocolInfo {
    decimals: u8,
    denom: String,
    account_prefix: String,
    chain_id: String,
}

#[derive(Clone, Deserialize)]
pub struct TendermintActivationParams {
    rpc_urls: Vec<String>,
}

pub struct TendermintCoinImpl {
    ticker: String,
    rpc_client: HttpClient,
    /// My address
    pub account_id: AccountId,
    account_prefix: String,
    priv_key: Vec<u8>,
    decimals: u8,
    denom: Denom,
    chain_id: ChainId,
    sequence_lock: AsyncMutex<()>,
}

#[derive(Clone)]
pub struct TendermintCoin(Arc<TendermintCoinImpl>);

impl Deref for TendermintCoin {
    type Target = TendermintCoinImpl;

    fn deref(&self) -> &Self::Target { &self.0 }
}

#[derive(Debug)]
pub struct TendermintInitError {
    pub ticker: String,
    pub kind: TendermintInitErrorKind,
}

#[derive(Display, Debug)]
pub enum TendermintInitErrorKind {
    InvalidPrivKey(String),
    CouldNotGenerateAccountId(String),
    EmptyRpcUrls,
    RpcClientInitError(String),
    InvalidChainId(String),
    InvalidDenom(String),
    RpcError(String),
}

#[derive(Display, Debug)]
enum TendermintCoinRpcError {
    Prost(prost::DecodeError),
    InvalidResponse(String),
    PerformError(String),
}

impl From<prost::DecodeError> for TendermintCoinRpcError {
    fn from(err: DecodeError) -> Self { TendermintCoinRpcError::Prost(err) }
}

impl From<TendermintCoinRpcError> for WithdrawError {
    fn from(err: TendermintCoinRpcError) -> Self { WithdrawError::Transport(err.to_string()) }
}

impl From<TendermintCoinRpcError> for BalanceError {
    fn from(err: TendermintCoinRpcError) -> Self {
        match err {
            TendermintCoinRpcError::InvalidResponse(e) => BalanceError::InvalidResponse(e),
            TendermintCoinRpcError::Prost(e) => BalanceError::InvalidResponse(e.to_string()),
            TendermintCoinRpcError::PerformError(e) => BalanceError::Transport(e),
        }
    }
}

#[cfg(not(target_arch = "wasm32"))]
impl From<cosmrs::rpc::Error> for TendermintCoinRpcError {
    fn from(err: cosmrs::rpc::Error) -> Self { TendermintCoinRpcError::PerformError(err.to_string()) }
}

#[cfg(target_arch = "wasm32")]
impl From<PerformError> for TendermintCoinRpcError {
    fn from(err: PerformError) -> Self { TendermintCoinRpcError::PerformError(err.to_string()) }
}

fn account_id_from_privkey(priv_key: &[u8], prefix: &str) -> MmResult<AccountId, TendermintInitErrorKind> {
    let signing_key =
        SigningKey::from_bytes(priv_key).map_to_mm(|e| TendermintInitErrorKind::InvalidPrivKey(e.to_string()))?;

    signing_key
        .public_key()
        .account_id(prefix)
        .map_to_mm(|e| TendermintInitErrorKind::CouldNotGenerateAccountId(e.to_string()))
}

fn upper_hex(bytes: &[u8]) -> String {
    let mut str = hex::encode(bytes);
    str.make_ascii_uppercase();
    str
}

impl TendermintCoin {
    pub async fn init(
        ticker: String,
        protocol_info: TendermintProtocolInfo,
        activation_params: TendermintActivationParams,
        priv_key: &[u8],
    ) -> MmResult<Self, TendermintInitError> {
        if activation_params.rpc_urls.is_empty() {
            return MmError::err(TendermintInitError {
                ticker,
                kind: TendermintInitErrorKind::EmptyRpcUrls,
            });
        }

        let account_id =
            account_id_from_privkey(priv_key, &protocol_info.account_prefix).mm_err(|kind| TendermintInitError {
                ticker: ticker.clone(),
                kind,
            })?;

        // TODO multiple rpc_urls support will be added on the next iteration
        let rpc_client =
            HttpClient::new(activation_params.rpc_urls[0].as_str()).map_to_mm(|e| TendermintInitError {
                ticker: ticker.clone(),
                kind: TendermintInitErrorKind::RpcClientInitError(e.to_string()),
            })?;

        let chain_id = ChainId::try_from(protocol_info.chain_id).map_to_mm(|e| TendermintInitError {
            ticker: ticker.clone(),
            kind: TendermintInitErrorKind::InvalidChainId(e.to_string()),
        })?;

        let denom = Denom::from_str(&protocol_info.denom).map_to_mm(|e| TendermintInitError {
            ticker: ticker.clone(),
            kind: TendermintInitErrorKind::InvalidDenom(e.to_string()),
        })?;

        Ok(TendermintCoin(Arc::new(TendermintCoinImpl {
            ticker,
            rpc_client,
            account_id,
            account_prefix: protocol_info.account_prefix,
            priv_key: priv_key.to_vec(),
            decimals: protocol_info.decimals,
            denom,
            chain_id,
            sequence_lock: AsyncMutex::new(()),
        })))
    }

    async fn my_account_info(&self) -> MmResult<BaseAccount, TendermintCoinRpcError> {
        let path = AbciPath::from_str("/cosmos.auth.v1beta1.Query/Account").expect("valid path");
        let request = QueryAccountRequest {
            address: self.account_id.to_string(),
        };
        let request = AbciRequest::new(Some(path), request.encode_to_vec(), None, false);

        let response = self.rpc_client.perform(request).await?;
        let account_response = QueryAccountResponse::decode(response.response.value.as_slice())?;
        let account = account_response
            .account
            .or_mm_err(|| TendermintCoinRpcError::InvalidResponse("Account is None".into()))?;
        Ok(BaseAccount::decode(account.value.as_slice())?)
    }

    async fn my_balance_denom(&self) -> MmResult<u64, TendermintCoinRpcError> {
        let path = AbciPath::from_str("/cosmos.bank.v1beta1.Query/Balance").expect("valid path");
        let request = QueryBalanceRequest {
            address: self.account_id.to_string(),
            denom: self.denom.to_string(),
        };
        let request = AbciRequest::new(Some(path), request.encode_to_vec(), None, false);

        let response = self.rpc_client.perform(request).await?;
        let response = QueryBalanceResponse::decode(response.response.value.as_slice())?;
        response
            .balance
            .or_mm_err(|| TendermintCoinRpcError::InvalidResponse("balance is None".into()))?
            .amount
            .parse()
            .map_to_mm(|e| TendermintCoinRpcError::InvalidResponse(format!("balance is not u64, err {}", e)))
    }

    #[allow(dead_code)]
    fn gen_create_htlc_tx(
        &self,
        base_denom: Denom,
        to: &AccountId,
        amount: cosmrs::Decimal,
        secret_hash: &[u8],
        time_lock: u64,
    ) -> MmResult<IrisHtlc, TxMarshalingErr> {
        let timestamp = get_utc_timestamp() as u64;
        let mut hash_lock_hash = vec![];
        hash_lock_hash.extend_from_slice(secret_hash);
        hash_lock_hash.extend_from_slice(&timestamp.to_be_bytes());
        drop_mutability!(hash_lock_hash);

        let amount = vec![Coin {
            denom: self.denom.clone(),
            amount,
        }];

        // Needs to be sorted if cointains multiple coins
        // amount.sort();

        // << BEGIN HTLC id calculation
        // This is converted from irismod and cosmos-sdk source codes written in golang.
        // Refs:
        //  - Main algorithm: https://github.com/irisnet/irismod/blob/main/modules/htlc/types/htlc.go#L157
        //  - Coins string building https://github.com/cosmos/cosmos-sdk/blob/main/types/coin.go#L210-L225
        let coins_string = amount
            .iter()
            .map(|t| format!("{}{}", t.amount, t.denom))
            .collect::<Vec<String>>()
            .join(",");

        let mut htlc_id = vec![];
        htlc_id.extend_from_slice(sha256(&hash_lock_hash).as_slice());
        htlc_id.extend_from_slice(&self.account_id.to_bytes());
        htlc_id.extend_from_slice(&to.to_bytes());
        htlc_id.extend_from_slice(coins_string.as_bytes());
        let htlc_id = sha256(&htlc_id).to_string().to_uppercase();
        // >> END HTLC id calculation

        let msg_payload = MsgCreateHtlc {
            sender: self.account_id.clone(),
            to: to.clone(),
            receiver_on_other_chain: "".to_string(),
            sender_on_other_chain: "".to_string(),
            amount,
            hash_lock: sha256(&hash_lock_hash).to_string(),
            timestamp,
            time_lock,
            transfer: false,
        };

        let fee_amount = Coin {
            denom: base_denom,
            // TODO
            // Calculate current fee
            amount: 200_u64.into(),
        };

        let fee = Fee::from_amount_and_gas(fee_amount, GAS_LIMIT_DEFAULT);

        Ok(IrisHtlc {
            id: htlc_id,
            fee,
            msg_payload: msg_payload
                .to_any()
                .map_err(|e| MmError::new(TxMarshalingErr::InvalidInput(e.to_string())))?,
        })
    }

    #[allow(dead_code)]
    fn gen_claim_htlc_tx(
        &self,
        base_denom: Denom,
        htlc_id: String,
        secret_hash: &[u8],
    ) -> MmResult<IrisHtlc, TxMarshalingErr> {
        let msg_payload = MsgClaimHtlc {
            id: htlc_id.clone(),
            sender: self.account_id.clone(),
            secret: hex::encode(secret_hash),
        };

        let fee_amount = Coin {
            denom: base_denom,
            // TODO
            // Calculate current fee
            amount: 200_u64.into(),
        };

        let fee = Fee::from_amount_and_gas(fee_amount, GAS_LIMIT_DEFAULT);

        Ok(IrisHtlc {
            id: htlc_id,
            fee,
            msg_payload: msg_payload
                .to_any()
                .map_err(|e| MmError::new(TxMarshalingErr::InvalidInput(e.to_string())))?,
        })
    }

    fn any_to_signed_raw_tx(
        &self,
        account_info: BaseAccount,
        tx_payload: Any,
        fee: Fee,
        timeout_height: u64,
    ) -> cosmrs::Result<Raw> {
        let signkey = SigningKey::from_bytes(&self.priv_key)?;
        let tx_body = tx::Body::new(vec![tx_payload], TX_DEFAULT_MEMO, timeout_height as u32);
        let auth_info = SignerInfo::single_direct(Some(signkey.public_key()), account_info.sequence).auth_info(fee);
        let sign_doc = SignDoc::new(&tx_body, &auth_info, &self.chain_id, account_info.account_number)?;
        sign_doc.sign(&signkey)
    }
}

#[async_trait]
#[allow(unused_variables)]
impl MmCoin for TendermintCoin {
    fn is_asset_chain(&self) -> bool { false }

    fn withdraw(&self, req: WithdrawRequest) -> WithdrawFut {
        let coin = self.clone();
        let fut = async move {
            let to_address =
                AccountId::from_str(&req.to).map_to_mm(|e| WithdrawError::InvalidAddress(e.to_string()))?;
            if to_address.prefix() != coin.account_prefix {
                return MmError::err(WithdrawError::InvalidAddress(format!(
                    "expected {} address prefix",
                    coin.account_prefix
                )));
            }
            let balance_denom = coin.my_balance_denom().await?;
            let balance_dec = big_decimal_from_sat_unsigned(balance_denom, coin.decimals);

            // TODO calculate current fee instead of using hard-coded value
            let fee_denom = 1000;
            let fee_amount_dec = big_decimal_from_sat_unsigned(fee_denom, coin.decimals);

            let (amount_denom, amount_dec, total_amount) = if req.max {
                if balance_denom < fee_denom {
                    return MmError::err(WithdrawError::NotSufficientBalance {
                        coin: coin.ticker.clone(),
                        available: balance_dec,
                        required: fee_amount_dec,
                    });
                }
                let amount_denom = balance_denom - fee_denom;
                (
                    amount_denom,
                    big_decimal_from_sat_unsigned(amount_denom, coin.decimals),
                    balance_dec,
                )
            } else {
                let total = &req.amount + &fee_amount_dec;
                if balance_dec < total {
                    return MmError::err(WithdrawError::NotSufficientBalance {
                        coin: coin.ticker.clone(),
                        available: balance_dec,
                        required: total,
                    });
                }

                (sat_from_big_decimal(&req.amount, coin.decimals)?, req.amount, total)
            };
            let received_by_me = if to_address == coin.account_id {
                amount_dec
            } else {
                BigDecimal::default()
            };

            let msg_send = MsgSend {
                from_address: coin.account_id.clone(),
                to_address,
                amount: vec![Coin {
                    denom: coin.denom.clone(),
                    amount: amount_denom.into(),
                }],
            }
            .to_any()
            .map_to_mm(|e| WithdrawError::InternalError(e.to_string()))?;

            let current_block = coin
                .current_block()
                .compat()
                .await
                .map_to_mm(WithdrawError::Transport)?;

            let _sequence_lock = coin.sequence_lock.lock().await;
            let account_info = coin.my_account_info().await?;

            let fee_amount = Coin {
                denom: coin.denom.clone(),
                amount: fee_denom.into(),
            };
            let fee = Fee::from_amount_and_gas(fee_amount, GAS_LIMIT_DEFAULT);
            let timeout_height = current_block + TIMEOUT_HEIGHT_DELTA;

            let tx_raw = coin
                .any_to_signed_raw_tx(account_info, msg_send, fee, timeout_height)
                .map_to_mm(|e| WithdrawError::InternalError(e.to_string()))?;

            let tx_bytes = tx_raw
                .to_bytes()
                .map_to_mm(|e| WithdrawError::InternalError(e.to_string()))?;

            let hash = sha256(&tx_bytes);
            Ok(TransactionDetails {
                tx_hash: upper_hex(hash.as_slice()),
                tx_hex: tx_bytes.into(),
                from: vec![coin.account_id.to_string()],
                to: vec![req.to],
                my_balance_change: &received_by_me - &total_amount,
                spent_by_me: total_amount.clone(),
                total_amount,
                received_by_me,
                block_height: 0,
                timestamp: 0,
                fee_details: Some(TxFeeDetails::Tendermint(TendermintFeeDetails {
                    coin: coin.ticker.clone(),
                    amount: fee_amount_dec,
                    gas_limit: GAS_LIMIT_DEFAULT,
                })),
                coin: coin.ticker.to_string(),
                internal_id: hash.to_vec().into(),
                kmd_rewards: None,
                transaction_type: TransactionType::default(),
            })
        };
        Box::new(fut.boxed().compat())
    }

    fn get_raw_transaction(&self, req: RawTransactionRequest) -> RawTransactionFut { todo!() }

    fn decimals(&self) -> u8 { self.decimals }

    fn convert_to_address(&self, from: &str, to_address_format: Json) -> Result<String, String> { todo!() }

    fn validate_address(&self, address: &str) -> ValidateAddressResult { todo!() }

    fn process_history_loop(&self, ctx: MmArc) -> Box<dyn Future<Item = (), Error = ()> + Send> { todo!() }

    fn history_sync_status(&self) -> HistorySyncState { todo!() }

    fn get_trade_fee(&self) -> Box<dyn Future<Item = TradeFee, Error = String> + Send> { todo!() }

    async fn get_sender_trade_fee(
        &self,
        value: TradePreimageValue,
        stage: FeeApproxStage,
    ) -> TradePreimageResult<TradeFee> {
        todo!()
    }

    fn get_receiver_trade_fee(&self, stage: FeeApproxStage) -> TradePreimageFut<TradeFee> { todo!() }

    async fn get_fee_to_send_taker_fee(
        &self,
        dex_fee_amount: BigDecimal,
        stage: FeeApproxStage,
    ) -> TradePreimageResult<TradeFee> {
        todo!()
    }

    fn required_confirmations(&self) -> u64 { todo!() }

    fn requires_notarization(&self) -> bool { todo!() }

    fn set_required_confirmations(&self, confirmations: u64) { todo!() }

    fn set_requires_notarization(&self, requires_nota: bool) { todo!() }

    fn swap_contract_address(&self) -> Option<BytesJson> { todo!() }

    fn mature_confirmations(&self) -> Option<u32> { None }

    fn coin_protocol_info(&self) -> Vec<u8> { Vec::new() }

    fn is_coin_protocol_supported(&self, info: &Option<Vec<u8>>) -> bool { true }
}

#[allow(unused_variables)]
impl MarketCoinOps for TendermintCoin {
    fn ticker(&self) -> &str { &self.ticker }

    fn my_address(&self) -> Result<String, String> { Ok(self.account_id.to_string()) }

    fn get_public_key(&self) -> Result<String, MmError<UnexpectedDerivationMethod>> { todo!() }

    fn sign_message_hash(&self, _message: &str) -> Option<[u8; 32]> { todo!() }

    fn sign_message(&self, _message: &str) -> SignatureResult<String> { todo!() }

    fn verify_message(&self, _signature: &str, _message: &str, _address: &str) -> VerificationResult<bool> { todo!() }

    fn my_balance(&self) -> BalanceFut<CoinBalance> {
        let coin = self.clone();
        let fut = async move {
            let balance_denom = coin.my_balance_denom().await?;
            Ok(CoinBalance {
                spendable: big_decimal_from_sat_unsigned(balance_denom, coin.decimals),
                unspendable: BigDecimal::default(),
            })
        };
        Box::new(fut.boxed().compat())
    }

    fn base_coin_balance(&self) -> BalanceFut<BigDecimal> {
        Box::new(self.my_balance().map(|coin_balance| coin_balance.spendable))
    }

    fn platform_ticker(&self) -> &str { &self.ticker }

    fn send_raw_tx(&self, tx: &str) -> Box<dyn Future<Item = String, Error = String> + Send> {
        let tx_bytes = try_fus!(hex::decode(tx));
        self.send_raw_tx_bytes(&tx_bytes)
    }

    fn send_raw_tx_bytes(&self, tx: &[u8]) -> Box<dyn Future<Item = String, Error = String> + Send> {
        // as sanity check
        try_fus!(Raw::from_bytes(tx));

        let coin = self.clone();
        let tx_bytes = tx.to_owned();
        let fut = async move {
            let broadcast_res = try_s!(coin.rpc_client.broadcast_tx_commit(tx_bytes.into()).await);
            if !broadcast_res.check_tx.code.is_ok() {
                return ERR!("Tx check failed {:?}", broadcast_res.check_tx);
            }

            if !broadcast_res.deliver_tx.code.is_ok() {
                return ERR!("Tx deliver failed {:?}", broadcast_res.deliver_tx);
            }
            Ok(broadcast_res.hash.to_string())
        };
        Box::new(fut.boxed().compat())
    }

    fn wait_for_confirmations(
        &self,
        tx: &[u8],
        confirmations: u64,
        requires_nota: bool,
        wait_until: u64,
        check_every: u64,
    ) -> Box<dyn Future<Item = (), Error = String> + Send> {
        todo!()
    }

    fn wait_for_tx_spend(
        &self,
        transaction: &[u8],
        wait_until: u64,
        from_block: u64,
        swap_contract_address: &Option<BytesJson>,
    ) -> TransactionFut {
        todo!()
    }

    fn tx_enum_from_bytes(&self, bytes: &[u8]) -> Result<TransactionEnum, MmError<TxMarshalingErr>> {
        MmError::err(TxMarshalingErr::NotSupported(
            "tx_enum_from_bytes is not supported for Tendermint yet.".to_string(),
        ))
    }

    fn current_block(&self) -> Box<dyn Future<Item = u64, Error = String> + Send> {
        let coin = self.clone();
        let fut = async move {
            let info = try_s!(coin.rpc_client.abci_info().await);
            Ok(info.last_block_height.into())
        };
        Box::new(fut.boxed().compat())
    }

    fn display_priv_key(&self) -> Result<String, String> { Ok(hex::encode(&self.priv_key)) }

    fn min_tx_amount(&self) -> BigDecimal { todo!() }

    fn min_trading_vol(&self) -> MmNumber { todo!() }
}

#[async_trait]
#[allow(unused_variables)]
impl SwapOps for TendermintCoin {
    fn send_taker_fee(&self, fee_addr: &[u8], amount: BigDecimal, uuid: &[u8]) -> TransactionFut { todo!() }

    fn send_maker_payment(
        &self,
        time_lock: u32,
        taker_pub: &[u8],
        secret_hash: &[u8],
        amount: BigDecimal,
        swap_contract_address: &Option<BytesJson>,
        swap_unique_data: &[u8],
    ) -> TransactionFut {
        todo!()
    }

    fn send_taker_payment(
        &self,
        time_lock: u32,
        maker_pub: &[u8],
        secret_hash: &[u8],
        amount: BigDecimal,
        swap_contract_address: &Option<BytesJson>,
        swap_unique_data: &[u8],
    ) -> TransactionFut {
        todo!()
    }

    fn send_maker_spends_taker_payment(
        &self,
        taker_payment_tx: &[u8],
        time_lock: u32,
        taker_pub: &[u8],
        secret: &[u8],
        swap_contract_address: &Option<BytesJson>,
        swap_unique_data: &[u8],
    ) -> TransactionFut {
        todo!()
    }

    fn create_taker_spends_maker_payment_preimage(
        &self,
        _maker_payment_tx: &[u8],
        _time_lock: u32,
        _maker_pub: &[u8],
        _secret_hash: &[u8],
        _swap_unique_data: &[u8],
    ) -> TransactionFut {
        unimplemented!();
    }

    fn send_taker_spends_maker_payment(
        &self,
        maker_payment_tx: &[u8],
        time_lock: u32,
        maker_pub: &[u8],
        secret: &[u8],
        swap_contract_address: &Option<BytesJson>,
        swap_unique_data: &[u8],
    ) -> TransactionFut {
        todo!()
    }

    fn send_taker_spends_maker_payment_preimage(&self, preimage: &[u8], secret: &[u8]) -> TransactionFut {
        unimplemented!();
    }

    fn send_taker_refunds_payment(
        &self,
        taker_payment_tx: &[u8],
        time_lock: u32,
        maker_pub: &[u8],
        secret_hash: &[u8],
        swap_contract_address: &Option<BytesJson>,
        swap_unique_data: &[u8],
    ) -> TransactionFut {
        todo!()
    }

    fn send_maker_refunds_payment(
        &self,
        maker_payment_tx: &[u8],
        time_lock: u32,
        taker_pub: &[u8],
        secret_hash: &[u8],
        swap_contract_address: &Option<BytesJson>,
        swap_unique_data: &[u8],
    ) -> TransactionFut {
        todo!()
    }

    fn validate_fee(
        &self,
        fee_tx: &TransactionEnum,
        expected_sender: &[u8],
        fee_addr: &[u8],
        amount: &BigDecimal,
        min_block_number: u64,
        uuid: &[u8],
    ) -> Box<dyn Future<Item = (), Error = String> + Send> {
        todo!()
    }

    fn validate_maker_payment(&self, input: ValidatePaymentInput) -> Box<dyn Future<Item = (), Error = String> + Send> {
        todo!()
    }

    fn validate_taker_payment(&self, input: ValidatePaymentInput) -> Box<dyn Future<Item = (), Error = String> + Send> {
        todo!()
    }

    fn watcher_validate_taker_payment(
        &self,
        _input: WatcherValidatePaymentInput,
    ) -> Box<dyn Future<Item = (), Error = String> + Send> {
        unimplemented!();
    }

    fn check_if_my_payment_sent(
        &self,
        time_lock: u32,
        other_pub: &[u8],
        secret_hash: &[u8],
        search_from_block: u64,
        swap_contract_address: &Option<BytesJson>,
        swap_unique_data: &[u8],
    ) -> Box<dyn Future<Item = Option<TransactionEnum>, Error = String> + Send> {
        todo!()
    }

    async fn search_for_swap_tx_spend_my(
        &self,
        input: SearchForSwapTxSpendInput<'_>,
    ) -> Result<Option<FoundSwapTxSpend>, String> {
        todo!()
    }

    async fn search_for_swap_tx_spend_other(
        &self,
        input: SearchForSwapTxSpendInput<'_>,
    ) -> Result<Option<FoundSwapTxSpend>, String> {
        todo!()
    }

    fn extract_secret(&self, secret_hash: &[u8], spend_tx: &[u8]) -> Result<Vec<u8>, String> { todo!() }

    fn negotiate_swap_contract_addr(
        &self,
        other_side_address: Option<&[u8]>,
    ) -> Result<Option<BytesJson>, MmError<NegotiateSwapContractAddrErr>> {
        todo!()
    }

    fn derive_htlc_key_pair(&self, swap_unique_data: &[u8]) -> KeyPair { todo!() }

    async fn other_side_instructions(
        &self,
        _secret_hash: &[u8],
        _other_side_amount: &BigDecimal,
    ) -> Result<Option<Vec<u8>>, MmError<OtherInstructionsErr>> {
        Ok(None)
    }
}

#[cfg(test)]
mod tendermint_coin_tests {
    use super::*;

    const IRIS_TESTNET_HTLC_PAIR1_SEED: &str = "iris test seed";
    // const IRIS_TESTNET_HTLC_PAIR1_ADDRESS: &str = "iaa1e0rx87mdj79zejewuc4jg7ql9ud2286g2us8f2";

    // const IRIS_TESTNET_HTLC_PAIR2_SEED: &str = "iris test2 seed";
    const IRIS_TESTNET_HTLC_PAIR2_ADDRESS: &str = "iaa1erfnkjsmalkwtvj44qnfr2drfzdt4n9ldh0kjv";

    const IRIS_TESTNET_RPC_URL: &str = "http://34.80.202.172:26657";

    fn get_iris_usdc_ibc_protocol() -> TendermintProtocolInfo {
        TendermintProtocolInfo {
            decimals: 6,
            denom: String::from("ibc/5C465997B4F582F602CD64E12031C6A6E18CAF1E6EDC9B5D808822DC0B5F850C"),
            account_prefix: String::from("iaa"),
            chain_id: String::from("nyancat-9"),
        }
    }

    #[test]
    fn test_tx_hash_str_from_bytes() {
        let tx_hex = "0a97010a8f010a1c2f636f736d6f732e62616e6b2e763162657461312e4d736753656e64126f0a2d636f736d6f7331737661773061716334353834783832356a753775613033673578747877643061686c3836687a122d636f736d6f7331737661773061716334353834783832356a753775613033673578747877643061686c3836687a1a0f0a057561746f6d120631303030303018d998bf0512670a500a460a1f2f636f736d6f732e63727970746f2e736563703235366b312e5075624b657912230a2102000eef4ab169e7b26a4a16c47420c4176ab702119ba57a8820fb3e53c8e7506212040a020801180312130a0d0a057561746f6d12043130303010a08d061a4093e5aec96f7d311d129f5ec8714b21ad06a75e483ba32afab86354400b2ac8350bfc98731bbb05934bf138282750d71aadbe08ceb6bb195f2b55e1bbfdddaaad";
        let expected_hash = "1C25ED7D17FCC5959409498D5423594666C4E84F15AF7B4AF17DF29B2AF9E7F5";

        let tx_bytes = hex::decode(tx_hex).unwrap();
        let hash = sha256(&tx_bytes);
        assert_eq!(upper_hex(hash.as_slice()), expected_hash);
    }

    #[test]
    fn test_htlc_create_and_claim() {
        let activation_request = TendermintActivationParams {
            rpc_urls: vec![IRIS_TESTNET_RPC_URL.to_string()],
        };

        let protocol_conf = get_iris_usdc_ibc_protocol();

        let ctx = mm2_core::mm_ctx::MmCtxBuilder::default()
            .with_secp256k1_key_pair(crypto::privkey::key_pair_from_seed(IRIS_TESTNET_HTLC_PAIR1_SEED).unwrap())
            .into_mm_arc();

        let priv_key = &*ctx.secp256k1_key_pair().private().secret;

        let coin = common::block_on(TendermintCoin::init(
            "USDC-IBC".to_string(),
            protocol_conf,
            activation_request,
            priv_key,
        ))
        .unwrap();

        // << BEGIN HTLC CREATION
        let base_denom: Denom = "unyan".parse().unwrap();
        let to: AccountId = IRIS_TESTNET_HTLC_PAIR2_ADDRESS.parse().unwrap();
        let amount: cosmrs::Decimal = 1_u64.into();
        let sec = &[1; 32];
        let time_lock = 1000;

        let create_htlc_tx = coin
            .gen_create_htlc_tx(base_denom.clone(), &to, amount, sec, time_lock)
            .unwrap();

        let current_block_fut = coin.current_block().compat();
        let current_block = common::block_on(async { current_block_fut.await.unwrap() });
        let timeout_height = current_block + TIMEOUT_HEIGHT_DELTA;

        let account_info_fut = coin.my_account_info();
        let account_info = common::block_on(async { account_info_fut.await.unwrap() });

        let raw_tx = common::block_on(async {
            coin.any_to_signed_raw_tx(
                account_info.clone(),
                create_htlc_tx.msg_payload.clone(),
                create_htlc_tx.fee.clone(),
                timeout_height,
            )
            .unwrap()
        });
        let send_tx_fut = coin.send_raw_tx_bytes(&raw_tx.to_bytes().unwrap()).compat();
        common::block_on(async {
            send_tx_fut.await.unwrap();
        });
        // >> END HTLC CREATION

        // << BEGIN HTLC CLAIMING
        let claim_htlc_tx = coin
            .gen_claim_htlc_tx(base_denom.clone(), create_htlc_tx.id, sec)
            .unwrap();

        let current_block_fut = coin.current_block().compat();
        let current_block = common::block_on(async { current_block_fut.await.unwrap() });
        let timeout_height = current_block + TIMEOUT_HEIGHT_DELTA;

        let account_info_fut = coin.my_account_info();
        let account_info = common::block_on(async { account_info_fut.await.unwrap() });

        let raw_tx = common::block_on(async {
            coin.any_to_signed_raw_tx(
                account_info,
                claim_htlc_tx.msg_payload,
                claim_htlc_tx.fee,
                timeout_height,
            )
            .unwrap()
        });

        let send_tx_fut = coin.send_raw_tx_bytes(&raw_tx.to_bytes().unwrap()).compat();
        common::block_on(async {
            send_tx_fut.await.unwrap();
        });
        // >> END HTLC CLAIMING
    }
}<|MERGE_RESOLUTION|>--- conflicted
+++ resolved
@@ -6,18 +6,11 @@
 use crate::utxo::sat_from_big_decimal;
 use crate::{big_decimal_from_sat_unsigned, BalanceError, BalanceFut, BigDecimal, CoinBalance, FeeApproxStage,
             FoundSwapTxSpend, HistorySyncState, MarketCoinOps, MmCoin, NegotiateSwapContractAddrErr,
-<<<<<<< HEAD
             OtherInstructionsErr, RawTransactionFut, RawTransactionRequest, SearchForSwapTxSpendInput,
             SignatureResult, SwapOps, TradeFee, TradePreimageFut, TradePreimageResult, TradePreimageValue,
             TransactionDetails, TransactionEnum, TransactionFut, TransactionType, TxFeeDetails, TxMarshalingErr,
             UnexpectedDerivationMethod, ValidateAddressResult, ValidatePaymentInput, VerificationResult,
-=======
-            RawTransactionFut, RawTransactionRequest, SearchForSwapTxSpendInput, SignatureResult, SwapOps, TradeFee,
-            TradePreimageFut, TradePreimageResult, TradePreimageValue, TransactionDetails, TransactionEnum,
-            TransactionFut, TransactionType, TxFeeDetails, TxMarshalingErr, UnexpectedDerivationMethod,
-            ValidateAddressResult, ValidatePaymentInput, VerificationResult, WatcherValidatePaymentInput,
->>>>>>> b7169e47
-            WithdrawError, WithdrawFut, WithdrawRequest};
+            WatcherValidatePaymentInput, WithdrawError, WithdrawFut, WithdrawRequest};
 use async_trait::async_trait;
 use bitcrypto::sha256;
 use common::{get_utc_timestamp, Future01CompatExt};
