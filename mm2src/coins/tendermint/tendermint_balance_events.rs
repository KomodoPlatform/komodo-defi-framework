--- conflicted
+++ resolved
@@ -1,22 +1,10 @@
 use async_trait::async_trait;
-<<<<<<< HEAD
-use common::{http_uri_to_ws_address, log};
+use common::{http_uri_to_ws_address, log, PROXY_REQUEST_EXPIRATION_SEC};
 use futures::channel::oneshot;
-=======
-use common::{executor::{AbortSettings, SpawnAbortable},
-             http_uri_to_ws_address, log, PROXY_REQUEST_EXPIRATION_SEC};
-use futures::channel::oneshot::{self, Receiver, Sender};
->>>>>>> 932669ae
 use futures_util::{SinkExt, StreamExt};
 use jsonrpc_core::{Id as RpcId, Params as RpcParams, Value as RpcValue, Version as RpcVersion};
-<<<<<<< HEAD
 use mm2_event_stream::{Broadcaster, Event, EventStreamer, NoDataIn, StreamHandlerInput};
-=======
-use mm2_core::mm_ctx::MmArc;
-use mm2_event_stream::{behaviour::{EventBehaviour, EventInitStatus},
-                       ErrorEventName, Event, EventName, EventStreamConfiguration};
 use mm2_net::p2p::Keypair;
->>>>>>> 932669ae
 use mm2_number::BigDecimal;
 use proxy_signature::RawMessage;
 use std::collections::{HashMap, HashSet};
@@ -44,20 +32,19 @@
         ready_tx: oneshot::Sender<Result<(), String>>,
         _: impl StreamHandlerInput<NoDataIn>,
     ) {
-        const RECEIVER_DROPPED_MSG: &str = "Receiver is dropped, which should never happen.";
+        ready_tx
+            .send(Ok(()))
+            .expect("Receiver is dropped, which should never happen.");
         let streamer_id = self.streamer_id();
         let coin = self.coin;
+        let account_id = coin.account_id.to_string();
+        let mut current_balances: HashMap<String, BigDecimal> = HashMap::new();
 
-<<<<<<< HEAD
-        fn generate_subscription_query(query_filter: String) -> String {
-=======
-    async fn handle(self, _interval: f64, tx: oneshot::Sender<EventInitStatus>) {
         fn generate_subscription_query(
             query_filter: String,
             proxy_sign_keypair: &Option<Keypair>,
             uri: &http::Uri,
         ) -> String {
->>>>>>> 932669ae
             let mut params = serde_json::Map::with_capacity(1);
             params.insert("query".to_owned(), RpcValue::String(query_filter));
 
@@ -80,29 +67,9 @@
             serde_json::to_string(&q).expect("This should never happen")
         }
 
-        let account_id = coin.account_id.to_string();
-        let mut current_balances: HashMap<String, BigDecimal> = HashMap::new();
-
-<<<<<<< HEAD
-        let receiver_q = generate_subscription_query(format!("coin_received.receiver = '{}'", account_id));
-        let receiver_q = tokio_tungstenite_wasm::Message::Text(receiver_q);
-
-        let spender_q = generate_subscription_query(format!("coin_spent.spender = '{}'", account_id));
-        let spender_q = tokio_tungstenite_wasm::Message::Text(spender_q);
-
-        ready_tx.send(Ok(())).expect(RECEIVER_DROPPED_MSG);
-
         loop {
-            let node_uri = match coin.rpc_client().await {
-                Ok(client) => client.uri(),
-=======
-        tx.send(EventInitStatus::Success)
-            .expect("Receiver is dropped, which should never happen.");
-
-        loop {
-            let client = match self.rpc_client().await {
+            let client = match coin.rpc_client().await {
                 Ok(client) => client,
->>>>>>> 932669ae
                 Err(e) => {
                     log::error!("{e}");
                     continue;
