use async_trait::async_trait;
use common::{http_uri_to_ws_address, log, PROXY_REQUEST_EXPIRATION_SEC};
use futures::channel::oneshot;
use futures_util::{SinkExt, StreamExt};
use jsonrpc_core::{Id as RpcId, Params as RpcParams, Value as RpcValue, Version as RpcVersion};
<<<<<<< HEAD
use mm2_event_stream::{Broadcaster, Event, EventStreamer, NoDataIn, StreamHandlerInput};
use mm2_net::p2p::Keypair;
=======
use mm2_core::mm_ctx::MmArc;
use mm2_event_stream::{behaviour::{EventBehaviour, EventInitStatus},
                       ErrorEventName, Event, EventName, EventStreamConfiguration};
>>>>>>> a538a027
use mm2_number::BigDecimal;
use proxy_signature::RawMessage;
use std::collections::{HashMap, HashSet};

use super::TendermintCoin;
use crate::{tendermint::TendermintCommons, utxo::utxo_common::big_decimal_from_sat_unsigned, MarketCoinOps};

pub struct TendermintBalanceEventStreamer {
    coin: TendermintCoin,
}

impl TendermintBalanceEventStreamer {
    pub fn new(coin: TendermintCoin) -> Self { Self { coin } }
}

#[async_trait]
impl EventStreamer for TendermintBalanceEventStreamer {
    type DataInType = NoDataIn;

    fn streamer_id(&self) -> String { format!("BALANCE:{}", self.coin.ticker()) }

    async fn handle(
        self,
        broadcaster: Broadcaster,
        ready_tx: oneshot::Sender<Result<(), String>>,
        _: impl StreamHandlerInput<NoDataIn>,
    ) {
        ready_tx
            .send(Ok(()))
            .expect("Receiver is dropped, which should never happen.");
        let streamer_id = self.streamer_id();
        let coin = self.coin;
        let account_id = coin.account_id.to_string();
        let mut current_balances: HashMap<String, BigDecimal> = HashMap::new();

        fn generate_subscription_query(
            query_filter: String,
            proxy_sign_keypair: &Option<mm2_p2p::Keypair>,
            uri: &http::Uri,
        ) -> String {
            let mut params = serde_json::Map::with_capacity(1);
            params.insert("query".to_owned(), RpcValue::String(query_filter));

            let mut q = json!({
                "id": RpcId::Num(0),
                "jsonrpc": Some(RpcVersion::V2),
                "method": "subscribe".to_owned(),
                "params": RpcParams::Map(params),
            });

            const BODY_SIZE: usize = 0;
            if let Some(proxy_sign_keypair) = proxy_sign_keypair {
                if let Ok(proxy_sign) =
                    RawMessage::sign(proxy_sign_keypair, uri, BODY_SIZE, PROXY_REQUEST_EXPIRATION_SEC)
                {
                    q["proxy_sign"] = serde_json::to_value(proxy_sign).expect("This should never happen");
                }
            };

            serde_json::to_string(&q).expect("This should never happen")
        }

        loop {
            let client = match coin.rpc_client().await {
                Ok(client) => client,
                Err(e) => {
                    log::error!("{e}");
                    continue;
                },
            };

            let receiver_q = generate_subscription_query(
                format!("coin_received.receiver = '{}'", account_id),
                client.proxy_sign_keypair(),
                &client.uri(),
            );
            let receiver_q = tokio_tungstenite_wasm::Message::Text(receiver_q);

            let spender_q = generate_subscription_query(
                format!("coin_spent.spender = '{}'", account_id),
                client.proxy_sign_keypair(),
                &client.uri(),
            );
            let spender_q = tokio_tungstenite_wasm::Message::Text(spender_q);

            let socket_address = format!("{}/{}", http_uri_to_ws_address(client.uri()), "websocket");

            let mut wsocket = match tokio_tungstenite_wasm::connect(&socket_address).await {
                Ok(ws) => ws,
                Err(e) => {
                    log::error!("Couldn't connect to '{socket_address}': {e}");
                    continue;
                },
            };

            // Filter received TX events
            if let Err(e) = wsocket.send(receiver_q.clone()).await {
                log::error!("{e}");
                continue;
            }

            // Filter spent TX events
            if let Err(e) = wsocket.send(spender_q.clone()).await {
                log::error!("{e}");
                continue;
            }

            while let Some(message) = wsocket.next().await {
                let msg = match message {
                    Ok(tokio_tungstenite_wasm::Message::Text(data)) => data.clone(),
                    Ok(tokio_tungstenite_wasm::Message::Close(_)) => break,
                    Err(err) => {
                        log::error!("Server returned an unknown message type - {err}");
                        break;
                    },
                    _ => continue,
                };

                // Here, we receive raw data from the socket.
                // To examine this data, you can use tools like wscat/websocat or visit
                // https://pastebin.pl/view/499cbf2c for sample data.
                if let Ok(json_val) = serde_json::from_str::<serde_json::Value>(&msg) {
                    let transfers: Vec<String> =
                        serde_json::from_value(json_val["result"]["events"]["transfer.amount"].clone())
                            .unwrap_or_default();

                    let denoms: HashSet<String> = transfers
                        .iter()
                        .map(|t| {
                            let amount: String = t.chars().take_while(|c| c.is_numeric()).collect();
                            let denom = &t[amount.len()..];
                            denom.to_owned()
                        })
                        .collect();

                    let mut balance_updates = vec![];
                    for denom in denoms {
                        if let Some((ticker, decimals)) = coin.active_ticker_and_decimals_from_denom(&denom) {
                            let balance_denom = match coin.account_balance_for_denom(&coin.account_id, denom).await {
                                Ok(balance_denom) => balance_denom,
                                Err(e) => {
                                    log::error!("Failed getting balance for '{ticker}'. Error: {e}");
                                    let e = serde_json::to_value(e).expect("Serialization should't fail.");
                                    broadcaster.broadcast(Event::err(streamer_id.clone(), e));

                                    continue;
                                },
                            };

                            let balance_decimal = big_decimal_from_sat_unsigned(balance_denom, decimals);

                            // Only broadcast when balance is changed
                            let mut broadcast = false;
                            if let Some(balance) = current_balances.get_mut(&ticker) {
                                if *balance != balance_decimal {
                                    *balance = balance_decimal.clone();
                                    broadcast = true;
                                }
                            } else {
                                current_balances.insert(ticker.clone(), balance_decimal.clone());
                                broadcast = true;
                            }

                            if broadcast {
                                balance_updates.push(json!({
                                    "ticker": ticker,
                                    "balance": { "spendable": balance_decimal, "unspendable": BigDecimal::default() }
                                }));
                            }
                        }
                    }

                    if !balance_updates.is_empty() {
                        broadcaster.broadcast(Event::new(streamer_id.clone(), json!(balance_updates)));
                    }
                }
            }
        }
    }
}<|MERGE_RESOLUTION|>--- conflicted
+++ resolved
@@ -3,14 +3,7 @@
 use futures::channel::oneshot;
 use futures_util::{SinkExt, StreamExt};
 use jsonrpc_core::{Id as RpcId, Params as RpcParams, Value as RpcValue, Version as RpcVersion};
-<<<<<<< HEAD
 use mm2_event_stream::{Broadcaster, Event, EventStreamer, NoDataIn, StreamHandlerInput};
-use mm2_net::p2p::Keypair;
-=======
-use mm2_core::mm_ctx::MmArc;
-use mm2_event_stream::{behaviour::{EventBehaviour, EventInitStatus},
-                       ErrorEventName, Event, EventName, EventStreamConfiguration};
->>>>>>> a538a027
 use mm2_number::BigDecimal;
 use proxy_signature::RawMessage;
 use std::collections::{HashMap, HashSet};
