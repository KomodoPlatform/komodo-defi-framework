--- conflicted
+++ resolved
@@ -48,12 +48,7 @@
 keys = { path = "../mm2_bitcoin/keys" }
 lazy_static = "1.4"
 libc = "0.2"
-<<<<<<< HEAD
 metrics = "0.12"
-=======
-lightning = { git = "https://github.com/shamardy/rust-lightning", branch = "0.0.106" }
-lightning-invoice = { git = "https://github.com/shamardy/rust-lightning", branch = "0.0.106" }
->>>>>>> 71bbc7ea
 mm2_core = { path = "../mm2_core" }
 mm2_err_handle = { path = "../mm2_err_handle" }
 mm2_io = { path = "../mm2_io" }
