[package]
name = "coins"
version = "0.1.0"
edition = "2018"

[features]
zhtlc-native-tests = []
enable-sia = [
	"dep:reqwest",
	"dep:blake2b_simd",
	"dep:sia-rust"
]
default = []
run-docker-tests = []
for-tests = []

[lib]
path = "lp_coins.rs"
doctest = false

[dependencies]
async-std = { version = "1.5", features = ["unstable"] }
async-trait = "0.1.52"
base64 = "0.21.2"
base58 = "0.2.0"
bip32 = { version = "0.2.2", default-features = false, features = ["alloc", "secp256k1-ffi"] }
bitcoin_hashes = "0.11"
bitcrypto = { path = "../mm2_bitcoin/crypto" }
blake2b_simd = { version = "0.5.10", optional = true }
byteorder = "1.3"
bytes = "0.4"
cfg-if = "1.0"
chain = { path = "../mm2_bitcoin/chain" }
chrono = { version = "0.4.23", "features" = ["serde"] }
common = { path = "../common" }
cosmrs = { version = "0.16", default-features = false }
crossbeam = "0.8"
crypto = { path = "../crypto" }
db_common = { path = "../db_common" }
derive_more = "0.99"
ed25519-dalek = { version = "1.0.1", features = ["serde"] }
enum_derives = { path = "../derives/enum_derives" }
ethabi = { version = "17.0.0" }
ethcore-transaction = { git = "https://github.com/KomodoPlatform/mm2-parity-ethereum.git", rev = "mm2-v2.1.1" }
ethereum-types = { version = "0.13", default-features = false, features = ["std", "serialize"] }
ethkey = { git = "https://github.com/KomodoPlatform/mm2-parity-ethereum.git", rev = "mm2-v2.1.1" }
# Waiting for https://github.com/rust-lang/rust/issues/54725 to use on Stable.
#enum_dispatch = "0.1"
futures01 = { version = "0.1", package = "futures" }
futures-util = { version = "0.3", default-features = false, features = ["sink", "std"] }
futures-ticker = "0.0.3"
# using select macro requires the crate to be named futures, compilation failed with futures03 name
futures = { version = "0.3", package = "futures", features = ["compat", "async-await"] }
group = "0.8.0"
gstuff = { version = "0.7", features = ["nightly"] }
hex = "0.4.2"
http = "0.2"
itertools = { version = "0.10", features = ["use_std"] }
jsonrpc-core = "18.0.0"
kdf_walletconnect = { path = "../kdf_walletconnect" }
keys = { path = "../mm2_bitcoin/keys" }
lazy_static = "1.4"
libc = "0.2"
nom = "6.1.2"
mm2_core = { path = "../mm2_core" }
mm2_err_handle = { path = "../mm2_err_handle" }
mm2_event_stream = { path = "../mm2_event_stream" }
mm2_git = { path = "../mm2_git" }
mm2_io = { path = "../mm2_io" }
mm2_metrics = { path = "../mm2_metrics" }
mm2_net = { path = "../mm2_net" }
mm2_number = { path = "../mm2_number"}
mm2_p2p = { path = "../mm2_p2p", default-features = false }
mm2_rpc = { path = "../mm2_rpc" }
mm2_state_machine = { path = "../mm2_state_machine" }
mocktopus = "0.8.0"
num-traits = "0.2"
parking_lot = { version = "0.12.0", features = ["nightly"] }
primitives = { path = "../mm2_bitcoin/primitives" }
prost = "0.12"
protobuf = "2.20"
proxy_signature = { path = "../proxy_signature" }
rand = { version = "0.7", features = ["std", "small_rng"] }
regex = "1"
reqwest = { version = "0.11.9", default-features = false, features = ["json"], optional = true }
rlp = { version = "0.5" }
rmp-serde = "0.14.3"
rpc = { path = "../mm2_bitcoin/rpc" }
rpc_task = { path = "../rpc_task" }
script = { path = "../mm2_bitcoin/script" }
secp256k1 = { version = "0.20" }
ser_error = { path = "../derives/ser_error" }
ser_error_derive = { path = "../derives/ser_error_derive" }
serde = { version = "1.0", features = ["derive"] }
serde_derive = "1.0"
serde_json = { version = "1", features = ["preserve_order", "raw_value"] }
serde_with = "1.14.0"
serialization = { path = "../mm2_bitcoin/serialization" }
serialization_derive = { path = "../mm2_bitcoin/serialization_derive" }
sia-rust = { git = "https://github.com/KomodoPlatform/sia-rust", rev = "9f188b80b3213bcb604e7619275251ce08fae808", optional = true }
spv_validation = { path = "../mm2_bitcoin/spv_validation" }
sha2 = "0.10"
sha3 = "0.9"
utxo_signer = { path = "utxo_signer" }
# using the same version as cosmrs
tendermint-rpc = { version = "0.35", default-features = false }
tokio-tungstenite-wasm = { git = "https://github.com/KomodoPlatform/tokio-tungstenite-wasm", rev = "d20abdb", features = ["rustls-tls-native-roots"]}
url = { version = "2.2.2", features = ["serde"] }
uuid = { version = "1.2.2", features = ["fast-rng", "serde", "v4"] }
# One of web3 dependencies is the old `tokio-uds 0.1.7` which fails cross-compiling to ARM.
# We don't need the default web3 features at all since we added our own web3 transport using shared HYPER instance.
web3 = { git = "https://github.com/KomodoPlatform/rust-web3", tag = "v0.20.0", default-features = false }
zbase32 = "0.1.2"
<<<<<<< HEAD
zcash_client_backend = { git = "https://github.com/KomodoPlatform/librustzcash.git", tag = "k-1.4.1" }
zcash_extras = { git = "https://github.com/KomodoPlatform/librustzcash.git", tag = "k-1.4.1" }
zcash_primitives = { features = ["transparent-inputs"], git = "https://github.com/KomodoPlatform/librustzcash.git", tag = "k-1.4.1" }
=======
zcash_client_backend = { git = "https://github.com/KomodoPlatform/librustzcash.git", tag = "k-1.4.2" }
zcash_extras = { git = "https://github.com/KomodoPlatform/librustzcash.git", tag = "k-1.4.2" }
zcash_primitives =  {features = ["transparent-inputs"], git = "https://github.com/KomodoPlatform/librustzcash.git", tag = "k-1.4.2" }
>>>>>>> 14160712

[target.'cfg(target_arch = "wasm32")'.dependencies]
blake2b_simd = "0.5"
ff = "0.8"
futures-util = "0.3"
instant = "0.1.12"
jubjub = "0.5.1"
js-sys = { version = "0.3.27" }
mm2_db = { path = "../mm2_db" }
mm2_metamask = { path = "../mm2_metamask" }
mm2_test_helpers = { path = "../mm2_test_helpers" }
time = { version = "0.3.20", features = ["wasm-bindgen"] }
timed-map = { version = "1.3", features = ["rustc-hash", "wasm"] }
tonic = { version = "0.10", default-features = false, features = ["prost", "codegen", "gzip"] }
tower-service = "0.3"
wasm-bindgen = "0.2.86"
wasm-bindgen-futures = { version = "0.4.1" }
wasm-bindgen-test = { version = "0.3.2" }
web-sys = { version = "0.3.55", features = ["console", "Headers", "Request", "RequestInit", "RequestMode", "Response", "Window"] }
zcash_proofs = { git = "https://github.com/KomodoPlatform/librustzcash.git", tag = "k-1.4.2", default-features = false, features = ["local-prover"] }

[target.'cfg(not(target_arch = "wasm32"))'.dependencies]
dirs = { version = "1" }
bitcoin = "0.29"
hyper = { version = "0.14.26", features = ["client", "http2", "server", "tcp"] }
# using webpki-tokio to avoid rejecting valid certificates
# got "invalid certificate: UnknownIssuer" for https://ropsten.infura.io on iOS using default-features
hyper-rustls = { version = "0.24", default-features = false, features = ["http1", "http2", "webpki-tokio"] }
instant = { version = "0.1.12", features = ["wasm-bindgen"] }
lightning = "0.0.113"
lightning-background-processor = "0.0.113"
lightning-invoice = { version = "0.21.0", features = ["serde"] }
lightning-net-tokio = "0.0.113"
rust-ini = { version = "0.13" }
rustls = { version = "0.21", features = ["dangerous_configuration"] }
secp256k1v24 = { version = "0.24", package = "secp256k1" }
timed-map = { version = "1.3", features = ["rustc-hash"] }
tokio = { version = "1.20" }
tokio-rustls = { version = "0.24" }
tonic = { version = "0.10", features = ["tls", "tls-webpki-roots", "gzip"] }
webpki-roots = { version = "0.25" }
zcash_client_sqlite = { git = "https://github.com/KomodoPlatform/librustzcash.git", tag = "k-1.4.2" }
zcash_proofs = { git = "https://github.com/KomodoPlatform/librustzcash.git", tag = "k-1.4.2", default-features = false, features = ["local-prover", "multicore"] }

[target.'cfg(windows)'.dependencies]
winapi = "0.3"

[dev-dependencies]
mm2_test_helpers = { path = "../mm2_test_helpers" }
mm2_p2p = { path = "../mm2_p2p", features = ["application"] }

[target.'cfg(target_arch = "wasm32")'.dev-dependencies]
wagyu-zcash-parameters = { version = "0.2" }

[build-dependencies]
prost-build = { version = "0.12", default-features = false }
tonic-build = { version = "0.10", default-features = false, features = ["prost"] }<|MERGE_RESOLUTION|>--- conflicted
+++ resolved
@@ -111,15 +111,9 @@
 # We don't need the default web3 features at all since we added our own web3 transport using shared HYPER instance.
 web3 = { git = "https://github.com/KomodoPlatform/rust-web3", tag = "v0.20.0", default-features = false }
 zbase32 = "0.1.2"
-<<<<<<< HEAD
-zcash_client_backend = { git = "https://github.com/KomodoPlatform/librustzcash.git", tag = "k-1.4.1" }
-zcash_extras = { git = "https://github.com/KomodoPlatform/librustzcash.git", tag = "k-1.4.1" }
-zcash_primitives = { features = ["transparent-inputs"], git = "https://github.com/KomodoPlatform/librustzcash.git", tag = "k-1.4.1" }
-=======
 zcash_client_backend = { git = "https://github.com/KomodoPlatform/librustzcash.git", tag = "k-1.4.2" }
 zcash_extras = { git = "https://github.com/KomodoPlatform/librustzcash.git", tag = "k-1.4.2" }
 zcash_primitives =  {features = ["transparent-inputs"], git = "https://github.com/KomodoPlatform/librustzcash.git", tag = "k-1.4.2" }
->>>>>>> 14160712
 
 [target.'cfg(target_arch = "wasm32")'.dependencies]
 blake2b_simd = "0.5"
