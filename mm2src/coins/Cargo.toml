--- conflicted
+++ resolved
@@ -149,17 +149,9 @@
 zcash_proofs = { workspace = true, features = ["local-prover"] }
 
 [target.'cfg(not(target_arch = "wasm32"))'.dependencies]
-<<<<<<< HEAD
-dirs.workspace = true
-=======
 bitcoin.workspace = true
->>>>>>> cbe613d5
 hyper = { workspace = true, features = ["client", "http2", "server", "tcp"] }
-hyper-rustls = { workspace = true, default-features = false, features = [
-	"http1",
-	"http2",
-	"webpki-tokio",
-] }
+hyper-rustls = { workspace = true, default-features = false, features = ["http1", "http2", "webpki-tokio"] }
 lightning.workspace = true
 lightning-background-processor.workspace = true
 lightning-invoice.workspace = true
