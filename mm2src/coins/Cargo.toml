[package]
name = "coins"
version = "0.1.0"
edition = "2018"

[features]
zhtlc = ["zcash_client_backend", "zcash_primitives", "zcash_proofs"]

[lib]
name = "coins"
path = "lp_coins.rs"
doctest = false

[dependencies]
async-std = { version = "1.5", features = ["unstable"] }
async-trait = "0.1"
base64 = "0.10.0"
bigdecimal = { version = "0.1.0", features = ["serde"] }
<<<<<<< HEAD
bitcrypto = { git = "https://github.com/artemii235/parity-bitcoin.git" }
byteorder = "1.2.2"
=======
bitcoin-cash-slp = "0.3.1"
bitcrypto = { path = "../mm2_bitcoin/crypto" }
byteorder = "1.3"
>>>>>>> 572f7a1b
bytes = "0.4"
cfg-if = "1.0"
chain = { path = "../mm2_bitcoin/chain" }
common = { path = "../common" }
derive_more = "0.99"
ethabi = { git = "https://github.com/artemii235/ethabi" }
ethcore-transaction = { git = "https://github.com/artemii235/parity-ethereum.git" }
ethereum-types = { version = "0.4", default-features = false, features = ["std", "serialize"] }
ethkey = { git = "https://github.com/artemii235/parity-ethereum.git" }
# Waiting for https://github.com/rust-lang/rust/issues/54725 to use on Stable.
#enum_dispatch = "0.1"
fomat-macros = "0.2"
futures01 = { version = "0.1", package = "futures" }
# using select macro requires the crate to be named futures, compilation failed with futures03 name
futures = { version = "0.3", package = "futures", features = ["compat", "async-await"] }
gstuff = { version = "0.6", features = ["nightly"] }
hex = "0.3.2"
http = "0.2"
itertools = "0.9"
jsonrpc-core = "8.0.1"
keys = { path = "../mm2_bitcoin/keys" }
lazy_static = "1.3"
libc = "0.2"
libsecp256k1 = "0.3.5"
metrics = "0.12"
mocktopus = "0.7.0"
num-traits = "0.2"
primitives = { path = "../mm2_bitcoin/primitives" }
rand = { version = "0.7", features = ["std", "small_rng"] }
rlp = { git = "https://github.com/artemii235/parity-common" }
rpc = { path = "../mm2_bitcoin/rpc" }
script = { path = "../mm2_bitcoin/script" }
secp256k1_bindings = { version = "0.20", package = "secp256k1" }
ser_error = { path = "../derives/ser_error" }
ser_error_derive = { path = "../derives/ser_error_derive" }
serde = "1.0"
serde_derive = "1.0"
serde_json = { version = "1.0", features = ["preserve_order", "raw_value"] }
serialization = { path = "../mm2_bitcoin/serialization" }
serialization_derive = { path = "../mm2_bitcoin/serialization_derive" }
sha2 = "0.8"
sha3 = "0.8"
# One of web3 dependencies is the old `tokio-uds 0.1.7` which fails cross-compiling to ARM.
# We don't need the default web3 features at all since we added our own web3 transport using shared HYPER instance.
web3 = { git = "https://github.com/artemii235/rust-web3", default-features = false }
winapi = "0.3"

[target.'cfg(target_arch = "wasm32")'.dependencies]
js-sys = { version = "0.3.27" }
wasm-bindgen = { version = "0.2.50", features = ["serde-serialize", "nightly"] }
wasm-bindgen-futures = { version = "0.4.1" }
wasm-bindgen-test = { version = "0.3.2" }
web-sys = { version = "0.3.4", features = ["console", "Headers", "Request", "RequestInit", "RequestMode", "Response", "Window"] }

[target.'cfg(not(target_arch = "wasm32"))'.dependencies]
dirs = { version = "1" }
rust-ini = { version = "0.13" }
rustls = { version = "0.18", features = ["dangerous_configuration"] }
tokio = { version = "0.2" }
tokio-rustls = { version = "0.14.1" }
webpki-roots = { version = "0.19.0" }
zcash_client_backend = { git = "https://github.com/KomodoPlatform/librustzcash.git", optional = true }
zcash_primitives = { features = ["transparent-inputs"], git = "https://github.com/KomodoPlatform/librustzcash.git", optional = true }
zcash_proofs = { features = ["bundled-prover"], git = "https://github.com/KomodoPlatform/librustzcash.git", optional = true }<|MERGE_RESOLUTION|>--- conflicted
+++ resolved
@@ -16,14 +16,9 @@
 async-trait = "0.1"
 base64 = "0.10.0"
 bigdecimal = { version = "0.1.0", features = ["serde"] }
-<<<<<<< HEAD
-bitcrypto = { git = "https://github.com/artemii235/parity-bitcoin.git" }
-byteorder = "1.2.2"
-=======
 bitcoin-cash-slp = "0.3.1"
 bitcrypto = { path = "../mm2_bitcoin/crypto" }
 byteorder = "1.3"
->>>>>>> 572f7a1b
 bytes = "0.4"
 cfg-if = "1.0"
 chain = { path = "../mm2_bitcoin/chain" }
