[package]
name = "coins"
version = "0.1.0"
edition = "2018"

[features]
native = [
  "dirs", "rust-ini", "rustls", "tokio-rustls", "tokio", "webpki-roots",
  "common/native"
]

w-bindgen = ["common/w-bindgen", "js-sys", "wasm-bindgen", "wasm-bindgen-futures", "wasm-bindgen-test", "web-sys"]

[lib]
name = "coins"
path = "lp_coins.rs"
doctest = false

[dependencies]
async-trait = "0.1"
base64 = "0.10.0"
dirs = { version = "1", optional = true }
bigdecimal = { version = "0.1.0", features = ["serde"] }
bitcrypto = { git = "https://github.com/artemii235/parity-bitcoin.git" }
byteorder = "1.2.2"
bytes = "0.4"
chain = { git = "https://github.com/artemii235/parity-bitcoin.git" }
common = { path = "../common" }
ethabi = { git = "https://github.com/artemii235/ethabi" }
ethcore-transaction = { git = "https://github.com/artemii235/parity-ethereum.git" }
ethereum-types = { version = "0.4", default-features = false, features = ["std", "serialize"] }
ethkey = { git = "https://github.com/artemii235/parity-ethereum.git" }
# Waiting for https://github.com/rust-lang/rust/issues/54725 to use on Stable.
#enum_dispatch = "0.1"
fomat-macros = "0.2"
futures01 = { version = "0.1", package = "futures" }
# using select macro requires the crate to be named futures, compilation failed with futures03 name
futures = { version = "0.3", package = "futures", features = ["compat", "async-await"] }
futures-timer = "0.1"
gstuff = { version = "0.6", features = ["nightly"] }
hex = "0.3.2"
http = "0.2"
<<<<<<< HEAD
=======
itertools = "0.9"
>>>>>>> b72a4bf0
jsonrpc-core = "8.0.1"
keys = { git = "https://github.com/artemii235/parity-bitcoin.git" }
lazy_static = "1.3"
libc = "0.2"
libsecp256k1 = "0.3.5"
metrics = "0.12"
mocktopus = "0.7.0"
num-traits = "0.2"
primitives = { git = "https://github.com/artemii235/parity-bitcoin.git" }
rand = { version = "0.7", features = ["std", "small_rng"] }
rlp = { git = "https://github.com/artemii235/parity-common" }
rpc = { git = "https://github.com/artemii235/parity-bitcoin.git" }
rust-ini = { version = "0.13", optional = true }
rustls = { version = "0.18", features = ["dangerous_configuration"], optional = true }
script = { git = "https://github.com/artemii235/parity-bitcoin.git" }
serde = "1.0"
serde_derive = "1.0"
serde_json = { version = "1.0", features = ["preserve_order", "raw_value"] }
serialization = { git = "https://github.com/artemii235/parity-bitcoin.git" }
sha2 = "0.8"
sha3 = "0.8"
tokio = { version = "0.2", optional = true }
tokio-rustls = { version = "0.14.1", optional = true }
unwrap = "1.2"
# One of web3 dependencies is the old `tokio-uds 0.1.7` which fails cross-compiling to ARM.
# We don't need the default web3 features at all since we added our own web3 transport using shared HYPER instance.
web3 = { git = "https://github.com/artemii235/rust-web3", default-features = false }
webpki-roots = { version = "0.19.0", optional = true }
winapi = "0.3"

wasm-bindgen = { version = "0.2.50", features = ["serde-serialize", "nightly"], optional = true }
js-sys = { version = "0.3.27", optional = true }
wasm-bindgen-futures = { version = "0.4.1", optional = true }
wasm-bindgen-test = { version = "0.3.1", optional = true }

[dependencies.web-sys]
version = "0.3.4"
features = [
  'console',
  'Headers',
  'Request',
  'RequestInit',
  'RequestMode',
  'Response',
  'Window',
]
optional = true<|MERGE_RESOLUTION|>--- conflicted
+++ resolved
@@ -40,10 +40,7 @@
 gstuff = { version = "0.6", features = ["nightly"] }
 hex = "0.3.2"
 http = "0.2"
-<<<<<<< HEAD
-=======
 itertools = "0.9"
->>>>>>> b72a4bf0
 jsonrpc-core = "8.0.1"
 keys = { git = "https://github.com/artemii235/parity-bitcoin.git" }
 lazy_static = "1.3"
