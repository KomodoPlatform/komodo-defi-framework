--- conflicted
+++ resolved
@@ -31,11 +31,7 @@
 derive_more = "0.99"
 ed25519-dalek = "1.0.1"
 ed25519-dalek-bip32 = "0.2.0"
-<<<<<<< HEAD
-enum_from_variant = { path = "../derives/enum_from_variant" }
-=======
 enum_from = { path = "../derives/enum_from" }
->>>>>>> 8e92b9df
 ethabi = { git = "https://github.com/artemii235/ethabi" }
 ethcore-transaction = { git = "https://github.com/artemii235/parity-ethereum.git" }
 ethereum-types = { version = "0.4", default-features = false, features = ["std", "serialize"] }
