[package]
name = "coins"
version = "0.1.0"
edition = "2018"

[features]
zhtlc-native-tests = []
enable-sia = [
	"dep:reqwest",
	"dep:blake2b_simd",
	"dep:sia-rust"
]
default = []
run-docker-tests = []
for-tests = ["dep:mocktopus"]
new-db-arch = []

[lib]
path = "lp_coins.rs"
doctest = false

[dependencies]
<<<<<<< HEAD
async-std = { workspace = true, features = ["unstable"] }
async-trait.workspace = true 
base64.workspace = true
base58.workspace = true
bip32.workspace = true
bitcoin_hashes.workspace = true
=======
async-std = { version = "1.5", features = ["unstable"] }
async-trait = "0.1.52"
base64 = "0.21.2"
bip32 = { version = "0.2.2", default-features = false, features = ["alloc", "secp256k1-ffi"] }
bitcoin_hashes = "0.11"
>>>>>>> c1140d0e
bitcrypto = { path = "../mm2_bitcoin/crypto" }
blake2b_simd = { workspace = true, optional = true }
bs58.workspace = true
byteorder.workspace = true
bytes.workspace = true
cfg-if.workspace = true
chain = { path = "../mm2_bitcoin/chain" }
chrono = { workspace = true, "features" = ["serde"] }
common = { path = "../common" }
compatible-time.workspace = true
cosmrs.workspace = true
crossbeam.workspace = true
crypto = { path = "../crypto" }
db_common = { path = "../db_common" }
derive_more.workspace = true
ed25519-dalek.workspace = true
enum_derives = { path = "../derives/enum_derives" }
ethabi.workspace = true
ethcore-transaction.workspace = true
ethereum-types.workspace = true
ethkey.workspace = true
futures01.workspace = true
futures-util.workspace = true
futures-ticker.workspace = true
futures = { workspace = true, features = ["compat", "async-await"] }
group.workspace = true
gstuff.workspace = true 
hex.workspace = true
http.workspace = true
itertools = { workspace = true, features = ["use_std"] }
jsonrpc-core.workspace = true
keys = { path = "../mm2_bitcoin/keys" }
lazy_static.workspace = true
libc.workspace = true
nom.workspace = true
mm2_core = { path = "../mm2_core" }
mm2_err_handle = { path = "../mm2_err_handle" }
mm2_event_stream = { path = "../mm2_event_stream" }
mm2_io = { path = "../mm2_io" }
mm2_metrics = { path = "../mm2_metrics" }
mm2_net = { path = "../mm2_net" }
mm2_number = { path = "../mm2_number"}
mm2_p2p = { path = "../mm2_p2p", default-features = false }
mm2_rpc = { path = "../mm2_rpc" }
mm2_state_machine = { path = "../mm2_state_machine" }
mocktopus = { workspace =  true, optional = true }
num-traits.workspace = true
parking_lot = { workspace = true, features = ["nightly"] }
primitives = { path = "../mm2_bitcoin/primitives" }
prost.workspace = true
protobuf.workspace = true
proxy_signature = { path = "../proxy_signature" }
rand = { workspace = true, features = ["std", "small_rng"] }
regex.workspace = true
reqwest = { workspace = true, optional = true }
rlp.workspace = true
rmp-serde.workspace = true
rpc = { path = "../mm2_bitcoin/rpc" }
rpc_task = { path = "../rpc_task" }
script = { path = "../mm2_bitcoin/script" }
secp256k1.workspace = true 
ser_error = { path = "../derives/ser_error" }
ser_error_derive = { path = "../derives/ser_error_derive" }
serde.workspace = true
serde_derive.workspace = true
serde_json = { workspace = true, features = ["preserve_order", "raw_value"] }
serde_with.workspace = true
serialization = { path = "../mm2_bitcoin/serialization" }
serialization_derive = { path = "../mm2_bitcoin/serialization_derive" }
sia-rust = { git = "https://github.com/KomodoPlatform/sia-rust", rev = "9f188b80b3213bcb604e7619275251ce08fae808", optional = true }
spv_validation = { path = "../mm2_bitcoin/spv_validation" }
sha2.workspace = true
sha3.workspace = true
utxo_signer = { path = "utxo_signer" }
# using the same version as cosmrs
tendermint-rpc.workspace = true
tokio-tungstenite-wasm = { workspace = true, features = ["rustls-tls-native-roots"]}
url.workspace = true
uuid.workspace = true 
# One of web3 dependencies is the old `tokio-uds 0.1.7` which fails cross-compiling to ARM.
# We don't need the default web3 features at all since we added our own web3 transport using shared HYPER instance.
web3 = { workspace = true, default-features = false }
zbase32.workspace = true
zcash_client_backend.workspace = true
zcash_extras.workspace = true
zcash_primitives.workspace = true 

[target.'cfg(target_arch = "wasm32")'.dependencies]
blake2b_simd.workspace = true 
ff.workspace = true
futures-util.workspace = true
jubjub.workspace = true
js-sys.workspace = true
mm2_db = { path = "../mm2_db" }
mm2_metamask = { path = "../mm2_metamask" }
mm2_test_helpers = { path = "../mm2_test_helpers" }
time = { workspace = true, features = ["wasm-bindgen"] }
timed-map = { workspace = true, features = ["rustc-hash", "wasm"] }
tonic = { workspace = true, default-features = false, features = ["prost", "codegen", "gzip"] }
tower-service.workspace = true
wasm-bindgen.workspace = true
wasm-bindgen-futures.workspace = true
wasm-bindgen-test.workspace = true
web-sys = { workspace = true, features = ["console", "Headers", "Request", "RequestInit", "RequestMode", "Response", "Window"] }
zcash_proofs.workspace = true

[target.'cfg(not(target_arch = "wasm32"))'.dependencies]
dirs.workspace = true
bitcoin.workspace = true
hyper = { workspace = true, features = ["client", "http2", "server", "tcp"] }
hyper-rustls = { workspace = true, default-features = false, features = ["http1", "http2", "webpki-tokio"] }
lightning.workspace = true
lightning-background-processor.workspace = true
lightning-invoice.workspace = true
lightning-net-tokio.workspace = true
rust-ini.workspace = true
rustls = { workspace = true, features = ["dangerous_configuration"] }
secp256k1v24.workspace = true
timed-map = { workspace = true, features = ["rustc-hash"] }
tokio.workspace = true
tokio-rustls.workspace = true
tonic = { workspace = true, features = ["tls", "tls-webpki-roots", "gzip"] }
webpki-roots.workspace = true
zcash_client_sqlite.workspace = true 
zcash_proofs.workspace = true

[target.'cfg(windows)'.dependencies]
winapi.workspace = true

[dev-dependencies]
mm2_test_helpers = { path = "../mm2_test_helpers" }
mocktopus.workspace = true
mm2_p2p = { path = "../mm2_p2p", features = ["application"] }

[target.'cfg(target_arch = "wasm32")'.dev-dependencies]
wagyu-zcash-parameters.workspace = true 

[build-dependencies]
prost-build.workspace = true
tonic-build.workspace = true<|MERGE_RESOLUTION|>--- conflicted
+++ resolved
@@ -20,20 +20,11 @@
 doctest = false
 
 [dependencies]
-<<<<<<< HEAD
 async-std = { workspace = true, features = ["unstable"] }
 async-trait.workspace = true 
 base64.workspace = true
-base58.workspace = true
 bip32.workspace = true
 bitcoin_hashes.workspace = true
-=======
-async-std = { version = "1.5", features = ["unstable"] }
-async-trait = "0.1.52"
-base64 = "0.21.2"
-bip32 = { version = "0.2.2", default-features = false, features = ["alloc", "secp256k1-ffi"] }
-bitcoin_hashes = "0.11"
->>>>>>> c1140d0e
 bitcrypto = { path = "../mm2_bitcoin/crypto" }
 blake2b_simd = { workspace = true, optional = true }
 bs58.workspace = true
