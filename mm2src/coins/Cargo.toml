[package]
name = "coins"
version = "0.1.0"
edition = "2018"

[features]
zhtlc-native-tests = []

[lib]
name = "coins"
path = "lp_coins.rs"
doctest = false

[dependencies]
async-std = { version = "1.5", features = ["unstable"] }
async-trait = "0.1.52"
base64 = "0.10.0"
base58 = "0.2.0"
bigdecimal = { version = "0.1.0", features = ["serde"] }
bip32 = { version = "0.2.2", default-features = false, features = ["alloc", "secp256k1-ffi"] }
bitcoin = "0.27.1"
bitcoin_hashes = "0.10.0"
bitcrypto = { path = "../mm2_bitcoin/crypto" }
bincode = "1.3.3"
byteorder = "1.3"
bytes = "0.4"
cfg-if = "1.0"
chain = { path = "../mm2_bitcoin/chain" }
common = { path = "../common" }
crypto = { path = "../crypto" }
db_common = { path = "../db_common" }
derive_more = "0.99"
ed25519-dalek = "1.0.1"
ed25519-dalek-bip32 = "0.1.1"
ethabi = { git = "https://github.com/artemii235/ethabi" }
ethcore-transaction = { git = "https://github.com/artemii235/parity-ethereum.git" }
ethereum-types = { version = "0.4", default-features = false, features = ["std", "serialize"] }
ethkey = { git = "https://github.com/artemii235/parity-ethereum.git" }
# Waiting for https://github.com/rust-lang/rust/issues/54725 to use on Stable.
#enum_dispatch = "0.1"
fomat-macros = "0.2"
futures01 = { version = "0.1", package = "futures" }
# using select macro requires the crate to be named futures, compilation failed with futures03 name
futures = { version = "0.3", package = "futures", features = ["compat", "async-await"] }
gstuff = { version = "0.7", features = ["nightly"] }
hex = "0.4.2"
http = "0.2"
itertools = "0.9"
jsonrpc-core = "8.0.1"
keys = { path = "../mm2_bitcoin/keys" }
lazy_static = "1.4"
libc = "0.2"
lightning = "0.0.105"
lightning-background-processor = { path = "lightning_background_processor" }
lightning-invoice = "0.13.0"
metrics = "0.12"
mocktopus = "0.7.0"
num-traits = "0.2"
parking_lot = { version = "0.12.0", features = ["nightly"] }
primitives = { path = "../mm2_bitcoin/primitives" }
prost = "0.8"
rand = { version = "0.7", features = ["std", "small_rng"] }
rlp = { git = "https://github.com/artemii235/parity-common" }
rmp-serde = "0.14.3"
rpc = { path = "../mm2_bitcoin/rpc" }
rpc_task = { path = "../rpc_task" }
script = { path = "../mm2_bitcoin/script" }
secp256k1 = { version = "0.20" }
ser_error = { path = "../derives/ser_error" }
ser_error_derive = { path = "../derives/ser_error_derive" }
serde = "1.0"
serde_derive = "1.0"
serde_json = { version = "1.0", features = ["preserve_order", "raw_value"] }
serialization = { path = "../mm2_bitcoin/serialization" }
serialization_derive = { path = "../mm2_bitcoin/serialization_derive" }
spv_validation = { path = "../mm2_bitcoin/spv_validation" }
sha2 = "0.8"
sha3 = "0.8"
utxo_signer = { path = "utxo_signer" }
tiny-bip39 = "0.8.0"
# One of web3 dependencies is the old `tokio-uds 0.1.7` which fails cross-compiling to ARM.
# We don't need the default web3 features at all since we added our own web3 transport using shared HYPER instance.
web3 = { git = "https://github.com/artemii235/rust-web3", default-features = false }
winapi = "0.3"

[target.'cfg(target_arch = "wasm32")'.dependencies]
js-sys = { version = "0.3.27" }
wasm-bindgen = { version = "0.2.50", features = ["serde-serialize", "nightly"] }
wasm-bindgen-futures = { version = "0.4.1" }
wasm-bindgen-test = { version = "0.3.2" }
web-sys = { version = "0.3.55", features = ["console", "Headers", "Request", "RequestInit", "RequestMode", "Response", "Window"] }

[target.'cfg(not(target_arch = "wasm32"))'.dependencies]
dirs = { version = "1" }
lightning-persister = { path = "lightning_persister" }
<<<<<<< HEAD
lightning-net-tokio = "0.0.105"
rusqlite = { version = "0.24.2", features = ["bundled"], optional = true }
=======
lightning-net-tokio = "0.0.104"
>>>>>>> 3b79a873
rust-ini = { version = "0.13" }
rustls = { version = "0.19", features = ["dangerous_configuration"] }
tokio = { version = "1.7" }
tokio-rustls = { version = "0.22.0" }
tonic = { version = "0.5.2", features = ["tls", "compression"] }
webpki-roots = { version = "0.19.0" }
solana-client = {version = "1.9.9", default-features = false}
solana-sdk = {version = "1.9.9", default-features = false}
solana-transaction-status = "1.9.9"
spl-token = {version = "3.2.0"}
spl-associated-token-account = "1.0.3"
zcash_client_backend = { git = "https://github.com/KomodoPlatform/librustzcash.git" }
zcash_client_sqlite = { git = "https://github.com/KomodoPlatform/librustzcash.git" }
zcash_primitives = { features = ["transparent-inputs"], git = "https://github.com/KomodoPlatform/librustzcash.git" }
zcash_proofs = { git = "https://github.com/KomodoPlatform/librustzcash.git" }

[build-dependencies]
prost-build = "0.8"
tonic-build = { version = "0.5.2", features = ["prost", "compression"] }<|MERGE_RESOLUTION|>--- conflicted
+++ resolved
@@ -93,12 +93,7 @@
 [target.'cfg(not(target_arch = "wasm32"))'.dependencies]
 dirs = { version = "1" }
 lightning-persister = { path = "lightning_persister" }
-<<<<<<< HEAD
 lightning-net-tokio = "0.0.105"
-rusqlite = { version = "0.24.2", features = ["bundled"], optional = true }
-=======
-lightning-net-tokio = "0.0.104"
->>>>>>> 3b79a873
 rust-ini = { version = "0.13" }
 rustls = { version = "0.19", features = ["dangerous_configuration"] }
 tokio = { version = "1.7" }
