[package]
name = "coins"
version = "0.1.0"
edition = "2018"

[features]
zhtlc = ["zcash_client_backend", "zcash_primitives", "zcash_proofs"]

[lib]
name = "coins"
path = "lp_coins.rs"
doctest = false

[dependencies]
async-std = { version = "1.5", features = ["unstable"] }
async-trait = "0.1"
base64 = "0.10.0"
bigdecimal = { version = "0.1.0", features = ["serde"] }
bitcoin-cash-slp = "0.3.1"
bitcrypto = { git = "https://github.com/artemii235/parity-bitcoin.git" }
byteorder = "1.3"
bytes = "0.4"
cfg-if = "1.0"
chain = { git = "https://github.com/artemii235/parity-bitcoin.git" }
common = { path = "../common" }
derive_more = "0.99"
ethabi = { git = "https://github.com/artemii235/ethabi" }
ethcore-transaction = { git = "https://github.com/artemii235/parity-ethereum.git" }
ethereum-types = { version = "0.4", default-features = false, features = ["std", "serialize"] }
ethkey = { git = "https://github.com/artemii235/parity-ethereum.git" }
# Waiting for https://github.com/rust-lang/rust/issues/54725 to use on Stable.
#enum_dispatch = "0.1"
fomat-macros = "0.2"
futures01 = { version = "0.1", package = "futures" }
# using select macro requires the crate to be named futures, compilation failed with futures03 name
futures = { version = "0.3", package = "futures", features = ["compat", "async-await"] }
gstuff = { version = "0.6", features = ["nightly"] }
hex = "0.3.2"
http = "0.2"
itertools = "0.9"
jsonrpc-core = "8.0.1"
keys = { git = "https://github.com/artemii235/parity-bitcoin.git" }
lazy_static = "1.3"
libc = "0.2"
libsecp256k1 = "0.3.5"
metrics = "0.12"
mocktopus = "0.7.0"
num-traits = "0.2"
primitives = { git = "https://github.com/artemii235/parity-bitcoin.git" }
rand = { version = "0.7", features = ["std", "small_rng"] }
rlp = { git = "https://github.com/artemii235/parity-common" }
rpc = { git = "https://github.com/artemii235/parity-bitcoin.git" }
script = { git = "https://github.com/artemii235/parity-bitcoin.git" }
secp256k1_bindings = { version = "0.20", package = "secp256k1" }
ser_error = { path = "../derives/ser_error" }
ser_error_derive = { path = "../derives/ser_error_derive" }
serde = "1.0"
serde_derive = "1.0"
serde_json = { version = "1.0", features = ["preserve_order", "raw_value"] }
serialization = { git = "https://github.com/artemii235/parity-bitcoin.git" }
serialization_derive = { git = "https://github.com/artemii235/parity-bitcoin.git" }
sha2 = "0.8"
sha3 = "0.8"
# One of web3 dependencies is the old `tokio-uds 0.1.7` which fails cross-compiling to ARM.
# We don't need the default web3 features at all since we added our own web3 transport using shared HYPER instance.
web3 = { git = "https://github.com/artemii235/rust-web3", default-features = false }
winapi = "0.3"

[target.'cfg(target_arch = "wasm32")'.dependencies]
js-sys = { version = "0.3.27" }
wasm-bindgen = { version = "0.2.50", features = ["serde-serialize", "nightly"] }
wasm-bindgen-futures = { version = "0.4.1" }
wasm-bindgen-test = { version = "0.3.2" }
web-sys = { version = "0.3.4", features = ["console", "Headers", "Request", "RequestInit", "RequestMode", "Response", "Window"] }

[target.'cfg(not(target_arch = "wasm32"))'.dependencies]
dirs = { version = "1" }
rust-ini = { version = "0.13" }
rustls = { version = "0.18", features = ["dangerous_configuration"] }
tokio = { version = "0.2" }
tokio-rustls = { version = "0.14.1" }
webpki-roots = { version = "0.19.0" }
<<<<<<< HEAD
zcash_client_backend = { git = "https://github.com/KomodoPlatform/librustzcash.git", optional = true }
zcash_primitives = { features = ["transparent-inputs"], git = "https://github.com/KomodoPlatform/librustzcash.git", optional = true }
zcash_proofs = { features = ["bundled-prover"], git = "https://github.com/KomodoPlatform/librustzcash.git", optional = true }
=======
zcash_client_backend = { git = "https://github.com/KomodoPlatform/librustzcash.git" }
zcash_primitives = { features = ["transparent-inputs"], git = "https://github.com/KomodoPlatform/librustzcash.git" }
zcash_proofs = { features = ["bundled-prover"], git = "https://github.com/KomodoPlatform/librustzcash.git" }
>>>>>>> d0495029
<|MERGE_RESOLUTION|>--- conflicted
+++ resolved
@@ -80,12 +80,6 @@
 tokio = { version = "0.2" }
 tokio-rustls = { version = "0.14.1" }
 webpki-roots = { version = "0.19.0" }
-<<<<<<< HEAD
 zcash_client_backend = { git = "https://github.com/KomodoPlatform/librustzcash.git", optional = true }
 zcash_primitives = { features = ["transparent-inputs"], git = "https://github.com/KomodoPlatform/librustzcash.git", optional = true }
-zcash_proofs = { features = ["bundled-prover"], git = "https://github.com/KomodoPlatform/librustzcash.git", optional = true }
-=======
-zcash_client_backend = { git = "https://github.com/KomodoPlatform/librustzcash.git" }
-zcash_primitives = { features = ["transparent-inputs"], git = "https://github.com/KomodoPlatform/librustzcash.git" }
-zcash_proofs = { features = ["bundled-prover"], git = "https://github.com/KomodoPlatform/librustzcash.git" }
->>>>>>> d0495029
+zcash_proofs = { features = ["bundled-prover"], git = "https://github.com/KomodoPlatform/librustzcash.git", optional = true }