[package]
name = "coins"
version = "0.1.0"
edition = "2018"

[features]
zhtlc-native-tests = []
# TODO
enable-solana = [
	"dep:bincode",
	"dep:ed25519-dalek-bip32",
	"dep:solana-client",
	"dep:solana-sdk",
	"dep:solana-transaction-status",
	"dep:spl-token",
	"dep:spl-associated-token-account"
]
default = []
run-docker-tests = []

[lib]
name = "coins"
path = "lp_coins.rs"
doctest = false

[dependencies]
async-std = { version = "1.5", features = ["unstable"] }
async-trait = "0.1.52"
base64 = "0.10.0"
base58 = "0.2.0"
bip32 = { version = "0.2.2", default-features = false, features = ["alloc", "secp256k1-ffi"] }
bitcoin_hashes = "0.11"
bitcrypto = { path = "../mm2_bitcoin/crypto" }
byteorder = "1.3"
bytes = "0.4"
cfg-if = "1.0"
chain = { path = "../mm2_bitcoin/chain" }
common = { path = "../common" }
cosmrs = { version = "0.7", default-features = false }
crossbeam = "0.8"
crypto = { path = "../crypto" }
db_common = { path = "../db_common" }
derive_more = "0.99"
ed25519-dalek = "1.0.1"
enum_from = { path = "../derives/enum_from" }
ethabi = { version = "17.0.0" }
ethcore-transaction = { git = "https://github.com/KomodoPlatform/mm2-parity-ethereum.git" }
ethereum-types = { version = "0.13", default-features = false, features = ["std", "serialize"] }
ethkey = { git = "https://github.com/KomodoPlatform/mm2-parity-ethereum.git" }
# Waiting for https://github.com/rust-lang/rust/issues/54725 to use on Stable.
#enum_dispatch = "0.1"
tokio-tungstenite-wasm = { git = "https://github.com/KomodoPlatform/tokio-tungstenite-wasm", rev = "d20abdb", features = ["rustls-tls-native-roots"]}
futures01 = { version = "0.1", package = "futures" }
futures-util = { version = "0.3", default-features = false, features = ["sink", "std"] }
# using select macro requires the crate to be named futures, compilation failed with futures03 name
futures = { version = "0.3", package = "futures", features = ["compat", "async-await"] }
group = "0.8.0"
gstuff = { version = "0.7", features = ["nightly"] }
hex = "0.4.2"
http = "0.2"
itertools = { version = "0.10", features = ["use_std"] }
jsonrpc-core = "18.0.0"
keys = { path = "../mm2_bitcoin/keys" }
lazy_static = "1.4"
libc = "0.2"
mm2_core = { path = "../mm2_core" }
mm2_err_handle = { path = "../mm2_err_handle" }
mm2_event_stream = { path = "../mm2_event_stream" }
mm2_git = { path = "../mm2_git" }
mm2_io = { path = "../mm2_io" }
mm2_metrics = { path = "../mm2_metrics" }
mm2_net = { path = "../mm2_net" }
mm2_number = { path = "../mm2_number"}
mm2_rpc = { path = "../mm2_rpc" }
mm2_state_machine = { path = "../mm2_state_machine" }
mocktopus = "0.8.0"
num-traits = "0.2"
parking_lot = { version = "0.12.0", features = ["nightly"] }
primitives = { path = "../mm2_bitcoin/primitives" }
prost = "0.10"
protobuf = "2.20"
rand = { version = "0.7", features = ["std", "small_rng"] }
regex = "1"
rlp = { version = "0.5" }
rmp-serde = "0.14.3"
rpc = { path = "../mm2_bitcoin/rpc" }
rpc_task = { path = "../rpc_task" }
script = { path = "../mm2_bitcoin/script" }
secp256k1 = { version = "0.20" }
ser_error = { path = "../derives/ser_error" }
ser_error_derive = { path = "../derives/ser_error_derive" }
serde = "1.0"
serde_derive = "1.0"
serde_json = { version = "1", features = ["preserve_order", "raw_value"] }
serialization = { path = "../mm2_bitcoin/serialization" }
serialization_derive = { path = "../mm2_bitcoin/serialization_derive" }
spv_validation = { path = "../mm2_bitcoin/spv_validation" }
sha2 = "0.9"
sha3 = "0.9"
utxo_signer = { path = "utxo_signer" }
# using the same version as cosmrs
tendermint-rpc = { version = "=0.23.7", default-features = false }
tiny-bip39 = "0.8.0"
url = { version = "2.2.2", features = ["serde"] }
uuid = { version = "1.2.2", features = ["fast-rng", "serde", "v4"] }
# One of web3 dependencies is the old `tokio-uds 0.1.7` which fails cross-compiling to ARM.
# We don't need the default web3 features at all since we added our own web3 transport using shared HYPER instance.
web3 = { git = "https://github.com/KomodoPlatform/rust-web3", tag = "v0.19.0", default-features = false }
zbase32 = "0.1.2"
zcash_client_backend = { git = "https://github.com/KomodoPlatform/librustzcash.git", tag = "k-1.4.0" }
zcash_extras = { git = "https://github.com/KomodoPlatform/librustzcash.git", tag = "k-1.4.0" }
zcash_primitives =  {features = ["transparent-inputs"], git = "https://github.com/KomodoPlatform/librustzcash.git", tag = "k-1.4.0" }

[target.'cfg(all(not(target_os = "ios"), not(target_os = "android"), not(target_arch = "wasm32")))'.dependencies]
bincode = { version = "1.3.3", default-features = false, optional = true }
ed25519-dalek-bip32 = { version = "0.2.0", default-features = false, optional = true }
solana-client = { version = "1", default-features = false, optional = true }
solana-sdk = { version = "1", default-features = false, optional = true }
solana-transaction-status = { version = "1", optional = true }
spl-token = { version = "3", optional = true }
spl-associated-token-account = { version = "1", optional = true }

[target.'cfg(target_arch = "wasm32")'.dependencies]
<<<<<<< HEAD
blake2b_simd = "0.5"
ff = "0.8"
futures-util = "0.3"
jubjub = "0.5.1"
=======
instant = "0.1.12"
>>>>>>> 8635ed94
js-sys = { version = "0.3.27" }
mm2_db = { path = "../mm2_db" }
mm2_metamask = { path = "../mm2_metamask" }
mm2_test_helpers = { path = "../mm2_test_helpers" }
time = { version = "0.3.20", features = ["wasm-bindgen"] }
tonic = { version = "0.7", default-features = false, features = ["prost", "codegen"] }
tower-service = "0.3"
wasm-bindgen = "0.2.86"
wasm-bindgen-futures = { version = "0.4.1" }
wasm-bindgen-test = { version = "0.3.2" }
web-sys = { version = "0.3.55", features = ["console", "Headers", "Request", "RequestInit", "RequestMode", "Response", "Window"] }
zcash_proofs = { git = "https://github.com/KomodoPlatform/librustzcash.git", tag = "k-1.4.0", default-features = false, features = ["local-prover"] }

[target.'cfg(not(target_arch = "wasm32"))'.dependencies]
dirs = { version = "1" }
bitcoin = "0.29"
hyper = { version = "0.14.26", features = ["client", "http2", "server", "tcp"] }
# using webpki-tokio to avoid rejecting valid certificates
# got "invalid certificate: UnknownIssuer" for https://ropsten.infura.io on iOS using default-features
hyper-rustls = { version = "0.23", default-features = false, features = ["http1", "http2", "webpki-tokio"] }
instant = { version = "0.1.12", features = ["wasm-bindgen"] }
lightning = "0.0.113"
lightning-background-processor = "0.0.113"
lightning-invoice = { version = "0.21.0", features = ["serde"] }
lightning-net-tokio = "0.0.113"
rust-ini = { version = "0.13" }
rustls = { version = "0.20", features = ["dangerous_configuration"] }
secp256k1v24 = { version = "0.24", package = "secp256k1" }
tendermint-config = { version = "0.23.7", default-features = false }
tokio = { version = "1.20" }
tokio-rustls = { version = "0.23" }
tonic = { version = "0.7", features = ["tls", "tls-webpki-roots", "compression"] }
webpki-roots = { version = "0.22" }
zcash_client_sqlite = { git = "https://github.com/KomodoPlatform/librustzcash.git", tag = "k-1.4.0" }
zcash_proofs = { git = "https://github.com/KomodoPlatform/librustzcash.git", tag = "k-1.4.0", default-features =false, features = ["local-prover", "multicore"] }

[target.'cfg(windows)'.dependencies]
winapi = "0.3"

[dev-dependencies]
mm2_test_helpers = { path = "../mm2_test_helpers" }

[target.'cfg(target_arch = "wasm32")'.dev-dependencies]
wagyu-zcash-parameters = { version = "0.2" }

[build-dependencies]
prost-build = { version = "0.10.4", default-features = false }
tonic-build = { version = "0.7", default-features = false, features = ["prost", "compression"] }<|MERGE_RESOLUTION|>--- conflicted
+++ resolved
@@ -121,14 +121,11 @@
 spl-associated-token-account = { version = "1", optional = true }
 
 [target.'cfg(target_arch = "wasm32")'.dependencies]
-<<<<<<< HEAD
 blake2b_simd = "0.5"
 ff = "0.8"
 futures-util = "0.3"
+instant = "0.1.12"
 jubjub = "0.5.1"
-=======
-instant = "0.1.12"
->>>>>>> 8635ed94
 js-sys = { version = "0.3.27" }
 mm2_db = { path = "../mm2_db" }
 mm2_metamask = { path = "../mm2_metamask" }
