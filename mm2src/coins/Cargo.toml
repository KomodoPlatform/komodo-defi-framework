[package]
name = "coins"
version = "0.1.0"
edition = "2018"

[features]
zhtlc-native-tests = []
enable-sia = [
	"dep:reqwest",
	"dep:blake2b_simd",
	"dep:sia-rust"
]
default = []
run-docker-tests = []
for-tests = ["dep:mocktopus"]
new-db-arch = ["mm2_core/new-db-arch"]

[lib]
path = "lp_coins.rs"
doctest = false

[dependencies]
<<<<<<< HEAD
async-std = { version = "1.5", features = ["unstable"] }
async-trait = "0.1"
base64 = "0.21.2"
bip32 = { version = "0.2.2", default-features = false, features = ["alloc", "secp256k1-ffi"] }
bitcoin_hashes = "0.11"
=======
async-std = { workspace = true, features = ["unstable"] }
async-trait.workspace = true 
base64.workspace = true
bip32.workspace = true
bitcoin_hashes.workspace = true
>>>>>>> e42a9af8
bitcrypto = { path = "../mm2_bitcoin/crypto" }
blake2b_simd = { workspace = true, optional = true }
bs58.workspace = true
byteorder.workspace = true
bytes.workspace = true
cfg-if.workspace = true
chain = { path = "../mm2_bitcoin/chain" }
chrono = { workspace = true, "features" = ["serde"] }
common = { path = "../common" }
compatible-time.workspace = true
cosmrs.workspace = true
crossbeam.workspace = true
crypto = { path = "../crypto" }
db_common = { path = "../db_common" }
<<<<<<< HEAD
derive_more = "0.99.20"
ed25519-dalek = { version = "1.0.1", features = ["serde"] }
=======
derive_more.workspace = true
ed25519-dalek.workspace = true
>>>>>>> e42a9af8
enum_derives = { path = "../derives/enum_derives" }
ethabi.workspace = true
ethcore-transaction.workspace = true
ethereum-types.workspace = true
ethkey.workspace = true
futures01.workspace = true
futures-util.workspace = true
futures-ticker.workspace = true
futures = { workspace = true, features = ["compat", "async-await"] }
group.workspace = true
gstuff.workspace = true 
hex.workspace = true
http.workspace = true
itertools = { workspace = true, features = ["use_std"] }
jsonrpc-core.workspace = true
keys = { path = "../mm2_bitcoin/keys" }
lazy_static.workspace = true
libc.workspace = true
nom.workspace = true
mm2_core = { path = "../mm2_core" }
mm2_err_handle = { path = "../mm2_err_handle" }
mm2_event_stream = { path = "../mm2_event_stream" }
mm2_io = { path = "../mm2_io" }
mm2_metrics = { path = "../mm2_metrics" }
mm2_net = { path = "../mm2_net" }
mm2_number = { path = "../mm2_number"}
mm2_p2p = { path = "../mm2_p2p", default-features = false }
mm2_rpc = { path = "../mm2_rpc" }
mm2_state_machine = { path = "../mm2_state_machine" }
mocktopus = { workspace =  true, optional = true }
num-traits.workspace = true
parking_lot = { workspace = true, features = ["nightly"] }
primitives = { path = "../mm2_bitcoin/primitives" }
prost.workspace = true
protobuf.workspace = true
proxy_signature = { path = "../proxy_signature" }
rand = { workspace = true, features = ["std", "small_rng"] }
regex.workspace = true
reqwest = { workspace = true, optional = true }
rlp.workspace = true
rmp-serde.workspace = true
rpc = { path = "../mm2_bitcoin/rpc" }
rpc_task = { path = "../rpc_task" }
script = { path = "../mm2_bitcoin/script" }
secp256k1.workspace = true 
ser_error = { path = "../derives/ser_error" }
ser_error_derive = { path = "../derives/ser_error_derive" }
serde.workspace = true
serde_derive.workspace = true
serde_json = { workspace = true, features = ["preserve_order", "raw_value"] }
serde_with.workspace = true
serialization = { path = "../mm2_bitcoin/serialization" }
serialization_derive = { path = "../mm2_bitcoin/serialization_derive" }
sia-rust = { git = "https://github.com/KomodoPlatform/sia-rust", rev = "9f188b80b3213bcb604e7619275251ce08fae808", optional = true }
spv_validation = { path = "../mm2_bitcoin/spv_validation" }
sha2.workspace = true
sha3.workspace = true
utxo_signer = { path = "utxo_signer" }
# using the same version as cosmrs
tendermint-rpc.workspace = true
tokio-tungstenite-wasm = { workspace = true, features = ["rustls-tls-native-roots"]}
url.workspace = true
uuid.workspace = true 
# One of web3 dependencies is the old `tokio-uds 0.1.7` which fails cross-compiling to ARM.
# We don't need the default web3 features at all since we added our own web3 transport using shared HYPER instance.
web3 = { workspace = true, default-features = false }
zbase32.workspace = true
zcash_client_backend.workspace = true
zcash_extras.workspace = true
zcash_primitives.workspace = true 

[target.'cfg(target_arch = "wasm32")'.dependencies]
blake2b_simd.workspace = true 
ff.workspace = true
futures-util.workspace = true
jubjub.workspace = true
js-sys.workspace = true
mm2_db = { path = "../mm2_db" }
mm2_metamask = { path = "../mm2_metamask" }
mm2_test_helpers = { path = "../mm2_test_helpers" }
<<<<<<< HEAD
time = { version = "0.3.36", features = ["wasm-bindgen"] }
timed-map = { version = "1.4", features = ["rustc-hash", "wasm"] }
tonic = { version = "0.10", default-features = false, features = ["prost", "codegen", "gzip"] }
tower-service = "0.3"
wasm-bindgen = "0.2.86"
wasm-bindgen-futures = { version = "0.4.1" }
wasm-bindgen-test = { version = "0.3.2" }
web-sys = { version = "0.3.55", features = ["console", "Headers", "Request", "RequestInit", "RequestMode", "Response", "Window"] }
zcash_proofs = { git = "https://github.com/KomodoPlatform/librustzcash.git", tag = "k-1.4.2", default-features = false, features = ["local-prover"] }
=======
time = { workspace = true, features = ["wasm-bindgen"] }
timed-map = { workspace = true, features = ["rustc-hash", "wasm"] }
tonic = { workspace = true, default-features = false, features = ["prost", "codegen", "gzip"] }
tower-service.workspace = true
wasm-bindgen.workspace = true
wasm-bindgen-futures.workspace = true
wasm-bindgen-test.workspace = true
web-sys = { workspace = true, features = ["console", "Headers", "Request", "RequestInit", "RequestMode", "Response", "Window"] }
zcash_proofs.workspace = true
>>>>>>> e42a9af8

[target.'cfg(not(target_arch = "wasm32"))'.dependencies]
dirs.workspace = true
bitcoin.workspace = true
hyper = { workspace = true, features = ["client", "http2", "server", "tcp"] }
hyper-rustls = { workspace = true, default-features = false, features = ["http1", "http2", "webpki-tokio"] }
lightning.workspace = true
lightning-background-processor.workspace = true
lightning-invoice.workspace = true
lightning-net-tokio.workspace = true
rust-ini.workspace = true
rustls = { workspace = true, features = ["dangerous_configuration"] }
secp256k1v24.workspace = true
timed-map = { workspace = true, features = ["rustc-hash"] }
tokio.workspace = true
tokio-rustls.workspace = true
tonic = { workspace = true, features = ["codegen", "prost", "gzip", "tls", "tls-webpki-roots"] }
webpki-roots.workspace = true
zcash_client_sqlite.workspace = true 
zcash_proofs.workspace = true

[target.'cfg(windows)'.dependencies]
winapi.workspace = true

[dev-dependencies]
mm2_test_helpers = { path = "../mm2_test_helpers" }
mocktopus.workspace = true
mm2_p2p = { path = "../mm2_p2p", features = ["application"] }

[target.'cfg(target_arch = "wasm32")'.dev-dependencies]
wagyu-zcash-parameters.workspace = true 

[build-dependencies]
prost-build.workspace = true
tonic-build.workspace = true<|MERGE_RESOLUTION|>--- conflicted
+++ resolved
@@ -20,19 +20,11 @@
 doctest = false
 
 [dependencies]
-<<<<<<< HEAD
-async-std = { version = "1.5", features = ["unstable"] }
-async-trait = "0.1"
-base64 = "0.21.2"
-bip32 = { version = "0.2.2", default-features = false, features = ["alloc", "secp256k1-ffi"] }
-bitcoin_hashes = "0.11"
-=======
 async-std = { workspace = true, features = ["unstable"] }
 async-trait.workspace = true 
 base64.workspace = true
 bip32.workspace = true
 bitcoin_hashes.workspace = true
->>>>>>> e42a9af8
 bitcrypto = { path = "../mm2_bitcoin/crypto" }
 blake2b_simd = { workspace = true, optional = true }
 bs58.workspace = true
@@ -47,13 +39,8 @@
 crossbeam.workspace = true
 crypto = { path = "../crypto" }
 db_common = { path = "../db_common" }
-<<<<<<< HEAD
-derive_more = "0.99.20"
-ed25519-dalek = { version = "1.0.1", features = ["serde"] }
-=======
 derive_more.workspace = true
 ed25519-dalek.workspace = true
->>>>>>> e42a9af8
 enum_derives = { path = "../derives/enum_derives" }
 ethabi.workspace = true
 ethcore-transaction.workspace = true
@@ -134,17 +121,6 @@
 mm2_db = { path = "../mm2_db" }
 mm2_metamask = { path = "../mm2_metamask" }
 mm2_test_helpers = { path = "../mm2_test_helpers" }
-<<<<<<< HEAD
-time = { version = "0.3.36", features = ["wasm-bindgen"] }
-timed-map = { version = "1.4", features = ["rustc-hash", "wasm"] }
-tonic = { version = "0.10", default-features = false, features = ["prost", "codegen", "gzip"] }
-tower-service = "0.3"
-wasm-bindgen = "0.2.86"
-wasm-bindgen-futures = { version = "0.4.1" }
-wasm-bindgen-test = { version = "0.3.2" }
-web-sys = { version = "0.3.55", features = ["console", "Headers", "Request", "RequestInit", "RequestMode", "Response", "Window"] }
-zcash_proofs = { git = "https://github.com/KomodoPlatform/librustzcash.git", tag = "k-1.4.2", default-features = false, features = ["local-prover"] }
-=======
 time = { workspace = true, features = ["wasm-bindgen"] }
 timed-map = { workspace = true, features = ["rustc-hash", "wasm"] }
 tonic = { workspace = true, default-features = false, features = ["prost", "codegen", "gzip"] }
@@ -154,7 +130,6 @@
 wasm-bindgen-test.workspace = true
 web-sys = { workspace = true, features = ["console", "Headers", "Request", "RequestInit", "RequestMode", "Response", "Window"] }
 zcash_proofs.workspace = true
->>>>>>> e42a9af8
 
 [target.'cfg(not(target_arch = "wasm32"))'.dependencies]
 dirs.workspace = true
