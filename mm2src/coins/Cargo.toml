--- conflicted
+++ resolved
@@ -24,7 +24,7 @@
 
 [dependencies]
 async-std = { workspace = true, features = ["unstable"] }
-async-trait.workspace = true 
+async-trait.workspace = true
 base64.workspace = true
 bip32.workspace = true
 bitcoin_hashes.workspace = true
@@ -42,14 +42,9 @@
 crossbeam.workspace = true
 crypto = { path = "../crypto" }
 db_common = { path = "../db_common" }
-<<<<<<< HEAD
-derive_more = "0.99"
-ed25519-dalek = { version = "1.0.1", features = ["serde"] }
-ed25519-dalek-bip32 = { version = "0.3.0", optional = true }
-=======
 derive_more.workspace = true
 ed25519-dalek.workspace = true
->>>>>>> b59860b3
+ed25519-dalek-bip32 = { workspace = true, optional = true }
 enum_derives = { path = "../derives/enum_derives" }
 kdf_walletconnect = { path = "../kdf_walletconnect" }
 ethabi.workspace = true
@@ -61,7 +56,7 @@
 futures-ticker.workspace = true
 futures = { workspace = true, features = ["compat", "async-await"] }
 group.workspace = true
-gstuff.workspace = true 
+gstuff.workspace = true
 hex.workspace = true
 http.workspace = true
 itertools = { workspace = true, features = ["use_std"] }
@@ -88,23 +83,16 @@
 prost.workspace = true
 protobuf.workspace = true
 proxy_signature = { path = "../proxy_signature" }
-<<<<<<< HEAD
-rand = { version = "0.7", features = ["std", "small_rng"] }
-regex = "1"
-rlp = { version = "0.5" }
-rmp-serde = "0.14.3"
-=======
 rand = { workspace = true, features = ["std", "small_rng"] }
 regex.workspace = true
 reqwest = { workspace = true, optional = true }
 rlp.workspace = true
 rmp-serde.workspace = true
->>>>>>> b59860b3
 rpc = { path = "../mm2_bitcoin/rpc" }
 rpc_task = { path = "../rpc_task" }
 sia-rust = { git = "https://github.com/KomodoPlatform/sia-rust.git", rev = "dd4e466ae55fee0dafb81e1246371b4e150aaca1", optional = true }
 script = { path = "../mm2_bitcoin/script" }
-secp256k1.workspace = true 
+secp256k1.workspace = true
 ser_error = { path = "../derives/ser_error" }
 ser_error_derive = { path = "../derives/ser_error_derive" }
 serde.workspace = true
@@ -118,28 +106,21 @@
 sha3.workspace = true
 utxo_signer = { path = "utxo_signer" }
 # using the same version as cosmrs
-<<<<<<< HEAD
-tendermint-rpc = { version = "0.35", default-features = false }
-thiserror = "1.0.40"
-tokio-tungstenite-wasm = { git = "https://github.com/KomodoPlatform/tokio-tungstenite-wasm", rev = "d20abdb", features = ["rustls-tls-native-roots"]}
-url = { version = "2.2.2", features = ["serde"] }
-uuid = { version = "1.2.2", features = ["fast-rng", "serde", "v4"] }
-=======
 tendermint-rpc.workspace = true
 tokio-tungstenite-wasm = { workspace = true, features = ["rustls-tls-native-roots"]}
+thiserror.workspace = true
 url.workspace = true
-uuid.workspace = true 
->>>>>>> b59860b3
+uuid.workspace = true
 # One of web3 dependencies is the old `tokio-uds 0.1.7` which fails cross-compiling to ARM.
 # We don't need the default web3 features at all since we added our own web3 transport using shared HYPER instance.
 web3 = { workspace = true, default-features = false }
 zbase32.workspace = true
 zcash_client_backend.workspace = true
 zcash_extras.workspace = true
-zcash_primitives.workspace = true 
+zcash_primitives.workspace = true
 
 [target.'cfg(target_arch = "wasm32")'.dependencies]
-blake2b_simd.workspace = true 
+blake2b_simd.workspace = true
 ff.workspace = true
 futures-util.workspace = true
 jubjub.workspace = true
@@ -174,7 +155,7 @@
 tokio-rustls.workspace = true
 tonic = { workspace = true, features = ["codegen", "prost", "gzip", "tls", "tls-webpki-roots"] }
 webpki-roots.workspace = true
-zcash_client_sqlite.workspace = true 
+zcash_client_sqlite.workspace = true
 zcash_proofs = { workspace = true, features = ["local-prover", "multicore"] }
 
 [target.'cfg(windows)'.dependencies]
@@ -189,7 +170,7 @@
 reqwest.workspace = true
 
 [target.'cfg(target_arch = "wasm32")'.dev-dependencies]
-wagyu-zcash-parameters.workspace = true 
+wagyu-zcash-parameters.workspace = true
 
 [build-dependencies]
 prost-build.workspace = true
