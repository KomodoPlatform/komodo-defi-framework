[package]
name = "coins"
version = "0.1.0"
edition = "2018"

[features]
zhtlc-native-tests = []
enable-sia = [
	"dep:reqwest",
	"dep:blake2b_simd",
	"dep:sia-rust"
]
default = []
run-docker-tests = []
for-tests = ["dep:mocktopus"]
new-db-arch = []

[lib]
path = "lp_coins.rs"
doctest = false

[dependencies]
async-std = { version = "1.5", features = ["unstable"] }
async-trait = "0.1.52"
base64 = "0.21.2"
<<<<<<< HEAD
=======
# Todo: remove this and rely on bs58 throught the whole codebase
base58 = "0.2.0"
>>>>>>> ee6bdd7b
bip32 = { version = "0.2.2", default-features = false, features = ["alloc", "secp256k1-ffi"] }
bitcoin_hashes = "0.11"
bitcrypto = { path = "../mm2_bitcoin/crypto" }
blake2b_simd = { version = "0.5.10", optional = true }
bs58 = "0.4.0"
byteorder = "1.3"
bytes = "0.4"
cfg-if = "1.0"
chain = { path = "../mm2_bitcoin/chain" }
chrono = { version = "0.4.23", "features" = ["serde"] }
common = { path = "../common" }
compatible-time = { version = "1.1.0", package = "web-time" }
cosmrs = { version = "0.16", default-features = false }
crossbeam = "0.8"
crypto = { path = "../crypto" }
db_common = { path = "../db_common" }
derive_more = "0.99"
ed25519-dalek = { version = "1.0.1", features = ["serde"] }
enum_derives = { path = "../derives/enum_derives" }
ethabi = { version = "17.0.0" }
ethcore-transaction = { git = "https://github.com/KomodoPlatform/mm2-parity-ethereum.git", rev = "mm2-v2.1.1" }
ethereum-types = { version = "0.13", default-features = false, features = ["std", "serialize"] }
ethkey = { git = "https://github.com/KomodoPlatform/mm2-parity-ethereum.git", rev = "mm2-v2.1.1" }
# Waiting for https://github.com/rust-lang/rust/issues/54725 to use on Stable.
#enum_dispatch = "0.1"
futures01 = { version = "0.1", package = "futures" }
futures-util = { version = "0.3", default-features = false, features = ["sink", "std"] }
futures-ticker = "0.0.3"
# using select macro requires the crate to be named futures, compilation failed with futures03 name
futures = { version = "0.3", package = "futures", features = ["compat", "async-await"] }
group = "0.8.0"
gstuff = { version = "0.7", features = ["nightly"] }
hex = "0.4.2"
http = "0.2"
itertools = { version = "0.10", features = ["use_std"] }
jsonrpc-core = "18.0.0"
keys = { path = "../mm2_bitcoin/keys" }
lazy_static = "1.4"
libc = "0.2"
nom = "6.1.2"
mm2_core = { path = "../mm2_core" }
mm2_err_handle = { path = "../mm2_err_handle" }
mm2_event_stream = { path = "../mm2_event_stream" }
mm2_io = { path = "../mm2_io" }
mm2_metrics = { path = "../mm2_metrics" }
mm2_net = { path = "../mm2_net" }
mm2_number = { path = "../mm2_number"}
mm2_p2p = { path = "../mm2_p2p", default-features = false }
mm2_rpc = { path = "../mm2_rpc" }
mm2_state_machine = { path = "../mm2_state_machine" }
mocktopus = { version = "0.8.0", optional = true }
num-traits = "0.2"
parking_lot = { version = "0.12.0", features = ["nightly"] }
primitives = { path = "../mm2_bitcoin/primitives" }
prost = "0.12"
protobuf = "2.20"
proxy_signature = { path = "../proxy_signature" }
rand = { version = "0.7", features = ["std", "small_rng"] }
regex = "1"
reqwest = { version = "0.11.9", default-features = false, features = ["json"], optional = true }
rlp = { version = "0.5" }
rmp-serde = "0.14.3"
rpc = { path = "../mm2_bitcoin/rpc" }
rpc_task = { path = "../rpc_task" }
script = { path = "../mm2_bitcoin/script" }
secp256k1 = { version = "0.20" }
ser_error = { path = "../derives/ser_error" }
ser_error_derive = { path = "../derives/ser_error_derive" }
serde = "1.0"
serde_derive = "1.0"
serde_json = { version = "1", features = ["preserve_order", "raw_value"] }
serde_with = "1.14.0"
serialization = { path = "../mm2_bitcoin/serialization" }
serialization_derive = { path = "../mm2_bitcoin/serialization_derive" }
sia-rust = { git = "https://github.com/KomodoPlatform/sia-rust", rev = "9f188b80b3213bcb604e7619275251ce08fae808", optional = true }
spv_validation = { path = "../mm2_bitcoin/spv_validation" }
sha2 = "0.10"
sha3 = "0.9"
utxo_signer = { path = "utxo_signer" }
# using the same version as cosmrs
tendermint-rpc = { version = "0.35", default-features = false }
tokio-tungstenite-wasm = { git = "https://github.com/KomodoPlatform/tokio-tungstenite-wasm", rev = "d20abdb", features = ["rustls-tls-native-roots"]}
url = { version = "2.2.2", features = ["serde"] }
uuid = { version = "1.2.2", features = ["fast-rng", "serde", "v4"] }
# One of web3 dependencies is the old `tokio-uds 0.1.7` which fails cross-compiling to ARM.
# We don't need the default web3 features at all since we added our own web3 transport using shared HYPER instance.
web3 = { git = "https://github.com/KomodoPlatform/rust-web3", tag = "v0.20.0", default-features = false }
zbase32 = "0.1.2"
zcash_client_backend = { git = "https://github.com/KomodoPlatform/librustzcash.git", tag = "k-1.4.2" }
zcash_extras = { git = "https://github.com/KomodoPlatform/librustzcash.git", tag = "k-1.4.2" }
zcash_primitives =  {features = ["transparent-inputs"], git = "https://github.com/KomodoPlatform/librustzcash.git", tag = "k-1.4.2" }

[target.'cfg(target_arch = "wasm32")'.dependencies]
blake2b_simd = "0.5"
ff = "0.8"
futures-util = "0.3"
jubjub = "0.5.1"
js-sys = { version = "0.3.27" }
mm2_db = { path = "../mm2_db" }
mm2_metamask = { path = "../mm2_metamask" }
mm2_test_helpers = { path = "../mm2_test_helpers" }
time = { version = "0.3.20", features = ["wasm-bindgen"] }
timed-map = { version = "1.3", features = ["rustc-hash", "wasm"] }
tonic = { version = "0.10", default-features = false, features = ["prost", "codegen", "gzip"] }
tower-service = "0.3"
wasm-bindgen = "0.2.86"
wasm-bindgen-futures = { version = "0.4.1" }
wasm-bindgen-test = { version = "0.3.2" }
web-sys = { version = "0.3.55", features = ["console", "Headers", "Request", "RequestInit", "RequestMode", "Response", "Window"] }
zcash_proofs = { git = "https://github.com/KomodoPlatform/librustzcash.git", tag = "k-1.4.2", default-features = false, features = ["local-prover"] }

[target.'cfg(not(target_arch = "wasm32"))'.dependencies]
dirs = { version = "1" }
bitcoin = "0.29"
hyper = { version = "0.14.26", features = ["client", "http2", "server", "tcp"] }
# using webpki-tokio to avoid rejecting valid certificates
# got "invalid certificate: UnknownIssuer" for https://ropsten.infura.io on iOS using default-features
hyper-rustls = { version = "0.24", default-features = false, features = ["http1", "http2", "webpki-tokio"] }
lightning = "0.0.113"
lightning-background-processor = "0.0.113"
lightning-invoice = { version = "0.21.0", features = ["serde"] }
lightning-net-tokio = "0.0.113"
rust-ini = { version = "0.13" }
rustls = { version = "0.21", features = ["dangerous_configuration"] }
secp256k1v24 = { version = "0.24", package = "secp256k1" }
timed-map = { version = "1.3", features = ["rustc-hash"] }
tokio = { version = "1.20" }
tokio-rustls = { version = "0.24" }
tonic = { version = "0.10", features = ["tls", "tls-webpki-roots", "gzip"] }
webpki-roots = { version = "0.25" }
zcash_client_sqlite = { git = "https://github.com/KomodoPlatform/librustzcash.git", tag = "k-1.4.2" }
zcash_proofs = { git = "https://github.com/KomodoPlatform/librustzcash.git", tag = "k-1.4.2", default-features = false, features = ["local-prover", "multicore"] }

[target.'cfg(windows)'.dependencies]
winapi = "0.3"

[dev-dependencies]
mm2_test_helpers = { path = "../mm2_test_helpers" }
mocktopus = { version = "0.8.0" }
mm2_p2p = { path = "../mm2_p2p", features = ["application"] }

[target.'cfg(target_arch = "wasm32")'.dev-dependencies]
wagyu-zcash-parameters = { version = "0.2" }

[build-dependencies]
prost-build = { version = "0.12", default-features = false }
tonic-build = { version = "0.10", default-features = false, features = ["prost"] }<|MERGE_RESOLUTION|>--- conflicted
+++ resolved
@@ -23,11 +23,6 @@
 async-std = { version = "1.5", features = ["unstable"] }
 async-trait = "0.1.52"
 base64 = "0.21.2"
-<<<<<<< HEAD
-=======
-# Todo: remove this and rely on bs58 throught the whole codebase
-base58 = "0.2.0"
->>>>>>> ee6bdd7b
 bip32 = { version = "0.2.2", default-features = false, features = ["alloc", "secp256k1-ffi"] }
 bitcoin_hashes = "0.11"
 bitcrypto = { path = "../mm2_bitcoin/crypto" }
