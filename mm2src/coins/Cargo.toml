[package]
name = "coins"
version = "0.1.0"
edition = "2018"

[features]
zhtlc-native-tests = []
<<<<<<< HEAD
# TODO
enable-solana = [
   "dep:bincode",
   "dep:ed25519-dalek-bip32",
   "dep:solana-client",
   "dep:solana-sdk",
   "dep:solana-transaction-status",
   "dep:spl-token",
   "dep:spl-associated-token-account",
   "dep:satomic-swap"
]
=======
>>>>>>> 4e8bc50a
enable-sia = [
   "dep:reqwest",
   "dep:blake2b_simd",
   "dep:sia-rust"
]
default = []
run-docker-tests = []
for-tests = []

[lib]
path = "lp_coins.rs"
doctest = false

[dependencies]
async-std = { version = "1.5", features = ["unstable"] }
async-trait = "0.1.52"
base64 = "0.21.2"
base58 = "0.2.0"
bip32 = { version = "0.2.2", default-features = false, features = ["alloc", "secp256k1-ffi"] }
bitcoin_hashes = "0.11"
bitcrypto = { path = "../mm2_bitcoin/crypto" }
blake2b_simd = { version = "0.5.10", optional = true }
byteorder = "1.3"
bytes = "0.4"
cfg-if = "1.0"
chain = { path = "../mm2_bitcoin/chain" }
chrono = { version = "0.4.23", "features" = ["serde"] }
common = { path = "../common" }
cosmrs = { version = "0.15", default-features = false }
crossbeam = "0.8"
crypto = { path = "../crypto" }
db_common = { path = "../db_common" }
derive_more = "0.99"
ed25519-dalek = { version = "1.0.1", features = ["serde"] }
enum_derives = { path = "../derives/enum_derives" }
ethabi = { version = "17.0.0" }
ethcore-transaction = { git = "https://github.com/KomodoPlatform/mm2-parity-ethereum.git", rev = "mm2-v2.1.1" }
ethereum-types = { version = "0.13", default-features = false, features = ["std", "serialize"] }
ethkey = { git = "https://github.com/KomodoPlatform/mm2-parity-ethereum.git", rev = "mm2-v2.1.1" }
# Waiting for https://github.com/rust-lang/rust/issues/54725 to use on Stable.
#enum_dispatch = "0.1"
futures01 = { version = "0.1", package = "futures" }
futures-util = { version = "0.3", default-features = false, features = ["sink", "std"] }
futures-ticker = "0.0.3"
# using select macro requires the crate to be named futures, compilation failed with futures03 name
futures = { version = "0.3", package = "futures", features = ["compat", "async-await"] }
group = "0.8.0"
gstuff = { version = "0.7", features = ["nightly"] }
hex = "0.4.2"
http = "0.2"
itertools = { version = "0.10", features = ["use_std"] }
jsonrpc-core = "18.0.0"
kdf_walletconnect = { path = "../kdf_walletconnect" }
keys = { path = "../mm2_bitcoin/keys" }
lazy_static = "1.4"
libc = "0.2"
nom = "6.1.2"
mm2_core = { path = "../mm2_core" }
mm2_err_handle = { path = "../mm2_err_handle" }
mm2_event_stream = { path = "../mm2_event_stream" }
mm2_git = { path = "../mm2_git" }
mm2_io = { path = "../mm2_io" }
mm2_metrics = { path = "../mm2_metrics" }
mm2_net = { path = "../mm2_net", features = ["p2p"] }
mm2_number = { path = "../mm2_number" }
mm2_rpc = { path = "../mm2_rpc" }
mm2_state_machine = { path = "../mm2_state_machine" }
mocktopus = "0.8.0"
num-traits = "0.2"
parking_lot = { version = "0.12.0", features = ["nightly"] }
primitives = { path = "../mm2_bitcoin/primitives" }
prost = "0.12"
protobuf = "2.20"
proxy_signature = { path = "../proxy_signature" }
rand = { version = "0.7", features = ["std", "small_rng"] }
regex = "1"
reqwest = { version = "0.11.9", default-features = false, features = ["json"], optional = true }
rlp = { version = "0.5" }
rmp-serde = "0.14.3"
rpc = { path = "../mm2_bitcoin/rpc" }
rpc_task = { path = "../rpc_task" }
script = { path = "../mm2_bitcoin/script" }
secp256k1 = { version = "0.20" }
ser_error = { path = "../derives/ser_error" }
ser_error_derive = { path = "../derives/ser_error_derive" }
serde = { version = "1.0", features = ["derive"] }
serde_derive = "1.0"
serde_json = { version = "1", features = ["preserve_order", "raw_value"] }
serde_with = "1.14.0"
serialization = { path = "../mm2_bitcoin/serialization" }
serialization_derive = { path = "../mm2_bitcoin/serialization_derive" }
sia-rust = { git = "https://github.com/KomodoPlatform/sia-rust", rev = "9f188b80b3213bcb604e7619275251ce08fae808", optional = true }
spv_validation = { path = "../mm2_bitcoin/spv_validation" }
sha2 = "0.10"
sha3 = "0.9"
utxo_signer = { path = "utxo_signer" }
# using the same version as cosmrs
<<<<<<< HEAD
tendermint-rpc = { version = "0.32.0", default-features = false }
tokio-tungstenite-wasm = { git = "https://github.com/KomodoPlatform/tokio-tungstenite-wasm", rev = "d20abdb", features = ["rustls-tls-native-roots"] }
=======
tendermint-rpc = { version = "0.34", default-features = false }
tokio-tungstenite-wasm = { git = "https://github.com/KomodoPlatform/tokio-tungstenite-wasm", rev = "d20abdb", features = ["rustls-tls-native-roots"]}
>>>>>>> 4e8bc50a
url = { version = "2.2.2", features = ["serde"] }
uuid = { version = "1.2.2", features = ["fast-rng", "serde", "v4"] }
# One of web3 dependencies is the old `tokio-uds 0.1.7` which fails cross-compiling to ARM.
# We don't need the default web3 features at all since we added our own web3 transport using shared HYPER instance.
web3 = { git = "https://github.com/KomodoPlatform/rust-web3", tag = "v0.20.0", default-features = false }
zbase32 = "0.1.2"
zcash_client_backend = { git = "https://github.com/KomodoPlatform/librustzcash.git", tag = "k-1.4.1" }
zcash_extras = { git = "https://github.com/KomodoPlatform/librustzcash.git", tag = "k-1.4.1" }
zcash_primitives = { features = ["transparent-inputs"], git = "https://github.com/KomodoPlatform/librustzcash.git", tag = "k-1.4.1" }

[target.'cfg(target_arch = "wasm32")'.dependencies]
blake2b_simd = "0.5"
ff = "0.8"
futures-util = "0.3"
instant = "0.1.12"
jubjub = "0.5.1"
js-sys = { version = "0.3.27" }
mm2_db = { path = "../mm2_db" }
mm2_metamask = { path = "../mm2_metamask" }
mm2_test_helpers = { path = "../mm2_test_helpers" }
time = { version = "0.3.20", features = ["wasm-bindgen"] }
tonic = { version = "0.10", default-features = false, features = ["prost", "codegen", "gzip"] }
tower-service = "0.3"
wasm-bindgen = "0.2.86"
wasm-bindgen-futures = { version = "0.4.1" }
wasm-bindgen-test = { version = "0.3.2" }
web-sys = { version = "0.3.55", features = ["console", "Headers", "Request", "RequestInit", "RequestMode", "Response", "Window"] }
zcash_proofs = { git = "https://github.com/KomodoPlatform/librustzcash.git", tag = "k-1.4.1", default-features = false, features = ["local-prover"] }

[target.'cfg(not(target_arch = "wasm32"))'.dependencies]
dirs = { version = "1" }
bitcoin = "0.29"
hyper = { version = "0.14.26", features = ["client", "http2", "server", "tcp"] }
# using webpki-tokio to avoid rejecting valid certificates
# got "invalid certificate: UnknownIssuer" for https://ropsten.infura.io on iOS using default-features
hyper-rustls = { version = "0.24", default-features = false, features = ["http1", "http2", "webpki-tokio"] }
instant = { version = "0.1.12", features = ["wasm-bindgen"] }
lightning = "0.0.113"
lightning-background-processor = "0.0.113"
lightning-invoice = { version = "0.21.0", features = ["serde"] }
lightning-net-tokio = "0.0.113"
rust-ini = { version = "0.13" }
rustls = { version = "0.21", features = ["dangerous_configuration"] }
secp256k1v24 = { version = "0.24", package = "secp256k1" }
tokio = { version = "1.20" }
tokio-rustls = { version = "0.24" }
tonic = { version = "0.10", features = ["tls", "tls-webpki-roots", "gzip"] }
webpki-roots = { version = "0.25" }
zcash_client_sqlite = { git = "https://github.com/KomodoPlatform/librustzcash.git", tag = "k-1.4.1" }
zcash_proofs = { git = "https://github.com/KomodoPlatform/librustzcash.git", tag = "k-1.4.1", default-features = false, features = ["local-prover", "multicore"] }

[target.'cfg(windows)'.dependencies]
winapi = "0.3"

[dev-dependencies]
mm2_test_helpers = { path = "../mm2_test_helpers" }

[target.'cfg(target_arch = "wasm32")'.dev-dependencies]
wagyu-zcash-parameters = { version = "0.2" }

[build-dependencies]
prost-build = { version = "0.12", default-features = false }
tonic-build = { version = "0.10", default-features = false, features = ["prost"] }<|MERGE_RESOLUTION|>--- conflicted
+++ resolved
@@ -5,20 +5,6 @@
 
 [features]
 zhtlc-native-tests = []
-<<<<<<< HEAD
-# TODO
-enable-solana = [
-   "dep:bincode",
-   "dep:ed25519-dalek-bip32",
-   "dep:solana-client",
-   "dep:solana-sdk",
-   "dep:solana-transaction-status",
-   "dep:spl-token",
-   "dep:spl-associated-token-account",
-   "dep:satomic-swap"
-]
-=======
->>>>>>> 4e8bc50a
 enable-sia = [
    "dep:reqwest",
    "dep:blake2b_simd",
@@ -116,13 +102,8 @@
 sha3 = "0.9"
 utxo_signer = { path = "utxo_signer" }
 # using the same version as cosmrs
-<<<<<<< HEAD
-tendermint-rpc = { version = "0.32.0", default-features = false }
-tokio-tungstenite-wasm = { git = "https://github.com/KomodoPlatform/tokio-tungstenite-wasm", rev = "d20abdb", features = ["rustls-tls-native-roots"] }
-=======
 tendermint-rpc = { version = "0.34", default-features = false }
 tokio-tungstenite-wasm = { git = "https://github.com/KomodoPlatform/tokio-tungstenite-wasm", rev = "d20abdb", features = ["rustls-tls-native-roots"]}
->>>>>>> 4e8bc50a
 url = { version = "2.2.2", features = ["serde"] }
 uuid = { version = "1.2.2", features = ["fast-rng", "serde", "v4"] }
 # One of web3 dependencies is the old `tokio-uds 0.1.7` which fails cross-compiling to ARM.
