--- conflicted
+++ resolved
@@ -124,13 +124,8 @@
 mm2_db = { path = "../mm2_db" }
 mm2_metamask = { path = "../mm2_metamask" }
 mm2_test_helpers = { path = "../mm2_test_helpers" }
-<<<<<<< HEAD
 time = { version = "0.3.36", features = ["wasm-bindgen"] }
-timed-map = { version = "1.3", features = ["rustc-hash", "wasm"] }
-=======
-time = { version = "0.3.20", features = ["wasm-bindgen"] }
 timed-map = { version = "1.4", features = ["rustc-hash", "wasm"] }
->>>>>>> 74d1735b
 tonic = { version = "0.10", default-features = false, features = ["prost", "codegen", "gzip"] }
 tower-service = "0.3"
 wasm-bindgen = "0.2.86"
