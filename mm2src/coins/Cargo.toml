--- conflicted
+++ resolved
@@ -12,12 +12,8 @@
 ]
 default = []
 run-docker-tests = []
-<<<<<<< HEAD
-for-tests = []
+for-tests = ["dep:mocktopus"]
 new-db-arch = []
-=======
-for-tests = ["dep:mocktopus"]
->>>>>>> 5b2f045d
 
 [lib]
 path = "lp_coins.rs"
