--- conflicted
+++ resolved
@@ -2,17 +2,10 @@
             TradeFee, TransactionEnum, TransactionFut};
 use crate::{coin_errors::{MyAddressError, ValidatePaymentError, ValidatePaymentFut},
             BalanceFut, CanRefundHtlc, FeeApproxStage, FoundSwapTxSpend, NegotiateSwapContractAddrErr,
-<<<<<<< HEAD
             PaymentInstructions, PaymentInstructionsErr, SearchForSwapTxSpendInput, SignatureResult, TradePreimageFut,
             TradePreimageResult, TradePreimageValue, TxMarshalingErr, UnexpectedDerivationMethod,
-            ValidateAddressResult, ValidateInstructionsErr, ValidatePaymentInput, VerificationResult,
-            WatcherValidatePaymentInput, WithdrawFut, WithdrawRequest};
-=======
-            SearchForSwapTxSpendInput, SignatureResult, TradePreimageFut, TradePreimageResult, TradePreimageValue,
-            TxMarshalingErr, UnexpectedDerivationMethod, ValidateAddressResult, ValidateOtherPubKeyErr,
-            ValidatePaymentFut, ValidatePaymentInput, VerificationResult, WatcherValidatePaymentInput, WithdrawFut,
-            WithdrawRequest};
->>>>>>> 8e92b9df
+            ValidateAddressResult, ValidateInstructionsErr, ValidateOtherPubKeyErr, ValidatePaymentInput,
+            VerificationResult, WatcherValidatePaymentInput, WithdrawFut, WithdrawRequest};
 use async_trait::async_trait;
 use futures01::Future;
 use keys::KeyPair;
@@ -261,7 +254,8 @@
         unimplemented!()
     }
 
-<<<<<<< HEAD
+    fn validate_other_pubkey(&self, raw_pubkey: &[u8]) -> MmResult<(), ValidateOtherPubKeyErr> { unimplemented!() }
+
     async fn payment_instructions(
         &self,
         _secret_hash: &[u8],
@@ -278,9 +272,6 @@
     ) -> Result<Option<PaymentInstructions>, MmError<ValidateInstructionsErr>> {
         unimplemented!()
     }
-=======
-    fn validate_other_pubkey(&self, raw_pubkey: &[u8]) -> MmResult<(), ValidateOtherPubKeyErr> { unimplemented!() }
->>>>>>> 8e92b9df
 }
 
 #[async_trait]
