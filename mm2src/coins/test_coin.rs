use super::{CoinBalance, HistorySyncState, MarketCoinOps, MmCoin, RawTransactionFut, RawTransactionRequest, SwapOps,
            TradeFee, TransactionEnum, TransactionFut};
<<<<<<< HEAD
use crate::{coin_errors::MyAddressError, BalanceFut, CanRefundHtlc, CheckIfMyPaymentSentArgs, CoinFutSpawner,
            FeeApproxStage, FoundSwapTxSpend, NegotiateSwapContractAddrErr, PaymentInstructions,
            PaymentInstructionsErr, SearchForSwapTxSpendInput, SendMakerPaymentArgs, SendMakerRefundsPaymentArgs,
            SendMakerSpendsTakerPaymentArgs, SendTakerPaymentArgs, SendTakerRefundsPaymentArgs,
            SendTakerSpendsMakerPaymentArgs, SignatureResult, TradePreimageFut, TradePreimageResult,
            TradePreimageValue, TxMarshalingErr, UnexpectedDerivationMethod, ValidateAddressResult, ValidateFeeArgs,
            ValidateInstructionsErr, ValidateOtherPubKeyErr, ValidatePaymentFut, ValidatePaymentInput,
            VerificationResult, WatcherOps, WatcherSearchForSwapTxSpendInput, WatcherValidatePaymentInput,
=======
use crate::{coin_errors::MyAddressError, BalanceFut, CanRefundHtlc, CoinFutSpawner, FeeApproxStage, FoundSwapTxSpend,
            NegotiateSwapContractAddrErr, PaymentInstructions, PaymentInstructionsErr, SearchForSwapTxSpendInput,
            SignatureResult, TradePreimageFut, TradePreimageResult, TradePreimageValue, TxMarshalingErr,
            UnexpectedDerivationMethod, ValidateAddressResult, ValidateInstructionsErr, ValidateOtherPubKeyErr,
            ValidatePaymentFut, ValidatePaymentInput, VerificationResult, WatcherOps, WatcherValidatePaymentInput,
>>>>>>> 5affd628
            WithdrawFut, WithdrawRequest};
use async_trait::async_trait;
use futures01::Future;
use keys::KeyPair;
use mm2_core::mm_ctx::MmArc;
use mm2_err_handle::prelude::*;
use mm2_number::{BigDecimal, MmNumber};
use mocktopus::macros::*;
use rpc::v1::types::Bytes as BytesJson;
use serde_json::Value as Json;

/// Dummy coin struct used in tests which functions are unimplemented but then mocked
/// in specific test to emulate the required behaviour
#[derive(Clone, Debug)]
pub struct TestCoin {
    ticker: String,
}

impl Default for TestCoin {
    fn default() -> Self { TestCoin { ticker: "test".into() } }
}

impl TestCoin {
    pub fn new(ticker: &str) -> TestCoin { TestCoin { ticker: ticker.into() } }
}

#[mockable]
#[allow(clippy::forget_ref, clippy::forget_copy, clippy::cast_ref_to_mut)]
impl MarketCoinOps for TestCoin {
    fn ticker(&self) -> &str { &self.ticker }

    fn my_address(&self) -> MmResult<String, MyAddressError> { unimplemented!() }

    fn get_public_key(&self) -> Result<String, MmError<UnexpectedDerivationMethod>> { unimplemented!() }

    fn sign_message_hash(&self, _message: &str) -> Option<[u8; 32]> { unimplemented!() }

    fn sign_message(&self, _message: &str) -> SignatureResult<String> { unimplemented!() }

    fn verify_message(&self, _signature: &str, _message: &str, _address: &str) -> VerificationResult<bool> {
        unimplemented!()
    }

    fn my_balance(&self) -> BalanceFut<CoinBalance> { unimplemented!() }

    fn base_coin_balance(&self) -> BalanceFut<BigDecimal> { unimplemented!() }

    fn platform_ticker(&self) -> &str { unimplemented!() }

    /// Receives raw transaction bytes in hexadecimal format as input and returns tx hash in hexadecimal format
    fn send_raw_tx(&self, tx: &str) -> Box<dyn Future<Item = String, Error = String> + Send> { unimplemented!() }

    fn send_raw_tx_bytes(&self, tx: &[u8]) -> Box<dyn Future<Item = String, Error = String> + Send> { unimplemented!() }

    fn wait_for_confirmations(
        &self,
        tx: &[u8],
        confirmations: u64,
        requires_nota: bool,
        wait_until: u64,
        check_every: u64,
    ) -> Box<dyn Future<Item = (), Error = String> + Send> {
        unimplemented!()
    }

    fn wait_for_htlc_tx_spend(
        &self,
        transaction: &[u8],
        secret_hash: &[u8],
        wait_until: u64,
        from_block: u64,
        swap_contract_address: &Option<BytesJson>,
    ) -> TransactionFut {
        unimplemented!()
    }

    fn tx_enum_from_bytes(&self, _bytes: &[u8]) -> Result<TransactionEnum, MmError<TxMarshalingErr>> {
        MmError::err(TxMarshalingErr::NotSupported(
            "tx_enum_from_bytes is not supported for Test coin yet.".to_string(),
        ))
    }

    fn current_block(&self) -> Box<dyn Future<Item = u64, Error = String> + Send> { unimplemented!() }

    fn display_priv_key(&self) -> Result<String, String> { unimplemented!() }

    fn min_tx_amount(&self) -> BigDecimal { unimplemented!() }

    fn min_trading_vol(&self) -> MmNumber { MmNumber::from("0.00777") }
}

#[async_trait]
#[mockable]
#[allow(clippy::forget_ref, clippy::forget_copy, clippy::cast_ref_to_mut)]
impl SwapOps for TestCoin {
    fn send_taker_fee(&self, fee_addr: &[u8], amount: BigDecimal, uuid: &[u8]) -> TransactionFut { unimplemented!() }

    fn send_maker_payment(&self, _maker_payment_args: SendMakerPaymentArgs) -> TransactionFut { unimplemented!() }

    fn send_taker_payment(&self, _taker_payment_args: SendTakerPaymentArgs) -> TransactionFut { unimplemented!() }

    fn send_maker_spends_taker_payment(
        &self,
        _maker_spends_payment_args: SendMakerSpendsTakerPaymentArgs,
    ) -> TransactionFut {
        unimplemented!()
    }

    fn send_taker_spends_maker_payment(
        &self,
        _taker_spends_payment_args: SendTakerSpendsMakerPaymentArgs,
    ) -> TransactionFut {
        unimplemented!()
    }

    fn send_taker_refunds_payment(&self, _taker_refunds_payment_args: SendTakerRefundsPaymentArgs) -> TransactionFut {
        unimplemented!()
    }

    fn send_maker_refunds_payment(&self, _maker_refunds_payment_args: SendMakerRefundsPaymentArgs) -> TransactionFut {
        unimplemented!()
    }

    fn validate_fee(&self, _validate_fee_args: ValidateFeeArgs) -> Box<dyn Future<Item = (), Error = String> + Send> {
        unimplemented!()
    }

    fn validate_maker_payment(&self, _input: ValidatePaymentInput) -> ValidatePaymentFut<()> { unimplemented!() }

    fn validate_taker_payment(&self, _input: ValidatePaymentInput) -> ValidatePaymentFut<()> { unimplemented!() }

    fn check_if_my_payment_sent(
        &self,
        _if_my_payment_spent_args: CheckIfMyPaymentSentArgs,
    ) -> Box<dyn Future<Item = Option<TransactionEnum>, Error = String> + Send> {
        unimplemented!()
    }

    async fn search_for_swap_tx_spend_my(
        &self,
        _: SearchForSwapTxSpendInput<'_>,
    ) -> Result<Option<FoundSwapTxSpend>, String> {
        unimplemented!()
    }

    async fn search_for_swap_tx_spend_other(
        &self,
        _: SearchForSwapTxSpendInput<'_>,
    ) -> Result<Option<FoundSwapTxSpend>, String> {
        unimplemented!()
    }

    fn check_tx_signed_by_pub(&self, tx: &[u8], expected_pub: &[u8]) -> Result<bool, String> {
        unimplemented!();
    }

    async fn extract_secret(&self, secret_hash: &[u8], spend_tx: &[u8]) -> Result<Vec<u8>, String> { unimplemented!() }

    fn negotiate_swap_contract_addr(
        &self,
        other_side_address: Option<&[u8]>,
    ) -> Result<Option<BytesJson>, MmError<NegotiateSwapContractAddrErr>> {
        unimplemented!()
    }

    fn derive_htlc_key_pair(&self, _swap_unique_data: &[u8]) -> KeyPair { unimplemented!() }

    fn can_refund_htlc(&self, locktime: u64) -> Box<dyn Future<Item = CanRefundHtlc, Error = String> + Send + '_> {
        unimplemented!()
    }

    fn validate_other_pubkey(&self, raw_pubkey: &[u8]) -> MmResult<(), ValidateOtherPubKeyErr> { unimplemented!() }

    async fn payment_instructions(
        &self,
        _secret_hash: &[u8],
        _amount: &BigDecimal,
    ) -> Result<Option<Vec<u8>>, MmError<PaymentInstructionsErr>> {
        unimplemented!()
    }

    fn validate_instructions(
        &self,
        _instructions: &[u8],
        _secret_hash: &[u8],
        _amount: BigDecimal,
    ) -> Result<PaymentInstructions, MmError<ValidateInstructionsErr>> {
        unimplemented!()
    }

    fn is_supported_by_watchers(&self) -> bool { unimplemented!() }
}

#[async_trait]
#[mockable]
#[allow(clippy::forget_ref, clippy::forget_copy, clippy::cast_ref_to_mut)]
impl WatcherOps for TestCoin {
    fn create_taker_spends_maker_payment_preimage(
        &self,
        _maker_payment_tx: &[u8],
        _time_lock: u32,
        _maker_pub: &[u8],
        _secret_hash: &[u8],
        _swap_unique_data: &[u8],
    ) -> TransactionFut {
        unimplemented!();
    }

    fn send_taker_spends_maker_payment_preimage(&self, preimage: &[u8], secret: &[u8]) -> TransactionFut {
        unimplemented!();
    }

    fn create_taker_refunds_payment_preimage(
        &self,
        _taker_payment_tx: &[u8],
        _time_lock: u32,
        _maker_pub: &[u8],
        _secret_hash: &[u8],
        _swap_contract_address: &Option<BytesJson>,
        _swap_unique_data: &[u8],
    ) -> TransactionFut {
        unimplemented!();
    }

    fn send_watcher_refunds_taker_payment_preimage(&self, _taker_refunds_payment: &[u8]) -> TransactionFut {
        unimplemented!();
    }

    fn watcher_validate_taker_fee(&self, _taker_fee_hash: Vec<u8>, _verified_pub: Vec<u8>) -> ValidatePaymentFut<()> {
        unimplemented!();
    }

    fn watcher_validate_taker_payment(&self, _input: WatcherValidatePaymentInput) -> ValidatePaymentFut<()> {
        unimplemented!();
    }
}

#[async_trait]
#[mockable]
#[allow(clippy::forget_ref, clippy::forget_copy, clippy::cast_ref_to_mut)]
impl MmCoin for TestCoin {
    fn is_asset_chain(&self) -> bool { unimplemented!() }

    fn spawner(&self) -> CoinFutSpawner { unimplemented!() }

    fn get_raw_transaction(&self, _req: RawTransactionRequest) -> RawTransactionFut { unimplemented!() }

    fn withdraw(&self, req: WithdrawRequest) -> WithdrawFut { unimplemented!() }

    fn decimals(&self) -> u8 { unimplemented!() }

    fn convert_to_address(&self, from: &str, to_address_format: Json) -> Result<String, String> { unimplemented!() }

    fn validate_address(&self, address: &str) -> ValidateAddressResult { unimplemented!() }

    fn process_history_loop(&self, ctx: MmArc) -> Box<dyn Future<Item = (), Error = ()> + Send> { unimplemented!() }

    fn history_sync_status(&self) -> HistorySyncState { unimplemented!() }

    /// Get fee to be paid per 1 swap transaction
    fn get_trade_fee(&self) -> Box<dyn Future<Item = TradeFee, Error = String> + Send> { unimplemented!() }

    async fn get_sender_trade_fee(
        &self,
        value: TradePreimageValue,
        stage: FeeApproxStage,
    ) -> TradePreimageResult<TradeFee> {
        unimplemented!()
    }

    fn get_receiver_trade_fee(&self, stage: FeeApproxStage) -> TradePreimageFut<TradeFee> { unimplemented!() }

    async fn get_fee_to_send_taker_fee(
        &self,
        dex_fee_amount: BigDecimal,
        stage: FeeApproxStage,
    ) -> TradePreimageResult<TradeFee> {
        unimplemented!()
    }

    fn required_confirmations(&self) -> u64 { 1 }

    fn requires_notarization(&self) -> bool { false }

    fn set_required_confirmations(&self, _confirmations: u64) { unimplemented!() }

    fn set_requires_notarization(&self, _requires_nota: bool) { unimplemented!() }

    fn swap_contract_address(&self) -> Option<BytesJson> { unimplemented!() }

    fn mature_confirmations(&self) -> Option<u32> { unimplemented!() }

    fn coin_protocol_info(&self) -> Vec<u8> { Vec::new() }

    fn is_coin_protocol_supported(&self, _info: &Option<Vec<u8>>) -> bool { true }
}<|MERGE_RESOLUTION|>--- conflicted
+++ resolved
@@ -1,6 +1,5 @@
 use super::{CoinBalance, HistorySyncState, MarketCoinOps, MmCoin, RawTransactionFut, RawTransactionRequest, SwapOps,
             TradeFee, TransactionEnum, TransactionFut};
-<<<<<<< HEAD
 use crate::{coin_errors::MyAddressError, BalanceFut, CanRefundHtlc, CheckIfMyPaymentSentArgs, CoinFutSpawner,
             FeeApproxStage, FoundSwapTxSpend, NegotiateSwapContractAddrErr, PaymentInstructions,
             PaymentInstructionsErr, SearchForSwapTxSpendInput, SendMakerPaymentArgs, SendMakerRefundsPaymentArgs,
@@ -8,14 +7,7 @@
             SendTakerSpendsMakerPaymentArgs, SignatureResult, TradePreimageFut, TradePreimageResult,
             TradePreimageValue, TxMarshalingErr, UnexpectedDerivationMethod, ValidateAddressResult, ValidateFeeArgs,
             ValidateInstructionsErr, ValidateOtherPubKeyErr, ValidatePaymentFut, ValidatePaymentInput,
-            VerificationResult, WatcherOps, WatcherSearchForSwapTxSpendInput, WatcherValidatePaymentInput,
-=======
-use crate::{coin_errors::MyAddressError, BalanceFut, CanRefundHtlc, CoinFutSpawner, FeeApproxStage, FoundSwapTxSpend,
-            NegotiateSwapContractAddrErr, PaymentInstructions, PaymentInstructionsErr, SearchForSwapTxSpendInput,
-            SignatureResult, TradePreimageFut, TradePreimageResult, TradePreimageValue, TxMarshalingErr,
-            UnexpectedDerivationMethod, ValidateAddressResult, ValidateInstructionsErr, ValidateOtherPubKeyErr,
-            ValidatePaymentFut, ValidatePaymentInput, VerificationResult, WatcherOps, WatcherValidatePaymentInput,
->>>>>>> 5affd628
+            VerificationResult, WatcherOps,  WatcherValidatePaymentInput,
             WithdrawFut, WithdrawRequest};
 use async_trait::async_trait;
 use futures01::Future;
