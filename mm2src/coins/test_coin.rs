--- conflicted
+++ resolved
@@ -1,18 +1,11 @@
 use super::{CoinBalance, HistorySyncState, MarketCoinOps, MmCoin, RawTransactionFut, RawTransactionRequest, SwapOps,
             TradeFee, TransactionEnum, TransactionFut};
 use crate::{coin_errors::MyAddressError, BalanceFut, CanRefundHtlc, CoinFutSpawner, FeeApproxStage, FoundSwapTxSpend,
-<<<<<<< HEAD
-            NegotiateSwapContractAddrErr, SearchForSwapTxSpendInput, SignatureResult, TradePreimageFut,
-            TradePreimageResult, TradePreimageValue, TxMarshalingErr, UnexpectedDerivationMethod,
-            ValidateAddressResult, ValidateOtherPubKeyErr, ValidatePaymentFut, ValidatePaymentInput,
-            VerificationResult, WatcherOps, WatcherValidatePaymentInput, WithdrawFut, WithdrawRequest};
-=======
             NegotiateSwapContractAddrErr, PaymentInstructions, PaymentInstructionsErr, SearchForSwapTxSpendInput,
             SignatureResult, TradePreimageFut, TradePreimageResult, TradePreimageValue, TxMarshalingErr,
             UnexpectedDerivationMethod, ValidateAddressResult, ValidateInstructionsErr, ValidateOtherPubKeyErr,
-            ValidatePaymentFut, ValidatePaymentInput, VerificationResult, WatcherOps,
-            WatcherSearchForSwapTxSpendInput, WatcherValidatePaymentInput, WithdrawFut, WithdrawRequest};
->>>>>>> 6fc74b99
+            ValidatePaymentFut, ValidatePaymentInput, VerificationResult, WatcherOps, WatcherValidatePaymentInput,
+            WithdrawFut, WithdrawRequest};
 use async_trait::async_trait;
 use futures01::Future;
 use keys::KeyPair;
