use super::{CoinBalance, HistorySyncState, MarketCoinOps, MmCoin, RawTransactionFut, RawTransactionRequest, SwapOps,
            TradeFee, TransactionEnum, TransactionFut};
use crate::{coin_errors::{MyAddressError, ValidatePaymentError},
            BalanceFut, CanRefundHtlc, FeeApproxStage, FoundSwapTxSpend, NegotiateSwapContractAddrErr,
            SearchForSwapTxSpendInput, SignatureResult, TradePreimageFut, TradePreimageResult, TradePreimageValue,
            TxMarshalingErr, UnexpectedDerivationMethod, ValidateAddressResult, ValidatePaymentFut,
<<<<<<< HEAD
            ValidatePaymentInput, VerificationResult, WatcherSearchForSwapTxSpendInput, WatcherValidatePaymentInput,
            WithdrawFut, WithdrawRequest};
=======
            ValidatePaymentInput, VerificationResult, WatcherValidatePaymentInput, WithdrawFut, WithdrawRequest};
>>>>>>> 5dbc5de4
use async_trait::async_trait;
use futures01::Future;
use keys::KeyPair;
use mm2_core::mm_ctx::MmArc;
use mm2_err_handle::prelude::*;
use mm2_number::{BigDecimal, MmNumber};
use mocktopus::macros::*;
use rpc::v1::types::Bytes as BytesJson;
use serde_json::Value as Json;

/// Dummy coin struct used in tests which functions are unimplemented but then mocked
/// in specific test to emulate the required behaviour
#[derive(Clone, Debug)]
pub struct TestCoin {
    ticker: String,
}

impl Default for TestCoin {
    fn default() -> Self { TestCoin { ticker: "test".into() } }
}

impl TestCoin {
    pub fn new(ticker: &str) -> TestCoin { TestCoin { ticker: ticker.into() } }
}

#[mockable]
#[allow(clippy::forget_ref, clippy::forget_copy, clippy::cast_ref_to_mut)]
impl MarketCoinOps for TestCoin {
    fn ticker(&self) -> &str { &self.ticker }

    fn my_address(&self) -> MmResult<String, MyAddressError> { unimplemented!() }

    fn get_public_key(&self) -> Result<String, MmError<UnexpectedDerivationMethod>> { unimplemented!() }

    fn sign_message_hash(&self, _message: &str) -> Option<[u8; 32]> { unimplemented!() }

    fn sign_message(&self, _message: &str) -> SignatureResult<String> { unimplemented!() }

    fn verify_message(&self, _signature: &str, _message: &str, _address: &str) -> VerificationResult<bool> {
        unimplemented!()
    }

    fn my_balance(&self) -> BalanceFut<CoinBalance> { unimplemented!() }

    fn base_coin_balance(&self) -> BalanceFut<BigDecimal> { unimplemented!() }

    fn platform_ticker(&self) -> &str { unimplemented!() }

    /// Receives raw transaction bytes in hexadecimal format as input and returns tx hash in hexadecimal format
    fn send_raw_tx(&self, tx: &str) -> Box<dyn Future<Item = String, Error = String> + Send> { unimplemented!() }

    fn send_raw_tx_bytes(&self, tx: &[u8]) -> Box<dyn Future<Item = String, Error = String> + Send> { unimplemented!() }

    fn wait_for_confirmations(
        &self,
        tx: &[u8],
        confirmations: u64,
        requires_nota: bool,
        wait_until: u64,
        check_every: u64,
    ) -> Box<dyn Future<Item = (), Error = String> + Send> {
        unimplemented!()
    }

    fn wait_for_tx_spend(
        &self,
        transaction: &[u8],
        wait_until: u64,
        from_block: u64,
        swap_contract_address: &Option<BytesJson>,
    ) -> TransactionFut {
        unimplemented!()
    }

    fn tx_enum_from_bytes(&self, _bytes: &[u8]) -> Result<TransactionEnum, MmError<TxMarshalingErr>> {
        MmError::err(TxMarshalingErr::NotSupported(
            "tx_enum_from_bytes is not supported for Test coin yet.".to_string(),
        ))
    }

    fn current_block(&self) -> Box<dyn Future<Item = u64, Error = String> + Send> { unimplemented!() }

    fn display_priv_key(&self) -> Result<String, String> { unimplemented!() }

    fn min_tx_amount(&self) -> BigDecimal { unimplemented!() }

    fn min_trading_vol(&self) -> MmNumber { MmNumber::from("0.00777") }
}

#[async_trait]
#[mockable]
#[allow(clippy::forget_ref, clippy::forget_copy, clippy::cast_ref_to_mut)]
impl SwapOps for TestCoin {
    fn send_taker_fee(&self, fee_addr: &[u8], amount: BigDecimal, uuid: &[u8]) -> TransactionFut { unimplemented!() }

    fn send_maker_payment(
        &self,
        time_lock: u32,
        taker_pub: &[u8],
        secret_hash: &[u8],
        amount: BigDecimal,
        swap_contract_address: &Option<BytesJson>,
        _swap_unique_data: &[u8],
    ) -> TransactionFut {
        unimplemented!()
    }

    fn send_taker_payment(
        &self,
        time_lock: u32,
        maker_pub: &[u8],
        secret_hash: &[u8],
        amount: BigDecimal,
        swap_contract_address: &Option<BytesJson>,
        _swap_unique_data: &[u8],
    ) -> TransactionFut {
        unimplemented!()
    }

    fn send_maker_spends_taker_payment(
        &self,
        taker_payment_tx: &[u8],
        time_lock: u32,
        taker_pub: &[u8],
        secret: &[u8],
        swap_contract_address: &Option<BytesJson>,
        _swap_unique_data: &[u8],
    ) -> TransactionFut {
        unimplemented!()
    }

    fn create_taker_spends_maker_payment_preimage(
        &self,
        _maker_payment_tx: &[u8],
        _time_lock: u32,
        _maker_pub: &[u8],
        _secret_hash: &[u8],
        _swap_unique_data: &[u8],
    ) -> TransactionFut {
        unimplemented!();
    }

    fn send_taker_spends_maker_payment(
        &self,
        maker_payment_tx: &[u8],
        time_lock: u32,
        maker_pub: &[u8],
        secret: &[u8],
        swap_contract_address: &Option<BytesJson>,
        _swap_unique_data: &[u8],
    ) -> TransactionFut {
        unimplemented!()
    }

    fn send_taker_spends_maker_payment_preimage(&self, preimage: &[u8], secret: &[u8]) -> TransactionFut {
        unimplemented!();
    }

    fn create_taker_refunds_payment(
        &self,
        _taker_payment_tx: &[u8],
        _time_lock: u32,
        _maker_pub: &[u8],
        _secret_hash: &[u8],
        _swap_contract_address: &Option<BytesJson>,
        _swap_unique_data: &[u8],
    ) -> TransactionFut {
        unimplemented!();
    }

    fn send_watcher_refunds_taker_payment(&self, _taker_refunds_payment: &[u8]) -> TransactionFut {
        unimplemented!();
    }

    fn send_taker_refunds_payment(
        &self,
        taker_payment_tx: &[u8],
        time_lock: u32,
        maker_pub: &[u8],
        secret_hash: &[u8],
        swap_contract_address: &Option<BytesJson>,
        _swap_unique_data: &[u8],
    ) -> TransactionFut {
        unimplemented!()
    }

    fn send_maker_refunds_payment(
        &self,
        maker_payment_tx: &[u8],
        time_lock: u32,
        taker_pub: &[u8],
        secret_hash: &[u8],
        swap_contract_address: &Option<BytesJson>,
        _swap_unique_data: &[u8],
    ) -> TransactionFut {
        unimplemented!()
    }

    fn validate_fee(
        &self,
        fee_tx: &TransactionEnum,
        expected_sender: &[u8],
        fee_addr: &[u8],
        amount: &BigDecimal,
        min_block_number: u64,
        _uuid: &[u8],
    ) -> Box<dyn Future<Item = (), Error = String> + Send> {
        unimplemented!()
    }

<<<<<<< HEAD
    fn watcher_validate_taker_fee(&self, _taker_fee_hash: Vec<u8>, _verified_pub: Vec<u8>) -> ValidatePaymentFut {
        unimplemented!();
    }

    fn validate_maker_payment(&self, _input: ValidatePaymentInput) -> ValidatePaymentFut { unimplemented!() }

    fn validate_taker_payment(&self, _input: ValidatePaymentInput) -> ValidatePaymentFut { unimplemented!() }

    fn watcher_validate_taker_payment(&self, _input: WatcherValidatePaymentInput) -> ValidatePaymentFut {
=======
    fn validate_maker_payment(&self, _input: ValidatePaymentInput) -> ValidatePaymentFut<()> { unimplemented!() }

    fn validate_taker_payment(&self, _input: ValidatePaymentInput) -> ValidatePaymentFut<()> { unimplemented!() }

    fn watcher_validate_taker_payment(
        &self,
        _input: WatcherValidatePaymentInput,
    ) -> Box<dyn Future<Item = (), Error = MmError<ValidatePaymentError>> + Send> {
>>>>>>> 5dbc5de4
        unimplemented!();
    }

    fn check_if_my_payment_sent(
        &self,
        time_lock: u32,
        other_pub: &[u8],
        secret_hash: &[u8],
        search_from_block: u64,
        swap_contract_address: &Option<BytesJson>,
        swap_unique_data: &[u8],
    ) -> Box<dyn Future<Item = Option<TransactionEnum>, Error = String> + Send> {
        unimplemented!()
    }

    async fn watcher_search_for_swap_tx_spend(
        &self,
        input: WatcherSearchForSwapTxSpendInput<'_>,
    ) -> Result<Option<FoundSwapTxSpend>, String> {
        unimplemented!();
    }

    async fn search_for_swap_tx_spend_my(
        &self,
        _: SearchForSwapTxSpendInput<'_>,
    ) -> Result<Option<FoundSwapTxSpend>, String> {
        unimplemented!()
    }

    async fn search_for_swap_tx_spend_other(
        &self,
        _: SearchForSwapTxSpendInput<'_>,
    ) -> Result<Option<FoundSwapTxSpend>, String> {
        unimplemented!()
    }

    fn check_all_inputs_signed_by_pub(&self, tx: &[u8], expected_pub: &[u8]) -> Result<bool, String> {
        unimplemented!();
    }

    fn extract_secret(&self, secret_hash: &[u8], spend_tx: &[u8]) -> Result<Vec<u8>, String> { unimplemented!() }

    fn negotiate_swap_contract_addr(
        &self,
        other_side_address: Option<&[u8]>,
    ) -> Result<Option<BytesJson>, MmError<NegotiateSwapContractAddrErr>> {
        unimplemented!()
    }

    fn derive_htlc_key_pair(&self, _swap_unique_data: &[u8]) -> KeyPair { unimplemented!() }

    fn can_refund_htlc(&self, locktime: u64) -> Box<dyn Future<Item = CanRefundHtlc, Error = String> + Send + '_> {
        unimplemented!()
    }
}

#[async_trait]
#[mockable]
#[allow(clippy::forget_ref, clippy::forget_copy, clippy::cast_ref_to_mut)]
impl MmCoin for TestCoin {
    fn is_asset_chain(&self) -> bool { unimplemented!() }

    fn get_raw_transaction(&self, _req: RawTransactionRequest) -> RawTransactionFut { unimplemented!() }

    fn withdraw(&self, req: WithdrawRequest) -> WithdrawFut { unimplemented!() }

    fn decimals(&self) -> u8 { unimplemented!() }

    fn convert_to_address(&self, from: &str, to_address_format: Json) -> Result<String, String> { unimplemented!() }

    fn validate_address(&self, address: &str) -> ValidateAddressResult { unimplemented!() }

    fn process_history_loop(&self, ctx: MmArc) -> Box<dyn Future<Item = (), Error = ()> + Send> { unimplemented!() }

    fn history_sync_status(&self) -> HistorySyncState { unimplemented!() }

    /// Get fee to be paid per 1 swap transaction
    fn get_trade_fee(&self) -> Box<dyn Future<Item = TradeFee, Error = String> + Send> { unimplemented!() }

    async fn get_sender_trade_fee(
        &self,
        value: TradePreimageValue,
        stage: FeeApproxStage,
    ) -> TradePreimageResult<TradeFee> {
        unimplemented!()
    }

    fn get_receiver_trade_fee(&self, stage: FeeApproxStage) -> TradePreimageFut<TradeFee> { unimplemented!() }

    async fn get_fee_to_send_taker_fee(
        &self,
        dex_fee_amount: BigDecimal,
        stage: FeeApproxStage,
    ) -> TradePreimageResult<TradeFee> {
        unimplemented!()
    }

    fn required_confirmations(&self) -> u64 { 1 }

    fn requires_notarization(&self) -> bool { false }

    fn set_required_confirmations(&self, _confirmations: u64) { unimplemented!() }

    fn set_requires_notarization(&self, _requires_nota: bool) { unimplemented!() }

    fn swap_contract_address(&self) -> Option<BytesJson> { unimplemented!() }

    fn mature_confirmations(&self) -> Option<u32> { unimplemented!() }

    fn coin_protocol_info(&self) -> Vec<u8> { Vec::new() }

    fn is_coin_protocol_supported(&self, _info: &Option<Vec<u8>>) -> bool { true }
}<|MERGE_RESOLUTION|>--- conflicted
+++ resolved
@@ -1,15 +1,10 @@
 use super::{CoinBalance, HistorySyncState, MarketCoinOps, MmCoin, RawTransactionFut, RawTransactionRequest, SwapOps,
             TradeFee, TransactionEnum, TransactionFut};
-use crate::{coin_errors::{MyAddressError, ValidatePaymentError},
-            BalanceFut, CanRefundHtlc, FeeApproxStage, FoundSwapTxSpend, NegotiateSwapContractAddrErr,
-            SearchForSwapTxSpendInput, SignatureResult, TradePreimageFut, TradePreimageResult, TradePreimageValue,
-            TxMarshalingErr, UnexpectedDerivationMethod, ValidateAddressResult, ValidatePaymentFut,
-<<<<<<< HEAD
-            ValidatePaymentInput, VerificationResult, WatcherSearchForSwapTxSpendInput, WatcherValidatePaymentInput,
-            WithdrawFut, WithdrawRequest};
-=======
-            ValidatePaymentInput, VerificationResult, WatcherValidatePaymentInput, WithdrawFut, WithdrawRequest};
->>>>>>> 5dbc5de4
+use crate::{coin_errors::MyAddressError, BalanceFut, CanRefundHtlc, FeeApproxStage, FoundSwapTxSpend,
+            NegotiateSwapContractAddrErr, SearchForSwapTxSpendInput, SignatureResult, TradePreimageFut,
+            TradePreimageResult, TradePreimageValue, TxMarshalingErr, UnexpectedDerivationMethod,
+            ValidateAddressResult, ValidatePaymentFut, ValidatePaymentInput, VerificationResult,
+            WatcherSearchForSwapTxSpendInput, WatcherValidatePaymentInput, WithdrawFut, WithdrawRequest};
 use async_trait::async_trait;
 use futures01::Future;
 use keys::KeyPair;
@@ -220,26 +215,15 @@
         unimplemented!()
     }
 
-<<<<<<< HEAD
-    fn watcher_validate_taker_fee(&self, _taker_fee_hash: Vec<u8>, _verified_pub: Vec<u8>) -> ValidatePaymentFut {
-        unimplemented!();
-    }
-
-    fn validate_maker_payment(&self, _input: ValidatePaymentInput) -> ValidatePaymentFut { unimplemented!() }
-
-    fn validate_taker_payment(&self, _input: ValidatePaymentInput) -> ValidatePaymentFut { unimplemented!() }
-
-    fn watcher_validate_taker_payment(&self, _input: WatcherValidatePaymentInput) -> ValidatePaymentFut {
-=======
+    fn watcher_validate_taker_fee(&self, _taker_fee_hash: Vec<u8>, _verified_pub: Vec<u8>) -> ValidatePaymentFut<()> {
+        unimplemented!();
+    }
+
     fn validate_maker_payment(&self, _input: ValidatePaymentInput) -> ValidatePaymentFut<()> { unimplemented!() }
 
     fn validate_taker_payment(&self, _input: ValidatePaymentInput) -> ValidatePaymentFut<()> { unimplemented!() }
 
-    fn watcher_validate_taker_payment(
-        &self,
-        _input: WatcherValidatePaymentInput,
-    ) -> Box<dyn Future<Item = (), Error = MmError<ValidatePaymentError>> + Send> {
->>>>>>> 5dbc5de4
+    fn watcher_validate_taker_payment(&self, _input: WatcherValidatePaymentInput) -> ValidatePaymentFut<()> {
         unimplemented!();
     }
 
