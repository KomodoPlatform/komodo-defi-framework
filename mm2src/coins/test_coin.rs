use super::{CoinBalance, HistorySyncState, MarketCoinOps, MmCoin, RawTransactionFut, RawTransactionRequest, SwapOps,
            TradeFee, TransactionEnum, TransactionFut};
<<<<<<< HEAD
use crate::{coin_errors::MyAddressError, BalanceFut, CanRefundHtlc, FeeApproxStage, FoundSwapTxSpend,
            NegotiateSwapContractAddrErr, SearchForSwapTxSpendInput, SignatureResult, TradePreimageFut,
            TradePreimageResult, TradePreimageValue, TxMarshalingErr, UnexpectedDerivationMethod,
            ValidateAddressResult, ValidatePaymentFut, ValidatePaymentInput, VerificationResult, WithdrawFut,
            WithdrawRequest};
=======
use crate::{BalanceFut, CanRefundHtlc, FeeApproxStage, FoundSwapTxSpend, NegotiateSwapContractAddrErr,
            SearchForSwapTxSpendInput, SignatureResult, TradePreimageFut, TradePreimageResult, TradePreimageValue,
            TxMarshalingErr, UnexpectedDerivationMethod, ValidateAddressResult, ValidatePaymentInput,
            VerificationResult, WatcherValidatePaymentInput, WithdrawFut, WithdrawRequest};
>>>>>>> 67ede861
use async_trait::async_trait;
use futures01::Future;
use keys::KeyPair;
use mm2_core::mm_ctx::MmArc;
use mm2_err_handle::prelude::*;
use mm2_number::{BigDecimal, MmNumber};
use mocktopus::macros::*;
use rpc::v1::types::Bytes as BytesJson;
use serde_json::Value as Json;

/// Dummy coin struct used in tests which functions are unimplemented but then mocked
/// in specific test to emulate the required behaviour
#[derive(Clone, Debug)]
pub struct TestCoin {
    ticker: String,
}

impl Default for TestCoin {
    fn default() -> Self { TestCoin { ticker: "test".into() } }
}

impl TestCoin {
    pub fn new(ticker: &str) -> TestCoin { TestCoin { ticker: ticker.into() } }
}

#[mockable]
#[allow(clippy::forget_ref, clippy::forget_copy, clippy::cast_ref_to_mut)]
impl MarketCoinOps for TestCoin {
    fn ticker(&self) -> &str { &self.ticker }

    fn my_address(&self) -> MmResult<String, MyAddressError> { unimplemented!() }

    fn get_public_key(&self) -> Result<String, MmError<UnexpectedDerivationMethod>> { unimplemented!() }

    fn sign_message_hash(&self, _message: &str) -> Option<[u8; 32]> { unimplemented!() }

    fn sign_message(&self, _message: &str) -> SignatureResult<String> { unimplemented!() }

    fn verify_message(&self, _signature: &str, _message: &str, _address: &str) -> VerificationResult<bool> {
        unimplemented!()
    }

    fn my_balance(&self) -> BalanceFut<CoinBalance> { unimplemented!() }

    fn base_coin_balance(&self) -> BalanceFut<BigDecimal> { unimplemented!() }

    fn platform_ticker(&self) -> &str { unimplemented!() }

    /// Receives raw transaction bytes in hexadecimal format as input and returns tx hash in hexadecimal format
    fn send_raw_tx(&self, tx: &str) -> Box<dyn Future<Item = String, Error = String> + Send> { unimplemented!() }

    fn send_raw_tx_bytes(&self, tx: &[u8]) -> Box<dyn Future<Item = String, Error = String> + Send> { unimplemented!() }

    fn wait_for_confirmations(
        &self,
        tx: &[u8],
        confirmations: u64,
        requires_nota: bool,
        wait_until: u64,
        check_every: u64,
    ) -> Box<dyn Future<Item = (), Error = String> + Send> {
        unimplemented!()
    }

    fn wait_for_tx_spend(
        &self,
        transaction: &[u8],
        wait_until: u64,
        from_block: u64,
        swap_contract_address: &Option<BytesJson>,
    ) -> TransactionFut {
        unimplemented!()
    }

    fn tx_enum_from_bytes(&self, _bytes: &[u8]) -> Result<TransactionEnum, MmError<TxMarshalingErr>> {
        MmError::err(TxMarshalingErr::NotSupported(
            "tx_enum_from_bytes is not supported for Test coin yet.".to_string(),
        ))
    }

    fn current_block(&self) -> Box<dyn Future<Item = u64, Error = String> + Send> { unimplemented!() }

    fn display_priv_key(&self) -> Result<String, String> { unimplemented!() }

    fn min_tx_amount(&self) -> BigDecimal { unimplemented!() }

    fn min_trading_vol(&self) -> MmNumber { MmNumber::from("0.00777") }
}

#[async_trait]
#[mockable]
#[allow(clippy::forget_ref, clippy::forget_copy, clippy::cast_ref_to_mut)]
impl SwapOps for TestCoin {
    fn send_taker_fee(&self, fee_addr: &[u8], amount: BigDecimal, uuid: &[u8]) -> TransactionFut { unimplemented!() }

    fn send_maker_payment(
        &self,
        time_lock: u32,
        taker_pub: &[u8],
        secret_hash: &[u8],
        amount: BigDecimal,
        swap_contract_address: &Option<BytesJson>,
        _swap_unique_data: &[u8],
    ) -> TransactionFut {
        unimplemented!()
    }

    fn send_taker_payment(
        &self,
        time_lock: u32,
        maker_pub: &[u8],
        secret_hash: &[u8],
        amount: BigDecimal,
        swap_contract_address: &Option<BytesJson>,
        _swap_unique_data: &[u8],
    ) -> TransactionFut {
        unimplemented!()
    }

    fn send_maker_spends_taker_payment(
        &self,
        taker_payment_tx: &[u8],
        time_lock: u32,
        taker_pub: &[u8],
        secret: &[u8],
        swap_contract_address: &Option<BytesJson>,
        _swap_unique_data: &[u8],
    ) -> TransactionFut {
        unimplemented!()
    }

    fn create_taker_spends_maker_payment_preimage(
        &self,
        _maker_payment_tx: &[u8],
        _time_lock: u32,
        _maker_pub: &[u8],
        _secret_hash: &[u8],
        _swap_unique_data: &[u8],
    ) -> TransactionFut {
        unimplemented!();
    }

    fn send_taker_spends_maker_payment(
        &self,
        maker_payment_tx: &[u8],
        time_lock: u32,
        maker_pub: &[u8],
        secret: &[u8],
        swap_contract_address: &Option<BytesJson>,
        _swap_unique_data: &[u8],
    ) -> TransactionFut {
        unimplemented!()
    }

    fn send_taker_spends_maker_payment_preimage(&self, preimage: &[u8], secret: &[u8]) -> TransactionFut {
        unimplemented!();
    }

    fn send_taker_refunds_payment(
        &self,
        taker_payment_tx: &[u8],
        time_lock: u32,
        maker_pub: &[u8],
        secret_hash: &[u8],
        swap_contract_address: &Option<BytesJson>,
        _swap_unique_data: &[u8],
    ) -> TransactionFut {
        unimplemented!()
    }

    fn send_maker_refunds_payment(
        &self,
        maker_payment_tx: &[u8],
        time_lock: u32,
        taker_pub: &[u8],
        secret_hash: &[u8],
        swap_contract_address: &Option<BytesJson>,
        _swap_unique_data: &[u8],
    ) -> TransactionFut {
        unimplemented!()
    }

    fn validate_fee(
        &self,
        fee_tx: &TransactionEnum,
        expected_sender: &[u8],
        fee_addr: &[u8],
        amount: &BigDecimal,
        min_block_number: u64,
        _uuid: &[u8],
    ) -> Box<dyn Future<Item = (), Error = String> + Send> {
        unimplemented!()
    }

    fn validate_maker_payment(&self, _input: ValidatePaymentInput) -> ValidatePaymentFut<()> { unimplemented!() }

    fn validate_taker_payment(&self, _input: ValidatePaymentInput) -> ValidatePaymentFut<()> { unimplemented!() }

    fn watcher_validate_taker_payment(
        &self,
        _input: WatcherValidatePaymentInput,
    ) -> Box<dyn Future<Item = (), Error = String> + Send> {
        unimplemented!();
    }

    fn check_if_my_payment_sent(
        &self,
        time_lock: u32,
        other_pub: &[u8],
        secret_hash: &[u8],
        search_from_block: u64,
        swap_contract_address: &Option<BytesJson>,
        swap_unique_data: &[u8],
    ) -> Box<dyn Future<Item = Option<TransactionEnum>, Error = String> + Send> {
        unimplemented!()
    }

    async fn search_for_swap_tx_spend_my(
        &self,
        _: SearchForSwapTxSpendInput<'_>,
    ) -> Result<Option<FoundSwapTxSpend>, String> {
        unimplemented!()
    }

    async fn search_for_swap_tx_spend_other(
        &self,
        _: SearchForSwapTxSpendInput<'_>,
    ) -> Result<Option<FoundSwapTxSpend>, String> {
        unimplemented!()
    }

    fn extract_secret(&self, secret_hash: &[u8], spend_tx: &[u8]) -> Result<Vec<u8>, String> { unimplemented!() }

    fn negotiate_swap_contract_addr(
        &self,
        other_side_address: Option<&[u8]>,
    ) -> Result<Option<BytesJson>, MmError<NegotiateSwapContractAddrErr>> {
        unimplemented!()
    }

    fn derive_htlc_key_pair(&self, _swap_unique_data: &[u8]) -> KeyPair { unimplemented!() }

    fn can_refund_htlc(&self, locktime: u64) -> Box<dyn Future<Item = CanRefundHtlc, Error = String> + Send + '_> {
        unimplemented!()
    }
}

#[async_trait]
#[mockable]
#[allow(clippy::forget_ref, clippy::forget_copy, clippy::cast_ref_to_mut)]
impl MmCoin for TestCoin {
    fn is_asset_chain(&self) -> bool { unimplemented!() }

    fn get_raw_transaction(&self, _req: RawTransactionRequest) -> RawTransactionFut { unimplemented!() }

    fn withdraw(&self, req: WithdrawRequest) -> WithdrawFut { unimplemented!() }

    fn decimals(&self) -> u8 { unimplemented!() }

    fn convert_to_address(&self, from: &str, to_address_format: Json) -> Result<String, String> { unimplemented!() }

    fn validate_address(&self, address: &str) -> ValidateAddressResult { unimplemented!() }

    fn process_history_loop(&self, ctx: MmArc) -> Box<dyn Future<Item = (), Error = ()> + Send> { unimplemented!() }

    fn history_sync_status(&self) -> HistorySyncState { unimplemented!() }

    /// Get fee to be paid per 1 swap transaction
    fn get_trade_fee(&self) -> Box<dyn Future<Item = TradeFee, Error = String> + Send> { unimplemented!() }

    async fn get_sender_trade_fee(
        &self,
        value: TradePreimageValue,
        stage: FeeApproxStage,
    ) -> TradePreimageResult<TradeFee> {
        unimplemented!()
    }

    fn get_receiver_trade_fee(&self, stage: FeeApproxStage) -> TradePreimageFut<TradeFee> { unimplemented!() }

    async fn get_fee_to_send_taker_fee(
        &self,
        dex_fee_amount: BigDecimal,
        stage: FeeApproxStage,
    ) -> TradePreimageResult<TradeFee> {
        unimplemented!()
    }

    fn required_confirmations(&self) -> u64 { 1 }

    fn requires_notarization(&self) -> bool { false }

    fn set_required_confirmations(&self, _confirmations: u64) { unimplemented!() }

    fn set_requires_notarization(&self, _requires_nota: bool) { unimplemented!() }

    fn swap_contract_address(&self) -> Option<BytesJson> { unimplemented!() }

    fn mature_confirmations(&self) -> Option<u32> { unimplemented!() }

    fn coin_protocol_info(&self) -> Vec<u8> { Vec::new() }

    fn is_coin_protocol_supported(&self, _info: &Option<Vec<u8>>) -> bool { true }
}<|MERGE_RESOLUTION|>--- conflicted
+++ resolved
@@ -1,17 +1,13 @@
-use super::{CoinBalance, HistorySyncState, MarketCoinOps, MmCoin, RawTransactionFut, RawTransactionRequest, SwapOps,
-            TradeFee, TransactionEnum, TransactionFut};
-<<<<<<< HEAD
-use crate::{coin_errors::MyAddressError, BalanceFut, CanRefundHtlc, FeeApproxStage, FoundSwapTxSpend,
-            NegotiateSwapContractAddrErr, SearchForSwapTxSpendInput, SignatureResult, TradePreimageFut,
-            TradePreimageResult, TradePreimageValue, TxMarshalingErr, UnexpectedDerivationMethod,
-            ValidateAddressResult, ValidatePaymentFut, ValidatePaymentInput, VerificationResult, WithdrawFut,
-            WithdrawRequest};
-=======
-use crate::{BalanceFut, CanRefundHtlc, FeeApproxStage, FoundSwapTxSpend, NegotiateSwapContractAddrErr,
-            SearchForSwapTxSpendInput, SignatureResult, TradePreimageFut, TradePreimageResult, TradePreimageValue,
-            TxMarshalingErr, UnexpectedDerivationMethod, ValidateAddressResult, ValidatePaymentInput,
-            VerificationResult, WatcherValidatePaymentInput, WithdrawFut, WithdrawRequest};
->>>>>>> 67ede861
+use super::{
+    CoinBalance, HistorySyncState, MarketCoinOps, MmCoin, RawTransactionFut, RawTransactionRequest, SwapOps, TradeFee,
+    TransactionEnum, TransactionFut,
+};
+use crate::{
+    coin_errors::MyAddressError, BalanceFut, CanRefundHtlc, FeeApproxStage, FoundSwapTxSpend,
+    NegotiateSwapContractAddrErr, SearchForSwapTxSpendInput, SignatureResult, TradePreimageFut, TradePreimageResult,
+    TradePreimageValue, TxMarshalingErr, UnexpectedDerivationMethod, ValidateAddressResult, ValidatePaymentFut,
+    ValidatePaymentInput, VerificationResult, WatcherValidatePaymentInput, WithdrawFut, WithdrawRequest,
+};
 use async_trait::async_trait;
 use futures01::Future;
 use keys::KeyPair;
@@ -30,40 +26,64 @@
 }
 
 impl Default for TestCoin {
-    fn default() -> Self { TestCoin { ticker: "test".into() } }
+    fn default() -> Self {
+        TestCoin { ticker: "test".into() }
+    }
 }
 
 impl TestCoin {
-    pub fn new(ticker: &str) -> TestCoin { TestCoin { ticker: ticker.into() } }
+    pub fn new(ticker: &str) -> TestCoin {
+        TestCoin { ticker: ticker.into() }
+    }
 }
 
 #[mockable]
 #[allow(clippy::forget_ref, clippy::forget_copy, clippy::cast_ref_to_mut)]
 impl MarketCoinOps for TestCoin {
-    fn ticker(&self) -> &str { &self.ticker }
-
-    fn my_address(&self) -> MmResult<String, MyAddressError> { unimplemented!() }
-
-    fn get_public_key(&self) -> Result<String, MmError<UnexpectedDerivationMethod>> { unimplemented!() }
-
-    fn sign_message_hash(&self, _message: &str) -> Option<[u8; 32]> { unimplemented!() }
-
-    fn sign_message(&self, _message: &str) -> SignatureResult<String> { unimplemented!() }
+    fn ticker(&self) -> &str {
+        &self.ticker
+    }
+
+    fn my_address(&self) -> MmResult<String, MyAddressError> {
+        unimplemented!()
+    }
+
+    fn get_public_key(&self) -> Result<String, MmError<UnexpectedDerivationMethod>> {
+        unimplemented!()
+    }
+
+    fn sign_message_hash(&self, _message: &str) -> Option<[u8; 32]> {
+        unimplemented!()
+    }
+
+    fn sign_message(&self, _message: &str) -> SignatureResult<String> {
+        unimplemented!()
+    }
 
     fn verify_message(&self, _signature: &str, _message: &str, _address: &str) -> VerificationResult<bool> {
         unimplemented!()
     }
 
-    fn my_balance(&self) -> BalanceFut<CoinBalance> { unimplemented!() }
-
-    fn base_coin_balance(&self) -> BalanceFut<BigDecimal> { unimplemented!() }
-
-    fn platform_ticker(&self) -> &str { unimplemented!() }
+    fn my_balance(&self) -> BalanceFut<CoinBalance> {
+        unimplemented!()
+    }
+
+    fn base_coin_balance(&self) -> BalanceFut<BigDecimal> {
+        unimplemented!()
+    }
+
+    fn platform_ticker(&self) -> &str {
+        unimplemented!()
+    }
 
     /// Receives raw transaction bytes in hexadecimal format as input and returns tx hash in hexadecimal format
-    fn send_raw_tx(&self, tx: &str) -> Box<dyn Future<Item = String, Error = String> + Send> { unimplemented!() }
-
-    fn send_raw_tx_bytes(&self, tx: &[u8]) -> Box<dyn Future<Item = String, Error = String> + Send> { unimplemented!() }
+    fn send_raw_tx(&self, tx: &str) -> Box<dyn Future<Item = String, Error = String> + Send> {
+        unimplemented!()
+    }
+
+    fn send_raw_tx_bytes(&self, tx: &[u8]) -> Box<dyn Future<Item = String, Error = String> + Send> {
+        unimplemented!()
+    }
 
     fn wait_for_confirmations(
         &self,
@@ -92,20 +112,30 @@
         ))
     }
 
-    fn current_block(&self) -> Box<dyn Future<Item = u64, Error = String> + Send> { unimplemented!() }
-
-    fn display_priv_key(&self) -> Result<String, String> { unimplemented!() }
-
-    fn min_tx_amount(&self) -> BigDecimal { unimplemented!() }
-
-    fn min_trading_vol(&self) -> MmNumber { MmNumber::from("0.00777") }
+    fn current_block(&self) -> Box<dyn Future<Item = u64, Error = String> + Send> {
+        unimplemented!()
+    }
+
+    fn display_priv_key(&self) -> Result<String, String> {
+        unimplemented!()
+    }
+
+    fn min_tx_amount(&self) -> BigDecimal {
+        unimplemented!()
+    }
+
+    fn min_trading_vol(&self) -> MmNumber {
+        MmNumber::from("0.00777")
+    }
 }
 
 #[async_trait]
 #[mockable]
 #[allow(clippy::forget_ref, clippy::forget_copy, clippy::cast_ref_to_mut)]
 impl SwapOps for TestCoin {
-    fn send_taker_fee(&self, fee_addr: &[u8], amount: BigDecimal, uuid: &[u8]) -> TransactionFut { unimplemented!() }
+    fn send_taker_fee(&self, fee_addr: &[u8], amount: BigDecimal, uuid: &[u8]) -> TransactionFut {
+        unimplemented!()
+    }
 
     fn send_maker_payment(
         &self,
@@ -206,9 +236,13 @@
         unimplemented!()
     }
 
-    fn validate_maker_payment(&self, _input: ValidatePaymentInput) -> ValidatePaymentFut<()> { unimplemented!() }
-
-    fn validate_taker_payment(&self, _input: ValidatePaymentInput) -> ValidatePaymentFut<()> { unimplemented!() }
+    fn validate_maker_payment(&self, _input: ValidatePaymentInput) -> ValidatePaymentFut<()> {
+        unimplemented!()
+    }
+
+    fn validate_taker_payment(&self, _input: ValidatePaymentInput) -> ValidatePaymentFut<()> {
+        unimplemented!()
+    }
 
     fn watcher_validate_taker_payment(
         &self,
@@ -243,7 +277,9 @@
         unimplemented!()
     }
 
-    fn extract_secret(&self, secret_hash: &[u8], spend_tx: &[u8]) -> Result<Vec<u8>, String> { unimplemented!() }
+    fn extract_secret(&self, secret_hash: &[u8], spend_tx: &[u8]) -> Result<Vec<u8>, String> {
+        unimplemented!()
+    }
 
     fn negotiate_swap_contract_addr(
         &self,
@@ -252,7 +288,9 @@
         unimplemented!()
     }
 
-    fn derive_htlc_key_pair(&self, _swap_unique_data: &[u8]) -> KeyPair { unimplemented!() }
+    fn derive_htlc_key_pair(&self, _swap_unique_data: &[u8]) -> KeyPair {
+        unimplemented!()
+    }
 
     fn can_refund_htlc(&self, locktime: u64) -> Box<dyn Future<Item = CanRefundHtlc, Error = String> + Send + '_> {
         unimplemented!()
@@ -263,24 +301,42 @@
 #[mockable]
 #[allow(clippy::forget_ref, clippy::forget_copy, clippy::cast_ref_to_mut)]
 impl MmCoin for TestCoin {
-    fn is_asset_chain(&self) -> bool { unimplemented!() }
-
-    fn get_raw_transaction(&self, _req: RawTransactionRequest) -> RawTransactionFut { unimplemented!() }
-
-    fn withdraw(&self, req: WithdrawRequest) -> WithdrawFut { unimplemented!() }
-
-    fn decimals(&self) -> u8 { unimplemented!() }
-
-    fn convert_to_address(&self, from: &str, to_address_format: Json) -> Result<String, String> { unimplemented!() }
-
-    fn validate_address(&self, address: &str) -> ValidateAddressResult { unimplemented!() }
-
-    fn process_history_loop(&self, ctx: MmArc) -> Box<dyn Future<Item = (), Error = ()> + Send> { unimplemented!() }
-
-    fn history_sync_status(&self) -> HistorySyncState { unimplemented!() }
+    fn is_asset_chain(&self) -> bool {
+        unimplemented!()
+    }
+
+    fn get_raw_transaction(&self, _req: RawTransactionRequest) -> RawTransactionFut {
+        unimplemented!()
+    }
+
+    fn withdraw(&self, req: WithdrawRequest) -> WithdrawFut {
+        unimplemented!()
+    }
+
+    fn decimals(&self) -> u8 {
+        unimplemented!()
+    }
+
+    fn convert_to_address(&self, from: &str, to_address_format: Json) -> Result<String, String> {
+        unimplemented!()
+    }
+
+    fn validate_address(&self, address: &str) -> ValidateAddressResult {
+        unimplemented!()
+    }
+
+    fn process_history_loop(&self, ctx: MmArc) -> Box<dyn Future<Item = (), Error = ()> + Send> {
+        unimplemented!()
+    }
+
+    fn history_sync_status(&self) -> HistorySyncState {
+        unimplemented!()
+    }
 
     /// Get fee to be paid per 1 swap transaction
-    fn get_trade_fee(&self) -> Box<dyn Future<Item = TradeFee, Error = String> + Send> { unimplemented!() }
+    fn get_trade_fee(&self) -> Box<dyn Future<Item = TradeFee, Error = String> + Send> {
+        unimplemented!()
+    }
 
     async fn get_sender_trade_fee(
         &self,
@@ -290,7 +346,9 @@
         unimplemented!()
     }
 
-    fn get_receiver_trade_fee(&self, stage: FeeApproxStage) -> TradePreimageFut<TradeFee> { unimplemented!() }
+    fn get_receiver_trade_fee(&self, stage: FeeApproxStage) -> TradePreimageFut<TradeFee> {
+        unimplemented!()
+    }
 
     async fn get_fee_to_send_taker_fee(
         &self,
@@ -300,19 +358,35 @@
         unimplemented!()
     }
 
-    fn required_confirmations(&self) -> u64 { 1 }
-
-    fn requires_notarization(&self) -> bool { false }
-
-    fn set_required_confirmations(&self, _confirmations: u64) { unimplemented!() }
-
-    fn set_requires_notarization(&self, _requires_nota: bool) { unimplemented!() }
-
-    fn swap_contract_address(&self) -> Option<BytesJson> { unimplemented!() }
-
-    fn mature_confirmations(&self) -> Option<u32> { unimplemented!() }
-
-    fn coin_protocol_info(&self) -> Vec<u8> { Vec::new() }
-
-    fn is_coin_protocol_supported(&self, _info: &Option<Vec<u8>>) -> bool { true }
+    fn required_confirmations(&self) -> u64 {
+        1
+    }
+
+    fn requires_notarization(&self) -> bool {
+        false
+    }
+
+    fn set_required_confirmations(&self, _confirmations: u64) {
+        unimplemented!()
+    }
+
+    fn set_requires_notarization(&self, _requires_nota: bool) {
+        unimplemented!()
+    }
+
+    fn swap_contract_address(&self) -> Option<BytesJson> {
+        unimplemented!()
+    }
+
+    fn mature_confirmations(&self) -> Option<u32> {
+        unimplemented!()
+    }
+
+    fn coin_protocol_info(&self) -> Vec<u8> {
+        Vec::new()
+    }
+
+    fn is_coin_protocol_supported(&self, _info: &Option<Vec<u8>>) -> bool {
+        true
+    }
 }