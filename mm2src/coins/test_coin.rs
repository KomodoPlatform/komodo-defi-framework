#![allow(clippy::all)]

use super::{CoinBalance, HistorySyncState, MarketCoinOps, MmCoin, RawTransactionFut, RawTransactionRequest, SwapOps,
            TradeFee, TransactionEnum, TransactionFut};
use crate::{coin_errors::MyAddressError, BalanceFut, CanRefundHtlc, CheckIfMyPaymentSentArgs, CoinFutSpawner,
<<<<<<< HEAD
            FeeApproxStage, FoundSwapTxSpend, NegotiateSwapContractAddrErr, PaymentInstructions,
            PaymentInstructionsErr, SearchForSwapTxSpendInput, SendMakerPaymentArgs,
            SendMakerPaymentSpendPreimageInput, SendMakerRefundsPaymentArgs, SendMakerSpendsTakerPaymentArgs,
            SendTakerPaymentArgs, SendTakerRefundsPaymentArgs, SendTakerSpendsMakerPaymentArgs,
            SendWatcherRefundsPaymentArgs, SignatureResult, TradePreimageFut, TradePreimageResult, TradePreimageValue,
            TxMarshalingErr, UnexpectedDerivationMethod, ValidateAddressResult, ValidateFeeArgs,
            ValidateInstructionsErr, ValidateOtherPubKeyErr, ValidatePaymentError, ValidatePaymentFut,
            ValidatePaymentInput, VerificationResult, WatcherOps, WatcherSearchForSwapTxSpendInput,
            WatcherValidatePaymentInput, WatcherValidateTakerFeeInput, WithdrawFut, WithdrawRequest};
=======
            FeeApproxStage, FoundSwapTxSpend, MakerSwapTakerCoin, NegotiateSwapContractAddrErr, PaymentInstructions,
            PaymentInstructionsErr, RefundResult, SearchForSwapTxSpendInput, SendMakerPaymentArgs,
            SendMakerRefundsPaymentArgs, SendMakerSpendsTakerPaymentArgs, SendTakerPaymentArgs,
            SendTakerRefundsPaymentArgs, SendTakerSpendsMakerPaymentArgs, SignatureResult, TakerSwapMakerCoin,
            TradePreimageFut, TradePreimageResult, TradePreimageValue, TxMarshalingErr, UnexpectedDerivationMethod,
            ValidateAddressResult, ValidateFeeArgs, ValidateInstructionsErr, ValidateOtherPubKeyErr,
            ValidatePaymentError, ValidatePaymentFut, ValidatePaymentInput, VerificationResult, WatcherOps,
            WatcherSearchForSwapTxSpendInput, WatcherValidatePaymentInput, WatcherValidateTakerFeeInput, WithdrawFut,
            WithdrawRequest};
>>>>>>> e2f90465
use async_trait::async_trait;
use common::executor::AbortedError;
use futures01::Future;
use keys::KeyPair;
use mm2_core::mm_ctx::MmArc;
use mm2_err_handle::prelude::*;
use mm2_number::{BigDecimal, MmNumber};
use mocktopus::macros::*;
use rpc::v1::types::Bytes as BytesJson;
use serde_json::Value as Json;

/// Dummy coin struct used in tests which functions are unimplemented but then mocked
/// in specific test to emulate the required behaviour
#[derive(Clone, Debug)]
pub struct TestCoin {
    ticker: String,
}

impl Default for TestCoin {
    fn default() -> Self { TestCoin { ticker: "test".into() } }
}

impl TestCoin {
    pub fn new(ticker: &str) -> TestCoin { TestCoin { ticker: ticker.into() } }
}

#[mockable]
impl MarketCoinOps for TestCoin {
    fn ticker(&self) -> &str { &self.ticker }

    fn my_address(&self) -> MmResult<String, MyAddressError> { unimplemented!() }

    fn get_public_key(&self) -> Result<String, MmError<UnexpectedDerivationMethod>> { unimplemented!() }

    fn sign_message_hash(&self, _message: &str) -> Option<[u8; 32]> { unimplemented!() }

    fn sign_message(&self, _message: &str) -> SignatureResult<String> { unimplemented!() }

    fn verify_message(&self, _signature: &str, _message: &str, _address: &str) -> VerificationResult<bool> {
        unimplemented!()
    }

    fn my_balance(&self) -> BalanceFut<CoinBalance> { unimplemented!() }

    fn base_coin_balance(&self) -> BalanceFut<BigDecimal> { unimplemented!() }

    fn platform_ticker(&self) -> &str { unimplemented!() }

    /// Receives raw transaction bytes in hexadecimal format as input and returns tx hash in hexadecimal format
    fn send_raw_tx(&self, tx: &str) -> Box<dyn Future<Item = String, Error = String> + Send> { unimplemented!() }

    fn send_raw_tx_bytes(&self, tx: &[u8]) -> Box<dyn Future<Item = String, Error = String> + Send> { unimplemented!() }

    fn wait_for_confirmations(
        &self,
        tx: &[u8],
        confirmations: u64,
        requires_nota: bool,
        wait_until: u64,
        check_every: u64,
    ) -> Box<dyn Future<Item = (), Error = String> + Send> {
        unimplemented!()
    }

    fn wait_for_htlc_tx_spend(
        &self,
        transaction: &[u8],
        secret_hash: &[u8],
        wait_until: u64,
        from_block: u64,
        swap_contract_address: &Option<BytesJson>,
        check_every: f64,
    ) -> TransactionFut {
        unimplemented!()
    }

    fn tx_enum_from_bytes(&self, _bytes: &[u8]) -> Result<TransactionEnum, MmError<TxMarshalingErr>> {
        MmError::err(TxMarshalingErr::NotSupported(
            "tx_enum_from_bytes is not supported for Test coin yet.".to_string(),
        ))
    }

    fn current_block(&self) -> Box<dyn Future<Item = u64, Error = String> + Send> { unimplemented!() }

    fn display_priv_key(&self) -> Result<String, String> { unimplemented!() }

    fn min_tx_amount(&self) -> BigDecimal { unimplemented!() }

    fn min_trading_vol(&self) -> MmNumber { MmNumber::from("0.00777") }
}

#[async_trait]
#[mockable]
impl SwapOps for TestCoin {
    fn send_taker_fee(&self, fee_addr: &[u8], amount: BigDecimal, uuid: &[u8]) -> TransactionFut { unimplemented!() }

    fn send_maker_payment(&self, _maker_payment_args: SendMakerPaymentArgs) -> TransactionFut { unimplemented!() }

    fn send_taker_payment(&self, _taker_payment_args: SendTakerPaymentArgs) -> TransactionFut { unimplemented!() }

    fn send_maker_spends_taker_payment(
        &self,
        _maker_spends_payment_args: SendMakerSpendsTakerPaymentArgs,
    ) -> TransactionFut {
        unimplemented!()
    }

    fn send_taker_spends_maker_payment(
        &self,
        _taker_spends_payment_args: SendTakerSpendsMakerPaymentArgs,
    ) -> TransactionFut {
        unimplemented!()
    }

    fn send_taker_refunds_payment(&self, _taker_refunds_payment_args: SendTakerRefundsPaymentArgs) -> TransactionFut {
        unimplemented!()
    }

    fn send_maker_refunds_payment(&self, _maker_refunds_payment_args: SendMakerRefundsPaymentArgs) -> TransactionFut {
        unimplemented!()
    }

    fn validate_fee(&self, _validate_fee_args: ValidateFeeArgs) -> Box<dyn Future<Item = (), Error = String> + Send> {
        unimplemented!()
    }

    fn validate_maker_payment(&self, _input: ValidatePaymentInput) -> ValidatePaymentFut<()> { unimplemented!() }

    fn validate_taker_payment(&self, _input: ValidatePaymentInput) -> ValidatePaymentFut<()> { unimplemented!() }

    fn check_if_my_payment_sent(
        &self,
        _if_my_payment_sent_args: CheckIfMyPaymentSentArgs,
    ) -> Box<dyn Future<Item = Option<TransactionEnum>, Error = String> + Send> {
        unimplemented!()
    }

    async fn search_for_swap_tx_spend_my(
        &self,
        _: SearchForSwapTxSpendInput<'_>,
    ) -> Result<Option<FoundSwapTxSpend>, String> {
        unimplemented!()
    }

    async fn search_for_swap_tx_spend_other(
        &self,
        _: SearchForSwapTxSpendInput<'_>,
    ) -> Result<Option<FoundSwapTxSpend>, String> {
        unimplemented!()
    }

    fn check_tx_signed_by_pub(&self, tx: &[u8], expected_pub: &[u8]) -> Result<bool, MmError<ValidatePaymentError>> {
        unimplemented!();
    }

    async fn extract_secret(&self, secret_hash: &[u8], spend_tx: &[u8]) -> Result<Vec<u8>, String> { unimplemented!() }

    fn is_auto_refundable(&self) -> bool { false }

    async fn wait_for_htlc_refund(&self, _tx: &[u8], _locktime: u64) -> RefundResult<()> { unimplemented!() }

    fn negotiate_swap_contract_addr(
        &self,
        other_side_address: Option<&[u8]>,
    ) -> Result<Option<BytesJson>, MmError<NegotiateSwapContractAddrErr>> {
        unimplemented!()
    }

    fn derive_htlc_key_pair(&self, _swap_unique_data: &[u8]) -> KeyPair { unimplemented!() }

    fn can_refund_htlc(&self, locktime: u64) -> Box<dyn Future<Item = CanRefundHtlc, Error = String> + Send + '_> {
        unimplemented!()
    }

    fn validate_other_pubkey(&self, raw_pubkey: &[u8]) -> MmResult<(), ValidateOtherPubKeyErr> { unimplemented!() }

    async fn maker_payment_instructions(
        &self,
        _secret_hash: &[u8],
        _amount: &BigDecimal,
        _maker_lock_duration: u64,
        _expires_in: u64,
    ) -> Result<Option<Vec<u8>>, MmError<PaymentInstructionsErr>> {
        unimplemented!()
    }

    async fn taker_payment_instructions(
        &self,
        _secret_hash: &[u8],
        _amount: &BigDecimal,
        _expires_in: u64,
    ) -> Result<Option<Vec<u8>>, MmError<PaymentInstructionsErr>> {
        unimplemented!()
    }

    fn validate_maker_payment_instructions(
        &self,
        _instructions: &[u8],
        _secret_hash: &[u8],
        _amount: BigDecimal,
        _maker_lock_duration: u64,
    ) -> Result<PaymentInstructions, MmError<ValidateInstructionsErr>> {
        unimplemented!()
    }

    fn validate_taker_payment_instructions(
        &self,
        _instructions: &[u8],
        _secret_hash: &[u8],
        _amount: BigDecimal,
    ) -> Result<PaymentInstructions, MmError<ValidateInstructionsErr>> {
        unimplemented!()
    }

    fn is_supported_by_watchers(&self) -> bool { unimplemented!() }
}

#[async_trait]
impl TakerSwapMakerCoin for TestCoin {
    async fn on_taker_payment_refund_start(&self, _maker_payment: &[u8]) -> RefundResult<()> { Ok(()) }

    async fn on_taker_payment_refund_success(&self, _maker_payment: &[u8]) -> RefundResult<()> { Ok(()) }
}

#[async_trait]
impl MakerSwapTakerCoin for TestCoin {
    async fn on_maker_payment_refund_start(&self, _taker_payment: &[u8]) -> RefundResult<()> { Ok(()) }

    async fn on_maker_payment_refund_success(&self, _taker_payment: &[u8]) -> RefundResult<()> { Ok(()) }
}

#[async_trait]
#[mockable]
impl WatcherOps for TestCoin {
    fn create_maker_payment_spend_preimage(
        &self,
        _maker_payment_tx: &[u8],
        _time_lock: u32,
        _maker_pub: &[u8],
        _secret_hash: &[u8],
        _swap_unique_data: &[u8],
    ) -> TransactionFut {
        unimplemented!();
    }

    fn send_maker_payment_spend_preimage(&self, _input: SendMakerPaymentSpendPreimageInput) -> TransactionFut {
        unimplemented!();
    }

    fn create_taker_payment_refund_preimage(
        &self,
        _taker_payment_tx: &[u8],
        _time_lock: u32,
        _maker_pub: &[u8],
        _secret_hash: &[u8],
        _swap_contract_address: &Option<BytesJson>,
        _swap_unique_data: &[u8],
    ) -> TransactionFut {
        unimplemented!();
    }

    fn send_taker_payment_refund_preimage(
        &self,
        _watcher_refunds_payment_args: SendWatcherRefundsPaymentArgs,
    ) -> TransactionFut {
        unimplemented!();
    }

    fn watcher_validate_taker_fee(&self, input: WatcherValidateTakerFeeInput) -> ValidatePaymentFut<()> {
        unimplemented!();
    }

    fn watcher_validate_taker_payment(&self, _input: WatcherValidatePaymentInput) -> ValidatePaymentFut<()> {
        unimplemented!();
    }

    async fn watcher_search_for_swap_tx_spend(
        &self,
        input: WatcherSearchForSwapTxSpendInput<'_>,
    ) -> Result<Option<FoundSwapTxSpend>, String> {
        unimplemented!();
    }
}

#[async_trait]
#[mockable]
impl MmCoin for TestCoin {
    fn is_asset_chain(&self) -> bool { unimplemented!() }

    fn spawner(&self) -> CoinFutSpawner { unimplemented!() }

    fn get_raw_transaction(&self, _req: RawTransactionRequest) -> RawTransactionFut { unimplemented!() }

    fn get_tx_hex_by_hash(&self, tx_hash: Vec<u8>) -> RawTransactionFut { unimplemented!() }

    fn withdraw(&self, req: WithdrawRequest) -> WithdrawFut { unimplemented!() }

    fn decimals(&self) -> u8 { unimplemented!() }

    fn convert_to_address(&self, from: &str, to_address_format: Json) -> Result<String, String> { unimplemented!() }

    fn validate_address(&self, address: &str) -> ValidateAddressResult { unimplemented!() }

    fn process_history_loop(&self, ctx: MmArc) -> Box<dyn Future<Item = (), Error = ()> + Send> { unimplemented!() }

    fn history_sync_status(&self) -> HistorySyncState { unimplemented!() }

    /// Get fee to be paid per 1 swap transaction
    fn get_trade_fee(&self) -> Box<dyn Future<Item = TradeFee, Error = String> + Send> { unimplemented!() }

    async fn get_sender_trade_fee(
        &self,
        _value: TradePreimageValue,
        _stage: FeeApproxStage,
    ) -> TradePreimageResult<TradeFee> {
        unimplemented!()
    }

    fn get_receiver_trade_fee(&self, _send_amount: BigDecimal, _stage: FeeApproxStage) -> TradePreimageFut<TradeFee> {
        unimplemented!()
    }

    async fn get_fee_to_send_taker_fee(
        &self,
        _dex_fee_amount: BigDecimal,
        _stage: FeeApproxStage,
    ) -> TradePreimageResult<TradeFee> {
        unimplemented!()
    }

    fn required_confirmations(&self) -> u64 { 1 }

    fn requires_notarization(&self) -> bool { false }

    fn set_required_confirmations(&self, _confirmations: u64) { unimplemented!() }

    fn set_requires_notarization(&self, _requires_nota: bool) { unimplemented!() }

    fn swap_contract_address(&self) -> Option<BytesJson> { unimplemented!() }

    fn fallback_swap_contract(&self) -> Option<BytesJson> { unimplemented!() }

    fn mature_confirmations(&self) -> Option<u32> { unimplemented!() }

    fn coin_protocol_info(&self) -> Vec<u8> { Vec::new() }

    fn is_coin_protocol_supported(&self, _info: &Option<Vec<u8>>) -> bool { true }

    fn on_disabled(&self) -> Result<(), AbortedError> { Ok(()) }

    fn on_token_deactivated(&self, _ticker: &str) { () }
}<|MERGE_RESOLUTION|>--- conflicted
+++ resolved
@@ -3,27 +3,15 @@
 use super::{CoinBalance, HistorySyncState, MarketCoinOps, MmCoin, RawTransactionFut, RawTransactionRequest, SwapOps,
             TradeFee, TransactionEnum, TransactionFut};
 use crate::{coin_errors::MyAddressError, BalanceFut, CanRefundHtlc, CheckIfMyPaymentSentArgs, CoinFutSpawner,
-<<<<<<< HEAD
-            FeeApproxStage, FoundSwapTxSpend, NegotiateSwapContractAddrErr, PaymentInstructions,
-            PaymentInstructionsErr, SearchForSwapTxSpendInput, SendMakerPaymentArgs,
+            FeeApproxStage, FoundSwapTxSpend, MakerSwapTakerCoin, NegotiateSwapContractAddrErr, PaymentInstructions,
+            PaymentInstructionsErr, RefundResult, SearchForSwapTxSpendInput, SendMakerPaymentArgs,
             SendMakerPaymentSpendPreimageInput, SendMakerRefundsPaymentArgs, SendMakerSpendsTakerPaymentArgs,
             SendTakerPaymentArgs, SendTakerRefundsPaymentArgs, SendTakerSpendsMakerPaymentArgs,
-            SendWatcherRefundsPaymentArgs, SignatureResult, TradePreimageFut, TradePreimageResult, TradePreimageValue,
-            TxMarshalingErr, UnexpectedDerivationMethod, ValidateAddressResult, ValidateFeeArgs,
+            SendWatcherRefundsPaymentArgs, SignatureResult, TakerSwapMakerCoin, TradePreimageFut, TradePreimageResult,
+            TradePreimageValue, TxMarshalingErr, UnexpectedDerivationMethod, ValidateAddressResult, ValidateFeeArgs,
             ValidateInstructionsErr, ValidateOtherPubKeyErr, ValidatePaymentError, ValidatePaymentFut,
             ValidatePaymentInput, VerificationResult, WatcherOps, WatcherSearchForSwapTxSpendInput,
             WatcherValidatePaymentInput, WatcherValidateTakerFeeInput, WithdrawFut, WithdrawRequest};
-=======
-            FeeApproxStage, FoundSwapTxSpend, MakerSwapTakerCoin, NegotiateSwapContractAddrErr, PaymentInstructions,
-            PaymentInstructionsErr, RefundResult, SearchForSwapTxSpendInput, SendMakerPaymentArgs,
-            SendMakerRefundsPaymentArgs, SendMakerSpendsTakerPaymentArgs, SendTakerPaymentArgs,
-            SendTakerRefundsPaymentArgs, SendTakerSpendsMakerPaymentArgs, SignatureResult, TakerSwapMakerCoin,
-            TradePreimageFut, TradePreimageResult, TradePreimageValue, TxMarshalingErr, UnexpectedDerivationMethod,
-            ValidateAddressResult, ValidateFeeArgs, ValidateInstructionsErr, ValidateOtherPubKeyErr,
-            ValidatePaymentError, ValidatePaymentFut, ValidatePaymentInput, VerificationResult, WatcherOps,
-            WatcherSearchForSwapTxSpendInput, WatcherValidatePaymentInput, WatcherValidateTakerFeeInput, WithdrawFut,
-            WithdrawRequest};
->>>>>>> e2f90465
 use async_trait::async_trait;
 use common::executor::AbortedError;
 use futures01::Future;
