#![allow(clippy::all)]

use super::{
    CoinBalance, CommonSwapOpsV2, FindPaymentSpendError, FundingTxSpend, HistorySyncState, MarketCoinOps, MmCoin,
    RawTransactionFut, RawTransactionRequest, RefundTakerPaymentArgs, SearchForFundingSpendErr, SwapOps, TradeFee,
    TransactionEnum, TransactionFut,
};
use crate::coin_errors::{AddressFromPubkeyError, ValidatePaymentResult};
use crate::hd_wallet::{AddrToString, HDAddressSelector};
use crate::{
    coin_errors::MyAddressError, BalanceFut, CanRefundHtlc, CheckIfMyPaymentSentArgs, ConfirmPaymentInput,
    FeeApproxStage, FoundSwapTxSpend, GenPreimageResult, GenTakerFundingSpendArgs, GenTakerPaymentSpendArgs,
    MmCoinEnum, NegotiateSwapContractAddrErr, ParseCoinAssocTypes, PaymentInstructionArgs, PaymentInstructions,
    PaymentInstructionsErr, RawTransactionResult, RefundFundingSecretArgs, RefundPaymentArgs, RefundResult,
    SearchForSwapTxSpendInput, SendMakerPaymentSpendPreimageInput, SendPaymentArgs, SendTakerFundingArgs,
    SignRawTransactionRequest, SignatureResult, SpendPaymentArgs, TakerCoinSwapOpsV2, TradePreimageFut,
    TradePreimageResult, TradePreimageValue, Transaction, TransactionErr, TransactionResult, TxMarshalingErr,
    TxPreimageWithSig, UnexpectedDerivationMethod, ValidateAddressResult, ValidateFeeArgs, ValidateInstructionsErr,
    ValidateOtherPubKeyErr, ValidatePaymentFut, ValidatePaymentInput, ValidateSwapV2TxResult, ValidateTakerFundingArgs,
    ValidateTakerFundingSpendPreimageResult, ValidateTakerPaymentSpendPreimageResult, VerificationResult,
    WaitForHTLCTxSpendArgs, WatcherOps, WatcherReward, WatcherRewardError, WatcherSearchForSwapTxSpendInput,
    WatcherValidatePaymentInput, WatcherValidateTakerFeeInput, WeakSpawner, WithdrawFut, WithdrawRequest,
};
use crate::{DexFee, ToBytes, ValidateWatcherSpendInput};
use async_trait::async_trait;
use common::executor::AbortedError;
use futures01::Future;
use keys::KeyPair;
use mm2_core::mm_ctx::MmArc;
use mm2_err_handle::prelude::*;
use mm2_number::{BigDecimal, MmNumber};
#[cfg(any(test, feature = "for-tests"))]
use mocktopus::macros::*;
use rpc::v1::types::{Bytes as BytesJson, H264 as H264Json};
use serde_json::Value as Json;
use std::fmt::{Display, Formatter};
use std::ops::Deref;
use std::sync::Arc;

/// Dummy coin struct used in tests which functions are unimplemented but then mocked
/// in specific test to emulate the required behaviour
#[derive(Clone, Debug)]
pub struct TestCoin(Arc<TestCoinImpl>);

impl Deref for TestCoin {
    type Target = TestCoinImpl;

    fn deref(&self) -> &Self::Target {
        &self.0
    }
}

#[derive(Debug)]
pub struct TestCoinImpl {
    ticker: String,
}

impl Default for TestCoin {
    fn default() -> Self {
        TestCoin(Arc::new(TestCoinImpl { ticker: "test".into() }))
    }
}

impl TestCoin {
    pub fn new(ticker: &str) -> TestCoin {
        TestCoin(Arc::new(TestCoinImpl { ticker: ticker.into() }))
    }
}

#[async_trait]
#[cfg_attr(any(test, feature = "for-tests"), mockable)]
impl MarketCoinOps for TestCoin {
    fn ticker(&self) -> &str {
        &self.ticker
    }

    fn my_address(&self) -> MmResult<String, MyAddressError> {
        unimplemented!()
    }

    fn address_from_pubkey(&self, _pubkey: &H264Json) -> MmResult<String, AddressFromPubkeyError> {
        unimplemented!()
    }

    async fn get_public_key(&self) -> Result<String, MmError<UnexpectedDerivationMethod>> {
        unimplemented!()
    }

    fn sign_message_hash(&self, _message: &str) -> Option<[u8; 32]> {
        unimplemented!()
    }

    fn sign_message(&self, _message: &str, _address: Option<HDAddressSelector>) -> SignatureResult<String> {
        unimplemented!()
    }

    fn verify_message(&self, _signature: &str, _message: &str, _address: &str) -> VerificationResult<bool> {
        unimplemented!()
    }

    fn my_balance(&self) -> BalanceFut<CoinBalance> {
        unimplemented!()
    }

<<<<<<< HEAD
    fn platform_coin_balance(&self) -> BalanceFut<BigDecimal> { unimplemented!() }
=======
    fn base_coin_balance(&self) -> BalanceFut<BigDecimal> {
        unimplemented!()
    }
>>>>>>> 68bc4ebf

    fn platform_ticker(&self) -> &str {
        &self.ticker
    }

    /// Receives raw transaction bytes in hexadecimal format as input and returns tx hash in hexadecimal format
    fn send_raw_tx(&self, tx: &str) -> Box<dyn Future<Item = String, Error = String> + Send> {
        unimplemented!()
    }

    fn send_raw_tx_bytes(&self, tx: &[u8]) -> Box<dyn Future<Item = String, Error = String> + Send> {
        unimplemented!()
    }

    #[inline(always)]
    async fn sign_raw_tx(&self, _args: &SignRawTransactionRequest) -> RawTransactionResult {
        unimplemented!()
    }

    fn wait_for_confirmations(&self, _input: ConfirmPaymentInput) -> Box<dyn Future<Item = (), Error = String> + Send> {
        unimplemented!()
    }

    async fn wait_for_htlc_tx_spend(&self, args: WaitForHTLCTxSpendArgs<'_>) -> TransactionResult {
        unimplemented!()
    }

    fn tx_enum_from_bytes(&self, _bytes: &[u8]) -> Result<TransactionEnum, MmError<TxMarshalingErr>> {
        MmError::err(TxMarshalingErr::NotSupported(
            "tx_enum_from_bytes is not supported for Test coin yet.".to_string(),
        ))
    }

    fn current_block(&self) -> Box<dyn Future<Item = u64, Error = String> + Send> {
        unimplemented!()
    }

    fn display_priv_key(&self) -> Result<String, String> {
        unimplemented!()
    }

    fn min_tx_amount(&self) -> BigDecimal {
        Default::default()
    }

    fn min_trading_vol(&self) -> MmNumber {
        MmNumber::from("0.00777")
    }

    fn should_burn_directly(&self) -> bool {
        &self.ticker == "KMD"
    }

    fn should_burn_dex_fee(&self) -> bool {
        false
    }

    fn is_trezor(&self) -> bool {
        unimplemented!()
    }
}

#[async_trait]
#[cfg_attr(any(test, feature = "for-tests"), mockable)]
impl SwapOps for TestCoin {
    async fn send_taker_fee(&self, dex_fee: DexFee, uuid: &[u8], expire_at: u64) -> TransactionResult {
        unimplemented!()
    }

    async fn send_maker_payment(&self, maker_payment_args: SendPaymentArgs<'_>) -> TransactionResult {
        unimplemented!()
    }

    async fn send_taker_payment(&self, taker_payment_args: SendPaymentArgs<'_>) -> TransactionResult {
        unimplemented!()
    }

    async fn send_maker_spends_taker_payment(
        &self,
        _maker_spends_payment_args: SpendPaymentArgs<'_>,
    ) -> TransactionResult {
        unimplemented!()
    }

    async fn send_taker_spends_maker_payment(
        &self,
        _taker_spends_payment_args: SpendPaymentArgs<'_>,
    ) -> TransactionResult {
        unimplemented!()
    }

    async fn send_taker_refunds_payment(
        &self,
        _taker_refunds_payment_args: RefundPaymentArgs<'_>,
    ) -> TransactionResult {
        unimplemented!()
    }

    async fn send_maker_refunds_payment(
        &self,
        _maker_refunds_payment_args: RefundPaymentArgs<'_>,
    ) -> TransactionResult {
        unimplemented!()
    }

    async fn validate_fee(&self, validate_fee_args: ValidateFeeArgs<'_>) -> ValidatePaymentResult<()> {
        unimplemented!()
    }

    async fn validate_maker_payment(&self, _input: ValidatePaymentInput) -> ValidatePaymentResult<()> {
        unimplemented!()
    }

    async fn validate_taker_payment(&self, _input: ValidatePaymentInput) -> ValidatePaymentResult<()> {
        unimplemented!()
    }

    async fn check_if_my_payment_sent(
        &self,
        if_my_payment_sent_args: CheckIfMyPaymentSentArgs<'_>,
    ) -> Result<Option<TransactionEnum>, String> {
        unimplemented!()
    }

    async fn search_for_swap_tx_spend_my(
        &self,
        _input: SearchForSwapTxSpendInput<'_>,
    ) -> Result<Option<FoundSwapTxSpend>, String> {
        unimplemented!()
    }

    async fn search_for_swap_tx_spend_other(
        &self,
        _input: SearchForSwapTxSpendInput<'_>,
    ) -> Result<Option<FoundSwapTxSpend>, String> {
        unimplemented!()
    }

    async fn extract_secret(
        &self,
        secret_hash: &[u8],
        spend_tx: &[u8],
        watcher_reward: bool,
    ) -> Result<[u8; 32], String> {
        unimplemented!()
    }

    fn is_auto_refundable(&self) -> bool {
        false
    }

    async fn wait_for_htlc_refund(&self, _tx: &[u8], _locktime: u64) -> RefundResult<()> {
        unimplemented!()
    }

    fn negotiate_swap_contract_addr(
        &self,
        other_side_address: Option<&[u8]>,
    ) -> Result<Option<BytesJson>, MmError<NegotiateSwapContractAddrErr>> {
        unimplemented!()
    }

    fn derive_htlc_key_pair(&self, _swap_unique_data: &[u8]) -> KeyPair {
        unimplemented!()
    }

    fn derive_htlc_pubkey(&self, _swap_unique_data: &[u8]) -> [u8; 33] {
        unimplemented!()
    }

    async fn can_refund_htlc(&self, locktime: u64) -> Result<CanRefundHtlc, String> {
        unimplemented!()
    }

    fn validate_other_pubkey(&self, raw_pubkey: &[u8]) -> MmResult<(), ValidateOtherPubKeyErr> {
        unimplemented!()
    }

    async fn maker_payment_instructions(
        &self,
        _args: PaymentInstructionArgs<'_>,
    ) -> Result<Option<Vec<u8>>, MmError<PaymentInstructionsErr>> {
        unimplemented!()
    }

    async fn taker_payment_instructions(
        &self,
        args: PaymentInstructionArgs<'_>,
    ) -> Result<Option<Vec<u8>>, MmError<PaymentInstructionsErr>> {
        unimplemented!()
    }

    fn validate_maker_payment_instructions(
        &self,
        _instructions: &[u8],
        args: PaymentInstructionArgs,
    ) -> Result<PaymentInstructions, MmError<ValidateInstructionsErr>> {
        unimplemented!()
    }

    fn validate_taker_payment_instructions(
        &self,
        _instructions: &[u8],
        args: PaymentInstructionArgs,
    ) -> Result<PaymentInstructions, MmError<ValidateInstructionsErr>> {
        unimplemented!()
    }

    async fn on_taker_payment_refund_start(&self, _maker_payment: &[u8]) -> RefundResult<()> {
        unimplemented!()
    }

    async fn on_taker_payment_refund_success(&self, _maker_payment: &[u8]) -> RefundResult<()> {
        unimplemented!()
    }

    async fn on_maker_payment_refund_start(&self, _taker_payment: &[u8]) -> RefundResult<()> {
        unimplemented!()
    }

    async fn on_maker_payment_refund_success(&self, _taker_payment: &[u8]) -> RefundResult<()> {
        unimplemented!()
    }
}

#[async_trait]
#[cfg_attr(any(test, feature = "for-tests"), mockable)]
impl WatcherOps for TestCoin {
    fn create_maker_payment_spend_preimage(
        &self,
        _maker_payment_tx: &[u8],
        _time_lock: u64,
        _maker_pub: &[u8],
        _secret_hash: &[u8],
        _swap_unique_data: &[u8],
    ) -> TransactionFut {
        unimplemented!();
    }

    fn send_maker_payment_spend_preimage(&self, _input: SendMakerPaymentSpendPreimageInput) -> TransactionFut {
        unimplemented!();
    }

    fn create_taker_payment_refund_preimage(
        &self,
        _taker_payment_tx: &[u8],
        _time_lock: u64,
        _maker_pub: &[u8],
        _secret_hash: &[u8],
        _swap_contract_address: &Option<BytesJson>,
        _swap_unique_data: &[u8],
    ) -> TransactionFut {
        unimplemented!();
    }

    fn send_taker_payment_refund_preimage(&self, _watcher_refunds_payment_args: RefundPaymentArgs) -> TransactionFut {
        unimplemented!();
    }

    fn watcher_validate_taker_fee(&self, input: WatcherValidateTakerFeeInput) -> ValidatePaymentFut<()> {
        unimplemented!();
    }

    fn watcher_validate_taker_payment(&self, _input: WatcherValidatePaymentInput) -> ValidatePaymentFut<()> {
        unimplemented!();
    }

    fn taker_validates_payment_spend_or_refund(&self, input: ValidateWatcherSpendInput) -> ValidatePaymentFut<()> {
        unimplemented!()
    }

    async fn watcher_search_for_swap_tx_spend(
        &self,
        input: WatcherSearchForSwapTxSpendInput<'_>,
    ) -> Result<Option<FoundSwapTxSpend>, String> {
        unimplemented!();
    }

    async fn get_taker_watcher_reward(
        &self,
        other_coin: &MmCoinEnum,
        coin_amount: Option<BigDecimal>,
        other_coin_amount: Option<BigDecimal>,
        reward_amount: Option<BigDecimal>,
        wait_until: u64,
    ) -> Result<WatcherReward, MmError<WatcherRewardError>> {
        unimplemented!()
    }

    async fn get_maker_watcher_reward(
        &self,
        other_coin: &MmCoinEnum,
        reward_amount: Option<BigDecimal>,
        wait_until: u64,
    ) -> Result<Option<WatcherReward>, MmError<WatcherRewardError>> {
        unimplemented!()
    }
}

#[async_trait]
#[cfg_attr(any(test, feature = "for-tests"), mockable)]
impl MmCoin for TestCoin {
    fn is_asset_chain(&self) -> bool {
        unimplemented!()
    }

    fn spawner(&self) -> WeakSpawner {
        unimplemented!()
    }

    fn get_raw_transaction(&self, _req: RawTransactionRequest) -> RawTransactionFut {
        unimplemented!()
    }

    fn get_tx_hex_by_hash(&self, tx_hash: Vec<u8>) -> RawTransactionFut {
        unimplemented!()
    }

    fn withdraw(&self, req: WithdrawRequest) -> WithdrawFut {
        unimplemented!()
    }

    fn decimals(&self) -> u8 {
        unimplemented!()
    }

    fn convert_to_address(&self, from: &str, to_address_format: Json) -> Result<String, String> {
        unimplemented!()
    }

    fn validate_address(&self, address: &str) -> ValidateAddressResult {
        unimplemented!()
    }

    fn process_history_loop(&self, ctx: MmArc) -> Box<dyn Future<Item = (), Error = ()> + Send> {
        unimplemented!()
    }

    fn history_sync_status(&self) -> HistorySyncState {
        unimplemented!()
    }

    /// Get fee to be paid per 1 swap transaction
    fn get_trade_fee(&self) -> Box<dyn Future<Item = TradeFee, Error = String> + Send> {
        unimplemented!()
    }

    async fn get_sender_trade_fee(
        &self,
        _value: TradePreimageValue,
        _stage: FeeApproxStage,
    ) -> TradePreimageResult<TradeFee> {
        unimplemented!()
    }

    fn get_receiver_trade_fee(&self, _stage: FeeApproxStage) -> TradePreimageFut<TradeFee> {
        unimplemented!()
    }

    async fn get_fee_to_send_taker_fee(
        &self,
        _dex_fee_amount: DexFee,
        _stage: FeeApproxStage,
    ) -> TradePreimageResult<TradeFee> {
        unimplemented!()
    }

    fn required_confirmations(&self) -> u64 {
        1
    }

    fn requires_notarization(&self) -> bool {
        false
    }

    fn set_required_confirmations(&self, _confirmations: u64) {
        unimplemented!()
    }

    fn set_requires_notarization(&self, _requires_nota: bool) {
        unimplemented!()
    }

    fn swap_contract_address(&self) -> Option<BytesJson> {
        unimplemented!()
    }

    fn fallback_swap_contract(&self) -> Option<BytesJson> {
        unimplemented!()
    }

    fn mature_confirmations(&self) -> Option<u32> {
        unimplemented!()
    }

    fn coin_protocol_info(&self, _amount_to_receive: Option<MmNumber>) -> Vec<u8> {
        Vec::new()
    }

    fn is_coin_protocol_supported(
        &self,
        _info: &Option<Vec<u8>>,
        _amount_to_send: Option<MmNumber>,
        _locktime: u64,
        _is_maker: bool,
    ) -> bool {
        true
    }

    fn on_disabled(&self) -> Result<(), AbortedError> {
        Ok(())
    }

    fn on_token_deactivated(&self, _ticker: &str) {
        ()
    }
}

pub struct TestPubkey {}

impl ToBytes for TestPubkey {
    fn to_bytes(&self) -> Vec<u8> {
        vec![]
    }
}

#[derive(Debug)]
pub struct TestTx {}

impl Transaction for TestTx {
    fn tx_hex(&self) -> Vec<u8> {
        todo!()
    }

    fn tx_hash_as_bytes(&self) -> BytesJson {
        todo!()
    }
}

pub struct TestPreimage {}

impl ToBytes for TestPreimage {
    fn to_bytes(&self) -> Vec<u8> {
        vec![]
    }
}

pub struct TestSig {}

impl ToBytes for TestSig {
    fn to_bytes(&self) -> Vec<u8> {
        vec![]
    }
}

pub struct TestAddress {}

impl AddrToString for TestAddress {
    fn addr_to_string(&self) -> String {
        unimplemented!()
    }
}

impl Display for TestAddress {
    fn fmt(&self, f: &mut Formatter<'_>) -> std::fmt::Result {
        unimplemented!()
    }
}

#[async_trait]
impl ParseCoinAssocTypes for TestCoin {
    type Address = TestAddress;
    type AddressParseError = String;
    type Pubkey = TestPubkey;
    type PubkeyParseError = String;
    type Tx = TestTx;
    type TxParseError = String;
    type Preimage = TestPreimage;
    type PreimageParseError = String;
    type Sig = TestSig;
    type SigParseError = String;

    async fn my_addr(&self) -> Self::Address {
        todo!()
    }

    fn parse_address(&self, address: &str) -> Result<Self::Address, Self::AddressParseError> {
        todo!()
    }

    fn parse_pubkey(&self, pubkey: &[u8]) -> Result<Self::Pubkey, Self::PubkeyParseError> {
        unimplemented!()
    }

    fn parse_tx(&self, tx: &[u8]) -> Result<Self::Tx, Self::TxParseError> {
        unimplemented!()
    }

    fn parse_preimage(&self, preimage: &[u8]) -> Result<Self::Preimage, Self::PreimageParseError> {
        todo!()
    }

    fn parse_signature(&self, sig: &[u8]) -> Result<Self::Sig, Self::SigParseError> {
        todo!()
    }
}

#[async_trait]
#[cfg_attr(any(test, feature = "for-tests"), mockable)]
impl TakerCoinSwapOpsV2 for TestCoin {
    async fn send_taker_funding(&self, args: SendTakerFundingArgs<'_>) -> Result<Self::Tx, TransactionErr> {
        todo!()
    }

    async fn validate_taker_funding(&self, args: ValidateTakerFundingArgs<'_, Self>) -> ValidateSwapV2TxResult {
        unimplemented!()
    }

    async fn refund_taker_funding_timelock(
        &self,
        args: RefundTakerPaymentArgs<'_>,
    ) -> Result<Self::Tx, TransactionErr> {
        todo!()
    }

    async fn refund_taker_funding_secret(
        &self,
        args: RefundFundingSecretArgs<'_, Self>,
    ) -> Result<Self::Tx, TransactionErr> {
        todo!()
    }

    async fn search_for_taker_funding_spend(
        &self,
        tx: &Self::Tx,
        from_block: u64,
        secret_hash: &[u8],
    ) -> Result<Option<FundingTxSpend<Self>>, SearchForFundingSpendErr> {
        todo!()
    }

    async fn gen_taker_funding_spend_preimage(
        &self,
        args: &GenTakerFundingSpendArgs<'_, Self>,
        swap_unique_data: &[u8],
    ) -> GenPreimageResult<Self> {
        todo!()
    }

    async fn validate_taker_funding_spend_preimage(
        &self,
        gen_args: &GenTakerFundingSpendArgs<'_, Self>,
        preimage: &TxPreimageWithSig<Self>,
    ) -> ValidateTakerFundingSpendPreimageResult {
        todo!()
    }

    async fn sign_and_send_taker_funding_spend(
        &self,
        preimage: &TxPreimageWithSig<Self>,
        args: &GenTakerFundingSpendArgs<'_, Self>,
        swap_unique_data: &[u8],
    ) -> Result<Self::Tx, TransactionErr> {
        todo!()
    }

    async fn refund_combined_taker_payment(
        &self,
        args: RefundTakerPaymentArgs<'_>,
    ) -> Result<Self::Tx, TransactionErr> {
        unimplemented!()
    }

    async fn gen_taker_payment_spend_preimage(
        &self,
        args: &GenTakerPaymentSpendArgs<'_, Self>,
        swap_unique_data: &[u8],
    ) -> GenPreimageResult<Self> {
        unimplemented!()
    }

    async fn validate_taker_payment_spend_preimage(
        &self,
        gen_args: &GenTakerPaymentSpendArgs<'_, Self>,
        preimage: &TxPreimageWithSig<Self>,
    ) -> ValidateTakerPaymentSpendPreimageResult {
        unimplemented!()
    }

    async fn sign_and_broadcast_taker_payment_spend(
        &self,
        preimage: Option<&TxPreimageWithSig<Self>>,
        gen_args: &GenTakerPaymentSpendArgs<'_, Self>,
        secret: &[u8],
        swap_unique_data: &[u8],
    ) -> Result<Self::Tx, TransactionErr> {
        unimplemented!()
    }

    async fn find_taker_payment_spend_tx(
        &self,
        taker_payment: &Self::Tx,
        from_block: u64,
        wait_until: u64,
    ) -> MmResult<Self::Tx, FindPaymentSpendError> {
        unimplemented!()
    }

    async fn extract_secret_v2(&self, secret_hash: &[u8], spend_tx: &Self::Tx) -> Result<[u8; 32], String> {
        unimplemented!()
    }
}

impl CommonSwapOpsV2 for TestCoin {
    fn derive_htlc_pubkey_v2(&self, _swap_unique_data: &[u8]) -> Self::Pubkey {
        todo!()
    }

    fn derive_htlc_pubkey_v2_bytes(&self, _swap_unique_data: &[u8]) -> Vec<u8> {
        todo!()
    }

    #[inline(always)]
    fn taker_pubkey_bytes(&self) -> Option<Vec<u8>> {
        todo!()
    }
}<|MERGE_RESOLUTION|>--- conflicted
+++ resolved
@@ -102,13 +102,9 @@
         unimplemented!()
     }
 
-<<<<<<< HEAD
-    fn platform_coin_balance(&self) -> BalanceFut<BigDecimal> { unimplemented!() }
-=======
-    fn base_coin_balance(&self) -> BalanceFut<BigDecimal> {
-        unimplemented!()
-    }
->>>>>>> 68bc4ebf
+    fn platform_coin_balance(&self) -> BalanceFut<BigDecimal> {
+        unimplemented!()
+    }
 
     fn platform_ticker(&self) -> &str {
         &self.ticker
