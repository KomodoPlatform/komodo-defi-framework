--- conflicted
+++ resolved
@@ -58,12 +58,7 @@
 }
 
 #[async_trait]
-<<<<<<< HEAD
 #[cfg_attr(any(test, feature = "mocktopus"), mockable)]
-=======
-#[mockable]
-#[async_trait]
->>>>>>> 2462d9a6
 impl MarketCoinOps for TestCoin {
     fn ticker(&self) -> &str { &self.ticker }
 
@@ -113,13 +108,11 @@
 
     fn min_trading_vol(&self) -> MmNumber { MmNumber::from("0.00777") }
 
-<<<<<<< HEAD
     fn is_kmd(&self) -> bool { false }
 
     fn is_evm(&self) -> bool { false }
-=======
+
     fn is_trezor(&self) -> bool { unimplemented!() }
->>>>>>> 2462d9a6
 }
 
 #[async_trait]
