--- conflicted
+++ resolved
@@ -1,18 +1,11 @@
 use super::{CoinBalance, HistorySyncState, MarketCoinOps, MmCoin, RawTransactionFut, RawTransactionRequest, SwapOps,
             TradeFee, TransactionEnum, TransactionFut};
-<<<<<<< HEAD
-use crate::{BalanceFut, CanRefundHtlc, FeeApproxStage, FoundSwapTxSpend, NegotiateSwapContractAddrErr,
+use crate::{coin_errors::{MyAddressError, ValidatePaymentError, ValidatePaymentFut},
+            BalanceFut, CanRefundHtlc, FeeApproxStage, FoundSwapTxSpend, NegotiateSwapContractAddrErr,
             PaymentInstructionsErr, SearchForSwapTxSpendInput, SignatureResult, TradePreimageFut, TradePreimageResult,
             TradePreimageValue, TxMarshalingErr, UnexpectedDerivationMethod, ValidateAddressResult,
             ValidateInstructionsErr, ValidatePaymentInput, VerificationResult, WatcherValidatePaymentInput,
             WithdrawFut, WithdrawRequest};
-=======
-use crate::{coin_errors::{MyAddressError, ValidatePaymentError},
-            BalanceFut, CanRefundHtlc, FeeApproxStage, FoundSwapTxSpend, NegotiateSwapContractAddrErr,
-            SearchForSwapTxSpendInput, SignatureResult, TradePreimageFut, TradePreimageResult, TradePreimageValue,
-            TxMarshalingErr, UnexpectedDerivationMethod, ValidateAddressResult, ValidatePaymentFut,
-            ValidatePaymentInput, VerificationResult, WatcherValidatePaymentInput, WithdrawFut, WithdrawRequest};
->>>>>>> 5dbc5de4
 use async_trait::async_trait;
 use futures01::Future;
 use keys::KeyPair;
