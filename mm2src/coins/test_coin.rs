#![allow(clippy::all)]

use super::{CoinBalance, CommonSwapOpsV2, FindPaymentSpendError, FundingTxSpend, HistorySyncState, MarketCoinOps,
            MmCoin, RawTransactionFut, RawTransactionRequest, RefundTakerPaymentArgs, SearchForFundingSpendErr,
            SwapOps, TradeFee, TransactionEnum, TransactionFut};
<<<<<<< HEAD
use crate::coin_errors::ValidatePaymentResult;
use crate::hd_wallet::{AddrToString, AddressIdentifier};
=======
use crate::coin_errors::{AddressFromPubkeyError, ValidatePaymentResult};
use crate::hd_wallet::AddrToString;
>>>>>>> b8b98cf3
use crate::{coin_errors::MyAddressError, BalanceFut, CanRefundHtlc, CheckIfMyPaymentSentArgs, ConfirmPaymentInput,
            FeeApproxStage, FoundSwapTxSpend, GenPreimageResult, GenTakerFundingSpendArgs, GenTakerPaymentSpendArgs,
            MmCoinEnum, NegotiateSwapContractAddrErr, ParseCoinAssocTypes, PaymentInstructionArgs,
            PaymentInstructions, PaymentInstructionsErr, RawTransactionResult, RefundFundingSecretArgs,
            RefundPaymentArgs, RefundResult, SearchForSwapTxSpendInput, SendMakerPaymentSpendPreimageInput,
            SendPaymentArgs, SendTakerFundingArgs, SignRawTransactionRequest, SignatureResult, SpendPaymentArgs,
            TakerCoinSwapOpsV2, TradePreimageFut, TradePreimageResult, TradePreimageValue, Transaction,
            TransactionErr, TransactionResult, TxMarshalingErr, TxPreimageWithSig, UnexpectedDerivationMethod,
            ValidateAddressResult, ValidateFeeArgs, ValidateInstructionsErr, ValidateOtherPubKeyErr,
            ValidatePaymentFut, ValidatePaymentInput, ValidateSwapV2TxResult, ValidateTakerFundingArgs,
            ValidateTakerFundingSpendPreimageResult, ValidateTakerPaymentSpendPreimageResult, VerificationResult,
            WaitForHTLCTxSpendArgs, WatcherOps, WatcherReward, WatcherRewardError, WatcherSearchForSwapTxSpendInput,
            WatcherValidatePaymentInput, WatcherValidateTakerFeeInput, WeakSpawner, WithdrawFut, WithdrawRequest};
use crate::{DexFee, ToBytes, ValidateWatcherSpendInput};
use async_trait::async_trait;
use common::executor::AbortedError;
use futures01::Future;
use keys::KeyPair;
use mm2_core::mm_ctx::MmArc;
use mm2_err_handle::prelude::*;
use mm2_number::{BigDecimal, MmNumber};
#[cfg(any(test, feature = "for-tests"))]
use mocktopus::macros::*;
use rpc::v1::types::{Bytes as BytesJson, H264 as H264Json};
use serde_json::Value as Json;
use std::fmt::{Display, Formatter};
use std::ops::Deref;
use std::sync::Arc;

/// Dummy coin struct used in tests which functions are unimplemented but then mocked
/// in specific test to emulate the required behaviour
#[derive(Clone, Debug)]
pub struct TestCoin(Arc<TestCoinImpl>);

impl Deref for TestCoin {
    type Target = TestCoinImpl;

    fn deref(&self) -> &Self::Target { &self.0 }
}

#[derive(Debug)]
pub struct TestCoinImpl {
    ticker: String,
}

impl Default for TestCoin {
    fn default() -> Self { TestCoin(Arc::new(TestCoinImpl { ticker: "test".into() })) }
}

impl TestCoin {
    pub fn new(ticker: &str) -> TestCoin { TestCoin(Arc::new(TestCoinImpl { ticker: ticker.into() })) }
}

#[async_trait]
#[cfg_attr(any(test, feature = "for-tests"), mockable)]
impl MarketCoinOps for TestCoin {
    fn ticker(&self) -> &str { &self.ticker }

    fn my_address(&self) -> MmResult<String, MyAddressError> { unimplemented!() }

    fn address_from_pubkey(&self, _pubkey: &H264Json) -> MmResult<String, AddressFromPubkeyError> { unimplemented!() }

    async fn get_public_key(&self) -> Result<String, MmError<UnexpectedDerivationMethod>> { unimplemented!() }

    fn sign_message_hash(&self, _message: &str) -> Option<[u8; 32]> { unimplemented!() }

    fn sign_message(&self, _message: &str, _account: Option<AddressIdentifier>) -> SignatureResult<String> {
        unimplemented!()
    }

    fn verify_message(&self, _signature: &str, _message: &str, _address: &str) -> VerificationResult<bool> {
        unimplemented!()
    }

    fn my_balance(&self) -> BalanceFut<CoinBalance> { unimplemented!() }

    fn base_coin_balance(&self) -> BalanceFut<BigDecimal> { unimplemented!() }

    fn platform_ticker(&self) -> &str { &self.ticker }

    /// Receives raw transaction bytes in hexadecimal format as input and returns tx hash in hexadecimal format
    fn send_raw_tx(&self, tx: &str) -> Box<dyn Future<Item = String, Error = String> + Send> { unimplemented!() }

    fn send_raw_tx_bytes(&self, tx: &[u8]) -> Box<dyn Future<Item = String, Error = String> + Send> { unimplemented!() }

    #[inline(always)]
    async fn sign_raw_tx(&self, _args: &SignRawTransactionRequest) -> RawTransactionResult { unimplemented!() }

    fn wait_for_confirmations(&self, _input: ConfirmPaymentInput) -> Box<dyn Future<Item = (), Error = String> + Send> {
        unimplemented!()
    }

    async fn wait_for_htlc_tx_spend(&self, args: WaitForHTLCTxSpendArgs<'_>) -> TransactionResult { unimplemented!() }

    fn tx_enum_from_bytes(&self, _bytes: &[u8]) -> Result<TransactionEnum, MmError<TxMarshalingErr>> {
        MmError::err(TxMarshalingErr::NotSupported(
            "tx_enum_from_bytes is not supported for Test coin yet.".to_string(),
        ))
    }

    fn current_block(&self) -> Box<dyn Future<Item = u64, Error = String> + Send> { unimplemented!() }

    fn display_priv_key(&self) -> Result<String, String> { unimplemented!() }

    fn min_tx_amount(&self) -> BigDecimal { Default::default() }

    fn min_trading_vol(&self) -> MmNumber { MmNumber::from("0.00777") }

    fn should_burn_directly(&self) -> bool { &self.ticker == "KMD" }

    fn should_burn_dex_fee(&self) -> bool { false }

    fn is_trezor(&self) -> bool { unimplemented!() }
}

#[async_trait]
#[cfg_attr(any(test, feature = "for-tests"), mockable)]
impl SwapOps for TestCoin {
    async fn send_taker_fee(&self, dex_fee: DexFee, uuid: &[u8], expire_at: u64) -> TransactionResult {
        unimplemented!()
    }

    async fn send_maker_payment(&self, maker_payment_args: SendPaymentArgs<'_>) -> TransactionResult {
        unimplemented!()
    }

    async fn send_taker_payment(&self, taker_payment_args: SendPaymentArgs<'_>) -> TransactionResult {
        unimplemented!()
    }

    async fn send_maker_spends_taker_payment(
        &self,
        _maker_spends_payment_args: SpendPaymentArgs<'_>,
    ) -> TransactionResult {
        unimplemented!()
    }

    async fn send_taker_spends_maker_payment(
        &self,
        _taker_spends_payment_args: SpendPaymentArgs<'_>,
    ) -> TransactionResult {
        unimplemented!()
    }

    async fn send_taker_refunds_payment(
        &self,
        _taker_refunds_payment_args: RefundPaymentArgs<'_>,
    ) -> TransactionResult {
        unimplemented!()
    }

    async fn send_maker_refunds_payment(
        &self,
        _maker_refunds_payment_args: RefundPaymentArgs<'_>,
    ) -> TransactionResult {
        unimplemented!()
    }

    async fn validate_fee(&self, validate_fee_args: ValidateFeeArgs<'_>) -> ValidatePaymentResult<()> {
        unimplemented!()
    }

    async fn validate_maker_payment(&self, _input: ValidatePaymentInput) -> ValidatePaymentResult<()> {
        unimplemented!()
    }

    async fn validate_taker_payment(&self, _input: ValidatePaymentInput) -> ValidatePaymentResult<()> {
        unimplemented!()
    }

    async fn check_if_my_payment_sent(
        &self,
        if_my_payment_sent_args: CheckIfMyPaymentSentArgs<'_>,
    ) -> Result<Option<TransactionEnum>, String> {
        unimplemented!()
    }

    async fn search_for_swap_tx_spend_my(
        &self,
        _input: SearchForSwapTxSpendInput<'_>,
    ) -> Result<Option<FoundSwapTxSpend>, String> {
        unimplemented!()
    }

    async fn search_for_swap_tx_spend_other(
        &self,
        _input: SearchForSwapTxSpendInput<'_>,
    ) -> Result<Option<FoundSwapTxSpend>, String> {
        unimplemented!()
    }

    async fn extract_secret(
        &self,
        secret_hash: &[u8],
        spend_tx: &[u8],
        watcher_reward: bool,
    ) -> Result<[u8; 32], String> {
        unimplemented!()
    }

    fn is_auto_refundable(&self) -> bool { false }

    async fn wait_for_htlc_refund(&self, _tx: &[u8], _locktime: u64) -> RefundResult<()> { unimplemented!() }

    fn negotiate_swap_contract_addr(
        &self,
        other_side_address: Option<&[u8]>,
    ) -> Result<Option<BytesJson>, MmError<NegotiateSwapContractAddrErr>> {
        unimplemented!()
    }

    fn derive_htlc_key_pair(&self, _swap_unique_data: &[u8]) -> KeyPair { unimplemented!() }

    fn derive_htlc_pubkey(&self, _swap_unique_data: &[u8]) -> [u8; 33] { unimplemented!() }

    async fn can_refund_htlc(&self, locktime: u64) -> Result<CanRefundHtlc, String> { unimplemented!() }

    fn validate_other_pubkey(&self, raw_pubkey: &[u8]) -> MmResult<(), ValidateOtherPubKeyErr> { unimplemented!() }

    async fn maker_payment_instructions(
        &self,
        _args: PaymentInstructionArgs<'_>,
    ) -> Result<Option<Vec<u8>>, MmError<PaymentInstructionsErr>> {
        unimplemented!()
    }

    async fn taker_payment_instructions(
        &self,
        args: PaymentInstructionArgs<'_>,
    ) -> Result<Option<Vec<u8>>, MmError<PaymentInstructionsErr>> {
        unimplemented!()
    }

    fn validate_maker_payment_instructions(
        &self,
        _instructions: &[u8],
        args: PaymentInstructionArgs,
    ) -> Result<PaymentInstructions, MmError<ValidateInstructionsErr>> {
        unimplemented!()
    }

    fn validate_taker_payment_instructions(
        &self,
        _instructions: &[u8],
        args: PaymentInstructionArgs,
    ) -> Result<PaymentInstructions, MmError<ValidateInstructionsErr>> {
        unimplemented!()
    }

    async fn on_taker_payment_refund_start(&self, _maker_payment: &[u8]) -> RefundResult<()> { unimplemented!() }

    async fn on_taker_payment_refund_success(&self, _maker_payment: &[u8]) -> RefundResult<()> { unimplemented!() }

    async fn on_maker_payment_refund_start(&self, _taker_payment: &[u8]) -> RefundResult<()> { unimplemented!() }

    async fn on_maker_payment_refund_success(&self, _taker_payment: &[u8]) -> RefundResult<()> { unimplemented!() }
}

#[async_trait]
#[cfg_attr(any(test, feature = "for-tests"), mockable)]
impl WatcherOps for TestCoin {
    fn create_maker_payment_spend_preimage(
        &self,
        _maker_payment_tx: &[u8],
        _time_lock: u64,
        _maker_pub: &[u8],
        _secret_hash: &[u8],
        _swap_unique_data: &[u8],
    ) -> TransactionFut {
        unimplemented!();
    }

    fn send_maker_payment_spend_preimage(&self, _input: SendMakerPaymentSpendPreimageInput) -> TransactionFut {
        unimplemented!();
    }

    fn create_taker_payment_refund_preimage(
        &self,
        _taker_payment_tx: &[u8],
        _time_lock: u64,
        _maker_pub: &[u8],
        _secret_hash: &[u8],
        _swap_contract_address: &Option<BytesJson>,
        _swap_unique_data: &[u8],
    ) -> TransactionFut {
        unimplemented!();
    }

    fn send_taker_payment_refund_preimage(&self, _watcher_refunds_payment_args: RefundPaymentArgs) -> TransactionFut {
        unimplemented!();
    }

    fn watcher_validate_taker_fee(&self, input: WatcherValidateTakerFeeInput) -> ValidatePaymentFut<()> {
        unimplemented!();
    }

    fn watcher_validate_taker_payment(&self, _input: WatcherValidatePaymentInput) -> ValidatePaymentFut<()> {
        unimplemented!();
    }

    fn taker_validates_payment_spend_or_refund(&self, input: ValidateWatcherSpendInput) -> ValidatePaymentFut<()> {
        unimplemented!()
    }

    async fn watcher_search_for_swap_tx_spend(
        &self,
        input: WatcherSearchForSwapTxSpendInput<'_>,
    ) -> Result<Option<FoundSwapTxSpend>, String> {
        unimplemented!();
    }

    async fn get_taker_watcher_reward(
        &self,
        other_coin: &MmCoinEnum,
        coin_amount: Option<BigDecimal>,
        other_coin_amount: Option<BigDecimal>,
        reward_amount: Option<BigDecimal>,
        wait_until: u64,
    ) -> Result<WatcherReward, MmError<WatcherRewardError>> {
        unimplemented!()
    }

    async fn get_maker_watcher_reward(
        &self,
        other_coin: &MmCoinEnum,
        reward_amount: Option<BigDecimal>,
        wait_until: u64,
    ) -> Result<Option<WatcherReward>, MmError<WatcherRewardError>> {
        unimplemented!()
    }
}

#[async_trait]
#[cfg_attr(any(test, feature = "for-tests"), mockable)]
impl MmCoin for TestCoin {
    fn is_asset_chain(&self) -> bool { unimplemented!() }

    fn spawner(&self) -> WeakSpawner { unimplemented!() }

    fn get_raw_transaction(&self, _req: RawTransactionRequest) -> RawTransactionFut { unimplemented!() }

    fn get_tx_hex_by_hash(&self, tx_hash: Vec<u8>) -> RawTransactionFut { unimplemented!() }

    fn withdraw(&self, req: WithdrawRequest) -> WithdrawFut { unimplemented!() }

    fn decimals(&self) -> u8 { unimplemented!() }

    fn convert_to_address(&self, from: &str, to_address_format: Json) -> Result<String, String> { unimplemented!() }

    fn validate_address(&self, address: &str) -> ValidateAddressResult { unimplemented!() }

    fn process_history_loop(&self, ctx: MmArc) -> Box<dyn Future<Item = (), Error = ()> + Send> { unimplemented!() }

    fn history_sync_status(&self) -> HistorySyncState { unimplemented!() }

    /// Get fee to be paid per 1 swap transaction
    fn get_trade_fee(&self) -> Box<dyn Future<Item = TradeFee, Error = String> + Send> { unimplemented!() }

    async fn get_sender_trade_fee(
        &self,
        _value: TradePreimageValue,
        _stage: FeeApproxStage,
        _include_refund_fee: bool,
    ) -> TradePreimageResult<TradeFee> {
        unimplemented!()
    }

    fn get_receiver_trade_fee(&self, _stage: FeeApproxStage) -> TradePreimageFut<TradeFee> { unimplemented!() }

    async fn get_fee_to_send_taker_fee(
        &self,
        _dex_fee_amount: DexFee,
        _stage: FeeApproxStage,
    ) -> TradePreimageResult<TradeFee> {
        unimplemented!()
    }

    fn required_confirmations(&self) -> u64 { 1 }

    fn requires_notarization(&self) -> bool { false }

    fn set_required_confirmations(&self, _confirmations: u64) { unimplemented!() }

    fn set_requires_notarization(&self, _requires_nota: bool) { unimplemented!() }

    fn swap_contract_address(&self) -> Option<BytesJson> { unimplemented!() }

    fn fallback_swap_contract(&self) -> Option<BytesJson> { unimplemented!() }

    fn mature_confirmations(&self) -> Option<u32> { unimplemented!() }

    fn coin_protocol_info(&self, _amount_to_receive: Option<MmNumber>) -> Vec<u8> { Vec::new() }

    fn is_coin_protocol_supported(
        &self,
        _info: &Option<Vec<u8>>,
        _amount_to_send: Option<MmNumber>,
        _locktime: u64,
        _is_maker: bool,
    ) -> bool {
        true
    }

    fn on_disabled(&self) -> Result<(), AbortedError> { Ok(()) }

    fn on_token_deactivated(&self, _ticker: &str) { () }
}

pub struct TestPubkey {}

impl ToBytes for TestPubkey {
    fn to_bytes(&self) -> Vec<u8> { vec![] }
}

#[derive(Debug)]
pub struct TestTx {}

impl Transaction for TestTx {
    fn tx_hex(&self) -> Vec<u8> { todo!() }

    fn tx_hash_as_bytes(&self) -> BytesJson { todo!() }
}

pub struct TestPreimage {}

impl ToBytes for TestPreimage {
    fn to_bytes(&self) -> Vec<u8> { vec![] }
}

pub struct TestSig {}

impl ToBytes for TestSig {
    fn to_bytes(&self) -> Vec<u8> { vec![] }
}

pub struct TestAddress {}

impl AddrToString for TestAddress {
    fn addr_to_string(&self) -> String { unimplemented!() }
}

impl Display for TestAddress {
    fn fmt(&self, f: &mut Formatter<'_>) -> std::fmt::Result { unimplemented!() }
}

#[async_trait]
impl ParseCoinAssocTypes for TestCoin {
    type Address = TestAddress;
    type AddressParseError = String;
    type Pubkey = TestPubkey;
    type PubkeyParseError = String;
    type Tx = TestTx;
    type TxParseError = String;
    type Preimage = TestPreimage;
    type PreimageParseError = String;
    type Sig = TestSig;
    type SigParseError = String;

    async fn my_addr(&self) -> Self::Address { todo!() }

    fn parse_address(&self, address: &str) -> Result<Self::Address, Self::AddressParseError> { todo!() }

    fn parse_pubkey(&self, pubkey: &[u8]) -> Result<Self::Pubkey, Self::PubkeyParseError> { unimplemented!() }

    fn parse_tx(&self, tx: &[u8]) -> Result<Self::Tx, Self::TxParseError> { unimplemented!() }

    fn parse_preimage(&self, preimage: &[u8]) -> Result<Self::Preimage, Self::PreimageParseError> { todo!() }

    fn parse_signature(&self, sig: &[u8]) -> Result<Self::Sig, Self::SigParseError> { todo!() }
}

#[async_trait]
#[cfg_attr(any(test, feature = "for-tests"), mockable)]
impl TakerCoinSwapOpsV2 for TestCoin {
    async fn send_taker_funding(&self, args: SendTakerFundingArgs<'_>) -> Result<Self::Tx, TransactionErr> { todo!() }

    async fn validate_taker_funding(&self, args: ValidateTakerFundingArgs<'_, Self>) -> ValidateSwapV2TxResult {
        unimplemented!()
    }

    async fn refund_taker_funding_timelock(
        &self,
        args: RefundTakerPaymentArgs<'_>,
    ) -> Result<Self::Tx, TransactionErr> {
        todo!()
    }

    async fn refund_taker_funding_secret(
        &self,
        args: RefundFundingSecretArgs<'_, Self>,
    ) -> Result<Self::Tx, TransactionErr> {
        todo!()
    }

    async fn search_for_taker_funding_spend(
        &self,
        tx: &Self::Tx,
        from_block: u64,
        secret_hash: &[u8],
    ) -> Result<Option<FundingTxSpend<Self>>, SearchForFundingSpendErr> {
        todo!()
    }

    async fn gen_taker_funding_spend_preimage(
        &self,
        args: &GenTakerFundingSpendArgs<'_, Self>,
        swap_unique_data: &[u8],
    ) -> GenPreimageResult<Self> {
        todo!()
    }

    async fn validate_taker_funding_spend_preimage(
        &self,
        gen_args: &GenTakerFundingSpendArgs<'_, Self>,
        preimage: &TxPreimageWithSig<Self>,
    ) -> ValidateTakerFundingSpendPreimageResult {
        todo!()
    }

    async fn sign_and_send_taker_funding_spend(
        &self,
        preimage: &TxPreimageWithSig<Self>,
        args: &GenTakerFundingSpendArgs<'_, Self>,
        swap_unique_data: &[u8],
    ) -> Result<Self::Tx, TransactionErr> {
        todo!()
    }

    async fn refund_combined_taker_payment(
        &self,
        args: RefundTakerPaymentArgs<'_>,
    ) -> Result<Self::Tx, TransactionErr> {
        unimplemented!()
    }

    async fn gen_taker_payment_spend_preimage(
        &self,
        args: &GenTakerPaymentSpendArgs<'_, Self>,
        swap_unique_data: &[u8],
    ) -> GenPreimageResult<Self> {
        unimplemented!()
    }

    async fn validate_taker_payment_spend_preimage(
        &self,
        gen_args: &GenTakerPaymentSpendArgs<'_, Self>,
        preimage: &TxPreimageWithSig<Self>,
    ) -> ValidateTakerPaymentSpendPreimageResult {
        unimplemented!()
    }

    async fn sign_and_broadcast_taker_payment_spend(
        &self,
        preimage: Option<&TxPreimageWithSig<Self>>,
        gen_args: &GenTakerPaymentSpendArgs<'_, Self>,
        secret: &[u8],
        swap_unique_data: &[u8],
    ) -> Result<Self::Tx, TransactionErr> {
        unimplemented!()
    }

    async fn find_taker_payment_spend_tx(
        &self,
        taker_payment: &Self::Tx,
        from_block: u64,
        wait_until: u64,
    ) -> MmResult<Self::Tx, FindPaymentSpendError> {
        unimplemented!()
    }

    async fn extract_secret_v2(&self, secret_hash: &[u8], spend_tx: &Self::Tx) -> Result<[u8; 32], String> {
        unimplemented!()
    }
}

impl CommonSwapOpsV2 for TestCoin {
    fn derive_htlc_pubkey_v2(&self, _swap_unique_data: &[u8]) -> Self::Pubkey { todo!() }

    fn derive_htlc_pubkey_v2_bytes(&self, _swap_unique_data: &[u8]) -> Vec<u8> { todo!() }

    #[inline(always)]
    fn taker_pubkey_bytes(&self) -> Option<Vec<u8>> { todo!() }
}<|MERGE_RESOLUTION|>--- conflicted
+++ resolved
@@ -3,13 +3,8 @@
 use super::{CoinBalance, CommonSwapOpsV2, FindPaymentSpendError, FundingTxSpend, HistorySyncState, MarketCoinOps,
             MmCoin, RawTransactionFut, RawTransactionRequest, RefundTakerPaymentArgs, SearchForFundingSpendErr,
             SwapOps, TradeFee, TransactionEnum, TransactionFut};
-<<<<<<< HEAD
-use crate::coin_errors::ValidatePaymentResult;
+use crate::coin_errors::{AddressFromPubkeyError, ValidatePaymentResult};
 use crate::hd_wallet::{AddrToString, AddressIdentifier};
-=======
-use crate::coin_errors::{AddressFromPubkeyError, ValidatePaymentResult};
-use crate::hd_wallet::AddrToString;
->>>>>>> b8b98cf3
 use crate::{coin_errors::MyAddressError, BalanceFut, CanRefundHtlc, CheckIfMyPaymentSentArgs, ConfirmPaymentInput,
             FeeApproxStage, FoundSwapTxSpend, GenPreimageResult, GenTakerFundingSpendArgs, GenTakerPaymentSpendArgs,
             MmCoinEnum, NegotiateSwapContractAddrErr, ParseCoinAssocTypes, PaymentInstructionArgs,
