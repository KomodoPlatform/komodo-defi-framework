--- conflicted
+++ resolved
@@ -1,20 +1,11 @@
 use super::{CoinBalance, HistorySyncState, MarketCoinOps, MmCoin, RawTransactionFut, RawTransactionRequest, SwapOps,
             TradeFee, TransactionEnum, TransactionFut};
-<<<<<<< HEAD
-use crate::{coin_errors::{MyAddressError, ValidatePaymentError},
-            BalanceFut, CanRefundHtlc, CoinFutSpawner, FeeApproxStage, FoundSwapTxSpend, NegotiateSwapContractAddrErr,
-            PaymentInstructions, PaymentInstructionsErr, SearchForSwapTxSpendInput, SignatureResult, TradePreimageFut,
-            TradePreimageResult, TradePreimageValue, TxMarshalingErr, UnexpectedDerivationMethod,
-            ValidateAddressResult, ValidateInstructionsErr, ValidateOtherPubKeyErr, ValidatePaymentFut,
-            ValidatePaymentInput, VerificationResult, WatcherValidatePaymentInput, WithdrawFut, WithdrawRequest};
-=======
 use crate::{coin_errors::MyAddressError, BalanceFut, CanRefundHtlc, CoinFutSpawner, FeeApproxStage, FoundSwapTxSpend,
-            NegotiateSwapContractAddrErr, SearchForSwapTxSpendInput, SignatureResult, TradePreimageFut,
-            TradePreimageResult, TradePreimageValue, TxMarshalingErr, UnexpectedDerivationMethod,
-            ValidateAddressResult, ValidateOtherPubKeyErr, ValidatePaymentFut, ValidatePaymentInput,
-            VerificationResult, WatcherOps, WatcherSearchForSwapTxSpendInput, WatcherValidatePaymentInput,
-            WithdrawFut, WithdrawRequest};
->>>>>>> 4d2071f9
+            NegotiateSwapContractAddrErr, PaymentInstructions, PaymentInstructionsErr, SearchForSwapTxSpendInput,
+            SignatureResult, TradePreimageFut, TradePreimageResult, TradePreimageValue, TxMarshalingErr,
+            UnexpectedDerivationMethod, ValidateAddressResult, ValidateInstructionsErr, ValidateOtherPubKeyErr,
+            ValidatePaymentFut, ValidatePaymentInput, VerificationResult, WatcherOps,
+            WatcherSearchForSwapTxSpendInput, WatcherValidatePaymentInput, WithdrawFut, WithdrawRequest};
 use async_trait::async_trait;
 use futures01::Future;
 use keys::KeyPair;
@@ -232,15 +223,11 @@
         unimplemented!()
     }
 
-<<<<<<< HEAD
+    fn check_tx_signed_by_pub(&self, tx: &[u8], expected_pub: &[u8]) -> Result<bool, String> {
+        unimplemented!();
+    }
+
     async fn extract_secret(&self, secret_hash: &[u8], spend_tx: &[u8]) -> Result<Vec<u8>, String> { unimplemented!() }
-=======
-    fn check_tx_signed_by_pub(&self, tx: &[u8], expected_pub: &[u8]) -> Result<bool, String> {
-        unimplemented!();
-    }
-
-    fn extract_secret(&self, secret_hash: &[u8], spend_tx: &[u8]) -> Result<Vec<u8>, String> { unimplemented!() }
->>>>>>> 4d2071f9
 
     fn negotiate_swap_contract_addr(
         &self,
