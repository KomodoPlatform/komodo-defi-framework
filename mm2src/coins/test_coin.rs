--- conflicted
+++ resolved
@@ -1,16 +1,10 @@
 use super::{CoinBalance, HistorySyncState, MarketCoinOps, MmCoin, RawTransactionFut, RawTransactionRequest, SwapOps,
             TradeFee, TransactionEnum, TransactionFut};
 use crate::{BalanceFut, CanRefundHtlc, FeeApproxStage, FoundSwapTxSpend, NegotiateSwapContractAddrErr,
-<<<<<<< HEAD
             SearchForSwapTxSpendInput, SignatureResult, SignedTransactionFut, TradePreimageFut, TradePreimageResult,
-            TradePreimageValue, UnexpectedDerivationMethod, ValidateAddressResult, ValidatePaymentInput,
-            VerificationResult, WatcherSpendsMakerPaymentInput, WatcherValidatePaymentInput, WithdrawFut,
-            WithdrawRequest};
-=======
-            SearchForSwapTxSpendInput, SignatureResult, TradePreimageFut, TradePreimageResult, TradePreimageValue,
-            TxMarshalingErr, UnexpectedDerivationMethod, ValidateAddressResult, ValidatePaymentInput,
-            VerificationResult, WithdrawFut, WithdrawRequest};
->>>>>>> ebb0e81e
+            TradePreimageValue, TxMarshalingErr, UnexpectedDerivationMethod, ValidateAddressResult,
+            ValidatePaymentInput, VerificationResult, WatcherSpendsMakerPaymentInput, WatcherValidatePaymentInput,
+            WithdrawFut, WithdrawRequest};
 use async_trait::async_trait;
 use futures01::Future;
 use keys::KeyPair;
