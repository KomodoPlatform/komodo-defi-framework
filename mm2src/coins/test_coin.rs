#![allow(clippy::all)]

use super::{CoinBalance, FundingTxSpend, HistorySyncState, MarketCoinOps, MmCoin, RawTransactionFut,
            RawTransactionRequest, SearchForFundingSpendErr, SwapOps, TradeFee, TransactionEnum, TransactionFut,
            WaitForTakerPaymentSpendError};
use crate::coin_errors::ValidatePaymentResult;
use crate::{coin_errors::MyAddressError, BalanceFut, CanRefundHtlc, CheckIfMyPaymentSentArgs, CoinFutSpawner,
            ConfirmPaymentInput, FeeApproxStage, FoundSwapTxSpend, GenPreimageResult, GenTakerFundingSpendArgs,
            GenTakerPaymentSpendArgs, MakerSwapTakerCoin, MmCoinEnum, NegotiateSwapContractAddrErr,
            ParseCoinAssocTypes, PaymentInstructionArgs, PaymentInstructions, PaymentInstructionsErr,
            RawTransactionResult, RefundFundingSecretArgs, RefundPaymentArgs, RefundResult, SearchForSwapTxSpendInput,
            SendMakerPaymentSpendPreimageInput, SendPaymentArgs, SendTakerFundingArgs, SignRawTransactionRequest,
            SignatureResult, SpendPaymentArgs, TakerCoinSwapOpsV2, TakerSwapMakerCoin, TradePreimageFut,
            TradePreimageResult, TradePreimageValue, Transaction, TransactionErr, TransactionResult, TxMarshalingErr,
            TxPreimageWithSig, UnexpectedDerivationMethod, ValidateAddressResult, ValidateFeeArgs,
            ValidateInstructionsErr, ValidateOtherPubKeyErr, ValidatePaymentError, ValidatePaymentFut,
            ValidatePaymentInput, ValidateSwapV2TxResult, ValidateTakerFundingArgs,
            ValidateTakerFundingSpendPreimageResult, ValidateTakerPaymentSpendPreimageResult, VerificationResult,
            WaitForHTLCTxSpendArgs, WatcherOps, WatcherReward, WatcherRewardError, WatcherSearchForSwapTxSpendInput,
            WatcherValidatePaymentInput, WatcherValidateTakerFeeInput, WithdrawFut, WithdrawRequest};
use crate::{DexFee, ToBytes, ValidateWatcherSpendInput};
use async_trait::async_trait;
use common::executor::AbortedError;
use futures01::Future;
use keys::KeyPair;
use mm2_core::mm_ctx::MmArc;
use mm2_err_handle::prelude::*;
use mm2_number::{BigDecimal, MmNumber};
use mocktopus::macros::*;
use rpc::v1::types::Bytes as BytesJson;
use serde_json::Value as Json;
use std::ops::Deref;
use std::sync::Arc;

/// Dummy coin struct used in tests which functions are unimplemented but then mocked
/// in specific test to emulate the required behaviour
#[derive(Clone, Debug)]
pub struct TestCoin(Arc<TestCoinImpl>);

impl Deref for TestCoin {
    type Target = TestCoinImpl;

    fn deref(&self) -> &Self::Target { &self.0 }
}

#[derive(Debug)]
pub struct TestCoinImpl {
    ticker: String,
}

impl Default for TestCoin {
    fn default() -> Self { TestCoin(Arc::new(TestCoinImpl { ticker: "test".into() })) }
}

impl TestCoin {
    pub fn new(ticker: &str) -> TestCoin { TestCoin(Arc::new(TestCoinImpl { ticker: ticker.into() })) }
}

#[async_trait]
#[mockable]
#[async_trait]
impl MarketCoinOps for TestCoin {
    fn ticker(&self) -> &str { &self.ticker }

    fn my_address(&self) -> MmResult<String, MyAddressError> { unimplemented!() }

    async fn get_public_key(&self) -> Result<String, MmError<UnexpectedDerivationMethod>> { unimplemented!() }

    fn sign_message_hash(&self, _message: &str) -> Option<[u8; 32]> { unimplemented!() }

    fn sign_message(&self, _message: &str) -> SignatureResult<String> { unimplemented!() }

    fn verify_message(&self, _signature: &str, _message: &str, _address: &str) -> VerificationResult<bool> {
        unimplemented!()
    }

    fn my_balance(&self) -> BalanceFut<CoinBalance> { unimplemented!() }

    fn base_coin_balance(&self) -> BalanceFut<BigDecimal> { unimplemented!() }

    fn platform_ticker(&self) -> &str { &self.ticker }

    /// Receives raw transaction bytes in hexadecimal format as input and returns tx hash in hexadecimal format
    fn send_raw_tx(&self, tx: &str) -> Box<dyn Future<Item = String, Error = String> + Send> { unimplemented!() }

    fn send_raw_tx_bytes(&self, tx: &[u8]) -> Box<dyn Future<Item = String, Error = String> + Send> { unimplemented!() }

    #[inline(always)]
    async fn sign_raw_tx(&self, _args: &SignRawTransactionRequest) -> RawTransactionResult { unimplemented!() }

    fn wait_for_confirmations(&self, _input: ConfirmPaymentInput) -> Box<dyn Future<Item = (), Error = String> + Send> {
        unimplemented!()
    }

    fn wait_for_htlc_tx_spend(&self, args: WaitForHTLCTxSpendArgs<'_>) -> TransactionFut { unimplemented!() }

    fn tx_enum_from_bytes(&self, _bytes: &[u8]) -> Result<TransactionEnum, MmError<TxMarshalingErr>> {
        MmError::err(TxMarshalingErr::NotSupported(
            "tx_enum_from_bytes is not supported for Test coin yet.".to_string(),
        ))
    }

    fn current_block(&self) -> Box<dyn Future<Item = u64, Error = String> + Send> { unimplemented!() }

    fn display_priv_key(&self) -> Result<String, String> { unimplemented!() }

    fn min_tx_amount(&self) -> BigDecimal { Default::default() }

    fn min_trading_vol(&self) -> MmNumber { MmNumber::from("0.00777") }

    fn is_trezor(&self) -> bool { unimplemented!() }
}

#[async_trait]
#[mockable]
impl SwapOps for TestCoin {
    fn send_taker_fee(&self, fee_addr: &[u8], dex_fee: DexFee, uuid: &[u8]) -> TransactionFut { unimplemented!() }

    fn send_maker_payment(&self, _maker_payment_args: SendPaymentArgs) -> TransactionFut { unimplemented!() }

    fn send_taker_payment(&self, _taker_payment_args: SendPaymentArgs) -> TransactionFut { unimplemented!() }

    async fn send_maker_spends_taker_payment(
        &self,
        _maker_spends_payment_args: SpendPaymentArgs<'_>,
    ) -> TransactionResult {
        unimplemented!()
    }

    async fn send_taker_spends_maker_payment(
        &self,
        _taker_spends_payment_args: SpendPaymentArgs<'_>,
    ) -> TransactionResult {
        unimplemented!()
    }

    async fn send_taker_refunds_payment(
        &self,
        _taker_refunds_payment_args: RefundPaymentArgs<'_>,
    ) -> TransactionResult {
        unimplemented!()
    }

    async fn send_maker_refunds_payment(
        &self,
        _maker_refunds_payment_args: RefundPaymentArgs<'_>,
    ) -> TransactionResult {
        unimplemented!()
    }

    fn validate_fee(&self, _validate_fee_args: ValidateFeeArgs) -> ValidatePaymentFut<()> { unimplemented!() }

    async fn validate_maker_payment(&self, _input: ValidatePaymentInput) -> ValidatePaymentResult<()> {
        unimplemented!()
    }

    async fn validate_taker_payment(&self, _input: ValidatePaymentInput) -> ValidatePaymentResult<()> {
        unimplemented!()
    }

    fn check_if_my_payment_sent(
        &self,
        _if_my_payment_sent_args: CheckIfMyPaymentSentArgs,
    ) -> Box<dyn Future<Item = Option<TransactionEnum>, Error = String> + Send> {
        unimplemented!()
    }

    async fn search_for_swap_tx_spend_my(
        &self,
        _input: SearchForSwapTxSpendInput<'_>,
    ) -> Result<Option<FoundSwapTxSpend>, String> {
        unimplemented!()
    }

    async fn search_for_swap_tx_spend_other(
        &self,
        _input: SearchForSwapTxSpendInput<'_>,
    ) -> Result<Option<FoundSwapTxSpend>, String> {
        unimplemented!()
    }

    fn check_tx_signed_by_pub(&self, tx: &[u8], expected_pub: &[u8]) -> Result<bool, MmError<ValidatePaymentError>> {
        unimplemented!();
    }

    async fn extract_secret(
        &self,
        secret_hash: &[u8],
        spend_tx: &[u8],
        watcher_reward: bool,
    ) -> Result<Vec<u8>, String> {
        unimplemented!()
    }

    fn is_auto_refundable(&self) -> bool { false }

    async fn wait_for_htlc_refund(&self, _tx: &[u8], _locktime: u64) -> RefundResult<()> { unimplemented!() }

    fn negotiate_swap_contract_addr(
        &self,
        other_side_address: Option<&[u8]>,
    ) -> Result<Option<BytesJson>, MmError<NegotiateSwapContractAddrErr>> {
        unimplemented!()
    }

    fn derive_htlc_key_pair(&self, _swap_unique_data: &[u8]) -> KeyPair { unimplemented!() }

    fn derive_htlc_pubkey(&self, _swap_unique_data: &[u8]) -> Vec<u8> { unimplemented!() }

    fn can_refund_htlc(&self, locktime: u64) -> Box<dyn Future<Item = CanRefundHtlc, Error = String> + Send + '_> {
        unimplemented!()
    }

    fn validate_other_pubkey(&self, raw_pubkey: &[u8]) -> MmResult<(), ValidateOtherPubKeyErr> { unimplemented!() }

    async fn maker_payment_instructions(
        &self,
        _args: PaymentInstructionArgs<'_>,
    ) -> Result<Option<Vec<u8>>, MmError<PaymentInstructionsErr>> {
        unimplemented!()
    }

    async fn taker_payment_instructions(
        &self,
        args: PaymentInstructionArgs<'_>,
    ) -> Result<Option<Vec<u8>>, MmError<PaymentInstructionsErr>> {
        unimplemented!()
    }

    fn validate_maker_payment_instructions(
        &self,
        _instructions: &[u8],
        args: PaymentInstructionArgs,
    ) -> Result<PaymentInstructions, MmError<ValidateInstructionsErr>> {
        unimplemented!()
    }

    fn validate_taker_payment_instructions(
        &self,
        _instructions: &[u8],
        args: PaymentInstructionArgs,
    ) -> Result<PaymentInstructions, MmError<ValidateInstructionsErr>> {
        unimplemented!()
    }
}

#[async_trait]
impl TakerSwapMakerCoin for TestCoin {
    async fn on_taker_payment_refund_start(&self, _maker_payment: &[u8]) -> RefundResult<()> { Ok(()) }

    async fn on_taker_payment_refund_success(&self, _maker_payment: &[u8]) -> RefundResult<()> { Ok(()) }
}

#[async_trait]
impl MakerSwapTakerCoin for TestCoin {
    async fn on_maker_payment_refund_start(&self, _taker_payment: &[u8]) -> RefundResult<()> { Ok(()) }

    async fn on_maker_payment_refund_success(&self, _taker_payment: &[u8]) -> RefundResult<()> { Ok(()) }
}

#[async_trait]
#[mockable]
impl WatcherOps for TestCoin {
    fn create_maker_payment_spend_preimage(
        &self,
        _maker_payment_tx: &[u8],
        _time_lock: u64,
        _maker_pub: &[u8],
        _secret_hash: &[u8],
        _swap_unique_data: &[u8],
    ) -> TransactionFut {
        unimplemented!();
    }

    fn send_maker_payment_spend_preimage(&self, _input: SendMakerPaymentSpendPreimageInput) -> TransactionFut {
        unimplemented!();
    }

    fn create_taker_payment_refund_preimage(
        &self,
        _taker_payment_tx: &[u8],
        _time_lock: u64,
        _maker_pub: &[u8],
        _secret_hash: &[u8],
        _swap_contract_address: &Option<BytesJson>,
        _swap_unique_data: &[u8],
    ) -> TransactionFut {
        unimplemented!();
    }

    fn send_taker_payment_refund_preimage(&self, _watcher_refunds_payment_args: RefundPaymentArgs) -> TransactionFut {
        unimplemented!();
    }

    fn watcher_validate_taker_fee(&self, input: WatcherValidateTakerFeeInput) -> ValidatePaymentFut<()> {
        unimplemented!();
    }

    fn watcher_validate_taker_payment(&self, _input: WatcherValidatePaymentInput) -> ValidatePaymentFut<()> {
        unimplemented!();
    }

    fn taker_validates_payment_spend_or_refund(&self, input: ValidateWatcherSpendInput) -> ValidatePaymentFut<()> {
        unimplemented!()
    }

    async fn watcher_search_for_swap_tx_spend(
        &self,
        input: WatcherSearchForSwapTxSpendInput<'_>,
    ) -> Result<Option<FoundSwapTxSpend>, String> {
        unimplemented!();
    }

    async fn get_taker_watcher_reward(
        &self,
        other_coin: &MmCoinEnum,
        coin_amount: Option<BigDecimal>,
        other_coin_amount: Option<BigDecimal>,
        reward_amount: Option<BigDecimal>,
        wait_until: u64,
    ) -> Result<WatcherReward, MmError<WatcherRewardError>> {
        unimplemented!()
    }

    async fn get_maker_watcher_reward(
        &self,
        other_coin: &MmCoinEnum,
        reward_amount: Option<BigDecimal>,
        wait_until: u64,
    ) -> Result<Option<WatcherReward>, MmError<WatcherRewardError>> {
        unimplemented!()
    }
}

#[async_trait]
#[mockable]
impl MmCoin for TestCoin {
    fn is_asset_chain(&self) -> bool { unimplemented!() }

    fn spawner(&self) -> CoinFutSpawner { unimplemented!() }

    fn get_raw_transaction(&self, _req: RawTransactionRequest) -> RawTransactionFut { unimplemented!() }

    fn get_tx_hex_by_hash(&self, tx_hash: Vec<u8>) -> RawTransactionFut { unimplemented!() }

    fn withdraw(&self, req: WithdrawRequest) -> WithdrawFut { unimplemented!() }

    fn decimals(&self) -> u8 { unimplemented!() }

    fn convert_to_address(&self, from: &str, to_address_format: Json) -> Result<String, String> { unimplemented!() }

    fn validate_address(&self, address: &str) -> ValidateAddressResult { unimplemented!() }

    fn process_history_loop(&self, ctx: MmArc) -> Box<dyn Future<Item = (), Error = ()> + Send> { unimplemented!() }

    fn history_sync_status(&self) -> HistorySyncState { unimplemented!() }

    /// Get fee to be paid per 1 swap transaction
    fn get_trade_fee(&self) -> Box<dyn Future<Item = TradeFee, Error = String> + Send> { unimplemented!() }

    async fn get_sender_trade_fee(
        &self,
        _value: TradePreimageValue,
        _stage: FeeApproxStage,
    ) -> TradePreimageResult<TradeFee> {
        unimplemented!()
    }

    fn get_receiver_trade_fee(&self, _stage: FeeApproxStage) -> TradePreimageFut<TradeFee> { unimplemented!() }

    async fn get_fee_to_send_taker_fee(
        &self,
        _dex_fee_amount: DexFee,
        _stage: FeeApproxStage,
    ) -> TradePreimageResult<TradeFee> {
        unimplemented!()
    }

    fn required_confirmations(&self) -> u64 { 1 }

    fn requires_notarization(&self) -> bool { false }

    fn set_required_confirmations(&self, _confirmations: u64) { unimplemented!() }

    fn set_requires_notarization(&self, _requires_nota: bool) { unimplemented!() }

    fn swap_contract_address(&self) -> Option<BytesJson> { unimplemented!() }

    fn fallback_swap_contract(&self) -> Option<BytesJson> { unimplemented!() }

    fn mature_confirmations(&self) -> Option<u32> { unimplemented!() }

    fn coin_protocol_info(&self, _amount_to_receive: Option<MmNumber>) -> Vec<u8> { Vec::new() }

    fn is_coin_protocol_supported(
        &self,
        _info: &Option<Vec<u8>>,
        _amount_to_send: Option<MmNumber>,
        _locktime: u64,
        _is_maker: bool,
    ) -> bool {
        true
    }

    fn on_disabled(&self) -> Result<(), AbortedError> { Ok(()) }

    fn on_token_deactivated(&self, _ticker: &str) { () }
}

pub struct TestPubkey {}

impl ToBytes for TestPubkey {
    fn to_bytes(&self) -> Vec<u8> { vec![] }
}

#[derive(Debug)]
pub struct TestTx {}

impl Transaction for TestTx {
    fn tx_hex(&self) -> Vec<u8> { todo!() }

    fn tx_hash(&self) -> BytesJson { todo!() }
}

pub struct TestPreimage {}

impl ToBytes for TestPreimage {
    fn to_bytes(&self) -> Vec<u8> { vec![] }
}

pub struct TestSig {}

impl ToBytes for TestSig {
    fn to_bytes(&self) -> Vec<u8> { vec![] }
}

<<<<<<< HEAD
#[async_trait]
impl CoinAssocTypes for TestCoin {
=======
impl ParseCoinAssocTypes for TestCoin {
>>>>>>> 25b146e4
    type Address = String;
    type AddressParseError = String;
    type Pubkey = TestPubkey;
    type PubkeyParseError = String;
    type Tx = TestTx;
    type TxParseError = String;
    type Preimage = TestPreimage;
    type PreimageParseError = String;
    type Sig = TestSig;
    type SigParseError = String;

    async fn my_addr(&self) -> Self::Address { todo!() }

    fn parse_address(&self, address: &str) -> Result<Self::Address, Self::AddressParseError> { todo!() }

    fn parse_pubkey(&self, pubkey: &[u8]) -> Result<Self::Pubkey, Self::PubkeyParseError> { unimplemented!() }

    fn parse_tx(&self, tx: &[u8]) -> Result<Self::Tx, Self::TxParseError> { unimplemented!() }

    fn parse_preimage(&self, preimage: &[u8]) -> Result<Self::Preimage, Self::PreimageParseError> { todo!() }

    fn parse_signature(&self, sig: &[u8]) -> Result<Self::Sig, Self::SigParseError> { todo!() }
}

#[async_trait]
#[mockable]
impl TakerCoinSwapOpsV2 for TestCoin {
    async fn send_taker_funding(&self, args: SendTakerFundingArgs<'_>) -> Result<Self::Tx, TransactionErr> { todo!() }

    async fn validate_taker_funding(&self, args: ValidateTakerFundingArgs<'_, Self>) -> ValidateSwapV2TxResult {
        unimplemented!()
    }

    async fn refund_taker_funding_timelock(&self, args: RefundPaymentArgs<'_>) -> Result<Self::Tx, TransactionErr> {
        todo!()
    }

    async fn refund_taker_funding_secret(
        &self,
        args: RefundFundingSecretArgs<'_, Self>,
    ) -> Result<Self::Tx, TransactionErr> {
        todo!()
    }

    async fn search_for_taker_funding_spend(
        &self,
        tx: &Self::Tx,
        from_block: u64,
        secret_hash: &[u8],
    ) -> Result<Option<FundingTxSpend<Self>>, SearchForFundingSpendErr> {
        todo!()
    }

    async fn gen_taker_funding_spend_preimage(
        &self,
        args: &GenTakerFundingSpendArgs<'_, Self>,
        swap_unique_data: &[u8],
    ) -> GenPreimageResult<Self> {
        todo!()
    }

    async fn validate_taker_funding_spend_preimage(
        &self,
        gen_args: &GenTakerFundingSpendArgs<'_, Self>,
        preimage: &TxPreimageWithSig<Self>,
    ) -> ValidateTakerFundingSpendPreimageResult {
        todo!()
    }

    async fn sign_and_send_taker_funding_spend(
        &self,
        preimage: &TxPreimageWithSig<Self>,
        args: &GenTakerFundingSpendArgs<'_, Self>,
        swap_unique_data: &[u8],
    ) -> Result<Self::Tx, TransactionErr> {
        todo!()
    }

    async fn refund_combined_taker_payment(&self, args: RefundPaymentArgs<'_>) -> Result<Self::Tx, TransactionErr> {
        unimplemented!()
    }

    async fn gen_taker_payment_spend_preimage(
        &self,
        args: &GenTakerPaymentSpendArgs<'_, Self>,
        swap_unique_data: &[u8],
    ) -> GenPreimageResult<Self> {
        unimplemented!()
    }

    async fn validate_taker_payment_spend_preimage(
        &self,
        gen_args: &GenTakerPaymentSpendArgs<'_, Self>,
        preimage: &TxPreimageWithSig<Self>,
    ) -> ValidateTakerPaymentSpendPreimageResult {
        unimplemented!()
    }

    async fn sign_and_broadcast_taker_payment_spend(
        &self,
        preimage: &TxPreimageWithSig<Self>,
        gen_args: &GenTakerPaymentSpendArgs<'_, Self>,
        secret: &[u8],
        swap_unique_data: &[u8],
    ) -> Result<Self::Tx, TransactionErr> {
        unimplemented!()
    }

    async fn wait_for_taker_payment_spend(
        &self,
        taker_payment: &Self::Tx,
        from_block: u64,
        wait_until: u64,
    ) -> MmResult<Self::Tx, WaitForTakerPaymentSpendError> {
        unimplemented!()
    }

    fn derive_htlc_pubkey_v2(&self, swap_unique_data: &[u8]) -> Self::Pubkey { todo!() }
}<|MERGE_RESOLUTION|>--- conflicted
+++ resolved
@@ -434,12 +434,8 @@
     fn to_bytes(&self) -> Vec<u8> { vec![] }
 }
 
-<<<<<<< HEAD
-#[async_trait]
-impl CoinAssocTypes for TestCoin {
-=======
+#[async_trait]
 impl ParseCoinAssocTypes for TestCoin {
->>>>>>> 25b146e4
     type Address = String;
     type AddressParseError = String;
     type Pubkey = TestPubkey;
