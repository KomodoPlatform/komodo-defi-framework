--- conflicted
+++ resolved
@@ -1,20 +1,11 @@
 use super::{CoinBalance, HistorySyncState, MarketCoinOps, MmCoin, RawTransactionFut, RawTransactionRequest, SwapOps,
             TradeFee, TransactionEnum, TransactionFut};
-<<<<<<< HEAD
-use crate::{coin_errors::MyAddressError, BalanceFut, CanRefundHtlc, FeeApproxStage, FoundSwapTxSpend,
+use crate::{coin_errors::MyAddressError, BalanceFut, CanRefundHtlc, CoinFutSpawner, FeeApproxStage, FoundSwapTxSpend,
             NegotiateSwapContractAddrErr, SearchForSwapTxSpendInput, SignatureResult, TradePreimageFut,
             TradePreimageResult, TradePreimageValue, TxMarshalingErr, UnexpectedDerivationMethod,
             ValidateAddressResult, ValidateOtherPubKeyErr, ValidatePaymentFut, ValidatePaymentInput,
             VerificationResult, WatcherOps, WatcherSearchForSwapTxSpendInput, WatcherValidatePaymentInput,
             WithdrawFut, WithdrawRequest};
-=======
-use crate::{coin_errors::{MyAddressError, ValidatePaymentError},
-            BalanceFut, CanRefundHtlc, CoinFutSpawner, FeeApproxStage, FoundSwapTxSpend, NegotiateSwapContractAddrErr,
-            SearchForSwapTxSpendInput, SignatureResult, TradePreimageFut, TradePreimageResult, TradePreimageValue,
-            TxMarshalingErr, UnexpectedDerivationMethod, ValidateAddressResult, ValidateOtherPubKeyErr,
-            ValidatePaymentFut, ValidatePaymentInput, VerificationResult, WatcherValidatePaymentInput, WithdrawFut,
-            WithdrawRequest};
->>>>>>> 28280d7a
 use async_trait::async_trait;
 use futures01::Future;
 use keys::KeyPair;
