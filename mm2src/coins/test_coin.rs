--- conflicted
+++ resolved
@@ -1,20 +1,11 @@
 use super::{CoinBalance, HistorySyncState, MarketCoinOps, MmCoin, RawTransactionFut, RawTransactionRequest, SwapOps,
-<<<<<<< HEAD
-            TradeFee, TransactionEnum, TransactionFut, WatcherOps};
+            TradeFee, TransactionEnum, TransactionFut};
 use crate::{coin_errors::MyAddressError, BalanceFut, CanRefundHtlc, FeeApproxStage, FoundSwapTxSpend,
             NegotiateSwapContractAddrErr, SearchForSwapTxSpendInput, SignatureResult, TradePreimageFut,
             TradePreimageResult, TradePreimageValue, TxMarshalingErr, UnexpectedDerivationMethod,
-            ValidateAddressResult, ValidatePaymentFut, ValidatePaymentInput, VerificationResult,
-            WatcherSearchForSwapTxSpendInput, WatcherValidatePaymentInput, WithdrawFut, WithdrawRequest};
-=======
-            TradeFee, TransactionEnum, TransactionFut};
-use crate::{coin_errors::{MyAddressError, ValidatePaymentError},
-            BalanceFut, CanRefundHtlc, FeeApproxStage, FoundSwapTxSpend, NegotiateSwapContractAddrErr,
-            SearchForSwapTxSpendInput, SignatureResult, TradePreimageFut, TradePreimageResult, TradePreimageValue,
-            TxMarshalingErr, UnexpectedDerivationMethod, ValidateAddressResult, ValidateOtherPubKeyErr,
-            ValidatePaymentFut, ValidatePaymentInput, VerificationResult, WatcherValidatePaymentInput, WithdrawFut,
-            WithdrawRequest};
->>>>>>> 8e92b9df
+            ValidateAddressResult, ValidateOtherPubKeyErr, ValidatePaymentFut, ValidatePaymentInput,
+            VerificationResult, WatcherOps, WatcherSearchForSwapTxSpendInput, WatcherValidatePaymentInput,
+            WithdrawFut, WithdrawRequest};
 use async_trait::async_trait;
 use futures01::Future;
 use keys::KeyPair;
