use super::{CoinBalance, HistorySyncState, MarketCoinOps, MmCoin, RawTransactionFut, RawTransactionRequest, SwapOps,
            TradeFee, TransactionEnum, TransactionFut};
use crate::{BalanceFut, CanRefundHtlc, FeeApproxStage, FoundSwapTxSpend, NegotiateSwapContractAddrErr,
<<<<<<< HEAD
            OtherInstructionsErr, SearchForSwapTxSpendInput, SignatureResult, TradePreimageFut, TradePreimageResult,
            TradePreimageValue, TxMarshalingErr, UnexpectedDerivationMethod, ValidateAddressResult,
            ValidatePaymentInput, VerificationResult, WithdrawFut, WithdrawRequest};
=======
            SearchForSwapTxSpendInput, SignatureResult, TradePreimageFut, TradePreimageResult, TradePreimageValue,
            TxMarshalingErr, UnexpectedDerivationMethod, ValidateAddressResult, ValidatePaymentInput,
            VerificationResult, WatcherValidatePaymentInput, WithdrawFut, WithdrawRequest};
>>>>>>> b7169e47
use async_trait::async_trait;
use futures01::Future;
use keys::KeyPair;
use mm2_core::mm_ctx::MmArc;
use mm2_err_handle::prelude::*;
use mm2_number::{BigDecimal, MmNumber};
use mocktopus::macros::*;
use rpc::v1::types::Bytes as BytesJson;
use serde_json::Value as Json;

/// Dummy coin struct used in tests which functions are unimplemented but then mocked
/// in specific test to emulate the required behaviour
#[derive(Clone, Debug)]
pub struct TestCoin {
    ticker: String,
}

impl Default for TestCoin {
    fn default() -> Self { TestCoin { ticker: "test".into() } }
}

impl TestCoin {
    pub fn new(ticker: &str) -> TestCoin { TestCoin { ticker: ticker.into() } }
}

#[mockable]
#[allow(clippy::forget_ref, clippy::forget_copy, clippy::cast_ref_to_mut)]
impl MarketCoinOps for TestCoin {
    fn ticker(&self) -> &str { &self.ticker }

    fn my_address(&self) -> Result<String, String> { unimplemented!() }

    fn get_public_key(&self) -> Result<String, MmError<UnexpectedDerivationMethod>> { unimplemented!() }

    fn sign_message_hash(&self, _message: &str) -> Option<[u8; 32]> { unimplemented!() }

    fn sign_message(&self, _message: &str) -> SignatureResult<String> { unimplemented!() }

    fn verify_message(&self, _signature: &str, _message: &str, _address: &str) -> VerificationResult<bool> {
        unimplemented!()
    }

    fn my_balance(&self) -> BalanceFut<CoinBalance> { unimplemented!() }

    fn base_coin_balance(&self) -> BalanceFut<BigDecimal> { unimplemented!() }

    fn platform_ticker(&self) -> &str { unimplemented!() }

    /// Receives raw transaction bytes in hexadecimal format as input and returns tx hash in hexadecimal format
    fn send_raw_tx(&self, tx: &str) -> Box<dyn Future<Item = String, Error = String> + Send> { unimplemented!() }

    fn send_raw_tx_bytes(&self, tx: &[u8]) -> Box<dyn Future<Item = String, Error = String> + Send> { unimplemented!() }

    fn wait_for_confirmations(
        &self,
        tx: &[u8],
        confirmations: u64,
        requires_nota: bool,
        wait_until: u64,
        check_every: u64,
    ) -> Box<dyn Future<Item = (), Error = String> + Send> {
        unimplemented!()
    }

    fn wait_for_tx_spend(
        &self,
        transaction: &[u8],
        wait_until: u64,
        from_block: u64,
        swap_contract_address: &Option<BytesJson>,
    ) -> TransactionFut {
        unimplemented!()
    }

    fn tx_enum_from_bytes(&self, _bytes: &[u8]) -> Result<TransactionEnum, MmError<TxMarshalingErr>> {
        MmError::err(TxMarshalingErr::NotSupported(
            "tx_enum_from_bytes is not supported for Test coin yet.".to_string(),
        ))
    }

    fn current_block(&self) -> Box<dyn Future<Item = u64, Error = String> + Send> { unimplemented!() }

    fn display_priv_key(&self) -> Result<String, String> { unimplemented!() }

    fn min_tx_amount(&self) -> BigDecimal { unimplemented!() }

    fn min_trading_vol(&self) -> MmNumber { MmNumber::from("0.00777") }
}

#[async_trait]
#[mockable]
#[allow(clippy::forget_ref, clippy::forget_copy, clippy::cast_ref_to_mut)]
impl SwapOps for TestCoin {
    fn send_taker_fee(&self, fee_addr: &[u8], amount: BigDecimal, uuid: &[u8]) -> TransactionFut { unimplemented!() }

    fn send_maker_payment(
        &self,
        time_lock: u32,
        taker_pub: &[u8],
        secret_hash: &[u8],
        amount: BigDecimal,
        swap_contract_address: &Option<BytesJson>,
        _swap_unique_data: &[u8],
    ) -> TransactionFut {
        unimplemented!()
    }

    fn send_taker_payment(
        &self,
        time_lock: u32,
        maker_pub: &[u8],
        secret_hash: &[u8],
        amount: BigDecimal,
        swap_contract_address: &Option<BytesJson>,
        _swap_unique_data: &[u8],
    ) -> TransactionFut {
        unimplemented!()
    }

    fn send_maker_spends_taker_payment(
        &self,
        taker_payment_tx: &[u8],
        time_lock: u32,
        taker_pub: &[u8],
        secret: &[u8],
        swap_contract_address: &Option<BytesJson>,
        _swap_unique_data: &[u8],
    ) -> TransactionFut {
        unimplemented!()
    }

    fn create_taker_spends_maker_payment_preimage(
        &self,
        _maker_payment_tx: &[u8],
        _time_lock: u32,
        _maker_pub: &[u8],
        _secret_hash: &[u8],
        _swap_unique_data: &[u8],
    ) -> TransactionFut {
        unimplemented!();
    }

    fn send_taker_spends_maker_payment(
        &self,
        maker_payment_tx: &[u8],
        time_lock: u32,
        maker_pub: &[u8],
        secret: &[u8],
        swap_contract_address: &Option<BytesJson>,
        _swap_unique_data: &[u8],
    ) -> TransactionFut {
        unimplemented!()
    }

    fn send_taker_spends_maker_payment_preimage(&self, preimage: &[u8], secret: &[u8]) -> TransactionFut {
        unimplemented!();
    }

    fn send_taker_refunds_payment(
        &self,
        taker_payment_tx: &[u8],
        time_lock: u32,
        maker_pub: &[u8],
        secret_hash: &[u8],
        swap_contract_address: &Option<BytesJson>,
        _swap_unique_data: &[u8],
    ) -> TransactionFut {
        unimplemented!()
    }

    fn send_maker_refunds_payment(
        &self,
        maker_payment_tx: &[u8],
        time_lock: u32,
        taker_pub: &[u8],
        secret_hash: &[u8],
        swap_contract_address: &Option<BytesJson>,
        _swap_unique_data: &[u8],
    ) -> TransactionFut {
        unimplemented!()
    }

    fn validate_fee(
        &self,
        fee_tx: &TransactionEnum,
        expected_sender: &[u8],
        fee_addr: &[u8],
        amount: &BigDecimal,
        min_block_number: u64,
        _uuid: &[u8],
    ) -> Box<dyn Future<Item = (), Error = String> + Send> {
        unimplemented!()
    }

    fn validate_maker_payment(
        &self,
        _input: ValidatePaymentInput,
    ) -> Box<dyn Future<Item = (), Error = String> + Send> {
        unimplemented!()
    }

    fn validate_taker_payment(
        &self,
        _input: ValidatePaymentInput,
    ) -> Box<dyn Future<Item = (), Error = String> + Send> {
        unimplemented!()
    }

    fn watcher_validate_taker_payment(
        &self,
        _input: WatcherValidatePaymentInput,
    ) -> Box<dyn Future<Item = (), Error = String> + Send> {
        unimplemented!();
    }

    fn check_if_my_payment_sent(
        &self,
        time_lock: u32,
        other_pub: &[u8],
        secret_hash: &[u8],
        search_from_block: u64,
        swap_contract_address: &Option<BytesJson>,
        swap_unique_data: &[u8],
    ) -> Box<dyn Future<Item = Option<TransactionEnum>, Error = String> + Send> {
        unimplemented!()
    }

    async fn search_for_swap_tx_spend_my(
        &self,
        _: SearchForSwapTxSpendInput<'_>,
    ) -> Result<Option<FoundSwapTxSpend>, String> {
        unimplemented!()
    }

    async fn search_for_swap_tx_spend_other(
        &self,
        _: SearchForSwapTxSpendInput<'_>,
    ) -> Result<Option<FoundSwapTxSpend>, String> {
        unimplemented!()
    }

    fn extract_secret(&self, secret_hash: &[u8], spend_tx: &[u8]) -> Result<Vec<u8>, String> { unimplemented!() }

    fn negotiate_swap_contract_addr(
        &self,
        other_side_address: Option<&[u8]>,
    ) -> Result<Option<BytesJson>, MmError<NegotiateSwapContractAddrErr>> {
        unimplemented!()
    }

    fn derive_htlc_key_pair(&self, _swap_unique_data: &[u8]) -> KeyPair { unimplemented!() }

    fn can_refund_htlc(&self, locktime: u64) -> Box<dyn Future<Item = CanRefundHtlc, Error = String> + Send + '_> {
        unimplemented!()
    }

    async fn other_side_instructions(
        &self,
        _secret_hash: &[u8],
        _other_side_amount: &BigDecimal,
    ) -> Result<Option<Vec<u8>>, MmError<OtherInstructionsErr>> {
        unimplemented!()
    }
}

#[async_trait]
#[mockable]
#[allow(clippy::forget_ref, clippy::forget_copy, clippy::cast_ref_to_mut)]
impl MmCoin for TestCoin {
    fn is_asset_chain(&self) -> bool { unimplemented!() }

    fn get_raw_transaction(&self, _req: RawTransactionRequest) -> RawTransactionFut { unimplemented!() }

    fn withdraw(&self, req: WithdrawRequest) -> WithdrawFut { unimplemented!() }

    fn decimals(&self) -> u8 { unimplemented!() }

    fn convert_to_address(&self, from: &str, to_address_format: Json) -> Result<String, String> { unimplemented!() }

    fn validate_address(&self, address: &str) -> ValidateAddressResult { unimplemented!() }

    fn process_history_loop(&self, ctx: MmArc) -> Box<dyn Future<Item = (), Error = ()> + Send> { unimplemented!() }

    fn history_sync_status(&self) -> HistorySyncState { unimplemented!() }

    /// Get fee to be paid per 1 swap transaction
    fn get_trade_fee(&self) -> Box<dyn Future<Item = TradeFee, Error = String> + Send> { unimplemented!() }

    async fn get_sender_trade_fee(
        &self,
        value: TradePreimageValue,
        stage: FeeApproxStage,
    ) -> TradePreimageResult<TradeFee> {
        unimplemented!()
    }

    fn get_receiver_trade_fee(&self, stage: FeeApproxStage) -> TradePreimageFut<TradeFee> { unimplemented!() }

    async fn get_fee_to_send_taker_fee(
        &self,
        dex_fee_amount: BigDecimal,
        stage: FeeApproxStage,
    ) -> TradePreimageResult<TradeFee> {
        unimplemented!()
    }

    fn required_confirmations(&self) -> u64 { 1 }

    fn requires_notarization(&self) -> bool { false }

    fn set_required_confirmations(&self, _confirmations: u64) { unimplemented!() }

    fn set_requires_notarization(&self, _requires_nota: bool) { unimplemented!() }

    fn swap_contract_address(&self) -> Option<BytesJson> { unimplemented!() }

    fn mature_confirmations(&self) -> Option<u32> { unimplemented!() }

    fn coin_protocol_info(&self) -> Vec<u8> { Vec::new() }

    fn is_coin_protocol_supported(&self, _info: &Option<Vec<u8>>) -> bool { true }
}<|MERGE_RESOLUTION|>--- conflicted
+++ resolved
@@ -1,15 +1,9 @@
 use super::{CoinBalance, HistorySyncState, MarketCoinOps, MmCoin, RawTransactionFut, RawTransactionRequest, SwapOps,
             TradeFee, TransactionEnum, TransactionFut};
 use crate::{BalanceFut, CanRefundHtlc, FeeApproxStage, FoundSwapTxSpend, NegotiateSwapContractAddrErr,
-<<<<<<< HEAD
             OtherInstructionsErr, SearchForSwapTxSpendInput, SignatureResult, TradePreimageFut, TradePreimageResult,
             TradePreimageValue, TxMarshalingErr, UnexpectedDerivationMethod, ValidateAddressResult,
-            ValidatePaymentInput, VerificationResult, WithdrawFut, WithdrawRequest};
-=======
-            SearchForSwapTxSpendInput, SignatureResult, TradePreimageFut, TradePreimageResult, TradePreimageValue,
-            TxMarshalingErr, UnexpectedDerivationMethod, ValidateAddressResult, ValidatePaymentInput,
-            VerificationResult, WatcherValidatePaymentInput, WithdrawFut, WithdrawRequest};
->>>>>>> b7169e47
+            ValidatePaymentInput, VerificationResult, WatcherValidatePaymentInput, WithdrawFut, WithdrawRequest};
 use async_trait::async_trait;
 use futures01::Future;
 use keys::KeyPair;
