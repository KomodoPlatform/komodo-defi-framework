use super::{CoinBalance, HistorySyncState, MarketCoinOps, MmCoin, SwapOps, TradeFee, TransactionEnum, TransactionFut};
use crate::{BalanceFut, FeeApproxStage, FoundSwapTxSpend, TradePreimageFut, TradePreimageValue, ValidateAddressResult,
            WithdrawFut, WithdrawRequest};
use bigdecimal::BigDecimal;
use common::mm_ctx::MmArc;
use common::mm_number::MmNumber;
use futures01::Future;
use mocktopus::macros::*;
use rpc::v1::types::Bytes as BytesJson;
use serde_json::Value as Json;

/// Dummy coin struct used in tests which functions are unimplemented but then mocked
/// in specific test to emulate the required behaviour
#[derive(Clone, Debug)]
pub struct TestCoin {
    ticker: String,
}

impl Default for TestCoin {
    fn default() -> Self { TestCoin { ticker: "test".into() } }
}

impl TestCoin {
    pub fn new(ticker: &str) -> TestCoin { TestCoin { ticker: ticker.into() } }
}

#[mockable]
#[allow(clippy::forget_ref, clippy::forget_copy, clippy::cast_ref_to_mut)]
impl MarketCoinOps for TestCoin {
    fn ticker(&self) -> &str { &self.ticker }

    fn my_address(&self) -> Result<String, String> { unimplemented!() }

    fn my_balance(&self) -> BalanceFut<CoinBalance> { unimplemented!() }

    fn base_coin_balance(&self) -> BalanceFut<BigDecimal> { unimplemented!() }

    /// Receives raw transaction bytes in hexadecimal format as input and returns tx hash in hexadecimal format
    fn send_raw_tx(&self, tx: &str) -> Box<dyn Future<Item = String, Error = String> + Send> { unimplemented!() }

    fn wait_for_confirmations(
        &self,
        tx: &[u8],
        confirmations: u64,
        requires_nota: bool,
        wait_until: u64,
        check_every: u64,
    ) -> Box<dyn Future<Item = (), Error = String> + Send> {
        unimplemented!()
    }

    fn wait_for_tx_spend(
        &self,
        transaction: &[u8],
        wait_until: u64,
        from_block: u64,
        swap_contract_address: &Option<BytesJson>,
    ) -> TransactionFut {
        unimplemented!()
    }

    fn tx_enum_from_bytes(&self, bytes: &[u8]) -> Result<TransactionEnum, String> { unimplemented!() }

    fn current_block(&self) -> Box<dyn Future<Item = u64, Error = String> + Send> { unimplemented!() }

    fn address_from_pubkey_str(&self, pubkey: &str) -> Result<String, String> { unimplemented!() }

    fn display_priv_key(&self) -> String { unimplemented!() }

    fn min_tx_amount(&self) -> BigDecimal { unimplemented!() }

    fn min_trading_vol(&self) -> MmNumber { MmNumber::from("0.00777") }
}

#[mockable]
#[allow(clippy::forget_ref, clippy::forget_copy, clippy::cast_ref_to_mut)]
impl SwapOps for TestCoin {
    fn send_taker_fee(&self, fee_addr: &[u8], amount: BigDecimal) -> TransactionFut { unimplemented!() }

    fn send_maker_payment(
        &self,
        time_lock: u32,
        taker_pub: &[u8],
        secret_hash: &[u8],
        amount: BigDecimal,
        swap_contract_address: &Option<BytesJson>,
    ) -> TransactionFut {
        unimplemented!()
    }

    fn send_taker_payment(
        &self,
        time_lock: u32,
        maker_pub: &[u8],
        secret_hash: &[u8],
        amount: BigDecimal,
        swap_contract_address: &Option<BytesJson>,
    ) -> TransactionFut {
        unimplemented!()
    }

    fn send_maker_spends_taker_payment(
        &self,
        taker_payment_tx: &[u8],
        time_lock: u32,
        taker_pub: &[u8],
        secret: &[u8],
        swap_contract_address: &Option<BytesJson>,
    ) -> TransactionFut {
        unimplemented!()
    }

    fn send_taker_spends_maker_payment(
        &self,
        maker_payment_tx: &[u8],
        time_lock: u32,
        maker_pub: &[u8],
        secret: &[u8],
        swap_contract_address: &Option<BytesJson>,
    ) -> TransactionFut {
        unimplemented!()
    }

    fn send_taker_refunds_payment(
        &self,
        taker_payment_tx: &[u8],
        time_lock: u32,
        maker_pub: &[u8],
        secret_hash: &[u8],
        swap_contract_address: &Option<BytesJson>,
    ) -> TransactionFut {
        unimplemented!()
    }

    fn send_maker_refunds_payment(
        &self,
        maker_payment_tx: &[u8],
        time_lock: u32,
        taker_pub: &[u8],
        secret_hash: &[u8],
        swap_contract_address: &Option<BytesJson>,
    ) -> TransactionFut {
        unimplemented!()
    }

    fn validate_fee(
        &self,
        fee_tx: &TransactionEnum,
        expected_sender: &[u8],
        fee_addr: &[u8],
        amount: &BigDecimal,
        min_block_number: u64,
    ) -> Box<dyn Future<Item = (), Error = String> + Send> {
        unimplemented!()
    }

    fn validate_maker_payment(
        &self,
        payment_tx: &[u8],
        time_lock: u32,
        maker_pub: &[u8],
        priv_bn_hash: &[u8],
        amount: BigDecimal,
        swap_contract_address: &Option<BytesJson>,
    ) -> Box<dyn Future<Item = (), Error = String> + Send> {
        unimplemented!()
    }

    fn validate_taker_payment(
        &self,
        payment_tx: &[u8],
        time_lock: u32,
        taker_pub: &[u8],
        priv_bn_hash: &[u8],
        amount: BigDecimal,
        swap_contract_address: &Option<BytesJson>,
    ) -> Box<dyn Future<Item = (), Error = String> + Send> {
        unimplemented!()
    }

    fn check_if_my_payment_sent(
        &self,
        time_lock: u32,
        other_pub: &[u8],
        secret_hash: &[u8],
        search_from_block: u64,
        swap_contract_address: &Option<BytesJson>,
    ) -> Box<dyn Future<Item = Option<TransactionEnum>, Error = String> + Send> {
        unimplemented!()
    }

    fn search_for_swap_tx_spend_my(
        &self,
        time_lock: u32,
        other_pub: &[u8],
        secret_hash: &[u8],
        tx: &[u8],
        search_from_block: u64,
        swap_contract_address: &Option<BytesJson>,
    ) -> Result<Option<FoundSwapTxSpend>, String> {
        unimplemented!()
    }

    fn search_for_swap_tx_spend_other(
        &self,
        time_lock: u32,
        other_pub: &[u8],
        secret_hash: &[u8],
        tx: &[u8],
        search_from_block: u64,
        swap_contract_address: &Option<BytesJson>,
    ) -> Result<Option<FoundSwapTxSpend>, String> {
        unimplemented!()
    }

    fn extract_secret(&self, secret_hash: &[u8], spend_tx: &[u8]) -> Result<Vec<u8>, String> { unimplemented!() }
}

#[mockable]
#[allow(clippy::forget_ref, clippy::forget_copy, clippy::cast_ref_to_mut)]
impl MmCoin for TestCoin {
    fn is_asset_chain(&self) -> bool { unimplemented!() }

<<<<<<< HEAD
    fn wallet_only(&self) -> bool { unimplemented!() }

    fn withdraw(&self, req: WithdrawRequest) -> WithdrawFut { unimplemented!() }
=======
    fn withdraw(&self, req: WithdrawRequest) -> Box<dyn Future<Item = TransactionDetails, Error = String> + Send> {
        unimplemented!()
    }
>>>>>>> 4fbe21e7

    fn decimals(&self) -> u8 { unimplemented!() }

    fn convert_to_address(&self, from: &str, to_address_format: Json) -> Result<String, String> { unimplemented!() }

    fn validate_address(&self, address: &str) -> ValidateAddressResult { unimplemented!() }

    fn process_history_loop(&self, ctx: MmArc) { unimplemented!() }

    fn history_sync_status(&self) -> HistorySyncState { unimplemented!() }

    /// Get fee to be paid per 1 swap transaction
    fn get_trade_fee(&self) -> Box<dyn Future<Item = TradeFee, Error = String> + Send> { unimplemented!() }

    fn get_sender_trade_fee(&self, value: TradePreimageValue, stage: FeeApproxStage) -> TradePreimageFut<TradeFee> {
        unimplemented!()
    }

    fn get_receiver_trade_fee(&self, stage: FeeApproxStage) -> TradePreimageFut<TradeFee> { unimplemented!() }

    fn get_fee_to_send_taker_fee(
        &self,
        dex_fee_amount: BigDecimal,
        stage: FeeApproxStage,
    ) -> TradePreimageFut<TradeFee> {
        unimplemented!()
    }

    fn required_confirmations(&self) -> u64 { 1 }

    fn requires_notarization(&self) -> bool { false }

    fn set_required_confirmations(&self, _confirmations: u64) { unimplemented!() }

    fn set_requires_notarization(&self, _requires_nota: bool) { unimplemented!() }

    fn swap_contract_address(&self) -> Option<BytesJson> { unimplemented!() }

    fn mature_confirmations(&self) -> Option<u32> { unimplemented!() }
}<|MERGE_RESOLUTION|>--- conflicted
+++ resolved
@@ -221,15 +221,7 @@
 impl MmCoin for TestCoin {
     fn is_asset_chain(&self) -> bool { unimplemented!() }
 
-<<<<<<< HEAD
-    fn wallet_only(&self) -> bool { unimplemented!() }
-
     fn withdraw(&self, req: WithdrawRequest) -> WithdrawFut { unimplemented!() }
-=======
-    fn withdraw(&self, req: WithdrawRequest) -> Box<dyn Future<Item = TransactionDetails, Error = String> + Send> {
-        unimplemented!()
-    }
->>>>>>> 4fbe21e7
 
     fn decimals(&self) -> u8 { unimplemented!() }
 
