--- conflicted
+++ resolved
@@ -1,14 +1,11 @@
 use super::{CoinBalance, HistorySyncState, MarketCoinOps, MmCoin, RawTransactionFut, RawTransactionRequest, SwapOps,
             TradeFee, TransactionEnum, TransactionFut};
-<<<<<<< HEAD
-use crate::{BalanceFut, CanRefundHtlc, CoinFutureSpawner, FeeApproxStage, FoundSwapTxSpend, NegotiateSwapContractAddrErr,
-=======
 use crate::{coin_errors::{MyAddressError, ValidatePaymentError},
-            BalanceFut, CanRefundHtlc, FeeApproxStage, FoundSwapTxSpend, NegotiateSwapContractAddrErr,
->>>>>>> 5dbc5de4
-            SearchForSwapTxSpendInput, SignatureResult, TradePreimageFut, TradePreimageResult, TradePreimageValue,
-            TxMarshalingErr, UnexpectedDerivationMethod, ValidateAddressResult, ValidatePaymentFut,
-            ValidatePaymentInput, VerificationResult, WatcherValidatePaymentInput, WithdrawFut, WithdrawRequest};
+            BalanceFut, CanRefundHtlc, CoinFutureSpawner, FeeApproxStage, FoundSwapTxSpend,
+            NegotiateSwapContractAddrErr, SearchForSwapTxSpendInput, SignatureResult, TradePreimageFut,
+            TradePreimageResult, TradePreimageValue, TxMarshalingErr, UnexpectedDerivationMethod,
+            ValidateAddressResult, ValidatePaymentFut, ValidatePaymentInput, VerificationResult,
+            WatcherValidatePaymentInput, WithdrawFut, WithdrawRequest};
 use async_trait::async_trait;
 use futures01::Future;
 use keys::KeyPair;
