#![allow(clippy::all)]

<<<<<<< HEAD
use super::{CoinBalance, FundingTxSpend, HistorySyncState, MarketCoinOps, MmCoin, RawTransactionFut,
            RawTransactionRequest, RefundTakerPaymentArgs, SearchForFundingSpendErr, SwapOps, TradeFee,
            TransactionEnum, TransactionFut, WaitForTakerPaymentSpendError};
=======
use super::{CoinBalance, CommonSwapOpsV2, FundingTxSpend, HistorySyncState, MarketCoinOps, MmCoin, RawTransactionFut,
            RawTransactionRequest, SearchForFundingSpendErr, SwapOps, TradeFee, TransactionEnum, TransactionFut,
            WaitForTakerPaymentSpendError};
>>>>>>> 28bc18ac
use crate::coin_errors::ValidatePaymentResult;
use crate::{coin_errors::MyAddressError, BalanceFut, CanRefundHtlc, CheckIfMyPaymentSentArgs, CoinFutSpawner,
            ConfirmPaymentInput, FeeApproxStage, FoundSwapTxSpend, GenPreimageResult, GenTakerFundingSpendArgs,
            GenTakerPaymentSpendArgs, MakerSwapTakerCoin, MmCoinEnum, NegotiateSwapContractAddrErr,
            ParseCoinAssocTypes, PaymentInstructionArgs, PaymentInstructions, PaymentInstructionsErr,
            RawTransactionResult, RefundFundingSecretArgs, RefundPaymentArgs, RefundResult, SearchForSwapTxSpendInput,
            SendMakerPaymentSpendPreimageInput, SendPaymentArgs, SendTakerFundingArgs, SignRawTransactionRequest,
            SignatureResult, SpendPaymentArgs, TakerCoinSwapOpsV2, TakerSwapMakerCoin, TradePreimageFut,
            TradePreimageResult, TradePreimageValue, Transaction, TransactionErr, TransactionResult, TxMarshalingErr,
            TxPreimageWithSig, UnexpectedDerivationMethod, ValidateAddressResult, ValidateFeeArgs,
            ValidateInstructionsErr, ValidateOtherPubKeyErr, ValidatePaymentError, ValidatePaymentFut,
            ValidatePaymentInput, ValidateSwapV2TxResult, ValidateTakerFundingArgs,
            ValidateTakerFundingSpendPreimageResult, ValidateTakerPaymentSpendPreimageResult, VerificationResult,
            WaitForHTLCTxSpendArgs, WatcherOps, WatcherReward, WatcherRewardError, WatcherSearchForSwapTxSpendInput,
            WatcherValidatePaymentInput, WatcherValidateTakerFeeInput, WithdrawFut, WithdrawRequest};
use crate::{DexFee, ToBytes, ValidateWatcherSpendInput};
use async_trait::async_trait;
use common::executor::AbortedError;
use futures01::Future;
use keys::KeyPair;
use mm2_core::mm_ctx::MmArc;
use mm2_err_handle::prelude::*;
use mm2_number::{BigDecimal, MmNumber};
use mocktopus::macros::*;
use rpc::v1::types::Bytes as BytesJson;
use serde_json::Value as Json;
use std::ops::Deref;
use std::sync::Arc;

/// Dummy coin struct used in tests which functions are unimplemented but then mocked
/// in specific test to emulate the required behaviour
#[derive(Clone, Debug)]
pub struct TestCoin(Arc<TestCoinImpl>);

impl Deref for TestCoin {
    type Target = TestCoinImpl;

    fn deref(&self) -> &Self::Target { &self.0 }
}

#[derive(Debug)]
pub struct TestCoinImpl {
    ticker: String,
}

impl Default for TestCoin {
    fn default() -> Self { TestCoin(Arc::new(TestCoinImpl { ticker: "test".into() })) }
}

impl TestCoin {
    pub fn new(ticker: &str) -> TestCoin { TestCoin(Arc::new(TestCoinImpl { ticker: ticker.into() })) }
}

#[async_trait]
#[mockable]
#[async_trait]
impl MarketCoinOps for TestCoin {
    fn ticker(&self) -> &str { &self.ticker }

    fn my_address(&self) -> MmResult<String, MyAddressError> { unimplemented!() }

    async fn get_public_key(&self) -> Result<String, MmError<UnexpectedDerivationMethod>> { unimplemented!() }

    fn sign_message_hash(&self, _message: &str) -> Option<[u8; 32]> { unimplemented!() }

    fn sign_message(&self, _message: &str) -> SignatureResult<String> { unimplemented!() }

    fn verify_message(&self, _signature: &str, _message: &str, _address: &str) -> VerificationResult<bool> {
        unimplemented!()
    }

    fn my_balance(&self) -> BalanceFut<CoinBalance> { unimplemented!() }

    fn base_coin_balance(&self) -> BalanceFut<BigDecimal> { unimplemented!() }

    fn platform_ticker(&self) -> &str { &self.ticker }

    /// Receives raw transaction bytes in hexadecimal format as input and returns tx hash in hexadecimal format
    fn send_raw_tx(&self, tx: &str) -> Box<dyn Future<Item = String, Error = String> + Send> { unimplemented!() }

    fn send_raw_tx_bytes(&self, tx: &[u8]) -> Box<dyn Future<Item = String, Error = String> + Send> { unimplemented!() }

    #[inline(always)]
    async fn sign_raw_tx(&self, _args: &SignRawTransactionRequest) -> RawTransactionResult { unimplemented!() }

    fn wait_for_confirmations(&self, _input: ConfirmPaymentInput) -> Box<dyn Future<Item = (), Error = String> + Send> {
        unimplemented!()
    }

    fn wait_for_htlc_tx_spend(&self, args: WaitForHTLCTxSpendArgs<'_>) -> TransactionFut { unimplemented!() }

    fn tx_enum_from_bytes(&self, _bytes: &[u8]) -> Result<TransactionEnum, MmError<TxMarshalingErr>> {
        MmError::err(TxMarshalingErr::NotSupported(
            "tx_enum_from_bytes is not supported for Test coin yet.".to_string(),
        ))
    }

    fn current_block(&self) -> Box<dyn Future<Item = u64, Error = String> + Send> { unimplemented!() }

    fn display_priv_key(&self) -> Result<String, String> { unimplemented!() }

    fn min_tx_amount(&self) -> BigDecimal { Default::default() }

    fn min_trading_vol(&self) -> MmNumber { MmNumber::from("0.00777") }

    fn is_trezor(&self) -> bool { unimplemented!() }
}

#[async_trait]
#[mockable]
impl SwapOps for TestCoin {
    fn send_taker_fee(&self, fee_addr: &[u8], dex_fee: DexFee, uuid: &[u8], _expire_at: u64) -> TransactionFut {
        unimplemented!()
    }

    fn send_maker_payment(&self, _maker_payment_args: SendPaymentArgs) -> TransactionFut { unimplemented!() }

    fn send_taker_payment(&self, _taker_payment_args: SendPaymentArgs) -> TransactionFut { unimplemented!() }

    async fn send_maker_spends_taker_payment(
        &self,
        _maker_spends_payment_args: SpendPaymentArgs<'_>,
    ) -> TransactionResult {
        unimplemented!()
    }

    async fn send_taker_spends_maker_payment(
        &self,
        _taker_spends_payment_args: SpendPaymentArgs<'_>,
    ) -> TransactionResult {
        unimplemented!()
    }

    async fn send_taker_refunds_payment(
        &self,
        _taker_refunds_payment_args: RefundPaymentArgs<'_>,
    ) -> TransactionResult {
        unimplemented!()
    }

    async fn send_maker_refunds_payment(
        &self,
        _maker_refunds_payment_args: RefundPaymentArgs<'_>,
    ) -> TransactionResult {
        unimplemented!()
    }

    fn validate_fee(&self, _validate_fee_args: ValidateFeeArgs) -> ValidatePaymentFut<()> { unimplemented!() }

    async fn validate_maker_payment(&self, _input: ValidatePaymentInput) -> ValidatePaymentResult<()> {
        unimplemented!()
    }

    async fn validate_taker_payment(&self, _input: ValidatePaymentInput) -> ValidatePaymentResult<()> {
        unimplemented!()
    }

    fn check_if_my_payment_sent(
        &self,
        _if_my_payment_sent_args: CheckIfMyPaymentSentArgs,
    ) -> Box<dyn Future<Item = Option<TransactionEnum>, Error = String> + Send> {
        unimplemented!()
    }

    async fn search_for_swap_tx_spend_my(
        &self,
        _input: SearchForSwapTxSpendInput<'_>,
    ) -> Result<Option<FoundSwapTxSpend>, String> {
        unimplemented!()
    }

    async fn search_for_swap_tx_spend_other(
        &self,
        _input: SearchForSwapTxSpendInput<'_>,
    ) -> Result<Option<FoundSwapTxSpend>, String> {
        unimplemented!()
    }

    fn check_tx_signed_by_pub(&self, tx: &[u8], expected_pub: &[u8]) -> Result<bool, MmError<ValidatePaymentError>> {
        unimplemented!();
    }

    async fn extract_secret(
        &self,
        secret_hash: &[u8],
        spend_tx: &[u8],
        watcher_reward: bool,
    ) -> Result<Vec<u8>, String> {
        unimplemented!()
    }

    fn is_auto_refundable(&self) -> bool { false }

    async fn wait_for_htlc_refund(&self, _tx: &[u8], _locktime: u64) -> RefundResult<()> { unimplemented!() }

    fn negotiate_swap_contract_addr(
        &self,
        other_side_address: Option<&[u8]>,
    ) -> Result<Option<BytesJson>, MmError<NegotiateSwapContractAddrErr>> {
        unimplemented!()
    }

    fn derive_htlc_key_pair(&self, _swap_unique_data: &[u8]) -> KeyPair { unimplemented!() }

    fn derive_htlc_pubkey(&self, _swap_unique_data: &[u8]) -> Vec<u8> { unimplemented!() }

    fn can_refund_htlc(&self, locktime: u64) -> Box<dyn Future<Item = CanRefundHtlc, Error = String> + Send + '_> {
        unimplemented!()
    }

    fn validate_other_pubkey(&self, raw_pubkey: &[u8]) -> MmResult<(), ValidateOtherPubKeyErr> { unimplemented!() }

    async fn maker_payment_instructions(
        &self,
        _args: PaymentInstructionArgs<'_>,
    ) -> Result<Option<Vec<u8>>, MmError<PaymentInstructionsErr>> {
        unimplemented!()
    }

    async fn taker_payment_instructions(
        &self,
        args: PaymentInstructionArgs<'_>,
    ) -> Result<Option<Vec<u8>>, MmError<PaymentInstructionsErr>> {
        unimplemented!()
    }

    fn validate_maker_payment_instructions(
        &self,
        _instructions: &[u8],
        args: PaymentInstructionArgs,
    ) -> Result<PaymentInstructions, MmError<ValidateInstructionsErr>> {
        unimplemented!()
    }

    fn validate_taker_payment_instructions(
        &self,
        _instructions: &[u8],
        args: PaymentInstructionArgs,
    ) -> Result<PaymentInstructions, MmError<ValidateInstructionsErr>> {
        unimplemented!()
    }
}

#[async_trait]
impl TakerSwapMakerCoin for TestCoin {
    async fn on_taker_payment_refund_start(&self, _maker_payment: &[u8]) -> RefundResult<()> { Ok(()) }

    async fn on_taker_payment_refund_success(&self, _maker_payment: &[u8]) -> RefundResult<()> { Ok(()) }
}

#[async_trait]
impl MakerSwapTakerCoin for TestCoin {
    async fn on_maker_payment_refund_start(&self, _taker_payment: &[u8]) -> RefundResult<()> { Ok(()) }

    async fn on_maker_payment_refund_success(&self, _taker_payment: &[u8]) -> RefundResult<()> { Ok(()) }
}

#[async_trait]
#[mockable]
impl WatcherOps for TestCoin {
    fn create_maker_payment_spend_preimage(
        &self,
        _maker_payment_tx: &[u8],
        _time_lock: u64,
        _maker_pub: &[u8],
        _secret_hash: &[u8],
        _swap_unique_data: &[u8],
    ) -> TransactionFut {
        unimplemented!();
    }

    fn send_maker_payment_spend_preimage(&self, _input: SendMakerPaymentSpendPreimageInput) -> TransactionFut {
        unimplemented!();
    }

    fn create_taker_payment_refund_preimage(
        &self,
        _taker_payment_tx: &[u8],
        _time_lock: u64,
        _maker_pub: &[u8],
        _secret_hash: &[u8],
        _swap_contract_address: &Option<BytesJson>,
        _swap_unique_data: &[u8],
    ) -> TransactionFut {
        unimplemented!();
    }

    fn send_taker_payment_refund_preimage(&self, _watcher_refunds_payment_args: RefundPaymentArgs) -> TransactionFut {
        unimplemented!();
    }

    fn watcher_validate_taker_fee(&self, input: WatcherValidateTakerFeeInput) -> ValidatePaymentFut<()> {
        unimplemented!();
    }

    fn watcher_validate_taker_payment(&self, _input: WatcherValidatePaymentInput) -> ValidatePaymentFut<()> {
        unimplemented!();
    }

    fn taker_validates_payment_spend_or_refund(&self, input: ValidateWatcherSpendInput) -> ValidatePaymentFut<()> {
        unimplemented!()
    }

    async fn watcher_search_for_swap_tx_spend(
        &self,
        input: WatcherSearchForSwapTxSpendInput<'_>,
    ) -> Result<Option<FoundSwapTxSpend>, String> {
        unimplemented!();
    }

    async fn get_taker_watcher_reward(
        &self,
        other_coin: &MmCoinEnum,
        coin_amount: Option<BigDecimal>,
        other_coin_amount: Option<BigDecimal>,
        reward_amount: Option<BigDecimal>,
        wait_until: u64,
    ) -> Result<WatcherReward, MmError<WatcherRewardError>> {
        unimplemented!()
    }

    async fn get_maker_watcher_reward(
        &self,
        other_coin: &MmCoinEnum,
        reward_amount: Option<BigDecimal>,
        wait_until: u64,
    ) -> Result<Option<WatcherReward>, MmError<WatcherRewardError>> {
        unimplemented!()
    }
}

#[async_trait]
#[mockable]
impl MmCoin for TestCoin {
    fn is_asset_chain(&self) -> bool { unimplemented!() }

    fn spawner(&self) -> CoinFutSpawner { unimplemented!() }

    fn get_raw_transaction(&self, _req: RawTransactionRequest) -> RawTransactionFut { unimplemented!() }

    fn get_tx_hex_by_hash(&self, tx_hash: Vec<u8>) -> RawTransactionFut { unimplemented!() }

    fn withdraw(&self, req: WithdrawRequest) -> WithdrawFut { unimplemented!() }

    fn decimals(&self) -> u8 { unimplemented!() }

    fn convert_to_address(&self, from: &str, to_address_format: Json) -> Result<String, String> { unimplemented!() }

    fn validate_address(&self, address: &str) -> ValidateAddressResult { unimplemented!() }

    fn process_history_loop(&self, ctx: MmArc) -> Box<dyn Future<Item = (), Error = ()> + Send> { unimplemented!() }

    fn history_sync_status(&self) -> HistorySyncState { unimplemented!() }

    /// Get fee to be paid per 1 swap transaction
    fn get_trade_fee(&self) -> Box<dyn Future<Item = TradeFee, Error = String> + Send> { unimplemented!() }

    async fn get_sender_trade_fee(
        &self,
        _value: TradePreimageValue,
        _stage: FeeApproxStage,
        _include_refund_fee: bool,
    ) -> TradePreimageResult<TradeFee> {
        unimplemented!()
    }

    fn get_receiver_trade_fee(&self, _stage: FeeApproxStage) -> TradePreimageFut<TradeFee> { unimplemented!() }

    async fn get_fee_to_send_taker_fee(
        &self,
        _dex_fee_amount: DexFee,
        _stage: FeeApproxStage,
    ) -> TradePreimageResult<TradeFee> {
        unimplemented!()
    }

    fn required_confirmations(&self) -> u64 { 1 }

    fn requires_notarization(&self) -> bool { false }

    fn set_required_confirmations(&self, _confirmations: u64) { unimplemented!() }

    fn set_requires_notarization(&self, _requires_nota: bool) { unimplemented!() }

    fn swap_contract_address(&self) -> Option<BytesJson> { unimplemented!() }

    fn fallback_swap_contract(&self) -> Option<BytesJson> { unimplemented!() }

    fn mature_confirmations(&self) -> Option<u32> { unimplemented!() }

    fn coin_protocol_info(&self, _amount_to_receive: Option<MmNumber>) -> Vec<u8> { Vec::new() }

    fn is_coin_protocol_supported(
        &self,
        _info: &Option<Vec<u8>>,
        _amount_to_send: Option<MmNumber>,
        _locktime: u64,
        _is_maker: bool,
    ) -> bool {
        true
    }

    fn on_disabled(&self) -> Result<(), AbortedError> { Ok(()) }

    fn on_token_deactivated(&self, _ticker: &str) { () }
}

pub struct TestPubkey {}

impl ToBytes for TestPubkey {
    fn to_bytes(&self) -> Vec<u8> { vec![] }
}

#[derive(Debug)]
pub struct TestTx {}

impl Transaction for TestTx {
    fn tx_hex(&self) -> Vec<u8> { todo!() }

    fn tx_hash_as_bytes(&self) -> BytesJson { todo!() }
}

pub struct TestPreimage {}

impl ToBytes for TestPreimage {
    fn to_bytes(&self) -> Vec<u8> { vec![] }
}

pub struct TestSig {}

impl ToBytes for TestSig {
    fn to_bytes(&self) -> Vec<u8> { vec![] }
}

#[async_trait]
impl ParseCoinAssocTypes for TestCoin {
    type Address = String;
    type AddressParseError = String;
    type Pubkey = TestPubkey;
    type PubkeyParseError = String;
    type Tx = TestTx;
    type TxParseError = String;
    type Preimage = TestPreimage;
    type PreimageParseError = String;
    type Sig = TestSig;
    type SigParseError = String;

    async fn my_addr(&self) -> Self::Address { todo!() }

    fn parse_address(&self, address: &str) -> Result<Self::Address, Self::AddressParseError> { todo!() }

    fn parse_pubkey(&self, pubkey: &[u8]) -> Result<Self::Pubkey, Self::PubkeyParseError> { unimplemented!() }

    fn parse_tx(&self, tx: &[u8]) -> Result<Self::Tx, Self::TxParseError> { unimplemented!() }

    fn parse_preimage(&self, preimage: &[u8]) -> Result<Self::Preimage, Self::PreimageParseError> { todo!() }

    fn parse_signature(&self, sig: &[u8]) -> Result<Self::Sig, Self::SigParseError> { todo!() }
}

#[async_trait]
#[mockable]
impl TakerCoinSwapOpsV2 for TestCoin {
    async fn send_taker_funding(&self, args: SendTakerFundingArgs<'_>) -> Result<Self::Tx, TransactionErr> { todo!() }

    async fn validate_taker_funding(&self, args: ValidateTakerFundingArgs<'_, Self>) -> ValidateSwapV2TxResult {
        unimplemented!()
    }

    async fn refund_taker_funding_timelock(
        &self,
        args: RefundTakerPaymentArgs<'_>,
    ) -> Result<Self::Tx, TransactionErr> {
        todo!()
    }

    async fn refund_taker_funding_secret(
        &self,
        args: RefundFundingSecretArgs<'_, Self>,
    ) -> Result<Self::Tx, TransactionErr> {
        todo!()
    }

    async fn search_for_taker_funding_spend(
        &self,
        tx: &Self::Tx,
        from_block: u64,
        secret_hash: &[u8],
    ) -> Result<Option<FundingTxSpend<Self>>, SearchForFundingSpendErr> {
        todo!()
    }

    async fn gen_taker_funding_spend_preimage(
        &self,
        args: &GenTakerFundingSpendArgs<'_, Self>,
        swap_unique_data: &[u8],
    ) -> GenPreimageResult<Self> {
        todo!()
    }

    async fn validate_taker_funding_spend_preimage(
        &self,
        gen_args: &GenTakerFundingSpendArgs<'_, Self>,
        preimage: &TxPreimageWithSig<Self>,
    ) -> ValidateTakerFundingSpendPreimageResult {
        todo!()
    }

    async fn sign_and_send_taker_funding_spend(
        &self,
        preimage: &TxPreimageWithSig<Self>,
        args: &GenTakerFundingSpendArgs<'_, Self>,
        swap_unique_data: &[u8],
    ) -> Result<Self::Tx, TransactionErr> {
        todo!()
    }

    async fn refund_combined_taker_payment(
        &self,
        args: RefundTakerPaymentArgs<'_>,
    ) -> Result<Self::Tx, TransactionErr> {
        unimplemented!()
    }

    async fn gen_taker_payment_spend_preimage(
        &self,
        args: &GenTakerPaymentSpendArgs<'_, Self>,
        swap_unique_data: &[u8],
    ) -> GenPreimageResult<Self> {
        unimplemented!()
    }

    async fn validate_taker_payment_spend_preimage(
        &self,
        gen_args: &GenTakerPaymentSpendArgs<'_, Self>,
        preimage: &TxPreimageWithSig<Self>,
    ) -> ValidateTakerPaymentSpendPreimageResult {
        unimplemented!()
    }

    async fn sign_and_broadcast_taker_payment_spend(
        &self,
        preimage: &TxPreimageWithSig<Self>,
        gen_args: &GenTakerPaymentSpendArgs<'_, Self>,
        secret: &[u8],
        swap_unique_data: &[u8],
    ) -> Result<Self::Tx, TransactionErr> {
        unimplemented!()
    }

    async fn wait_for_taker_payment_spend(
        &self,
        taker_payment: &Self::Tx,
        from_block: u64,
        wait_until: u64,
    ) -> MmResult<Self::Tx, WaitForTakerPaymentSpendError> {
        unimplemented!()
    }
}

impl CommonSwapOpsV2 for TestCoin {
    fn derive_htlc_pubkey_v2(&self, _swap_unique_data: &[u8]) -> Self::Pubkey { todo!() }

    fn derive_htlc_pubkey_v2_bytes(&self, _swap_unique_data: &[u8]) -> Vec<u8> { todo!() }
}<|MERGE_RESOLUTION|>--- conflicted
+++ resolved
@@ -1,14 +1,8 @@
 #![allow(clippy::all)]
 
-<<<<<<< HEAD
-use super::{CoinBalance, FundingTxSpend, HistorySyncState, MarketCoinOps, MmCoin, RawTransactionFut,
+use super::{CoinBalance, CommonSwapOpsV2, FundingTxSpend, HistorySyncState, MarketCoinOps, MmCoin, RawTransactionFut,
             RawTransactionRequest, RefundTakerPaymentArgs, SearchForFundingSpendErr, SwapOps, TradeFee,
             TransactionEnum, TransactionFut, WaitForTakerPaymentSpendError};
-=======
-use super::{CoinBalance, CommonSwapOpsV2, FundingTxSpend, HistorySyncState, MarketCoinOps, MmCoin, RawTransactionFut,
-            RawTransactionRequest, SearchForFundingSpendErr, SwapOps, TradeFee, TransactionEnum, TransactionFut,
-            WaitForTakerPaymentSpendError};
->>>>>>> 28bc18ac
 use crate::coin_errors::ValidatePaymentResult;
 use crate::{coin_errors::MyAddressError, BalanceFut, CanRefundHtlc, CheckIfMyPaymentSentArgs, CoinFutSpawner,
             ConfirmPaymentInput, FeeApproxStage, FoundSwapTxSpend, GenPreimageResult, GenTakerFundingSpendArgs,
