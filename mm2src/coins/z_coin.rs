--- conflicted
+++ resolved
@@ -12,23 +12,14 @@
                   RecentlySpentOutPointsGuard, UtxoActivationParams, UtxoAddressFormat, UtxoArc, UtxoCoinFields,
                   UtxoCommonOps, UtxoFeeDetails, UtxoRpcMode, UtxoTxBroadcastOps, UtxoTxGenerationOps,
                   VerboseTransactionFrom};
-<<<<<<< HEAD
-use crate::{BalanceError, BalanceFut, CoinBalance, FeeApproxStage, FoundSwapTxSpend, HistorySyncState, MarketCoinOps,
-            MmCoin, NegotiateSwapContractAddrErr, NumConversError, PrivKeyActivationPolicy, RawTransactionFut,
-            RawTransactionRequest, SearchForSwapTxSpendInput, SignatureError, SignatureResult, SwapOps, TradeFee,
-            TradePreimageFut, TradePreimageResult, TradePreimageValue, TransactionDetails, TransactionEnum,
-            TransactionFut, TxFeeDetails, TxMarshalingErr, UnexpectedDerivationMethod, ValidateAddressResult,
-            ValidateOtherPubKeyErr, ValidatePaymentFut, ValidatePaymentInput, VerificationError, VerificationResult,
-            WatcherOps, WatcherSearchForSwapTxSpendInput, WatcherValidatePaymentInput, WithdrawFut, WithdrawRequest};
-=======
 use crate::{BalanceError, BalanceFut, CoinBalance, CoinFutSpawner, FeeApproxStage, FoundSwapTxSpend, HistorySyncState,
             MarketCoinOps, MmCoin, NegotiateSwapContractAddrErr, NumConversError, PrivKeyActivationPolicy,
             RawTransactionFut, RawTransactionRequest, SearchForSwapTxSpendInput, SignatureError, SignatureResult,
             SwapOps, TradeFee, TradePreimageFut, TradePreimageResult, TradePreimageValue, TransactionDetails,
             TransactionEnum, TransactionFut, TxFeeDetails, TxMarshalingErr, UnexpectedDerivationMethod,
             ValidateAddressResult, ValidateOtherPubKeyErr, ValidatePaymentFut, ValidatePaymentInput,
-            VerificationError, VerificationResult, WatcherValidatePaymentInput, WithdrawFut, WithdrawRequest};
->>>>>>> 28280d7a
+            VerificationError, VerificationResult, WatcherOps, WatcherSearchForSwapTxSpendInput,
+            WatcherValidatePaymentInput, WithdrawFut, WithdrawRequest};
 use crate::{Transaction, WithdrawError};
 use async_trait::async_trait;
 use bitcrypto::{dhash160, dhash256};
