--- conflicted
+++ resolved
@@ -15,18 +15,9 @@
 use crate::rpc_command::init_withdraw::{InitWithdrawCoin, WithdrawInProgressStatus, WithdrawTaskHandleShared};
 use crate::utxo::rpc_clients::{ElectrumConnectionSettings, UnspentInfo, UtxoRpcClientEnum, UtxoRpcError, UtxoRpcFut,
                                UtxoRpcResult};
-<<<<<<< HEAD
-use crate::utxo::utxo_builder::UtxoCoinBuildError;
-use crate::utxo::utxo_builder::{UtxoCoinBuilder, UtxoCoinBuilderCommonOps};
-use crate::utxo::utxo_common::{addresses_from_script, big_decimal_from_sat};
-use crate::utxo::utxo_common::{big_decimal_from_sat_unsigned, payment_script};
-=======
-use crate::utxo::utxo_builder::{UtxoCoinBuildError, UtxoCoinBuilder, UtxoCoinBuilderCommonOps,
-                                UtxoFieldsWithGlobalHDBuilder, UtxoFieldsWithHardwareWalletBuilder,
-                                UtxoFieldsWithIguanaSecretBuilder};
+use crate::utxo::utxo_builder::{UtxoCoinBuildError, UtxoCoinBuilder, UtxoCoinBuilderCommonOps};
 use crate::utxo::utxo_common::{addresses_from_script, big_decimal_from_sat, big_decimal_from_sat_unsigned,
                                payment_script};
->>>>>>> 99896d07
 use crate::utxo::{sat_from_big_decimal, utxo_common, ActualFeeRate, AdditionalTxData, AddrFromStrError, Address,
                   BroadcastTxErr, FeePolicy, GetUtxoListOps, HistoryUtxoTx, HistoryUtxoTxMap, MatureUnspentList,
                   RecentlySpentOutPointsGuard, UnsupportedAddr, UtxoActivationParams, UtxoAddressFormat, UtxoArc,
