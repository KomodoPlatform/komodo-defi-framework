--- conflicted
+++ resolved
@@ -2202,8 +2202,6 @@
     }
 
     Ok(spending_key)
-<<<<<<< HEAD
-=======
 }
 
 #[inline]
@@ -2214,55 +2212,4 @@
         Rseed::BeforeZip212(rcm) => rcm.to_string(),
         Rseed::AfterZip212(rseed) => jubjub::Fr::from_bytes_wide(prf_expand(rseed, &INPUT).as_array()).to_string(),
     }
-}
-
-#[test]
-fn derive_z_key_from_mm_seed() {
-    use crypto::privkey::key_pair_from_seed;
-    use zcash_client_backend::encoding::encode_extended_spending_key;
-
-    let seed = "spice describe gravity federal blast come thank unfair canal monkey style afraid";
-    let secp_keypair = key_pair_from_seed(seed).unwrap();
-    let z_spending_key = ExtendedSpendingKey::master(&*secp_keypair.private().secret);
-    let encoded = encode_extended_spending_key(z_mainnet_constants::HRP_SAPLING_EXTENDED_SPENDING_KEY, &z_spending_key);
-    assert_eq!(encoded, "secret-extended-key-main1qqqqqqqqqqqqqqytwz2zjt587n63kyz6jawmflttqu5rxavvqx3lzfs0tdr0w7g5tgntxzf5erd3jtvva5s52qx0ms598r89vrmv30r69zehxy2r3vesghtqd6dfwdtnauzuj8u8eeqfx7qpglzu6z54uzque6nzzgnejkgq569ax4lmk0v95rfhxzxlq3zrrj2z2kqylx2jp8g68lqu6alczdxd59lzp4hlfuj3jp54fp06xsaaay0uyass992g507tdd7psua5w6q76dyq3");
-
-    let (_, address) = z_spending_key.default_address().unwrap();
-    let encoded_addr = encode_payment_address(z_mainnet_constants::HRP_SAPLING_PAYMENT_ADDRESS, &address);
-    assert_eq!(
-        encoded_addr,
-        "zs182ht30wnnnr8jjhj2j9v5dkx3qsknnr5r00jfwk2nczdtqy7w0v836kyy840kv2r8xle5gcl549"
-    );
-
-    let seed = "also shoot benefit prefer juice shell elder veteran woman mimic image kidney";
-    let secp_keypair = key_pair_from_seed(seed).unwrap();
-    let z_spending_key = ExtendedSpendingKey::master(&*secp_keypair.private().secret);
-    let encoded = encode_extended_spending_key(z_mainnet_constants::HRP_SAPLING_EXTENDED_SPENDING_KEY, &z_spending_key);
-    assert_eq!(encoded, "secret-extended-key-main1qqqqqqqqqqqqqq8jnhc9stsqwts6pu5ayzgy4szplvy03u227e50n3u8e6dwn5l0q5s3s8xfc03r5wmyh5s5dq536ufwn2k89ngdhnxy64sd989elwas6kr7ygztsdkw6k6xqyvhtu6e0dhm4mav8rus0fy8g0hgy9vt97cfjmus0m2m87p4qz5a00um7gwjwk494gul0uvt3gqyjujcclsqry72z57kr265jsajactgfn9m3vclqvx8fsdnwp4jwj57ffw560vvwks9g9hpu");
-
-    let (_, address) = z_spending_key.default_address().unwrap();
-    let encoded_addr = encode_payment_address(z_mainnet_constants::HRP_SAPLING_PAYMENT_ADDRESS, &address);
-    assert_eq!(
-        encoded_addr,
-        "zs1funuwrjr2stlr6fnhkdh7fyz3p7n0p8rxase9jnezdhc286v5mhs6q3myw0phzvad5mvqgfxpam"
-    );
-}
-
-#[test]
-fn test_interpret_memo_string() {
-    use std::str::FromStr;
-    use zcash_primitives::memo::Memo;
-
-    let actual = interpret_memo_string("68656c6c6f207a63617368").unwrap();
-    let expected = Memo::from_str("68656c6c6f207a63617368").unwrap().encode();
-    assert_eq!(actual, expected);
-
-    let actual = interpret_memo_string("A custom memo").unwrap();
-    let expected = Memo::from_str("A custom memo").unwrap().encode();
-    assert_eq!(actual, expected);
-
-    let actual = interpret_memo_string("0x68656c6c6f207a63617368").unwrap();
-    let expected = MemoBytes::from_bytes(&hex::decode("68656c6c6f207a63617368").unwrap()).unwrap();
-    assert_eq!(actual, expected);
->>>>>>> 0d2d1f8b
 }