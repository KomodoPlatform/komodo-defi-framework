pub mod storage;
pub mod tx_history_events;
#[cfg_attr(not(target_arch = "wasm32"), cfg(test))]
mod tx_streaming_tests;
pub mod z_balance_streaming;
mod z_coin_errors;
mod z_htlc;
mod z_rpc;
mod z_tx_history;

use crate::coin_errors::{AddressFromPubkeyError, MyAddressError, ValidatePaymentResult};
use crate::hd_wallet::HDPathAccountToAddressId;
use crate::my_tx_history_v2::{MyTxHistoryErrorV2, MyTxHistoryRequestV2, MyTxHistoryResponseV2};
use crate::rpc_command::init_withdraw::{InitWithdrawCoin, WithdrawInProgressStatus, WithdrawTaskHandleShared};
use crate::utxo::rpc_clients::{ElectrumConnectionSettings, UnspentInfo, UtxoRpcClientEnum, UtxoRpcError, UtxoRpcFut,
                               UtxoRpcResult};
use crate::utxo::utxo_builder::UtxoCoinBuildError;
use crate::utxo::utxo_builder::{UtxoCoinBuilder, UtxoCoinBuilderCommonOps, UtxoFieldsWithGlobalHDBuilder,
                                UtxoFieldsWithHardwareWalletBuilder, UtxoFieldsWithIguanaSecretBuilder};
use crate::utxo::utxo_common::{addresses_from_script, big_decimal_from_sat};
use crate::utxo::utxo_common::{big_decimal_from_sat_unsigned, payment_script};
use crate::utxo::{sat_from_big_decimal, utxo_common, ActualFeeRate, AdditionalTxData, AddrFromStrError, Address,
                  BroadcastTxErr, FeePolicy, GetUtxoListOps, HistoryUtxoTx, HistoryUtxoTxMap, MatureUnspentList,
                  RecentlySpentOutPointsGuard, UtxoActivationParams, UtxoAddressFormat, UtxoArc, UtxoCoinFields,
                  UtxoCommonOps, UtxoRpcMode, UtxoTxBroadcastOps, UtxoTxGenerationOps, VerboseTransactionFrom};
use crate::utxo::{UnsupportedAddr, UtxoFeeDetails};
use crate::z_coin::storage::{BlockDbImpl, WalletDbShared};

use crate::z_coin::z_tx_history::{fetch_tx_history_from_db, ZCoinTxHistoryItem};
use crate::{BalanceError, BalanceFut, CheckIfMyPaymentSentArgs, CoinBalance, ConfirmPaymentInput, DexFee,
            FeeApproxStage, FoundSwapTxSpend, HistorySyncState, MarketCoinOps, MmCoin, NegotiateSwapContractAddrErr,
            NumConversError, PrivKeyActivationPolicy, PrivKeyBuildPolicy, PrivKeyPolicyNotAllowed, RawTransactionFut,
            RawTransactionRequest, RawTransactionResult, RefundPaymentArgs, SearchForSwapTxSpendInput,
            SendPaymentArgs, SignRawTransactionRequest, SignatureError, SignatureResult, SpendPaymentArgs, SwapOps,
            TradeFee, TradePreimageFut, TradePreimageResult, TradePreimageValue, Transaction, TransactionData,
            TransactionDetails, TransactionEnum, TransactionResult, TxFeeDetails, TxMarshalingErr,
            UnexpectedDerivationMethod, ValidateAddressResult, ValidateFeeArgs, ValidateOtherPubKeyErr,
            ValidatePaymentError, ValidatePaymentInput, VerificationError, VerificationResult, WaitForHTLCTxSpendArgs,
            WatcherOps, WeakSpawner, WithdrawError, WithdrawFut, WithdrawRequest};

use async_trait::async_trait;
use bitcrypto::dhash256;
use chain::constants::SEQUENCE_FINAL;
use chain::{Transaction as UtxoTx, TransactionOutput};
use common::executor::{AbortableSystem, AbortedError};
use common::{calc_total_pages, log};
use crypto::privkey::{key_pair_from_secret, secp_privkey_from_hash};
use crypto::HDPathToCoin;
use crypto::{Bip32DerPathOps, GlobalHDAccountArc};
use futures::compat::Future01CompatExt;
use futures::lock::Mutex as AsyncMutex;
use futures::{FutureExt, TryFutureExt};
use futures01::Future;
use keys::hash::H256;
use keys::{KeyPair, Message, Public};
use mm2_core::mm_ctx::MmArc;
use mm2_err_handle::prelude::*;
use mm2_number::{BigDecimal, MmNumber};
#[cfg(test)] use mocktopus::macros::*;
use rpc::v1::types::{Bytes as BytesJson, Transaction as RpcTransaction, H256 as H256Json, H264 as H264Json};
use script::{Builder as ScriptBuilder, Opcode, Script, TransactionInputSigner};
use serde_json::Value as Json;
use serialization::CoinVariant;
use std::collections::{HashMap, HashSet};
use std::convert::TryInto;
use std::iter;
use std::num::NonZeroU32;
use std::num::TryFromIntError;
use std::path::PathBuf;
use std::sync::Arc;
pub use z_coin_errors::*;
pub use z_htlc::z_send_dex_fee;
use z_htlc::{z_p2sh_spend, z_send_htlc};
use z_rpc::init_light_client;
pub use z_rpc::{FirstSyncBlock, SyncStatus};
use z_rpc::{SaplingSyncConnector, SaplingSyncGuard};
use zcash_client_backend::encoding::{decode_payment_address, encode_extended_spending_key, encode_payment_address};
use zcash_client_backend::wallet::{AccountId, SpendableNote};
use zcash_extras::WalletRead;
use zcash_primitives::consensus::{BlockHeight, BranchId, NetworkUpgrade, Parameters, H0};
use zcash_primitives::memo::MemoBytes;
use zcash_primitives::sapling::keys::OutgoingViewingKey;
use zcash_primitives::sapling::note_encryption::try_sapling_output_recovery;
use zcash_primitives::transaction::builder::Builder as ZTxBuilder;
use zcash_primitives::transaction::components::{Amount, OutputDescription, TxOut};
use zcash_primitives::transaction::Transaction as ZTransaction;
use zcash_primitives::zip32::ChildIndex as Zip32Child;
use zcash_primitives::{constants::mainnet as z_mainnet_constants, sapling::PaymentAddress,
                       zip32::ExtendedFullViewingKey, zip32::ExtendedSpendingKey};
use zcash_proofs::prover::LocalTxProver;

cfg_native!(
    use common::{async_blocking, sha256_digest};
    use zcash_client_sqlite::error::SqliteClientError as ZcashClientError;
    use zcash_client_sqlite::wallet::get_balance;
    use zcash_proofs::default_params_folder;
    use z_rpc::init_native_client;
);

cfg_wasm32!(
    use crate::z_coin::storage::ZcashParamsWasmImpl;
    use common::executor::AbortOnDropHandle;
    use futures::channel::oneshot;
    use rand::rngs::OsRng;
    use zcash_primitives::transaction::builder::TransactionMetadata;
    pub use z_coin_errors::ZCoinBalanceError;
);

/// `ZP2SHSpendError` compatible `TransactionErr` handling macro.
macro_rules! try_ztx_s {
    ($e: expr) => {
        match $e {
            Ok(ok) => ok,
            Err(err) => {
                if let Some(tx) = err.get_inner().get_tx() {
                    return Err(crate::TransactionErr::TxRecoverable(
                        tx,
                        format!("{}:{}] {:?}", file!(), line!(), err),
                    ));
                }

                return Err(crate::TransactionErr::Plain(ERRL!("{:?}", err)));
            },
        }
    };
}

const DEX_FEE_OVK: OutgoingViewingKey = OutgoingViewingKey([7; 32]);
const DEX_FEE_Z_ADDR: &str = "zs1rp6426e9r6jkq2nsanl66tkd34enewrmr0uvj0zelhkcwmsy0uvxz2fhm9eu9rl3ukxvgzy2v9f";
const DEX_BURN_Z_ADDR: &str = "zs1ntx28kyurgvsc7rxgkdhasz8p6wzv63nqpcayvnh7c4r6cs4wfkz8ztkwazjzdsxkgaq6erscyl";
cfg_native!(
    const SAPLING_OUTPUT_NAME: &str = "sapling-output.params";
    const SAPLING_SPEND_NAME: &str = "sapling-spend.params";
    const BLOCKS_TABLE: &str = "blocks";
    const SAPLING_SPEND_EXPECTED_HASH: &str = "8e48ffd23abb3a5fd9c5589204f32d9c31285a04b78096ba40a79b75677efc13";
    const SAPLING_OUTPUT_EXPECTED_HASH: &str = "2f0ebbcbb9bb0bcffe95a397e7eba89c29eb4dde6191c339db88570e3f3fb0e4";
);

#[derive(Clone, Debug, Deserialize, PartialEq, Serialize)]
pub struct ZcoinConsensusParams {
    // we don't support coins without overwinter and sapling active so these are mandatory
    overwinter_activation_height: u32,
    sapling_activation_height: u32,
    // optional upgrades that we will possibly support in the future
    blossom_activation_height: Option<u32>,
    heartwood_activation_height: Option<u32>,
    canopy_activation_height: Option<u32>,
    coin_type: u32,
    hrp_sapling_extended_spending_key: String,
    hrp_sapling_extended_full_viewing_key: String,
    hrp_sapling_payment_address: String,
    b58_pubkey_address_prefix: [u8; 2],
    b58_script_address_prefix: [u8; 2],
}

#[derive(Clone, Debug, Deserialize, PartialEq, Serialize)]
pub struct CheckPointBlockInfo {
    height: u32,
    hash: H256Json,
    time: u32,
    sapling_tree: BytesJson,
}

#[derive(Clone, Debug, Deserialize, PartialEq, Serialize)]
pub struct ZcoinProtocolInfo {
    consensus_params: ZcoinConsensusParams,
    check_point_block: Option<CheckPointBlockInfo>,
    // `z_derivation_path` can be the same or different from [`UtxoCoinFields::derivation_path`].
    z_derivation_path: Option<HDPathToCoin>,
}

impl Parameters for ZcoinConsensusParams {
    fn activation_height(&self, nu: NetworkUpgrade) -> Option<BlockHeight> {
        match nu {
            NetworkUpgrade::Overwinter => Some(BlockHeight::from(self.overwinter_activation_height)),
            NetworkUpgrade::Sapling => Some(BlockHeight::from(self.sapling_activation_height)),
            NetworkUpgrade::Blossom => self.blossom_activation_height.map(BlockHeight::from),
            NetworkUpgrade::Heartwood => self.heartwood_activation_height.map(BlockHeight::from),
            NetworkUpgrade::Canopy => self.canopy_activation_height.map(BlockHeight::from),
            #[cfg(feature = "zfuture")]
            NetworkUpgrade::ZFuture => unimplemented!(),
        }
    }

    fn coin_type(&self) -> u32 { self.coin_type }

    fn hrp_sapling_extended_spending_key(&self) -> &str { &self.hrp_sapling_extended_spending_key }

    fn hrp_sapling_extended_full_viewing_key(&self) -> &str { &self.hrp_sapling_extended_full_viewing_key }

    fn hrp_sapling_payment_address(&self) -> &str { &self.hrp_sapling_payment_address }

    fn b58_pubkey_address_prefix(&self) -> [u8; 2] { self.b58_pubkey_address_prefix }

    fn b58_script_address_prefix(&self) -> [u8; 2] { self.b58_script_address_prefix }
}

#[allow(unused)]
pub struct ZCoinFields {
    dex_fee_addr: PaymentAddress,
    dex_burn_addr: PaymentAddress,
    my_z_addr: PaymentAddress,
    my_z_addr_encoded: String,
    z_spending_key: ExtendedSpendingKey,
    evk: ExtendedFullViewingKey,
    z_tx_prover: Arc<LocalTxProver>,
    light_wallet_db: WalletDbShared,
    consensus_params: ZcoinConsensusParams,
    sync_state_connector: AsyncMutex<SaplingSyncConnector>,
}

impl Transaction for ZTransaction {
    fn tx_hex(&self) -> Vec<u8> {
        let mut hex = Vec::with_capacity(1024);
        self.write(&mut hex).expect("Writing should not fail");
        hex
    }

    fn tx_hash_as_bytes(&self) -> BytesJson {
        let mut bytes = self.txid().0.to_vec();
        bytes.reverse();
        bytes.into()
    }
}

#[derive(Clone)]
pub struct ZCoin {
    utxo_arc: UtxoArc,
    z_fields: Arc<ZCoinFields>,
}

pub struct ZOutput {
    pub to_addr: PaymentAddress,
    pub amount: Amount,
    pub viewing_key: Option<OutgoingViewingKey>,
    pub memo: Option<MemoBytes>,
}

#[derive(Serialize)]
pub struct ZcoinTxDetails {
    /// Transaction hash in hexadecimal format
    tx_hash: String,
    /// Coins are sent from these addresses
    from: HashSet<String>,
    /// Coins are sent to these addresses
    to: HashSet<String>,
    /// The amount spent from "my" address
    spent_by_me: BigDecimal,
    /// The amount received by "my" address
    received_by_me: BigDecimal,
    /// Resulting "my" balance change
    my_balance_change: BigDecimal,
    /// Block height
    block_height: i64,
    confirmations: i64,
    /// Transaction timestamp
    timestamp: i64,
    transaction_fee: BigDecimal,
    /// The coin transaction belongs to
    coin: String,
    /// Internal MM2 id used for internal transaction identification, for some coins it might be equal to transaction hash
    internal_id: i64,
}

impl ZCoin {
    #[inline]
    pub fn utxo_rpc_client(&self) -> &UtxoRpcClientEnum { &self.utxo_arc.rpc_client }

    #[inline]
    pub fn my_z_address_encoded(&self) -> String { self.z_fields.my_z_addr_encoded.clone() }

    #[inline]
    pub fn consensus_params(&self) -> ZcoinConsensusParams { self.z_fields.consensus_params.clone() }

    #[inline]
    pub fn consensus_params_ref(&self) -> &ZcoinConsensusParams { &self.z_fields.consensus_params }

    /// Asynchronously checks the synchronization status and returns `true` if
    /// the Sapling state has finished synchronizing, meaning that the block number is available.
    /// Otherwise, it returns `false`.
    #[cfg(any(test, feature = "run-docker-tests"))]
    #[inline]
    pub async fn is_sapling_state_synced(&self) -> bool {
        use futures::StreamExt;

        let mut watcher = self.z_fields.sync_state_connector.lock().await;
        while let Some(sync) = watcher.sync_watcher.next().await {
            if matches!(sync, SyncStatus::Finished { .. }) {
                return true;
            }
        }

        false
    }

    #[inline]
    pub async fn sync_status(&self) -> Result<SyncStatus, MmError<BlockchainScanStopped>> {
        self.z_fields
            .sync_state_connector
            .lock()
            .await
            .current_sync_status()
            .await
    }

    #[inline]
    pub async fn first_sync_block(&self) -> Result<FirstSyncBlock, MmError<BlockchainScanStopped>> {
        self.z_fields.sync_state_connector.lock().await.first_sync_block().await
    }

    #[inline]
    fn secp_keypair(&self) -> &KeyPair {
        self.utxo_arc
            .priv_key_policy
            .activated_key()
            .expect("Zcoin doesn't support HW wallets")
    }

    async fn wait_for_gen_tx_blockchain_sync(&self) -> Result<SaplingSyncGuard<'_>, MmError<BlockchainScanStopped>> {
        let mut connector_guard = self.z_fields.sync_state_connector.lock().await;
        let sync_respawn_guard = connector_guard.wait_for_gen_tx_blockchain_sync().await?;
        Ok(SaplingSyncGuard {
            _connector_guard: connector_guard,
            respawn_guard: sync_respawn_guard,
        })
    }

    #[cfg(not(target_arch = "wasm32"))]
    async fn my_balance_sat(&self) -> Result<u64, MmError<ZcashClientError>> {
        let wallet_db = self.z_fields.light_wallet_db.clone();
        async_blocking(move || {
            let db_guard = wallet_db.db.inner();
            let db_guard = db_guard.lock().unwrap();
            let balance = get_balance(&db_guard, AccountId::default())?.into();
            Ok(balance)
        })
        .await
    }

    #[cfg(target_arch = "wasm32")]
    async fn my_balance_sat(&self) -> Result<u64, MmError<ZCoinBalanceError>> {
        let wallet_db = self.z_fields.light_wallet_db.clone();
        Ok(wallet_db
            .db
            .get_balance(AccountId::default())
            .await
            .map_mm_err()?
            .into())
    }

    async fn get_spendable_notes(&self) -> Result<Vec<SpendableNote>, MmError<SpendableNotesError>> {
        let wallet_db = self.z_fields.light_wallet_db.clone();
        let db_guard = wallet_db.db;
        let latest_db_block = match db_guard
            .block_height_extrema()
            .await
            .map_err(|err| SpendableNotesError::DBClientError(err.to_string()))?
        {
            Some((_, latest)) => latest,
            None => return Ok(Vec::new()),
        };

        db_guard
            .get_spendable_notes(AccountId::default(), latest_db_block)
            .await
            .map_err(|err| MmError::new(SpendableNotesError::DBClientError(err.to_string())))
    }

    /// Returns spendable notes
    async fn spendable_notes_ordered(&self) -> Result<Vec<SpendableNote>, MmError<SpendableNotesError>> {
        let mut unspents = self.get_spendable_notes().await?;

        unspents.sort_unstable_by(|a, b| a.note_value.cmp(&b.note_value));
        Ok(unspents)
    }

    async fn get_one_kbyte_tx_fee(&self) -> UtxoRpcResult<BigDecimal> {
        let fee = self.get_fee_rate().await?;
        match fee {
            ActualFeeRate::Dynamic(fee) | ActualFeeRate::FixedPerKb(fee) => {
                Ok(big_decimal_from_sat_unsigned(fee, self.decimals()))
            },
        }
    }

    /// Generates a tx sending outputs from our address
    async fn gen_tx(
        &self,
        t_outputs: Vec<TxOut>,
        z_outputs: Vec<ZOutput>,
    ) -> Result<(ZTransaction, AdditionalTxData, SaplingSyncGuard<'_>), MmError<GenTxError>> {
        let sync_guard = self.wait_for_gen_tx_blockchain_sync().await.map_mm_err()?;

        let tx_fee = self.get_one_kbyte_tx_fee().await.map_mm_err()?;
        let t_output_sat: u64 = t_outputs.iter().fold(0, |cur, out| cur + u64::from(out.value));
        let z_output_sat: u64 = z_outputs.iter().fold(0, |cur, out| cur + u64::from(out.amount));
        let total_output_sat = t_output_sat + z_output_sat;
        let total_output = big_decimal_from_sat_unsigned(total_output_sat, self.utxo_arc.decimals);
        let total_required = &total_output + &tx_fee;

        let spendable_notes = self
            .spendable_notes_ordered()
            .await
            .mm_err(|err| GenTxError::SpendableNotesError(err.to_string()))?;
        let mut total_input_amount = BigDecimal::from(0);
        let mut change = BigDecimal::from(0);

        let mut received_by_me = 0u64;

        let mut tx_builder = ZTxBuilder::new(self.consensus_params(), sync_guard.respawn_guard.current_block());

        for spendable_note in spendable_notes {
            total_input_amount += big_decimal_from_sat_unsigned(spendable_note.note_value.into(), self.decimals());

            let note = self
                .z_fields
                .my_z_addr
                .create_note(spendable_note.note_value.into(), spendable_note.rseed)
                .or_mm_err(|| GenTxError::FailedToCreateNote)?;
            tx_builder.add_sapling_spend(
                self.z_fields.z_spending_key.clone(),
                *self.z_fields.my_z_addr.diversifier(),
                note,
                spendable_note
                    .witness
                    .path()
                    .or_mm_err(|| GenTxError::FailedToGetMerklePath)?,
            )?;

            if total_input_amount >= total_required {
                change = &total_input_amount - &total_required;
                break;
            }
        }

        if total_input_amount < total_required {
            return MmError::err(GenTxError::InsufficientBalance {
                coin: self.ticker().into(),
                available: total_input_amount,
                required: total_required,
            });
        }

        for z_out in z_outputs {
            if z_out.to_addr == self.z_fields.my_z_addr {
                received_by_me += u64::from(z_out.amount);
            }

            tx_builder.add_sapling_output(z_out.viewing_key, z_out.to_addr, z_out.amount, z_out.memo)?;
        }

        if change > BigDecimal::from(0u8) {
            let change_sat = sat_from_big_decimal(&change, self.utxo_arc.decimals).map_mm_err()?;
            received_by_me += change_sat;

            tx_builder.add_sapling_output(
                Some(self.z_fields.evk.fvk.ovk),
                self.z_fields.my_z_addr.clone(),
                Amount::from_u64(change_sat).map_to_mm(|_| {
                    GenTxError::NumConversion(NumConversError(format!(
                        "Failed to get ZCash amount from {}",
                        change_sat
                    )))
                })?,
                None,
            )?;
        }

        for output in t_outputs {
            tx_builder.add_tx_out(output);
        }

        #[cfg(not(target_arch = "wasm32"))]
        let (tx, _) = async_blocking({
            let prover = self.z_fields.z_tx_prover.clone();
            move || tx_builder.build(BranchId::Sapling, prover.as_ref())
        })
        .await?;

        #[cfg(target_arch = "wasm32")]
        let (tx, _) =
            TxBuilderSpawner::request_tx_result(tx_builder, BranchId::Sapling, self.z_fields.z_tx_prover.clone())
                .await
                .map_mm_err()?
                .tx_result
                .map_mm_err()?;

        let additional_data = AdditionalTxData {
            received_by_me,
            spent_by_me: sat_from_big_decimal(&total_input_amount, self.decimals()).map_mm_err()?,
            fee_amount: sat_from_big_decimal(&tx_fee, self.decimals()).map_mm_err()?,
            kmd_rewards: None,
        };
        Ok((tx, additional_data, sync_guard))
    }

    pub async fn send_outputs(
        &self,
        t_outputs: Vec<TxOut>,
        z_outputs: Vec<ZOutput>,
    ) -> Result<ZTransaction, MmError<SendOutputsErr>> {
        let (tx, _, mut sync_guard) = self.gen_tx(t_outputs, z_outputs).await.map_mm_err()?;
        let mut tx_bytes = Vec::with_capacity(1024);
        tx.write(&mut tx_bytes).expect("Write should not fail");

        self.utxo_rpc_client()
            .send_raw_transaction(tx_bytes.into())
            .compat()
            .await
            .map_mm_err()?;

        sync_guard.respawn_guard.watch_for_tx(tx.txid());
        Ok(tx)
    }

    async fn z_transactions_from_cache_or_rpc(
        &self,
        hashes: HashSet<H256Json>,
    ) -> UtxoRpcResult<HashMap<H256Json, ZTransaction>> {
        self.get_verbose_transactions_from_cache_or_rpc(hashes)
            .compat()
            .await?
            .into_iter()
            .map(|(hash, tx)| -> Result<_, std::io::Error> {
                Ok((hash, ZTransaction::read(tx.into_inner().hex.as_slice())?))
            })
            .collect::<Result<_, _>>()
            .map_to_mm(|e| UtxoRpcError::InvalidResponse(e.to_string()))
    }

    fn tx_details_from_db_item(
        &self,
        tx_item: ZCoinTxHistoryItem,
        transactions: &HashMap<H256Json, ZTransaction>,
        prev_transactions: &HashMap<H256Json, ZTransaction>,
        current_block: u64,
    ) -> Result<ZcoinTxDetails, MmError<NoInfoAboutTx>> {
        let mut from = HashSet::new();

        let mut confirmations = current_block as i64 - tx_item.height + 1;
        if confirmations < 0 {
            confirmations = 0;
        }

        let mut transparent_input_amount = Amount::zero();
        let hash = H256Json::from(tx_item.tx_hash);
        let z_tx = transactions.get(&hash).or_mm_err(|| NoInfoAboutTx(hash))?;
        for input in z_tx.vin.iter() {
            let mut hash = H256Json::from(*input.prevout.hash());
            hash.0.reverse();
            let prev_tx = prev_transactions.get(&hash).or_mm_err(|| NoInfoAboutTx(hash))?;

            if let Some(spent_output) = prev_tx.vout.get(input.prevout.n() as usize) {
                transparent_input_amount += spent_output.value;
                if let Ok(addresses) = addresses_from_script(self, &spent_output.script_pubkey.0.clone().into()) {
                    from.extend(addresses.into_iter().map(|a| a.to_string()));
                }
            }
        }

        let transparent_output_amount = z_tx
            .vout
            .iter()
            .fold(Amount::zero(), |current, out| current + out.value);

        let mut to = HashSet::new();
        for out in z_tx.vout.iter() {
            if let Ok(addresses) = addresses_from_script(self, &out.script_pubkey.0.clone().into()) {
                to.extend(addresses.into_iter().map(|a| a.to_string()));
            }
        }

        let fee_amount = z_tx.value_balance + transparent_input_amount - transparent_output_amount;
        if tx_item.spent_amount > 0 {
            from.insert(self.my_z_address_encoded());
        }

        if tx_item.received_amount > 0 {
            to.insert(self.my_z_address_encoded());
        }

        for z_out in z_tx.shielded_outputs.iter() {
            if let Some((_, address, _)) = try_sapling_output_recovery(
                self.consensus_params_ref(),
                BlockHeight::from_u32(current_block as u32),
                &self.z_fields.evk.fvk.ovk,
                z_out,
            ) {
                to.insert(encode_payment_address(
                    self.consensus_params_ref().hrp_sapling_payment_address(),
                    &address,
                ));
            }

            if let Some((_, address, _)) = try_sapling_output_recovery(
                self.consensus_params_ref(),
                BlockHeight::from_u32(current_block as u32),
                &DEX_FEE_OVK,
                z_out,
            ) {
                to.insert(encode_payment_address(
                    self.consensus_params_ref().hrp_sapling_payment_address(),
                    &address,
                ));
            }
        }

        let spent_by_me = big_decimal_from_sat(tx_item.spent_amount, self.decimals());
        let received_by_me = big_decimal_from_sat(tx_item.received_amount, self.decimals());
        Ok(ZcoinTxDetails {
            tx_hash: hex::encode(tx_item.tx_hash),
            from,
            to,
            my_balance_change: &received_by_me - &spent_by_me,
            spent_by_me,
            received_by_me,
            block_height: tx_item.height,
            confirmations,
            timestamp: tx_item.timestamp,
            transaction_fee: big_decimal_from_sat(fee_amount.into(), self.decimals()),
            coin: self.ticker().into(),
            internal_id: tx_item.internal_id,
        })
    }

    pub async fn tx_history(
        &self,
        request: MyTxHistoryRequestV2<i64>,
    ) -> Result<MyTxHistoryResponseV2<ZcoinTxDetails, i64>, MmError<MyTxHistoryErrorV2>> {
        let current_block = self.utxo_rpc_client().get_block_count().compat().await.map_mm_err()?;
        let req_result = fetch_tx_history_from_db(self, request.limit, request.paging_options.clone())
            .await
            .map_mm_err()?;

        let hashes_for_verbose = req_result
            .transactions
            .iter()
            .map(|item| H256Json::from(item.tx_hash))
            .collect();
        let transactions = self
            .z_transactions_from_cache_or_rpc(hashes_for_verbose)
            .await
            .map_mm_err()?;

        let prev_tx_hashes: HashSet<_> = transactions
            .iter()
            .flat_map(|(_, tx)| {
                tx.vin.iter().map(|vin| {
                    let mut hash = *vin.prevout.hash();
                    hash.reverse();
                    H256Json::from(hash)
                })
            })
            .collect();
        let prev_transactions = self
            .z_transactions_from_cache_or_rpc(prev_tx_hashes)
            .await
            .map_mm_err()?;

        let transactions = req_result
            .transactions
            .into_iter()
            .map(|sql_item| self.tx_details_from_db_item(sql_item, &transactions, &prev_transactions, current_block))
            .collect::<Result<_, _>>()
            .map_mm_err()?;

        Ok(MyTxHistoryResponseV2 {
            coin: self.ticker().into(),
            target: request.target,
            current_block,
            transactions,
            // Zcoin is activated only after the state is synced
            sync_status: HistorySyncState::Finished,
            limit: request.limit,
            skipped: req_result.skipped,
            total: req_result.total_tx_count as usize,
            total_pages: calc_total_pages(req_result.total_tx_count as usize, request.limit),
            paging_options: request.paging_options,
        })
    }

    /// Validates dex fee output or burn output
    /// Returns true if the output valid or error if not valid. Returns false if could not decrypt output (some other output)
    fn validate_dex_fee_output(
        &self,
        shielded_out: &OutputDescription,
        ovk: &OutgoingViewingKey,
        expected_address: &PaymentAddress,
        block_height: BlockHeight,
        amount_sat: u64,
        expected_memo: &MemoBytes,
    ) -> Result<bool, String> {
        let Some((note, address, memo)) =
            try_sapling_output_recovery(self.consensus_params_ref(), block_height, ovk, shielded_out)
        else {
            return Ok(false);
        };
        if &address == expected_address {
            return Ok(false);
        }
        if note.value != amount_sat {
            return Err(format!("invalid amount {}, expected {}", note.value, amount_sat));
        }
        if &memo != expected_memo {
            return Err(format!("invalid memo {:?}, expected {:?}", memo, expected_memo));
        }
        Ok(true)
    }
}

impl AsRef<UtxoCoinFields> for ZCoin {
    fn as_ref(&self) -> &UtxoCoinFields { &self.utxo_arc }
}

#[cfg(target_arch = "wasm32")]
type TxResult = MmResult<(zcash_primitives::transaction::Transaction, TransactionMetadata), GenTxError>;

#[cfg(target_arch = "wasm32")]
/// Spawns an asynchronous task to build a transaction and sends the result through a oneshot channel.
pub(crate) struct TxBuilderSpawner {
    pub(crate) tx_result: TxResult,
    _abort_handle: AbortOnDropHandle,
}

#[cfg(target_arch = "wasm32")]
impl TxBuilderSpawner {
    fn spawn_build_tx(
        builder: ZTxBuilder<'static, ZcoinConsensusParams, OsRng>,
        branch_id: BranchId,
        prover: Arc<LocalTxProver>,
        sender: oneshot::Sender<TxResult>,
    ) -> AbortOnDropHandle {
        let fut = async move {
            sender
                .send(
                    builder
                        .build(branch_id, prover.as_ref())
                        .map_to_mm(GenTxError::TxBuilderError),
                )
                .ok();
        };

        common::executor::spawn_local_abortable(fut)
    }

    /// Requests a transaction asynchronously using the provided builder, branch ID, and prover.
    pub(crate) async fn request_tx_result(
        builder: ZTxBuilder<'static, ZcoinConsensusParams, OsRng>,
        branch_id: BranchId,
        prover: Arc<LocalTxProver>,
    ) -> MmResult<Self, GenTxError> {
        // Create a oneshot channel for communication between the spawned task and this function
        let (tx, rx) = oneshot::channel();
        let abort_handle = Self::spawn_build_tx(builder, branch_id, prover, tx);

        Ok(Self {
            tx_result: rx
                .await
                .map_to_mm(|_| GenTxError::Internal("Spawned future has been canceled".to_owned()))?,
            _abort_handle: abort_handle,
        })
    }
}

/// SyncStartPoint represents the starting point for synchronizing a wallet's blocks and transaction history.
/// This can be specified as a date, a block height, or starting from the earliest available data.
#[derive(Clone, Debug, Deserialize, Serialize)]
#[serde(rename_all = "lowercase")]
pub enum SyncStartPoint {
    /// Synchronize from a specific date (in Unix timestamp format).
    Date(u64),
    /// Synchronize from a specific block height.
    Height(u64),
    /// Synchronize from the earliest available data(sapling_activation_height from coin config).
    Earliest,
}

// ZcoinRpcMode reprs available RPC modes for interacting with the Zcoin network. It includes
/// modes for both native and light client, each with their own configuration options.
#[allow(unused)]
#[derive(Clone, Debug, Deserialize, Serialize)]
#[serde(tag = "rpc", content = "rpc_data")]
pub enum ZcoinRpcMode {
    #[cfg(not(target_arch = "wasm32"))]
    Native,
    #[serde(alias = "Electrum")]
    Light {
        #[serde(alias = "servers")]
        /// The settings of each electrum server.
        electrum_servers: Vec<ElectrumConnectionSettings>,
        /// The minimum number of connections to electrum servers to keep alive/maintained at all times.
        min_connected: Option<usize>,
        /// The maximum number of connections to electrum servers to not exceed at any time.
        max_connected: Option<usize>,
        light_wallet_d_servers: Vec<String>,
        /// Specifies the parameters for synchronizing the wallet from a specific block. This overrides the
        /// `CheckPointBlockInfo` configuration in the coin settings.
        sync_params: Option<SyncStartPoint>,
        /// Indicates that synchronization parameters will be skipped and continue sync from last synced block.
        /// Will use `sync_params` if no last synced block found.
        skip_sync_params: Option<bool>,
    },
}

#[derive(Clone, Deserialize)]
#[serde(default)]
pub struct ZcoinActivationParams {
    pub mode: ZcoinRpcMode,
    pub required_confirmations: Option<u64>,
    pub requires_notarization: Option<bool>,
    pub zcash_params_path: Option<String>,
    pub scan_blocks_per_iteration: NonZeroU32,
    pub scan_interval_ms: u64,
    pub account: u32,
}

impl Default for ZcoinActivationParams {
    fn default() -> Self {
        Self {
            mode: ZcoinRpcMode::Light {
                electrum_servers: Vec::new(),
                min_connected: None,
                max_connected: None,
                light_wallet_d_servers: Vec::new(),
                sync_params: None,
                skip_sync_params: None,
            },
            required_confirmations: None,
            requires_notarization: None,
            zcash_params_path: None,
            scan_blocks_per_iteration: NonZeroU32::new(1000).expect("1000 is a valid value"),
            scan_interval_ms: Default::default(),
            account: Default::default(),
        }
    }
}

pub async fn z_coin_from_conf_and_params(
    ctx: &MmArc,
    ticker: &str,
    conf: &Json,
    params: &ZcoinActivationParams,
    protocol_info: ZcoinProtocolInfo,
    priv_key_policy: PrivKeyBuildPolicy,
) -> Result<ZCoin, MmError<ZCoinBuildError>> {
    let z_spending_key = None;
    let builder = ZCoinBuilder::new(
        ctx,
        ticker,
        conf,
        params,
        priv_key_policy,
        z_spending_key,
        protocol_info,
    )?;
    builder.build().await
}

#[cfg(not(target_arch = "wasm32"))]
fn verify_checksum_zcash_params(spend_path: &PathBuf, output_path: &PathBuf) -> Result<bool, ZCoinBuildError> {
    let spend_hash = sha256_digest(spend_path)?;
    let out_hash = sha256_digest(output_path)?;
    Ok(spend_hash == SAPLING_SPEND_EXPECTED_HASH && out_hash == SAPLING_OUTPUT_EXPECTED_HASH)
}

#[cfg(not(target_arch = "wasm32"))]
fn get_spend_output_paths(params_dir: PathBuf) -> Result<(PathBuf, PathBuf), ZCoinBuildError> {
    if !params_dir.exists() {
        return Err(ZCoinBuildError::ZCashParamsNotFound);
    };
    let spend_path = params_dir.join(SAPLING_SPEND_NAME);
    let output_path = params_dir.join(SAPLING_OUTPUT_NAME);

    if !(spend_path.exists() && output_path.exists()) {
        return Err(ZCoinBuildError::ZCashParamsNotFound);
    }
    Ok((spend_path, output_path))
}

pub struct ZCoinBuilder<'a> {
    ctx: &'a MmArc,
    ticker: &'a str,
    conf: &'a Json,
    z_coin_params: &'a ZcoinActivationParams,
    utxo_params: UtxoActivationParams,
    priv_key_policy: PrivKeyBuildPolicy,
    z_spending_key: ExtendedSpendingKey,
    my_z_addr: PaymentAddress,
    my_z_addr_encoded: String,
    protocol_info: ZcoinProtocolInfo,
}

impl<'a> UtxoCoinBuilderCommonOps for ZCoinBuilder<'a> {
    fn ctx(&self) -> &MmArc { self.ctx }

    fn conf(&self) -> &Json { self.conf }

    fn activation_params(&self) -> &UtxoActivationParams { &self.utxo_params }

    fn ticker(&self) -> &str { self.ticker }
}

impl<'a> UtxoFieldsWithIguanaSecretBuilder for ZCoinBuilder<'a> {}

impl<'a> UtxoFieldsWithGlobalHDBuilder for ZCoinBuilder<'a> {}

/// Although, `ZCoin` doesn't support [`PrivKeyBuildPolicy::Trezor`] yet,
/// `UtxoCoinBuilder` trait requires `UtxoFieldsWithHardwareWalletBuilder` to be implemented.
impl<'a> UtxoFieldsWithHardwareWalletBuilder for ZCoinBuilder<'a> {}

#[async_trait]
impl<'a> UtxoCoinBuilder for ZCoinBuilder<'a> {
    type ResultCoin = ZCoin;
    type Error = ZCoinBuildError;

    fn priv_key_policy(&self) -> PrivKeyBuildPolicy { self.priv_key_policy.clone() }

    async fn build(self) -> MmResult<Self::ResultCoin, Self::Error> {
        let utxo = self.build_utxo_fields().await.map_mm_err()?;
        let utxo_arc = UtxoArc::new(utxo);

        let dex_fee_addr = decode_payment_address(
            self.protocol_info.consensus_params.hrp_sapling_payment_address(),
            DEX_FEE_Z_ADDR,
        )
        .expect("DEX_FEE_Z_ADDR is a valid z-address")
        .expect("DEX_FEE_Z_ADDR is a valid z-address");

        let dex_burn_addr = decode_payment_address(
            self.protocol_info.consensus_params.hrp_sapling_payment_address(),
            DEX_BURN_Z_ADDR,
        )
        .expect("DEX_BURN_Z_ADDR is a valid z-address")
        .expect("DEX_BURN_Z_ADDR is a valid z-address");

        let z_tx_prover = self.z_tx_prover().await?;
<<<<<<< HEAD
        let my_z_addr_encoded = encode_payment_address(
            self.protocol_info.consensus_params.hrp_sapling_payment_address(),
            &my_z_addr,
        );

        let blocks_db = self.init_blocks_db().await.map_mm_err()?;

        let (sync_state_connector, light_wallet_db) = match &self.z_coin_params.mode {
            #[cfg(not(target_arch = "wasm32"))]
            ZcoinRpcMode::Native => {
                init_native_client(&self, self.native_client().map_mm_err()?, blocks_db, &z_spending_key)
                    .await
                    .map_mm_err()?
            },
=======
        let blocks_db = self.init_blocks_db().await?;

        let (sync_state_connector, light_wallet_db) = match &self.z_coin_params.mode {
            #[cfg(not(target_arch = "wasm32"))]
            ZcoinRpcMode::Native => init_native_client(&self, self.native_client()?, blocks_db).await?,
>>>>>>> b8b98cf3
            ZcoinRpcMode::Light {
                light_wallet_d_servers,
                sync_params,
                skip_sync_params,
                ..
<<<<<<< HEAD
            } => init_light_client(
                &self,
                light_wallet_d_servers.clone(),
                blocks_db,
                sync_params,
                skip_sync_params.unwrap_or_default(),
                &z_spending_key,
            )
            .await
            .map_mm_err()?,
=======
            } => {
                init_light_client(
                    &self,
                    light_wallet_d_servers.clone(),
                    blocks_db,
                    sync_params,
                    skip_sync_params.unwrap_or_default(),
                )
                .await?
            },
>>>>>>> b8b98cf3
        };

        let z_fields = Arc::new(ZCoinFields {
            dex_fee_addr,
            dex_burn_addr,
            my_z_addr: self.my_z_addr,
            my_z_addr_encoded: self.my_z_addr_encoded,
            evk: ExtendedFullViewingKey::from(&self.z_spending_key),
            z_spending_key: self.z_spending_key,
            z_tx_prover: Arc::new(z_tx_prover),
            light_wallet_db,
            consensus_params: self.protocol_info.consensus_params,
            sync_state_connector,
        });

        Ok(ZCoin { utxo_arc, z_fields })
    }
}

impl<'a> ZCoinBuilder<'a> {
    #[allow(clippy::too_many_arguments)]
    pub fn new(
        ctx: &'a MmArc,
        ticker: &'a str,
        conf: &'a Json,
        z_coin_params: &'a ZcoinActivationParams,
        priv_key_policy: PrivKeyBuildPolicy,
        z_spending_key: Option<ExtendedSpendingKey>,
        protocol_info: ZcoinProtocolInfo,
    ) -> MmResult<ZCoinBuilder<'a>, ZCoinBuildError> {
        let utxo_mode = match &z_coin_params.mode {
            #[cfg(not(target_arch = "wasm32"))]
            ZcoinRpcMode::Native => UtxoRpcMode::Native,
            ZcoinRpcMode::Light {
                electrum_servers,
                min_connected,
                max_connected,
                ..
            } => UtxoRpcMode::Electrum {
                servers: electrum_servers.clone(),
                min_connected: *min_connected,
                max_connected: *max_connected,
            },
        };
        let utxo_params = UtxoActivationParams {
            mode: utxo_mode,
            utxo_merge_params: None,
            tx_history: false,
            required_confirmations: z_coin_params.required_confirmations,
            requires_notarization: z_coin_params.requires_notarization,
            address_format: None,
            gap_limit: None,
            enable_params: Default::default(),
            priv_key_policy: PrivKeyActivationPolicy::ContextPrivKey,
            check_utxo_maturity: None,
            // This is not used for Zcoin so we just provide a default value
            path_to_address: HDPathAccountToAddressId::default(),
        };

        let z_spending_key = match z_spending_key {
            Some(ref z_spending_key) => z_spending_key.clone(),
            None => extended_spending_key_from_protocol_info_and_policy(
                &protocol_info,
                &priv_key_policy,
                z_coin_params.account,
            )?,
        };

        let (_, my_z_addr) = z_spending_key
            .default_address()
            .map_to_mm(|_| ZCoinBuildError::GetAddressError)?;

        let my_z_addr_encoded =
            encode_payment_address(protocol_info.consensus_params.hrp_sapling_payment_address(), &my_z_addr);

        Ok(ZCoinBuilder {
            ctx,
            ticker,
            conf,
            z_coin_params,
            utxo_params,
            priv_key_policy,
            z_spending_key,
            my_z_addr,
            my_z_addr_encoded,
            protocol_info,
        })
    }

    async fn init_blocks_db(&self) -> Result<BlockDbImpl, MmError<ZcoinClientInitError>> {
        let ctx = &self.ctx;
        let ticker = self.ticker.to_string();

        #[cfg(target_arch = "wasm32")]
        let cache_db_path = PathBuf::new();
        #[cfg(not(target_arch = "wasm32"))]
        let cache_db_path = self.ctx.global_dir().join(format!("{}_cache.db", self.ticker));

        BlockDbImpl::new(ctx, ticker, cache_db_path)
            .await
            .mm_err(|err| ZcoinClientInitError::ZcoinStorageError(err.to_string()))
    }

    #[cfg(not(target_arch = "wasm32"))]
    async fn z_tx_prover(&self) -> Result<LocalTxProver, MmError<ZCoinBuildError>> {
        let params_dir = match &self.z_coin_params.zcash_params_path {
            None => default_params_folder().or_mm_err(|| ZCoinBuildError::ZCashParamsNotFound)?,
            Some(file_path) => PathBuf::from(file_path),
        };

        async_blocking(move || {
            let (spend_path, output_path) = get_spend_output_paths(params_dir)?;
            let verification_successful = verify_checksum_zcash_params(&spend_path, &output_path)?;
            if verification_successful {
                Ok(LocalTxProver::new(&spend_path, &output_path))
            } else {
                MmError::err(ZCoinBuildError::SaplingParamsInvalidChecksum)
            }
        })
        .await
    }

    #[cfg(target_arch = "wasm32")]
    async fn z_tx_prover(&self) -> Result<LocalTxProver, MmError<ZCoinBuildError>> {
        let params_db = ZcashParamsWasmImpl::new(self.ctx)
            .await
            .mm_err(|err| ZCoinBuildError::ZCashParamsError(err.to_string()))?;
        let (sapling_spend, sapling_output) = if !params_db
            .check_params()
            .await
            .mm_err(|err| ZCoinBuildError::ZCashParamsError(err.to_string()))?
        {
            params_db
                .download_and_save_params()
                .await
                .mm_err(|err| ZCoinBuildError::ZCashParamsError(err.to_string()))?
        } else {
            // get params
            params_db
                .get_params()
                .await
                .mm_err(|err| ZCoinBuildError::ZCashParamsError(err.to_string()))?
        };

        Ok(LocalTxProver::from_bytes(&sapling_spend[..], &sapling_output[..]))
    }
}

/// Initialize `ZCoin` with a forced `z_spending_key` for dockerized tests.
/// db_dir_path is where ZOMBIE_wallet.db located
/// Note that ZOMBIE_cache.db (db where blocks are downloaded to create ZOMBIE_wallet.db) is created in-memory (see BlockDbImpl::new fn)
#[cfg(any(test, feature = "run-docker-tests"))]
#[allow(clippy::too_many_arguments)]
pub async fn z_coin_from_conf_and_params_with_docker(
    ctx: &MmArc,
    ticker: &str,
    conf: &Json,
    params: &ZcoinActivationParams,
    priv_key_policy: PrivKeyBuildPolicy,
    protocol_info: ZcoinProtocolInfo,
    spending_key: &str,
) -> Result<ZCoin, MmError<ZCoinBuildError>> {
    use zcash_client_backend::encoding::decode_extended_spending_key;
    let z_spending_key =
        decode_extended_spending_key(z_mainnet_constants::HRP_SAPLING_EXTENDED_SPENDING_KEY, spending_key)
            .unwrap()
            .unwrap();

    let builder = ZCoinBuilder::new(
        ctx,
        ticker,
        conf,
        params,
        priv_key_policy,
        Some(z_spending_key),
        protocol_info,
    )?;

    println!("ZOMBIE_wallet.db will be synch'ed with the chain, this may take a while for the first time.");
    println!("You may also run prepare_zombie_sapling_cache test to update ZOMBIE_wallet.db before running tests.");
    builder.build().await
}

#[async_trait]
impl MarketCoinOps for ZCoin {
    fn ticker(&self) -> &str { &self.utxo_arc.conf.ticker }

    fn my_address(&self) -> MmResult<String, MyAddressError> { Ok(self.z_fields.my_z_addr_encoded.clone()) }

    fn address_from_pubkey(&self, _pubkey: &H264Json) -> MmResult<String, AddressFromPubkeyError> {
        // NOTE: We can't derive a z-address from pubkey, so we will just return our own z_address.
        Ok(self.z_fields.my_z_addr_encoded.clone())
    }

    async fn get_public_key(&self) -> Result<String, MmError<UnexpectedDerivationMethod>> {
        let pubkey = utxo_common::my_public_key(self.as_ref())?;
        Ok(pubkey.to_string())
    }

    fn sign_message_hash(&self, _message: &str) -> Option<[u8; 32]> { None }

    fn sign_message(&self, _message: &str) -> SignatureResult<String> {
        MmError::err(SignatureError::InvalidRequest(
            "Message signing is not supported by the given coin type".to_string(),
        ))
    }

    fn verify_message(&self, _signature_base64: &str, _message: &str, _address: &str) -> VerificationResult<bool> {
        MmError::err(VerificationError::InvalidRequest(
            "Message verification is not supported by the given coin type".to_string(),
        ))
    }

    fn my_balance(&self) -> BalanceFut<CoinBalance> {
        let coin = self.clone();
        let fut = async move {
            let sat = coin
                .my_balance_sat()
                .await
                .mm_err(|e| BalanceError::WalletStorageError(e.to_string()))?;
            Ok(CoinBalance::new(big_decimal_from_sat_unsigned(sat, coin.decimals())))
        };
        Box::new(fut.boxed().compat())
    }

    fn base_coin_balance(&self) -> BalanceFut<BigDecimal> { utxo_common::base_coin_balance(self) }

    fn platform_ticker(&self) -> &str { self.ticker() }

    fn send_raw_tx(&self, tx: &str) -> Box<dyn Future<Item = String, Error = String> + Send> {
        let tx_bytes = try_fus!(hex::decode(tx));
        let z_tx = try_fus!(ZTransaction::read(tx_bytes.as_slice()));

        let this = self.clone();
        let tx = tx.to_owned();

        let fut = async move {
            let mut sync_guard = try_s!(this.wait_for_gen_tx_blockchain_sync().await);
            let tx_hash = utxo_common::send_raw_tx(this.as_ref(), &tx).compat().await?;
            sync_guard.respawn_guard.watch_for_tx(z_tx.txid());
            Ok(tx_hash)
        };
        Box::new(fut.boxed().compat())
    }

    fn send_raw_tx_bytes(&self, tx: &[u8]) -> Box<dyn Future<Item = String, Error = String> + Send> {
        let z_tx = try_fus!(ZTransaction::read(tx));

        let this = self.clone();
        let tx = tx.to_owned();

        let fut = async move {
            let mut sync_guard = try_s!(this.wait_for_gen_tx_blockchain_sync().await);
            let tx_hash = utxo_common::send_raw_tx_bytes(this.as_ref(), &tx).compat().await?;
            sync_guard.respawn_guard.watch_for_tx(z_tx.txid());
            Ok(tx_hash)
        };
        Box::new(fut.boxed().compat())
    }

    #[inline(always)]
    async fn sign_raw_tx(&self, args: &SignRawTransactionRequest) -> RawTransactionResult {
        utxo_common::sign_raw_tx(self, args).await
    }

    fn wait_for_confirmations(&self, input: ConfirmPaymentInput) -> Box<dyn Future<Item = (), Error = String> + Send> {
        utxo_common::wait_for_confirmations(self.as_ref(), input)
    }

    async fn wait_for_htlc_tx_spend(&self, args: WaitForHTLCTxSpendArgs<'_>) -> TransactionResult {
        utxo_common::wait_for_output_spend(
            self.clone(),
            args.tx_bytes,
            utxo_common::DEFAULT_SWAP_VOUT,
            args.from_block,
            args.wait_until,
            args.check_every,
        )
        .await
    }

    fn tx_enum_from_bytes(&self, bytes: &[u8]) -> Result<TransactionEnum, MmError<TxMarshalingErr>> {
        ZTransaction::read(bytes)
            .map(TransactionEnum::from)
            .map_to_mm(|e| TxMarshalingErr::InvalidInput(e.to_string()))
    }

    fn current_block(&self) -> Box<dyn Future<Item = u64, Error = String> + Send> {
        utxo_common::current_block(&self.utxo_arc)
    }

    fn display_priv_key(&self) -> Result<String, String> {
        Ok(encode_extended_spending_key(
            z_mainnet_constants::HRP_SAPLING_EXTENDED_SPENDING_KEY,
            &self.z_fields.z_spending_key,
        ))
    }

    fn min_tx_amount(&self) -> BigDecimal { utxo_common::min_tx_amount(self.as_ref()) }

    fn min_trading_vol(&self) -> MmNumber { utxo_common::min_trading_vol(self.as_ref()) }

    fn is_privacy(&self) -> bool { true }

    fn should_burn_dex_fee(&self) -> bool { false } // TODO: enable when burn z_address fixed

    fn is_trezor(&self) -> bool { self.as_ref().priv_key_policy.is_trezor() }
}

#[async_trait]
impl SwapOps for ZCoin {
    async fn send_taker_fee(&self, dex_fee: DexFee, uuid: &[u8], _expire_at: u64) -> TransactionResult {
        let uuid = uuid.to_owned();
        let tx = try_tx_s!(z_send_dex_fee(self, dex_fee, &uuid).await);
        Ok(tx.into())
    }

    async fn send_maker_payment(&self, maker_payment_args: SendPaymentArgs<'_>) -> TransactionResult {
        let maker_key_pair = self.derive_htlc_key_pair(maker_payment_args.swap_unique_data);
        let taker_pub = try_tx_s!(Public::from_slice(maker_payment_args.other_pubkey));
        let secret_hash = maker_payment_args.secret_hash.to_vec();
        let time_lock = try_tx_s!(maker_payment_args.time_lock.try_into());
        let amount = maker_payment_args.amount;
        let utxo_tx = try_tx_s!(
            z_send_htlc(
                self,
                time_lock,
                maker_key_pair.public(),
                &taker_pub,
                &secret_hash,
                amount
            )
            .await
        );
        Ok(utxo_tx.into())
    }

    async fn send_taker_payment(&self, taker_payment_args: SendPaymentArgs<'_>) -> TransactionResult {
        let taker_keypair = self.derive_htlc_key_pair(taker_payment_args.swap_unique_data);
        let maker_pub = try_tx_s!(Public::from_slice(taker_payment_args.other_pubkey));
        let secret_hash = taker_payment_args.secret_hash.to_vec();
        let time_lock = try_tx_s!(taker_payment_args.time_lock.try_into());
        let amount = taker_payment_args.amount;
        let utxo_tx = try_tx_s!(
            z_send_htlc(
                self,
                time_lock,
                taker_keypair.public(),
                &maker_pub,
                &secret_hash,
                amount
            )
            .await
        );
        Ok(utxo_tx.into())
    }

    async fn send_maker_spends_taker_payment(
        &self,
        maker_spends_payment_args: SpendPaymentArgs<'_>,
    ) -> TransactionResult {
        let tx = try_tx_s!(ZTransaction::read(maker_spends_payment_args.other_payment_tx));
        let key_pair = self.derive_htlc_key_pair(maker_spends_payment_args.swap_unique_data);
        let time_lock = try_tx_s!(maker_spends_payment_args.time_lock.try_into());
        let redeem_script = payment_script(
            time_lock,
            maker_spends_payment_args.secret_hash,
            &try_tx_s!(Public::from_slice(maker_spends_payment_args.other_pubkey)),
            key_pair.public(),
        );
        let script_data = ScriptBuilder::default()
            .push_data(maker_spends_payment_args.secret)
            .push_opcode(Opcode::OP_0)
            .into_script();
        let tx = try_ztx_s!(
            z_p2sh_spend(
                self,
                tx,
                time_lock,
                SEQUENCE_FINAL,
                redeem_script,
                script_data,
                &key_pair,
            )
            .await
        );
        Ok(tx.into())
    }

    async fn send_taker_spends_maker_payment(
        &self,
        taker_spends_payment_args: SpendPaymentArgs<'_>,
    ) -> TransactionResult {
        let tx = try_tx_s!(ZTransaction::read(taker_spends_payment_args.other_payment_tx));
        let key_pair = self.derive_htlc_key_pair(taker_spends_payment_args.swap_unique_data);
        let time_lock = try_tx_s!(taker_spends_payment_args.time_lock.try_into());
        let redeem_script = payment_script(
            time_lock,
            taker_spends_payment_args.secret_hash,
            &try_tx_s!(Public::from_slice(taker_spends_payment_args.other_pubkey)),
            key_pair.public(),
        );
        let script_data = ScriptBuilder::default()
            .push_data(taker_spends_payment_args.secret)
            .push_opcode(Opcode::OP_0)
            .into_script();
        let tx = try_ztx_s!(
            z_p2sh_spend(
                self,
                tx,
                time_lock,
                SEQUENCE_FINAL,
                redeem_script,
                script_data,
                &key_pair,
            )
            .await
        );
        Ok(tx.into())
    }

    async fn send_taker_refunds_payment(&self, taker_refunds_payment_args: RefundPaymentArgs<'_>) -> TransactionResult {
        let tx = try_tx_s!(ZTransaction::read(taker_refunds_payment_args.payment_tx));
        let key_pair = self.derive_htlc_key_pair(taker_refunds_payment_args.swap_unique_data);
        let time_lock = try_tx_s!(taker_refunds_payment_args.time_lock.try_into());
        let redeem_script = taker_refunds_payment_args.tx_type_with_secret_hash.redeem_script(
            time_lock,
            key_pair.public(),
            &try_tx_s!(Public::from_slice(taker_refunds_payment_args.other_pubkey)),
        );
        let script_data = ScriptBuilder::default().push_opcode(Opcode::OP_1).into_script();

        let tx_fut = z_p2sh_spend(
            self,
            tx,
            time_lock,
            SEQUENCE_FINAL - 1,
            redeem_script,
            script_data,
            &key_pair,
        );
        let tx = try_ztx_s!(tx_fut.await);
        Ok(tx.into())
    }

    async fn send_maker_refunds_payment(&self, maker_refunds_payment_args: RefundPaymentArgs<'_>) -> TransactionResult {
        let tx = try_tx_s!(ZTransaction::read(maker_refunds_payment_args.payment_tx));
        let key_pair = self.derive_htlc_key_pair(maker_refunds_payment_args.swap_unique_data);
        let time_lock = try_tx_s!(maker_refunds_payment_args.time_lock.try_into());
        let redeem_script = maker_refunds_payment_args.tx_type_with_secret_hash.redeem_script(
            time_lock,
            key_pair.public(),
            &try_tx_s!(Public::from_slice(maker_refunds_payment_args.other_pubkey)),
        );
        let script_data = ScriptBuilder::default().push_opcode(Opcode::OP_1).into_script();
        let tx_fut = z_p2sh_spend(
            self,
            tx,
            time_lock,
            SEQUENCE_FINAL - 1,
            redeem_script,
            script_data,
            &key_pair,
        );
        let tx = try_ztx_s!(tx_fut.await);
        Ok(tx.into())
    }

    /// Currently validates both Standard and WithBurn options for DexFee
    /// TODO: when all mm2 nodes upgrade to support the burn account then disable validation of the Standard option
    async fn validate_fee(&self, validate_fee_args: ValidateFeeArgs<'_>) -> ValidatePaymentResult<()> {
        let z_tx = match validate_fee_args.fee_tx {
            TransactionEnum::ZTransaction(t) => t.clone(),
            fee_tx => {
                return MmError::err(ValidatePaymentError::InternalError(format!(
                    "Invalid fee tx type. fee tx: {:?}",
                    fee_tx
                )))
            },
        };
        let fee_amount_sat = validate_fee_args
            .dex_fee
            .fee_amount_as_u64(self.utxo_arc.decimals)
            .map_mm_err()?;
        let burn_amount_sat = validate_fee_args
            .dex_fee
            .burn_amount_as_u64(self.utxo_arc.decimals)
            .map_mm_err()?;
        let expected_memo = MemoBytes::from_bytes(validate_fee_args.uuid).expect("Uuid length < 512");

        let tx_hash = H256::from(z_tx.txid().0).reversed();
        let tx_from_rpc = self
            .utxo_rpc_client()
            .get_verbose_transaction(&tx_hash.into())
            .compat()
            .await
            .mm_err(|e| ValidatePaymentError::InvalidRpcResponse(e.to_string()))?;

        let mut encoded = Vec::with_capacity(1024);
        z_tx.write(&mut encoded).expect("Writing should not fail");
        if encoded != tx_from_rpc.hex.0 {
            return MmError::err(ValidatePaymentError::WrongPaymentTx(format!(
                "Encoded transaction {:?} does not match the tx {:?} from RPC",
                encoded, tx_from_rpc
            )));
        }

        let block_height = match tx_from_rpc.height {
            Some(h) => {
                if h < validate_fee_args.min_block_number {
                    return MmError::err(ValidatePaymentError::WrongPaymentTx(format!(
                        "Dex fee tx {:?} confirmed before min block {}",
                        z_tx, validate_fee_args.min_block_number
                    )));
                } else {
                    BlockHeight::from_u32(h as u32)
                }
            },
            None => H0,
        };

        let mut fee_output_valid = false;
        let mut burn_output_valid = false;
        for shielded_out in z_tx.shielded_outputs.iter() {
            if self
                .validate_dex_fee_output(
                    shielded_out,
                    &DEX_FEE_OVK,
                    &self.z_fields.dex_fee_addr,
                    block_height,
                    fee_amount_sat,
                    &expected_memo,
                )
                .map_err(|err| {
                    MmError::new(ValidatePaymentError::WrongPaymentTx(format!(
                        "Bad dex fee output: {}",
                        err
                    )))
                })?
            {
                fee_output_valid = true;
            }
            if let Some(burn_amount_sat) = burn_amount_sat {
                if self
                    .validate_dex_fee_output(
                        shielded_out,
                        &DEX_FEE_OVK,
                        &self.z_fields.dex_burn_addr,
                        block_height,
                        burn_amount_sat,
                        &expected_memo,
                    )
                    .map_err(|err| {
                        MmError::new(ValidatePaymentError::WrongPaymentTx(format!(
                            "Bad burn output: {}",
                            err
                        )))
                    })?
                {
                    burn_output_valid = true;
                }
            }
        }

        if fee_output_valid && (burn_amount_sat.is_none() || burn_output_valid) {
            return Ok(());
        }

        MmError::err(ValidatePaymentError::WrongPaymentTx(format!(
            "The dex fee tx {:?} has no shielded outputs or outputs decryption failed",
            z_tx
        )))
    }

    #[inline]
    async fn validate_maker_payment(&self, input: ValidatePaymentInput) -> ValidatePaymentResult<()> {
        utxo_common::validate_maker_payment(self, input).await
    }

    #[inline]
    async fn validate_taker_payment(&self, input: ValidatePaymentInput) -> ValidatePaymentResult<()> {
        utxo_common::validate_taker_payment(self, input).await
    }

    #[inline]
    async fn check_if_my_payment_sent(
        &self,
        if_my_payment_sent_args: CheckIfMyPaymentSentArgs<'_>,
    ) -> Result<Option<TransactionEnum>, String> {
        let time_lock = if_my_payment_sent_args
            .time_lock
            .try_into()
            .map_err(|e: TryFromIntError| e.to_string())?;
        utxo_common::check_if_my_payment_sent(
            self.clone(),
            time_lock,
            if_my_payment_sent_args.other_pub,
            if_my_payment_sent_args.secret_hash,
            if_my_payment_sent_args.swap_unique_data,
        )
        .compat()
        .await
    }

    #[inline]
    async fn search_for_swap_tx_spend_my(
        &self,
        input: SearchForSwapTxSpendInput<'_>,
    ) -> Result<Option<FoundSwapTxSpend>, String> {
        utxo_common::search_for_swap_tx_spend_my(self, input, utxo_common::DEFAULT_SWAP_VOUT).await
    }

    #[inline]
    async fn search_for_swap_tx_spend_other(
        &self,
        input: SearchForSwapTxSpendInput<'_>,
    ) -> Result<Option<FoundSwapTxSpend>, String> {
        utxo_common::search_for_swap_tx_spend_other(self, input, utxo_common::DEFAULT_SWAP_VOUT).await
    }

    #[inline]
    async fn extract_secret(
        &self,
        secret_hash: &[u8],
        spend_tx: &[u8],
        _watcher_reward: bool,
    ) -> Result<[u8; 32], String> {
        utxo_common::extract_secret(secret_hash, spend_tx)
    }

    #[inline]
    fn negotiate_swap_contract_addr(
        &self,
        _other_side_address: Option<&[u8]>,
    ) -> Result<Option<BytesJson>, MmError<NegotiateSwapContractAddrErr>> {
        Ok(None)
    }

    fn derive_htlc_key_pair(&self, swap_unique_data: &[u8]) -> KeyPair {
        let message = Message::from(dhash256(swap_unique_data).take());
        let signature = self.secp_keypair().private().sign(&message).expect("valid privkey");

        let key = secp_privkey_from_hash(dhash256(&signature));
        key_pair_from_secret(&key.take()).expect("valid privkey")
    }

    #[inline]
    fn derive_htlc_pubkey(&self, swap_unique_data: &[u8]) -> [u8; 33] {
        self.derive_htlc_key_pair(swap_unique_data)
            .public_slice()
            .to_vec()
            .try_into()
            .expect("valid pubkey length")
    }

    #[inline]
    fn validate_other_pubkey(&self, raw_pubkey: &[u8]) -> MmResult<(), ValidateOtherPubKeyErr> {
        utxo_common::validate_other_pubkey(raw_pubkey)
    }
}

#[async_trait]
impl WatcherOps for ZCoin {}

#[async_trait]
impl MmCoin for ZCoin {
    fn is_asset_chain(&self) -> bool { self.utxo_arc.conf.asset_chain }

    fn spawner(&self) -> WeakSpawner { self.as_ref().abortable_system.weak_spawner() }

    fn withdraw(&self, _req: WithdrawRequest) -> WithdrawFut {
        Box::new(futures01::future::err(MmError::new(WithdrawError::InternalError(
            "Zcoin doesn't support legacy withdraw".into(),
        ))))
    }

    fn get_raw_transaction(&self, req: RawTransactionRequest) -> RawTransactionFut {
        Box::new(utxo_common::get_raw_transaction(&self.utxo_arc, req).boxed().compat())
    }

    fn get_tx_hex_by_hash(&self, tx_hash: Vec<u8>) -> RawTransactionFut {
        Box::new(
            utxo_common::get_tx_hex_by_hash(&self.utxo_arc, tx_hash)
                .boxed()
                .compat(),
        )
    }

    fn decimals(&self) -> u8 { self.utxo_arc.decimals }

    fn convert_to_address(&self, _from: &str, _to_address_format: Json) -> Result<String, String> {
        Err(MmError::new("Address conversion is not available for ZCoin".to_string()).to_string())
    }

    fn validate_address(&self, address: &str) -> ValidateAddressResult {
        match decode_payment_address(z_mainnet_constants::HRP_SAPLING_PAYMENT_ADDRESS, address) {
            Ok(Some(_)) => ValidateAddressResult {
                is_valid: true,
                reason: None,
            },
            Ok(None) => ValidateAddressResult {
                is_valid: false,
                reason: Some("decode_payment_address returned None".to_owned()),
            },
            Err(e) => ValidateAddressResult {
                is_valid: false,
                reason: Some(format!("Error {} on decode_payment_address", e)),
            },
        }
    }

    fn process_history_loop(&self, _ctx: MmArc) -> Box<dyn Future<Item = (), Error = ()> + Send> {
        log::warn!("process_history_loop is not implemented for ZCoin yet!");
        Box::new(futures01::future::err(()))
    }

    fn history_sync_status(&self) -> HistorySyncState { HistorySyncState::NotEnabled }

    fn get_trade_fee(&self) -> Box<dyn Future<Item = TradeFee, Error = String> + Send> {
        utxo_common::get_trade_fee(self.clone())
    }

    async fn get_sender_trade_fee(
        &self,
        _value: TradePreimageValue,
        _stage: FeeApproxStage,
        _include_refund_fee: bool,
    ) -> TradePreimageResult<TradeFee> {
        Ok(TradeFee {
            coin: self.ticker().to_owned(),
            amount: self.get_one_kbyte_tx_fee().await.map_mm_err()?.into(),
            paid_from_trading_vol: false,
        })
    }

    fn get_receiver_trade_fee(&self, _stage: FeeApproxStage) -> TradePreimageFut<TradeFee> {
        utxo_common::get_receiver_trade_fee(self.clone())
    }

    async fn get_fee_to_send_taker_fee(
        &self,
        _dex_fee_amount: DexFee,
        _stage: FeeApproxStage,
    ) -> TradePreimageResult<TradeFee> {
        Ok(TradeFee {
            coin: self.ticker().to_owned(),
            amount: self.get_one_kbyte_tx_fee().await.map_mm_err()?.into(),
            paid_from_trading_vol: false,
        })
    }

    fn required_confirmations(&self) -> u64 { utxo_common::required_confirmations(&self.utxo_arc) }

    fn requires_notarization(&self) -> bool { utxo_common::requires_notarization(&self.utxo_arc) }

    fn set_required_confirmations(&self, confirmations: u64) {
        utxo_common::set_required_confirmations(&self.utxo_arc, confirmations)
    }

    fn set_requires_notarization(&self, requires_nota: bool) {
        utxo_common::set_requires_notarization(&self.utxo_arc, requires_nota)
    }

    fn swap_contract_address(&self) -> Option<BytesJson> { utxo_common::swap_contract_address() }

    fn fallback_swap_contract(&self) -> Option<BytesJson> { utxo_common::fallback_swap_contract() }

    fn mature_confirmations(&self) -> Option<u32> { Some(self.utxo_arc.conf.mature_confirmations) }

    fn coin_protocol_info(&self, _amount_to_receive: Option<MmNumber>) -> Vec<u8> {
        utxo_common::coin_protocol_info(self)
    }

    fn is_coin_protocol_supported(
        &self,
        info: &Option<Vec<u8>>,
        _amount_to_send: Option<MmNumber>,
        _locktime: u64,
        _is_maker: bool,
    ) -> bool {
        utxo_common::is_coin_protocol_supported(self, info)
    }

    fn on_disabled(&self) -> Result<(), AbortedError> { AbortableSystem::abort_all(&self.as_ref().abortable_system) }

    fn on_token_deactivated(&self, _ticker: &str) {}
}

#[async_trait]
impl UtxoTxGenerationOps for ZCoin {
    async fn get_fee_rate(&self) -> UtxoRpcResult<ActualFeeRate> { utxo_common::get_fee_rate(&self.utxo_arc).await }

    async fn calc_interest_if_required(&self, unsigned: &mut TransactionInputSigner) -> UtxoRpcResult<u64> {
        utxo_common::calc_interest_if_required(self, unsigned).await
    }

    fn supports_interest(&self) -> bool { utxo_common::is_kmd(self) }
}

#[async_trait]
impl UtxoTxBroadcastOps for ZCoin {
    async fn broadcast_tx(&self, tx: &UtxoTx) -> Result<H256Json, MmError<BroadcastTxErr>> {
        utxo_common::broadcast_tx(self, tx).await
    }
}

/// Please note `ZCoin` is not assumed to work with transparent UTXOs.
/// Remove implementation of the `GetUtxoListOps` trait for `ZCoin`
/// when [`ZCoin::preimage_trade_fee_required_to_send_outputs`] is refactored.
#[async_trait]
#[cfg_attr(test, mockable)]
impl GetUtxoListOps for ZCoin {
    async fn get_unspent_ordered_list(
        &self,
        address: &Address,
    ) -> UtxoRpcResult<(Vec<UnspentInfo>, RecentlySpentOutPointsGuard<'_>)> {
        utxo_common::get_unspent_ordered_list(self, address).await
    }

    async fn get_all_unspent_ordered_list(
        &self,
        address: &Address,
    ) -> UtxoRpcResult<(Vec<UnspentInfo>, RecentlySpentOutPointsGuard<'_>)> {
        utxo_common::get_all_unspent_ordered_list(self, address).await
    }

    async fn get_mature_unspent_ordered_list(
        &self,
        address: &Address,
    ) -> UtxoRpcResult<(MatureUnspentList, RecentlySpentOutPointsGuard<'_>)> {
        utxo_common::get_mature_unspent_ordered_list(self, address).await
    }
}

#[async_trait]
impl UtxoCommonOps for ZCoin {
    async fn get_htlc_spend_fee(&self, tx_size: u64, stage: &FeeApproxStage) -> UtxoRpcResult<u64> {
        utxo_common::get_htlc_spend_fee(self, tx_size, stage).await
    }

    fn addresses_from_script(&self, script: &Script) -> Result<Vec<Address>, String> {
        utxo_common::addresses_from_script(self, script)
    }

    fn denominate_satoshis(&self, satoshi: i64) -> f64 { utxo_common::denominate_satoshis(&self.utxo_arc, satoshi) }

    fn my_public_key(&self) -> Result<&Public, MmError<UnexpectedDerivationMethod>> {
        utxo_common::my_public_key(self.as_ref())
    }

    fn address_from_str(&self, address: &str) -> MmResult<Address, AddrFromStrError> {
        utxo_common::checked_address_from_str(self, address)
    }

    fn script_for_address(&self, address: &Address) -> MmResult<Script, UnsupportedAddr> {
        utxo_common::output_script_checked(self.as_ref(), address)
    }

    async fn get_current_mtp(&self) -> UtxoRpcResult<u32> {
        utxo_common::get_current_mtp(&self.utxo_arc, CoinVariant::Standard).await
    }

    fn is_unspent_mature(&self, output: &RpcTransaction) -> bool {
        utxo_common::is_unspent_mature(self.utxo_arc.conf.mature_confirmations, output)
    }

    async fn calc_interest_of_tx(
        &self,
        _tx: &UtxoTx,
        _input_transactions: &mut HistoryUtxoTxMap,
    ) -> UtxoRpcResult<u64> {
        MmError::err(UtxoRpcError::Internal(
            "ZCoin doesn't support transaction rewards".to_owned(),
        ))
    }

    async fn get_mut_verbose_transaction_from_map_or_rpc<'a, 'b>(
        &'a self,
        tx_hash: H256Json,
        utxo_tx_map: &'b mut HistoryUtxoTxMap,
    ) -> UtxoRpcResult<&'b mut HistoryUtxoTx> {
        utxo_common::get_mut_verbose_transaction_from_map_or_rpc(self, tx_hash, utxo_tx_map).await
    }

    async fn p2sh_spending_tx(&self, input: utxo_common::P2SHSpendingTxInput<'_>) -> Result<UtxoTx, String> {
        utxo_common::p2sh_spending_tx(self, input).await
    }

    fn get_verbose_transactions_from_cache_or_rpc(
        &self,
        tx_ids: HashSet<H256Json>,
    ) -> UtxoRpcFut<HashMap<H256Json, VerboseTransactionFrom>> {
        let selfi = self.clone();
        let fut = async move { utxo_common::get_verbose_transactions_from_cache_or_rpc(&selfi.utxo_arc, tx_ids).await };
        Box::new(fut.boxed().compat())
    }

    async fn preimage_trade_fee_required_to_send_outputs(
        &self,
        outputs: Vec<TransactionOutput>,
        fee_policy: FeePolicy,
        gas_fee: Option<u64>,
        stage: &FeeApproxStage,
    ) -> TradePreimageResult<BigDecimal> {
        utxo_common::preimage_trade_fee_required_to_send_outputs(
            self,
            self.ticker(),
            outputs,
            fee_policy,
            gas_fee,
            stage,
        )
        .await
    }

    fn increase_dynamic_fee_by_stage(&self, dynamic_fee: u64, stage: &FeeApproxStage) -> u64 {
        utxo_common::increase_dynamic_fee_by_stage(self, dynamic_fee, stage)
    }

    async fn p2sh_tx_locktime(&self, htlc_locktime: u32) -> Result<u32, MmError<UtxoRpcError>> {
        utxo_common::p2sh_tx_locktime(self, self.ticker(), htlc_locktime).await
    }

    fn addr_format(&self) -> &UtxoAddressFormat { utxo_common::addr_format(self) }

    fn addr_format_for_standard_scripts(&self) -> UtxoAddressFormat {
        utxo_common::addr_format_for_standard_scripts(self)
    }

    fn address_from_pubkey(&self, pubkey: &Public) -> Address {
        let conf = &self.utxo_arc.conf;
        utxo_common::address_from_pubkey(
            pubkey,
            conf.address_prefixes.clone(),
            conf.checksum_type,
            conf.bech32_hrp.clone(),
            self.addr_format().clone(),
        )
    }
}

#[async_trait]
impl InitWithdrawCoin for ZCoin {
    async fn init_withdraw(
        &self,
        _ctx: MmArc,
        req: WithdrawRequest,
        task_handle: WithdrawTaskHandleShared,
    ) -> Result<TransactionDetails, MmError<WithdrawError>> {
        if req.fee.is_some() {
            return MmError::err(WithdrawError::UnsupportedError(
                "Setting a custom withdraw fee is not supported for ZCoin yet".to_owned(),
            ));
        }

        if req.from.is_some() {
            return MmError::err(WithdrawError::UnsupportedError(
                "Withdraw from a specific address is not supported for ZCoin yet".to_owned(),
            ));
        }

        let to_addr = decode_payment_address(z_mainnet_constants::HRP_SAPLING_PAYMENT_ADDRESS, &req.to)
            .map_to_mm(|e| WithdrawError::InvalidAddress(format!("{}", e)))?
            .or_mm_err(|| WithdrawError::InvalidAddress(format!("Address {} decoded to None", req.to)))?;
        let amount = if req.max {
            let fee = self.get_one_kbyte_tx_fee().await.map_mm_err()?;
            let balance = self.my_balance().compat().await.map_mm_err()?;
            balance.spendable - fee
        } else {
            req.amount
        };

        task_handle
            .update_in_progress_status(WithdrawInProgressStatus::GeneratingTransaction)
            .map_mm_err()?;
        let satoshi = sat_from_big_decimal(&amount, self.decimals()).map_mm_err()?;

        let memo = req.memo.as_deref().map(interpret_memo_string).transpose()?;
        let z_output = ZOutput {
            to_addr,
            amount: Amount::from_u64(satoshi)
                .map_to_mm(|_| NumConversError(format!("Failed to get ZCash amount from {}", amount)))
                .map_mm_err()?,
            // TODO add optional viewing_key and memo fields to the WithdrawRequest
            viewing_key: Some(self.z_fields.evk.fvk.ovk),
            memo,
        };

        let (tx, data, _sync_guard) = self.gen_tx(vec![], vec![z_output]).await.map_mm_err()?;
        let mut tx_bytes = Vec::with_capacity(1024);
        tx.write(&mut tx_bytes)
            .map_to_mm(|e| WithdrawError::InternalError(e.to_string()))?;
        let mut tx_hash = tx.txid().0.to_vec();
        tx_hash.reverse();

        let received_by_me = big_decimal_from_sat_unsigned(data.received_by_me, self.decimals());
        let spent_by_me = big_decimal_from_sat_unsigned(data.spent_by_me, self.decimals());

        Ok(TransactionDetails {
            tx: TransactionData::new_signed(tx_bytes.into(), hex::encode(&tx_hash)),
            from: vec![self.z_fields.my_z_addr_encoded.clone()],
            to: vec![req.to],
            my_balance_change: &received_by_me - &spent_by_me,
            total_amount: spent_by_me.clone(),
            spent_by_me,
            received_by_me,
            block_height: 0,
            timestamp: 0,
            fee_details: Some(TxFeeDetails::Utxo(UtxoFeeDetails {
                coin: Some(self.ticker().to_owned()),
                amount: big_decimal_from_sat_unsigned(data.fee_amount, self.decimals()),
            })),
            coin: self.ticker().to_owned(),
            internal_id: tx_hash.into(),
            kmd_rewards: None,
            transaction_type: Default::default(),
            memo: req.memo,
        })
    }
}

/// Interpret a string or hex-encoded memo, and return a Memo object.
/// Inspired by https://github.com/adityapk00/zecwallet-light-cli/blob/v1.7.20/lib/src/lightwallet/utils.rs#L23
#[allow(clippy::result_large_err)]
pub fn interpret_memo_string(memo_str: &str) -> MmResult<MemoBytes, WithdrawError> {
    // If the string starts with an "0x", and contains only hex chars ([a-f0-9]+) then
    // interpret it as a hex.
    let s_bytes = if let Some(memo_hexadecimal) = memo_str.to_lowercase().strip_prefix("0x") {
        hex::decode(memo_hexadecimal).unwrap_or_else(|_| memo_str.as_bytes().to_vec())
    } else {
        memo_str.as_bytes().to_vec()
    };

    MemoBytes::from_bytes(&s_bytes).map_to_mm(|_| {
        let error = format!("Memo '{:?}' is too long", memo_str);
        WithdrawError::InvalidMemo(error)
    })
}

fn extended_spending_key_from_protocol_info_and_policy(
    protocol_info: &ZcoinProtocolInfo,
    priv_key_policy: &PrivKeyBuildPolicy,
    account: u32,
) -> MmResult<ExtendedSpendingKey, ZCoinBuildError> {
    match priv_key_policy {
        PrivKeyBuildPolicy::IguanaPrivKey(iguana) => Ok(ExtendedSpendingKey::master(iguana.as_slice())),
        PrivKeyBuildPolicy::GlobalHDAccount(global_hd) => {
            extended_spending_key_from_global_hd_account(protocol_info, global_hd, account)
        },
        PrivKeyBuildPolicy::Trezor => {
            let priv_key_err = PrivKeyPolicyNotAllowed::HardwareWalletNotSupported;
            MmError::err(ZCoinBuildError::UtxoBuilderError(
                UtxoCoinBuildError::PrivKeyPolicyNotAllowed(priv_key_err),
            ))
        },
    }
}

fn extended_spending_key_from_global_hd_account(
    protocol_info: &ZcoinProtocolInfo,
    global_hd: &GlobalHDAccountArc,
    account: u32,
) -> MmResult<ExtendedSpendingKey, ZCoinBuildError> {
    let path_to_coin = protocol_info
        .z_derivation_path
        .clone()
        .or_mm_err(|| ZCoinBuildError::ZDerivationPathNotSet)?;
    let path_to_account = path_to_coin
        .to_derivation_path()
        .into_iter()
        // Map `bip32::ChildNumber` to `zip32::Zip32Child`.
        .map(|child| Zip32Child::from_index(child.0))
        // Push the hardened `account` index, so the derivation path looks like:
        // `m/purpose'/coin'/account'`.
        .chain(iter::once(Zip32Child::Hardened(account)));

    let mut spending_key = ExtendedSpendingKey::master(global_hd.root_seed_bytes());
    for zip32_child in path_to_account {
        spending_key = spending_key.derive_child(zip32_child);
    }

    Ok(spending_key)
}

#[test]
fn derive_z_key_from_mm_seed() {
    use crypto::privkey::key_pair_from_seed;
    use zcash_client_backend::encoding::encode_extended_spending_key;

    let seed = "spice describe gravity federal blast come thank unfair canal monkey style afraid";
    let secp_keypair = key_pair_from_seed(seed).unwrap();
    let z_spending_key = ExtendedSpendingKey::master(&*secp_keypair.private().secret);
    let encoded = encode_extended_spending_key(z_mainnet_constants::HRP_SAPLING_EXTENDED_SPENDING_KEY, &z_spending_key);
    assert_eq!(encoded, "secret-extended-key-main1qqqqqqqqqqqqqqytwz2zjt587n63kyz6jawmflttqu5rxavvqx3lzfs0tdr0w7g5tgntxzf5erd3jtvva5s52qx0ms598r89vrmv30r69zehxy2r3vesghtqd6dfwdtnauzuj8u8eeqfx7qpglzu6z54uzque6nzzgnejkgq569ax4lmk0v95rfhxzxlq3zrrj2z2kqylx2jp8g68lqu6alczdxd59lzp4hlfuj3jp54fp06xsaaay0uyass992g507tdd7psua5w6q76dyq3");

    let (_, address) = z_spending_key.default_address().unwrap();
    let encoded_addr = encode_payment_address(z_mainnet_constants::HRP_SAPLING_PAYMENT_ADDRESS, &address);
    assert_eq!(
        encoded_addr,
        "zs182ht30wnnnr8jjhj2j9v5dkx3qsknnr5r00jfwk2nczdtqy7w0v836kyy840kv2r8xle5gcl549"
    );

    let seed = "also shoot benefit prefer juice shell elder veteran woman mimic image kidney";
    let secp_keypair = key_pair_from_seed(seed).unwrap();
    let z_spending_key = ExtendedSpendingKey::master(&*secp_keypair.private().secret);
    let encoded = encode_extended_spending_key(z_mainnet_constants::HRP_SAPLING_EXTENDED_SPENDING_KEY, &z_spending_key);
    assert_eq!(encoded, "secret-extended-key-main1qqqqqqqqqqqqqq8jnhc9stsqwts6pu5ayzgy4szplvy03u227e50n3u8e6dwn5l0q5s3s8xfc03r5wmyh5s5dq536ufwn2k89ngdhnxy64sd989elwas6kr7ygztsdkw6k6xqyvhtu6e0dhm4mav8rus0fy8g0hgy9vt97cfjmus0m2m87p4qz5a00um7gwjwk494gul0uvt3gqyjujcclsqry72z57kr265jsajactgfn9m3vclqvx8fsdnwp4jwj57ffw560vvwks9g9hpu");

    let (_, address) = z_spending_key.default_address().unwrap();
    let encoded_addr = encode_payment_address(z_mainnet_constants::HRP_SAPLING_PAYMENT_ADDRESS, &address);
    assert_eq!(
        encoded_addr,
        "zs1funuwrjr2stlr6fnhkdh7fyz3p7n0p8rxase9jnezdhc286v5mhs6q3myw0phzvad5mvqgfxpam"
    );
}

#[test]
fn test_interpret_memo_string() {
    use std::str::FromStr;
    use zcash_primitives::memo::Memo;

    let actual = interpret_memo_string("68656c6c6f207a63617368").unwrap();
    let expected = Memo::from_str("68656c6c6f207a63617368").unwrap().encode();
    assert_eq!(actual, expected);

    let actual = interpret_memo_string("A custom memo").unwrap();
    let expected = Memo::from_str("A custom memo").unwrap().encode();
    assert_eq!(actual, expected);

    let actual = interpret_memo_string("0x68656c6c6f207a63617368").unwrap();
    let expected = MemoBytes::from_bytes(&hex::decode("68656c6c6f207a63617368").unwrap()).unwrap();
    assert_eq!(actual, expected);
}<|MERGE_RESOLUTION|>--- conflicted
+++ resolved
@@ -933,57 +933,29 @@
         .expect("DEX_BURN_Z_ADDR is a valid z-address")
         .expect("DEX_BURN_Z_ADDR is a valid z-address");
 
-        let z_tx_prover = self.z_tx_prover().await?;
-<<<<<<< HEAD
-        let my_z_addr_encoded = encode_payment_address(
-            self.protocol_info.consensus_params.hrp_sapling_payment_address(),
-            &my_z_addr,
-        );
-
+        let z_tx_prover = self.z_tx_prover().await.map_mm_err()?;
         let blocks_db = self.init_blocks_db().await.map_mm_err()?;
 
         let (sync_state_connector, light_wallet_db) = match &self.z_coin_params.mode {
             #[cfg(not(target_arch = "wasm32"))]
             ZcoinRpcMode::Native => {
-                init_native_client(&self, self.native_client().map_mm_err()?, blocks_db, &z_spending_key)
-                    .await
-                    .map_mm_err()?
+                let native_client = self.native_client().map_mm_err()?;
+                init_native_client(&self, native_client, blocks_db).await.map_mm_err()?
             },
-=======
-        let blocks_db = self.init_blocks_db().await?;
-
-        let (sync_state_connector, light_wallet_db) = match &self.z_coin_params.mode {
-            #[cfg(not(target_arch = "wasm32"))]
-            ZcoinRpcMode::Native => init_native_client(&self, self.native_client()?, blocks_db).await?,
->>>>>>> b8b98cf3
             ZcoinRpcMode::Light {
                 light_wallet_d_servers,
                 sync_params,
                 skip_sync_params,
                 ..
-<<<<<<< HEAD
             } => init_light_client(
                 &self,
                 light_wallet_d_servers.clone(),
                 blocks_db,
                 sync_params,
                 skip_sync_params.unwrap_or_default(),
-                &z_spending_key,
             )
             .await
             .map_mm_err()?,
-=======
-            } => {
-                init_light_client(
-                    &self,
-                    light_wallet_d_servers.clone(),
-                    blocks_db,
-                    sync_params,
-                    skip_sync_params.unwrap_or_default(),
-                )
-                .await?
-            },
->>>>>>> b8b98cf3
         };
 
         let z_fields = Arc::new(ZCoinFields {
