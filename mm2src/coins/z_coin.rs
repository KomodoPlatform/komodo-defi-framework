--- conflicted
+++ resolved
@@ -335,34 +335,7 @@
         })
     }
 
-<<<<<<< HEAD
-    #[cfg(not(target_arch = "wasm32"))]
-    async fn my_balance_sat(&self) -> Result<u64, MmError<ZcashClientError>> {
-        let wallet_db = self.z_fields.light_wallet_db.clone();
-        async_blocking(move || {
-            let db_guard = wallet_db.db.inner();
-            let db_guard = db_guard.lock().unwrap();
-            let balance = get_balance(&db_guard, AccountId::default())?.into();
-            Ok(balance)
-        })
-        .await
-    }
-
-    #[cfg(target_arch = "wasm32")]
-    async fn my_balance_sat(&self) -> Result<u64, MmError<ZCoinBalanceError>> {
-        let wallet_db = self.z_fields.light_wallet_db.clone();
-        Ok(wallet_db
-            .db
-            .get_balance(AccountId::default())
-            .await
-            .map_mm_err()?
-            .into())
-    }
-
-    async fn get_spendable_notes(&self) -> Result<Vec<SpendableNote>, MmError<SpendableNotesError>> {
-=======
     async fn get_wallet_notes(&self) -> Result<Vec<SpendableNote>, MmError<SpendableNotesError>> {
->>>>>>> 7f27264d
         let wallet_db = self.z_fields.light_wallet_db.clone();
         let db_guard = wallet_db.db;
         let latest_db_block = match db_guard
@@ -402,17 +375,11 @@
         &self,
         t_outputs: Vec<TxOut>,
         z_outputs: Vec<ZOutput>,
-<<<<<<< HEAD
-    ) -> Result<(ZTransaction, AdditionalTxData, SaplingSyncGuard<'_>), MmError<GenTxError>> {
-        let sync_guard = self.wait_for_gen_tx_blockchain_sync().await.map_mm_err()?;
-
-=======
     ) -> Result<GenTxData<'_>, MmError<GenTxError>> {
         // Wait for chain to sync before selecting spendable notes or waiting for locked_notes to become
         // available.
         let sync_guard = self.wait_for_gen_tx_blockchain_sync().await.map_mm_err()?;
         drop(sync_guard);
->>>>>>> 7f27264d
         let tx_fee = self.get_one_kbyte_tx_fee().await.map_mm_err()?;
         let t_output_sat: u64 = t_outputs.iter().fold(0, |cur, out| cur + u64::from(out.value));
         let z_output_sat: u64 = z_outputs.iter().fold(0, |cur, out| cur + u64::from(out.amount));
@@ -475,10 +442,6 @@
         // add change to tx output
         let change_sat = sat_from_big_decimal(&change, self.utxo_arc.decimals).map_mm_err()?;
         if change > BigDecimal::from(0u8) {
-<<<<<<< HEAD
-            let change_sat = sat_from_big_decimal(&change, self.utxo_arc.decimals).map_mm_err()?;
-=======
->>>>>>> 7f27264d
             received_by_me += change_sat;
             let change_amount = Amount::from_u64(change_sat).map_to_mm(|_| {
                 GenTxError::NumConversion(NumConversError(format!(
@@ -534,16 +497,12 @@
         t_outputs: Vec<TxOut>,
         z_outputs: Vec<ZOutput>,
     ) -> Result<ZTransaction, MmError<SendOutputsErr>> {
-<<<<<<< HEAD
-        let (tx, _, mut sync_guard) = self.gen_tx(t_outputs, z_outputs).await.map_mm_err()?;
-=======
         let GenTxData {
             tx,
             data,
             rseeds,
             mut sync_guard,
         } = self.gen_tx(t_outputs, z_outputs).await.map_mm_err()?;
->>>>>>> 7f27264d
         let mut tx_bytes = Vec::with_capacity(1024);
         tx.write(&mut tx_bytes).expect("Write should not fail");
 
@@ -552,8 +511,6 @@
             .compat()
             .await
             .map_mm_err()?;
-<<<<<<< HEAD
-=======
 
         // TODO: Execute updates to `locked_notes_db` and `wallet_db` in a single transaction.
         // This will be possible with a newer librustzcash that supports both spent notes and unconfirmed change tracking.
@@ -573,7 +530,6 @@
                 .await
                 .mm_err(|err| SendOutputsErr::InternalError(err.to_string()))?;
         }
->>>>>>> 7f27264d
 
         sync_guard.respawn_guard.watch_for_tx(tx.txid());
         Ok(tx)
@@ -1001,17 +957,6 @@
         .expect("DEX_BURN_Z_ADDR is a valid z-address")
         .expect("DEX_BURN_Z_ADDR is a valid z-address");
 
-<<<<<<< HEAD
-        let z_tx_prover = self.z_tx_prover().await.map_mm_err()?;
-        let blocks_db = self.init_blocks_db().await.map_mm_err()?;
-
-        let (sync_state_connector, light_wallet_db) = match &self.z_coin_params.mode {
-            #[cfg(not(target_arch = "wasm32"))]
-            ZcoinRpcMode::Native => {
-                let native_client = self.native_client().map_mm_err()?;
-                init_native_client(&self, native_client, blocks_db).await.map_mm_err()?
-            },
-=======
         let z_tx_prover = self.z_tx_prover().await?;
         let blocks_db = self.init_blocks_db().await.map_mm_err()?;
         let locked_notes_db = LockedNotesStorage::new(self.ctx, self.my_z_addr_encoded.clone())
@@ -1028,7 +973,6 @@
             )
             .await
             .map_mm_err()?,
->>>>>>> 7f27264d
             ZcoinRpcMode::Light {
                 light_wallet_d_servers,
                 sync_params,
@@ -1040,18 +984,12 @@
                 blocks_db,
                 sync_params,
                 skip_sync_params.unwrap_or_default(),
-<<<<<<< HEAD
-            )
-            .await
-            .map_mm_err()?,
-=======
                 locked_notes_db.clone(),
             )
             .await
             .map_mm_err()?,
             #[cfg(test)]
             ZcoinRpcMode::UnitTests => z_unit_tests::create_test_sync_connector(&self).await,
->>>>>>> 7f27264d
         };
 
         let z_fields = Arc::new(ZCoinFields {
@@ -2092,11 +2030,7 @@
             memo,
         };
 
-<<<<<<< HEAD
-        let (tx, data, _sync_guard) = self.gen_tx(vec![], vec![z_output]).await.map_mm_err()?;
-=======
         let GenTxData { tx, data, .. } = self.gen_tx(vec![], vec![z_output]).await.map_mm_err()?;
->>>>>>> 7f27264d
         let mut tx_bytes = Vec::with_capacity(1024);
         tx.write(&mut tx_bytes)
             .map_to_mm(|e| WithdrawError::InternalError(e.to_string()))?;
