use crate::coin_errors::{MyAddressError, ValidatePaymentError};
use crate::my_tx_history_v2::{MyTxHistoryErrorV2, MyTxHistoryRequestV2, MyTxHistoryResponseV2};
use crate::rpc_command::init_withdraw::{InitWithdrawCoin, WithdrawInProgressStatus, WithdrawTaskHandle};
use crate::utxo::rpc_clients::{ElectrumRpcRequest, UnspentInfo, UtxoRpcClientEnum, UtxoRpcError, UtxoRpcFut,
                               UtxoRpcResult};
use crate::utxo::utxo_builder::{UtxoCoinBuilderCommonOps, UtxoCoinWithIguanaPrivKeyBuilder,
                                UtxoFieldsWithIguanaPrivKeyBuilder};
use crate::utxo::utxo_common::{addresses_from_script, big_decimal_from_sat, big_decimal_from_sat_unsigned,
                               payment_script};
use crate::utxo::{sat_from_big_decimal, utxo_common, ActualTxFee, AdditionalTxData, AddrFromStrError, Address,
                  BroadcastTxErr, FeePolicy, GetUtxoListOps, HistoryUtxoTx, HistoryUtxoTxMap, MatureUnspentList,
                  RecentlySpentOutPointsGuard, UtxoActivationParams, UtxoAddressFormat, UtxoArc, UtxoCoinFields,
                  UtxoCommonOps, UtxoFeeDetails, UtxoRpcMode, UtxoTxBroadcastOps, UtxoTxGenerationOps,
                  VerboseTransactionFrom};
use crate::{BalanceError, BalanceFut, CoinBalance, FeeApproxStage, FoundSwapTxSpend, HistorySyncState, MarketCoinOps,
<<<<<<< HEAD
            MmCoin, NegotiateSwapContractAddrErr, NumConversError, PaymentInstructionsErr, PrivKeyActivationPolicy,
            RawTransactionFut, RawTransactionRequest, SearchForSwapTxSpendInput, SignatureError, SignatureResult,
            SwapOps, TradeFee, TradePreimageFut, TradePreimageResult, TradePreimageValue, TransactionDetails,
            TransactionEnum, TransactionFut, TxFeeDetails, TxMarshalingErr, UnexpectedDerivationMethod,
            ValidateAddressResult, ValidateInstructionsErr, ValidatePaymentInput, VerificationError,
            VerificationResult, WatcherValidatePaymentInput, WithdrawFut, WithdrawRequest};
=======
            MmCoin, NegotiateSwapContractAddrErr, NumConversError, PrivKeyActivationPolicy, RawTransactionFut,
            RawTransactionRequest, SearchForSwapTxSpendInput, SignatureError, SignatureResult, SwapOps, TradeFee,
            TradePreimageFut, TradePreimageResult, TradePreimageValue, TransactionDetails, TransactionEnum,
            TransactionFut, TxFeeDetails, TxMarshalingErr, UnexpectedDerivationMethod, ValidateAddressResult,
            ValidatePaymentFut, ValidatePaymentInput, VerificationError, VerificationResult,
            WatcherValidatePaymentInput, WithdrawFut, WithdrawRequest};
>>>>>>> 5dbc5de4
use crate::{Transaction, WithdrawError};
use async_trait::async_trait;
use bitcrypto::{dhash160, dhash256};
use chain::constants::SEQUENCE_FINAL;
use chain::{Transaction as UtxoTx, TransactionOutput};
use common::{async_blocking, calc_total_pages, log, PagingOptionsEnum};
use crypto::privkey::{key_pair_from_secret, secp_privkey_from_hash};
use db_common::sqlite::offset_by_id;
use db_common::sqlite::rusqlite::{Error as SqlError, Row, NO_PARAMS};
use db_common::sqlite::sql_builder::{name, SqlBuilder, SqlName};
use futures::compat::Future01CompatExt;
use futures::lock::Mutex as AsyncMutex;
use futures::{FutureExt, TryFutureExt};
use futures01::Future;
use keys::hash::H256;
use keys::{KeyPair, Message, Public};
use mm2_core::mm_ctx::MmArc;
use mm2_err_handle::prelude::*;
use mm2_number::{BigDecimal, MmNumber};
#[cfg(test)] use mocktopus::macros::*;
use parking_lot::Mutex;
use primitives::bytes::Bytes;
use rpc::v1::types::{Bytes as BytesJson, Transaction as RpcTransaction, H256 as H256Json};
use script::{Builder as ScriptBuilder, Opcode, Script, TransactionInputSigner};
use serde_json::Value as Json;
use serialization::CoinVariant;
use std::collections::{HashMap, HashSet};
use std::path::PathBuf;
use std::sync::Arc;
use zcash_client_backend::data_api::WalletRead;
use zcash_client_backend::encoding::{decode_payment_address, encode_extended_spending_key, encode_payment_address};
use zcash_client_backend::wallet::{AccountId, SpendableNote};
use zcash_client_sqlite::error::SqliteClientError as ZcashClientError;
use zcash_client_sqlite::error::SqliteClientError;
use zcash_client_sqlite::wallet::get_balance;
use zcash_client_sqlite::wallet::transact::get_spendable_notes;
use zcash_primitives::consensus::{BlockHeight, NetworkUpgrade, Parameters, H0};
use zcash_primitives::memo::MemoBytes;
use zcash_primitives::sapling::keys::OutgoingViewingKey;
use zcash_primitives::sapling::note_encryption::try_sapling_output_recovery;
use zcash_primitives::transaction::builder::Builder as ZTxBuilder;
use zcash_primitives::transaction::components::{Amount, TxOut};
use zcash_primitives::transaction::Transaction as ZTransaction;
use zcash_primitives::{consensus, constants::mainnet as z_mainnet_constants, sapling::PaymentAddress,
                       zip32::ExtendedFullViewingKey, zip32::ExtendedSpendingKey};
use zcash_proofs::prover::LocalTxProver;

mod z_htlc;
use z_htlc::{z_p2sh_spend, z_send_dex_fee, z_send_htlc};

mod z_rpc;
pub use z_rpc::SyncStatus;
use z_rpc::{init_light_client, init_native_client, SaplingSyncConnector, SaplingSyncGuard, WalletDbShared};

mod z_coin_errors;
use crate::z_coin::z_rpc::{create_wallet_db, BlockDb};
pub use z_coin_errors::*;

#[cfg(all(test, feature = "zhtlc-native-tests"))]
mod z_coin_native_tests;

/// `ZP2SHSpendError` compatible `TransactionErr` handling macro.
macro_rules! try_ztx_s {
    ($e: expr) => {
        match $e {
            Ok(ok) => ok,
            Err(err) => {
                if let Some(tx) = err.get_inner().get_tx() {
                    return Err(crate::TransactionErr::TxRecoverable(
                        tx,
                        format!("{}:{}] {:?}", file!(), line!(), err),
                    ));
                }

                return Err(crate::TransactionErr::Plain(ERRL!("{:?}", err)));
            },
        }
    };
}

const DEX_FEE_OVK: OutgoingViewingKey = OutgoingViewingKey([7; 32]);
const DEX_FEE_Z_ADDR: &str = "zs1rp6426e9r6jkq2nsanl66tkd34enewrmr0uvj0zelhkcwmsy0uvxz2fhm9eu9rl3ukxvgzy2v9f";
const TRANSACTIONS_TABLE: &str = "transactions";
const BLOCKS_TABLE: &str = "blocks";

#[derive(Clone, Debug, Serialize, Deserialize)]
pub struct ZcoinConsensusParams {
    // we don't support coins without overwinter and sapling active so these are mandatory
    overwinter_activation_height: u32,
    sapling_activation_height: u32,
    // optional upgrades that we will possibly support in the future
    blossom_activation_height: Option<u32>,
    heartwood_activation_height: Option<u32>,
    canopy_activation_height: Option<u32>,
    coin_type: u32,
    hrp_sapling_extended_spending_key: String,
    hrp_sapling_extended_full_viewing_key: String,
    hrp_sapling_payment_address: String,
    b58_pubkey_address_prefix: [u8; 2],
    b58_script_address_prefix: [u8; 2],
}

#[derive(Clone, Debug, Serialize, Deserialize)]
pub struct CheckPointBlockInfo {
    height: u32,
    hash: H256Json,
    time: u32,
    sapling_tree: BytesJson,
}

#[derive(Clone, Debug, Serialize, Deserialize)]
pub struct ZcoinProtocolInfo {
    consensus_params: ZcoinConsensusParams,
    check_point_block: Option<CheckPointBlockInfo>,
}

impl Parameters for ZcoinConsensusParams {
    fn activation_height(&self, nu: NetworkUpgrade) -> Option<BlockHeight> {
        match nu {
            NetworkUpgrade::Overwinter => Some(BlockHeight::from(self.overwinter_activation_height)),
            NetworkUpgrade::Sapling => Some(BlockHeight::from(self.sapling_activation_height)),
            NetworkUpgrade::Blossom => self.blossom_activation_height.map(BlockHeight::from),
            NetworkUpgrade::Heartwood => self.heartwood_activation_height.map(BlockHeight::from),
            NetworkUpgrade::Canopy => self.canopy_activation_height.map(BlockHeight::from),
        }
    }

    fn coin_type(&self) -> u32 { self.coin_type }

    fn hrp_sapling_extended_spending_key(&self) -> &str { &self.hrp_sapling_extended_spending_key }

    fn hrp_sapling_extended_full_viewing_key(&self) -> &str { &self.hrp_sapling_extended_full_viewing_key }

    fn hrp_sapling_payment_address(&self) -> &str { &self.hrp_sapling_payment_address }

    fn b58_pubkey_address_prefix(&self) -> [u8; 2] { self.b58_pubkey_address_prefix }

    fn b58_script_address_prefix(&self) -> [u8; 2] { self.b58_script_address_prefix }
}

pub struct ZCoinFields {
    dex_fee_addr: PaymentAddress,
    my_z_addr: PaymentAddress,
    my_z_addr_encoded: String,
    z_spending_key: ExtendedSpendingKey,
    evk: ExtendedFullViewingKey,
    z_tx_prover: Arc<LocalTxProver>,
    light_wallet_db: WalletDbShared,
    consensus_params: ZcoinConsensusParams,
    sync_state_connector: AsyncMutex<SaplingSyncConnector>,
}

impl Transaction for ZTransaction {
    fn tx_hex(&self) -> Vec<u8> {
        let mut hex = Vec::with_capacity(1024);
        self.write(&mut hex).expect("Writing should not fail");
        hex
    }

    fn tx_hash(&self) -> BytesJson {
        let mut bytes = self.txid().0.to_vec();
        bytes.reverse();
        bytes.into()
    }
}

#[derive(Clone)]
pub struct ZCoin {
    utxo_arc: UtxoArc,
    z_fields: Arc<ZCoinFields>,
}

pub struct ZOutput {
    pub to_addr: PaymentAddress,
    pub amount: Amount,
    pub viewing_key: Option<OutgoingViewingKey>,
    pub memo: Option<MemoBytes>,
}

struct ZCoinSqlTxHistoryItem {
    tx_hash: Vec<u8>,
    internal_id: i64,
    height: i64,
    timestamp: i64,
    received_amount: i64,
    spent_amount: i64,
}

impl ZCoinSqlTxHistoryItem {
    fn try_from_sql_row(row: &Row<'_>) -> Result<Self, SqlError> {
        let mut tx_hash: Vec<u8> = row.get(0)?;
        tx_hash.reverse();
        Ok(ZCoinSqlTxHistoryItem {
            tx_hash,
            internal_id: row.get(1)?,
            height: row.get(2)?,
            timestamp: row.get(3)?,
            received_amount: row.get(4)?,
            spent_amount: row.get(5)?,
        })
    }
}

struct SqlTxHistoryRes {
    transactions: Vec<ZCoinSqlTxHistoryItem>,
    total_tx_count: u32,
    skipped: usize,
}

#[derive(Serialize)]
pub struct ZcoinTxDetails {
    /// Transaction hash in hexadecimal format
    tx_hash: String,
    /// Coins are sent from these addresses
    from: HashSet<String>,
    /// Coins are sent to these addresses
    to: HashSet<String>,
    /// The amount spent from "my" address
    spent_by_me: BigDecimal,
    /// The amount received by "my" address
    received_by_me: BigDecimal,
    /// Resulting "my" balance change
    my_balance_change: BigDecimal,
    /// Block height
    block_height: i64,
    confirmations: i64,
    /// Transaction timestamp
    timestamp: i64,
    transaction_fee: BigDecimal,
    /// The coin transaction belongs to
    coin: String,
    /// Internal MM2 id used for internal transaction identification, for some coins it might be equal to transaction hash
    internal_id: i64,
}

impl ZCoin {
    #[inline]
    pub fn utxo_rpc_client(&self) -> &UtxoRpcClientEnum { &self.utxo_arc.rpc_client }

    #[inline]
    pub fn my_z_address_encoded(&self) -> String { self.z_fields.my_z_addr_encoded.clone() }

    #[inline]
    pub fn consensus_params(&self) -> ZcoinConsensusParams { self.z_fields.consensus_params.clone() }

    #[inline]
    pub fn consensus_params_ref(&self) -> &ZcoinConsensusParams { &self.z_fields.consensus_params }

    #[inline]
    pub async fn sync_status(&self) -> Result<SyncStatus, MmError<BlockchainScanStopped>> {
        self.z_fields
            .sync_state_connector
            .lock()
            .await
            .current_sync_status()
            .await
    }

    #[inline]
    fn secp_keypair(&self) -> &KeyPair {
        self.utxo_arc
            .priv_key_policy
            .key_pair()
            .expect("Zcoin doesn't support HW wallets")
    }

    async fn wait_for_gen_tx_blockchain_sync(&self) -> Result<SaplingSyncGuard<'_>, MmError<BlockchainScanStopped>> {
        let mut connector_guard = self.z_fields.sync_state_connector.lock().await;
        let sync_respawn_guard = connector_guard.wait_for_gen_tx_blockchain_sync().await?;
        Ok(SaplingSyncGuard {
            _connector_guard: connector_guard,
            respawn_guard: sync_respawn_guard,
        })
    }

    async fn my_balance_sat(&self) -> Result<u64, MmError<ZcashClientError>> {
        let db = self.z_fields.light_wallet_db.clone();
        async_blocking(move || {
            let balance = get_balance(&db.lock(), AccountId::default())?.into();
            Ok(balance)
        })
        .await
    }

    async fn get_spendable_notes(&self) -> Result<Vec<SpendableNote>, MmError<ZcashClientError>> {
        let db = self.z_fields.light_wallet_db.clone();
        async_blocking(move || {
            let guard = db.lock();
            let latest_db_block = match guard.block_height_extrema()? {
                Some((_, latest)) => latest,
                None => return Ok(Vec::new()),
            };
            get_spendable_notes(&guard, AccountId::default(), latest_db_block).map_err(MmError::new)
        })
        .await
    }

    /// Returns spendable notes
    async fn spendable_notes_ordered(&self) -> Result<Vec<SpendableNote>, MmError<SqliteClientError>> {
        let mut unspents = self.get_spendable_notes().await?;

        unspents.sort_unstable_by(|a, b| a.note_value.cmp(&b.note_value));
        Ok(unspents)
    }

    async fn get_one_kbyte_tx_fee(&self) -> UtxoRpcResult<BigDecimal> {
        let fee = self.get_tx_fee().await?;
        match fee {
            ActualTxFee::Dynamic(fee) | ActualTxFee::FixedPerKb(fee) => {
                Ok(big_decimal_from_sat_unsigned(fee, self.decimals()))
            },
        }
    }

    /// Generates a tx sending outputs from our address
    async fn gen_tx(
        &self,
        t_outputs: Vec<TxOut>,
        z_outputs: Vec<ZOutput>,
    ) -> Result<(ZTransaction, AdditionalTxData, SaplingSyncGuard<'_>), MmError<GenTxError>> {
        let sync_guard = self.wait_for_gen_tx_blockchain_sync().await?;

        let tx_fee = self.get_one_kbyte_tx_fee().await?;
        let t_output_sat: u64 = t_outputs.iter().fold(0, |cur, out| cur + u64::from(out.value));
        let z_output_sat: u64 = z_outputs.iter().fold(0, |cur, out| cur + u64::from(out.amount));
        let total_output_sat = t_output_sat + z_output_sat;
        let total_output = big_decimal_from_sat_unsigned(total_output_sat, self.utxo_arc.decimals);
        let total_required = &total_output + &tx_fee;

        let spendable_notes = self.spendable_notes_ordered().await?;
        let mut total_input_amount = BigDecimal::from(0);
        let mut change = BigDecimal::from(0);

        let mut received_by_me = 0u64;

        let mut tx_builder = ZTxBuilder::new(self.consensus_params(), sync_guard.respawn_guard.current_block());

        for spendable_note in spendable_notes {
            total_input_amount += big_decimal_from_sat_unsigned(spendable_note.note_value.into(), self.decimals());

            let note = self
                .z_fields
                .my_z_addr
                .create_note(spendable_note.note_value.into(), spendable_note.rseed)
                .or_mm_err(|| GenTxError::FailedToCreateNote)?;
            tx_builder.add_sapling_spend(
                self.z_fields.z_spending_key.clone(),
                *self.z_fields.my_z_addr.diversifier(),
                note,
                spendable_note
                    .witness
                    .path()
                    .or_mm_err(|| GenTxError::FailedToGetMerklePath)?,
            )?;

            if total_input_amount >= total_required {
                change = &total_input_amount - &total_required;
                break;
            }
        }

        if total_input_amount < total_required {
            return MmError::err(GenTxError::InsufficientBalance {
                coin: self.ticker().into(),
                available: total_input_amount,
                required: total_required,
            });
        }

        for z_out in z_outputs {
            if z_out.to_addr == self.z_fields.my_z_addr {
                received_by_me += u64::from(z_out.amount);
            }

            tx_builder.add_sapling_output(z_out.viewing_key, z_out.to_addr, z_out.amount, z_out.memo)?;
        }

        if change > BigDecimal::from(0u8) {
            let change_sat = sat_from_big_decimal(&change, self.utxo_arc.decimals)?;
            received_by_me += change_sat;

            tx_builder.add_sapling_output(
                Some(self.z_fields.evk.fvk.ovk),
                self.z_fields.my_z_addr.clone(),
                Amount::from_u64(change_sat).map_to_mm(|_| {
                    GenTxError::NumConversion(NumConversError(format!(
                        "Failed to get ZCash amount from {}",
                        change_sat
                    )))
                })?,
                None,
            )?;
        }

        for output in t_outputs {
            tx_builder.add_tx_out(output);
        }

        let (tx, _) = async_blocking({
            let prover = self.z_fields.z_tx_prover.clone();
            move || tx_builder.build(consensus::BranchId::Sapling, prover.as_ref())
        })
        .await?;

        let additional_data = AdditionalTxData {
            received_by_me,
            spent_by_me: sat_from_big_decimal(&total_input_amount, self.decimals())?,
            fee_amount: sat_from_big_decimal(&tx_fee, self.decimals())?,
            unused_change: None,
            kmd_rewards: None,
        };
        Ok((tx, additional_data, sync_guard))
    }

    pub async fn send_outputs(
        &self,
        t_outputs: Vec<TxOut>,
        z_outputs: Vec<ZOutput>,
    ) -> Result<ZTransaction, MmError<SendOutputsErr>> {
        let (tx, _, mut sync_guard) = self.gen_tx(t_outputs, z_outputs).await?;
        let mut tx_bytes = Vec::with_capacity(1024);
        tx.write(&mut tx_bytes).expect("Write should not fail");

        self.utxo_rpc_client()
            .send_raw_transaction(tx_bytes.into())
            .compat()
            .await?;

        sync_guard.respawn_guard.watch_for_tx(tx.txid());
        Ok(tx)
    }

    async fn tx_history_from_sql(
        &self,
        limit: usize,
        paging_options: PagingOptionsEnum<i64>,
    ) -> Result<SqlTxHistoryRes, MmError<SqlTxHistoryError>> {
        let wallet_db = self.z_fields.light_wallet_db.clone();
        async_blocking(move || {
            let db_guard = wallet_db.lock();
            let conn = db_guard.sql_conn();

            let total_sql = SqlBuilder::select_from(TRANSACTIONS_TABLE)
                .field("COUNT(id_tx)")
                .sql()
                .expect("valid SQL");
            let total_tx_count = conn.query_row(&total_sql, NO_PARAMS, |row| row.get(0))?;

            let mut sql_builder = SqlBuilder::select_from(name!(TRANSACTIONS_TABLE; "txes"));
            sql_builder
                .field("txes.txid")
                .field("txes.id_tx as internal_id")
                .field("txes.block as block");

            let offset = match paging_options {
                PagingOptionsEnum::PageNumber(page) => (page.get() - 1) * limit,
                PagingOptionsEnum::FromId(id) => {
                    offset_by_id(conn, &sql_builder, [id], "id_tx", "block DESC, id_tx ASC", "id_tx = ?1")?
                        .ok_or(SqlTxHistoryError::FromIdDoesNotExist(id))?
                },
            };

            let sql = sql_builder
                .field("blocks.time")
                .field("COALESCE(rn.received_amount, 0)")
                .field("COALESCE(sn.sent_amount, 0)")
                .left()
                .join("(SELECT tx, SUM(value) as received_amount FROM received_notes GROUP BY tx) as rn")
                .on("txes.id_tx = rn.tx")
                // detecting spent amount by "spent" field in received_notes table
                .join("(SELECT spent, SUM(value) as sent_amount FROM received_notes GROUP BY spent) as sn")
                .on("txes.id_tx = sn.spent")
                .join(BLOCKS_TABLE)
                .on("txes.block = blocks.height")
                .group_by("internal_id")
                .order_by("block", true)
                .order_by("internal_id", false)
                .offset(offset)
                .limit(limit)
                .sql()
                .expect("valid query");

            let sql_items = conn
                .prepare(&sql)?
                .query_map(NO_PARAMS, ZCoinSqlTxHistoryItem::try_from_sql_row)?
                .collect::<Result<Vec<_>, _>>()?;

            Ok(SqlTxHistoryRes {
                transactions: sql_items,
                total_tx_count,
                skipped: offset,
            })
        })
        .await
    }

    async fn z_transactions_from_cache_or_rpc(
        &self,
        hashes: HashSet<H256Json>,
    ) -> UtxoRpcResult<HashMap<H256Json, ZTransaction>> {
        self.get_verbose_transactions_from_cache_or_rpc(hashes)
            .compat()
            .await?
            .into_iter()
            .map(|(hash, tx)| -> Result<_, std::io::Error> {
                Ok((hash, ZTransaction::read(tx.into_inner().hex.as_slice())?))
            })
            .collect::<Result<_, _>>()
            .map_to_mm(|e| UtxoRpcError::InvalidResponse(e.to_string()))
    }

    fn tx_details_from_sql_item(
        &self,
        sql_item: ZCoinSqlTxHistoryItem,
        transactions: &mut HashMap<H256Json, ZTransaction>,
        prev_transactions: &HashMap<H256Json, ZTransaction>,
        current_block: u64,
    ) -> Result<ZcoinTxDetails, MmError<NoInfoAboutTx>> {
        let mut from = HashSet::new();

        let mut confirmations = current_block as i64 - sql_item.height + 1;
        if confirmations < 0 {
            confirmations = 0;
        }

        let mut transparent_input_amount = Amount::zero();
        let hash = H256Json::from(sql_item.tx_hash.as_slice());
        let z_tx = transactions.remove(&hash).or_mm_err(|| NoInfoAboutTx(hash))?;
        for input in z_tx.vin.iter() {
            let mut hash = H256Json::from(*input.prevout.hash());
            hash.0.reverse();
            let prev_tx = prev_transactions.get(&hash).or_mm_err(|| NoInfoAboutTx(hash))?;

            if let Some(spent_output) = prev_tx.vout.get(input.prevout.n() as usize) {
                transparent_input_amount += spent_output.value;
                if let Ok(addresses) = addresses_from_script(self, &spent_output.script_pubkey.0.clone().into()) {
                    from.extend(addresses.into_iter().map(|a| a.to_string()));
                }
            }
        }

        let transparent_output_amount = z_tx
            .vout
            .iter()
            .fold(Amount::zero(), |current, out| current + out.value);

        let mut to = HashSet::new();
        for out in z_tx.vout.iter() {
            if let Ok(addresses) = addresses_from_script(self, &out.script_pubkey.0.clone().into()) {
                to.extend(addresses.into_iter().map(|a| a.to_string()));
            }
        }

        let fee_amount = z_tx.value_balance + transparent_input_amount - transparent_output_amount;
        if sql_item.spent_amount > 0 {
            from.insert(self.my_z_address_encoded());
        }

        if sql_item.received_amount > 0 {
            to.insert(self.my_z_address_encoded());
        }

        for z_out in z_tx.shielded_outputs.iter() {
            if let Some((_, address, _)) = try_sapling_output_recovery(
                self.consensus_params_ref(),
                BlockHeight::from_u32(current_block as u32),
                &self.z_fields.evk.fvk.ovk,
                z_out,
            ) {
                to.insert(encode_payment_address(
                    self.consensus_params_ref().hrp_sapling_payment_address(),
                    &address,
                ));
            }

            if let Some((_, address, _)) = try_sapling_output_recovery(
                self.consensus_params_ref(),
                BlockHeight::from_u32(current_block as u32),
                &DEX_FEE_OVK,
                z_out,
            ) {
                to.insert(encode_payment_address(
                    self.consensus_params_ref().hrp_sapling_payment_address(),
                    &address,
                ));
            }
        }

        let spent_by_me = big_decimal_from_sat(sql_item.spent_amount, self.decimals());
        let received_by_me = big_decimal_from_sat(sql_item.received_amount, self.decimals());
        Ok(ZcoinTxDetails {
            tx_hash: hex::encode(sql_item.tx_hash),
            from,
            to,
            my_balance_change: &received_by_me - &spent_by_me,
            spent_by_me,
            received_by_me,
            block_height: sql_item.height,
            confirmations,
            timestamp: sql_item.timestamp,
            transaction_fee: big_decimal_from_sat(fee_amount.into(), self.decimals()),
            coin: self.ticker().into(),
            internal_id: sql_item.internal_id,
        })
    }

    pub async fn tx_history(
        &self,
        request: MyTxHistoryRequestV2<i64>,
    ) -> Result<MyTxHistoryResponseV2<ZcoinTxDetails, i64>, MmError<MyTxHistoryErrorV2>> {
        let current_block = self.utxo_rpc_client().get_block_count().compat().await?;
        let sql_result = self
            .tx_history_from_sql(request.limit, request.paging_options.clone())
            .await?;

        let hashes_for_verbose = sql_result
            .transactions
            .iter()
            .map(|item| H256Json::from(item.tx_hash.as_slice()))
            .collect();
        let mut transactions = self.z_transactions_from_cache_or_rpc(hashes_for_verbose).await?;

        let prev_tx_hashes: HashSet<_> = transactions
            .iter()
            .flat_map(|(_, tx)| {
                tx.vin.iter().map(|vin| {
                    let mut hash = *vin.prevout.hash();
                    hash.reverse();
                    H256Json::from(hash)
                })
            })
            .collect();
        let prev_transactions = self.z_transactions_from_cache_or_rpc(prev_tx_hashes).await?;

        let transactions = sql_result
            .transactions
            .into_iter()
            .map(|sql_item| {
                self.tx_details_from_sql_item(sql_item, &mut transactions, &prev_transactions, current_block)
            })
            .collect::<Result<_, _>>()?;

        Ok(MyTxHistoryResponseV2 {
            coin: self.ticker().into(),
            target: request.target,
            current_block,
            transactions,
            // Zcoin is activated only after the state is synced
            sync_status: HistorySyncState::Finished,
            limit: request.limit,
            skipped: sql_result.skipped,
            total: sql_result.total_tx_count as usize,
            total_pages: calc_total_pages(sql_result.total_tx_count as usize, request.limit),
            paging_options: request.paging_options,
        })
    }
}

impl AsRef<UtxoCoinFields> for ZCoin {
    fn as_ref(&self) -> &UtxoCoinFields { &self.utxo_arc }
}

#[derive(Clone, Debug, Deserialize, Serialize)]
#[serde(tag = "rpc", content = "rpc_data")]
pub enum ZcoinRpcMode {
    Native,
    Light {
        electrum_servers: Vec<ElectrumRpcRequest>,
        light_wallet_d_servers: Vec<String>,
    },
}

#[derive(Clone, Deserialize)]
pub struct ZcoinActivationParams {
    pub mode: ZcoinRpcMode,
    pub required_confirmations: Option<u64>,
    pub requires_notarization: Option<bool>,
}

pub async fn z_coin_from_conf_and_params(
    ctx: &MmArc,
    ticker: &str,
    conf: &Json,
    params: &ZcoinActivationParams,
    protocol_info: ZcoinProtocolInfo,
    secp_priv_key: &[u8],
) -> Result<ZCoin, MmError<ZCoinBuildError>> {
    let z_key = ExtendedSpendingKey::master(secp_priv_key);
    let db_dir = ctx.dbdir();
    z_coin_from_conf_and_params_with_z_key(ctx, ticker, conf, params, secp_priv_key, db_dir, z_key, protocol_info).await
}

pub struct ZCoinBuilder<'a> {
    ctx: &'a MmArc,
    ticker: &'a str,
    conf: &'a Json,
    z_coin_params: &'a ZcoinActivationParams,
    utxo_params: UtxoActivationParams,
    secp_priv_key: &'a [u8],
    db_dir_path: PathBuf,
    z_spending_key: ExtendedSpendingKey,
    protocol_info: ZcoinProtocolInfo,
}

impl<'a> UtxoCoinBuilderCommonOps for ZCoinBuilder<'a> {
    fn ctx(&self) -> &MmArc { self.ctx }

    fn conf(&self) -> &Json { self.conf }

    fn activation_params(&self) -> &UtxoActivationParams { &self.utxo_params }

    fn ticker(&self) -> &str { self.ticker }
}

#[async_trait]
impl<'a> UtxoFieldsWithIguanaPrivKeyBuilder for ZCoinBuilder<'a> {}

#[async_trait]
impl<'a> UtxoCoinWithIguanaPrivKeyBuilder for ZCoinBuilder<'a> {
    type ResultCoin = ZCoin;
    type Error = ZCoinBuildError;

    fn priv_key(&self) -> &[u8] { self.secp_priv_key }

    async fn build(self) -> MmResult<Self::ResultCoin, Self::Error> {
        let utxo = self.build_utxo_fields_with_iguana_priv_key(self.priv_key()).await?;
        let utxo_arc = UtxoArc::new(utxo);

        let (_, my_z_addr) = self
            .z_spending_key
            .default_address()
            .map_err(|_| MmError::new(ZCoinBuildError::GetAddressError))?;

        let dex_fee_addr = decode_payment_address(
            self.protocol_info.consensus_params.hrp_sapling_payment_address(),
            DEX_FEE_Z_ADDR,
        )
        .expect("DEX_FEE_Z_ADDR is a valid z-address")
        .expect("DEX_FEE_Z_ADDR is a valid z-address");

        let z_tx_prover = async_blocking(LocalTxProver::with_default_location)
            .await
            .or_mm_err(|| ZCoinBuildError::ZCashParamsNotFound)?;

        let my_z_addr_encoded = encode_payment_address(
            self.protocol_info.consensus_params.hrp_sapling_payment_address(),
            &my_z_addr,
        );

        let evk = ExtendedFullViewingKey::from(&self.z_spending_key);
        let cache_db_path = self.db_dir_path.join(format!("{}_cache.db", self.ticker));
        let wallet_db_path = self.db_dir_path.join(format!("{}_wallet.db", self.ticker));
        let blocks_db =
            async_blocking(|| BlockDb::for_path(cache_db_path).map_to_mm(ZcoinClientInitError::BlocksDbInitFailure))
                .await?;
        let wallet_db = create_wallet_db(
            wallet_db_path,
            self.protocol_info.consensus_params.clone(),
            self.protocol_info.check_point_block.clone(),
            evk,
        )
        .await?;
        let wallet_db = Arc::new(Mutex::new(wallet_db));
        let (sync_state_connector, light_wallet_db) = match &self.z_coin_params.mode {
            ZcoinRpcMode::Native => {
                let native_client = self.native_client()?;
                init_native_client(
                    native_client,
                    blocks_db,
                    wallet_db,
                    self.protocol_info.consensus_params.clone(),
                )
                .await?
            },
            ZcoinRpcMode::Light {
                light_wallet_d_servers, ..
            } => {
                // TODO multi lightwalletd servers support will be added on the next iteration
                init_light_client(
                    light_wallet_d_servers.clone(),
                    blocks_db,
                    wallet_db,
                    self.protocol_info.consensus_params.clone(),
                )
                .await?
            },
        };

        let z_fields = ZCoinFields {
            dex_fee_addr,
            my_z_addr,
            my_z_addr_encoded,
            evk: ExtendedFullViewingKey::from(&self.z_spending_key),
            z_spending_key: self.z_spending_key,
            z_tx_prover: Arc::new(z_tx_prover),
            light_wallet_db,
            consensus_params: self.protocol_info.consensus_params,
            sync_state_connector,
        };

        let z_coin = ZCoin {
            utxo_arc,
            z_fields: Arc::new(z_fields),
        };

        Ok(z_coin)
    }
}

impl<'a> ZCoinBuilder<'a> {
    #[allow(clippy::too_many_arguments)]
    pub fn new(
        ctx: &'a MmArc,
        ticker: &'a str,
        conf: &'a Json,
        z_coin_params: &'a ZcoinActivationParams,
        secp_priv_key: &'a [u8],
        db_dir_path: PathBuf,
        z_spending_key: ExtendedSpendingKey,
        protocol_info: ZcoinProtocolInfo,
    ) -> ZCoinBuilder<'a> {
        let utxo_mode = match &z_coin_params.mode {
            ZcoinRpcMode::Native => UtxoRpcMode::Native,
            ZcoinRpcMode::Light { electrum_servers, .. } => UtxoRpcMode::Electrum {
                servers: electrum_servers.clone(),
            },
        };
        let utxo_params = UtxoActivationParams {
            mode: utxo_mode,
            utxo_merge_params: None,
            tx_history: false,
            required_confirmations: z_coin_params.required_confirmations,
            requires_notarization: z_coin_params.requires_notarization,
            address_format: None,
            gap_limit: None,
            enable_params: Default::default(),
            priv_key_policy: PrivKeyActivationPolicy::IguanaPrivKey,
            check_utxo_maturity: None,
        };
        ZCoinBuilder {
            ctx,
            ticker,
            conf,
            z_coin_params,
            utxo_params,
            secp_priv_key,
            db_dir_path,
            z_spending_key,
            protocol_info,
        }
    }
}

#[allow(clippy::too_many_arguments)]
async fn z_coin_from_conf_and_params_with_z_key(
    ctx: &MmArc,
    ticker: &str,
    conf: &Json,
    params: &ZcoinActivationParams,
    secp_priv_key: &[u8],
    db_dir_path: PathBuf,
    z_spending_key: ExtendedSpendingKey,
    protocol_info: ZcoinProtocolInfo,
) -> Result<ZCoin, MmError<ZCoinBuildError>> {
    let builder = ZCoinBuilder::new(
        ctx,
        ticker,
        conf,
        params,
        secp_priv_key,
        db_dir_path,
        z_spending_key,
        protocol_info,
    );
    builder.build().await
}

impl MarketCoinOps for ZCoin {
    fn ticker(&self) -> &str { &self.utxo_arc.conf.ticker }

    fn my_address(&self) -> MmResult<String, MyAddressError> { Ok(self.z_fields.my_z_addr_encoded.clone()) }

    fn get_public_key(&self) -> Result<String, MmError<UnexpectedDerivationMethod>> {
        let pubkey = utxo_common::my_public_key(self.as_ref())?;
        Ok(pubkey.to_string())
    }

    fn sign_message_hash(&self, _message: &str) -> Option<[u8; 32]> { None }

    fn sign_message(&self, _message: &str) -> SignatureResult<String> {
        MmError::err(SignatureError::InvalidRequest(
            "Message signing is not supported by the given coin type".to_string(),
        ))
    }

    fn verify_message(&self, _signature_base64: &str, _message: &str, _address: &str) -> VerificationResult<bool> {
        MmError::err(VerificationError::InvalidRequest(
            "Message verification is not supported by the given coin type".to_string(),
        ))
    }

    fn my_balance(&self) -> BalanceFut<CoinBalance> {
        let coin = self.clone();
        let fut = async move {
            let sat = coin
                .my_balance_sat()
                .await
                .mm_err(|e| BalanceError::WalletStorageError(e.to_string()))?;
            Ok(CoinBalance::new(big_decimal_from_sat_unsigned(sat, coin.decimals())))
        };
        Box::new(fut.boxed().compat())
    }

    fn base_coin_balance(&self) -> BalanceFut<BigDecimal> { utxo_common::base_coin_balance(self) }

    fn platform_ticker(&self) -> &str { self.ticker() }

    fn send_raw_tx(&self, tx: &str) -> Box<dyn Future<Item = String, Error = String> + Send> {
        let tx_bytes = try_fus!(hex::decode(tx));
        let z_tx = try_fus!(ZTransaction::read(tx_bytes.as_slice()));

        let this = self.clone();
        let tx = tx.to_owned();

        let fut = async move {
            let mut sync_guard = try_s!(this.wait_for_gen_tx_blockchain_sync().await);
            let tx_hash = utxo_common::send_raw_tx(this.as_ref(), &tx).compat().await?;
            sync_guard.respawn_guard.watch_for_tx(z_tx.txid());
            Ok(tx_hash)
        };
        Box::new(fut.boxed().compat())
    }

    fn send_raw_tx_bytes(&self, tx: &[u8]) -> Box<dyn Future<Item = String, Error = String> + Send> {
        let z_tx = try_fus!(ZTransaction::read(tx));

        let this = self.clone();
        let tx = tx.to_owned();

        let fut = async move {
            let mut sync_guard = try_s!(this.wait_for_gen_tx_blockchain_sync().await);
            let tx_hash = utxo_common::send_raw_tx_bytes(this.as_ref(), &tx).compat().await?;
            sync_guard.respawn_guard.watch_for_tx(z_tx.txid());
            Ok(tx_hash)
        };
        Box::new(fut.boxed().compat())
    }

    fn wait_for_confirmations(
        &self,
        tx: &[u8],
        confirmations: u64,
        requires_nota: bool,
        wait_until: u64,
        check_every: u64,
    ) -> Box<dyn Future<Item = (), Error = String> + Send> {
        utxo_common::wait_for_confirmations(self.as_ref(), tx, confirmations, requires_nota, wait_until, check_every)
    }

    fn wait_for_tx_spend(
        &self,
        transaction: &[u8],
        wait_until: u64,
        from_block: u64,
        _swap_contract_address: &Option<BytesJson>,
    ) -> TransactionFut {
        utxo_common::wait_for_output_spend(
            self.as_ref(),
            transaction,
            utxo_common::DEFAULT_SWAP_VOUT,
            from_block,
            wait_until,
        )
    }

    fn tx_enum_from_bytes(&self, bytes: &[u8]) -> Result<TransactionEnum, MmError<TxMarshalingErr>> {
        ZTransaction::read(bytes)
            .map(TransactionEnum::from)
            .map_to_mm(|e| TxMarshalingErr::InvalidInput(e.to_string()))
    }

    fn current_block(&self) -> Box<dyn Future<Item = u64, Error = String> + Send> {
        utxo_common::current_block(&self.utxo_arc)
    }

    fn display_priv_key(&self) -> Result<String, String> {
        Ok(encode_extended_spending_key(
            z_mainnet_constants::HRP_SAPLING_EXTENDED_SPENDING_KEY,
            &self.z_fields.z_spending_key,
        ))
    }

    fn min_tx_amount(&self) -> BigDecimal { utxo_common::min_tx_amount(self.as_ref()) }

    fn min_trading_vol(&self) -> MmNumber { utxo_common::min_trading_vol(self.as_ref()) }

    fn is_privacy(&self) -> bool { true }
}

#[async_trait]
impl SwapOps for ZCoin {
    fn send_taker_fee(&self, _fee_addr: &[u8], amount: BigDecimal, uuid: &[u8]) -> TransactionFut {
        let selfi = self.clone();
        let uuid = uuid.to_owned();
        let fut = async move {
            let tx = try_tx_s!(z_send_dex_fee(&selfi, amount, &uuid).await);
            Ok(tx.into())
        };
        Box::new(fut.boxed().compat())
    }

    fn send_maker_payment(
        &self,
        time_lock: u32,
        taker_pub: &[u8],
        secret_hash: &[u8],
        amount: BigDecimal,
        _swap_contract_address: &Option<BytesJson>,
        swap_unique_data: &[u8],
    ) -> TransactionFut {
        let selfi = self.clone();
        let maker_key_pair = self.derive_htlc_key_pair(swap_unique_data);
        let taker_pub = try_tx_fus!(Public::from_slice(taker_pub));
        let secret_hash = secret_hash.to_vec();
        let fut = async move {
            let utxo_tx = try_tx_s!(
                z_send_htlc(
                    &selfi,
                    time_lock,
                    maker_key_pair.public(),
                    &taker_pub,
                    &secret_hash,
                    amount
                )
                .await
            );
            Ok(utxo_tx.into())
        };
        Box::new(fut.boxed().compat())
    }

    fn send_taker_payment(
        &self,
        time_lock: u32,
        maker_pub: &[u8],
        secret_hash: &[u8],
        amount: BigDecimal,
        _swap_contract_address: &Option<BytesJson>,
        swap_unique_data: &[u8],
    ) -> TransactionFut {
        let selfi = self.clone();
        let taker_keypair = self.derive_htlc_key_pair(swap_unique_data);
        let maker_pub = try_tx_fus!(Public::from_slice(maker_pub));
        let secret_hash = secret_hash.to_vec();
        let fut = async move {
            let utxo_tx = try_tx_s!(
                z_send_htlc(
                    &selfi,
                    time_lock,
                    taker_keypair.public(),
                    &maker_pub,
                    &secret_hash,
                    amount
                )
                .await
            );
            Ok(utxo_tx.into())
        };
        Box::new(fut.boxed().compat())
    }

    fn send_maker_spends_taker_payment(
        &self,
        taker_payment_tx: &[u8],
        time_lock: u32,
        taker_pub: &[u8],
        secret: &[u8],
        _swap_contract_address: &Option<BytesJson>,
        swap_unique_data: &[u8],
    ) -> TransactionFut {
        let tx = try_tx_fus!(ZTransaction::read(taker_payment_tx));
        let key_pair = self.derive_htlc_key_pair(swap_unique_data);
        let redeem_script = payment_script(
            time_lock,
            &*dhash160(secret),
            &try_tx_fus!(Public::from_slice(taker_pub)),
            key_pair.public(),
        );
        let script_data = ScriptBuilder::default()
            .push_data(secret)
            .push_opcode(Opcode::OP_0)
            .into_script();
        let selfi = self.clone();
        let fut = async move {
            let tx_fut = z_p2sh_spend(
                &selfi,
                tx,
                time_lock,
                SEQUENCE_FINAL,
                redeem_script,
                script_data,
                &key_pair,
            );
            let tx = try_ztx_s!(tx_fut.await);
            Ok(tx.into())
        };
        Box::new(fut.boxed().compat())
    }

    fn create_taker_spends_maker_payment_preimage(
        &self,
        _maker_payment_tx: &[u8],
        _time_lock: u32,
        _maker_pub: &[u8],
        _secret_hash: &[u8],
        _swap_unique_data: &[u8],
    ) -> TransactionFut {
        unimplemented!();
    }

    fn send_taker_spends_maker_payment(
        &self,
        maker_payment_tx: &[u8],
        time_lock: u32,
        maker_pub: &[u8],
        secret: &[u8],
        _swap_contract_address: &Option<BytesJson>,
        swap_unique_data: &[u8],
    ) -> TransactionFut {
        let tx = try_tx_fus!(ZTransaction::read(maker_payment_tx));
        let key_pair = self.derive_htlc_key_pair(swap_unique_data);
        let redeem_script = payment_script(
            time_lock,
            &*dhash160(secret),
            &try_tx_fus!(Public::from_slice(maker_pub)),
            key_pair.public(),
        );
        let script_data = ScriptBuilder::default()
            .push_data(secret)
            .push_opcode(Opcode::OP_0)
            .into_script();
        let selfi = self.clone();
        let fut = async move {
            let tx_fut = z_p2sh_spend(
                &selfi,
                tx,
                time_lock,
                SEQUENCE_FINAL,
                redeem_script,
                script_data,
                &key_pair,
            );
            let tx = try_ztx_s!(tx_fut.await);
            Ok(tx.into())
        };
        Box::new(fut.boxed().compat())
    }

    fn send_taker_spends_maker_payment_preimage(&self, _preimage: &[u8], _secret: &[u8]) -> TransactionFut {
        unimplemented!();
    }

    fn send_taker_refunds_payment(
        &self,
        taker_payment_tx: &[u8],
        time_lock: u32,
        maker_pub: &[u8],
        secret_hash: &[u8],
        _swap_contract_address: &Option<BytesJson>,
        swap_unique_data: &[u8],
    ) -> TransactionFut {
        let tx = try_tx_fus!(ZTransaction::read(taker_payment_tx));
        let key_pair = self.derive_htlc_key_pair(swap_unique_data);
        let redeem_script = payment_script(
            time_lock,
            secret_hash,
            key_pair.public(),
            &try_tx_fus!(Public::from_slice(maker_pub)),
        );
        let script_data = ScriptBuilder::default().push_opcode(Opcode::OP_1).into_script();
        let selfi = self.clone();
        let fut = async move {
            let tx_fut = z_p2sh_spend(
                &selfi,
                tx,
                time_lock,
                SEQUENCE_FINAL - 1,
                redeem_script,
                script_data,
                &key_pair,
            );
            let tx = try_ztx_s!(tx_fut.await);
            Ok(tx.into())
        };
        Box::new(fut.boxed().compat())
    }

    fn send_maker_refunds_payment(
        &self,
        maker_payment_tx: &[u8],
        time_lock: u32,
        taker_pub: &[u8],
        secret_hash: &[u8],
        _swap_contract_address: &Option<BytesJson>,
        swap_unique_data: &[u8],
    ) -> TransactionFut {
        let tx = try_tx_fus!(ZTransaction::read(maker_payment_tx));
        let key_pair = self.derive_htlc_key_pair(swap_unique_data);
        let redeem_script = payment_script(
            time_lock,
            secret_hash,
            key_pair.public(),
            &try_tx_fus!(Public::from_slice(taker_pub)),
        );
        let script_data = ScriptBuilder::default().push_opcode(Opcode::OP_1).into_script();
        let selfi = self.clone();
        let fut = async move {
            let tx_fut = z_p2sh_spend(
                &selfi,
                tx,
                time_lock,
                SEQUENCE_FINAL - 1,
                redeem_script,
                script_data,
                &key_pair,
            );
            let tx = try_ztx_s!(tx_fut.await);
            Ok(tx.into())
        };
        Box::new(fut.boxed().compat())
    }

    fn validate_fee(
        &self,
        fee_tx: &TransactionEnum,
        _expected_sender: &[u8],
        _fee_addr: &[u8],
        amount: &BigDecimal,
        min_block_number: u64,
        uuid: &[u8],
    ) -> Box<dyn Future<Item = (), Error = String> + Send> {
        let z_tx = match fee_tx {
            TransactionEnum::ZTransaction(t) => t.clone(),
            _ => panic!("Unexpected tx {:?}", fee_tx),
        };
        let amount_sat = try_fus!(sat_from_big_decimal(amount, self.utxo_arc.decimals));
        let expected_memo = MemoBytes::from_bytes(uuid).expect("Uuid length < 512");

        let coin = self.clone();
        let fut = async move {
            let tx_hash = H256::from(z_tx.txid().0).reversed();
            let tx_from_rpc = try_s!(
                coin.utxo_rpc_client()
                    .get_verbose_transaction(&tx_hash.into())
                    .compat()
                    .await
            );
            let mut encoded = Vec::with_capacity(1024);
            z_tx.write(&mut encoded).expect("Writing should not fail");
            if encoded != tx_from_rpc.hex.0 {
                return ERR!(
                    "Encoded transaction {:?} does not match the tx {:?} from RPC",
                    encoded,
                    tx_from_rpc
                );
            }

            let block_height = match tx_from_rpc.height {
                Some(h) => {
                    if h < min_block_number {
                        return ERR!("Dex fee tx {:?} confirmed before min block {}", z_tx, min_block_number);
                    } else {
                        BlockHeight::from_u32(h as u32)
                    }
                },
                None => H0,
            };

            for shielded_out in z_tx.shielded_outputs.iter() {
                if let Some((note, address, memo)) =
                    try_sapling_output_recovery(coin.consensus_params_ref(), block_height, &DEX_FEE_OVK, shielded_out)
                {
                    if address != coin.z_fields.dex_fee_addr {
                        let encoded =
                            encode_payment_address(z_mainnet_constants::HRP_SAPLING_PAYMENT_ADDRESS, &address);
                        let expected = encode_payment_address(
                            z_mainnet_constants::HRP_SAPLING_PAYMENT_ADDRESS,
                            &coin.z_fields.dex_fee_addr,
                        );
                        return ERR!(
                            "Dex fee was sent to the invalid address {}, expected {}",
                            encoded,
                            expected
                        );
                    }

                    if note.value != amount_sat {
                        return ERR!("Dex fee has invalid amount {}, expected {}", note.value, amount_sat);
                    }

                    if memo != expected_memo {
                        return ERR!("Dex fee has invalid memo {:?}, expected {:?}", memo, expected_memo);
                    }

                    return Ok(());
                }
            }

            ERR!(
                "The dex fee tx {:?} has no shielded outputs or outputs decryption failed",
                z_tx
            )
        };

        Box::new(fut.boxed().compat())
    }

    fn validate_maker_payment(&self, input: ValidatePaymentInput) -> ValidatePaymentFut<()> {
        utxo_common::validate_maker_payment(self, input)
    }

    fn validate_taker_payment(&self, input: ValidatePaymentInput) -> ValidatePaymentFut<()> {
        utxo_common::validate_taker_payment(self, input)
    }

    fn watcher_validate_taker_payment(
        &self,
        _input: WatcherValidatePaymentInput,
    ) -> Box<dyn Future<Item = (), Error = MmError<ValidatePaymentError>> + Send> {
        unimplemented!();
    }

    fn check_if_my_payment_sent(
        &self,
        time_lock: u32,
        other_pub: &[u8],
        secret_hash: &[u8],
        _search_from_block: u64,
        _swap_contract_address: &Option<BytesJson>,
        swap_unique_data: &[u8],
    ) -> Box<dyn Future<Item = Option<TransactionEnum>, Error = String> + Send> {
        utxo_common::check_if_my_payment_sent(self.clone(), time_lock, other_pub, secret_hash, swap_unique_data)
    }

    async fn search_for_swap_tx_spend_my(
        &self,
        input: SearchForSwapTxSpendInput<'_>,
    ) -> Result<Option<FoundSwapTxSpend>, String> {
        utxo_common::search_for_swap_tx_spend_my(self, input, utxo_common::DEFAULT_SWAP_VOUT).await
    }

    async fn search_for_swap_tx_spend_other(
        &self,
        input: SearchForSwapTxSpendInput<'_>,
    ) -> Result<Option<FoundSwapTxSpend>, String> {
        utxo_common::search_for_swap_tx_spend_other(self, input, utxo_common::DEFAULT_SWAP_VOUT).await
    }

    fn extract_secret(&self, secret_hash: &[u8], spend_tx: &[u8]) -> Result<Vec<u8>, String> {
        utxo_common::extract_secret(secret_hash, spend_tx)
    }

    fn negotiate_swap_contract_addr(
        &self,
        _other_side_address: Option<&[u8]>,
    ) -> Result<Option<BytesJson>, MmError<NegotiateSwapContractAddrErr>> {
        Ok(None)
    }

    fn derive_htlc_key_pair(&self, swap_unique_data: &[u8]) -> KeyPair {
        let message = Message::from(dhash256(swap_unique_data).take());
        let signature = self.secp_keypair().private().sign(&message).expect("valid privkey");

        let key = secp_privkey_from_hash(dhash256(&signature));
        key_pair_from_secret(key.as_slice()).expect("valid privkey")
    }

    async fn payment_instructions(
        &self,
        _secret_hash: &[u8],
        _amount: &BigDecimal,
    ) -> Result<Option<Vec<u8>>, MmError<PaymentInstructionsErr>> {
        Ok(None)
    }

    fn validate_instructions(
        &self,
        _instructions: &[u8],
        _secret_hash: &[u8],
        _amount: BigDecimal,
    ) -> Result<(), MmError<ValidateInstructionsErr>> {
        Ok(())
    }
}

#[async_trait]
impl MmCoin for ZCoin {
    fn is_asset_chain(&self) -> bool { self.utxo_arc.conf.asset_chain }

    fn withdraw(&self, _req: WithdrawRequest) -> WithdrawFut {
        Box::new(futures01::future::err(MmError::new(WithdrawError::InternalError(
            "Zcoin doesn't support legacy withdraw".into(),
        ))))
    }

    fn get_raw_transaction(&self, req: RawTransactionRequest) -> RawTransactionFut {
        Box::new(utxo_common::get_raw_transaction(&self.utxo_arc, req).boxed().compat())
    }

    fn decimals(&self) -> u8 { self.utxo_arc.decimals }

    fn convert_to_address(&self, _from: &str, _to_address_format: Json) -> Result<String, String> {
        Err(MmError::new("Address conversion is not available for ZCoin".to_string()).to_string())
    }

    fn validate_address(&self, address: &str) -> ValidateAddressResult {
        match decode_payment_address(z_mainnet_constants::HRP_SAPLING_PAYMENT_ADDRESS, address) {
            Ok(Some(_)) => ValidateAddressResult {
                is_valid: true,
                reason: None,
            },
            Ok(None) => ValidateAddressResult {
                is_valid: false,
                reason: Some("decode_payment_address returned None".to_owned()),
            },
            Err(e) => ValidateAddressResult {
                is_valid: false,
                reason: Some(format!("Error {} on decode_payment_address", e)),
            },
        }
    }

    fn process_history_loop(&self, _ctx: MmArc) -> Box<dyn Future<Item = (), Error = ()> + Send> {
        log::warn!("process_history_loop is not implemented for ZCoin yet!");
        Box::new(futures01::future::err(()))
    }

    fn history_sync_status(&self) -> HistorySyncState { HistorySyncState::NotEnabled }

    fn get_trade_fee(&self) -> Box<dyn Future<Item = TradeFee, Error = String> + Send> {
        utxo_common::get_trade_fee(self.clone())
    }

    async fn get_sender_trade_fee(
        &self,
        _value: TradePreimageValue,
        _stage: FeeApproxStage,
    ) -> TradePreimageResult<TradeFee> {
        Ok(TradeFee {
            coin: self.ticker().to_owned(),
            amount: self.get_one_kbyte_tx_fee().await?.into(),
            paid_from_trading_vol: false,
        })
    }

    fn get_receiver_trade_fee(&self, _stage: FeeApproxStage) -> TradePreimageFut<TradeFee> {
        utxo_common::get_receiver_trade_fee(self.clone())
    }

    async fn get_fee_to_send_taker_fee(
        &self,
        _dex_fee_amount: BigDecimal,
        _stage: FeeApproxStage,
    ) -> TradePreimageResult<TradeFee> {
        Ok(TradeFee {
            coin: self.ticker().to_owned(),
            amount: self.get_one_kbyte_tx_fee().await?.into(),
            paid_from_trading_vol: false,
        })
    }

    fn required_confirmations(&self) -> u64 { utxo_common::required_confirmations(&self.utxo_arc) }

    fn requires_notarization(&self) -> bool { utxo_common::requires_notarization(&self.utxo_arc) }

    fn set_required_confirmations(&self, confirmations: u64) {
        utxo_common::set_required_confirmations(&self.utxo_arc, confirmations)
    }

    fn set_requires_notarization(&self, requires_nota: bool) {
        utxo_common::set_requires_notarization(&self.utxo_arc, requires_nota)
    }

    fn swap_contract_address(&self) -> Option<BytesJson> { utxo_common::swap_contract_address() }

    fn mature_confirmations(&self) -> Option<u32> { Some(self.utxo_arc.conf.mature_confirmations) }

    fn coin_protocol_info(&self) -> Vec<u8> { utxo_common::coin_protocol_info(self) }

    fn is_coin_protocol_supported(&self, info: &Option<Vec<u8>>) -> bool {
        utxo_common::is_coin_protocol_supported(self, info)
    }
}

#[async_trait]
impl UtxoTxGenerationOps for ZCoin {
    async fn get_tx_fee(&self) -> UtxoRpcResult<ActualTxFee> { utxo_common::get_tx_fee(&self.utxo_arc).await }

    async fn calc_interest_if_required(
        &self,
        unsigned: TransactionInputSigner,
        data: AdditionalTxData,
        my_script_pub: Bytes,
    ) -> UtxoRpcResult<(TransactionInputSigner, AdditionalTxData)> {
        utxo_common::calc_interest_if_required(self, unsigned, data, my_script_pub).await
    }
}

#[async_trait]
impl UtxoTxBroadcastOps for ZCoin {
    async fn broadcast_tx(&self, tx: &UtxoTx) -> Result<H256Json, MmError<BroadcastTxErr>> {
        utxo_common::broadcast_tx(self, tx).await
    }
}

/// Please note `ZCoin` is not assumed to work with transparent UTXOs.
/// Remove implementation of the `GetUtxoListOps` trait for `ZCoin`
/// when [`ZCoin::preimage_trade_fee_required_to_send_outputs`] is refactored.
#[async_trait]
#[cfg_attr(test, mockable)]
impl GetUtxoListOps for ZCoin {
    async fn get_unspent_ordered_list(
        &self,
        address: &Address,
    ) -> UtxoRpcResult<(Vec<UnspentInfo>, RecentlySpentOutPointsGuard<'_>)> {
        utxo_common::get_unspent_ordered_list(self, address).await
    }

    async fn get_all_unspent_ordered_list(
        &self,
        address: &Address,
    ) -> UtxoRpcResult<(Vec<UnspentInfo>, RecentlySpentOutPointsGuard<'_>)> {
        utxo_common::get_all_unspent_ordered_list(self, address).await
    }

    async fn get_mature_unspent_ordered_list(
        &self,
        address: &Address,
    ) -> UtxoRpcResult<(MatureUnspentList, RecentlySpentOutPointsGuard<'_>)> {
        utxo_common::get_mature_unspent_ordered_list(self, address).await
    }
}

#[async_trait]
impl UtxoCommonOps for ZCoin {
    async fn get_htlc_spend_fee(&self, tx_size: u64) -> UtxoRpcResult<u64> {
        utxo_common::get_htlc_spend_fee(self, tx_size).await
    }

    fn addresses_from_script(&self, script: &Script) -> Result<Vec<Address>, String> {
        utxo_common::addresses_from_script(self, script)
    }

    fn denominate_satoshis(&self, satoshi: i64) -> f64 { utxo_common::denominate_satoshis(&self.utxo_arc, satoshi) }

    fn my_public_key(&self) -> Result<&Public, MmError<UnexpectedDerivationMethod>> {
        utxo_common::my_public_key(self.as_ref())
    }

    fn address_from_str(&self, address: &str) -> MmResult<Address, AddrFromStrError> {
        utxo_common::checked_address_from_str(self, address)
    }

    async fn get_current_mtp(&self) -> UtxoRpcResult<u32> {
        utxo_common::get_current_mtp(&self.utxo_arc, CoinVariant::Standard).await
    }

    fn is_unspent_mature(&self, output: &RpcTransaction) -> bool {
        utxo_common::is_unspent_mature(self.utxo_arc.conf.mature_confirmations, output)
    }

    async fn calc_interest_of_tx(
        &self,
        _tx: &UtxoTx,
        _input_transactions: &mut HistoryUtxoTxMap,
    ) -> UtxoRpcResult<u64> {
        MmError::err(UtxoRpcError::Internal(
            "ZCoin doesn't support transaction rewards".to_owned(),
        ))
    }

    async fn get_mut_verbose_transaction_from_map_or_rpc<'a, 'b>(
        &'a self,
        tx_hash: H256Json,
        utxo_tx_map: &'b mut HistoryUtxoTxMap,
    ) -> UtxoRpcResult<&'b mut HistoryUtxoTx> {
        utxo_common::get_mut_verbose_transaction_from_map_or_rpc(self, tx_hash, utxo_tx_map).await
    }

    async fn p2sh_spending_tx(&self, input: utxo_common::P2SHSpendingTxInput<'_>) -> Result<UtxoTx, String> {
        utxo_common::p2sh_spending_tx(self, input).await
    }

    fn get_verbose_transactions_from_cache_or_rpc(
        &self,
        tx_ids: HashSet<H256Json>,
    ) -> UtxoRpcFut<HashMap<H256Json, VerboseTransactionFrom>> {
        let selfi = self.clone();
        let fut = async move { utxo_common::get_verbose_transactions_from_cache_or_rpc(&selfi.utxo_arc, tx_ids).await };
        Box::new(fut.boxed().compat())
    }

    async fn preimage_trade_fee_required_to_send_outputs(
        &self,
        outputs: Vec<TransactionOutput>,
        fee_policy: FeePolicy,
        gas_fee: Option<u64>,
        stage: &FeeApproxStage,
    ) -> TradePreimageResult<BigDecimal> {
        utxo_common::preimage_trade_fee_required_to_send_outputs(
            self,
            self.ticker(),
            outputs,
            fee_policy,
            gas_fee,
            stage,
        )
        .await
    }

    fn increase_dynamic_fee_by_stage(&self, dynamic_fee: u64, stage: &FeeApproxStage) -> u64 {
        utxo_common::increase_dynamic_fee_by_stage(self, dynamic_fee, stage)
    }

    async fn p2sh_tx_locktime(&self, htlc_locktime: u32) -> Result<u32, MmError<UtxoRpcError>> {
        utxo_common::p2sh_tx_locktime(self, self.ticker(), htlc_locktime).await
    }

    fn addr_format(&self) -> &UtxoAddressFormat { utxo_common::addr_format(self) }

    fn addr_format_for_standard_scripts(&self) -> UtxoAddressFormat {
        utxo_common::addr_format_for_standard_scripts(self)
    }

    fn address_from_pubkey(&self, pubkey: &Public) -> Address {
        let conf = &self.utxo_arc.conf;
        utxo_common::address_from_pubkey(
            pubkey,
            conf.pub_addr_prefix,
            conf.pub_t_addr_prefix,
            conf.checksum_type,
            conf.bech32_hrp.clone(),
            self.addr_format().clone(),
        )
    }
}

#[async_trait]
impl InitWithdrawCoin for ZCoin {
    async fn init_withdraw(
        &self,
        _ctx: MmArc,
        req: WithdrawRequest,
        task_handle: &WithdrawTaskHandle,
    ) -> Result<TransactionDetails, MmError<WithdrawError>> {
        if req.fee.is_some() {
            return MmError::err(WithdrawError::InternalError(
                "Setting a custom withdraw fee is not supported for ZCoin yet".to_owned(),
            ));
        }

        let to_addr = decode_payment_address(z_mainnet_constants::HRP_SAPLING_PAYMENT_ADDRESS, &req.to)
            .map_to_mm(|e| WithdrawError::InvalidAddress(format!("{}", e)))?
            .or_mm_err(|| WithdrawError::InvalidAddress(format!("Address {} decoded to None", req.to)))?;
        let amount = if req.max {
            let fee = self.get_one_kbyte_tx_fee().await?;
            let balance = self.my_balance().compat().await?;
            balance.spendable - fee
        } else {
            req.amount
        };

        task_handle.update_in_progress_status(WithdrawInProgressStatus::GeneratingTransaction)?;
        let satoshi = sat_from_big_decimal(&amount, self.decimals())?;
        let z_output = ZOutput {
            to_addr,
            amount: Amount::from_u64(satoshi)
                .map_to_mm(|_| NumConversError(format!("Failed to get ZCash amount from {}", amount)))?,
            // TODO add optional viewing_key and memo fields to the WithdrawRequest
            viewing_key: Some(self.z_fields.evk.fvk.ovk),
            memo: None,
        };

        let (tx, data, _sync_guard) = self.gen_tx(vec![], vec![z_output]).await?;
        let mut tx_bytes = Vec::with_capacity(1024);
        tx.write(&mut tx_bytes)
            .map_to_mm(|e| WithdrawError::InternalError(e.to_string()))?;
        let mut tx_hash = tx.txid().0.to_vec();
        tx_hash.reverse();

        let received_by_me = big_decimal_from_sat_unsigned(data.received_by_me, self.decimals());
        let spent_by_me = big_decimal_from_sat_unsigned(data.spent_by_me, self.decimals());

        Ok(TransactionDetails {
            tx_hex: tx_bytes.into(),
            tx_hash: hex::encode(&tx_hash),
            from: vec![self.z_fields.my_z_addr_encoded.clone()],
            to: vec![req.to],
            my_balance_change: &received_by_me - &spent_by_me,
            total_amount: spent_by_me.clone(),
            spent_by_me,
            received_by_me,
            block_height: 0,
            timestamp: 0,
            fee_details: Some(TxFeeDetails::Utxo(UtxoFeeDetails {
                coin: Some(self.ticker().to_owned()),
                amount: big_decimal_from_sat_unsigned(data.fee_amount, self.decimals()),
            })),
            coin: self.ticker().to_owned(),
            internal_id: tx_hash.into(),
            kmd_rewards: None,
            transaction_type: Default::default(),
        })
    }
}

#[test]
fn derive_z_key_from_mm_seed() {
    use crypto::privkey::key_pair_from_seed;
    use zcash_client_backend::encoding::encode_extended_spending_key;

    let seed = "spice describe gravity federal blast come thank unfair canal monkey style afraid";
    let secp_keypair = key_pair_from_seed(seed).unwrap();
    let z_spending_key = ExtendedSpendingKey::master(&*secp_keypair.private().secret);
    let encoded = encode_extended_spending_key(z_mainnet_constants::HRP_SAPLING_EXTENDED_SPENDING_KEY, &z_spending_key);
    assert_eq!(encoded, "secret-extended-key-main1qqqqqqqqqqqqqqytwz2zjt587n63kyz6jawmflttqu5rxavvqx3lzfs0tdr0w7g5tgntxzf5erd3jtvva5s52qx0ms598r89vrmv30r69zehxy2r3vesghtqd6dfwdtnauzuj8u8eeqfx7qpglzu6z54uzque6nzzgnejkgq569ax4lmk0v95rfhxzxlq3zrrj2z2kqylx2jp8g68lqu6alczdxd59lzp4hlfuj3jp54fp06xsaaay0uyass992g507tdd7psua5w6q76dyq3");

    let (_, address) = z_spending_key.default_address().unwrap();
    let encoded_addr = encode_payment_address(z_mainnet_constants::HRP_SAPLING_PAYMENT_ADDRESS, &address);
    assert_eq!(
        encoded_addr,
        "zs182ht30wnnnr8jjhj2j9v5dkx3qsknnr5r00jfwk2nczdtqy7w0v836kyy840kv2r8xle5gcl549"
    );

    let seed = "also shoot benefit prefer juice shell elder veteran woman mimic image kidney";
    let secp_keypair = key_pair_from_seed(seed).unwrap();
    let z_spending_key = ExtendedSpendingKey::master(&*secp_keypair.private().secret);
    let encoded = encode_extended_spending_key(z_mainnet_constants::HRP_SAPLING_EXTENDED_SPENDING_KEY, &z_spending_key);
    assert_eq!(encoded, "secret-extended-key-main1qqqqqqqqqqqqqq8jnhc9stsqwts6pu5ayzgy4szplvy03u227e50n3u8e6dwn5l0q5s3s8xfc03r5wmyh5s5dq536ufwn2k89ngdhnxy64sd989elwas6kr7ygztsdkw6k6xqyvhtu6e0dhm4mav8rus0fy8g0hgy9vt97cfjmus0m2m87p4qz5a00um7gwjwk494gul0uvt3gqyjujcclsqry72z57kr265jsajactgfn9m3vclqvx8fsdnwp4jwj57ffw560vvwks9g9hpu");

    let (_, address) = z_spending_key.default_address().unwrap();
    let encoded_addr = encode_payment_address(z_mainnet_constants::HRP_SAPLING_PAYMENT_ADDRESS, &address);
    assert_eq!(
        encoded_addr,
        "zs1funuwrjr2stlr6fnhkdh7fyz3p7n0p8rxase9jnezdhc286v5mhs6q3myw0phzvad5mvqgfxpam"
    );
}<|MERGE_RESOLUTION|>--- conflicted
+++ resolved
@@ -13,21 +13,12 @@
                   UtxoCommonOps, UtxoFeeDetails, UtxoRpcMode, UtxoTxBroadcastOps, UtxoTxGenerationOps,
                   VerboseTransactionFrom};
 use crate::{BalanceError, BalanceFut, CoinBalance, FeeApproxStage, FoundSwapTxSpend, HistorySyncState, MarketCoinOps,
-<<<<<<< HEAD
             MmCoin, NegotiateSwapContractAddrErr, NumConversError, PaymentInstructionsErr, PrivKeyActivationPolicy,
             RawTransactionFut, RawTransactionRequest, SearchForSwapTxSpendInput, SignatureError, SignatureResult,
             SwapOps, TradeFee, TradePreimageFut, TradePreimageResult, TradePreimageValue, TransactionDetails,
             TransactionEnum, TransactionFut, TxFeeDetails, TxMarshalingErr, UnexpectedDerivationMethod,
-            ValidateAddressResult, ValidateInstructionsErr, ValidatePaymentInput, VerificationError,
-            VerificationResult, WatcherValidatePaymentInput, WithdrawFut, WithdrawRequest};
-=======
-            MmCoin, NegotiateSwapContractAddrErr, NumConversError, PrivKeyActivationPolicy, RawTransactionFut,
-            RawTransactionRequest, SearchForSwapTxSpendInput, SignatureError, SignatureResult, SwapOps, TradeFee,
-            TradePreimageFut, TradePreimageResult, TradePreimageValue, TransactionDetails, TransactionEnum,
-            TransactionFut, TxFeeDetails, TxMarshalingErr, UnexpectedDerivationMethod, ValidateAddressResult,
-            ValidatePaymentFut, ValidatePaymentInput, VerificationError, VerificationResult,
-            WatcherValidatePaymentInput, WithdrawFut, WithdrawRequest};
->>>>>>> 5dbc5de4
+            ValidateAddressResult, ValidateInstructionsErr, ValidatePaymentFut, ValidatePaymentInput,
+            VerificationError, VerificationResult, WatcherValidatePaymentInput, WithdrawFut, WithdrawRequest};
 use crate::{Transaction, WithdrawError};
 use async_trait::async_trait;
 use bitcrypto::{dhash160, dhash256};
