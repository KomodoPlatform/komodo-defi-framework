--- conflicted
+++ resolved
@@ -8,32 +8,12 @@
 use crate::utxo::utxo_builder::{UtxoCoinBuilder, UtxoCoinBuilderCommonOps, UtxoFieldsWithGlobalHDBuilder,
                                 UtxoFieldsWithHardwareWalletBuilder, UtxoFieldsWithIguanaSecretBuilder};
 use crate::utxo::utxo_common::{big_decimal_from_sat_unsigned, payment_script};
-<<<<<<< HEAD
 use crate::utxo::UtxoFeeDetails;
-use crate::utxo::{sat_from_big_decimal, utxo_common, ActualTxFee, AdditionalTxData, AddrFromStrError, Address,
-                  BroadcastTxErr, FeePolicy, GetUtxoListOps, HistoryUtxoTx, HistoryUtxoTxMap, MatureUnspentList,
-                  RecentlySpentOutPointsGuard, UtxoActivationParams, UtxoAddressFormat, UtxoArc, UtxoCoinFields,
-                  UtxoCommonOps, UtxoRpcMode, UtxoTxBroadcastOps, UtxoTxGenerationOps, VerboseTransactionFrom};
-use crate::TxFeeDetails;
-use crate::{BalanceError, BalanceFut, CheckIfMyPaymentSentArgs, CoinBalance, CoinFutSpawner, ConfirmPaymentInput,
-            FeeApproxStage, FoundSwapTxSpend, HistorySyncState, MakerSwapTakerCoin, MarketCoinOps, MmCoin, MmCoinEnum,
-            NegotiateSwapContractAddrErr, PaymentInstructionArgs, PaymentInstructions, PaymentInstructionsErr,
-            PrivKeyActivationPolicy, PrivKeyBuildPolicy, PrivKeyPolicyNotAllowed, RawTransactionFut,
-            RawTransactionRequest, RefundError, RefundPaymentArgs, RefundResult, SearchForSwapTxSpendInput,
-            SendMakerPaymentSpendPreimageInput, SendPaymentArgs, SignatureError, SignatureResult, SpendPaymentArgs,
-            SwapOps, TakerSwapMakerCoin, TradeFee, TradePreimageFut, TradePreimageResult, TradePreimageValue,
-            TransactionEnum, TransactionFut, TransactionResult, TxMarshalingErr, UnexpectedDerivationMethod,
-            ValidateAddressResult, ValidateFeeArgs, ValidateInstructionsErr, ValidateOtherPubKeyErr,
-            ValidatePaymentError, ValidatePaymentFut, ValidatePaymentInput, ValidateWatcherSpendInput,
-            VerificationError, VerificationResult, WaitForHTLCTxSpendArgs, WatcherOps, WatcherReward,
-            WatcherRewardError, WatcherSearchForSwapTxSpendInput, WatcherValidatePaymentInput,
-            WatcherValidateTakerFeeInput, WithdrawFut, WithdrawRequest};
-use crate::{NumConversError, TransactionDetails};
-=======
 use crate::utxo::{utxo_common, ActualTxFee, AdditionalTxData, AddrFromStrError, Address, BroadcastTxErr, FeePolicy,
                   GetUtxoListOps, HistoryUtxoTx, HistoryUtxoTxMap, MatureUnspentList, RecentlySpentOutPointsGuard,
                   UtxoActivationParams, UtxoAddressFormat, UtxoArc, UtxoCoinFields, UtxoCommonOps, UtxoRpcMode,
                   UtxoTxBroadcastOps, UtxoTxGenerationOps, VerboseTransactionFrom};
+use crate::TxFeeDetails;
 use crate::{BalanceError, BalanceFut, CheckIfMyPaymentSentArgs, CoinBalance, CoinFutSpawner, ConfirmPaymentInput,
             DexFee, FeeApproxStage, FoundSwapTxSpend, HistorySyncState, MakerSwapTakerCoin, MarketCoinOps, MmCoin,
             MmCoinEnum, NegotiateSwapContractAddrErr, PaymentInstructionArgs, PaymentInstructions,
@@ -47,7 +27,7 @@
             ValidatePaymentInput, ValidateWatcherSpendInput, VerificationError, VerificationResult,
             WaitForHTLCTxSpendArgs, WatcherOps, WatcherReward, WatcherRewardError, WatcherSearchForSwapTxSpendInput,
             WatcherValidatePaymentInput, WatcherValidateTakerFeeInput, WithdrawFut, WithdrawRequest};
->>>>>>> 272f46b0
+use crate::{NumConversError, TransactionDetails};
 use crate::{Transaction, WithdrawError};
 
 use async_trait::async_trait;
@@ -105,11 +85,8 @@
 pub use z_rpc::{FirstSyncBlock, SyncStatus};
 
 cfg_native!(
-<<<<<<< HEAD
-=======
     use crate::{NumConversError, TransactionDetails, TxFeeDetails};
     use crate::utxo::{UtxoFeeDetails, sat_from_big_decimal};
->>>>>>> 272f46b0
     use crate::utxo::utxo_common::{addresses_from_script, big_decimal_from_sat};
     use common::{async_blocking, sha256_digest, calc_total_pages, PagingOptionsEnum};
     use db_common::sqlite::offset_by_id;
