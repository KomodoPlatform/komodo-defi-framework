use crate::coin_errors::MyAddressError;
#[cfg(not(target_arch = "wasm32"))]
use crate::my_tx_history_v2::{MyTxHistoryErrorV2, MyTxHistoryRequestV2, MyTxHistoryResponseV2};
#[cfg(not(target_arch = "wasm32"))]
use crate::rpc_command::init_withdraw::{InitWithdrawCoin, WithdrawInProgressStatus, WithdrawTaskHandle};
use crate::utxo::rpc_clients::{ElectrumRpcRequest, UnspentInfo, UtxoRpcClientEnum, UtxoRpcError, UtxoRpcFut,
                               UtxoRpcResult};
use crate::utxo::utxo_builder::UtxoCoinBuildError;
use crate::utxo::utxo_builder::{UtxoCoinBuilder, UtxoCoinBuilderCommonOps, UtxoFieldsWithGlobalHDBuilder,
                                UtxoFieldsWithHardwareWalletBuilder, UtxoFieldsWithIguanaSecretBuilder};
use crate::utxo::utxo_common::{big_decimal_from_sat_unsigned, payment_script};
use crate::utxo::{sat_from_big_decimal, utxo_common, ActualTxFee, AdditionalTxData, AddrFromStrError, Address,
                  BroadcastTxErr, FeePolicy, GetUtxoListOps, HistoryUtxoTx, HistoryUtxoTxMap, MatureUnspentList,
                  RecentlySpentOutPointsGuard, UtxoActivationParams, UtxoAddressFormat, UtxoArc, UtxoCoinFields,
                  UtxoCommonOps, UtxoRpcMode, UtxoTxBroadcastOps, UtxoTxGenerationOps, VerboseTransactionFrom};
use crate::{BalanceError, BalanceFut, CheckIfMyPaymentSentArgs, CoinBalance, CoinFutSpawner, ConfirmPaymentInput,
            FeeApproxStage, FoundSwapTxSpend, HistorySyncState, MakerSwapTakerCoin, MarketCoinOps, MmCoin, MmCoinEnum,
            NegotiateSwapContractAddrErr, PaymentInstructionArgs, PaymentInstructions, PaymentInstructionsErr,
            PrivKeyActivationPolicy, PrivKeyBuildPolicy, PrivKeyPolicyNotAllowed, RawTransactionFut,
            RawTransactionRequest, RefundError, RefundPaymentArgs, RefundResult, SearchForSwapTxSpendInput,
            SendMakerPaymentSpendPreimageInput, SendPaymentArgs, SignatureError, SignatureResult, SpendPaymentArgs,
            SwapOps, TakerSwapMakerCoin, TradeFee, TradePreimageFut, TradePreimageResult, TradePreimageValue,
<<<<<<< HEAD
            TransactionEnum, TransactionFut, TxMarshalingErr, UnexpectedDerivationMethod, ValidateAddressResult,
            ValidateFeeArgs, ValidateInstructionsErr, ValidateOtherPubKeyErr, ValidatePaymentError,
            ValidatePaymentFut, ValidatePaymentInput, ValidateWatcherSpendInput, VerificationError,
            VerificationResult, WaitForHTLCTxSpendArgs, WatcherOps, WatcherReward, WatcherRewardError,
            WatcherSearchForSwapTxSpendInput, WatcherValidatePaymentInput, WatcherValidateTakerFeeInput, WithdrawFut,
            WithdrawRequest};
=======
            TransactionEnum, TransactionFut, TransactionResult, TxMarshalingErr, UnexpectedDerivationMethod,
            ValidateAddressResult, ValidateFeeArgs, ValidateInstructionsErr, ValidateOtherPubKeyErr,
            ValidatePaymentError, ValidatePaymentFut, ValidatePaymentInput, VerificationError, VerificationResult,
            WaitForHTLCTxSpendArgs, WatcherOps, WatcherReward, WatcherRewardError, WatcherSearchForSwapTxSpendInput,
            WatcherValidatePaymentInput, WatcherValidateTakerFeeInput, WithdrawFut, WithdrawRequest};
>>>>>>> 483f04cd
use crate::{Transaction, WithdrawError};
use async_trait::async_trait;
use bitcrypto::dhash256;
use chain::constants::SEQUENCE_FINAL;
use chain::{Transaction as UtxoTx, TransactionOutput};
use common::executor::{AbortableSystem, AbortedError};
use common::sha256_digest;
use common::{log, one_thousand_u32};
use crypto::privkey::{key_pair_from_secret, secp_privkey_from_hash};
use crypto::StandardHDPathToCoin;
use crypto::{Bip32DerPathOps, GlobalHDAccountArc};
use futures::compat::Future01CompatExt;
use futures::lock::Mutex as AsyncMutex;
use futures::{FutureExt, TryFutureExt};
use futures01::Future;
use keys::hash::H256;
use keys::{KeyPair, Message, Public};
use mm2_core::mm_ctx::MmArc;
use mm2_err_handle::prelude::*;
use mm2_number::{BigDecimal, MmNumber};
#[cfg(test)] use mocktopus::macros::*;
use primitives::bytes::Bytes;
use rpc::v1::types::{Bytes as BytesJson, Transaction as RpcTransaction, H256 as H256Json};
use script::{Builder as ScriptBuilder, Opcode, Script, TransactionInputSigner};
use serde_json::Value as Json;
use serialization::CoinVariant;
use std::collections::{HashMap, HashSet};
use std::iter;
use std::path::PathBuf;
use std::sync::Arc;
#[cfg(target_arch = "wasm32")]
use z_coin_errors::ZCoinBalanceError;
use z_rpc::{SaplingSyncConnector, SaplingSyncGuard};
use zcash_client_backend::encoding::{decode_payment_address, encode_extended_spending_key, encode_payment_address};
use zcash_client_backend::wallet::SpendableNote;
use zcash_primitives::consensus::{BlockHeight, NetworkUpgrade, Parameters, H0};
use zcash_primitives::memo::MemoBytes;
use zcash_primitives::sapling::keys::OutgoingViewingKey;
use zcash_primitives::sapling::note_encryption::try_sapling_output_recovery;
use zcash_primitives::transaction::components::{Amount, TxOut};
use zcash_primitives::transaction::Transaction as ZTransaction;
use zcash_primitives::zip32::ChildIndex as Zip32Child;
use zcash_primitives::{constants::mainnet as z_mainnet_constants, sapling::PaymentAddress,
                       zip32::ExtendedFullViewingKey, zip32::ExtendedSpendingKey};
use zcash_proofs::prover::LocalTxProver;

mod z_htlc;
use z_htlc::{z_p2sh_spend, z_send_dex_fee, z_send_htlc};

mod z_rpc;
use z_rpc::init_light_client;
pub use z_rpc::SyncStatus;

cfg_native!(
    use crate::{NumConversError, TransactionDetails, TxFeeDetails};
    use crate::utxo::UtxoFeeDetails;
    use crate::utxo::utxo_common::{addresses_from_script, big_decimal_from_sat};

    use common::{async_blocking, calc_total_pages, PagingOptionsEnum};
    use db_common::sqlite::offset_by_id;
    use db_common::sqlite::rusqlite::{Error as SqlError, Row};
    use db_common::sqlite::sql_builder::{name, SqlBuilder, SqlName};
    use zcash_client_backend::data_api::WalletRead;
    use zcash_client_backend::wallet::{AccountId};
    use zcash_client_sqlite::error::SqliteClientError as ZcashClientError;
    use zcash_client_sqlite::wallet::{get_balance};
    use zcash_client_sqlite::wallet::transact::get_spendable_notes;
    use zcash_primitives::consensus;
    use zcash_primitives::transaction::builder::Builder as ZTxBuilder;
    use zcash_proofs::default_params_folder;
    use z_rpc::{init_native_client};
);

#[allow(unused)] mod z_coin_errors;
use crate::z_coin::storage::{BlockDbImpl, WalletDbShared};
pub use z_coin_errors::*;

pub mod storage;
#[cfg(all(test, feature = "zhtlc-native-tests"))]
mod z_coin_native_tests;

/// `ZP2SHSpendError` compatible `TransactionErr` handling macro.
macro_rules! try_ztx_s {
    ($e: expr) => {
        match $e {
            Ok(ok) => ok,
            Err(err) => {
                if let Some(tx) = err.get_inner().get_tx() {
                    return Err(crate::TransactionErr::TxRecoverable(
                        tx,
                        format!("{}:{}] {:?}", file!(), line!(), err),
                    ));
                }

                return Err(crate::TransactionErr::Plain(ERRL!("{:?}", err)));
            },
        }
    };
}

const DEX_FEE_OVK: OutgoingViewingKey = OutgoingViewingKey([7; 32]);
const DEX_FEE_Z_ADDR: &str = "zs1rp6426e9r6jkq2nsanl66tkd34enewrmr0uvj0zelhkcwmsy0uvxz2fhm9eu9rl3ukxvgzy2v9f";
const SAPLING_SPEND_NAME: &str = "sapling-spend.params";
const SAPLING_OUTPUT_NAME: &str = "sapling-output.params";
const SAPLING_SPEND_EXPECTED_HASH: &str = "8e48ffd23abb3a5fd9c5589204f32d9c31285a04b78096ba40a79b75677efc13";
const SAPLING_OUTPUT_EXPECTED_HASH: &str = "2f0ebbcbb9bb0bcffe95a397e7eba89c29eb4dde6191c339db88570e3f3fb0e4";
cfg_native!(
    const BLOCKS_TABLE: &str = "blocks";
    const TRANSACTIONS_TABLE: &str = "transactions";
);

#[derive(Clone, Debug, Serialize, Deserialize)]
pub struct ZcoinConsensusParams {
    // we don't support coins without overwinter and sapling active so these are mandatory
    overwinter_activation_height: u32,
    sapling_activation_height: u32,
    // optional upgrades that we will possibly support in the future
    blossom_activation_height: Option<u32>,
    heartwood_activation_height: Option<u32>,
    canopy_activation_height: Option<u32>,
    coin_type: u32,
    hrp_sapling_extended_spending_key: String,
    hrp_sapling_extended_full_viewing_key: String,
    hrp_sapling_payment_address: String,
    b58_pubkey_address_prefix: [u8; 2],
    b58_script_address_prefix: [u8; 2],
}

#[derive(Clone, Debug, Serialize, Deserialize)]
pub struct CheckPointBlockInfo {
    height: u32,
    hash: H256Json,
    time: u32,
    sapling_tree: BytesJson,
}

#[derive(Clone, Debug, Serialize, Deserialize)]
pub struct ZcoinProtocolInfo {
    consensus_params: ZcoinConsensusParams,
    check_point_block: Option<CheckPointBlockInfo>,
    // `z_derivation_path` can be the same or different from [`UtxoCoinFields::derivation_path`].
    z_derivation_path: Option<StandardHDPathToCoin>,
}

impl Parameters for ZcoinConsensusParams {
    fn activation_height(&self, nu: NetworkUpgrade) -> Option<BlockHeight> {
        match nu {
            NetworkUpgrade::Overwinter => Some(BlockHeight::from(self.overwinter_activation_height)),
            NetworkUpgrade::Sapling => Some(BlockHeight::from(self.sapling_activation_height)),
            NetworkUpgrade::Blossom => self.blossom_activation_height.map(BlockHeight::from),
            NetworkUpgrade::Heartwood => self.heartwood_activation_height.map(BlockHeight::from),
            NetworkUpgrade::Canopy => self.canopy_activation_height.map(BlockHeight::from),
        }
    }

    fn coin_type(&self) -> u32 { self.coin_type }

    fn hrp_sapling_extended_spending_key(&self) -> &str { &self.hrp_sapling_extended_spending_key }

    fn hrp_sapling_extended_full_viewing_key(&self) -> &str { &self.hrp_sapling_extended_full_viewing_key }

    fn hrp_sapling_payment_address(&self) -> &str { &self.hrp_sapling_payment_address }

    fn b58_pubkey_address_prefix(&self) -> [u8; 2] { self.b58_pubkey_address_prefix }

    fn b58_script_address_prefix(&self) -> [u8; 2] { self.b58_script_address_prefix }
}

#[allow(unused)]
pub struct ZCoinFields {
    dex_fee_addr: PaymentAddress,
    my_z_addr: PaymentAddress,
    my_z_addr_encoded: String,
    z_spending_key: ExtendedSpendingKey,
    evk: ExtendedFullViewingKey,
    z_tx_prover: Arc<LocalTxProver>,
    light_wallet_db: WalletDbShared,
    consensus_params: ZcoinConsensusParams,
    sync_state_connector: AsyncMutex<SaplingSyncConnector>,
}

impl Transaction for ZTransaction {
    fn tx_hex(&self) -> Vec<u8> {
        let mut hex = Vec::with_capacity(1024);
        self.write(&mut hex).expect("Writing should not fail");
        hex
    }

    fn tx_hash(&self) -> BytesJson {
        let mut bytes = self.txid().0.to_vec();
        bytes.reverse();
        bytes.into()
    }
}

#[derive(Clone)]
pub struct ZCoin {
    utxo_arc: UtxoArc,
    z_fields: Arc<ZCoinFields>,
}

pub struct ZOutput {
    pub to_addr: PaymentAddress,
    pub amount: Amount,
    pub viewing_key: Option<OutgoingViewingKey>,
    pub memo: Option<MemoBytes>,
}

#[cfg(not(target_arch = "wasm32"))]
struct ZCoinSqlTxHistoryItem {
    tx_hash: Vec<u8>,
    internal_id: i64,
    height: i64,
    timestamp: i64,
    received_amount: i64,
    spent_amount: i64,
}

#[cfg(not(target_arch = "wasm32"))]
impl ZCoinSqlTxHistoryItem {
    fn try_from_sql_row(row: &Row<'_>) -> Result<Self, SqlError> {
        let mut tx_hash: Vec<u8> = row.get(0)?;
        tx_hash.reverse();
        Ok(ZCoinSqlTxHistoryItem {
            tx_hash,
            internal_id: row.get(1)?,
            height: row.get(2)?,
            timestamp: row.get(3)?,
            received_amount: row.get(4)?,
            spent_amount: row.get(5)?,
        })
    }
}

#[cfg(not(target_arch = "wasm32"))]
struct SqlTxHistoryRes {
    transactions: Vec<ZCoinSqlTxHistoryItem>,
    total_tx_count: u32,
    skipped: usize,
}

#[derive(Serialize)]
pub struct ZcoinTxDetails {
    /// Transaction hash in hexadecimal format
    tx_hash: String,
    /// Coins are sent from these addresses
    from: HashSet<String>,
    /// Coins are sent to these addresses
    to: HashSet<String>,
    /// The amount spent from "my" address
    spent_by_me: BigDecimal,
    /// The amount received by "my" address
    received_by_me: BigDecimal,
    /// Resulting "my" balance change
    my_balance_change: BigDecimal,
    /// Block height
    block_height: i64,
    confirmations: i64,
    /// Transaction timestamp
    timestamp: i64,
    transaction_fee: BigDecimal,
    /// The coin transaction belongs to
    coin: String,
    /// Internal MM2 id used for internal transaction identification, for some coins it might be equal to transaction hash
    internal_id: i64,
}

impl ZCoin {
    #[inline]
    pub fn utxo_rpc_client(&self) -> &UtxoRpcClientEnum { &self.utxo_arc.rpc_client }

    #[inline]
    pub fn my_z_address_encoded(&self) -> String { self.z_fields.my_z_addr_encoded.clone() }

    #[inline]
    pub fn consensus_params(&self) -> ZcoinConsensusParams { self.z_fields.consensus_params.clone() }

    #[inline]
    pub fn consensus_params_ref(&self) -> &ZcoinConsensusParams { &self.z_fields.consensus_params }

    #[inline]
    pub async fn is_sapling_state_synced(&self) -> bool {
        matches!(self.sync_status().await, Ok(SyncStatus::Finished { block_number: _ }))
    }

    #[inline]
    pub async fn sync_status(&self) -> Result<SyncStatus, MmError<BlockchainScanStopped>> {
        self.z_fields
            .sync_state_connector
            .lock()
            .await
            .current_sync_status()
            .await
    }

    #[inline]
    fn secp_keypair(&self) -> &KeyPair {
        self.utxo_arc
            .priv_key_policy
            .key_pair()
            .expect("Zcoin doesn't support HW wallets")
    }

    async fn wait_for_gen_tx_blockchain_sync(&self) -> Result<SaplingSyncGuard<'_>, MmError<BlockchainScanStopped>> {
        let mut connector_guard = self.z_fields.sync_state_connector.lock().await;
        let sync_respawn_guard = connector_guard.wait_for_gen_tx_blockchain_sync().await?;
        Ok(SaplingSyncGuard {
            _connector_guard: connector_guard,
            respawn_guard: sync_respawn_guard,
        })
    }

    #[cfg(not(target_arch = "wasm32"))]
    async fn my_balance_sat(&self) -> Result<u64, MmError<ZcashClientError>> {
        let wallet_db = self.z_fields.light_wallet_db.clone();
        async_blocking(move || {
            let balance = get_balance(&wallet_db.db.lock(), AccountId::default())?.into();
            Ok(balance)
        })
        .await
    }

    #[cfg(target_arch = "wasm32")]
    async fn my_balance_sat(&self) -> Result<u64, MmError<ZCoinBalanceError>> { todo!() }

    #[cfg(not(target_arch = "wasm32"))]
    async fn get_spendable_notes(&self) -> Result<Vec<SpendableNote>, MmError<SpendableNotesError>> {
        let wallet_db = self.z_fields.light_wallet_db.clone();
        async_blocking(move || {
            let guard = wallet_db.db.lock();
            let latest_db_block = match guard
                .block_height_extrema()
                .map_err(|err| SpendableNotesError::DBClientError(err.to_string()))?
            {
                Some((_, latest)) => latest,
                None => return Ok(Vec::new()),
            };
            get_spendable_notes(&guard, AccountId::default(), latest_db_block)
                .map_err(|err| MmError::new(SpendableNotesError::DBClientError(err.to_string())))
        })
        .await
    }

    #[cfg(target_arch = "wasm32")]
    #[allow(unused)]
    async fn get_spendable_notes(&self) -> Result<Vec<SpendableNote>, MmError<SpendableNotesError>> { todo!() }

    /// Returns spendable notes
    #[allow(unused)]
    async fn spendable_notes_ordered(&self) -> Result<Vec<SpendableNote>, MmError<SpendableNotesError>> {
        let mut unspents = self.get_spendable_notes().await?;

        unspents.sort_unstable_by(|a, b| a.note_value.cmp(&b.note_value));
        Ok(unspents)
    }

    async fn get_one_kbyte_tx_fee(&self) -> UtxoRpcResult<BigDecimal> {
        let fee = self.get_tx_fee().await?;
        match fee {
            ActualTxFee::Dynamic(fee) | ActualTxFee::FixedPerKb(fee) => {
                Ok(big_decimal_from_sat_unsigned(fee, self.decimals()))
            },
        }
    }

    /// Generates a tx sending outputs from our address
    #[cfg(not(target_arch = "wasm32"))]
    async fn gen_tx(
        &self,
        t_outputs: Vec<TxOut>,
        z_outputs: Vec<ZOutput>,
    ) -> Result<(ZTransaction, AdditionalTxData, SaplingSyncGuard<'_>), MmError<GenTxError>> {
        let sync_guard = self.wait_for_gen_tx_blockchain_sync().await?;

        let tx_fee = self.get_one_kbyte_tx_fee().await?;
        let t_output_sat: u64 = t_outputs.iter().fold(0, |cur, out| cur + u64::from(out.value));
        let z_output_sat: u64 = z_outputs.iter().fold(0, |cur, out| cur + u64::from(out.amount));
        let total_output_sat = t_output_sat + z_output_sat;
        let total_output = big_decimal_from_sat_unsigned(total_output_sat, self.utxo_arc.decimals);
        let total_required = &total_output + &tx_fee;

        let spendable_notes = self
            .spendable_notes_ordered()
            .await
            .map_err(|err| GenTxError::SpendableNotesError(err.to_string()))?;
        let mut total_input_amount = BigDecimal::from(0);
        let mut change = BigDecimal::from(0);

        let mut received_by_me = 0u64;

        let mut tx_builder = ZTxBuilder::new(self.consensus_params(), sync_guard.respawn_guard.current_block());

        for spendable_note in spendable_notes {
            total_input_amount += big_decimal_from_sat_unsigned(spendable_note.note_value.into(), self.decimals());

            let note = self
                .z_fields
                .my_z_addr
                .create_note(spendable_note.note_value.into(), spendable_note.rseed)
                .or_mm_err(|| GenTxError::FailedToCreateNote)?;
            tx_builder.add_sapling_spend(
                self.z_fields.z_spending_key.clone(),
                *self.z_fields.my_z_addr.diversifier(),
                note,
                spendable_note
                    .witness
                    .path()
                    .or_mm_err(|| GenTxError::FailedToGetMerklePath)?,
            )?;

            if total_input_amount >= total_required {
                change = &total_input_amount - &total_required;
                break;
            }
        }

        if total_input_amount < total_required {
            return MmError::err(GenTxError::InsufficientBalance {
                coin: self.ticker().into(),
                available: total_input_amount,
                required: total_required,
            });
        }

        for z_out in z_outputs {
            if z_out.to_addr == self.z_fields.my_z_addr {
                received_by_me += u64::from(z_out.amount);
            }

            tx_builder.add_sapling_output(z_out.viewing_key, z_out.to_addr, z_out.amount, z_out.memo)?;
        }

        if change > BigDecimal::from(0u8) {
            let change_sat = sat_from_big_decimal(&change, self.utxo_arc.decimals)?;
            received_by_me += change_sat;

            tx_builder.add_sapling_output(
                Some(self.z_fields.evk.fvk.ovk),
                self.z_fields.my_z_addr.clone(),
                Amount::from_u64(change_sat).map_to_mm(|_| {
                    GenTxError::NumConversion(NumConversError(format!(
                        "Failed to get ZCash amount from {}",
                        change_sat
                    )))
                })?,
                None,
            )?;
        }

        for output in t_outputs {
            tx_builder.add_tx_out(output);
        }

        let (tx, _) = async_blocking({
            let prover = self.z_fields.z_tx_prover.clone();
            move || tx_builder.build(consensus::BranchId::Sapling, prover.as_ref())
        })
        .await?;

        let additional_data = AdditionalTxData {
            received_by_me,
            spent_by_me: sat_from_big_decimal(&total_input_amount, self.decimals())?,
            fee_amount: sat_from_big_decimal(&tx_fee, self.decimals())?,
            unused_change: None,
            kmd_rewards: None,
        };
        Ok((tx, additional_data, sync_guard))
    }

    #[cfg(target_arch = "wasm32")]
    async fn gen_tx(
        &self,
        _t_outputs: Vec<TxOut>,
        _z_outputs: Vec<ZOutput>,
    ) -> Result<(ZTransaction, AdditionalTxData, SaplingSyncGuard<'_>), MmError<GenTxError>> {
        todo!()
    }

    pub async fn send_outputs(
        &self,
        t_outputs: Vec<TxOut>,
        z_outputs: Vec<ZOutput>,
    ) -> Result<ZTransaction, MmError<SendOutputsErr>> {
        let (tx, _, mut sync_guard) = self.gen_tx(t_outputs, z_outputs).await?;
        let mut tx_bytes = Vec::with_capacity(1024);
        tx.write(&mut tx_bytes).expect("Write should not fail");

        self.utxo_rpc_client()
            .send_raw_transaction(tx_bytes.into())
            .compat()
            .await?;

        sync_guard.respawn_guard.watch_for_tx(tx.txid());
        Ok(tx)
    }

    #[cfg(not(target_arch = "wasm32"))]
    async fn tx_history_from_sql(
        &self,
        limit: usize,
        paging_options: PagingOptionsEnum<i64>,
    ) -> Result<SqlTxHistoryRes, MmError<SqlTxHistoryError>> {
        let wallet_db = self.z_fields.light_wallet_db.clone();
        async_blocking(move || {
            let db_guard = wallet_db.db.lock();
            let conn = db_guard.sql_conn();

            let total_sql = SqlBuilder::select_from(TRANSACTIONS_TABLE)
                .field("COUNT(id_tx)")
                .sql()
                .expect("valid SQL");
            let total_tx_count = conn.query_row(&total_sql, [], |row| row.get(0))?;

            let mut sql_builder = SqlBuilder::select_from(name!(TRANSACTIONS_TABLE; "txes"));
            sql_builder
                .field("txes.txid")
                .field("txes.id_tx as internal_id")
                .field("txes.block as block");

            let offset = match paging_options {
                PagingOptionsEnum::PageNumber(page) => (page.get() - 1) * limit,
                PagingOptionsEnum::FromId(id) => {
                    offset_by_id(conn, &sql_builder, [id], "id_tx", "block DESC, id_tx ASC", "id_tx = ?1")?
                        .ok_or(SqlTxHistoryError::FromIdDoesNotExist(id))?
                },
            };

            let sql = sql_builder
                .field("blocks.time")
                .field("COALESCE(rn.received_amount, 0)")
                .field("COALESCE(sn.sent_amount, 0)")
                .left()
                .join("(SELECT tx, SUM(value) as received_amount FROM received_notes GROUP BY tx) as rn")
                .on("txes.id_tx = rn.tx")
                // detecting spent amount by "spent" field in received_notes table
                .join("(SELECT spent, SUM(value) as sent_amount FROM received_notes GROUP BY spent) as sn")
                .on("txes.id_tx = sn.spent")
                .join(BLOCKS_TABLE)
                .on("txes.block = blocks.height")
                .group_by("internal_id")
                .order_by("block", true)
                .order_by("internal_id", false)
                .offset(offset)
                .limit(limit)
                .sql()
                .expect("valid query");

            let sql_items = conn
                .prepare(&sql)?
                .query_map([], ZCoinSqlTxHistoryItem::try_from_sql_row)?
                .collect::<Result<Vec<_>, _>>()?;

            Ok(SqlTxHistoryRes {
                transactions: sql_items,
                total_tx_count,
                skipped: offset,
            })
        })
        .await
    }

    #[cfg(not(target_arch = "wasm32"))]
    async fn z_transactions_from_cache_or_rpc(
        &self,
        hashes: HashSet<H256Json>,
    ) -> UtxoRpcResult<HashMap<H256Json, ZTransaction>> {
        self.get_verbose_transactions_from_cache_or_rpc(hashes)
            .compat()
            .await?
            .into_iter()
            .map(|(hash, tx)| -> Result<_, std::io::Error> {
                Ok((hash, ZTransaction::read(tx.into_inner().hex.as_slice())?))
            })
            .collect::<Result<_, _>>()
            .map_to_mm(|e| UtxoRpcError::InvalidResponse(e.to_string()))
    }

    #[cfg(not(target_arch = "wasm32"))]
    fn tx_details_from_sql_item(
        &self,
        sql_item: ZCoinSqlTxHistoryItem,
        transactions: &mut HashMap<H256Json, ZTransaction>,
        prev_transactions: &HashMap<H256Json, ZTransaction>,
        current_block: u64,
    ) -> Result<ZcoinTxDetails, MmError<NoInfoAboutTx>> {
        let mut from = HashSet::new();

        let mut confirmations = current_block as i64 - sql_item.height + 1;
        if confirmations < 0 {
            confirmations = 0;
        }

        let mut transparent_input_amount = Amount::zero();
        let hash = H256Json::from(sql_item.tx_hash.as_slice());
        let z_tx = transactions.remove(&hash).or_mm_err(|| NoInfoAboutTx(hash))?;
        for input in z_tx.vin.iter() {
            let mut hash = H256Json::from(*input.prevout.hash());
            hash.0.reverse();
            let prev_tx = prev_transactions.get(&hash).or_mm_err(|| NoInfoAboutTx(hash))?;

            if let Some(spent_output) = prev_tx.vout.get(input.prevout.n() as usize) {
                transparent_input_amount += spent_output.value;
                if let Ok(addresses) = addresses_from_script(self, &spent_output.script_pubkey.0.clone().into()) {
                    from.extend(addresses.into_iter().map(|a| a.to_string()));
                }
            }
        }

        let transparent_output_amount = z_tx
            .vout
            .iter()
            .fold(Amount::zero(), |current, out| current + out.value);

        let mut to = HashSet::new();
        for out in z_tx.vout.iter() {
            if let Ok(addresses) = addresses_from_script(self, &out.script_pubkey.0.clone().into()) {
                to.extend(addresses.into_iter().map(|a| a.to_string()));
            }
        }

        let fee_amount = z_tx.value_balance + transparent_input_amount - transparent_output_amount;
        if sql_item.spent_amount > 0 {
            from.insert(self.my_z_address_encoded());
        }

        if sql_item.received_amount > 0 {
            to.insert(self.my_z_address_encoded());
        }

        for z_out in z_tx.shielded_outputs.iter() {
            if let Some((_, address, _)) = try_sapling_output_recovery(
                self.consensus_params_ref(),
                BlockHeight::from_u32(current_block as u32),
                &self.z_fields.evk.fvk.ovk,
                z_out,
            ) {
                to.insert(encode_payment_address(
                    self.consensus_params_ref().hrp_sapling_payment_address(),
                    &address,
                ));
            }

            if let Some((_, address, _)) = try_sapling_output_recovery(
                self.consensus_params_ref(),
                BlockHeight::from_u32(current_block as u32),
                &DEX_FEE_OVK,
                z_out,
            ) {
                to.insert(encode_payment_address(
                    self.consensus_params_ref().hrp_sapling_payment_address(),
                    &address,
                ));
            }
        }

        let spent_by_me = big_decimal_from_sat(sql_item.spent_amount, self.decimals());
        let received_by_me = big_decimal_from_sat(sql_item.received_amount, self.decimals());
        Ok(ZcoinTxDetails {
            tx_hash: hex::encode(sql_item.tx_hash),
            from,
            to,
            my_balance_change: &received_by_me - &spent_by_me,
            spent_by_me,
            received_by_me,
            block_height: sql_item.height,
            confirmations,
            timestamp: sql_item.timestamp,
            transaction_fee: big_decimal_from_sat(fee_amount.into(), self.decimals()),
            coin: self.ticker().into(),
            internal_id: sql_item.internal_id,
        })
    }

    #[cfg(not(target_arch = "wasm32"))]
    pub async fn tx_history(
        &self,
        request: MyTxHistoryRequestV2<i64>,
    ) -> Result<MyTxHistoryResponseV2<ZcoinTxDetails, i64>, MmError<MyTxHistoryErrorV2>> {
        let current_block = self.utxo_rpc_client().get_block_count().compat().await?;
        let sql_result = self
            .tx_history_from_sql(request.limit, request.paging_options.clone())
            .await?;

        let hashes_for_verbose = sql_result
            .transactions
            .iter()
            .map(|item| H256Json::from(item.tx_hash.as_slice()))
            .collect();
        let mut transactions = self.z_transactions_from_cache_or_rpc(hashes_for_verbose).await?;

        let prev_tx_hashes: HashSet<_> = transactions
            .iter()
            .flat_map(|(_, tx)| {
                tx.vin.iter().map(|vin| {
                    let mut hash = *vin.prevout.hash();
                    hash.reverse();
                    H256Json::from(hash)
                })
            })
            .collect();
        let prev_transactions = self.z_transactions_from_cache_or_rpc(prev_tx_hashes).await?;

        let transactions = sql_result
            .transactions
            .into_iter()
            .map(|sql_item| {
                self.tx_details_from_sql_item(sql_item, &mut transactions, &prev_transactions, current_block)
            })
            .collect::<Result<_, _>>()?;

        Ok(MyTxHistoryResponseV2 {
            coin: self.ticker().into(),
            target: request.target,
            current_block,
            transactions,
            // Zcoin is activated only after the state is synced
            sync_status: HistorySyncState::Finished,
            limit: request.limit,
            skipped: sql_result.skipped,
            total: sql_result.total_tx_count as usize,
            total_pages: calc_total_pages(sql_result.total_tx_count as usize, request.limit),
            paging_options: request.paging_options,
        })
    }
}

impl AsRef<UtxoCoinFields> for ZCoin {
    fn as_ref(&self) -> &UtxoCoinFields { &self.utxo_arc }
}

#[derive(Clone, Debug, Deserialize, Serialize)]
#[serde(tag = "rpc", content = "rpc_data")]
pub enum ZcoinRpcMode {
    #[cfg(not(target_arch = "wasm32"))]
    Native,
    Light {
        electrum_servers: Vec<ElectrumRpcRequest>,
        light_wallet_d_servers: Vec<String>,
    },
}

#[derive(Clone, Deserialize)]
pub struct ZcoinActivationParams {
    pub mode: ZcoinRpcMode,
    pub required_confirmations: Option<u64>,
    pub requires_notarization: Option<bool>,
    pub zcash_params_path: Option<String>,
    #[serde(default = "one_thousand_u32")]
    pub scan_blocks_per_iteration: u32,
    #[serde(default)]
    pub scan_interval_ms: u64,
}

#[cfg(not(target_arch = "wasm32"))]
pub async fn z_coin_from_conf_and_params(
    ctx: &MmArc,
    ticker: &str,
    conf: &Json,
    params: &ZcoinActivationParams,
    protocol_info: ZcoinProtocolInfo,
    priv_key_policy: PrivKeyBuildPolicy,
) -> Result<ZCoin, MmError<ZCoinBuildError>> {
    let db_dir_path = ctx.dbdir();
    let z_spending_key = None;
    let builder = ZCoinBuilder::new(
        ctx,
        ticker,
        conf,
        params,
        priv_key_policy,
        db_dir_path,
        z_spending_key,
        protocol_info,
    );
    builder.build().await
}

#[allow(unused)]
fn verify_checksum_zcash_params(spend_path: &PathBuf, output_path: &PathBuf) -> Result<bool, ZCoinBuildError> {
    let spend_hash = sha256_digest(spend_path)?;
    let out_hash = sha256_digest(output_path)?;
    Ok(spend_hash == SAPLING_SPEND_EXPECTED_HASH && out_hash == SAPLING_OUTPUT_EXPECTED_HASH)
}

#[allow(unused)]
fn get_spend_output_paths(params_dir: PathBuf) -> Result<(PathBuf, PathBuf), ZCoinBuildError> {
    if !params_dir.exists() {
        return Err(ZCoinBuildError::ZCashParamsNotFound);
    };
    let spend_path = params_dir.join(SAPLING_SPEND_NAME);
    let output_path = params_dir.join(SAPLING_OUTPUT_NAME);

    if !(spend_path.exists() && output_path.exists()) {
        return Err(ZCoinBuildError::ZCashParamsNotFound);
    }
    Ok((spend_path, output_path))
}

pub struct ZCoinBuilder<'a> {
    ctx: &'a MmArc,
    ticker: &'a str,
    conf: &'a Json,
    z_coin_params: &'a ZcoinActivationParams,
    utxo_params: UtxoActivationParams,
    priv_key_policy: PrivKeyBuildPolicy,
    db_dir_path: PathBuf,
    /// `Some` if `ZCoin` should be initialized with a forced spending key.
    z_spending_key: Option<ExtendedSpendingKey>,
    protocol_info: ZcoinProtocolInfo,
}

impl<'a> UtxoCoinBuilderCommonOps for ZCoinBuilder<'a> {
    fn ctx(&self) -> &MmArc { self.ctx }

    fn conf(&self) -> &Json { self.conf }

    fn activation_params(&self) -> &UtxoActivationParams { &self.utxo_params }

    fn ticker(&self) -> &str { self.ticker }
}

impl<'a> UtxoFieldsWithIguanaSecretBuilder for ZCoinBuilder<'a> {}

impl<'a> UtxoFieldsWithGlobalHDBuilder for ZCoinBuilder<'a> {}

/// Although, `ZCoin` doesn't support [`PrivKeyBuildPolicy::Trezor`] yet,
/// `UtxoCoinBuilder` trait requires `UtxoFieldsWithHardwareWalletBuilder` to be implemented.
impl<'a> UtxoFieldsWithHardwareWalletBuilder for ZCoinBuilder<'a> {}

#[async_trait]
impl<'a> UtxoCoinBuilder for ZCoinBuilder<'a> {
    type ResultCoin = ZCoin;
    type Error = ZCoinBuildError;

    fn priv_key_policy(&self) -> PrivKeyBuildPolicy { self.priv_key_policy.clone() }

    async fn build(self) -> MmResult<Self::ResultCoin, Self::Error> {
        let utxo = self.build_utxo_fields().await?;
        let utxo_arc = UtxoArc::new(utxo);

        let z_spending_key = match self.z_spending_key {
            Some(ref z_spending_key) => z_spending_key.clone(),
            None => extended_spending_key_from_protocol_info_and_policy(&self.protocol_info, &self.priv_key_policy)?,
        };

        let (_, my_z_addr) = z_spending_key
            .default_address()
            .map_err(|_| MmError::new(ZCoinBuildError::GetAddressError))?;

        let dex_fee_addr = decode_payment_address(
            self.protocol_info.consensus_params.hrp_sapling_payment_address(),
            DEX_FEE_Z_ADDR,
        )
        .expect("DEX_FEE_Z_ADDR is a valid z-address")
        .expect("DEX_FEE_Z_ADDR is a valid z-address");

        let z_tx_prover = self.z_tx_prover().await?;
        let my_z_addr_encoded = encode_payment_address(
            self.protocol_info.consensus_params.hrp_sapling_payment_address(),
            &my_z_addr,
        );

        let blocks_db = self.blocks_db().await?;
        let wallet_db = WalletDbShared::new(&self)
            .await
            .map_err(|err| ZCoinBuildError::ZcashDBError(err.to_string()))?;

        let (sync_state_connector, light_wallet_db) = match &self.z_coin_params.mode {
            #[cfg(not(target_arch = "wasm32"))]
            ZcoinRpcMode::Native => {
                let native_client = self.native_client()?;
                init_native_client(
                    self.ticker.into(),
                    native_client,
                    blocks_db,
                    wallet_db,
                    self.protocol_info.consensus_params.clone(),
                    self.z_coin_params.scan_blocks_per_iteration,
                    self.z_coin_params.scan_interval_ms,
                )
                .await?
            },
            ZcoinRpcMode::Light {
                light_wallet_d_servers, ..
            } => {
                init_light_client(
                    self.ticker.into(),
                    light_wallet_d_servers.clone(),
                    blocks_db,
                    wallet_db,
                    self.protocol_info.consensus_params.clone(),
                    self.z_coin_params.scan_blocks_per_iteration,
                    self.z_coin_params.scan_interval_ms,
                )
                .await?
            },
        };
        let z_fields = ZCoinFields {
            dex_fee_addr,
            my_z_addr,
            my_z_addr_encoded,
            evk: ExtendedFullViewingKey::from(&z_spending_key),
            z_spending_key,
            z_tx_prover: Arc::new(z_tx_prover),
            light_wallet_db,
            consensus_params: self.protocol_info.consensus_params,
            sync_state_connector,
        };

        let z_coin = ZCoin {
            utxo_arc,
            z_fields: Arc::new(z_fields),
        };

        Ok(z_coin)
    }
}

impl<'a> ZCoinBuilder<'a> {
    #[allow(clippy::too_many_arguments)]
    pub fn new(
        ctx: &'a MmArc,
        ticker: &'a str,
        conf: &'a Json,
        z_coin_params: &'a ZcoinActivationParams,
        priv_key_policy: PrivKeyBuildPolicy,
        db_dir_path: PathBuf,
        z_spending_key: Option<ExtendedSpendingKey>,
        protocol_info: ZcoinProtocolInfo,
    ) -> ZCoinBuilder<'a> {
        let utxo_mode = match &z_coin_params.mode {
            #[cfg(not(target_arch = "wasm32"))]
            ZcoinRpcMode::Native => UtxoRpcMode::Native,
            ZcoinRpcMode::Light { electrum_servers, .. } => UtxoRpcMode::Electrum {
                servers: electrum_servers.clone(),
            },
        };
        let utxo_params = UtxoActivationParams {
            mode: utxo_mode,
            utxo_merge_params: None,
            tx_history: false,
            required_confirmations: z_coin_params.required_confirmations,
            requires_notarization: z_coin_params.requires_notarization,
            address_format: None,
            gap_limit: None,
            enable_params: Default::default(),
            priv_key_policy: PrivKeyActivationPolicy::ContextPrivKey,
            check_utxo_maturity: None,
        };
        ZCoinBuilder {
            ctx,
            ticker,
            conf,
            z_coin_params,
            utxo_params,
            priv_key_policy,
            db_dir_path,
            z_spending_key,
            protocol_info,
        }
    }

    async fn blocks_db(&self) -> Result<BlockDbImpl, MmError<ZcoinClientInitError>> {
        let cache_db_path = self.db_dir_path.join(format!("{}_cache.db", self.ticker));
        let ctx = self.ctx.clone();
        let ticker = self.ticker.to_string();
        BlockDbImpl::new(ctx, ticker, cache_db_path)
            .map_err(|err| MmError::new(ZcoinClientInitError::ZcashDBError(err.to_string())))
            .await
    }

    #[cfg(not(target_arch = "wasm32"))]
    async fn z_tx_prover(&self) -> Result<LocalTxProver, MmError<ZCoinBuildError>> {
        let params_dir = match &self.z_coin_params.zcash_params_path {
            None => default_params_folder().or_mm_err(|| ZCoinBuildError::ZCashParamsNotFound)?,
            Some(file_path) => PathBuf::from(file_path),
        };

        async_blocking(move || {
            let (spend_path, output_path) = get_spend_output_paths(params_dir)?;
            let verification_successful = verify_checksum_zcash_params(&spend_path, &output_path)?;
            if verification_successful {
                Ok(LocalTxProver::new(&spend_path, &output_path))
            } else {
                MmError::err(ZCoinBuildError::SaplingParamsInvalidChecksum)
            }
        })
        .await
    }

    #[cfg(target_arch = "wasm32")]
    async fn z_tx_prover(&self) -> Result<LocalTxProver, MmError<ZCoinBuildError>> { todo!() }
}

/// Initialize `ZCoin` with a forced `z_spending_key`.
#[cfg(all(test, feature = "zhtlc-native-tests"))]
#[allow(clippy::too_many_arguments)]
async fn z_coin_from_conf_and_params_with_z_key(
    ctx: &MmArc,
    ticker: &str,
    conf: &Json,
    params: &ZcoinActivationParams,
    priv_key_policy: PrivKeyBuildPolicy,
    db_dir_path: PathBuf,
    z_spending_key: ExtendedSpendingKey,
    protocol_info: ZcoinProtocolInfo,
) -> Result<ZCoin, MmError<ZCoinBuildError>> {
    let builder = ZCoinBuilder::new(
        ctx,
        ticker,
        conf,
        params,
        priv_key_policy,
        db_dir_path,
        Some(z_spending_key),
        protocol_info,
    );
    builder.build().await
}

impl MarketCoinOps for ZCoin {
    fn ticker(&self) -> &str { &self.utxo_arc.conf.ticker }

    fn my_address(&self) -> MmResult<String, MyAddressError> { Ok(self.z_fields.my_z_addr_encoded.clone()) }

    fn get_public_key(&self) -> Result<String, MmError<UnexpectedDerivationMethod>> {
        let pubkey = utxo_common::my_public_key(self.as_ref())?;
        Ok(pubkey.to_string())
    }

    fn sign_message_hash(&self, _message: &str) -> Option<[u8; 32]> { None }

    fn sign_message(&self, _message: &str) -> SignatureResult<String> {
        MmError::err(SignatureError::InvalidRequest(
            "Message signing is not supported by the given coin type".to_string(),
        ))
    }

    fn verify_message(&self, _signature_base64: &str, _message: &str, _address: &str) -> VerificationResult<bool> {
        MmError::err(VerificationError::InvalidRequest(
            "Message verification is not supported by the given coin type".to_string(),
        ))
    }

    fn my_balance(&self) -> BalanceFut<CoinBalance> {
        let coin = self.clone();
        let fut = async move {
            let sat = coin
                .my_balance_sat()
                .await
                .mm_err(|e| BalanceError::WalletStorageError(e.to_string()))?;
            Ok(CoinBalance::new(big_decimal_from_sat_unsigned(sat, coin.decimals())))
        };
        Box::new(fut.boxed().compat())
    }

    fn base_coin_balance(&self) -> BalanceFut<BigDecimal> { utxo_common::base_coin_balance(self) }

    fn platform_ticker(&self) -> &str { self.ticker() }

    fn send_raw_tx(&self, tx: &str) -> Box<dyn Future<Item = String, Error = String> + Send> {
        let tx_bytes = try_fus!(hex::decode(tx));
        let z_tx = try_fus!(ZTransaction::read(tx_bytes.as_slice()));

        let this = self.clone();
        let tx = tx.to_owned();

        let fut = async move {
            let mut sync_guard = try_s!(this.wait_for_gen_tx_blockchain_sync().await);
            let tx_hash = utxo_common::send_raw_tx(this.as_ref(), &tx).compat().await?;
            sync_guard.respawn_guard.watch_for_tx(z_tx.txid());
            Ok(tx_hash)
        };
        Box::new(fut.boxed().compat())
    }

    fn send_raw_tx_bytes(&self, tx: &[u8]) -> Box<dyn Future<Item = String, Error = String> + Send> {
        let z_tx = try_fus!(ZTransaction::read(tx));

        let this = self.clone();
        let tx = tx.to_owned();

        let fut = async move {
            let mut sync_guard = try_s!(this.wait_for_gen_tx_blockchain_sync().await);
            let tx_hash = utxo_common::send_raw_tx_bytes(this.as_ref(), &tx).compat().await?;
            sync_guard.respawn_guard.watch_for_tx(z_tx.txid());
            Ok(tx_hash)
        };
        Box::new(fut.boxed().compat())
    }

    fn wait_for_confirmations(&self, input: ConfirmPaymentInput) -> Box<dyn Future<Item = (), Error = String> + Send> {
        utxo_common::wait_for_confirmations(self.as_ref(), input)
    }

    fn wait_for_htlc_tx_spend(&self, args: WaitForHTLCTxSpendArgs<'_>) -> TransactionFut {
        utxo_common::wait_for_output_spend(
            self.as_ref(),
            args.tx_bytes,
            utxo_common::DEFAULT_SWAP_VOUT,
            args.from_block,
            args.wait_until,
            args.check_every,
        )
    }

    fn tx_enum_from_bytes(&self, bytes: &[u8]) -> Result<TransactionEnum, MmError<TxMarshalingErr>> {
        ZTransaction::read(bytes)
            .map(TransactionEnum::from)
            .map_to_mm(|e| TxMarshalingErr::InvalidInput(e.to_string()))
    }

    fn current_block(&self) -> Box<dyn Future<Item = u64, Error = String> + Send> {
        utxo_common::current_block(&self.utxo_arc)
    }

    fn display_priv_key(&self) -> Result<String, String> {
        Ok(encode_extended_spending_key(
            z_mainnet_constants::HRP_SAPLING_EXTENDED_SPENDING_KEY,
            &self.z_fields.z_spending_key,
        ))
    }

    fn min_tx_amount(&self) -> BigDecimal { utxo_common::min_tx_amount(self.as_ref()) }

    fn min_trading_vol(&self) -> MmNumber { utxo_common::min_trading_vol(self.as_ref()) }

    fn is_privacy(&self) -> bool { true }
}

#[async_trait]
impl SwapOps for ZCoin {
    fn send_taker_fee(&self, _fee_addr: &[u8], amount: BigDecimal, uuid: &[u8]) -> TransactionFut {
        let selfi = self.clone();
        let uuid = uuid.to_owned();
        let fut = async move {
            let tx = try_tx_s!(z_send_dex_fee(&selfi, amount, &uuid).await);
            Ok(tx.into())
        };
        Box::new(fut.boxed().compat())
    }

    fn send_maker_payment(&self, maker_payment_args: SendPaymentArgs<'_>) -> TransactionFut {
        let selfi = self.clone();
        let maker_key_pair = self.derive_htlc_key_pair(maker_payment_args.swap_unique_data);
        let taker_pub = try_tx_fus!(Public::from_slice(maker_payment_args.other_pubkey));
        let secret_hash = maker_payment_args.secret_hash.to_vec();
        let time_lock = maker_payment_args.time_lock;
        let amount = maker_payment_args.amount;
        let fut = async move {
            let utxo_tx = try_tx_s!(
                z_send_htlc(
                    &selfi,
                    time_lock,
                    maker_key_pair.public(),
                    &taker_pub,
                    &secret_hash,
                    amount
                )
                .await
            );
            Ok(utxo_tx.into())
        };
        Box::new(fut.boxed().compat())
    }

    fn send_taker_payment(&self, taker_payment_args: SendPaymentArgs<'_>) -> TransactionFut {
        let selfi = self.clone();
        let taker_keypair = self.derive_htlc_key_pair(taker_payment_args.swap_unique_data);
        let maker_pub = try_tx_fus!(Public::from_slice(taker_payment_args.other_pubkey));
        let secret_hash = taker_payment_args.secret_hash.to_vec();
        let time_lock = taker_payment_args.time_lock;
        let amount = taker_payment_args.amount;
        let fut = async move {
            let utxo_tx = try_tx_s!(
                z_send_htlc(
                    &selfi,
                    time_lock,
                    taker_keypair.public(),
                    &maker_pub,
                    &secret_hash,
                    amount
                )
                .await
            );
            Ok(utxo_tx.into())
        };
        Box::new(fut.boxed().compat())
    }

    fn send_maker_spends_taker_payment(&self, maker_spends_payment_args: SpendPaymentArgs<'_>) -> TransactionFut {
        let tx = try_tx_fus!(ZTransaction::read(maker_spends_payment_args.other_payment_tx));
        let key_pair = self.derive_htlc_key_pair(maker_spends_payment_args.swap_unique_data);
        let time_lock = maker_spends_payment_args.time_lock;
        let redeem_script = payment_script(
            time_lock,
            maker_spends_payment_args.secret_hash,
            &try_tx_fus!(Public::from_slice(maker_spends_payment_args.other_pubkey)),
            key_pair.public(),
        );
        let script_data = ScriptBuilder::default()
            .push_data(maker_spends_payment_args.secret)
            .push_opcode(Opcode::OP_0)
            .into_script();
        let selfi = self.clone();
        let fut = async move {
            let tx_fut = z_p2sh_spend(
                &selfi,
                tx,
                time_lock,
                SEQUENCE_FINAL,
                redeem_script,
                script_data,
                &key_pair,
            );
            let tx = try_ztx_s!(tx_fut.await);
            Ok(tx.into())
        };
        Box::new(fut.boxed().compat())
    }

    fn send_taker_spends_maker_payment(&self, taker_spends_payment_args: SpendPaymentArgs<'_>) -> TransactionFut {
        let tx = try_tx_fus!(ZTransaction::read(taker_spends_payment_args.other_payment_tx));
        let key_pair = self.derive_htlc_key_pair(taker_spends_payment_args.swap_unique_data);
        let time_lock = taker_spends_payment_args.time_lock;
        let redeem_script = payment_script(
            time_lock,
            taker_spends_payment_args.secret_hash,
            &try_tx_fus!(Public::from_slice(taker_spends_payment_args.other_pubkey)),
            key_pair.public(),
        );
        let script_data = ScriptBuilder::default()
            .push_data(taker_spends_payment_args.secret)
            .push_opcode(Opcode::OP_0)
            .into_script();
        let selfi = self.clone();
        let fut = async move {
            let tx_fut = z_p2sh_spend(
                &selfi,
                tx,
                time_lock,
                SEQUENCE_FINAL,
                redeem_script,
                script_data,
                &key_pair,
            );
            let tx = try_ztx_s!(tx_fut.await);
            Ok(tx.into())
        };
        Box::new(fut.boxed().compat())
    }

    async fn send_taker_refunds_payment(&self, taker_refunds_payment_args: RefundPaymentArgs<'_>) -> TransactionResult {
        let tx = try_tx_s!(ZTransaction::read(taker_refunds_payment_args.payment_tx));
        let key_pair = self.derive_htlc_key_pair(taker_refunds_payment_args.swap_unique_data);
        let time_lock = taker_refunds_payment_args.time_lock;
        let redeem_script = payment_script(
            time_lock,
            taker_refunds_payment_args.secret_hash,
            key_pair.public(),
            &try_tx_s!(Public::from_slice(taker_refunds_payment_args.other_pubkey)),
        );
        let script_data = ScriptBuilder::default().push_opcode(Opcode::OP_1).into_script();

        let tx_fut = z_p2sh_spend(
            self,
            tx,
            time_lock,
            SEQUENCE_FINAL - 1,
            redeem_script,
            script_data,
            &key_pair,
        );
        let tx = try_ztx_s!(tx_fut.await);
        Ok(tx.into())
    }

    async fn send_maker_refunds_payment(&self, maker_refunds_payment_args: RefundPaymentArgs<'_>) -> TransactionResult {
        let tx = try_tx_s!(ZTransaction::read(maker_refunds_payment_args.payment_tx));
        let key_pair = self.derive_htlc_key_pair(maker_refunds_payment_args.swap_unique_data);
        let time_lock = maker_refunds_payment_args.time_lock;
        let redeem_script = payment_script(
            time_lock,
            maker_refunds_payment_args.secret_hash,
            key_pair.public(),
            &try_tx_s!(Public::from_slice(maker_refunds_payment_args.other_pubkey)),
        );
        let script_data = ScriptBuilder::default().push_opcode(Opcode::OP_1).into_script();
        let tx_fut = z_p2sh_spend(
            self,
            tx,
            time_lock,
            SEQUENCE_FINAL - 1,
            redeem_script,
            script_data,
            &key_pair,
        );
        let tx = try_ztx_s!(tx_fut.await);
        Ok(tx.into())
    }

    fn validate_fee(&self, validate_fee_args: ValidateFeeArgs<'_>) -> ValidatePaymentFut<()> {
        let z_tx = match validate_fee_args.fee_tx {
            TransactionEnum::ZTransaction(t) => t.clone(),
            _ => panic!("Unexpected tx {:?}", validate_fee_args.fee_tx),
        };
        let amount_sat = try_f!(sat_from_big_decimal(validate_fee_args.amount, self.utxo_arc.decimals));
        let expected_memo = MemoBytes::from_bytes(validate_fee_args.uuid).expect("Uuid length < 512");
        let min_block_number = validate_fee_args.min_block_number;

        let coin = self.clone();
        let fut = async move {
            let tx_hash = H256::from(z_tx.txid().0).reversed();
            let tx_from_rpc = coin
                .utxo_rpc_client()
                .get_verbose_transaction(&tx_hash.into())
                .compat()
                .await
                .map_err(|e| MmError::new(ValidatePaymentError::InvalidRpcResponse(e.into_inner().to_string())))?;

            let mut encoded = Vec::with_capacity(1024);
            z_tx.write(&mut encoded).expect("Writing should not fail");
            if encoded != tx_from_rpc.hex.0 {
                return MmError::err(ValidatePaymentError::WrongPaymentTx(format!(
                    "Encoded transaction {:?} does not match the tx {:?} from RPC",
                    encoded, tx_from_rpc
                )));
            }

            let block_height = match tx_from_rpc.height {
                Some(h) => {
                    if h < min_block_number {
                        return MmError::err(ValidatePaymentError::WrongPaymentTx(format!(
                            "Dex fee tx {:?} confirmed before min block {}",
                            z_tx, min_block_number
                        )));
                    } else {
                        BlockHeight::from_u32(h as u32)
                    }
                },
                None => H0,
            };

            for shielded_out in z_tx.shielded_outputs.iter() {
                if let Some((note, address, memo)) =
                    try_sapling_output_recovery(coin.consensus_params_ref(), block_height, &DEX_FEE_OVK, shielded_out)
                {
                    if address != coin.z_fields.dex_fee_addr {
                        let encoded =
                            encode_payment_address(z_mainnet_constants::HRP_SAPLING_PAYMENT_ADDRESS, &address);
                        let expected = encode_payment_address(
                            z_mainnet_constants::HRP_SAPLING_PAYMENT_ADDRESS,
                            &coin.z_fields.dex_fee_addr,
                        );
                        return MmError::err(ValidatePaymentError::WrongPaymentTx(format!(
                            "Dex fee was sent to the invalid address {}, expected {}",
                            encoded, expected
                        )));
                    }

                    if note.value != amount_sat {
                        return MmError::err(ValidatePaymentError::WrongPaymentTx(format!(
                            "Dex fee has invalid amount {}, expected {}",
                            note.value, amount_sat
                        )));
                    }

                    if memo != expected_memo {
                        return MmError::err(ValidatePaymentError::WrongPaymentTx(format!(
                            "Dex fee has invalid memo {:?}, expected {:?}",
                            memo, expected_memo
                        )));
                    }

                    return Ok(());
                }
            }

            MmError::err(ValidatePaymentError::WrongPaymentTx(format!(
                "The dex fee tx {:?} has no shielded outputs or outputs decryption failed",
                z_tx
            )))
        };

        Box::new(fut.boxed().compat())
    }

    #[inline]
    fn validate_maker_payment(&self, input: ValidatePaymentInput) -> ValidatePaymentFut<()> {
        utxo_common::validate_maker_payment(self, input)
    }

    #[inline]
    fn validate_taker_payment(&self, input: ValidatePaymentInput) -> ValidatePaymentFut<()> {
        utxo_common::validate_taker_payment(self, input)
    }

    #[inline]
    fn check_if_my_payment_sent(
        &self,
        if_my_payment_sent_args: CheckIfMyPaymentSentArgs<'_>,
    ) -> Box<dyn Future<Item = Option<TransactionEnum>, Error = String> + Send> {
        utxo_common::check_if_my_payment_sent(
            self.clone(),
            if_my_payment_sent_args.time_lock,
            if_my_payment_sent_args.other_pub,
            if_my_payment_sent_args.secret_hash,
            if_my_payment_sent_args.swap_unique_data,
        )
    }

    #[inline]
    async fn search_for_swap_tx_spend_my(
        &self,
        input: SearchForSwapTxSpendInput<'_>,
    ) -> Result<Option<FoundSwapTxSpend>, String> {
        utxo_common::search_for_swap_tx_spend_my(self, input, utxo_common::DEFAULT_SWAP_VOUT).await
    }

    #[inline]
    async fn search_for_swap_tx_spend_other(
        &self,
        input: SearchForSwapTxSpendInput<'_>,
    ) -> Result<Option<FoundSwapTxSpend>, String> {
        utxo_common::search_for_swap_tx_spend_other(self, input, utxo_common::DEFAULT_SWAP_VOUT).await
    }

    fn check_tx_signed_by_pub(&self, _tx: &[u8], _expected_pub: &[u8]) -> Result<bool, MmError<ValidatePaymentError>> {
        unimplemented!();
    }

    #[inline]
    async fn extract_secret(
        &self,
        secret_hash: &[u8],
        spend_tx: &[u8],
        _watcher_reward: bool,
    ) -> Result<Vec<u8>, String> {
        utxo_common::extract_secret(secret_hash, spend_tx)
    }

    fn is_auto_refundable(&self) -> bool { false }

    async fn wait_for_htlc_refund(&self, _tx: &[u8], _locktime: u64) -> RefundResult<()> {
        MmError::err(RefundError::Internal(
            "wait_for_htlc_refund is not supported for this coin!".into(),
        ))
    }

    #[inline]
    fn negotiate_swap_contract_addr(
        &self,
        _other_side_address: Option<&[u8]>,
    ) -> Result<Option<BytesJson>, MmError<NegotiateSwapContractAddrErr>> {
        Ok(None)
    }

    fn derive_htlc_key_pair(&self, swap_unique_data: &[u8]) -> KeyPair {
        let message = Message::from(dhash256(swap_unique_data).take());
        let signature = self.secp_keypair().private().sign(&message).expect("valid privkey");

        let key = secp_privkey_from_hash(dhash256(&signature));
        key_pair_from_secret(key.as_slice()).expect("valid privkey")
    }

    #[inline]
    fn derive_htlc_pubkey(&self, swap_unique_data: &[u8]) -> Vec<u8> {
        self.derive_htlc_key_pair(swap_unique_data).public_slice().to_vec()
    }

    #[inline]
    fn validate_other_pubkey(&self, raw_pubkey: &[u8]) -> MmResult<(), ValidateOtherPubKeyErr> {
        utxo_common::validate_other_pubkey(raw_pubkey)
    }

    async fn maker_payment_instructions(
        &self,
        _args: PaymentInstructionArgs<'_>,
    ) -> Result<Option<Vec<u8>>, MmError<PaymentInstructionsErr>> {
        Ok(None)
    }

    async fn taker_payment_instructions(
        &self,
        _args: PaymentInstructionArgs<'_>,
    ) -> Result<Option<Vec<u8>>, MmError<PaymentInstructionsErr>> {
        Ok(None)
    }

    fn validate_maker_payment_instructions(
        &self,
        _instructions: &[u8],
        _args: PaymentInstructionArgs,
    ) -> Result<PaymentInstructions, MmError<ValidateInstructionsErr>> {
        MmError::err(ValidateInstructionsErr::UnsupportedCoin(self.ticker().to_string()))
    }

    fn validate_taker_payment_instructions(
        &self,
        _instructions: &[u8],
        _args: PaymentInstructionArgs,
    ) -> Result<PaymentInstructions, MmError<ValidateInstructionsErr>> {
        MmError::err(ValidateInstructionsErr::UnsupportedCoin(self.ticker().to_string()))
    }
}

#[async_trait]
impl TakerSwapMakerCoin for ZCoin {
    async fn on_taker_payment_refund_start(&self, _maker_payment: &[u8]) -> RefundResult<()> { Ok(()) }

    async fn on_taker_payment_refund_success(&self, _maker_payment: &[u8]) -> RefundResult<()> { Ok(()) }
}

#[async_trait]
impl MakerSwapTakerCoin for ZCoin {
    async fn on_maker_payment_refund_start(&self, _taker_payment: &[u8]) -> RefundResult<()> { Ok(()) }

    async fn on_maker_payment_refund_success(&self, _taker_payment: &[u8]) -> RefundResult<()> { Ok(()) }
}

#[async_trait]
impl WatcherOps for ZCoin {
    fn send_maker_payment_spend_preimage(&self, _input: SendMakerPaymentSpendPreimageInput) -> TransactionFut {
        unimplemented!();
    }

    fn send_taker_payment_refund_preimage(&self, _watcher_refunds_payment_args: RefundPaymentArgs) -> TransactionFut {
        unimplemented!();
    }

    fn create_taker_payment_refund_preimage(
        &self,
        _taker_payment_tx: &[u8],
        _time_lock: u32,
        _maker_pub: &[u8],
        _secret_hash: &[u8],
        _swap_contract_address: &Option<BytesJson>,
        _swap_unique_data: &[u8],
    ) -> TransactionFut {
        unimplemented!();
    }

    fn create_maker_payment_spend_preimage(
        &self,
        _maker_payment_tx: &[u8],
        _time_lock: u32,
        _maker_pub: &[u8],
        _secret_hash: &[u8],
        _swap_unique_data: &[u8],
    ) -> TransactionFut {
        unimplemented!();
    }

    fn watcher_validate_taker_fee(&self, _input: WatcherValidateTakerFeeInput) -> ValidatePaymentFut<()> {
        unimplemented!();
    }

    fn watcher_validate_taker_payment(&self, _input: WatcherValidatePaymentInput) -> ValidatePaymentFut<()> {
        unimplemented!();
    }

    fn taker_validates_payment_spend_or_refund(&self, _input: ValidateWatcherSpendInput) -> ValidatePaymentFut<()> {
        unimplemented!()
    }

    async fn watcher_search_for_swap_tx_spend(
        &self,
        _input: WatcherSearchForSwapTxSpendInput<'_>,
    ) -> Result<Option<FoundSwapTxSpend>, String> {
        unimplemented!();
    }

    async fn get_taker_watcher_reward(
        &self,
        _other_coin: &MmCoinEnum,
        _coin_amount: Option<BigDecimal>,
        _other_coin_amount: Option<BigDecimal>,
        _reward_amount: Option<BigDecimal>,
        _wait_until: u64,
    ) -> Result<WatcherReward, MmError<WatcherRewardError>> {
        unimplemented!()
    }

    async fn get_maker_watcher_reward(
        &self,
        _other_coin: &MmCoinEnum,
        _reward_amount: Option<BigDecimal>,
        _wait_until: u64,
    ) -> Result<Option<WatcherReward>, MmError<WatcherRewardError>> {
        unimplemented!()
    }
}

#[async_trait]
impl MmCoin for ZCoin {
    fn is_asset_chain(&self) -> bool { self.utxo_arc.conf.asset_chain }

    fn spawner(&self) -> CoinFutSpawner { CoinFutSpawner::new(&self.as_ref().abortable_system) }

    fn withdraw(&self, _req: WithdrawRequest) -> WithdrawFut {
        Box::new(futures01::future::err(MmError::new(WithdrawError::InternalError(
            "Zcoin doesn't support legacy withdraw".into(),
        ))))
    }

    fn get_raw_transaction(&self, req: RawTransactionRequest) -> RawTransactionFut {
        Box::new(utxo_common::get_raw_transaction(&self.utxo_arc, req).boxed().compat())
    }

    fn get_tx_hex_by_hash(&self, tx_hash: Vec<u8>) -> RawTransactionFut {
        Box::new(
            utxo_common::get_tx_hex_by_hash(&self.utxo_arc, tx_hash)
                .boxed()
                .compat(),
        )
    }

    fn decimals(&self) -> u8 { self.utxo_arc.decimals }

    fn convert_to_address(&self, _from: &str, _to_address_format: Json) -> Result<String, String> {
        Err(MmError::new("Address conversion is not available for ZCoin".to_string()).to_string())
    }

    fn validate_address(&self, address: &str) -> ValidateAddressResult {
        match decode_payment_address(z_mainnet_constants::HRP_SAPLING_PAYMENT_ADDRESS, address) {
            Ok(Some(_)) => ValidateAddressResult {
                is_valid: true,
                reason: None,
            },
            Ok(None) => ValidateAddressResult {
                is_valid: false,
                reason: Some("decode_payment_address returned None".to_owned()),
            },
            Err(e) => ValidateAddressResult {
                is_valid: false,
                reason: Some(format!("Error {} on decode_payment_address", e)),
            },
        }
    }

    fn process_history_loop(&self, _ctx: MmArc) -> Box<dyn Future<Item = (), Error = ()> + Send> {
        log::warn!("process_history_loop is not implemented for ZCoin yet!");
        Box::new(futures01::future::err(()))
    }

    fn history_sync_status(&self) -> HistorySyncState { HistorySyncState::NotEnabled }

    fn get_trade_fee(&self) -> Box<dyn Future<Item = TradeFee, Error = String> + Send> {
        utxo_common::get_trade_fee(self.clone())
    }

    async fn get_sender_trade_fee(
        &self,
        _value: TradePreimageValue,
        _stage: FeeApproxStage,
    ) -> TradePreimageResult<TradeFee> {
        Ok(TradeFee {
            coin: self.ticker().to_owned(),
            amount: self.get_one_kbyte_tx_fee().await?.into(),
            paid_from_trading_vol: false,
        })
    }

    fn get_receiver_trade_fee(&self, _stage: FeeApproxStage) -> TradePreimageFut<TradeFee> {
        utxo_common::get_receiver_trade_fee(self.clone())
    }

    async fn get_fee_to_send_taker_fee(
        &self,
        _dex_fee_amount: BigDecimal,
        _stage: FeeApproxStage,
    ) -> TradePreimageResult<TradeFee> {
        Ok(TradeFee {
            coin: self.ticker().to_owned(),
            amount: self.get_one_kbyte_tx_fee().await?.into(),
            paid_from_trading_vol: false,
        })
    }

    fn required_confirmations(&self) -> u64 { utxo_common::required_confirmations(&self.utxo_arc) }

    fn requires_notarization(&self) -> bool { utxo_common::requires_notarization(&self.utxo_arc) }

    fn set_required_confirmations(&self, confirmations: u64) {
        utxo_common::set_required_confirmations(&self.utxo_arc, confirmations)
    }

    fn set_requires_notarization(&self, requires_nota: bool) {
        utxo_common::set_requires_notarization(&self.utxo_arc, requires_nota)
    }

    fn swap_contract_address(&self) -> Option<BytesJson> { utxo_common::swap_contract_address() }

    fn fallback_swap_contract(&self) -> Option<BytesJson> { utxo_common::fallback_swap_contract() }

    fn mature_confirmations(&self) -> Option<u32> { Some(self.utxo_arc.conf.mature_confirmations) }

    fn coin_protocol_info(&self, _amount_to_receive: Option<MmNumber>) -> Vec<u8> {
        utxo_common::coin_protocol_info(self)
    }

    fn is_coin_protocol_supported(
        &self,
        info: &Option<Vec<u8>>,
        _amount_to_send: Option<MmNumber>,
        _locktime: u64,
        _is_maker: bool,
    ) -> bool {
        utxo_common::is_coin_protocol_supported(self, info)
    }

    fn on_disabled(&self) -> Result<(), AbortedError> { AbortableSystem::abort_all(&self.as_ref().abortable_system) }

    fn on_token_deactivated(&self, _ticker: &str) {}
}

#[async_trait]
impl UtxoTxGenerationOps for ZCoin {
    async fn get_tx_fee(&self) -> UtxoRpcResult<ActualTxFee> { utxo_common::get_tx_fee(&self.utxo_arc).await }

    async fn calc_interest_if_required(
        &self,
        unsigned: TransactionInputSigner,
        data: AdditionalTxData,
        my_script_pub: Bytes,
    ) -> UtxoRpcResult<(TransactionInputSigner, AdditionalTxData)> {
        utxo_common::calc_interest_if_required(self, unsigned, data, my_script_pub).await
    }
}

#[async_trait]
impl UtxoTxBroadcastOps for ZCoin {
    async fn broadcast_tx(&self, tx: &UtxoTx) -> Result<H256Json, MmError<BroadcastTxErr>> {
        utxo_common::broadcast_tx(self, tx).await
    }
}

/// Please note `ZCoin` is not assumed to work with transparent UTXOs.
/// Remove implementation of the `GetUtxoListOps` trait for `ZCoin`
/// when [`ZCoin::preimage_trade_fee_required_to_send_outputs`] is refactored.
#[async_trait]
#[cfg_attr(test, mockable)]
impl GetUtxoListOps for ZCoin {
    async fn get_unspent_ordered_list(
        &self,
        address: &Address,
    ) -> UtxoRpcResult<(Vec<UnspentInfo>, RecentlySpentOutPointsGuard<'_>)> {
        utxo_common::get_unspent_ordered_list(self, address).await
    }

    async fn get_all_unspent_ordered_list(
        &self,
        address: &Address,
    ) -> UtxoRpcResult<(Vec<UnspentInfo>, RecentlySpentOutPointsGuard<'_>)> {
        utxo_common::get_all_unspent_ordered_list(self, address).await
    }

    async fn get_mature_unspent_ordered_list(
        &self,
        address: &Address,
    ) -> UtxoRpcResult<(MatureUnspentList, RecentlySpentOutPointsGuard<'_>)> {
        utxo_common::get_mature_unspent_ordered_list(self, address).await
    }
}

#[async_trait]
impl UtxoCommonOps for ZCoin {
    async fn get_htlc_spend_fee(&self, tx_size: u64, stage: &FeeApproxStage) -> UtxoRpcResult<u64> {
        utxo_common::get_htlc_spend_fee(self, tx_size, stage).await
    }

    fn addresses_from_script(&self, script: &Script) -> Result<Vec<Address>, String> {
        utxo_common::addresses_from_script(self, script)
    }

    fn denominate_satoshis(&self, satoshi: i64) -> f64 { utxo_common::denominate_satoshis(&self.utxo_arc, satoshi) }

    fn my_public_key(&self) -> Result<&Public, MmError<UnexpectedDerivationMethod>> {
        utxo_common::my_public_key(self.as_ref())
    }

    fn address_from_str(&self, address: &str) -> MmResult<Address, AddrFromStrError> {
        utxo_common::checked_address_from_str(self, address)
    }

    async fn get_current_mtp(&self) -> UtxoRpcResult<u32> {
        utxo_common::get_current_mtp(&self.utxo_arc, CoinVariant::Standard).await
    }

    fn is_unspent_mature(&self, output: &RpcTransaction) -> bool {
        utxo_common::is_unspent_mature(self.utxo_arc.conf.mature_confirmations, output)
    }

    async fn calc_interest_of_tx(
        &self,
        _tx: &UtxoTx,
        _input_transactions: &mut HistoryUtxoTxMap,
    ) -> UtxoRpcResult<u64> {
        MmError::err(UtxoRpcError::Internal(
            "ZCoin doesn't support transaction rewards".to_owned(),
        ))
    }

    async fn get_mut_verbose_transaction_from_map_or_rpc<'a, 'b>(
        &'a self,
        tx_hash: H256Json,
        utxo_tx_map: &'b mut HistoryUtxoTxMap,
    ) -> UtxoRpcResult<&'b mut HistoryUtxoTx> {
        utxo_common::get_mut_verbose_transaction_from_map_or_rpc(self, tx_hash, utxo_tx_map).await
    }

    async fn p2sh_spending_tx(&self, input: utxo_common::P2SHSpendingTxInput<'_>) -> Result<UtxoTx, String> {
        utxo_common::p2sh_spending_tx(self, input).await
    }

    fn get_verbose_transactions_from_cache_or_rpc(
        &self,
        tx_ids: HashSet<H256Json>,
    ) -> UtxoRpcFut<HashMap<H256Json, VerboseTransactionFrom>> {
        let selfi = self.clone();
        let fut = async move { utxo_common::get_verbose_transactions_from_cache_or_rpc(&selfi.utxo_arc, tx_ids).await };
        Box::new(fut.boxed().compat())
    }

    async fn preimage_trade_fee_required_to_send_outputs(
        &self,
        outputs: Vec<TransactionOutput>,
        fee_policy: FeePolicy,
        gas_fee: Option<u64>,
        stage: &FeeApproxStage,
    ) -> TradePreimageResult<BigDecimal> {
        utxo_common::preimage_trade_fee_required_to_send_outputs(
            self,
            self.ticker(),
            outputs,
            fee_policy,
            gas_fee,
            stage,
        )
        .await
    }

    fn increase_dynamic_fee_by_stage(&self, dynamic_fee: u64, stage: &FeeApproxStage) -> u64 {
        utxo_common::increase_dynamic_fee_by_stage(self, dynamic_fee, stage)
    }

    async fn p2sh_tx_locktime(&self, htlc_locktime: u32) -> Result<u32, MmError<UtxoRpcError>> {
        utxo_common::p2sh_tx_locktime(self, self.ticker(), htlc_locktime).await
    }

    fn addr_format(&self) -> &UtxoAddressFormat { utxo_common::addr_format(self) }

    fn addr_format_for_standard_scripts(&self) -> UtxoAddressFormat {
        utxo_common::addr_format_for_standard_scripts(self)
    }

    fn address_from_pubkey(&self, pubkey: &Public) -> Address {
        let conf = &self.utxo_arc.conf;
        utxo_common::address_from_pubkey(
            pubkey,
            conf.pub_addr_prefix,
            conf.pub_t_addr_prefix,
            conf.checksum_type,
            conf.bech32_hrp.clone(),
            self.addr_format().clone(),
        )
    }
}

#[cfg(not(target_arch = "wasm32"))]
#[async_trait]
impl InitWithdrawCoin for ZCoin {
    async fn init_withdraw(
        &self,
        _ctx: MmArc,
        req: WithdrawRequest,
        task_handle: &WithdrawTaskHandle,
    ) -> Result<TransactionDetails, MmError<WithdrawError>> {
        if req.fee.is_some() {
            return MmError::err(WithdrawError::InternalError(
                "Setting a custom withdraw fee is not supported for ZCoin yet".to_owned(),
            ));
        }

        let to_addr = decode_payment_address(z_mainnet_constants::HRP_SAPLING_PAYMENT_ADDRESS, &req.to)
            .map_to_mm(|e| WithdrawError::InvalidAddress(format!("{}", e)))?
            .or_mm_err(|| WithdrawError::InvalidAddress(format!("Address {} decoded to None", req.to)))?;
        let amount = if req.max {
            let fee = self.get_one_kbyte_tx_fee().await?;
            let balance = self.my_balance().compat().await?;
            balance.spendable - fee
        } else {
            req.amount
        };

        task_handle.update_in_progress_status(WithdrawInProgressStatus::GeneratingTransaction)?;
        let satoshi = sat_from_big_decimal(&amount, self.decimals())?;

        let memo = req.memo.as_deref().map(interpret_memo_string).transpose()?;
        let z_output = ZOutput {
            to_addr,
            amount: Amount::from_u64(satoshi)
                .map_to_mm(|_| NumConversError(format!("Failed to get ZCash amount from {}", amount)))?,
            // TODO add optional viewing_key and memo fields to the WithdrawRequest
            viewing_key: Some(self.z_fields.evk.fvk.ovk),
            memo,
        };

        let (tx, data, _sync_guard) = self.gen_tx(vec![], vec![z_output]).await?;
        let mut tx_bytes = Vec::with_capacity(1024);
        tx.write(&mut tx_bytes)
            .map_to_mm(|e| WithdrawError::InternalError(e.to_string()))?;
        let mut tx_hash = tx.txid().0.to_vec();
        tx_hash.reverse();

        let received_by_me = big_decimal_from_sat_unsigned(data.received_by_me, self.decimals());
        let spent_by_me = big_decimal_from_sat_unsigned(data.spent_by_me, self.decimals());

        Ok(TransactionDetails {
            tx_hex: tx_bytes.into(),
            tx_hash: hex::encode(&tx_hash),
            from: vec![self.z_fields.my_z_addr_encoded.clone()],
            to: vec![req.to],
            my_balance_change: &received_by_me - &spent_by_me,
            total_amount: spent_by_me.clone(),
            spent_by_me,
            received_by_me,
            block_height: 0,
            timestamp: 0,
            fee_details: Some(TxFeeDetails::Utxo(UtxoFeeDetails {
                coin: Some(self.ticker().to_owned()),
                amount: big_decimal_from_sat_unsigned(data.fee_amount, self.decimals()),
            })),
            coin: self.ticker().to_owned(),
            internal_id: tx_hash.into(),
            kmd_rewards: None,
            transaction_type: Default::default(),
            memo: req.memo,
        })
    }
}

/// Interpret a string or hex-encoded memo, and return a Memo object.
/// Inspired by https://github.com/adityapk00/zecwallet-light-cli/blob/v1.7.20/lib/src/lightwallet/utils.rs#L23
#[allow(clippy::result_large_err)]
pub fn interpret_memo_string(memo_str: &str) -> MmResult<MemoBytes, WithdrawError> {
    // If the string starts with an "0x", and contains only hex chars ([a-f0-9]+) then
    // interpret it as a hex.
    let s_bytes = if let Some(memo_hexadecimal) = memo_str.to_lowercase().strip_prefix("0x") {
        hex::decode(memo_hexadecimal).unwrap_or_else(|_| memo_str.as_bytes().to_vec())
    } else {
        memo_str.as_bytes().to_vec()
    };

    MemoBytes::from_bytes(&s_bytes).map_to_mm(|_| {
        let error = format!("Memo '{:?}' is too long", memo_str);
        WithdrawError::InvalidMemo(error)
    })
}

fn extended_spending_key_from_protocol_info_and_policy(
    protocol_info: &ZcoinProtocolInfo,
    priv_key_policy: &PrivKeyBuildPolicy,
) -> MmResult<ExtendedSpendingKey, ZCoinBuildError> {
    match priv_key_policy {
        PrivKeyBuildPolicy::IguanaPrivKey(iguana) => Ok(ExtendedSpendingKey::master(iguana.as_slice())),
        PrivKeyBuildPolicy::GlobalHDAccount(global_hd) => {
            extended_spending_key_from_global_hd_account(protocol_info, global_hd)
        },
        PrivKeyBuildPolicy::Trezor => {
            let priv_key_err = PrivKeyPolicyNotAllowed::HardwareWalletNotSupported;
            MmError::err(ZCoinBuildError::UtxoBuilderError(
                UtxoCoinBuildError::PrivKeyPolicyNotAllowed(priv_key_err),
            ))
        },
    }
}

fn extended_spending_key_from_global_hd_account(
    protocol_info: &ZcoinProtocolInfo,
    global_hd: &GlobalHDAccountArc,
) -> MmResult<ExtendedSpendingKey, ZCoinBuildError> {
    let path_to_coin = protocol_info
        .z_derivation_path
        .clone()
        .or_mm_err(|| ZCoinBuildError::ZDerivationPathNotSet)?;

    let path_to_account = path_to_coin
        .to_derivation_path()
        .into_iter()
        // Map `bip32::ChildNumber` to `zip32::Zip32Child`.
        .map(|child| Zip32Child::from_index(child.0))
        // Push the hardened `account` index, so the derivation path looks like:
        // `m/purpose'/coin'/account'`.
        .chain(iter::once(Zip32Child::Hardened(global_hd.account_id())));

    let mut spending_key = ExtendedSpendingKey::master(global_hd.root_seed_bytes());
    for zip32_child in path_to_account {
        spending_key = spending_key.derive_child(zip32_child);
    }

    Ok(spending_key)
}

#[test]
fn derive_z_key_from_mm_seed() {
    use crypto::privkey::key_pair_from_seed;
    use zcash_client_backend::encoding::encode_extended_spending_key;

    let seed = "spice describe gravity federal blast come thank unfair canal monkey style afraid";
    let secp_keypair = key_pair_from_seed(seed).unwrap();
    let z_spending_key = ExtendedSpendingKey::master(&*secp_keypair.private().secret);
    let encoded = encode_extended_spending_key(z_mainnet_constants::HRP_SAPLING_EXTENDED_SPENDING_KEY, &z_spending_key);
    assert_eq!(encoded, "secret-extended-key-main1qqqqqqqqqqqqqqytwz2zjt587n63kyz6jawmflttqu5rxavvqx3lzfs0tdr0w7g5tgntxzf5erd3jtvva5s52qx0ms598r89vrmv30r69zehxy2r3vesghtqd6dfwdtnauzuj8u8eeqfx7qpglzu6z54uzque6nzzgnejkgq569ax4lmk0v95rfhxzxlq3zrrj2z2kqylx2jp8g68lqu6alczdxd59lzp4hlfuj3jp54fp06xsaaay0uyass992g507tdd7psua5w6q76dyq3");

    let (_, address) = z_spending_key.default_address().unwrap();
    let encoded_addr = encode_payment_address(z_mainnet_constants::HRP_SAPLING_PAYMENT_ADDRESS, &address);
    assert_eq!(
        encoded_addr,
        "zs182ht30wnnnr8jjhj2j9v5dkx3qsknnr5r00jfwk2nczdtqy7w0v836kyy840kv2r8xle5gcl549"
    );

    let seed = "also shoot benefit prefer juice shell elder veteran woman mimic image kidney";
    let secp_keypair = key_pair_from_seed(seed).unwrap();
    let z_spending_key = ExtendedSpendingKey::master(&*secp_keypair.private().secret);
    let encoded = encode_extended_spending_key(z_mainnet_constants::HRP_SAPLING_EXTENDED_SPENDING_KEY, &z_spending_key);
    assert_eq!(encoded, "secret-extended-key-main1qqqqqqqqqqqqqq8jnhc9stsqwts6pu5ayzgy4szplvy03u227e50n3u8e6dwn5l0q5s3s8xfc03r5wmyh5s5dq536ufwn2k89ngdhnxy64sd989elwas6kr7ygztsdkw6k6xqyvhtu6e0dhm4mav8rus0fy8g0hgy9vt97cfjmus0m2m87p4qz5a00um7gwjwk494gul0uvt3gqyjujcclsqry72z57kr265jsajactgfn9m3vclqvx8fsdnwp4jwj57ffw560vvwks9g9hpu");

    let (_, address) = z_spending_key.default_address().unwrap();
    let encoded_addr = encode_payment_address(z_mainnet_constants::HRP_SAPLING_PAYMENT_ADDRESS, &address);
    assert_eq!(
        encoded_addr,
        "zs1funuwrjr2stlr6fnhkdh7fyz3p7n0p8rxase9jnezdhc286v5mhs6q3myw0phzvad5mvqgfxpam"
    );
}

#[test]
fn test_interpret_memo_string() {
    use std::str::FromStr;
    use zcash_primitives::memo::Memo;

    let actual = interpret_memo_string("68656c6c6f207a63617368").unwrap();
    let expected = Memo::from_str("68656c6c6f207a63617368").unwrap().encode();
    assert_eq!(actual, expected);

    let actual = interpret_memo_string("A custom memo").unwrap();
    let expected = Memo::from_str("A custom memo").unwrap().encode();
    assert_eq!(actual, expected);

    let actual = interpret_memo_string("0x68656c6c6f207a63617368").unwrap();
    let expected = MemoBytes::from_bytes(&hex::decode("68656c6c6f207a63617368").unwrap()).unwrap();
    assert_eq!(actual, expected);
}<|MERGE_RESOLUTION|>--- conflicted
+++ resolved
@@ -20,20 +20,12 @@
             RawTransactionRequest, RefundError, RefundPaymentArgs, RefundResult, SearchForSwapTxSpendInput,
             SendMakerPaymentSpendPreimageInput, SendPaymentArgs, SignatureError, SignatureResult, SpendPaymentArgs,
             SwapOps, TakerSwapMakerCoin, TradeFee, TradePreimageFut, TradePreimageResult, TradePreimageValue,
-<<<<<<< HEAD
-            TransactionEnum, TransactionFut, TxMarshalingErr, UnexpectedDerivationMethod, ValidateAddressResult,
-            ValidateFeeArgs, ValidateInstructionsErr, ValidateOtherPubKeyErr, ValidatePaymentError,
-            ValidatePaymentFut, ValidatePaymentInput, ValidateWatcherSpendInput, VerificationError,
-            VerificationResult, WaitForHTLCTxSpendArgs, WatcherOps, WatcherReward, WatcherRewardError,
-            WatcherSearchForSwapTxSpendInput, WatcherValidatePaymentInput, WatcherValidateTakerFeeInput, WithdrawFut,
-            WithdrawRequest};
-=======
             TransactionEnum, TransactionFut, TransactionResult, TxMarshalingErr, UnexpectedDerivationMethod,
             ValidateAddressResult, ValidateFeeArgs, ValidateInstructionsErr, ValidateOtherPubKeyErr,
-            ValidatePaymentError, ValidatePaymentFut, ValidatePaymentInput, VerificationError, VerificationResult,
-            WaitForHTLCTxSpendArgs, WatcherOps, WatcherReward, WatcherRewardError, WatcherSearchForSwapTxSpendInput,
-            WatcherValidatePaymentInput, WatcherValidateTakerFeeInput, WithdrawFut, WithdrawRequest};
->>>>>>> 483f04cd
+            ValidatePaymentError, ValidatePaymentFut, ValidatePaymentInput, ValidateWatcherSpendInput,
+            VerificationError, VerificationResult, WaitForHTLCTxSpendArgs, WatcherOps, WatcherReward,
+            WatcherRewardError, WatcherSearchForSwapTxSpendInput, WatcherValidatePaymentInput,
+            WatcherValidateTakerFeeInput, WithdrawFut, WithdrawRequest};
 use crate::{Transaction, WithdrawError};
 use async_trait::async_trait;
 use bitcrypto::dhash256;
