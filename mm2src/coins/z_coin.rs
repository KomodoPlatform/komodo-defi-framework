--- conflicted
+++ resolved
@@ -541,13 +541,8 @@
         }
 
         let mut transparent_input_amount = Amount::zero();
-<<<<<<< HEAD
-        let hash = H256Json::from(tx_item.tx_hash.as_slice());
+        let hash = H256Json::from(tx_item.tx_hash);
         let z_tx = transactions.get(&hash).or_mm_err(|| NoInfoAboutTx(hash))?;
-=======
-        let hash = H256Json::from(tx_item.tx_hash);
-        let z_tx = transactions.remove(&hash).or_mm_err(|| NoInfoAboutTx(hash))?;
->>>>>>> ff0eefcd
         for input in z_tx.vin.iter() {
             let mut hash = H256Json::from(*input.prevout.hash());
             hash.0.reverse();
