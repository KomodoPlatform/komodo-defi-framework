pub mod storage;
pub mod tx_history_events;
#[cfg_attr(not(target_arch = "wasm32"), cfg(test))]
mod tx_streaming_tests;
pub mod z_balance_streaming;
mod z_coin_errors;
#[cfg(all(test, not(target_arch = "wasm32"), feature = "zhtlc-native-tests"))]
mod z_coin_native_tests;
mod z_htlc;
mod z_rpc;
mod z_tx_history;

use crate::coin_errors::{MyAddressError, ValidatePaymentResult};
use crate::hd_wallet::HDPathAccountToAddressId;
use crate::my_tx_history_v2::{MyTxHistoryErrorV2, MyTxHistoryRequestV2, MyTxHistoryResponseV2};
use crate::rpc_command::init_withdraw::{InitWithdrawCoin, WithdrawInProgressStatus, WithdrawTaskHandleShared};
use crate::utxo::rpc_clients::{ElectrumConnectionSettings, UnspentInfo, UtxoRpcClientEnum, UtxoRpcError, UtxoRpcFut,
                               UtxoRpcResult};
use crate::utxo::utxo_builder::UtxoCoinBuildError;
use crate::utxo::utxo_builder::{UtxoCoinBuilder, UtxoCoinBuilderCommonOps, UtxoFieldsWithGlobalHDBuilder,
                                UtxoFieldsWithHardwareWalletBuilder, UtxoFieldsWithIguanaSecretBuilder};
use crate::utxo::utxo_common::{addresses_from_script, big_decimal_from_sat};
use crate::utxo::utxo_common::{big_decimal_from_sat_unsigned, payment_script};
use crate::utxo::{sat_from_big_decimal, utxo_common, ActualTxFee, AdditionalTxData, AddrFromStrError, Address,
                  BroadcastTxErr, FeePolicy, GetUtxoListOps, HistoryUtxoTx, HistoryUtxoTxMap, MatureUnspentList,
                  RecentlySpentOutPointsGuard, UtxoActivationParams, UtxoAddressFormat, UtxoArc, UtxoCoinFields,
                  UtxoCommonOps, UtxoRpcMode, UtxoTxBroadcastOps, UtxoTxGenerationOps, VerboseTransactionFrom};
use crate::utxo::{UnsupportedAddr, UtxoFeeDetails};
use crate::z_coin::storage::{BlockDbImpl, WalletDbShared};

use crate::z_coin::z_tx_history::{fetch_tx_history_from_db, ZCoinTxHistoryItem};
use crate::{BalanceError, BalanceFut, CheckIfMyPaymentSentArgs, CoinBalance, ConfirmPaymentInput, DexFee,
            FeeApproxStage, FoundSwapTxSpend, HistorySyncState, MakerSwapTakerCoin, MarketCoinOps, MmCoin, MmCoinEnum,
            NegotiateSwapContractAddrErr, NumConversError, PaymentInstructionArgs, PaymentInstructions,
            PaymentInstructionsErr, PrivKeyActivationPolicy, PrivKeyBuildPolicy, PrivKeyPolicyNotAllowed,
            RawTransactionFut, RawTransactionRequest, RawTransactionResult, RefundError, RefundPaymentArgs,
            RefundResult, SearchForSwapTxSpendInput, SendMakerPaymentSpendPreimageInput, SendPaymentArgs,
            SignRawTransactionRequest, SignatureError, SignatureResult, SpendPaymentArgs, SwapOps, TakerSwapMakerCoin,
            TradeFee, TradePreimageFut, TradePreimageResult, TradePreimageValue, Transaction, TransactionData,
            TransactionDetails, TransactionEnum, TransactionFut, TransactionResult, TxFeeDetails, TxMarshalingErr,
            UnexpectedDerivationMethod, ValidateAddressResult, ValidateFeeArgs, ValidateInstructionsErr,
            ValidateOtherPubKeyErr, ValidatePaymentError, ValidatePaymentFut, ValidatePaymentInput,
            ValidateWatcherSpendInput, VerificationError, VerificationResult, WaitForHTLCTxSpendArgs, WatcherOps,
            WatcherReward, WatcherRewardError, WatcherSearchForSwapTxSpendInput, WatcherValidatePaymentInput,
            WatcherValidateTakerFeeInput, WeakSpawner, WithdrawError, WithdrawFut, WithdrawRequest};

use async_trait::async_trait;
use bitcrypto::dhash256;
use chain::constants::SEQUENCE_FINAL;
use chain::{Transaction as UtxoTx, TransactionOutput};
use common::executor::{AbortableSystem, AbortedError};
use common::{calc_total_pages, log};
use crypto::privkey::{key_pair_from_secret, secp_privkey_from_hash};
use crypto::HDPathToCoin;
use crypto::{Bip32DerPathOps, GlobalHDAccountArc};
use futures::compat::Future01CompatExt;
use futures::lock::Mutex as AsyncMutex;
use futures::{FutureExt, TryFutureExt};
use futures01::Future;
use keys::hash::H256;
use keys::{KeyPair, Message, Public};
use mm2_core::mm_ctx::MmArc;
use mm2_err_handle::prelude::*;
use mm2_number::{BigDecimal, MmNumber};
#[cfg(test)] use mocktopus::macros::*;
use primitives::bytes::Bytes;
use rpc::v1::types::{Bytes as BytesJson, Transaction as RpcTransaction, H256 as H256Json};
use script::{Builder as ScriptBuilder, Opcode, Script, TransactionInputSigner};
use serde_json::Value as Json;
use serialization::CoinVariant;
use std::collections::{HashMap, HashSet};
use std::convert::TryInto;
use std::iter;
use std::num::NonZeroU32;
use std::num::TryFromIntError;
use std::path::PathBuf;
use std::sync::Arc;
pub use z_coin_errors::*;
use z_htlc::{z_p2sh_spend, z_send_dex_fee, z_send_htlc};
use z_rpc::init_light_client;
pub use z_rpc::{FirstSyncBlock, SyncStatus};
use z_rpc::{SaplingSyncConnector, SaplingSyncGuard};
use zcash_client_backend::encoding::{decode_payment_address, encode_extended_spending_key, encode_payment_address};
use zcash_client_backend::wallet::{AccountId, SpendableNote};
use zcash_extras::WalletRead;
use zcash_primitives::consensus::{BlockHeight, BranchId, NetworkUpgrade, Parameters, H0};
use zcash_primitives::memo::MemoBytes;
use zcash_primitives::sapling::keys::OutgoingViewingKey;
use zcash_primitives::sapling::note_encryption::try_sapling_output_recovery;
use zcash_primitives::transaction::builder::Builder as ZTxBuilder;
use zcash_primitives::transaction::components::{Amount, TxOut};
use zcash_primitives::transaction::Transaction as ZTransaction;
use zcash_primitives::zip32::ChildIndex as Zip32Child;
use zcash_primitives::{constants::mainnet as z_mainnet_constants, sapling::PaymentAddress,
                       zip32::ExtendedFullViewingKey, zip32::ExtendedSpendingKey};
use zcash_proofs::prover::LocalTxProver;

use self::storage::store_change_output;

cfg_native!(
    use common::{async_blocking, sha256_digest};
    use zcash_client_sqlite::error::SqliteClientError as ZcashClientError;
    use zcash_client_sqlite::wallet::get_balance;
    use zcash_proofs::default_params_folder;
    use z_rpc::init_native_client;
);

cfg_wasm32!(
    use crate::z_coin::storage::ZcashParamsWasmImpl;
    use common::executor::AbortOnDropHandle;
    use futures::channel::oneshot;
    use rand::rngs::OsRng;
    use zcash_primitives::transaction::builder::TransactionMetadata;
    pub use z_coin_errors::ZCoinBalanceError;
);

/// `ZP2SHSpendError` compatible `TransactionErr` handling macro.
macro_rules! try_ztx_s {
    ($e: expr) => {
        match $e {
            Ok(ok) => ok,
            Err(err) => {
                if let Some(tx) = err.get_inner().get_tx() {
                    return Err(crate::TransactionErr::TxRecoverable(
                        tx,
                        format!("{}:{}] {:?}", file!(), line!(), err),
                    ));
                }

                return Err(crate::TransactionErr::Plain(ERRL!("{:?}", err)));
            },
        }
    };
}

const DEX_FEE_OVK: OutgoingViewingKey = OutgoingViewingKey([7; 32]);
const DEX_FEE_Z_ADDR: &str = "zs1rp6426e9r6jkq2nsanl66tkd34enewrmr0uvj0zelhkcwmsy0uvxz2fhm9eu9rl3ukxvgzy2v9f";
cfg_native!(
    const SAPLING_OUTPUT_NAME: &str = "sapling-output.params";
    const SAPLING_SPEND_NAME: &str = "sapling-spend.params";
    const BLOCKS_TABLE: &str = "blocks";
    const SAPLING_SPEND_EXPECTED_HASH: &str = "8e48ffd23abb3a5fd9c5589204f32d9c31285a04b78096ba40a79b75677efc13";
    const SAPLING_OUTPUT_EXPECTED_HASH: &str = "2f0ebbcbb9bb0bcffe95a397e7eba89c29eb4dde6191c339db88570e3f3fb0e4";
);

#[derive(Clone, Debug, Deserialize, PartialEq, Serialize)]
pub struct ZcoinConsensusParams {
    // we don't support coins without overwinter and sapling active so these are mandatory
    overwinter_activation_height: u32,
    sapling_activation_height: u32,
    // optional upgrades that we will possibly support in the future
    blossom_activation_height: Option<u32>,
    heartwood_activation_height: Option<u32>,
    canopy_activation_height: Option<u32>,
    coin_type: u32,
    hrp_sapling_extended_spending_key: String,
    hrp_sapling_extended_full_viewing_key: String,
    hrp_sapling_payment_address: String,
    b58_pubkey_address_prefix: [u8; 2],
    b58_script_address_prefix: [u8; 2],
}

#[derive(Clone, Debug, Deserialize, PartialEq, Serialize)]
pub struct CheckPointBlockInfo {
    height: u32,
    hash: H256Json,
    time: u32,
    sapling_tree: BytesJson,
}

#[derive(Clone, Debug, Deserialize, PartialEq, Serialize)]
pub struct ZcoinProtocolInfo {
    consensus_params: ZcoinConsensusParams,
    check_point_block: Option<CheckPointBlockInfo>,
    // `z_derivation_path` can be the same or different from [`UtxoCoinFields::derivation_path`].
    z_derivation_path: Option<HDPathToCoin>,
}

impl Parameters for ZcoinConsensusParams {
    fn activation_height(&self, nu: NetworkUpgrade) -> Option<BlockHeight> {
        match nu {
            NetworkUpgrade::Overwinter => Some(BlockHeight::from(self.overwinter_activation_height)),
            NetworkUpgrade::Sapling => Some(BlockHeight::from(self.sapling_activation_height)),
            NetworkUpgrade::Blossom => self.blossom_activation_height.map(BlockHeight::from),
            NetworkUpgrade::Heartwood => self.heartwood_activation_height.map(BlockHeight::from),
            NetworkUpgrade::Canopy => self.canopy_activation_height.map(BlockHeight::from),
            #[cfg(feature = "zfuture")]
            NetworkUpgrade::ZFuture => unimplemented!(),
        }
    }

    fn coin_type(&self) -> u32 { self.coin_type }

    fn hrp_sapling_extended_spending_key(&self) -> &str { &self.hrp_sapling_extended_spending_key }

    fn hrp_sapling_extended_full_viewing_key(&self) -> &str { &self.hrp_sapling_extended_full_viewing_key }

    fn hrp_sapling_payment_address(&self) -> &str { &self.hrp_sapling_payment_address }

    fn b58_pubkey_address_prefix(&self) -> [u8; 2] { self.b58_pubkey_address_prefix }

    fn b58_script_address_prefix(&self) -> [u8; 2] { self.b58_script_address_prefix }
}

#[allow(unused)]
pub struct ZCoinFields {
    dex_fee_addr: PaymentAddress,
    my_z_addr: PaymentAddress,
    my_z_addr_encoded: String,
    z_spending_key: ExtendedSpendingKey,
    evk: ExtendedFullViewingKey,
    z_tx_prover: Arc<LocalTxProver>,
    light_wallet_db: WalletDbShared,
    consensus_params: ZcoinConsensusParams,
<<<<<<< HEAD
=======
    z_balance_event_handler: Option<ZBalanceEventHandler>,
>>>>>>> 14160712
    sync_state_connector: AsyncMutex<SaplingSyncConnector>,
}

impl Transaction for ZTransaction {
    fn tx_hex(&self) -> Vec<u8> {
        let mut hex = Vec::with_capacity(1024);
        self.write(&mut hex).expect("Writing should not fail");
        hex
    }

    fn tx_hash_as_bytes(&self) -> BytesJson {
        let mut bytes = self.txid().0.to_vec();
        bytes.reverse();
        bytes.into()
    }
}

#[derive(Clone)]
pub struct ZCoin {
    utxo_arc: UtxoArc,
    z_fields: Arc<ZCoinFields>,
}

pub struct ZOutput {
    pub to_addr: PaymentAddress,
    pub amount: Amount,
    pub viewing_key: Option<OutgoingViewingKey>,
    pub memo: Option<MemoBytes>,
}

#[derive(Serialize)]
pub struct ZcoinTxDetails {
    /// Transaction hash in hexadecimal format
    tx_hash: String,
    /// Coins are sent from these addresses
    from: HashSet<String>,
    /// Coins are sent to these addresses
    to: HashSet<String>,
    /// The amount spent from "my" address
    spent_by_me: BigDecimal,
    /// The amount received by "my" address
    received_by_me: BigDecimal,
    /// Resulting "my" balance change
    my_balance_change: BigDecimal,
    /// Block height
    block_height: i64,
    confirmations: i64,
    /// Transaction timestamp
    timestamp: i64,
    transaction_fee: BigDecimal,
    /// The coin transaction belongs to
    coin: String,
    /// Internal MM2 id used for internal transaction identification, for some coins it might be equal to transaction hash
    internal_id: i64,
}

impl ZCoin {
    #[inline]
    pub fn utxo_rpc_client(&self) -> &UtxoRpcClientEnum { &self.utxo_arc.rpc_client }

    #[inline]
    pub fn my_z_address_encoded(&self) -> String { self.z_fields.my_z_addr_encoded.clone() }

    #[inline]
    pub fn consensus_params(&self) -> ZcoinConsensusParams { self.z_fields.consensus_params.clone() }

    #[inline]
    pub fn consensus_params_ref(&self) -> &ZcoinConsensusParams { &self.z_fields.consensus_params }

    /// Asynchronously checks the synchronization status and returns `true` if
    /// the Sapling state has finished synchronizing, meaning that the block number is available.
    /// Otherwise, it returns `false`.
    #[inline]
    pub async fn is_sapling_state_synced(&self) -> bool {
        matches!(
            self.sync_status().await,
            Ok(SyncStatus::Finished { block_number: _, .. })
        )
    }

    #[inline]
    pub async fn sync_status(&self) -> Result<SyncStatus, MmError<BlockchainScanStopped>> {
        self.z_fields
            .sync_state_connector
            .lock()
            .await
            .current_sync_status()
            .await
    }

    #[inline]
    pub async fn first_sync_block(&self) -> Result<FirstSyncBlock, MmError<BlockchainScanStopped>> {
        self.z_fields.sync_state_connector.lock().await.first_sync_block().await
    }

    #[inline]
    fn secp_keypair(&self) -> &KeyPair {
        self.utxo_arc
            .priv_key_policy
            .activated_key()
            .expect("Zcoin doesn't support HW wallets")
    }

    async fn wait_for_gen_tx_blockchain_sync(&self) -> Result<SaplingSyncGuard<'_>, MmError<BlockchainScanStopped>> {
        let mut connector_guard = self.z_fields.sync_state_connector.lock().await;
        let sync_respawn_guard = connector_guard.wait_for_gen_tx_blockchain_sync().await?;
        Ok(SaplingSyncGuard {
            _connector_guard: connector_guard,
            respawn_guard: sync_respawn_guard,
        })
    }

    #[cfg(not(target_arch = "wasm32"))]
    async fn my_balance_sat(&self) -> Result<u64, MmError<ZcashClientError>> {
        let wallet_db = self.z_fields.light_wallet_db.clone();
        async_blocking(move || {
            let db_guard = wallet_db.db.inner();
            let db_guard = db_guard.lock().unwrap();
            let balance = get_balance(&db_guard, AccountId::default())?.into();
            Ok(balance)
        })
        .await
    }

    #[cfg(target_arch = "wasm32")]
    async fn my_balance_sat(&self) -> Result<u64, MmError<ZCoinBalanceError>> {
        let wallet_db = self.z_fields.light_wallet_db.clone();
        Ok(wallet_db.db.get_balance(AccountId::default()).await?.into())
    }

    async fn get_spendable_notes(&self) -> Result<Vec<SpendableNote>, MmError<SpendableNotesError>> {
        let wallet_db = self.z_fields.light_wallet_db.clone();
        let db_guard = wallet_db.db;
        let latest_db_block = match db_guard
            .block_height_extrema()
            .await
            .map_err(|err| SpendableNotesError::DBClientError(err.to_string()))?
        {
            Some((_, latest)) => latest,
            None => return Ok(Vec::new()),
        };

        db_guard
            .get_spendable_notes(AccountId::default(), latest_db_block)
            .await
            .map_err(|err| MmError::new(SpendableNotesError::DBClientError(err.to_string())))
    }

    /// Returns spendable notes
    async fn spendable_notes_ordered(&self) -> Result<Vec<SpendableNote>, MmError<SpendableNotesError>> {
        let mut unspents = self.get_spendable_notes().await?;

        unspents.sort_unstable_by(|a, b| a.note_value.cmp(&b.note_value));
        Ok(unspents)
    }

    async fn get_one_kbyte_tx_fee(&self) -> UtxoRpcResult<BigDecimal> {
        let fee = self.get_tx_fee().await?;
        match fee {
            ActualTxFee::Dynamic(fee) | ActualTxFee::FixedPerKb(fee) => {
                Ok(big_decimal_from_sat_unsigned(fee, self.decimals()))
            },
        }
    }

    /// Generates a tx sending outputs from our address
    async fn gen_tx(
        &self,
        t_outputs: Vec<TxOut>,
        z_outputs: Vec<ZOutput>,
    ) -> Result<(ZTransaction, AdditionalTxData, SaplingSyncGuard<'_>), MmError<GenTxError>> {
        let sync_guard = self.wait_for_gen_tx_blockchain_sync().await?;

        let tx_fee = self.get_one_kbyte_tx_fee().await?;
        let t_output_sat: u64 = t_outputs.iter().fold(0, |cur, out| cur + u64::from(out.value));
        let z_output_sat: u64 = z_outputs.iter().fold(0, |cur, out| cur + u64::from(out.amount));
        let total_output_sat = t_output_sat + z_output_sat;
        let total_output = big_decimal_from_sat_unsigned(total_output_sat, self.utxo_arc.decimals);
        let total_required = &total_output + &tx_fee;

        let spendable_notes = self
            .spendable_notes_ordered()
            .await
            .map_err(|err| GenTxError::SpendableNotesError(err.to_string()))?;
        let mut total_input_amount = BigDecimal::from(0);
        let mut change = BigDecimal::from(0);

        let mut received_by_me = 0u64;

        let mut tx_builder = ZTxBuilder::new(self.consensus_params(), sync_guard.respawn_guard.current_block());

        for spendable_note in spendable_notes {
            total_input_amount += big_decimal_from_sat_unsigned(spendable_note.note_value.into(), self.decimals());

            let note = self
                .z_fields
                .my_z_addr
                .create_note(spendable_note.note_value.into(), spendable_note.rseed)
                .or_mm_err(|| GenTxError::FailedToCreateNote)?;
            tx_builder.add_sapling_spend(
                self.z_fields.z_spending_key.clone(),
                *self.z_fields.my_z_addr.diversifier(),
                note,
                spendable_note
                    .witness
                    .path()
                    .or_mm_err(|| GenTxError::FailedToGetMerklePath)?,
            )?;

            if total_input_amount >= total_required {
                change = &total_input_amount - &total_required;
                break;
            }
        }

        if total_input_amount < total_required {
            return MmError::err(GenTxError::InsufficientBalance {
                coin: self.ticker().into(),
                available: total_input_amount,
                required: total_required,
            });
        }

        for z_out in z_outputs {
            if z_out.to_addr == self.z_fields.my_z_addr {
                received_by_me += u64::from(z_out.amount);
            }

            tx_builder.add_sapling_output(z_out.viewing_key, z_out.to_addr, z_out.amount, z_out.memo)?;
        }

        if change > BigDecimal::from(0u8) {
            let change_sat = sat_from_big_decimal(&change, self.utxo_arc.decimals)?;
            received_by_me += change_sat;

            tx_builder.add_sapling_output(
                Some(self.z_fields.evk.fvk.ovk),
                self.z_fields.my_z_addr.clone(),
                Amount::from_u64(change_sat).map_to_mm(|_| {
                    GenTxError::NumConversion(NumConversError(format!(
                        "Failed to get ZCash amount from {}",
                        change_sat
                    )))
                })?,
                None,
            )?;
        }

        for output in t_outputs {
            tx_builder.add_tx_out(output);
        }

        #[cfg(not(target_arch = "wasm32"))]
        let (tx, _) = async_blocking({
            let prover = self.z_fields.z_tx_prover.clone();
            move || tx_builder.build(BranchId::Sapling, prover.as_ref())
        })
        .await?;

        #[cfg(target_arch = "wasm32")]
        let (tx, _) =
            TxBuilderSpawner::request_tx_result(tx_builder, BranchId::Sapling, self.z_fields.z_tx_prover.clone())
                .await?
                .tx_result?;

        // Store any change outputs we created in this transaction by decrypting them with our keys
        // and saving them to the wallet database for future spends
        store_change_output(self.consensus_params_ref(), &self.z_fields.light_wallet_db, &tx)
            .await
            .map_to_mm(GenTxError::SaveChangeNotesError)?;

        let additional_data = AdditionalTxData {
            received_by_me,
            spent_by_me: sat_from_big_decimal(&total_input_amount, self.decimals())?,
            fee_amount: sat_from_big_decimal(&tx_fee, self.decimals())?,
            unused_change: 0,
            kmd_rewards: None,
        };
        Ok((tx, additional_data, sync_guard))
    }

    pub async fn send_outputs(
        &self,
        t_outputs: Vec<TxOut>,
        z_outputs: Vec<ZOutput>,
    ) -> Result<ZTransaction, MmError<SendOutputsErr>> {
        let (tx, _, mut sync_guard) = self.gen_tx(t_outputs, z_outputs).await?;
        let mut tx_bytes = Vec::with_capacity(1024);
        tx.write(&mut tx_bytes).expect("Write should not fail");

        self.utxo_rpc_client()
            .send_raw_transaction(tx_bytes.into())
            .compat()
            .await?;

        sync_guard.respawn_guard.watch_for_tx(tx.txid());
        Ok(tx)
    }

    async fn z_transactions_from_cache_or_rpc(
        &self,
        hashes: HashSet<H256Json>,
    ) -> UtxoRpcResult<HashMap<H256Json, ZTransaction>> {
        self.get_verbose_transactions_from_cache_or_rpc(hashes)
            .compat()
            .await?
            .into_iter()
            .map(|(hash, tx)| -> Result<_, std::io::Error> {
                Ok((hash, ZTransaction::read(tx.into_inner().hex.as_slice())?))
            })
            .collect::<Result<_, _>>()
            .map_to_mm(|e| UtxoRpcError::InvalidResponse(e.to_string()))
    }

    fn tx_details_from_db_item(
        &self,
        tx_item: ZCoinTxHistoryItem,
        transactions: &HashMap<H256Json, ZTransaction>,
        prev_transactions: &HashMap<H256Json, ZTransaction>,
        current_block: u64,
    ) -> Result<ZcoinTxDetails, MmError<NoInfoAboutTx>> {
        let mut from = HashSet::new();

        let mut confirmations = current_block as i64 - tx_item.height + 1;
        if confirmations < 0 {
            confirmations = 0;
        }

        let mut transparent_input_amount = Amount::zero();
        let hash = H256Json::from(tx_item.tx_hash.as_slice());
        let z_tx = transactions.get(&hash).or_mm_err(|| NoInfoAboutTx(hash))?;
        for input in z_tx.vin.iter() {
            let mut hash = H256Json::from(*input.prevout.hash());
            hash.0.reverse();
            let prev_tx = prev_transactions.get(&hash).or_mm_err(|| NoInfoAboutTx(hash))?;

            if let Some(spent_output) = prev_tx.vout.get(input.prevout.n() as usize) {
                transparent_input_amount += spent_output.value;
                if let Ok(addresses) = addresses_from_script(self, &spent_output.script_pubkey.0.clone().into()) {
                    from.extend(addresses.into_iter().map(|a| a.to_string()));
                }
            }
        }

        let transparent_output_amount = z_tx
            .vout
            .iter()
            .fold(Amount::zero(), |current, out| current + out.value);

        let mut to = HashSet::new();
        for out in z_tx.vout.iter() {
            if let Ok(addresses) = addresses_from_script(self, &out.script_pubkey.0.clone().into()) {
                to.extend(addresses.into_iter().map(|a| a.to_string()));
            }
        }

        let fee_amount = z_tx.value_balance + transparent_input_amount - transparent_output_amount;
        if tx_item.spent_amount > 0 {
            from.insert(self.my_z_address_encoded());
        }

        if tx_item.received_amount > 0 {
            to.insert(self.my_z_address_encoded());
        }

        for z_out in z_tx.shielded_outputs.iter() {
            if let Some((_, address, _)) = try_sapling_output_recovery(
                self.consensus_params_ref(),
                BlockHeight::from_u32(current_block as u32),
                &self.z_fields.evk.fvk.ovk,
                z_out,
            ) {
                to.insert(encode_payment_address(
                    self.consensus_params_ref().hrp_sapling_payment_address(),
                    &address,
                ));
            }

            if let Some((_, address, _)) = try_sapling_output_recovery(
                self.consensus_params_ref(),
                BlockHeight::from_u32(current_block as u32),
                &DEX_FEE_OVK,
                z_out,
            ) {
                to.insert(encode_payment_address(
                    self.consensus_params_ref().hrp_sapling_payment_address(),
                    &address,
                ));
            }
        }

        let spent_by_me = big_decimal_from_sat(tx_item.spent_amount, self.decimals());
        let received_by_me = big_decimal_from_sat(tx_item.received_amount, self.decimals());
        Ok(ZcoinTxDetails {
            tx_hash: hex::encode(tx_item.tx_hash),
            from,
            to,
            my_balance_change: &received_by_me - &spent_by_me,
            spent_by_me,
            received_by_me,
            block_height: tx_item.height,
            confirmations,
            timestamp: tx_item.timestamp,
            transaction_fee: big_decimal_from_sat(fee_amount.into(), self.decimals()),
            coin: self.ticker().into(),
            internal_id: tx_item.internal_id,
        })
    }

    pub async fn tx_history(
        &self,
        request: MyTxHistoryRequestV2<i64>,
    ) -> Result<MyTxHistoryResponseV2<ZcoinTxDetails, i64>, MmError<MyTxHistoryErrorV2>> {
        let current_block = self.utxo_rpc_client().get_block_count().compat().await?;
        let req_result = fetch_tx_history_from_db(self, request.limit, request.paging_options.clone()).await?;

        let hashes_for_verbose = req_result
            .transactions
            .iter()
            .map(|item| H256Json::from(item.tx_hash.as_slice()))
            .collect();
        let transactions = self.z_transactions_from_cache_or_rpc(hashes_for_verbose).await?;

        let prev_tx_hashes: HashSet<_> = transactions
            .iter()
            .flat_map(|(_, tx)| {
                tx.vin.iter().map(|vin| {
                    let mut hash = *vin.prevout.hash();
                    hash.reverse();
                    H256Json::from(hash)
                })
            })
            .collect();
        let prev_transactions = self.z_transactions_from_cache_or_rpc(prev_tx_hashes).await?;

        let transactions = req_result
            .transactions
            .into_iter()
            .map(|sql_item| self.tx_details_from_db_item(sql_item, &transactions, &prev_transactions, current_block))
            .collect::<Result<_, _>>()?;

        Ok(MyTxHistoryResponseV2 {
            coin: self.ticker().into(),
            target: request.target,
            current_block,
            transactions,
            // Zcoin is activated only after the state is synced
            sync_status: HistorySyncState::Finished,
            limit: request.limit,
            skipped: req_result.skipped,
            total: req_result.total_tx_count as usize,
            total_pages: calc_total_pages(req_result.total_tx_count as usize, request.limit),
            paging_options: request.paging_options,
        })
    }
}

impl AsRef<UtxoCoinFields> for ZCoin {
    fn as_ref(&self) -> &UtxoCoinFields { &self.utxo_arc }
}

#[cfg(target_arch = "wasm32")]
type TxResult = MmResult<(zcash_primitives::transaction::Transaction, TransactionMetadata), GenTxError>;

#[cfg(target_arch = "wasm32")]
/// Spawns an asynchronous task to build a transaction and sends the result through a oneshot channel.
pub(crate) struct TxBuilderSpawner {
    pub(crate) tx_result: TxResult,
    _abort_handle: AbortOnDropHandle,
}

#[cfg(target_arch = "wasm32")]
impl TxBuilderSpawner {
    fn spawn_build_tx(
        builder: ZTxBuilder<'static, ZcoinConsensusParams, OsRng>,
        branch_id: BranchId,
        prover: Arc<LocalTxProver>,
        sender: oneshot::Sender<TxResult>,
    ) -> AbortOnDropHandle {
        let fut = async move {
            sender
                .send(
                    builder
                        .build(branch_id, prover.as_ref())
                        .map_to_mm(GenTxError::TxBuilderError),
                )
                .ok();
        };

        common::executor::spawn_local_abortable(fut)
    }

    /// Requests a transaction asynchronously using the provided builder, branch ID, and prover.
    pub(crate) async fn request_tx_result(
        builder: ZTxBuilder<'static, ZcoinConsensusParams, OsRng>,
        branch_id: BranchId,
        prover: Arc<LocalTxProver>,
    ) -> MmResult<Self, GenTxError> {
        // Create a oneshot channel for communication between the spawned task and this function
        let (tx, rx) = oneshot::channel();
        let abort_handle = Self::spawn_build_tx(builder, branch_id, prover, tx);

        Ok(Self {
            tx_result: rx
                .await
                .map_to_mm(|_| GenTxError::Internal("Spawned future has been canceled".to_owned()))?,
            _abort_handle: abort_handle,
        })
    }
}

/// SyncStartPoint represents the starting point for synchronizing a wallet's blocks and transaction history.
/// This can be specified as a date, a block height, or starting from the earliest available data.
#[derive(Clone, Debug, Deserialize, Serialize)]
#[serde(rename_all = "lowercase")]
pub enum SyncStartPoint {
    /// Synchronize from a specific date (in Unix timestamp format).
    Date(u64),
    /// Synchronize from a specific block height.
    Height(u64),
    /// Synchronize from the earliest available data(sapling_activation_height from coin config).
    Earliest,
}

// ZcoinRpcMode reprs available RPC modes for interacting with the Zcoin network. It includes
/// modes for both native and light client, each with their own configuration options.
#[allow(unused)]
#[derive(Clone, Debug, Deserialize, Serialize)]
#[serde(tag = "rpc", content = "rpc_data")]
pub enum ZcoinRpcMode {
    #[cfg(not(target_arch = "wasm32"))]
    Native,
    #[serde(alias = "Electrum")]
    Light {
        #[serde(alias = "servers")]
        /// The settings of each electrum server.
        electrum_servers: Vec<ElectrumConnectionSettings>,
        /// The minimum number of connections to electrum servers to keep alive/maintained at all times.
        min_connected: Option<usize>,
        /// The maximum number of connections to electrum servers to not exceed at any time.
        max_connected: Option<usize>,
        light_wallet_d_servers: Vec<String>,
        /// Specifies the parameters for synchronizing the wallet from a specific block. This overrides the
        /// `CheckPointBlockInfo` configuration in the coin settings.
        sync_params: Option<SyncStartPoint>,
        /// Indicates that synchronization parameters will be skipped and continue sync from last synced block.
        /// Will use `sync_params` if no last synced block found.
        skip_sync_params: Option<bool>,
    },
}

#[derive(Clone, Deserialize)]
#[serde(default)]
pub struct ZcoinActivationParams {
    pub mode: ZcoinRpcMode,
    pub required_confirmations: Option<u64>,
    pub requires_notarization: Option<bool>,
    pub zcash_params_path: Option<String>,
    pub scan_blocks_per_iteration: NonZeroU32,
    pub scan_interval_ms: u64,
    pub account: u32,
}

impl Default for ZcoinActivationParams {
    fn default() -> Self {
        Self {
            mode: ZcoinRpcMode::Light {
                electrum_servers: Vec::new(),
                min_connected: None,
                max_connected: None,
                light_wallet_d_servers: Vec::new(),
                sync_params: None,
                skip_sync_params: None,
            },
            required_confirmations: None,
            requires_notarization: None,
            zcash_params_path: None,
            scan_blocks_per_iteration: NonZeroU32::new(1000).expect("1000 is a valid value"),
            scan_interval_ms: Default::default(),
            account: Default::default(),
        }
    }
}

pub async fn z_coin_from_conf_and_params(
    ctx: &MmArc,
    ticker: &str,
    conf: &Json,
    params: &ZcoinActivationParams,
    protocol_info: ZcoinProtocolInfo,
    priv_key_policy: PrivKeyBuildPolicy,
) -> Result<ZCoin, MmError<ZCoinBuildError>> {
    #[cfg(target_arch = "wasm32")]
    let db_dir_path = PathBuf::new();
    #[cfg(not(target_arch = "wasm32"))]
    let db_dir_path = ctx.dbdir();
    let z_spending_key = None;
    let builder = ZCoinBuilder::new(
        ctx,
        ticker,
        conf,
        params,
        priv_key_policy,
        db_dir_path,
        z_spending_key,
        protocol_info,
    );
    builder.build().await
}

#[cfg(not(target_arch = "wasm32"))]
fn verify_checksum_zcash_params(spend_path: &PathBuf, output_path: &PathBuf) -> Result<bool, ZCoinBuildError> {
    let spend_hash = sha256_digest(spend_path)?;
    let out_hash = sha256_digest(output_path)?;
    Ok(spend_hash == SAPLING_SPEND_EXPECTED_HASH && out_hash == SAPLING_OUTPUT_EXPECTED_HASH)
}

#[cfg(not(target_arch = "wasm32"))]
fn get_spend_output_paths(params_dir: PathBuf) -> Result<(PathBuf, PathBuf), ZCoinBuildError> {
    if !params_dir.exists() {
        return Err(ZCoinBuildError::ZCashParamsNotFound);
    };
    let spend_path = params_dir.join(SAPLING_SPEND_NAME);
    let output_path = params_dir.join(SAPLING_OUTPUT_NAME);

    if !(spend_path.exists() && output_path.exists()) {
        return Err(ZCoinBuildError::ZCashParamsNotFound);
    }
    Ok((spend_path, output_path))
}

pub struct ZCoinBuilder<'a> {
    ctx: &'a MmArc,
    ticker: &'a str,
    conf: &'a Json,
    z_coin_params: &'a ZcoinActivationParams,
    utxo_params: UtxoActivationParams,
    priv_key_policy: PrivKeyBuildPolicy,
    db_dir_path: PathBuf,
    /// `Some` if `ZCoin` should be initialized with a forced spending key.
    z_spending_key: Option<ExtendedSpendingKey>,
    protocol_info: ZcoinProtocolInfo,
}

impl<'a> UtxoCoinBuilderCommonOps for ZCoinBuilder<'a> {
    fn ctx(&self) -> &MmArc { self.ctx }

    fn conf(&self) -> &Json { self.conf }

    fn activation_params(&self) -> &UtxoActivationParams { &self.utxo_params }

    fn ticker(&self) -> &str { self.ticker }
}

impl<'a> UtxoFieldsWithIguanaSecretBuilder for ZCoinBuilder<'a> {}

impl<'a> UtxoFieldsWithGlobalHDBuilder for ZCoinBuilder<'a> {}

/// Although, `ZCoin` doesn't support [`PrivKeyBuildPolicy::Trezor`] yet,
/// `UtxoCoinBuilder` trait requires `UtxoFieldsWithHardwareWalletBuilder` to be implemented.
impl<'a> UtxoFieldsWithHardwareWalletBuilder for ZCoinBuilder<'a> {}

#[async_trait]
impl<'a> UtxoCoinBuilder for ZCoinBuilder<'a> {
    type ResultCoin = ZCoin;
    type Error = ZCoinBuildError;

    fn priv_key_policy(&self) -> PrivKeyBuildPolicy { self.priv_key_policy.clone() }

    async fn build(self) -> MmResult<Self::ResultCoin, Self::Error> {
        let utxo = self.build_utxo_fields().await?;
        let utxo_arc = UtxoArc::new(utxo);

        let z_spending_key = match self.z_spending_key {
            Some(ref z_spending_key) => z_spending_key.clone(),
            None => extended_spending_key_from_protocol_info_and_policy(
                &self.protocol_info,
                &self.priv_key_policy,
                self.z_coin_params.account,
            )?,
        };

        let (_, my_z_addr) = z_spending_key
            .default_address()
            .map_err(|_| MmError::new(ZCoinBuildError::GetAddressError))?;

        let dex_fee_addr = decode_payment_address(
            self.protocol_info.consensus_params.hrp_sapling_payment_address(),
            DEX_FEE_Z_ADDR,
        )
        .expect("DEX_FEE_Z_ADDR is a valid z-address")
        .expect("DEX_FEE_Z_ADDR is a valid z-address");

        let z_tx_prover = self.z_tx_prover().await?;
        let my_z_addr_encoded = encode_payment_address(
            self.protocol_info.consensus_params.hrp_sapling_payment_address(),
            &my_z_addr,
        );

        let blocks_db = self.init_blocks_db().await?;

        let (sync_state_connector, light_wallet_db) = match &self.z_coin_params.mode {
            #[cfg(not(target_arch = "wasm32"))]
            ZcoinRpcMode::Native => {
                init_native_client(&self, self.native_client()?, blocks_db, &z_spending_key).await?
            },
            ZcoinRpcMode::Light {
                light_wallet_d_servers,
                sync_params,
                skip_sync_params,
                ..
            } => {
                init_light_client(
                    &self,
                    light_wallet_d_servers.clone(),
                    blocks_db,
                    sync_params,
                    skip_sync_params.unwrap_or_default(),
                    &z_spending_key,
                )
                .await?
            },
        };

        let z_fields = Arc::new(ZCoinFields {
            dex_fee_addr,
            my_z_addr,
            my_z_addr_encoded,
            evk: ExtendedFullViewingKey::from(&z_spending_key),
            z_spending_key,
            z_tx_prover: Arc::new(z_tx_prover),
            light_wallet_db,
            consensus_params: self.protocol_info.consensus_params,
            sync_state_connector,
        });

        Ok(ZCoin { utxo_arc, z_fields })
    }
}

impl<'a> ZCoinBuilder<'a> {
    #[allow(clippy::too_many_arguments)]
    pub fn new(
        ctx: &'a MmArc,
        ticker: &'a str,
        conf: &'a Json,
        z_coin_params: &'a ZcoinActivationParams,
        priv_key_policy: PrivKeyBuildPolicy,
        db_dir_path: PathBuf,
        z_spending_key: Option<ExtendedSpendingKey>,
        protocol_info: ZcoinProtocolInfo,
    ) -> ZCoinBuilder<'a> {
        let utxo_mode = match &z_coin_params.mode {
            #[cfg(not(target_arch = "wasm32"))]
            ZcoinRpcMode::Native => UtxoRpcMode::Native,
            ZcoinRpcMode::Light {
                electrum_servers,
                min_connected,
                max_connected,
                ..
            } => UtxoRpcMode::Electrum {
                servers: electrum_servers.clone(),
                min_connected: *min_connected,
                max_connected: *max_connected,
            },
        };
        let utxo_params = UtxoActivationParams {
            mode: utxo_mode,
            utxo_merge_params: None,
            tx_history: false,
            required_confirmations: z_coin_params.required_confirmations,
            requires_notarization: z_coin_params.requires_notarization,
            address_format: None,
            gap_limit: None,
            enable_params: Default::default(),
            priv_key_policy: PrivKeyActivationPolicy::ContextPrivKey,
            check_utxo_maturity: None,
            // This is not used for Zcoin so we just provide a default value
            path_to_address: HDPathAccountToAddressId::default(),
        };
        ZCoinBuilder {
            ctx,
            ticker,
            conf,
            z_coin_params,
            utxo_params,
            priv_key_policy,
            db_dir_path,
            z_spending_key,
            protocol_info,
        }
    }

    async fn init_blocks_db(&self) -> Result<BlockDbImpl, MmError<ZcoinClientInitError>> {
        let cache_db_path = self.db_dir_path.join(format!("{}_cache.db", self.ticker));
        let ctx = self.ctx.clone();
        let ticker = self.ticker.to_string();

        BlockDbImpl::new(&ctx, ticker, cache_db_path)
            .map_err(|err| MmError::new(ZcoinClientInitError::ZcoinStorageError(err.to_string())))
            .await
    }

    #[cfg(not(target_arch = "wasm32"))]
    async fn z_tx_prover(&self) -> Result<LocalTxProver, MmError<ZCoinBuildError>> {
        let params_dir = match &self.z_coin_params.zcash_params_path {
            None => default_params_folder().or_mm_err(|| ZCoinBuildError::ZCashParamsNotFound)?,
            Some(file_path) => PathBuf::from(file_path),
        };

        async_blocking(move || {
            let (spend_path, output_path) = get_spend_output_paths(params_dir)?;
            let verification_successful = verify_checksum_zcash_params(&spend_path, &output_path)?;
            if verification_successful {
                Ok(LocalTxProver::new(&spend_path, &output_path))
            } else {
                MmError::err(ZCoinBuildError::SaplingParamsInvalidChecksum)
            }
        })
        .await
    }

    #[cfg(target_arch = "wasm32")]
    async fn z_tx_prover(&self) -> Result<LocalTxProver, MmError<ZCoinBuildError>> {
        let params_db = ZcashParamsWasmImpl::new(self.ctx)
            .await
            .mm_err(|err| ZCoinBuildError::ZCashParamsError(err.to_string()))?;
        let (sapling_spend, sapling_output) = if !params_db
            .check_params()
            .await
            .mm_err(|err| ZCoinBuildError::ZCashParamsError(err.to_string()))?
        {
            // save params
            params_db
                .download_and_save_params()
                .await
                .mm_err(|err| ZCoinBuildError::ZCashParamsError(err.to_string()))?
        } else {
            // get params
            params_db
                .get_params()
                .await
                .mm_err(|err| ZCoinBuildError::ZCashParamsError(err.to_string()))?
        };

        Ok(LocalTxProver::from_bytes(&sapling_spend[..], &sapling_output[..]))
    }
}

/// Initialize `ZCoin` with a forced `z_spending_key`.
#[cfg(all(test, feature = "zhtlc-native-tests"))]
#[allow(clippy::too_many_arguments)]
async fn z_coin_from_conf_and_params_with_z_key(
    ctx: &MmArc,
    ticker: &str,
    conf: &Json,
    params: &ZcoinActivationParams,
    priv_key_policy: PrivKeyBuildPolicy,
    db_dir_path: PathBuf,
    z_spending_key: ExtendedSpendingKey,
    protocol_info: ZcoinProtocolInfo,
) -> Result<ZCoin, MmError<ZCoinBuildError>> {
    let builder = ZCoinBuilder::new(
        ctx,
        ticker,
        conf,
        params,
        priv_key_policy,
        db_dir_path,
        Some(z_spending_key),
        protocol_info,
    );
    builder.build().await
}

#[async_trait]
impl MarketCoinOps for ZCoin {
    fn ticker(&self) -> &str { &self.utxo_arc.conf.ticker }

    fn my_address(&self) -> MmResult<String, MyAddressError> { Ok(self.z_fields.my_z_addr_encoded.clone()) }

    async fn get_public_key(&self) -> Result<String, MmError<UnexpectedDerivationMethod>> {
        let pubkey = utxo_common::my_public_key(self.as_ref())?;
        Ok(pubkey.to_string())
    }

    fn sign_message_hash(&self, _message: &str) -> Option<[u8; 32]> { None }

    fn sign_message(&self, _message: &str) -> SignatureResult<String> {
        MmError::err(SignatureError::InvalidRequest(
            "Message signing is not supported by the given coin type".to_string(),
        ))
    }

    fn verify_message(&self, _signature_base64: &str, _message: &str, _address: &str) -> VerificationResult<bool> {
        MmError::err(VerificationError::InvalidRequest(
            "Message verification is not supported by the given coin type".to_string(),
        ))
    }

    fn my_balance(&self) -> BalanceFut<CoinBalance> {
        let coin = self.clone();
        let fut = async move {
            let sat = coin
                .my_balance_sat()
                .await
                .mm_err(|e| BalanceError::WalletStorageError(e.to_string()))?;
            Ok(CoinBalance::new(big_decimal_from_sat_unsigned(sat, coin.decimals())))
        };
        Box::new(fut.boxed().compat())
    }

    fn base_coin_balance(&self) -> BalanceFut<BigDecimal> { utxo_common::base_coin_balance(self) }

    fn platform_ticker(&self) -> &str { self.ticker() }

    fn send_raw_tx(&self, tx: &str) -> Box<dyn Future<Item = String, Error = String> + Send> {
        let tx_bytes = try_fus!(hex::decode(tx));
        let z_tx = try_fus!(ZTransaction::read(tx_bytes.as_slice()));

        let this = self.clone();
        let tx = tx.to_owned();

        let fut = async move {
            let mut sync_guard = try_s!(this.wait_for_gen_tx_blockchain_sync().await);
            let tx_hash = utxo_common::send_raw_tx(this.as_ref(), &tx).compat().await?;
            sync_guard.respawn_guard.watch_for_tx(z_tx.txid());
            Ok(tx_hash)
        };
        Box::new(fut.boxed().compat())
    }

    fn send_raw_tx_bytes(&self, tx: &[u8]) -> Box<dyn Future<Item = String, Error = String> + Send> {
        let z_tx = try_fus!(ZTransaction::read(tx));

        let this = self.clone();
        let tx = tx.to_owned();

        let fut = async move {
            let mut sync_guard = try_s!(this.wait_for_gen_tx_blockchain_sync().await);
            let tx_hash = utxo_common::send_raw_tx_bytes(this.as_ref(), &tx).compat().await?;
            sync_guard.respawn_guard.watch_for_tx(z_tx.txid());
            Ok(tx_hash)
        };
        Box::new(fut.boxed().compat())
    }

    #[inline(always)]
    async fn sign_raw_tx(&self, args: &SignRawTransactionRequest) -> RawTransactionResult {
        utxo_common::sign_raw_tx(self, args).await
    }

    fn wait_for_confirmations(&self, input: ConfirmPaymentInput) -> Box<dyn Future<Item = (), Error = String> + Send> {
        utxo_common::wait_for_confirmations(self.as_ref(), input)
    }

    async fn wait_for_htlc_tx_spend(&self, args: WaitForHTLCTxSpendArgs<'_>) -> TransactionResult {
        utxo_common::wait_for_output_spend(
            self.clone(),
            args.tx_bytes,
            utxo_common::DEFAULT_SWAP_VOUT,
            args.from_block,
            args.wait_until,
            args.check_every,
        )
        .await
    }

    fn tx_enum_from_bytes(&self, bytes: &[u8]) -> Result<TransactionEnum, MmError<TxMarshalingErr>> {
        ZTransaction::read(bytes)
            .map(TransactionEnum::from)
            .map_to_mm(|e| TxMarshalingErr::InvalidInput(e.to_string()))
    }

    fn current_block(&self) -> Box<dyn Future<Item = u64, Error = String> + Send> {
        utxo_common::current_block(&self.utxo_arc)
    }

    fn display_priv_key(&self) -> Result<String, String> {
        Ok(encode_extended_spending_key(
            z_mainnet_constants::HRP_SAPLING_EXTENDED_SPENDING_KEY,
            &self.z_fields.z_spending_key,
        ))
    }

    fn min_tx_amount(&self) -> BigDecimal { utxo_common::min_tx_amount(self.as_ref()) }

    fn min_trading_vol(&self) -> MmNumber { utxo_common::min_trading_vol(self.as_ref()) }

    fn is_privacy(&self) -> bool { true }

    fn is_trezor(&self) -> bool { self.as_ref().priv_key_policy.is_trezor() }
}

#[async_trait]
impl SwapOps for ZCoin {
    async fn send_taker_fee(
        &self,
        _fee_addr: &[u8],
        dex_fee: DexFee,
        uuid: &[u8],
        _expire_at: u64,
    ) -> TransactionResult {
        let uuid = uuid.to_owned();
        let tx = try_tx_s!(z_send_dex_fee(self, dex_fee.fee_amount().into(), &uuid).await);
        Ok(tx.into())
    }

    async fn send_maker_payment(&self, maker_payment_args: SendPaymentArgs<'_>) -> TransactionResult {
        let maker_key_pair = self.derive_htlc_key_pair(maker_payment_args.swap_unique_data);
        let taker_pub = try_tx_s!(Public::from_slice(maker_payment_args.other_pubkey));
        let secret_hash = maker_payment_args.secret_hash.to_vec();
        let time_lock = try_tx_s!(maker_payment_args.time_lock.try_into());
        let amount = maker_payment_args.amount;
        let utxo_tx = try_tx_s!(
            z_send_htlc(
                self,
                time_lock,
                maker_key_pair.public(),
                &taker_pub,
                &secret_hash,
                amount
            )
            .await
        );
        Ok(utxo_tx.into())
    }

    async fn send_taker_payment(&self, taker_payment_args: SendPaymentArgs<'_>) -> TransactionResult {
        let taker_keypair = self.derive_htlc_key_pair(taker_payment_args.swap_unique_data);
        let maker_pub = try_tx_s!(Public::from_slice(taker_payment_args.other_pubkey));
        let secret_hash = taker_payment_args.secret_hash.to_vec();
        let time_lock = try_tx_s!(taker_payment_args.time_lock.try_into());
        let amount = taker_payment_args.amount;
        let utxo_tx = try_tx_s!(
            z_send_htlc(
                self,
                time_lock,
                taker_keypair.public(),
                &maker_pub,
                &secret_hash,
                amount
            )
            .await
        );
        Ok(utxo_tx.into())
    }

    async fn send_maker_spends_taker_payment(
        &self,
        maker_spends_payment_args: SpendPaymentArgs<'_>,
    ) -> TransactionResult {
        let tx = try_tx_s!(ZTransaction::read(maker_spends_payment_args.other_payment_tx));
        let key_pair = self.derive_htlc_key_pair(maker_spends_payment_args.swap_unique_data);
        let time_lock = try_tx_s!(maker_spends_payment_args.time_lock.try_into());
        let redeem_script = payment_script(
            time_lock,
            maker_spends_payment_args.secret_hash,
            &try_tx_s!(Public::from_slice(maker_spends_payment_args.other_pubkey)),
            key_pair.public(),
        );
        let script_data = ScriptBuilder::default()
            .push_data(maker_spends_payment_args.secret)
            .push_opcode(Opcode::OP_0)
            .into_script();
        let tx = try_ztx_s!(
            z_p2sh_spend(
                self,
                tx,
                time_lock,
                SEQUENCE_FINAL,
                redeem_script,
                script_data,
                &key_pair,
            )
            .await
        );
        Ok(tx.into())
    }

    async fn send_taker_spends_maker_payment(
        &self,
        taker_spends_payment_args: SpendPaymentArgs<'_>,
    ) -> TransactionResult {
        let tx = try_tx_s!(ZTransaction::read(taker_spends_payment_args.other_payment_tx));
        let key_pair = self.derive_htlc_key_pair(taker_spends_payment_args.swap_unique_data);
        let time_lock = try_tx_s!(taker_spends_payment_args.time_lock.try_into());
        let redeem_script = payment_script(
            time_lock,
            taker_spends_payment_args.secret_hash,
            &try_tx_s!(Public::from_slice(taker_spends_payment_args.other_pubkey)),
            key_pair.public(),
        );
        let script_data = ScriptBuilder::default()
            .push_data(taker_spends_payment_args.secret)
            .push_opcode(Opcode::OP_0)
            .into_script();
        let tx = try_ztx_s!(
            z_p2sh_spend(
                self,
                tx,
                time_lock,
                SEQUENCE_FINAL,
                redeem_script,
                script_data,
                &key_pair,
            )
            .await
        );
        Ok(tx.into())
    }

    async fn send_taker_refunds_payment(&self, taker_refunds_payment_args: RefundPaymentArgs<'_>) -> TransactionResult {
        let tx = try_tx_s!(ZTransaction::read(taker_refunds_payment_args.payment_tx));
        let key_pair = self.derive_htlc_key_pair(taker_refunds_payment_args.swap_unique_data);
        let time_lock = try_tx_s!(taker_refunds_payment_args.time_lock.try_into());
        let redeem_script = taker_refunds_payment_args.tx_type_with_secret_hash.redeem_script(
            time_lock,
            key_pair.public(),
            &try_tx_s!(Public::from_slice(taker_refunds_payment_args.other_pubkey)),
        );
        let script_data = ScriptBuilder::default().push_opcode(Opcode::OP_1).into_script();

        let tx_fut = z_p2sh_spend(
            self,
            tx,
            time_lock,
            SEQUENCE_FINAL - 1,
            redeem_script,
            script_data,
            &key_pair,
        );
        let tx = try_ztx_s!(tx_fut.await);
        Ok(tx.into())
    }

    async fn send_maker_refunds_payment(&self, maker_refunds_payment_args: RefundPaymentArgs<'_>) -> TransactionResult {
        let tx = try_tx_s!(ZTransaction::read(maker_refunds_payment_args.payment_tx));
        let key_pair = self.derive_htlc_key_pair(maker_refunds_payment_args.swap_unique_data);
        let time_lock = try_tx_s!(maker_refunds_payment_args.time_lock.try_into());
        let redeem_script = maker_refunds_payment_args.tx_type_with_secret_hash.redeem_script(
            time_lock,
            key_pair.public(),
            &try_tx_s!(Public::from_slice(maker_refunds_payment_args.other_pubkey)),
        );
        let script_data = ScriptBuilder::default().push_opcode(Opcode::OP_1).into_script();
        let tx_fut = z_p2sh_spend(
            self,
            tx,
            time_lock,
            SEQUENCE_FINAL - 1,
            redeem_script,
            script_data,
            &key_pair,
        );
        let tx = try_ztx_s!(tx_fut.await);
        Ok(tx.into())
    }

    async fn validate_fee(&self, validate_fee_args: ValidateFeeArgs<'_>) -> ValidatePaymentResult<()> {
        let z_tx = match validate_fee_args.fee_tx {
            TransactionEnum::ZTransaction(t) => t.clone(),
            fee_tx => {
                return MmError::err(ValidatePaymentError::InternalError(format!(
                    "Invalid fee tx type. fee tx: {:?}",
                    fee_tx
                )))
            },
        };
        let amount_sat = validate_fee_args.dex_fee.fee_uamount(self.utxo_arc.decimals)?;
        let expected_memo = MemoBytes::from_bytes(validate_fee_args.uuid).expect("Uuid length < 512");

        let tx_hash = H256::from(z_tx.txid().0).reversed();
        let tx_from_rpc = self
            .utxo_rpc_client()
            .get_verbose_transaction(&tx_hash.into())
            .compat()
            .await
            .map_err(|e| MmError::new(ValidatePaymentError::InvalidRpcResponse(e.into_inner().to_string())))?;

        let mut encoded = Vec::with_capacity(1024);
        z_tx.write(&mut encoded).expect("Writing should not fail");
        if encoded != tx_from_rpc.hex.0 {
            return MmError::err(ValidatePaymentError::WrongPaymentTx(format!(
                "Encoded transaction {:?} does not match the tx {:?} from RPC",
                encoded, tx_from_rpc
            )));
        }

        let block_height = match tx_from_rpc.height {
            Some(h) => {
                if h < validate_fee_args.min_block_number {
                    return MmError::err(ValidatePaymentError::WrongPaymentTx(format!(
                        "Dex fee tx {:?} confirmed before min block {}",
                        z_tx, validate_fee_args.min_block_number
                    )));
                } else {
                    BlockHeight::from_u32(h as u32)
                }
            },
            None => H0,
        };

        for shielded_out in z_tx.shielded_outputs.iter() {
            if let Some((note, address, memo)) =
                try_sapling_output_recovery(self.consensus_params_ref(), block_height, &DEX_FEE_OVK, shielded_out)
            {
                if address != self.z_fields.dex_fee_addr {
                    let encoded = encode_payment_address(z_mainnet_constants::HRP_SAPLING_PAYMENT_ADDRESS, &address);
                    let expected = encode_payment_address(
                        z_mainnet_constants::HRP_SAPLING_PAYMENT_ADDRESS,
                        &self.z_fields.dex_fee_addr,
                    );
                    return MmError::err(ValidatePaymentError::WrongPaymentTx(format!(
                        "Dex fee was sent to the invalid address {}, expected {}",
                        encoded, expected
                    )));
                }

                if note.value != amount_sat {
                    return MmError::err(ValidatePaymentError::WrongPaymentTx(format!(
                        "Dex fee has invalid amount {}, expected {}",
                        note.value, amount_sat
                    )));
                }

                if memo != expected_memo {
                    return MmError::err(ValidatePaymentError::WrongPaymentTx(format!(
                        "Dex fee has invalid memo {:?}, expected {:?}",
                        memo, expected_memo
                    )));
                }

                return Ok(());
            }
        }

        MmError::err(ValidatePaymentError::WrongPaymentTx(format!(
            "The dex fee tx {:?} has no shielded outputs or outputs decryption failed",
            z_tx
        )))
    }

    #[inline]
    async fn validate_maker_payment(&self, input: ValidatePaymentInput) -> ValidatePaymentResult<()> {
        utxo_common::validate_maker_payment(self, input).await
    }

    #[inline]
    async fn validate_taker_payment(&self, input: ValidatePaymentInput) -> ValidatePaymentResult<()> {
        utxo_common::validate_taker_payment(self, input).await
    }

    #[inline]
    async fn check_if_my_payment_sent(
        &self,
        if_my_payment_sent_args: CheckIfMyPaymentSentArgs<'_>,
    ) -> Result<Option<TransactionEnum>, String> {
        let time_lock = if_my_payment_sent_args
            .time_lock
            .try_into()
            .map_err(|e: TryFromIntError| e.to_string())?;
        utxo_common::check_if_my_payment_sent(
            self.clone(),
            time_lock,
            if_my_payment_sent_args.other_pub,
            if_my_payment_sent_args.secret_hash,
            if_my_payment_sent_args.swap_unique_data,
        )
        .compat()
        .await
    }

    #[inline]
    async fn search_for_swap_tx_spend_my(
        &self,
        input: SearchForSwapTxSpendInput<'_>,
    ) -> Result<Option<FoundSwapTxSpend>, String> {
        utxo_common::search_for_swap_tx_spend_my(self, input, utxo_common::DEFAULT_SWAP_VOUT).await
    }

    #[inline]
    async fn search_for_swap_tx_spend_other(
        &self,
        input: SearchForSwapTxSpendInput<'_>,
    ) -> Result<Option<FoundSwapTxSpend>, String> {
        utxo_common::search_for_swap_tx_spend_other(self, input, utxo_common::DEFAULT_SWAP_VOUT).await
    }

    #[inline]
    async fn extract_secret(
        &self,
        secret_hash: &[u8],
        spend_tx: &[u8],
        _watcher_reward: bool,
    ) -> Result<Vec<u8>, String> {
        utxo_common::extract_secret(secret_hash, spend_tx)
    }

    fn check_tx_signed_by_pub(&self, _tx: &[u8], _expected_pub: &[u8]) -> Result<bool, MmError<ValidatePaymentError>> {
        unimplemented!();
    }

    fn is_auto_refundable(&self) -> bool { false }

    async fn wait_for_htlc_refund(&self, _tx: &[u8], _locktime: u64) -> RefundResult<()> {
        MmError::err(RefundError::Internal(
            "wait_for_htlc_refund is not supported for this coin!".into(),
        ))
    }

    #[inline]
    fn negotiate_swap_contract_addr(
        &self,
        _other_side_address: Option<&[u8]>,
    ) -> Result<Option<BytesJson>, MmError<NegotiateSwapContractAddrErr>> {
        Ok(None)
    }

    fn derive_htlc_key_pair(&self, swap_unique_data: &[u8]) -> KeyPair {
        let message = Message::from(dhash256(swap_unique_data).take());
        let signature = self.secp_keypair().private().sign(&message).expect("valid privkey");

        let key = secp_privkey_from_hash(dhash256(&signature));
        key_pair_from_secret(key.as_slice()).expect("valid privkey")
    }

    #[inline]
    fn derive_htlc_pubkey(&self, swap_unique_data: &[u8]) -> Vec<u8> {
        self.derive_htlc_key_pair(swap_unique_data).public_slice().to_vec()
    }

    #[inline]
    fn validate_other_pubkey(&self, raw_pubkey: &[u8]) -> MmResult<(), ValidateOtherPubKeyErr> {
        utxo_common::validate_other_pubkey(raw_pubkey)
    }

    async fn maker_payment_instructions(
        &self,
        _args: PaymentInstructionArgs<'_>,
    ) -> Result<Option<Vec<u8>>, MmError<PaymentInstructionsErr>> {
        Ok(None)
    }

    async fn taker_payment_instructions(
        &self,
        _args: PaymentInstructionArgs<'_>,
    ) -> Result<Option<Vec<u8>>, MmError<PaymentInstructionsErr>> {
        Ok(None)
    }

    fn validate_maker_payment_instructions(
        &self,
        _instructions: &[u8],
        _args: PaymentInstructionArgs,
    ) -> Result<PaymentInstructions, MmError<ValidateInstructionsErr>> {
        MmError::err(ValidateInstructionsErr::UnsupportedCoin(self.ticker().to_string()))
    }

    fn validate_taker_payment_instructions(
        &self,
        _instructions: &[u8],
        _args: PaymentInstructionArgs,
    ) -> Result<PaymentInstructions, MmError<ValidateInstructionsErr>> {
        MmError::err(ValidateInstructionsErr::UnsupportedCoin(self.ticker().to_string()))
    }
}

#[async_trait]
impl TakerSwapMakerCoin for ZCoin {
    async fn on_taker_payment_refund_start(&self, _maker_payment: &[u8]) -> RefundResult<()> { Ok(()) }

    async fn on_taker_payment_refund_success(&self, _maker_payment: &[u8]) -> RefundResult<()> { Ok(()) }
}

#[async_trait]
impl MakerSwapTakerCoin for ZCoin {
    async fn on_maker_payment_refund_start(&self, _taker_payment: &[u8]) -> RefundResult<()> { Ok(()) }

    async fn on_maker_payment_refund_success(&self, _taker_payment: &[u8]) -> RefundResult<()> { Ok(()) }
}

#[async_trait]
impl WatcherOps for ZCoin {
    fn send_maker_payment_spend_preimage(&self, _input: SendMakerPaymentSpendPreimageInput) -> TransactionFut {
        unimplemented!();
    }

    fn send_taker_payment_refund_preimage(&self, _watcher_refunds_payment_args: RefundPaymentArgs) -> TransactionFut {
        unimplemented!();
    }

    fn create_taker_payment_refund_preimage(
        &self,
        _taker_payment_tx: &[u8],
        _time_lock: u64,
        _maker_pub: &[u8],
        _secret_hash: &[u8],
        _swap_contract_address: &Option<BytesJson>,
        _swap_unique_data: &[u8],
    ) -> TransactionFut {
        unimplemented!();
    }

    fn create_maker_payment_spend_preimage(
        &self,
        _maker_payment_tx: &[u8],
        _time_lock: u64,
        _maker_pub: &[u8],
        _secret_hash: &[u8],
        _swap_unique_data: &[u8],
    ) -> TransactionFut {
        unimplemented!();
    }

    fn watcher_validate_taker_fee(&self, _input: WatcherValidateTakerFeeInput) -> ValidatePaymentFut<()> {
        unimplemented!();
    }

    fn watcher_validate_taker_payment(&self, _input: WatcherValidatePaymentInput) -> ValidatePaymentFut<()> {
        unimplemented!();
    }

    fn taker_validates_payment_spend_or_refund(&self, _input: ValidateWatcherSpendInput) -> ValidatePaymentFut<()> {
        unimplemented!()
    }

    async fn watcher_search_for_swap_tx_spend(
        &self,
        _input: WatcherSearchForSwapTxSpendInput<'_>,
    ) -> Result<Option<FoundSwapTxSpend>, String> {
        unimplemented!();
    }

    async fn get_taker_watcher_reward(
        &self,
        _other_coin: &MmCoinEnum,
        _coin_amount: Option<BigDecimal>,
        _other_coin_amount: Option<BigDecimal>,
        _reward_amount: Option<BigDecimal>,
        _wait_until: u64,
    ) -> Result<WatcherReward, MmError<WatcherRewardError>> {
        unimplemented!()
    }

    async fn get_maker_watcher_reward(
        &self,
        _other_coin: &MmCoinEnum,
        _reward_amount: Option<BigDecimal>,
        _wait_until: u64,
    ) -> Result<Option<WatcherReward>, MmError<WatcherRewardError>> {
        unimplemented!()
    }
}

#[async_trait]
impl MmCoin for ZCoin {
    fn is_asset_chain(&self) -> bool { self.utxo_arc.conf.asset_chain }

    fn spawner(&self) -> WeakSpawner { self.as_ref().abortable_system.weak_spawner() }

    fn withdraw(&self, _req: WithdrawRequest) -> WithdrawFut {
        Box::new(futures01::future::err(MmError::new(WithdrawError::InternalError(
            "Zcoin doesn't support legacy withdraw".into(),
        ))))
    }

    fn get_raw_transaction(&self, req: RawTransactionRequest) -> RawTransactionFut {
        Box::new(utxo_common::get_raw_transaction(&self.utxo_arc, req).boxed().compat())
    }

    fn get_tx_hex_by_hash(&self, tx_hash: Vec<u8>) -> RawTransactionFut {
        Box::new(
            utxo_common::get_tx_hex_by_hash(&self.utxo_arc, tx_hash)
                .boxed()
                .compat(),
        )
    }

    fn decimals(&self) -> u8 { self.utxo_arc.decimals }

    fn convert_to_address(&self, _from: &str, _to_address_format: Json) -> Result<String, String> {
        Err(MmError::new("Address conversion is not available for ZCoin".to_string()).to_string())
    }

    fn validate_address(&self, address: &str) -> ValidateAddressResult {
        match decode_payment_address(z_mainnet_constants::HRP_SAPLING_PAYMENT_ADDRESS, address) {
            Ok(Some(_)) => ValidateAddressResult {
                is_valid: true,
                reason: None,
            },
            Ok(None) => ValidateAddressResult {
                is_valid: false,
                reason: Some("decode_payment_address returned None".to_owned()),
            },
            Err(e) => ValidateAddressResult {
                is_valid: false,
                reason: Some(format!("Error {} on decode_payment_address", e)),
            },
        }
    }

    fn process_history_loop(&self, _ctx: MmArc) -> Box<dyn Future<Item = (), Error = ()> + Send> {
        log::warn!("process_history_loop is not implemented for ZCoin yet!");
        Box::new(futures01::future::err(()))
    }

    fn history_sync_status(&self) -> HistorySyncState { HistorySyncState::NotEnabled }

    fn get_trade_fee(&self) -> Box<dyn Future<Item = TradeFee, Error = String> + Send> {
        utxo_common::get_trade_fee(self.clone())
    }

    async fn get_sender_trade_fee(
        &self,
        _value: TradePreimageValue,
        _stage: FeeApproxStage,
        _include_refund_fee: bool,
    ) -> TradePreimageResult<TradeFee> {
        Ok(TradeFee {
            coin: self.ticker().to_owned(),
            amount: self.get_one_kbyte_tx_fee().await?.into(),
            paid_from_trading_vol: false,
        })
    }

    fn get_receiver_trade_fee(&self, _stage: FeeApproxStage) -> TradePreimageFut<TradeFee> {
        utxo_common::get_receiver_trade_fee(self.clone())
    }

    async fn get_fee_to_send_taker_fee(
        &self,
        _dex_fee_amount: DexFee,
        _stage: FeeApproxStage,
    ) -> TradePreimageResult<TradeFee> {
        Ok(TradeFee {
            coin: self.ticker().to_owned(),
            amount: self.get_one_kbyte_tx_fee().await?.into(),
            paid_from_trading_vol: false,
        })
    }

    fn required_confirmations(&self) -> u64 { utxo_common::required_confirmations(&self.utxo_arc) }

    fn requires_notarization(&self) -> bool { utxo_common::requires_notarization(&self.utxo_arc) }

    fn set_required_confirmations(&self, confirmations: u64) {
        utxo_common::set_required_confirmations(&self.utxo_arc, confirmations)
    }

    fn set_requires_notarization(&self, requires_nota: bool) {
        utxo_common::set_requires_notarization(&self.utxo_arc, requires_nota)
    }

    fn swap_contract_address(&self) -> Option<BytesJson> { utxo_common::swap_contract_address() }

    fn fallback_swap_contract(&self) -> Option<BytesJson> { utxo_common::fallback_swap_contract() }

    fn mature_confirmations(&self) -> Option<u32> { Some(self.utxo_arc.conf.mature_confirmations) }

    fn coin_protocol_info(&self, _amount_to_receive: Option<MmNumber>) -> Vec<u8> {
        utxo_common::coin_protocol_info(self)
    }

    fn is_coin_protocol_supported(
        &self,
        info: &Option<Vec<u8>>,
        _amount_to_send: Option<MmNumber>,
        _locktime: u64,
        _is_maker: bool,
    ) -> bool {
        utxo_common::is_coin_protocol_supported(self, info)
    }

    fn on_disabled(&self) -> Result<(), AbortedError> { AbortableSystem::abort_all(&self.as_ref().abortable_system) }

    fn on_token_deactivated(&self, _ticker: &str) {}
}

#[async_trait]
impl UtxoTxGenerationOps for ZCoin {
    async fn get_tx_fee(&self) -> UtxoRpcResult<ActualTxFee> { utxo_common::get_tx_fee(&self.utxo_arc).await }

    async fn calc_interest_if_required(
        &self,
        unsigned: TransactionInputSigner,
        data: AdditionalTxData,
        my_script_pub: Bytes,
        dust: u64,
    ) -> UtxoRpcResult<(TransactionInputSigner, AdditionalTxData)> {
        utxo_common::calc_interest_if_required(self, unsigned, data, my_script_pub, dust).await
    }
}

#[async_trait]
impl UtxoTxBroadcastOps for ZCoin {
    async fn broadcast_tx(&self, tx: &UtxoTx) -> Result<H256Json, MmError<BroadcastTxErr>> {
        utxo_common::broadcast_tx(self, tx).await
    }
}

/// Please note `ZCoin` is not assumed to work with transparent UTXOs.
/// Remove implementation of the `GetUtxoListOps` trait for `ZCoin`
/// when [`ZCoin::preimage_trade_fee_required_to_send_outputs`] is refactored.
#[async_trait]
#[cfg_attr(test, mockable)]
impl GetUtxoListOps for ZCoin {
    async fn get_unspent_ordered_list(
        &self,
        address: &Address,
    ) -> UtxoRpcResult<(Vec<UnspentInfo>, RecentlySpentOutPointsGuard<'_>)> {
        utxo_common::get_unspent_ordered_list(self, address).await
    }

    async fn get_all_unspent_ordered_list(
        &self,
        address: &Address,
    ) -> UtxoRpcResult<(Vec<UnspentInfo>, RecentlySpentOutPointsGuard<'_>)> {
        utxo_common::get_all_unspent_ordered_list(self, address).await
    }

    async fn get_mature_unspent_ordered_list(
        &self,
        address: &Address,
    ) -> UtxoRpcResult<(MatureUnspentList, RecentlySpentOutPointsGuard<'_>)> {
        utxo_common::get_mature_unspent_ordered_list(self, address).await
    }
}

#[async_trait]
impl UtxoCommonOps for ZCoin {
    async fn get_htlc_spend_fee(&self, tx_size: u64, stage: &FeeApproxStage) -> UtxoRpcResult<u64> {
        utxo_common::get_htlc_spend_fee(self, tx_size, stage).await
    }

    fn addresses_from_script(&self, script: &Script) -> Result<Vec<Address>, String> {
        utxo_common::addresses_from_script(self, script)
    }

    fn denominate_satoshis(&self, satoshi: i64) -> f64 { utxo_common::denominate_satoshis(&self.utxo_arc, satoshi) }

    fn my_public_key(&self) -> Result<&Public, MmError<UnexpectedDerivationMethod>> {
        utxo_common::my_public_key(self.as_ref())
    }

    fn address_from_str(&self, address: &str) -> MmResult<Address, AddrFromStrError> {
        utxo_common::checked_address_from_str(self, address)
    }

    fn script_for_address(&self, address: &Address) -> MmResult<Script, UnsupportedAddr> {
        utxo_common::output_script_checked(self.as_ref(), address)
    }

    async fn get_current_mtp(&self) -> UtxoRpcResult<u32> {
        utxo_common::get_current_mtp(&self.utxo_arc, CoinVariant::Standard).await
    }

    fn is_unspent_mature(&self, output: &RpcTransaction) -> bool {
        utxo_common::is_unspent_mature(self.utxo_arc.conf.mature_confirmations, output)
    }

    async fn calc_interest_of_tx(
        &self,
        _tx: &UtxoTx,
        _input_transactions: &mut HistoryUtxoTxMap,
    ) -> UtxoRpcResult<u64> {
        MmError::err(UtxoRpcError::Internal(
            "ZCoin doesn't support transaction rewards".to_owned(),
        ))
    }

    async fn get_mut_verbose_transaction_from_map_or_rpc<'a, 'b>(
        &'a self,
        tx_hash: H256Json,
        utxo_tx_map: &'b mut HistoryUtxoTxMap,
    ) -> UtxoRpcResult<&'b mut HistoryUtxoTx> {
        utxo_common::get_mut_verbose_transaction_from_map_or_rpc(self, tx_hash, utxo_tx_map).await
    }

    async fn p2sh_spending_tx(&self, input: utxo_common::P2SHSpendingTxInput<'_>) -> Result<UtxoTx, String> {
        utxo_common::p2sh_spending_tx(self, input).await
    }

    fn get_verbose_transactions_from_cache_or_rpc(
        &self,
        tx_ids: HashSet<H256Json>,
    ) -> UtxoRpcFut<HashMap<H256Json, VerboseTransactionFrom>> {
        let selfi = self.clone();
        let fut = async move { utxo_common::get_verbose_transactions_from_cache_or_rpc(&selfi.utxo_arc, tx_ids).await };
        Box::new(fut.boxed().compat())
    }

    async fn preimage_trade_fee_required_to_send_outputs(
        &self,
        outputs: Vec<TransactionOutput>,
        fee_policy: FeePolicy,
        gas_fee: Option<u64>,
        stage: &FeeApproxStage,
    ) -> TradePreimageResult<BigDecimal> {
        utxo_common::preimage_trade_fee_required_to_send_outputs(
            self,
            self.ticker(),
            outputs,
            fee_policy,
            gas_fee,
            stage,
        )
        .await
    }

    fn increase_dynamic_fee_by_stage(&self, dynamic_fee: u64, stage: &FeeApproxStage) -> u64 {
        utxo_common::increase_dynamic_fee_by_stage(self, dynamic_fee, stage)
    }

    async fn p2sh_tx_locktime(&self, htlc_locktime: u32) -> Result<u32, MmError<UtxoRpcError>> {
        utxo_common::p2sh_tx_locktime(self, self.ticker(), htlc_locktime).await
    }

    fn addr_format(&self) -> &UtxoAddressFormat { utxo_common::addr_format(self) }

    fn addr_format_for_standard_scripts(&self) -> UtxoAddressFormat {
        utxo_common::addr_format_for_standard_scripts(self)
    }

    fn address_from_pubkey(&self, pubkey: &Public) -> Address {
        let conf = &self.utxo_arc.conf;
        utxo_common::address_from_pubkey(
            pubkey,
            conf.address_prefixes.clone(),
            conf.checksum_type,
            conf.bech32_hrp.clone(),
            self.addr_format().clone(),
        )
    }
}

#[async_trait]
impl InitWithdrawCoin for ZCoin {
    async fn init_withdraw(
        &self,
        _ctx: MmArc,
        req: WithdrawRequest,
        task_handle: WithdrawTaskHandleShared,
    ) -> Result<TransactionDetails, MmError<WithdrawError>> {
        if req.fee.is_some() {
            return MmError::err(WithdrawError::UnsupportedError(
                "Setting a custom withdraw fee is not supported for ZCoin yet".to_owned(),
            ));
        }

        if req.from.is_some() {
            return MmError::err(WithdrawError::UnsupportedError(
                "Withdraw from a specific address is not supported for ZCoin yet".to_owned(),
            ));
        }

        let to_addr = decode_payment_address(z_mainnet_constants::HRP_SAPLING_PAYMENT_ADDRESS, &req.to)
            .map_to_mm(|e| WithdrawError::InvalidAddress(format!("{}", e)))?
            .or_mm_err(|| WithdrawError::InvalidAddress(format!("Address {} decoded to None", req.to)))?;
        let amount = if req.max {
            let fee = self.get_one_kbyte_tx_fee().await?;
            let balance = self.my_balance().compat().await?;
            balance.spendable - fee
        } else {
            req.amount
        };

        task_handle.update_in_progress_status(WithdrawInProgressStatus::GeneratingTransaction)?;
        let satoshi = sat_from_big_decimal(&amount, self.decimals())?;

        let memo = req.memo.as_deref().map(interpret_memo_string).transpose()?;
        let z_output = ZOutput {
            to_addr,
            amount: Amount::from_u64(satoshi)
                .map_to_mm(|_| NumConversError(format!("Failed to get ZCash amount from {}", amount)))?,
            // TODO add optional viewing_key and memo fields to the WithdrawRequest
            viewing_key: Some(self.z_fields.evk.fvk.ovk),
            memo,
        };

        let (tx, data, _sync_guard) = self.gen_tx(vec![], vec![z_output]).await?;
        let mut tx_bytes = Vec::with_capacity(1024);
        tx.write(&mut tx_bytes)
            .map_to_mm(|e| WithdrawError::InternalError(e.to_string()))?;
        let mut tx_hash = tx.txid().0.to_vec();
        tx_hash.reverse();

        let received_by_me = big_decimal_from_sat_unsigned(data.received_by_me, self.decimals());
        let spent_by_me = big_decimal_from_sat_unsigned(data.spent_by_me, self.decimals());

        Ok(TransactionDetails {
            tx: TransactionData::new_signed(tx_bytes.into(), hex::encode(&tx_hash)),
            from: vec![self.z_fields.my_z_addr_encoded.clone()],
            to: vec![req.to],
            my_balance_change: &received_by_me - &spent_by_me,
            total_amount: spent_by_me.clone(),
            spent_by_me,
            received_by_me,
            block_height: 0,
            timestamp: 0,
            fee_details: Some(TxFeeDetails::Utxo(UtxoFeeDetails {
                coin: Some(self.ticker().to_owned()),
                amount: big_decimal_from_sat_unsigned(data.fee_amount, self.decimals()),
            })),
            coin: self.ticker().to_owned(),
            internal_id: tx_hash.into(),
            kmd_rewards: None,
            transaction_type: Default::default(),
            memo: req.memo,
        })
    }
}

/// Interpret a string or hex-encoded memo, and return a Memo object.
/// Inspired by https://github.com/adityapk00/zecwallet-light-cli/blob/v1.7.20/lib/src/lightwallet/utils.rs#L23
#[allow(clippy::result_large_err)]
pub fn interpret_memo_string(memo_str: &str) -> MmResult<MemoBytes, WithdrawError> {
    // If the string starts with an "0x", and contains only hex chars ([a-f0-9]+) then
    // interpret it as a hex.
    let s_bytes = if let Some(memo_hexadecimal) = memo_str.to_lowercase().strip_prefix("0x") {
        hex::decode(memo_hexadecimal).unwrap_or_else(|_| memo_str.as_bytes().to_vec())
    } else {
        memo_str.as_bytes().to_vec()
    };

    MemoBytes::from_bytes(&s_bytes).map_to_mm(|_| {
        let error = format!("Memo '{:?}' is too long", memo_str);
        WithdrawError::InvalidMemo(error)
    })
}

fn extended_spending_key_from_protocol_info_and_policy(
    protocol_info: &ZcoinProtocolInfo,
    priv_key_policy: &PrivKeyBuildPolicy,
    account: u32,
) -> MmResult<ExtendedSpendingKey, ZCoinBuildError> {
    match priv_key_policy {
        PrivKeyBuildPolicy::IguanaPrivKey(iguana) => Ok(ExtendedSpendingKey::master(iguana.as_slice())),
        PrivKeyBuildPolicy::GlobalHDAccount(global_hd) => {
            extended_spending_key_from_global_hd_account(protocol_info, global_hd, account)
        },
        PrivKeyBuildPolicy::Trezor => {
            let priv_key_err = PrivKeyPolicyNotAllowed::HardwareWalletNotSupported;
            MmError::err(ZCoinBuildError::UtxoBuilderError(
                UtxoCoinBuildError::PrivKeyPolicyNotAllowed(priv_key_err),
            ))
        },
    }
}

fn extended_spending_key_from_global_hd_account(
    protocol_info: &ZcoinProtocolInfo,
    global_hd: &GlobalHDAccountArc,
    account: u32,
) -> MmResult<ExtendedSpendingKey, ZCoinBuildError> {
    let path_to_coin = protocol_info
        .z_derivation_path
        .clone()
        .or_mm_err(|| ZCoinBuildError::ZDerivationPathNotSet)?;
    let path_to_account = path_to_coin
        .to_derivation_path()
        .into_iter()
        // Map `bip32::ChildNumber` to `zip32::Zip32Child`.
        .map(|child| Zip32Child::from_index(child.0))
        // Push the hardened `account` index, so the derivation path looks like:
        // `m/purpose'/coin'/account'`.
        .chain(iter::once(Zip32Child::Hardened(account)));

    let mut spending_key = ExtendedSpendingKey::master(global_hd.root_seed_bytes());
    for zip32_child in path_to_account {
        spending_key = spending_key.derive_child(zip32_child);
    }

    Ok(spending_key)
}

#[test]
fn derive_z_key_from_mm_seed() {
    use crypto::privkey::key_pair_from_seed;
    use zcash_client_backend::encoding::encode_extended_spending_key;

    let seed = "spice describe gravity federal blast come thank unfair canal monkey style afraid";
    let secp_keypair = key_pair_from_seed(seed).unwrap();
    let z_spending_key = ExtendedSpendingKey::master(&*secp_keypair.private().secret);
    let encoded = encode_extended_spending_key(z_mainnet_constants::HRP_SAPLING_EXTENDED_SPENDING_KEY, &z_spending_key);
    assert_eq!(encoded, "secret-extended-key-main1qqqqqqqqqqqqqqytwz2zjt587n63kyz6jawmflttqu5rxavvqx3lzfs0tdr0w7g5tgntxzf5erd3jtvva5s52qx0ms598r89vrmv30r69zehxy2r3vesghtqd6dfwdtnauzuj8u8eeqfx7qpglzu6z54uzque6nzzgnejkgq569ax4lmk0v95rfhxzxlq3zrrj2z2kqylx2jp8g68lqu6alczdxd59lzp4hlfuj3jp54fp06xsaaay0uyass992g507tdd7psua5w6q76dyq3");

    let (_, address) = z_spending_key.default_address().unwrap();
    let encoded_addr = encode_payment_address(z_mainnet_constants::HRP_SAPLING_PAYMENT_ADDRESS, &address);
    assert_eq!(
        encoded_addr,
        "zs182ht30wnnnr8jjhj2j9v5dkx3qsknnr5r00jfwk2nczdtqy7w0v836kyy840kv2r8xle5gcl549"
    );

    let seed = "also shoot benefit prefer juice shell elder veteran woman mimic image kidney";
    let secp_keypair = key_pair_from_seed(seed).unwrap();
    let z_spending_key = ExtendedSpendingKey::master(&*secp_keypair.private().secret);
    let encoded = encode_extended_spending_key(z_mainnet_constants::HRP_SAPLING_EXTENDED_SPENDING_KEY, &z_spending_key);
    assert_eq!(encoded, "secret-extended-key-main1qqqqqqqqqqqqqq8jnhc9stsqwts6pu5ayzgy4szplvy03u227e50n3u8e6dwn5l0q5s3s8xfc03r5wmyh5s5dq536ufwn2k89ngdhnxy64sd989elwas6kr7ygztsdkw6k6xqyvhtu6e0dhm4mav8rus0fy8g0hgy9vt97cfjmus0m2m87p4qz5a00um7gwjwk494gul0uvt3gqyjujcclsqry72z57kr265jsajactgfn9m3vclqvx8fsdnwp4jwj57ffw560vvwks9g9hpu");

    let (_, address) = z_spending_key.default_address().unwrap();
    let encoded_addr = encode_payment_address(z_mainnet_constants::HRP_SAPLING_PAYMENT_ADDRESS, &address);
    assert_eq!(
        encoded_addr,
        "zs1funuwrjr2stlr6fnhkdh7fyz3p7n0p8rxase9jnezdhc286v5mhs6q3myw0phzvad5mvqgfxpam"
    );
}

#[test]
fn test_interpret_memo_string() {
    use std::str::FromStr;
    use zcash_primitives::memo::Memo;

    let actual = interpret_memo_string("68656c6c6f207a63617368").unwrap();
    let expected = Memo::from_str("68656c6c6f207a63617368").unwrap().encode();
    assert_eq!(actual, expected);

    let actual = interpret_memo_string("A custom memo").unwrap();
    let expected = Memo::from_str("A custom memo").unwrap().encode();
    assert_eq!(actual, expected);

    let actual = interpret_memo_string("0x68656c6c6f207a63617368").unwrap();
    let expected = MemoBytes::from_bytes(&hex::decode("68656c6c6f207a63617368").unwrap()).unwrap();
    assert_eq!(actual, expected);
}<|MERGE_RESOLUTION|>--- conflicted
+++ resolved
@@ -212,10 +212,6 @@
     z_tx_prover: Arc<LocalTxProver>,
     light_wallet_db: WalletDbShared,
     consensus_params: ZcoinConsensusParams,
-<<<<<<< HEAD
-=======
-    z_balance_event_handler: Option<ZBalanceEventHandler>,
->>>>>>> 14160712
     sync_state_connector: AsyncMutex<SaplingSyncConnector>,
 }
 
