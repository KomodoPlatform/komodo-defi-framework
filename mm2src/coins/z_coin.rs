use crate::coin_errors::MyAddressError;
#[cfg(not(target_arch = "wasm32"))]
use crate::my_tx_history_v2::{MyTxHistoryErrorV2, MyTxHistoryRequestV2, MyTxHistoryResponseV2};
use crate::rpc_command::init_withdraw::{InitWithdrawCoin, WithdrawInProgressStatus, WithdrawTaskHandle};
use crate::utxo::rpc_clients::{ElectrumRpcRequest, UnspentInfo, UtxoRpcClientEnum, UtxoRpcError, UtxoRpcFut,
                               UtxoRpcResult};
use crate::utxo::utxo_builder::UtxoCoinBuildError;
use crate::utxo::utxo_builder::{UtxoCoinBuilder, UtxoCoinBuilderCommonOps, UtxoFieldsWithGlobalHDBuilder,
                                UtxoFieldsWithHardwareWalletBuilder, UtxoFieldsWithIguanaSecretBuilder};
use crate::utxo::utxo_common::{big_decimal_from_sat_unsigned, payment_script};
use crate::utxo::UtxoFeeDetails;
use crate::utxo::{sat_from_big_decimal, utxo_common, ActualTxFee, AdditionalTxData, AddrFromStrError, Address,
                  BroadcastTxErr, FeePolicy, GetUtxoListOps, HistoryUtxoTx, HistoryUtxoTxMap, MatureUnspentList,
                  RecentlySpentOutPointsGuard, UtxoActivationParams, UtxoAddressFormat, UtxoArc, UtxoCoinFields,
                  UtxoCommonOps, UtxoRpcMode, UtxoTxBroadcastOps, UtxoTxGenerationOps, VerboseTransactionFrom};
use crate::TxFeeDetails;
use crate::{BalanceError, BalanceFut, CheckIfMyPaymentSentArgs, CoinBalance, CoinFutSpawner, ConfirmPaymentInput,
            FeeApproxStage, FoundSwapTxSpend, HistorySyncState, MakerSwapTakerCoin, MarketCoinOps, MmCoin, MmCoinEnum,
            NegotiateSwapContractAddrErr, PaymentInstructionArgs, PaymentInstructions, PaymentInstructionsErr,
            PrivKeyActivationPolicy, PrivKeyBuildPolicy, PrivKeyPolicyNotAllowed, RawTransactionFut,
            RawTransactionRequest, RefundError, RefundPaymentArgs, RefundResult, SearchForSwapTxSpendInput,
            SendMakerPaymentSpendPreimageInput, SendPaymentArgs, SignatureError, SignatureResult, SpendPaymentArgs,
            SwapOps, TakerSwapMakerCoin, TradeFee, TradePreimageFut, TradePreimageResult, TradePreimageValue,
            TransactionEnum, TransactionFut, TransactionResult, TxMarshalingErr, UnexpectedDerivationMethod,
            ValidateAddressResult, ValidateFeeArgs, ValidateInstructionsErr, ValidateOtherPubKeyErr,
<<<<<<< HEAD
            ValidatePaymentError, ValidatePaymentFut, ValidatePaymentInput, VerificationError, VerificationResult,
            WaitForHTLCTxSpendArgs, WatcherOps, WatcherReward, WatcherRewardError, WatcherSearchForSwapTxSpendInput,
            WatcherValidatePaymentInput, WatcherValidateTakerFeeInput, WithdrawFut, WithdrawRequest};
use crate::{NumConversError, TransactionDetails};
=======
            ValidatePaymentError, ValidatePaymentFut, ValidatePaymentInput, ValidateWatcherSpendInput,
            VerificationError, VerificationResult, WaitForHTLCTxSpendArgs, WatcherOps, WatcherReward,
            WatcherRewardError, WatcherSearchForSwapTxSpendInput, WatcherValidatePaymentInput,
            WatcherValidateTakerFeeInput, WithdrawFut, WithdrawRequest};
>>>>>>> a207ea8c
use crate::{Transaction, WithdrawError};

use async_trait::async_trait;
use bitcrypto::dhash256;
use chain::constants::SEQUENCE_FINAL;
use chain::{Transaction as UtxoTx, TransactionOutput};
use common::executor::{AbortableSystem, AbortedError};
use common::{log, one_thousand_u32};
use crypto::privkey::{key_pair_from_secret, secp_privkey_from_hash};
use crypto::{Bip32DerPathOps, GlobalHDAccountArc};
use crypto::{StandardHDCoinAddress, StandardHDPathToCoin};
use futures::compat::Future01CompatExt;
use futures::lock::Mutex as AsyncMutex;
use futures::{FutureExt, TryFutureExt};
use futures01::Future;
use keys::hash::H256;
use keys::{KeyPair, Message, Public};
use mm2_core::mm_ctx::MmArc;
use mm2_err_handle::prelude::*;
use mm2_number::{BigDecimal, MmNumber};
#[cfg(test)] use mocktopus::macros::*;
use primitives::bytes::Bytes;
use rpc::v1::types::{Bytes as BytesJson, Transaction as RpcTransaction, H256 as H256Json};
use script::{Builder as ScriptBuilder, Opcode, Script, TransactionInputSigner};
use serde_json::Value as Json;
use serialization::CoinVariant;
use std::collections::{HashMap, HashSet};
use std::convert::TryInto;
use std::iter;
use std::path::PathBuf;
use std::sync::Arc;
#[cfg(target_arch = "wasm32")]
use z_coin_errors::ZCoinBalanceError;
use z_rpc::{SaplingSyncConnector, SaplingSyncGuard};
use zcash_client_backend::encoding::{decode_payment_address, encode_extended_spending_key, encode_payment_address};
use zcash_client_backend::wallet::{AccountId, SpendableNote};
use zcash_extras::WalletRead;
use zcash_primitives::consensus;
use zcash_primitives::consensus::{BlockHeight, NetworkUpgrade, Parameters, H0};
use zcash_primitives::memo::MemoBytes;
use zcash_primitives::sapling::keys::OutgoingViewingKey;
use zcash_primitives::sapling::note_encryption::try_sapling_output_recovery;
use zcash_primitives::transaction::builder::Builder as ZTxBuilder;
use zcash_primitives::transaction::components::{Amount, TxOut};
use zcash_primitives::transaction::Transaction as ZTransaction;
use zcash_primitives::zip32::ChildIndex as Zip32Child;
use zcash_primitives::{constants::mainnet as z_mainnet_constants, sapling::PaymentAddress,
                       zip32::ExtendedFullViewingKey, zip32::ExtendedSpendingKey};
use zcash_proofs::prover::LocalTxProver;

mod z_htlc;
use z_htlc::{z_p2sh_spend, z_send_dex_fee, z_send_htlc};

mod z_rpc;
use z_rpc::init_light_client;
pub use z_rpc::{FirstSyncBlock, SyncStatus};

cfg_native!(
    use crate::utxo::utxo_common::{addresses_from_script, big_decimal_from_sat};

    use common::{async_blocking, sha256_digest, calc_total_pages, PagingOptionsEnum};
    use db_common::sqlite::offset_by_id;
    use db_common::sqlite::rusqlite::{Error as SqlError, Row};
    use db_common::sqlite::sql_builder::{name, SqlBuilder, SqlName};
    use zcash_client_sqlite::error::SqliteClientError as ZcashClientError;
    use zcash_client_sqlite::wallet::get_balance;
    use zcash_proofs::default_params_folder;
    use z_rpc::{init_native_client};
);

#[allow(unused)] mod z_coin_errors;
use crate::z_coin::storage::{BlockDbImpl, WalletDbShared};
pub use z_coin_errors::*;

pub mod storage;
#[cfg(all(test, feature = "zhtlc-native-tests"))]
mod z_coin_native_tests;

/// `ZP2SHSpendError` compatible `TransactionErr` handling macro.
macro_rules! try_ztx_s {
    ($e: expr) => {
        match $e {
            Ok(ok) => ok,
            Err(err) => {
                if let Some(tx) = err.get_inner().get_tx() {
                    return Err(crate::TransactionErr::TxRecoverable(
                        tx,
                        format!("{}:{}] {:?}", file!(), line!(), err),
                    ));
                }

                return Err(crate::TransactionErr::Plain(ERRL!("{:?}", err)));
            },
        }
    };
}

const DEX_FEE_OVK: OutgoingViewingKey = OutgoingViewingKey([7; 32]);
const DEX_FEE_Z_ADDR: &str = "zs1rp6426e9r6jkq2nsanl66tkd34enewrmr0uvj0zelhkcwmsy0uvxz2fhm9eu9rl3ukxvgzy2v9f";
cfg_native!(
    const BLOCKS_TABLE: &str = "blocks";
    const SAPLING_OUTPUT_NAME: &str = "sapling-output.params";
    const SAPLING_SPEND_NAME: &str = "sapling-spend.params";
    const TRANSACTIONS_TABLE: &str = "transactions";
    const SAPLING_SPEND_EXPECTED_HASH: &str = "8e48ffd23abb3a5fd9c5589204f32d9c31285a04b78096ba40a79b75677efc13";
    const SAPLING_OUTPUT_EXPECTED_HASH: &str = "2f0ebbcbb9bb0bcffe95a397e7eba89c29eb4dde6191c339db88570e3f3fb0e4";
);

#[derive(Clone, Debug, Serialize, Deserialize)]
pub struct ZcoinConsensusParams {
    // we don't support coins without overwinter and sapling active so these are mandatory
    overwinter_activation_height: u32,
    sapling_activation_height: u32,
    // optional upgrades that we will possibly support in the future
    blossom_activation_height: Option<u32>,
    heartwood_activation_height: Option<u32>,
    canopy_activation_height: Option<u32>,
    coin_type: u32,
    hrp_sapling_extended_spending_key: String,
    hrp_sapling_extended_full_viewing_key: String,
    hrp_sapling_payment_address: String,
    b58_pubkey_address_prefix: [u8; 2],
    b58_script_address_prefix: [u8; 2],
}

#[derive(Clone, Debug, Serialize, Deserialize)]
pub struct CheckPointBlockInfo {
    height: u32,
    hash: H256Json,
    time: u32,
    sapling_tree: BytesJson,
}

#[derive(Clone, Debug, Serialize, Deserialize)]
pub struct ZcoinProtocolInfo {
    consensus_params: ZcoinConsensusParams,
    check_point_block: Option<CheckPointBlockInfo>,
    // `z_derivation_path` can be the same or different from [`UtxoCoinFields::derivation_path`].
    z_derivation_path: Option<StandardHDPathToCoin>,
}

impl Parameters for ZcoinConsensusParams {
    fn activation_height(&self, nu: NetworkUpgrade) -> Option<BlockHeight> {
        match nu {
            NetworkUpgrade::Overwinter => Some(BlockHeight::from(self.overwinter_activation_height)),
            NetworkUpgrade::Sapling => Some(BlockHeight::from(self.sapling_activation_height)),
            NetworkUpgrade::Blossom => self.blossom_activation_height.map(BlockHeight::from),
            NetworkUpgrade::Heartwood => self.heartwood_activation_height.map(BlockHeight::from),
            NetworkUpgrade::Canopy => self.canopy_activation_height.map(BlockHeight::from),
        }
    }

    fn coin_type(&self) -> u32 { self.coin_type }

    fn hrp_sapling_extended_spending_key(&self) -> &str { &self.hrp_sapling_extended_spending_key }

    fn hrp_sapling_extended_full_viewing_key(&self) -> &str { &self.hrp_sapling_extended_full_viewing_key }

    fn hrp_sapling_payment_address(&self) -> &str { &self.hrp_sapling_payment_address }

    fn b58_pubkey_address_prefix(&self) -> [u8; 2] { self.b58_pubkey_address_prefix }

    fn b58_script_address_prefix(&self) -> [u8; 2] { self.b58_script_address_prefix }
}

#[allow(unused)]
pub struct ZCoinFields {
    dex_fee_addr: PaymentAddress,
    my_z_addr: PaymentAddress,
    my_z_addr_encoded: String,
    z_spending_key: ExtendedSpendingKey,
    evk: ExtendedFullViewingKey,
    z_tx_prover: Arc<LocalTxProver>,
    light_wallet_db: WalletDbShared,
    consensus_params: ZcoinConsensusParams,
    sync_state_connector: AsyncMutex<SaplingSyncConnector>,
}

impl Transaction for ZTransaction {
    fn tx_hex(&self) -> Vec<u8> {
        let mut hex = Vec::with_capacity(1024);
        self.write(&mut hex).expect("Writing should not fail");
        hex
    }

    fn tx_hash(&self) -> BytesJson {
        let mut bytes = self.txid().0.to_vec();
        bytes.reverse();
        bytes.into()
    }
}

#[derive(Clone)]
pub struct ZCoin {
    utxo_arc: UtxoArc,
    z_fields: Arc<ZCoinFields>,
}

pub struct ZOutput {
    pub to_addr: PaymentAddress,
    pub amount: Amount,
    pub viewing_key: Option<OutgoingViewingKey>,
    pub memo: Option<MemoBytes>,
}

#[cfg(not(target_arch = "wasm32"))]
struct ZCoinSqlTxHistoryItem {
    tx_hash: Vec<u8>,
    internal_id: i64,
    height: i64,
    timestamp: i64,
    received_amount: i64,
    spent_amount: i64,
}

#[cfg(not(target_arch = "wasm32"))]
impl ZCoinSqlTxHistoryItem {
    fn try_from_sql_row(row: &Row<'_>) -> Result<Self, SqlError> {
        let mut tx_hash: Vec<u8> = row.get(0)?;
        tx_hash.reverse();
        Ok(ZCoinSqlTxHistoryItem {
            tx_hash,
            internal_id: row.get(1)?,
            height: row.get(2)?,
            timestamp: row.get(3)?,
            received_amount: row.get(4)?,
            spent_amount: row.get(5)?,
        })
    }
}

#[cfg(not(target_arch = "wasm32"))]
struct SqlTxHistoryRes {
    transactions: Vec<ZCoinSqlTxHistoryItem>,
    total_tx_count: u32,
    skipped: usize,
}

#[derive(Serialize)]
pub struct ZcoinTxDetails {
    /// Transaction hash in hexadecimal format
    tx_hash: String,
    /// Coins are sent from these addresses
    from: HashSet<String>,
    /// Coins are sent to these addresses
    to: HashSet<String>,
    /// The amount spent from "my" address
    spent_by_me: BigDecimal,
    /// The amount received by "my" address
    received_by_me: BigDecimal,
    /// Resulting "my" balance change
    my_balance_change: BigDecimal,
    /// Block height
    block_height: i64,
    confirmations: i64,
    /// Transaction timestamp
    timestamp: i64,
    transaction_fee: BigDecimal,
    /// The coin transaction belongs to
    coin: String,
    /// Internal MM2 id used for internal transaction identification, for some coins it might be equal to transaction hash
    internal_id: i64,
}

impl ZCoin {
    #[inline]
    pub fn utxo_rpc_client(&self) -> &UtxoRpcClientEnum { &self.utxo_arc.rpc_client }

    #[inline]
    pub fn my_z_address_encoded(&self) -> String { self.z_fields.my_z_addr_encoded.clone() }

    #[inline]
    pub fn consensus_params(&self) -> ZcoinConsensusParams { self.z_fields.consensus_params.clone() }

    #[inline]
    pub fn consensus_params_ref(&self) -> &ZcoinConsensusParams { &self.z_fields.consensus_params }

    /// Asynchronously checks the synchronization status and returns `true` if
    /// the Sapling state has finished synchronizing, meaning that the block number is available.
    /// Otherwise, it returns `false`.
    #[inline]
    pub async fn is_sapling_state_synced(&self) -> bool {
        matches!(
            self.sync_status().await,
            Ok(SyncStatus::Finished { block_number: _, .. })
        )
    }

    #[inline]
    pub async fn sync_status(&self) -> Result<SyncStatus, MmError<BlockchainScanStopped>> {
        self.z_fields
            .sync_state_connector
            .lock()
            .await
            .current_sync_status()
            .await
    }

    #[inline]
    fn secp_keypair(&self) -> &KeyPair {
        self.utxo_arc
            .priv_key_policy
            .activated_key()
            .expect("Zcoin doesn't support HW wallets")
    }

    async fn wait_for_gen_tx_blockchain_sync(&self) -> Result<SaplingSyncGuard<'_>, MmError<BlockchainScanStopped>> {
        let mut connector_guard = self.z_fields.sync_state_connector.lock().await;
        let sync_respawn_guard = connector_guard.wait_for_gen_tx_blockchain_sync().await?;
        Ok(SaplingSyncGuard {
            _connector_guard: connector_guard,
            respawn_guard: sync_respawn_guard,
        })
    }

    #[cfg(not(target_arch = "wasm32"))]
    async fn my_balance_sat(&self) -> Result<u64, MmError<ZcashClientError>> {
        let wallet_db = self.z_fields.light_wallet_db.clone();
        async_blocking(move || {
            let db_guard = wallet_db.db.inner();
            let db_guard = db_guard.lock().unwrap();
            let balance = get_balance(&db_guard, AccountId::default())?.into();
            Ok(balance)
        })
        .await
    }

    #[cfg(target_arch = "wasm32")]
    async fn my_balance_sat(&self) -> Result<u64, MmError<ZCoinBalanceError>> {
        let wallet_db = self.z_fields.light_wallet_db.clone();
        Ok(wallet_db.db.get_balance(AccountId::default()).await?.into())
    }

    async fn get_spendable_notes(&self) -> Result<Vec<SpendableNote>, MmError<SpendableNotesError>> {
        let wallet_db = self.z_fields.light_wallet_db.clone();
        let db_guard = wallet_db.db;
        let latest_db_block = match db_guard
            .block_height_extrema()
            .await
            .map_err(|err| SpendableNotesError::DBClientError(err.to_string()))?
        {
            Some((_, latest)) => latest,
            None => return Ok(Vec::new()),
        };

        db_guard
            .get_spendable_notes(AccountId::default(), latest_db_block)
            .await
            .map_err(|err| MmError::new(SpendableNotesError::DBClientError(err.to_string())))
    }

    /// Returns spendable notes
    async fn spendable_notes_ordered(&self) -> Result<Vec<SpendableNote>, MmError<SpendableNotesError>> {
        let mut unspents = self.get_spendable_notes().await?;

        unspents.sort_unstable_by(|a, b| a.note_value.cmp(&b.note_value));
        Ok(unspents)
    }

    async fn get_one_kbyte_tx_fee(&self) -> UtxoRpcResult<BigDecimal> {
        let fee = self.get_tx_fee().await?;
        match fee {
            ActualTxFee::Dynamic(fee) | ActualTxFee::FixedPerKb(fee) => {
                Ok(big_decimal_from_sat_unsigned(fee, self.decimals()))
            },
        }
    }

    /// Generates a tx sending outputs from our address
    async fn gen_tx(
        &self,
        t_outputs: Vec<TxOut>,
        z_outputs: Vec<ZOutput>,
    ) -> Result<(ZTransaction, AdditionalTxData, SaplingSyncGuard<'_>), MmError<GenTxError>> {
        let sync_guard = self.wait_for_gen_tx_blockchain_sync().await?;

        let tx_fee = self.get_one_kbyte_tx_fee().await?;
        let t_output_sat: u64 = t_outputs.iter().fold(0, |cur, out| cur + u64::from(out.value));
        let z_output_sat: u64 = z_outputs.iter().fold(0, |cur, out| cur + u64::from(out.amount));
        let total_output_sat = t_output_sat + z_output_sat;
        let total_output = big_decimal_from_sat_unsigned(total_output_sat, self.utxo_arc.decimals);
        let total_required = &total_output + &tx_fee;

        let spendable_notes = self
            .spendable_notes_ordered()
            .await
            .map_err(|err| GenTxError::SpendableNotesError(err.to_string()))?;
        let mut total_input_amount = BigDecimal::from(0);
        let mut change = BigDecimal::from(0);

        let mut received_by_me = 0u64;

        let mut tx_builder = ZTxBuilder::new(self.consensus_params(), sync_guard.respawn_guard.current_block());

        for spendable_note in spendable_notes {
            total_input_amount += big_decimal_from_sat_unsigned(spendable_note.note_value.into(), self.decimals());

            let note = self
                .z_fields
                .my_z_addr
                .create_note(spendable_note.note_value.into(), spendable_note.rseed)
                .or_mm_err(|| GenTxError::FailedToCreateNote)?;
            tx_builder.add_sapling_spend(
                self.z_fields.z_spending_key.clone(),
                *self.z_fields.my_z_addr.diversifier(),
                note,
                spendable_note
                    .witness
                    .path()
                    .or_mm_err(|| GenTxError::FailedToGetMerklePath)?,
            )?;

            if total_input_amount >= total_required {
                change = &total_input_amount - &total_required;
                break;
            }
        }

        if total_input_amount < total_required {
            return MmError::err(GenTxError::InsufficientBalance {
                coin: self.ticker().into(),
                available: total_input_amount,
                required: total_required,
            });
        }

        for z_out in z_outputs {
            if z_out.to_addr == self.z_fields.my_z_addr {
                received_by_me += u64::from(z_out.amount);
            }

            tx_builder.add_sapling_output(z_out.viewing_key, z_out.to_addr, z_out.amount, z_out.memo)?;
        }

        if change > BigDecimal::from(0u8) {
            let change_sat = sat_from_big_decimal(&change, self.utxo_arc.decimals)?;
            received_by_me += change_sat;

            tx_builder.add_sapling_output(
                Some(self.z_fields.evk.fvk.ovk),
                self.z_fields.my_z_addr.clone(),
                Amount::from_u64(change_sat).map_to_mm(|_| {
                    GenTxError::NumConversion(NumConversError(format!(
                        "Failed to get ZCash amount from {}",
                        change_sat
                    )))
                })?,
                None,
            )?;
        }

        for output in t_outputs {
            tx_builder.add_tx_out(output);
        }

        #[cfg(not(target_arch = "wasm32"))]
        let (tx, _) = async_blocking({
            let prover = self.z_fields.z_tx_prover.clone();
            move || tx_builder.build(consensus::BranchId::Sapling, prover.as_ref())
        })
        .await?;
        #[cfg(target_arch = "wasm32")]
        let (tx, _) = tx_builder.build(consensus::BranchId::Sapling, self.z_fields.z_tx_prover.clone().as_ref())?;

        let additional_data = AdditionalTxData {
            received_by_me,
            spent_by_me: sat_from_big_decimal(&total_input_amount, self.decimals())?,
            fee_amount: sat_from_big_decimal(&tx_fee, self.decimals())?,
            unused_change: 0,
            kmd_rewards: None,
        };
        Ok((tx, additional_data, sync_guard))
    }

    pub async fn send_outputs(
        &self,
        t_outputs: Vec<TxOut>,
        z_outputs: Vec<ZOutput>,
    ) -> Result<ZTransaction, MmError<SendOutputsErr>> {
        let (tx, _, mut sync_guard) = self.gen_tx(t_outputs, z_outputs).await?;
        let mut tx_bytes = Vec::with_capacity(1024);
        tx.write(&mut tx_bytes).expect("Write should not fail");

        self.utxo_rpc_client()
            .send_raw_transaction(tx_bytes.into())
            .compat()
            .await?;

        sync_guard.respawn_guard.watch_for_tx(tx.txid());
        Ok(tx)
    }

    #[cfg(not(target_arch = "wasm32"))]
    async fn tx_history_from_sql(
        &self,
        limit: usize,
        paging_options: PagingOptionsEnum<i64>,
    ) -> Result<SqlTxHistoryRes, MmError<SqlTxHistoryError>> {
        let wallet_db = self.z_fields.light_wallet_db.clone();
        async_blocking(move || {
            let db_guard = wallet_db.db.inner();
            let db_guard = db_guard.lock().unwrap();
            let conn = db_guard.sql_conn();

            let total_sql = SqlBuilder::select_from(TRANSACTIONS_TABLE)
                .field("COUNT(id_tx)")
                .sql()
                .expect("valid SQL");
            let total_tx_count = conn.query_row(&total_sql, [], |row| row.get(0))?;

            let mut sql_builder = SqlBuilder::select_from(name!(TRANSACTIONS_TABLE; "txes"));
            sql_builder
                .field("txes.txid")
                .field("txes.id_tx as internal_id")
                .field("txes.block as block");

            let offset = match paging_options {
                PagingOptionsEnum::PageNumber(page) => (page.get() - 1) * limit,
                PagingOptionsEnum::FromId(id) => {
                    offset_by_id(conn, &sql_builder, [id], "id_tx", "block DESC, id_tx ASC", "id_tx = ?1")?
                        .ok_or(SqlTxHistoryError::FromIdDoesNotExist(id))?
                },
            };

            let sql = sql_builder
                .field("blocks.time")
                .field("COALESCE(rn.received_amount, 0)")
                .field("COALESCE(sn.sent_amount, 0)")
                .left()
                .join("(SELECT tx, SUM(value) as received_amount FROM received_notes GROUP BY tx) as rn")
                .on("txes.id_tx = rn.tx")
                // detecting spent amount by "spent" field in received_notes table
                .join("(SELECT spent, SUM(value) as sent_amount FROM received_notes GROUP BY spent) as sn")
                .on("txes.id_tx = sn.spent")
                .join(BLOCKS_TABLE)
                .on("txes.block = blocks.height")
                .group_by("internal_id")
                .order_by("block", true)
                .order_by("internal_id", false)
                .offset(offset)
                .limit(limit)
                .sql()
                .expect("valid query");

            let sql_items = conn
                .prepare(&sql)?
                .query_map([], ZCoinSqlTxHistoryItem::try_from_sql_row)?
                .collect::<Result<Vec<_>, _>>()?;

            Ok(SqlTxHistoryRes {
                transactions: sql_items,
                total_tx_count,
                skipped: offset,
            })
        })
        .await
    }

    #[cfg(not(target_arch = "wasm32"))]
    async fn z_transactions_from_cache_or_rpc(
        &self,
        hashes: HashSet<H256Json>,
    ) -> UtxoRpcResult<HashMap<H256Json, ZTransaction>> {
        self.get_verbose_transactions_from_cache_or_rpc(hashes)
            .compat()
            .await?
            .into_iter()
            .map(|(hash, tx)| -> Result<_, std::io::Error> {
                Ok((hash, ZTransaction::read(tx.into_inner().hex.as_slice())?))
            })
            .collect::<Result<_, _>>()
            .map_to_mm(|e| UtxoRpcError::InvalidResponse(e.to_string()))
    }

    #[cfg(not(target_arch = "wasm32"))]
    fn tx_details_from_sql_item(
        &self,
        sql_item: ZCoinSqlTxHistoryItem,
        transactions: &mut HashMap<H256Json, ZTransaction>,
        prev_transactions: &HashMap<H256Json, ZTransaction>,
        current_block: u64,
    ) -> Result<ZcoinTxDetails, MmError<NoInfoAboutTx>> {
        let mut from = HashSet::new();

        let mut confirmations = current_block as i64 - sql_item.height + 1;
        if confirmations < 0 {
            confirmations = 0;
        }

        let mut transparent_input_amount = Amount::zero();
        let hash = H256Json::from(sql_item.tx_hash.as_slice());
        let z_tx = transactions.remove(&hash).or_mm_err(|| NoInfoAboutTx(hash))?;
        for input in z_tx.vin.iter() {
            let mut hash = H256Json::from(*input.prevout.hash());
            hash.0.reverse();
            let prev_tx = prev_transactions.get(&hash).or_mm_err(|| NoInfoAboutTx(hash))?;

            if let Some(spent_output) = prev_tx.vout.get(input.prevout.n() as usize) {
                transparent_input_amount += spent_output.value;
                if let Ok(addresses) = addresses_from_script(self, &spent_output.script_pubkey.0.clone().into()) {
                    from.extend(addresses.into_iter().map(|a| a.to_string()));
                }
            }
        }

        let transparent_output_amount = z_tx
            .vout
            .iter()
            .fold(Amount::zero(), |current, out| current + out.value);

        let mut to = HashSet::new();
        for out in z_tx.vout.iter() {
            if let Ok(addresses) = addresses_from_script(self, &out.script_pubkey.0.clone().into()) {
                to.extend(addresses.into_iter().map(|a| a.to_string()));
            }
        }

        let fee_amount = z_tx.value_balance + transparent_input_amount - transparent_output_amount;
        if sql_item.spent_amount > 0 {
            from.insert(self.my_z_address_encoded());
        }

        if sql_item.received_amount > 0 {
            to.insert(self.my_z_address_encoded());
        }

        for z_out in z_tx.shielded_outputs.iter() {
            if let Some((_, address, _)) = try_sapling_output_recovery(
                self.consensus_params_ref(),
                BlockHeight::from_u32(current_block as u32),
                &self.z_fields.evk.fvk.ovk,
                z_out,
            ) {
                to.insert(encode_payment_address(
                    self.consensus_params_ref().hrp_sapling_payment_address(),
                    &address,
                ));
            }

            if let Some((_, address, _)) = try_sapling_output_recovery(
                self.consensus_params_ref(),
                BlockHeight::from_u32(current_block as u32),
                &DEX_FEE_OVK,
                z_out,
            ) {
                to.insert(encode_payment_address(
                    self.consensus_params_ref().hrp_sapling_payment_address(),
                    &address,
                ));
            }
        }

        let spent_by_me = big_decimal_from_sat(sql_item.spent_amount, self.decimals());
        let received_by_me = big_decimal_from_sat(sql_item.received_amount, self.decimals());
        Ok(ZcoinTxDetails {
            tx_hash: hex::encode(sql_item.tx_hash),
            from,
            to,
            my_balance_change: &received_by_me - &spent_by_me,
            spent_by_me,
            received_by_me,
            block_height: sql_item.height,
            confirmations,
            timestamp: sql_item.timestamp,
            transaction_fee: big_decimal_from_sat(fee_amount.into(), self.decimals()),
            coin: self.ticker().into(),
            internal_id: sql_item.internal_id,
        })
    }

    #[cfg(not(target_arch = "wasm32"))]
    pub async fn tx_history(
        &self,
        request: MyTxHistoryRequestV2<i64>,
    ) -> Result<MyTxHistoryResponseV2<ZcoinTxDetails, i64>, MmError<MyTxHistoryErrorV2>> {
        let current_block = self.utxo_rpc_client().get_block_count().compat().await?;
        let sql_result = self
            .tx_history_from_sql(request.limit, request.paging_options.clone())
            .await?;

        let hashes_for_verbose = sql_result
            .transactions
            .iter()
            .map(|item| H256Json::from(item.tx_hash.as_slice()))
            .collect();
        let mut transactions = self.z_transactions_from_cache_or_rpc(hashes_for_verbose).await?;

        let prev_tx_hashes: HashSet<_> = transactions
            .iter()
            .flat_map(|(_, tx)| {
                tx.vin.iter().map(|vin| {
                    let mut hash = *vin.prevout.hash();
                    hash.reverse();
                    H256Json::from(hash)
                })
            })
            .collect();
        let prev_transactions = self.z_transactions_from_cache_or_rpc(prev_tx_hashes).await?;

        let transactions = sql_result
            .transactions
            .into_iter()
            .map(|sql_item| {
                self.tx_details_from_sql_item(sql_item, &mut transactions, &prev_transactions, current_block)
            })
            .collect::<Result<_, _>>()?;

        Ok(MyTxHistoryResponseV2 {
            coin: self.ticker().into(),
            target: request.target,
            current_block,
            transactions,
            // Zcoin is activated only after the state is synced
            sync_status: HistorySyncState::Finished,
            limit: request.limit,
            skipped: sql_result.skipped,
            total: sql_result.total_tx_count as usize,
            total_pages: calc_total_pages(sql_result.total_tx_count as usize, request.limit),
            paging_options: request.paging_options,
        })
    }
}

impl AsRef<UtxoCoinFields> for ZCoin {
    fn as_ref(&self) -> &UtxoCoinFields { &self.utxo_arc }
}

/// SyncStartPoint represents the starting point for synchronizing a wallet's blocks and transaction history.
/// This can be specified as a date, a block height, or starting from the earliest available data.
#[derive(Clone, Debug, Deserialize, Serialize)]
#[serde(rename_all = "lowercase")]
pub enum SyncStartPoint {
    /// Synchronize from a specific date (in Unix timestamp format).
    Date(u64),
    /// Synchronize from a specific block height.
    Height(u64),
    /// Synchronize from the earliest available data(sapling_activation_height from coin config).
    Earliest,
}

// ZcoinRpcMode reprs available RPC modes for interacting with the Zcoin network. It includes
/// modes for both native and light client, each with their own configuration options.
#[derive(Clone, Debug, Deserialize, Serialize)]
#[serde(tag = "rpc", content = "rpc_data")]
pub enum ZcoinRpcMode {
    #[cfg(not(target_arch = "wasm32"))]
    Native,
    #[serde(alias = "Electrum")]
    Light {
        #[serde(alias = "servers")]
        electrum_servers: Vec<ElectrumRpcRequest>,
        light_wallet_d_servers: Vec<String>,
        /// Specifies the parameters for synchronizing the wallet from a specific block. This overrides the
        /// `CheckPointBlockInfo` configuration in the coin settings.
        sync_params: Option<SyncStartPoint>,
    },
}

#[derive(Clone, Deserialize)]
pub struct ZcoinActivationParams {
    pub mode: ZcoinRpcMode,
    pub required_confirmations: Option<u64>,
    pub requires_notarization: Option<bool>,
    pub zcash_params_path: Option<String>,
    #[serde(default = "one_thousand_u32")]
    pub scan_blocks_per_iteration: u32,
    #[serde(default)]
    pub scan_interval_ms: u64,
    #[serde(default)]
    pub account: u32,
}

pub async fn z_coin_from_conf_and_params(
    ctx: &MmArc,
    ticker: &str,
    conf: &Json,
    params: &ZcoinActivationParams,
    protocol_info: ZcoinProtocolInfo,
    priv_key_policy: PrivKeyBuildPolicy,
) -> Result<ZCoin, MmError<ZCoinBuildError>> {
    #[cfg(target_arch = "wasm32")]
    let db_dir_path = PathBuf::new();
    #[cfg(not(target_arch = "wasm32"))]
    let db_dir_path = ctx.dbdir();
    let z_spending_key = None;
    let builder = ZCoinBuilder::new(
        ctx,
        ticker,
        conf,
        params,
        priv_key_policy,
        db_dir_path,
        z_spending_key,
        protocol_info,
    );
    builder.build().await
}

#[cfg(not(target_arch = "wasm32"))]
fn verify_checksum_zcash_params(spend_path: &PathBuf, output_path: &PathBuf) -> Result<bool, ZCoinBuildError> {
    let spend_hash = sha256_digest(spend_path)?;
    let out_hash = sha256_digest(output_path)?;
    Ok(spend_hash == SAPLING_SPEND_EXPECTED_HASH && out_hash == SAPLING_OUTPUT_EXPECTED_HASH)
}

#[cfg(not(target_arch = "wasm32"))]
fn get_spend_output_paths(params_dir: PathBuf) -> Result<(PathBuf, PathBuf), ZCoinBuildError> {
    if !params_dir.exists() {
        return Err(ZCoinBuildError::ZCashParamsNotFound);
    };
    let spend_path = params_dir.join(SAPLING_SPEND_NAME);
    let output_path = params_dir.join(SAPLING_OUTPUT_NAME);

    if !(spend_path.exists() && output_path.exists()) {
        return Err(ZCoinBuildError::ZCashParamsNotFound);
    }
    Ok((spend_path, output_path))
}

pub struct ZCoinBuilder<'a> {
    ctx: &'a MmArc,
    ticker: &'a str,
    conf: &'a Json,
    z_coin_params: &'a ZcoinActivationParams,
    utxo_params: UtxoActivationParams,
    priv_key_policy: PrivKeyBuildPolicy,
    db_dir_path: PathBuf,
    /// `Some` if `ZCoin` should be initialized with a forced spending key.
    z_spending_key: Option<ExtendedSpendingKey>,
    protocol_info: ZcoinProtocolInfo,
}

impl<'a> UtxoCoinBuilderCommonOps for ZCoinBuilder<'a> {
    fn ctx(&self) -> &MmArc { self.ctx }

    fn conf(&self) -> &Json { self.conf }

    fn activation_params(&self) -> &UtxoActivationParams { &self.utxo_params }

    fn ticker(&self) -> &str { self.ticker }
}

impl<'a> UtxoFieldsWithIguanaSecretBuilder for ZCoinBuilder<'a> {}

impl<'a> UtxoFieldsWithGlobalHDBuilder for ZCoinBuilder<'a> {}

/// Although, `ZCoin` doesn't support [`PrivKeyBuildPolicy::Trezor`] yet,
/// `UtxoCoinBuilder` trait requires `UtxoFieldsWithHardwareWalletBuilder` to be implemented.
impl<'a> UtxoFieldsWithHardwareWalletBuilder for ZCoinBuilder<'a> {}

#[async_trait]
impl<'a> UtxoCoinBuilder for ZCoinBuilder<'a> {
    type ResultCoin = ZCoin;
    type Error = ZCoinBuildError;

    fn priv_key_policy(&self) -> PrivKeyBuildPolicy { self.priv_key_policy.clone() }

    async fn build(self) -> MmResult<Self::ResultCoin, Self::Error> {
        let utxo = self.build_utxo_fields().await?;
        let utxo_arc = UtxoArc::new(utxo);

        let z_spending_key = match self.z_spending_key {
            Some(ref z_spending_key) => z_spending_key.clone(),
            None => extended_spending_key_from_protocol_info_and_policy(
                &self.protocol_info,
                &self.priv_key_policy,
                self.z_coin_params.account,
            )?,
        };

        let (_, my_z_addr) = z_spending_key
            .default_address()
            .map_err(|_| MmError::new(ZCoinBuildError::GetAddressError))?;

        let dex_fee_addr = decode_payment_address(
            self.protocol_info.consensus_params.hrp_sapling_payment_address(),
            DEX_FEE_Z_ADDR,
        )
        .expect("DEX_FEE_Z_ADDR is a valid z-address")
        .expect("DEX_FEE_Z_ADDR is a valid z-address");

        let z_tx_prover = self.z_tx_prover().await?;
        let my_z_addr_encoded = encode_payment_address(
            self.protocol_info.consensus_params.hrp_sapling_payment_address(),
            &my_z_addr,
        );

        let blocks_db = self.init_blocks_db().await?;
        let (sync_state_connector, light_wallet_db) = match &self.z_coin_params.mode {
            #[cfg(not(target_arch = "wasm32"))]
            ZcoinRpcMode::Native => {
                let native_client = self.native_client()?;
                init_native_client(&self, native_client, blocks_db, &z_spending_key).await?
            },
            ZcoinRpcMode::Light {
                light_wallet_d_servers,
                sync_params,
                ..
            } => {
                init_light_client(
                    &self,
                    light_wallet_d_servers.clone(),
                    blocks_db,
                    sync_params,
                    &z_spending_key,
                )
                .await?
            },
        };
        let z_fields = ZCoinFields {
            dex_fee_addr,
            my_z_addr,
            my_z_addr_encoded,
            evk: ExtendedFullViewingKey::from(&z_spending_key),
            z_spending_key,
            z_tx_prover: Arc::new(z_tx_prover),
            light_wallet_db,
            consensus_params: self.protocol_info.consensus_params,
            sync_state_connector,
        };

        Ok(ZCoin {
            utxo_arc,
            z_fields: Arc::new(z_fields),
        })
    }
}

impl<'a> ZCoinBuilder<'a> {
    #[allow(clippy::too_many_arguments)]
    pub fn new(
        ctx: &'a MmArc,
        ticker: &'a str,
        conf: &'a Json,
        z_coin_params: &'a ZcoinActivationParams,
        priv_key_policy: PrivKeyBuildPolicy,
        db_dir_path: PathBuf,
        z_spending_key: Option<ExtendedSpendingKey>,
        protocol_info: ZcoinProtocolInfo,
    ) -> ZCoinBuilder<'a> {
        let utxo_mode = match &z_coin_params.mode {
            #[cfg(not(target_arch = "wasm32"))]
            ZcoinRpcMode::Native => UtxoRpcMode::Native,
            ZcoinRpcMode::Light { electrum_servers, .. } => UtxoRpcMode::Electrum {
                servers: electrum_servers.clone(),
            },
        };
        let utxo_params = UtxoActivationParams {
            mode: utxo_mode,
            utxo_merge_params: None,
            tx_history: false,
            required_confirmations: z_coin_params.required_confirmations,
            requires_notarization: z_coin_params.requires_notarization,
            address_format: None,
            gap_limit: None,
            enable_params: Default::default(),
            priv_key_policy: PrivKeyActivationPolicy::ContextPrivKey,
            check_utxo_maturity: None,
            // This is not used for Zcoin so we just provide a default value
            path_to_address: StandardHDCoinAddress::default(),
        };
        ZCoinBuilder {
            ctx,
            ticker,
            conf,
            z_coin_params,
            utxo_params,
            priv_key_policy,
            db_dir_path,
            z_spending_key,
            protocol_info,
        }
    }

    async fn init_blocks_db(&self) -> Result<BlockDbImpl, MmError<ZcoinClientInitError>> {
        let cache_db_path = self.db_dir_path.join(format!("{}_cache.db", self.ticker));
        let ctx = self.ctx.clone();
        let ticker = self.ticker.to_string();

        Ok(BlockDbImpl::new(ctx, ticker, Some(cache_db_path)).await?)
    }

    #[cfg(not(target_arch = "wasm32"))]
    async fn z_tx_prover(&self) -> Result<LocalTxProver, MmError<ZCoinBuildError>> {
        let params_dir = match &self.z_coin_params.zcash_params_path {
            None => default_params_folder().or_mm_err(|| ZCoinBuildError::ZCashParamsNotFound)?,
            Some(file_path) => PathBuf::from(file_path),
        };

        async_blocking(move || {
            let (spend_path, output_path) = get_spend_output_paths(params_dir)?;
            let verification_successful = verify_checksum_zcash_params(&spend_path, &output_path)?;
            if verification_successful {
                Ok(LocalTxProver::new(&spend_path, &output_path))
            } else {
                MmError::err(ZCoinBuildError::SaplingParamsInvalidChecksum)
            }
        })
        .await
    }

    #[cfg(target_arch = "wasm32")]
    // TODO: Implement TxProver for WASM using indexed db after merging transport layer PR.
    async fn z_tx_prover(&self) -> Result<LocalTxProver, MmError<ZCoinBuildError>> {
        let (spend_buf, output_buf) = wagyu_zcash_parameters::load_sapling_parameters();
        Ok(LocalTxProver::from_bytes(&spend_buf[..], &output_buf[..]))
    }
}

/// Initialize `ZCoin` with a forced `z_spending_key`.
#[cfg(all(test, feature = "zhtlc-native-tests"))]
#[allow(clippy::too_many_arguments)]
async fn z_coin_from_conf_and_params_with_z_key(
    ctx: &MmArc,
    ticker: &str,
    conf: &Json,
    params: &ZcoinActivationParams,
    priv_key_policy: PrivKeyBuildPolicy,
    db_dir_path: PathBuf,
    z_spending_key: ExtendedSpendingKey,
    protocol_info: ZcoinProtocolInfo,
) -> Result<ZCoin, MmError<ZCoinBuildError>> {
    let builder = ZCoinBuilder::new(
        ctx,
        ticker,
        conf,
        params,
        priv_key_policy,
        db_dir_path,
        Some(z_spending_key),
        protocol_info,
    );
    builder.build().await
}

impl MarketCoinOps for ZCoin {
    fn ticker(&self) -> &str { &self.utxo_arc.conf.ticker }

    fn my_address(&self) -> MmResult<String, MyAddressError> { Ok(self.z_fields.my_z_addr_encoded.clone()) }

    fn get_public_key(&self) -> Result<String, MmError<UnexpectedDerivationMethod>> {
        let pubkey = utxo_common::my_public_key(self.as_ref())?;
        Ok(pubkey.to_string())
    }

    fn sign_message_hash(&self, _message: &str) -> Option<[u8; 32]> { None }

    fn sign_message(&self, _message: &str) -> SignatureResult<String> {
        MmError::err(SignatureError::InvalidRequest(
            "Message signing is not supported by the given coin type".to_string(),
        ))
    }

    fn verify_message(&self, _signature_base64: &str, _message: &str, _address: &str) -> VerificationResult<bool> {
        MmError::err(VerificationError::InvalidRequest(
            "Message verification is not supported by the given coin type".to_string(),
        ))
    }

    fn my_balance(&self) -> BalanceFut<CoinBalance> {
        let coin = self.clone();
        let fut = async move {
            let sat = coin
                .my_balance_sat()
                .await
                .mm_err(|e| BalanceError::WalletStorageError(e.to_string()))?;
            Ok(CoinBalance::new(big_decimal_from_sat_unsigned(sat, coin.decimals())))
        };
        Box::new(fut.boxed().compat())
    }

    fn base_coin_balance(&self) -> BalanceFut<BigDecimal> { utxo_common::base_coin_balance(self) }

    fn platform_ticker(&self) -> &str { self.ticker() }

    fn send_raw_tx(&self, tx: &str) -> Box<dyn Future<Item = String, Error = String> + Send> {
        let tx_bytes = try_fus!(hex::decode(tx));
        let z_tx = try_fus!(ZTransaction::read(tx_bytes.as_slice()));

        let this = self.clone();
        let tx = tx.to_owned();

        let fut = async move {
            let mut sync_guard = try_s!(this.wait_for_gen_tx_blockchain_sync().await);
            let tx_hash = utxo_common::send_raw_tx(this.as_ref(), &tx).compat().await?;
            sync_guard.respawn_guard.watch_for_tx(z_tx.txid());
            Ok(tx_hash)
        };
        Box::new(fut.boxed().compat())
    }

    fn send_raw_tx_bytes(&self, tx: &[u8]) -> Box<dyn Future<Item = String, Error = String> + Send> {
        let z_tx = try_fus!(ZTransaction::read(tx));

        let this = self.clone();
        let tx = tx.to_owned();

        let fut = async move {
            let mut sync_guard = try_s!(this.wait_for_gen_tx_blockchain_sync().await);
            let tx_hash = utxo_common::send_raw_tx_bytes(this.as_ref(), &tx).compat().await?;
            sync_guard.respawn_guard.watch_for_tx(z_tx.txid());
            Ok(tx_hash)
        };
        Box::new(fut.boxed().compat())
    }

    fn wait_for_confirmations(&self, input: ConfirmPaymentInput) -> Box<dyn Future<Item = (), Error = String> + Send> {
        utxo_common::wait_for_confirmations(self.as_ref(), input)
    }

    fn wait_for_htlc_tx_spend(&self, args: WaitForHTLCTxSpendArgs<'_>) -> TransactionFut {
        utxo_common::wait_for_output_spend(
            self.as_ref(),
            args.tx_bytes,
            utxo_common::DEFAULT_SWAP_VOUT,
            args.from_block,
            args.wait_until,
            args.check_every,
        )
    }

    fn tx_enum_from_bytes(&self, bytes: &[u8]) -> Result<TransactionEnum, MmError<TxMarshalingErr>> {
        ZTransaction::read(bytes)
            .map(TransactionEnum::from)
            .map_to_mm(|e| TxMarshalingErr::InvalidInput(e.to_string()))
    }

    fn current_block(&self) -> Box<dyn Future<Item = u64, Error = String> + Send> {
        utxo_common::current_block(&self.utxo_arc)
    }

    fn display_priv_key(&self) -> Result<String, String> {
        Ok(encode_extended_spending_key(
            z_mainnet_constants::HRP_SAPLING_EXTENDED_SPENDING_KEY,
            &self.z_fields.z_spending_key,
        ))
    }

    fn min_tx_amount(&self) -> BigDecimal { utxo_common::min_tx_amount(self.as_ref()) }

    fn min_trading_vol(&self) -> MmNumber { utxo_common::min_trading_vol(self.as_ref()) }

    fn is_privacy(&self) -> bool { true }
}

#[async_trait]
impl SwapOps for ZCoin {
    fn send_taker_fee(&self, _fee_addr: &[u8], amount: BigDecimal, uuid: &[u8]) -> TransactionFut {
        let selfi = self.clone();
        let uuid = uuid.to_owned();
        let fut = async move {
            let tx = try_tx_s!(z_send_dex_fee(&selfi, amount, &uuid).await);
            Ok(tx.into())
        };
        Box::new(fut.boxed().compat())
    }

    fn send_maker_payment(&self, maker_payment_args: SendPaymentArgs<'_>) -> TransactionFut {
        let selfi = self.clone();
        let maker_key_pair = self.derive_htlc_key_pair(maker_payment_args.swap_unique_data);
        let taker_pub = try_tx_fus!(Public::from_slice(maker_payment_args.other_pubkey));
        let secret_hash = maker_payment_args.secret_hash.to_vec();
        let time_lock = try_tx_fus!(maker_payment_args.time_lock.try_into());
        let amount = maker_payment_args.amount;
        let fut = async move {
            let utxo_tx = try_tx_s!(
                z_send_htlc(
                    &selfi,
                    time_lock,
                    maker_key_pair.public(),
                    &taker_pub,
                    &secret_hash,
                    amount
                )
                .await
            );
            Ok(utxo_tx.into())
        };
        Box::new(fut.boxed().compat())
    }

    fn send_taker_payment(&self, taker_payment_args: SendPaymentArgs<'_>) -> TransactionFut {
        let selfi = self.clone();
        let taker_keypair = self.derive_htlc_key_pair(taker_payment_args.swap_unique_data);
        let maker_pub = try_tx_fus!(Public::from_slice(taker_payment_args.other_pubkey));
        let secret_hash = taker_payment_args.secret_hash.to_vec();
        let time_lock = try_tx_fus!(taker_payment_args.time_lock.try_into());
        let amount = taker_payment_args.amount;
        let fut = async move {
            let utxo_tx = try_tx_s!(
                z_send_htlc(
                    &selfi,
                    time_lock,
                    taker_keypair.public(),
                    &maker_pub,
                    &secret_hash,
                    amount
                )
                .await
            );
            Ok(utxo_tx.into())
        };
        Box::new(fut.boxed().compat())
    }

    fn send_maker_spends_taker_payment(&self, maker_spends_payment_args: SpendPaymentArgs<'_>) -> TransactionFut {
        let tx = try_tx_fus!(ZTransaction::read(maker_spends_payment_args.other_payment_tx));
        let key_pair = self.derive_htlc_key_pair(maker_spends_payment_args.swap_unique_data);
        let time_lock = try_tx_fus!(maker_spends_payment_args.time_lock.try_into());
        let redeem_script = payment_script(
            time_lock,
            maker_spends_payment_args.secret_hash,
            &try_tx_fus!(Public::from_slice(maker_spends_payment_args.other_pubkey)),
            key_pair.public(),
        );
        let script_data = ScriptBuilder::default()
            .push_data(maker_spends_payment_args.secret)
            .push_opcode(Opcode::OP_0)
            .into_script();
        let selfi = self.clone();
        let fut = async move {
            let tx_fut = z_p2sh_spend(
                &selfi,
                tx,
                time_lock,
                SEQUENCE_FINAL,
                redeem_script,
                script_data,
                &key_pair,
            );
            let tx = try_ztx_s!(tx_fut.await);
            Ok(tx.into())
        };
        Box::new(fut.boxed().compat())
    }

    fn send_taker_spends_maker_payment(&self, taker_spends_payment_args: SpendPaymentArgs<'_>) -> TransactionFut {
        let tx = try_tx_fus!(ZTransaction::read(taker_spends_payment_args.other_payment_tx));
        let key_pair = self.derive_htlc_key_pair(taker_spends_payment_args.swap_unique_data);
        let time_lock = try_tx_fus!(taker_spends_payment_args.time_lock.try_into());
        let redeem_script = payment_script(
            time_lock,
            taker_spends_payment_args.secret_hash,
            &try_tx_fus!(Public::from_slice(taker_spends_payment_args.other_pubkey)),
            key_pair.public(),
        );
        let script_data = ScriptBuilder::default()
            .push_data(taker_spends_payment_args.secret)
            .push_opcode(Opcode::OP_0)
            .into_script();
        let selfi = self.clone();
        let fut = async move {
            let tx_fut = z_p2sh_spend(
                &selfi,
                tx,
                time_lock,
                SEQUENCE_FINAL,
                redeem_script,
                script_data,
                &key_pair,
            );
            let tx = try_ztx_s!(tx_fut.await);
            Ok(tx.into())
        };
        Box::new(fut.boxed().compat())
    }

    async fn send_taker_refunds_payment(&self, taker_refunds_payment_args: RefundPaymentArgs<'_>) -> TransactionResult {
        let tx = try_tx_s!(ZTransaction::read(taker_refunds_payment_args.payment_tx));
        let key_pair = self.derive_htlc_key_pair(taker_refunds_payment_args.swap_unique_data);
        let time_lock = try_tx_s!(taker_refunds_payment_args.time_lock.try_into());
        let redeem_script = payment_script(
            time_lock,
            taker_refunds_payment_args.secret_hash,
            key_pair.public(),
            &try_tx_s!(Public::from_slice(taker_refunds_payment_args.other_pubkey)),
        );
        let script_data = ScriptBuilder::default().push_opcode(Opcode::OP_1).into_script();

        let tx_fut = z_p2sh_spend(
            self,
            tx,
            time_lock,
            SEQUENCE_FINAL - 1,
            redeem_script,
            script_data,
            &key_pair,
        );
        let tx = try_ztx_s!(tx_fut.await);
        Ok(tx.into())
    }

    async fn send_maker_refunds_payment(&self, maker_refunds_payment_args: RefundPaymentArgs<'_>) -> TransactionResult {
        let tx = try_tx_s!(ZTransaction::read(maker_refunds_payment_args.payment_tx));
        let key_pair = self.derive_htlc_key_pair(maker_refunds_payment_args.swap_unique_data);
        let time_lock = try_tx_s!(maker_refunds_payment_args.time_lock.try_into());
        let redeem_script = payment_script(
            time_lock,
            maker_refunds_payment_args.secret_hash,
            key_pair.public(),
            &try_tx_s!(Public::from_slice(maker_refunds_payment_args.other_pubkey)),
        );
        let script_data = ScriptBuilder::default().push_opcode(Opcode::OP_1).into_script();
        let tx_fut = z_p2sh_spend(
            self,
            tx,
            time_lock,
            SEQUENCE_FINAL - 1,
            redeem_script,
            script_data,
            &key_pair,
        );
        let tx = try_ztx_s!(tx_fut.await);
        Ok(tx.into())
    }

    fn validate_fee(&self, validate_fee_args: ValidateFeeArgs<'_>) -> ValidatePaymentFut<()> {
        let z_tx = match validate_fee_args.fee_tx {
            TransactionEnum::ZTransaction(t) => t.clone(),
            _ => panic!("Unexpected tx {:?}", validate_fee_args.fee_tx),
        };
        let amount_sat = try_f!(sat_from_big_decimal(validate_fee_args.amount, self.utxo_arc.decimals));
        let expected_memo = MemoBytes::from_bytes(validate_fee_args.uuid).expect("Uuid length < 512");
        let min_block_number = validate_fee_args.min_block_number;

        let coin = self.clone();
        let fut = async move {
            let tx_hash = H256::from(z_tx.txid().0).reversed();
            let tx_from_rpc = coin
                .utxo_rpc_client()
                .get_verbose_transaction(&tx_hash.into())
                .compat()
                .await
                .map_err(|e| MmError::new(ValidatePaymentError::InvalidRpcResponse(e.into_inner().to_string())))?;

            let mut encoded = Vec::with_capacity(1024);
            z_tx.write(&mut encoded).expect("Writing should not fail");
            if encoded != tx_from_rpc.hex.0 {
                return MmError::err(ValidatePaymentError::WrongPaymentTx(format!(
                    "Encoded transaction {:?} does not match the tx {:?} from RPC",
                    encoded, tx_from_rpc
                )));
            }

            let block_height = match tx_from_rpc.height {
                Some(h) => {
                    if h < min_block_number {
                        return MmError::err(ValidatePaymentError::WrongPaymentTx(format!(
                            "Dex fee tx {:?} confirmed before min block {}",
                            z_tx, min_block_number
                        )));
                    } else {
                        BlockHeight::from_u32(h as u32)
                    }
                },
                None => H0,
            };

            for shielded_out in z_tx.shielded_outputs.iter() {
                if let Some((note, address, memo)) =
                    try_sapling_output_recovery(coin.consensus_params_ref(), block_height, &DEX_FEE_OVK, shielded_out)
                {
                    if address != coin.z_fields.dex_fee_addr {
                        let encoded =
                            encode_payment_address(z_mainnet_constants::HRP_SAPLING_PAYMENT_ADDRESS, &address);
                        let expected = encode_payment_address(
                            z_mainnet_constants::HRP_SAPLING_PAYMENT_ADDRESS,
                            &coin.z_fields.dex_fee_addr,
                        );
                        return MmError::err(ValidatePaymentError::WrongPaymentTx(format!(
                            "Dex fee was sent to the invalid address {}, expected {}",
                            encoded, expected
                        )));
                    }

                    if note.value != amount_sat {
                        return MmError::err(ValidatePaymentError::WrongPaymentTx(format!(
                            "Dex fee has invalid amount {}, expected {}",
                            note.value, amount_sat
                        )));
                    }

                    if memo != expected_memo {
                        return MmError::err(ValidatePaymentError::WrongPaymentTx(format!(
                            "Dex fee has invalid memo {:?}, expected {:?}",
                            memo, expected_memo
                        )));
                    }

                    return Ok(());
                }
            }

            MmError::err(ValidatePaymentError::WrongPaymentTx(format!(
                "The dex fee tx {:?} has no shielded outputs or outputs decryption failed",
                z_tx
            )))
        };

        Box::new(fut.boxed().compat())
    }

    #[inline]
    fn validate_maker_payment(&self, input: ValidatePaymentInput) -> ValidatePaymentFut<()> {
        utxo_common::validate_maker_payment(self, input)
    }

    #[inline]
    fn validate_taker_payment(&self, input: ValidatePaymentInput) -> ValidatePaymentFut<()> {
        utxo_common::validate_taker_payment(self, input)
    }

    #[inline]
    fn check_if_my_payment_sent(
        &self,
        if_my_payment_sent_args: CheckIfMyPaymentSentArgs<'_>,
    ) -> Box<dyn Future<Item = Option<TransactionEnum>, Error = String> + Send> {
        utxo_common::check_if_my_payment_sent(
            self.clone(),
            try_fus!(if_my_payment_sent_args.time_lock.try_into()),
            if_my_payment_sent_args.other_pub,
            if_my_payment_sent_args.secret_hash,
            if_my_payment_sent_args.swap_unique_data,
        )
    }

    #[inline]
    async fn search_for_swap_tx_spend_my(
        &self,
        input: SearchForSwapTxSpendInput<'_>,
    ) -> Result<Option<FoundSwapTxSpend>, String> {
        utxo_common::search_for_swap_tx_spend_my(self, input, utxo_common::DEFAULT_SWAP_VOUT).await
    }

    #[inline]
    async fn search_for_swap_tx_spend_other(
        &self,
        input: SearchForSwapTxSpendInput<'_>,
    ) -> Result<Option<FoundSwapTxSpend>, String> {
        utxo_common::search_for_swap_tx_spend_other(self, input, utxo_common::DEFAULT_SWAP_VOUT).await
    }

    #[inline]
    async fn extract_secret(
        &self,
        secret_hash: &[u8],
        spend_tx: &[u8],
        _watcher_reward: bool,
    ) -> Result<Vec<u8>, String> {
        utxo_common::extract_secret(secret_hash, spend_tx)
    }

    fn check_tx_signed_by_pub(&self, _tx: &[u8], _expected_pub: &[u8]) -> Result<bool, MmError<ValidatePaymentError>> {
        unimplemented!();
    }

    fn is_auto_refundable(&self) -> bool { false }

    async fn wait_for_htlc_refund(&self, _tx: &[u8], _locktime: u64) -> RefundResult<()> {
        MmError::err(RefundError::Internal(
            "wait_for_htlc_refund is not supported for this coin!".into(),
        ))
    }

    #[inline]
    fn negotiate_swap_contract_addr(
        &self,
        _other_side_address: Option<&[u8]>,
    ) -> Result<Option<BytesJson>, MmError<NegotiateSwapContractAddrErr>> {
        Ok(None)
    }

    fn derive_htlc_key_pair(&self, swap_unique_data: &[u8]) -> KeyPair {
        let message = Message::from(dhash256(swap_unique_data).take());
        let signature = self.secp_keypair().private().sign(&message).expect("valid privkey");

        let key = secp_privkey_from_hash(dhash256(&signature));
        key_pair_from_secret(key.as_slice()).expect("valid privkey")
    }

    #[inline]
    fn derive_htlc_pubkey(&self, swap_unique_data: &[u8]) -> Vec<u8> {
        self.derive_htlc_key_pair(swap_unique_data).public_slice().to_vec()
    }

    #[inline]
    fn validate_other_pubkey(&self, raw_pubkey: &[u8]) -> MmResult<(), ValidateOtherPubKeyErr> {
        utxo_common::validate_other_pubkey(raw_pubkey)
    }

    async fn maker_payment_instructions(
        &self,
        _args: PaymentInstructionArgs<'_>,
    ) -> Result<Option<Vec<u8>>, MmError<PaymentInstructionsErr>> {
        Ok(None)
    }

    async fn taker_payment_instructions(
        &self,
        _args: PaymentInstructionArgs<'_>,
    ) -> Result<Option<Vec<u8>>, MmError<PaymentInstructionsErr>> {
        Ok(None)
    }

    fn validate_maker_payment_instructions(
        &self,
        _instructions: &[u8],
        _args: PaymentInstructionArgs,
    ) -> Result<PaymentInstructions, MmError<ValidateInstructionsErr>> {
        MmError::err(ValidateInstructionsErr::UnsupportedCoin(self.ticker().to_string()))
    }

    fn validate_taker_payment_instructions(
        &self,
        _instructions: &[u8],
        _args: PaymentInstructionArgs,
    ) -> Result<PaymentInstructions, MmError<ValidateInstructionsErr>> {
        MmError::err(ValidateInstructionsErr::UnsupportedCoin(self.ticker().to_string()))
    }
}

#[async_trait]
impl TakerSwapMakerCoin for ZCoin {
    async fn on_taker_payment_refund_start(&self, _maker_payment: &[u8]) -> RefundResult<()> { Ok(()) }

    async fn on_taker_payment_refund_success(&self, _maker_payment: &[u8]) -> RefundResult<()> { Ok(()) }
}

#[async_trait]
impl MakerSwapTakerCoin for ZCoin {
    async fn on_maker_payment_refund_start(&self, _taker_payment: &[u8]) -> RefundResult<()> { Ok(()) }

    async fn on_maker_payment_refund_success(&self, _taker_payment: &[u8]) -> RefundResult<()> { Ok(()) }
}

#[async_trait]
impl WatcherOps for ZCoin {
    fn send_maker_payment_spend_preimage(&self, _input: SendMakerPaymentSpendPreimageInput) -> TransactionFut {
        unimplemented!();
    }

    fn send_taker_payment_refund_preimage(&self, _watcher_refunds_payment_args: RefundPaymentArgs) -> TransactionFut {
        unimplemented!();
    }

    fn create_taker_payment_refund_preimage(
        &self,
        _taker_payment_tx: &[u8],
        _time_lock: u64,
        _maker_pub: &[u8],
        _secret_hash: &[u8],
        _swap_contract_address: &Option<BytesJson>,
        _swap_unique_data: &[u8],
    ) -> TransactionFut {
        unimplemented!();
    }

    fn create_maker_payment_spend_preimage(
        &self,
        _maker_payment_tx: &[u8],
        _time_lock: u64,
        _maker_pub: &[u8],
        _secret_hash: &[u8],
        _swap_unique_data: &[u8],
    ) -> TransactionFut {
        unimplemented!();
    }

    fn watcher_validate_taker_fee(&self, _input: WatcherValidateTakerFeeInput) -> ValidatePaymentFut<()> {
        unimplemented!();
    }

    fn watcher_validate_taker_payment(&self, _input: WatcherValidatePaymentInput) -> ValidatePaymentFut<()> {
        unimplemented!();
    }

    fn taker_validates_payment_spend_or_refund(&self, _input: ValidateWatcherSpendInput) -> ValidatePaymentFut<()> {
        unimplemented!()
    }

    async fn watcher_search_for_swap_tx_spend(
        &self,
        _input: WatcherSearchForSwapTxSpendInput<'_>,
    ) -> Result<Option<FoundSwapTxSpend>, String> {
        unimplemented!();
    }

    async fn get_taker_watcher_reward(
        &self,
        _other_coin: &MmCoinEnum,
        _coin_amount: Option<BigDecimal>,
        _other_coin_amount: Option<BigDecimal>,
        _reward_amount: Option<BigDecimal>,
        _wait_until: u64,
    ) -> Result<WatcherReward, MmError<WatcherRewardError>> {
        unimplemented!()
    }

    async fn get_maker_watcher_reward(
        &self,
        _other_coin: &MmCoinEnum,
        _reward_amount: Option<BigDecimal>,
        _wait_until: u64,
    ) -> Result<Option<WatcherReward>, MmError<WatcherRewardError>> {
        unimplemented!()
    }
}

#[async_trait]
impl MmCoin for ZCoin {
    fn is_asset_chain(&self) -> bool { self.utxo_arc.conf.asset_chain }

    fn spawner(&self) -> CoinFutSpawner { CoinFutSpawner::new(&self.as_ref().abortable_system) }

    fn withdraw(&self, _req: WithdrawRequest) -> WithdrawFut {
        Box::new(futures01::future::err(MmError::new(WithdrawError::InternalError(
            "Zcoin doesn't support legacy withdraw".into(),
        ))))
    }

    fn get_raw_transaction(&self, req: RawTransactionRequest) -> RawTransactionFut {
        Box::new(utxo_common::get_raw_transaction(&self.utxo_arc, req).boxed().compat())
    }

    fn get_tx_hex_by_hash(&self, tx_hash: Vec<u8>) -> RawTransactionFut {
        Box::new(
            utxo_common::get_tx_hex_by_hash(&self.utxo_arc, tx_hash)
                .boxed()
                .compat(),
        )
    }

    fn decimals(&self) -> u8 { self.utxo_arc.decimals }

    fn convert_to_address(&self, _from: &str, _to_address_format: Json) -> Result<String, String> {
        Err(MmError::new("Address conversion is not available for ZCoin".to_string()).to_string())
    }

    fn validate_address(&self, address: &str) -> ValidateAddressResult {
        match decode_payment_address(z_mainnet_constants::HRP_SAPLING_PAYMENT_ADDRESS, address) {
            Ok(Some(_)) => ValidateAddressResult {
                is_valid: true,
                reason: None,
            },
            Ok(None) => ValidateAddressResult {
                is_valid: false,
                reason: Some("decode_payment_address returned None".to_owned()),
            },
            Err(e) => ValidateAddressResult {
                is_valid: false,
                reason: Some(format!("Error {} on decode_payment_address", e)),
            },
        }
    }

    fn process_history_loop(&self, _ctx: MmArc) -> Box<dyn Future<Item = (), Error = ()> + Send> {
        log::warn!("process_history_loop is not implemented for ZCoin yet!");
        Box::new(futures01::future::err(()))
    }

    fn history_sync_status(&self) -> HistorySyncState { HistorySyncState::NotEnabled }

    fn get_trade_fee(&self) -> Box<dyn Future<Item = TradeFee, Error = String> + Send> {
        utxo_common::get_trade_fee(self.clone())
    }

    async fn get_sender_trade_fee(
        &self,
        _value: TradePreimageValue,
        _stage: FeeApproxStage,
    ) -> TradePreimageResult<TradeFee> {
        Ok(TradeFee {
            coin: self.ticker().to_owned(),
            amount: self.get_one_kbyte_tx_fee().await?.into(),
            paid_from_trading_vol: false,
        })
    }

    fn get_receiver_trade_fee(&self, _stage: FeeApproxStage) -> TradePreimageFut<TradeFee> {
        utxo_common::get_receiver_trade_fee(self.clone())
    }

    async fn get_fee_to_send_taker_fee(
        &self,
        _dex_fee_amount: BigDecimal,
        _stage: FeeApproxStage,
    ) -> TradePreimageResult<TradeFee> {
        Ok(TradeFee {
            coin: self.ticker().to_owned(),
            amount: self.get_one_kbyte_tx_fee().await?.into(),
            paid_from_trading_vol: false,
        })
    }

    fn required_confirmations(&self) -> u64 { utxo_common::required_confirmations(&self.utxo_arc) }

    fn requires_notarization(&self) -> bool { utxo_common::requires_notarization(&self.utxo_arc) }

    fn set_required_confirmations(&self, confirmations: u64) {
        utxo_common::set_required_confirmations(&self.utxo_arc, confirmations)
    }

    fn set_requires_notarization(&self, requires_nota: bool) {
        utxo_common::set_requires_notarization(&self.utxo_arc, requires_nota)
    }

    fn swap_contract_address(&self) -> Option<BytesJson> { utxo_common::swap_contract_address() }

    fn fallback_swap_contract(&self) -> Option<BytesJson> { utxo_common::fallback_swap_contract() }

    fn mature_confirmations(&self) -> Option<u32> { Some(self.utxo_arc.conf.mature_confirmations) }

    fn coin_protocol_info(&self, _amount_to_receive: Option<MmNumber>) -> Vec<u8> {
        utxo_common::coin_protocol_info(self)
    }

    fn is_coin_protocol_supported(
        &self,
        info: &Option<Vec<u8>>,
        _amount_to_send: Option<MmNumber>,
        _locktime: u64,
        _is_maker: bool,
    ) -> bool {
        utxo_common::is_coin_protocol_supported(self, info)
    }

    fn on_disabled(&self) -> Result<(), AbortedError> { AbortableSystem::abort_all(&self.as_ref().abortable_system) }

    fn on_token_deactivated(&self, _ticker: &str) {}
}

#[async_trait]
impl UtxoTxGenerationOps for ZCoin {
    async fn get_tx_fee(&self) -> UtxoRpcResult<ActualTxFee> { utxo_common::get_tx_fee(&self.utxo_arc).await }

    async fn calc_interest_if_required(
        &self,
        unsigned: TransactionInputSigner,
        data: AdditionalTxData,
        my_script_pub: Bytes,
        dust: u64,
    ) -> UtxoRpcResult<(TransactionInputSigner, AdditionalTxData)> {
        utxo_common::calc_interest_if_required(self, unsigned, data, my_script_pub, dust).await
    }
}

#[async_trait]
impl UtxoTxBroadcastOps for ZCoin {
    async fn broadcast_tx(&self, tx: &UtxoTx) -> Result<H256Json, MmError<BroadcastTxErr>> {
        utxo_common::broadcast_tx(self, tx).await
    }
}

/// Please note `ZCoin` is not assumed to work with transparent UTXOs.
/// Remove implementation of the `GetUtxoListOps` trait for `ZCoin`
/// when [`ZCoin::preimage_trade_fee_required_to_send_outputs`] is refactored.
#[async_trait]
#[cfg_attr(test, mockable)]
impl GetUtxoListOps for ZCoin {
    async fn get_unspent_ordered_list(
        &self,
        address: &Address,
    ) -> UtxoRpcResult<(Vec<UnspentInfo>, RecentlySpentOutPointsGuard<'_>)> {
        utxo_common::get_unspent_ordered_list(self, address).await
    }

    async fn get_all_unspent_ordered_list(
        &self,
        address: &Address,
    ) -> UtxoRpcResult<(Vec<UnspentInfo>, RecentlySpentOutPointsGuard<'_>)> {
        utxo_common::get_all_unspent_ordered_list(self, address).await
    }

    async fn get_mature_unspent_ordered_list(
        &self,
        address: &Address,
    ) -> UtxoRpcResult<(MatureUnspentList, RecentlySpentOutPointsGuard<'_>)> {
        utxo_common::get_mature_unspent_ordered_list(self, address).await
    }
}

#[async_trait]
impl UtxoCommonOps for ZCoin {
    async fn get_htlc_spend_fee(&self, tx_size: u64, stage: &FeeApproxStage) -> UtxoRpcResult<u64> {
        utxo_common::get_htlc_spend_fee(self, tx_size, stage).await
    }

    fn addresses_from_script(&self, script: &Script) -> Result<Vec<Address>, String> {
        utxo_common::addresses_from_script(self, script)
    }

    fn denominate_satoshis(&self, satoshi: i64) -> f64 { utxo_common::denominate_satoshis(&self.utxo_arc, satoshi) }

    fn my_public_key(&self) -> Result<&Public, MmError<UnexpectedDerivationMethod>> {
        utxo_common::my_public_key(self.as_ref())
    }

    fn address_from_str(&self, address: &str) -> MmResult<Address, AddrFromStrError> {
        utxo_common::checked_address_from_str(self, address)
    }

    async fn get_current_mtp(&self) -> UtxoRpcResult<u32> {
        utxo_common::get_current_mtp(&self.utxo_arc, CoinVariant::Standard).await
    }

    fn is_unspent_mature(&self, output: &RpcTransaction) -> bool {
        utxo_common::is_unspent_mature(self.utxo_arc.conf.mature_confirmations, output)
    }

    async fn calc_interest_of_tx(
        &self,
        _tx: &UtxoTx,
        _input_transactions: &mut HistoryUtxoTxMap,
    ) -> UtxoRpcResult<u64> {
        MmError::err(UtxoRpcError::Internal(
            "ZCoin doesn't support transaction rewards".to_owned(),
        ))
    }

    async fn get_mut_verbose_transaction_from_map_or_rpc<'a, 'b>(
        &'a self,
        tx_hash: H256Json,
        utxo_tx_map: &'b mut HistoryUtxoTxMap,
    ) -> UtxoRpcResult<&'b mut HistoryUtxoTx> {
        utxo_common::get_mut_verbose_transaction_from_map_or_rpc(self, tx_hash, utxo_tx_map).await
    }

    async fn p2sh_spending_tx(&self, input: utxo_common::P2SHSpendingTxInput<'_>) -> Result<UtxoTx, String> {
        utxo_common::p2sh_spending_tx(self, input).await
    }

    fn get_verbose_transactions_from_cache_or_rpc(
        &self,
        tx_ids: HashSet<H256Json>,
    ) -> UtxoRpcFut<HashMap<H256Json, VerboseTransactionFrom>> {
        let selfi = self.clone();
        let fut = async move { utxo_common::get_verbose_transactions_from_cache_or_rpc(&selfi.utxo_arc, tx_ids).await };
        Box::new(fut.boxed().compat())
    }

    async fn preimage_trade_fee_required_to_send_outputs(
        &self,
        outputs: Vec<TransactionOutput>,
        fee_policy: FeePolicy,
        gas_fee: Option<u64>,
        stage: &FeeApproxStage,
    ) -> TradePreimageResult<BigDecimal> {
        utxo_common::preimage_trade_fee_required_to_send_outputs(
            self,
            self.ticker(),
            outputs,
            fee_policy,
            gas_fee,
            stage,
        )
        .await
    }

    fn increase_dynamic_fee_by_stage(&self, dynamic_fee: u64, stage: &FeeApproxStage) -> u64 {
        utxo_common::increase_dynamic_fee_by_stage(self, dynamic_fee, stage)
    }

    async fn p2sh_tx_locktime(&self, htlc_locktime: u32) -> Result<u32, MmError<UtxoRpcError>> {
        utxo_common::p2sh_tx_locktime(self, self.ticker(), htlc_locktime).await
    }

    fn addr_format(&self) -> &UtxoAddressFormat { utxo_common::addr_format(self) }

    fn addr_format_for_standard_scripts(&self) -> UtxoAddressFormat {
        utxo_common::addr_format_for_standard_scripts(self)
    }

    fn address_from_pubkey(&self, pubkey: &Public) -> Address {
        let conf = &self.utxo_arc.conf;
        utxo_common::address_from_pubkey(
            pubkey,
            conf.pub_addr_prefix,
            conf.pub_t_addr_prefix,
            conf.checksum_type,
            conf.bech32_hrp.clone(),
            self.addr_format().clone(),
        )
    }
}

#[async_trait]
impl InitWithdrawCoin for ZCoin {
    async fn init_withdraw(
        &self,
        _ctx: MmArc,
        req: WithdrawRequest,
        task_handle: &WithdrawTaskHandle,
    ) -> Result<TransactionDetails, MmError<WithdrawError>> {
        if req.fee.is_some() {
            return MmError::err(WithdrawError::UnsupportedError(
                "Setting a custom withdraw fee is not supported for ZCoin yet".to_owned(),
            ));
        }

        if req.from.is_some() {
            return MmError::err(WithdrawError::UnsupportedError(
                "Withdraw from a specific address is not supported for ZCoin yet".to_owned(),
            ));
        }

        let to_addr = decode_payment_address(z_mainnet_constants::HRP_SAPLING_PAYMENT_ADDRESS, &req.to)
            .map_to_mm(|e| WithdrawError::InvalidAddress(format!("{}", e)))?
            .or_mm_err(|| WithdrawError::InvalidAddress(format!("Address {} decoded to None", req.to)))?;
        let amount = if req.max {
            let fee = self.get_one_kbyte_tx_fee().await?;
            let balance = self.my_balance().compat().await?;
            balance.spendable - fee
        } else {
            req.amount
        };

        task_handle.update_in_progress_status(WithdrawInProgressStatus::GeneratingTransaction)?;
        let satoshi = sat_from_big_decimal(&amount, self.decimals())?;

        let memo = req.memo.as_deref().map(interpret_memo_string).transpose()?;
        let z_output = ZOutput {
            to_addr,
            amount: Amount::from_u64(satoshi)
                .map_to_mm(|_| NumConversError(format!("Failed to get ZCash amount from {}", amount)))?,
            // TODO add optional viewing_key and memo fields to the WithdrawRequest
            viewing_key: Some(self.z_fields.evk.fvk.ovk),
            memo,
        };

        let (tx, data, _sync_guard) = self.gen_tx(vec![], vec![z_output]).await?;
        let mut tx_bytes = Vec::with_capacity(1024);
        tx.write(&mut tx_bytes)
            .map_to_mm(|e| WithdrawError::InternalError(e.to_string()))?;
        let mut tx_hash = tx.txid().0.to_vec();
        tx_hash.reverse();

        let received_by_me = big_decimal_from_sat_unsigned(data.received_by_me, self.decimals());
        let spent_by_me = big_decimal_from_sat_unsigned(data.spent_by_me, self.decimals());

        Ok(TransactionDetails {
            tx_hex: tx_bytes.into(),
            tx_hash: hex::encode(&tx_hash),
            from: vec![self.z_fields.my_z_addr_encoded.clone()],
            to: vec![req.to],
            my_balance_change: &received_by_me - &spent_by_me,
            total_amount: spent_by_me.clone(),
            spent_by_me,
            received_by_me,
            block_height: 0,
            timestamp: 0,
            fee_details: Some(TxFeeDetails::Utxo(UtxoFeeDetails {
                coin: Some(self.ticker().to_owned()),
                amount: big_decimal_from_sat_unsigned(data.fee_amount, self.decimals()),
            })),
            coin: self.ticker().to_owned(),
            internal_id: tx_hash.into(),
            kmd_rewards: None,
            transaction_type: Default::default(),
            memo: req.memo,
        })
    }
}

/// Interpret a string or hex-encoded memo, and return a Memo object.
/// Inspired by https://github.com/adityapk00/zecwallet-light-cli/blob/v1.7.20/lib/src/lightwallet/utils.rs#L23
#[allow(clippy::result_large_err)]
pub fn interpret_memo_string(memo_str: &str) -> MmResult<MemoBytes, WithdrawError> {
    // If the string starts with an "0x", and contains only hex chars ([a-f0-9]+) then
    // interpret it as a hex.
    let s_bytes = if let Some(memo_hexadecimal) = memo_str.to_lowercase().strip_prefix("0x") {
        hex::decode(memo_hexadecimal).unwrap_or_else(|_| memo_str.as_bytes().to_vec())
    } else {
        memo_str.as_bytes().to_vec()
    };

    MemoBytes::from_bytes(&s_bytes).map_to_mm(|_| {
        let error = format!("Memo '{:?}' is too long", memo_str);
        WithdrawError::InvalidMemo(error)
    })
}

fn extended_spending_key_from_protocol_info_and_policy(
    protocol_info: &ZcoinProtocolInfo,
    priv_key_policy: &PrivKeyBuildPolicy,
    account: u32,
) -> MmResult<ExtendedSpendingKey, ZCoinBuildError> {
    match priv_key_policy {
        PrivKeyBuildPolicy::IguanaPrivKey(iguana) => Ok(ExtendedSpendingKey::master(iguana.as_slice())),
        PrivKeyBuildPolicy::GlobalHDAccount(global_hd) => {
            extended_spending_key_from_global_hd_account(protocol_info, global_hd, account)
        },
        PrivKeyBuildPolicy::Trezor => {
            let priv_key_err = PrivKeyPolicyNotAllowed::HardwareWalletNotSupported;
            MmError::err(ZCoinBuildError::UtxoBuilderError(
                UtxoCoinBuildError::PrivKeyPolicyNotAllowed(priv_key_err),
            ))
        },
    }
}

fn extended_spending_key_from_global_hd_account(
    protocol_info: &ZcoinProtocolInfo,
    global_hd: &GlobalHDAccountArc,
    account: u32,
) -> MmResult<ExtendedSpendingKey, ZCoinBuildError> {
    let path_to_coin = protocol_info
        .z_derivation_path
        .clone()
        .or_mm_err(|| ZCoinBuildError::ZDerivationPathNotSet)?;
    let path_to_account = path_to_coin
        .to_derivation_path()
        .into_iter()
        // Map `bip32::ChildNumber` to `zip32::Zip32Child`.
        .map(|child| Zip32Child::from_index(child.0))
        // Push the hardened `account` index, so the derivation path looks like:
        // `m/purpose'/coin'/account'`.
        .chain(iter::once(Zip32Child::Hardened(account)));

    let mut spending_key = ExtendedSpendingKey::master(global_hd.root_seed_bytes());
    for zip32_child in path_to_account {
        spending_key = spending_key.derive_child(zip32_child);
    }

    Ok(spending_key)
}

#[test]
fn derive_z_key_from_mm_seed() {
    use crypto::privkey::key_pair_from_seed;
    use zcash_client_backend::encoding::encode_extended_spending_key;

    let seed = "spice describe gravity federal blast come thank unfair canal monkey style afraid";
    let secp_keypair = key_pair_from_seed(seed).unwrap();
    let z_spending_key = ExtendedSpendingKey::master(&*secp_keypair.private().secret);
    let encoded = encode_extended_spending_key(z_mainnet_constants::HRP_SAPLING_EXTENDED_SPENDING_KEY, &z_spending_key);
    assert_eq!(encoded, "secret-extended-key-main1qqqqqqqqqqqqqqytwz2zjt587n63kyz6jawmflttqu5rxavvqx3lzfs0tdr0w7g5tgntxzf5erd3jtvva5s52qx0ms598r89vrmv30r69zehxy2r3vesghtqd6dfwdtnauzuj8u8eeqfx7qpglzu6z54uzque6nzzgnejkgq569ax4lmk0v95rfhxzxlq3zrrj2z2kqylx2jp8g68lqu6alczdxd59lzp4hlfuj3jp54fp06xsaaay0uyass992g507tdd7psua5w6q76dyq3");

    let (_, address) = z_spending_key.default_address().unwrap();
    let encoded_addr = encode_payment_address(z_mainnet_constants::HRP_SAPLING_PAYMENT_ADDRESS, &address);
    assert_eq!(
        encoded_addr,
        "zs182ht30wnnnr8jjhj2j9v5dkx3qsknnr5r00jfwk2nczdtqy7w0v836kyy840kv2r8xle5gcl549"
    );

    let seed = "also shoot benefit prefer juice shell elder veteran woman mimic image kidney";
    let secp_keypair = key_pair_from_seed(seed).unwrap();
    let z_spending_key = ExtendedSpendingKey::master(&*secp_keypair.private().secret);
    let encoded = encode_extended_spending_key(z_mainnet_constants::HRP_SAPLING_EXTENDED_SPENDING_KEY, &z_spending_key);
    assert_eq!(encoded, "secret-extended-key-main1qqqqqqqqqqqqqq8jnhc9stsqwts6pu5ayzgy4szplvy03u227e50n3u8e6dwn5l0q5s3s8xfc03r5wmyh5s5dq536ufwn2k89ngdhnxy64sd989elwas6kr7ygztsdkw6k6xqyvhtu6e0dhm4mav8rus0fy8g0hgy9vt97cfjmus0m2m87p4qz5a00um7gwjwk494gul0uvt3gqyjujcclsqry72z57kr265jsajactgfn9m3vclqvx8fsdnwp4jwj57ffw560vvwks9g9hpu");

    let (_, address) = z_spending_key.default_address().unwrap();
    let encoded_addr = encode_payment_address(z_mainnet_constants::HRP_SAPLING_PAYMENT_ADDRESS, &address);
    assert_eq!(
        encoded_addr,
        "zs1funuwrjr2stlr6fnhkdh7fyz3p7n0p8rxase9jnezdhc286v5mhs6q3myw0phzvad5mvqgfxpam"
    );
}

#[test]
fn test_interpret_memo_string() {
    use std::str::FromStr;
    use zcash_primitives::memo::Memo;

    let actual = interpret_memo_string("68656c6c6f207a63617368").unwrap();
    let expected = Memo::from_str("68656c6c6f207a63617368").unwrap().encode();
    assert_eq!(actual, expected);

    let actual = interpret_memo_string("A custom memo").unwrap();
    let expected = Memo::from_str("A custom memo").unwrap().encode();
    assert_eq!(actual, expected);

    let actual = interpret_memo_string("0x68656c6c6f207a63617368").unwrap();
    let expected = MemoBytes::from_bytes(&hex::decode("68656c6c6f207a63617368").unwrap()).unwrap();
    assert_eq!(actual, expected);
}<|MERGE_RESOLUTION|>--- conflicted
+++ resolved
@@ -23,17 +23,11 @@
             SwapOps, TakerSwapMakerCoin, TradeFee, TradePreimageFut, TradePreimageResult, TradePreimageValue,
             TransactionEnum, TransactionFut, TransactionResult, TxMarshalingErr, UnexpectedDerivationMethod,
             ValidateAddressResult, ValidateFeeArgs, ValidateInstructionsErr, ValidateOtherPubKeyErr,
-<<<<<<< HEAD
-            ValidatePaymentError, ValidatePaymentFut, ValidatePaymentInput, VerificationError, VerificationResult,
-            WaitForHTLCTxSpendArgs, WatcherOps, WatcherReward, WatcherRewardError, WatcherSearchForSwapTxSpendInput,
-            WatcherValidatePaymentInput, WatcherValidateTakerFeeInput, WithdrawFut, WithdrawRequest};
-use crate::{NumConversError, TransactionDetails};
-=======
             ValidatePaymentError, ValidatePaymentFut, ValidatePaymentInput, ValidateWatcherSpendInput,
             VerificationError, VerificationResult, WaitForHTLCTxSpendArgs, WatcherOps, WatcherReward,
             WatcherRewardError, WatcherSearchForSwapTxSpendInput, WatcherValidatePaymentInput,
             WatcherValidateTakerFeeInput, WithdrawFut, WithdrawRequest};
->>>>>>> a207ea8c
+use crate::{NumConversError, TransactionDetails};
 use crate::{Transaction, WithdrawError};
 
 use async_trait::async_trait;
