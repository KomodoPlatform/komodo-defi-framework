--- conflicted
+++ resolved
@@ -4,11 +4,6 @@
 mod tx_streaming_tests;
 pub mod z_balance_streaming;
 mod z_coin_errors;
-<<<<<<< HEAD
-=======
-#[cfg(all(test, not(target_arch = "wasm32"), feature = "zhtlc-native-tests"))]
-mod z_coin_native_tests;
->>>>>>> c266635e
 mod z_htlc;
 mod z_rpc;
 mod z_tx_history;
