use crate::coin_errors::{MyAddressError, ValidatePaymentError};
use crate::my_tx_history_v2::{MyTxHistoryErrorV2, MyTxHistoryRequestV2, MyTxHistoryResponseV2};
use crate::rpc_command::init_withdraw::{InitWithdrawCoin, WithdrawInProgressStatus, WithdrawTaskHandle};
use crate::utxo::rpc_clients::{ElectrumRpcRequest, UnspentInfo, UtxoRpcClientEnum, UtxoRpcError, UtxoRpcFut,
                               UtxoRpcResult};
use crate::utxo::utxo_builder::{UtxoCoinBuilderCommonOps, UtxoCoinWithIguanaPrivKeyBuilder,
                                UtxoFieldsWithIguanaPrivKeyBuilder};
use crate::utxo::utxo_common::{addresses_from_script, big_decimal_from_sat, big_decimal_from_sat_unsigned,
                               payment_script};
use crate::utxo::{sat_from_big_decimal, utxo_common, ActualTxFee, AdditionalTxData, AddrFromStrError, Address,
                  BroadcastTxErr, FeePolicy, GetUtxoListOps, HistoryUtxoTx, HistoryUtxoTxMap, MatureUnspentList,
                  RecentlySpentOutPointsGuard, UtxoActivationParams, UtxoAddressFormat, UtxoArc, UtxoCoinFields,
                  UtxoCommonOps, UtxoFeeDetails, UtxoRpcMode, UtxoTxBroadcastOps, UtxoTxGenerationOps,
                  VerboseTransactionFrom};
use crate::{BalanceError, BalanceFut, CoinBalance, FeeApproxStage, FoundSwapTxSpend, HistorySyncState, MarketCoinOps,
            MmCoin, NegotiateSwapContractAddrErr, NumConversError, PrivKeyActivationPolicy, RawTransactionFut,
            RawTransactionRequest, SearchForSwapTxSpendInput, SignatureError, SignatureResult, SwapOps, TradeFee,
            TradePreimageFut, TradePreimageResult, TradePreimageValue, TransactionDetails, TransactionEnum,
            TransactionFut, TxFeeDetails, TxMarshalingErr, UnexpectedDerivationMethod, ValidateAddressResult,
<<<<<<< HEAD
            ValidateOtherPubKeyErr, ValidatePaymentInput, VerificationError, VerificationResult,
=======
            ValidatePaymentFut, ValidatePaymentInput, VerificationError, VerificationResult,
>>>>>>> 5dbc5de4
            WatcherValidatePaymentInput, WithdrawFut, WithdrawRequest};
use crate::{Transaction, WithdrawError};
use async_trait::async_trait;
use bitcrypto::{dhash160, dhash256};
use chain::constants::SEQUENCE_FINAL;
use chain::{Transaction as UtxoTx, TransactionOutput};
use common::{async_blocking, calc_total_pages, log, PagingOptionsEnum};
use crypto::privkey::{key_pair_from_secret, secp_privkey_from_hash};
use db_common::sqlite::offset_by_id;
use db_common::sqlite::rusqlite::{Error as SqlError, Row, NO_PARAMS};
use db_common::sqlite::sql_builder::{name, SqlBuilder, SqlName};
use futures::compat::Future01CompatExt;
use futures::lock::Mutex as AsyncMutex;
use futures::{FutureExt, TryFutureExt};
use futures01::Future;
use keys::hash::H256;
use keys::{KeyPair, Message, Public};
use mm2_core::mm_ctx::MmArc;
use mm2_err_handle::prelude::*;
use mm2_number::{BigDecimal, MmNumber};
#[cfg(test)] use mocktopus::macros::*;
use parking_lot::Mutex;
use primitives::bytes::Bytes;
use rpc::v1::types::{Bytes as BytesJson, Transaction as RpcTransaction, H256 as H256Json};
use script::{Builder as ScriptBuilder, Opcode, Script, TransactionInputSigner};
use serde_json::Value as Json;
use serialization::CoinVariant;
use std::collections::{HashMap, HashSet};
use std::path::PathBuf;
use std::sync::Arc;
use zcash_client_backend::data_api::WalletRead;
use zcash_client_backend::encoding::{decode_payment_address, encode_extended_spending_key, encode_payment_address};
use zcash_client_backend::wallet::{AccountId, SpendableNote};
use zcash_client_sqlite::error::SqliteClientError as ZcashClientError;
use zcash_client_sqlite::error::SqliteClientError;
use zcash_client_sqlite::wallet::get_balance;
use zcash_client_sqlite::wallet::transact::get_spendable_notes;
use zcash_primitives::consensus::{BlockHeight, NetworkUpgrade, Parameters, H0};
use zcash_primitives::memo::MemoBytes;
use zcash_primitives::sapling::keys::OutgoingViewingKey;
use zcash_primitives::sapling::note_encryption::try_sapling_output_recovery;
use zcash_primitives::transaction::builder::Builder as ZTxBuilder;
use zcash_primitives::transaction::components::{Amount, TxOut};
use zcash_primitives::transaction::Transaction as ZTransaction;
use zcash_primitives::{consensus, constants::mainnet as z_mainnet_constants, sapling::PaymentAddress,
                       zip32::ExtendedFullViewingKey, zip32::ExtendedSpendingKey};
use zcash_proofs::prover::LocalTxProver;

mod z_htlc;
use z_htlc::{z_p2sh_spend, z_send_dex_fee, z_send_htlc};

mod z_rpc;
pub use z_rpc::SyncStatus;
use z_rpc::{init_light_client, init_native_client, SaplingSyncConnector, SaplingSyncGuard, WalletDbShared};

mod z_coin_errors;
use crate::z_coin::z_rpc::{create_wallet_db, BlockDb};
pub use z_coin_errors::*;

#[cfg(all(test, feature = "zhtlc-native-tests"))]
mod z_coin_native_tests;

/// `ZP2SHSpendError` compatible `TransactionErr` handling macro.
macro_rules! try_ztx_s {
    ($e: expr) => {
        match $e {
            Ok(ok) => ok,
            Err(err) => {
                if let Some(tx) = err.get_inner().get_tx() {
                    return Err(crate::TransactionErr::TxRecoverable(
                        tx,
                        format!("{}:{}] {:?}", file!(), line!(), err),
                    ));
                }

                return Err(crate::TransactionErr::Plain(ERRL!("{:?}", err)));
            },
        }
    };
}

const DEX_FEE_OVK: OutgoingViewingKey = OutgoingViewingKey([7; 32]);
const DEX_FEE_Z_ADDR: &str = "zs1rp6426e9r6jkq2nsanl66tkd34enewrmr0uvj0zelhkcwmsy0uvxz2fhm9eu9rl3ukxvgzy2v9f";
const TRANSACTIONS_TABLE: &str = "transactions";
const BLOCKS_TABLE: &str = "blocks";

#[derive(Clone, Debug, Serialize, Deserialize)]
pub struct ZcoinConsensusParams {
    // we don't support coins without overwinter and sapling active so these are mandatory
    overwinter_activation_height: u32,
    sapling_activation_height: u32,
    // optional upgrades that we will possibly support in the future
    blossom_activation_height: Option<u32>,
    heartwood_activation_height: Option<u32>,
    canopy_activation_height: Option<u32>,
    coin_type: u32,
    hrp_sapling_extended_spending_key: String,
    hrp_sapling_extended_full_viewing_key: String,
    hrp_sapling_payment_address: String,
    b58_pubkey_address_prefix: [u8; 2],
    b58_script_address_prefix: [u8; 2],
}

#[derive(Clone, Debug, Serialize, Deserialize)]
pub struct CheckPointBlockInfo {
    height: u32,
    hash: H256Json,
    time: u32,
    sapling_tree: BytesJson,
}

#[derive(Clone, Debug, Serialize, Deserialize)]
pub struct ZcoinProtocolInfo {
    consensus_params: ZcoinConsensusParams,
    check_point_block: Option<CheckPointBlockInfo>,
}

impl Parameters for ZcoinConsensusParams {
    fn activation_height(&self, nu: NetworkUpgrade) -> Option<BlockHeight> {
        match nu {
            NetworkUpgrade::Overwinter => Some(BlockHeight::from(self.overwinter_activation_height)),
            NetworkUpgrade::Sapling => Some(BlockHeight::from(self.sapling_activation_height)),
            NetworkUpgrade::Blossom => self.blossom_activation_height.map(BlockHeight::from),
            NetworkUpgrade::Heartwood => self.heartwood_activation_height.map(BlockHeight::from),
            NetworkUpgrade::Canopy => self.canopy_activation_height.map(BlockHeight::from),
        }
    }

    fn coin_type(&self) -> u32 { self.coin_type }

    fn hrp_sapling_extended_spending_key(&self) -> &str { &self.hrp_sapling_extended_spending_key }

    fn hrp_sapling_extended_full_viewing_key(&self) -> &str { &self.hrp_sapling_extended_full_viewing_key }

    fn hrp_sapling_payment_address(&self) -> &str { &self.hrp_sapling_payment_address }

    fn b58_pubkey_address_prefix(&self) -> [u8; 2] { self.b58_pubkey_address_prefix }

    fn b58_script_address_prefix(&self) -> [u8; 2] { self.b58_script_address_prefix }
}

pub struct ZCoinFields {
    dex_fee_addr: PaymentAddress,
    my_z_addr: PaymentAddress,
    my_z_addr_encoded: String,
    z_spending_key: ExtendedSpendingKey,
    evk: ExtendedFullViewingKey,
    z_tx_prover: Arc<LocalTxProver>,
    light_wallet_db: WalletDbShared,
    consensus_params: ZcoinConsensusParams,
    sync_state_connector: AsyncMutex<SaplingSyncConnector>,
}

impl Transaction for ZTransaction {
    fn tx_hex(&self) -> Vec<u8> {
        let mut hex = Vec::with_capacity(1024);
        self.write(&mut hex).expect("Writing should not fail");
        hex
    }

    fn tx_hash(&self) -> BytesJson {
        let mut bytes = self.txid().0.to_vec();
        bytes.reverse();
        bytes.into()
    }
}

#[derive(Clone)]
pub struct ZCoin {
    utxo_arc: UtxoArc,
    z_fields: Arc<ZCoinFields>,
}

pub struct ZOutput {
    pub to_addr: PaymentAddress,
    pub amount: Amount,
    pub viewing_key: Option<OutgoingViewingKey>,
    pub memo: Option<MemoBytes>,
}

struct ZCoinSqlTxHistoryItem {
    tx_hash: Vec<u8>,
    internal_id: i64,
    height: i64,
    timestamp: i64,
    received_amount: i64,
    spent_amount: i64,
}

impl ZCoinSqlTxHistoryItem {
    fn try_from_sql_row(row: &Row<'_>) -> Result<Self, SqlError> {
        let mut tx_hash: Vec<u8> = row.get(0)?;
        tx_hash.reverse();
        Ok(ZCoinSqlTxHistoryItem {
            tx_hash,
            internal_id: row.get(1)?,
            height: row.get(2)?,
            timestamp: row.get(3)?,
            received_amount: row.get(4)?,
            spent_amount: row.get(5)?,
        })
    }
}

struct SqlTxHistoryRes {
    transactions: Vec<ZCoinSqlTxHistoryItem>,
    total_tx_count: u32,
    skipped: usize,
}

#[derive(Serialize)]
pub struct ZcoinTxDetails {
    /// Transaction hash in hexadecimal format
    tx_hash: String,
    /// Coins are sent from these addresses
    from: HashSet<String>,
    /// Coins are sent to these addresses
    to: HashSet<String>,
    /// The amount spent from "my" address
    spent_by_me: BigDecimal,
    /// The amount received by "my" address
    received_by_me: BigDecimal,
    /// Resulting "my" balance change
    my_balance_change: BigDecimal,
    /// Block height
    block_height: i64,
    confirmations: i64,
    /// Transaction timestamp
    timestamp: i64,
    transaction_fee: BigDecimal,
    /// The coin transaction belongs to
    coin: String,
    /// Internal MM2 id used for internal transaction identification, for some coins it might be equal to transaction hash
    internal_id: i64,
}

impl ZCoin {
    #[inline]
    pub fn utxo_rpc_client(&self) -> &UtxoRpcClientEnum { &self.utxo_arc.rpc_client }

    #[inline]
    pub fn my_z_address_encoded(&self) -> String { self.z_fields.my_z_addr_encoded.clone() }

    #[inline]
    pub fn consensus_params(&self) -> ZcoinConsensusParams { self.z_fields.consensus_params.clone() }

    #[inline]
    pub fn consensus_params_ref(&self) -> &ZcoinConsensusParams { &self.z_fields.consensus_params }

    #[inline]
    pub async fn sync_status(&self) -> Result<SyncStatus, MmError<BlockchainScanStopped>> {
        self.z_fields
            .sync_state_connector
            .lock()
            .await
            .current_sync_status()
            .await
    }

    #[inline]
    fn secp_keypair(&self) -> &KeyPair {
        self.utxo_arc
            .priv_key_policy
            .key_pair()
            .expect("Zcoin doesn't support HW wallets")
    }

    async fn wait_for_gen_tx_blockchain_sync(&self) -> Result<SaplingSyncGuard<'_>, MmError<BlockchainScanStopped>> {
        let mut connector_guard = self.z_fields.sync_state_connector.lock().await;
        let sync_respawn_guard = connector_guard.wait_for_gen_tx_blockchain_sync().await?;
        Ok(SaplingSyncGuard {
            _connector_guard: connector_guard,
            respawn_guard: sync_respawn_guard,
        })
    }

    async fn my_balance_sat(&self) -> Result<u64, MmError<ZcashClientError>> {
        let db = self.z_fields.light_wallet_db.clone();
        async_blocking(move || {
            let balance = get_balance(&db.lock(), AccountId::default())?.into();
            Ok(balance)
        })
        .await
    }

    async fn get_spendable_notes(&self) -> Result<Vec<SpendableNote>, MmError<ZcashClientError>> {
        let db = self.z_fields.light_wallet_db.clone();
        async_blocking(move || {
            let guard = db.lock();
            let latest_db_block = match guard.block_height_extrema()? {
                Some((_, latest)) => latest,
                None => return Ok(Vec::new()),
            };
            get_spendable_notes(&guard, AccountId::default(), latest_db_block).map_err(MmError::new)
        })
        .await
    }

    /// Returns spendable notes
    async fn spendable_notes_ordered(&self) -> Result<Vec<SpendableNote>, MmError<SqliteClientError>> {
        let mut unspents = self.get_spendable_notes().await?;

        unspents.sort_unstable_by(|a, b| a.note_value.cmp(&b.note_value));
        Ok(unspents)
    }

    async fn get_one_kbyte_tx_fee(&self) -> UtxoRpcResult<BigDecimal> {
        let fee = self.get_tx_fee().await?;
        match fee {
            ActualTxFee::Dynamic(fee) | ActualTxFee::FixedPerKb(fee) => {
                Ok(big_decimal_from_sat_unsigned(fee, self.decimals()))
            },
        }
    }

    /// Generates a tx sending outputs from our address
    async fn gen_tx(
        &self,
        t_outputs: Vec<TxOut>,
        z_outputs: Vec<ZOutput>,
    ) -> Result<(ZTransaction, AdditionalTxData, SaplingSyncGuard<'_>), MmError<GenTxError>> {
        let sync_guard = self.wait_for_gen_tx_blockchain_sync().await?;

        let tx_fee = self.get_one_kbyte_tx_fee().await?;
        let t_output_sat: u64 = t_outputs.iter().fold(0, |cur, out| cur + u64::from(out.value));
        let z_output_sat: u64 = z_outputs.iter().fold(0, |cur, out| cur + u64::from(out.amount));
        let total_output_sat = t_output_sat + z_output_sat;
        let total_output = big_decimal_from_sat_unsigned(total_output_sat, self.utxo_arc.decimals);
        let total_required = &total_output + &tx_fee;

        let spendable_notes = self.spendable_notes_ordered().await?;
        let mut total_input_amount = BigDecimal::from(0);
        let mut change = BigDecimal::from(0);

        let mut received_by_me = 0u64;

        let mut tx_builder = ZTxBuilder::new(self.consensus_params(), sync_guard.respawn_guard.current_block());

        for spendable_note in spendable_notes {
            total_input_amount += big_decimal_from_sat_unsigned(spendable_note.note_value.into(), self.decimals());

            let note = self
                .z_fields
                .my_z_addr
                .create_note(spendable_note.note_value.into(), spendable_note.rseed)
                .or_mm_err(|| GenTxError::FailedToCreateNote)?;
            tx_builder.add_sapling_spend(
                self.z_fields.z_spending_key.clone(),
                *self.z_fields.my_z_addr.diversifier(),
                note,
                spendable_note
                    .witness
                    .path()
                    .or_mm_err(|| GenTxError::FailedToGetMerklePath)?,
            )?;

            if total_input_amount >= total_required {
                change = &total_input_amount - &total_required;
                break;
            }
        }

        if total_input_amount < total_required {
            return MmError::err(GenTxError::InsufficientBalance {
                coin: self.ticker().into(),
                available: total_input_amount,
                required: total_required,
            });
        }

        for z_out in z_outputs {
            if z_out.to_addr == self.z_fields.my_z_addr {
                received_by_me += u64::from(z_out.amount);
            }

            tx_builder.add_sapling_output(z_out.viewing_key, z_out.to_addr, z_out.amount, z_out.memo)?;
        }

        if change > BigDecimal::from(0u8) {
            let change_sat = sat_from_big_decimal(&change, self.utxo_arc.decimals)?;
            received_by_me += change_sat;

            tx_builder.add_sapling_output(
                Some(self.z_fields.evk.fvk.ovk),
                self.z_fields.my_z_addr.clone(),
                Amount::from_u64(change_sat).map_to_mm(|_| {
                    GenTxError::NumConversion(NumConversError(format!(
                        "Failed to get ZCash amount from {}",
                        change_sat
                    )))
                })?,
                None,
            )?;
        }

        for output in t_outputs {
            tx_builder.add_tx_out(output);
        }

        let (tx, _) = async_blocking({
            let prover = self.z_fields.z_tx_prover.clone();
            move || tx_builder.build(consensus::BranchId::Sapling, prover.as_ref())
        })
        .await?;

        let additional_data = AdditionalTxData {
            received_by_me,
            spent_by_me: sat_from_big_decimal(&total_input_amount, self.decimals())?,
            fee_amount: sat_from_big_decimal(&tx_fee, self.decimals())?,
            unused_change: None,
            kmd_rewards: None,
        };
        Ok((tx, additional_data, sync_guard))
    }

    pub async fn send_outputs(
        &self,
        t_outputs: Vec<TxOut>,
        z_outputs: Vec<ZOutput>,
    ) -> Result<ZTransaction, MmError<SendOutputsErr>> {
        let (tx, _, mut sync_guard) = self.gen_tx(t_outputs, z_outputs).await?;
        let mut tx_bytes = Vec::with_capacity(1024);
        tx.write(&mut tx_bytes).expect("Write should not fail");

        self.utxo_rpc_client()
            .send_raw_transaction(tx_bytes.into())
            .compat()
            .await?;

        sync_guard.respawn_guard.watch_for_tx(tx.txid());
        Ok(tx)
    }

    async fn tx_history_from_sql(
        &self,
        limit: usize,
        paging_options: PagingOptionsEnum<i64>,
    ) -> Result<SqlTxHistoryRes, MmError<SqlTxHistoryError>> {
        let wallet_db = self.z_fields.light_wallet_db.clone();
        async_blocking(move || {
            let db_guard = wallet_db.lock();
            let conn = db_guard.sql_conn();

            let total_sql = SqlBuilder::select_from(TRANSACTIONS_TABLE)
                .field("COUNT(id_tx)")
                .sql()
                .expect("valid SQL");
            let total_tx_count = conn.query_row(&total_sql, NO_PARAMS, |row| row.get(0))?;

            let mut sql_builder = SqlBuilder::select_from(name!(TRANSACTIONS_TABLE; "txes"));
            sql_builder
                .field("txes.txid")
                .field("txes.id_tx as internal_id")
                .field("txes.block as block");

            let offset = match paging_options {
                PagingOptionsEnum::PageNumber(page) => (page.get() - 1) * limit,
                PagingOptionsEnum::FromId(id) => {
                    offset_by_id(conn, &sql_builder, [id], "id_tx", "block DESC, id_tx ASC", "id_tx = ?1")?
                        .ok_or(SqlTxHistoryError::FromIdDoesNotExist(id))?
                },
            };

            let sql = sql_builder
                .field("blocks.time")
                .field("COALESCE(rn.received_amount, 0)")
                .field("COALESCE(sn.sent_amount, 0)")
                .left()
                .join("(SELECT tx, SUM(value) as received_amount FROM received_notes GROUP BY tx) as rn")
                .on("txes.id_tx = rn.tx")
                // detecting spent amount by "spent" field in received_notes table
                .join("(SELECT spent, SUM(value) as sent_amount FROM received_notes GROUP BY spent) as sn")
                .on("txes.id_tx = sn.spent")
                .join(BLOCKS_TABLE)
                .on("txes.block = blocks.height")
                .group_by("internal_id")
                .order_by("block", true)
                .order_by("internal_id", false)
                .offset(offset)
                .limit(limit)
                .sql()
                .expect("valid query");

            let sql_items = conn
                .prepare(&sql)?
                .query_map(NO_PARAMS, ZCoinSqlTxHistoryItem::try_from_sql_row)?
                .collect::<Result<Vec<_>, _>>()?;

            Ok(SqlTxHistoryRes {
                transactions: sql_items,
                total_tx_count,
                skipped: offset,
            })
        })
        .await
    }

    async fn z_transactions_from_cache_or_rpc(
        &self,
        hashes: HashSet<H256Json>,
    ) -> UtxoRpcResult<HashMap<H256Json, ZTransaction>> {
        self.get_verbose_transactions_from_cache_or_rpc(hashes)
            .compat()
            .await?
            .into_iter()
            .map(|(hash, tx)| -> Result<_, std::io::Error> {
                Ok((hash, ZTransaction::read(tx.into_inner().hex.as_slice())?))
            })
            .collect::<Result<_, _>>()
            .map_to_mm(|e| UtxoRpcError::InvalidResponse(e.to_string()))
    }

    fn tx_details_from_sql_item(
        &self,
        sql_item: ZCoinSqlTxHistoryItem,
        transactions: &mut HashMap<H256Json, ZTransaction>,
        prev_transactions: &HashMap<H256Json, ZTransaction>,
        current_block: u64,
    ) -> Result<ZcoinTxDetails, MmError<NoInfoAboutTx>> {
        let mut from = HashSet::new();

        let mut confirmations = current_block as i64 - sql_item.height + 1;
        if confirmations < 0 {
            confirmations = 0;
        }

        let mut transparent_input_amount = Amount::zero();
        let hash = H256Json::from(sql_item.tx_hash.as_slice());
        let z_tx = transactions.remove(&hash).or_mm_err(|| NoInfoAboutTx(hash))?;
        for input in z_tx.vin.iter() {
            let mut hash = H256Json::from(*input.prevout.hash());
            hash.0.reverse();
            let prev_tx = prev_transactions.get(&hash).or_mm_err(|| NoInfoAboutTx(hash))?;

            if let Some(spent_output) = prev_tx.vout.get(input.prevout.n() as usize) {
                transparent_input_amount += spent_output.value;
                if let Ok(addresses) = addresses_from_script(self, &spent_output.script_pubkey.0.clone().into()) {
                    from.extend(addresses.into_iter().map(|a| a.to_string()));
                }
            }
        }

        let transparent_output_amount = z_tx
            .vout
            .iter()
            .fold(Amount::zero(), |current, out| current + out.value);

        let mut to = HashSet::new();
        for out in z_tx.vout.iter() {
            if let Ok(addresses) = addresses_from_script(self, &out.script_pubkey.0.clone().into()) {
                to.extend(addresses.into_iter().map(|a| a.to_string()));
            }
        }

        let fee_amount = z_tx.value_balance + transparent_input_amount - transparent_output_amount;
        if sql_item.spent_amount > 0 {
            from.insert(self.my_z_address_encoded());
        }

        if sql_item.received_amount > 0 {
            to.insert(self.my_z_address_encoded());
        }

        for z_out in z_tx.shielded_outputs.iter() {
            if let Some((_, address, _)) = try_sapling_output_recovery(
                self.consensus_params_ref(),
                BlockHeight::from_u32(current_block as u32),
                &self.z_fields.evk.fvk.ovk,
                z_out,
            ) {
                to.insert(encode_payment_address(
                    self.consensus_params_ref().hrp_sapling_payment_address(),
                    &address,
                ));
            }

            if let Some((_, address, _)) = try_sapling_output_recovery(
                self.consensus_params_ref(),
                BlockHeight::from_u32(current_block as u32),
                &DEX_FEE_OVK,
                z_out,
            ) {
                to.insert(encode_payment_address(
                    self.consensus_params_ref().hrp_sapling_payment_address(),
                    &address,
                ));
            }
        }

        let spent_by_me = big_decimal_from_sat(sql_item.spent_amount, self.decimals());
        let received_by_me = big_decimal_from_sat(sql_item.received_amount, self.decimals());
        Ok(ZcoinTxDetails {
            tx_hash: hex::encode(sql_item.tx_hash),
            from,
            to,
            my_balance_change: &received_by_me - &spent_by_me,
            spent_by_me,
            received_by_me,
            block_height: sql_item.height,
            confirmations,
            timestamp: sql_item.timestamp,
            transaction_fee: big_decimal_from_sat(fee_amount.into(), self.decimals()),
            coin: self.ticker().into(),
            internal_id: sql_item.internal_id,
        })
    }

    pub async fn tx_history(
        &self,
        request: MyTxHistoryRequestV2<i64>,
    ) -> Result<MyTxHistoryResponseV2<ZcoinTxDetails, i64>, MmError<MyTxHistoryErrorV2>> {
        let current_block = self.utxo_rpc_client().get_block_count().compat().await?;
        let sql_result = self
            .tx_history_from_sql(request.limit, request.paging_options.clone())
            .await?;

        let hashes_for_verbose = sql_result
            .transactions
            .iter()
            .map(|item| H256Json::from(item.tx_hash.as_slice()))
            .collect();
        let mut transactions = self.z_transactions_from_cache_or_rpc(hashes_for_verbose).await?;

        let prev_tx_hashes: HashSet<_> = transactions
            .iter()
            .flat_map(|(_, tx)| {
                tx.vin.iter().map(|vin| {
                    let mut hash = *vin.prevout.hash();
                    hash.reverse();
                    H256Json::from(hash)
                })
            })
            .collect();
        let prev_transactions = self.z_transactions_from_cache_or_rpc(prev_tx_hashes).await?;

        let transactions = sql_result
            .transactions
            .into_iter()
            .map(|sql_item| {
                self.tx_details_from_sql_item(sql_item, &mut transactions, &prev_transactions, current_block)
            })
            .collect::<Result<_, _>>()?;

        Ok(MyTxHistoryResponseV2 {
            coin: self.ticker().into(),
            target: request.target,
            current_block,
            transactions,
            // Zcoin is activated only after the state is synced
            sync_status: HistorySyncState::Finished,
            limit: request.limit,
            skipped: sql_result.skipped,
            total: sql_result.total_tx_count as usize,
            total_pages: calc_total_pages(sql_result.total_tx_count as usize, request.limit),
            paging_options: request.paging_options,
        })
    }
}

impl AsRef<UtxoCoinFields> for ZCoin {
    fn as_ref(&self) -> &UtxoCoinFields { &self.utxo_arc }
}

#[derive(Clone, Debug, Deserialize, Serialize)]
#[serde(tag = "rpc", content = "rpc_data")]
pub enum ZcoinRpcMode {
    Native,
    Light {
        electrum_servers: Vec<ElectrumRpcRequest>,
        light_wallet_d_servers: Vec<String>,
    },
}

#[derive(Clone, Deserialize)]
pub struct ZcoinActivationParams {
    pub mode: ZcoinRpcMode,
    pub required_confirmations: Option<u64>,
    pub requires_notarization: Option<bool>,
}

pub async fn z_coin_from_conf_and_params(
    ctx: &MmArc,
    ticker: &str,
    conf: &Json,
    params: &ZcoinActivationParams,
    protocol_info: ZcoinProtocolInfo,
    secp_priv_key: &[u8],
) -> Result<ZCoin, MmError<ZCoinBuildError>> {
    let z_key = ExtendedSpendingKey::master(secp_priv_key);
    let db_dir = ctx.dbdir();
    z_coin_from_conf_and_params_with_z_key(ctx, ticker, conf, params, secp_priv_key, db_dir, z_key, protocol_info).await
}

pub struct ZCoinBuilder<'a> {
    ctx: &'a MmArc,
    ticker: &'a str,
    conf: &'a Json,
    z_coin_params: &'a ZcoinActivationParams,
    utxo_params: UtxoActivationParams,
    secp_priv_key: &'a [u8],
    db_dir_path: PathBuf,
    z_spending_key: ExtendedSpendingKey,
    protocol_info: ZcoinProtocolInfo,
}

impl<'a> UtxoCoinBuilderCommonOps for ZCoinBuilder<'a> {
    fn ctx(&self) -> &MmArc { self.ctx }

    fn conf(&self) -> &Json { self.conf }

    fn activation_params(&self) -> &UtxoActivationParams { &self.utxo_params }

    fn ticker(&self) -> &str { self.ticker }
}

#[async_trait]
impl<'a> UtxoFieldsWithIguanaPrivKeyBuilder for ZCoinBuilder<'a> {}

#[async_trait]
impl<'a> UtxoCoinWithIguanaPrivKeyBuilder for ZCoinBuilder<'a> {
    type ResultCoin = ZCoin;
    type Error = ZCoinBuildError;

    fn priv_key(&self) -> &[u8] { self.secp_priv_key }

    async fn build(self) -> MmResult<Self::ResultCoin, Self::Error> {
        let utxo = self.build_utxo_fields_with_iguana_priv_key(self.priv_key()).await?;
        let utxo_arc = UtxoArc::new(utxo);

        let (_, my_z_addr) = self
            .z_spending_key
            .default_address()
            .map_err(|_| MmError::new(ZCoinBuildError::GetAddressError))?;

        let dex_fee_addr = decode_payment_address(
            self.protocol_info.consensus_params.hrp_sapling_payment_address(),
            DEX_FEE_Z_ADDR,
        )
        .expect("DEX_FEE_Z_ADDR is a valid z-address")
        .expect("DEX_FEE_Z_ADDR is a valid z-address");

        let z_tx_prover = async_blocking(LocalTxProver::with_default_location)
            .await
            .or_mm_err(|| ZCoinBuildError::ZCashParamsNotFound)?;

        let my_z_addr_encoded = encode_payment_address(
            self.protocol_info.consensus_params.hrp_sapling_payment_address(),
            &my_z_addr,
        );

        let evk = ExtendedFullViewingKey::from(&self.z_spending_key);
        let cache_db_path = self.db_dir_path.join(format!("{}_cache.db", self.ticker));
        let wallet_db_path = self.db_dir_path.join(format!("{}_wallet.db", self.ticker));
        let blocks_db =
            async_blocking(|| BlockDb::for_path(cache_db_path).map_to_mm(ZcoinClientInitError::BlocksDbInitFailure))
                .await?;
        let wallet_db = create_wallet_db(
            wallet_db_path,
            self.protocol_info.consensus_params.clone(),
            self.protocol_info.check_point_block.clone(),
            evk,
        )
        .await?;
        let wallet_db = Arc::new(Mutex::new(wallet_db));
        let (sync_state_connector, light_wallet_db) = match &self.z_coin_params.mode {
            ZcoinRpcMode::Native => {
                let native_client = self.native_client()?;
                init_native_client(
                    native_client,
                    blocks_db,
                    wallet_db,
                    self.protocol_info.consensus_params.clone(),
                )
                .await?
            },
            ZcoinRpcMode::Light {
                light_wallet_d_servers, ..
            } => {
                // TODO multi lightwalletd servers support will be added on the next iteration
                init_light_client(
                    light_wallet_d_servers.clone(),
                    blocks_db,
                    wallet_db,
                    self.protocol_info.consensus_params.clone(),
                )
                .await?
            },
        };

        let z_fields = ZCoinFields {
            dex_fee_addr,
            my_z_addr,
            my_z_addr_encoded,
            evk: ExtendedFullViewingKey::from(&self.z_spending_key),
            z_spending_key: self.z_spending_key,
            z_tx_prover: Arc::new(z_tx_prover),
            light_wallet_db,
            consensus_params: self.protocol_info.consensus_params,
            sync_state_connector,
        };

        let z_coin = ZCoin {
            utxo_arc,
            z_fields: Arc::new(z_fields),
        };

        Ok(z_coin)
    }
}

impl<'a> ZCoinBuilder<'a> {
    #[allow(clippy::too_many_arguments)]
    pub fn new(
        ctx: &'a MmArc,
        ticker: &'a str,
        conf: &'a Json,
        z_coin_params: &'a ZcoinActivationParams,
        secp_priv_key: &'a [u8],
        db_dir_path: PathBuf,
        z_spending_key: ExtendedSpendingKey,
        protocol_info: ZcoinProtocolInfo,
    ) -> ZCoinBuilder<'a> {
        let utxo_mode = match &z_coin_params.mode {
            ZcoinRpcMode::Native => UtxoRpcMode::Native,
            ZcoinRpcMode::Light { electrum_servers, .. } => UtxoRpcMode::Electrum {
                servers: electrum_servers.clone(),
            },
        };
        let utxo_params = UtxoActivationParams {
            mode: utxo_mode,
            utxo_merge_params: None,
            tx_history: false,
            required_confirmations: z_coin_params.required_confirmations,
            requires_notarization: z_coin_params.requires_notarization,
            address_format: None,
            gap_limit: None,
            enable_params: Default::default(),
            priv_key_policy: PrivKeyActivationPolicy::IguanaPrivKey,
            check_utxo_maturity: None,
        };
        ZCoinBuilder {
            ctx,
            ticker,
            conf,
            z_coin_params,
            utxo_params,
            secp_priv_key,
            db_dir_path,
            z_spending_key,
            protocol_info,
        }
    }
}

#[allow(clippy::too_many_arguments)]
async fn z_coin_from_conf_and_params_with_z_key(
    ctx: &MmArc,
    ticker: &str,
    conf: &Json,
    params: &ZcoinActivationParams,
    secp_priv_key: &[u8],
    db_dir_path: PathBuf,
    z_spending_key: ExtendedSpendingKey,
    protocol_info: ZcoinProtocolInfo,
) -> Result<ZCoin, MmError<ZCoinBuildError>> {
    let builder = ZCoinBuilder::new(
        ctx,
        ticker,
        conf,
        params,
        secp_priv_key,
        db_dir_path,
        z_spending_key,
        protocol_info,
    );
    builder.build().await
}

impl MarketCoinOps for ZCoin {
    fn ticker(&self) -> &str { &self.utxo_arc.conf.ticker }

    fn my_address(&self) -> MmResult<String, MyAddressError> { Ok(self.z_fields.my_z_addr_encoded.clone()) }

    fn get_public_key(&self) -> Result<String, MmError<UnexpectedDerivationMethod>> {
        let pubkey = utxo_common::my_public_key(self.as_ref())?;
        Ok(pubkey.to_string())
    }

    fn sign_message_hash(&self, _message: &str) -> Option<[u8; 32]> { None }

    fn sign_message(&self, _message: &str) -> SignatureResult<String> {
        MmError::err(SignatureError::InvalidRequest(
            "Message signing is not supported by the given coin type".to_string(),
        ))
    }

    fn verify_message(&self, _signature_base64: &str, _message: &str, _address: &str) -> VerificationResult<bool> {
        MmError::err(VerificationError::InvalidRequest(
            "Message verification is not supported by the given coin type".to_string(),
        ))
    }

    fn my_balance(&self) -> BalanceFut<CoinBalance> {
        let coin = self.clone();
        let fut = async move {
            let sat = coin
                .my_balance_sat()
                .await
                .mm_err(|e| BalanceError::WalletStorageError(e.to_string()))?;
            Ok(CoinBalance::new(big_decimal_from_sat_unsigned(sat, coin.decimals())))
        };
        Box::new(fut.boxed().compat())
    }

    fn base_coin_balance(&self) -> BalanceFut<BigDecimal> { utxo_common::base_coin_balance(self) }

    fn platform_ticker(&self) -> &str { self.ticker() }

    fn send_raw_tx(&self, tx: &str) -> Box<dyn Future<Item = String, Error = String> + Send> {
        let tx_bytes = try_fus!(hex::decode(tx));
        let z_tx = try_fus!(ZTransaction::read(tx_bytes.as_slice()));

        let this = self.clone();
        let tx = tx.to_owned();

        let fut = async move {
            let mut sync_guard = try_s!(this.wait_for_gen_tx_blockchain_sync().await);
            let tx_hash = utxo_common::send_raw_tx(this.as_ref(), &tx).compat().await?;
            sync_guard.respawn_guard.watch_for_tx(z_tx.txid());
            Ok(tx_hash)
        };
        Box::new(fut.boxed().compat())
    }

    fn send_raw_tx_bytes(&self, tx: &[u8]) -> Box<dyn Future<Item = String, Error = String> + Send> {
        let z_tx = try_fus!(ZTransaction::read(tx));

        let this = self.clone();
        let tx = tx.to_owned();

        let fut = async move {
            let mut sync_guard = try_s!(this.wait_for_gen_tx_blockchain_sync().await);
            let tx_hash = utxo_common::send_raw_tx_bytes(this.as_ref(), &tx).compat().await?;
            sync_guard.respawn_guard.watch_for_tx(z_tx.txid());
            Ok(tx_hash)
        };
        Box::new(fut.boxed().compat())
    }

    fn wait_for_confirmations(
        &self,
        tx: &[u8],
        confirmations: u64,
        requires_nota: bool,
        wait_until: u64,
        check_every: u64,
    ) -> Box<dyn Future<Item = (), Error = String> + Send> {
        utxo_common::wait_for_confirmations(self.as_ref(), tx, confirmations, requires_nota, wait_until, check_every)
    }

    fn wait_for_tx_spend(
        &self,
        transaction: &[u8],
        wait_until: u64,
        from_block: u64,
        _swap_contract_address: &Option<BytesJson>,
    ) -> TransactionFut {
        utxo_common::wait_for_output_spend(
            self.as_ref(),
            transaction,
            utxo_common::DEFAULT_SWAP_VOUT,
            from_block,
            wait_until,
        )
    }

    fn tx_enum_from_bytes(&self, bytes: &[u8]) -> Result<TransactionEnum, MmError<TxMarshalingErr>> {
        ZTransaction::read(bytes)
            .map(TransactionEnum::from)
            .map_to_mm(|e| TxMarshalingErr::InvalidInput(e.to_string()))
    }

    fn current_block(&self) -> Box<dyn Future<Item = u64, Error = String> + Send> {
        utxo_common::current_block(&self.utxo_arc)
    }

    fn display_priv_key(&self) -> Result<String, String> {
        Ok(encode_extended_spending_key(
            z_mainnet_constants::HRP_SAPLING_EXTENDED_SPENDING_KEY,
            &self.z_fields.z_spending_key,
        ))
    }

    fn min_tx_amount(&self) -> BigDecimal { utxo_common::min_tx_amount(self.as_ref()) }

    fn min_trading_vol(&self) -> MmNumber { utxo_common::min_trading_vol(self.as_ref()) }

    fn is_privacy(&self) -> bool { true }
}

#[async_trait]
impl SwapOps for ZCoin {
    fn send_taker_fee(&self, _fee_addr: &[u8], amount: BigDecimal, uuid: &[u8]) -> TransactionFut {
        let selfi = self.clone();
        let uuid = uuid.to_owned();
        let fut = async move {
            let tx = try_tx_s!(z_send_dex_fee(&selfi, amount, &uuid).await);
            Ok(tx.into())
        };
        Box::new(fut.boxed().compat())
    }

    fn send_maker_payment(
        &self,
        time_lock: u32,
        taker_pub: &[u8],
        secret_hash: &[u8],
        amount: BigDecimal,
        _swap_contract_address: &Option<BytesJson>,
        swap_unique_data: &[u8],
    ) -> TransactionFut {
        let selfi = self.clone();
        let maker_key_pair = self.derive_htlc_key_pair(swap_unique_data);
        let taker_pub = try_tx_fus!(Public::from_slice(taker_pub));
        let secret_hash = secret_hash.to_vec();
        let fut = async move {
            let utxo_tx = try_tx_s!(
                z_send_htlc(
                    &selfi,
                    time_lock,
                    maker_key_pair.public(),
                    &taker_pub,
                    &secret_hash,
                    amount
                )
                .await
            );
            Ok(utxo_tx.into())
        };
        Box::new(fut.boxed().compat())
    }

    fn send_taker_payment(
        &self,
        time_lock: u32,
        maker_pub: &[u8],
        secret_hash: &[u8],
        amount: BigDecimal,
        _swap_contract_address: &Option<BytesJson>,
        swap_unique_data: &[u8],
    ) -> TransactionFut {
        let selfi = self.clone();
        let taker_keypair = self.derive_htlc_key_pair(swap_unique_data);
        let maker_pub = try_tx_fus!(Public::from_slice(maker_pub));
        let secret_hash = secret_hash.to_vec();
        let fut = async move {
            let utxo_tx = try_tx_s!(
                z_send_htlc(
                    &selfi,
                    time_lock,
                    taker_keypair.public(),
                    &maker_pub,
                    &secret_hash,
                    amount
                )
                .await
            );
            Ok(utxo_tx.into())
        };
        Box::new(fut.boxed().compat())
    }

    fn send_maker_spends_taker_payment(
        &self,
        taker_payment_tx: &[u8],
        time_lock: u32,
        taker_pub: &[u8],
        secret: &[u8],
        _swap_contract_address: &Option<BytesJson>,
        swap_unique_data: &[u8],
    ) -> TransactionFut {
        let tx = try_tx_fus!(ZTransaction::read(taker_payment_tx));
        let key_pair = self.derive_htlc_key_pair(swap_unique_data);
        let redeem_script = payment_script(
            time_lock,
            &*dhash160(secret),
            &try_tx_fus!(Public::from_slice(taker_pub)),
            key_pair.public(),
        );
        let script_data = ScriptBuilder::default()
            .push_data(secret)
            .push_opcode(Opcode::OP_0)
            .into_script();
        let selfi = self.clone();
        let fut = async move {
            let tx_fut = z_p2sh_spend(
                &selfi,
                tx,
                time_lock,
                SEQUENCE_FINAL,
                redeem_script,
                script_data,
                &key_pair,
            );
            let tx = try_ztx_s!(tx_fut.await);
            Ok(tx.into())
        };
        Box::new(fut.boxed().compat())
    }

    fn create_taker_spends_maker_payment_preimage(
        &self,
        _maker_payment_tx: &[u8],
        _time_lock: u32,
        _maker_pub: &[u8],
        _secret_hash: &[u8],
        _swap_unique_data: &[u8],
    ) -> TransactionFut {
        unimplemented!();
    }

    fn send_taker_spends_maker_payment(
        &self,
        maker_payment_tx: &[u8],
        time_lock: u32,
        maker_pub: &[u8],
        secret: &[u8],
        _swap_contract_address: &Option<BytesJson>,
        swap_unique_data: &[u8],
    ) -> TransactionFut {
        let tx = try_tx_fus!(ZTransaction::read(maker_payment_tx));
        let key_pair = self.derive_htlc_key_pair(swap_unique_data);
        let redeem_script = payment_script(
            time_lock,
            &*dhash160(secret),
            &try_tx_fus!(Public::from_slice(maker_pub)),
            key_pair.public(),
        );
        let script_data = ScriptBuilder::default()
            .push_data(secret)
            .push_opcode(Opcode::OP_0)
            .into_script();
        let selfi = self.clone();
        let fut = async move {
            let tx_fut = z_p2sh_spend(
                &selfi,
                tx,
                time_lock,
                SEQUENCE_FINAL,
                redeem_script,
                script_data,
                &key_pair,
            );
            let tx = try_ztx_s!(tx_fut.await);
            Ok(tx.into())
        };
        Box::new(fut.boxed().compat())
    }

    fn send_taker_spends_maker_payment_preimage(&self, _preimage: &[u8], _secret: &[u8]) -> TransactionFut {
        unimplemented!();
    }

    fn send_taker_refunds_payment(
        &self,
        taker_payment_tx: &[u8],
        time_lock: u32,
        maker_pub: &[u8],
        secret_hash: &[u8],
        _swap_contract_address: &Option<BytesJson>,
        swap_unique_data: &[u8],
    ) -> TransactionFut {
        let tx = try_tx_fus!(ZTransaction::read(taker_payment_tx));
        let key_pair = self.derive_htlc_key_pair(swap_unique_data);
        let redeem_script = payment_script(
            time_lock,
            secret_hash,
            key_pair.public(),
            &try_tx_fus!(Public::from_slice(maker_pub)),
        );
        let script_data = ScriptBuilder::default().push_opcode(Opcode::OP_1).into_script();
        let selfi = self.clone();
        let fut = async move {
            let tx_fut = z_p2sh_spend(
                &selfi,
                tx,
                time_lock,
                SEQUENCE_FINAL - 1,
                redeem_script,
                script_data,
                &key_pair,
            );
            let tx = try_ztx_s!(tx_fut.await);
            Ok(tx.into())
        };
        Box::new(fut.boxed().compat())
    }

    fn send_maker_refunds_payment(
        &self,
        maker_payment_tx: &[u8],
        time_lock: u32,
        taker_pub: &[u8],
        secret_hash: &[u8],
        _swap_contract_address: &Option<BytesJson>,
        swap_unique_data: &[u8],
    ) -> TransactionFut {
        let tx = try_tx_fus!(ZTransaction::read(maker_payment_tx));
        let key_pair = self.derive_htlc_key_pair(swap_unique_data);
        let redeem_script = payment_script(
            time_lock,
            secret_hash,
            key_pair.public(),
            &try_tx_fus!(Public::from_slice(taker_pub)),
        );
        let script_data = ScriptBuilder::default().push_opcode(Opcode::OP_1).into_script();
        let selfi = self.clone();
        let fut = async move {
            let tx_fut = z_p2sh_spend(
                &selfi,
                tx,
                time_lock,
                SEQUENCE_FINAL - 1,
                redeem_script,
                script_data,
                &key_pair,
            );
            let tx = try_ztx_s!(tx_fut.await);
            Ok(tx.into())
        };
        Box::new(fut.boxed().compat())
    }

    fn validate_fee(
        &self,
        fee_tx: &TransactionEnum,
        _expected_sender: &[u8],
        _fee_addr: &[u8],
        amount: &BigDecimal,
        min_block_number: u64,
        uuid: &[u8],
    ) -> Box<dyn Future<Item = (), Error = String> + Send> {
        let z_tx = match fee_tx {
            TransactionEnum::ZTransaction(t) => t.clone(),
            _ => panic!("Unexpected tx {:?}", fee_tx),
        };
        let amount_sat = try_fus!(sat_from_big_decimal(amount, self.utxo_arc.decimals));
        let expected_memo = MemoBytes::from_bytes(uuid).expect("Uuid length < 512");

        let coin = self.clone();
        let fut = async move {
            let tx_hash = H256::from(z_tx.txid().0).reversed();
            let tx_from_rpc = try_s!(
                coin.utxo_rpc_client()
                    .get_verbose_transaction(&tx_hash.into())
                    .compat()
                    .await
            );
            let mut encoded = Vec::with_capacity(1024);
            z_tx.write(&mut encoded).expect("Writing should not fail");
            if encoded != tx_from_rpc.hex.0 {
                return ERR!(
                    "Encoded transaction {:?} does not match the tx {:?} from RPC",
                    encoded,
                    tx_from_rpc
                );
            }

            let block_height = match tx_from_rpc.height {
                Some(h) => {
                    if h < min_block_number {
                        return ERR!("Dex fee tx {:?} confirmed before min block {}", z_tx, min_block_number);
                    } else {
                        BlockHeight::from_u32(h as u32)
                    }
                },
                None => H0,
            };

            for shielded_out in z_tx.shielded_outputs.iter() {
                if let Some((note, address, memo)) =
                    try_sapling_output_recovery(coin.consensus_params_ref(), block_height, &DEX_FEE_OVK, shielded_out)
                {
                    if address != coin.z_fields.dex_fee_addr {
                        let encoded =
                            encode_payment_address(z_mainnet_constants::HRP_SAPLING_PAYMENT_ADDRESS, &address);
                        let expected = encode_payment_address(
                            z_mainnet_constants::HRP_SAPLING_PAYMENT_ADDRESS,
                            &coin.z_fields.dex_fee_addr,
                        );
                        return ERR!(
                            "Dex fee was sent to the invalid address {}, expected {}",
                            encoded,
                            expected
                        );
                    }

                    if note.value != amount_sat {
                        return ERR!("Dex fee has invalid amount {}, expected {}", note.value, amount_sat);
                    }

                    if memo != expected_memo {
                        return ERR!("Dex fee has invalid memo {:?}, expected {:?}", memo, expected_memo);
                    }

                    return Ok(());
                }
            }

            ERR!(
                "The dex fee tx {:?} has no shielded outputs or outputs decryption failed",
                z_tx
            )
        };

        Box::new(fut.boxed().compat())
    }

    fn validate_maker_payment(&self, input: ValidatePaymentInput) -> ValidatePaymentFut<()> {
        utxo_common::validate_maker_payment(self, input)
    }

    fn validate_taker_payment(&self, input: ValidatePaymentInput) -> ValidatePaymentFut<()> {
        utxo_common::validate_taker_payment(self, input)
    }

    fn watcher_validate_taker_payment(
        &self,
        _input: WatcherValidatePaymentInput,
    ) -> Box<dyn Future<Item = (), Error = MmError<ValidatePaymentError>> + Send> {
        unimplemented!();
    }

    fn check_if_my_payment_sent(
        &self,
        time_lock: u32,
        other_pub: &[u8],
        secret_hash: &[u8],
        _search_from_block: u64,
        _swap_contract_address: &Option<BytesJson>,
        swap_unique_data: &[u8],
    ) -> Box<dyn Future<Item = Option<TransactionEnum>, Error = String> + Send> {
        utxo_common::check_if_my_payment_sent(self.clone(), time_lock, other_pub, secret_hash, swap_unique_data)
    }

    async fn search_for_swap_tx_spend_my(
        &self,
        input: SearchForSwapTxSpendInput<'_>,
    ) -> Result<Option<FoundSwapTxSpend>, String> {
        utxo_common::search_for_swap_tx_spend_my(self, input, utxo_common::DEFAULT_SWAP_VOUT).await
    }

    async fn search_for_swap_tx_spend_other(
        &self,
        input: SearchForSwapTxSpendInput<'_>,
    ) -> Result<Option<FoundSwapTxSpend>, String> {
        utxo_common::search_for_swap_tx_spend_other(self, input, utxo_common::DEFAULT_SWAP_VOUT).await
    }

    fn extract_secret(&self, secret_hash: &[u8], spend_tx: &[u8]) -> Result<Vec<u8>, String> {
        utxo_common::extract_secret(secret_hash, spend_tx)
    }

    fn negotiate_swap_contract_addr(
        &self,
        _other_side_address: Option<&[u8]>,
    ) -> Result<Option<BytesJson>, MmError<NegotiateSwapContractAddrErr>> {
        Ok(None)
    }

    fn derive_htlc_key_pair(&self, swap_unique_data: &[u8]) -> KeyPair {
        let message = Message::from(dhash256(swap_unique_data).take());
        let signature = self.secp_keypair().private().sign(&message).expect("valid privkey");

        let key = secp_privkey_from_hash(dhash256(&signature));
        key_pair_from_secret(key.as_slice()).expect("valid privkey")
    }

    fn validate_other_pubkey(&self, raw_pubkey: &[u8]) -> MmResult<(), ValidateOtherPubKeyErr> {
        utxo_common::validate_other_pubkey(raw_pubkey)
    }
}

#[async_trait]
impl MmCoin for ZCoin {
    fn is_asset_chain(&self) -> bool { self.utxo_arc.conf.asset_chain }

    fn withdraw(&self, _req: WithdrawRequest) -> WithdrawFut {
        Box::new(futures01::future::err(MmError::new(WithdrawError::InternalError(
            "Zcoin doesn't support legacy withdraw".into(),
        ))))
    }

    fn get_raw_transaction(&self, req: RawTransactionRequest) -> RawTransactionFut {
        Box::new(utxo_common::get_raw_transaction(&self.utxo_arc, req).boxed().compat())
    }

    fn decimals(&self) -> u8 { self.utxo_arc.decimals }

    fn convert_to_address(&self, _from: &str, _to_address_format: Json) -> Result<String, String> {
        Err(MmError::new("Address conversion is not available for ZCoin".to_string()).to_string())
    }

    fn validate_address(&self, address: &str) -> ValidateAddressResult {
        match decode_payment_address(z_mainnet_constants::HRP_SAPLING_PAYMENT_ADDRESS, address) {
            Ok(Some(_)) => ValidateAddressResult {
                is_valid: true,
                reason: None,
            },
            Ok(None) => ValidateAddressResult {
                is_valid: false,
                reason: Some("decode_payment_address returned None".to_owned()),
            },
            Err(e) => ValidateAddressResult {
                is_valid: false,
                reason: Some(format!("Error {} on decode_payment_address", e)),
            },
        }
    }

    fn process_history_loop(&self, _ctx: MmArc) -> Box<dyn Future<Item = (), Error = ()> + Send> {
        log::warn!("process_history_loop is not implemented for ZCoin yet!");
        Box::new(futures01::future::err(()))
    }

    fn history_sync_status(&self) -> HistorySyncState { HistorySyncState::NotEnabled }

    fn get_trade_fee(&self) -> Box<dyn Future<Item = TradeFee, Error = String> + Send> {
        utxo_common::get_trade_fee(self.clone())
    }

    async fn get_sender_trade_fee(
        &self,
        _value: TradePreimageValue,
        _stage: FeeApproxStage,
    ) -> TradePreimageResult<TradeFee> {
        Ok(TradeFee {
            coin: self.ticker().to_owned(),
            amount: self.get_one_kbyte_tx_fee().await?.into(),
            paid_from_trading_vol: false,
        })
    }

    fn get_receiver_trade_fee(&self, _stage: FeeApproxStage) -> TradePreimageFut<TradeFee> {
        utxo_common::get_receiver_trade_fee(self.clone())
    }

    async fn get_fee_to_send_taker_fee(
        &self,
        _dex_fee_amount: BigDecimal,
        _stage: FeeApproxStage,
    ) -> TradePreimageResult<TradeFee> {
        Ok(TradeFee {
            coin: self.ticker().to_owned(),
            amount: self.get_one_kbyte_tx_fee().await?.into(),
            paid_from_trading_vol: false,
        })
    }

    fn required_confirmations(&self) -> u64 { utxo_common::required_confirmations(&self.utxo_arc) }

    fn requires_notarization(&self) -> bool { utxo_common::requires_notarization(&self.utxo_arc) }

    fn set_required_confirmations(&self, confirmations: u64) {
        utxo_common::set_required_confirmations(&self.utxo_arc, confirmations)
    }

    fn set_requires_notarization(&self, requires_nota: bool) {
        utxo_common::set_requires_notarization(&self.utxo_arc, requires_nota)
    }

    fn swap_contract_address(&self) -> Option<BytesJson> { utxo_common::swap_contract_address() }

    fn mature_confirmations(&self) -> Option<u32> { Some(self.utxo_arc.conf.mature_confirmations) }

    fn coin_protocol_info(&self) -> Vec<u8> { utxo_common::coin_protocol_info(self) }

    fn is_coin_protocol_supported(&self, info: &Option<Vec<u8>>) -> bool {
        utxo_common::is_coin_protocol_supported(self, info)
    }
}

#[async_trait]
impl UtxoTxGenerationOps for ZCoin {
    async fn get_tx_fee(&self) -> UtxoRpcResult<ActualTxFee> { utxo_common::get_tx_fee(&self.utxo_arc).await }

    async fn calc_interest_if_required(
        &self,
        unsigned: TransactionInputSigner,
        data: AdditionalTxData,
        my_script_pub: Bytes,
    ) -> UtxoRpcResult<(TransactionInputSigner, AdditionalTxData)> {
        utxo_common::calc_interest_if_required(self, unsigned, data, my_script_pub).await
    }
}

#[async_trait]
impl UtxoTxBroadcastOps for ZCoin {
    async fn broadcast_tx(&self, tx: &UtxoTx) -> Result<H256Json, MmError<BroadcastTxErr>> {
        utxo_common::broadcast_tx(self, tx).await
    }
}

/// Please note `ZCoin` is not assumed to work with transparent UTXOs.
/// Remove implementation of the `GetUtxoListOps` trait for `ZCoin`
/// when [`ZCoin::preimage_trade_fee_required_to_send_outputs`] is refactored.
#[async_trait]
#[cfg_attr(test, mockable)]
impl GetUtxoListOps for ZCoin {
    async fn get_unspent_ordered_list(
        &self,
        address: &Address,
    ) -> UtxoRpcResult<(Vec<UnspentInfo>, RecentlySpentOutPointsGuard<'_>)> {
        utxo_common::get_unspent_ordered_list(self, address).await
    }

    async fn get_all_unspent_ordered_list(
        &self,
        address: &Address,
    ) -> UtxoRpcResult<(Vec<UnspentInfo>, RecentlySpentOutPointsGuard<'_>)> {
        utxo_common::get_all_unspent_ordered_list(self, address).await
    }

    async fn get_mature_unspent_ordered_list(
        &self,
        address: &Address,
    ) -> UtxoRpcResult<(MatureUnspentList, RecentlySpentOutPointsGuard<'_>)> {
        utxo_common::get_mature_unspent_ordered_list(self, address).await
    }
}

#[async_trait]
impl UtxoCommonOps for ZCoin {
    async fn get_htlc_spend_fee(&self, tx_size: u64) -> UtxoRpcResult<u64> {
        utxo_common::get_htlc_spend_fee(self, tx_size).await
    }

    fn addresses_from_script(&self, script: &Script) -> Result<Vec<Address>, String> {
        utxo_common::addresses_from_script(self, script)
    }

    fn denominate_satoshis(&self, satoshi: i64) -> f64 { utxo_common::denominate_satoshis(&self.utxo_arc, satoshi) }

    fn my_public_key(&self) -> Result<&Public, MmError<UnexpectedDerivationMethod>> {
        utxo_common::my_public_key(self.as_ref())
    }

    fn address_from_str(&self, address: &str) -> MmResult<Address, AddrFromStrError> {
        utxo_common::checked_address_from_str(self, address)
    }

    async fn get_current_mtp(&self) -> UtxoRpcResult<u32> {
        utxo_common::get_current_mtp(&self.utxo_arc, CoinVariant::Standard).await
    }

    fn is_unspent_mature(&self, output: &RpcTransaction) -> bool {
        utxo_common::is_unspent_mature(self.utxo_arc.conf.mature_confirmations, output)
    }

    async fn calc_interest_of_tx(
        &self,
        _tx: &UtxoTx,
        _input_transactions: &mut HistoryUtxoTxMap,
    ) -> UtxoRpcResult<u64> {
        MmError::err(UtxoRpcError::Internal(
            "ZCoin doesn't support transaction rewards".to_owned(),
        ))
    }

    async fn get_mut_verbose_transaction_from_map_or_rpc<'a, 'b>(
        &'a self,
        tx_hash: H256Json,
        utxo_tx_map: &'b mut HistoryUtxoTxMap,
    ) -> UtxoRpcResult<&'b mut HistoryUtxoTx> {
        utxo_common::get_mut_verbose_transaction_from_map_or_rpc(self, tx_hash, utxo_tx_map).await
    }

    async fn p2sh_spending_tx(&self, input: utxo_common::P2SHSpendingTxInput<'_>) -> Result<UtxoTx, String> {
        utxo_common::p2sh_spending_tx(self, input).await
    }

    fn get_verbose_transactions_from_cache_or_rpc(
        &self,
        tx_ids: HashSet<H256Json>,
    ) -> UtxoRpcFut<HashMap<H256Json, VerboseTransactionFrom>> {
        let selfi = self.clone();
        let fut = async move { utxo_common::get_verbose_transactions_from_cache_or_rpc(&selfi.utxo_arc, tx_ids).await };
        Box::new(fut.boxed().compat())
    }

    async fn preimage_trade_fee_required_to_send_outputs(
        &self,
        outputs: Vec<TransactionOutput>,
        fee_policy: FeePolicy,
        gas_fee: Option<u64>,
        stage: &FeeApproxStage,
    ) -> TradePreimageResult<BigDecimal> {
        utxo_common::preimage_trade_fee_required_to_send_outputs(
            self,
            self.ticker(),
            outputs,
            fee_policy,
            gas_fee,
            stage,
        )
        .await
    }

    fn increase_dynamic_fee_by_stage(&self, dynamic_fee: u64, stage: &FeeApproxStage) -> u64 {
        utxo_common::increase_dynamic_fee_by_stage(self, dynamic_fee, stage)
    }

    async fn p2sh_tx_locktime(&self, htlc_locktime: u32) -> Result<u32, MmError<UtxoRpcError>> {
        utxo_common::p2sh_tx_locktime(self, self.ticker(), htlc_locktime).await
    }

    fn addr_format(&self) -> &UtxoAddressFormat { utxo_common::addr_format(self) }

    fn addr_format_for_standard_scripts(&self) -> UtxoAddressFormat {
        utxo_common::addr_format_for_standard_scripts(self)
    }

    fn address_from_pubkey(&self, pubkey: &Public) -> Address {
        let conf = &self.utxo_arc.conf;
        utxo_common::address_from_pubkey(
            pubkey,
            conf.pub_addr_prefix,
            conf.pub_t_addr_prefix,
            conf.checksum_type,
            conf.bech32_hrp.clone(),
            self.addr_format().clone(),
        )
    }
}

#[async_trait]
impl InitWithdrawCoin for ZCoin {
    async fn init_withdraw(
        &self,
        _ctx: MmArc,
        req: WithdrawRequest,
        task_handle: &WithdrawTaskHandle,
    ) -> Result<TransactionDetails, MmError<WithdrawError>> {
        if req.fee.is_some() {
            return MmError::err(WithdrawError::InternalError(
                "Setting a custom withdraw fee is not supported for ZCoin yet".to_owned(),
            ));
        }

        let to_addr = decode_payment_address(z_mainnet_constants::HRP_SAPLING_PAYMENT_ADDRESS, &req.to)
            .map_to_mm(|e| WithdrawError::InvalidAddress(format!("{}", e)))?
            .or_mm_err(|| WithdrawError::InvalidAddress(format!("Address {} decoded to None", req.to)))?;
        let amount = if req.max {
            let fee = self.get_one_kbyte_tx_fee().await?;
            let balance = self.my_balance().compat().await?;
            balance.spendable - fee
        } else {
            req.amount
        };

        task_handle.update_in_progress_status(WithdrawInProgressStatus::GeneratingTransaction)?;
        let satoshi = sat_from_big_decimal(&amount, self.decimals())?;
        let z_output = ZOutput {
            to_addr,
            amount: Amount::from_u64(satoshi)
                .map_to_mm(|_| NumConversError(format!("Failed to get ZCash amount from {}", amount)))?,
            // TODO add optional viewing_key and memo fields to the WithdrawRequest
            viewing_key: Some(self.z_fields.evk.fvk.ovk),
            memo: None,
        };

        let (tx, data, _sync_guard) = self.gen_tx(vec![], vec![z_output]).await?;
        let mut tx_bytes = Vec::with_capacity(1024);
        tx.write(&mut tx_bytes)
            .map_to_mm(|e| WithdrawError::InternalError(e.to_string()))?;
        let mut tx_hash = tx.txid().0.to_vec();
        tx_hash.reverse();

        let received_by_me = big_decimal_from_sat_unsigned(data.received_by_me, self.decimals());
        let spent_by_me = big_decimal_from_sat_unsigned(data.spent_by_me, self.decimals());

        Ok(TransactionDetails {
            tx_hex: tx_bytes.into(),
            tx_hash: hex::encode(&tx_hash),
            from: vec![self.z_fields.my_z_addr_encoded.clone()],
            to: vec![req.to],
            my_balance_change: &received_by_me - &spent_by_me,
            total_amount: spent_by_me.clone(),
            spent_by_me,
            received_by_me,
            block_height: 0,
            timestamp: 0,
            fee_details: Some(TxFeeDetails::Utxo(UtxoFeeDetails {
                coin: Some(self.ticker().to_owned()),
                amount: big_decimal_from_sat_unsigned(data.fee_amount, self.decimals()),
            })),
            coin: self.ticker().to_owned(),
            internal_id: tx_hash.into(),
            kmd_rewards: None,
            transaction_type: Default::default(),
        })
    }
}

#[test]
fn derive_z_key_from_mm_seed() {
    use crypto::privkey::key_pair_from_seed;
    use zcash_client_backend::encoding::encode_extended_spending_key;

    let seed = "spice describe gravity federal blast come thank unfair canal monkey style afraid";
    let secp_keypair = key_pair_from_seed(seed).unwrap();
    let z_spending_key = ExtendedSpendingKey::master(&*secp_keypair.private().secret);
    let encoded = encode_extended_spending_key(z_mainnet_constants::HRP_SAPLING_EXTENDED_SPENDING_KEY, &z_spending_key);
    assert_eq!(encoded, "secret-extended-key-main1qqqqqqqqqqqqqqytwz2zjt587n63kyz6jawmflttqu5rxavvqx3lzfs0tdr0w7g5tgntxzf5erd3jtvva5s52qx0ms598r89vrmv30r69zehxy2r3vesghtqd6dfwdtnauzuj8u8eeqfx7qpglzu6z54uzque6nzzgnejkgq569ax4lmk0v95rfhxzxlq3zrrj2z2kqylx2jp8g68lqu6alczdxd59lzp4hlfuj3jp54fp06xsaaay0uyass992g507tdd7psua5w6q76dyq3");

    let (_, address) = z_spending_key.default_address().unwrap();
    let encoded_addr = encode_payment_address(z_mainnet_constants::HRP_SAPLING_PAYMENT_ADDRESS, &address);
    assert_eq!(
        encoded_addr,
        "zs182ht30wnnnr8jjhj2j9v5dkx3qsknnr5r00jfwk2nczdtqy7w0v836kyy840kv2r8xle5gcl549"
    );

    let seed = "also shoot benefit prefer juice shell elder veteran woman mimic image kidney";
    let secp_keypair = key_pair_from_seed(seed).unwrap();
    let z_spending_key = ExtendedSpendingKey::master(&*secp_keypair.private().secret);
    let encoded = encode_extended_spending_key(z_mainnet_constants::HRP_SAPLING_EXTENDED_SPENDING_KEY, &z_spending_key);
    assert_eq!(encoded, "secret-extended-key-main1qqqqqqqqqqqqqq8jnhc9stsqwts6pu5ayzgy4szplvy03u227e50n3u8e6dwn5l0q5s3s8xfc03r5wmyh5s5dq536ufwn2k89ngdhnxy64sd989elwas6kr7ygztsdkw6k6xqyvhtu6e0dhm4mav8rus0fy8g0hgy9vt97cfjmus0m2m87p4qz5a00um7gwjwk494gul0uvt3gqyjujcclsqry72z57kr265jsajactgfn9m3vclqvx8fsdnwp4jwj57ffw560vvwks9g9hpu");

    let (_, address) = z_spending_key.default_address().unwrap();
    let encoded_addr = encode_payment_address(z_mainnet_constants::HRP_SAPLING_PAYMENT_ADDRESS, &address);
    assert_eq!(
        encoded_addr,
        "zs1funuwrjr2stlr6fnhkdh7fyz3p7n0p8rxase9jnezdhc286v5mhs6q3myw0phzvad5mvqgfxpam"
    );
}<|MERGE_RESOLUTION|>--- conflicted
+++ resolved
@@ -17,11 +17,7 @@
             RawTransactionRequest, SearchForSwapTxSpendInput, SignatureError, SignatureResult, SwapOps, TradeFee,
             TradePreimageFut, TradePreimageResult, TradePreimageValue, TransactionDetails, TransactionEnum,
             TransactionFut, TxFeeDetails, TxMarshalingErr, UnexpectedDerivationMethod, ValidateAddressResult,
-<<<<<<< HEAD
-            ValidateOtherPubKeyErr, ValidatePaymentInput, VerificationError, VerificationResult,
-=======
-            ValidatePaymentFut, ValidatePaymentInput, VerificationError, VerificationResult,
->>>>>>> 5dbc5de4
+            ValidateOtherPubKeyErr, ValidatePaymentFut, ValidatePaymentInput, VerificationError, VerificationResult,
             WatcherValidatePaymentInput, WithdrawFut, WithdrawRequest};
 use crate::{Transaction, WithdrawError};
 use async_trait::async_trait;
