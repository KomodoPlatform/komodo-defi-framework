use crate::my_tx_history_v2::{MyTxHistoryErrorV2, MyTxHistoryRequestV2, MyTxHistoryResponseV2};
use crate::rpc_command::init_withdraw::{InitWithdrawCoin, WithdrawInProgressStatus, WithdrawTaskHandle};
use crate::utxo::rpc_clients::{ElectrumRpcRequest, UnspentInfo, UtxoRpcClientEnum, UtxoRpcError, UtxoRpcFut,
                               UtxoRpcResult};
use crate::utxo::utxo_builder::{UtxoCoinBuilderCommonOps, UtxoCoinWithIguanaPrivKeyBuilder,
                                UtxoFieldsWithIguanaPrivKeyBuilder};
use crate::utxo::utxo_common::{addresses_from_script, big_decimal_from_sat, big_decimal_from_sat_unsigned,
                               payment_script};
use crate::utxo::{sat_from_big_decimal, utxo_common, ActualTxFee, AdditionalTxData, AddrFromStrError, Address,
                  BroadcastTxErr, FeePolicy, GetUtxoListOps, HistoryUtxoTx, HistoryUtxoTxMap, MatureUnspentList,
                  RecentlySpentOutPointsGuard, UtxoActivationParams, UtxoAddressFormat, UtxoArc, UtxoCoinFields,
                  UtxoCommonOps, UtxoFeeDetails, UtxoRpcMode, UtxoTxBroadcastOps, UtxoTxGenerationOps,
                  VerboseTransactionFrom};
use crate::{BalanceError, BalanceFut, CoinBalance, FeeApproxStage, FoundSwapTxSpend, HistorySyncState, MarketCoinOps,
            MmCoin, NegotiateSwapContractAddrErr, NumConversError, PrivKeyActivationPolicy, RawTransactionFut,
            RawTransactionRequest, SearchForSwapTxSpendInput, SignatureError, SignatureResult, SwapOps, TradeFee,
            TradePreimageFut, TradePreimageResult, TradePreimageValue, TransactionDetails, TransactionEnum,
            TransactionFut, TxFeeDetails, TxMarshalingErr, UnexpectedDerivationMethod, ValidateAddressResult,
<<<<<<< HEAD
            ValidateOtherPubKeyErr, ValidatePaymentInput, VerificationError, VerificationResult, WithdrawFut,
=======
            ValidatePaymentInput, VerificationError, VerificationResult, WatcherValidatePaymentInput, WithdrawFut,
>>>>>>> 67ede861
            WithdrawRequest};
use crate::{Transaction, WithdrawError};
use async_trait::async_trait;
use bitcrypto::{dhash160, dhash256};
use chain::constants::SEQUENCE_FINAL;
use chain::{Transaction as UtxoTx, TransactionOutput};
use common::{async_blocking, calc_total_pages, log, PagingOptionsEnum};
use crypto::privkey::{key_pair_from_secret, secp_privkey_from_hash};
use db_common::sqlite::offset_by_id;
use db_common::sqlite::rusqlite::{Error as SqlError, Row, NO_PARAMS};
use db_common::sqlite::sql_builder::{name, SqlBuilder, SqlName};
use futures::compat::Future01CompatExt;
use futures::lock::Mutex as AsyncMutex;
use futures::{FutureExt, TryFutureExt};
use futures01::Future;
use keys::hash::H256;
use keys::{KeyPair, Message, Public};
use mm2_core::mm_ctx::MmArc;
use mm2_err_handle::prelude::*;
use mm2_number::{BigDecimal, MmNumber};
#[cfg(test)] use mocktopus::macros::*;
use parking_lot::Mutex;
use primitives::bytes::Bytes;
use rpc::v1::types::{Bytes as BytesJson, Transaction as RpcTransaction, H256 as H256Json};
use script::{Builder as ScriptBuilder, Opcode, Script, TransactionInputSigner};
use serde_json::Value as Json;
use serialization::CoinVariant;
use std::collections::{HashMap, HashSet};
use std::path::PathBuf;
use std::sync::Arc;
use zcash_client_backend::data_api::WalletRead;
use zcash_client_backend::encoding::{decode_payment_address, encode_extended_spending_key, encode_payment_address};
use zcash_client_backend::wallet::{AccountId, SpendableNote};
use zcash_client_sqlite::error::SqliteClientError as ZcashClientError;
use zcash_client_sqlite::error::SqliteClientError;
use zcash_client_sqlite::wallet::get_balance;
use zcash_client_sqlite::wallet::transact::get_spendable_notes;
use zcash_primitives::consensus::{BlockHeight, NetworkUpgrade, Parameters, H0};
use zcash_primitives::memo::MemoBytes;
use zcash_primitives::sapling::keys::OutgoingViewingKey;
use zcash_primitives::sapling::note_encryption::try_sapling_output_recovery;
use zcash_primitives::transaction::builder::Builder as ZTxBuilder;
use zcash_primitives::transaction::components::{Amount, TxOut};
use zcash_primitives::transaction::Transaction as ZTransaction;
use zcash_primitives::{consensus, constants::mainnet as z_mainnet_constants, sapling::PaymentAddress,
                       zip32::ExtendedFullViewingKey, zip32::ExtendedSpendingKey};
use zcash_proofs::prover::LocalTxProver;

mod z_htlc;
use z_htlc::{z_p2sh_spend, z_send_dex_fee, z_send_htlc};

mod z_rpc;
pub use z_rpc::SyncStatus;
use z_rpc::{init_light_client, init_native_client, SaplingSyncConnector, SaplingSyncGuard, WalletDbShared};

mod z_coin_errors;
use crate::z_coin::z_rpc::{create_wallet_db, BlockDb};
pub use z_coin_errors::*;

#[cfg(all(test, feature = "zhtlc-native-tests"))]
mod z_coin_native_tests;

/// `ZP2SHSpendError` compatible `TransactionErr` handling macro.
macro_rules! try_ztx_s {
    ($e: expr) => {
        match $e {
            Ok(ok) => ok,
            Err(err) => {
                if let Some(tx) = err.get_inner().get_tx() {
                    return Err(crate::TransactionErr::TxRecoverable(
                        tx,
                        format!("{}:{}] {:?}", file!(), line!(), err),
                    ));
                }

                return Err(crate::TransactionErr::Plain(ERRL!("{:?}", err)));
            },
        }
    };
}

const DEX_FEE_OVK: OutgoingViewingKey = OutgoingViewingKey([7; 32]);
const DEX_FEE_Z_ADDR: &str = "zs1rp6426e9r6jkq2nsanl66tkd34enewrmr0uvj0zelhkcwmsy0uvxz2fhm9eu9rl3ukxvgzy2v9f";
const TRANSACTIONS_TABLE: &str = "transactions";
const BLOCKS_TABLE: &str = "blocks";

#[derive(Clone, Debug, Serialize, Deserialize)]
pub struct ZcoinConsensusParams {
    // we don't support coins without overwinter and sapling active so these are mandatory
    overwinter_activation_height: u32,
    sapling_activation_height: u32,
    // optional upgrades that we will possibly support in the future
    blossom_activation_height: Option<u32>,
    heartwood_activation_height: Option<u32>,
    canopy_activation_height: Option<u32>,
    coin_type: u32,
    hrp_sapling_extended_spending_key: String,
    hrp_sapling_extended_full_viewing_key: String,
    hrp_sapling_payment_address: String,
    b58_pubkey_address_prefix: [u8; 2],
    b58_script_address_prefix: [u8; 2],
}

#[derive(Clone, Debug, Serialize, Deserialize)]
pub struct CheckPointBlockInfo {
    height: u32,
    hash: H256Json,
    time: u32,
    sapling_tree: BytesJson,
}

#[derive(Clone, Debug, Serialize, Deserialize)]
pub struct ZcoinProtocolInfo {
    consensus_params: ZcoinConsensusParams,
    check_point_block: Option<CheckPointBlockInfo>,
}

impl Parameters for ZcoinConsensusParams {
    fn activation_height(&self, nu: NetworkUpgrade) -> Option<BlockHeight> {
        match nu {
            NetworkUpgrade::Overwinter => Some(BlockHeight::from(self.overwinter_activation_height)),
            NetworkUpgrade::Sapling => Some(BlockHeight::from(self.sapling_activation_height)),
            NetworkUpgrade::Blossom => self.blossom_activation_height.map(BlockHeight::from),
            NetworkUpgrade::Heartwood => self.heartwood_activation_height.map(BlockHeight::from),
            NetworkUpgrade::Canopy => self.canopy_activation_height.map(BlockHeight::from),
        }
    }

    fn coin_type(&self) -> u32 { self.coin_type }

    fn hrp_sapling_extended_spending_key(&self) -> &str { &self.hrp_sapling_extended_spending_key }

    fn hrp_sapling_extended_full_viewing_key(&self) -> &str { &self.hrp_sapling_extended_full_viewing_key }

    fn hrp_sapling_payment_address(&self) -> &str { &self.hrp_sapling_payment_address }

    fn b58_pubkey_address_prefix(&self) -> [u8; 2] { self.b58_pubkey_address_prefix }

    fn b58_script_address_prefix(&self) -> [u8; 2] { self.b58_script_address_prefix }
}

pub struct ZCoinFields {
    dex_fee_addr: PaymentAddress,
    my_z_addr: PaymentAddress,
    my_z_addr_encoded: String,
    z_spending_key: ExtendedSpendingKey,
    evk: ExtendedFullViewingKey,
    z_tx_prover: Arc<LocalTxProver>,
    light_wallet_db: WalletDbShared,
    consensus_params: ZcoinConsensusParams,
    sync_state_connector: AsyncMutex<SaplingSyncConnector>,
}

impl Transaction for ZTransaction {
    fn tx_hex(&self) -> Vec<u8> {
        let mut hex = Vec::with_capacity(1024);
        self.write(&mut hex).expect("Writing should not fail");
        hex
    }

    fn tx_hash(&self) -> BytesJson {
        let mut bytes = self.txid().0.to_vec();
        bytes.reverse();
        bytes.into()
    }
}

#[derive(Clone)]
pub struct ZCoin {
    utxo_arc: UtxoArc,
    z_fields: Arc<ZCoinFields>,
}

pub struct ZOutput {
    pub to_addr: PaymentAddress,
    pub amount: Amount,
    pub viewing_key: Option<OutgoingViewingKey>,
    pub memo: Option<MemoBytes>,
}

struct ZCoinSqlTxHistoryItem {
    tx_hash: Vec<u8>,
    internal_id: i64,
    height: i64,
    timestamp: i64,
    received_amount: i64,
    spent_amount: i64,
}

impl ZCoinSqlTxHistoryItem {
    fn try_from_sql_row(row: &Row<'_>) -> Result<Self, SqlError> {
        let mut tx_hash: Vec<u8> = row.get(0)?;
        tx_hash.reverse();
        Ok(ZCoinSqlTxHistoryItem {
            tx_hash,
            internal_id: row.get(1)?,
            height: row.get(2)?,
            timestamp: row.get(3)?,
            received_amount: row.get(4)?,
            spent_amount: row.get(5)?,
        })
    }
}

struct SqlTxHistoryRes {
    transactions: Vec<ZCoinSqlTxHistoryItem>,
    total_tx_count: u32,
    skipped: usize,
}

#[derive(Serialize)]
pub struct ZcoinTxDetails {
    /// Transaction hash in hexadecimal format
    tx_hash: String,
    /// Coins are sent from these addresses
    from: HashSet<String>,
    /// Coins are sent to these addresses
    to: HashSet<String>,
    /// The amount spent from "my" address
    spent_by_me: BigDecimal,
    /// The amount received by "my" address
    received_by_me: BigDecimal,
    /// Resulting "my" balance change
    my_balance_change: BigDecimal,
    /// Block height
    block_height: i64,
    confirmations: i64,
    /// Transaction timestamp
    timestamp: i64,
    transaction_fee: BigDecimal,
    /// The coin transaction belongs to
    coin: String,
    /// Internal MM2 id used for internal transaction identification, for some coins it might be equal to transaction hash
    internal_id: i64,
}

impl ZCoin {
    #[inline]
    pub fn utxo_rpc_client(&self) -> &UtxoRpcClientEnum { &self.utxo_arc.rpc_client }

    #[inline]
    pub fn my_z_address_encoded(&self) -> String { self.z_fields.my_z_addr_encoded.clone() }

    #[inline]
    pub fn consensus_params(&self) -> ZcoinConsensusParams { self.z_fields.consensus_params.clone() }

    #[inline]
    pub fn consensus_params_ref(&self) -> &ZcoinConsensusParams { &self.z_fields.consensus_params }

    #[inline]
    pub async fn sync_status(&self) -> Result<SyncStatus, MmError<BlockchainScanStopped>> {
        self.z_fields
            .sync_state_connector
            .lock()
            .await
            .current_sync_status()
            .await
    }

    #[inline]
    fn secp_keypair(&self) -> &KeyPair {
        self.utxo_arc
            .priv_key_policy
            .key_pair()
            .expect("Zcoin doesn't support HW wallets")
    }

    async fn wait_for_gen_tx_blockchain_sync(&self) -> Result<SaplingSyncGuard<'_>, MmError<BlockchainScanStopped>> {
        let mut connector_guard = self.z_fields.sync_state_connector.lock().await;
        let sync_respawn_guard = connector_guard.wait_for_gen_tx_blockchain_sync().await?;
        Ok(SaplingSyncGuard {
            _connector_guard: connector_guard,
            respawn_guard: sync_respawn_guard,
        })
    }

    async fn my_balance_sat(&self) -> Result<u64, MmError<ZcashClientError>> {
        let db = self.z_fields.light_wallet_db.clone();
        async_blocking(move || {
            let balance = get_balance(&db.lock(), AccountId::default())?.into();
            Ok(balance)
        })
        .await
    }

    async fn get_spendable_notes(&self) -> Result<Vec<SpendableNote>, MmError<ZcashClientError>> {
        let db = self.z_fields.light_wallet_db.clone();
        async_blocking(move || {
            let guard = db.lock();
            let latest_db_block = match guard.block_height_extrema()? {
                Some((_, latest)) => latest,
                None => return Ok(Vec::new()),
            };
            get_spendable_notes(&guard, AccountId::default(), latest_db_block).map_err(MmError::new)
        })
        .await
    }

    /// Returns spendable notes
    async fn spendable_notes_ordered(&self) -> Result<Vec<SpendableNote>, MmError<SqliteClientError>> {
        let mut unspents = self.get_spendable_notes().await?;

        unspents.sort_unstable_by(|a, b| a.note_value.cmp(&b.note_value));
        Ok(unspents)
    }

    async fn get_one_kbyte_tx_fee(&self) -> UtxoRpcResult<BigDecimal> {
        let fee = self.get_tx_fee().await?;
        match fee {
            ActualTxFee::Dynamic(fee) | ActualTxFee::FixedPerKb(fee) => {
                Ok(big_decimal_from_sat_unsigned(fee, self.decimals()))
            },
        }
    }

    /// Generates a tx sending outputs from our address
    async fn gen_tx(
        &self,
        t_outputs: Vec<TxOut>,
        z_outputs: Vec<ZOutput>,
    ) -> Result<(ZTransaction, AdditionalTxData, SaplingSyncGuard<'_>), MmError<GenTxError>> {
        let sync_guard = self.wait_for_gen_tx_blockchain_sync().await?;

        let tx_fee = self.get_one_kbyte_tx_fee().await?;
        let t_output_sat: u64 = t_outputs.iter().fold(0, |cur, out| cur + u64::from(out.value));
        let z_output_sat: u64 = z_outputs.iter().fold(0, |cur, out| cur + u64::from(out.amount));
        let total_output_sat = t_output_sat + z_output_sat;
        let total_output = big_decimal_from_sat_unsigned(total_output_sat, self.utxo_arc.decimals);
        let total_required = &total_output + &tx_fee;

        let spendable_notes = self.spendable_notes_ordered().await?;
        let mut total_input_amount = BigDecimal::from(0);
        let mut change = BigDecimal::from(0);

        let mut received_by_me = 0u64;

        let mut tx_builder = ZTxBuilder::new(self.consensus_params(), sync_guard.respawn_guard.current_block());

        for spendable_note in spendable_notes {
            total_input_amount += big_decimal_from_sat_unsigned(spendable_note.note_value.into(), self.decimals());

            let note = self
                .z_fields
                .my_z_addr
                .create_note(spendable_note.note_value.into(), spendable_note.rseed)
                .or_mm_err(|| GenTxError::FailedToCreateNote)?;
            tx_builder.add_sapling_spend(
                self.z_fields.z_spending_key.clone(),
                *self.z_fields.my_z_addr.diversifier(),
                note,
                spendable_note
                    .witness
                    .path()
                    .or_mm_err(|| GenTxError::FailedToGetMerklePath)?,
            )?;

            if total_input_amount >= total_required {
                change = &total_input_amount - &total_required;
                break;
            }
        }

        if total_input_amount < total_required {
            return MmError::err(GenTxError::InsufficientBalance {
                coin: self.ticker().into(),
                available: total_input_amount,
                required: total_required,
            });
        }

        for z_out in z_outputs {
            if z_out.to_addr == self.z_fields.my_z_addr {
                received_by_me += u64::from(z_out.amount);
            }

            tx_builder.add_sapling_output(z_out.viewing_key, z_out.to_addr, z_out.amount, z_out.memo)?;
        }

        if change > BigDecimal::from(0u8) {
            let change_sat = sat_from_big_decimal(&change, self.utxo_arc.decimals)?;
            received_by_me += change_sat;

            tx_builder.add_sapling_output(
                Some(self.z_fields.evk.fvk.ovk),
                self.z_fields.my_z_addr.clone(),
                Amount::from_u64(change_sat).map_to_mm(|_| {
                    GenTxError::NumConversion(NumConversError(format!(
                        "Failed to get ZCash amount from {}",
                        change_sat
                    )))
                })?,
                None,
            )?;
        }

        for output in t_outputs {
            tx_builder.add_tx_out(output);
        }

        let (tx, _) = async_blocking({
            let prover = self.z_fields.z_tx_prover.clone();
            move || tx_builder.build(consensus::BranchId::Sapling, prover.as_ref())
        })
        .await?;

        let additional_data = AdditionalTxData {
            received_by_me,
            spent_by_me: sat_from_big_decimal(&total_input_amount, self.decimals())?,
            fee_amount: sat_from_big_decimal(&tx_fee, self.decimals())?,
            unused_change: None,
            kmd_rewards: None,
        };
        Ok((tx, additional_data, sync_guard))
    }

    pub async fn send_outputs(
        &self,
        t_outputs: Vec<TxOut>,
        z_outputs: Vec<ZOutput>,
    ) -> Result<ZTransaction, MmError<SendOutputsErr>> {
        let (tx, _, mut sync_guard) = self.gen_tx(t_outputs, z_outputs).await?;
        let mut tx_bytes = Vec::with_capacity(1024);
        tx.write(&mut tx_bytes).expect("Write should not fail");

        self.utxo_rpc_client()
            .send_raw_transaction(tx_bytes.into())
            .compat()
            .await?;

        sync_guard.respawn_guard.watch_for_tx(tx.txid());
        Ok(tx)
    }

    async fn tx_history_from_sql(
        &self,
        limit: usize,
        paging_options: PagingOptionsEnum<i64>,
    ) -> Result<SqlTxHistoryRes, MmError<SqlTxHistoryError>> {
        let wallet_db = self.z_fields.light_wallet_db.clone();
        async_blocking(move || {
            let db_guard = wallet_db.lock();
            let conn = db_guard.sql_conn();

            let total_sql = SqlBuilder::select_from(TRANSACTIONS_TABLE)
                .field("COUNT(id_tx)")
                .sql()
                .expect("valid SQL");
            let total_tx_count = conn.query_row(&total_sql, NO_PARAMS, |row| row.get(0))?;

            let mut sql_builder = SqlBuilder::select_from(name!(TRANSACTIONS_TABLE; "txes"));
            sql_builder
                .field("txes.txid")
                .field("txes.id_tx as internal_id")
                .field("txes.block as block");

            let offset = match paging_options {
                PagingOptionsEnum::PageNumber(page) => (page.get() - 1) * limit,
                PagingOptionsEnum::FromId(id) => {
                    offset_by_id(conn, &sql_builder, [id], "id_tx", "block DESC, id_tx ASC", "id_tx = ?1")?
                        .ok_or(SqlTxHistoryError::FromIdDoesNotExist(id))?
                },
            };

            let sql = sql_builder
                .field("blocks.time")
                .field("COALESCE(rn.received_amount, 0)")
                .field("COALESCE(sn.sent_amount, 0)")
                .left()
                .join("(SELECT tx, SUM(value) as received_amount FROM received_notes GROUP BY tx) as rn")
                .on("txes.id_tx = rn.tx")
                // detecting spent amount by "spent" field in received_notes table
                .join("(SELECT spent, SUM(value) as sent_amount FROM received_notes GROUP BY spent) as sn")
                .on("txes.id_tx = sn.spent")
                .join(BLOCKS_TABLE)
                .on("txes.block = blocks.height")
                .group_by("internal_id")
                .order_by("block", true)
                .order_by("internal_id", false)
                .offset(offset)
                .limit(limit)
                .sql()
                .expect("valid query");

            let sql_items = conn
                .prepare(&sql)?
                .query_map(NO_PARAMS, ZCoinSqlTxHistoryItem::try_from_sql_row)?
                .collect::<Result<Vec<_>, _>>()?;

            Ok(SqlTxHistoryRes {
                transactions: sql_items,
                total_tx_count,
                skipped: offset,
            })
        })
        .await
    }

    async fn z_transactions_from_cache_or_rpc(
        &self,
        hashes: HashSet<H256Json>,
    ) -> UtxoRpcResult<HashMap<H256Json, ZTransaction>> {
        self.get_verbose_transactions_from_cache_or_rpc(hashes)
            .compat()
            .await?
            .into_iter()
            .map(|(hash, tx)| -> Result<_, std::io::Error> {
                Ok((hash, ZTransaction::read(tx.into_inner().hex.as_slice())?))
            })
            .collect::<Result<_, _>>()
            .map_to_mm(|e| UtxoRpcError::InvalidResponse(e.to_string()))
    }

    fn tx_details_from_sql_item(
        &self,
        sql_item: ZCoinSqlTxHistoryItem,
        transactions: &mut HashMap<H256Json, ZTransaction>,
        prev_transactions: &HashMap<H256Json, ZTransaction>,
        current_block: u64,
    ) -> Result<ZcoinTxDetails, MmError<NoInfoAboutTx>> {
        let mut from = HashSet::new();

        let mut confirmations = current_block as i64 - sql_item.height + 1;
        if confirmations < 0 {
            confirmations = 0;
        }

        let mut transparent_input_amount = Amount::zero();
        let hash = H256Json::from(sql_item.tx_hash.as_slice());
        let z_tx = transactions.remove(&hash).or_mm_err(|| NoInfoAboutTx(hash))?;
        for input in z_tx.vin.iter() {
            let mut hash = H256Json::from(*input.prevout.hash());
            hash.0.reverse();
            let prev_tx = prev_transactions.get(&hash).or_mm_err(|| NoInfoAboutTx(hash))?;

            if let Some(spent_output) = prev_tx.vout.get(input.prevout.n() as usize) {
                transparent_input_amount += spent_output.value;
                if let Ok(addresses) = addresses_from_script(self, &spent_output.script_pubkey.0.clone().into()) {
                    from.extend(addresses.into_iter().map(|a| a.to_string()));
                }
            }
        }

        let transparent_output_amount = z_tx
            .vout
            .iter()
            .fold(Amount::zero(), |current, out| current + out.value);

        let mut to = HashSet::new();
        for out in z_tx.vout.iter() {
            if let Ok(addresses) = addresses_from_script(self, &out.script_pubkey.0.clone().into()) {
                to.extend(addresses.into_iter().map(|a| a.to_string()));
            }
        }

        let fee_amount = z_tx.value_balance + transparent_input_amount - transparent_output_amount;
        if sql_item.spent_amount > 0 {
            from.insert(self.my_z_address_encoded());
        }

        if sql_item.received_amount > 0 {
            to.insert(self.my_z_address_encoded());
        }

        for z_out in z_tx.shielded_outputs.iter() {
            if let Some((_, address, _)) = try_sapling_output_recovery(
                self.consensus_params_ref(),
                BlockHeight::from_u32(current_block as u32),
                &self.z_fields.evk.fvk.ovk,
                z_out,
            ) {
                to.insert(encode_payment_address(
                    self.consensus_params_ref().hrp_sapling_payment_address(),
                    &address,
                ));
            }

            if let Some((_, address, _)) = try_sapling_output_recovery(
                self.consensus_params_ref(),
                BlockHeight::from_u32(current_block as u32),
                &DEX_FEE_OVK,
                z_out,
            ) {
                to.insert(encode_payment_address(
                    self.consensus_params_ref().hrp_sapling_payment_address(),
                    &address,
                ));
            }
        }

        let spent_by_me = big_decimal_from_sat(sql_item.spent_amount, self.decimals());
        let received_by_me = big_decimal_from_sat(sql_item.received_amount, self.decimals());
        Ok(ZcoinTxDetails {
            tx_hash: hex::encode(sql_item.tx_hash),
            from,
            to,
            my_balance_change: &received_by_me - &spent_by_me,
            spent_by_me,
            received_by_me,
            block_height: sql_item.height,
            confirmations,
            timestamp: sql_item.timestamp,
            transaction_fee: big_decimal_from_sat(fee_amount.into(), self.decimals()),
            coin: self.ticker().into(),
            internal_id: sql_item.internal_id,
        })
    }

    pub async fn tx_history(
        &self,
        request: MyTxHistoryRequestV2<i64>,
    ) -> Result<MyTxHistoryResponseV2<ZcoinTxDetails, i64>, MmError<MyTxHistoryErrorV2>> {
        let current_block = self.utxo_rpc_client().get_block_count().compat().await?;
        let sql_result = self
            .tx_history_from_sql(request.limit, request.paging_options.clone())
            .await?;

        let hashes_for_verbose = sql_result
            .transactions
            .iter()
            .map(|item| H256Json::from(item.tx_hash.as_slice()))
            .collect();
        let mut transactions = self.z_transactions_from_cache_or_rpc(hashes_for_verbose).await?;

        let prev_tx_hashes: HashSet<_> = transactions
            .iter()
            .flat_map(|(_, tx)| {
                tx.vin.iter().map(|vin| {
                    let mut hash = *vin.prevout.hash();
                    hash.reverse();
                    H256Json::from(hash)
                })
            })
            .collect();
        let prev_transactions = self.z_transactions_from_cache_or_rpc(prev_tx_hashes).await?;

        let transactions = sql_result
            .transactions
            .into_iter()
            .map(|sql_item| {
                self.tx_details_from_sql_item(sql_item, &mut transactions, &prev_transactions, current_block)
            })
            .collect::<Result<_, _>>()?;

        Ok(MyTxHistoryResponseV2 {
            coin: self.ticker().into(),
            target: request.target,
            current_block,
            transactions,
            // Zcoin is activated only after the state is synced
            sync_status: HistorySyncState::Finished,
            limit: request.limit,
            skipped: sql_result.skipped,
            total: sql_result.total_tx_count as usize,
            total_pages: calc_total_pages(sql_result.total_tx_count as usize, request.limit),
            paging_options: request.paging_options,
        })
    }
}

impl AsRef<UtxoCoinFields> for ZCoin {
    fn as_ref(&self) -> &UtxoCoinFields { &self.utxo_arc }
}

#[derive(Clone, Debug, Deserialize, Serialize)]
#[serde(tag = "rpc", content = "rpc_data")]
pub enum ZcoinRpcMode {
    Native,
    Light {
        electrum_servers: Vec<ElectrumRpcRequest>,
        light_wallet_d_servers: Vec<String>,
    },
}

#[derive(Clone, Deserialize)]
pub struct ZcoinActivationParams {
    pub mode: ZcoinRpcMode,
    pub required_confirmations: Option<u64>,
    pub requires_notarization: Option<bool>,
}

pub async fn z_coin_from_conf_and_params(
    ctx: &MmArc,
    ticker: &str,
    conf: &Json,
    params: &ZcoinActivationParams,
    protocol_info: ZcoinProtocolInfo,
    secp_priv_key: &[u8],
) -> Result<ZCoin, MmError<ZCoinBuildError>> {
    let z_key = ExtendedSpendingKey::master(secp_priv_key);
    let db_dir = ctx.dbdir();
    z_coin_from_conf_and_params_with_z_key(ctx, ticker, conf, params, secp_priv_key, db_dir, z_key, protocol_info).await
}

pub struct ZCoinBuilder<'a> {
    ctx: &'a MmArc,
    ticker: &'a str,
    conf: &'a Json,
    z_coin_params: &'a ZcoinActivationParams,
    utxo_params: UtxoActivationParams,
    secp_priv_key: &'a [u8],
    db_dir_path: PathBuf,
    z_spending_key: ExtendedSpendingKey,
    protocol_info: ZcoinProtocolInfo,
}

impl<'a> UtxoCoinBuilderCommonOps for ZCoinBuilder<'a> {
    fn ctx(&self) -> &MmArc { self.ctx }

    fn conf(&self) -> &Json { self.conf }

    fn activation_params(&self) -> &UtxoActivationParams { &self.utxo_params }

    fn ticker(&self) -> &str { self.ticker }
}

#[async_trait]
impl<'a> UtxoFieldsWithIguanaPrivKeyBuilder for ZCoinBuilder<'a> {}

#[async_trait]
impl<'a> UtxoCoinWithIguanaPrivKeyBuilder for ZCoinBuilder<'a> {
    type ResultCoin = ZCoin;
    type Error = ZCoinBuildError;

    fn priv_key(&self) -> &[u8] { self.secp_priv_key }

    async fn build(self) -> MmResult<Self::ResultCoin, Self::Error> {
        let utxo = self.build_utxo_fields_with_iguana_priv_key(self.priv_key()).await?;
        let utxo_arc = UtxoArc::new(utxo);

        let (_, my_z_addr) = self
            .z_spending_key
            .default_address()
            .map_err(|_| MmError::new(ZCoinBuildError::GetAddressError))?;

        let dex_fee_addr = decode_payment_address(
            self.protocol_info.consensus_params.hrp_sapling_payment_address(),
            DEX_FEE_Z_ADDR,
        )
        .expect("DEX_FEE_Z_ADDR is a valid z-address")
        .expect("DEX_FEE_Z_ADDR is a valid z-address");

        let z_tx_prover = async_blocking(LocalTxProver::with_default_location)
            .await
            .or_mm_err(|| ZCoinBuildError::ZCashParamsNotFound)?;

        let my_z_addr_encoded = encode_payment_address(
            self.protocol_info.consensus_params.hrp_sapling_payment_address(),
            &my_z_addr,
        );

        let evk = ExtendedFullViewingKey::from(&self.z_spending_key);
        let cache_db_path = self.db_dir_path.join(format!("{}_cache.db", self.ticker));
        let wallet_db_path = self.db_dir_path.join(format!("{}_wallet.db", self.ticker));
        let blocks_db =
            async_blocking(|| BlockDb::for_path(cache_db_path).map_to_mm(ZcoinClientInitError::BlocksDbInitFailure))
                .await?;
        let wallet_db = create_wallet_db(
            wallet_db_path,
            self.protocol_info.consensus_params.clone(),
            self.protocol_info.check_point_block.clone(),
            evk,
        )
        .await?;
        let wallet_db = Arc::new(Mutex::new(wallet_db));
        let (sync_state_connector, light_wallet_db) = match &self.z_coin_params.mode {
            ZcoinRpcMode::Native => {
                let native_client = self.native_client()?;
                init_native_client(
                    native_client,
                    blocks_db,
                    wallet_db,
                    self.protocol_info.consensus_params.clone(),
                )
                .await?
            },
            ZcoinRpcMode::Light {
                light_wallet_d_servers, ..
            } => {
                // TODO multi lightwalletd servers support will be added on the next iteration
                init_light_client(
                    light_wallet_d_servers.clone(),
                    blocks_db,
                    wallet_db,
                    self.protocol_info.consensus_params.clone(),
                )
                .await?
            },
        };

        let z_fields = ZCoinFields {
            dex_fee_addr,
            my_z_addr,
            my_z_addr_encoded,
            evk: ExtendedFullViewingKey::from(&self.z_spending_key),
            z_spending_key: self.z_spending_key,
            z_tx_prover: Arc::new(z_tx_prover),
            light_wallet_db,
            consensus_params: self.protocol_info.consensus_params,
            sync_state_connector,
        };

        let z_coin = ZCoin {
            utxo_arc,
            z_fields: Arc::new(z_fields),
        };

        Ok(z_coin)
    }
}

impl<'a> ZCoinBuilder<'a> {
    #[allow(clippy::too_many_arguments)]
    pub fn new(
        ctx: &'a MmArc,
        ticker: &'a str,
        conf: &'a Json,
        z_coin_params: &'a ZcoinActivationParams,
        secp_priv_key: &'a [u8],
        db_dir_path: PathBuf,
        z_spending_key: ExtendedSpendingKey,
        protocol_info: ZcoinProtocolInfo,
    ) -> ZCoinBuilder<'a> {
        let utxo_mode = match &z_coin_params.mode {
            ZcoinRpcMode::Native => UtxoRpcMode::Native,
            ZcoinRpcMode::Light { electrum_servers, .. } => UtxoRpcMode::Electrum {
                servers: electrum_servers.clone(),
            },
        };
        let utxo_params = UtxoActivationParams {
            mode: utxo_mode,
            utxo_merge_params: None,
            tx_history: false,
            required_confirmations: z_coin_params.required_confirmations,
            requires_notarization: z_coin_params.requires_notarization,
            address_format: None,
            gap_limit: None,
            enable_params: Default::default(),
            priv_key_policy: PrivKeyActivationPolicy::IguanaPrivKey,
            check_utxo_maturity: None,
        };
        ZCoinBuilder {
            ctx,
            ticker,
            conf,
            z_coin_params,
            utxo_params,
            secp_priv_key,
            db_dir_path,
            z_spending_key,
            protocol_info,
        }
    }
}

#[allow(clippy::too_many_arguments)]
async fn z_coin_from_conf_and_params_with_z_key(
    ctx: &MmArc,
    ticker: &str,
    conf: &Json,
    params: &ZcoinActivationParams,
    secp_priv_key: &[u8],
    db_dir_path: PathBuf,
    z_spending_key: ExtendedSpendingKey,
    protocol_info: ZcoinProtocolInfo,
) -> Result<ZCoin, MmError<ZCoinBuildError>> {
    let builder = ZCoinBuilder::new(
        ctx,
        ticker,
        conf,
        params,
        secp_priv_key,
        db_dir_path,
        z_spending_key,
        protocol_info,
    );
    builder.build().await
}

impl MarketCoinOps for ZCoin {
    fn ticker(&self) -> &str { &self.utxo_arc.conf.ticker }

    fn my_address(&self) -> Result<String, String> { Ok(self.z_fields.my_z_addr_encoded.clone()) }

    fn get_public_key(&self) -> Result<String, MmError<UnexpectedDerivationMethod>> {
        let pubkey = utxo_common::my_public_key(self.as_ref())?;
        Ok(pubkey.to_string())
    }

    fn sign_message_hash(&self, _message: &str) -> Option<[u8; 32]> { None }

    fn sign_message(&self, _message: &str) -> SignatureResult<String> {
        MmError::err(SignatureError::InvalidRequest(
            "Message signing is not supported by the given coin type".to_string(),
        ))
    }

    fn verify_message(&self, _signature_base64: &str, _message: &str, _address: &str) -> VerificationResult<bool> {
        MmError::err(VerificationError::InvalidRequest(
            "Message verification is not supported by the given coin type".to_string(),
        ))
    }

    fn my_balance(&self) -> BalanceFut<CoinBalance> {
        let coin = self.clone();
        let fut = async move {
            let sat = coin
                .my_balance_sat()
                .await
                .mm_err(|e| BalanceError::WalletStorageError(e.to_string()))?;
            Ok(CoinBalance::new(big_decimal_from_sat_unsigned(sat, coin.decimals())))
        };
        Box::new(fut.boxed().compat())
    }

    fn base_coin_balance(&self) -> BalanceFut<BigDecimal> { utxo_common::base_coin_balance(self) }

    fn platform_ticker(&self) -> &str { self.ticker() }

    fn send_raw_tx(&self, tx: &str) -> Box<dyn Future<Item = String, Error = String> + Send> {
        let tx_bytes = try_fus!(hex::decode(tx));
        let z_tx = try_fus!(ZTransaction::read(tx_bytes.as_slice()));

        let this = self.clone();
        let tx = tx.to_owned();

        let fut = async move {
            let mut sync_guard = try_s!(this.wait_for_gen_tx_blockchain_sync().await);
            let tx_hash = utxo_common::send_raw_tx(this.as_ref(), &tx).compat().await?;
            sync_guard.respawn_guard.watch_for_tx(z_tx.txid());
            Ok(tx_hash)
        };
        Box::new(fut.boxed().compat())
    }

    fn send_raw_tx_bytes(&self, tx: &[u8]) -> Box<dyn Future<Item = String, Error = String> + Send> {
        let z_tx = try_fus!(ZTransaction::read(tx));

        let this = self.clone();
        let tx = tx.to_owned();

        let fut = async move {
            let mut sync_guard = try_s!(this.wait_for_gen_tx_blockchain_sync().await);
            let tx_hash = utxo_common::send_raw_tx_bytes(this.as_ref(), &tx).compat().await?;
            sync_guard.respawn_guard.watch_for_tx(z_tx.txid());
            Ok(tx_hash)
        };
        Box::new(fut.boxed().compat())
    }

    fn wait_for_confirmations(
        &self,
        tx: &[u8],
        confirmations: u64,
        requires_nota: bool,
        wait_until: u64,
        check_every: u64,
    ) -> Box<dyn Future<Item = (), Error = String> + Send> {
        utxo_common::wait_for_confirmations(self.as_ref(), tx, confirmations, requires_nota, wait_until, check_every)
    }

    fn wait_for_tx_spend(
        &self,
        transaction: &[u8],
        wait_until: u64,
        from_block: u64,
        _swap_contract_address: &Option<BytesJson>,
    ) -> TransactionFut {
        utxo_common::wait_for_output_spend(
            self.as_ref(),
            transaction,
            utxo_common::DEFAULT_SWAP_VOUT,
            from_block,
            wait_until,
        )
    }

    fn tx_enum_from_bytes(&self, bytes: &[u8]) -> Result<TransactionEnum, MmError<TxMarshalingErr>> {
        ZTransaction::read(bytes)
            .map(TransactionEnum::from)
            .map_to_mm(|e| TxMarshalingErr::InvalidInput(e.to_string()))
    }

    fn current_block(&self) -> Box<dyn Future<Item = u64, Error = String> + Send> {
        utxo_common::current_block(&self.utxo_arc)
    }

    fn display_priv_key(&self) -> Result<String, String> {
        Ok(encode_extended_spending_key(
            z_mainnet_constants::HRP_SAPLING_EXTENDED_SPENDING_KEY,
            &self.z_fields.z_spending_key,
        ))
    }

    fn min_tx_amount(&self) -> BigDecimal { utxo_common::min_tx_amount(self.as_ref()) }

    fn min_trading_vol(&self) -> MmNumber { utxo_common::min_trading_vol(self.as_ref()) }

    fn is_privacy(&self) -> bool { true }
}

#[async_trait]
impl SwapOps for ZCoin {
    fn send_taker_fee(&self, _fee_addr: &[u8], amount: BigDecimal, uuid: &[u8]) -> TransactionFut {
        let selfi = self.clone();
        let uuid = uuid.to_owned();
        let fut = async move {
            let tx = try_tx_s!(z_send_dex_fee(&selfi, amount, &uuid).await);
            Ok(tx.into())
        };
        Box::new(fut.boxed().compat())
    }

    fn send_maker_payment(
        &self,
        time_lock: u32,
        taker_pub: &[u8],
        secret_hash: &[u8],
        amount: BigDecimal,
        _swap_contract_address: &Option<BytesJson>,
        swap_unique_data: &[u8],
    ) -> TransactionFut {
        let selfi = self.clone();
        let maker_key_pair = self.derive_htlc_key_pair(swap_unique_data);
        let taker_pub = try_tx_fus!(Public::from_slice(taker_pub));
        let secret_hash = secret_hash.to_vec();
        let fut = async move {
            let utxo_tx = try_tx_s!(
                z_send_htlc(
                    &selfi,
                    time_lock,
                    maker_key_pair.public(),
                    &taker_pub,
                    &secret_hash,
                    amount
                )
                .await
            );
            Ok(utxo_tx.into())
        };
        Box::new(fut.boxed().compat())
    }

    fn send_taker_payment(
        &self,
        time_lock: u32,
        maker_pub: &[u8],
        secret_hash: &[u8],
        amount: BigDecimal,
        _swap_contract_address: &Option<BytesJson>,
        swap_unique_data: &[u8],
    ) -> TransactionFut {
        let selfi = self.clone();
        let taker_keypair = self.derive_htlc_key_pair(swap_unique_data);
        let maker_pub = try_tx_fus!(Public::from_slice(maker_pub));
        let secret_hash = secret_hash.to_vec();
        let fut = async move {
            let utxo_tx = try_tx_s!(
                z_send_htlc(
                    &selfi,
                    time_lock,
                    taker_keypair.public(),
                    &maker_pub,
                    &secret_hash,
                    amount
                )
                .await
            );
            Ok(utxo_tx.into())
        };
        Box::new(fut.boxed().compat())
    }

    fn send_maker_spends_taker_payment(
        &self,
        taker_payment_tx: &[u8],
        time_lock: u32,
        taker_pub: &[u8],
        secret: &[u8],
        _swap_contract_address: &Option<BytesJson>,
        swap_unique_data: &[u8],
    ) -> TransactionFut {
        let tx = try_tx_fus!(ZTransaction::read(taker_payment_tx));
        let key_pair = self.derive_htlc_key_pair(swap_unique_data);
        let redeem_script = payment_script(
            time_lock,
            &*dhash160(secret),
            &try_tx_fus!(Public::from_slice(taker_pub)),
            key_pair.public(),
        );
        let script_data = ScriptBuilder::default()
            .push_data(secret)
            .push_opcode(Opcode::OP_0)
            .into_script();
        let selfi = self.clone();
        let fut = async move {
            let tx_fut = z_p2sh_spend(
                &selfi,
                tx,
                time_lock,
                SEQUENCE_FINAL,
                redeem_script,
                script_data,
                &key_pair,
            );
            let tx = try_ztx_s!(tx_fut.await);
            Ok(tx.into())
        };
        Box::new(fut.boxed().compat())
    }

    fn create_taker_spends_maker_payment_preimage(
        &self,
        _maker_payment_tx: &[u8],
        _time_lock: u32,
        _maker_pub: &[u8],
        _secret_hash: &[u8],
        _swap_unique_data: &[u8],
    ) -> TransactionFut {
        unimplemented!();
    }

    fn send_taker_spends_maker_payment(
        &self,
        maker_payment_tx: &[u8],
        time_lock: u32,
        maker_pub: &[u8],
        secret: &[u8],
        _swap_contract_address: &Option<BytesJson>,
        swap_unique_data: &[u8],
    ) -> TransactionFut {
        let tx = try_tx_fus!(ZTransaction::read(maker_payment_tx));
        let key_pair = self.derive_htlc_key_pair(swap_unique_data);
        let redeem_script = payment_script(
            time_lock,
            &*dhash160(secret),
            &try_tx_fus!(Public::from_slice(maker_pub)),
            key_pair.public(),
        );
        let script_data = ScriptBuilder::default()
            .push_data(secret)
            .push_opcode(Opcode::OP_0)
            .into_script();
        let selfi = self.clone();
        let fut = async move {
            let tx_fut = z_p2sh_spend(
                &selfi,
                tx,
                time_lock,
                SEQUENCE_FINAL,
                redeem_script,
                script_data,
                &key_pair,
            );
            let tx = try_ztx_s!(tx_fut.await);
            Ok(tx.into())
        };
        Box::new(fut.boxed().compat())
    }

    fn send_taker_spends_maker_payment_preimage(&self, _preimage: &[u8], _secret: &[u8]) -> TransactionFut {
        unimplemented!();
    }

    fn send_taker_refunds_payment(
        &self,
        taker_payment_tx: &[u8],
        time_lock: u32,
        maker_pub: &[u8],
        secret_hash: &[u8],
        _swap_contract_address: &Option<BytesJson>,
        swap_unique_data: &[u8],
    ) -> TransactionFut {
        let tx = try_tx_fus!(ZTransaction::read(taker_payment_tx));
        let key_pair = self.derive_htlc_key_pair(swap_unique_data);
        let redeem_script = payment_script(
            time_lock,
            secret_hash,
            key_pair.public(),
            &try_tx_fus!(Public::from_slice(maker_pub)),
        );
        let script_data = ScriptBuilder::default().push_opcode(Opcode::OP_1).into_script();
        let selfi = self.clone();
        let fut = async move {
            let tx_fut = z_p2sh_spend(
                &selfi,
                tx,
                time_lock,
                SEQUENCE_FINAL - 1,
                redeem_script,
                script_data,
                &key_pair,
            );
            let tx = try_ztx_s!(tx_fut.await);
            Ok(tx.into())
        };
        Box::new(fut.boxed().compat())
    }

    fn send_maker_refunds_payment(
        &self,
        maker_payment_tx: &[u8],
        time_lock: u32,
        taker_pub: &[u8],
        secret_hash: &[u8],
        _swap_contract_address: &Option<BytesJson>,
        swap_unique_data: &[u8],
    ) -> TransactionFut {
        let tx = try_tx_fus!(ZTransaction::read(maker_payment_tx));
        let key_pair = self.derive_htlc_key_pair(swap_unique_data);
        let redeem_script = payment_script(
            time_lock,
            secret_hash,
            key_pair.public(),
            &try_tx_fus!(Public::from_slice(taker_pub)),
        );
        let script_data = ScriptBuilder::default().push_opcode(Opcode::OP_1).into_script();
        let selfi = self.clone();
        let fut = async move {
            let tx_fut = z_p2sh_spend(
                &selfi,
                tx,
                time_lock,
                SEQUENCE_FINAL - 1,
                redeem_script,
                script_data,
                &key_pair,
            );
            let tx = try_ztx_s!(tx_fut.await);
            Ok(tx.into())
        };
        Box::new(fut.boxed().compat())
    }

    fn validate_fee(
        &self,
        fee_tx: &TransactionEnum,
        _expected_sender: &[u8],
        _fee_addr: &[u8],
        amount: &BigDecimal,
        min_block_number: u64,
        uuid: &[u8],
    ) -> Box<dyn Future<Item = (), Error = String> + Send> {
        let z_tx = match fee_tx {
            TransactionEnum::ZTransaction(t) => t.clone(),
            _ => panic!("Unexpected tx {:?}", fee_tx),
        };
        let amount_sat = try_fus!(sat_from_big_decimal(amount, self.utxo_arc.decimals));
        let expected_memo = MemoBytes::from_bytes(uuid).expect("Uuid length < 512");

        let coin = self.clone();
        let fut = async move {
            let tx_hash = H256::from(z_tx.txid().0).reversed();
            let tx_from_rpc = try_s!(
                coin.utxo_rpc_client()
                    .get_verbose_transaction(&tx_hash.into())
                    .compat()
                    .await
            );
            let mut encoded = Vec::with_capacity(1024);
            z_tx.write(&mut encoded).expect("Writing should not fail");
            if encoded != tx_from_rpc.hex.0 {
                return ERR!(
                    "Encoded transaction {:?} does not match the tx {:?} from RPC",
                    encoded,
                    tx_from_rpc
                );
            }

            let block_height = match tx_from_rpc.height {
                Some(h) => {
                    if h < min_block_number {
                        return ERR!("Dex fee tx {:?} confirmed before min block {}", z_tx, min_block_number);
                    } else {
                        BlockHeight::from_u32(h as u32)
                    }
                },
                None => H0,
            };

            for shielded_out in z_tx.shielded_outputs.iter() {
                if let Some((note, address, memo)) =
                    try_sapling_output_recovery(coin.consensus_params_ref(), block_height, &DEX_FEE_OVK, shielded_out)
                {
                    if address != coin.z_fields.dex_fee_addr {
                        let encoded =
                            encode_payment_address(z_mainnet_constants::HRP_SAPLING_PAYMENT_ADDRESS, &address);
                        let expected = encode_payment_address(
                            z_mainnet_constants::HRP_SAPLING_PAYMENT_ADDRESS,
                            &coin.z_fields.dex_fee_addr,
                        );
                        return ERR!(
                            "Dex fee was sent to the invalid address {}, expected {}",
                            encoded,
                            expected
                        );
                    }

                    if note.value != amount_sat {
                        return ERR!("Dex fee has invalid amount {}, expected {}", note.value, amount_sat);
                    }

                    if memo != expected_memo {
                        return ERR!("Dex fee has invalid memo {:?}, expected {:?}", memo, expected_memo);
                    }

                    return Ok(());
                }
            }

            ERR!(
                "The dex fee tx {:?} has no shielded outputs or outputs decryption failed",
                z_tx
            )
        };

        Box::new(fut.boxed().compat())
    }

    fn validate_maker_payment(&self, input: ValidatePaymentInput) -> Box<dyn Future<Item = (), Error = String> + Send> {
        utxo_common::validate_maker_payment(self, input)
    }

    fn validate_taker_payment(&self, input: ValidatePaymentInput) -> Box<dyn Future<Item = (), Error = String> + Send> {
        utxo_common::validate_taker_payment(self, input)
    }

    fn watcher_validate_taker_payment(
        &self,
        _input: WatcherValidatePaymentInput,
    ) -> Box<dyn Future<Item = (), Error = String> + Send> {
        unimplemented!();
    }

    fn check_if_my_payment_sent(
        &self,
        time_lock: u32,
        other_pub: &[u8],
        secret_hash: &[u8],
        _search_from_block: u64,
        _swap_contract_address: &Option<BytesJson>,
        swap_unique_data: &[u8],
    ) -> Box<dyn Future<Item = Option<TransactionEnum>, Error = String> + Send> {
        utxo_common::check_if_my_payment_sent(self.clone(), time_lock, other_pub, secret_hash, swap_unique_data)
    }

    async fn search_for_swap_tx_spend_my(
        &self,
        input: SearchForSwapTxSpendInput<'_>,
    ) -> Result<Option<FoundSwapTxSpend>, String> {
        utxo_common::search_for_swap_tx_spend_my(self, input, utxo_common::DEFAULT_SWAP_VOUT).await
    }

    async fn search_for_swap_tx_spend_other(
        &self,
        input: SearchForSwapTxSpendInput<'_>,
    ) -> Result<Option<FoundSwapTxSpend>, String> {
        utxo_common::search_for_swap_tx_spend_other(self, input, utxo_common::DEFAULT_SWAP_VOUT).await
    }

    fn extract_secret(&self, secret_hash: &[u8], spend_tx: &[u8]) -> Result<Vec<u8>, String> {
        utxo_common::extract_secret(secret_hash, spend_tx)
    }

    fn negotiate_swap_contract_addr(
        &self,
        _other_side_address: Option<&[u8]>,
    ) -> Result<Option<BytesJson>, MmError<NegotiateSwapContractAddrErr>> {
        Ok(None)
    }

    fn derive_htlc_key_pair(&self, swap_unique_data: &[u8]) -> KeyPair {
        let message = Message::from(dhash256(swap_unique_data).take());
        let signature = self.secp_keypair().private().sign(&message).expect("valid privkey");

        let key = secp_privkey_from_hash(dhash256(&signature));
        key_pair_from_secret(key.as_slice()).expect("valid privkey")
    }

    fn validate_other_pubkey(&self, raw_pubkey: &[u8]) -> MmResult<(), ValidateOtherPubKeyErr> {
        utxo_common::validate_other_pubkey(raw_pubkey)
    }
}

#[async_trait]
impl MmCoin for ZCoin {
    fn is_asset_chain(&self) -> bool { self.utxo_arc.conf.asset_chain }

    fn withdraw(&self, _req: WithdrawRequest) -> WithdrawFut {
        Box::new(futures01::future::err(MmError::new(WithdrawError::InternalError(
            "Zcoin doesn't support legacy withdraw".into(),
        ))))
    }

    fn get_raw_transaction(&self, req: RawTransactionRequest) -> RawTransactionFut {
        Box::new(utxo_common::get_raw_transaction(&self.utxo_arc, req).boxed().compat())
    }

    fn decimals(&self) -> u8 { self.utxo_arc.decimals }

    fn convert_to_address(&self, _from: &str, _to_address_format: Json) -> Result<String, String> {
        Err(MmError::new("Address conversion is not available for ZCoin".to_string()).to_string())
    }

    fn validate_address(&self, address: &str) -> ValidateAddressResult {
        match decode_payment_address(z_mainnet_constants::HRP_SAPLING_PAYMENT_ADDRESS, address) {
            Ok(Some(_)) => ValidateAddressResult {
                is_valid: true,
                reason: None,
            },
            Ok(None) => ValidateAddressResult {
                is_valid: false,
                reason: Some("decode_payment_address returned None".to_owned()),
            },
            Err(e) => ValidateAddressResult {
                is_valid: false,
                reason: Some(format!("Error {} on decode_payment_address", e)),
            },
        }
    }

    fn process_history_loop(&self, _ctx: MmArc) -> Box<dyn Future<Item = (), Error = ()> + Send> {
        log::warn!("process_history_loop is not implemented for ZCoin yet!");
        Box::new(futures01::future::err(()))
    }

    fn history_sync_status(&self) -> HistorySyncState { HistorySyncState::NotEnabled }

    fn get_trade_fee(&self) -> Box<dyn Future<Item = TradeFee, Error = String> + Send> {
        utxo_common::get_trade_fee(self.clone())
    }

    async fn get_sender_trade_fee(
        &self,
        _value: TradePreimageValue,
        _stage: FeeApproxStage,
    ) -> TradePreimageResult<TradeFee> {
        Ok(TradeFee {
            coin: self.ticker().to_owned(),
            amount: self.get_one_kbyte_tx_fee().await?.into(),
            paid_from_trading_vol: false,
        })
    }

    fn get_receiver_trade_fee(&self, _stage: FeeApproxStage) -> TradePreimageFut<TradeFee> {
        utxo_common::get_receiver_trade_fee(self.clone())
    }

    async fn get_fee_to_send_taker_fee(
        &self,
        _dex_fee_amount: BigDecimal,
        _stage: FeeApproxStage,
    ) -> TradePreimageResult<TradeFee> {
        Ok(TradeFee {
            coin: self.ticker().to_owned(),
            amount: self.get_one_kbyte_tx_fee().await?.into(),
            paid_from_trading_vol: false,
        })
    }

    fn required_confirmations(&self) -> u64 { utxo_common::required_confirmations(&self.utxo_arc) }

    fn requires_notarization(&self) -> bool { utxo_common::requires_notarization(&self.utxo_arc) }

    fn set_required_confirmations(&self, confirmations: u64) {
        utxo_common::set_required_confirmations(&self.utxo_arc, confirmations)
    }

    fn set_requires_notarization(&self, requires_nota: bool) {
        utxo_common::set_requires_notarization(&self.utxo_arc, requires_nota)
    }

    fn swap_contract_address(&self) -> Option<BytesJson> { utxo_common::swap_contract_address() }

    fn mature_confirmations(&self) -> Option<u32> { Some(self.utxo_arc.conf.mature_confirmations) }

    fn coin_protocol_info(&self) -> Vec<u8> { utxo_common::coin_protocol_info(self) }

    fn is_coin_protocol_supported(&self, info: &Option<Vec<u8>>) -> bool {
        utxo_common::is_coin_protocol_supported(self, info)
    }
}

#[async_trait]
impl UtxoTxGenerationOps for ZCoin {
    async fn get_tx_fee(&self) -> UtxoRpcResult<ActualTxFee> { utxo_common::get_tx_fee(&self.utxo_arc).await }

    async fn calc_interest_if_required(
        &self,
        unsigned: TransactionInputSigner,
        data: AdditionalTxData,
        my_script_pub: Bytes,
    ) -> UtxoRpcResult<(TransactionInputSigner, AdditionalTxData)> {
        utxo_common::calc_interest_if_required(self, unsigned, data, my_script_pub).await
    }
}

#[async_trait]
impl UtxoTxBroadcastOps for ZCoin {
    async fn broadcast_tx(&self, tx: &UtxoTx) -> Result<H256Json, MmError<BroadcastTxErr>> {
        utxo_common::broadcast_tx(self, tx).await
    }
}

/// Please note `ZCoin` is not assumed to work with transparent UTXOs.
/// Remove implementation of the `GetUtxoListOps` trait for `ZCoin`
/// when [`ZCoin::preimage_trade_fee_required_to_send_outputs`] is refactored.
#[async_trait]
#[cfg_attr(test, mockable)]
impl GetUtxoListOps for ZCoin {
    async fn get_unspent_ordered_list(
        &self,
        address: &Address,
    ) -> UtxoRpcResult<(Vec<UnspentInfo>, RecentlySpentOutPointsGuard<'_>)> {
        utxo_common::get_unspent_ordered_list(self, address).await
    }

    async fn get_all_unspent_ordered_list(
        &self,
        address: &Address,
    ) -> UtxoRpcResult<(Vec<UnspentInfo>, RecentlySpentOutPointsGuard<'_>)> {
        utxo_common::get_all_unspent_ordered_list(self, address).await
    }

    async fn get_mature_unspent_ordered_list(
        &self,
        address: &Address,
    ) -> UtxoRpcResult<(MatureUnspentList, RecentlySpentOutPointsGuard<'_>)> {
        utxo_common::get_mature_unspent_ordered_list(self, address).await
    }
}

#[async_trait]
impl UtxoCommonOps for ZCoin {
    async fn get_htlc_spend_fee(&self, tx_size: u64) -> UtxoRpcResult<u64> {
        utxo_common::get_htlc_spend_fee(self, tx_size).await
    }

    fn addresses_from_script(&self, script: &Script) -> Result<Vec<Address>, String> {
        utxo_common::addresses_from_script(self, script)
    }

    fn denominate_satoshis(&self, satoshi: i64) -> f64 { utxo_common::denominate_satoshis(&self.utxo_arc, satoshi) }

    fn my_public_key(&self) -> Result<&Public, MmError<UnexpectedDerivationMethod>> {
        utxo_common::my_public_key(self.as_ref())
    }

    fn address_from_str(&self, address: &str) -> MmResult<Address, AddrFromStrError> {
        utxo_common::checked_address_from_str(self, address)
    }

    async fn get_current_mtp(&self) -> UtxoRpcResult<u32> {
        utxo_common::get_current_mtp(&self.utxo_arc, CoinVariant::Standard).await
    }

    fn is_unspent_mature(&self, output: &RpcTransaction) -> bool {
        utxo_common::is_unspent_mature(self.utxo_arc.conf.mature_confirmations, output)
    }

    async fn calc_interest_of_tx(
        &self,
        _tx: &UtxoTx,
        _input_transactions: &mut HistoryUtxoTxMap,
    ) -> UtxoRpcResult<u64> {
        MmError::err(UtxoRpcError::Internal(
            "ZCoin doesn't support transaction rewards".to_owned(),
        ))
    }

    async fn get_mut_verbose_transaction_from_map_or_rpc<'a, 'b>(
        &'a self,
        tx_hash: H256Json,
        utxo_tx_map: &'b mut HistoryUtxoTxMap,
    ) -> UtxoRpcResult<&'b mut HistoryUtxoTx> {
        utxo_common::get_mut_verbose_transaction_from_map_or_rpc(self, tx_hash, utxo_tx_map).await
    }

    async fn p2sh_spending_tx(&self, input: utxo_common::P2SHSpendingTxInput<'_>) -> Result<UtxoTx, String> {
        utxo_common::p2sh_spending_tx(self, input).await
    }

    fn get_verbose_transactions_from_cache_or_rpc(
        &self,
        tx_ids: HashSet<H256Json>,
    ) -> UtxoRpcFut<HashMap<H256Json, VerboseTransactionFrom>> {
        let selfi = self.clone();
        let fut = async move { utxo_common::get_verbose_transactions_from_cache_or_rpc(&selfi.utxo_arc, tx_ids).await };
        Box::new(fut.boxed().compat())
    }

    async fn preimage_trade_fee_required_to_send_outputs(
        &self,
        outputs: Vec<TransactionOutput>,
        fee_policy: FeePolicy,
        gas_fee: Option<u64>,
        stage: &FeeApproxStage,
    ) -> TradePreimageResult<BigDecimal> {
        utxo_common::preimage_trade_fee_required_to_send_outputs(
            self,
            self.ticker(),
            outputs,
            fee_policy,
            gas_fee,
            stage,
        )
        .await
    }

    fn increase_dynamic_fee_by_stage(&self, dynamic_fee: u64, stage: &FeeApproxStage) -> u64 {
        utxo_common::increase_dynamic_fee_by_stage(self, dynamic_fee, stage)
    }

    async fn p2sh_tx_locktime(&self, htlc_locktime: u32) -> Result<u32, MmError<UtxoRpcError>> {
        utxo_common::p2sh_tx_locktime(self, self.ticker(), htlc_locktime).await
    }

    fn addr_format(&self) -> &UtxoAddressFormat { utxo_common::addr_format(self) }

    fn addr_format_for_standard_scripts(&self) -> UtxoAddressFormat {
        utxo_common::addr_format_for_standard_scripts(self)
    }

    fn address_from_pubkey(&self, pubkey: &Public) -> Address {
        let conf = &self.utxo_arc.conf;
        utxo_common::address_from_pubkey(
            pubkey,
            conf.pub_addr_prefix,
            conf.pub_t_addr_prefix,
            conf.checksum_type,
            conf.bech32_hrp.clone(),
            self.addr_format().clone(),
        )
    }
}

#[async_trait]
impl InitWithdrawCoin for ZCoin {
    async fn init_withdraw(
        &self,
        _ctx: MmArc,
        req: WithdrawRequest,
        task_handle: &WithdrawTaskHandle,
    ) -> Result<TransactionDetails, MmError<WithdrawError>> {
        if req.fee.is_some() {
            return MmError::err(WithdrawError::InternalError(
                "Setting a custom withdraw fee is not supported for ZCoin yet".to_owned(),
            ));
        }

        let to_addr = decode_payment_address(z_mainnet_constants::HRP_SAPLING_PAYMENT_ADDRESS, &req.to)
            .map_to_mm(|e| WithdrawError::InvalidAddress(format!("{}", e)))?
            .or_mm_err(|| WithdrawError::InvalidAddress(format!("Address {} decoded to None", req.to)))?;
        let amount = if req.max {
            let fee = self.get_one_kbyte_tx_fee().await?;
            let balance = self.my_balance().compat().await?;
            balance.spendable - fee
        } else {
            req.amount
        };

        task_handle.update_in_progress_status(WithdrawInProgressStatus::GeneratingTransaction)?;
        let satoshi = sat_from_big_decimal(&amount, self.decimals())?;
        let z_output = ZOutput {
            to_addr,
            amount: Amount::from_u64(satoshi)
                .map_to_mm(|_| NumConversError(format!("Failed to get ZCash amount from {}", amount)))?,
            // TODO add optional viewing_key and memo fields to the WithdrawRequest
            viewing_key: Some(self.z_fields.evk.fvk.ovk),
            memo: None,
        };

        let (tx, data, _sync_guard) = self.gen_tx(vec![], vec![z_output]).await?;
        let mut tx_bytes = Vec::with_capacity(1024);
        tx.write(&mut tx_bytes)
            .map_to_mm(|e| WithdrawError::InternalError(e.to_string()))?;
        let mut tx_hash = tx.txid().0.to_vec();
        tx_hash.reverse();

        let received_by_me = big_decimal_from_sat_unsigned(data.received_by_me, self.decimals());
        let spent_by_me = big_decimal_from_sat_unsigned(data.spent_by_me, self.decimals());

        Ok(TransactionDetails {
            tx_hex: tx_bytes.into(),
            tx_hash: hex::encode(&tx_hash),
            from: vec![self.z_fields.my_z_addr_encoded.clone()],
            to: vec![req.to],
            my_balance_change: &received_by_me - &spent_by_me,
            total_amount: spent_by_me.clone(),
            spent_by_me,
            received_by_me,
            block_height: 0,
            timestamp: 0,
            fee_details: Some(TxFeeDetails::Utxo(UtxoFeeDetails {
                coin: Some(self.ticker().to_owned()),
                amount: big_decimal_from_sat_unsigned(data.fee_amount, self.decimals()),
            })),
            coin: self.ticker().to_owned(),
            internal_id: tx_hash.into(),
            kmd_rewards: None,
            transaction_type: Default::default(),
        })
    }
}

#[test]
fn derive_z_key_from_mm_seed() {
    use crypto::privkey::key_pair_from_seed;
    use zcash_client_backend::encoding::encode_extended_spending_key;

    let seed = "spice describe gravity federal blast come thank unfair canal monkey style afraid";
    let secp_keypair = key_pair_from_seed(seed).unwrap();
    let z_spending_key = ExtendedSpendingKey::master(&*secp_keypair.private().secret);
    let encoded = encode_extended_spending_key(z_mainnet_constants::HRP_SAPLING_EXTENDED_SPENDING_KEY, &z_spending_key);
    assert_eq!(encoded, "secret-extended-key-main1qqqqqqqqqqqqqqytwz2zjt587n63kyz6jawmflttqu5rxavvqx3lzfs0tdr0w7g5tgntxzf5erd3jtvva5s52qx0ms598r89vrmv30r69zehxy2r3vesghtqd6dfwdtnauzuj8u8eeqfx7qpglzu6z54uzque6nzzgnejkgq569ax4lmk0v95rfhxzxlq3zrrj2z2kqylx2jp8g68lqu6alczdxd59lzp4hlfuj3jp54fp06xsaaay0uyass992g507tdd7psua5w6q76dyq3");

    let (_, address) = z_spending_key.default_address().unwrap();
    let encoded_addr = encode_payment_address(z_mainnet_constants::HRP_SAPLING_PAYMENT_ADDRESS, &address);
    assert_eq!(
        encoded_addr,
        "zs182ht30wnnnr8jjhj2j9v5dkx3qsknnr5r00jfwk2nczdtqy7w0v836kyy840kv2r8xle5gcl549"
    );

    let seed = "also shoot benefit prefer juice shell elder veteran woman mimic image kidney";
    let secp_keypair = key_pair_from_seed(seed).unwrap();
    let z_spending_key = ExtendedSpendingKey::master(&*secp_keypair.private().secret);
    let encoded = encode_extended_spending_key(z_mainnet_constants::HRP_SAPLING_EXTENDED_SPENDING_KEY, &z_spending_key);
    assert_eq!(encoded, "secret-extended-key-main1qqqqqqqqqqqqqq8jnhc9stsqwts6pu5ayzgy4szplvy03u227e50n3u8e6dwn5l0q5s3s8xfc03r5wmyh5s5dq536ufwn2k89ngdhnxy64sd989elwas6kr7ygztsdkw6k6xqyvhtu6e0dhm4mav8rus0fy8g0hgy9vt97cfjmus0m2m87p4qz5a00um7gwjwk494gul0uvt3gqyjujcclsqry72z57kr265jsajactgfn9m3vclqvx8fsdnwp4jwj57ffw560vvwks9g9hpu");

    let (_, address) = z_spending_key.default_address().unwrap();
    let encoded_addr = encode_payment_address(z_mainnet_constants::HRP_SAPLING_PAYMENT_ADDRESS, &address);
    assert_eq!(
        encoded_addr,
        "zs1funuwrjr2stlr6fnhkdh7fyz3p7n0p8rxase9jnezdhc286v5mhs6q3myw0phzvad5mvqgfxpam"
    );
}<|MERGE_RESOLUTION|>--- conflicted
+++ resolved
@@ -16,12 +16,8 @@
             RawTransactionRequest, SearchForSwapTxSpendInput, SignatureError, SignatureResult, SwapOps, TradeFee,
             TradePreimageFut, TradePreimageResult, TradePreimageValue, TransactionDetails, TransactionEnum,
             TransactionFut, TxFeeDetails, TxMarshalingErr, UnexpectedDerivationMethod, ValidateAddressResult,
-<<<<<<< HEAD
-            ValidateOtherPubKeyErr, ValidatePaymentInput, VerificationError, VerificationResult, WithdrawFut,
-=======
-            ValidatePaymentInput, VerificationError, VerificationResult, WatcherValidatePaymentInput, WithdrawFut,
->>>>>>> 67ede861
-            WithdrawRequest};
+            ValidateOtherPubKeyErr, ValidatePaymentInput, VerificationError, VerificationResult,
+            WatcherValidatePaymentInput, WithdrawFut, WithdrawRequest};
 use crate::{Transaction, WithdrawError};
 use async_trait::async_trait;
 use bitcrypto::{dhash160, dhash256};
