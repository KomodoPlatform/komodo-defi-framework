--- conflicted
+++ resolved
@@ -13,18 +13,11 @@
                   VerboseTransactionFrom};
 use crate::{BalanceError, BalanceFut, CoinBalance, FeeApproxStage, FoundSwapTxSpend, HistorySyncState, MarketCoinOps,
             MmCoin, NegotiateSwapContractAddrErr, NumConversError, PrivKeyActivationPolicy, RawTransactionFut,
-<<<<<<< HEAD
             RawTransactionRequest, SearchForSwapTxSpendInput, SignatureError, SignatureResult, SignedTransactionFut,
             SwapOps, TradeFee, TradePreimageFut, TradePreimageResult, TradePreimageValue, TransactionDetails,
-            TransactionEnum, TransactionFut, TxFeeDetails, UnexpectedDerivationMethod, ValidateAddressResult,
-            ValidatePaymentInput, VerificationError, VerificationResult, WatcherSpendsMakerPaymentInput,
-            WatcherValidatePaymentInput, WithdrawFut, WithdrawRequest};
-=======
-            RawTransactionRequest, SearchForSwapTxSpendInput, SignatureError, SignatureResult, SwapOps, TradeFee,
-            TradePreimageFut, TradePreimageResult, TradePreimageValue, TransactionDetails, TransactionEnum,
-            TransactionFut, TxFeeDetails, TxMarshalingErr, UnexpectedDerivationMethod, ValidateAddressResult,
-            ValidatePaymentInput, VerificationError, VerificationResult, WithdrawFut, WithdrawRequest};
->>>>>>> ebb0e81e
+            TransactionEnum, TransactionFut, TxFeeDetails, TxMarshalingErr, UnexpectedDerivationMethod,
+            ValidateAddressResult, ValidatePaymentInput, VerificationError, VerificationResult,
+            WatcherSpendsMakerPaymentInput, WatcherValidatePaymentInput, WithdrawFut, WithdrawRequest};
 use crate::{Transaction, WithdrawError};
 use async_trait::async_trait;
 use bitcrypto::{dhash160, dhash256};
