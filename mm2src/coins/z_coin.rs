--- conflicted
+++ resolved
@@ -14,25 +14,10 @@
 use crate::hd_wallet::{HDAddressSelector, HDPathAccountToAddressId};
 use crate::my_tx_history_v2::{MyTxHistoryErrorV2, MyTxHistoryRequestV2, MyTxHistoryResponseV2};
 use crate::rpc_command::init_withdraw::{InitWithdrawCoin, WithdrawInProgressStatus, WithdrawTaskHandleShared};
-<<<<<<< HEAD
-use crate::utxo::rpc_clients::{ElectrumConnectionSettings, UnspentInfo, UtxoRpcClientEnum, UtxoRpcError, UtxoRpcFut,
-                               UtxoRpcResult};
-use crate::utxo::utxo_builder::{UtxoCoinBuildError, UtxoCoinBuilder, UtxoCoinBuilderCommonOps};
-use crate::utxo::utxo_common::{addresses_from_script, big_decimal_from_sat, big_decimal_from_sat_unsigned,
-                               payment_script};
-use crate::utxo::{sat_from_big_decimal, utxo_common, ActualFeeRate, AdditionalTxData, AddrFromStrError, Address,
-                  BroadcastTxErr, FeePolicy, GetUtxoListOps, HistoryUtxoTx, HistoryUtxoTxMap, MatureUnspentList,
-                  RecentlySpentOutPointsGuard, UnsupportedAddr, UtxoActivationParams, UtxoAddressFormat, UtxoArc,
-                  UtxoCoinFields, UtxoCommonOps, UtxoFeeDetails, UtxoRpcMode, UtxoTxBroadcastOps, UtxoTxGenerationOps,
-                  VerboseTransactionFrom};
-=======
 use crate::utxo::rpc_clients::{
     ElectrumConnectionSettings, UnspentInfo, UtxoRpcClientEnum, UtxoRpcError, UtxoRpcFut, UtxoRpcResult,
 };
-use crate::utxo::utxo_builder::{
-    UtxoCoinBuildError, UtxoCoinBuilder, UtxoCoinBuilderCommonOps, UtxoFieldsWithGlobalHDBuilder,
-    UtxoFieldsWithHardwareWalletBuilder, UtxoFieldsWithIguanaSecretBuilder,
-};
+use crate::utxo::utxo_builder::{UtxoCoinBuildError, UtxoCoinBuilder, UtxoCoinBuilderCommonOps};
 use crate::utxo::utxo_common::{
     addresses_from_script, big_decimal_from_sat, big_decimal_from_sat_unsigned, payment_script,
 };
@@ -42,7 +27,6 @@
     UnsupportedAddr, UtxoActivationParams, UtxoAddressFormat, UtxoArc, UtxoCoinFields, UtxoCommonOps, UtxoFeeDetails,
     UtxoRpcMode, UtxoTxBroadcastOps, UtxoTxGenerationOps, VerboseTransactionFrom,
 };
->>>>>>> 817b4152
 use crate::z_coin::storage::{BlockDbImpl, LockedNotesStorage, WalletDbShared};
 use crate::z_coin::z_tx_history::{fetch_tx_history_from_db, ZCoinTxHistoryItem};
 use crate::{
