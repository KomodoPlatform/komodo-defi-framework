use crate::coin_errors::{MyAddressError, ValidatePaymentError};
use crate::my_tx_history_v2::{MyTxHistoryErrorV2, MyTxHistoryRequestV2, MyTxHistoryResponseV2};
use crate::rpc_command::init_withdraw::{InitWithdrawCoin, WithdrawInProgressStatus, WithdrawTaskHandle};
use crate::utxo::rpc_clients::{ElectrumRpcRequest, UnspentInfo, UtxoRpcClientEnum, UtxoRpcError, UtxoRpcFut,
                               UtxoRpcResult};
use crate::utxo::utxo_builder::{UtxoCoinBuilderCommonOps, UtxoCoinWithIguanaPrivKeyBuilder,
                                UtxoFieldsWithIguanaPrivKeyBuilder};
use crate::utxo::utxo_common::{addresses_from_script, big_decimal_from_sat, big_decimal_from_sat_unsigned,
                               payment_script};
use crate::utxo::{sat_from_big_decimal, utxo_common, ActualTxFee, AdditionalTxData, AddrFromStrError, Address,
                  BroadcastTxErr, FeePolicy, GetUtxoListOps, HistoryUtxoTx, HistoryUtxoTxMap, MatureUnspentList,
                  RecentlySpentOutPointsGuard, UtxoActivationParams, UtxoAddressFormat, UtxoArc, UtxoCoinFields,
                  UtxoCommonOps, UtxoFeeDetails, UtxoRpcMode, UtxoTxBroadcastOps, UtxoTxGenerationOps,
                  VerboseTransactionFrom};
use crate::{BalanceError, BalanceFut, CoinBalance, FeeApproxStage, FoundSwapTxSpend, HistorySyncState, MarketCoinOps,
<<<<<<< HEAD
            MmCoin, NegotiateSwapContractAddrErr, NumConversError, PaymentInstructions, PaymentInstructionsErr,
            PrivKeyActivationPolicy, RawTransactionFut, RawTransactionRequest, SearchForSwapTxSpendInput,
            SignatureError, SignatureResult, SwapOps, TradeFee, TradePreimageFut, TradePreimageResult,
            TradePreimageValue, TransactionDetails, TransactionEnum, TransactionFut, TxFeeDetails, TxMarshalingErr,
            UnexpectedDerivationMethod, ValidateAddressResult, ValidateInstructionsErr, ValidatePaymentFut,
            ValidatePaymentInput, VerificationError, VerificationResult, WatcherValidatePaymentInput, WithdrawFut,
            WithdrawRequest};
=======
            MmCoin, NegotiateSwapContractAddrErr, NumConversError, PrivKeyActivationPolicy, RawTransactionFut,
            RawTransactionRequest, SearchForSwapTxSpendInput, SignatureError, SignatureResult, SwapOps, TradeFee,
            TradePreimageFut, TradePreimageResult, TradePreimageValue, TransactionDetails, TransactionEnum,
            TransactionFut, TxFeeDetails, TxMarshalingErr, UnexpectedDerivationMethod, ValidateAddressResult,
            ValidateOtherPubKeyErr, ValidatePaymentFut, ValidatePaymentInput, VerificationError, VerificationResult,
            WatcherValidatePaymentInput, WithdrawFut, WithdrawRequest};
>>>>>>> 8e92b9df
use crate::{Transaction, WithdrawError};
use async_trait::async_trait;
use bitcrypto::{dhash160, dhash256};
use chain::constants::SEQUENCE_FINAL;
use chain::{Transaction as UtxoTx, TransactionOutput};
use common::{async_blocking, calc_total_pages, log, PagingOptionsEnum};
use crypto::privkey::{key_pair_from_secret, secp_privkey_from_hash};
use db_common::sqlite::offset_by_id;
use db_common::sqlite::rusqlite::{Error as SqlError, Row, NO_PARAMS};
use db_common::sqlite::sql_builder::{name, SqlBuilder, SqlName};
use futures::compat::Future01CompatExt;
use futures::lock::Mutex as AsyncMutex;
use futures::{FutureExt, TryFutureExt};
use futures01::Future;
use keys::hash::H256;
use keys::{KeyPair, Message, Public};
use mm2_core::mm_ctx::MmArc;
use mm2_err_handle::prelude::*;
use mm2_number::{BigDecimal, MmNumber};
#[cfg(test)] use mocktopus::macros::*;
use parking_lot::Mutex;
use primitives::bytes::Bytes;
use rpc::v1::types::{Bytes as BytesJson, Transaction as RpcTransaction, H256 as H256Json};
use script::{Builder as ScriptBuilder, Opcode, Script, TransactionInputSigner};
use serde_json::Value as Json;
use serialization::CoinVariant;
use std::collections::{HashMap, HashSet};
use std::path::PathBuf;
use std::sync::Arc;
use zcash_client_backend::data_api::WalletRead;
use zcash_client_backend::encoding::{decode_payment_address, encode_extended_spending_key, encode_payment_address};
use zcash_client_backend::wallet::{AccountId, SpendableNote};
use zcash_client_sqlite::error::SqliteClientError as ZcashClientError;
use zcash_client_sqlite::error::SqliteClientError;
use zcash_client_sqlite::wallet::get_balance;
use zcash_client_sqlite::wallet::transact::get_spendable_notes;
use zcash_primitives::consensus::{BlockHeight, NetworkUpgrade, Parameters, H0};
use zcash_primitives::memo::MemoBytes;
use zcash_primitives::sapling::keys::OutgoingViewingKey;
use zcash_primitives::sapling::note_encryption::try_sapling_output_recovery;
use zcash_primitives::transaction::builder::Builder as ZTxBuilder;
use zcash_primitives::transaction::components::{Amount, TxOut};
use zcash_primitives::transaction::Transaction as ZTransaction;
use zcash_primitives::{consensus, constants::mainnet as z_mainnet_constants, sapling::PaymentAddress,
                       zip32::ExtendedFullViewingKey, zip32::ExtendedSpendingKey};
use zcash_proofs::prover::LocalTxProver;

mod z_htlc;
use z_htlc::{z_p2sh_spend, z_send_dex_fee, z_send_htlc};

mod z_rpc;
pub use z_rpc::SyncStatus;
use z_rpc::{init_light_client, init_native_client, SaplingSyncConnector, SaplingSyncGuard, WalletDbShared};

mod z_coin_errors;
use crate::z_coin::z_rpc::{create_wallet_db, BlockDb};
pub use z_coin_errors::*;

#[cfg(all(test, feature = "zhtlc-native-tests"))]
mod z_coin_native_tests;

/// `ZP2SHSpendError` compatible `TransactionErr` handling macro.
macro_rules! try_ztx_s {
    ($e: expr) => {
        match $e {
            Ok(ok) => ok,
            Err(err) => {
                if let Some(tx) = err.get_inner().get_tx() {
                    return Err(crate::TransactionErr::TxRecoverable(
                        tx,
                        format!("{}:{}] {:?}", file!(), line!(), err),
                    ));
                }

                return Err(crate::TransactionErr::Plain(ERRL!("{:?}", err)));
            },
        }
    };
}

const DEX_FEE_OVK: OutgoingViewingKey = OutgoingViewingKey([7; 32]);
const DEX_FEE_Z_ADDR: &str = "zs1rp6426e9r6jkq2nsanl66tkd34enewrmr0uvj0zelhkcwmsy0uvxz2fhm9eu9rl3ukxvgzy2v9f";
const TRANSACTIONS_TABLE: &str = "transactions";
const BLOCKS_TABLE: &str = "blocks";

#[derive(Clone, Debug, Serialize, Deserialize)]
pub struct ZcoinConsensusParams {
    // we don't support coins without overwinter and sapling active so these are mandatory
    overwinter_activation_height: u32,
    sapling_activation_height: u32,
    // optional upgrades that we will possibly support in the future
    blossom_activation_height: Option<u32>,
    heartwood_activation_height: Option<u32>,
    canopy_activation_height: Option<u32>,
    coin_type: u32,
    hrp_sapling_extended_spending_key: String,
    hrp_sapling_extended_full_viewing_key: String,
    hrp_sapling_payment_address: String,
    b58_pubkey_address_prefix: [u8; 2],
    b58_script_address_prefix: [u8; 2],
}

#[derive(Clone, Debug, Serialize, Deserialize)]
pub struct CheckPointBlockInfo {
    height: u32,
    hash: H256Json,
    time: u32,
    sapling_tree: BytesJson,
}

#[derive(Clone, Debug, Serialize, Deserialize)]
pub struct ZcoinProtocolInfo {
    consensus_params: ZcoinConsensusParams,
    check_point_block: Option<CheckPointBlockInfo>,
}

impl Parameters for ZcoinConsensusParams {
    fn activation_height(&self, nu: NetworkUpgrade) -> Option<BlockHeight> {
        match nu {
            NetworkUpgrade::Overwinter => Some(BlockHeight::from(self.overwinter_activation_height)),
            NetworkUpgrade::Sapling => Some(BlockHeight::from(self.sapling_activation_height)),
            NetworkUpgrade::Blossom => self.blossom_activation_height.map(BlockHeight::from),
            NetworkUpgrade::Heartwood => self.heartwood_activation_height.map(BlockHeight::from),
            NetworkUpgrade::Canopy => self.canopy_activation_height.map(BlockHeight::from),
        }
    }

    fn coin_type(&self) -> u32 { self.coin_type }

    fn hrp_sapling_extended_spending_key(&self) -> &str { &self.hrp_sapling_extended_spending_key }

    fn hrp_sapling_extended_full_viewing_key(&self) -> &str { &self.hrp_sapling_extended_full_viewing_key }

    fn hrp_sapling_payment_address(&self) -> &str { &self.hrp_sapling_payment_address }

    fn b58_pubkey_address_prefix(&self) -> [u8; 2] { self.b58_pubkey_address_prefix }

    fn b58_script_address_prefix(&self) -> [u8; 2] { self.b58_script_address_prefix }
}

pub struct ZCoinFields {
    dex_fee_addr: PaymentAddress,
    my_z_addr: PaymentAddress,
    my_z_addr_encoded: String,
    z_spending_key: ExtendedSpendingKey,
    evk: ExtendedFullViewingKey,
    z_tx_prover: Arc<LocalTxProver>,
    light_wallet_db: WalletDbShared,
    consensus_params: ZcoinConsensusParams,
    sync_state_connector: AsyncMutex<SaplingSyncConnector>,
}

impl Transaction for ZTransaction {
    fn tx_hex(&self) -> Option<Vec<u8>> {
        let mut hex = Vec::with_capacity(1024);
        self.write(&mut hex).expect("Writing should not fail");
        Some(hex)
    }

    fn tx_hash(&self) -> BytesJson {
        let mut bytes = self.txid().0.to_vec();
        bytes.reverse();
        bytes.into()
    }
}

#[derive(Clone)]
pub struct ZCoin {
    utxo_arc: UtxoArc,
    z_fields: Arc<ZCoinFields>,
}

pub struct ZOutput {
    pub to_addr: PaymentAddress,
    pub amount: Amount,
    pub viewing_key: Option<OutgoingViewingKey>,
    pub memo: Option<MemoBytes>,
}

struct ZCoinSqlTxHistoryItem {
    tx_hash: Vec<u8>,
    internal_id: i64,
    height: i64,
    timestamp: i64,
    received_amount: i64,
    spent_amount: i64,
}

impl ZCoinSqlTxHistoryItem {
    fn try_from_sql_row(row: &Row<'_>) -> Result<Self, SqlError> {
        let mut tx_hash: Vec<u8> = row.get(0)?;
        tx_hash.reverse();
        Ok(ZCoinSqlTxHistoryItem {
            tx_hash,
            internal_id: row.get(1)?,
            height: row.get(2)?,
            timestamp: row.get(3)?,
            received_amount: row.get(4)?,
            spent_amount: row.get(5)?,
        })
    }
}

struct SqlTxHistoryRes {
    transactions: Vec<ZCoinSqlTxHistoryItem>,
    total_tx_count: u32,
    skipped: usize,
}

#[derive(Serialize)]
pub struct ZcoinTxDetails {
    /// Transaction hash in hexadecimal format
    tx_hash: String,
    /// Coins are sent from these addresses
    from: HashSet<String>,
    /// Coins are sent to these addresses
    to: HashSet<String>,
    /// The amount spent from "my" address
    spent_by_me: BigDecimal,
    /// The amount received by "my" address
    received_by_me: BigDecimal,
    /// Resulting "my" balance change
    my_balance_change: BigDecimal,
    /// Block height
    block_height: i64,
    confirmations: i64,
    /// Transaction timestamp
    timestamp: i64,
    transaction_fee: BigDecimal,
    /// The coin transaction belongs to
    coin: String,
    /// Internal MM2 id used for internal transaction identification, for some coins it might be equal to transaction hash
    internal_id: i64,
}

impl ZCoin {
    #[inline]
    pub fn utxo_rpc_client(&self) -> &UtxoRpcClientEnum { &self.utxo_arc.rpc_client }

    #[inline]
    pub fn my_z_address_encoded(&self) -> String { self.z_fields.my_z_addr_encoded.clone() }

    #[inline]
    pub fn consensus_params(&self) -> ZcoinConsensusParams { self.z_fields.consensus_params.clone() }

    #[inline]
    pub fn consensus_params_ref(&self) -> &ZcoinConsensusParams { &self.z_fields.consensus_params }

    #[inline]
    pub async fn sync_status(&self) -> Result<SyncStatus, MmError<BlockchainScanStopped>> {
        self.z_fields
            .sync_state_connector
            .lock()
            .await
            .current_sync_status()
            .await
    }

    #[inline]
    fn secp_keypair(&self) -> &KeyPair {
        self.utxo_arc
            .priv_key_policy
            .key_pair()
            .expect("Zcoin doesn't support HW wallets")
    }

    async fn wait_for_gen_tx_blockchain_sync(&self) -> Result<SaplingSyncGuard<'_>, MmError<BlockchainScanStopped>> {
        let mut connector_guard = self.z_fields.sync_state_connector.lock().await;
        let sync_respawn_guard = connector_guard.wait_for_gen_tx_blockchain_sync().await?;
        Ok(SaplingSyncGuard {
            _connector_guard: connector_guard,
            respawn_guard: sync_respawn_guard,
        })
    }

    async fn my_balance_sat(&self) -> Result<u64, MmError<ZcashClientError>> {
        let db = self.z_fields.light_wallet_db.clone();
        async_blocking(move || {
            let balance = get_balance(&db.lock(), AccountId::default())?.into();
            Ok(balance)
        })
        .await
    }

    async fn get_spendable_notes(&self) -> Result<Vec<SpendableNote>, MmError<ZcashClientError>> {
        let db = self.z_fields.light_wallet_db.clone();
        async_blocking(move || {
            let guard = db.lock();
            let latest_db_block = match guard.block_height_extrema()? {
                Some((_, latest)) => latest,
                None => return Ok(Vec::new()),
            };
            get_spendable_notes(&guard, AccountId::default(), latest_db_block).map_err(MmError::new)
        })
        .await
    }

    /// Returns spendable notes
    async fn spendable_notes_ordered(&self) -> Result<Vec<SpendableNote>, MmError<SqliteClientError>> {
        let mut unspents = self.get_spendable_notes().await?;

        unspents.sort_unstable_by(|a, b| a.note_value.cmp(&b.note_value));
        Ok(unspents)
    }

    async fn get_one_kbyte_tx_fee(&self) -> UtxoRpcResult<BigDecimal> {
        let fee = self.get_tx_fee().await?;
        match fee {
            ActualTxFee::Dynamic(fee) | ActualTxFee::FixedPerKb(fee) => {
                Ok(big_decimal_from_sat_unsigned(fee, self.decimals()))
            },
        }
    }

    /// Generates a tx sending outputs from our address
    async fn gen_tx(
        &self,
        t_outputs: Vec<TxOut>,
        z_outputs: Vec<ZOutput>,
    ) -> Result<(ZTransaction, AdditionalTxData, SaplingSyncGuard<'_>), MmError<GenTxError>> {
        let sync_guard = self.wait_for_gen_tx_blockchain_sync().await?;

        let tx_fee = self.get_one_kbyte_tx_fee().await?;
        let t_output_sat: u64 = t_outputs.iter().fold(0, |cur, out| cur + u64::from(out.value));
        let z_output_sat: u64 = z_outputs.iter().fold(0, |cur, out| cur + u64::from(out.amount));
        let total_output_sat = t_output_sat + z_output_sat;
        let total_output = big_decimal_from_sat_unsigned(total_output_sat, self.utxo_arc.decimals);
        let total_required = &total_output + &tx_fee;

        let spendable_notes = self.spendable_notes_ordered().await?;
        let mut total_input_amount = BigDecimal::from(0);
        let mut change = BigDecimal::from(0);

        let mut received_by_me = 0u64;

        let mut tx_builder = ZTxBuilder::new(self.consensus_params(), sync_guard.respawn_guard.current_block());

        for spendable_note in spendable_notes {
            total_input_amount += big_decimal_from_sat_unsigned(spendable_note.note_value.into(), self.decimals());

            let note = self
                .z_fields
                .my_z_addr
                .create_note(spendable_note.note_value.into(), spendable_note.rseed)
                .or_mm_err(|| GenTxError::FailedToCreateNote)?;
            tx_builder.add_sapling_spend(
                self.z_fields.z_spending_key.clone(),
                *self.z_fields.my_z_addr.diversifier(),
                note,
                spendable_note
                    .witness
                    .path()
                    .or_mm_err(|| GenTxError::FailedToGetMerklePath)?,
            )?;

            if total_input_amount >= total_required {
                change = &total_input_amount - &total_required;
                break;
            }
        }

        if total_input_amount < total_required {
            return MmError::err(GenTxError::InsufficientBalance {
                coin: self.ticker().into(),
                available: total_input_amount,
                required: total_required,
            });
        }

        for z_out in z_outputs {
            if z_out.to_addr == self.z_fields.my_z_addr {
                received_by_me += u64::from(z_out.amount);
            }

            tx_builder.add_sapling_output(z_out.viewing_key, z_out.to_addr, z_out.amount, z_out.memo)?;
        }

        if change > BigDecimal::from(0u8) {
            let change_sat = sat_from_big_decimal(&change, self.utxo_arc.decimals)?;
            received_by_me += change_sat;

            tx_builder.add_sapling_output(
                Some(self.z_fields.evk.fvk.ovk),
                self.z_fields.my_z_addr.clone(),
                Amount::from_u64(change_sat).map_to_mm(|_| {
                    GenTxError::NumConversion(NumConversError(format!(
                        "Failed to get ZCash amount from {}",
                        change_sat
                    )))
                })?,
                None,
            )?;
        }

        for output in t_outputs {
            tx_builder.add_tx_out(output);
        }

        let (tx, _) = async_blocking({
            let prover = self.z_fields.z_tx_prover.clone();
            move || tx_builder.build(consensus::BranchId::Sapling, prover.as_ref())
        })
        .await?;

        let additional_data = AdditionalTxData {
            received_by_me,
            spent_by_me: sat_from_big_decimal(&total_input_amount, self.decimals())?,
            fee_amount: sat_from_big_decimal(&tx_fee, self.decimals())?,
            unused_change: None,
            kmd_rewards: None,
        };
        Ok((tx, additional_data, sync_guard))
    }

    pub async fn send_outputs(
        &self,
        t_outputs: Vec<TxOut>,
        z_outputs: Vec<ZOutput>,
    ) -> Result<ZTransaction, MmError<SendOutputsErr>> {
        let (tx, _, mut sync_guard) = self.gen_tx(t_outputs, z_outputs).await?;
        let mut tx_bytes = Vec::with_capacity(1024);
        tx.write(&mut tx_bytes).expect("Write should not fail");

        self.utxo_rpc_client()
            .send_raw_transaction(tx_bytes.into())
            .compat()
            .await?;

        sync_guard.respawn_guard.watch_for_tx(tx.txid());
        Ok(tx)
    }

    async fn tx_history_from_sql(
        &self,
        limit: usize,
        paging_options: PagingOptionsEnum<i64>,
    ) -> Result<SqlTxHistoryRes, MmError<SqlTxHistoryError>> {
        let wallet_db = self.z_fields.light_wallet_db.clone();
        async_blocking(move || {
            let db_guard = wallet_db.lock();
            let conn = db_guard.sql_conn();

            let total_sql = SqlBuilder::select_from(TRANSACTIONS_TABLE)
                .field("COUNT(id_tx)")
                .sql()
                .expect("valid SQL");
            let total_tx_count = conn.query_row(&total_sql, NO_PARAMS, |row| row.get(0))?;

            let mut sql_builder = SqlBuilder::select_from(name!(TRANSACTIONS_TABLE; "txes"));
            sql_builder
                .field("txes.txid")
                .field("txes.id_tx as internal_id")
                .field("txes.block as block");

            let offset = match paging_options {
                PagingOptionsEnum::PageNumber(page) => (page.get() - 1) * limit,
                PagingOptionsEnum::FromId(id) => {
                    offset_by_id(conn, &sql_builder, [id], "id_tx", "block DESC, id_tx ASC", "id_tx = ?1")?
                        .ok_or(SqlTxHistoryError::FromIdDoesNotExist(id))?
                },
            };

            let sql = sql_builder
                .field("blocks.time")
                .field("COALESCE(rn.received_amount, 0)")
                .field("COALESCE(sn.sent_amount, 0)")
                .left()
                .join("(SELECT tx, SUM(value) as received_amount FROM received_notes GROUP BY tx) as rn")
                .on("txes.id_tx = rn.tx")
                // detecting spent amount by "spent" field in received_notes table
                .join("(SELECT spent, SUM(value) as sent_amount FROM received_notes GROUP BY spent) as sn")
                .on("txes.id_tx = sn.spent")
                .join(BLOCKS_TABLE)
                .on("txes.block = blocks.height")
                .group_by("internal_id")
                .order_by("block", true)
                .order_by("internal_id", false)
                .offset(offset)
                .limit(limit)
                .sql()
                .expect("valid query");

            let sql_items = conn
                .prepare(&sql)?
                .query_map(NO_PARAMS, ZCoinSqlTxHistoryItem::try_from_sql_row)?
                .collect::<Result<Vec<_>, _>>()?;

            Ok(SqlTxHistoryRes {
                transactions: sql_items,
                total_tx_count,
                skipped: offset,
            })
        })
        .await
    }

    async fn z_transactions_from_cache_or_rpc(
        &self,
        hashes: HashSet<H256Json>,
    ) -> UtxoRpcResult<HashMap<H256Json, ZTransaction>> {
        self.get_verbose_transactions_from_cache_or_rpc(hashes)
            .compat()
            .await?
            .into_iter()
            .map(|(hash, tx)| -> Result<_, std::io::Error> {
                Ok((hash, ZTransaction::read(tx.into_inner().hex.as_slice())?))
            })
            .collect::<Result<_, _>>()
            .map_to_mm(|e| UtxoRpcError::InvalidResponse(e.to_string()))
    }

    fn tx_details_from_sql_item(
        &self,
        sql_item: ZCoinSqlTxHistoryItem,
        transactions: &mut HashMap<H256Json, ZTransaction>,
        prev_transactions: &HashMap<H256Json, ZTransaction>,
        current_block: u64,
    ) -> Result<ZcoinTxDetails, MmError<NoInfoAboutTx>> {
        let mut from = HashSet::new();

        let mut confirmations = current_block as i64 - sql_item.height + 1;
        if confirmations < 0 {
            confirmations = 0;
        }

        let mut transparent_input_amount = Amount::zero();
        let hash = H256Json::from(sql_item.tx_hash.as_slice());
        let z_tx = transactions.remove(&hash).or_mm_err(|| NoInfoAboutTx(hash))?;
        for input in z_tx.vin.iter() {
            let mut hash = H256Json::from(*input.prevout.hash());
            hash.0.reverse();
            let prev_tx = prev_transactions.get(&hash).or_mm_err(|| NoInfoAboutTx(hash))?;

            if let Some(spent_output) = prev_tx.vout.get(input.prevout.n() as usize) {
                transparent_input_amount += spent_output.value;
                if let Ok(addresses) = addresses_from_script(self, &spent_output.script_pubkey.0.clone().into()) {
                    from.extend(addresses.into_iter().map(|a| a.to_string()));
                }
            }
        }

        let transparent_output_amount = z_tx
            .vout
            .iter()
            .fold(Amount::zero(), |current, out| current + out.value);

        let mut to = HashSet::new();
        for out in z_tx.vout.iter() {
            if let Ok(addresses) = addresses_from_script(self, &out.script_pubkey.0.clone().into()) {
                to.extend(addresses.into_iter().map(|a| a.to_string()));
            }
        }

        let fee_amount = z_tx.value_balance + transparent_input_amount - transparent_output_amount;
        if sql_item.spent_amount > 0 {
            from.insert(self.my_z_address_encoded());
        }

        if sql_item.received_amount > 0 {
            to.insert(self.my_z_address_encoded());
        }

        for z_out in z_tx.shielded_outputs.iter() {
            if let Some((_, address, _)) = try_sapling_output_recovery(
                self.consensus_params_ref(),
                BlockHeight::from_u32(current_block as u32),
                &self.z_fields.evk.fvk.ovk,
                z_out,
            ) {
                to.insert(encode_payment_address(
                    self.consensus_params_ref().hrp_sapling_payment_address(),
                    &address,
                ));
            }

            if let Some((_, address, _)) = try_sapling_output_recovery(
                self.consensus_params_ref(),
                BlockHeight::from_u32(current_block as u32),
                &DEX_FEE_OVK,
                z_out,
            ) {
                to.insert(encode_payment_address(
                    self.consensus_params_ref().hrp_sapling_payment_address(),
                    &address,
                ));
            }
        }

        let spent_by_me = big_decimal_from_sat(sql_item.spent_amount, self.decimals());
        let received_by_me = big_decimal_from_sat(sql_item.received_amount, self.decimals());
        Ok(ZcoinTxDetails {
            tx_hash: hex::encode(sql_item.tx_hash),
            from,
            to,
            my_balance_change: &received_by_me - &spent_by_me,
            spent_by_me,
            received_by_me,
            block_height: sql_item.height,
            confirmations,
            timestamp: sql_item.timestamp,
            transaction_fee: big_decimal_from_sat(fee_amount.into(), self.decimals()),
            coin: self.ticker().into(),
            internal_id: sql_item.internal_id,
        })
    }

    pub async fn tx_history(
        &self,
        request: MyTxHistoryRequestV2<i64>,
    ) -> Result<MyTxHistoryResponseV2<ZcoinTxDetails, i64>, MmError<MyTxHistoryErrorV2>> {
        let current_block = self.utxo_rpc_client().get_block_count().compat().await?;
        let sql_result = self
            .tx_history_from_sql(request.limit, request.paging_options.clone())
            .await?;

        let hashes_for_verbose = sql_result
            .transactions
            .iter()
            .map(|item| H256Json::from(item.tx_hash.as_slice()))
            .collect();
        let mut transactions = self.z_transactions_from_cache_or_rpc(hashes_for_verbose).await?;

        let prev_tx_hashes: HashSet<_> = transactions
            .iter()
            .flat_map(|(_, tx)| {
                tx.vin.iter().map(|vin| {
                    let mut hash = *vin.prevout.hash();
                    hash.reverse();
                    H256Json::from(hash)
                })
            })
            .collect();
        let prev_transactions = self.z_transactions_from_cache_or_rpc(prev_tx_hashes).await?;

        let transactions = sql_result
            .transactions
            .into_iter()
            .map(|sql_item| {
                self.tx_details_from_sql_item(sql_item, &mut transactions, &prev_transactions, current_block)
            })
            .collect::<Result<_, _>>()?;

        Ok(MyTxHistoryResponseV2 {
            coin: self.ticker().into(),
            target: request.target,
            current_block,
            transactions,
            // Zcoin is activated only after the state is synced
            sync_status: HistorySyncState::Finished,
            limit: request.limit,
            skipped: sql_result.skipped,
            total: sql_result.total_tx_count as usize,
            total_pages: calc_total_pages(sql_result.total_tx_count as usize, request.limit),
            paging_options: request.paging_options,
        })
    }
}

impl AsRef<UtxoCoinFields> for ZCoin {
    fn as_ref(&self) -> &UtxoCoinFields { &self.utxo_arc }
}

#[derive(Clone, Debug, Deserialize, Serialize)]
#[serde(tag = "rpc", content = "rpc_data")]
pub enum ZcoinRpcMode {
    Native,
    Light {
        electrum_servers: Vec<ElectrumRpcRequest>,
        light_wallet_d_servers: Vec<String>,
    },
}

#[derive(Clone, Deserialize)]
pub struct ZcoinActivationParams {
    pub mode: ZcoinRpcMode,
    pub required_confirmations: Option<u64>,
    pub requires_notarization: Option<bool>,
}

pub async fn z_coin_from_conf_and_params(
    ctx: &MmArc,
    ticker: &str,
    conf: &Json,
    params: &ZcoinActivationParams,
    protocol_info: ZcoinProtocolInfo,
    secp_priv_key: &[u8],
) -> Result<ZCoin, MmError<ZCoinBuildError>> {
    let z_key = ExtendedSpendingKey::master(secp_priv_key);
    let db_dir = ctx.dbdir();
    z_coin_from_conf_and_params_with_z_key(ctx, ticker, conf, params, secp_priv_key, db_dir, z_key, protocol_info).await
}

pub struct ZCoinBuilder<'a> {
    ctx: &'a MmArc,
    ticker: &'a str,
    conf: &'a Json,
    z_coin_params: &'a ZcoinActivationParams,
    utxo_params: UtxoActivationParams,
    secp_priv_key: &'a [u8],
    db_dir_path: PathBuf,
    z_spending_key: ExtendedSpendingKey,
    protocol_info: ZcoinProtocolInfo,
}

impl<'a> UtxoCoinBuilderCommonOps for ZCoinBuilder<'a> {
    fn ctx(&self) -> &MmArc { self.ctx }

    fn conf(&self) -> &Json { self.conf }

    fn activation_params(&self) -> &UtxoActivationParams { &self.utxo_params }

    fn ticker(&self) -> &str { self.ticker }
}

#[async_trait]
impl<'a> UtxoFieldsWithIguanaPrivKeyBuilder for ZCoinBuilder<'a> {}

#[async_trait]
impl<'a> UtxoCoinWithIguanaPrivKeyBuilder for ZCoinBuilder<'a> {
    type ResultCoin = ZCoin;
    type Error = ZCoinBuildError;

    fn priv_key(&self) -> &[u8] { self.secp_priv_key }

    async fn build(self) -> MmResult<Self::ResultCoin, Self::Error> {
        let utxo = self.build_utxo_fields_with_iguana_priv_key(self.priv_key()).await?;
        let utxo_arc = UtxoArc::new(utxo);

        let (_, my_z_addr) = self
            .z_spending_key
            .default_address()
            .map_err(|_| MmError::new(ZCoinBuildError::GetAddressError))?;

        let dex_fee_addr = decode_payment_address(
            self.protocol_info.consensus_params.hrp_sapling_payment_address(),
            DEX_FEE_Z_ADDR,
        )
        .expect("DEX_FEE_Z_ADDR is a valid z-address")
        .expect("DEX_FEE_Z_ADDR is a valid z-address");

        let z_tx_prover = async_blocking(LocalTxProver::with_default_location)
            .await
            .or_mm_err(|| ZCoinBuildError::ZCashParamsNotFound)?;

        let my_z_addr_encoded = encode_payment_address(
            self.protocol_info.consensus_params.hrp_sapling_payment_address(),
            &my_z_addr,
        );

        let evk = ExtendedFullViewingKey::from(&self.z_spending_key);
        let cache_db_path = self.db_dir_path.join(format!("{}_cache.db", self.ticker));
        let wallet_db_path = self.db_dir_path.join(format!("{}_wallet.db", self.ticker));
        let blocks_db =
            async_blocking(|| BlockDb::for_path(cache_db_path).map_to_mm(ZcoinClientInitError::BlocksDbInitFailure))
                .await?;
        let wallet_db = create_wallet_db(
            wallet_db_path,
            self.protocol_info.consensus_params.clone(),
            self.protocol_info.check_point_block.clone(),
            evk,
        )
        .await?;
        let wallet_db = Arc::new(Mutex::new(wallet_db));
        let (sync_state_connector, light_wallet_db) = match &self.z_coin_params.mode {
            ZcoinRpcMode::Native => {
                let native_client = self.native_client()?;
                init_native_client(
                    native_client,
                    blocks_db,
                    wallet_db,
                    self.protocol_info.consensus_params.clone(),
                )
                .await?
            },
            ZcoinRpcMode::Light {
                light_wallet_d_servers, ..
            } => {
                init_light_client(
                    light_wallet_d_servers.clone(),
                    blocks_db,
                    wallet_db,
                    self.protocol_info.consensus_params.clone(),
                )
                .await?
            },
        };

        let z_fields = ZCoinFields {
            dex_fee_addr,
            my_z_addr,
            my_z_addr_encoded,
            evk: ExtendedFullViewingKey::from(&self.z_spending_key),
            z_spending_key: self.z_spending_key,
            z_tx_prover: Arc::new(z_tx_prover),
            light_wallet_db,
            consensus_params: self.protocol_info.consensus_params,
            sync_state_connector,
        };

        let z_coin = ZCoin {
            utxo_arc,
            z_fields: Arc::new(z_fields),
        };

        Ok(z_coin)
    }
}

impl<'a> ZCoinBuilder<'a> {
    #[allow(clippy::too_many_arguments)]
    pub fn new(
        ctx: &'a MmArc,
        ticker: &'a str,
        conf: &'a Json,
        z_coin_params: &'a ZcoinActivationParams,
        secp_priv_key: &'a [u8],
        db_dir_path: PathBuf,
        z_spending_key: ExtendedSpendingKey,
        protocol_info: ZcoinProtocolInfo,
    ) -> ZCoinBuilder<'a> {
        let utxo_mode = match &z_coin_params.mode {
            ZcoinRpcMode::Native => UtxoRpcMode::Native,
            ZcoinRpcMode::Light { electrum_servers, .. } => UtxoRpcMode::Electrum {
                servers: electrum_servers.clone(),
            },
        };
        let utxo_params = UtxoActivationParams {
            mode: utxo_mode,
            utxo_merge_params: None,
            tx_history: false,
            required_confirmations: z_coin_params.required_confirmations,
            requires_notarization: z_coin_params.requires_notarization,
            address_format: None,
            gap_limit: None,
            enable_params: Default::default(),
            priv_key_policy: PrivKeyActivationPolicy::IguanaPrivKey,
            check_utxo_maturity: None,
        };
        ZCoinBuilder {
            ctx,
            ticker,
            conf,
            z_coin_params,
            utxo_params,
            secp_priv_key,
            db_dir_path,
            z_spending_key,
            protocol_info,
        }
    }
}

#[allow(clippy::too_many_arguments)]
async fn z_coin_from_conf_and_params_with_z_key(
    ctx: &MmArc,
    ticker: &str,
    conf: &Json,
    params: &ZcoinActivationParams,
    secp_priv_key: &[u8],
    db_dir_path: PathBuf,
    z_spending_key: ExtendedSpendingKey,
    protocol_info: ZcoinProtocolInfo,
) -> Result<ZCoin, MmError<ZCoinBuildError>> {
    let builder = ZCoinBuilder::new(
        ctx,
        ticker,
        conf,
        params,
        secp_priv_key,
        db_dir_path,
        z_spending_key,
        protocol_info,
    );
    builder.build().await
}

impl MarketCoinOps for ZCoin {
    fn ticker(&self) -> &str { &self.utxo_arc.conf.ticker }

    fn my_address(&self) -> MmResult<String, MyAddressError> { Ok(self.z_fields.my_z_addr_encoded.clone()) }

    fn get_public_key(&self) -> Result<String, MmError<UnexpectedDerivationMethod>> {
        let pubkey = utxo_common::my_public_key(self.as_ref())?;
        Ok(pubkey.to_string())
    }

    fn sign_message_hash(&self, _message: &str) -> Option<[u8; 32]> { None }

    fn sign_message(&self, _message: &str) -> SignatureResult<String> {
        MmError::err(SignatureError::InvalidRequest(
            "Message signing is not supported by the given coin type".to_string(),
        ))
    }

    fn verify_message(&self, _signature_base64: &str, _message: &str, _address: &str) -> VerificationResult<bool> {
        MmError::err(VerificationError::InvalidRequest(
            "Message verification is not supported by the given coin type".to_string(),
        ))
    }

    fn my_balance(&self) -> BalanceFut<CoinBalance> {
        let coin = self.clone();
        let fut = async move {
            let sat = coin
                .my_balance_sat()
                .await
                .mm_err(|e| BalanceError::WalletStorageError(e.to_string()))?;
            Ok(CoinBalance::new(big_decimal_from_sat_unsigned(sat, coin.decimals())))
        };
        Box::new(fut.boxed().compat())
    }

    fn base_coin_balance(&self) -> BalanceFut<BigDecimal> { utxo_common::base_coin_balance(self) }

    fn platform_ticker(&self) -> &str { self.ticker() }

    fn send_raw_tx(&self, tx: &str) -> Box<dyn Future<Item = String, Error = String> + Send> {
        let tx_bytes = try_fus!(hex::decode(tx));
        let z_tx = try_fus!(ZTransaction::read(tx_bytes.as_slice()));

        let this = self.clone();
        let tx = tx.to_owned();

        let fut = async move {
            let mut sync_guard = try_s!(this.wait_for_gen_tx_blockchain_sync().await);
            let tx_hash = utxo_common::send_raw_tx(this.as_ref(), &tx).compat().await?;
            sync_guard.respawn_guard.watch_for_tx(z_tx.txid());
            Ok(tx_hash)
        };
        Box::new(fut.boxed().compat())
    }

    fn send_raw_tx_bytes(&self, tx: &[u8]) -> Box<dyn Future<Item = String, Error = String> + Send> {
        let z_tx = try_fus!(ZTransaction::read(tx));

        let this = self.clone();
        let tx = tx.to_owned();

        let fut = async move {
            let mut sync_guard = try_s!(this.wait_for_gen_tx_blockchain_sync().await);
            let tx_hash = utxo_common::send_raw_tx_bytes(this.as_ref(), &tx).compat().await?;
            sync_guard.respawn_guard.watch_for_tx(z_tx.txid());
            Ok(tx_hash)
        };
        Box::new(fut.boxed().compat())
    }

    fn wait_for_confirmations(
        &self,
        tx: &[u8],
        confirmations: u64,
        requires_nota: bool,
        wait_until: u64,
        check_every: u64,
    ) -> Box<dyn Future<Item = (), Error = String> + Send> {
        utxo_common::wait_for_confirmations(self.as_ref(), tx, confirmations, requires_nota, wait_until, check_every)
    }

    fn wait_for_tx_spend(
        &self,
        transaction: &[u8],
        wait_until: u64,
        from_block: u64,
        _swap_contract_address: &Option<BytesJson>,
    ) -> TransactionFut {
        utxo_common::wait_for_output_spend(
            self.as_ref(),
            transaction,
            utxo_common::DEFAULT_SWAP_VOUT,
            from_block,
            wait_until,
        )
    }

    fn tx_enum_from_bytes(&self, bytes: &[u8]) -> Result<TransactionEnum, MmError<TxMarshalingErr>> {
        ZTransaction::read(bytes)
            .map(TransactionEnum::from)
            .map_to_mm(|e| TxMarshalingErr::InvalidInput(e.to_string()))
    }

    fn current_block(&self) -> Box<dyn Future<Item = u64, Error = String> + Send> {
        utxo_common::current_block(&self.utxo_arc)
    }

    fn display_priv_key(&self) -> Result<String, String> {
        Ok(encode_extended_spending_key(
            z_mainnet_constants::HRP_SAPLING_EXTENDED_SPENDING_KEY,
            &self.z_fields.z_spending_key,
        ))
    }

    fn min_tx_amount(&self) -> BigDecimal { utxo_common::min_tx_amount(self.as_ref()) }

    fn min_trading_vol(&self) -> MmNumber { utxo_common::min_trading_vol(self.as_ref()) }

    fn is_privacy(&self) -> bool { true }
}

#[async_trait]
impl SwapOps for ZCoin {
    fn send_taker_fee(&self, _fee_addr: &[u8], amount: BigDecimal, uuid: &[u8]) -> TransactionFut {
        let selfi = self.clone();
        let uuid = uuid.to_owned();
        let fut = async move {
            let tx = try_tx_s!(z_send_dex_fee(&selfi, amount, &uuid).await);
            Ok(tx.into())
        };
        Box::new(fut.boxed().compat())
    }

    fn send_maker_payment(
        &self,
        time_lock: u32,
        taker_pub: &[u8],
        secret_hash: &[u8],
        amount: BigDecimal,
        _swap_contract_address: &Option<BytesJson>,
        swap_unique_data: &[u8],
        _payment_instructions: &Option<PaymentInstructions>,
    ) -> TransactionFut {
        let selfi = self.clone();
        let maker_key_pair = self.derive_htlc_key_pair(swap_unique_data);
        let taker_pub = try_tx_fus!(Public::from_slice(taker_pub));
        let secret_hash = secret_hash.to_vec();
        let fut = async move {
            let utxo_tx = try_tx_s!(
                z_send_htlc(
                    &selfi,
                    time_lock,
                    maker_key_pair.public(),
                    &taker_pub,
                    &secret_hash,
                    amount
                )
                .await
            );
            Ok(utxo_tx.into())
        };
        Box::new(fut.boxed().compat())
    }

    fn send_taker_payment(
        &self,
        time_lock: u32,
        maker_pub: &[u8],
        secret_hash: &[u8],
        amount: BigDecimal,
        _swap_contract_address: &Option<BytesJson>,
        swap_unique_data: &[u8],
        _payment_instructions: &Option<PaymentInstructions>,
    ) -> TransactionFut {
        let selfi = self.clone();
        let taker_keypair = self.derive_htlc_key_pair(swap_unique_data);
        let maker_pub = try_tx_fus!(Public::from_slice(maker_pub));
        let secret_hash = secret_hash.to_vec();
        let fut = async move {
            let utxo_tx = try_tx_s!(
                z_send_htlc(
                    &selfi,
                    time_lock,
                    taker_keypair.public(),
                    &maker_pub,
                    &secret_hash,
                    amount
                )
                .await
            );
            Ok(utxo_tx.into())
        };
        Box::new(fut.boxed().compat())
    }

    fn send_maker_spends_taker_payment(
        &self,
        taker_payment_tx: &[u8],
        time_lock: u32,
        taker_pub: &[u8],
        secret: &[u8],
        _swap_contract_address: &Option<BytesJson>,
        swap_unique_data: &[u8],
    ) -> TransactionFut {
        let tx = try_tx_fus!(ZTransaction::read(taker_payment_tx));
        let key_pair = self.derive_htlc_key_pair(swap_unique_data);
        let redeem_script = payment_script(
            time_lock,
            &*dhash160(secret),
            &try_tx_fus!(Public::from_slice(taker_pub)),
            key_pair.public(),
        );
        let script_data = ScriptBuilder::default()
            .push_data(secret)
            .push_opcode(Opcode::OP_0)
            .into_script();
        let selfi = self.clone();
        let fut = async move {
            let tx_fut = z_p2sh_spend(
                &selfi,
                tx,
                time_lock,
                SEQUENCE_FINAL,
                redeem_script,
                script_data,
                &key_pair,
            );
            let tx = try_ztx_s!(tx_fut.await);
            Ok(tx.into())
        };
        Box::new(fut.boxed().compat())
    }

    fn create_taker_spends_maker_payment_preimage(
        &self,
        _maker_payment_tx: &[u8],
        _time_lock: u32,
        _maker_pub: &[u8],
        _secret_hash: &[u8],
        _swap_unique_data: &[u8],
    ) -> TransactionFut {
        unimplemented!();
    }

    fn send_taker_spends_maker_payment(
        &self,
        maker_payment_tx: &[u8],
        time_lock: u32,
        maker_pub: &[u8],
        secret: &[u8],
        _swap_contract_address: &Option<BytesJson>,
        swap_unique_data: &[u8],
    ) -> TransactionFut {
        let tx = try_tx_fus!(ZTransaction::read(maker_payment_tx));
        let key_pair = self.derive_htlc_key_pair(swap_unique_data);
        let redeem_script = payment_script(
            time_lock,
            &*dhash160(secret),
            &try_tx_fus!(Public::from_slice(maker_pub)),
            key_pair.public(),
        );
        let script_data = ScriptBuilder::default()
            .push_data(secret)
            .push_opcode(Opcode::OP_0)
            .into_script();
        let selfi = self.clone();
        let fut = async move {
            let tx_fut = z_p2sh_spend(
                &selfi,
                tx,
                time_lock,
                SEQUENCE_FINAL,
                redeem_script,
                script_data,
                &key_pair,
            );
            let tx = try_ztx_s!(tx_fut.await);
            Ok(tx.into())
        };
        Box::new(fut.boxed().compat())
    }

    fn send_taker_spends_maker_payment_preimage(&self, _preimage: &[u8], _secret: &[u8]) -> TransactionFut {
        unimplemented!();
    }

    fn send_taker_refunds_payment(
        &self,
        taker_payment_tx: &[u8],
        time_lock: u32,
        maker_pub: &[u8],
        secret_hash: &[u8],
        _swap_contract_address: &Option<BytesJson>,
        swap_unique_data: &[u8],
    ) -> TransactionFut {
        let tx = try_tx_fus!(ZTransaction::read(taker_payment_tx));
        let key_pair = self.derive_htlc_key_pair(swap_unique_data);
        let redeem_script = payment_script(
            time_lock,
            secret_hash,
            key_pair.public(),
            &try_tx_fus!(Public::from_slice(maker_pub)),
        );
        let script_data = ScriptBuilder::default().push_opcode(Opcode::OP_1).into_script();
        let selfi = self.clone();
        let fut = async move {
            let tx_fut = z_p2sh_spend(
                &selfi,
                tx,
                time_lock,
                SEQUENCE_FINAL - 1,
                redeem_script,
                script_data,
                &key_pair,
            );
            let tx = try_ztx_s!(tx_fut.await);
            Ok(tx.into())
        };
        Box::new(fut.boxed().compat())
    }

    fn send_maker_refunds_payment(
        &self,
        maker_payment_tx: &[u8],
        time_lock: u32,
        taker_pub: &[u8],
        secret_hash: &[u8],
        _swap_contract_address: &Option<BytesJson>,
        swap_unique_data: &[u8],
    ) -> TransactionFut {
        let tx = try_tx_fus!(ZTransaction::read(maker_payment_tx));
        let key_pair = self.derive_htlc_key_pair(swap_unique_data);
        let redeem_script = payment_script(
            time_lock,
            secret_hash,
            key_pair.public(),
            &try_tx_fus!(Public::from_slice(taker_pub)),
        );
        let script_data = ScriptBuilder::default().push_opcode(Opcode::OP_1).into_script();
        let selfi = self.clone();
        let fut = async move {
            let tx_fut = z_p2sh_spend(
                &selfi,
                tx,
                time_lock,
                SEQUENCE_FINAL - 1,
                redeem_script,
                script_data,
                &key_pair,
            );
            let tx = try_ztx_s!(tx_fut.await);
            Ok(tx.into())
        };
        Box::new(fut.boxed().compat())
    }

    fn validate_fee(
        &self,
        fee_tx: &TransactionEnum,
        _expected_sender: &[u8],
        _fee_addr: &[u8],
        amount: &BigDecimal,
        min_block_number: u64,
        uuid: &[u8],
    ) -> Box<dyn Future<Item = (), Error = String> + Send> {
        let z_tx = match fee_tx {
            TransactionEnum::ZTransaction(t) => t.clone(),
            _ => panic!("Unexpected tx {:?}", fee_tx),
        };
        let amount_sat = try_fus!(sat_from_big_decimal(amount, self.utxo_arc.decimals));
        let expected_memo = MemoBytes::from_bytes(uuid).expect("Uuid length < 512");

        let coin = self.clone();
        let fut = async move {
            let tx_hash = H256::from(z_tx.txid().0).reversed();
            let tx_from_rpc = try_s!(
                coin.utxo_rpc_client()
                    .get_verbose_transaction(&tx_hash.into())
                    .compat()
                    .await
            );
            let mut encoded = Vec::with_capacity(1024);
            z_tx.write(&mut encoded).expect("Writing should not fail");
            if encoded != tx_from_rpc.hex.0 {
                return ERR!(
                    "Encoded transaction {:?} does not match the tx {:?} from RPC",
                    encoded,
                    tx_from_rpc
                );
            }

            let block_height = match tx_from_rpc.height {
                Some(h) => {
                    if h < min_block_number {
                        return ERR!("Dex fee tx {:?} confirmed before min block {}", z_tx, min_block_number);
                    } else {
                        BlockHeight::from_u32(h as u32)
                    }
                },
                None => H0,
            };

            for shielded_out in z_tx.shielded_outputs.iter() {
                if let Some((note, address, memo)) =
                    try_sapling_output_recovery(coin.consensus_params_ref(), block_height, &DEX_FEE_OVK, shielded_out)
                {
                    if address != coin.z_fields.dex_fee_addr {
                        let encoded =
                            encode_payment_address(z_mainnet_constants::HRP_SAPLING_PAYMENT_ADDRESS, &address);
                        let expected = encode_payment_address(
                            z_mainnet_constants::HRP_SAPLING_PAYMENT_ADDRESS,
                            &coin.z_fields.dex_fee_addr,
                        );
                        return ERR!(
                            "Dex fee was sent to the invalid address {}, expected {}",
                            encoded,
                            expected
                        );
                    }

                    if note.value != amount_sat {
                        return ERR!("Dex fee has invalid amount {}, expected {}", note.value, amount_sat);
                    }

                    if memo != expected_memo {
                        return ERR!("Dex fee has invalid memo {:?}, expected {:?}", memo, expected_memo);
                    }

                    return Ok(());
                }
            }

            ERR!(
                "The dex fee tx {:?} has no shielded outputs or outputs decryption failed",
                z_tx
            )
        };

        Box::new(fut.boxed().compat())
    }

    fn validate_maker_payment(&self, input: ValidatePaymentInput) -> ValidatePaymentFut<()> {
        utxo_common::validate_maker_payment(self, input)
    }

    fn validate_taker_payment(&self, input: ValidatePaymentInput) -> ValidatePaymentFut<()> {
        utxo_common::validate_taker_payment(self, input)
    }

    fn watcher_validate_taker_payment(
        &self,
        _input: WatcherValidatePaymentInput,
    ) -> Box<dyn Future<Item = (), Error = MmError<ValidatePaymentError>> + Send> {
        unimplemented!();
    }

    fn check_if_my_payment_sent(
        &self,
        time_lock: u32,
        other_pub: &[u8],
        secret_hash: &[u8],
        _search_from_block: u64,
        _swap_contract_address: &Option<BytesJson>,
        swap_unique_data: &[u8],
    ) -> Box<dyn Future<Item = Option<TransactionEnum>, Error = String> + Send> {
        utxo_common::check_if_my_payment_sent(self.clone(), time_lock, other_pub, secret_hash, swap_unique_data)
    }

    async fn search_for_swap_tx_spend_my(
        &self,
        input: SearchForSwapTxSpendInput<'_>,
    ) -> Result<Option<FoundSwapTxSpend>, String> {
        utxo_common::search_for_swap_tx_spend_my(self, input, utxo_common::DEFAULT_SWAP_VOUT).await
    }

    async fn search_for_swap_tx_spend_other(
        &self,
        input: SearchForSwapTxSpendInput<'_>,
    ) -> Result<Option<FoundSwapTxSpend>, String> {
        utxo_common::search_for_swap_tx_spend_other(self, input, utxo_common::DEFAULT_SWAP_VOUT).await
    }

    async fn extract_secret(&self, secret_hash: &[u8], spend_tx: &[u8]) -> Result<Vec<u8>, String> {
        utxo_common::extract_secret(secret_hash, spend_tx)
    }

    fn negotiate_swap_contract_addr(
        &self,
        _other_side_address: Option<&[u8]>,
    ) -> Result<Option<BytesJson>, MmError<NegotiateSwapContractAddrErr>> {
        Ok(None)
    }

    fn derive_htlc_key_pair(&self, swap_unique_data: &[u8]) -> KeyPair {
        let message = Message::from(dhash256(swap_unique_data).take());
        let signature = self.secp_keypair().private().sign(&message).expect("valid privkey");

        let key = secp_privkey_from_hash(dhash256(&signature));
        key_pair_from_secret(key.as_slice()).expect("valid privkey")
    }

<<<<<<< HEAD
    async fn payment_instructions(
        &self,
        _secret_hash: &[u8],
        _amount: &BigDecimal,
    ) -> Result<Option<Vec<u8>>, MmError<PaymentInstructionsErr>> {
        Ok(None)
    }

    fn validate_instructions(
        &self,
        _instructions: &[u8],
        _secret_hash: &[u8],
        _amount: BigDecimal,
    ) -> Result<Option<PaymentInstructions>, MmError<ValidateInstructionsErr>> {
        Ok(None)
=======
    fn validate_other_pubkey(&self, raw_pubkey: &[u8]) -> MmResult<(), ValidateOtherPubKeyErr> {
        utxo_common::validate_other_pubkey(raw_pubkey)
>>>>>>> 8e92b9df
    }
}

#[async_trait]
impl MmCoin for ZCoin {
    fn is_asset_chain(&self) -> bool { self.utxo_arc.conf.asset_chain }

    fn withdraw(&self, _req: WithdrawRequest) -> WithdrawFut {
        Box::new(futures01::future::err(MmError::new(WithdrawError::InternalError(
            "Zcoin doesn't support legacy withdraw".into(),
        ))))
    }

    fn get_raw_transaction(&self, req: RawTransactionRequest) -> RawTransactionFut {
        Box::new(utxo_common::get_raw_transaction(&self.utxo_arc, req).boxed().compat())
    }

    fn decimals(&self) -> u8 { self.utxo_arc.decimals }

    fn convert_to_address(&self, _from: &str, _to_address_format: Json) -> Result<String, String> {
        Err(MmError::new("Address conversion is not available for ZCoin".to_string()).to_string())
    }

    fn validate_address(&self, address: &str) -> ValidateAddressResult {
        match decode_payment_address(z_mainnet_constants::HRP_SAPLING_PAYMENT_ADDRESS, address) {
            Ok(Some(_)) => ValidateAddressResult {
                is_valid: true,
                reason: None,
            },
            Ok(None) => ValidateAddressResult {
                is_valid: false,
                reason: Some("decode_payment_address returned None".to_owned()),
            },
            Err(e) => ValidateAddressResult {
                is_valid: false,
                reason: Some(format!("Error {} on decode_payment_address", e)),
            },
        }
    }

    fn process_history_loop(&self, _ctx: MmArc) -> Box<dyn Future<Item = (), Error = ()> + Send> {
        log::warn!("process_history_loop is not implemented for ZCoin yet!");
        Box::new(futures01::future::err(()))
    }

    fn history_sync_status(&self) -> HistorySyncState { HistorySyncState::NotEnabled }

    fn get_trade_fee(&self) -> Box<dyn Future<Item = TradeFee, Error = String> + Send> {
        utxo_common::get_trade_fee(self.clone())
    }

    async fn get_sender_trade_fee(
        &self,
        _value: TradePreimageValue,
        _stage: FeeApproxStage,
    ) -> TradePreimageResult<TradeFee> {
        Ok(TradeFee {
            coin: self.ticker().to_owned(),
            amount: self.get_one_kbyte_tx_fee().await?.into(),
            paid_from_trading_vol: false,
        })
    }

    fn get_receiver_trade_fee(&self, _stage: FeeApproxStage) -> TradePreimageFut<TradeFee> {
        utxo_common::get_receiver_trade_fee(self.clone())
    }

    async fn get_fee_to_send_taker_fee(
        &self,
        _dex_fee_amount: BigDecimal,
        _stage: FeeApproxStage,
    ) -> TradePreimageResult<TradeFee> {
        Ok(TradeFee {
            coin: self.ticker().to_owned(),
            amount: self.get_one_kbyte_tx_fee().await?.into(),
            paid_from_trading_vol: false,
        })
    }

    fn required_confirmations(&self) -> u64 { utxo_common::required_confirmations(&self.utxo_arc) }

    fn requires_notarization(&self) -> bool { utxo_common::requires_notarization(&self.utxo_arc) }

    fn set_required_confirmations(&self, confirmations: u64) {
        utxo_common::set_required_confirmations(&self.utxo_arc, confirmations)
    }

    fn set_requires_notarization(&self, requires_nota: bool) {
        utxo_common::set_requires_notarization(&self.utxo_arc, requires_nota)
    }

    fn swap_contract_address(&self) -> Option<BytesJson> { utxo_common::swap_contract_address() }

    fn mature_confirmations(&self) -> Option<u32> { Some(self.utxo_arc.conf.mature_confirmations) }

    fn coin_protocol_info(&self) -> Vec<u8> { utxo_common::coin_protocol_info(self) }

    fn is_coin_protocol_supported(&self, info: &Option<Vec<u8>>) -> bool {
        utxo_common::is_coin_protocol_supported(self, info)
    }
}

#[async_trait]
impl UtxoTxGenerationOps for ZCoin {
    async fn get_tx_fee(&self) -> UtxoRpcResult<ActualTxFee> { utxo_common::get_tx_fee(&self.utxo_arc).await }

    async fn calc_interest_if_required(
        &self,
        unsigned: TransactionInputSigner,
        data: AdditionalTxData,
        my_script_pub: Bytes,
    ) -> UtxoRpcResult<(TransactionInputSigner, AdditionalTxData)> {
        utxo_common::calc_interest_if_required(self, unsigned, data, my_script_pub).await
    }
}

#[async_trait]
impl UtxoTxBroadcastOps for ZCoin {
    async fn broadcast_tx(&self, tx: &UtxoTx) -> Result<H256Json, MmError<BroadcastTxErr>> {
        utxo_common::broadcast_tx(self, tx).await
    }
}

/// Please note `ZCoin` is not assumed to work with transparent UTXOs.
/// Remove implementation of the `GetUtxoListOps` trait for `ZCoin`
/// when [`ZCoin::preimage_trade_fee_required_to_send_outputs`] is refactored.
#[async_trait]
#[cfg_attr(test, mockable)]
impl GetUtxoListOps for ZCoin {
    async fn get_unspent_ordered_list(
        &self,
        address: &Address,
    ) -> UtxoRpcResult<(Vec<UnspentInfo>, RecentlySpentOutPointsGuard<'_>)> {
        utxo_common::get_unspent_ordered_list(self, address).await
    }

    async fn get_all_unspent_ordered_list(
        &self,
        address: &Address,
    ) -> UtxoRpcResult<(Vec<UnspentInfo>, RecentlySpentOutPointsGuard<'_>)> {
        utxo_common::get_all_unspent_ordered_list(self, address).await
    }

    async fn get_mature_unspent_ordered_list(
        &self,
        address: &Address,
    ) -> UtxoRpcResult<(MatureUnspentList, RecentlySpentOutPointsGuard<'_>)> {
        utxo_common::get_mature_unspent_ordered_list(self, address).await
    }
}

#[async_trait]
impl UtxoCommonOps for ZCoin {
    async fn get_htlc_spend_fee(&self, tx_size: u64) -> UtxoRpcResult<u64> {
        utxo_common::get_htlc_spend_fee(self, tx_size).await
    }

    fn addresses_from_script(&self, script: &Script) -> Result<Vec<Address>, String> {
        utxo_common::addresses_from_script(self, script)
    }

    fn denominate_satoshis(&self, satoshi: i64) -> f64 { utxo_common::denominate_satoshis(&self.utxo_arc, satoshi) }

    fn my_public_key(&self) -> Result<&Public, MmError<UnexpectedDerivationMethod>> {
        utxo_common::my_public_key(self.as_ref())
    }

    fn address_from_str(&self, address: &str) -> MmResult<Address, AddrFromStrError> {
        utxo_common::checked_address_from_str(self, address)
    }

    async fn get_current_mtp(&self) -> UtxoRpcResult<u32> {
        utxo_common::get_current_mtp(&self.utxo_arc, CoinVariant::Standard).await
    }

    fn is_unspent_mature(&self, output: &RpcTransaction) -> bool {
        utxo_common::is_unspent_mature(self.utxo_arc.conf.mature_confirmations, output)
    }

    async fn calc_interest_of_tx(
        &self,
        _tx: &UtxoTx,
        _input_transactions: &mut HistoryUtxoTxMap,
    ) -> UtxoRpcResult<u64> {
        MmError::err(UtxoRpcError::Internal(
            "ZCoin doesn't support transaction rewards".to_owned(),
        ))
    }

    async fn get_mut_verbose_transaction_from_map_or_rpc<'a, 'b>(
        &'a self,
        tx_hash: H256Json,
        utxo_tx_map: &'b mut HistoryUtxoTxMap,
    ) -> UtxoRpcResult<&'b mut HistoryUtxoTx> {
        utxo_common::get_mut_verbose_transaction_from_map_or_rpc(self, tx_hash, utxo_tx_map).await
    }

    async fn p2sh_spending_tx(&self, input: utxo_common::P2SHSpendingTxInput<'_>) -> Result<UtxoTx, String> {
        utxo_common::p2sh_spending_tx(self, input).await
    }

    fn get_verbose_transactions_from_cache_or_rpc(
        &self,
        tx_ids: HashSet<H256Json>,
    ) -> UtxoRpcFut<HashMap<H256Json, VerboseTransactionFrom>> {
        let selfi = self.clone();
        let fut = async move { utxo_common::get_verbose_transactions_from_cache_or_rpc(&selfi.utxo_arc, tx_ids).await };
        Box::new(fut.boxed().compat())
    }

    async fn preimage_trade_fee_required_to_send_outputs(
        &self,
        outputs: Vec<TransactionOutput>,
        fee_policy: FeePolicy,
        gas_fee: Option<u64>,
        stage: &FeeApproxStage,
    ) -> TradePreimageResult<BigDecimal> {
        utxo_common::preimage_trade_fee_required_to_send_outputs(
            self,
            self.ticker(),
            outputs,
            fee_policy,
            gas_fee,
            stage,
        )
        .await
    }

    fn increase_dynamic_fee_by_stage(&self, dynamic_fee: u64, stage: &FeeApproxStage) -> u64 {
        utxo_common::increase_dynamic_fee_by_stage(self, dynamic_fee, stage)
    }

    async fn p2sh_tx_locktime(&self, htlc_locktime: u32) -> Result<u32, MmError<UtxoRpcError>> {
        utxo_common::p2sh_tx_locktime(self, self.ticker(), htlc_locktime).await
    }

    fn addr_format(&self) -> &UtxoAddressFormat { utxo_common::addr_format(self) }

    fn addr_format_for_standard_scripts(&self) -> UtxoAddressFormat {
        utxo_common::addr_format_for_standard_scripts(self)
    }

    fn address_from_pubkey(&self, pubkey: &Public) -> Address {
        let conf = &self.utxo_arc.conf;
        utxo_common::address_from_pubkey(
            pubkey,
            conf.pub_addr_prefix,
            conf.pub_t_addr_prefix,
            conf.checksum_type,
            conf.bech32_hrp.clone(),
            self.addr_format().clone(),
        )
    }
}

#[async_trait]
impl InitWithdrawCoin for ZCoin {
    async fn init_withdraw(
        &self,
        _ctx: MmArc,
        req: WithdrawRequest,
        task_handle: &WithdrawTaskHandle,
    ) -> Result<TransactionDetails, MmError<WithdrawError>> {
        if req.fee.is_some() {
            return MmError::err(WithdrawError::InternalError(
                "Setting a custom withdraw fee is not supported for ZCoin yet".to_owned(),
            ));
        }

        let to_addr = decode_payment_address(z_mainnet_constants::HRP_SAPLING_PAYMENT_ADDRESS, &req.to)
            .map_to_mm(|e| WithdrawError::InvalidAddress(format!("{}", e)))?
            .or_mm_err(|| WithdrawError::InvalidAddress(format!("Address {} decoded to None", req.to)))?;
        let amount = if req.max {
            let fee = self.get_one_kbyte_tx_fee().await?;
            let balance = self.my_balance().compat().await?;
            balance.spendable - fee
        } else {
            req.amount
        };

        task_handle.update_in_progress_status(WithdrawInProgressStatus::GeneratingTransaction)?;
        let satoshi = sat_from_big_decimal(&amount, self.decimals())?;
        let z_output = ZOutput {
            to_addr,
            amount: Amount::from_u64(satoshi)
                .map_to_mm(|_| NumConversError(format!("Failed to get ZCash amount from {}", amount)))?,
            // TODO add optional viewing_key and memo fields to the WithdrawRequest
            viewing_key: Some(self.z_fields.evk.fvk.ovk),
            memo: None,
        };

        let (tx, data, _sync_guard) = self.gen_tx(vec![], vec![z_output]).await?;
        let mut tx_bytes = Vec::with_capacity(1024);
        tx.write(&mut tx_bytes)
            .map_to_mm(|e| WithdrawError::InternalError(e.to_string()))?;
        let mut tx_hash = tx.txid().0.to_vec();
        tx_hash.reverse();

        let received_by_me = big_decimal_from_sat_unsigned(data.received_by_me, self.decimals());
        let spent_by_me = big_decimal_from_sat_unsigned(data.spent_by_me, self.decimals());

        Ok(TransactionDetails {
            tx_hex: tx_bytes.into(),
            tx_hash: hex::encode(&tx_hash),
            from: vec![self.z_fields.my_z_addr_encoded.clone()],
            to: vec![req.to],
            my_balance_change: &received_by_me - &spent_by_me,
            total_amount: spent_by_me.clone(),
            spent_by_me,
            received_by_me,
            block_height: 0,
            timestamp: 0,
            fee_details: Some(TxFeeDetails::Utxo(UtxoFeeDetails {
                coin: Some(self.ticker().to_owned()),
                amount: big_decimal_from_sat_unsigned(data.fee_amount, self.decimals()),
            })),
            coin: self.ticker().to_owned(),
            internal_id: tx_hash.into(),
            kmd_rewards: None,
            transaction_type: Default::default(),
        })
    }
}

#[test]
fn derive_z_key_from_mm_seed() {
    use crypto::privkey::key_pair_from_seed;
    use zcash_client_backend::encoding::encode_extended_spending_key;

    let seed = "spice describe gravity federal blast come thank unfair canal monkey style afraid";
    let secp_keypair = key_pair_from_seed(seed).unwrap();
    let z_spending_key = ExtendedSpendingKey::master(&*secp_keypair.private().secret);
    let encoded = encode_extended_spending_key(z_mainnet_constants::HRP_SAPLING_EXTENDED_SPENDING_KEY, &z_spending_key);
    assert_eq!(encoded, "secret-extended-key-main1qqqqqqqqqqqqqqytwz2zjt587n63kyz6jawmflttqu5rxavvqx3lzfs0tdr0w7g5tgntxzf5erd3jtvva5s52qx0ms598r89vrmv30r69zehxy2r3vesghtqd6dfwdtnauzuj8u8eeqfx7qpglzu6z54uzque6nzzgnejkgq569ax4lmk0v95rfhxzxlq3zrrj2z2kqylx2jp8g68lqu6alczdxd59lzp4hlfuj3jp54fp06xsaaay0uyass992g507tdd7psua5w6q76dyq3");

    let (_, address) = z_spending_key.default_address().unwrap();
    let encoded_addr = encode_payment_address(z_mainnet_constants::HRP_SAPLING_PAYMENT_ADDRESS, &address);
    assert_eq!(
        encoded_addr,
        "zs182ht30wnnnr8jjhj2j9v5dkx3qsknnr5r00jfwk2nczdtqy7w0v836kyy840kv2r8xle5gcl549"
    );

    let seed = "also shoot benefit prefer juice shell elder veteran woman mimic image kidney";
    let secp_keypair = key_pair_from_seed(seed).unwrap();
    let z_spending_key = ExtendedSpendingKey::master(&*secp_keypair.private().secret);
    let encoded = encode_extended_spending_key(z_mainnet_constants::HRP_SAPLING_EXTENDED_SPENDING_KEY, &z_spending_key);
    assert_eq!(encoded, "secret-extended-key-main1qqqqqqqqqqqqqq8jnhc9stsqwts6pu5ayzgy4szplvy03u227e50n3u8e6dwn5l0q5s3s8xfc03r5wmyh5s5dq536ufwn2k89ngdhnxy64sd989elwas6kr7ygztsdkw6k6xqyvhtu6e0dhm4mav8rus0fy8g0hgy9vt97cfjmus0m2m87p4qz5a00um7gwjwk494gul0uvt3gqyjujcclsqry72z57kr265jsajactgfn9m3vclqvx8fsdnwp4jwj57ffw560vvwks9g9hpu");

    let (_, address) = z_spending_key.default_address().unwrap();
    let encoded_addr = encode_payment_address(z_mainnet_constants::HRP_SAPLING_PAYMENT_ADDRESS, &address);
    assert_eq!(
        encoded_addr,
        "zs1funuwrjr2stlr6fnhkdh7fyz3p7n0p8rxase9jnezdhc286v5mhs6q3myw0phzvad5mvqgfxpam"
    );
}<|MERGE_RESOLUTION|>--- conflicted
+++ resolved
@@ -13,22 +13,13 @@
                   UtxoCommonOps, UtxoFeeDetails, UtxoRpcMode, UtxoTxBroadcastOps, UtxoTxGenerationOps,
                   VerboseTransactionFrom};
 use crate::{BalanceError, BalanceFut, CoinBalance, FeeApproxStage, FoundSwapTxSpend, HistorySyncState, MarketCoinOps,
-<<<<<<< HEAD
             MmCoin, NegotiateSwapContractAddrErr, NumConversError, PaymentInstructions, PaymentInstructionsErr,
             PrivKeyActivationPolicy, RawTransactionFut, RawTransactionRequest, SearchForSwapTxSpendInput,
             SignatureError, SignatureResult, SwapOps, TradeFee, TradePreimageFut, TradePreimageResult,
             TradePreimageValue, TransactionDetails, TransactionEnum, TransactionFut, TxFeeDetails, TxMarshalingErr,
-            UnexpectedDerivationMethod, ValidateAddressResult, ValidateInstructionsErr, ValidatePaymentFut,
-            ValidatePaymentInput, VerificationError, VerificationResult, WatcherValidatePaymentInput, WithdrawFut,
-            WithdrawRequest};
-=======
-            MmCoin, NegotiateSwapContractAddrErr, NumConversError, PrivKeyActivationPolicy, RawTransactionFut,
-            RawTransactionRequest, SearchForSwapTxSpendInput, SignatureError, SignatureResult, SwapOps, TradeFee,
-            TradePreimageFut, TradePreimageResult, TradePreimageValue, TransactionDetails, TransactionEnum,
-            TransactionFut, TxFeeDetails, TxMarshalingErr, UnexpectedDerivationMethod, ValidateAddressResult,
-            ValidateOtherPubKeyErr, ValidatePaymentFut, ValidatePaymentInput, VerificationError, VerificationResult,
+            UnexpectedDerivationMethod, ValidateAddressResult, ValidateInstructionsErr, ValidateOtherPubKeyErr,
+            ValidatePaymentFut, ValidatePaymentInput, VerificationError, VerificationResult,
             WatcherValidatePaymentInput, WithdrawFut, WithdrawRequest};
->>>>>>> 8e92b9df
 use crate::{Transaction, WithdrawError};
 use async_trait::async_trait;
 use bitcrypto::{dhash160, dhash256};
@@ -1407,7 +1398,10 @@
         key_pair_from_secret(key.as_slice()).expect("valid privkey")
     }
 
-<<<<<<< HEAD
+    fn validate_other_pubkey(&self, raw_pubkey: &[u8]) -> MmResult<(), ValidateOtherPubKeyErr> {
+        utxo_common::validate_other_pubkey(raw_pubkey)
+    }
+
     async fn payment_instructions(
         &self,
         _secret_hash: &[u8],
@@ -1423,10 +1417,6 @@
         _amount: BigDecimal,
     ) -> Result<Option<PaymentInstructions>, MmError<ValidateInstructionsErr>> {
         Ok(None)
-=======
-    fn validate_other_pubkey(&self, raw_pubkey: &[u8]) -> MmResult<(), ValidateOtherPubKeyErr> {
-        utxo_common::validate_other_pubkey(raw_pubkey)
->>>>>>> 8e92b9df
     }
 }
 
