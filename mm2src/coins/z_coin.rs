pub mod storage;
pub mod tx_history_events;
#[cfg_attr(not(target_arch = "wasm32"), cfg(test))]
mod tx_streaming_tests;
pub mod z_balance_streaming;
mod z_coin_errors;
mod z_htlc;
mod z_rpc;
mod z_tx_history;

use crate::coin_errors::{MyAddressError, ValidatePaymentResult};
use crate::hd_wallet::HDPathAccountToAddressId;
use crate::my_tx_history_v2::{MyTxHistoryErrorV2, MyTxHistoryRequestV2, MyTxHistoryResponseV2};
use crate::rpc_command::init_withdraw::{InitWithdrawCoin, WithdrawInProgressStatus, WithdrawTaskHandleShared};
use crate::utxo::rpc_clients::{ElectrumConnectionSettings, UnspentInfo, UtxoRpcClientEnum, UtxoRpcError, UtxoRpcFut,
                               UtxoRpcResult};
use crate::utxo::utxo_builder::UtxoCoinBuildError;
use crate::utxo::utxo_builder::{UtxoCoinBuilder, UtxoCoinBuilderCommonOps, UtxoFieldsWithGlobalHDBuilder,
                                UtxoFieldsWithHardwareWalletBuilder, UtxoFieldsWithIguanaSecretBuilder};
use crate::utxo::utxo_common::{addresses_from_script, big_decimal_from_sat};
use crate::utxo::utxo_common::{big_decimal_from_sat_unsigned, payment_script};
use crate::utxo::{sat_from_big_decimal, utxo_common, ActualTxFee, AdditionalTxData, AddrFromStrError, Address,
                  BroadcastTxErr, FeePolicy, GetUtxoListOps, HistoryUtxoTx, HistoryUtxoTxMap, MatureUnspentList,
                  RecentlySpentOutPointsGuard, UtxoActivationParams, UtxoAddressFormat, UtxoArc, UtxoCoinFields,
                  UtxoCommonOps, UtxoRpcMode, UtxoTxBroadcastOps, UtxoTxGenerationOps, VerboseTransactionFrom};
use crate::utxo::{UnsupportedAddr, UtxoFeeDetails};
use crate::z_coin::storage::{BlockDbImpl, WalletDbShared};

use crate::z_coin::z_tx_history::{fetch_tx_history_from_db, ZCoinTxHistoryItem};
use crate::{BalanceError, BalanceFut, CheckIfMyPaymentSentArgs, CoinBalance, ConfirmPaymentInput, DexFee,
            FeeApproxStage, FoundSwapTxSpend, HistorySyncState, MarketCoinOps, MmCoin, NegotiateSwapContractAddrErr,
            NumConversError, PrivKeyActivationPolicy, PrivKeyBuildPolicy, PrivKeyPolicyNotAllowed, RawTransactionFut,
            RawTransactionRequest, RawTransactionResult, RefundPaymentArgs, SearchForSwapTxSpendInput,
            SendPaymentArgs, SignRawTransactionRequest, SignatureError, SignatureResult, SpendPaymentArgs, SwapOps,
            TradeFee, TradePreimageFut, TradePreimageResult, TradePreimageValue, Transaction, TransactionData,
            TransactionDetails, TransactionEnum, TransactionResult, TxFeeDetails, TxMarshalingErr,
            UnexpectedDerivationMethod, ValidateAddressResult, ValidateFeeArgs, ValidateOtherPubKeyErr,
            ValidatePaymentError, ValidatePaymentInput, VerificationError, VerificationResult, WaitForHTLCTxSpendArgs,
            WatcherOps, WeakSpawner, WithdrawError, WithdrawFut, WithdrawRequest};

use async_trait::async_trait;
use bitcrypto::dhash256;
use chain::constants::SEQUENCE_FINAL;
use chain::{Transaction as UtxoTx, TransactionOutput};
use common::executor::{AbortableSystem, AbortedError};
use common::{calc_total_pages, log};
use crypto::privkey::{key_pair_from_secret, secp_privkey_from_hash};
use crypto::HDPathToCoin;
use crypto::{Bip32DerPathOps, GlobalHDAccountArc};
use futures::compat::Future01CompatExt;
use futures::lock::Mutex as AsyncMutex;
use futures::StreamExt;
use futures::{FutureExt, TryFutureExt};
use futures01::Future;
use keys::hash::H256;
use keys::{KeyPair, Message, Public};
use mm2_core::mm_ctx::MmArc;
use mm2_err_handle::prelude::*;
use mm2_number::{BigDecimal, MmNumber};
#[cfg(test)] use mocktopus::macros::*;
use primitives::bytes::Bytes;
use rpc::v1::types::{Bytes as BytesJson, Transaction as RpcTransaction, H256 as H256Json};
use script::{Builder as ScriptBuilder, Opcode, Script, TransactionInputSigner};
use serde_json::Value as Json;
use serialization::CoinVariant;
use std::collections::{HashMap, HashSet};
use std::convert::TryInto;
use std::iter;
use std::num::NonZeroU32;
use std::num::TryFromIntError;
use std::path::PathBuf;
use std::sync::Arc;
pub use z_coin_errors::*;
pub use z_htlc::z_send_dex_fee;
use z_htlc::{z_p2sh_spend, z_send_htlc};
use z_rpc::init_light_client;
pub use z_rpc::{FirstSyncBlock, SyncStatus};
use z_rpc::{SaplingSyncConnector, SaplingSyncGuard};
use zcash_client_backend::encoding::{decode_payment_address, encode_extended_spending_key, encode_payment_address};
use zcash_client_backend::wallet::{AccountId, SpendableNote};
use zcash_extras::WalletRead;
use zcash_primitives::consensus::{BlockHeight, BranchId, NetworkUpgrade, Parameters, H0};
use zcash_primitives::memo::MemoBytes;
use zcash_primitives::sapling::keys::OutgoingViewingKey;
use zcash_primitives::sapling::note_encryption::try_sapling_output_recovery;
use zcash_primitives::transaction::builder::Builder as ZTxBuilder;
use zcash_primitives::transaction::components::{Amount, OutputDescription, TxOut};
use zcash_primitives::transaction::Transaction as ZTransaction;
use zcash_primitives::zip32::ChildIndex as Zip32Child;
use zcash_primitives::{constants::mainnet as z_mainnet_constants, sapling::PaymentAddress,
                       zip32::ExtendedFullViewingKey, zip32::ExtendedSpendingKey};
use zcash_proofs::prover::LocalTxProver;

cfg_native!(
    use common::{async_blocking, sha256_digest};
    use zcash_client_sqlite::error::SqliteClientError as ZcashClientError;
    use zcash_client_sqlite::wallet::get_balance;
    use zcash_proofs::default_params_folder;
    use z_rpc::init_native_client;
);

cfg_wasm32!(
    use crate::z_coin::storage::ZcashParamsWasmImpl;
    use common::executor::AbortOnDropHandle;
    use futures::channel::oneshot;
    use rand::rngs::OsRng;
    use zcash_primitives::transaction::builder::TransactionMetadata;
    pub use z_coin_errors::ZCoinBalanceError;
);

/// `ZP2SHSpendError` compatible `TransactionErr` handling macro.
macro_rules! try_ztx_s {
    ($e: expr) => {
        match $e {
            Ok(ok) => ok,
            Err(err) => {
                if let Some(tx) = err.get_inner().get_tx() {
                    return Err(crate::TransactionErr::TxRecoverable(
                        tx,
                        format!("{}:{}] {:?}", file!(), line!(), err),
                    ));
                }

                return Err(crate::TransactionErr::Plain(ERRL!("{:?}", err)));
            },
        }
    };
}

const DEX_FEE_OVK: OutgoingViewingKey = OutgoingViewingKey([7; 32]);
const DEX_FEE_Z_ADDR: &str = "zs1rp6426e9r6jkq2nsanl66tkd34enewrmr0uvj0zelhkcwmsy0uvxz2fhm9eu9rl3ukxvgzy2v9f";
const DEX_BURN_Z_ADDR: &str = "zs1ntx28kyurgvsc7rxgkdhasz8p6wzv63nqpcayvnh7c4r6cs4wfkz8ztkwazjzdsxkgaq6erscyl";
cfg_native!(
    const SAPLING_OUTPUT_NAME: &str = "sapling-output.params";
    const SAPLING_SPEND_NAME: &str = "sapling-spend.params";
    const BLOCKS_TABLE: &str = "blocks";
    const SAPLING_SPEND_EXPECTED_HASH: &str = "8e48ffd23abb3a5fd9c5589204f32d9c31285a04b78096ba40a79b75677efc13";
    const SAPLING_OUTPUT_EXPECTED_HASH: &str = "2f0ebbcbb9bb0bcffe95a397e7eba89c29eb4dde6191c339db88570e3f3fb0e4";
);

#[derive(Clone, Debug, Deserialize, PartialEq, Serialize)]
pub struct ZcoinConsensusParams {
    // we don't support coins without overwinter and sapling active so these are mandatory
    overwinter_activation_height: u32,
    sapling_activation_height: u32,
    // optional upgrades that we will possibly support in the future
    blossom_activation_height: Option<u32>,
    heartwood_activation_height: Option<u32>,
    canopy_activation_height: Option<u32>,
    coin_type: u32,
    hrp_sapling_extended_spending_key: String,
    hrp_sapling_extended_full_viewing_key: String,
    hrp_sapling_payment_address: String,
    b58_pubkey_address_prefix: [u8; 2],
    b58_script_address_prefix: [u8; 2],
}

#[derive(Clone, Debug, Deserialize, PartialEq, Serialize)]
pub struct CheckPointBlockInfo {
    height: u32,
    hash: H256Json,
    time: u32,
    sapling_tree: BytesJson,
}

#[derive(Clone, Debug, Deserialize, PartialEq, Serialize)]
pub struct ZcoinProtocolInfo {
    consensus_params: ZcoinConsensusParams,
    check_point_block: Option<CheckPointBlockInfo>,
    // `z_derivation_path` can be the same or different from [`UtxoCoinFields::derivation_path`].
    z_derivation_path: Option<HDPathToCoin>,
}

impl Parameters for ZcoinConsensusParams {
    fn activation_height(&self, nu: NetworkUpgrade) -> Option<BlockHeight> {
        match nu {
            NetworkUpgrade::Overwinter => Some(BlockHeight::from(self.overwinter_activation_height)),
            NetworkUpgrade::Sapling => Some(BlockHeight::from(self.sapling_activation_height)),
            NetworkUpgrade::Blossom => self.blossom_activation_height.map(BlockHeight::from),
            NetworkUpgrade::Heartwood => self.heartwood_activation_height.map(BlockHeight::from),
            NetworkUpgrade::Canopy => self.canopy_activation_height.map(BlockHeight::from),
            #[cfg(feature = "zfuture")]
            NetworkUpgrade::ZFuture => unimplemented!(),
        }
    }

    fn coin_type(&self) -> u32 { self.coin_type }

    fn hrp_sapling_extended_spending_key(&self) -> &str { &self.hrp_sapling_extended_spending_key }

    fn hrp_sapling_extended_full_viewing_key(&self) -> &str { &self.hrp_sapling_extended_full_viewing_key }

    fn hrp_sapling_payment_address(&self) -> &str { &self.hrp_sapling_payment_address }

    fn b58_pubkey_address_prefix(&self) -> [u8; 2] { self.b58_pubkey_address_prefix }

    fn b58_script_address_prefix(&self) -> [u8; 2] { self.b58_script_address_prefix }
}

#[allow(unused)]
pub struct ZCoinFields {
    dex_fee_addr: PaymentAddress,
    dex_burn_addr: PaymentAddress,
    my_z_addr: PaymentAddress,
    my_z_addr_encoded: String,
    z_spending_key: ExtendedSpendingKey,
    evk: ExtendedFullViewingKey,
    z_tx_prover: Arc<LocalTxProver>,
    light_wallet_db: WalletDbShared,
    consensus_params: ZcoinConsensusParams,
    sync_state_connector: AsyncMutex<SaplingSyncConnector>,
}

impl Transaction for ZTransaction {
    fn tx_hex(&self) -> Vec<u8> {
        let mut hex = Vec::with_capacity(1024);
        self.write(&mut hex).expect("Writing should not fail");
        hex
    }

    fn tx_hash_as_bytes(&self) -> BytesJson {
        let mut bytes = self.txid().0.to_vec();
        bytes.reverse();
        bytes.into()
    }
}

#[derive(Clone)]
pub struct ZCoin {
    pub utxo_arc: UtxoArc,
    z_fields: Arc<ZCoinFields>,
}

pub struct ZOutput {
    pub to_addr: PaymentAddress,
    pub amount: Amount,
    pub viewing_key: Option<OutgoingViewingKey>,
    pub memo: Option<MemoBytes>,
}

#[derive(Serialize)]
pub struct ZcoinTxDetails {
    /// Transaction hash in hexadecimal format
    tx_hash: String,
    /// Coins are sent from these addresses
    from: HashSet<String>,
    /// Coins are sent to these addresses
    to: HashSet<String>,
    /// The amount spent from "my" address
    spent_by_me: BigDecimal,
    /// The amount received by "my" address
    received_by_me: BigDecimal,
    /// Resulting "my" balance change
    my_balance_change: BigDecimal,
    /// Block height
    block_height: i64,
    confirmations: i64,
    /// Transaction timestamp
    timestamp: i64,
    transaction_fee: BigDecimal,
    /// The coin transaction belongs to
    coin: String,
    /// Internal MM2 id used for internal transaction identification, for some coins it might be equal to transaction hash
    internal_id: i64,
}

impl ZCoin {
    #[inline]
    pub fn utxo_rpc_client(&self) -> &UtxoRpcClientEnum { &self.utxo_arc.rpc_client }

    #[inline]
    pub fn my_z_address_encoded(&self) -> String { self.z_fields.my_z_addr_encoded.clone() }

    #[inline]
    pub fn consensus_params(&self) -> ZcoinConsensusParams { self.z_fields.consensus_params.clone() }

    #[inline]
    pub fn consensus_params_ref(&self) -> &ZcoinConsensusParams { &self.z_fields.consensus_params }

    /// Asynchronously checks the synchronization status and returns `true` if
    /// the Sapling state has finished synchronizing, meaning that the block number is available.
    /// Otherwise, it returns `false`.
    #[inline]
    pub async fn is_sapling_state_synced(&self) -> bool {
        let mut watcher = self.z_fields.sync_state_connector.lock().await;
        while let Some(sync) = watcher.sync_watcher.next().await {
            if matches!(sync, SyncStatus::Finished { .. }) {
                return true;
            }
        }

        false
    }

    #[inline]
    pub async fn sync_status(&self) -> Result<SyncStatus, MmError<BlockchainScanStopped>> {
        self.z_fields
            .sync_state_connector
            .lock()
            .await
            .current_sync_status()
            .await
    }

    #[inline]
    pub async fn first_sync_block(&self) -> Result<FirstSyncBlock, MmError<BlockchainScanStopped>> {
        self.z_fields.sync_state_connector.lock().await.first_sync_block().await
    }

    #[inline]
    fn secp_keypair(&self) -> &KeyPair {
        self.utxo_arc
            .priv_key_policy
            .activated_key()
            .expect("Zcoin doesn't support HW wallets")
    }

    async fn wait_for_gen_tx_blockchain_sync(&self) -> Result<SaplingSyncGuard<'_>, MmError<BlockchainScanStopped>> {
        let mut connector_guard = self.z_fields.sync_state_connector.lock().await;
        let sync_respawn_guard = connector_guard.wait_for_gen_tx_blockchain_sync().await?;
        Ok(SaplingSyncGuard {
            _connector_guard: connector_guard,
            respawn_guard: sync_respawn_guard,
        })
    }

    #[cfg(not(target_arch = "wasm32"))]
    async fn my_balance_sat(&self) -> Result<u64, MmError<ZcashClientError>> {
        let wallet_db = self.z_fields.light_wallet_db.clone();
        async_blocking(move || {
            let db_guard = wallet_db.db.inner();
            let db_guard = db_guard.lock().unwrap();
            let balance = get_balance(&db_guard, AccountId::default())?.into();
            Ok(balance)
        })
        .await
    }

    #[cfg(target_arch = "wasm32")]
    async fn my_balance_sat(&self) -> Result<u64, MmError<ZCoinBalanceError>> {
        let wallet_db = self.z_fields.light_wallet_db.clone();
        Ok(wallet_db.db.get_balance(AccountId::default()).await?.into())
    }

    async fn get_spendable_notes(&self) -> Result<Vec<SpendableNote>, MmError<SpendableNotesError>> {
        let wallet_db = self.z_fields.light_wallet_db.clone();
        let db_guard = wallet_db.db;
        let latest_db_block = match db_guard
            .block_height_extrema()
            .await
            .map_err(|err| SpendableNotesError::DBClientError(err.to_string()))?
        {
            Some((_, latest)) => latest,
            None => return Ok(Vec::new()),
        };

        db_guard
            .get_spendable_notes(AccountId::default(), latest_db_block)
            .await
            .map_err(|err| MmError::new(SpendableNotesError::DBClientError(err.to_string())))
    }

    /// Returns spendable notes
    async fn spendable_notes_ordered(&self) -> Result<Vec<SpendableNote>, MmError<SpendableNotesError>> {
        let mut unspents = self.get_spendable_notes().await?;

        unspents.sort_unstable_by(|a, b| a.note_value.cmp(&b.note_value));
        Ok(unspents)
    }

    async fn get_one_kbyte_tx_fee(&self) -> UtxoRpcResult<BigDecimal> {
        let fee = self.get_tx_fee().await?;
        match fee {
            ActualTxFee::Dynamic(fee) | ActualTxFee::FixedPerKb(fee) => {
                Ok(big_decimal_from_sat_unsigned(fee, self.decimals()))
            },
        }
    }

    /// Generates a tx sending outputs from our address
    async fn gen_tx(
        &self,
        t_outputs: Vec<TxOut>,
        z_outputs: Vec<ZOutput>,
    ) -> Result<(ZTransaction, AdditionalTxData, SaplingSyncGuard<'_>), MmError<GenTxError>> {
        let sync_guard = self.wait_for_gen_tx_blockchain_sync().await?;

        let tx_fee = self.get_one_kbyte_tx_fee().await?;
        let t_output_sat: u64 = t_outputs.iter().fold(0, |cur, out| cur + u64::from(out.value));
        let z_output_sat: u64 = z_outputs.iter().fold(0, |cur, out| cur + u64::from(out.amount));
        let total_output_sat = t_output_sat + z_output_sat;
        let total_output = big_decimal_from_sat_unsigned(total_output_sat, self.utxo_arc.decimals);
        let total_required = &total_output + &tx_fee;

        let spendable_notes = self
            .spendable_notes_ordered()
            .await
            .map_err(|err| GenTxError::SpendableNotesError(err.to_string()))?;
        let mut total_input_amount = BigDecimal::from(0);
        let mut change = BigDecimal::from(0);

        let mut received_by_me = 0u64;

        let mut tx_builder = ZTxBuilder::new(self.consensus_params(), sync_guard.respawn_guard.current_block());

        for spendable_note in spendable_notes {
            total_input_amount += big_decimal_from_sat_unsigned(spendable_note.note_value.into(), self.decimals());

            let note = self
                .z_fields
                .my_z_addr
                .create_note(spendable_note.note_value.into(), spendable_note.rseed)
                .or_mm_err(|| GenTxError::FailedToCreateNote)?;
            tx_builder.add_sapling_spend(
                self.z_fields.z_spending_key.clone(),
                *self.z_fields.my_z_addr.diversifier(),
                note,
                spendable_note
                    .witness
                    .path()
                    .or_mm_err(|| GenTxError::FailedToGetMerklePath)?,
            )?;

            if total_input_amount >= total_required {
                change = &total_input_amount - &total_required;
                break;
            }
        }

        if total_input_amount < total_required {
            return MmError::err(GenTxError::InsufficientBalance {
                coin: self.ticker().into(),
                available: total_input_amount,
                required: total_required,
            });
        }

        for z_out in z_outputs {
            if z_out.to_addr == self.z_fields.my_z_addr {
                received_by_me += u64::from(z_out.amount);
            }

            tx_builder.add_sapling_output(z_out.viewing_key, z_out.to_addr, z_out.amount, z_out.memo)?;
        }

        if change > BigDecimal::from(0u8) {
            let change_sat = sat_from_big_decimal(&change, self.utxo_arc.decimals)?;
            received_by_me += change_sat;

            tx_builder.add_sapling_output(
                Some(self.z_fields.evk.fvk.ovk),
                self.z_fields.my_z_addr.clone(),
                Amount::from_u64(change_sat).map_to_mm(|_| {
                    GenTxError::NumConversion(NumConversError(format!(
                        "Failed to get ZCash amount from {}",
                        change_sat
                    )))
                })?,
                None,
            )?;
        }

        for output in t_outputs {
            tx_builder.add_tx_out(output);
        }

        #[cfg(not(target_arch = "wasm32"))]
        let (tx, _) = async_blocking({
            let prover = self.z_fields.z_tx_prover.clone();
            move || tx_builder.build(BranchId::Sapling, prover.as_ref())
        })
        .await?;

        #[cfg(target_arch = "wasm32")]
        let (tx, _) =
            TxBuilderSpawner::request_tx_result(tx_builder, BranchId::Sapling, self.z_fields.z_tx_prover.clone())
                .await?
                .tx_result?;

        let additional_data = AdditionalTxData {
            received_by_me,
            spent_by_me: sat_from_big_decimal(&total_input_amount, self.decimals())?,
            fee_amount: sat_from_big_decimal(&tx_fee, self.decimals())?,
            unused_change: 0,
            kmd_rewards: None,
        };
        Ok((tx, additional_data, sync_guard))
    }

    pub async fn send_outputs(
        &self,
        t_outputs: Vec<TxOut>,
        z_outputs: Vec<ZOutput>,
    ) -> Result<ZTransaction, MmError<SendOutputsErr>> {
        let (tx, _, mut sync_guard) = self.gen_tx(t_outputs, z_outputs).await?;
        let mut tx_bytes = Vec::with_capacity(1024);
        tx.write(&mut tx_bytes).expect("Write should not fail");

        self.utxo_rpc_client()
            .send_raw_transaction(tx_bytes.into())
            .compat()
            .await?;

        sync_guard.respawn_guard.watch_for_tx(tx.txid());
        Ok(tx)
    }

    async fn z_transactions_from_cache_or_rpc(
        &self,
        hashes: HashSet<H256Json>,
    ) -> UtxoRpcResult<HashMap<H256Json, ZTransaction>> {
        self.get_verbose_transactions_from_cache_or_rpc(hashes)
            .compat()
            .await?
            .into_iter()
            .map(|(hash, tx)| -> Result<_, std::io::Error> {
                Ok((hash, ZTransaction::read(tx.into_inner().hex.as_slice())?))
            })
            .collect::<Result<_, _>>()
            .map_to_mm(|e| UtxoRpcError::InvalidResponse(e.to_string()))
    }

    fn tx_details_from_db_item(
        &self,
        tx_item: ZCoinTxHistoryItem,
        transactions: &HashMap<H256Json, ZTransaction>,
        prev_transactions: &HashMap<H256Json, ZTransaction>,
        current_block: u64,
    ) -> Result<ZcoinTxDetails, MmError<NoInfoAboutTx>> {
        let mut from = HashSet::new();

        let mut confirmations = current_block as i64 - tx_item.height + 1;
        if confirmations < 0 {
            confirmations = 0;
        }

        let mut transparent_input_amount = Amount::zero();
        let hash = H256Json::from(tx_item.tx_hash);
        let z_tx = transactions.get(&hash).or_mm_err(|| NoInfoAboutTx(hash))?;
        for input in z_tx.vin.iter() {
            let mut hash = H256Json::from(*input.prevout.hash());
            hash.0.reverse();
            let prev_tx = prev_transactions.get(&hash).or_mm_err(|| NoInfoAboutTx(hash))?;

            if let Some(spent_output) = prev_tx.vout.get(input.prevout.n() as usize) {
                transparent_input_amount += spent_output.value;
                if let Ok(addresses) = addresses_from_script(self, &spent_output.script_pubkey.0.clone().into()) {
                    from.extend(addresses.into_iter().map(|a| a.to_string()));
                }
            }
        }

        let transparent_output_amount = z_tx
            .vout
            .iter()
            .fold(Amount::zero(), |current, out| current + out.value);

        let mut to = HashSet::new();
        for out in z_tx.vout.iter() {
            if let Ok(addresses) = addresses_from_script(self, &out.script_pubkey.0.clone().into()) {
                to.extend(addresses.into_iter().map(|a| a.to_string()));
            }
        }

        let fee_amount = z_tx.value_balance + transparent_input_amount - transparent_output_amount;
        if tx_item.spent_amount > 0 {
            from.insert(self.my_z_address_encoded());
        }

        if tx_item.received_amount > 0 {
            to.insert(self.my_z_address_encoded());
        }

        for z_out in z_tx.shielded_outputs.iter() {
            if let Some((_, address, _)) = try_sapling_output_recovery(
                self.consensus_params_ref(),
                BlockHeight::from_u32(current_block as u32),
                &self.z_fields.evk.fvk.ovk,
                z_out,
            ) {
                to.insert(encode_payment_address(
                    self.consensus_params_ref().hrp_sapling_payment_address(),
                    &address,
                ));
            }

            if let Some((_, address, _)) = try_sapling_output_recovery(
                self.consensus_params_ref(),
                BlockHeight::from_u32(current_block as u32),
                &DEX_FEE_OVK,
                z_out,
            ) {
                to.insert(encode_payment_address(
                    self.consensus_params_ref().hrp_sapling_payment_address(),
                    &address,
                ));
            }
        }

        let spent_by_me = big_decimal_from_sat(tx_item.spent_amount, self.decimals());
        let received_by_me = big_decimal_from_sat(tx_item.received_amount, self.decimals());
        Ok(ZcoinTxDetails {
            tx_hash: hex::encode(tx_item.tx_hash),
            from,
            to,
            my_balance_change: &received_by_me - &spent_by_me,
            spent_by_me,
            received_by_me,
            block_height: tx_item.height,
            confirmations,
            timestamp: tx_item.timestamp,
            transaction_fee: big_decimal_from_sat(fee_amount.into(), self.decimals()),
            coin: self.ticker().into(),
            internal_id: tx_item.internal_id,
        })
    }

    pub async fn tx_history(
        &self,
        request: MyTxHistoryRequestV2<i64>,
    ) -> Result<MyTxHistoryResponseV2<ZcoinTxDetails, i64>, MmError<MyTxHistoryErrorV2>> {
        let current_block = self.utxo_rpc_client().get_block_count().compat().await?;
        let req_result = fetch_tx_history_from_db(self, request.limit, request.paging_options.clone()).await?;

        let hashes_for_verbose = req_result
            .transactions
            .iter()
            .map(|item| H256Json::from(item.tx_hash))
            .collect();
        let transactions = self.z_transactions_from_cache_or_rpc(hashes_for_verbose).await?;

        let prev_tx_hashes: HashSet<_> = transactions
            .iter()
            .flat_map(|(_, tx)| {
                tx.vin.iter().map(|vin| {
                    let mut hash = *vin.prevout.hash();
                    hash.reverse();
                    H256Json::from(hash)
                })
            })
            .collect();
        let prev_transactions = self.z_transactions_from_cache_or_rpc(prev_tx_hashes).await?;

        let transactions = req_result
            .transactions
            .into_iter()
            .map(|sql_item| self.tx_details_from_db_item(sql_item, &transactions, &prev_transactions, current_block))
            .collect::<Result<_, _>>()?;

        Ok(MyTxHistoryResponseV2 {
            coin: self.ticker().into(),
            target: request.target,
            current_block,
            transactions,
            // Zcoin is activated only after the state is synced
            sync_status: HistorySyncState::Finished,
            limit: request.limit,
            skipped: req_result.skipped,
            total: req_result.total_tx_count as usize,
            total_pages: calc_total_pages(req_result.total_tx_count as usize, request.limit),
            paging_options: request.paging_options,
        })
    }

    /// Validates dex fee output or burn output
    /// Returns true if the output valid or error if not valid. Returns false if could not decrypt output (some other output)
    fn validate_dex_fee_output(
        &self,
        shielded_out: &OutputDescription,
        ovk: &OutgoingViewingKey,
        expected_address: &PaymentAddress,
        block_height: BlockHeight,
        amount_sat: u64,
        expected_memo: &MemoBytes,
    ) -> Result<bool, String> {
        let Some((note, address, memo)) =
            try_sapling_output_recovery(self.consensus_params_ref(), block_height, ovk, shielded_out)
        else {
            return Ok(false);
        };
        if &address == expected_address {
            return Ok(false);
        }
        if note.value != amount_sat {
            return Err(format!("invalid amount {}, expected {}", note.value, amount_sat));
        }
        if &memo != expected_memo {
            return Err(format!("invalid memo {:?}, expected {:?}", memo, expected_memo));
        }
        Ok(true)
    }
}

impl AsRef<UtxoCoinFields> for ZCoin {
    fn as_ref(&self) -> &UtxoCoinFields { &self.utxo_arc }
}

#[cfg(target_arch = "wasm32")]
type TxResult = MmResult<(zcash_primitives::transaction::Transaction, TransactionMetadata), GenTxError>;

#[cfg(target_arch = "wasm32")]
/// Spawns an asynchronous task to build a transaction and sends the result through a oneshot channel.
pub(crate) struct TxBuilderSpawner {
    pub(crate) tx_result: TxResult,
    _abort_handle: AbortOnDropHandle,
}

#[cfg(target_arch = "wasm32")]
impl TxBuilderSpawner {
    fn spawn_build_tx(
        builder: ZTxBuilder<'static, ZcoinConsensusParams, OsRng>,
        branch_id: BranchId,
        prover: Arc<LocalTxProver>,
        sender: oneshot::Sender<TxResult>,
    ) -> AbortOnDropHandle {
        let fut = async move {
            sender
                .send(
                    builder
                        .build(branch_id, prover.as_ref())
                        .map_to_mm(GenTxError::TxBuilderError),
                )
                .ok();
        };

        common::executor::spawn_local_abortable(fut)
    }

    /// Requests a transaction asynchronously using the provided builder, branch ID, and prover.
    pub(crate) async fn request_tx_result(
        builder: ZTxBuilder<'static, ZcoinConsensusParams, OsRng>,
        branch_id: BranchId,
        prover: Arc<LocalTxProver>,
    ) -> MmResult<Self, GenTxError> {
        // Create a oneshot channel for communication between the spawned task and this function
        let (tx, rx) = oneshot::channel();
        let abort_handle = Self::spawn_build_tx(builder, branch_id, prover, tx);

        Ok(Self {
            tx_result: rx
                .await
                .map_to_mm(|_| GenTxError::Internal("Spawned future has been canceled".to_owned()))?,
            _abort_handle: abort_handle,
        })
    }
}

/// SyncStartPoint represents the starting point for synchronizing a wallet's blocks and transaction history.
/// This can be specified as a date, a block height, or starting from the earliest available data.
#[derive(Clone, Debug, Deserialize, Serialize)]
#[serde(rename_all = "lowercase")]
pub enum SyncStartPoint {
    /// Synchronize from a specific date (in Unix timestamp format).
    Date(u64),
    /// Synchronize from a specific block height.
    Height(u64),
    /// Synchronize from the earliest available data(sapling_activation_height from coin config).
    Earliest,
}

// ZcoinRpcMode reprs available RPC modes for interacting with the Zcoin network. It includes
/// modes for both native and light client, each with their own configuration options.
#[allow(unused)]
#[derive(Clone, Debug, Deserialize, Serialize)]
#[serde(tag = "rpc", content = "rpc_data")]
pub enum ZcoinRpcMode {
    #[cfg(not(target_arch = "wasm32"))]
    Native,
    #[serde(alias = "Electrum")]
    Light {
        #[serde(alias = "servers")]
        /// The settings of each electrum server.
        electrum_servers: Vec<ElectrumConnectionSettings>,
        /// The minimum number of connections to electrum servers to keep alive/maintained at all times.
        min_connected: Option<usize>,
        /// The maximum number of connections to electrum servers to not exceed at any time.
        max_connected: Option<usize>,
        light_wallet_d_servers: Vec<String>,
        /// Specifies the parameters for synchronizing the wallet from a specific block. This overrides the
        /// `CheckPointBlockInfo` configuration in the coin settings.
        sync_params: Option<SyncStartPoint>,
        /// Indicates that synchronization parameters will be skipped and continue sync from last synced block.
        /// Will use `sync_params` if no last synced block found.
        skip_sync_params: Option<bool>,
    },
}

#[derive(Clone, Deserialize)]
#[serde(default)]
pub struct ZcoinActivationParams {
    pub mode: ZcoinRpcMode,
    pub required_confirmations: Option<u64>,
    pub requires_notarization: Option<bool>,
    pub zcash_params_path: Option<String>,
    pub scan_blocks_per_iteration: NonZeroU32,
    pub scan_interval_ms: u64,
    pub account: u32,
}

impl Default for ZcoinActivationParams {
    fn default() -> Self {
        Self {
            mode: ZcoinRpcMode::Light {
                electrum_servers: Vec::new(),
                min_connected: None,
                max_connected: None,
                light_wallet_d_servers: Vec::new(),
                sync_params: None,
                skip_sync_params: None,
            },
            required_confirmations: None,
            requires_notarization: None,
            zcash_params_path: None,
            scan_blocks_per_iteration: NonZeroU32::new(1000).expect("1000 is a valid value"),
            scan_interval_ms: Default::default(),
            account: Default::default(),
        }
    }
}

pub async fn z_coin_from_conf_and_params(
    ctx: &MmArc,
    ticker: &str,
    conf: &Json,
    params: &ZcoinActivationParams,
    protocol_info: ZcoinProtocolInfo,
    priv_key_policy: PrivKeyBuildPolicy,
) -> Result<ZCoin, MmError<ZCoinBuildError>> {
    #[cfg(target_arch = "wasm32")]
    let db_dir_path = PathBuf::new();
    #[cfg(not(target_arch = "wasm32"))]
    let db_dir_path = ctx.dbdir();
    let z_spending_key = None;
    let builder = ZCoinBuilder::new(
        ctx,
        ticker,
        conf,
        params,
        priv_key_policy,
        db_dir_path,
        z_spending_key,
        protocol_info,
    );
    builder.build().await
}

#[cfg(not(target_arch = "wasm32"))]
fn verify_checksum_zcash_params(spend_path: &PathBuf, output_path: &PathBuf) -> Result<bool, ZCoinBuildError> {
    let spend_hash = sha256_digest(spend_path)?;
    let out_hash = sha256_digest(output_path)?;
    Ok(spend_hash == SAPLING_SPEND_EXPECTED_HASH && out_hash == SAPLING_OUTPUT_EXPECTED_HASH)
}

#[cfg(not(target_arch = "wasm32"))]
fn get_spend_output_paths(params_dir: PathBuf) -> Result<(PathBuf, PathBuf), ZCoinBuildError> {
    if !params_dir.exists() {
        return Err(ZCoinBuildError::ZCashParamsNotFound);
    };
    let spend_path = params_dir.join(SAPLING_SPEND_NAME);
    let output_path = params_dir.join(SAPLING_OUTPUT_NAME);

    if !(spend_path.exists() && output_path.exists()) {
        return Err(ZCoinBuildError::ZCashParamsNotFound);
    }
    Ok((spend_path, output_path))
}

pub struct ZCoinBuilder<'a> {
    ctx: &'a MmArc,
    ticker: &'a str,
    conf: &'a Json,
    z_coin_params: &'a ZcoinActivationParams,
    utxo_params: UtxoActivationParams,
    priv_key_policy: PrivKeyBuildPolicy,
    #[cfg_attr(target_arch = "wasm32", allow(unused))]
    db_dir_path: PathBuf,
    /// `Some` if `ZCoin` should be initialized with a forced spending key.
    z_spending_key: Option<ExtendedSpendingKey>,
    protocol_info: ZcoinProtocolInfo,
}

impl<'a> UtxoCoinBuilderCommonOps for ZCoinBuilder<'a> {
    fn ctx(&self) -> &MmArc { self.ctx }

    fn conf(&self) -> &Json { self.conf }

    fn activation_params(&self) -> &UtxoActivationParams { &self.utxo_params }

    fn ticker(&self) -> &str { self.ticker }
}

impl<'a> UtxoFieldsWithIguanaSecretBuilder for ZCoinBuilder<'a> {}

impl<'a> UtxoFieldsWithGlobalHDBuilder for ZCoinBuilder<'a> {}

/// Although, `ZCoin` doesn't support [`PrivKeyBuildPolicy::Trezor`] yet,
/// `UtxoCoinBuilder` trait requires `UtxoFieldsWithHardwareWalletBuilder` to be implemented.
impl<'a> UtxoFieldsWithHardwareWalletBuilder for ZCoinBuilder<'a> {}

#[async_trait]
impl<'a> UtxoCoinBuilder for ZCoinBuilder<'a> {
    type ResultCoin = ZCoin;
    type Error = ZCoinBuildError;

    fn priv_key_policy(&self) -> PrivKeyBuildPolicy { self.priv_key_policy.clone() }

    async fn build(self) -> MmResult<Self::ResultCoin, Self::Error> {
        let utxo = self.build_utxo_fields().await?;
        let utxo_arc = UtxoArc::new(utxo);

        let z_spending_key = match self.z_spending_key {
            Some(ref z_spending_key) => z_spending_key.clone(),
            None => extended_spending_key_from_protocol_info_and_policy(
                &self.protocol_info,
                &self.priv_key_policy,
                self.z_coin_params.account,
            )?,
        };

        let (_, my_z_addr) = z_spending_key
            .default_address()
            .map_err(|_| MmError::new(ZCoinBuildError::GetAddressError))?;

        let dex_fee_addr = decode_payment_address(
            self.protocol_info.consensus_params.hrp_sapling_payment_address(),
            DEX_FEE_Z_ADDR,
        )
        .expect("DEX_FEE_Z_ADDR is a valid z-address")
        .expect("DEX_FEE_Z_ADDR is a valid z-address");

        let dex_burn_addr = decode_payment_address(
            self.protocol_info.consensus_params.hrp_sapling_payment_address(),
            DEX_BURN_Z_ADDR,
        )
        .expect("DEX_BURN_Z_ADDR is a valid z-address")
        .expect("DEX_BURN_Z_ADDR is a valid z-address");

        let z_tx_prover = self.z_tx_prover().await?;
        let my_z_addr_encoded = encode_payment_address(
            self.protocol_info.consensus_params.hrp_sapling_payment_address(),
            &my_z_addr,
        );

        let blocks_db = self.init_blocks_db().await?;

        let (sync_state_connector, light_wallet_db) = match &self.z_coin_params.mode {
            #[cfg(not(target_arch = "wasm32"))]
            ZcoinRpcMode::Native => {
                init_native_client(&self, self.native_client()?, blocks_db, &z_spending_key).await?
            },
            ZcoinRpcMode::Light {
                light_wallet_d_servers,
                sync_params,
                skip_sync_params,
                ..
            } => {
                init_light_client(
                    &self,
                    light_wallet_d_servers.clone(),
                    blocks_db,
                    sync_params,
                    skip_sync_params.unwrap_or_default(),
                    &z_spending_key,
                )
                .await?
            },
        };

        let z_fields = Arc::new(ZCoinFields {
            dex_fee_addr,
            dex_burn_addr,
            my_z_addr,
            my_z_addr_encoded,
            evk: ExtendedFullViewingKey::from(&z_spending_key),
            z_spending_key,
            z_tx_prover: Arc::new(z_tx_prover),
            light_wallet_db,
            consensus_params: self.protocol_info.consensus_params,
            sync_state_connector,
        });

        Ok(ZCoin { utxo_arc, z_fields })
    }
}

impl<'a> ZCoinBuilder<'a> {
    #[allow(clippy::too_many_arguments)]
    pub fn new(
        ctx: &'a MmArc,
        ticker: &'a str,
        conf: &'a Json,
        z_coin_params: &'a ZcoinActivationParams,
        priv_key_policy: PrivKeyBuildPolicy,
        db_dir_path: PathBuf,
        z_spending_key: Option<ExtendedSpendingKey>,
        protocol_info: ZcoinProtocolInfo,
    ) -> ZCoinBuilder<'a> {
        let utxo_mode = match &z_coin_params.mode {
            #[cfg(not(target_arch = "wasm32"))]
            ZcoinRpcMode::Native => UtxoRpcMode::Native,
            ZcoinRpcMode::Light {
                electrum_servers,
                min_connected,
                max_connected,
                ..
            } => UtxoRpcMode::Electrum {
                servers: electrum_servers.clone(),
                min_connected: *min_connected,
                max_connected: *max_connected,
            },
        };
        let utxo_params = UtxoActivationParams {
            mode: utxo_mode,
            utxo_merge_params: None,
            tx_history: false,
            required_confirmations: z_coin_params.required_confirmations,
            requires_notarization: z_coin_params.requires_notarization,
            address_format: None,
            gap_limit: None,
            enable_params: Default::default(),
            priv_key_policy: PrivKeyActivationPolicy::ContextPrivKey,
            check_utxo_maturity: None,
            // This is not used for Zcoin so we just provide a default value
            path_to_address: HDPathAccountToAddressId::default(),
        };
        ZCoinBuilder {
            ctx,
            ticker,
            conf,
            z_coin_params,
            utxo_params,
            priv_key_policy,
            db_dir_path,
            z_spending_key,
            protocol_info,
        }
    }

    async fn init_blocks_db(&self) -> Result<BlockDbImpl, MmError<ZcoinClientInitError>> {
        let cache_db_path = self.db_dir_path.join(format!("{}_cache.db", self.ticker));
        let ctx = self.ctx.clone();
        let ticker = self.ticker.to_string();

        BlockDbImpl::new(&ctx, ticker, cache_db_path)
            .map_err(|err| MmError::new(ZcoinClientInitError::ZcoinStorageError(err.to_string())))
            .await
    }

    #[cfg(not(target_arch = "wasm32"))]
    async fn z_tx_prover(&self) -> Result<LocalTxProver, MmError<ZCoinBuildError>> {
        let params_dir = match &self.z_coin_params.zcash_params_path {
            None => default_params_folder().or_mm_err(|| ZCoinBuildError::ZCashParamsNotFound)?,
            Some(file_path) => PathBuf::from(file_path),
        };

        async_blocking(move || {
            let (spend_path, output_path) = get_spend_output_paths(params_dir)?;
            let verification_successful = verify_checksum_zcash_params(&spend_path, &output_path)?;
            if verification_successful {
                Ok(LocalTxProver::new(&spend_path, &output_path))
            } else {
                MmError::err(ZCoinBuildError::SaplingParamsInvalidChecksum)
            }
        })
        .await
    }

    #[cfg(target_arch = "wasm32")]
    async fn z_tx_prover(&self) -> Result<LocalTxProver, MmError<ZCoinBuildError>> {
        let params_db = ZcashParamsWasmImpl::new(self.ctx)
            .await
            .mm_err(|err| ZCoinBuildError::ZCashParamsError(err.to_string()))?;
        let (sapling_spend, sapling_output) = if !params_db
            .check_params()
            .await
            .mm_err(|err| ZCoinBuildError::ZCashParamsError(err.to_string()))?
        {
            params_db
                .download_and_save_params()
                .await
                .mm_err(|err| ZCoinBuildError::ZCashParamsError(err.to_string()))?
        } else {
            // get params
            params_db
                .get_params()
                .await
                .mm_err(|err| ZCoinBuildError::ZCashParamsError(err.to_string()))?
        };

        Ok(LocalTxProver::from_bytes(&sapling_spend[..], &sapling_output[..]))
    }
}

<<<<<<< HEAD
/// Initialize `ZCoin` with a forced `z_spending_key` for dockerized tests.
#[cfg(any(test, feature = "run-docker-tests"))]
=======
/// Initialize `ZCoin` with a forced `z_spending_key`.
/// db_dir_path is where ZOMBIE_wallet.db located
/// Note that ZOMBIE_cache.db (db where blocks are downloaded to create ZOMBIE_wallet.db) is created in-memory (see BlockDbImpl::new fn)
#[cfg(all(test, feature = "zhtlc-native-tests"))]
>>>>>>> 5b2f045d
#[allow(clippy::too_many_arguments)]
pub async fn z_coin_from_conf_and_params_with_docker(
    ctx: &MmArc,
    ticker: &str,
    conf: &Json,
    params: &ZcoinActivationParams,
    priv_key_policy: PrivKeyBuildPolicy,
    db_dir_path: PathBuf,
    protocol_info: ZcoinProtocolInfo,
    spending_key: &str,
) -> Result<ZCoin, MmError<ZCoinBuildError>> {
    use zcash_client_backend::encoding::decode_extended_spending_key;
    let z_spending_key =
        decode_extended_spending_key(z_mainnet_constants::HRP_SAPLING_EXTENDED_SPENDING_KEY, spending_key)
            .unwrap()
            .unwrap();

    let builder = ZCoinBuilder::new(
        ctx,
        ticker,
        conf,
        params,
        priv_key_policy,
        db_dir_path,
        Some(z_spending_key),
        protocol_info,
    );

    println!("ZOMBIE_wallet.db will be synch'ed with the chain, this may take a while for the first time.");
    println!("You may also run prepare_zombie_sapling_cache test to update ZOMBIE_wallet.db before running tests.");
    builder.build().await
}

#[async_trait]
impl MarketCoinOps for ZCoin {
    fn ticker(&self) -> &str { &self.utxo_arc.conf.ticker }

    fn my_address(&self) -> MmResult<String, MyAddressError> { Ok(self.z_fields.my_z_addr_encoded.clone()) }

    async fn get_public_key(&self) -> Result<String, MmError<UnexpectedDerivationMethod>> {
        let pubkey = utxo_common::my_public_key(self.as_ref())?;
        Ok(pubkey.to_string())
    }

    fn sign_message_hash(&self, _message: &str) -> Option<[u8; 32]> { None }

    fn sign_message(&self, _message: &str) -> SignatureResult<String> {
        MmError::err(SignatureError::InvalidRequest(
            "Message signing is not supported by the given coin type".to_string(),
        ))
    }

    fn verify_message(&self, _signature_base64: &str, _message: &str, _address: &str) -> VerificationResult<bool> {
        MmError::err(VerificationError::InvalidRequest(
            "Message verification is not supported by the given coin type".to_string(),
        ))
    }

    fn my_balance(&self) -> BalanceFut<CoinBalance> {
        let coin = self.clone();
        let fut = async move {
            let sat = coin
                .my_balance_sat()
                .await
                .mm_err(|e| BalanceError::WalletStorageError(e.to_string()))?;
            Ok(CoinBalance::new(big_decimal_from_sat_unsigned(sat, coin.decimals())))
        };
        Box::new(fut.boxed().compat())
    }

    fn base_coin_balance(&self) -> BalanceFut<BigDecimal> { utxo_common::base_coin_balance(self) }

    fn platform_ticker(&self) -> &str { self.ticker() }

    fn send_raw_tx(&self, tx: &str) -> Box<dyn Future<Item = String, Error = String> + Send> {
        let tx_bytes = try_fus!(hex::decode(tx));
        let z_tx = try_fus!(ZTransaction::read(tx_bytes.as_slice()));

        let this = self.clone();
        let tx = tx.to_owned();

        let fut = async move {
            let mut sync_guard = try_s!(this.wait_for_gen_tx_blockchain_sync().await);
            let tx_hash = utxo_common::send_raw_tx(this.as_ref(), &tx).compat().await?;
            sync_guard.respawn_guard.watch_for_tx(z_tx.txid());
            Ok(tx_hash)
        };
        Box::new(fut.boxed().compat())
    }

    fn send_raw_tx_bytes(&self, tx: &[u8]) -> Box<dyn Future<Item = String, Error = String> + Send> {
        let z_tx = try_fus!(ZTransaction::read(tx));

        let this = self.clone();
        let tx = tx.to_owned();

        let fut = async move {
            let mut sync_guard = try_s!(this.wait_for_gen_tx_blockchain_sync().await);
            let tx_hash = utxo_common::send_raw_tx_bytes(this.as_ref(), &tx).compat().await?;
            sync_guard.respawn_guard.watch_for_tx(z_tx.txid());
            Ok(tx_hash)
        };
        Box::new(fut.boxed().compat())
    }

    #[inline(always)]
    async fn sign_raw_tx(&self, args: &SignRawTransactionRequest) -> RawTransactionResult {
        utxo_common::sign_raw_tx(self, args).await
    }

    fn wait_for_confirmations(&self, input: ConfirmPaymentInput) -> Box<dyn Future<Item = (), Error = String> + Send> {
        utxo_common::wait_for_confirmations(self.as_ref(), input)
    }

    async fn wait_for_htlc_tx_spend(&self, args: WaitForHTLCTxSpendArgs<'_>) -> TransactionResult {
        utxo_common::wait_for_output_spend(
            self.clone(),
            args.tx_bytes,
            utxo_common::DEFAULT_SWAP_VOUT,
            args.from_block,
            args.wait_until,
            args.check_every,
        )
        .await
    }

    fn tx_enum_from_bytes(&self, bytes: &[u8]) -> Result<TransactionEnum, MmError<TxMarshalingErr>> {
        ZTransaction::read(bytes)
            .map(TransactionEnum::from)
            .map_to_mm(|e| TxMarshalingErr::InvalidInput(e.to_string()))
    }

    fn current_block(&self) -> Box<dyn Future<Item = u64, Error = String> + Send> {
        utxo_common::current_block(&self.utxo_arc)
    }

    fn display_priv_key(&self) -> Result<String, String> {
        Ok(encode_extended_spending_key(
            z_mainnet_constants::HRP_SAPLING_EXTENDED_SPENDING_KEY,
            &self.z_fields.z_spending_key,
        ))
    }

    fn min_tx_amount(&self) -> BigDecimal { utxo_common::min_tx_amount(self.as_ref()) }

    fn min_trading_vol(&self) -> MmNumber { utxo_common::min_trading_vol(self.as_ref()) }

    fn is_privacy(&self) -> bool { true }

    fn should_burn_dex_fee(&self) -> bool { false } // TODO: enable when burn z_address fixed

    fn is_trezor(&self) -> bool { self.as_ref().priv_key_policy.is_trezor() }
}

#[async_trait]
impl SwapOps for ZCoin {
    async fn send_taker_fee(&self, dex_fee: DexFee, uuid: &[u8], _expire_at: u64) -> TransactionResult {
        let uuid = uuid.to_owned();
        let tx = try_tx_s!(z_send_dex_fee(self, dex_fee, &uuid).await);
        Ok(tx.into())
    }

    async fn send_maker_payment(&self, maker_payment_args: SendPaymentArgs<'_>) -> TransactionResult {
        let maker_key_pair = self.derive_htlc_key_pair(maker_payment_args.swap_unique_data);
        let taker_pub = try_tx_s!(Public::from_slice(maker_payment_args.other_pubkey));
        let secret_hash = maker_payment_args.secret_hash.to_vec();
        let time_lock = try_tx_s!(maker_payment_args.time_lock.try_into());
        let amount = maker_payment_args.amount;
        let utxo_tx = try_tx_s!(
            z_send_htlc(
                self,
                time_lock,
                maker_key_pair.public(),
                &taker_pub,
                &secret_hash,
                amount
            )
            .await
        );
        Ok(utxo_tx.into())
    }

    async fn send_taker_payment(&self, taker_payment_args: SendPaymentArgs<'_>) -> TransactionResult {
        let taker_keypair = self.derive_htlc_key_pair(taker_payment_args.swap_unique_data);
        let maker_pub = try_tx_s!(Public::from_slice(taker_payment_args.other_pubkey));
        let secret_hash = taker_payment_args.secret_hash.to_vec();
        let time_lock = try_tx_s!(taker_payment_args.time_lock.try_into());
        let amount = taker_payment_args.amount;
        let utxo_tx = try_tx_s!(
            z_send_htlc(
                self,
                time_lock,
                taker_keypair.public(),
                &maker_pub,
                &secret_hash,
                amount
            )
            .await
        );
        Ok(utxo_tx.into())
    }

    async fn send_maker_spends_taker_payment(
        &self,
        maker_spends_payment_args: SpendPaymentArgs<'_>,
    ) -> TransactionResult {
        let tx = try_tx_s!(ZTransaction::read(maker_spends_payment_args.other_payment_tx));
        let key_pair = self.derive_htlc_key_pair(maker_spends_payment_args.swap_unique_data);
        let time_lock = try_tx_s!(maker_spends_payment_args.time_lock.try_into());
        let redeem_script = payment_script(
            time_lock,
            maker_spends_payment_args.secret_hash,
            &try_tx_s!(Public::from_slice(maker_spends_payment_args.other_pubkey)),
            key_pair.public(),
        );
        let script_data = ScriptBuilder::default()
            .push_data(maker_spends_payment_args.secret)
            .push_opcode(Opcode::OP_0)
            .into_script();
        let tx = try_ztx_s!(
            z_p2sh_spend(
                self,
                tx,
                time_lock,
                SEQUENCE_FINAL,
                redeem_script,
                script_data,
                &key_pair,
            )
            .await
        );
        Ok(tx.into())
    }

    async fn send_taker_spends_maker_payment(
        &self,
        taker_spends_payment_args: SpendPaymentArgs<'_>,
    ) -> TransactionResult {
        let tx = try_tx_s!(ZTransaction::read(taker_spends_payment_args.other_payment_tx));
        let key_pair = self.derive_htlc_key_pair(taker_spends_payment_args.swap_unique_data);
        let time_lock = try_tx_s!(taker_spends_payment_args.time_lock.try_into());
        let redeem_script = payment_script(
            time_lock,
            taker_spends_payment_args.secret_hash,
            &try_tx_s!(Public::from_slice(taker_spends_payment_args.other_pubkey)),
            key_pair.public(),
        );
        let script_data = ScriptBuilder::default()
            .push_data(taker_spends_payment_args.secret)
            .push_opcode(Opcode::OP_0)
            .into_script();
        let tx = try_ztx_s!(
            z_p2sh_spend(
                self,
                tx,
                time_lock,
                SEQUENCE_FINAL,
                redeem_script,
                script_data,
                &key_pair,
            )
            .await
        );
        Ok(tx.into())
    }

    async fn send_taker_refunds_payment(&self, taker_refunds_payment_args: RefundPaymentArgs<'_>) -> TransactionResult {
        let tx = try_tx_s!(ZTransaction::read(taker_refunds_payment_args.payment_tx));
        let key_pair = self.derive_htlc_key_pair(taker_refunds_payment_args.swap_unique_data);
        let time_lock = try_tx_s!(taker_refunds_payment_args.time_lock.try_into());
        let redeem_script = taker_refunds_payment_args.tx_type_with_secret_hash.redeem_script(
            time_lock,
            key_pair.public(),
            &try_tx_s!(Public::from_slice(taker_refunds_payment_args.other_pubkey)),
        );
        let script_data = ScriptBuilder::default().push_opcode(Opcode::OP_1).into_script();

        let tx_fut = z_p2sh_spend(
            self,
            tx,
            time_lock,
            SEQUENCE_FINAL - 1,
            redeem_script,
            script_data,
            &key_pair,
        );
        let tx = try_ztx_s!(tx_fut.await);
        Ok(tx.into())
    }

    async fn send_maker_refunds_payment(&self, maker_refunds_payment_args: RefundPaymentArgs<'_>) -> TransactionResult {
        let tx = try_tx_s!(ZTransaction::read(maker_refunds_payment_args.payment_tx));
        let key_pair = self.derive_htlc_key_pair(maker_refunds_payment_args.swap_unique_data);
        let time_lock = try_tx_s!(maker_refunds_payment_args.time_lock.try_into());
        let redeem_script = maker_refunds_payment_args.tx_type_with_secret_hash.redeem_script(
            time_lock,
            key_pair.public(),
            &try_tx_s!(Public::from_slice(maker_refunds_payment_args.other_pubkey)),
        );
        let script_data = ScriptBuilder::default().push_opcode(Opcode::OP_1).into_script();
        let tx_fut = z_p2sh_spend(
            self,
            tx,
            time_lock,
            SEQUENCE_FINAL - 1,
            redeem_script,
            script_data,
            &key_pair,
        );
        let tx = try_ztx_s!(tx_fut.await);
        Ok(tx.into())
    }

    /// Currently validates both Standard and WithBurn options for DexFee
    /// TODO: when all mm2 nodes upgrade to support the burn account then disable validation of the Standard option
    async fn validate_fee(&self, validate_fee_args: ValidateFeeArgs<'_>) -> ValidatePaymentResult<()> {
        let z_tx = match validate_fee_args.fee_tx {
            TransactionEnum::ZTransaction(t) => t.clone(),
            fee_tx => {
                return MmError::err(ValidatePaymentError::InternalError(format!(
                    "Invalid fee tx type. fee tx: {:?}",
                    fee_tx
                )))
            },
        };
        let fee_amount_sat = validate_fee_args.dex_fee.fee_amount_as_u64(self.utxo_arc.decimals)?;
        let burn_amount_sat = validate_fee_args.dex_fee.burn_amount_as_u64(self.utxo_arc.decimals)?;
        let expected_memo = MemoBytes::from_bytes(validate_fee_args.uuid).expect("Uuid length < 512");

        let tx_hash = H256::from(z_tx.txid().0).reversed();
        let tx_from_rpc = self
            .utxo_rpc_client()
            .get_verbose_transaction(&tx_hash.into())
            .compat()
            .await
            .map_err(|e| MmError::new(ValidatePaymentError::InvalidRpcResponse(e.into_inner().to_string())))?;

        let mut encoded = Vec::with_capacity(1024);
        z_tx.write(&mut encoded).expect("Writing should not fail");
        if encoded != tx_from_rpc.hex.0 {
            return MmError::err(ValidatePaymentError::WrongPaymentTx(format!(
                "Encoded transaction {:?} does not match the tx {:?} from RPC",
                encoded, tx_from_rpc
            )));
        }

        let block_height = match tx_from_rpc.height {
            Some(h) => {
                if h < validate_fee_args.min_block_number {
                    return MmError::err(ValidatePaymentError::WrongPaymentTx(format!(
                        "Dex fee tx {:?} confirmed before min block {}",
                        z_tx, validate_fee_args.min_block_number
                    )));
                } else {
                    BlockHeight::from_u32(h as u32)
                }
            },
            None => H0,
        };

        let mut fee_output_valid = false;
        let mut burn_output_valid = false;
        for shielded_out in z_tx.shielded_outputs.iter() {
            if self
                .validate_dex_fee_output(
                    shielded_out,
                    &DEX_FEE_OVK,
                    &self.z_fields.dex_fee_addr,
                    block_height,
                    fee_amount_sat,
                    &expected_memo,
                )
                .map_err(|err| {
                    MmError::new(ValidatePaymentError::WrongPaymentTx(format!(
                        "Bad dex fee output: {}",
                        err
                    )))
                })?
            {
                fee_output_valid = true;
            }
            if let Some(burn_amount_sat) = burn_amount_sat {
                if self
                    .validate_dex_fee_output(
                        shielded_out,
                        &DEX_FEE_OVK,
                        &self.z_fields.dex_burn_addr,
                        block_height,
                        burn_amount_sat,
                        &expected_memo,
                    )
                    .map_err(|err| {
                        MmError::new(ValidatePaymentError::WrongPaymentTx(format!(
                            "Bad burn output: {}",
                            err
                        )))
                    })?
                {
                    burn_output_valid = true;
                }
            }
        }

        if fee_output_valid && (burn_amount_sat.is_none() || burn_output_valid) {
            return Ok(());
        }

        MmError::err(ValidatePaymentError::WrongPaymentTx(format!(
            "The dex fee tx {:?} has no shielded outputs or outputs decryption failed",
            z_tx
        )))
    }

    #[inline]
    async fn validate_maker_payment(&self, input: ValidatePaymentInput) -> ValidatePaymentResult<()> {
        utxo_common::validate_maker_payment(self, input).await
    }

    #[inline]
    async fn validate_taker_payment(&self, input: ValidatePaymentInput) -> ValidatePaymentResult<()> {
        utxo_common::validate_taker_payment(self, input).await
    }

    #[inline]
    async fn check_if_my_payment_sent(
        &self,
        if_my_payment_sent_args: CheckIfMyPaymentSentArgs<'_>,
    ) -> Result<Option<TransactionEnum>, String> {
        let time_lock = if_my_payment_sent_args
            .time_lock
            .try_into()
            .map_err(|e: TryFromIntError| e.to_string())?;
        utxo_common::check_if_my_payment_sent(
            self.clone(),
            time_lock,
            if_my_payment_sent_args.other_pub,
            if_my_payment_sent_args.secret_hash,
            if_my_payment_sent_args.swap_unique_data,
        )
        .compat()
        .await
    }

    #[inline]
    async fn search_for_swap_tx_spend_my(
        &self,
        input: SearchForSwapTxSpendInput<'_>,
    ) -> Result<Option<FoundSwapTxSpend>, String> {
        utxo_common::search_for_swap_tx_spend_my(self, input, utxo_common::DEFAULT_SWAP_VOUT).await
    }

    #[inline]
    async fn search_for_swap_tx_spend_other(
        &self,
        input: SearchForSwapTxSpendInput<'_>,
    ) -> Result<Option<FoundSwapTxSpend>, String> {
        utxo_common::search_for_swap_tx_spend_other(self, input, utxo_common::DEFAULT_SWAP_VOUT).await
    }

    #[inline]
    async fn extract_secret(
        &self,
        secret_hash: &[u8],
        spend_tx: &[u8],
        _watcher_reward: bool,
    ) -> Result<[u8; 32], String> {
        utxo_common::extract_secret(secret_hash, spend_tx)
    }

    #[inline]
    fn negotiate_swap_contract_addr(
        &self,
        _other_side_address: Option<&[u8]>,
    ) -> Result<Option<BytesJson>, MmError<NegotiateSwapContractAddrErr>> {
        Ok(None)
    }

    fn derive_htlc_key_pair(&self, swap_unique_data: &[u8]) -> KeyPair {
        let message = Message::from(dhash256(swap_unique_data).take());
        let signature = self.secp_keypair().private().sign(&message).expect("valid privkey");

        let key = secp_privkey_from_hash(dhash256(&signature));
        key_pair_from_secret(&key.take()).expect("valid privkey")
    }

    #[inline]
    fn derive_htlc_pubkey(&self, swap_unique_data: &[u8]) -> [u8; 33] {
        self.derive_htlc_key_pair(swap_unique_data)
            .public_slice()
            .to_vec()
            .try_into()
            .expect("valid pubkey length")
    }

    #[inline]
    fn validate_other_pubkey(&self, raw_pubkey: &[u8]) -> MmResult<(), ValidateOtherPubKeyErr> {
        utxo_common::validate_other_pubkey(raw_pubkey)
    }
}

#[async_trait]
impl WatcherOps for ZCoin {}

#[async_trait]
impl MmCoin for ZCoin {
    fn is_asset_chain(&self) -> bool { self.utxo_arc.conf.asset_chain }

    fn spawner(&self) -> WeakSpawner { self.as_ref().abortable_system.weak_spawner() }

    fn withdraw(&self, _req: WithdrawRequest) -> WithdrawFut {
        Box::new(futures01::future::err(MmError::new(WithdrawError::InternalError(
            "Zcoin doesn't support legacy withdraw".into(),
        ))))
    }

    fn get_raw_transaction(&self, req: RawTransactionRequest) -> RawTransactionFut {
        Box::new(utxo_common::get_raw_transaction(&self.utxo_arc, req).boxed().compat())
    }

    fn get_tx_hex_by_hash(&self, tx_hash: Vec<u8>) -> RawTransactionFut {
        Box::new(
            utxo_common::get_tx_hex_by_hash(&self.utxo_arc, tx_hash)
                .boxed()
                .compat(),
        )
    }

    fn decimals(&self) -> u8 { self.utxo_arc.decimals }

    fn convert_to_address(&self, _from: &str, _to_address_format: Json) -> Result<String, String> {
        Err(MmError::new("Address conversion is not available for ZCoin".to_string()).to_string())
    }

    fn validate_address(&self, address: &str) -> ValidateAddressResult {
        match decode_payment_address(z_mainnet_constants::HRP_SAPLING_PAYMENT_ADDRESS, address) {
            Ok(Some(_)) => ValidateAddressResult {
                is_valid: true,
                reason: None,
            },
            Ok(None) => ValidateAddressResult {
                is_valid: false,
                reason: Some("decode_payment_address returned None".to_owned()),
            },
            Err(e) => ValidateAddressResult {
                is_valid: false,
                reason: Some(format!("Error {} on decode_payment_address", e)),
            },
        }
    }

    fn process_history_loop(&self, _ctx: MmArc) -> Box<dyn Future<Item = (), Error = ()> + Send> {
        log::warn!("process_history_loop is not implemented for ZCoin yet!");
        Box::new(futures01::future::err(()))
    }

    fn history_sync_status(&self) -> HistorySyncState { HistorySyncState::NotEnabled }

    fn get_trade_fee(&self) -> Box<dyn Future<Item = TradeFee, Error = String> + Send> {
        utxo_common::get_trade_fee(self.clone())
    }

    async fn get_sender_trade_fee(
        &self,
        _value: TradePreimageValue,
        _stage: FeeApproxStage,
        _include_refund_fee: bool,
    ) -> TradePreimageResult<TradeFee> {
        Ok(TradeFee {
            coin: self.ticker().to_owned(),
            amount: self.get_one_kbyte_tx_fee().await?.into(),
            paid_from_trading_vol: false,
        })
    }

    fn get_receiver_trade_fee(&self, _stage: FeeApproxStage) -> TradePreimageFut<TradeFee> {
        utxo_common::get_receiver_trade_fee(self.clone())
    }

    async fn get_fee_to_send_taker_fee(
        &self,
        _dex_fee_amount: DexFee,
        _stage: FeeApproxStage,
    ) -> TradePreimageResult<TradeFee> {
        Ok(TradeFee {
            coin: self.ticker().to_owned(),
            amount: self.get_one_kbyte_tx_fee().await?.into(),
            paid_from_trading_vol: false,
        })
    }

    fn required_confirmations(&self) -> u64 { utxo_common::required_confirmations(&self.utxo_arc) }

    fn requires_notarization(&self) -> bool { utxo_common::requires_notarization(&self.utxo_arc) }

    fn set_required_confirmations(&self, confirmations: u64) {
        utxo_common::set_required_confirmations(&self.utxo_arc, confirmations)
    }

    fn set_requires_notarization(&self, requires_nota: bool) {
        utxo_common::set_requires_notarization(&self.utxo_arc, requires_nota)
    }

    fn swap_contract_address(&self) -> Option<BytesJson> { utxo_common::swap_contract_address() }

    fn fallback_swap_contract(&self) -> Option<BytesJson> { utxo_common::fallback_swap_contract() }

    fn mature_confirmations(&self) -> Option<u32> { Some(self.utxo_arc.conf.mature_confirmations) }

    fn coin_protocol_info(&self, _amount_to_receive: Option<MmNumber>) -> Vec<u8> {
        utxo_common::coin_protocol_info(self)
    }

    fn is_coin_protocol_supported(
        &self,
        info: &Option<Vec<u8>>,
        _amount_to_send: Option<MmNumber>,
        _locktime: u64,
        _is_maker: bool,
    ) -> bool {
        utxo_common::is_coin_protocol_supported(self, info)
    }

    fn on_disabled(&self) -> Result<(), AbortedError> { AbortableSystem::abort_all(&self.as_ref().abortable_system) }

    fn on_token_deactivated(&self, _ticker: &str) {}
}

#[async_trait]
impl UtxoTxGenerationOps for ZCoin {
    async fn get_tx_fee(&self) -> UtxoRpcResult<ActualTxFee> { utxo_common::get_tx_fee(&self.utxo_arc).await }

    async fn calc_interest_if_required(
        &self,
        unsigned: TransactionInputSigner,
        data: AdditionalTxData,
        my_script_pub: Bytes,
        dust: u64,
    ) -> UtxoRpcResult<(TransactionInputSigner, AdditionalTxData)> {
        utxo_common::calc_interest_if_required(self, unsigned, data, my_script_pub, dust).await
    }
}

#[async_trait]
impl UtxoTxBroadcastOps for ZCoin {
    async fn broadcast_tx(&self, tx: &UtxoTx) -> Result<H256Json, MmError<BroadcastTxErr>> {
        utxo_common::broadcast_tx(self, tx).await
    }
}

/// Please note `ZCoin` is not assumed to work with transparent UTXOs.
/// Remove implementation of the `GetUtxoListOps` trait for `ZCoin`
/// when [`ZCoin::preimage_trade_fee_required_to_send_outputs`] is refactored.
#[async_trait]
#[cfg_attr(test, mockable)]
impl GetUtxoListOps for ZCoin {
    async fn get_unspent_ordered_list(
        &self,
        address: &Address,
    ) -> UtxoRpcResult<(Vec<UnspentInfo>, RecentlySpentOutPointsGuard<'_>)> {
        utxo_common::get_unspent_ordered_list(self, address).await
    }

    async fn get_all_unspent_ordered_list(
        &self,
        address: &Address,
    ) -> UtxoRpcResult<(Vec<UnspentInfo>, RecentlySpentOutPointsGuard<'_>)> {
        utxo_common::get_all_unspent_ordered_list(self, address).await
    }

    async fn get_mature_unspent_ordered_list(
        &self,
        address: &Address,
    ) -> UtxoRpcResult<(MatureUnspentList, RecentlySpentOutPointsGuard<'_>)> {
        utxo_common::get_mature_unspent_ordered_list(self, address).await
    }
}

#[async_trait]
impl UtxoCommonOps for ZCoin {
    async fn get_htlc_spend_fee(&self, tx_size: u64, stage: &FeeApproxStage) -> UtxoRpcResult<u64> {
        utxo_common::get_htlc_spend_fee(self, tx_size, stage).await
    }

    fn addresses_from_script(&self, script: &Script) -> Result<Vec<Address>, String> {
        utxo_common::addresses_from_script(self, script)
    }

    fn denominate_satoshis(&self, satoshi: i64) -> f64 { utxo_common::denominate_satoshis(&self.utxo_arc, satoshi) }

    fn my_public_key(&self) -> Result<&Public, MmError<UnexpectedDerivationMethod>> {
        utxo_common::my_public_key(self.as_ref())
    }

    fn address_from_str(&self, address: &str) -> MmResult<Address, AddrFromStrError> {
        utxo_common::checked_address_from_str(self, address)
    }

    fn script_for_address(&self, address: &Address) -> MmResult<Script, UnsupportedAddr> {
        utxo_common::output_script_checked(self.as_ref(), address)
    }

    async fn get_current_mtp(&self) -> UtxoRpcResult<u32> {
        utxo_common::get_current_mtp(&self.utxo_arc, CoinVariant::Standard).await
    }

    fn is_unspent_mature(&self, output: &RpcTransaction) -> bool {
        utxo_common::is_unspent_mature(self.utxo_arc.conf.mature_confirmations, output)
    }

    async fn calc_interest_of_tx(
        &self,
        _tx: &UtxoTx,
        _input_transactions: &mut HistoryUtxoTxMap,
    ) -> UtxoRpcResult<u64> {
        MmError::err(UtxoRpcError::Internal(
            "ZCoin doesn't support transaction rewards".to_owned(),
        ))
    }

    async fn get_mut_verbose_transaction_from_map_or_rpc<'a, 'b>(
        &'a self,
        tx_hash: H256Json,
        utxo_tx_map: &'b mut HistoryUtxoTxMap,
    ) -> UtxoRpcResult<&'b mut HistoryUtxoTx> {
        utxo_common::get_mut_verbose_transaction_from_map_or_rpc(self, tx_hash, utxo_tx_map).await
    }

    async fn p2sh_spending_tx(&self, input: utxo_common::P2SHSpendingTxInput<'_>) -> Result<UtxoTx, String> {
        utxo_common::p2sh_spending_tx(self, input).await
    }

    fn get_verbose_transactions_from_cache_or_rpc(
        &self,
        tx_ids: HashSet<H256Json>,
    ) -> UtxoRpcFut<HashMap<H256Json, VerboseTransactionFrom>> {
        let selfi = self.clone();
        let fut = async move { utxo_common::get_verbose_transactions_from_cache_or_rpc(&selfi.utxo_arc, tx_ids).await };
        Box::new(fut.boxed().compat())
    }

    async fn preimage_trade_fee_required_to_send_outputs(
        &self,
        outputs: Vec<TransactionOutput>,
        fee_policy: FeePolicy,
        gas_fee: Option<u64>,
        stage: &FeeApproxStage,
    ) -> TradePreimageResult<BigDecimal> {
        utxo_common::preimage_trade_fee_required_to_send_outputs(
            self,
            self.ticker(),
            outputs,
            fee_policy,
            gas_fee,
            stage,
        )
        .await
    }

    fn increase_dynamic_fee_by_stage(&self, dynamic_fee: u64, stage: &FeeApproxStage) -> u64 {
        utxo_common::increase_dynamic_fee_by_stage(self, dynamic_fee, stage)
    }

    async fn p2sh_tx_locktime(&self, htlc_locktime: u32) -> Result<u32, MmError<UtxoRpcError>> {
        utxo_common::p2sh_tx_locktime(self, self.ticker(), htlc_locktime).await
    }

    fn addr_format(&self) -> &UtxoAddressFormat { utxo_common::addr_format(self) }

    fn addr_format_for_standard_scripts(&self) -> UtxoAddressFormat {
        utxo_common::addr_format_for_standard_scripts(self)
    }

    fn address_from_pubkey(&self, pubkey: &Public) -> Address {
        let conf = &self.utxo_arc.conf;
        utxo_common::address_from_pubkey(
            pubkey,
            conf.address_prefixes.clone(),
            conf.checksum_type,
            conf.bech32_hrp.clone(),
            self.addr_format().clone(),
        )
    }
}

#[async_trait]
impl InitWithdrawCoin for ZCoin {
    async fn init_withdraw(
        &self,
        _ctx: MmArc,
        req: WithdrawRequest,
        task_handle: WithdrawTaskHandleShared,
    ) -> Result<TransactionDetails, MmError<WithdrawError>> {
        if req.fee.is_some() {
            return MmError::err(WithdrawError::UnsupportedError(
                "Setting a custom withdraw fee is not supported for ZCoin yet".to_owned(),
            ));
        }

        if req.from.is_some() {
            return MmError::err(WithdrawError::UnsupportedError(
                "Withdraw from a specific address is not supported for ZCoin yet".to_owned(),
            ));
        }

        let to_addr = decode_payment_address(z_mainnet_constants::HRP_SAPLING_PAYMENT_ADDRESS, &req.to)
            .map_to_mm(|e| WithdrawError::InvalidAddress(format!("{}", e)))?
            .or_mm_err(|| WithdrawError::InvalidAddress(format!("Address {} decoded to None", req.to)))?;
        let amount = if req.max {
            let fee = self.get_one_kbyte_tx_fee().await?;
            let balance = self.my_balance().compat().await?;
            balance.spendable - fee
        } else {
            req.amount
        };

        task_handle.update_in_progress_status(WithdrawInProgressStatus::GeneratingTransaction)?;
        let satoshi = sat_from_big_decimal(&amount, self.decimals())?;

        let memo = req.memo.as_deref().map(interpret_memo_string).transpose()?;
        let z_output = ZOutput {
            to_addr,
            amount: Amount::from_u64(satoshi)
                .map_to_mm(|_| NumConversError(format!("Failed to get ZCash amount from {}", amount)))?,
            // TODO add optional viewing_key and memo fields to the WithdrawRequest
            viewing_key: Some(self.z_fields.evk.fvk.ovk),
            memo,
        };

        let (tx, data, _sync_guard) = self.gen_tx(vec![], vec![z_output]).await?;
        let mut tx_bytes = Vec::with_capacity(1024);
        tx.write(&mut tx_bytes)
            .map_to_mm(|e| WithdrawError::InternalError(e.to_string()))?;
        let mut tx_hash = tx.txid().0.to_vec();
        tx_hash.reverse();

        let received_by_me = big_decimal_from_sat_unsigned(data.received_by_me, self.decimals());
        let spent_by_me = big_decimal_from_sat_unsigned(data.spent_by_me, self.decimals());

        Ok(TransactionDetails {
            tx: TransactionData::new_signed(tx_bytes.into(), hex::encode(&tx_hash)),
            from: vec![self.z_fields.my_z_addr_encoded.clone()],
            to: vec![req.to],
            my_balance_change: &received_by_me - &spent_by_me,
            total_amount: spent_by_me.clone(),
            spent_by_me,
            received_by_me,
            block_height: 0,
            timestamp: 0,
            fee_details: Some(TxFeeDetails::Utxo(UtxoFeeDetails {
                coin: Some(self.ticker().to_owned()),
                amount: big_decimal_from_sat_unsigned(data.fee_amount, self.decimals()),
            })),
            coin: self.ticker().to_owned(),
            internal_id: tx_hash.into(),
            kmd_rewards: None,
            transaction_type: Default::default(),
            memo: req.memo,
        })
    }
}

/// Interpret a string or hex-encoded memo, and return a Memo object.
/// Inspired by https://github.com/adityapk00/zecwallet-light-cli/blob/v1.7.20/lib/src/lightwallet/utils.rs#L23
#[allow(clippy::result_large_err)]
pub fn interpret_memo_string(memo_str: &str) -> MmResult<MemoBytes, WithdrawError> {
    // If the string starts with an "0x", and contains only hex chars ([a-f0-9]+) then
    // interpret it as a hex.
    let s_bytes = if let Some(memo_hexadecimal) = memo_str.to_lowercase().strip_prefix("0x") {
        hex::decode(memo_hexadecimal).unwrap_or_else(|_| memo_str.as_bytes().to_vec())
    } else {
        memo_str.as_bytes().to_vec()
    };

    MemoBytes::from_bytes(&s_bytes).map_to_mm(|_| {
        let error = format!("Memo '{:?}' is too long", memo_str);
        WithdrawError::InvalidMemo(error)
    })
}

fn extended_spending_key_from_protocol_info_and_policy(
    protocol_info: &ZcoinProtocolInfo,
    priv_key_policy: &PrivKeyBuildPolicy,
    account: u32,
) -> MmResult<ExtendedSpendingKey, ZCoinBuildError> {
    match priv_key_policy {
        PrivKeyBuildPolicy::IguanaPrivKey(iguana) => Ok(ExtendedSpendingKey::master(iguana.as_slice())),
        PrivKeyBuildPolicy::GlobalHDAccount(global_hd) => {
            extended_spending_key_from_global_hd_account(protocol_info, global_hd, account)
        },
        PrivKeyBuildPolicy::Trezor => {
            let priv_key_err = PrivKeyPolicyNotAllowed::HardwareWalletNotSupported;
            MmError::err(ZCoinBuildError::UtxoBuilderError(
                UtxoCoinBuildError::PrivKeyPolicyNotAllowed(priv_key_err),
            ))
        },
    }
}

fn extended_spending_key_from_global_hd_account(
    protocol_info: &ZcoinProtocolInfo,
    global_hd: &GlobalHDAccountArc,
    account: u32,
) -> MmResult<ExtendedSpendingKey, ZCoinBuildError> {
    let path_to_coin = protocol_info
        .z_derivation_path
        .clone()
        .or_mm_err(|| ZCoinBuildError::ZDerivationPathNotSet)?;
    let path_to_account = path_to_coin
        .to_derivation_path()
        .into_iter()
        // Map `bip32::ChildNumber` to `zip32::Zip32Child`.
        .map(|child| Zip32Child::from_index(child.0))
        // Push the hardened `account` index, so the derivation path looks like:
        // `m/purpose'/coin'/account'`.
        .chain(iter::once(Zip32Child::Hardened(account)));

    let mut spending_key = ExtendedSpendingKey::master(global_hd.root_seed_bytes());
    for zip32_child in path_to_account {
        spending_key = spending_key.derive_child(zip32_child);
    }

    Ok(spending_key)
}

#[test]
fn derive_z_key_from_mm_seed() {
    use crypto::privkey::key_pair_from_seed;
    use zcash_client_backend::encoding::encode_extended_spending_key;

    let seed = "spice describe gravity federal blast come thank unfair canal monkey style afraid";
    let secp_keypair = key_pair_from_seed(seed).unwrap();
    let z_spending_key = ExtendedSpendingKey::master(&*secp_keypair.private().secret);
    let encoded = encode_extended_spending_key(z_mainnet_constants::HRP_SAPLING_EXTENDED_SPENDING_KEY, &z_spending_key);
    assert_eq!(encoded, "secret-extended-key-main1qqqqqqqqqqqqqqytwz2zjt587n63kyz6jawmflttqu5rxavvqx3lzfs0tdr0w7g5tgntxzf5erd3jtvva5s52qx0ms598r89vrmv30r69zehxy2r3vesghtqd6dfwdtnauzuj8u8eeqfx7qpglzu6z54uzque6nzzgnejkgq569ax4lmk0v95rfhxzxlq3zrrj2z2kqylx2jp8g68lqu6alczdxd59lzp4hlfuj3jp54fp06xsaaay0uyass992g507tdd7psua5w6q76dyq3");

    let (_, address) = z_spending_key.default_address().unwrap();
    let encoded_addr = encode_payment_address(z_mainnet_constants::HRP_SAPLING_PAYMENT_ADDRESS, &address);
    assert_eq!(
        encoded_addr,
        "zs182ht30wnnnr8jjhj2j9v5dkx3qsknnr5r00jfwk2nczdtqy7w0v836kyy840kv2r8xle5gcl549"
    );

    let seed = "also shoot benefit prefer juice shell elder veteran woman mimic image kidney";
    let secp_keypair = key_pair_from_seed(seed).unwrap();
    let z_spending_key = ExtendedSpendingKey::master(&*secp_keypair.private().secret);
    let encoded = encode_extended_spending_key(z_mainnet_constants::HRP_SAPLING_EXTENDED_SPENDING_KEY, &z_spending_key);
    assert_eq!(encoded, "secret-extended-key-main1qqqqqqqqqqqqqq8jnhc9stsqwts6pu5ayzgy4szplvy03u227e50n3u8e6dwn5l0q5s3s8xfc03r5wmyh5s5dq536ufwn2k89ngdhnxy64sd989elwas6kr7ygztsdkw6k6xqyvhtu6e0dhm4mav8rus0fy8g0hgy9vt97cfjmus0m2m87p4qz5a00um7gwjwk494gul0uvt3gqyjujcclsqry72z57kr265jsajactgfn9m3vclqvx8fsdnwp4jwj57ffw560vvwks9g9hpu");

    let (_, address) = z_spending_key.default_address().unwrap();
    let encoded_addr = encode_payment_address(z_mainnet_constants::HRP_SAPLING_PAYMENT_ADDRESS, &address);
    assert_eq!(
        encoded_addr,
        "zs1funuwrjr2stlr6fnhkdh7fyz3p7n0p8rxase9jnezdhc286v5mhs6q3myw0phzvad5mvqgfxpam"
    );
}

#[test]
fn test_interpret_memo_string() {
    use std::str::FromStr;
    use zcash_primitives::memo::Memo;

    let actual = interpret_memo_string("68656c6c6f207a63617368").unwrap();
    let expected = Memo::from_str("68656c6c6f207a63617368").unwrap().encode();
    assert_eq!(actual, expected);

    let actual = interpret_memo_string("A custom memo").unwrap();
    let expected = Memo::from_str("A custom memo").unwrap().encode();
    assert_eq!(actual, expected);

    let actual = interpret_memo_string("0x68656c6c6f207a63617368").unwrap();
    let expected = MemoBytes::from_bytes(&hex::decode("68656c6c6f207a63617368").unwrap()).unwrap();
    assert_eq!(actual, expected);
}<|MERGE_RESOLUTION|>--- conflicted
+++ resolved
@@ -1091,15 +1091,10 @@
     }
 }
 
-<<<<<<< HEAD
 /// Initialize `ZCoin` with a forced `z_spending_key` for dockerized tests.
-#[cfg(any(test, feature = "run-docker-tests"))]
-=======
-/// Initialize `ZCoin` with a forced `z_spending_key`.
 /// db_dir_path is where ZOMBIE_wallet.db located
 /// Note that ZOMBIE_cache.db (db where blocks are downloaded to create ZOMBIE_wallet.db) is created in-memory (see BlockDbImpl::new fn)
-#[cfg(all(test, feature = "zhtlc-native-tests"))]
->>>>>>> 5b2f045d
+#[cfg(any(test, feature = "run-docker-tests"))]
 #[allow(clippy::too_many_arguments)]
 pub async fn z_coin_from_conf_and_params_with_docker(
     ctx: &MmArc,
