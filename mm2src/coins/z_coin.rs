use crate::coin_errors::MyAddressError;
#[cfg(not(target_arch = "wasm32"))]
use crate::my_tx_history_v2::{MyTxHistoryErrorV2, MyTxHistoryRequestV2, MyTxHistoryResponseV2};
#[cfg(not(target_arch = "wasm32"))]
use crate::rpc_command::init_withdraw::{InitWithdrawCoin, WithdrawInProgressStatus, WithdrawTaskHandle};
use crate::utxo::rpc_clients::{ElectrumRpcRequest, UnspentInfo, UtxoRpcClientEnum, UtxoRpcError, UtxoRpcFut,
                               UtxoRpcResult};
use crate::utxo::utxo_builder::UtxoCoinBuildError;
use crate::utxo::utxo_builder::{UtxoCoinBuilder, UtxoCoinBuilderCommonOps, UtxoFieldsWithGlobalHDBuilder,
                                UtxoFieldsWithHardwareWalletBuilder, UtxoFieldsWithIguanaSecretBuilder};
use crate::utxo::utxo_common::{big_decimal_from_sat_unsigned, payment_script};
use crate::utxo::{sat_from_big_decimal, utxo_common, ActualTxFee, AdditionalTxData, AddrFromStrError, Address,
                  BroadcastTxErr, FeePolicy, GetUtxoListOps, HistoryUtxoTx, HistoryUtxoTxMap, MatureUnspentList,
                  RecentlySpentOutPointsGuard, UtxoActivationParams, UtxoAddressFormat, UtxoArc, UtxoCoinFields,
                  UtxoCommonOps, UtxoRpcMode, UtxoTxBroadcastOps, UtxoTxGenerationOps, VerboseTransactionFrom};
use crate::{BalanceError, BalanceFut, CheckIfMyPaymentSentArgs, CoinBalance, CoinFutSpawner, ConfirmPaymentInput,
            FeeApproxStage, FoundSwapTxSpend, HistorySyncState, MakerSwapTakerCoin, MarketCoinOps, MmCoin, MmCoinEnum,
            NegotiateSwapContractAddrErr, PaymentInstructionArgs, PaymentInstructions, PaymentInstructionsErr,
            PrivKeyActivationPolicy, PrivKeyBuildPolicy, PrivKeyPolicyNotAllowed, RawTransactionFut,
            RawTransactionRequest, RefundError, RefundPaymentArgs, RefundResult, SearchForSwapTxSpendInput,
            SendMakerPaymentSpendPreimageInput, SendPaymentArgs, SignatureError, SignatureResult, SpendPaymentArgs,
            SwapOps, TakerSwapMakerCoin, TradeFee, TradePreimageFut, TradePreimageResult, TradePreimageValue,
            TransactionEnum, TransactionFut, TransactionResult, TxMarshalingErr, UnexpectedDerivationMethod,
            ValidateAddressResult, ValidateFeeArgs, ValidateInstructionsErr, ValidateOtherPubKeyErr,
            ValidatePaymentError, ValidatePaymentFut, ValidatePaymentInput, VerificationError, VerificationResult,
            WaitForHTLCTxSpendArgs, WatcherOps, WatcherReward, WatcherRewardError, WatcherSearchForSwapTxSpendInput,
            WatcherValidatePaymentInput, WatcherValidateTakerFeeInput, WithdrawFut, WithdrawRequest};
use crate::{Transaction, WithdrawError};
use async_trait::async_trait;
use bitcrypto::dhash256;
use chain::constants::SEQUENCE_FINAL;
use chain::{Transaction as UtxoTx, TransactionOutput};
use common::executor::{AbortableSystem, AbortedError};
use common::sha256_digest;
use common::{log, one_thousand_u32};
use crypto::privkey::{key_pair_from_secret, secp_privkey_from_hash};
use crypto::{Bip32DerPathOps, GlobalHDAccountArc};
use crypto::{StandardHDCoinAddress, StandardHDPathToCoin};
use futures::compat::Future01CompatExt;
use futures::lock::Mutex as AsyncMutex;
use futures::{FutureExt, TryFutureExt};
use futures01::Future;
use keys::hash::H256;
use keys::{KeyPair, Message, Public};
use mm2_core::mm_ctx::MmArc;
use mm2_err_handle::prelude::*;
use mm2_number::{BigDecimal, MmNumber};
#[cfg(test)] use mocktopus::macros::*;
use primitives::bytes::Bytes;
use rpc::v1::types::{Bytes as BytesJson, Transaction as RpcTransaction, H256 as H256Json};
use script::{Builder as ScriptBuilder, Opcode, Script, TransactionInputSigner};
use serde_json::Value as Json;
use serialization::CoinVariant;
use std::collections::{HashMap, HashSet};
use std::iter;
use std::path::PathBuf;
use std::sync::Arc;
#[cfg(target_arch = "wasm32")]
use z_coin_errors::ZCoinBalanceError;
use z_rpc::{SaplingSyncConnector, SaplingSyncGuard};
use zcash_client_backend::encoding::{decode_payment_address, encode_extended_spending_key, encode_payment_address};
use zcash_client_backend::wallet::SpendableNote;
use zcash_primitives::consensus::{BlockHeight, NetworkUpgrade, Parameters, H0};
use zcash_primitives::memo::MemoBytes;
use zcash_primitives::sapling::keys::OutgoingViewingKey;
use zcash_primitives::sapling::note_encryption::try_sapling_output_recovery;
use zcash_primitives::transaction::components::{Amount, TxOut};
use zcash_primitives::transaction::Transaction as ZTransaction;
use zcash_primitives::zip32::ChildIndex as Zip32Child;
use zcash_primitives::{constants::mainnet as z_mainnet_constants, sapling::PaymentAddress,
                       zip32::ExtendedFullViewingKey, zip32::ExtendedSpendingKey};
use zcash_proofs::prover::LocalTxProver;

mod z_htlc;
use z_htlc::{z_p2sh_spend, z_send_dex_fee, z_send_htlc};

mod z_rpc;
use z_rpc::init_light_client;
pub use z_rpc::{FirstSyncBlock, SyncStatus};

cfg_native!(
    use crate::{NumConversError, TransactionDetails, TxFeeDetails};
    use crate::utxo::UtxoFeeDetails;
    use crate::utxo::utxo_common::{addresses_from_script, big_decimal_from_sat};

    use common::{async_blocking, calc_total_pages, PagingOptionsEnum};
    use db_common::sqlite::offset_by_id;
    use db_common::sqlite::rusqlite::{Error as SqlError, Row};
    use db_common::sqlite::sql_builder::{name, SqlBuilder, SqlName};
    use zcash_client_backend::data_api::WalletRead;
    use zcash_client_backend::wallet::{AccountId};
    use zcash_client_sqlite::error::SqliteClientError as ZcashClientError;
    use zcash_client_sqlite::wallet::{get_balance};
    use zcash_client_sqlite::wallet::transact::get_spendable_notes;
    use zcash_primitives::consensus;
    use zcash_primitives::transaction::builder::Builder as ZTxBuilder;
    use zcash_proofs::default_params_folder;
    use z_rpc::{init_native_client};
);

#[allow(unused)] mod z_coin_errors;
use crate::z_coin::storage::{BlockDbImpl, WalletDbShared};
pub use z_coin_errors::*;

pub mod storage;
#[cfg(all(test, feature = "zhtlc-native-tests"))]
mod z_coin_native_tests;

/// `ZP2SHSpendError` compatible `TransactionErr` handling macro.
macro_rules! try_ztx_s {
    ($e: expr) => {
        match $e {
            Ok(ok) => ok,
            Err(err) => {
                if let Some(tx) = err.get_inner().get_tx() {
                    return Err(crate::TransactionErr::TxRecoverable(
                        tx,
                        format!("{}:{}] {:?}", file!(), line!(), err),
                    ));
                }

                return Err(crate::TransactionErr::Plain(ERRL!("{:?}", err)));
            },
        }
    };
}

const DEX_FEE_OVK: OutgoingViewingKey = OutgoingViewingKey([7; 32]);
const DEX_FEE_Z_ADDR: &str = "zs1rp6426e9r6jkq2nsanl66tkd34enewrmr0uvj0zelhkcwmsy0uvxz2fhm9eu9rl3ukxvgzy2v9f";
const SAPLING_SPEND_NAME: &str = "sapling-spend.params";
const SAPLING_OUTPUT_NAME: &str = "sapling-output.params";
const SAPLING_SPEND_EXPECTED_HASH: &str = "8e48ffd23abb3a5fd9c5589204f32d9c31285a04b78096ba40a79b75677efc13";
const SAPLING_OUTPUT_EXPECTED_HASH: &str = "2f0ebbcbb9bb0bcffe95a397e7eba89c29eb4dde6191c339db88570e3f3fb0e4";
cfg_native!(
    const BLOCKS_TABLE: &str = "blocks";
    const TRANSACTIONS_TABLE: &str = "transactions";
);

#[derive(Clone, Debug, Serialize, Deserialize)]
pub struct ZcoinConsensusParams {
    // we don't support coins without overwinter and sapling active so these are mandatory
    overwinter_activation_height: u32,
    sapling_activation_height: u32,
    // optional upgrades that we will possibly support in the future
    blossom_activation_height: Option<u32>,
    heartwood_activation_height: Option<u32>,
    canopy_activation_height: Option<u32>,
    coin_type: u32,
    hrp_sapling_extended_spending_key: String,
    hrp_sapling_extended_full_viewing_key: String,
    hrp_sapling_payment_address: String,
    b58_pubkey_address_prefix: [u8; 2],
    b58_script_address_prefix: [u8; 2],
}

#[derive(Clone, Debug, Serialize, Deserialize)]
pub struct CheckPointBlockInfo {
    height: u32,
    hash: H256Json,
    time: u32,
    sapling_tree: BytesJson,
}

#[derive(Clone, Debug, Serialize, Deserialize)]
pub struct ZcoinProtocolInfo {
    consensus_params: ZcoinConsensusParams,
    check_point_block: Option<CheckPointBlockInfo>,
    // `z_derivation_path` can be the same or different from [`UtxoCoinFields::derivation_path`].
    z_derivation_path: Option<StandardHDPathToCoin>,
}

impl Parameters for ZcoinConsensusParams {
    fn activation_height(&self, nu: NetworkUpgrade) -> Option<BlockHeight> {
        match nu {
            NetworkUpgrade::Overwinter => Some(BlockHeight::from(self.overwinter_activation_height)),
            NetworkUpgrade::Sapling => Some(BlockHeight::from(self.sapling_activation_height)),
            NetworkUpgrade::Blossom => self.blossom_activation_height.map(BlockHeight::from),
            NetworkUpgrade::Heartwood => self.heartwood_activation_height.map(BlockHeight::from),
            NetworkUpgrade::Canopy => self.canopy_activation_height.map(BlockHeight::from),
        }
    }

    fn coin_type(&self) -> u32 { self.coin_type }

    fn hrp_sapling_extended_spending_key(&self) -> &str { &self.hrp_sapling_extended_spending_key }

    fn hrp_sapling_extended_full_viewing_key(&self) -> &str { &self.hrp_sapling_extended_full_viewing_key }

    fn hrp_sapling_payment_address(&self) -> &str { &self.hrp_sapling_payment_address }

    fn b58_pubkey_address_prefix(&self) -> [u8; 2] { self.b58_pubkey_address_prefix }

    fn b58_script_address_prefix(&self) -> [u8; 2] { self.b58_script_address_prefix }
}

#[allow(unused)]
pub struct ZCoinFields {
    dex_fee_addr: PaymentAddress,
    my_z_addr: PaymentAddress,
    my_z_addr_encoded: String,
    z_spending_key: ExtendedSpendingKey,
    evk: ExtendedFullViewingKey,
    z_tx_prover: Arc<LocalTxProver>,
    light_wallet_db: WalletDbShared,
    consensus_params: ZcoinConsensusParams,
    sync_state_connector: AsyncMutex<SaplingSyncConnector>,
}

impl Transaction for ZTransaction {
    fn tx_hex(&self) -> Vec<u8> {
        let mut hex = Vec::with_capacity(1024);
        self.write(&mut hex).expect("Writing should not fail");
        hex
    }

    fn tx_hash(&self) -> BytesJson {
        let mut bytes = self.txid().0.to_vec();
        bytes.reverse();
        bytes.into()
    }
}

#[derive(Clone)]
pub struct ZCoin {
    utxo_arc: UtxoArc,
    z_fields: Arc<ZCoinFields>,
}

pub struct ZOutput {
    pub to_addr: PaymentAddress,
    pub amount: Amount,
    pub viewing_key: Option<OutgoingViewingKey>,
    pub memo: Option<MemoBytes>,
}

#[cfg(not(target_arch = "wasm32"))]
struct ZCoinSqlTxHistoryItem {
    tx_hash: Vec<u8>,
    internal_id: i64,
    height: i64,
    timestamp: i64,
    received_amount: i64,
    spent_amount: i64,
}

#[cfg(not(target_arch = "wasm32"))]
impl ZCoinSqlTxHistoryItem {
    fn try_from_sql_row(row: &Row<'_>) -> Result<Self, SqlError> {
        let mut tx_hash: Vec<u8> = row.get(0)?;
        tx_hash.reverse();
        Ok(ZCoinSqlTxHistoryItem {
            tx_hash,
            internal_id: row.get(1)?,
            height: row.get(2)?,
            timestamp: row.get(3)?,
            received_amount: row.get(4)?,
            spent_amount: row.get(5)?,
        })
    }
}

#[cfg(not(target_arch = "wasm32"))]
struct SqlTxHistoryRes {
    transactions: Vec<ZCoinSqlTxHistoryItem>,
    total_tx_count: u32,
    skipped: usize,
}

#[derive(Serialize)]
pub struct ZcoinTxDetails {
    /// Transaction hash in hexadecimal format
    tx_hash: String,
    /// Coins are sent from these addresses
    from: HashSet<String>,
    /// Coins are sent to these addresses
    to: HashSet<String>,
    /// The amount spent from "my" address
    spent_by_me: BigDecimal,
    /// The amount received by "my" address
    received_by_me: BigDecimal,
    /// Resulting "my" balance change
    my_balance_change: BigDecimal,
    /// Block height
    block_height: i64,
    confirmations: i64,
    /// Transaction timestamp
    timestamp: i64,
    transaction_fee: BigDecimal,
    /// The coin transaction belongs to
    coin: String,
    /// Internal MM2 id used for internal transaction identification, for some coins it might be equal to transaction hash
    internal_id: i64,
}

impl ZCoin {
    #[inline]
    pub fn utxo_rpc_client(&self) -> &UtxoRpcClientEnum { &self.utxo_arc.rpc_client }

    #[inline]
    pub fn my_z_address_encoded(&self) -> String { self.z_fields.my_z_addr_encoded.clone() }

    #[inline]
    pub fn consensus_params(&self) -> ZcoinConsensusParams { self.z_fields.consensus_params.clone() }

    #[inline]
    pub fn consensus_params_ref(&self) -> &ZcoinConsensusParams { &self.z_fields.consensus_params }

    #[inline]
    pub async fn is_sapling_state_synced(&self) -> bool {
        matches!(
            self.sync_status().await,
            Ok(SyncStatus::Finished { block_number: _, .. })
        )
    }

    #[inline]
    pub async fn sync_status(&self) -> Result<SyncStatus, MmError<BlockchainScanStopped>> {
        self.z_fields
            .sync_state_connector
            .lock()
            .await
            .current_sync_status()
            .await
    }

    #[inline]
    fn secp_keypair(&self) -> &KeyPair {
        self.utxo_arc
            .priv_key_policy
            .activated_key()
            .expect("Zcoin doesn't support HW wallets")
    }

    async fn wait_for_gen_tx_blockchain_sync(&self) -> Result<SaplingSyncGuard<'_>, MmError<BlockchainScanStopped>> {
        let mut connector_guard = self.z_fields.sync_state_connector.lock().await;
        let sync_respawn_guard = connector_guard.wait_for_gen_tx_blockchain_sync().await?;
        Ok(SaplingSyncGuard {
            _connector_guard: connector_guard,
            respawn_guard: sync_respawn_guard,
        })
    }

    #[cfg(not(target_arch = "wasm32"))]
    async fn my_balance_sat(&self) -> Result<u64, MmError<ZcashClientError>> {
        let wallet_db = self.z_fields.light_wallet_db.clone();
        async_blocking(move || {
            let balance = get_balance(&wallet_db.db.lock(), AccountId::default())?.into();
            Ok(balance)
        })
        .await
    }

    #[cfg(target_arch = "wasm32")]
    async fn my_balance_sat(&self) -> Result<u64, MmError<ZCoinBalanceError>> { todo!() }

    #[cfg(not(target_arch = "wasm32"))]
    async fn get_spendable_notes(&self) -> Result<Vec<SpendableNote>, MmError<SpendableNotesError>> {
        let wallet_db = self.z_fields.light_wallet_db.clone();
        async_blocking(move || {
            let guard = wallet_db.db.lock();
            let latest_db_block = match guard
                .block_height_extrema()
                .map_err(|err| SpendableNotesError::DBClientError(err.to_string()))?
            {
                Some((_, latest)) => latest,
                None => return Ok(Vec::new()),
            };
            get_spendable_notes(&guard, AccountId::default(), latest_db_block)
                .map_err(|err| MmError::new(SpendableNotesError::DBClientError(err.to_string())))
        })
        .await
    }

    #[cfg(target_arch = "wasm32")]
    #[allow(unused)]
    async fn get_spendable_notes(&self) -> Result<Vec<SpendableNote>, MmError<SpendableNotesError>> { todo!() }

    /// Returns spendable notes
    #[allow(unused)]
    async fn spendable_notes_ordered(&self) -> Result<Vec<SpendableNote>, MmError<SpendableNotesError>> {
        let mut unspents = self.get_spendable_notes().await?;

        unspents.sort_unstable_by(|a, b| a.note_value.cmp(&b.note_value));
        Ok(unspents)
    }

    async fn get_one_kbyte_tx_fee(&self) -> UtxoRpcResult<BigDecimal> {
        let fee = self.get_tx_fee().await?;
        match fee {
            ActualTxFee::Dynamic(fee) | ActualTxFee::FixedPerKb(fee) => {
                Ok(big_decimal_from_sat_unsigned(fee, self.decimals()))
            },
        }
    }

    /// Generates a tx sending outputs from our address
    #[cfg(not(target_arch = "wasm32"))]
    async fn gen_tx(
        &self,
        t_outputs: Vec<TxOut>,
        z_outputs: Vec<ZOutput>,
    ) -> Result<(ZTransaction, AdditionalTxData, SaplingSyncGuard<'_>), MmError<GenTxError>> {
        let sync_guard = self.wait_for_gen_tx_blockchain_sync().await?;

        let tx_fee = self.get_one_kbyte_tx_fee().await?;
        let t_output_sat: u64 = t_outputs.iter().fold(0, |cur, out| cur + u64::from(out.value));
        let z_output_sat: u64 = z_outputs.iter().fold(0, |cur, out| cur + u64::from(out.amount));
        let total_output_sat = t_output_sat + z_output_sat;
        let total_output = big_decimal_from_sat_unsigned(total_output_sat, self.utxo_arc.decimals);
        let total_required = &total_output + &tx_fee;

        let spendable_notes = self
            .spendable_notes_ordered()
            .await
            .map_err(|err| GenTxError::SpendableNotesError(err.to_string()))?;
        let mut total_input_amount = BigDecimal::from(0);
        let mut change = BigDecimal::from(0);

        let mut received_by_me = 0u64;

        let mut tx_builder = ZTxBuilder::new(self.consensus_params(), sync_guard.respawn_guard.current_block());

        for spendable_note in spendable_notes {
            total_input_amount += big_decimal_from_sat_unsigned(spendable_note.note_value.into(), self.decimals());

            let note = self
                .z_fields
                .my_z_addr
                .create_note(spendable_note.note_value.into(), spendable_note.rseed)
                .or_mm_err(|| GenTxError::FailedToCreateNote)?;
            tx_builder.add_sapling_spend(
                self.z_fields.z_spending_key.clone(),
                *self.z_fields.my_z_addr.diversifier(),
                note,
                spendable_note
                    .witness
                    .path()
                    .or_mm_err(|| GenTxError::FailedToGetMerklePath)?,
            )?;

            if total_input_amount >= total_required {
                change = &total_input_amount - &total_required;
                break;
            }
        }

        if total_input_amount < total_required {
            return MmError::err(GenTxError::InsufficientBalance {
                coin: self.ticker().into(),
                available: total_input_amount,
                required: total_required,
            });
        }

        for z_out in z_outputs {
            if z_out.to_addr == self.z_fields.my_z_addr {
                received_by_me += u64::from(z_out.amount);
            }

            tx_builder.add_sapling_output(z_out.viewing_key, z_out.to_addr, z_out.amount, z_out.memo)?;
        }

        if change > BigDecimal::from(0u8) {
            let change_sat = sat_from_big_decimal(&change, self.utxo_arc.decimals)?;
            received_by_me += change_sat;

            tx_builder.add_sapling_output(
                Some(self.z_fields.evk.fvk.ovk),
                self.z_fields.my_z_addr.clone(),
                Amount::from_u64(change_sat).map_to_mm(|_| {
                    GenTxError::NumConversion(NumConversError(format!(
                        "Failed to get ZCash amount from {}",
                        change_sat
                    )))
                })?,
                None,
            )?;
        }

        for output in t_outputs {
            tx_builder.add_tx_out(output);
        }

        let (tx, _) = async_blocking({
            let prover = self.z_fields.z_tx_prover.clone();
            move || tx_builder.build(consensus::BranchId::Sapling, prover.as_ref())
        })
        .await?;

        let additional_data = AdditionalTxData {
            received_by_me,
            spent_by_me: sat_from_big_decimal(&total_input_amount, self.decimals())?,
            fee_amount: sat_from_big_decimal(&tx_fee, self.decimals())?,
            unused_change: 0,
            kmd_rewards: None,
        };
        Ok((tx, additional_data, sync_guard))
    }

    #[cfg(target_arch = "wasm32")]
    async fn gen_tx(
        &self,
        _t_outputs: Vec<TxOut>,
        _z_outputs: Vec<ZOutput>,
    ) -> Result<(ZTransaction, AdditionalTxData, SaplingSyncGuard<'_>), MmError<GenTxError>> {
        todo!()
    }

    pub async fn send_outputs(
        &self,
        t_outputs: Vec<TxOut>,
        z_outputs: Vec<ZOutput>,
    ) -> Result<ZTransaction, MmError<SendOutputsErr>> {
        let (tx, _, mut sync_guard) = self.gen_tx(t_outputs, z_outputs).await?;
        let mut tx_bytes = Vec::with_capacity(1024);
        tx.write(&mut tx_bytes).expect("Write should not fail");

        self.utxo_rpc_client()
            .send_raw_transaction(tx_bytes.into())
            .compat()
            .await?;

        sync_guard.respawn_guard.watch_for_tx(tx.txid());
        Ok(tx)
    }

    #[cfg(not(target_arch = "wasm32"))]
    async fn tx_history_from_sql(
        &self,
        limit: usize,
        paging_options: PagingOptionsEnum<i64>,
    ) -> Result<SqlTxHistoryRes, MmError<SqlTxHistoryError>> {
        let wallet_db = self.z_fields.light_wallet_db.clone();
        async_blocking(move || {
            let db_guard = wallet_db.db.lock();
            let conn = db_guard.sql_conn();

            let total_sql = SqlBuilder::select_from(TRANSACTIONS_TABLE)
                .field("COUNT(id_tx)")
                .sql()
                .expect("valid SQL");
            let total_tx_count = conn.query_row(&total_sql, [], |row| row.get(0))?;

            let mut sql_builder = SqlBuilder::select_from(name!(TRANSACTIONS_TABLE; "txes"));
            sql_builder
                .field("txes.txid")
                .field("txes.id_tx as internal_id")
                .field("txes.block as block");

            let offset = match paging_options {
                PagingOptionsEnum::PageNumber(page) => (page.get() - 1) * limit,
                PagingOptionsEnum::FromId(id) => {
                    offset_by_id(conn, &sql_builder, [id], "id_tx", "block DESC, id_tx ASC", "id_tx = ?1")?
                        .ok_or(SqlTxHistoryError::FromIdDoesNotExist(id))?
                },
            };

            let sql = sql_builder
                .field("blocks.time")
                .field("COALESCE(rn.received_amount, 0)")
                .field("COALESCE(sn.sent_amount, 0)")
                .left()
                .join("(SELECT tx, SUM(value) as received_amount FROM received_notes GROUP BY tx) as rn")
                .on("txes.id_tx = rn.tx")
                // detecting spent amount by "spent" field in received_notes table
                .join("(SELECT spent, SUM(value) as sent_amount FROM received_notes GROUP BY spent) as sn")
                .on("txes.id_tx = sn.spent")
                .join(BLOCKS_TABLE)
                .on("txes.block = blocks.height")
                .group_by("internal_id")
                .order_by("block", true)
                .order_by("internal_id", false)
                .offset(offset)
                .limit(limit)
                .sql()
                .expect("valid query");

            let sql_items = conn
                .prepare(&sql)?
                .query_map([], ZCoinSqlTxHistoryItem::try_from_sql_row)?
                .collect::<Result<Vec<_>, _>>()?;

            Ok(SqlTxHistoryRes {
                transactions: sql_items,
                total_tx_count,
                skipped: offset,
            })
        })
        .await
    }

    #[cfg(not(target_arch = "wasm32"))]
    async fn z_transactions_from_cache_or_rpc(
        &self,
        hashes: HashSet<H256Json>,
    ) -> UtxoRpcResult<HashMap<H256Json, ZTransaction>> {
        self.get_verbose_transactions_from_cache_or_rpc(hashes)
            .compat()
            .await?
            .into_iter()
            .map(|(hash, tx)| -> Result<_, std::io::Error> {
                Ok((hash, ZTransaction::read(tx.into_inner().hex.as_slice())?))
            })
            .collect::<Result<_, _>>()
            .map_to_mm(|e| UtxoRpcError::InvalidResponse(e.to_string()))
    }

    #[cfg(not(target_arch = "wasm32"))]
    fn tx_details_from_sql_item(
        &self,
        sql_item: ZCoinSqlTxHistoryItem,
        transactions: &mut HashMap<H256Json, ZTransaction>,
        prev_transactions: &HashMap<H256Json, ZTransaction>,
        current_block: u64,
    ) -> Result<ZcoinTxDetails, MmError<NoInfoAboutTx>> {
        let mut from = HashSet::new();

        let mut confirmations = current_block as i64 - sql_item.height + 1;
        if confirmations < 0 {
            confirmations = 0;
        }

        let mut transparent_input_amount = Amount::zero();
        let hash = H256Json::from(sql_item.tx_hash.as_slice());
        let z_tx = transactions.remove(&hash).or_mm_err(|| NoInfoAboutTx(hash))?;
        for input in z_tx.vin.iter() {
            let mut hash = H256Json::from(*input.prevout.hash());
            hash.0.reverse();
            let prev_tx = prev_transactions.get(&hash).or_mm_err(|| NoInfoAboutTx(hash))?;

            if let Some(spent_output) = prev_tx.vout.get(input.prevout.n() as usize) {
                transparent_input_amount += spent_output.value;
                if let Ok(addresses) = addresses_from_script(self, &spent_output.script_pubkey.0.clone().into()) {
                    from.extend(addresses.into_iter().map(|a| a.to_string()));
                }
            }
        }

        let transparent_output_amount = z_tx
            .vout
            .iter()
            .fold(Amount::zero(), |current, out| current + out.value);

        let mut to = HashSet::new();
        for out in z_tx.vout.iter() {
            if let Ok(addresses) = addresses_from_script(self, &out.script_pubkey.0.clone().into()) {
                to.extend(addresses.into_iter().map(|a| a.to_string()));
            }
        }

        let fee_amount = z_tx.value_balance + transparent_input_amount - transparent_output_amount;
        if sql_item.spent_amount > 0 {
            from.insert(self.my_z_address_encoded());
        }

        if sql_item.received_amount > 0 {
            to.insert(self.my_z_address_encoded());
        }

        for z_out in z_tx.shielded_outputs.iter() {
            if let Some((_, address, _)) = try_sapling_output_recovery(
                self.consensus_params_ref(),
                BlockHeight::from_u32(current_block as u32),
                &self.z_fields.evk.fvk.ovk,
                z_out,
            ) {
                to.insert(encode_payment_address(
                    self.consensus_params_ref().hrp_sapling_payment_address(),
                    &address,
                ));
            }

            if let Some((_, address, _)) = try_sapling_output_recovery(
                self.consensus_params_ref(),
                BlockHeight::from_u32(current_block as u32),
                &DEX_FEE_OVK,
                z_out,
            ) {
                to.insert(encode_payment_address(
                    self.consensus_params_ref().hrp_sapling_payment_address(),
                    &address,
                ));
            }
        }

        let spent_by_me = big_decimal_from_sat(sql_item.spent_amount, self.decimals());
        let received_by_me = big_decimal_from_sat(sql_item.received_amount, self.decimals());
        Ok(ZcoinTxDetails {
            tx_hash: hex::encode(sql_item.tx_hash),
            from,
            to,
            my_balance_change: &received_by_me - &spent_by_me,
            spent_by_me,
            received_by_me,
            block_height: sql_item.height,
            confirmations,
            timestamp: sql_item.timestamp,
            transaction_fee: big_decimal_from_sat(fee_amount.into(), self.decimals()),
            coin: self.ticker().into(),
            internal_id: sql_item.internal_id,
        })
    }

    #[cfg(not(target_arch = "wasm32"))]
    pub async fn tx_history(
        &self,
        request: MyTxHistoryRequestV2<i64>,
    ) -> Result<MyTxHistoryResponseV2<ZcoinTxDetails, i64>, MmError<MyTxHistoryErrorV2>> {
        let current_block = self.utxo_rpc_client().get_block_count().compat().await?;
        let sql_result = self
            .tx_history_from_sql(request.limit, request.paging_options.clone())
            .await?;

        let hashes_for_verbose = sql_result
            .transactions
            .iter()
            .map(|item| H256Json::from(item.tx_hash.as_slice()))
            .collect();
        let mut transactions = self.z_transactions_from_cache_or_rpc(hashes_for_verbose).await?;

        let prev_tx_hashes: HashSet<_> = transactions
            .iter()
            .flat_map(|(_, tx)| {
                tx.vin.iter().map(|vin| {
                    let mut hash = *vin.prevout.hash();
                    hash.reverse();
                    H256Json::from(hash)
                })
            })
            .collect();
        let prev_transactions = self.z_transactions_from_cache_or_rpc(prev_tx_hashes).await?;

        let transactions = sql_result
            .transactions
            .into_iter()
            .map(|sql_item| {
                self.tx_details_from_sql_item(sql_item, &mut transactions, &prev_transactions, current_block)
            })
            .collect::<Result<_, _>>()?;

        Ok(MyTxHistoryResponseV2 {
            coin: self.ticker().into(),
            target: request.target,
            current_block,
            transactions,
            // Zcoin is activated only after the state is synced
            sync_status: HistorySyncState::Finished,
            limit: request.limit,
            skipped: sql_result.skipped,
            total: sql_result.total_tx_count as usize,
            total_pages: calc_total_pages(sql_result.total_tx_count as usize, request.limit),
            paging_options: request.paging_options,
        })
    }
}

impl AsRef<UtxoCoinFields> for ZCoin {
    fn as_ref(&self) -> &UtxoCoinFields { &self.utxo_arc }
}

#[derive(Clone, Debug, Deserialize, Serialize)]
#[serde(rename_all = "lowercase")]
pub enum SyncStartPoint {
    Date(u64),
    Height(u64),
    Earliest,
}

#[derive(Clone, Debug, Deserialize, Serialize)]
#[serde(tag = "rpc", content = "rpc_data")]
pub enum ZcoinRpcMode {
    #[cfg(not(target_arch = "wasm32"))]
    Native,
    #[serde(alias = "Electrum")]
    Light {
        #[serde(alias = "servers")]
        electrum_servers: Vec<ElectrumRpcRequest>,
        light_wallet_d_servers: Vec<String>,
        /// Specifies the parameters for synchronizing the wallet from a specific block. This overrides the
        /// `CheckPointBlockInfo` configuration in the coin settings.
        sync_params: Option<SyncStartPoint>,
    },
}

#[derive(Clone, Deserialize)]
pub struct ZcoinActivationParams {
    pub mode: ZcoinRpcMode,
    pub required_confirmations: Option<u64>,
    pub requires_notarization: Option<bool>,
    pub zcash_params_path: Option<String>,
    #[serde(default = "one_thousand_u32")]
    pub scan_blocks_per_iteration: u32,
    #[serde(default)]
    pub scan_interval_ms: u64,
    #[serde(default)]
    pub account: u32,
}

#[cfg(not(target_arch = "wasm32"))]
pub async fn z_coin_from_conf_and_params(
    ctx: &MmArc,
    ticker: &str,
    conf: &Json,
    params: &ZcoinActivationParams,
    protocol_info: ZcoinProtocolInfo,
    priv_key_policy: PrivKeyBuildPolicy,
) -> Result<ZCoin, MmError<ZCoinBuildError>> {
    let db_dir_path = ctx.dbdir();
    let z_spending_key = None;
    let builder = ZCoinBuilder::new(
        ctx,
        ticker,
        conf,
        params,
        priv_key_policy,
        db_dir_path,
        z_spending_key,
        protocol_info,
    );
    builder.build().await
}

#[allow(unused)]
fn verify_checksum_zcash_params(spend_path: &PathBuf, output_path: &PathBuf) -> Result<bool, ZCoinBuildError> {
    let spend_hash = sha256_digest(spend_path)?;
    let out_hash = sha256_digest(output_path)?;
    Ok(spend_hash == SAPLING_SPEND_EXPECTED_HASH && out_hash == SAPLING_OUTPUT_EXPECTED_HASH)
}

#[allow(unused)]
fn get_spend_output_paths(params_dir: PathBuf) -> Result<(PathBuf, PathBuf), ZCoinBuildError> {
    if !params_dir.exists() {
        return Err(ZCoinBuildError::ZCashParamsNotFound);
    };
    let spend_path = params_dir.join(SAPLING_SPEND_NAME);
    let output_path = params_dir.join(SAPLING_OUTPUT_NAME);

    if !(spend_path.exists() && output_path.exists()) {
        return Err(ZCoinBuildError::ZCashParamsNotFound);
    }
    Ok((spend_path, output_path))
}

pub struct ZCoinBuilder<'a> {
    ctx: &'a MmArc,
    ticker: &'a str,
    conf: &'a Json,
    z_coin_params: &'a ZcoinActivationParams,
    utxo_params: UtxoActivationParams,
    priv_key_policy: PrivKeyBuildPolicy,
    db_dir_path: PathBuf,
    /// `Some` if `ZCoin` should be initialized with a forced spending key.
    z_spending_key: Option<ExtendedSpendingKey>,
    protocol_info: ZcoinProtocolInfo,
}

impl<'a> UtxoCoinBuilderCommonOps for ZCoinBuilder<'a> {
    fn ctx(&self) -> &MmArc { self.ctx }

    fn conf(&self) -> &Json { self.conf }

    fn activation_params(&self) -> &UtxoActivationParams { &self.utxo_params }

    fn ticker(&self) -> &str { self.ticker }
}

impl<'a> UtxoFieldsWithIguanaSecretBuilder for ZCoinBuilder<'a> {}

impl<'a> UtxoFieldsWithGlobalHDBuilder for ZCoinBuilder<'a> {}

/// Although, `ZCoin` doesn't support [`PrivKeyBuildPolicy::Trezor`] yet,
/// `UtxoCoinBuilder` trait requires `UtxoFieldsWithHardwareWalletBuilder` to be implemented.
impl<'a> UtxoFieldsWithHardwareWalletBuilder for ZCoinBuilder<'a> {}

#[async_trait]
impl<'a> UtxoCoinBuilder for ZCoinBuilder<'a> {
    type ResultCoin = ZCoin;
    type Error = ZCoinBuildError;

    fn priv_key_policy(&self) -> PrivKeyBuildPolicy { self.priv_key_policy.clone() }

    async fn build(self) -> MmResult<Self::ResultCoin, Self::Error> {
        let utxo = self.build_utxo_fields().await?;
        let utxo_arc = UtxoArc::new(utxo);

        let z_spending_key = match self.z_spending_key {
            Some(ref z_spending_key) => z_spending_key.clone(),
            None => extended_spending_key_from_protocol_info_and_policy(
                &self.protocol_info,
                &self.priv_key_policy,
                self.z_coin_params.account,
            )?,
        };

        let (_, my_z_addr) = z_spending_key
            .default_address()
            .map_err(|_| MmError::new(ZCoinBuildError::GetAddressError))?;

        let dex_fee_addr = decode_payment_address(
            self.protocol_info.consensus_params.hrp_sapling_payment_address(),
            DEX_FEE_Z_ADDR,
        )
        .expect("DEX_FEE_Z_ADDR is a valid z-address")
        .expect("DEX_FEE_Z_ADDR is a valid z-address");

        let z_tx_prover = self.z_tx_prover().await?;
        let my_z_addr_encoded = encode_payment_address(
            self.protocol_info.consensus_params.hrp_sapling_payment_address(),
            &my_z_addr,
        );

        let blocks_db = self.blocks_db().await?;
<<<<<<< HEAD
=======
        let wallet_db = WalletDbShared::new(&self, &z_spending_key)
            .await
            .map_err(|err| ZCoinBuildError::ZcashDBError(err.to_string()))?;

>>>>>>> 96a53ce5
        let (sync_state_connector, light_wallet_db) = match &self.z_coin_params.mode {
            #[cfg(not(target_arch = "wasm32"))]
            ZcoinRpcMode::Native => {
                let native_client = self.native_client()?;
                init_native_client(&self, native_client, blocks_db).await?
            },
            ZcoinRpcMode::Light {
                light_wallet_d_servers,
                sync_params,
                ..
            } => init_light_client(&self, light_wallet_d_servers.clone(), blocks_db, sync_params).await?,
        };
        let z_fields = ZCoinFields {
            dex_fee_addr,
            my_z_addr,
            my_z_addr_encoded,
            evk: ExtendedFullViewingKey::from(&z_spending_key),
            z_spending_key,
            z_tx_prover: Arc::new(z_tx_prover),
            light_wallet_db,
            consensus_params: self.protocol_info.consensus_params,
            sync_state_connector,
        };

        let z_coin = ZCoin {
            utxo_arc,
            z_fields: Arc::new(z_fields),
        };

        Ok(z_coin)
    }
}

impl<'a> ZCoinBuilder<'a> {
    #[allow(clippy::too_many_arguments)]
    pub fn new(
        ctx: &'a MmArc,
        ticker: &'a str,
        conf: &'a Json,
        z_coin_params: &'a ZcoinActivationParams,
        priv_key_policy: PrivKeyBuildPolicy,
        db_dir_path: PathBuf,
        z_spending_key: Option<ExtendedSpendingKey>,
        protocol_info: ZcoinProtocolInfo,
    ) -> ZCoinBuilder<'a> {
        let utxo_mode = match &z_coin_params.mode {
            #[cfg(not(target_arch = "wasm32"))]
            ZcoinRpcMode::Native => UtxoRpcMode::Native,
            ZcoinRpcMode::Light { electrum_servers, .. } => UtxoRpcMode::Electrum {
                servers: electrum_servers.clone(),
            },
        };
        let utxo_params = UtxoActivationParams {
            mode: utxo_mode,
            utxo_merge_params: None,
            tx_history: false,
            required_confirmations: z_coin_params.required_confirmations,
            requires_notarization: z_coin_params.requires_notarization,
            address_format: None,
            gap_limit: None,
            enable_params: Default::default(),
            priv_key_policy: PrivKeyActivationPolicy::ContextPrivKey,
            check_utxo_maturity: None,
            // This is not used for Zcoin so we just provide a default value
            path_to_address: StandardHDCoinAddress::default(),
        };
        ZCoinBuilder {
            ctx,
            ticker,
            conf,
            z_coin_params,
            utxo_params,
            priv_key_policy,
            db_dir_path,
            z_spending_key,
            protocol_info,
        }
    }

    async fn blocks_db(&self) -> Result<BlockDbImpl, MmError<ZcoinClientInitError>> {
        let cache_db_path = self.db_dir_path.join(format!("{}_cache.db", self.ticker));
        let ctx = self.ctx.clone();
        let ticker = self.ticker.to_string();
        BlockDbImpl::new(ctx, ticker, cache_db_path)
            .map_err(|err| MmError::new(ZcoinClientInitError::ZcashDBError(err.to_string())))
            .await
    }

    #[cfg(not(target_arch = "wasm32"))]
    async fn z_tx_prover(&self) -> Result<LocalTxProver, MmError<ZCoinBuildError>> {
        let params_dir = match &self.z_coin_params.zcash_params_path {
            None => default_params_folder().or_mm_err(|| ZCoinBuildError::ZCashParamsNotFound)?,
            Some(file_path) => PathBuf::from(file_path),
        };

        async_blocking(move || {
            let (spend_path, output_path) = get_spend_output_paths(params_dir)?;
            let verification_successful = verify_checksum_zcash_params(&spend_path, &output_path)?;
            if verification_successful {
                Ok(LocalTxProver::new(&spend_path, &output_path))
            } else {
                MmError::err(ZCoinBuildError::SaplingParamsInvalidChecksum)
            }
        })
        .await
    }

    #[cfg(target_arch = "wasm32")]
    async fn z_tx_prover(&self) -> Result<LocalTxProver, MmError<ZCoinBuildError>> { todo!() }
}

/// Initialize `ZCoin` with a forced `z_spending_key`.
#[cfg(all(test, feature = "zhtlc-native-tests"))]
#[allow(clippy::too_many_arguments)]
async fn z_coin_from_conf_and_params_with_z_key(
    ctx: &MmArc,
    ticker: &str,
    conf: &Json,
    params: &ZcoinActivationParams,
    priv_key_policy: PrivKeyBuildPolicy,
    db_dir_path: PathBuf,
    z_spending_key: ExtendedSpendingKey,
    protocol_info: ZcoinProtocolInfo,
) -> Result<ZCoin, MmError<ZCoinBuildError>> {
    let builder = ZCoinBuilder::new(
        ctx,
        ticker,
        conf,
        params,
        priv_key_policy,
        db_dir_path,
        Some(z_spending_key),
        protocol_info,
    );
    builder.build().await
}

impl MarketCoinOps for ZCoin {
    fn ticker(&self) -> &str { &self.utxo_arc.conf.ticker }

    fn my_address(&self) -> MmResult<String, MyAddressError> { Ok(self.z_fields.my_z_addr_encoded.clone()) }

    fn get_public_key(&self) -> Result<String, MmError<UnexpectedDerivationMethod>> {
        let pubkey = utxo_common::my_public_key(self.as_ref())?;
        Ok(pubkey.to_string())
    }

    fn sign_message_hash(&self, _message: &str) -> Option<[u8; 32]> { None }

    fn sign_message(&self, _message: &str) -> SignatureResult<String> {
        MmError::err(SignatureError::InvalidRequest(
            "Message signing is not supported by the given coin type".to_string(),
        ))
    }

    fn verify_message(&self, _signature_base64: &str, _message: &str, _address: &str) -> VerificationResult<bool> {
        MmError::err(VerificationError::InvalidRequest(
            "Message verification is not supported by the given coin type".to_string(),
        ))
    }

    fn my_balance(&self) -> BalanceFut<CoinBalance> {
        let coin = self.clone();
        let fut = async move {
            let sat = coin
                .my_balance_sat()
                .await
                .mm_err(|e| BalanceError::WalletStorageError(e.to_string()))?;
            Ok(CoinBalance::new(big_decimal_from_sat_unsigned(sat, coin.decimals())))
        };
        Box::new(fut.boxed().compat())
    }

    fn base_coin_balance(&self) -> BalanceFut<BigDecimal> { utxo_common::base_coin_balance(self) }

    fn platform_ticker(&self) -> &str { self.ticker() }

    fn send_raw_tx(&self, tx: &str) -> Box<dyn Future<Item = String, Error = String> + Send> {
        let tx_bytes = try_fus!(hex::decode(tx));
        let z_tx = try_fus!(ZTransaction::read(tx_bytes.as_slice()));

        let this = self.clone();
        let tx = tx.to_owned();

        let fut = async move {
            let mut sync_guard = try_s!(this.wait_for_gen_tx_blockchain_sync().await);
            let tx_hash = utxo_common::send_raw_tx(this.as_ref(), &tx).compat().await?;
            sync_guard.respawn_guard.watch_for_tx(z_tx.txid());
            Ok(tx_hash)
        };
        Box::new(fut.boxed().compat())
    }

    fn send_raw_tx_bytes(&self, tx: &[u8]) -> Box<dyn Future<Item = String, Error = String> + Send> {
        let z_tx = try_fus!(ZTransaction::read(tx));

        let this = self.clone();
        let tx = tx.to_owned();

        let fut = async move {
            let mut sync_guard = try_s!(this.wait_for_gen_tx_blockchain_sync().await);
            let tx_hash = utxo_common::send_raw_tx_bytes(this.as_ref(), &tx).compat().await?;
            sync_guard.respawn_guard.watch_for_tx(z_tx.txid());
            Ok(tx_hash)
        };
        Box::new(fut.boxed().compat())
    }

    fn wait_for_confirmations(&self, input: ConfirmPaymentInput) -> Box<dyn Future<Item = (), Error = String> + Send> {
        utxo_common::wait_for_confirmations(self.as_ref(), input)
    }

    fn wait_for_htlc_tx_spend(&self, args: WaitForHTLCTxSpendArgs<'_>) -> TransactionFut {
        utxo_common::wait_for_output_spend(
            self.as_ref(),
            args.tx_bytes,
            utxo_common::DEFAULT_SWAP_VOUT,
            args.from_block,
            args.wait_until,
            args.check_every,
        )
    }

    fn tx_enum_from_bytes(&self, bytes: &[u8]) -> Result<TransactionEnum, MmError<TxMarshalingErr>> {
        ZTransaction::read(bytes)
            .map(TransactionEnum::from)
            .map_to_mm(|e| TxMarshalingErr::InvalidInput(e.to_string()))
    }

    fn current_block(&self) -> Box<dyn Future<Item = u64, Error = String> + Send> {
        utxo_common::current_block(&self.utxo_arc)
    }

    fn display_priv_key(&self) -> Result<String, String> {
        Ok(encode_extended_spending_key(
            z_mainnet_constants::HRP_SAPLING_EXTENDED_SPENDING_KEY,
            &self.z_fields.z_spending_key,
        ))
    }

    fn min_tx_amount(&self) -> BigDecimal { utxo_common::min_tx_amount(self.as_ref()) }

    fn min_trading_vol(&self) -> MmNumber { utxo_common::min_trading_vol(self.as_ref()) }

    fn is_privacy(&self) -> bool { true }
}

#[async_trait]
impl SwapOps for ZCoin {
    fn send_taker_fee(&self, _fee_addr: &[u8], amount: BigDecimal, uuid: &[u8]) -> TransactionFut {
        let selfi = self.clone();
        let uuid = uuid.to_owned();
        let fut = async move {
            let tx = try_tx_s!(z_send_dex_fee(&selfi, amount, &uuid).await);
            Ok(tx.into())
        };
        Box::new(fut.boxed().compat())
    }

    fn send_maker_payment(&self, maker_payment_args: SendPaymentArgs<'_>) -> TransactionFut {
        let selfi = self.clone();
        let maker_key_pair = self.derive_htlc_key_pair(maker_payment_args.swap_unique_data);
        let taker_pub = try_tx_fus!(Public::from_slice(maker_payment_args.other_pubkey));
        let secret_hash = maker_payment_args.secret_hash.to_vec();
        let time_lock = maker_payment_args.time_lock;
        let amount = maker_payment_args.amount;
        let fut = async move {
            let utxo_tx = try_tx_s!(
                z_send_htlc(
                    &selfi,
                    time_lock,
                    maker_key_pair.public(),
                    &taker_pub,
                    &secret_hash,
                    amount
                )
                .await
            );
            Ok(utxo_tx.into())
        };
        Box::new(fut.boxed().compat())
    }

    fn send_taker_payment(&self, taker_payment_args: SendPaymentArgs<'_>) -> TransactionFut {
        let selfi = self.clone();
        let taker_keypair = self.derive_htlc_key_pair(taker_payment_args.swap_unique_data);
        let maker_pub = try_tx_fus!(Public::from_slice(taker_payment_args.other_pubkey));
        let secret_hash = taker_payment_args.secret_hash.to_vec();
        let time_lock = taker_payment_args.time_lock;
        let amount = taker_payment_args.amount;
        let fut = async move {
            let utxo_tx = try_tx_s!(
                z_send_htlc(
                    &selfi,
                    time_lock,
                    taker_keypair.public(),
                    &maker_pub,
                    &secret_hash,
                    amount
                )
                .await
            );
            Ok(utxo_tx.into())
        };
        Box::new(fut.boxed().compat())
    }

    fn send_maker_spends_taker_payment(&self, maker_spends_payment_args: SpendPaymentArgs<'_>) -> TransactionFut {
        let tx = try_tx_fus!(ZTransaction::read(maker_spends_payment_args.other_payment_tx));
        let key_pair = self.derive_htlc_key_pair(maker_spends_payment_args.swap_unique_data);
        let time_lock = maker_spends_payment_args.time_lock;
        let redeem_script = payment_script(
            time_lock,
            maker_spends_payment_args.secret_hash,
            &try_tx_fus!(Public::from_slice(maker_spends_payment_args.other_pubkey)),
            key_pair.public(),
        );
        let script_data = ScriptBuilder::default()
            .push_data(maker_spends_payment_args.secret)
            .push_opcode(Opcode::OP_0)
            .into_script();
        let selfi = self.clone();
        let fut = async move {
            let tx_fut = z_p2sh_spend(
                &selfi,
                tx,
                time_lock,
                SEQUENCE_FINAL,
                redeem_script,
                script_data,
                &key_pair,
            );
            let tx = try_ztx_s!(tx_fut.await);
            Ok(tx.into())
        };
        Box::new(fut.boxed().compat())
    }

    fn send_taker_spends_maker_payment(&self, taker_spends_payment_args: SpendPaymentArgs<'_>) -> TransactionFut {
        let tx = try_tx_fus!(ZTransaction::read(taker_spends_payment_args.other_payment_tx));
        let key_pair = self.derive_htlc_key_pair(taker_spends_payment_args.swap_unique_data);
        let time_lock = taker_spends_payment_args.time_lock;
        let redeem_script = payment_script(
            time_lock,
            taker_spends_payment_args.secret_hash,
            &try_tx_fus!(Public::from_slice(taker_spends_payment_args.other_pubkey)),
            key_pair.public(),
        );
        let script_data = ScriptBuilder::default()
            .push_data(taker_spends_payment_args.secret)
            .push_opcode(Opcode::OP_0)
            .into_script();
        let selfi = self.clone();
        let fut = async move {
            let tx_fut = z_p2sh_spend(
                &selfi,
                tx,
                time_lock,
                SEQUENCE_FINAL,
                redeem_script,
                script_data,
                &key_pair,
            );
            let tx = try_ztx_s!(tx_fut.await);
            Ok(tx.into())
        };
        Box::new(fut.boxed().compat())
    }

    async fn send_taker_refunds_payment(&self, taker_refunds_payment_args: RefundPaymentArgs<'_>) -> TransactionResult {
        let tx = try_tx_s!(ZTransaction::read(taker_refunds_payment_args.payment_tx));
        let key_pair = self.derive_htlc_key_pair(taker_refunds_payment_args.swap_unique_data);
        let time_lock = taker_refunds_payment_args.time_lock;
        let redeem_script = payment_script(
            time_lock,
            taker_refunds_payment_args.secret_hash,
            key_pair.public(),
            &try_tx_s!(Public::from_slice(taker_refunds_payment_args.other_pubkey)),
        );
        let script_data = ScriptBuilder::default().push_opcode(Opcode::OP_1).into_script();

        let tx_fut = z_p2sh_spend(
            self,
            tx,
            time_lock,
            SEQUENCE_FINAL - 1,
            redeem_script,
            script_data,
            &key_pair,
        );
        let tx = try_ztx_s!(tx_fut.await);
        Ok(tx.into())
    }

    async fn send_maker_refunds_payment(&self, maker_refunds_payment_args: RefundPaymentArgs<'_>) -> TransactionResult {
        let tx = try_tx_s!(ZTransaction::read(maker_refunds_payment_args.payment_tx));
        let key_pair = self.derive_htlc_key_pair(maker_refunds_payment_args.swap_unique_data);
        let time_lock = maker_refunds_payment_args.time_lock;
        let redeem_script = payment_script(
            time_lock,
            maker_refunds_payment_args.secret_hash,
            key_pair.public(),
            &try_tx_s!(Public::from_slice(maker_refunds_payment_args.other_pubkey)),
        );
        let script_data = ScriptBuilder::default().push_opcode(Opcode::OP_1).into_script();
        let tx_fut = z_p2sh_spend(
            self,
            tx,
            time_lock,
            SEQUENCE_FINAL - 1,
            redeem_script,
            script_data,
            &key_pair,
        );
        let tx = try_ztx_s!(tx_fut.await);
        Ok(tx.into())
    }

    fn validate_fee(&self, validate_fee_args: ValidateFeeArgs<'_>) -> ValidatePaymentFut<()> {
        let z_tx = match validate_fee_args.fee_tx {
            TransactionEnum::ZTransaction(t) => t.clone(),
            _ => panic!("Unexpected tx {:?}", validate_fee_args.fee_tx),
        };
        let amount_sat = try_f!(sat_from_big_decimal(validate_fee_args.amount, self.utxo_arc.decimals));
        let expected_memo = MemoBytes::from_bytes(validate_fee_args.uuid).expect("Uuid length < 512");
        let min_block_number = validate_fee_args.min_block_number;

        let coin = self.clone();
        let fut = async move {
            let tx_hash = H256::from(z_tx.txid().0).reversed();
            let tx_from_rpc = coin
                .utxo_rpc_client()
                .get_verbose_transaction(&tx_hash.into())
                .compat()
                .await
                .map_err(|e| MmError::new(ValidatePaymentError::InvalidRpcResponse(e.into_inner().to_string())))?;

            let mut encoded = Vec::with_capacity(1024);
            z_tx.write(&mut encoded).expect("Writing should not fail");
            if encoded != tx_from_rpc.hex.0 {
                return MmError::err(ValidatePaymentError::WrongPaymentTx(format!(
                    "Encoded transaction {:?} does not match the tx {:?} from RPC",
                    encoded, tx_from_rpc
                )));
            }

            let block_height = match tx_from_rpc.height {
                Some(h) => {
                    if h < min_block_number {
                        return MmError::err(ValidatePaymentError::WrongPaymentTx(format!(
                            "Dex fee tx {:?} confirmed before min block {}",
                            z_tx, min_block_number
                        )));
                    } else {
                        BlockHeight::from_u32(h as u32)
                    }
                },
                None => H0,
            };

            for shielded_out in z_tx.shielded_outputs.iter() {
                if let Some((note, address, memo)) =
                    try_sapling_output_recovery(coin.consensus_params_ref(), block_height, &DEX_FEE_OVK, shielded_out)
                {
                    if address != coin.z_fields.dex_fee_addr {
                        let encoded =
                            encode_payment_address(z_mainnet_constants::HRP_SAPLING_PAYMENT_ADDRESS, &address);
                        let expected = encode_payment_address(
                            z_mainnet_constants::HRP_SAPLING_PAYMENT_ADDRESS,
                            &coin.z_fields.dex_fee_addr,
                        );
                        return MmError::err(ValidatePaymentError::WrongPaymentTx(format!(
                            "Dex fee was sent to the invalid address {}, expected {}",
                            encoded, expected
                        )));
                    }

                    if note.value != amount_sat {
                        return MmError::err(ValidatePaymentError::WrongPaymentTx(format!(
                            "Dex fee has invalid amount {}, expected {}",
                            note.value, amount_sat
                        )));
                    }

                    if memo != expected_memo {
                        return MmError::err(ValidatePaymentError::WrongPaymentTx(format!(
                            "Dex fee has invalid memo {:?}, expected {:?}",
                            memo, expected_memo
                        )));
                    }

                    return Ok(());
                }
            }

            MmError::err(ValidatePaymentError::WrongPaymentTx(format!(
                "The dex fee tx {:?} has no shielded outputs or outputs decryption failed",
                z_tx
            )))
        };

        Box::new(fut.boxed().compat())
    }

    #[inline]
    fn validate_maker_payment(&self, input: ValidatePaymentInput) -> ValidatePaymentFut<()> {
        utxo_common::validate_maker_payment(self, input)
    }

    #[inline]
    fn validate_taker_payment(&self, input: ValidatePaymentInput) -> ValidatePaymentFut<()> {
        utxo_common::validate_taker_payment(self, input)
    }

    #[inline]
    fn check_if_my_payment_sent(
        &self,
        if_my_payment_sent_args: CheckIfMyPaymentSentArgs<'_>,
    ) -> Box<dyn Future<Item = Option<TransactionEnum>, Error = String> + Send> {
        utxo_common::check_if_my_payment_sent(
            self.clone(),
            if_my_payment_sent_args.time_lock,
            if_my_payment_sent_args.other_pub,
            if_my_payment_sent_args.secret_hash,
            if_my_payment_sent_args.swap_unique_data,
        )
    }

    #[inline]
    async fn search_for_swap_tx_spend_my(
        &self,
        input: SearchForSwapTxSpendInput<'_>,
    ) -> Result<Option<FoundSwapTxSpend>, String> {
        utxo_common::search_for_swap_tx_spend_my(self, input, utxo_common::DEFAULT_SWAP_VOUT).await
    }

    #[inline]
    async fn search_for_swap_tx_spend_other(
        &self,
        input: SearchForSwapTxSpendInput<'_>,
    ) -> Result<Option<FoundSwapTxSpend>, String> {
        utxo_common::search_for_swap_tx_spend_other(self, input, utxo_common::DEFAULT_SWAP_VOUT).await
    }

    fn check_tx_signed_by_pub(&self, _tx: &[u8], _expected_pub: &[u8]) -> Result<bool, MmError<ValidatePaymentError>> {
        unimplemented!();
    }

    #[inline]
    async fn extract_secret(
        &self,
        secret_hash: &[u8],
        spend_tx: &[u8],
        _watcher_reward: bool,
    ) -> Result<Vec<u8>, String> {
        utxo_common::extract_secret(secret_hash, spend_tx)
    }

    fn is_auto_refundable(&self) -> bool { false }

    async fn wait_for_htlc_refund(&self, _tx: &[u8], _locktime: u64) -> RefundResult<()> {
        MmError::err(RefundError::Internal(
            "wait_for_htlc_refund is not supported for this coin!".into(),
        ))
    }

    #[inline]
    fn negotiate_swap_contract_addr(
        &self,
        _other_side_address: Option<&[u8]>,
    ) -> Result<Option<BytesJson>, MmError<NegotiateSwapContractAddrErr>> {
        Ok(None)
    }

    fn derive_htlc_key_pair(&self, swap_unique_data: &[u8]) -> KeyPair {
        let message = Message::from(dhash256(swap_unique_data).take());
        let signature = self.secp_keypair().private().sign(&message).expect("valid privkey");

        let key = secp_privkey_from_hash(dhash256(&signature));
        key_pair_from_secret(key.as_slice()).expect("valid privkey")
    }

    #[inline]
    fn derive_htlc_pubkey(&self, swap_unique_data: &[u8]) -> Vec<u8> {
        self.derive_htlc_key_pair(swap_unique_data).public_slice().to_vec()
    }

    #[inline]
    fn validate_other_pubkey(&self, raw_pubkey: &[u8]) -> MmResult<(), ValidateOtherPubKeyErr> {
        utxo_common::validate_other_pubkey(raw_pubkey)
    }

    async fn maker_payment_instructions(
        &self,
        _args: PaymentInstructionArgs<'_>,
    ) -> Result<Option<Vec<u8>>, MmError<PaymentInstructionsErr>> {
        Ok(None)
    }

    async fn taker_payment_instructions(
        &self,
        _args: PaymentInstructionArgs<'_>,
    ) -> Result<Option<Vec<u8>>, MmError<PaymentInstructionsErr>> {
        Ok(None)
    }

    fn validate_maker_payment_instructions(
        &self,
        _instructions: &[u8],
        _args: PaymentInstructionArgs,
    ) -> Result<PaymentInstructions, MmError<ValidateInstructionsErr>> {
        MmError::err(ValidateInstructionsErr::UnsupportedCoin(self.ticker().to_string()))
    }

    fn validate_taker_payment_instructions(
        &self,
        _instructions: &[u8],
        _args: PaymentInstructionArgs,
    ) -> Result<PaymentInstructions, MmError<ValidateInstructionsErr>> {
        MmError::err(ValidateInstructionsErr::UnsupportedCoin(self.ticker().to_string()))
    }
}

#[async_trait]
impl TakerSwapMakerCoin for ZCoin {
    async fn on_taker_payment_refund_start(&self, _maker_payment: &[u8]) -> RefundResult<()> { Ok(()) }

    async fn on_taker_payment_refund_success(&self, _maker_payment: &[u8]) -> RefundResult<()> { Ok(()) }
}

#[async_trait]
impl MakerSwapTakerCoin for ZCoin {
    async fn on_maker_payment_refund_start(&self, _taker_payment: &[u8]) -> RefundResult<()> { Ok(()) }

    async fn on_maker_payment_refund_success(&self, _taker_payment: &[u8]) -> RefundResult<()> { Ok(()) }
}

#[async_trait]
impl WatcherOps for ZCoin {
    fn send_maker_payment_spend_preimage(&self, _input: SendMakerPaymentSpendPreimageInput) -> TransactionFut {
        unimplemented!();
    }

    fn send_taker_payment_refund_preimage(&self, _watcher_refunds_payment_args: RefundPaymentArgs) -> TransactionFut {
        unimplemented!();
    }

    fn create_taker_payment_refund_preimage(
        &self,
        _taker_payment_tx: &[u8],
        _time_lock: u32,
        _maker_pub: &[u8],
        _secret_hash: &[u8],
        _swap_contract_address: &Option<BytesJson>,
        _swap_unique_data: &[u8],
    ) -> TransactionFut {
        unimplemented!();
    }

    fn create_maker_payment_spend_preimage(
        &self,
        _maker_payment_tx: &[u8],
        _time_lock: u32,
        _maker_pub: &[u8],
        _secret_hash: &[u8],
        _swap_unique_data: &[u8],
    ) -> TransactionFut {
        unimplemented!();
    }

    fn watcher_validate_taker_fee(&self, _input: WatcherValidateTakerFeeInput) -> ValidatePaymentFut<()> {
        unimplemented!();
    }

    fn watcher_validate_taker_payment(&self, _input: WatcherValidatePaymentInput) -> ValidatePaymentFut<()> {
        unimplemented!();
    }

    async fn watcher_search_for_swap_tx_spend(
        &self,
        _input: WatcherSearchForSwapTxSpendInput<'_>,
    ) -> Result<Option<FoundSwapTxSpend>, String> {
        unimplemented!();
    }

    async fn get_taker_watcher_reward(
        &self,
        _other_coin: &MmCoinEnum,
        _coin_amount: Option<BigDecimal>,
        _other_coin_amount: Option<BigDecimal>,
        _reward_amount: Option<BigDecimal>,
        _wait_until: u64,
    ) -> Result<WatcherReward, MmError<WatcherRewardError>> {
        unimplemented!()
    }

    async fn get_maker_watcher_reward(
        &self,
        _other_coin: &MmCoinEnum,
        _reward_amount: Option<BigDecimal>,
        _wait_until: u64,
    ) -> Result<Option<WatcherReward>, MmError<WatcherRewardError>> {
        unimplemented!()
    }
}

#[async_trait]
impl MmCoin for ZCoin {
    fn is_asset_chain(&self) -> bool { self.utxo_arc.conf.asset_chain }

    fn spawner(&self) -> CoinFutSpawner { CoinFutSpawner::new(&self.as_ref().abortable_system) }

    fn withdraw(&self, _req: WithdrawRequest) -> WithdrawFut {
        Box::new(futures01::future::err(MmError::new(WithdrawError::InternalError(
            "Zcoin doesn't support legacy withdraw".into(),
        ))))
    }

    fn get_raw_transaction(&self, req: RawTransactionRequest) -> RawTransactionFut {
        Box::new(utxo_common::get_raw_transaction(&self.utxo_arc, req).boxed().compat())
    }

    fn get_tx_hex_by_hash(&self, tx_hash: Vec<u8>) -> RawTransactionFut {
        Box::new(
            utxo_common::get_tx_hex_by_hash(&self.utxo_arc, tx_hash)
                .boxed()
                .compat(),
        )
    }

    fn decimals(&self) -> u8 { self.utxo_arc.decimals }

    fn convert_to_address(&self, _from: &str, _to_address_format: Json) -> Result<String, String> {
        Err(MmError::new("Address conversion is not available for ZCoin".to_string()).to_string())
    }

    fn validate_address(&self, address: &str) -> ValidateAddressResult {
        match decode_payment_address(z_mainnet_constants::HRP_SAPLING_PAYMENT_ADDRESS, address) {
            Ok(Some(_)) => ValidateAddressResult {
                is_valid: true,
                reason: None,
            },
            Ok(None) => ValidateAddressResult {
                is_valid: false,
                reason: Some("decode_payment_address returned None".to_owned()),
            },
            Err(e) => ValidateAddressResult {
                is_valid: false,
                reason: Some(format!("Error {} on decode_payment_address", e)),
            },
        }
    }

    fn process_history_loop(&self, _ctx: MmArc) -> Box<dyn Future<Item = (), Error = ()> + Send> {
        log::warn!("process_history_loop is not implemented for ZCoin yet!");
        Box::new(futures01::future::err(()))
    }

    fn history_sync_status(&self) -> HistorySyncState { HistorySyncState::NotEnabled }

    fn get_trade_fee(&self) -> Box<dyn Future<Item = TradeFee, Error = String> + Send> {
        utxo_common::get_trade_fee(self.clone())
    }

    async fn get_sender_trade_fee(
        &self,
        _value: TradePreimageValue,
        _stage: FeeApproxStage,
    ) -> TradePreimageResult<TradeFee> {
        Ok(TradeFee {
            coin: self.ticker().to_owned(),
            amount: self.get_one_kbyte_tx_fee().await?.into(),
            paid_from_trading_vol: false,
        })
    }

    fn get_receiver_trade_fee(&self, _stage: FeeApproxStage) -> TradePreimageFut<TradeFee> {
        utxo_common::get_receiver_trade_fee(self.clone())
    }

    async fn get_fee_to_send_taker_fee(
        &self,
        _dex_fee_amount: BigDecimal,
        _stage: FeeApproxStage,
    ) -> TradePreimageResult<TradeFee> {
        Ok(TradeFee {
            coin: self.ticker().to_owned(),
            amount: self.get_one_kbyte_tx_fee().await?.into(),
            paid_from_trading_vol: false,
        })
    }

    fn required_confirmations(&self) -> u64 { utxo_common::required_confirmations(&self.utxo_arc) }

    fn requires_notarization(&self) -> bool { utxo_common::requires_notarization(&self.utxo_arc) }

    fn set_required_confirmations(&self, confirmations: u64) {
        utxo_common::set_required_confirmations(&self.utxo_arc, confirmations)
    }

    fn set_requires_notarization(&self, requires_nota: bool) {
        utxo_common::set_requires_notarization(&self.utxo_arc, requires_nota)
    }

    fn swap_contract_address(&self) -> Option<BytesJson> { utxo_common::swap_contract_address() }

    fn fallback_swap_contract(&self) -> Option<BytesJson> { utxo_common::fallback_swap_contract() }

    fn mature_confirmations(&self) -> Option<u32> { Some(self.utxo_arc.conf.mature_confirmations) }

    fn coin_protocol_info(&self, _amount_to_receive: Option<MmNumber>) -> Vec<u8> {
        utxo_common::coin_protocol_info(self)
    }

    fn is_coin_protocol_supported(
        &self,
        info: &Option<Vec<u8>>,
        _amount_to_send: Option<MmNumber>,
        _locktime: u64,
        _is_maker: bool,
    ) -> bool {
        utxo_common::is_coin_protocol_supported(self, info)
    }

    fn on_disabled(&self) -> Result<(), AbortedError> { AbortableSystem::abort_all(&self.as_ref().abortable_system) }

    fn on_token_deactivated(&self, _ticker: &str) {}
}

#[async_trait]
impl UtxoTxGenerationOps for ZCoin {
    async fn get_tx_fee(&self) -> UtxoRpcResult<ActualTxFee> { utxo_common::get_tx_fee(&self.utxo_arc).await }

    async fn calc_interest_if_required(
        &self,
        unsigned: TransactionInputSigner,
        data: AdditionalTxData,
        my_script_pub: Bytes,
        dust: u64,
    ) -> UtxoRpcResult<(TransactionInputSigner, AdditionalTxData)> {
        utxo_common::calc_interest_if_required(self, unsigned, data, my_script_pub, dust).await
    }
}

#[async_trait]
impl UtxoTxBroadcastOps for ZCoin {
    async fn broadcast_tx(&self, tx: &UtxoTx) -> Result<H256Json, MmError<BroadcastTxErr>> {
        utxo_common::broadcast_tx(self, tx).await
    }
}

/// Please note `ZCoin` is not assumed to work with transparent UTXOs.
/// Remove implementation of the `GetUtxoListOps` trait for `ZCoin`
/// when [`ZCoin::preimage_trade_fee_required_to_send_outputs`] is refactored.
#[async_trait]
#[cfg_attr(test, mockable)]
impl GetUtxoListOps for ZCoin {
    async fn get_unspent_ordered_list(
        &self,
        address: &Address,
    ) -> UtxoRpcResult<(Vec<UnspentInfo>, RecentlySpentOutPointsGuard<'_>)> {
        utxo_common::get_unspent_ordered_list(self, address).await
    }

    async fn get_all_unspent_ordered_list(
        &self,
        address: &Address,
    ) -> UtxoRpcResult<(Vec<UnspentInfo>, RecentlySpentOutPointsGuard<'_>)> {
        utxo_common::get_all_unspent_ordered_list(self, address).await
    }

    async fn get_mature_unspent_ordered_list(
        &self,
        address: &Address,
    ) -> UtxoRpcResult<(MatureUnspentList, RecentlySpentOutPointsGuard<'_>)> {
        utxo_common::get_mature_unspent_ordered_list(self, address).await
    }
}

#[async_trait]
impl UtxoCommonOps for ZCoin {
    async fn get_htlc_spend_fee(&self, tx_size: u64, stage: &FeeApproxStage) -> UtxoRpcResult<u64> {
        utxo_common::get_htlc_spend_fee(self, tx_size, stage).await
    }

    fn addresses_from_script(&self, script: &Script) -> Result<Vec<Address>, String> {
        utxo_common::addresses_from_script(self, script)
    }

    fn denominate_satoshis(&self, satoshi: i64) -> f64 { utxo_common::denominate_satoshis(&self.utxo_arc, satoshi) }

    fn my_public_key(&self) -> Result<&Public, MmError<UnexpectedDerivationMethod>> {
        utxo_common::my_public_key(self.as_ref())
    }

    fn address_from_str(&self, address: &str) -> MmResult<Address, AddrFromStrError> {
        utxo_common::checked_address_from_str(self, address)
    }

    async fn get_current_mtp(&self) -> UtxoRpcResult<u32> {
        utxo_common::get_current_mtp(&self.utxo_arc, CoinVariant::Standard).await
    }

    fn is_unspent_mature(&self, output: &RpcTransaction) -> bool {
        utxo_common::is_unspent_mature(self.utxo_arc.conf.mature_confirmations, output)
    }

    async fn calc_interest_of_tx(
        &self,
        _tx: &UtxoTx,
        _input_transactions: &mut HistoryUtxoTxMap,
    ) -> UtxoRpcResult<u64> {
        MmError::err(UtxoRpcError::Internal(
            "ZCoin doesn't support transaction rewards".to_owned(),
        ))
    }

    async fn get_mut_verbose_transaction_from_map_or_rpc<'a, 'b>(
        &'a self,
        tx_hash: H256Json,
        utxo_tx_map: &'b mut HistoryUtxoTxMap,
    ) -> UtxoRpcResult<&'b mut HistoryUtxoTx> {
        utxo_common::get_mut_verbose_transaction_from_map_or_rpc(self, tx_hash, utxo_tx_map).await
    }

    async fn p2sh_spending_tx(&self, input: utxo_common::P2SHSpendingTxInput<'_>) -> Result<UtxoTx, String> {
        utxo_common::p2sh_spending_tx(self, input).await
    }

    fn get_verbose_transactions_from_cache_or_rpc(
        &self,
        tx_ids: HashSet<H256Json>,
    ) -> UtxoRpcFut<HashMap<H256Json, VerboseTransactionFrom>> {
        let selfi = self.clone();
        let fut = async move { utxo_common::get_verbose_transactions_from_cache_or_rpc(&selfi.utxo_arc, tx_ids).await };
        Box::new(fut.boxed().compat())
    }

    async fn preimage_trade_fee_required_to_send_outputs(
        &self,
        outputs: Vec<TransactionOutput>,
        fee_policy: FeePolicy,
        gas_fee: Option<u64>,
        stage: &FeeApproxStage,
    ) -> TradePreimageResult<BigDecimal> {
        utxo_common::preimage_trade_fee_required_to_send_outputs(
            self,
            self.ticker(),
            outputs,
            fee_policy,
            gas_fee,
            stage,
        )
        .await
    }

    fn increase_dynamic_fee_by_stage(&self, dynamic_fee: u64, stage: &FeeApproxStage) -> u64 {
        utxo_common::increase_dynamic_fee_by_stage(self, dynamic_fee, stage)
    }

    async fn p2sh_tx_locktime(&self, htlc_locktime: u32) -> Result<u32, MmError<UtxoRpcError>> {
        utxo_common::p2sh_tx_locktime(self, self.ticker(), htlc_locktime).await
    }

    fn addr_format(&self) -> &UtxoAddressFormat { utxo_common::addr_format(self) }

    fn addr_format_for_standard_scripts(&self) -> UtxoAddressFormat {
        utxo_common::addr_format_for_standard_scripts(self)
    }

    fn address_from_pubkey(&self, pubkey: &Public) -> Address {
        let conf = &self.utxo_arc.conf;
        utxo_common::address_from_pubkey(
            pubkey,
            conf.pub_addr_prefix,
            conf.pub_t_addr_prefix,
            conf.checksum_type,
            conf.bech32_hrp.clone(),
            self.addr_format().clone(),
        )
    }
}

#[cfg(not(target_arch = "wasm32"))]
#[async_trait]
impl InitWithdrawCoin for ZCoin {
    async fn init_withdraw(
        &self,
        _ctx: MmArc,
        req: WithdrawRequest,
        task_handle: &WithdrawTaskHandle,
    ) -> Result<TransactionDetails, MmError<WithdrawError>> {
        if req.fee.is_some() {
            return MmError::err(WithdrawError::UnsupportedError(
                "Setting a custom withdraw fee is not supported for ZCoin yet".to_owned(),
            ));
        }

        if req.from.is_some() {
            return MmError::err(WithdrawError::UnsupportedError(
                "Withdraw from a specific address is not supported for ZCoin yet".to_owned(),
            ));
        }

        let to_addr = decode_payment_address(z_mainnet_constants::HRP_SAPLING_PAYMENT_ADDRESS, &req.to)
            .map_to_mm(|e| WithdrawError::InvalidAddress(format!("{}", e)))?
            .or_mm_err(|| WithdrawError::InvalidAddress(format!("Address {} decoded to None", req.to)))?;
        let amount = if req.max {
            let fee = self.get_one_kbyte_tx_fee().await?;
            let balance = self.my_balance().compat().await?;
            balance.spendable - fee
        } else {
            req.amount
        };

        task_handle.update_in_progress_status(WithdrawInProgressStatus::GeneratingTransaction)?;
        let satoshi = sat_from_big_decimal(&amount, self.decimals())?;

        let memo = req.memo.as_deref().map(interpret_memo_string).transpose()?;
        let z_output = ZOutput {
            to_addr,
            amount: Amount::from_u64(satoshi)
                .map_to_mm(|_| NumConversError(format!("Failed to get ZCash amount from {}", amount)))?,
            // TODO add optional viewing_key and memo fields to the WithdrawRequest
            viewing_key: Some(self.z_fields.evk.fvk.ovk),
            memo,
        };

        let (tx, data, _sync_guard) = self.gen_tx(vec![], vec![z_output]).await?;
        let mut tx_bytes = Vec::with_capacity(1024);
        tx.write(&mut tx_bytes)
            .map_to_mm(|e| WithdrawError::InternalError(e.to_string()))?;
        let mut tx_hash = tx.txid().0.to_vec();
        tx_hash.reverse();

        let received_by_me = big_decimal_from_sat_unsigned(data.received_by_me, self.decimals());
        let spent_by_me = big_decimal_from_sat_unsigned(data.spent_by_me, self.decimals());

        Ok(TransactionDetails {
            tx_hex: tx_bytes.into(),
            tx_hash: hex::encode(&tx_hash),
            from: vec![self.z_fields.my_z_addr_encoded.clone()],
            to: vec![req.to],
            my_balance_change: &received_by_me - &spent_by_me,
            total_amount: spent_by_me.clone(),
            spent_by_me,
            received_by_me,
            block_height: 0,
            timestamp: 0,
            fee_details: Some(TxFeeDetails::Utxo(UtxoFeeDetails {
                coin: Some(self.ticker().to_owned()),
                amount: big_decimal_from_sat_unsigned(data.fee_amount, self.decimals()),
            })),
            coin: self.ticker().to_owned(),
            internal_id: tx_hash.into(),
            kmd_rewards: None,
            transaction_type: Default::default(),
            memo: req.memo,
        })
    }
}

/// Interpret a string or hex-encoded memo, and return a Memo object.
/// Inspired by https://github.com/adityapk00/zecwallet-light-cli/blob/v1.7.20/lib/src/lightwallet/utils.rs#L23
#[allow(clippy::result_large_err)]
pub fn interpret_memo_string(memo_str: &str) -> MmResult<MemoBytes, WithdrawError> {
    // If the string starts with an "0x", and contains only hex chars ([a-f0-9]+) then
    // interpret it as a hex.
    let s_bytes = if let Some(memo_hexadecimal) = memo_str.to_lowercase().strip_prefix("0x") {
        hex::decode(memo_hexadecimal).unwrap_or_else(|_| memo_str.as_bytes().to_vec())
    } else {
        memo_str.as_bytes().to_vec()
    };

    MemoBytes::from_bytes(&s_bytes).map_to_mm(|_| {
        let error = format!("Memo '{:?}' is too long", memo_str);
        WithdrawError::InvalidMemo(error)
    })
}

fn extended_spending_key_from_protocol_info_and_policy(
    protocol_info: &ZcoinProtocolInfo,
    priv_key_policy: &PrivKeyBuildPolicy,
    account: u32,
) -> MmResult<ExtendedSpendingKey, ZCoinBuildError> {
    match priv_key_policy {
        PrivKeyBuildPolicy::IguanaPrivKey(iguana) => Ok(ExtendedSpendingKey::master(iguana.as_slice())),
        PrivKeyBuildPolicy::GlobalHDAccount(global_hd) => {
            extended_spending_key_from_global_hd_account(protocol_info, global_hd, account)
        },
        PrivKeyBuildPolicy::Trezor => {
            let priv_key_err = PrivKeyPolicyNotAllowed::HardwareWalletNotSupported;
            MmError::err(ZCoinBuildError::UtxoBuilderError(
                UtxoCoinBuildError::PrivKeyPolicyNotAllowed(priv_key_err),
            ))
        },
    }
}

fn extended_spending_key_from_global_hd_account(
    protocol_info: &ZcoinProtocolInfo,
    global_hd: &GlobalHDAccountArc,
    account: u32,
) -> MmResult<ExtendedSpendingKey, ZCoinBuildError> {
    let path_to_coin = protocol_info
        .z_derivation_path
        .clone()
        .or_mm_err(|| ZCoinBuildError::ZDerivationPathNotSet)?;
    let path_to_account = path_to_coin
        .to_derivation_path()
        .into_iter()
        // Map `bip32::ChildNumber` to `zip32::Zip32Child`.
        .map(|child| Zip32Child::from_index(child.0))
        // Push the hardened `account` index, so the derivation path looks like:
        // `m/purpose'/coin'/account'`.
        .chain(iter::once(Zip32Child::Hardened(account)));

    let mut spending_key = ExtendedSpendingKey::master(global_hd.root_seed_bytes());
    for zip32_child in path_to_account {
        spending_key = spending_key.derive_child(zip32_child);
    }

    Ok(spending_key)
}

#[test]
fn derive_z_key_from_mm_seed() {
    use crypto::privkey::key_pair_from_seed;
    use zcash_client_backend::encoding::encode_extended_spending_key;

    let seed = "spice describe gravity federal blast come thank unfair canal monkey style afraid";
    let secp_keypair = key_pair_from_seed(seed).unwrap();
    let z_spending_key = ExtendedSpendingKey::master(&*secp_keypair.private().secret);
    let encoded = encode_extended_spending_key(z_mainnet_constants::HRP_SAPLING_EXTENDED_SPENDING_KEY, &z_spending_key);
    assert_eq!(encoded, "secret-extended-key-main1qqqqqqqqqqqqqqytwz2zjt587n63kyz6jawmflttqu5rxavvqx3lzfs0tdr0w7g5tgntxzf5erd3jtvva5s52qx0ms598r89vrmv30r69zehxy2r3vesghtqd6dfwdtnauzuj8u8eeqfx7qpglzu6z54uzque6nzzgnejkgq569ax4lmk0v95rfhxzxlq3zrrj2z2kqylx2jp8g68lqu6alczdxd59lzp4hlfuj3jp54fp06xsaaay0uyass992g507tdd7psua5w6q76dyq3");

    let (_, address) = z_spending_key.default_address().unwrap();
    let encoded_addr = encode_payment_address(z_mainnet_constants::HRP_SAPLING_PAYMENT_ADDRESS, &address);
    assert_eq!(
        encoded_addr,
        "zs182ht30wnnnr8jjhj2j9v5dkx3qsknnr5r00jfwk2nczdtqy7w0v836kyy840kv2r8xle5gcl549"
    );

    let seed = "also shoot benefit prefer juice shell elder veteran woman mimic image kidney";
    let secp_keypair = key_pair_from_seed(seed).unwrap();
    let z_spending_key = ExtendedSpendingKey::master(&*secp_keypair.private().secret);
    let encoded = encode_extended_spending_key(z_mainnet_constants::HRP_SAPLING_EXTENDED_SPENDING_KEY, &z_spending_key);
    assert_eq!(encoded, "secret-extended-key-main1qqqqqqqqqqqqqq8jnhc9stsqwts6pu5ayzgy4szplvy03u227e50n3u8e6dwn5l0q5s3s8xfc03r5wmyh5s5dq536ufwn2k89ngdhnxy64sd989elwas6kr7ygztsdkw6k6xqyvhtu6e0dhm4mav8rus0fy8g0hgy9vt97cfjmus0m2m87p4qz5a00um7gwjwk494gul0uvt3gqyjujcclsqry72z57kr265jsajactgfn9m3vclqvx8fsdnwp4jwj57ffw560vvwks9g9hpu");

    let (_, address) = z_spending_key.default_address().unwrap();
    let encoded_addr = encode_payment_address(z_mainnet_constants::HRP_SAPLING_PAYMENT_ADDRESS, &address);
    assert_eq!(
        encoded_addr,
        "zs1funuwrjr2stlr6fnhkdh7fyz3p7n0p8rxase9jnezdhc286v5mhs6q3myw0phzvad5mvqgfxpam"
    );
}

#[test]
fn test_interpret_memo_string() {
    use std::str::FromStr;
    use zcash_primitives::memo::Memo;

    let actual = interpret_memo_string("68656c6c6f207a63617368").unwrap();
    let expected = Memo::from_str("68656c6c6f207a63617368").unwrap().encode();
    assert_eq!(actual, expected);

    let actual = interpret_memo_string("A custom memo").unwrap();
    let expected = Memo::from_str("A custom memo").unwrap().encode();
    assert_eq!(actual, expected);

    let actual = interpret_memo_string("0x68656c6c6f207a63617368").unwrap();
    let expected = MemoBytes::from_bytes(&hex::decode("68656c6c6f207a63617368").unwrap()).unwrap();
    assert_eq!(actual, expected);
}<|MERGE_RESOLUTION|>--- conflicted
+++ resolved
@@ -910,13 +910,10 @@
         );
 
         let blocks_db = self.blocks_db().await?;
-<<<<<<< HEAD
-=======
         let wallet_db = WalletDbShared::new(&self, &z_spending_key)
             .await
             .map_err(|err| ZCoinBuildError::ZcashDBError(err.to_string()))?;
 
->>>>>>> 96a53ce5
         let (sync_state_connector, light_wallet_db) = match &self.z_coin_params.mode {
             #[cfg(not(target_arch = "wasm32"))]
             ZcoinRpcMode::Native => {
