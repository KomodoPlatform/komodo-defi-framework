use crate::coin_errors::{MyAddressError, ValidatePaymentError};
use crate::my_tx_history_v2::{MyTxHistoryErrorV2, MyTxHistoryRequestV2, MyTxHistoryResponseV2};
use crate::rpc_command::init_withdraw::{InitWithdrawCoin, WithdrawInProgressStatus, WithdrawTaskHandle};
use crate::utxo::rpc_clients::{ElectrumRpcRequest, UnspentInfo, UtxoRpcClientEnum, UtxoRpcError, UtxoRpcFut,
                               UtxoRpcResult};
use crate::utxo::utxo_builder::{UtxoCoinBuilderCommonOps, UtxoCoinWithIguanaPrivKeyBuilder,
                                UtxoFieldsWithIguanaPrivKeyBuilder};
use crate::utxo::utxo_common::{addresses_from_script, big_decimal_from_sat, big_decimal_from_sat_unsigned,
                               payment_script};
use crate::utxo::{sat_from_big_decimal, utxo_common, ActualTxFee, AdditionalTxData, AddrFromStrError, Address,
                  BroadcastTxErr, FeePolicy, GetUtxoListOps, HistoryUtxoTx, HistoryUtxoTxMap, MatureUnspentList,
                  RecentlySpentOutPointsGuard, UtxoActivationParams, UtxoAddressFormat, UtxoArc, UtxoCoinFields,
                  UtxoCommonOps, UtxoFeeDetails, UtxoRpcMode, UtxoTxBroadcastOps, UtxoTxGenerationOps,
                  VerboseTransactionFrom};
<<<<<<< HEAD
use crate::{BalanceError, BalanceFut, CoinBalance, CoinFutSpawner, FeeApproxStage, FoundSwapTxSpend, HistorySyncState,
            MarketCoinOps, MmCoin, NegotiateSwapContractAddrErr, NumConversError, PrivKeyActivationPolicy,
            RawTransactionFut, RawTransactionRequest, SearchForSwapTxSpendInput, SignatureError, SignatureResult,
            SwapOps, TradeFee, TradePreimageFut, TradePreimageResult, TradePreimageValue, TransactionDetails,
            TransactionEnum, TransactionFut, TxFeeDetails, TxMarshalingErr, UnexpectedDerivationMethod,
            ValidateAddressResult, ValidatePaymentFut, ValidatePaymentInput, VerificationError, VerificationResult,
=======
use crate::{BalanceError, BalanceFut, CoinBalance, FeeApproxStage, FoundSwapTxSpend, HistorySyncState, MarketCoinOps,
            MmCoin, NegotiateSwapContractAddrErr, NumConversError, PrivKeyActivationPolicy, RawTransactionFut,
            RawTransactionRequest, SearchForSwapTxSpendInput, SignatureError, SignatureResult, SwapOps, TradeFee,
            TradePreimageFut, TradePreimageResult, TradePreimageValue, TransactionDetails, TransactionEnum,
            TransactionFut, TxFeeDetails, TxMarshalingErr, UnexpectedDerivationMethod, ValidateAddressResult,
            ValidateOtherPubKeyErr, ValidatePaymentFut, ValidatePaymentInput, VerificationError, VerificationResult,
>>>>>>> 8e92b9df
            WatcherValidatePaymentInput, WithdrawFut, WithdrawRequest};
use crate::{Transaction, WithdrawError};
use async_trait::async_trait;
use bitcrypto::{dhash160, dhash256};
use chain::constants::SEQUENCE_FINAL;
use chain::{Transaction as UtxoTx, TransactionOutput};
use common::{async_blocking, calc_total_pages, log, PagingOptionsEnum};
use crypto::privkey::{key_pair_from_secret, secp_privkey_from_hash};
use db_common::sqlite::offset_by_id;
use db_common::sqlite::rusqlite::{Error as SqlError, Row, NO_PARAMS};
use db_common::sqlite::sql_builder::{name, SqlBuilder, SqlName};
use futures::compat::Future01CompatExt;
use futures::lock::Mutex as AsyncMutex;
use futures::{FutureExt, TryFutureExt};
use futures01::Future;
use keys::hash::H256;
use keys::{KeyPair, Message, Public};
use mm2_core::mm_ctx::MmArc;
use mm2_err_handle::prelude::*;
use mm2_number::{BigDecimal, MmNumber};
#[cfg(test)] use mocktopus::macros::*;
use parking_lot::Mutex;
use primitives::bytes::Bytes;
use rpc::v1::types::{Bytes as BytesJson, Transaction as RpcTransaction, H256 as H256Json};
use script::{Builder as ScriptBuilder, Opcode, Script, TransactionInputSigner};
use serde_json::Value as Json;
use serialization::CoinVariant;
use std::collections::{HashMap, HashSet};
use std::path::PathBuf;
use std::sync::Arc;
use zcash_client_backend::data_api::WalletRead;
use zcash_client_backend::encoding::{decode_payment_address, encode_extended_spending_key, encode_payment_address};
use zcash_client_backend::wallet::{AccountId, SpendableNote};
use zcash_client_sqlite::error::SqliteClientError as ZcashClientError;
use zcash_client_sqlite::error::SqliteClientError;
use zcash_client_sqlite::wallet::get_balance;
use zcash_client_sqlite::wallet::transact::get_spendable_notes;
use zcash_primitives::consensus::{BlockHeight, NetworkUpgrade, Parameters, H0};
use zcash_primitives::memo::MemoBytes;
use zcash_primitives::sapling::keys::OutgoingViewingKey;
use zcash_primitives::sapling::note_encryption::try_sapling_output_recovery;
use zcash_primitives::transaction::builder::Builder as ZTxBuilder;
use zcash_primitives::transaction::components::{Amount, TxOut};
use zcash_primitives::transaction::Transaction as ZTransaction;
use zcash_primitives::{consensus, constants::mainnet as z_mainnet_constants, sapling::PaymentAddress,
                       zip32::ExtendedFullViewingKey, zip32::ExtendedSpendingKey};
use zcash_proofs::prover::LocalTxProver;

mod z_htlc;
use z_htlc::{z_p2sh_spend, z_send_dex_fee, z_send_htlc};

mod z_rpc;
pub use z_rpc::SyncStatus;
use z_rpc::{init_light_client, init_native_client, SaplingSyncConnector, SaplingSyncGuard, WalletDbShared};

mod z_coin_errors;
use crate::z_coin::z_rpc::{create_wallet_db, BlockDb};
pub use z_coin_errors::*;

#[cfg(all(test, feature = "zhtlc-native-tests"))]
mod z_coin_native_tests;

/// `ZP2SHSpendError` compatible `TransactionErr` handling macro.
macro_rules! try_ztx_s {
    ($e: expr) => {
        match $e {
            Ok(ok) => ok,
            Err(err) => {
                if let Some(tx) = err.get_inner().get_tx() {
                    return Err(crate::TransactionErr::TxRecoverable(
                        tx,
                        format!("{}:{}] {:?}", file!(), line!(), err),
                    ));
                }

                return Err(crate::TransactionErr::Plain(ERRL!("{:?}", err)));
            },
        }
    };
}

const DEX_FEE_OVK: OutgoingViewingKey = OutgoingViewingKey([7; 32]);
const DEX_FEE_Z_ADDR: &str = "zs1rp6426e9r6jkq2nsanl66tkd34enewrmr0uvj0zelhkcwmsy0uvxz2fhm9eu9rl3ukxvgzy2v9f";
const TRANSACTIONS_TABLE: &str = "transactions";
const BLOCKS_TABLE: &str = "blocks";

#[derive(Clone, Debug, Serialize, Deserialize)]
pub struct ZcoinConsensusParams {
    // we don't support coins without overwinter and sapling active so these are mandatory
    overwinter_activation_height: u32,
    sapling_activation_height: u32,
    // optional upgrades that we will possibly support in the future
    blossom_activation_height: Option<u32>,
    heartwood_activation_height: Option<u32>,
    canopy_activation_height: Option<u32>,
    coin_type: u32,
    hrp_sapling_extended_spending_key: String,
    hrp_sapling_extended_full_viewing_key: String,
    hrp_sapling_payment_address: String,
    b58_pubkey_address_prefix: [u8; 2],
    b58_script_address_prefix: [u8; 2],
}

#[derive(Clone, Debug, Serialize, Deserialize)]
pub struct CheckPointBlockInfo {
    height: u32,
    hash: H256Json,
    time: u32,
    sapling_tree: BytesJson,
}

#[derive(Clone, Debug, Serialize, Deserialize)]
pub struct ZcoinProtocolInfo {
    consensus_params: ZcoinConsensusParams,
    check_point_block: Option<CheckPointBlockInfo>,
}

impl Parameters for ZcoinConsensusParams {
    fn activation_height(&self, nu: NetworkUpgrade) -> Option<BlockHeight> {
        match nu {
            NetworkUpgrade::Overwinter => Some(BlockHeight::from(self.overwinter_activation_height)),
            NetworkUpgrade::Sapling => Some(BlockHeight::from(self.sapling_activation_height)),
            NetworkUpgrade::Blossom => self.blossom_activation_height.map(BlockHeight::from),
            NetworkUpgrade::Heartwood => self.heartwood_activation_height.map(BlockHeight::from),
            NetworkUpgrade::Canopy => self.canopy_activation_height.map(BlockHeight::from),
        }
    }

    fn coin_type(&self) -> u32 { self.coin_type }

    fn hrp_sapling_extended_spending_key(&self) -> &str { &self.hrp_sapling_extended_spending_key }

    fn hrp_sapling_extended_full_viewing_key(&self) -> &str { &self.hrp_sapling_extended_full_viewing_key }

    fn hrp_sapling_payment_address(&self) -> &str { &self.hrp_sapling_payment_address }

    fn b58_pubkey_address_prefix(&self) -> [u8; 2] { self.b58_pubkey_address_prefix }

    fn b58_script_address_prefix(&self) -> [u8; 2] { self.b58_script_address_prefix }
}

pub struct ZCoinFields {
    dex_fee_addr: PaymentAddress,
    my_z_addr: PaymentAddress,
    my_z_addr_encoded: String,
    z_spending_key: ExtendedSpendingKey,
    evk: ExtendedFullViewingKey,
    z_tx_prover: Arc<LocalTxProver>,
    light_wallet_db: WalletDbShared,
    consensus_params: ZcoinConsensusParams,
    sync_state_connector: AsyncMutex<SaplingSyncConnector>,
}

impl Transaction for ZTransaction {
    fn tx_hex(&self) -> Vec<u8> {
        let mut hex = Vec::with_capacity(1024);
        self.write(&mut hex).expect("Writing should not fail");
        hex
    }

    fn tx_hash(&self) -> BytesJson {
        let mut bytes = self.txid().0.to_vec();
        bytes.reverse();
        bytes.into()
    }
}

#[derive(Clone)]
pub struct ZCoin {
    utxo_arc: UtxoArc,
    z_fields: Arc<ZCoinFields>,
}

pub struct ZOutput {
    pub to_addr: PaymentAddress,
    pub amount: Amount,
    pub viewing_key: Option<OutgoingViewingKey>,
    pub memo: Option<MemoBytes>,
}

struct ZCoinSqlTxHistoryItem {
    tx_hash: Vec<u8>,
    internal_id: i64,
    height: i64,
    timestamp: i64,
    received_amount: i64,
    spent_amount: i64,
}

impl ZCoinSqlTxHistoryItem {
    fn try_from_sql_row(row: &Row<'_>) -> Result<Self, SqlError> {
        let mut tx_hash: Vec<u8> = row.get(0)?;
        tx_hash.reverse();
        Ok(ZCoinSqlTxHistoryItem {
            tx_hash,
            internal_id: row.get(1)?,
            height: row.get(2)?,
            timestamp: row.get(3)?,
            received_amount: row.get(4)?,
            spent_amount: row.get(5)?,
        })
    }
}

struct SqlTxHistoryRes {
    transactions: Vec<ZCoinSqlTxHistoryItem>,
    total_tx_count: u32,
    skipped: usize,
}

#[derive(Serialize)]
pub struct ZcoinTxDetails {
    /// Transaction hash in hexadecimal format
    tx_hash: String,
    /// Coins are sent from these addresses
    from: HashSet<String>,
    /// Coins are sent to these addresses
    to: HashSet<String>,
    /// The amount spent from "my" address
    spent_by_me: BigDecimal,
    /// The amount received by "my" address
    received_by_me: BigDecimal,
    /// Resulting "my" balance change
    my_balance_change: BigDecimal,
    /// Block height
    block_height: i64,
    confirmations: i64,
    /// Transaction timestamp
    timestamp: i64,
    transaction_fee: BigDecimal,
    /// The coin transaction belongs to
    coin: String,
    /// Internal MM2 id used for internal transaction identification, for some coins it might be equal to transaction hash
    internal_id: i64,
}

impl ZCoin {
    #[inline]
    pub fn utxo_rpc_client(&self) -> &UtxoRpcClientEnum { &self.utxo_arc.rpc_client }

    #[inline]
    pub fn my_z_address_encoded(&self) -> String { self.z_fields.my_z_addr_encoded.clone() }

    #[inline]
    pub fn consensus_params(&self) -> ZcoinConsensusParams { self.z_fields.consensus_params.clone() }

    #[inline]
    pub fn consensus_params_ref(&self) -> &ZcoinConsensusParams { &self.z_fields.consensus_params }

    #[inline]
    pub async fn sync_status(&self) -> Result<SyncStatus, MmError<BlockchainScanStopped>> {
        self.z_fields
            .sync_state_connector
            .lock()
            .await
            .current_sync_status()
            .await
    }

    #[inline]
    fn secp_keypair(&self) -> &KeyPair {
        self.utxo_arc
            .priv_key_policy
            .key_pair()
            .expect("Zcoin doesn't support HW wallets")
    }

    async fn wait_for_gen_tx_blockchain_sync(&self) -> Result<SaplingSyncGuard<'_>, MmError<BlockchainScanStopped>> {
        let mut connector_guard = self.z_fields.sync_state_connector.lock().await;
        let sync_respawn_guard = connector_guard.wait_for_gen_tx_blockchain_sync().await?;
        Ok(SaplingSyncGuard {
            _connector_guard: connector_guard,
            respawn_guard: sync_respawn_guard,
        })
    }

    async fn my_balance_sat(&self) -> Result<u64, MmError<ZcashClientError>> {
        let db = self.z_fields.light_wallet_db.clone();
        async_blocking(move || {
            let balance = get_balance(&db.lock(), AccountId::default())?.into();
            Ok(balance)
        })
        .await
    }

    async fn get_spendable_notes(&self) -> Result<Vec<SpendableNote>, MmError<ZcashClientError>> {
        let db = self.z_fields.light_wallet_db.clone();
        async_blocking(move || {
            let guard = db.lock();
            let latest_db_block = match guard.block_height_extrema()? {
                Some((_, latest)) => latest,
                None => return Ok(Vec::new()),
            };
            get_spendable_notes(&guard, AccountId::default(), latest_db_block).map_err(MmError::new)
        })
        .await
    }

    /// Returns spendable notes
    async fn spendable_notes_ordered(&self) -> Result<Vec<SpendableNote>, MmError<SqliteClientError>> {
        let mut unspents = self.get_spendable_notes().await?;

        unspents.sort_unstable_by(|a, b| a.note_value.cmp(&b.note_value));
        Ok(unspents)
    }

    async fn get_one_kbyte_tx_fee(&self) -> UtxoRpcResult<BigDecimal> {
        let fee = self.get_tx_fee().await?;
        match fee {
            ActualTxFee::Dynamic(fee) | ActualTxFee::FixedPerKb(fee) => {
                Ok(big_decimal_from_sat_unsigned(fee, self.decimals()))
            },
        }
    }

    /// Generates a tx sending outputs from our address
    async fn gen_tx(
        &self,
        t_outputs: Vec<TxOut>,
        z_outputs: Vec<ZOutput>,
    ) -> Result<(ZTransaction, AdditionalTxData, SaplingSyncGuard<'_>), MmError<GenTxError>> {
        let sync_guard = self.wait_for_gen_tx_blockchain_sync().await?;

        let tx_fee = self.get_one_kbyte_tx_fee().await?;
        let t_output_sat: u64 = t_outputs.iter().fold(0, |cur, out| cur + u64::from(out.value));
        let z_output_sat: u64 = z_outputs.iter().fold(0, |cur, out| cur + u64::from(out.amount));
        let total_output_sat = t_output_sat + z_output_sat;
        let total_output = big_decimal_from_sat_unsigned(total_output_sat, self.utxo_arc.decimals);
        let total_required = &total_output + &tx_fee;

        let spendable_notes = self.spendable_notes_ordered().await?;
        let mut total_input_amount = BigDecimal::from(0);
        let mut change = BigDecimal::from(0);

        let mut received_by_me = 0u64;

        let mut tx_builder = ZTxBuilder::new(self.consensus_params(), sync_guard.respawn_guard.current_block());

        for spendable_note in spendable_notes {
            total_input_amount += big_decimal_from_sat_unsigned(spendable_note.note_value.into(), self.decimals());

            let note = self
                .z_fields
                .my_z_addr
                .create_note(spendable_note.note_value.into(), spendable_note.rseed)
                .or_mm_err(|| GenTxError::FailedToCreateNote)?;
            tx_builder.add_sapling_spend(
                self.z_fields.z_spending_key.clone(),
                *self.z_fields.my_z_addr.diversifier(),
                note,
                spendable_note
                    .witness
                    .path()
                    .or_mm_err(|| GenTxError::FailedToGetMerklePath)?,
            )?;

            if total_input_amount >= total_required {
                change = &total_input_amount - &total_required;
                break;
            }
        }

        if total_input_amount < total_required {
            return MmError::err(GenTxError::InsufficientBalance {
                coin: self.ticker().into(),
                available: total_input_amount,
                required: total_required,
            });
        }

        for z_out in z_outputs {
            if z_out.to_addr == self.z_fields.my_z_addr {
                received_by_me += u64::from(z_out.amount);
            }

            tx_builder.add_sapling_output(z_out.viewing_key, z_out.to_addr, z_out.amount, z_out.memo)?;
        }

        if change > BigDecimal::from(0u8) {
            let change_sat = sat_from_big_decimal(&change, self.utxo_arc.decimals)?;
            received_by_me += change_sat;

            tx_builder.add_sapling_output(
                Some(self.z_fields.evk.fvk.ovk),
                self.z_fields.my_z_addr.clone(),
                Amount::from_u64(change_sat).map_to_mm(|_| {
                    GenTxError::NumConversion(NumConversError(format!(
                        "Failed to get ZCash amount from {}",
                        change_sat
                    )))
                })?,
                None,
            )?;
        }

        for output in t_outputs {
            tx_builder.add_tx_out(output);
        }

        let (tx, _) = async_blocking({
            let prover = self.z_fields.z_tx_prover.clone();
            move || tx_builder.build(consensus::BranchId::Sapling, prover.as_ref())
        })
        .await?;

        let additional_data = AdditionalTxData {
            received_by_me,
            spent_by_me: sat_from_big_decimal(&total_input_amount, self.decimals())?,
            fee_amount: sat_from_big_decimal(&tx_fee, self.decimals())?,
            unused_change: None,
            kmd_rewards: None,
        };
        Ok((tx, additional_data, sync_guard))
    }

    pub async fn send_outputs(
        &self,
        t_outputs: Vec<TxOut>,
        z_outputs: Vec<ZOutput>,
    ) -> Result<ZTransaction, MmError<SendOutputsErr>> {
        let (tx, _, mut sync_guard) = self.gen_tx(t_outputs, z_outputs).await?;
        let mut tx_bytes = Vec::with_capacity(1024);
        tx.write(&mut tx_bytes).expect("Write should not fail");

        self.utxo_rpc_client()
            .send_raw_transaction(tx_bytes.into())
            .compat()
            .await?;

        sync_guard.respawn_guard.watch_for_tx(tx.txid());
        Ok(tx)
    }

    async fn tx_history_from_sql(
        &self,
        limit: usize,
        paging_options: PagingOptionsEnum<i64>,
    ) -> Result<SqlTxHistoryRes, MmError<SqlTxHistoryError>> {
        let wallet_db = self.z_fields.light_wallet_db.clone();
        async_blocking(move || {
            let db_guard = wallet_db.lock();
            let conn = db_guard.sql_conn();

            let total_sql = SqlBuilder::select_from(TRANSACTIONS_TABLE)
                .field("COUNT(id_tx)")
                .sql()
                .expect("valid SQL");
            let total_tx_count = conn.query_row(&total_sql, NO_PARAMS, |row| row.get(0))?;

            let mut sql_builder = SqlBuilder::select_from(name!(TRANSACTIONS_TABLE; "txes"));
            sql_builder
                .field("txes.txid")
                .field("txes.id_tx as internal_id")
                .field("txes.block as block");

            let offset = match paging_options {
                PagingOptionsEnum::PageNumber(page) => (page.get() - 1) * limit,
                PagingOptionsEnum::FromId(id) => {
                    offset_by_id(conn, &sql_builder, [id], "id_tx", "block DESC, id_tx ASC", "id_tx = ?1")?
                        .ok_or(SqlTxHistoryError::FromIdDoesNotExist(id))?
                },
            };

            let sql = sql_builder
                .field("blocks.time")
                .field("COALESCE(rn.received_amount, 0)")
                .field("COALESCE(sn.sent_amount, 0)")
                .left()
                .join("(SELECT tx, SUM(value) as received_amount FROM received_notes GROUP BY tx) as rn")
                .on("txes.id_tx = rn.tx")
                // detecting spent amount by "spent" field in received_notes table
                .join("(SELECT spent, SUM(value) as sent_amount FROM received_notes GROUP BY spent) as sn")
                .on("txes.id_tx = sn.spent")
                .join(BLOCKS_TABLE)
                .on("txes.block = blocks.height")
                .group_by("internal_id")
                .order_by("block", true)
                .order_by("internal_id", false)
                .offset(offset)
                .limit(limit)
                .sql()
                .expect("valid query");

            let sql_items = conn
                .prepare(&sql)?
                .query_map(NO_PARAMS, ZCoinSqlTxHistoryItem::try_from_sql_row)?
                .collect::<Result<Vec<_>, _>>()?;

            Ok(SqlTxHistoryRes {
                transactions: sql_items,
                total_tx_count,
                skipped: offset,
            })
        })
        .await
    }

    async fn z_transactions_from_cache_or_rpc(
        &self,
        hashes: HashSet<H256Json>,
    ) -> UtxoRpcResult<HashMap<H256Json, ZTransaction>> {
        self.get_verbose_transactions_from_cache_or_rpc(hashes)
            .compat()
            .await?
            .into_iter()
            .map(|(hash, tx)| -> Result<_, std::io::Error> {
                Ok((hash, ZTransaction::read(tx.into_inner().hex.as_slice())?))
            })
            .collect::<Result<_, _>>()
            .map_to_mm(|e| UtxoRpcError::InvalidResponse(e.to_string()))
    }

    fn tx_details_from_sql_item(
        &self,
        sql_item: ZCoinSqlTxHistoryItem,
        transactions: &mut HashMap<H256Json, ZTransaction>,
        prev_transactions: &HashMap<H256Json, ZTransaction>,
        current_block: u64,
    ) -> Result<ZcoinTxDetails, MmError<NoInfoAboutTx>> {
        let mut from = HashSet::new();

        let mut confirmations = current_block as i64 - sql_item.height + 1;
        if confirmations < 0 {
            confirmations = 0;
        }

        let mut transparent_input_amount = Amount::zero();
        let hash = H256Json::from(sql_item.tx_hash.as_slice());
        let z_tx = transactions.remove(&hash).or_mm_err(|| NoInfoAboutTx(hash))?;
        for input in z_tx.vin.iter() {
            let mut hash = H256Json::from(*input.prevout.hash());
            hash.0.reverse();
            let prev_tx = prev_transactions.get(&hash).or_mm_err(|| NoInfoAboutTx(hash))?;

            if let Some(spent_output) = prev_tx.vout.get(input.prevout.n() as usize) {
                transparent_input_amount += spent_output.value;
                if let Ok(addresses) = addresses_from_script(self, &spent_output.script_pubkey.0.clone().into()) {
                    from.extend(addresses.into_iter().map(|a| a.to_string()));
                }
            }
        }

        let transparent_output_amount = z_tx
            .vout
            .iter()
            .fold(Amount::zero(), |current, out| current + out.value);

        let mut to = HashSet::new();
        for out in z_tx.vout.iter() {
            if let Ok(addresses) = addresses_from_script(self, &out.script_pubkey.0.clone().into()) {
                to.extend(addresses.into_iter().map(|a| a.to_string()));
            }
        }

        let fee_amount = z_tx.value_balance + transparent_input_amount - transparent_output_amount;
        if sql_item.spent_amount > 0 {
            from.insert(self.my_z_address_encoded());
        }

        if sql_item.received_amount > 0 {
            to.insert(self.my_z_address_encoded());
        }

        for z_out in z_tx.shielded_outputs.iter() {
            if let Some((_, address, _)) = try_sapling_output_recovery(
                self.consensus_params_ref(),
                BlockHeight::from_u32(current_block as u32),
                &self.z_fields.evk.fvk.ovk,
                z_out,
            ) {
                to.insert(encode_payment_address(
                    self.consensus_params_ref().hrp_sapling_payment_address(),
                    &address,
                ));
            }

            if let Some((_, address, _)) = try_sapling_output_recovery(
                self.consensus_params_ref(),
                BlockHeight::from_u32(current_block as u32),
                &DEX_FEE_OVK,
                z_out,
            ) {
                to.insert(encode_payment_address(
                    self.consensus_params_ref().hrp_sapling_payment_address(),
                    &address,
                ));
            }
        }

        let spent_by_me = big_decimal_from_sat(sql_item.spent_amount, self.decimals());
        let received_by_me = big_decimal_from_sat(sql_item.received_amount, self.decimals());
        Ok(ZcoinTxDetails {
            tx_hash: hex::encode(sql_item.tx_hash),
            from,
            to,
            my_balance_change: &received_by_me - &spent_by_me,
            spent_by_me,
            received_by_me,
            block_height: sql_item.height,
            confirmations,
            timestamp: sql_item.timestamp,
            transaction_fee: big_decimal_from_sat(fee_amount.into(), self.decimals()),
            coin: self.ticker().into(),
            internal_id: sql_item.internal_id,
        })
    }

    pub async fn tx_history(
        &self,
        request: MyTxHistoryRequestV2<i64>,
    ) -> Result<MyTxHistoryResponseV2<ZcoinTxDetails, i64>, MmError<MyTxHistoryErrorV2>> {
        let current_block = self.utxo_rpc_client().get_block_count().compat().await?;
        let sql_result = self
            .tx_history_from_sql(request.limit, request.paging_options.clone())
            .await?;

        let hashes_for_verbose = sql_result
            .transactions
            .iter()
            .map(|item| H256Json::from(item.tx_hash.as_slice()))
            .collect();
        let mut transactions = self.z_transactions_from_cache_or_rpc(hashes_for_verbose).await?;

        let prev_tx_hashes: HashSet<_> = transactions
            .iter()
            .flat_map(|(_, tx)| {
                tx.vin.iter().map(|vin| {
                    let mut hash = *vin.prevout.hash();
                    hash.reverse();
                    H256Json::from(hash)
                })
            })
            .collect();
        let prev_transactions = self.z_transactions_from_cache_or_rpc(prev_tx_hashes).await?;

        let transactions = sql_result
            .transactions
            .into_iter()
            .map(|sql_item| {
                self.tx_details_from_sql_item(sql_item, &mut transactions, &prev_transactions, current_block)
            })
            .collect::<Result<_, _>>()?;

        Ok(MyTxHistoryResponseV2 {
            coin: self.ticker().into(),
            target: request.target,
            current_block,
            transactions,
            // Zcoin is activated only after the state is synced
            sync_status: HistorySyncState::Finished,
            limit: request.limit,
            skipped: sql_result.skipped,
            total: sql_result.total_tx_count as usize,
            total_pages: calc_total_pages(sql_result.total_tx_count as usize, request.limit),
            paging_options: request.paging_options,
        })
    }
}

impl AsRef<UtxoCoinFields> for ZCoin {
    fn as_ref(&self) -> &UtxoCoinFields { &self.utxo_arc }
}

#[derive(Clone, Debug, Deserialize, Serialize)]
#[serde(tag = "rpc", content = "rpc_data")]
pub enum ZcoinRpcMode {
    Native,
    Light {
        electrum_servers: Vec<ElectrumRpcRequest>,
        light_wallet_d_servers: Vec<String>,
    },
}

#[derive(Clone, Deserialize)]
pub struct ZcoinActivationParams {
    pub mode: ZcoinRpcMode,
    pub required_confirmations: Option<u64>,
    pub requires_notarization: Option<bool>,
}

pub async fn z_coin_from_conf_and_params(
    ctx: &MmArc,
    ticker: &str,
    conf: &Json,
    params: &ZcoinActivationParams,
    protocol_info: ZcoinProtocolInfo,
    secp_priv_key: &[u8],
) -> Result<ZCoin, MmError<ZCoinBuildError>> {
    let z_key = ExtendedSpendingKey::master(secp_priv_key);
    let db_dir = ctx.dbdir();
    z_coin_from_conf_and_params_with_z_key(ctx, ticker, conf, params, secp_priv_key, db_dir, z_key, protocol_info).await
}

pub struct ZCoinBuilder<'a> {
    ctx: &'a MmArc,
    ticker: &'a str,
    conf: &'a Json,
    z_coin_params: &'a ZcoinActivationParams,
    utxo_params: UtxoActivationParams,
    secp_priv_key: &'a [u8],
    db_dir_path: PathBuf,
    z_spending_key: ExtendedSpendingKey,
    protocol_info: ZcoinProtocolInfo,
}

impl<'a> UtxoCoinBuilderCommonOps for ZCoinBuilder<'a> {
    fn ctx(&self) -> &MmArc { self.ctx }

    fn conf(&self) -> &Json { self.conf }

    fn activation_params(&self) -> &UtxoActivationParams { &self.utxo_params }

    fn ticker(&self) -> &str { self.ticker }
}

#[async_trait]
impl<'a> UtxoFieldsWithIguanaPrivKeyBuilder for ZCoinBuilder<'a> {}

#[async_trait]
impl<'a> UtxoCoinWithIguanaPrivKeyBuilder for ZCoinBuilder<'a> {
    type ResultCoin = ZCoin;
    type Error = ZCoinBuildError;

    fn priv_key(&self) -> &[u8] { self.secp_priv_key }

    async fn build(self) -> MmResult<Self::ResultCoin, Self::Error> {
        let utxo = self.build_utxo_fields_with_iguana_priv_key(self.priv_key()).await?;
        let utxo_arc = UtxoArc::new(utxo);

        let (_, my_z_addr) = self
            .z_spending_key
            .default_address()
            .map_err(|_| MmError::new(ZCoinBuildError::GetAddressError))?;

        let dex_fee_addr = decode_payment_address(
            self.protocol_info.consensus_params.hrp_sapling_payment_address(),
            DEX_FEE_Z_ADDR,
        )
        .expect("DEX_FEE_Z_ADDR is a valid z-address")
        .expect("DEX_FEE_Z_ADDR is a valid z-address");

        let z_tx_prover = async_blocking(LocalTxProver::with_default_location)
            .await
            .or_mm_err(|| ZCoinBuildError::ZCashParamsNotFound)?;

        let my_z_addr_encoded = encode_payment_address(
            self.protocol_info.consensus_params.hrp_sapling_payment_address(),
            &my_z_addr,
        );

        let evk = ExtendedFullViewingKey::from(&self.z_spending_key);
        let cache_db_path = self.db_dir_path.join(format!("{}_cache.db", self.ticker));
        let wallet_db_path = self.db_dir_path.join(format!("{}_wallet.db", self.ticker));
        let blocks_db =
            async_blocking(|| BlockDb::for_path(cache_db_path).map_to_mm(ZcoinClientInitError::BlocksDbInitFailure))
                .await?;
        let wallet_db = create_wallet_db(
            wallet_db_path,
            self.protocol_info.consensus_params.clone(),
            self.protocol_info.check_point_block.clone(),
            evk,
        )
        .await?;
        let wallet_db = Arc::new(Mutex::new(wallet_db));
        let (sync_state_connector, light_wallet_db) = match &self.z_coin_params.mode {
            ZcoinRpcMode::Native => {
                let native_client = self.native_client()?;
                init_native_client(
                    native_client,
                    blocks_db,
                    wallet_db,
                    self.protocol_info.consensus_params.clone(),
                )
                .await?
            },
            ZcoinRpcMode::Light {
                light_wallet_d_servers, ..
            } => {
                init_light_client(
                    light_wallet_d_servers.clone(),
                    blocks_db,
                    wallet_db,
                    self.protocol_info.consensus_params.clone(),
                )
                .await?
            },
        };

        let z_fields = ZCoinFields {
            dex_fee_addr,
            my_z_addr,
            my_z_addr_encoded,
            evk: ExtendedFullViewingKey::from(&self.z_spending_key),
            z_spending_key: self.z_spending_key,
            z_tx_prover: Arc::new(z_tx_prover),
            light_wallet_db,
            consensus_params: self.protocol_info.consensus_params,
            sync_state_connector,
        };

        let z_coin = ZCoin {
            utxo_arc,
            z_fields: Arc::new(z_fields),
        };

        Ok(z_coin)
    }
}

impl<'a> ZCoinBuilder<'a> {
    #[allow(clippy::too_many_arguments)]
    pub fn new(
        ctx: &'a MmArc,
        ticker: &'a str,
        conf: &'a Json,
        z_coin_params: &'a ZcoinActivationParams,
        secp_priv_key: &'a [u8],
        db_dir_path: PathBuf,
        z_spending_key: ExtendedSpendingKey,
        protocol_info: ZcoinProtocolInfo,
    ) -> ZCoinBuilder<'a> {
        let utxo_mode = match &z_coin_params.mode {
            ZcoinRpcMode::Native => UtxoRpcMode::Native,
            ZcoinRpcMode::Light { electrum_servers, .. } => UtxoRpcMode::Electrum {
                servers: electrum_servers.clone(),
            },
        };
        let utxo_params = UtxoActivationParams {
            mode: utxo_mode,
            utxo_merge_params: None,
            tx_history: false,
            required_confirmations: z_coin_params.required_confirmations,
            requires_notarization: z_coin_params.requires_notarization,
            address_format: None,
            gap_limit: None,
            enable_params: Default::default(),
            priv_key_policy: PrivKeyActivationPolicy::IguanaPrivKey,
            check_utxo_maturity: None,
        };
        ZCoinBuilder {
            ctx,
            ticker,
            conf,
            z_coin_params,
            utxo_params,
            secp_priv_key,
            db_dir_path,
            z_spending_key,
            protocol_info,
        }
    }
}

#[allow(clippy::too_many_arguments)]
async fn z_coin_from_conf_and_params_with_z_key(
    ctx: &MmArc,
    ticker: &str,
    conf: &Json,
    params: &ZcoinActivationParams,
    secp_priv_key: &[u8],
    db_dir_path: PathBuf,
    z_spending_key: ExtendedSpendingKey,
    protocol_info: ZcoinProtocolInfo,
) -> Result<ZCoin, MmError<ZCoinBuildError>> {
    let builder = ZCoinBuilder::new(
        ctx,
        ticker,
        conf,
        params,
        secp_priv_key,
        db_dir_path,
        z_spending_key,
        protocol_info,
    );
    builder.build().await
}

impl MarketCoinOps for ZCoin {
    fn ticker(&self) -> &str { &self.utxo_arc.conf.ticker }

    fn my_address(&self) -> MmResult<String, MyAddressError> { Ok(self.z_fields.my_z_addr_encoded.clone()) }

    fn get_public_key(&self) -> Result<String, MmError<UnexpectedDerivationMethod>> {
        let pubkey = utxo_common::my_public_key(self.as_ref())?;
        Ok(pubkey.to_string())
    }

    fn sign_message_hash(&self, _message: &str) -> Option<[u8; 32]> { None }

    fn sign_message(&self, _message: &str) -> SignatureResult<String> {
        MmError::err(SignatureError::InvalidRequest(
            "Message signing is not supported by the given coin type".to_string(),
        ))
    }

    fn verify_message(&self, _signature_base64: &str, _message: &str, _address: &str) -> VerificationResult<bool> {
        MmError::err(VerificationError::InvalidRequest(
            "Message verification is not supported by the given coin type".to_string(),
        ))
    }

    fn my_balance(&self) -> BalanceFut<CoinBalance> {
        let coin = self.clone();
        let fut = async move {
            let sat = coin
                .my_balance_sat()
                .await
                .mm_err(|e| BalanceError::WalletStorageError(e.to_string()))?;
            Ok(CoinBalance::new(big_decimal_from_sat_unsigned(sat, coin.decimals())))
        };
        Box::new(fut.boxed().compat())
    }

    fn base_coin_balance(&self) -> BalanceFut<BigDecimal> { utxo_common::base_coin_balance(self) }

    fn platform_ticker(&self) -> &str { self.ticker() }

    fn send_raw_tx(&self, tx: &str) -> Box<dyn Future<Item = String, Error = String> + Send> {
        let tx_bytes = try_fus!(hex::decode(tx));
        let z_tx = try_fus!(ZTransaction::read(tx_bytes.as_slice()));

        let this = self.clone();
        let tx = tx.to_owned();

        let fut = async move {
            let mut sync_guard = try_s!(this.wait_for_gen_tx_blockchain_sync().await);
            let tx_hash = utxo_common::send_raw_tx(this.as_ref(), &tx).compat().await?;
            sync_guard.respawn_guard.watch_for_tx(z_tx.txid());
            Ok(tx_hash)
        };
        Box::new(fut.boxed().compat())
    }

    fn send_raw_tx_bytes(&self, tx: &[u8]) -> Box<dyn Future<Item = String, Error = String> + Send> {
        let z_tx = try_fus!(ZTransaction::read(tx));

        let this = self.clone();
        let tx = tx.to_owned();

        let fut = async move {
            let mut sync_guard = try_s!(this.wait_for_gen_tx_blockchain_sync().await);
            let tx_hash = utxo_common::send_raw_tx_bytes(this.as_ref(), &tx).compat().await?;
            sync_guard.respawn_guard.watch_for_tx(z_tx.txid());
            Ok(tx_hash)
        };
        Box::new(fut.boxed().compat())
    }

    fn wait_for_confirmations(
        &self,
        tx: &[u8],
        confirmations: u64,
        requires_nota: bool,
        wait_until: u64,
        check_every: u64,
    ) -> Box<dyn Future<Item = (), Error = String> + Send> {
        utxo_common::wait_for_confirmations(self.as_ref(), tx, confirmations, requires_nota, wait_until, check_every)
    }

    fn wait_for_tx_spend(
        &self,
        transaction: &[u8],
        wait_until: u64,
        from_block: u64,
        _swap_contract_address: &Option<BytesJson>,
    ) -> TransactionFut {
        utxo_common::wait_for_output_spend(
            self.as_ref(),
            transaction,
            utxo_common::DEFAULT_SWAP_VOUT,
            from_block,
            wait_until,
        )
    }

    fn tx_enum_from_bytes(&self, bytes: &[u8]) -> Result<TransactionEnum, MmError<TxMarshalingErr>> {
        ZTransaction::read(bytes)
            .map(TransactionEnum::from)
            .map_to_mm(|e| TxMarshalingErr::InvalidInput(e.to_string()))
    }

    fn current_block(&self) -> Box<dyn Future<Item = u64, Error = String> + Send> {
        utxo_common::current_block(&self.utxo_arc)
    }

    fn display_priv_key(&self) -> Result<String, String> {
        Ok(encode_extended_spending_key(
            z_mainnet_constants::HRP_SAPLING_EXTENDED_SPENDING_KEY,
            &self.z_fields.z_spending_key,
        ))
    }

    fn min_tx_amount(&self) -> BigDecimal { utxo_common::min_tx_amount(self.as_ref()) }

    fn min_trading_vol(&self) -> MmNumber { utxo_common::min_trading_vol(self.as_ref()) }

    fn is_privacy(&self) -> bool { true }
}

#[async_trait]
impl SwapOps for ZCoin {
    fn send_taker_fee(&self, _fee_addr: &[u8], amount: BigDecimal, uuid: &[u8]) -> TransactionFut {
        let selfi = self.clone();
        let uuid = uuid.to_owned();
        let fut = async move {
            let tx = try_tx_s!(z_send_dex_fee(&selfi, amount, &uuid).await);
            Ok(tx.into())
        };
        Box::new(fut.boxed().compat())
    }

    fn send_maker_payment(
        &self,
        time_lock: u32,
        taker_pub: &[u8],
        secret_hash: &[u8],
        amount: BigDecimal,
        _swap_contract_address: &Option<BytesJson>,
        swap_unique_data: &[u8],
    ) -> TransactionFut {
        let selfi = self.clone();
        let maker_key_pair = self.derive_htlc_key_pair(swap_unique_data);
        let taker_pub = try_tx_fus!(Public::from_slice(taker_pub));
        let secret_hash = secret_hash.to_vec();
        let fut = async move {
            let utxo_tx = try_tx_s!(
                z_send_htlc(
                    &selfi,
                    time_lock,
                    maker_key_pair.public(),
                    &taker_pub,
                    &secret_hash,
                    amount
                )
                .await
            );
            Ok(utxo_tx.into())
        };
        Box::new(fut.boxed().compat())
    }

    fn send_taker_payment(
        &self,
        time_lock: u32,
        maker_pub: &[u8],
        secret_hash: &[u8],
        amount: BigDecimal,
        _swap_contract_address: &Option<BytesJson>,
        swap_unique_data: &[u8],
    ) -> TransactionFut {
        let selfi = self.clone();
        let taker_keypair = self.derive_htlc_key_pair(swap_unique_data);
        let maker_pub = try_tx_fus!(Public::from_slice(maker_pub));
        let secret_hash = secret_hash.to_vec();
        let fut = async move {
            let utxo_tx = try_tx_s!(
                z_send_htlc(
                    &selfi,
                    time_lock,
                    taker_keypair.public(),
                    &maker_pub,
                    &secret_hash,
                    amount
                )
                .await
            );
            Ok(utxo_tx.into())
        };
        Box::new(fut.boxed().compat())
    }

    fn send_maker_spends_taker_payment(
        &self,
        taker_payment_tx: &[u8],
        time_lock: u32,
        taker_pub: &[u8],
        secret: &[u8],
        _swap_contract_address: &Option<BytesJson>,
        swap_unique_data: &[u8],
    ) -> TransactionFut {
        let tx = try_tx_fus!(ZTransaction::read(taker_payment_tx));
        let key_pair = self.derive_htlc_key_pair(swap_unique_data);
        let redeem_script = payment_script(
            time_lock,
            &*dhash160(secret),
            &try_tx_fus!(Public::from_slice(taker_pub)),
            key_pair.public(),
        );
        let script_data = ScriptBuilder::default()
            .push_data(secret)
            .push_opcode(Opcode::OP_0)
            .into_script();
        let selfi = self.clone();
        let fut = async move {
            let tx_fut = z_p2sh_spend(
                &selfi,
                tx,
                time_lock,
                SEQUENCE_FINAL,
                redeem_script,
                script_data,
                &key_pair,
            );
            let tx = try_ztx_s!(tx_fut.await);
            Ok(tx.into())
        };
        Box::new(fut.boxed().compat())
    }

    fn create_taker_spends_maker_payment_preimage(
        &self,
        _maker_payment_tx: &[u8],
        _time_lock: u32,
        _maker_pub: &[u8],
        _secret_hash: &[u8],
        _swap_unique_data: &[u8],
    ) -> TransactionFut {
        unimplemented!();
    }

    fn send_taker_spends_maker_payment(
        &self,
        maker_payment_tx: &[u8],
        time_lock: u32,
        maker_pub: &[u8],
        secret: &[u8],
        _swap_contract_address: &Option<BytesJson>,
        swap_unique_data: &[u8],
    ) -> TransactionFut {
        let tx = try_tx_fus!(ZTransaction::read(maker_payment_tx));
        let key_pair = self.derive_htlc_key_pair(swap_unique_data);
        let redeem_script = payment_script(
            time_lock,
            &*dhash160(secret),
            &try_tx_fus!(Public::from_slice(maker_pub)),
            key_pair.public(),
        );
        let script_data = ScriptBuilder::default()
            .push_data(secret)
            .push_opcode(Opcode::OP_0)
            .into_script();
        let selfi = self.clone();
        let fut = async move {
            let tx_fut = z_p2sh_spend(
                &selfi,
                tx,
                time_lock,
                SEQUENCE_FINAL,
                redeem_script,
                script_data,
                &key_pair,
            );
            let tx = try_ztx_s!(tx_fut.await);
            Ok(tx.into())
        };
        Box::new(fut.boxed().compat())
    }

    fn send_taker_spends_maker_payment_preimage(&self, _preimage: &[u8], _secret: &[u8]) -> TransactionFut {
        unimplemented!();
    }

    fn send_taker_refunds_payment(
        &self,
        taker_payment_tx: &[u8],
        time_lock: u32,
        maker_pub: &[u8],
        secret_hash: &[u8],
        _swap_contract_address: &Option<BytesJson>,
        swap_unique_data: &[u8],
    ) -> TransactionFut {
        let tx = try_tx_fus!(ZTransaction::read(taker_payment_tx));
        let key_pair = self.derive_htlc_key_pair(swap_unique_data);
        let redeem_script = payment_script(
            time_lock,
            secret_hash,
            key_pair.public(),
            &try_tx_fus!(Public::from_slice(maker_pub)),
        );
        let script_data = ScriptBuilder::default().push_opcode(Opcode::OP_1).into_script();
        let selfi = self.clone();
        let fut = async move {
            let tx_fut = z_p2sh_spend(
                &selfi,
                tx,
                time_lock,
                SEQUENCE_FINAL - 1,
                redeem_script,
                script_data,
                &key_pair,
            );
            let tx = try_ztx_s!(tx_fut.await);
            Ok(tx.into())
        };
        Box::new(fut.boxed().compat())
    }

    fn send_maker_refunds_payment(
        &self,
        maker_payment_tx: &[u8],
        time_lock: u32,
        taker_pub: &[u8],
        secret_hash: &[u8],
        _swap_contract_address: &Option<BytesJson>,
        swap_unique_data: &[u8],
    ) -> TransactionFut {
        let tx = try_tx_fus!(ZTransaction::read(maker_payment_tx));
        let key_pair = self.derive_htlc_key_pair(swap_unique_data);
        let redeem_script = payment_script(
            time_lock,
            secret_hash,
            key_pair.public(),
            &try_tx_fus!(Public::from_slice(taker_pub)),
        );
        let script_data = ScriptBuilder::default().push_opcode(Opcode::OP_1).into_script();
        let selfi = self.clone();
        let fut = async move {
            let tx_fut = z_p2sh_spend(
                &selfi,
                tx,
                time_lock,
                SEQUENCE_FINAL - 1,
                redeem_script,
                script_data,
                &key_pair,
            );
            let tx = try_ztx_s!(tx_fut.await);
            Ok(tx.into())
        };
        Box::new(fut.boxed().compat())
    }

    fn validate_fee(
        &self,
        fee_tx: &TransactionEnum,
        _expected_sender: &[u8],
        _fee_addr: &[u8],
        amount: &BigDecimal,
        min_block_number: u64,
        uuid: &[u8],
    ) -> Box<dyn Future<Item = (), Error = String> + Send> {
        let z_tx = match fee_tx {
            TransactionEnum::ZTransaction(t) => t.clone(),
            _ => panic!("Unexpected tx {:?}", fee_tx),
        };
        let amount_sat = try_fus!(sat_from_big_decimal(amount, self.utxo_arc.decimals));
        let expected_memo = MemoBytes::from_bytes(uuid).expect("Uuid length < 512");

        let coin = self.clone();
        let fut = async move {
            let tx_hash = H256::from(z_tx.txid().0).reversed();
            let tx_from_rpc = try_s!(
                coin.utxo_rpc_client()
                    .get_verbose_transaction(&tx_hash.into())
                    .compat()
                    .await
            );
            let mut encoded = Vec::with_capacity(1024);
            z_tx.write(&mut encoded).expect("Writing should not fail");
            if encoded != tx_from_rpc.hex.0 {
                return ERR!(
                    "Encoded transaction {:?} does not match the tx {:?} from RPC",
                    encoded,
                    tx_from_rpc
                );
            }

            let block_height = match tx_from_rpc.height {
                Some(h) => {
                    if h < min_block_number {
                        return ERR!("Dex fee tx {:?} confirmed before min block {}", z_tx, min_block_number);
                    } else {
                        BlockHeight::from_u32(h as u32)
                    }
                },
                None => H0,
            };

            for shielded_out in z_tx.shielded_outputs.iter() {
                if let Some((note, address, memo)) =
                    try_sapling_output_recovery(coin.consensus_params_ref(), block_height, &DEX_FEE_OVK, shielded_out)
                {
                    if address != coin.z_fields.dex_fee_addr {
                        let encoded =
                            encode_payment_address(z_mainnet_constants::HRP_SAPLING_PAYMENT_ADDRESS, &address);
                        let expected = encode_payment_address(
                            z_mainnet_constants::HRP_SAPLING_PAYMENT_ADDRESS,
                            &coin.z_fields.dex_fee_addr,
                        );
                        return ERR!(
                            "Dex fee was sent to the invalid address {}, expected {}",
                            encoded,
                            expected
                        );
                    }

                    if note.value != amount_sat {
                        return ERR!("Dex fee has invalid amount {}, expected {}", note.value, amount_sat);
                    }

                    if memo != expected_memo {
                        return ERR!("Dex fee has invalid memo {:?}, expected {:?}", memo, expected_memo);
                    }

                    return Ok(());
                }
            }

            ERR!(
                "The dex fee tx {:?} has no shielded outputs or outputs decryption failed",
                z_tx
            )
        };

        Box::new(fut.boxed().compat())
    }

    fn validate_maker_payment(&self, input: ValidatePaymentInput) -> ValidatePaymentFut<()> {
        utxo_common::validate_maker_payment(self, input)
    }

    fn validate_taker_payment(&self, input: ValidatePaymentInput) -> ValidatePaymentFut<()> {
        utxo_common::validate_taker_payment(self, input)
    }

    fn watcher_validate_taker_payment(
        &self,
        _input: WatcherValidatePaymentInput,
    ) -> Box<dyn Future<Item = (), Error = MmError<ValidatePaymentError>> + Send> {
        unimplemented!();
    }

    fn check_if_my_payment_sent(
        &self,
        time_lock: u32,
        other_pub: &[u8],
        secret_hash: &[u8],
        _search_from_block: u64,
        _swap_contract_address: &Option<BytesJson>,
        swap_unique_data: &[u8],
    ) -> Box<dyn Future<Item = Option<TransactionEnum>, Error = String> + Send> {
        utxo_common::check_if_my_payment_sent(self.clone(), time_lock, other_pub, secret_hash, swap_unique_data)
    }

    async fn search_for_swap_tx_spend_my(
        &self,
        input: SearchForSwapTxSpendInput<'_>,
    ) -> Result<Option<FoundSwapTxSpend>, String> {
        utxo_common::search_for_swap_tx_spend_my(self, input, utxo_common::DEFAULT_SWAP_VOUT).await
    }

    async fn search_for_swap_tx_spend_other(
        &self,
        input: SearchForSwapTxSpendInput<'_>,
    ) -> Result<Option<FoundSwapTxSpend>, String> {
        utxo_common::search_for_swap_tx_spend_other(self, input, utxo_common::DEFAULT_SWAP_VOUT).await
    }

    fn extract_secret(&self, secret_hash: &[u8], spend_tx: &[u8]) -> Result<Vec<u8>, String> {
        utxo_common::extract_secret(secret_hash, spend_tx)
    }

    fn negotiate_swap_contract_addr(
        &self,
        _other_side_address: Option<&[u8]>,
    ) -> Result<Option<BytesJson>, MmError<NegotiateSwapContractAddrErr>> {
        Ok(None)
    }

    fn derive_htlc_key_pair(&self, swap_unique_data: &[u8]) -> KeyPair {
        let message = Message::from(dhash256(swap_unique_data).take());
        let signature = self.secp_keypair().private().sign(&message).expect("valid privkey");

        let key = secp_privkey_from_hash(dhash256(&signature));
        key_pair_from_secret(key.as_slice()).expect("valid privkey")
    }

    fn validate_other_pubkey(&self, raw_pubkey: &[u8]) -> MmResult<(), ValidateOtherPubKeyErr> {
        utxo_common::validate_other_pubkey(raw_pubkey)
    }
}

#[async_trait]
impl MmCoin for ZCoin {
    fn is_asset_chain(&self) -> bool { self.utxo_arc.conf.asset_chain }

    fn spawner(&self) -> CoinFutSpawner { CoinFutSpawner::new(&self.as_ref().abortable_system) }

    fn withdraw(&self, _req: WithdrawRequest) -> WithdrawFut {
        Box::new(futures01::future::err(MmError::new(WithdrawError::InternalError(
            "Zcoin doesn't support legacy withdraw".into(),
        ))))
    }

    fn get_raw_transaction(&self, req: RawTransactionRequest) -> RawTransactionFut {
        Box::new(utxo_common::get_raw_transaction(&self.utxo_arc, req).boxed().compat())
    }

    fn decimals(&self) -> u8 { self.utxo_arc.decimals }

    fn convert_to_address(&self, _from: &str, _to_address_format: Json) -> Result<String, String> {
        Err(MmError::new("Address conversion is not available for ZCoin".to_string()).to_string())
    }

    fn validate_address(&self, address: &str) -> ValidateAddressResult {
        match decode_payment_address(z_mainnet_constants::HRP_SAPLING_PAYMENT_ADDRESS, address) {
            Ok(Some(_)) => ValidateAddressResult {
                is_valid: true,
                reason: None,
            },
            Ok(None) => ValidateAddressResult {
                is_valid: false,
                reason: Some("decode_payment_address returned None".to_owned()),
            },
            Err(e) => ValidateAddressResult {
                is_valid: false,
                reason: Some(format!("Error {} on decode_payment_address", e)),
            },
        }
    }

    fn process_history_loop(&self, _ctx: MmArc) -> Box<dyn Future<Item = (), Error = ()> + Send> {
        log::warn!("process_history_loop is not implemented for ZCoin yet!");
        Box::new(futures01::future::err(()))
    }

    fn history_sync_status(&self) -> HistorySyncState { HistorySyncState::NotEnabled }

    fn get_trade_fee(&self) -> Box<dyn Future<Item = TradeFee, Error = String> + Send> {
        utxo_common::get_trade_fee(self.clone())
    }

    async fn get_sender_trade_fee(
        &self,
        _value: TradePreimageValue,
        _stage: FeeApproxStage,
    ) -> TradePreimageResult<TradeFee> {
        Ok(TradeFee {
            coin: self.ticker().to_owned(),
            amount: self.get_one_kbyte_tx_fee().await?.into(),
            paid_from_trading_vol: false,
        })
    }

    fn get_receiver_trade_fee(&self, _stage: FeeApproxStage) -> TradePreimageFut<TradeFee> {
        utxo_common::get_receiver_trade_fee(self.clone())
    }

    async fn get_fee_to_send_taker_fee(
        &self,
        _dex_fee_amount: BigDecimal,
        _stage: FeeApproxStage,
    ) -> TradePreimageResult<TradeFee> {
        Ok(TradeFee {
            coin: self.ticker().to_owned(),
            amount: self.get_one_kbyte_tx_fee().await?.into(),
            paid_from_trading_vol: false,
        })
    }

    fn required_confirmations(&self) -> u64 { utxo_common::required_confirmations(&self.utxo_arc) }

    fn requires_notarization(&self) -> bool { utxo_common::requires_notarization(&self.utxo_arc) }

    fn set_required_confirmations(&self, confirmations: u64) {
        utxo_common::set_required_confirmations(&self.utxo_arc, confirmations)
    }

    fn set_requires_notarization(&self, requires_nota: bool) {
        utxo_common::set_requires_notarization(&self.utxo_arc, requires_nota)
    }

    fn swap_contract_address(&self) -> Option<BytesJson> { utxo_common::swap_contract_address() }

    fn mature_confirmations(&self) -> Option<u32> { Some(self.utxo_arc.conf.mature_confirmations) }

    fn coin_protocol_info(&self) -> Vec<u8> { utxo_common::coin_protocol_info(self) }

    fn is_coin_protocol_supported(&self, info: &Option<Vec<u8>>) -> bool {
        utxo_common::is_coin_protocol_supported(self, info)
    }
}

#[async_trait]
impl UtxoTxGenerationOps for ZCoin {
    async fn get_tx_fee(&self) -> UtxoRpcResult<ActualTxFee> { utxo_common::get_tx_fee(&self.utxo_arc).await }

    async fn calc_interest_if_required(
        &self,
        unsigned: TransactionInputSigner,
        data: AdditionalTxData,
        my_script_pub: Bytes,
    ) -> UtxoRpcResult<(TransactionInputSigner, AdditionalTxData)> {
        utxo_common::calc_interest_if_required(self, unsigned, data, my_script_pub).await
    }
}

#[async_trait]
impl UtxoTxBroadcastOps for ZCoin {
    async fn broadcast_tx(&self, tx: &UtxoTx) -> Result<H256Json, MmError<BroadcastTxErr>> {
        utxo_common::broadcast_tx(self, tx).await
    }
}

/// Please note `ZCoin` is not assumed to work with transparent UTXOs.
/// Remove implementation of the `GetUtxoListOps` trait for `ZCoin`
/// when [`ZCoin::preimage_trade_fee_required_to_send_outputs`] is refactored.
#[async_trait]
#[cfg_attr(test, mockable)]
impl GetUtxoListOps for ZCoin {
    async fn get_unspent_ordered_list(
        &self,
        address: &Address,
    ) -> UtxoRpcResult<(Vec<UnspentInfo>, RecentlySpentOutPointsGuard<'_>)> {
        utxo_common::get_unspent_ordered_list(self, address).await
    }

    async fn get_all_unspent_ordered_list(
        &self,
        address: &Address,
    ) -> UtxoRpcResult<(Vec<UnspentInfo>, RecentlySpentOutPointsGuard<'_>)> {
        utxo_common::get_all_unspent_ordered_list(self, address).await
    }

    async fn get_mature_unspent_ordered_list(
        &self,
        address: &Address,
    ) -> UtxoRpcResult<(MatureUnspentList, RecentlySpentOutPointsGuard<'_>)> {
        utxo_common::get_mature_unspent_ordered_list(self, address).await
    }
}

#[async_trait]
impl UtxoCommonOps for ZCoin {
    async fn get_htlc_spend_fee(&self, tx_size: u64) -> UtxoRpcResult<u64> {
        utxo_common::get_htlc_spend_fee(self, tx_size).await
    }

    fn addresses_from_script(&self, script: &Script) -> Result<Vec<Address>, String> {
        utxo_common::addresses_from_script(self, script)
    }

    fn denominate_satoshis(&self, satoshi: i64) -> f64 { utxo_common::denominate_satoshis(&self.utxo_arc, satoshi) }

    fn my_public_key(&self) -> Result<&Public, MmError<UnexpectedDerivationMethod>> {
        utxo_common::my_public_key(self.as_ref())
    }

    fn address_from_str(&self, address: &str) -> MmResult<Address, AddrFromStrError> {
        utxo_common::checked_address_from_str(self, address)
    }

    async fn get_current_mtp(&self) -> UtxoRpcResult<u32> {
        utxo_common::get_current_mtp(&self.utxo_arc, CoinVariant::Standard).await
    }

    fn is_unspent_mature(&self, output: &RpcTransaction) -> bool {
        utxo_common::is_unspent_mature(self.utxo_arc.conf.mature_confirmations, output)
    }

    async fn calc_interest_of_tx(
        &self,
        _tx: &UtxoTx,
        _input_transactions: &mut HistoryUtxoTxMap,
    ) -> UtxoRpcResult<u64> {
        MmError::err(UtxoRpcError::Internal(
            "ZCoin doesn't support transaction rewards".to_owned(),
        ))
    }

    async fn get_mut_verbose_transaction_from_map_or_rpc<'a, 'b>(
        &'a self,
        tx_hash: H256Json,
        utxo_tx_map: &'b mut HistoryUtxoTxMap,
    ) -> UtxoRpcResult<&'b mut HistoryUtxoTx> {
        utxo_common::get_mut_verbose_transaction_from_map_or_rpc(self, tx_hash, utxo_tx_map).await
    }

    async fn p2sh_spending_tx(&self, input: utxo_common::P2SHSpendingTxInput<'_>) -> Result<UtxoTx, String> {
        utxo_common::p2sh_spending_tx(self, input).await
    }

    fn get_verbose_transactions_from_cache_or_rpc(
        &self,
        tx_ids: HashSet<H256Json>,
    ) -> UtxoRpcFut<HashMap<H256Json, VerboseTransactionFrom>> {
        let selfi = self.clone();
        let fut = async move { utxo_common::get_verbose_transactions_from_cache_or_rpc(&selfi.utxo_arc, tx_ids).await };
        Box::new(fut.boxed().compat())
    }

    async fn preimage_trade_fee_required_to_send_outputs(
        &self,
        outputs: Vec<TransactionOutput>,
        fee_policy: FeePolicy,
        gas_fee: Option<u64>,
        stage: &FeeApproxStage,
    ) -> TradePreimageResult<BigDecimal> {
        utxo_common::preimage_trade_fee_required_to_send_outputs(
            self,
            self.ticker(),
            outputs,
            fee_policy,
            gas_fee,
            stage,
        )
        .await
    }

    fn increase_dynamic_fee_by_stage(&self, dynamic_fee: u64, stage: &FeeApproxStage) -> u64 {
        utxo_common::increase_dynamic_fee_by_stage(self, dynamic_fee, stage)
    }

    async fn p2sh_tx_locktime(&self, htlc_locktime: u32) -> Result<u32, MmError<UtxoRpcError>> {
        utxo_common::p2sh_tx_locktime(self, self.ticker(), htlc_locktime).await
    }

    fn addr_format(&self) -> &UtxoAddressFormat { utxo_common::addr_format(self) }

    fn addr_format_for_standard_scripts(&self) -> UtxoAddressFormat {
        utxo_common::addr_format_for_standard_scripts(self)
    }

    fn address_from_pubkey(&self, pubkey: &Public) -> Address {
        let conf = &self.utxo_arc.conf;
        utxo_common::address_from_pubkey(
            pubkey,
            conf.pub_addr_prefix,
            conf.pub_t_addr_prefix,
            conf.checksum_type,
            conf.bech32_hrp.clone(),
            self.addr_format().clone(),
        )
    }
}

#[async_trait]
impl InitWithdrawCoin for ZCoin {
    async fn init_withdraw(
        &self,
        _ctx: MmArc,
        req: WithdrawRequest,
        task_handle: &WithdrawTaskHandle,
    ) -> Result<TransactionDetails, MmError<WithdrawError>> {
        if req.fee.is_some() {
            return MmError::err(WithdrawError::InternalError(
                "Setting a custom withdraw fee is not supported for ZCoin yet".to_owned(),
            ));
        }

        let to_addr = decode_payment_address(z_mainnet_constants::HRP_SAPLING_PAYMENT_ADDRESS, &req.to)
            .map_to_mm(|e| WithdrawError::InvalidAddress(format!("{}", e)))?
            .or_mm_err(|| WithdrawError::InvalidAddress(format!("Address {} decoded to None", req.to)))?;
        let amount = if req.max {
            let fee = self.get_one_kbyte_tx_fee().await?;
            let balance = self.my_balance().compat().await?;
            balance.spendable - fee
        } else {
            req.amount
        };

        task_handle.update_in_progress_status(WithdrawInProgressStatus::GeneratingTransaction)?;
        let satoshi = sat_from_big_decimal(&amount, self.decimals())?;
        let z_output = ZOutput {
            to_addr,
            amount: Amount::from_u64(satoshi)
                .map_to_mm(|_| NumConversError(format!("Failed to get ZCash amount from {}", amount)))?,
            // TODO add optional viewing_key and memo fields to the WithdrawRequest
            viewing_key: Some(self.z_fields.evk.fvk.ovk),
            memo: None,
        };

        let (tx, data, _sync_guard) = self.gen_tx(vec![], vec![z_output]).await?;
        let mut tx_bytes = Vec::with_capacity(1024);
        tx.write(&mut tx_bytes)
            .map_to_mm(|e| WithdrawError::InternalError(e.to_string()))?;
        let mut tx_hash = tx.txid().0.to_vec();
        tx_hash.reverse();

        let received_by_me = big_decimal_from_sat_unsigned(data.received_by_me, self.decimals());
        let spent_by_me = big_decimal_from_sat_unsigned(data.spent_by_me, self.decimals());

        Ok(TransactionDetails {
            tx_hex: tx_bytes.into(),
            tx_hash: hex::encode(&tx_hash),
            from: vec![self.z_fields.my_z_addr_encoded.clone()],
            to: vec![req.to],
            my_balance_change: &received_by_me - &spent_by_me,
            total_amount: spent_by_me.clone(),
            spent_by_me,
            received_by_me,
            block_height: 0,
            timestamp: 0,
            fee_details: Some(TxFeeDetails::Utxo(UtxoFeeDetails {
                coin: Some(self.ticker().to_owned()),
                amount: big_decimal_from_sat_unsigned(data.fee_amount, self.decimals()),
            })),
            coin: self.ticker().to_owned(),
            internal_id: tx_hash.into(),
            kmd_rewards: None,
            transaction_type: Default::default(),
        })
    }
}

#[test]
fn derive_z_key_from_mm_seed() {
    use crypto::privkey::key_pair_from_seed;
    use zcash_client_backend::encoding::encode_extended_spending_key;

    let seed = "spice describe gravity federal blast come thank unfair canal monkey style afraid";
    let secp_keypair = key_pair_from_seed(seed).unwrap();
    let z_spending_key = ExtendedSpendingKey::master(&*secp_keypair.private().secret);
    let encoded = encode_extended_spending_key(z_mainnet_constants::HRP_SAPLING_EXTENDED_SPENDING_KEY, &z_spending_key);
    assert_eq!(encoded, "secret-extended-key-main1qqqqqqqqqqqqqqytwz2zjt587n63kyz6jawmflttqu5rxavvqx3lzfs0tdr0w7g5tgntxzf5erd3jtvva5s52qx0ms598r89vrmv30r69zehxy2r3vesghtqd6dfwdtnauzuj8u8eeqfx7qpglzu6z54uzque6nzzgnejkgq569ax4lmk0v95rfhxzxlq3zrrj2z2kqylx2jp8g68lqu6alczdxd59lzp4hlfuj3jp54fp06xsaaay0uyass992g507tdd7psua5w6q76dyq3");

    let (_, address) = z_spending_key.default_address().unwrap();
    let encoded_addr = encode_payment_address(z_mainnet_constants::HRP_SAPLING_PAYMENT_ADDRESS, &address);
    assert_eq!(
        encoded_addr,
        "zs182ht30wnnnr8jjhj2j9v5dkx3qsknnr5r00jfwk2nczdtqy7w0v836kyy840kv2r8xle5gcl549"
    );

    let seed = "also shoot benefit prefer juice shell elder veteran woman mimic image kidney";
    let secp_keypair = key_pair_from_seed(seed).unwrap();
    let z_spending_key = ExtendedSpendingKey::master(&*secp_keypair.private().secret);
    let encoded = encode_extended_spending_key(z_mainnet_constants::HRP_SAPLING_EXTENDED_SPENDING_KEY, &z_spending_key);
    assert_eq!(encoded, "secret-extended-key-main1qqqqqqqqqqqqqq8jnhc9stsqwts6pu5ayzgy4szplvy03u227e50n3u8e6dwn5l0q5s3s8xfc03r5wmyh5s5dq536ufwn2k89ngdhnxy64sd989elwas6kr7ygztsdkw6k6xqyvhtu6e0dhm4mav8rus0fy8g0hgy9vt97cfjmus0m2m87p4qz5a00um7gwjwk494gul0uvt3gqyjujcclsqry72z57kr265jsajactgfn9m3vclqvx8fsdnwp4jwj57ffw560vvwks9g9hpu");

    let (_, address) = z_spending_key.default_address().unwrap();
    let encoded_addr = encode_payment_address(z_mainnet_constants::HRP_SAPLING_PAYMENT_ADDRESS, &address);
    assert_eq!(
        encoded_addr,
        "zs1funuwrjr2stlr6fnhkdh7fyz3p7n0p8rxase9jnezdhc286v5mhs6q3myw0phzvad5mvqgfxpam"
    );
}<|MERGE_RESOLUTION|>--- conflicted
+++ resolved
@@ -12,22 +12,13 @@
                   RecentlySpentOutPointsGuard, UtxoActivationParams, UtxoAddressFormat, UtxoArc, UtxoCoinFields,
                   UtxoCommonOps, UtxoFeeDetails, UtxoRpcMode, UtxoTxBroadcastOps, UtxoTxGenerationOps,
                   VerboseTransactionFrom};
-<<<<<<< HEAD
 use crate::{BalanceError, BalanceFut, CoinBalance, CoinFutSpawner, FeeApproxStage, FoundSwapTxSpend, HistorySyncState,
             MarketCoinOps, MmCoin, NegotiateSwapContractAddrErr, NumConversError, PrivKeyActivationPolicy,
             RawTransactionFut, RawTransactionRequest, SearchForSwapTxSpendInput, SignatureError, SignatureResult,
             SwapOps, TradeFee, TradePreimageFut, TradePreimageResult, TradePreimageValue, TransactionDetails,
             TransactionEnum, TransactionFut, TxFeeDetails, TxMarshalingErr, UnexpectedDerivationMethod,
-            ValidateAddressResult, ValidatePaymentFut, ValidatePaymentInput, VerificationError, VerificationResult,
-=======
-use crate::{BalanceError, BalanceFut, CoinBalance, FeeApproxStage, FoundSwapTxSpend, HistorySyncState, MarketCoinOps,
-            MmCoin, NegotiateSwapContractAddrErr, NumConversError, PrivKeyActivationPolicy, RawTransactionFut,
-            RawTransactionRequest, SearchForSwapTxSpendInput, SignatureError, SignatureResult, SwapOps, TradeFee,
-            TradePreimageFut, TradePreimageResult, TradePreimageValue, TransactionDetails, TransactionEnum,
-            TransactionFut, TxFeeDetails, TxMarshalingErr, UnexpectedDerivationMethod, ValidateAddressResult,
-            ValidateOtherPubKeyErr, ValidatePaymentFut, ValidatePaymentInput, VerificationError, VerificationResult,
->>>>>>> 8e92b9df
-            WatcherValidatePaymentInput, WithdrawFut, WithdrawRequest};
+            ValidateAddressResult, ValidateOtherPubKeyErr, ValidatePaymentFut, ValidatePaymentInput,
+            VerificationError, VerificationResult, WatcherValidatePaymentInput, WithdrawFut, WithdrawRequest};
 use crate::{Transaction, WithdrawError};
 use async_trait::async_trait;
 use bitcrypto::{dhash160, dhash256};
