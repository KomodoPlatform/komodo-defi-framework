use crate::coin_errors::MyAddressError;
use crate::my_tx_history_v2::{MyTxHistoryErrorV2, MyTxHistoryRequestV2, MyTxHistoryResponseV2};
use crate::rpc_command::init_withdraw::{InitWithdrawCoin, WithdrawInProgressStatus, WithdrawTaskHandle};
use crate::utxo::rpc_clients::{ElectrumRpcRequest, UnspentInfo, UtxoRpcClientEnum, UtxoRpcError, UtxoRpcFut,
                               UtxoRpcResult};
use crate::utxo::utxo_builder::{UtxoCoinBuildError, UtxoCoinBuilder, UtxoCoinBuilderCommonOps,
                                UtxoFieldsWithGlobalHDBuilder, UtxoFieldsWithHardwareWalletBuilder,
                                UtxoFieldsWithIguanaSecretBuilder};
use crate::utxo::utxo_common::{addresses_from_script, big_decimal_from_sat, big_decimal_from_sat_unsigned,
                               payment_script};
use crate::utxo::{sat_from_big_decimal, utxo_common, ActualTxFee, AdditionalTxData, AddrFromStrError, Address,
                  BroadcastTxErr, FeePolicy, GetUtxoListOps, HistoryUtxoTx, HistoryUtxoTxMap, MatureUnspentList,
                  RecentlySpentOutPointsGuard, UtxoActivationParams, UtxoAddressFormat, UtxoArc, UtxoCoinFields,
                  UtxoCommonOps, UtxoFeeDetails, UtxoRpcMode, UtxoTxBroadcastOps, UtxoTxGenerationOps,
                  VerboseTransactionFrom};
use crate::{BalanceError, BalanceFut, CheckIfMyPaymentSentArgs, CoinBalance, CoinFutSpawner, FeeApproxStage,
            FoundSwapTxSpend, HistorySyncState, MarketCoinOps, MmCoin, NegotiateSwapContractAddrErr, NumConversError,
<<<<<<< HEAD
            PaymentInstructions, PaymentInstructionsErr, PrivKeyActivationPolicy, RawTransactionFut,
            RawTransactionRequest, SearchForSwapTxSpendInput, SendMakerPaymentArgs, SendMakerRefundsPaymentArgs,
            SendMakerSpendsTakerPaymentArgs, SendTakerPaymentArgs, SendTakerRefundsPaymentArgs,
            SendTakerSpendsMakerPaymentArgs, SignatureError, SignatureResult, SwapOps, TradeFee, TradePreimageFut,
            TradePreimageResult, TradePreimageValue, TransactionDetails, TransactionEnum, TransactionFut,
            TxFeeDetails, TxMarshalingErr, UnexpectedDerivationMethod, ValidateAddressResult, ValidateFeeArgs,
            ValidateInstructionsErr, ValidateOtherPubKeyErr, ValidatePaymentFut, ValidatePaymentInput,
            VerificationError, VerificationResult, WatcherOps, WatcherSearchForSwapTxSpendInput,
            WatcherValidatePaymentInput, WithdrawFut, WithdrawRequest};
=======
            PaymentInstructions, PaymentInstructionsErr, PrivKeyActivationPolicy, PrivKeyBuildPolicy,
            PrivKeyPolicyNotAllowed, RawTransactionFut, RawTransactionRequest, SearchForSwapTxSpendInput,
            SendMakerPaymentArgs, SendMakerRefundsPaymentArgs, SendMakerSpendsTakerPaymentArgs, SendTakerPaymentArgs,
            SendTakerRefundsPaymentArgs, SendTakerSpendsMakerPaymentArgs, SignatureError, SignatureResult, SwapOps,
            TradeFee, TradePreimageFut, TradePreimageResult, TradePreimageValue, TransactionDetails, TransactionEnum,
            TransactionFut, TxFeeDetails, TxMarshalingErr, UnexpectedDerivationMethod, ValidateAddressResult,
            ValidateFeeArgs, ValidateInstructionsErr, ValidateOtherPubKeyErr, ValidatePaymentFut,
            ValidatePaymentInput, VerificationError, VerificationResult, WatcherOps, WatcherValidatePaymentInput,
            WithdrawFut, WithdrawRequest};
>>>>>>> 17451974
use crate::{Transaction, WithdrawError};
use async_trait::async_trait;
use bitcrypto::dhash256;
use chain::constants::SEQUENCE_FINAL;
use chain::{Transaction as UtxoTx, TransactionOutput};
use common::{async_blocking, calc_total_pages, log, PagingOptionsEnum};
use crypto::privkey::{key_pair_from_secret, secp_privkey_from_hash};
use crypto::{Bip32DerPathOps, GlobalHDAccountArc, StandardHDPathToCoin};
use db_common::sqlite::offset_by_id;
use db_common::sqlite::rusqlite::{Error as SqlError, Row, NO_PARAMS};
use db_common::sqlite::sql_builder::{name, SqlBuilder, SqlName};
use futures::compat::Future01CompatExt;
use futures::lock::Mutex as AsyncMutex;
use futures::{FutureExt, TryFutureExt};
use futures01::Future;
use keys::hash::H256;
use keys::{KeyPair, Message, Public};
use mm2_core::mm_ctx::MmArc;
use mm2_err_handle::prelude::*;
use mm2_number::{BigDecimal, MmNumber};
#[cfg(test)] use mocktopus::macros::*;
use parking_lot::Mutex;
use primitives::bytes::Bytes;
use rpc::v1::types::{Bytes as BytesJson, Transaction as RpcTransaction, H256 as H256Json};
use script::{Builder as ScriptBuilder, Opcode, Script, TransactionInputSigner};
use serde_json::Value as Json;
use serialization::CoinVariant;
use std::collections::{HashMap, HashSet};
use std::iter;
use std::path::PathBuf;
use std::sync::Arc;
use zcash_client_backend::data_api::WalletRead;
use zcash_client_backend::encoding::{decode_payment_address, encode_extended_spending_key, encode_payment_address};
use zcash_client_backend::wallet::{AccountId, SpendableNote};
use zcash_client_sqlite::error::SqliteClientError as ZcashClientError;
use zcash_client_sqlite::error::SqliteClientError;
use zcash_client_sqlite::wallet::get_balance;
use zcash_client_sqlite::wallet::transact::get_spendable_notes;
use zcash_primitives::consensus::{BlockHeight, NetworkUpgrade, Parameters, H0};
use zcash_primitives::memo::MemoBytes;
use zcash_primitives::sapling::keys::OutgoingViewingKey;
use zcash_primitives::sapling::note_encryption::try_sapling_output_recovery;
use zcash_primitives::transaction::builder::Builder as ZTxBuilder;
use zcash_primitives::transaction::components::{Amount, TxOut};
use zcash_primitives::transaction::Transaction as ZTransaction;
use zcash_primitives::zip32::ChildIndex as Zip32Child;
use zcash_primitives::{consensus, constants::mainnet as z_mainnet_constants, sapling::PaymentAddress,
                       zip32::ExtendedFullViewingKey, zip32::ExtendedSpendingKey};
use zcash_proofs::prover::LocalTxProver;

mod z_htlc;
use z_htlc::{z_p2sh_spend, z_send_dex_fee, z_send_htlc};

mod z_rpc;
pub use z_rpc::SyncStatus;
use z_rpc::{init_light_client, init_native_client, SaplingSyncConnector, SaplingSyncGuard, WalletDbShared};

mod z_coin_errors;
use crate::z_coin::z_rpc::{create_wallet_db, BlockDb};
pub use z_coin_errors::*;

#[cfg(all(test, feature = "zhtlc-native-tests"))]
mod z_coin_native_tests;

/// `ZP2SHSpendError` compatible `TransactionErr` handling macro.
macro_rules! try_ztx_s {
    ($e: expr) => {
        match $e {
            Ok(ok) => ok,
            Err(err) => {
                if let Some(tx) = err.get_inner().get_tx() {
                    return Err(crate::TransactionErr::TxRecoverable(
                        tx,
                        format!("{}:{}] {:?}", file!(), line!(), err),
                    ));
                }

                return Err(crate::TransactionErr::Plain(ERRL!("{:?}", err)));
            },
        }
    };
}

const DEX_FEE_OVK: OutgoingViewingKey = OutgoingViewingKey([7; 32]);
const DEX_FEE_Z_ADDR: &str = "zs1rp6426e9r6jkq2nsanl66tkd34enewrmr0uvj0zelhkcwmsy0uvxz2fhm9eu9rl3ukxvgzy2v9f";
const TRANSACTIONS_TABLE: &str = "transactions";
const BLOCKS_TABLE: &str = "blocks";
const SAPLING_SPEND_NAME: &str = "sapling-spend.params";
const SAPLING_OUTPUT_NAME: &str = "sapling-output.params";

#[derive(Clone, Debug, Serialize, Deserialize)]
pub struct ZcoinConsensusParams {
    // we don't support coins without overwinter and sapling active so these are mandatory
    overwinter_activation_height: u32,
    sapling_activation_height: u32,
    // optional upgrades that we will possibly support in the future
    blossom_activation_height: Option<u32>,
    heartwood_activation_height: Option<u32>,
    canopy_activation_height: Option<u32>,
    coin_type: u32,
    hrp_sapling_extended_spending_key: String,
    hrp_sapling_extended_full_viewing_key: String,
    hrp_sapling_payment_address: String,
    b58_pubkey_address_prefix: [u8; 2],
    b58_script_address_prefix: [u8; 2],
}

#[derive(Clone, Debug, Serialize, Deserialize)]
pub struct CheckPointBlockInfo {
    height: u32,
    hash: H256Json,
    time: u32,
    sapling_tree: BytesJson,
}

#[derive(Clone, Debug, Serialize, Deserialize)]
pub struct ZcoinProtocolInfo {
    consensus_params: ZcoinConsensusParams,
    check_point_block: Option<CheckPointBlockInfo>,
    // `z_derivation_path` can be the same or different from [`UtxoCoinFields::derivation_path`].
    z_derivation_path: Option<StandardHDPathToCoin>,
}

impl Parameters for ZcoinConsensusParams {
    fn activation_height(&self, nu: NetworkUpgrade) -> Option<BlockHeight> {
        match nu {
            NetworkUpgrade::Overwinter => Some(BlockHeight::from(self.overwinter_activation_height)),
            NetworkUpgrade::Sapling => Some(BlockHeight::from(self.sapling_activation_height)),
            NetworkUpgrade::Blossom => self.blossom_activation_height.map(BlockHeight::from),
            NetworkUpgrade::Heartwood => self.heartwood_activation_height.map(BlockHeight::from),
            NetworkUpgrade::Canopy => self.canopy_activation_height.map(BlockHeight::from),
        }
    }

    fn coin_type(&self) -> u32 { self.coin_type }

    fn hrp_sapling_extended_spending_key(&self) -> &str { &self.hrp_sapling_extended_spending_key }

    fn hrp_sapling_extended_full_viewing_key(&self) -> &str { &self.hrp_sapling_extended_full_viewing_key }

    fn hrp_sapling_payment_address(&self) -> &str { &self.hrp_sapling_payment_address }

    fn b58_pubkey_address_prefix(&self) -> [u8; 2] { self.b58_pubkey_address_prefix }

    fn b58_script_address_prefix(&self) -> [u8; 2] { self.b58_script_address_prefix }
}

pub struct ZCoinFields {
    dex_fee_addr: PaymentAddress,
    my_z_addr: PaymentAddress,
    my_z_addr_encoded: String,
    z_spending_key: ExtendedSpendingKey,
    evk: ExtendedFullViewingKey,
    z_tx_prover: Arc<LocalTxProver>,
    light_wallet_db: WalletDbShared,
    consensus_params: ZcoinConsensusParams,
    sync_state_connector: AsyncMutex<SaplingSyncConnector>,
}

impl Transaction for ZTransaction {
    fn tx_hex(&self) -> Vec<u8> {
        let mut hex = Vec::with_capacity(1024);
        self.write(&mut hex).expect("Writing should not fail");
        hex
    }

    fn tx_hash(&self) -> BytesJson {
        let mut bytes = self.txid().0.to_vec();
        bytes.reverse();
        bytes.into()
    }
}

#[derive(Clone)]
pub struct ZCoin {
    utxo_arc: UtxoArc,
    z_fields: Arc<ZCoinFields>,
}

pub struct ZOutput {
    pub to_addr: PaymentAddress,
    pub amount: Amount,
    pub viewing_key: Option<OutgoingViewingKey>,
    pub memo: Option<MemoBytes>,
}

struct ZCoinSqlTxHistoryItem {
    tx_hash: Vec<u8>,
    internal_id: i64,
    height: i64,
    timestamp: i64,
    received_amount: i64,
    spent_amount: i64,
}

impl ZCoinSqlTxHistoryItem {
    fn try_from_sql_row(row: &Row<'_>) -> Result<Self, SqlError> {
        let mut tx_hash: Vec<u8> = row.get(0)?;
        tx_hash.reverse();
        Ok(ZCoinSqlTxHistoryItem {
            tx_hash,
            internal_id: row.get(1)?,
            height: row.get(2)?,
            timestamp: row.get(3)?,
            received_amount: row.get(4)?,
            spent_amount: row.get(5)?,
        })
    }
}

struct SqlTxHistoryRes {
    transactions: Vec<ZCoinSqlTxHistoryItem>,
    total_tx_count: u32,
    skipped: usize,
}

#[derive(Serialize)]
pub struct ZcoinTxDetails {
    /// Transaction hash in hexadecimal format
    tx_hash: String,
    /// Coins are sent from these addresses
    from: HashSet<String>,
    /// Coins are sent to these addresses
    to: HashSet<String>,
    /// The amount spent from "my" address
    spent_by_me: BigDecimal,
    /// The amount received by "my" address
    received_by_me: BigDecimal,
    /// Resulting "my" balance change
    my_balance_change: BigDecimal,
    /// Block height
    block_height: i64,
    confirmations: i64,
    /// Transaction timestamp
    timestamp: i64,
    transaction_fee: BigDecimal,
    /// The coin transaction belongs to
    coin: String,
    /// Internal MM2 id used for internal transaction identification, for some coins it might be equal to transaction hash
    internal_id: i64,
}

impl ZCoin {
    #[inline]
    pub fn utxo_rpc_client(&self) -> &UtxoRpcClientEnum { &self.utxo_arc.rpc_client }

    #[inline]
    pub fn my_z_address_encoded(&self) -> String { self.z_fields.my_z_addr_encoded.clone() }

    #[inline]
    pub fn consensus_params(&self) -> ZcoinConsensusParams { self.z_fields.consensus_params.clone() }

    #[inline]
    pub fn consensus_params_ref(&self) -> &ZcoinConsensusParams { &self.z_fields.consensus_params }

    #[inline]
    pub async fn sync_status(&self) -> Result<SyncStatus, MmError<BlockchainScanStopped>> {
        self.z_fields
            .sync_state_connector
            .lock()
            .await
            .current_sync_status()
            .await
    }

    #[inline]
    fn secp_keypair(&self) -> &KeyPair {
        self.utxo_arc
            .priv_key_policy
            .key_pair()
            .expect("Zcoin doesn't support HW wallets")
    }

    async fn wait_for_gen_tx_blockchain_sync(&self) -> Result<SaplingSyncGuard<'_>, MmError<BlockchainScanStopped>> {
        let mut connector_guard = self.z_fields.sync_state_connector.lock().await;
        let sync_respawn_guard = connector_guard.wait_for_gen_tx_blockchain_sync().await?;
        Ok(SaplingSyncGuard {
            _connector_guard: connector_guard,
            respawn_guard: sync_respawn_guard,
        })
    }

    async fn my_balance_sat(&self) -> Result<u64, MmError<ZcashClientError>> {
        let db = self.z_fields.light_wallet_db.clone();
        async_blocking(move || {
            let balance = get_balance(&db.lock(), AccountId::default())?.into();
            Ok(balance)
        })
        .await
    }

    async fn get_spendable_notes(&self) -> Result<Vec<SpendableNote>, MmError<ZcashClientError>> {
        let db = self.z_fields.light_wallet_db.clone();
        async_blocking(move || {
            let guard = db.lock();
            let latest_db_block = match guard.block_height_extrema()? {
                Some((_, latest)) => latest,
                None => return Ok(Vec::new()),
            };
            get_spendable_notes(&guard, AccountId::default(), latest_db_block).map_err(MmError::new)
        })
        .await
    }

    /// Returns spendable notes
    async fn spendable_notes_ordered(&self) -> Result<Vec<SpendableNote>, MmError<SqliteClientError>> {
        let mut unspents = self.get_spendable_notes().await?;

        unspents.sort_unstable_by(|a, b| a.note_value.cmp(&b.note_value));
        Ok(unspents)
    }

    async fn get_one_kbyte_tx_fee(&self) -> UtxoRpcResult<BigDecimal> {
        let fee = self.get_tx_fee().await?;
        match fee {
            ActualTxFee::Dynamic(fee) | ActualTxFee::FixedPerKb(fee) => {
                Ok(big_decimal_from_sat_unsigned(fee, self.decimals()))
            },
        }
    }

    /// Generates a tx sending outputs from our address
    async fn gen_tx(
        &self,
        t_outputs: Vec<TxOut>,
        z_outputs: Vec<ZOutput>,
    ) -> Result<(ZTransaction, AdditionalTxData, SaplingSyncGuard<'_>), MmError<GenTxError>> {
        let sync_guard = self.wait_for_gen_tx_blockchain_sync().await?;

        let tx_fee = self.get_one_kbyte_tx_fee().await?;
        let t_output_sat: u64 = t_outputs.iter().fold(0, |cur, out| cur + u64::from(out.value));
        let z_output_sat: u64 = z_outputs.iter().fold(0, |cur, out| cur + u64::from(out.amount));
        let total_output_sat = t_output_sat + z_output_sat;
        let total_output = big_decimal_from_sat_unsigned(total_output_sat, self.utxo_arc.decimals);
        let total_required = &total_output + &tx_fee;

        let spendable_notes = self.spendable_notes_ordered().await?;
        let mut total_input_amount = BigDecimal::from(0);
        let mut change = BigDecimal::from(0);

        let mut received_by_me = 0u64;

        let mut tx_builder = ZTxBuilder::new(self.consensus_params(), sync_guard.respawn_guard.current_block());

        for spendable_note in spendable_notes {
            total_input_amount += big_decimal_from_sat_unsigned(spendable_note.note_value.into(), self.decimals());

            let note = self
                .z_fields
                .my_z_addr
                .create_note(spendable_note.note_value.into(), spendable_note.rseed)
                .or_mm_err(|| GenTxError::FailedToCreateNote)?;
            tx_builder.add_sapling_spend(
                self.z_fields.z_spending_key.clone(),
                *self.z_fields.my_z_addr.diversifier(),
                note,
                spendable_note
                    .witness
                    .path()
                    .or_mm_err(|| GenTxError::FailedToGetMerklePath)?,
            )?;

            if total_input_amount >= total_required {
                change = &total_input_amount - &total_required;
                break;
            }
        }

        if total_input_amount < total_required {
            return MmError::err(GenTxError::InsufficientBalance {
                coin: self.ticker().into(),
                available: total_input_amount,
                required: total_required,
            });
        }

        for z_out in z_outputs {
            if z_out.to_addr == self.z_fields.my_z_addr {
                received_by_me += u64::from(z_out.amount);
            }

            tx_builder.add_sapling_output(z_out.viewing_key, z_out.to_addr, z_out.amount, z_out.memo)?;
        }

        if change > BigDecimal::from(0u8) {
            let change_sat = sat_from_big_decimal(&change, self.utxo_arc.decimals)?;
            received_by_me += change_sat;

            tx_builder.add_sapling_output(
                Some(self.z_fields.evk.fvk.ovk),
                self.z_fields.my_z_addr.clone(),
                Amount::from_u64(change_sat).map_to_mm(|_| {
                    GenTxError::NumConversion(NumConversError(format!(
                        "Failed to get ZCash amount from {}",
                        change_sat
                    )))
                })?,
                None,
            )?;
        }

        for output in t_outputs {
            tx_builder.add_tx_out(output);
        }

        let (tx, _) = async_blocking({
            let prover = self.z_fields.z_tx_prover.clone();
            move || tx_builder.build(consensus::BranchId::Sapling, prover.as_ref())
        })
        .await?;

        let additional_data = AdditionalTxData {
            received_by_me,
            spent_by_me: sat_from_big_decimal(&total_input_amount, self.decimals())?,
            fee_amount: sat_from_big_decimal(&tx_fee, self.decimals())?,
            unused_change: None,
            kmd_rewards: None,
        };
        Ok((tx, additional_data, sync_guard))
    }

    pub async fn send_outputs(
        &self,
        t_outputs: Vec<TxOut>,
        z_outputs: Vec<ZOutput>,
    ) -> Result<ZTransaction, MmError<SendOutputsErr>> {
        let (tx, _, mut sync_guard) = self.gen_tx(t_outputs, z_outputs).await?;
        let mut tx_bytes = Vec::with_capacity(1024);
        tx.write(&mut tx_bytes).expect("Write should not fail");

        self.utxo_rpc_client()
            .send_raw_transaction(tx_bytes.into())
            .compat()
            .await?;

        sync_guard.respawn_guard.watch_for_tx(tx.txid());
        Ok(tx)
    }

    async fn tx_history_from_sql(
        &self,
        limit: usize,
        paging_options: PagingOptionsEnum<i64>,
    ) -> Result<SqlTxHistoryRes, MmError<SqlTxHistoryError>> {
        let wallet_db = self.z_fields.light_wallet_db.clone();
        async_blocking(move || {
            let db_guard = wallet_db.lock();
            let conn = db_guard.sql_conn();

            let total_sql = SqlBuilder::select_from(TRANSACTIONS_TABLE)
                .field("COUNT(id_tx)")
                .sql()
                .expect("valid SQL");
            let total_tx_count = conn.query_row(&total_sql, NO_PARAMS, |row| row.get(0))?;

            let mut sql_builder = SqlBuilder::select_from(name!(TRANSACTIONS_TABLE; "txes"));
            sql_builder
                .field("txes.txid")
                .field("txes.id_tx as internal_id")
                .field("txes.block as block");

            let offset = match paging_options {
                PagingOptionsEnum::PageNumber(page) => (page.get() - 1) * limit,
                PagingOptionsEnum::FromId(id) => {
                    offset_by_id(conn, &sql_builder, [id], "id_tx", "block DESC, id_tx ASC", "id_tx = ?1")?
                        .ok_or(SqlTxHistoryError::FromIdDoesNotExist(id))?
                },
            };

            let sql = sql_builder
                .field("blocks.time")
                .field("COALESCE(rn.received_amount, 0)")
                .field("COALESCE(sn.sent_amount, 0)")
                .left()
                .join("(SELECT tx, SUM(value) as received_amount FROM received_notes GROUP BY tx) as rn")
                .on("txes.id_tx = rn.tx")
                // detecting spent amount by "spent" field in received_notes table
                .join("(SELECT spent, SUM(value) as sent_amount FROM received_notes GROUP BY spent) as sn")
                .on("txes.id_tx = sn.spent")
                .join(BLOCKS_TABLE)
                .on("txes.block = blocks.height")
                .group_by("internal_id")
                .order_by("block", true)
                .order_by("internal_id", false)
                .offset(offset)
                .limit(limit)
                .sql()
                .expect("valid query");

            let sql_items = conn
                .prepare(&sql)?
                .query_map(NO_PARAMS, ZCoinSqlTxHistoryItem::try_from_sql_row)?
                .collect::<Result<Vec<_>, _>>()?;

            Ok(SqlTxHistoryRes {
                transactions: sql_items,
                total_tx_count,
                skipped: offset,
            })
        })
        .await
    }

    async fn z_transactions_from_cache_or_rpc(
        &self,
        hashes: HashSet<H256Json>,
    ) -> UtxoRpcResult<HashMap<H256Json, ZTransaction>> {
        self.get_verbose_transactions_from_cache_or_rpc(hashes)
            .compat()
            .await?
            .into_iter()
            .map(|(hash, tx)| -> Result<_, std::io::Error> {
                Ok((hash, ZTransaction::read(tx.into_inner().hex.as_slice())?))
            })
            .collect::<Result<_, _>>()
            .map_to_mm(|e| UtxoRpcError::InvalidResponse(e.to_string()))
    }

    fn tx_details_from_sql_item(
        &self,
        sql_item: ZCoinSqlTxHistoryItem,
        transactions: &mut HashMap<H256Json, ZTransaction>,
        prev_transactions: &HashMap<H256Json, ZTransaction>,
        current_block: u64,
    ) -> Result<ZcoinTxDetails, MmError<NoInfoAboutTx>> {
        let mut from = HashSet::new();

        let mut confirmations = current_block as i64 - sql_item.height + 1;
        if confirmations < 0 {
            confirmations = 0;
        }

        let mut transparent_input_amount = Amount::zero();
        let hash = H256Json::from(sql_item.tx_hash.as_slice());
        let z_tx = transactions.remove(&hash).or_mm_err(|| NoInfoAboutTx(hash))?;
        for input in z_tx.vin.iter() {
            let mut hash = H256Json::from(*input.prevout.hash());
            hash.0.reverse();
            let prev_tx = prev_transactions.get(&hash).or_mm_err(|| NoInfoAboutTx(hash))?;

            if let Some(spent_output) = prev_tx.vout.get(input.prevout.n() as usize) {
                transparent_input_amount += spent_output.value;
                if let Ok(addresses) = addresses_from_script(self, &spent_output.script_pubkey.0.clone().into()) {
                    from.extend(addresses.into_iter().map(|a| a.to_string()));
                }
            }
        }

        let transparent_output_amount = z_tx
            .vout
            .iter()
            .fold(Amount::zero(), |current, out| current + out.value);

        let mut to = HashSet::new();
        for out in z_tx.vout.iter() {
            if let Ok(addresses) = addresses_from_script(self, &out.script_pubkey.0.clone().into()) {
                to.extend(addresses.into_iter().map(|a| a.to_string()));
            }
        }

        let fee_amount = z_tx.value_balance + transparent_input_amount - transparent_output_amount;
        if sql_item.spent_amount > 0 {
            from.insert(self.my_z_address_encoded());
        }

        if sql_item.received_amount > 0 {
            to.insert(self.my_z_address_encoded());
        }

        for z_out in z_tx.shielded_outputs.iter() {
            if let Some((_, address, _)) = try_sapling_output_recovery(
                self.consensus_params_ref(),
                BlockHeight::from_u32(current_block as u32),
                &self.z_fields.evk.fvk.ovk,
                z_out,
            ) {
                to.insert(encode_payment_address(
                    self.consensus_params_ref().hrp_sapling_payment_address(),
                    &address,
                ));
            }

            if let Some((_, address, _)) = try_sapling_output_recovery(
                self.consensus_params_ref(),
                BlockHeight::from_u32(current_block as u32),
                &DEX_FEE_OVK,
                z_out,
            ) {
                to.insert(encode_payment_address(
                    self.consensus_params_ref().hrp_sapling_payment_address(),
                    &address,
                ));
            }
        }

        let spent_by_me = big_decimal_from_sat(sql_item.spent_amount, self.decimals());
        let received_by_me = big_decimal_from_sat(sql_item.received_amount, self.decimals());
        Ok(ZcoinTxDetails {
            tx_hash: hex::encode(sql_item.tx_hash),
            from,
            to,
            my_balance_change: &received_by_me - &spent_by_me,
            spent_by_me,
            received_by_me,
            block_height: sql_item.height,
            confirmations,
            timestamp: sql_item.timestamp,
            transaction_fee: big_decimal_from_sat(fee_amount.into(), self.decimals()),
            coin: self.ticker().into(),
            internal_id: sql_item.internal_id,
        })
    }

    pub async fn tx_history(
        &self,
        request: MyTxHistoryRequestV2<i64>,
    ) -> Result<MyTxHistoryResponseV2<ZcoinTxDetails, i64>, MmError<MyTxHistoryErrorV2>> {
        let current_block = self.utxo_rpc_client().get_block_count().compat().await?;
        let sql_result = self
            .tx_history_from_sql(request.limit, request.paging_options.clone())
            .await?;

        let hashes_for_verbose = sql_result
            .transactions
            .iter()
            .map(|item| H256Json::from(item.tx_hash.as_slice()))
            .collect();
        let mut transactions = self.z_transactions_from_cache_or_rpc(hashes_for_verbose).await?;

        let prev_tx_hashes: HashSet<_> = transactions
            .iter()
            .flat_map(|(_, tx)| {
                tx.vin.iter().map(|vin| {
                    let mut hash = *vin.prevout.hash();
                    hash.reverse();
                    H256Json::from(hash)
                })
            })
            .collect();
        let prev_transactions = self.z_transactions_from_cache_or_rpc(prev_tx_hashes).await?;

        let transactions = sql_result
            .transactions
            .into_iter()
            .map(|sql_item| {
                self.tx_details_from_sql_item(sql_item, &mut transactions, &prev_transactions, current_block)
            })
            .collect::<Result<_, _>>()?;

        Ok(MyTxHistoryResponseV2 {
            coin: self.ticker().into(),
            target: request.target,
            current_block,
            transactions,
            // Zcoin is activated only after the state is synced
            sync_status: HistorySyncState::Finished,
            limit: request.limit,
            skipped: sql_result.skipped,
            total: sql_result.total_tx_count as usize,
            total_pages: calc_total_pages(sql_result.total_tx_count as usize, request.limit),
            paging_options: request.paging_options,
        })
    }
}

impl AsRef<UtxoCoinFields> for ZCoin {
    fn as_ref(&self) -> &UtxoCoinFields { &self.utxo_arc }
}

#[derive(Clone, Debug, Deserialize, Serialize)]
#[serde(tag = "rpc", content = "rpc_data")]
pub enum ZcoinRpcMode {
    Native,
    Light {
        electrum_servers: Vec<ElectrumRpcRequest>,
        light_wallet_d_servers: Vec<String>,
    },
}

#[derive(Clone, Deserialize)]
pub struct ZcoinActivationParams {
    pub mode: ZcoinRpcMode,
    pub required_confirmations: Option<u64>,
    pub requires_notarization: Option<bool>,
    pub zcash_params_path: Option<String>,
}

pub async fn z_coin_from_conf_and_params(
    ctx: &MmArc,
    ticker: &str,
    conf: &Json,
    params: &ZcoinActivationParams,
    protocol_info: ZcoinProtocolInfo,
    priv_key_policy: PrivKeyBuildPolicy,
) -> Result<ZCoin, MmError<ZCoinBuildError>> {
    let db_dir_path = ctx.dbdir();
    let z_spending_key = None;
    let builder = ZCoinBuilder::new(
        ctx,
        ticker,
        conf,
        params,
        priv_key_policy,
        db_dir_path,
        z_spending_key,
        protocol_info,
    );
    builder.build().await
}

pub struct ZCoinBuilder<'a> {
    ctx: &'a MmArc,
    ticker: &'a str,
    conf: &'a Json,
    z_coin_params: &'a ZcoinActivationParams,
    utxo_params: UtxoActivationParams,
    priv_key_policy: PrivKeyBuildPolicy,
    db_dir_path: PathBuf,
    /// `Some` if `ZCoin` should be initialized with a forced spending key.
    z_spending_key: Option<ExtendedSpendingKey>,
    protocol_info: ZcoinProtocolInfo,
}

impl<'a> UtxoCoinBuilderCommonOps for ZCoinBuilder<'a> {
    fn ctx(&self) -> &MmArc { self.ctx }

    fn conf(&self) -> &Json { self.conf }

    fn activation_params(&self) -> &UtxoActivationParams { &self.utxo_params }

    fn ticker(&self) -> &str { self.ticker }
}

impl<'a> UtxoFieldsWithIguanaSecretBuilder for ZCoinBuilder<'a> {}

impl<'a> UtxoFieldsWithGlobalHDBuilder for ZCoinBuilder<'a> {}

/// Although, `ZCoin` doesn't support [`PrivKeyBuildPolicy::Trezor`] yet,
/// `UtxoCoinBuilder` trait requires `UtxoFieldsWithHardwareWalletBuilder` to be implemented.
impl<'a> UtxoFieldsWithHardwareWalletBuilder for ZCoinBuilder<'a> {}

#[async_trait]
impl<'a> UtxoCoinBuilder for ZCoinBuilder<'a> {
    type ResultCoin = ZCoin;
    type Error = ZCoinBuildError;

    fn priv_key_policy(&self) -> PrivKeyBuildPolicy { self.priv_key_policy.clone() }

    async fn build(self) -> MmResult<Self::ResultCoin, Self::Error> {
        let utxo = self.build_utxo_fields().await?;
        let utxo_arc = UtxoArc::new(utxo);

        let z_spending_key = match self.z_spending_key {
            Some(ref z_spending_key) => z_spending_key.clone(),
            None => extended_spending_key_from_protocol_info_and_policy(&self.protocol_info, &self.priv_key_policy)?,
        };

        let (_, my_z_addr) = z_spending_key
            .default_address()
            .map_err(|_| MmError::new(ZCoinBuildError::GetAddressError))?;

        let dex_fee_addr = decode_payment_address(
            self.protocol_info.consensus_params.hrp_sapling_payment_address(),
            DEX_FEE_Z_ADDR,
        )
        .expect("DEX_FEE_Z_ADDR is a valid z-address")
        .expect("DEX_FEE_Z_ADDR is a valid z-address");

        let z_tx_prover = match &self.z_coin_params.zcash_params_path {
            None => async_blocking(LocalTxProver::with_default_location)
                .await
                .or_mm_err(|| ZCoinBuildError::ZCashParamsNotFound)?,
            Some(file_path) => {
                let path = PathBuf::from(file_path);
                async_blocking(move || {
                    let (spend_path, output_path) = if path.exists() {
                        (path.join(SAPLING_SPEND_NAME), path.join(SAPLING_OUTPUT_NAME))
                    } else {
                        return MmError::err(ZCoinBuildError::ZCashParamsNotFound);
                    };
                    if !(spend_path.exists() && output_path.exists()) {
                        return MmError::err(ZCoinBuildError::ZCashParamsNotFound);
                    }
                    Ok(LocalTxProver::new(&spend_path, &output_path))
                })
                .await?
            },
        };

        let my_z_addr_encoded = encode_payment_address(
            self.protocol_info.consensus_params.hrp_sapling_payment_address(),
            &my_z_addr,
        );

        let evk = ExtendedFullViewingKey::from(&z_spending_key);
        let cache_db_path = self.db_dir_path.join(format!("{}_cache.db", self.ticker));
        let wallet_db_path = self.db_dir_path.join(format!("{}_wallet.db", self.ticker));
        let blocks_db =
            async_blocking(|| BlockDb::for_path(cache_db_path).map_to_mm(ZcoinClientInitError::BlocksDbInitFailure))
                .await?;
        let wallet_db = create_wallet_db(
            wallet_db_path,
            self.protocol_info.consensus_params.clone(),
            self.protocol_info.check_point_block.clone(),
            evk,
        )
        .await?;
        let wallet_db = Arc::new(Mutex::new(wallet_db));
        let (sync_state_connector, light_wallet_db) = match &self.z_coin_params.mode {
            ZcoinRpcMode::Native => {
                let native_client = self.native_client()?;
                init_native_client(
                    native_client,
                    blocks_db,
                    wallet_db,
                    self.protocol_info.consensus_params.clone(),
                )
                .await?
            },
            ZcoinRpcMode::Light {
                light_wallet_d_servers, ..
            } => {
                init_light_client(
                    light_wallet_d_servers.clone(),
                    blocks_db,
                    wallet_db,
                    self.protocol_info.consensus_params.clone(),
                )
                .await?
            },
        };

        let z_fields = ZCoinFields {
            dex_fee_addr,
            my_z_addr,
            my_z_addr_encoded,
            evk: ExtendedFullViewingKey::from(&z_spending_key),
            z_spending_key,
            z_tx_prover: Arc::new(z_tx_prover),
            light_wallet_db,
            consensus_params: self.protocol_info.consensus_params,
            sync_state_connector,
        };

        let z_coin = ZCoin {
            utxo_arc,
            z_fields: Arc::new(z_fields),
        };

        Ok(z_coin)
    }
}

impl<'a> ZCoinBuilder<'a> {
    #[allow(clippy::too_many_arguments)]
    pub fn new(
        ctx: &'a MmArc,
        ticker: &'a str,
        conf: &'a Json,
        z_coin_params: &'a ZcoinActivationParams,
        priv_key_policy: PrivKeyBuildPolicy,
        db_dir_path: PathBuf,
        z_spending_key: Option<ExtendedSpendingKey>,
        protocol_info: ZcoinProtocolInfo,
    ) -> ZCoinBuilder<'a> {
        let utxo_mode = match &z_coin_params.mode {
            ZcoinRpcMode::Native => UtxoRpcMode::Native,
            ZcoinRpcMode::Light { electrum_servers, .. } => UtxoRpcMode::Electrum {
                servers: electrum_servers.clone(),
            },
        };
        let utxo_params = UtxoActivationParams {
            mode: utxo_mode,
            utxo_merge_params: None,
            tx_history: false,
            required_confirmations: z_coin_params.required_confirmations,
            requires_notarization: z_coin_params.requires_notarization,
            address_format: None,
            gap_limit: None,
            enable_params: Default::default(),
            priv_key_policy: PrivKeyActivationPolicy::ContextPrivKey,
            check_utxo_maturity: None,
        };
        ZCoinBuilder {
            ctx,
            ticker,
            conf,
            z_coin_params,
            utxo_params,
            priv_key_policy,
            db_dir_path,
            z_spending_key,
            protocol_info,
        }
    }
}

/// Initialize `ZCoin` with a forced `z_spending_key`.
#[cfg(all(test, feature = "zhtlc-native-tests"))]
#[allow(clippy::too_many_arguments)]
async fn z_coin_from_conf_and_params_with_z_key(
    ctx: &MmArc,
    ticker: &str,
    conf: &Json,
    params: &ZcoinActivationParams,
    priv_key_policy: PrivKeyBuildPolicy,
    db_dir_path: PathBuf,
    z_spending_key: ExtendedSpendingKey,
    protocol_info: ZcoinProtocolInfo,
) -> Result<ZCoin, MmError<ZCoinBuildError>> {
    let builder = ZCoinBuilder::new(
        ctx,
        ticker,
        conf,
        params,
        priv_key_policy,
        db_dir_path,
        Some(z_spending_key),
        protocol_info,
    );
    builder.build().await
}

impl MarketCoinOps for ZCoin {
    fn ticker(&self) -> &str { &self.utxo_arc.conf.ticker }

    fn my_address(&self) -> MmResult<String, MyAddressError> { Ok(self.z_fields.my_z_addr_encoded.clone()) }

    fn get_public_key(&self) -> Result<String, MmError<UnexpectedDerivationMethod>> {
        let pubkey = utxo_common::my_public_key(self.as_ref())?;
        Ok(pubkey.to_string())
    }

    fn sign_message_hash(&self, _message: &str) -> Option<[u8; 32]> { None }

    fn sign_message(&self, _message: &str) -> SignatureResult<String> {
        MmError::err(SignatureError::InvalidRequest(
            "Message signing is not supported by the given coin type".to_string(),
        ))
    }

    fn verify_message(&self, _signature_base64: &str, _message: &str, _address: &str) -> VerificationResult<bool> {
        MmError::err(VerificationError::InvalidRequest(
            "Message verification is not supported by the given coin type".to_string(),
        ))
    }

    fn my_balance(&self) -> BalanceFut<CoinBalance> {
        let coin = self.clone();
        let fut = async move {
            let sat = coin
                .my_balance_sat()
                .await
                .mm_err(|e| BalanceError::WalletStorageError(e.to_string()))?;
            Ok(CoinBalance::new(big_decimal_from_sat_unsigned(sat, coin.decimals())))
        };
        Box::new(fut.boxed().compat())
    }

    fn base_coin_balance(&self) -> BalanceFut<BigDecimal> { utxo_common::base_coin_balance(self) }

    fn platform_ticker(&self) -> &str { self.ticker() }

    fn send_raw_tx(&self, tx: &str) -> Box<dyn Future<Item = String, Error = String> + Send> {
        let tx_bytes = try_fus!(hex::decode(tx));
        let z_tx = try_fus!(ZTransaction::read(tx_bytes.as_slice()));

        let this = self.clone();
        let tx = tx.to_owned();

        let fut = async move {
            let mut sync_guard = try_s!(this.wait_for_gen_tx_blockchain_sync().await);
            let tx_hash = utxo_common::send_raw_tx(this.as_ref(), &tx).compat().await?;
            sync_guard.respawn_guard.watch_for_tx(z_tx.txid());
            Ok(tx_hash)
        };
        Box::new(fut.boxed().compat())
    }

    fn send_raw_tx_bytes(&self, tx: &[u8]) -> Box<dyn Future<Item = String, Error = String> + Send> {
        let z_tx = try_fus!(ZTransaction::read(tx));

        let this = self.clone();
        let tx = tx.to_owned();

        let fut = async move {
            let mut sync_guard = try_s!(this.wait_for_gen_tx_blockchain_sync().await);
            let tx_hash = utxo_common::send_raw_tx_bytes(this.as_ref(), &tx).compat().await?;
            sync_guard.respawn_guard.watch_for_tx(z_tx.txid());
            Ok(tx_hash)
        };
        Box::new(fut.boxed().compat())
    }

    fn wait_for_confirmations(
        &self,
        tx: &[u8],
        confirmations: u64,
        requires_nota: bool,
        wait_until: u64,
        check_every: u64,
    ) -> Box<dyn Future<Item = (), Error = String> + Send> {
        utxo_common::wait_for_confirmations(self.as_ref(), tx, confirmations, requires_nota, wait_until, check_every)
    }

    fn wait_for_htlc_tx_spend(
        &self,
        transaction: &[u8],
        _secret_hash: &[u8],
        wait_until: u64,
        from_block: u64,
        _swap_contract_address: &Option<BytesJson>,
        check_every: f64,
    ) -> TransactionFut {
        utxo_common::wait_for_output_spend(
            self.as_ref(),
            transaction,
            utxo_common::DEFAULT_SWAP_VOUT,
            from_block,
            wait_until,
            check_every,
        )
    }

    fn tx_enum_from_bytes(&self, bytes: &[u8]) -> Result<TransactionEnum, MmError<TxMarshalingErr>> {
        ZTransaction::read(bytes)
            .map(TransactionEnum::from)
            .map_to_mm(|e| TxMarshalingErr::InvalidInput(e.to_string()))
    }

    fn current_block(&self) -> Box<dyn Future<Item = u64, Error = String> + Send> {
        utxo_common::current_block(&self.utxo_arc)
    }

    fn display_priv_key(&self) -> Result<String, String> {
        Ok(encode_extended_spending_key(
            z_mainnet_constants::HRP_SAPLING_EXTENDED_SPENDING_KEY,
            &self.z_fields.z_spending_key,
        ))
    }

    fn min_tx_amount(&self) -> BigDecimal { utxo_common::min_tx_amount(self.as_ref()) }

    fn min_trading_vol(&self) -> MmNumber { utxo_common::min_trading_vol(self.as_ref()) }

    fn is_privacy(&self) -> bool { true }
}

#[async_trait]
impl SwapOps for ZCoin {
    fn send_taker_fee(&self, _fee_addr: &[u8], amount: BigDecimal, uuid: &[u8]) -> TransactionFut {
        let selfi = self.clone();
        let uuid = uuid.to_owned();
        let fut = async move {
            let tx = try_tx_s!(z_send_dex_fee(&selfi, amount, &uuid).await);
            Ok(tx.into())
        };
        Box::new(fut.boxed().compat())
    }

    fn send_maker_payment(&self, maker_payment_args: SendMakerPaymentArgs<'_>) -> TransactionFut {
        let selfi = self.clone();
        let maker_key_pair = self.derive_htlc_key_pair(maker_payment_args.swap_unique_data);
        let taker_pub = try_tx_fus!(Public::from_slice(maker_payment_args.other_pubkey));
        let secret_hash = maker_payment_args.secret_hash.to_vec();
        let time_lock = maker_payment_args.time_lock;
        let amount = maker_payment_args.amount;
        let fut = async move {
            let utxo_tx = try_tx_s!(
                z_send_htlc(
                    &selfi,
                    time_lock,
                    maker_key_pair.public(),
                    &taker_pub,
                    &secret_hash,
                    amount
                )
                .await
            );
            Ok(utxo_tx.into())
        };
        Box::new(fut.boxed().compat())
    }

    fn send_taker_payment(&self, taker_payment_args: SendTakerPaymentArgs<'_>) -> TransactionFut {
        let selfi = self.clone();
        let taker_keypair = self.derive_htlc_key_pair(taker_payment_args.swap_unique_data);
        let maker_pub = try_tx_fus!(Public::from_slice(taker_payment_args.other_pubkey));
        let secret_hash = taker_payment_args.secret_hash.to_vec();
        let time_lock = taker_payment_args.time_lock;
        let amount = taker_payment_args.amount;
        let fut = async move {
            let utxo_tx = try_tx_s!(
                z_send_htlc(
                    &selfi,
                    time_lock,
                    taker_keypair.public(),
                    &maker_pub,
                    &secret_hash,
                    amount
                )
                .await
            );
            Ok(utxo_tx.into())
        };
        Box::new(fut.boxed().compat())
    }

    fn send_maker_spends_taker_payment(
        &self,
        maker_spends_payment_args: SendMakerSpendsTakerPaymentArgs<'_>,
    ) -> TransactionFut {
        let tx = try_tx_fus!(ZTransaction::read(maker_spends_payment_args.other_payment_tx));
        let key_pair = self.derive_htlc_key_pair(maker_spends_payment_args.swap_unique_data);
        let time_lock = maker_spends_payment_args.time_lock;
        let redeem_script = payment_script(
            time_lock,
            maker_spends_payment_args.secret_hash,
            &try_tx_fus!(Public::from_slice(maker_spends_payment_args.other_pubkey)),
            key_pair.public(),
        );
        let script_data = ScriptBuilder::default()
            .push_data(maker_spends_payment_args.secret)
            .push_opcode(Opcode::OP_0)
            .into_script();
        let selfi = self.clone();
        let fut = async move {
            let tx_fut = z_p2sh_spend(
                &selfi,
                tx,
                time_lock,
                SEQUENCE_FINAL,
                redeem_script,
                script_data,
                &key_pair,
            );
            let tx = try_ztx_s!(tx_fut.await);
            Ok(tx.into())
        };
        Box::new(fut.boxed().compat())
    }

    fn send_taker_spends_maker_payment(
        &self,
        taker_spends_payment_args: SendTakerSpendsMakerPaymentArgs<'_>,
    ) -> TransactionFut {
        let tx = try_tx_fus!(ZTransaction::read(taker_spends_payment_args.other_payment_tx));
        let key_pair = self.derive_htlc_key_pair(taker_spends_payment_args.swap_unique_data);
        let time_lock = taker_spends_payment_args.time_lock;
        let redeem_script = payment_script(
            time_lock,
            taker_spends_payment_args.secret_hash,
            &try_tx_fus!(Public::from_slice(taker_spends_payment_args.other_pubkey)),
            key_pair.public(),
        );
        let script_data = ScriptBuilder::default()
            .push_data(taker_spends_payment_args.secret)
            .push_opcode(Opcode::OP_0)
            .into_script();
        let selfi = self.clone();
        let fut = async move {
            let tx_fut = z_p2sh_spend(
                &selfi,
                tx,
                time_lock,
                SEQUENCE_FINAL,
                redeem_script,
                script_data,
                &key_pair,
            );
            let tx = try_ztx_s!(tx_fut.await);
            Ok(tx.into())
        };
        Box::new(fut.boxed().compat())
    }

    fn send_taker_refunds_payment(
        &self,
        taker_refunds_payment_args: SendTakerRefundsPaymentArgs<'_>,
    ) -> TransactionFut {
        let tx = try_tx_fus!(ZTransaction::read(taker_refunds_payment_args.payment_tx));
        let key_pair = self.derive_htlc_key_pair(taker_refunds_payment_args.swap_unique_data);
        let time_lock = taker_refunds_payment_args.time_lock;
        let redeem_script = payment_script(
            time_lock,
            taker_refunds_payment_args.secret_hash,
            key_pair.public(),
            &try_tx_fus!(Public::from_slice(taker_refunds_payment_args.other_pubkey)),
        );
        let script_data = ScriptBuilder::default().push_opcode(Opcode::OP_1).into_script();
        let selfi = self.clone();
        let fut = async move {
            let tx_fut = z_p2sh_spend(
                &selfi,
                tx,
                time_lock,
                SEQUENCE_FINAL - 1,
                redeem_script,
                script_data,
                &key_pair,
            );
            let tx = try_ztx_s!(tx_fut.await);
            Ok(tx.into())
        };
        Box::new(fut.boxed().compat())
    }

    fn send_maker_refunds_payment(
        &self,
        maker_refunds_payment_args: SendMakerRefundsPaymentArgs<'_>,
    ) -> TransactionFut {
        let tx = try_tx_fus!(ZTransaction::read(maker_refunds_payment_args.payment_tx));
        let key_pair = self.derive_htlc_key_pair(maker_refunds_payment_args.swap_unique_data);
        let time_lock = maker_refunds_payment_args.time_lock;
        let redeem_script = payment_script(
            time_lock,
            maker_refunds_payment_args.secret_hash,
            key_pair.public(),
            &try_tx_fus!(Public::from_slice(maker_refunds_payment_args.other_pubkey)),
        );
        let script_data = ScriptBuilder::default().push_opcode(Opcode::OP_1).into_script();
        let selfi = self.clone();
        let fut = async move {
            let tx_fut = z_p2sh_spend(
                &selfi,
                tx,
                time_lock,
                SEQUENCE_FINAL - 1,
                redeem_script,
                script_data,
                &key_pair,
            );
            let tx = try_ztx_s!(tx_fut.await);
            Ok(tx.into())
        };
        Box::new(fut.boxed().compat())
    }

    fn validate_fee(
        &self,
        validate_fee_args: ValidateFeeArgs<'_>,
    ) -> Box<dyn Future<Item = (), Error = String> + Send> {
        let z_tx = match validate_fee_args.fee_tx {
            TransactionEnum::ZTransaction(t) => t.clone(),
            _ => panic!("Unexpected tx {:?}", validate_fee_args.fee_tx),
        };
        let amount_sat = try_fus!(sat_from_big_decimal(validate_fee_args.amount, self.utxo_arc.decimals));
        let expected_memo = MemoBytes::from_bytes(validate_fee_args.uuid).expect("Uuid length < 512");
        let min_block_number = validate_fee_args.min_block_number;

        let coin = self.clone();
        let fut = async move {
            let tx_hash = H256::from(z_tx.txid().0).reversed();
            let tx_from_rpc = try_s!(
                coin.utxo_rpc_client()
                    .get_verbose_transaction(&tx_hash.into())
                    .compat()
                    .await
            );
            let mut encoded = Vec::with_capacity(1024);
            z_tx.write(&mut encoded).expect("Writing should not fail");
            if encoded != tx_from_rpc.hex.0 {
                return ERR!(
                    "Encoded transaction {:?} does not match the tx {:?} from RPC",
                    encoded,
                    tx_from_rpc
                );
            }

            let block_height = match tx_from_rpc.height {
                Some(h) => {
                    if h < min_block_number {
                        return ERR!("Dex fee tx {:?} confirmed before min block {}", z_tx, min_block_number);
                    } else {
                        BlockHeight::from_u32(h as u32)
                    }
                },
                None => H0,
            };

            for shielded_out in z_tx.shielded_outputs.iter() {
                if let Some((note, address, memo)) =
                    try_sapling_output_recovery(coin.consensus_params_ref(), block_height, &DEX_FEE_OVK, shielded_out)
                {
                    if address != coin.z_fields.dex_fee_addr {
                        let encoded =
                            encode_payment_address(z_mainnet_constants::HRP_SAPLING_PAYMENT_ADDRESS, &address);
                        let expected = encode_payment_address(
                            z_mainnet_constants::HRP_SAPLING_PAYMENT_ADDRESS,
                            &coin.z_fields.dex_fee_addr,
                        );
                        return ERR!(
                            "Dex fee was sent to the invalid address {}, expected {}",
                            encoded,
                            expected
                        );
                    }

                    if note.value != amount_sat {
                        return ERR!("Dex fee has invalid amount {}, expected {}", note.value, amount_sat);
                    }

                    if memo != expected_memo {
                        return ERR!("Dex fee has invalid memo {:?}, expected {:?}", memo, expected_memo);
                    }

                    return Ok(());
                }
            }

            ERR!(
                "The dex fee tx {:?} has no shielded outputs or outputs decryption failed",
                z_tx
            )
        };

        Box::new(fut.boxed().compat())
    }

    #[inline]
    fn validate_maker_payment(&self, input: ValidatePaymentInput) -> ValidatePaymentFut<()> {
        utxo_common::validate_maker_payment(self, input)
    }

    #[inline]
    fn validate_taker_payment(&self, input: ValidatePaymentInput) -> ValidatePaymentFut<()> {
        utxo_common::validate_taker_payment(self, input)
    }

    #[inline]
    fn check_if_my_payment_sent(
        &self,
        if_my_payment_spent_args: CheckIfMyPaymentSentArgs<'_>,
    ) -> Box<dyn Future<Item = Option<TransactionEnum>, Error = String> + Send> {
        utxo_common::check_if_my_payment_sent(
            self.clone(),
            if_my_payment_spent_args.time_lock,
            if_my_payment_spent_args.other_pub,
            if_my_payment_spent_args.secret_hash,
            if_my_payment_spent_args.swap_unique_data,
        )
    }

    #[inline]
    async fn search_for_swap_tx_spend_my(
        &self,
        input: SearchForSwapTxSpendInput<'_>,
    ) -> Result<Option<FoundSwapTxSpend>, String> {
        utxo_common::search_for_swap_tx_spend_my(self, input, utxo_common::DEFAULT_SWAP_VOUT).await
    }

    #[inline]
    async fn search_for_swap_tx_spend_other(
        &self,
        input: SearchForSwapTxSpendInput<'_>,
    ) -> Result<Option<FoundSwapTxSpend>, String> {
        utxo_common::search_for_swap_tx_spend_other(self, input, utxo_common::DEFAULT_SWAP_VOUT).await
    }

    fn check_tx_signed_by_pub(&self, _tx: &[u8], _expected_pub: &[u8]) -> Result<bool, String> {
        unimplemented!();
    }

    #[inline]
    async fn extract_secret(&self, secret_hash: &[u8], spend_tx: &[u8]) -> Result<Vec<u8>, String> {
        utxo_common::extract_secret(secret_hash, spend_tx)
    }

    #[inline]
    fn negotiate_swap_contract_addr(
        &self,
        _other_side_address: Option<&[u8]>,
    ) -> Result<Option<BytesJson>, MmError<NegotiateSwapContractAddrErr>> {
        Ok(None)
    }

    fn derive_htlc_key_pair(&self, swap_unique_data: &[u8]) -> KeyPair {
        let message = Message::from(dhash256(swap_unique_data).take());
        let signature = self.secp_keypair().private().sign(&message).expect("valid privkey");

        let key = secp_privkey_from_hash(dhash256(&signature));
        key_pair_from_secret(key.as_slice()).expect("valid privkey")
    }

    #[inline]
    fn validate_other_pubkey(&self, raw_pubkey: &[u8]) -> MmResult<(), ValidateOtherPubKeyErr> {
        utxo_common::validate_other_pubkey(raw_pubkey)
    }

    async fn payment_instructions(
        &self,
        _secret_hash: &[u8],
        _amount: &BigDecimal,
    ) -> Result<Option<Vec<u8>>, MmError<PaymentInstructionsErr>> {
        Ok(None)
    }

    fn validate_instructions(
        &self,
        _instructions: &[u8],
        _secret_hash: &[u8],
        _amount: BigDecimal,
    ) -> Result<PaymentInstructions, MmError<ValidateInstructionsErr>> {
        MmError::err(ValidateInstructionsErr::UnsupportedCoin(self.ticker().to_string()))
    }

    fn is_supported_by_watchers(&self) -> bool { false }
}

#[async_trait]
impl WatcherOps for ZCoin {
    fn create_maker_payment_spend_preimage(
        &self,
        _maker_payment_tx: &[u8],
        _time_lock: u32,
        _maker_pub: &[u8],
        _secret_hash: &[u8],
        _swap_unique_data: &[u8],
    ) -> TransactionFut {
        unimplemented!();
    }

    fn send_maker_payment_spend_preimage(&self, _preimage: &[u8], _secret: &[u8]) -> TransactionFut {
        unimplemented!();
    }

    fn create_taker_payment_refund_preimage(
        &self,
        _taker_payment_tx: &[u8],
        _time_lock: u32,
        _maker_pub: &[u8],
        _secret_hash: &[u8],
        _swap_contract_address: &Option<BytesJson>,
        _swap_unique_data: &[u8],
    ) -> TransactionFut {
        unimplemented!();
    }

    fn send_taker_payment_refund_preimage(&self, _taker_refunds_payment: &[u8]) -> TransactionFut {
        unimplemented!();
    }

    fn watcher_validate_taker_fee(
        &self,
        _taker_fee_hash: &[u8],
        _taker_payment_hex: &[u8],
        _sender_pubkey: &[u8],
        _amount: &BigDecimal,
        _min_block_number: u64,
        _fee_addr: &[u8],
        _lock_duration: u64,
    ) -> ValidatePaymentFut<()> {
        unimplemented!();
    }

    fn watcher_validate_taker_payment(&self, _input: WatcherValidatePaymentInput) -> ValidatePaymentFut<()> {
        unimplemented!();
    }

    async fn watcher_search_for_swap_tx_spend(
        &self,
        _input: WatcherSearchForSwapTxSpendInput<'_>,
    ) -> Result<FoundSwapTxSpend, String> {
        unimplemented!();
    }
}

#[async_trait]
impl MmCoin for ZCoin {
    fn is_asset_chain(&self) -> bool { self.utxo_arc.conf.asset_chain }

    fn spawner(&self) -> CoinFutSpawner { CoinFutSpawner::new(&self.as_ref().abortable_system) }

    fn withdraw(&self, _req: WithdrawRequest) -> WithdrawFut {
        Box::new(futures01::future::err(MmError::new(WithdrawError::InternalError(
            "Zcoin doesn't support legacy withdraw".into(),
        ))))
    }

    fn get_raw_transaction(&self, req: RawTransactionRequest) -> RawTransactionFut {
        Box::new(utxo_common::get_raw_transaction(&self.utxo_arc, req).boxed().compat())
    }

    fn get_tx_hex_by_hash(&self, _tx_hash: Vec<u8>) -> RawTransactionFut { unimplemented!() }

    fn decimals(&self) -> u8 { self.utxo_arc.decimals }

    fn convert_to_address(&self, _from: &str, _to_address_format: Json) -> Result<String, String> {
        Err(MmError::new("Address conversion is not available for ZCoin".to_string()).to_string())
    }

    fn validate_address(&self, address: &str) -> ValidateAddressResult {
        match decode_payment_address(z_mainnet_constants::HRP_SAPLING_PAYMENT_ADDRESS, address) {
            Ok(Some(_)) => ValidateAddressResult {
                is_valid: true,
                reason: None,
            },
            Ok(None) => ValidateAddressResult {
                is_valid: false,
                reason: Some("decode_payment_address returned None".to_owned()),
            },
            Err(e) => ValidateAddressResult {
                is_valid: false,
                reason: Some(format!("Error {} on decode_payment_address", e)),
            },
        }
    }

    fn process_history_loop(&self, _ctx: MmArc) -> Box<dyn Future<Item = (), Error = ()> + Send> {
        log::warn!("process_history_loop is not implemented for ZCoin yet!");
        Box::new(futures01::future::err(()))
    }

    fn history_sync_status(&self) -> HistorySyncState { HistorySyncState::NotEnabled }

    fn get_trade_fee(&self) -> Box<dyn Future<Item = TradeFee, Error = String> + Send> {
        utxo_common::get_trade_fee(self.clone())
    }

    async fn get_sender_trade_fee(
        &self,
        _value: TradePreimageValue,
        _stage: FeeApproxStage,
    ) -> TradePreimageResult<TradeFee> {
        Ok(TradeFee {
            coin: self.ticker().to_owned(),
            amount: self.get_one_kbyte_tx_fee().await?.into(),
            paid_from_trading_vol: false,
        })
    }

    fn get_receiver_trade_fee(&self, _stage: FeeApproxStage) -> TradePreimageFut<TradeFee> {
        utxo_common::get_receiver_trade_fee(self.clone())
    }

    async fn get_fee_to_send_taker_fee(
        &self,
        _dex_fee_amount: BigDecimal,
        _stage: FeeApproxStage,
    ) -> TradePreimageResult<TradeFee> {
        Ok(TradeFee {
            coin: self.ticker().to_owned(),
            amount: self.get_one_kbyte_tx_fee().await?.into(),
            paid_from_trading_vol: false,
        })
    }

    fn required_confirmations(&self) -> u64 { utxo_common::required_confirmations(&self.utxo_arc) }

    fn requires_notarization(&self) -> bool { utxo_common::requires_notarization(&self.utxo_arc) }

    fn set_required_confirmations(&self, confirmations: u64) {
        utxo_common::set_required_confirmations(&self.utxo_arc, confirmations)
    }

    fn set_requires_notarization(&self, requires_nota: bool) {
        utxo_common::set_requires_notarization(&self.utxo_arc, requires_nota)
    }

    fn swap_contract_address(&self) -> Option<BytesJson> { utxo_common::swap_contract_address() }

    fn fallback_swap_contract(&self) -> Option<BytesJson> { utxo_common::fallback_swap_contract() }

    fn mature_confirmations(&self) -> Option<u32> { Some(self.utxo_arc.conf.mature_confirmations) }

    fn coin_protocol_info(&self) -> Vec<u8> { utxo_common::coin_protocol_info(self) }

    fn is_coin_protocol_supported(&self, info: &Option<Vec<u8>>) -> bool {
        utxo_common::is_coin_protocol_supported(self, info)
    }
}

#[async_trait]
impl UtxoTxGenerationOps for ZCoin {
    async fn get_tx_fee(&self) -> UtxoRpcResult<ActualTxFee> { utxo_common::get_tx_fee(&self.utxo_arc).await }

    async fn calc_interest_if_required(
        &self,
        unsigned: TransactionInputSigner,
        data: AdditionalTxData,
        my_script_pub: Bytes,
    ) -> UtxoRpcResult<(TransactionInputSigner, AdditionalTxData)> {
        utxo_common::calc_interest_if_required(self, unsigned, data, my_script_pub).await
    }
}

#[async_trait]
impl UtxoTxBroadcastOps for ZCoin {
    async fn broadcast_tx(&self, tx: &UtxoTx) -> Result<H256Json, MmError<BroadcastTxErr>> {
        utxo_common::broadcast_tx(self, tx).await
    }
}

/// Please note `ZCoin` is not assumed to work with transparent UTXOs.
/// Remove implementation of the `GetUtxoListOps` trait for `ZCoin`
/// when [`ZCoin::preimage_trade_fee_required_to_send_outputs`] is refactored.
#[async_trait]
#[cfg_attr(test, mockable)]
impl GetUtxoListOps for ZCoin {
    async fn get_unspent_ordered_list(
        &self,
        address: &Address,
    ) -> UtxoRpcResult<(Vec<UnspentInfo>, RecentlySpentOutPointsGuard<'_>)> {
        utxo_common::get_unspent_ordered_list(self, address).await
    }

    async fn get_all_unspent_ordered_list(
        &self,
        address: &Address,
    ) -> UtxoRpcResult<(Vec<UnspentInfo>, RecentlySpentOutPointsGuard<'_>)> {
        utxo_common::get_all_unspent_ordered_list(self, address).await
    }

    async fn get_mature_unspent_ordered_list(
        &self,
        address: &Address,
    ) -> UtxoRpcResult<(MatureUnspentList, RecentlySpentOutPointsGuard<'_>)> {
        utxo_common::get_mature_unspent_ordered_list(self, address).await
    }
}

#[async_trait]
impl UtxoCommonOps for ZCoin {
    async fn get_htlc_spend_fee(&self, tx_size: u64, stage: &FeeApproxStage) -> UtxoRpcResult<u64> {
        utxo_common::get_htlc_spend_fee(self, tx_size, stage).await
    }

    fn addresses_from_script(&self, script: &Script) -> Result<Vec<Address>, String> {
        utxo_common::addresses_from_script(self, script)
    }

    fn denominate_satoshis(&self, satoshi: i64) -> f64 { utxo_common::denominate_satoshis(&self.utxo_arc, satoshi) }

    fn my_public_key(&self) -> Result<&Public, MmError<UnexpectedDerivationMethod>> {
        utxo_common::my_public_key(self.as_ref())
    }

    fn address_from_str(&self, address: &str) -> MmResult<Address, AddrFromStrError> {
        utxo_common::checked_address_from_str(self, address)
    }

    async fn get_current_mtp(&self) -> UtxoRpcResult<u32> {
        utxo_common::get_current_mtp(&self.utxo_arc, CoinVariant::Standard).await
    }

    fn is_unspent_mature(&self, output: &RpcTransaction) -> bool {
        utxo_common::is_unspent_mature(self.utxo_arc.conf.mature_confirmations, output)
    }

    async fn calc_interest_of_tx(
        &self,
        _tx: &UtxoTx,
        _input_transactions: &mut HistoryUtxoTxMap,
    ) -> UtxoRpcResult<u64> {
        MmError::err(UtxoRpcError::Internal(
            "ZCoin doesn't support transaction rewards".to_owned(),
        ))
    }

    async fn get_mut_verbose_transaction_from_map_or_rpc<'a, 'b>(
        &'a self,
        tx_hash: H256Json,
        utxo_tx_map: &'b mut HistoryUtxoTxMap,
    ) -> UtxoRpcResult<&'b mut HistoryUtxoTx> {
        utxo_common::get_mut_verbose_transaction_from_map_or_rpc(self, tx_hash, utxo_tx_map).await
    }

    async fn p2sh_spending_tx(&self, input: utxo_common::P2SHSpendingTxInput<'_>) -> Result<UtxoTx, String> {
        utxo_common::p2sh_spending_tx(self, input).await
    }

    fn get_verbose_transactions_from_cache_or_rpc(
        &self,
        tx_ids: HashSet<H256Json>,
    ) -> UtxoRpcFut<HashMap<H256Json, VerboseTransactionFrom>> {
        let selfi = self.clone();
        let fut = async move { utxo_common::get_verbose_transactions_from_cache_or_rpc(&selfi.utxo_arc, tx_ids).await };
        Box::new(fut.boxed().compat())
    }

    async fn preimage_trade_fee_required_to_send_outputs(
        &self,
        outputs: Vec<TransactionOutput>,
        fee_policy: FeePolicy,
        gas_fee: Option<u64>,
        stage: &FeeApproxStage,
    ) -> TradePreimageResult<BigDecimal> {
        utxo_common::preimage_trade_fee_required_to_send_outputs(
            self,
            self.ticker(),
            outputs,
            fee_policy,
            gas_fee,
            stage,
        )
        .await
    }

    fn increase_dynamic_fee_by_stage(&self, dynamic_fee: u64, stage: &FeeApproxStage) -> u64 {
        utxo_common::increase_dynamic_fee_by_stage(self, dynamic_fee, stage)
    }

    async fn p2sh_tx_locktime(&self, htlc_locktime: u32) -> Result<u32, MmError<UtxoRpcError>> {
        utxo_common::p2sh_tx_locktime(self, self.ticker(), htlc_locktime).await
    }

    fn addr_format(&self) -> &UtxoAddressFormat { utxo_common::addr_format(self) }

    fn addr_format_for_standard_scripts(&self) -> UtxoAddressFormat {
        utxo_common::addr_format_for_standard_scripts(self)
    }

    fn address_from_pubkey(&self, pubkey: &Public) -> Address {
        let conf = &self.utxo_arc.conf;
        utxo_common::address_from_pubkey(
            pubkey,
            conf.pub_addr_prefix,
            conf.pub_t_addr_prefix,
            conf.checksum_type,
            conf.bech32_hrp.clone(),
            self.addr_format().clone(),
        )
    }
}

#[async_trait]
impl InitWithdrawCoin for ZCoin {
    async fn init_withdraw(
        &self,
        _ctx: MmArc,
        req: WithdrawRequest,
        task_handle: &WithdrawTaskHandle,
    ) -> Result<TransactionDetails, MmError<WithdrawError>> {
        if req.fee.is_some() {
            return MmError::err(WithdrawError::InternalError(
                "Setting a custom withdraw fee is not supported for ZCoin yet".to_owned(),
            ));
        }

        let to_addr = decode_payment_address(z_mainnet_constants::HRP_SAPLING_PAYMENT_ADDRESS, &req.to)
            .map_to_mm(|e| WithdrawError::InvalidAddress(format!("{}", e)))?
            .or_mm_err(|| WithdrawError::InvalidAddress(format!("Address {} decoded to None", req.to)))?;
        let amount = if req.max {
            let fee = self.get_one_kbyte_tx_fee().await?;
            let balance = self.my_balance().compat().await?;
            balance.spendable - fee
        } else {
            req.amount
        };

        task_handle.update_in_progress_status(WithdrawInProgressStatus::GeneratingTransaction)?;
        let satoshi = sat_from_big_decimal(&amount, self.decimals())?;
        let z_output = ZOutput {
            to_addr,
            amount: Amount::from_u64(satoshi)
                .map_to_mm(|_| NumConversError(format!("Failed to get ZCash amount from {}", amount)))?,
            // TODO add optional viewing_key and memo fields to the WithdrawRequest
            viewing_key: Some(self.z_fields.evk.fvk.ovk),
            memo: None,
        };

        let (tx, data, _sync_guard) = self.gen_tx(vec![], vec![z_output]).await?;
        let mut tx_bytes = Vec::with_capacity(1024);
        tx.write(&mut tx_bytes)
            .map_to_mm(|e| WithdrawError::InternalError(e.to_string()))?;
        let mut tx_hash = tx.txid().0.to_vec();
        tx_hash.reverse();

        let received_by_me = big_decimal_from_sat_unsigned(data.received_by_me, self.decimals());
        let spent_by_me = big_decimal_from_sat_unsigned(data.spent_by_me, self.decimals());

        Ok(TransactionDetails {
            tx_hex: tx_bytes.into(),
            tx_hash: hex::encode(&tx_hash),
            from: vec![self.z_fields.my_z_addr_encoded.clone()],
            to: vec![req.to],
            my_balance_change: &received_by_me - &spent_by_me,
            total_amount: spent_by_me.clone(),
            spent_by_me,
            received_by_me,
            block_height: 0,
            timestamp: 0,
            fee_details: Some(TxFeeDetails::Utxo(UtxoFeeDetails {
                coin: Some(self.ticker().to_owned()),
                amount: big_decimal_from_sat_unsigned(data.fee_amount, self.decimals()),
            })),
            coin: self.ticker().to_owned(),
            internal_id: tx_hash.into(),
            kmd_rewards: None,
            transaction_type: Default::default(),
        })
    }
}

fn extended_spending_key_from_protocol_info_and_policy(
    protocol_info: &ZcoinProtocolInfo,
    priv_key_policy: &PrivKeyBuildPolicy,
) -> MmResult<ExtendedSpendingKey, ZCoinBuildError> {
    match priv_key_policy {
        PrivKeyBuildPolicy::IguanaPrivKey(iguana) => Ok(ExtendedSpendingKey::master(iguana.as_slice())),
        PrivKeyBuildPolicy::GlobalHDAccount(global_hd) => {
            extended_spending_key_from_global_hd_account(protocol_info, global_hd)
        },
        PrivKeyBuildPolicy::Trezor => {
            let priv_key_err = PrivKeyPolicyNotAllowed::HardwareWalletNotSupported;
            MmError::err(ZCoinBuildError::UtxoBuilderError(
                UtxoCoinBuildError::PrivKeyPolicyNotAllowed(priv_key_err),
            ))
        },
    }
}

fn extended_spending_key_from_global_hd_account(
    protocol_info: &ZcoinProtocolInfo,
    global_hd: &GlobalHDAccountArc,
) -> MmResult<ExtendedSpendingKey, ZCoinBuildError> {
    let path_to_coin = protocol_info
        .z_derivation_path
        .clone()
        .or_mm_err(|| ZCoinBuildError::ZDerivationPathNotSet)?;

    let path_to_account = path_to_coin
        .to_derivation_path()
        .into_iter()
        // Map `bip32::ChildNumber` to `zip32::Zip32Child`.
        .map(|child| Zip32Child::from_index(child.0))
        // Push the hardened `account` index, so the derivation path looks like:
        // `m/purpose'/coin'/account'`.
        .chain(iter::once(Zip32Child::Hardened(global_hd.account_id())));

    let mut spending_key = ExtendedSpendingKey::master(global_hd.root_seed_bytes());
    for zip32_child in path_to_account {
        spending_key = spending_key.derive_child(zip32_child);
    }

    Ok(spending_key)
}

#[test]
fn derive_z_key_from_mm_seed() {
    use crypto::privkey::key_pair_from_seed;
    use zcash_client_backend::encoding::encode_extended_spending_key;

    let seed = "spice describe gravity federal blast come thank unfair canal monkey style afraid";
    let secp_keypair = key_pair_from_seed(seed).unwrap();
    let z_spending_key = ExtendedSpendingKey::master(&*secp_keypair.private().secret);
    let encoded = encode_extended_spending_key(z_mainnet_constants::HRP_SAPLING_EXTENDED_SPENDING_KEY, &z_spending_key);
    assert_eq!(encoded, "secret-extended-key-main1qqqqqqqqqqqqqqytwz2zjt587n63kyz6jawmflttqu5rxavvqx3lzfs0tdr0w7g5tgntxzf5erd3jtvva5s52qx0ms598r89vrmv30r69zehxy2r3vesghtqd6dfwdtnauzuj8u8eeqfx7qpglzu6z54uzque6nzzgnejkgq569ax4lmk0v95rfhxzxlq3zrrj2z2kqylx2jp8g68lqu6alczdxd59lzp4hlfuj3jp54fp06xsaaay0uyass992g507tdd7psua5w6q76dyq3");

    let (_, address) = z_spending_key.default_address().unwrap();
    let encoded_addr = encode_payment_address(z_mainnet_constants::HRP_SAPLING_PAYMENT_ADDRESS, &address);
    assert_eq!(
        encoded_addr,
        "zs182ht30wnnnr8jjhj2j9v5dkx3qsknnr5r00jfwk2nczdtqy7w0v836kyy840kv2r8xle5gcl549"
    );

    let seed = "also shoot benefit prefer juice shell elder veteran woman mimic image kidney";
    let secp_keypair = key_pair_from_seed(seed).unwrap();
    let z_spending_key = ExtendedSpendingKey::master(&*secp_keypair.private().secret);
    let encoded = encode_extended_spending_key(z_mainnet_constants::HRP_SAPLING_EXTENDED_SPENDING_KEY, &z_spending_key);
    assert_eq!(encoded, "secret-extended-key-main1qqqqqqqqqqqqqq8jnhc9stsqwts6pu5ayzgy4szplvy03u227e50n3u8e6dwn5l0q5s3s8xfc03r5wmyh5s5dq536ufwn2k89ngdhnxy64sd989elwas6kr7ygztsdkw6k6xqyvhtu6e0dhm4mav8rus0fy8g0hgy9vt97cfjmus0m2m87p4qz5a00um7gwjwk494gul0uvt3gqyjujcclsqry72z57kr265jsajactgfn9m3vclqvx8fsdnwp4jwj57ffw560vvwks9g9hpu");

    let (_, address) = z_spending_key.default_address().unwrap();
    let encoded_addr = encode_payment_address(z_mainnet_constants::HRP_SAPLING_PAYMENT_ADDRESS, &address);
    assert_eq!(
        encoded_addr,
        "zs1funuwrjr2stlr6fnhkdh7fyz3p7n0p8rxase9jnezdhc286v5mhs6q3myw0phzvad5mvqgfxpam"
    );
}<|MERGE_RESOLUTION|>--- conflicted
+++ resolved
@@ -15,17 +15,6 @@
                   VerboseTransactionFrom};
 use crate::{BalanceError, BalanceFut, CheckIfMyPaymentSentArgs, CoinBalance, CoinFutSpawner, FeeApproxStage,
             FoundSwapTxSpend, HistorySyncState, MarketCoinOps, MmCoin, NegotiateSwapContractAddrErr, NumConversError,
-<<<<<<< HEAD
-            PaymentInstructions, PaymentInstructionsErr, PrivKeyActivationPolicy, RawTransactionFut,
-            RawTransactionRequest, SearchForSwapTxSpendInput, SendMakerPaymentArgs, SendMakerRefundsPaymentArgs,
-            SendMakerSpendsTakerPaymentArgs, SendTakerPaymentArgs, SendTakerRefundsPaymentArgs,
-            SendTakerSpendsMakerPaymentArgs, SignatureError, SignatureResult, SwapOps, TradeFee, TradePreimageFut,
-            TradePreimageResult, TradePreimageValue, TransactionDetails, TransactionEnum, TransactionFut,
-            TxFeeDetails, TxMarshalingErr, UnexpectedDerivationMethod, ValidateAddressResult, ValidateFeeArgs,
-            ValidateInstructionsErr, ValidateOtherPubKeyErr, ValidatePaymentFut, ValidatePaymentInput,
-            VerificationError, VerificationResult, WatcherOps, WatcherSearchForSwapTxSpendInput,
-            WatcherValidatePaymentInput, WithdrawFut, WithdrawRequest};
-=======
             PaymentInstructions, PaymentInstructionsErr, PrivKeyActivationPolicy, PrivKeyBuildPolicy,
             PrivKeyPolicyNotAllowed, RawTransactionFut, RawTransactionRequest, SearchForSwapTxSpendInput,
             SendMakerPaymentArgs, SendMakerRefundsPaymentArgs, SendMakerSpendsTakerPaymentArgs, SendTakerPaymentArgs,
@@ -33,9 +22,8 @@
             TradeFee, TradePreimageFut, TradePreimageResult, TradePreimageValue, TransactionDetails, TransactionEnum,
             TransactionFut, TxFeeDetails, TxMarshalingErr, UnexpectedDerivationMethod, ValidateAddressResult,
             ValidateFeeArgs, ValidateInstructionsErr, ValidateOtherPubKeyErr, ValidatePaymentFut,
-            ValidatePaymentInput, VerificationError, VerificationResult, WatcherOps, WatcherValidatePaymentInput,
-            WithdrawFut, WithdrawRequest};
->>>>>>> 17451974
+            ValidatePaymentInput, VerificationError, VerificationResult, WatcherOps, WatcherSearchForSwapTxSpendInput,
+            WatcherValidatePaymentInput, WithdrawFut, WithdrawRequest};
 use crate::{Transaction, WithdrawError};
 use async_trait::async_trait;
 use bitcrypto::dhash256;
