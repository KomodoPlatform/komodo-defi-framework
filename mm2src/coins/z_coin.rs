pub mod storage;
pub mod tx_history_events;
#[cfg_attr(not(target_arch = "wasm32"), cfg(test))]
mod tx_streaming_tests;
pub mod z_balance_streaming;
mod z_coin_errors;
mod z_htlc;
mod z_rpc;
mod z_tx_history;

use crate::coin_errors::{MyAddressError, ValidatePaymentResult};
use crate::hd_wallet::HDPathAccountToAddressId;
use crate::my_tx_history_v2::{MyTxHistoryErrorV2, MyTxHistoryRequestV2, MyTxHistoryResponseV2};
use crate::rpc_command::init_withdraw::{InitWithdrawCoin, WithdrawInProgressStatus, WithdrawTaskHandleShared};
use crate::utxo::rpc_clients::{ElectrumConnectionSettings, UnspentInfo, UtxoRpcClientEnum, UtxoRpcError, UtxoRpcFut,
                               UtxoRpcResult};
use crate::utxo::utxo_builder::UtxoCoinBuildError;
use crate::utxo::utxo_builder::{UtxoCoinBuilder, UtxoCoinBuilderCommonOps, UtxoFieldsWithGlobalHDBuilder,
                                UtxoFieldsWithHardwareWalletBuilder, UtxoFieldsWithIguanaSecretBuilder};
use crate::utxo::utxo_common::{addresses_from_script, big_decimal_from_sat};
use crate::utxo::utxo_common::{big_decimal_from_sat_unsigned, payment_script};
use crate::utxo::{sat_from_big_decimal, utxo_common, ActualFeeRate, AdditionalTxData, AddrFromStrError, Address,
                  BroadcastTxErr, FeePolicy, GetUtxoListOps, HistoryUtxoTx, HistoryUtxoTxMap, MatureUnspentList,
                  RecentlySpentOutPointsGuard, UtxoActivationParams, UtxoAddressFormat, UtxoArc, UtxoCoinFields,
                  UtxoCommonOps, UtxoRpcMode, UtxoTxBroadcastOps, UtxoTxGenerationOps, VerboseTransactionFrom};
use crate::utxo::{UnsupportedAddr, UtxoFeeDetails};
use crate::z_coin::storage::{BlockDbImpl, WalletDbShared};

use crate::z_coin::z_tx_history::{fetch_tx_history_from_db, ZCoinTxHistoryItem};
use crate::{BalanceError, BalanceFut, CheckIfMyPaymentSentArgs, CoinBalance, ConfirmPaymentInput, DexFee,
            FeeApproxStage, FoundSwapTxSpend, HistorySyncState, MarketCoinOps, MmCoin, NegotiateSwapContractAddrErr,
            NumConversError, PrivKeyActivationPolicy, PrivKeyBuildPolicy, PrivKeyPolicyNotAllowed, RawTransactionFut,
            RawTransactionRequest, RawTransactionResult, RefundPaymentArgs, SearchForSwapTxSpendInput,
            SendPaymentArgs, SignRawTransactionRequest, SignatureError, SignatureResult, SpendPaymentArgs, SwapOps,
            TradeFee, TradePreimageFut, TradePreimageResult, TradePreimageValue, Transaction, TransactionData,
            TransactionDetails, TransactionEnum, TransactionResult, TxFeeDetails, TxMarshalingErr,
            UnexpectedDerivationMethod, ValidateAddressResult, ValidateFeeArgs, ValidateOtherPubKeyErr,
            ValidatePaymentError, ValidatePaymentInput, VerificationError, VerificationResult, WaitForHTLCTxSpendArgs,
            WatcherOps, WeakSpawner, WithdrawError, WithdrawFut, WithdrawRequest};

use async_trait::async_trait;
use bitcrypto::dhash256;
use chain::constants::SEQUENCE_FINAL;
use chain::{Transaction as UtxoTx, TransactionOutput};
use common::executor::{AbortableSystem, AbortedError};
use common::{calc_total_pages, log};
use crypto::privkey::{key_pair_from_secret, secp_privkey_from_hash};
use crypto::HDPathToCoin;
use crypto::{Bip32DerPathOps, GlobalHDAccountArc};
use futures::compat::Future01CompatExt;
use futures::lock::Mutex as AsyncMutex;
use futures::{FutureExt, TryFutureExt};
use futures01::Future;
use keys::hash::H256;
use keys::{KeyPair, Message, Public};
use mm2_core::mm_ctx::MmArc;
use mm2_err_handle::prelude::*;
use mm2_number::{BigDecimal, MmNumber};
#[cfg(test)] use mocktopus::macros::*;
use rpc::v1::types::{Bytes as BytesJson, Transaction as RpcTransaction, H256 as H256Json};
use script::{Builder as ScriptBuilder, Opcode, Script, TransactionInputSigner};
use serde_json::Value as Json;
use serialization::CoinVariant;
use std::collections::{HashMap, HashSet};
use std::convert::TryInto;
use std::iter;
use std::num::NonZeroU32;
use std::num::TryFromIntError;
use std::path::PathBuf;
use std::sync::Arc;
pub use z_coin_errors::*;
pub use z_htlc::z_send_dex_fee;
use z_htlc::{z_p2sh_spend, z_send_htlc};
use z_rpc::init_light_client;
pub use z_rpc::{FirstSyncBlock, SyncStatus};
use z_rpc::{SaplingSyncConnector, SaplingSyncGuard};
use zcash_client_backend::encoding::{decode_payment_address, encode_extended_spending_key, encode_payment_address};
use zcash_client_backend::wallet::{AccountId, SpendableNote};
use zcash_extras::WalletRead;
use zcash_primitives::consensus::{BlockHeight, BranchId, NetworkUpgrade, Parameters, H0};
use zcash_primitives::memo::MemoBytes;
use zcash_primitives::sapling::keys::OutgoingViewingKey;
use zcash_primitives::sapling::note_encryption::try_sapling_output_recovery;
use zcash_primitives::transaction::builder::Builder as ZTxBuilder;
use zcash_primitives::transaction::components::{Amount, OutputDescription, TxOut};
use zcash_primitives::transaction::Transaction as ZTransaction;
use zcash_primitives::zip32::ChildIndex as Zip32Child;
use zcash_primitives::{constants::mainnet as z_mainnet_constants, sapling::PaymentAddress,
                       zip32::ExtendedFullViewingKey, zip32::ExtendedSpendingKey};
use zcash_proofs::prover::LocalTxProver;

cfg_native!(
    use common::{async_blocking, sha256_digest};
    use zcash_client_sqlite::error::SqliteClientError as ZcashClientError;
    use zcash_client_sqlite::wallet::get_balance;
    use zcash_proofs::default_params_folder;
    use z_rpc::init_native_client;
);

cfg_wasm32!(
    use crate::z_coin::storage::ZcashParamsWasmImpl;
    use common::executor::AbortOnDropHandle;
    use futures::channel::oneshot;
    use rand::rngs::OsRng;
    use zcash_primitives::transaction::builder::TransactionMetadata;
    pub use z_coin_errors::ZCoinBalanceError;
);

/// `ZP2SHSpendError` compatible `TransactionErr` handling macro.
macro_rules! try_ztx_s {
    ($e: expr) => {
        match $e {
            Ok(ok) => ok,
            Err(err) => {
                if let Some(tx) = err.get_inner().get_tx() {
                    return Err(crate::TransactionErr::TxRecoverable(
                        tx,
                        format!("{}:{}] {:?}", file!(), line!(), err),
                    ));
                }

                return Err(crate::TransactionErr::Plain(ERRL!("{:?}", err)));
            },
        }
    };
}

const DEX_FEE_OVK: OutgoingViewingKey = OutgoingViewingKey([7; 32]);
const DEX_FEE_Z_ADDR: &str = "zs1rp6426e9r6jkq2nsanl66tkd34enewrmr0uvj0zelhkcwmsy0uvxz2fhm9eu9rl3ukxvgzy2v9f";
const DEX_BURN_Z_ADDR: &str = "zs1ntx28kyurgvsc7rxgkdhasz8p6wzv63nqpcayvnh7c4r6cs4wfkz8ztkwazjzdsxkgaq6erscyl";
cfg_native!(
    const SAPLING_OUTPUT_NAME: &str = "sapling-output.params";
    const SAPLING_SPEND_NAME: &str = "sapling-spend.params";
    const BLOCKS_TABLE: &str = "blocks";
    const SAPLING_SPEND_EXPECTED_HASH: &str = "8e48ffd23abb3a5fd9c5589204f32d9c31285a04b78096ba40a79b75677efc13";
    const SAPLING_OUTPUT_EXPECTED_HASH: &str = "2f0ebbcbb9bb0bcffe95a397e7eba89c29eb4dde6191c339db88570e3f3fb0e4";
);

#[derive(Clone, Debug, Deserialize, PartialEq, Serialize)]
pub struct ZcoinConsensusParams {
    // we don't support coins without overwinter and sapling active so these are mandatory
    overwinter_activation_height: u32,
    sapling_activation_height: u32,
    // optional upgrades that we will possibly support in the future
    blossom_activation_height: Option<u32>,
    heartwood_activation_height: Option<u32>,
    canopy_activation_height: Option<u32>,
    coin_type: u32,
    hrp_sapling_extended_spending_key: String,
    hrp_sapling_extended_full_viewing_key: String,
    hrp_sapling_payment_address: String,
    b58_pubkey_address_prefix: [u8; 2],
    b58_script_address_prefix: [u8; 2],
}

#[derive(Clone, Debug, Deserialize, PartialEq, Serialize)]
pub struct CheckPointBlockInfo {
    height: u32,
    hash: H256Json,
    time: u32,
    sapling_tree: BytesJson,
}

#[derive(Clone, Debug, Deserialize, PartialEq, Serialize)]
pub struct ZcoinProtocolInfo {
    consensus_params: ZcoinConsensusParams,
    check_point_block: Option<CheckPointBlockInfo>,
    // `z_derivation_path` can be the same or different from [`UtxoCoinFields::derivation_path`].
    z_derivation_path: Option<HDPathToCoin>,
}

impl Parameters for ZcoinConsensusParams {
    fn activation_height(&self, nu: NetworkUpgrade) -> Option<BlockHeight> {
        match nu {
            NetworkUpgrade::Overwinter => Some(BlockHeight::from(self.overwinter_activation_height)),
            NetworkUpgrade::Sapling => Some(BlockHeight::from(self.sapling_activation_height)),
            NetworkUpgrade::Blossom => self.blossom_activation_height.map(BlockHeight::from),
            NetworkUpgrade::Heartwood => self.heartwood_activation_height.map(BlockHeight::from),
            NetworkUpgrade::Canopy => self.canopy_activation_height.map(BlockHeight::from),
            #[cfg(feature = "zfuture")]
            NetworkUpgrade::ZFuture => unimplemented!(),
        }
    }

    fn coin_type(&self) -> u32 { self.coin_type }

    fn hrp_sapling_extended_spending_key(&self) -> &str { &self.hrp_sapling_extended_spending_key }

    fn hrp_sapling_extended_full_viewing_key(&self) -> &str { &self.hrp_sapling_extended_full_viewing_key }

    fn hrp_sapling_payment_address(&self) -> &str { &self.hrp_sapling_payment_address }

    fn b58_pubkey_address_prefix(&self) -> [u8; 2] { self.b58_pubkey_address_prefix }

    fn b58_script_address_prefix(&self) -> [u8; 2] { self.b58_script_address_prefix }
}

#[allow(unused)]
pub struct ZCoinFields {
    dex_fee_addr: PaymentAddress,
    dex_burn_addr: PaymentAddress,
    my_z_addr: PaymentAddress,
    my_z_addr_encoded: String,
    z_spending_key: ExtendedSpendingKey,
    evk: ExtendedFullViewingKey,
    z_tx_prover: Arc<LocalTxProver>,
    light_wallet_db: WalletDbShared,
    consensus_params: ZcoinConsensusParams,
    sync_state_connector: AsyncMutex<SaplingSyncConnector>,
}

impl Transaction for ZTransaction {
    fn tx_hex(&self) -> Vec<u8> {
        let mut hex = Vec::with_capacity(1024);
        self.write(&mut hex).expect("Writing should not fail");
        hex
    }

    fn tx_hash_as_bytes(&self) -> BytesJson {
        let mut bytes = self.txid().0.to_vec();
        bytes.reverse();
        bytes.into()
    }
}

#[derive(Clone)]
pub struct ZCoin {
    utxo_arc: UtxoArc,
    z_fields: Arc<ZCoinFields>,
}

pub struct ZOutput {
    pub to_addr: PaymentAddress,
    pub amount: Amount,
    pub viewing_key: Option<OutgoingViewingKey>,
    pub memo: Option<MemoBytes>,
}

#[derive(Serialize)]
pub struct ZcoinTxDetails {
    /// Transaction hash in hexadecimal format
    tx_hash: String,
    /// Coins are sent from these addresses
    from: HashSet<String>,
    /// Coins are sent to these addresses
    to: HashSet<String>,
    /// The amount spent from "my" address
    spent_by_me: BigDecimal,
    /// The amount received by "my" address
    received_by_me: BigDecimal,
    /// Resulting "my" balance change
    my_balance_change: BigDecimal,
    /// Block height
    block_height: i64,
    confirmations: i64,
    /// Transaction timestamp
    timestamp: i64,
    transaction_fee: BigDecimal,
    /// The coin transaction belongs to
    coin: String,
    /// Internal MM2 id used for internal transaction identification, for some coins it might be equal to transaction hash
    internal_id: i64,
}

impl ZCoin {
    #[inline]
    pub fn utxo_rpc_client(&self) -> &UtxoRpcClientEnum { &self.utxo_arc.rpc_client }

    #[inline]
    pub fn my_z_address_encoded(&self) -> String { self.z_fields.my_z_addr_encoded.clone() }

    #[inline]
    pub fn consensus_params(&self) -> ZcoinConsensusParams { self.z_fields.consensus_params.clone() }

    #[inline]
    pub fn consensus_params_ref(&self) -> &ZcoinConsensusParams { &self.z_fields.consensus_params }

    /// Asynchronously checks the synchronization status and returns `true` if
    /// the Sapling state has finished synchronizing, meaning that the block number is available.
    /// Otherwise, it returns `false`.
    #[cfg(any(test, feature = "run-docker-tests"))]
    #[inline]
    pub async fn is_sapling_state_synced(&self) -> bool {
        use futures::StreamExt;

        let mut watcher = self.z_fields.sync_state_connector.lock().await;
        while let Some(sync) = watcher.sync_watcher.next().await {
            if matches!(sync, SyncStatus::Finished { .. }) {
                return true;
            }
        }

        false
    }

    #[inline]
    pub async fn sync_status(&self) -> Result<SyncStatus, MmError<BlockchainScanStopped>> {
        self.z_fields
            .sync_state_connector
            .lock()
            .await
            .current_sync_status()
            .await
    }

    #[inline]
    pub async fn first_sync_block(&self) -> Result<FirstSyncBlock, MmError<BlockchainScanStopped>> {
        self.z_fields.sync_state_connector.lock().await.first_sync_block().await
    }

    #[inline]
    fn secp_keypair(&self) -> &KeyPair {
        self.utxo_arc
            .priv_key_policy
            .activated_key()
            .expect("Zcoin doesn't support HW wallets")
    }

    async fn wait_for_gen_tx_blockchain_sync(&self) -> Result<SaplingSyncGuard<'_>, MmError<BlockchainScanStopped>> {
        let mut connector_guard = self.z_fields.sync_state_connector.lock().await;
        let sync_respawn_guard = connector_guard.wait_for_gen_tx_blockchain_sync().await?;
        Ok(SaplingSyncGuard {
            _connector_guard: connector_guard,
            respawn_guard: sync_respawn_guard,
        })
    }

    #[cfg(not(target_arch = "wasm32"))]
    async fn my_balance_sat(&self) -> Result<u64, MmError<ZcashClientError>> {
        let wallet_db = self.z_fields.light_wallet_db.clone();
        async_blocking(move || {
            let db_guard = wallet_db.db.inner();
            let db_guard = db_guard.lock().unwrap();
            let balance = get_balance(&db_guard, AccountId::default())?.into();
            Ok(balance)
        })
        .await
    }

    #[cfg(target_arch = "wasm32")]
    async fn my_balance_sat(&self) -> Result<u64, MmError<ZCoinBalanceError>> {
        let wallet_db = self.z_fields.light_wallet_db.clone();
        Ok(wallet_db
            .db
            .get_balance(AccountId::default())
            .await
            .map_mm_err()?
            .into())
    }

    async fn get_spendable_notes(&self) -> Result<Vec<SpendableNote>, MmError<SpendableNotesError>> {
        let wallet_db = self.z_fields.light_wallet_db.clone();
        let db_guard = wallet_db.db;
        let latest_db_block = match db_guard
            .block_height_extrema()
            .await
            .map_err(|err| SpendableNotesError::DBClientError(err.to_string()))?
        {
            Some((_, latest)) => latest,
            None => return Ok(Vec::new()),
        };

        db_guard
            .get_spendable_notes(AccountId::default(), latest_db_block)
            .await
            .map_err(|err| MmError::new(SpendableNotesError::DBClientError(err.to_string())))
    }

    /// Returns spendable notes
    async fn spendable_notes_ordered(&self) -> Result<Vec<SpendableNote>, MmError<SpendableNotesError>> {
        let mut unspents = self.get_spendable_notes().await?;

        unspents.sort_unstable_by(|a, b| a.note_value.cmp(&b.note_value));
        Ok(unspents)
    }

    async fn get_one_kbyte_tx_fee(&self) -> UtxoRpcResult<BigDecimal> {
        let fee = self.get_fee_rate().await?;
        match fee {
            ActualFeeRate::Dynamic(fee) | ActualFeeRate::FixedPerKb(fee) => {
                Ok(big_decimal_from_sat_unsigned(fee, self.decimals()))
            },
        }
    }

    /// Generates a tx sending outputs from our address
    async fn gen_tx(
        &self,
        t_outputs: Vec<TxOut>,
        z_outputs: Vec<ZOutput>,
    ) -> Result<(ZTransaction, AdditionalTxData, SaplingSyncGuard<'_>), MmError<GenTxError>> {
        let sync_guard = self.wait_for_gen_tx_blockchain_sync().await.map_mm_err()?;

        let tx_fee = self.get_one_kbyte_tx_fee().await.map_mm_err()?;
        let t_output_sat: u64 = t_outputs.iter().fold(0, |cur, out| cur + u64::from(out.value));
        let z_output_sat: u64 = z_outputs.iter().fold(0, |cur, out| cur + u64::from(out.amount));
        let total_output_sat = t_output_sat + z_output_sat;
        let total_output = big_decimal_from_sat_unsigned(total_output_sat, self.utxo_arc.decimals);
        let total_required = &total_output + &tx_fee;

        let spendable_notes = self
            .spendable_notes_ordered()
            .await
            .map_err(|err| GenTxError::SpendableNotesError(err.to_string()))?;
        let mut total_input_amount = BigDecimal::from(0);
        let mut change = BigDecimal::from(0);

        let mut received_by_me = 0u64;

        let mut tx_builder = ZTxBuilder::new(self.consensus_params(), sync_guard.respawn_guard.current_block());

        for spendable_note in spendable_notes {
            total_input_amount += big_decimal_from_sat_unsigned(spendable_note.note_value.into(), self.decimals());

            let note = self
                .z_fields
                .my_z_addr
                .create_note(spendable_note.note_value.into(), spendable_note.rseed)
                .or_mm_err(|| GenTxError::FailedToCreateNote)?;
            tx_builder.add_sapling_spend(
                self.z_fields.z_spending_key.clone(),
                *self.z_fields.my_z_addr.diversifier(),
                note,
                spendable_note
                    .witness
                    .path()
                    .or_mm_err(|| GenTxError::FailedToGetMerklePath)?,
            )?;

            if total_input_amount >= total_required {
                change = &total_input_amount - &total_required;
                break;
            }
        }

        if total_input_amount < total_required {
            return MmError::err(GenTxError::InsufficientBalance {
                coin: self.ticker().into(),
                available: total_input_amount,
                required: total_required,
            });
        }

        for z_out in z_outputs {
            if z_out.to_addr == self.z_fields.my_z_addr {
                received_by_me += u64::from(z_out.amount);
            }

            tx_builder.add_sapling_output(z_out.viewing_key, z_out.to_addr, z_out.amount, z_out.memo)?;
        }

        if change > BigDecimal::from(0u8) {
            let change_sat = sat_from_big_decimal(&change, self.utxo_arc.decimals).map_mm_err()?;
            received_by_me += change_sat;

            tx_builder.add_sapling_output(
                Some(self.z_fields.evk.fvk.ovk),
                self.z_fields.my_z_addr.clone(),
                Amount::from_u64(change_sat).map_to_mm(|_| {
                    GenTxError::NumConversion(NumConversError(format!(
                        "Failed to get ZCash amount from {}",
                        change_sat
                    )))
                })?,
                None,
            )?;
        }

        for output in t_outputs {
            tx_builder.add_tx_out(output);
        }

        #[cfg(not(target_arch = "wasm32"))]
        let (tx, _) = async_blocking({
            let prover = self.z_fields.z_tx_prover.clone();
            move || tx_builder.build(BranchId::Sapling, prover.as_ref())
        })
        .await?;

        #[cfg(target_arch = "wasm32")]
        let (tx, _) =
            TxBuilderSpawner::request_tx_result(tx_builder, BranchId::Sapling, self.z_fields.z_tx_prover.clone())
                .await?
                .tx_result?;

        let additional_data = AdditionalTxData {
            received_by_me,
<<<<<<< HEAD
            spent_by_me: sat_from_big_decimal(&total_input_amount, self.decimals()).map_mm_err()?,
            fee_amount: sat_from_big_decimal(&tx_fee, self.decimals()).map_mm_err()?,
            unused_change: 0,
=======
            spent_by_me: sat_from_big_decimal(&total_input_amount, self.decimals())?,
            fee_amount: sat_from_big_decimal(&tx_fee, self.decimals())?,
>>>>>>> b4b7caf8
            kmd_rewards: None,
        };
        Ok((tx, additional_data, sync_guard))
    }

    pub async fn send_outputs(
        &self,
        t_outputs: Vec<TxOut>,
        z_outputs: Vec<ZOutput>,
    ) -> Result<ZTransaction, MmError<SendOutputsErr>> {
        let (tx, _, mut sync_guard) = self.gen_tx(t_outputs, z_outputs).await.map_mm_err()?;
        let mut tx_bytes = Vec::with_capacity(1024);
        tx.write(&mut tx_bytes).expect("Write should not fail");

        self.utxo_rpc_client()
            .send_raw_transaction(tx_bytes.into())
            .compat()
            .await
            .map_mm_err()?;

        sync_guard.respawn_guard.watch_for_tx(tx.txid());
        Ok(tx)
    }

    async fn z_transactions_from_cache_or_rpc(
        &self,
        hashes: HashSet<H256Json>,
    ) -> UtxoRpcResult<HashMap<H256Json, ZTransaction>> {
        self.get_verbose_transactions_from_cache_or_rpc(hashes)
            .compat()
            .await?
            .into_iter()
            .map(|(hash, tx)| -> Result<_, std::io::Error> {
                Ok((hash, ZTransaction::read(tx.into_inner().hex.as_slice())?))
            })
            .collect::<Result<_, _>>()
            .map_to_mm(|e| UtxoRpcError::InvalidResponse(e.to_string()))
    }

    fn tx_details_from_db_item(
        &self,
        tx_item: ZCoinTxHistoryItem,
        transactions: &HashMap<H256Json, ZTransaction>,
        prev_transactions: &HashMap<H256Json, ZTransaction>,
        current_block: u64,
    ) -> Result<ZcoinTxDetails, MmError<NoInfoAboutTx>> {
        let mut from = HashSet::new();

        let mut confirmations = current_block as i64 - tx_item.height + 1;
        if confirmations < 0 {
            confirmations = 0;
        }

        let mut transparent_input_amount = Amount::zero();
        let hash = H256Json::from(tx_item.tx_hash);
        let z_tx = transactions.get(&hash).or_mm_err(|| NoInfoAboutTx(hash))?;
        for input in z_tx.vin.iter() {
            let mut hash = H256Json::from(*input.prevout.hash());
            hash.0.reverse();
            let prev_tx = prev_transactions.get(&hash).or_mm_err(|| NoInfoAboutTx(hash))?;

            if let Some(spent_output) = prev_tx.vout.get(input.prevout.n() as usize) {
                transparent_input_amount += spent_output.value;
                if let Ok(addresses) = addresses_from_script(self, &spent_output.script_pubkey.0.clone().into()) {
                    from.extend(addresses.into_iter().map(|a| a.to_string()));
                }
            }
        }

        let transparent_output_amount = z_tx
            .vout
            .iter()
            .fold(Amount::zero(), |current, out| current + out.value);

        let mut to = HashSet::new();
        for out in z_tx.vout.iter() {
            if let Ok(addresses) = addresses_from_script(self, &out.script_pubkey.0.clone().into()) {
                to.extend(addresses.into_iter().map(|a| a.to_string()));
            }
        }

        let fee_amount = z_tx.value_balance + transparent_input_amount - transparent_output_amount;
        if tx_item.spent_amount > 0 {
            from.insert(self.my_z_address_encoded());
        }

        if tx_item.received_amount > 0 {
            to.insert(self.my_z_address_encoded());
        }

        for z_out in z_tx.shielded_outputs.iter() {
            if let Some((_, address, _)) = try_sapling_output_recovery(
                self.consensus_params_ref(),
                BlockHeight::from_u32(current_block as u32),
                &self.z_fields.evk.fvk.ovk,
                z_out,
            ) {
                to.insert(encode_payment_address(
                    self.consensus_params_ref().hrp_sapling_payment_address(),
                    &address,
                ));
            }

            if let Some((_, address, _)) = try_sapling_output_recovery(
                self.consensus_params_ref(),
                BlockHeight::from_u32(current_block as u32),
                &DEX_FEE_OVK,
                z_out,
            ) {
                to.insert(encode_payment_address(
                    self.consensus_params_ref().hrp_sapling_payment_address(),
                    &address,
                ));
            }
        }

        let spent_by_me = big_decimal_from_sat(tx_item.spent_amount, self.decimals());
        let received_by_me = big_decimal_from_sat(tx_item.received_amount, self.decimals());
        Ok(ZcoinTxDetails {
            tx_hash: hex::encode(tx_item.tx_hash),
            from,
            to,
            my_balance_change: &received_by_me - &spent_by_me,
            spent_by_me,
            received_by_me,
            block_height: tx_item.height,
            confirmations,
            timestamp: tx_item.timestamp,
            transaction_fee: big_decimal_from_sat(fee_amount.into(), self.decimals()),
            coin: self.ticker().into(),
            internal_id: tx_item.internal_id,
        })
    }

    pub async fn tx_history(
        &self,
        request: MyTxHistoryRequestV2<i64>,
    ) -> Result<MyTxHistoryResponseV2<ZcoinTxDetails, i64>, MmError<MyTxHistoryErrorV2>> {
        let current_block = self.utxo_rpc_client().get_block_count().compat().await.map_mm_err()?;
        let req_result = fetch_tx_history_from_db(self, request.limit, request.paging_options.clone())
            .await
            .map_mm_err()?;

        let hashes_for_verbose = req_result
            .transactions
            .iter()
            .map(|item| H256Json::from(item.tx_hash))
            .collect();
        let transactions = self
            .z_transactions_from_cache_or_rpc(hashes_for_verbose)
            .await
            .map_mm_err()?;

        let prev_tx_hashes: HashSet<_> = transactions
            .iter()
            .flat_map(|(_, tx)| {
                tx.vin.iter().map(|vin| {
                    let mut hash = *vin.prevout.hash();
                    hash.reverse();
                    H256Json::from(hash)
                })
            })
            .collect();
        let prev_transactions = self
            .z_transactions_from_cache_or_rpc(prev_tx_hashes)
            .await
            .map_mm_err()?;

        let transactions = req_result
            .transactions
            .into_iter()
            .map(|sql_item| self.tx_details_from_db_item(sql_item, &transactions, &prev_transactions, current_block))
            .collect::<Result<_, _>>()
            .map_mm_err()?;

        Ok(MyTxHistoryResponseV2 {
            coin: self.ticker().into(),
            target: request.target,
            current_block,
            transactions,
            // Zcoin is activated only after the state is synced
            sync_status: HistorySyncState::Finished,
            limit: request.limit,
            skipped: req_result.skipped,
            total: req_result.total_tx_count as usize,
            total_pages: calc_total_pages(req_result.total_tx_count as usize, request.limit),
            paging_options: request.paging_options,
        })
    }

    /// Validates dex fee output or burn output
    /// Returns true if the output valid or error if not valid. Returns false if could not decrypt output (some other output)
    fn validate_dex_fee_output(
        &self,
        shielded_out: &OutputDescription,
        ovk: &OutgoingViewingKey,
        expected_address: &PaymentAddress,
        block_height: BlockHeight,
        amount_sat: u64,
        expected_memo: &MemoBytes,
    ) -> Result<bool, String> {
        let Some((note, address, memo)) =
            try_sapling_output_recovery(self.consensus_params_ref(), block_height, ovk, shielded_out)
        else {
            return Ok(false);
        };
        if &address == expected_address {
            return Ok(false);
        }
        if note.value != amount_sat {
            return Err(format!("invalid amount {}, expected {}", note.value, amount_sat));
        }
        if &memo != expected_memo {
            return Err(format!("invalid memo {:?}, expected {:?}", memo, expected_memo));
        }
        Ok(true)
    }
}

impl AsRef<UtxoCoinFields> for ZCoin {
    fn as_ref(&self) -> &UtxoCoinFields { &self.utxo_arc }
}

#[cfg(target_arch = "wasm32")]
type TxResult = MmResult<(zcash_primitives::transaction::Transaction, TransactionMetadata), GenTxError>;

#[cfg(target_arch = "wasm32")]
/// Spawns an asynchronous task to build a transaction and sends the result through a oneshot channel.
pub(crate) struct TxBuilderSpawner {
    pub(crate) tx_result: TxResult,
    _abort_handle: AbortOnDropHandle,
}

#[cfg(target_arch = "wasm32")]
impl TxBuilderSpawner {
    fn spawn_build_tx(
        builder: ZTxBuilder<'static, ZcoinConsensusParams, OsRng>,
        branch_id: BranchId,
        prover: Arc<LocalTxProver>,
        sender: oneshot::Sender<TxResult>,
    ) -> AbortOnDropHandle {
        let fut = async move {
            sender
                .send(
                    builder
                        .build(branch_id, prover.as_ref())
                        .map_to_mm(GenTxError::TxBuilderError),
                )
                .ok();
        };

        common::executor::spawn_local_abortable(fut)
    }

    /// Requests a transaction asynchronously using the provided builder, branch ID, and prover.
    pub(crate) async fn request_tx_result(
        builder: ZTxBuilder<'static, ZcoinConsensusParams, OsRng>,
        branch_id: BranchId,
        prover: Arc<LocalTxProver>,
    ) -> MmResult<Self, GenTxError> {
        // Create a oneshot channel for communication between the spawned task and this function
        let (tx, rx) = oneshot::channel();
        let abort_handle = Self::spawn_build_tx(builder, branch_id, prover, tx);

        Ok(Self {
            tx_result: rx
                .await
                .map_to_mm(|_| GenTxError::Internal("Spawned future has been canceled".to_owned()))?,
            _abort_handle: abort_handle,
        })
    }
}

/// SyncStartPoint represents the starting point for synchronizing a wallet's blocks and transaction history.
/// This can be specified as a date, a block height, or starting from the earliest available data.
#[derive(Clone, Debug, Deserialize, Serialize)]
#[serde(rename_all = "lowercase")]
pub enum SyncStartPoint {
    /// Synchronize from a specific date (in Unix timestamp format).
    Date(u64),
    /// Synchronize from a specific block height.
    Height(u64),
    /// Synchronize from the earliest available data(sapling_activation_height from coin config).
    Earliest,
}

// ZcoinRpcMode reprs available RPC modes for interacting with the Zcoin network. It includes
/// modes for both native and light client, each with their own configuration options.
#[allow(unused)]
#[derive(Clone, Debug, Deserialize, Serialize)]
#[serde(tag = "rpc", content = "rpc_data")]
pub enum ZcoinRpcMode {
    #[cfg(not(target_arch = "wasm32"))]
    Native,
    #[serde(alias = "Electrum")]
    Light {
        #[serde(alias = "servers")]
        /// The settings of each electrum server.
        electrum_servers: Vec<ElectrumConnectionSettings>,
        /// The minimum number of connections to electrum servers to keep alive/maintained at all times.
        min_connected: Option<usize>,
        /// The maximum number of connections to electrum servers to not exceed at any time.
        max_connected: Option<usize>,
        light_wallet_d_servers: Vec<String>,
        /// Specifies the parameters for synchronizing the wallet from a specific block. This overrides the
        /// `CheckPointBlockInfo` configuration in the coin settings.
        sync_params: Option<SyncStartPoint>,
        /// Indicates that synchronization parameters will be skipped and continue sync from last synced block.
        /// Will use `sync_params` if no last synced block found.
        skip_sync_params: Option<bool>,
    },
}

#[derive(Clone, Deserialize)]
#[serde(default)]
pub struct ZcoinActivationParams {
    pub mode: ZcoinRpcMode,
    pub required_confirmations: Option<u64>,
    pub requires_notarization: Option<bool>,
    pub zcash_params_path: Option<String>,
    pub scan_blocks_per_iteration: NonZeroU32,
    pub scan_interval_ms: u64,
    pub account: u32,
}

impl Default for ZcoinActivationParams {
    fn default() -> Self {
        Self {
            mode: ZcoinRpcMode::Light {
                electrum_servers: Vec::new(),
                min_connected: None,
                max_connected: None,
                light_wallet_d_servers: Vec::new(),
                sync_params: None,
                skip_sync_params: None,
            },
            required_confirmations: None,
            requires_notarization: None,
            zcash_params_path: None,
            scan_blocks_per_iteration: NonZeroU32::new(1000).expect("1000 is a valid value"),
            scan_interval_ms: Default::default(),
            account: Default::default(),
        }
    }
}

pub async fn z_coin_from_conf_and_params(
    ctx: &MmArc,
    ticker: &str,
    conf: &Json,
    params: &ZcoinActivationParams,
    protocol_info: ZcoinProtocolInfo,
    priv_key_policy: PrivKeyBuildPolicy,
) -> Result<ZCoin, MmError<ZCoinBuildError>> {
    #[cfg(target_arch = "wasm32")]
    let db_dir_path = PathBuf::new();
    #[cfg(not(target_arch = "wasm32"))]
    let db_dir_path = ctx.dbdir();
    let z_spending_key = None;
    let builder = ZCoinBuilder::new(
        ctx,
        ticker,
        conf,
        params,
        priv_key_policy,
        db_dir_path,
        z_spending_key,
        protocol_info,
    );
    builder.build().await
}

#[cfg(not(target_arch = "wasm32"))]
fn verify_checksum_zcash_params(spend_path: &PathBuf, output_path: &PathBuf) -> Result<bool, ZCoinBuildError> {
    let spend_hash = sha256_digest(spend_path)?;
    let out_hash = sha256_digest(output_path)?;
    Ok(spend_hash == SAPLING_SPEND_EXPECTED_HASH && out_hash == SAPLING_OUTPUT_EXPECTED_HASH)
}

#[cfg(not(target_arch = "wasm32"))]
fn get_spend_output_paths(params_dir: PathBuf) -> Result<(PathBuf, PathBuf), ZCoinBuildError> {
    if !params_dir.exists() {
        return Err(ZCoinBuildError::ZCashParamsNotFound);
    };
    let spend_path = params_dir.join(SAPLING_SPEND_NAME);
    let output_path = params_dir.join(SAPLING_OUTPUT_NAME);

    if !(spend_path.exists() && output_path.exists()) {
        return Err(ZCoinBuildError::ZCashParamsNotFound);
    }
    Ok((spend_path, output_path))
}

pub struct ZCoinBuilder<'a> {
    ctx: &'a MmArc,
    ticker: &'a str,
    conf: &'a Json,
    z_coin_params: &'a ZcoinActivationParams,
    utxo_params: UtxoActivationParams,
    priv_key_policy: PrivKeyBuildPolicy,
    #[cfg_attr(target_arch = "wasm32", allow(unused))]
    db_dir_path: PathBuf,
    /// `Some` if `ZCoin` should be initialized with a forced spending key.
    z_spending_key: Option<ExtendedSpendingKey>,
    protocol_info: ZcoinProtocolInfo,
}

impl<'a> UtxoCoinBuilderCommonOps for ZCoinBuilder<'a> {
    fn ctx(&self) -> &MmArc { self.ctx }

    fn conf(&self) -> &Json { self.conf }

    fn activation_params(&self) -> &UtxoActivationParams { &self.utxo_params }

    fn ticker(&self) -> &str { self.ticker }
}

impl<'a> UtxoFieldsWithIguanaSecretBuilder for ZCoinBuilder<'a> {}

impl<'a> UtxoFieldsWithGlobalHDBuilder for ZCoinBuilder<'a> {}

/// Although, `ZCoin` doesn't support [`PrivKeyBuildPolicy::Trezor`] yet,
/// `UtxoCoinBuilder` trait requires `UtxoFieldsWithHardwareWalletBuilder` to be implemented.
impl<'a> UtxoFieldsWithHardwareWalletBuilder for ZCoinBuilder<'a> {}

#[async_trait]
impl<'a> UtxoCoinBuilder for ZCoinBuilder<'a> {
    type ResultCoin = ZCoin;
    type Error = ZCoinBuildError;

    fn priv_key_policy(&self) -> PrivKeyBuildPolicy { self.priv_key_policy.clone() }

    async fn build(self) -> MmResult<Self::ResultCoin, Self::Error> {
        let utxo = self.build_utxo_fields().await.map_mm_err()?;
        let utxo_arc = UtxoArc::new(utxo);

        let z_spending_key = match self.z_spending_key {
            Some(ref z_spending_key) => z_spending_key.clone(),
            None => extended_spending_key_from_protocol_info_and_policy(
                &self.protocol_info,
                &self.priv_key_policy,
                self.z_coin_params.account,
            )?,
        };

        let (_, my_z_addr) = z_spending_key
            .default_address()
            .map_err(|_| MmError::new(ZCoinBuildError::GetAddressError))?;

        let dex_fee_addr = decode_payment_address(
            self.protocol_info.consensus_params.hrp_sapling_payment_address(),
            DEX_FEE_Z_ADDR,
        )
        .expect("DEX_FEE_Z_ADDR is a valid z-address")
        .expect("DEX_FEE_Z_ADDR is a valid z-address");

        let dex_burn_addr = decode_payment_address(
            self.protocol_info.consensus_params.hrp_sapling_payment_address(),
            DEX_BURN_Z_ADDR,
        )
        .expect("DEX_BURN_Z_ADDR is a valid z-address")
        .expect("DEX_BURN_Z_ADDR is a valid z-address");

        let z_tx_prover = self.z_tx_prover().await?;
        let my_z_addr_encoded = encode_payment_address(
            self.protocol_info.consensus_params.hrp_sapling_payment_address(),
            &my_z_addr,
        );

        let blocks_db = self.init_blocks_db().await.map_mm_err()?;

        let (sync_state_connector, light_wallet_db) = match &self.z_coin_params.mode {
            #[cfg(not(target_arch = "wasm32"))]
            ZcoinRpcMode::Native => {
                init_native_client(&self, self.native_client().map_mm_err()?, blocks_db, &z_spending_key)
                    .await
                    .map_mm_err()?
            },
            ZcoinRpcMode::Light {
                light_wallet_d_servers,
                sync_params,
                skip_sync_params,
                ..
            } => init_light_client(
                &self,
                light_wallet_d_servers.clone(),
                blocks_db,
                sync_params,
                skip_sync_params.unwrap_or_default(),
                &z_spending_key,
            )
            .await
            .map_mm_err()?,
        };

        let z_fields = Arc::new(ZCoinFields {
            dex_fee_addr,
            dex_burn_addr,
            my_z_addr,
            my_z_addr_encoded,
            evk: ExtendedFullViewingKey::from(&z_spending_key),
            z_spending_key,
            z_tx_prover: Arc::new(z_tx_prover),
            light_wallet_db,
            consensus_params: self.protocol_info.consensus_params,
            sync_state_connector,
        });

        Ok(ZCoin { utxo_arc, z_fields })
    }
}

impl<'a> ZCoinBuilder<'a> {
    #[allow(clippy::too_many_arguments)]
    pub fn new(
        ctx: &'a MmArc,
        ticker: &'a str,
        conf: &'a Json,
        z_coin_params: &'a ZcoinActivationParams,
        priv_key_policy: PrivKeyBuildPolicy,
        db_dir_path: PathBuf,
        z_spending_key: Option<ExtendedSpendingKey>,
        protocol_info: ZcoinProtocolInfo,
    ) -> ZCoinBuilder<'a> {
        let utxo_mode = match &z_coin_params.mode {
            #[cfg(not(target_arch = "wasm32"))]
            ZcoinRpcMode::Native => UtxoRpcMode::Native,
            ZcoinRpcMode::Light {
                electrum_servers,
                min_connected,
                max_connected,
                ..
            } => UtxoRpcMode::Electrum {
                servers: electrum_servers.clone(),
                min_connected: *min_connected,
                max_connected: *max_connected,
            },
        };
        let utxo_params = UtxoActivationParams {
            mode: utxo_mode,
            utxo_merge_params: None,
            tx_history: false,
            required_confirmations: z_coin_params.required_confirmations,
            requires_notarization: z_coin_params.requires_notarization,
            address_format: None,
            gap_limit: None,
            enable_params: Default::default(),
            priv_key_policy: PrivKeyActivationPolicy::ContextPrivKey,
            check_utxo_maturity: None,
            // This is not used for Zcoin so we just provide a default value
            path_to_address: HDPathAccountToAddressId::default(),
        };
        ZCoinBuilder {
            ctx,
            ticker,
            conf,
            z_coin_params,
            utxo_params,
            priv_key_policy,
            db_dir_path,
            z_spending_key,
            protocol_info,
        }
    }

    async fn init_blocks_db(&self) -> Result<BlockDbImpl, MmError<ZcoinClientInitError>> {
        let cache_db_path = self.db_dir_path.join(format!("{}_cache.db", self.ticker));
        let ctx = self.ctx.clone();
        let ticker = self.ticker.to_string();

        BlockDbImpl::new(&ctx, ticker, cache_db_path)
            .map_err(|err| MmError::new(ZcoinClientInitError::ZcoinStorageError(err.to_string())))
            .await
    }

    #[cfg(not(target_arch = "wasm32"))]
    async fn z_tx_prover(&self) -> Result<LocalTxProver, MmError<ZCoinBuildError>> {
        let params_dir = match &self.z_coin_params.zcash_params_path {
            None => default_params_folder().or_mm_err(|| ZCoinBuildError::ZCashParamsNotFound)?,
            Some(file_path) => PathBuf::from(file_path),
        };

        async_blocking(move || {
            let (spend_path, output_path) = get_spend_output_paths(params_dir)?;
            let verification_successful = verify_checksum_zcash_params(&spend_path, &output_path)?;
            if verification_successful {
                Ok(LocalTxProver::new(&spend_path, &output_path))
            } else {
                MmError::err(ZCoinBuildError::SaplingParamsInvalidChecksum)
            }
        })
        .await
    }

    #[cfg(target_arch = "wasm32")]
    async fn z_tx_prover(&self) -> Result<LocalTxProver, MmError<ZCoinBuildError>> {
        let params_db = ZcashParamsWasmImpl::new(self.ctx)
            .await
            .mm_err(|err| ZCoinBuildError::ZCashParamsError(err.to_string()))?;
        let (sapling_spend, sapling_output) = if !params_db
            .check_params()
            .await
            .mm_err(|err| ZCoinBuildError::ZCashParamsError(err.to_string()))?
        {
            params_db
                .download_and_save_params()
                .await
                .mm_err(|err| ZCoinBuildError::ZCashParamsError(err.to_string()))?
        } else {
            // get params
            params_db
                .get_params()
                .await
                .mm_err(|err| ZCoinBuildError::ZCashParamsError(err.to_string()))?
        };

        Ok(LocalTxProver::from_bytes(&sapling_spend[..], &sapling_output[..]))
    }
}

/// Initialize `ZCoin` with a forced `z_spending_key` for dockerized tests.
/// db_dir_path is where ZOMBIE_wallet.db located
/// Note that ZOMBIE_cache.db (db where blocks are downloaded to create ZOMBIE_wallet.db) is created in-memory (see BlockDbImpl::new fn)
#[cfg(any(test, feature = "run-docker-tests"))]
#[allow(clippy::too_many_arguments)]
pub async fn z_coin_from_conf_and_params_with_docker(
    ctx: &MmArc,
    ticker: &str,
    conf: &Json,
    params: &ZcoinActivationParams,
    priv_key_policy: PrivKeyBuildPolicy,
    db_dir_path: PathBuf,
    protocol_info: ZcoinProtocolInfo,
    spending_key: &str,
) -> Result<ZCoin, MmError<ZCoinBuildError>> {
    use zcash_client_backend::encoding::decode_extended_spending_key;
    let z_spending_key =
        decode_extended_spending_key(z_mainnet_constants::HRP_SAPLING_EXTENDED_SPENDING_KEY, spending_key)
            .unwrap()
            .unwrap();

    let builder = ZCoinBuilder::new(
        ctx,
        ticker,
        conf,
        params,
        priv_key_policy,
        db_dir_path,
        Some(z_spending_key),
        protocol_info,
    );

    println!("ZOMBIE_wallet.db will be synch'ed with the chain, this may take a while for the first time.");
    println!("You may also run prepare_zombie_sapling_cache test to update ZOMBIE_wallet.db before running tests.");
    builder.build().await
}

#[async_trait]
impl MarketCoinOps for ZCoin {
    fn ticker(&self) -> &str { &self.utxo_arc.conf.ticker }

    fn my_address(&self) -> MmResult<String, MyAddressError> { Ok(self.z_fields.my_z_addr_encoded.clone()) }

    async fn get_public_key(&self) -> Result<String, MmError<UnexpectedDerivationMethod>> {
        let pubkey = utxo_common::my_public_key(self.as_ref())?;
        Ok(pubkey.to_string())
    }

    fn sign_message_hash(&self, _message: &str) -> Option<[u8; 32]> { None }

    fn sign_message(&self, _message: &str) -> SignatureResult<String> {
        MmError::err(SignatureError::InvalidRequest(
            "Message signing is not supported by the given coin type".to_string(),
        ))
    }

    fn verify_message(&self, _signature_base64: &str, _message: &str, _address: &str) -> VerificationResult<bool> {
        MmError::err(VerificationError::InvalidRequest(
            "Message verification is not supported by the given coin type".to_string(),
        ))
    }

    fn my_balance(&self) -> BalanceFut<CoinBalance> {
        let coin = self.clone();
        let fut = async move {
            let sat = coin
                .my_balance_sat()
                .await
                .mm_err(|e| BalanceError::WalletStorageError(e.to_string()))?;
            Ok(CoinBalance::new(big_decimal_from_sat_unsigned(sat, coin.decimals())))
        };
        Box::new(fut.boxed().compat())
    }

    fn base_coin_balance(&self) -> BalanceFut<BigDecimal> { utxo_common::base_coin_balance(self) }

    fn platform_ticker(&self) -> &str { self.ticker() }

    fn send_raw_tx(&self, tx: &str) -> Box<dyn Future<Item = String, Error = String> + Send> {
        let tx_bytes = try_fus!(hex::decode(tx));
        let z_tx = try_fus!(ZTransaction::read(tx_bytes.as_slice()));

        let this = self.clone();
        let tx = tx.to_owned();

        let fut = async move {
            let mut sync_guard = try_s!(this.wait_for_gen_tx_blockchain_sync().await);
            let tx_hash = utxo_common::send_raw_tx(this.as_ref(), &tx).compat().await?;
            sync_guard.respawn_guard.watch_for_tx(z_tx.txid());
            Ok(tx_hash)
        };
        Box::new(fut.boxed().compat())
    }

    fn send_raw_tx_bytes(&self, tx: &[u8]) -> Box<dyn Future<Item = String, Error = String> + Send> {
        let z_tx = try_fus!(ZTransaction::read(tx));

        let this = self.clone();
        let tx = tx.to_owned();

        let fut = async move {
            let mut sync_guard = try_s!(this.wait_for_gen_tx_blockchain_sync().await);
            let tx_hash = utxo_common::send_raw_tx_bytes(this.as_ref(), &tx).compat().await?;
            sync_guard.respawn_guard.watch_for_tx(z_tx.txid());
            Ok(tx_hash)
        };
        Box::new(fut.boxed().compat())
    }

    #[inline(always)]
    async fn sign_raw_tx(&self, args: &SignRawTransactionRequest) -> RawTransactionResult {
        utxo_common::sign_raw_tx(self, args).await
    }

    fn wait_for_confirmations(&self, input: ConfirmPaymentInput) -> Box<dyn Future<Item = (), Error = String> + Send> {
        utxo_common::wait_for_confirmations(self.as_ref(), input)
    }

    async fn wait_for_htlc_tx_spend(&self, args: WaitForHTLCTxSpendArgs<'_>) -> TransactionResult {
        utxo_common::wait_for_output_spend(
            self.clone(),
            args.tx_bytes,
            utxo_common::DEFAULT_SWAP_VOUT,
            args.from_block,
            args.wait_until,
            args.check_every,
        )
        .await
    }

    fn tx_enum_from_bytes(&self, bytes: &[u8]) -> Result<TransactionEnum, MmError<TxMarshalingErr>> {
        ZTransaction::read(bytes)
            .map(TransactionEnum::from)
            .map_to_mm(|e| TxMarshalingErr::InvalidInput(e.to_string()))
    }

    fn current_block(&self) -> Box<dyn Future<Item = u64, Error = String> + Send> {
        utxo_common::current_block(&self.utxo_arc)
    }

    fn display_priv_key(&self) -> Result<String, String> {
        Ok(encode_extended_spending_key(
            z_mainnet_constants::HRP_SAPLING_EXTENDED_SPENDING_KEY,
            &self.z_fields.z_spending_key,
        ))
    }

    fn min_tx_amount(&self) -> BigDecimal { utxo_common::min_tx_amount(self.as_ref()) }

    fn min_trading_vol(&self) -> MmNumber { utxo_common::min_trading_vol(self.as_ref()) }

    fn is_privacy(&self) -> bool { true }

    fn should_burn_dex_fee(&self) -> bool { false } // TODO: enable when burn z_address fixed

    fn is_trezor(&self) -> bool { self.as_ref().priv_key_policy.is_trezor() }
}

#[async_trait]
impl SwapOps for ZCoin {
    async fn send_taker_fee(&self, dex_fee: DexFee, uuid: &[u8], _expire_at: u64) -> TransactionResult {
        let uuid = uuid.to_owned();
        let tx = try_tx_s!(z_send_dex_fee(self, dex_fee, &uuid).await);
        Ok(tx.into())
    }

    async fn send_maker_payment(&self, maker_payment_args: SendPaymentArgs<'_>) -> TransactionResult {
        let maker_key_pair = self.derive_htlc_key_pair(maker_payment_args.swap_unique_data);
        let taker_pub = try_tx_s!(Public::from_slice(maker_payment_args.other_pubkey));
        let secret_hash = maker_payment_args.secret_hash.to_vec();
        let time_lock = try_tx_s!(maker_payment_args.time_lock.try_into());
        let amount = maker_payment_args.amount;
        let utxo_tx = try_tx_s!(
            z_send_htlc(
                self,
                time_lock,
                maker_key_pair.public(),
                &taker_pub,
                &secret_hash,
                amount
            )
            .await
        );
        Ok(utxo_tx.into())
    }

    async fn send_taker_payment(&self, taker_payment_args: SendPaymentArgs<'_>) -> TransactionResult {
        let taker_keypair = self.derive_htlc_key_pair(taker_payment_args.swap_unique_data);
        let maker_pub = try_tx_s!(Public::from_slice(taker_payment_args.other_pubkey));
        let secret_hash = taker_payment_args.secret_hash.to_vec();
        let time_lock = try_tx_s!(taker_payment_args.time_lock.try_into());
        let amount = taker_payment_args.amount;
        let utxo_tx = try_tx_s!(
            z_send_htlc(
                self,
                time_lock,
                taker_keypair.public(),
                &maker_pub,
                &secret_hash,
                amount
            )
            .await
        );
        Ok(utxo_tx.into())
    }

    async fn send_maker_spends_taker_payment(
        &self,
        maker_spends_payment_args: SpendPaymentArgs<'_>,
    ) -> TransactionResult {
        let tx = try_tx_s!(ZTransaction::read(maker_spends_payment_args.other_payment_tx));
        let key_pair = self.derive_htlc_key_pair(maker_spends_payment_args.swap_unique_data);
        let time_lock = try_tx_s!(maker_spends_payment_args.time_lock.try_into());
        let redeem_script = payment_script(
            time_lock,
            maker_spends_payment_args.secret_hash,
            &try_tx_s!(Public::from_slice(maker_spends_payment_args.other_pubkey)),
            key_pair.public(),
        );
        let script_data = ScriptBuilder::default()
            .push_data(maker_spends_payment_args.secret)
            .push_opcode(Opcode::OP_0)
            .into_script();
        let tx = try_ztx_s!(
            z_p2sh_spend(
                self,
                tx,
                time_lock,
                SEQUENCE_FINAL,
                redeem_script,
                script_data,
                &key_pair,
            )
            .await
        );
        Ok(tx.into())
    }

    async fn send_taker_spends_maker_payment(
        &self,
        taker_spends_payment_args: SpendPaymentArgs<'_>,
    ) -> TransactionResult {
        let tx = try_tx_s!(ZTransaction::read(taker_spends_payment_args.other_payment_tx));
        let key_pair = self.derive_htlc_key_pair(taker_spends_payment_args.swap_unique_data);
        let time_lock = try_tx_s!(taker_spends_payment_args.time_lock.try_into());
        let redeem_script = payment_script(
            time_lock,
            taker_spends_payment_args.secret_hash,
            &try_tx_s!(Public::from_slice(taker_spends_payment_args.other_pubkey)),
            key_pair.public(),
        );
        let script_data = ScriptBuilder::default()
            .push_data(taker_spends_payment_args.secret)
            .push_opcode(Opcode::OP_0)
            .into_script();
        let tx = try_ztx_s!(
            z_p2sh_spend(
                self,
                tx,
                time_lock,
                SEQUENCE_FINAL,
                redeem_script,
                script_data,
                &key_pair,
            )
            .await
        );
        Ok(tx.into())
    }

    async fn send_taker_refunds_payment(&self, taker_refunds_payment_args: RefundPaymentArgs<'_>) -> TransactionResult {
        let tx = try_tx_s!(ZTransaction::read(taker_refunds_payment_args.payment_tx));
        let key_pair = self.derive_htlc_key_pair(taker_refunds_payment_args.swap_unique_data);
        let time_lock = try_tx_s!(taker_refunds_payment_args.time_lock.try_into());
        let redeem_script = taker_refunds_payment_args.tx_type_with_secret_hash.redeem_script(
            time_lock,
            key_pair.public(),
            &try_tx_s!(Public::from_slice(taker_refunds_payment_args.other_pubkey)),
        );
        let script_data = ScriptBuilder::default().push_opcode(Opcode::OP_1).into_script();

        let tx_fut = z_p2sh_spend(
            self,
            tx,
            time_lock,
            SEQUENCE_FINAL - 1,
            redeem_script,
            script_data,
            &key_pair,
        );
        let tx = try_ztx_s!(tx_fut.await);
        Ok(tx.into())
    }

    async fn send_maker_refunds_payment(&self, maker_refunds_payment_args: RefundPaymentArgs<'_>) -> TransactionResult {
        let tx = try_tx_s!(ZTransaction::read(maker_refunds_payment_args.payment_tx));
        let key_pair = self.derive_htlc_key_pair(maker_refunds_payment_args.swap_unique_data);
        let time_lock = try_tx_s!(maker_refunds_payment_args.time_lock.try_into());
        let redeem_script = maker_refunds_payment_args.tx_type_with_secret_hash.redeem_script(
            time_lock,
            key_pair.public(),
            &try_tx_s!(Public::from_slice(maker_refunds_payment_args.other_pubkey)),
        );
        let script_data = ScriptBuilder::default().push_opcode(Opcode::OP_1).into_script();
        let tx_fut = z_p2sh_spend(
            self,
            tx,
            time_lock,
            SEQUENCE_FINAL - 1,
            redeem_script,
            script_data,
            &key_pair,
        );
        let tx = try_ztx_s!(tx_fut.await);
        Ok(tx.into())
    }

    /// Currently validates both Standard and WithBurn options for DexFee
    /// TODO: when all mm2 nodes upgrade to support the burn account then disable validation of the Standard option
    async fn validate_fee(&self, validate_fee_args: ValidateFeeArgs<'_>) -> ValidatePaymentResult<()> {
        let z_tx = match validate_fee_args.fee_tx {
            TransactionEnum::ZTransaction(t) => t.clone(),
            fee_tx => {
                return MmError::err(ValidatePaymentError::InternalError(format!(
                    "Invalid fee tx type. fee tx: {:?}",
                    fee_tx
                )))
            },
        };
        let fee_amount_sat = validate_fee_args
            .dex_fee
            .fee_amount_as_u64(self.utxo_arc.decimals)
            .map_mm_err()?;
        let burn_amount_sat = validate_fee_args
            .dex_fee
            .burn_amount_as_u64(self.utxo_arc.decimals)
            .map_mm_err()?;
        let expected_memo = MemoBytes::from_bytes(validate_fee_args.uuid).expect("Uuid length < 512");

        let tx_hash = H256::from(z_tx.txid().0).reversed();
        let tx_from_rpc = self
            .utxo_rpc_client()
            .get_verbose_transaction(&tx_hash.into())
            .compat()
            .await
            .map_err(|e| MmError::new(ValidatePaymentError::InvalidRpcResponse(e.into_inner().to_string())))?;

        let mut encoded = Vec::with_capacity(1024);
        z_tx.write(&mut encoded).expect("Writing should not fail");
        if encoded != tx_from_rpc.hex.0 {
            return MmError::err(ValidatePaymentError::WrongPaymentTx(format!(
                "Encoded transaction {:?} does not match the tx {:?} from RPC",
                encoded, tx_from_rpc
            )));
        }

        let block_height = match tx_from_rpc.height {
            Some(h) => {
                if h < validate_fee_args.min_block_number {
                    return MmError::err(ValidatePaymentError::WrongPaymentTx(format!(
                        "Dex fee tx {:?} confirmed before min block {}",
                        z_tx, validate_fee_args.min_block_number
                    )));
                } else {
                    BlockHeight::from_u32(h as u32)
                }
            },
            None => H0,
        };

        let mut fee_output_valid = false;
        let mut burn_output_valid = false;
        for shielded_out in z_tx.shielded_outputs.iter() {
            if self
                .validate_dex_fee_output(
                    shielded_out,
                    &DEX_FEE_OVK,
                    &self.z_fields.dex_fee_addr,
                    block_height,
                    fee_amount_sat,
                    &expected_memo,
                )
                .map_err(|err| {
                    MmError::new(ValidatePaymentError::WrongPaymentTx(format!(
                        "Bad dex fee output: {}",
                        err
                    )))
                })?
            {
                fee_output_valid = true;
            }
            if let Some(burn_amount_sat) = burn_amount_sat {
                if self
                    .validate_dex_fee_output(
                        shielded_out,
                        &DEX_FEE_OVK,
                        &self.z_fields.dex_burn_addr,
                        block_height,
                        burn_amount_sat,
                        &expected_memo,
                    )
                    .map_err(|err| {
                        MmError::new(ValidatePaymentError::WrongPaymentTx(format!(
                            "Bad burn output: {}",
                            err
                        )))
                    })?
                {
                    burn_output_valid = true;
                }
            }
        }

        if fee_output_valid && (burn_amount_sat.is_none() || burn_output_valid) {
            return Ok(());
        }

        MmError::err(ValidatePaymentError::WrongPaymentTx(format!(
            "The dex fee tx {:?} has no shielded outputs or outputs decryption failed",
            z_tx
        )))
    }

    #[inline]
    async fn validate_maker_payment(&self, input: ValidatePaymentInput) -> ValidatePaymentResult<()> {
        utxo_common::validate_maker_payment(self, input).await
    }

    #[inline]
    async fn validate_taker_payment(&self, input: ValidatePaymentInput) -> ValidatePaymentResult<()> {
        utxo_common::validate_taker_payment(self, input).await
    }

    #[inline]
    async fn check_if_my_payment_sent(
        &self,
        if_my_payment_sent_args: CheckIfMyPaymentSentArgs<'_>,
    ) -> Result<Option<TransactionEnum>, String> {
        let time_lock = if_my_payment_sent_args
            .time_lock
            .try_into()
            .map_err(|e: TryFromIntError| e.to_string())?;
        utxo_common::check_if_my_payment_sent(
            self.clone(),
            time_lock,
            if_my_payment_sent_args.other_pub,
            if_my_payment_sent_args.secret_hash,
            if_my_payment_sent_args.swap_unique_data,
        )
        .compat()
        .await
    }

    #[inline]
    async fn search_for_swap_tx_spend_my(
        &self,
        input: SearchForSwapTxSpendInput<'_>,
    ) -> Result<Option<FoundSwapTxSpend>, String> {
        utxo_common::search_for_swap_tx_spend_my(self, input, utxo_common::DEFAULT_SWAP_VOUT).await
    }

    #[inline]
    async fn search_for_swap_tx_spend_other(
        &self,
        input: SearchForSwapTxSpendInput<'_>,
    ) -> Result<Option<FoundSwapTxSpend>, String> {
        utxo_common::search_for_swap_tx_spend_other(self, input, utxo_common::DEFAULT_SWAP_VOUT).await
    }

    #[inline]
    async fn extract_secret(
        &self,
        secret_hash: &[u8],
        spend_tx: &[u8],
        _watcher_reward: bool,
    ) -> Result<[u8; 32], String> {
        utxo_common::extract_secret(secret_hash, spend_tx)
    }

    #[inline]
    fn negotiate_swap_contract_addr(
        &self,
        _other_side_address: Option<&[u8]>,
    ) -> Result<Option<BytesJson>, MmError<NegotiateSwapContractAddrErr>> {
        Ok(None)
    }

    fn derive_htlc_key_pair(&self, swap_unique_data: &[u8]) -> KeyPair {
        let message = Message::from(dhash256(swap_unique_data).take());
        let signature = self.secp_keypair().private().sign(&message).expect("valid privkey");

        let key = secp_privkey_from_hash(dhash256(&signature));
        key_pair_from_secret(&key.take()).expect("valid privkey")
    }

    #[inline]
    fn derive_htlc_pubkey(&self, swap_unique_data: &[u8]) -> [u8; 33] {
        self.derive_htlc_key_pair(swap_unique_data)
            .public_slice()
            .to_vec()
            .try_into()
            .expect("valid pubkey length")
    }

    #[inline]
    fn validate_other_pubkey(&self, raw_pubkey: &[u8]) -> MmResult<(), ValidateOtherPubKeyErr> {
        utxo_common::validate_other_pubkey(raw_pubkey)
    }
}

#[async_trait]
impl WatcherOps for ZCoin {}

#[async_trait]
impl MmCoin for ZCoin {
    fn is_asset_chain(&self) -> bool { self.utxo_arc.conf.asset_chain }

    fn spawner(&self) -> WeakSpawner { self.as_ref().abortable_system.weak_spawner() }

    fn withdraw(&self, _req: WithdrawRequest) -> WithdrawFut {
        Box::new(futures01::future::err(MmError::new(WithdrawError::InternalError(
            "Zcoin doesn't support legacy withdraw".into(),
        ))))
    }

    fn get_raw_transaction(&self, req: RawTransactionRequest) -> RawTransactionFut {
        Box::new(utxo_common::get_raw_transaction(&self.utxo_arc, req).boxed().compat())
    }

    fn get_tx_hex_by_hash(&self, tx_hash: Vec<u8>) -> RawTransactionFut {
        Box::new(
            utxo_common::get_tx_hex_by_hash(&self.utxo_arc, tx_hash)
                .boxed()
                .compat(),
        )
    }

    fn decimals(&self) -> u8 { self.utxo_arc.decimals }

    fn convert_to_address(&self, _from: &str, _to_address_format: Json) -> Result<String, String> {
        Err(MmError::new("Address conversion is not available for ZCoin".to_string()).to_string())
    }

    fn validate_address(&self, address: &str) -> ValidateAddressResult {
        match decode_payment_address(z_mainnet_constants::HRP_SAPLING_PAYMENT_ADDRESS, address) {
            Ok(Some(_)) => ValidateAddressResult {
                is_valid: true,
                reason: None,
            },
            Ok(None) => ValidateAddressResult {
                is_valid: false,
                reason: Some("decode_payment_address returned None".to_owned()),
            },
            Err(e) => ValidateAddressResult {
                is_valid: false,
                reason: Some(format!("Error {} on decode_payment_address", e)),
            },
        }
    }

    fn process_history_loop(&self, _ctx: MmArc) -> Box<dyn Future<Item = (), Error = ()> + Send> {
        log::warn!("process_history_loop is not implemented for ZCoin yet!");
        Box::new(futures01::future::err(()))
    }

    fn history_sync_status(&self) -> HistorySyncState { HistorySyncState::NotEnabled }

    fn get_trade_fee(&self) -> Box<dyn Future<Item = TradeFee, Error = String> + Send> {
        utxo_common::get_trade_fee(self.clone())
    }

    async fn get_sender_trade_fee(
        &self,
        _value: TradePreimageValue,
        _stage: FeeApproxStage,
        _include_refund_fee: bool,
    ) -> TradePreimageResult<TradeFee> {
        Ok(TradeFee {
            coin: self.ticker().to_owned(),
            amount: self.get_one_kbyte_tx_fee().await.map_mm_err()?.into(),
            paid_from_trading_vol: false,
        })
    }

    fn get_receiver_trade_fee(&self, _stage: FeeApproxStage) -> TradePreimageFut<TradeFee> {
        utxo_common::get_receiver_trade_fee(self.clone())
    }

    async fn get_fee_to_send_taker_fee(
        &self,
        _dex_fee_amount: DexFee,
        _stage: FeeApproxStage,
    ) -> TradePreimageResult<TradeFee> {
        Ok(TradeFee {
            coin: self.ticker().to_owned(),
            amount: self.get_one_kbyte_tx_fee().await.map_mm_err()?.into(),
            paid_from_trading_vol: false,
        })
    }

    fn required_confirmations(&self) -> u64 { utxo_common::required_confirmations(&self.utxo_arc) }

    fn requires_notarization(&self) -> bool { utxo_common::requires_notarization(&self.utxo_arc) }

    fn set_required_confirmations(&self, confirmations: u64) {
        utxo_common::set_required_confirmations(&self.utxo_arc, confirmations)
    }

    fn set_requires_notarization(&self, requires_nota: bool) {
        utxo_common::set_requires_notarization(&self.utxo_arc, requires_nota)
    }

    fn swap_contract_address(&self) -> Option<BytesJson> { utxo_common::swap_contract_address() }

    fn fallback_swap_contract(&self) -> Option<BytesJson> { utxo_common::fallback_swap_contract() }

    fn mature_confirmations(&self) -> Option<u32> { Some(self.utxo_arc.conf.mature_confirmations) }

    fn coin_protocol_info(&self, _amount_to_receive: Option<MmNumber>) -> Vec<u8> {
        utxo_common::coin_protocol_info(self)
    }

    fn is_coin_protocol_supported(
        &self,
        info: &Option<Vec<u8>>,
        _amount_to_send: Option<MmNumber>,
        _locktime: u64,
        _is_maker: bool,
    ) -> bool {
        utxo_common::is_coin_protocol_supported(self, info)
    }

    fn on_disabled(&self) -> Result<(), AbortedError> { AbortableSystem::abort_all(&self.as_ref().abortable_system) }

    fn on_token_deactivated(&self, _ticker: &str) {}
}

#[async_trait]
impl UtxoTxGenerationOps for ZCoin {
    async fn get_fee_rate(&self) -> UtxoRpcResult<ActualFeeRate> { utxo_common::get_fee_rate(&self.utxo_arc).await }

    async fn calc_interest_if_required(&self, unsigned: &mut TransactionInputSigner) -> UtxoRpcResult<u64> {
        utxo_common::calc_interest_if_required(self, unsigned).await
    }

    fn supports_interest(&self) -> bool { utxo_common::is_kmd(self) }
}

#[async_trait]
impl UtxoTxBroadcastOps for ZCoin {
    async fn broadcast_tx(&self, tx: &UtxoTx) -> Result<H256Json, MmError<BroadcastTxErr>> {
        utxo_common::broadcast_tx(self, tx).await
    }
}

/// Please note `ZCoin` is not assumed to work with transparent UTXOs.
/// Remove implementation of the `GetUtxoListOps` trait for `ZCoin`
/// when [`ZCoin::preimage_trade_fee_required_to_send_outputs`] is refactored.
#[async_trait]
#[cfg_attr(test, mockable)]
impl GetUtxoListOps for ZCoin {
    async fn get_unspent_ordered_list(
        &self,
        address: &Address,
    ) -> UtxoRpcResult<(Vec<UnspentInfo>, RecentlySpentOutPointsGuard<'_>)> {
        utxo_common::get_unspent_ordered_list(self, address).await
    }

    async fn get_all_unspent_ordered_list(
        &self,
        address: &Address,
    ) -> UtxoRpcResult<(Vec<UnspentInfo>, RecentlySpentOutPointsGuard<'_>)> {
        utxo_common::get_all_unspent_ordered_list(self, address).await
    }

    async fn get_mature_unspent_ordered_list(
        &self,
        address: &Address,
    ) -> UtxoRpcResult<(MatureUnspentList, RecentlySpentOutPointsGuard<'_>)> {
        utxo_common::get_mature_unspent_ordered_list(self, address).await
    }
}

#[async_trait]
impl UtxoCommonOps for ZCoin {
    async fn get_htlc_spend_fee(&self, tx_size: u64, stage: &FeeApproxStage) -> UtxoRpcResult<u64> {
        utxo_common::get_htlc_spend_fee(self, tx_size, stage).await
    }

    fn addresses_from_script(&self, script: &Script) -> Result<Vec<Address>, String> {
        utxo_common::addresses_from_script(self, script)
    }

    fn denominate_satoshis(&self, satoshi: i64) -> f64 { utxo_common::denominate_satoshis(&self.utxo_arc, satoshi) }

    fn my_public_key(&self) -> Result<&Public, MmError<UnexpectedDerivationMethod>> {
        utxo_common::my_public_key(self.as_ref())
    }

    fn address_from_str(&self, address: &str) -> MmResult<Address, AddrFromStrError> {
        utxo_common::checked_address_from_str(self, address)
    }

    fn script_for_address(&self, address: &Address) -> MmResult<Script, UnsupportedAddr> {
        utxo_common::output_script_checked(self.as_ref(), address)
    }

    async fn get_current_mtp(&self) -> UtxoRpcResult<u32> {
        utxo_common::get_current_mtp(&self.utxo_arc, CoinVariant::Standard).await
    }

    fn is_unspent_mature(&self, output: &RpcTransaction) -> bool {
        utxo_common::is_unspent_mature(self.utxo_arc.conf.mature_confirmations, output)
    }

    async fn calc_interest_of_tx(
        &self,
        _tx: &UtxoTx,
        _input_transactions: &mut HistoryUtxoTxMap,
    ) -> UtxoRpcResult<u64> {
        MmError::err(UtxoRpcError::Internal(
            "ZCoin doesn't support transaction rewards".to_owned(),
        ))
    }

    async fn get_mut_verbose_transaction_from_map_or_rpc<'a, 'b>(
        &'a self,
        tx_hash: H256Json,
        utxo_tx_map: &'b mut HistoryUtxoTxMap,
    ) -> UtxoRpcResult<&'b mut HistoryUtxoTx> {
        utxo_common::get_mut_verbose_transaction_from_map_or_rpc(self, tx_hash, utxo_tx_map).await
    }

    async fn p2sh_spending_tx(&self, input: utxo_common::P2SHSpendingTxInput<'_>) -> Result<UtxoTx, String> {
        utxo_common::p2sh_spending_tx(self, input).await
    }

    fn get_verbose_transactions_from_cache_or_rpc(
        &self,
        tx_ids: HashSet<H256Json>,
    ) -> UtxoRpcFut<HashMap<H256Json, VerboseTransactionFrom>> {
        let selfi = self.clone();
        let fut = async move { utxo_common::get_verbose_transactions_from_cache_or_rpc(&selfi.utxo_arc, tx_ids).await };
        Box::new(fut.boxed().compat())
    }

    async fn preimage_trade_fee_required_to_send_outputs(
        &self,
        outputs: Vec<TransactionOutput>,
        fee_policy: FeePolicy,
        gas_fee: Option<u64>,
        stage: &FeeApproxStage,
    ) -> TradePreimageResult<BigDecimal> {
        utxo_common::preimage_trade_fee_required_to_send_outputs(
            self,
            self.ticker(),
            outputs,
            fee_policy,
            gas_fee,
            stage,
        )
        .await
    }

    fn increase_dynamic_fee_by_stage(&self, dynamic_fee: u64, stage: &FeeApproxStage) -> u64 {
        utxo_common::increase_dynamic_fee_by_stage(self, dynamic_fee, stage)
    }

    async fn p2sh_tx_locktime(&self, htlc_locktime: u32) -> Result<u32, MmError<UtxoRpcError>> {
        utxo_common::p2sh_tx_locktime(self, self.ticker(), htlc_locktime).await
    }

    fn addr_format(&self) -> &UtxoAddressFormat { utxo_common::addr_format(self) }

    fn addr_format_for_standard_scripts(&self) -> UtxoAddressFormat {
        utxo_common::addr_format_for_standard_scripts(self)
    }

    fn address_from_pubkey(&self, pubkey: &Public) -> Address {
        let conf = &self.utxo_arc.conf;
        utxo_common::address_from_pubkey(
            pubkey,
            conf.address_prefixes.clone(),
            conf.checksum_type,
            conf.bech32_hrp.clone(),
            self.addr_format().clone(),
        )
    }
}

#[async_trait]
impl InitWithdrawCoin for ZCoin {
    async fn init_withdraw(
        &self,
        _ctx: MmArc,
        req: WithdrawRequest,
        task_handle: WithdrawTaskHandleShared,
    ) -> Result<TransactionDetails, MmError<WithdrawError>> {
        if req.fee.is_some() {
            return MmError::err(WithdrawError::UnsupportedError(
                "Setting a custom withdraw fee is not supported for ZCoin yet".to_owned(),
            ));
        }

        if req.from.is_some() {
            return MmError::err(WithdrawError::UnsupportedError(
                "Withdraw from a specific address is not supported for ZCoin yet".to_owned(),
            ));
        }

        let to_addr = decode_payment_address(z_mainnet_constants::HRP_SAPLING_PAYMENT_ADDRESS, &req.to)
            .map_to_mm(|e| WithdrawError::InvalidAddress(format!("{}", e)))?
            .or_mm_err(|| WithdrawError::InvalidAddress(format!("Address {} decoded to None", req.to)))?;
        let amount = if req.max {
            let fee = self.get_one_kbyte_tx_fee().await.map_mm_err()?;
            let balance = self.my_balance().compat().await.map_mm_err()?;
            balance.spendable - fee
        } else {
            req.amount
        };

        task_handle
            .update_in_progress_status(WithdrawInProgressStatus::GeneratingTransaction)
            .map_mm_err()?;
        let satoshi = sat_from_big_decimal(&amount, self.decimals()).map_mm_err()?;

        let memo = req.memo.as_deref().map(interpret_memo_string).transpose()?;
        let z_output = ZOutput {
            to_addr,
            amount: Amount::from_u64(satoshi)
                .map_to_mm(|_| NumConversError(format!("Failed to get ZCash amount from {}", amount)))
                .map_mm_err()?,
            // TODO add optional viewing_key and memo fields to the WithdrawRequest
            viewing_key: Some(self.z_fields.evk.fvk.ovk),
            memo,
        };

        let (tx, data, _sync_guard) = self.gen_tx(vec![], vec![z_output]).await.map_mm_err()?;
        let mut tx_bytes = Vec::with_capacity(1024);
        tx.write(&mut tx_bytes)
            .map_to_mm(|e| WithdrawError::InternalError(e.to_string()))?;
        let mut tx_hash = tx.txid().0.to_vec();
        tx_hash.reverse();

        let received_by_me = big_decimal_from_sat_unsigned(data.received_by_me, self.decimals());
        let spent_by_me = big_decimal_from_sat_unsigned(data.spent_by_me, self.decimals());

        Ok(TransactionDetails {
            tx: TransactionData::new_signed(tx_bytes.into(), hex::encode(&tx_hash)),
            from: vec![self.z_fields.my_z_addr_encoded.clone()],
            to: vec![req.to],
            my_balance_change: &received_by_me - &spent_by_me,
            total_amount: spent_by_me.clone(),
            spent_by_me,
            received_by_me,
            block_height: 0,
            timestamp: 0,
            fee_details: Some(TxFeeDetails::Utxo(UtxoFeeDetails {
                coin: Some(self.ticker().to_owned()),
                amount: big_decimal_from_sat_unsigned(data.fee_amount, self.decimals()),
            })),
            coin: self.ticker().to_owned(),
            internal_id: tx_hash.into(),
            kmd_rewards: None,
            transaction_type: Default::default(),
            memo: req.memo,
        })
    }
}

/// Interpret a string or hex-encoded memo, and return a Memo object.
/// Inspired by https://github.com/adityapk00/zecwallet-light-cli/blob/v1.7.20/lib/src/lightwallet/utils.rs#L23
#[allow(clippy::result_large_err)]
pub fn interpret_memo_string(memo_str: &str) -> MmResult<MemoBytes, WithdrawError> {
    // If the string starts with an "0x", and contains only hex chars ([a-f0-9]+) then
    // interpret it as a hex.
    let s_bytes = if let Some(memo_hexadecimal) = memo_str.to_lowercase().strip_prefix("0x") {
        hex::decode(memo_hexadecimal).unwrap_or_else(|_| memo_str.as_bytes().to_vec())
    } else {
        memo_str.as_bytes().to_vec()
    };

    MemoBytes::from_bytes(&s_bytes).map_to_mm(|_| {
        let error = format!("Memo '{:?}' is too long", memo_str);
        WithdrawError::InvalidMemo(error)
    })
}

fn extended_spending_key_from_protocol_info_and_policy(
    protocol_info: &ZcoinProtocolInfo,
    priv_key_policy: &PrivKeyBuildPolicy,
    account: u32,
) -> MmResult<ExtendedSpendingKey, ZCoinBuildError> {
    match priv_key_policy {
        PrivKeyBuildPolicy::IguanaPrivKey(iguana) => Ok(ExtendedSpendingKey::master(iguana.as_slice())),
        PrivKeyBuildPolicy::GlobalHDAccount(global_hd) => {
            extended_spending_key_from_global_hd_account(protocol_info, global_hd, account)
        },
        PrivKeyBuildPolicy::Trezor => {
            let priv_key_err = PrivKeyPolicyNotAllowed::HardwareWalletNotSupported;
            MmError::err(ZCoinBuildError::UtxoBuilderError(
                UtxoCoinBuildError::PrivKeyPolicyNotAllowed(priv_key_err),
            ))
        },
    }
}

fn extended_spending_key_from_global_hd_account(
    protocol_info: &ZcoinProtocolInfo,
    global_hd: &GlobalHDAccountArc,
    account: u32,
) -> MmResult<ExtendedSpendingKey, ZCoinBuildError> {
    let path_to_coin = protocol_info
        .z_derivation_path
        .clone()
        .or_mm_err(|| ZCoinBuildError::ZDerivationPathNotSet)?;
    let path_to_account = path_to_coin
        .to_derivation_path()
        .into_iter()
        // Map `bip32::ChildNumber` to `zip32::Zip32Child`.
        .map(|child| Zip32Child::from_index(child.0))
        // Push the hardened `account` index, so the derivation path looks like:
        // `m/purpose'/coin'/account'`.
        .chain(iter::once(Zip32Child::Hardened(account)));

    let mut spending_key = ExtendedSpendingKey::master(global_hd.root_seed_bytes());
    for zip32_child in path_to_account {
        spending_key = spending_key.derive_child(zip32_child);
    }

    Ok(spending_key)
}

#[test]
fn derive_z_key_from_mm_seed() {
    use crypto::privkey::key_pair_from_seed;
    use zcash_client_backend::encoding::encode_extended_spending_key;

    let seed = "spice describe gravity federal blast come thank unfair canal monkey style afraid";
    let secp_keypair = key_pair_from_seed(seed).unwrap();
    let z_spending_key = ExtendedSpendingKey::master(&*secp_keypair.private().secret);
    let encoded = encode_extended_spending_key(z_mainnet_constants::HRP_SAPLING_EXTENDED_SPENDING_KEY, &z_spending_key);
    assert_eq!(encoded, "secret-extended-key-main1qqqqqqqqqqqqqqytwz2zjt587n63kyz6jawmflttqu5rxavvqx3lzfs0tdr0w7g5tgntxzf5erd3jtvva5s52qx0ms598r89vrmv30r69zehxy2r3vesghtqd6dfwdtnauzuj8u8eeqfx7qpglzu6z54uzque6nzzgnejkgq569ax4lmk0v95rfhxzxlq3zrrj2z2kqylx2jp8g68lqu6alczdxd59lzp4hlfuj3jp54fp06xsaaay0uyass992g507tdd7psua5w6q76dyq3");

    let (_, address) = z_spending_key.default_address().unwrap();
    let encoded_addr = encode_payment_address(z_mainnet_constants::HRP_SAPLING_PAYMENT_ADDRESS, &address);
    assert_eq!(
        encoded_addr,
        "zs182ht30wnnnr8jjhj2j9v5dkx3qsknnr5r00jfwk2nczdtqy7w0v836kyy840kv2r8xle5gcl549"
    );

    let seed = "also shoot benefit prefer juice shell elder veteran woman mimic image kidney";
    let secp_keypair = key_pair_from_seed(seed).unwrap();
    let z_spending_key = ExtendedSpendingKey::master(&*secp_keypair.private().secret);
    let encoded = encode_extended_spending_key(z_mainnet_constants::HRP_SAPLING_EXTENDED_SPENDING_KEY, &z_spending_key);
    assert_eq!(encoded, "secret-extended-key-main1qqqqqqqqqqqqqq8jnhc9stsqwts6pu5ayzgy4szplvy03u227e50n3u8e6dwn5l0q5s3s8xfc03r5wmyh5s5dq536ufwn2k89ngdhnxy64sd989elwas6kr7ygztsdkw6k6xqyvhtu6e0dhm4mav8rus0fy8g0hgy9vt97cfjmus0m2m87p4qz5a00um7gwjwk494gul0uvt3gqyjujcclsqry72z57kr265jsajactgfn9m3vclqvx8fsdnwp4jwj57ffw560vvwks9g9hpu");

    let (_, address) = z_spending_key.default_address().unwrap();
    let encoded_addr = encode_payment_address(z_mainnet_constants::HRP_SAPLING_PAYMENT_ADDRESS, &address);
    assert_eq!(
        encoded_addr,
        "zs1funuwrjr2stlr6fnhkdh7fyz3p7n0p8rxase9jnezdhc286v5mhs6q3myw0phzvad5mvqgfxpam"
    );
}

#[test]
fn test_interpret_memo_string() {
    use std::str::FromStr;
    use zcash_primitives::memo::Memo;

    let actual = interpret_memo_string("68656c6c6f207a63617368").unwrap();
    let expected = Memo::from_str("68656c6c6f207a63617368").unwrap().encode();
    assert_eq!(actual, expected);

    let actual = interpret_memo_string("A custom memo").unwrap();
    let expected = Memo::from_str("A custom memo").unwrap().encode();
    assert_eq!(actual, expected);

    let actual = interpret_memo_string("0x68656c6c6f207a63617368").unwrap();
    let expected = MemoBytes::from_bytes(&hex::decode("68656c6c6f207a63617368").unwrap()).unwrap();
    assert_eq!(actual, expected);
}<|MERGE_RESOLUTION|>--- conflicted
+++ resolved
@@ -485,14 +485,8 @@
 
         let additional_data = AdditionalTxData {
             received_by_me,
-<<<<<<< HEAD
-            spent_by_me: sat_from_big_decimal(&total_input_amount, self.decimals()).map_mm_err()?,
-            fee_amount: sat_from_big_decimal(&tx_fee, self.decimals()).map_mm_err()?,
-            unused_change: 0,
-=======
             spent_by_me: sat_from_big_decimal(&total_input_amount, self.decimals())?,
             fee_amount: sat_from_big_decimal(&tx_fee, self.decimals())?,
->>>>>>> b4b7caf8
             kmd_rewards: None,
         };
         Ok((tx, additional_data, sync_guard))
