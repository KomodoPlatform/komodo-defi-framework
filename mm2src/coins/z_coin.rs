use crate::coin_errors::MyAddressError;
use crate::my_tx_history_v2::{MyTxHistoryErrorV2, MyTxHistoryRequestV2, MyTxHistoryResponseV2};
use crate::rpc_command::init_withdraw::{InitWithdrawCoin, WithdrawInProgressStatus, WithdrawTaskHandle};
use crate::utxo::rpc_clients::{ElectrumRpcRequest, UnspentInfo, UtxoRpcClientEnum, UtxoRpcError, UtxoRpcFut,
                               UtxoRpcResult};
use crate::utxo::utxo_builder::{UtxoCoinBuilderCommonOps, UtxoCoinWithIguanaPrivKeyBuilder,
                                UtxoFieldsWithIguanaPrivKeyBuilder};
use crate::utxo::utxo_common::{addresses_from_script, big_decimal_from_sat, big_decimal_from_sat_unsigned,
                               payment_script};
use crate::utxo::{sat_from_big_decimal, utxo_common, ActualTxFee, AdditionalTxData, AddrFromStrError, Address,
                  BroadcastTxErr, FeePolicy, GetUtxoListOps, HistoryUtxoTx, HistoryUtxoTxMap, MatureUnspentList,
                  RecentlySpentOutPointsGuard, UtxoActivationParams, UtxoAddressFormat, UtxoArc, UtxoCoinFields,
                  UtxoCommonOps, UtxoFeeDetails, UtxoRpcMode, UtxoTxBroadcastOps, UtxoTxGenerationOps,
                  VerboseTransactionFrom};
use crate::{BalanceError, BalanceFut, CoinBalance, FeeApproxStage, FoundSwapTxSpend, HistorySyncState, MarketCoinOps,
            MmCoin, NegotiateSwapContractAddrErr, NumConversError, PrivKeyActivationPolicy, RawTransactionFut,
            RawTransactionRequest, SearchForSwapTxSpendInput, SignatureError, SignatureResult, SwapOps, TradeFee,
            TradePreimageFut, TradePreimageResult, TradePreimageValue, TransactionDetails, TransactionEnum,
            TransactionFut, TxFeeDetails, TxMarshalingErr, UnexpectedDerivationMethod, ValidateAddressResult,
<<<<<<< HEAD
            ValidatePaymentFut, ValidatePaymentInput, VerificationError, VerificationResult, WithdrawFut,
=======
            ValidatePaymentInput, VerificationError, VerificationResult, WatcherValidatePaymentInput, WithdrawFut,
>>>>>>> 67ede861
            WithdrawRequest};
use crate::{Transaction, WithdrawError};
use async_trait::async_trait;
use bitcrypto::{dhash160, dhash256};
use chain::constants::SEQUENCE_FINAL;
use chain::{Transaction as UtxoTx, TransactionOutput};
use common::{async_blocking, calc_total_pages, log, PagingOptionsEnum};
use crypto::privkey::{key_pair_from_secret, secp_privkey_from_hash};
use db_common::sqlite::offset_by_id;
use db_common::sqlite::rusqlite::{Error as SqlError, Row, NO_PARAMS};
use db_common::sqlite::sql_builder::{name, SqlBuilder, SqlName};
use futures::compat::Future01CompatExt;
use futures::lock::Mutex as AsyncMutex;
use futures::{FutureExt, TryFutureExt};
use futures01::Future;
use keys::hash::H256;
use keys::{KeyPair, Message, Public};
use mm2_core::mm_ctx::MmArc;
use mm2_err_handle::prelude::*;
use mm2_number::{BigDecimal, MmNumber};
#[cfg(test)] use mocktopus::macros::*;
use parking_lot::Mutex;
use primitives::bytes::Bytes;
use rpc::v1::types::{Bytes as BytesJson, Transaction as RpcTransaction, H256 as H256Json};
use script::{Builder as ScriptBuilder, Opcode, Script, TransactionInputSigner};
use serde_json::Value as Json;
use serialization::CoinVariant;
use std::collections::{HashMap, HashSet};
use std::path::PathBuf;
use std::sync::Arc;
use zcash_client_backend::data_api::WalletRead;
use zcash_client_backend::encoding::{decode_payment_address, encode_extended_spending_key, encode_payment_address};
use zcash_client_backend::wallet::{AccountId, SpendableNote};
use zcash_client_sqlite::error::SqliteClientError as ZcashClientError;
use zcash_client_sqlite::error::SqliteClientError;
use zcash_client_sqlite::wallet::get_balance;
use zcash_client_sqlite::wallet::transact::get_spendable_notes;
use zcash_primitives::consensus::{BlockHeight, NetworkUpgrade, Parameters, H0};
use zcash_primitives::memo::MemoBytes;
use zcash_primitives::sapling::keys::OutgoingViewingKey;
use zcash_primitives::sapling::note_encryption::try_sapling_output_recovery;
use zcash_primitives::transaction::builder::Builder as ZTxBuilder;
use zcash_primitives::transaction::components::{Amount, TxOut};
use zcash_primitives::transaction::Transaction as ZTransaction;
use zcash_primitives::{consensus, constants::mainnet as z_mainnet_constants, sapling::PaymentAddress,
                       zip32::ExtendedFullViewingKey, zip32::ExtendedSpendingKey};
use zcash_proofs::prover::LocalTxProver;

mod z_htlc;
use z_htlc::{z_p2sh_spend, z_send_dex_fee, z_send_htlc};

mod z_rpc;
pub use z_rpc::SyncStatus;
use z_rpc::{init_light_client, init_native_client, SaplingSyncConnector, SaplingSyncGuard, WalletDbShared};

mod z_coin_errors;
use crate::z_coin::z_rpc::{create_wallet_db, BlockDb};
pub use z_coin_errors::*;

#[cfg(all(test, feature = "zhtlc-native-tests"))]
mod z_coin_native_tests;

/// `ZP2SHSpendError` compatible `TransactionErr` handling macro.
macro_rules! try_ztx_s {
    ($e: expr) => {
        match $e {
            Ok(ok) => ok,
            Err(err) => {
                if let Some(tx) = err.get_inner().get_tx() {
                    return Err(crate::TransactionErr::TxRecoverable(
                        tx,
                        format!("{}:{}] {:?}", file!(), line!(), err),
                    ));
                }

                return Err(crate::TransactionErr::Plain(ERRL!("{:?}", err)));
            },
        }
    };
}

const DEX_FEE_OVK: OutgoingViewingKey = OutgoingViewingKey([7; 32]);
const DEX_FEE_Z_ADDR: &str = "zs1rp6426e9r6jkq2nsanl66tkd34enewrmr0uvj0zelhkcwmsy0uvxz2fhm9eu9rl3ukxvgzy2v9f";
const TRANSACTIONS_TABLE: &str = "transactions";
const BLOCKS_TABLE: &str = "blocks";

#[derive(Clone, Debug, Serialize, Deserialize)]
pub struct ZcoinConsensusParams {
    // we don't support coins without overwinter and sapling active so these are mandatory
    overwinter_activation_height: u32,
    sapling_activation_height: u32,
    // optional upgrades that we will possibly support in the future
    blossom_activation_height: Option<u32>,
    heartwood_activation_height: Option<u32>,
    canopy_activation_height: Option<u32>,
    coin_type: u32,
    hrp_sapling_extended_spending_key: String,
    hrp_sapling_extended_full_viewing_key: String,
    hrp_sapling_payment_address: String,
    b58_pubkey_address_prefix: [u8; 2],
    b58_script_address_prefix: [u8; 2],
}

#[derive(Clone, Debug, Serialize, Deserialize)]
pub struct CheckPointBlockInfo {
    height: u32,
    hash: H256Json,
    time: u32,
    sapling_tree: BytesJson,
}

#[derive(Clone, Debug, Serialize, Deserialize)]
pub struct ZcoinProtocolInfo {
    consensus_params: ZcoinConsensusParams,
    check_point_block: Option<CheckPointBlockInfo>,
}

impl Parameters for ZcoinConsensusParams {
    fn activation_height(&self, nu: NetworkUpgrade) -> Option<BlockHeight> {
        match nu {
            NetworkUpgrade::Overwinter => Some(BlockHeight::from(self.overwinter_activation_height)),
            NetworkUpgrade::Sapling => Some(BlockHeight::from(self.sapling_activation_height)),
            NetworkUpgrade::Blossom => self.blossom_activation_height.map(BlockHeight::from),
            NetworkUpgrade::Heartwood => self.heartwood_activation_height.map(BlockHeight::from),
            NetworkUpgrade::Canopy => self.canopy_activation_height.map(BlockHeight::from),
        }
    }

    fn coin_type(&self) -> u32 { self.coin_type }

    fn hrp_sapling_extended_spending_key(&self) -> &str { &self.hrp_sapling_extended_spending_key }

    fn hrp_sapling_extended_full_viewing_key(&self) -> &str { &self.hrp_sapling_extended_full_viewing_key }

    fn hrp_sapling_payment_address(&self) -> &str { &self.hrp_sapling_payment_address }

    fn b58_pubkey_address_prefix(&self) -> [u8; 2] { self.b58_pubkey_address_prefix }

    fn b58_script_address_prefix(&self) -> [u8; 2] { self.b58_script_address_prefix }
}

pub struct ZCoinFields {
    dex_fee_addr: PaymentAddress,
    my_z_addr: PaymentAddress,
    my_z_addr_encoded: String,
    z_spending_key: ExtendedSpendingKey,
    evk: ExtendedFullViewingKey,
    z_tx_prover: Arc<LocalTxProver>,
    light_wallet_db: WalletDbShared,
    consensus_params: ZcoinConsensusParams,
    sync_state_connector: AsyncMutex<SaplingSyncConnector>,
}

impl Transaction for ZTransaction {
    fn tx_hex(&self) -> Vec<u8> {
        let mut hex = Vec::with_capacity(1024);
        self.write(&mut hex).expect("Writing should not fail");
        hex
    }

    fn tx_hash(&self) -> BytesJson {
        let mut bytes = self.txid().0.to_vec();
        bytes.reverse();
        bytes.into()
    }
}

#[derive(Clone)]
pub struct ZCoin {
    utxo_arc: UtxoArc,
    z_fields: Arc<ZCoinFields>,
}

pub struct ZOutput {
    pub to_addr: PaymentAddress,
    pub amount: Amount,
    pub viewing_key: Option<OutgoingViewingKey>,
    pub memo: Option<MemoBytes>,
}

struct ZCoinSqlTxHistoryItem {
    tx_hash: Vec<u8>,
    internal_id: i64,
    height: i64,
    timestamp: i64,
    received_amount: i64,
    spent_amount: i64,
}

impl ZCoinSqlTxHistoryItem {
    fn try_from_sql_row(row: &Row<'_>) -> Result<Self, SqlError> {
        let mut tx_hash: Vec<u8> = row.get(0)?;
        tx_hash.reverse();
        Ok(ZCoinSqlTxHistoryItem {
            tx_hash,
            internal_id: row.get(1)?,
            height: row.get(2)?,
            timestamp: row.get(3)?,
            received_amount: row.get(4)?,
            spent_amount: row.get(5)?,
        })
    }
}

struct SqlTxHistoryRes {
    transactions: Vec<ZCoinSqlTxHistoryItem>,
    total_tx_count: u32,
    skipped: usize,
}

#[derive(Serialize)]
pub struct ZcoinTxDetails {
    /// Transaction hash in hexadecimal format
    tx_hash: String,
    /// Coins are sent from these addresses
    from: HashSet<String>,
    /// Coins are sent to these addresses
    to: HashSet<String>,
    /// The amount spent from "my" address
    spent_by_me: BigDecimal,
    /// The amount received by "my" address
    received_by_me: BigDecimal,
    /// Resulting "my" balance change
    my_balance_change: BigDecimal,
    /// Block height
    block_height: i64,
    confirmations: i64,
    /// Transaction timestamp
    timestamp: i64,
    transaction_fee: BigDecimal,
    /// The coin transaction belongs to
    coin: String,
    /// Internal MM2 id used for internal transaction identification, for some coins it might be equal to transaction hash
    internal_id: i64,
}

impl ZCoin {
    #[inline]
    pub fn utxo_rpc_client(&self) -> &UtxoRpcClientEnum { &self.utxo_arc.rpc_client }

    #[inline]
    pub fn my_z_address_encoded(&self) -> String { self.z_fields.my_z_addr_encoded.clone() }

    #[inline]
    pub fn consensus_params(&self) -> ZcoinConsensusParams { self.z_fields.consensus_params.clone() }

    #[inline]
    pub fn consensus_params_ref(&self) -> &ZcoinConsensusParams { &self.z_fields.consensus_params }

    #[inline]
    pub async fn sync_status(&self) -> Result<SyncStatus, MmError<BlockchainScanStopped>> {
        self.z_fields
            .sync_state_connector
            .lock()
            .await
            .current_sync_status()
            .await
    }

    #[inline]
    fn secp_keypair(&self) -> &KeyPair {
        self.utxo_arc
            .priv_key_policy
            .key_pair()
            .expect("Zcoin doesn't support HW wallets")
    }

    async fn wait_for_gen_tx_blockchain_sync(&self) -> Result<SaplingSyncGuard<'_>, MmError<BlockchainScanStopped>> {
        let mut connector_guard = self.z_fields.sync_state_connector.lock().await;
        let sync_respawn_guard = connector_guard.wait_for_gen_tx_blockchain_sync().await?;
        Ok(SaplingSyncGuard {
            _connector_guard: connector_guard,
            respawn_guard: sync_respawn_guard,
        })
    }

    async fn my_balance_sat(&self) -> Result<u64, MmError<ZcashClientError>> {
        let db = self.z_fields.light_wallet_db.clone();
        async_blocking(move || {
            let balance = get_balance(&db.lock(), AccountId::default())?.into();
            Ok(balance)
        })
        .await
    }

    async fn get_spendable_notes(&self) -> Result<Vec<SpendableNote>, MmError<ZcashClientError>> {
        let db = self.z_fields.light_wallet_db.clone();
        async_blocking(move || {
            let guard = db.lock();
            let latest_db_block = match guard.block_height_extrema()? {
                Some((_, latest)) => latest,
                None => return Ok(Vec::new()),
            };
            get_spendable_notes(&guard, AccountId::default(), latest_db_block).map_err(MmError::new)
        })
        .await
    }

    /// Returns spendable notes
    async fn spendable_notes_ordered(&self) -> Result<Vec<SpendableNote>, MmError<SqliteClientError>> {
        let mut unspents = self.get_spendable_notes().await?;

        unspents.sort_unstable_by(|a, b| a.note_value.cmp(&b.note_value));
        Ok(unspents)
    }

    async fn get_one_kbyte_tx_fee(&self) -> UtxoRpcResult<BigDecimal> {
        let fee = self.get_tx_fee().await?;
        match fee {
            ActualTxFee::Dynamic(fee) | ActualTxFee::FixedPerKb(fee) => {
                Ok(big_decimal_from_sat_unsigned(fee, self.decimals()))
            },
        }
    }

    /// Generates a tx sending outputs from our address
    async fn gen_tx(
        &self,
        t_outputs: Vec<TxOut>,
        z_outputs: Vec<ZOutput>,
    ) -> Result<(ZTransaction, AdditionalTxData, SaplingSyncGuard<'_>), MmError<GenTxError>> {
        let sync_guard = self.wait_for_gen_tx_blockchain_sync().await?;

        let tx_fee = self.get_one_kbyte_tx_fee().await?;
        let t_output_sat: u64 = t_outputs.iter().fold(0, |cur, out| cur + u64::from(out.value));
        let z_output_sat: u64 = z_outputs.iter().fold(0, |cur, out| cur + u64::from(out.amount));
        let total_output_sat = t_output_sat + z_output_sat;
        let total_output = big_decimal_from_sat_unsigned(total_output_sat, self.utxo_arc.decimals);
        let total_required = &total_output + &tx_fee;

        let spendable_notes = self.spendable_notes_ordered().await?;
        let mut total_input_amount = BigDecimal::from(0);
        let mut change = BigDecimal::from(0);

        let mut received_by_me = 0u64;

        let mut tx_builder = ZTxBuilder::new(self.consensus_params(), sync_guard.respawn_guard.current_block());

        for spendable_note in spendable_notes {
            total_input_amount += big_decimal_from_sat_unsigned(spendable_note.note_value.into(), self.decimals());

            let note = self
                .z_fields
                .my_z_addr
                .create_note(spendable_note.note_value.into(), spendable_note.rseed)
                .or_mm_err(|| GenTxError::FailedToCreateNote)?;
            tx_builder.add_sapling_spend(
                self.z_fields.z_spending_key.clone(),
                *self.z_fields.my_z_addr.diversifier(),
                note,
                spendable_note
                    .witness
                    .path()
                    .or_mm_err(|| GenTxError::FailedToGetMerklePath)?,
            )?;

            if total_input_amount >= total_required {
                change = &total_input_amount - &total_required;
                break;
            }
        }

        if total_input_amount < total_required {
            return MmError::err(GenTxError::InsufficientBalance {
                coin: self.ticker().into(),
                available: total_input_amount,
                required: total_required,
            });
        }

        for z_out in z_outputs {
            if z_out.to_addr == self.z_fields.my_z_addr {
                received_by_me += u64::from(z_out.amount);
            }

            tx_builder.add_sapling_output(z_out.viewing_key, z_out.to_addr, z_out.amount, z_out.memo)?;
        }

        if change > BigDecimal::from(0u8) {
            let change_sat = sat_from_big_decimal(&change, self.utxo_arc.decimals)?;
            received_by_me += change_sat;

            tx_builder.add_sapling_output(
                Some(self.z_fields.evk.fvk.ovk),
                self.z_fields.my_z_addr.clone(),
                Amount::from_u64(change_sat).map_to_mm(|_| {
                    GenTxError::NumConversion(NumConversError(format!(
                        "Failed to get ZCash amount from {}",
                        change_sat
                    )))
                })?,
                None,
            )?;
        }

        for output in t_outputs {
            tx_builder.add_tx_out(output);
        }

        let (tx, _) = async_blocking({
            let prover = self.z_fields.z_tx_prover.clone();
            move || tx_builder.build(consensus::BranchId::Sapling, prover.as_ref())
        })
        .await?;

        let additional_data = AdditionalTxData {
            received_by_me,
            spent_by_me: sat_from_big_decimal(&total_input_amount, self.decimals())?,
            fee_amount: sat_from_big_decimal(&tx_fee, self.decimals())?,
            unused_change: None,
            kmd_rewards: None,
        };
        Ok((tx, additional_data, sync_guard))
    }

    pub async fn send_outputs(
        &self,
        t_outputs: Vec<TxOut>,
        z_outputs: Vec<ZOutput>,
    ) -> Result<ZTransaction, MmError<SendOutputsErr>> {
        let (tx, _, mut sync_guard) = self.gen_tx(t_outputs, z_outputs).await?;
        let mut tx_bytes = Vec::with_capacity(1024);
        tx.write(&mut tx_bytes).expect("Write should not fail");

        self.utxo_rpc_client()
            .send_raw_transaction(tx_bytes.into())
            .compat()
            .await?;

        sync_guard.respawn_guard.watch_for_tx(tx.txid());
        Ok(tx)
    }

    async fn tx_history_from_sql(
        &self,
        limit: usize,
        paging_options: PagingOptionsEnum<i64>,
    ) -> Result<SqlTxHistoryRes, MmError<SqlTxHistoryError>> {
        let wallet_db = self.z_fields.light_wallet_db.clone();
        async_blocking(move || {
            let db_guard = wallet_db.lock();
            let conn = db_guard.sql_conn();

            let total_sql = SqlBuilder::select_from(TRANSACTIONS_TABLE)
                .field("COUNT(id_tx)")
                .sql()
                .expect("valid SQL");
            let total_tx_count = conn.query_row(&total_sql, NO_PARAMS, |row| row.get(0))?;

            let mut sql_builder = SqlBuilder::select_from(name!(TRANSACTIONS_TABLE; "txes"));
            sql_builder
                .field("txes.txid")
                .field("txes.id_tx as internal_id")
                .field("txes.block as block");

            let offset = match paging_options {
                PagingOptionsEnum::PageNumber(page) => (page.get() - 1) * limit,
                PagingOptionsEnum::FromId(id) => {
                    offset_by_id(conn, &sql_builder, [id], "id_tx", "block DESC, id_tx ASC", "id_tx = ?1")?
                        .ok_or(SqlTxHistoryError::FromIdDoesNotExist(id))?
                },
            };

            let sql = sql_builder
                .field("blocks.time")
                .field("COALESCE(rn.received_amount, 0)")
                .field("COALESCE(sn.sent_amount, 0)")
                .left()
                .join("(SELECT tx, SUM(value) as received_amount FROM received_notes GROUP BY tx) as rn")
                .on("txes.id_tx = rn.tx")
                // detecting spent amount by "spent" field in received_notes table
                .join("(SELECT spent, SUM(value) as sent_amount FROM received_notes GROUP BY spent) as sn")
                .on("txes.id_tx = sn.spent")
                .join(BLOCKS_TABLE)
                .on("txes.block = blocks.height")
                .group_by("internal_id")
                .order_by("block", true)
                .order_by("internal_id", false)
                .offset(offset)
                .limit(limit)
                .sql()
                .expect("valid query");

            let sql_items = conn
                .prepare(&sql)?
                .query_map(NO_PARAMS, ZCoinSqlTxHistoryItem::try_from_sql_row)?
                .collect::<Result<Vec<_>, _>>()?;

            Ok(SqlTxHistoryRes {
                transactions: sql_items,
                total_tx_count,
                skipped: offset,
            })
        })
        .await
    }

    async fn z_transactions_from_cache_or_rpc(
        &self,
        hashes: HashSet<H256Json>,
    ) -> UtxoRpcResult<HashMap<H256Json, ZTransaction>> {
        self.get_verbose_transactions_from_cache_or_rpc(hashes)
            .compat()
            .await?
            .into_iter()
            .map(|(hash, tx)| -> Result<_, std::io::Error> {
                Ok((hash, ZTransaction::read(tx.into_inner().hex.as_slice())?))
            })
            .collect::<Result<_, _>>()
            .map_to_mm(|e| UtxoRpcError::InvalidResponse(e.to_string()))
    }

    fn tx_details_from_sql_item(
        &self,
        sql_item: ZCoinSqlTxHistoryItem,
        transactions: &mut HashMap<H256Json, ZTransaction>,
        prev_transactions: &HashMap<H256Json, ZTransaction>,
        current_block: u64,
    ) -> Result<ZcoinTxDetails, MmError<NoInfoAboutTx>> {
        let mut from = HashSet::new();

        let mut confirmations = current_block as i64 - sql_item.height + 1;
        if confirmations < 0 {
            confirmations = 0;
        }

        let mut transparent_input_amount = Amount::zero();
        let hash = H256Json::from(sql_item.tx_hash.as_slice());
        let z_tx = transactions.remove(&hash).or_mm_err(|| NoInfoAboutTx(hash))?;
        for input in z_tx.vin.iter() {
            let mut hash = H256Json::from(*input.prevout.hash());
            hash.0.reverse();
            let prev_tx = prev_transactions.get(&hash).or_mm_err(|| NoInfoAboutTx(hash))?;

            if let Some(spent_output) = prev_tx.vout.get(input.prevout.n() as usize) {
                transparent_input_amount += spent_output.value;
                if let Ok(addresses) = addresses_from_script(self, &spent_output.script_pubkey.0.clone().into()) {
                    from.extend(addresses.into_iter().map(|a| a.to_string()));
                }
            }
        }

        let transparent_output_amount = z_tx
            .vout
            .iter()
            .fold(Amount::zero(), |current, out| current + out.value);

        let mut to = HashSet::new();
        for out in z_tx.vout.iter() {
            if let Ok(addresses) = addresses_from_script(self, &out.script_pubkey.0.clone().into()) {
                to.extend(addresses.into_iter().map(|a| a.to_string()));
            }
        }

        let fee_amount = z_tx.value_balance + transparent_input_amount - transparent_output_amount;
        if sql_item.spent_amount > 0 {
            from.insert(self.my_z_address_encoded());
        }

        if sql_item.received_amount > 0 {
            to.insert(self.my_z_address_encoded());
        }

        for z_out in z_tx.shielded_outputs.iter() {
            if let Some((_, address, _)) = try_sapling_output_recovery(
                self.consensus_params_ref(),
                BlockHeight::from_u32(current_block as u32),
                &self.z_fields.evk.fvk.ovk,
                z_out,
            ) {
                to.insert(encode_payment_address(
                    self.consensus_params_ref().hrp_sapling_payment_address(),
                    &address,
                ));
            }

            if let Some((_, address, _)) = try_sapling_output_recovery(
                self.consensus_params_ref(),
                BlockHeight::from_u32(current_block as u32),
                &DEX_FEE_OVK,
                z_out,
            ) {
                to.insert(encode_payment_address(
                    self.consensus_params_ref().hrp_sapling_payment_address(),
                    &address,
                ));
            }
        }

        let spent_by_me = big_decimal_from_sat(sql_item.spent_amount, self.decimals());
        let received_by_me = big_decimal_from_sat(sql_item.received_amount, self.decimals());
        Ok(ZcoinTxDetails {
            tx_hash: hex::encode(sql_item.tx_hash),
            from,
            to,
            my_balance_change: &received_by_me - &spent_by_me,
            spent_by_me,
            received_by_me,
            block_height: sql_item.height,
            confirmations,
            timestamp: sql_item.timestamp,
            transaction_fee: big_decimal_from_sat(fee_amount.into(), self.decimals()),
            coin: self.ticker().into(),
            internal_id: sql_item.internal_id,
        })
    }

    pub async fn tx_history(
        &self,
        request: MyTxHistoryRequestV2<i64>,
    ) -> Result<MyTxHistoryResponseV2<ZcoinTxDetails, i64>, MmError<MyTxHistoryErrorV2>> {
        let current_block = self.utxo_rpc_client().get_block_count().compat().await?;
        let sql_result = self
            .tx_history_from_sql(request.limit, request.paging_options.clone())
            .await?;

        let hashes_for_verbose = sql_result
            .transactions
            .iter()
            .map(|item| H256Json::from(item.tx_hash.as_slice()))
            .collect();
        let mut transactions = self.z_transactions_from_cache_or_rpc(hashes_for_verbose).await?;

        let prev_tx_hashes: HashSet<_> = transactions
            .iter()
            .flat_map(|(_, tx)| {
                tx.vin.iter().map(|vin| {
                    let mut hash = *vin.prevout.hash();
                    hash.reverse();
                    H256Json::from(hash)
                })
            })
            .collect();
        let prev_transactions = self.z_transactions_from_cache_or_rpc(prev_tx_hashes).await?;

        let transactions = sql_result
            .transactions
            .into_iter()
            .map(|sql_item| {
                self.tx_details_from_sql_item(sql_item, &mut transactions, &prev_transactions, current_block)
            })
            .collect::<Result<_, _>>()?;

        Ok(MyTxHistoryResponseV2 {
            coin: self.ticker().into(),
            target: request.target,
            current_block,
            transactions,
            // Zcoin is activated only after the state is synced
            sync_status: HistorySyncState::Finished,
            limit: request.limit,
            skipped: sql_result.skipped,
            total: sql_result.total_tx_count as usize,
            total_pages: calc_total_pages(sql_result.total_tx_count as usize, request.limit),
            paging_options: request.paging_options,
        })
    }
}

impl AsRef<UtxoCoinFields> for ZCoin {
    fn as_ref(&self) -> &UtxoCoinFields { &self.utxo_arc }
}

#[derive(Clone, Debug, Deserialize, Serialize)]
#[serde(tag = "rpc", content = "rpc_data")]
pub enum ZcoinRpcMode {
    Native,
    Light {
        electrum_servers: Vec<ElectrumRpcRequest>,
        light_wallet_d_servers: Vec<String>,
    },
}

#[derive(Clone, Deserialize)]
pub struct ZcoinActivationParams {
    pub mode: ZcoinRpcMode,
    pub required_confirmations: Option<u64>,
    pub requires_notarization: Option<bool>,
}

pub async fn z_coin_from_conf_and_params(
    ctx: &MmArc,
    ticker: &str,
    conf: &Json,
    params: &ZcoinActivationParams,
    protocol_info: ZcoinProtocolInfo,
    secp_priv_key: &[u8],
) -> Result<ZCoin, MmError<ZCoinBuildError>> {
    let z_key = ExtendedSpendingKey::master(secp_priv_key);
    let db_dir = ctx.dbdir();
    z_coin_from_conf_and_params_with_z_key(ctx, ticker, conf, params, secp_priv_key, db_dir, z_key, protocol_info).await
}

pub struct ZCoinBuilder<'a> {
    ctx: &'a MmArc,
    ticker: &'a str,
    conf: &'a Json,
    z_coin_params: &'a ZcoinActivationParams,
    utxo_params: UtxoActivationParams,
    secp_priv_key: &'a [u8],
    db_dir_path: PathBuf,
    z_spending_key: ExtendedSpendingKey,
    protocol_info: ZcoinProtocolInfo,
}

impl<'a> UtxoCoinBuilderCommonOps for ZCoinBuilder<'a> {
    fn ctx(&self) -> &MmArc { self.ctx }

    fn conf(&self) -> &Json { self.conf }

    fn activation_params(&self) -> &UtxoActivationParams { &self.utxo_params }

    fn ticker(&self) -> &str { self.ticker }
}

#[async_trait]
impl<'a> UtxoFieldsWithIguanaPrivKeyBuilder for ZCoinBuilder<'a> {}

#[async_trait]
impl<'a> UtxoCoinWithIguanaPrivKeyBuilder for ZCoinBuilder<'a> {
    type ResultCoin = ZCoin;
    type Error = ZCoinBuildError;

    fn priv_key(&self) -> &[u8] { self.secp_priv_key }

    async fn build(self) -> MmResult<Self::ResultCoin, Self::Error> {
        let utxo = self.build_utxo_fields_with_iguana_priv_key(self.priv_key()).await?;
        let utxo_arc = UtxoArc::new(utxo);

        let (_, my_z_addr) = self
            .z_spending_key
            .default_address()
            .map_err(|_| MmError::new(ZCoinBuildError::GetAddressError))?;

        let dex_fee_addr = decode_payment_address(
            self.protocol_info.consensus_params.hrp_sapling_payment_address(),
            DEX_FEE_Z_ADDR,
        )
        .expect("DEX_FEE_Z_ADDR is a valid z-address")
        .expect("DEX_FEE_Z_ADDR is a valid z-address");

        let z_tx_prover = async_blocking(LocalTxProver::with_default_location)
            .await
            .or_mm_err(|| ZCoinBuildError::ZCashParamsNotFound)?;

        let my_z_addr_encoded = encode_payment_address(
            self.protocol_info.consensus_params.hrp_sapling_payment_address(),
            &my_z_addr,
        );

        let evk = ExtendedFullViewingKey::from(&self.z_spending_key);
        let cache_db_path = self.db_dir_path.join(format!("{}_cache.db", self.ticker));
        let wallet_db_path = self.db_dir_path.join(format!("{}_wallet.db", self.ticker));
        let blocks_db =
            async_blocking(|| BlockDb::for_path(cache_db_path).map_to_mm(ZcoinClientInitError::BlocksDbInitFailure))
                .await?;
        let wallet_db = create_wallet_db(
            wallet_db_path,
            self.protocol_info.consensus_params.clone(),
            self.protocol_info.check_point_block.clone(),
            evk,
        )
        .await?;
        let wallet_db = Arc::new(Mutex::new(wallet_db));
        let (sync_state_connector, light_wallet_db) = match &self.z_coin_params.mode {
            ZcoinRpcMode::Native => {
                let native_client = self.native_client()?;
                init_native_client(
                    native_client,
                    blocks_db,
                    wallet_db,
                    self.protocol_info.consensus_params.clone(),
                )
                .await?
            },
            ZcoinRpcMode::Light {
                light_wallet_d_servers, ..
            } => {
                // TODO multi lightwalletd servers support will be added on the next iteration
                init_light_client(
                    light_wallet_d_servers.clone(),
                    blocks_db,
                    wallet_db,
                    self.protocol_info.consensus_params.clone(),
                )
                .await?
            },
        };

        let z_fields = ZCoinFields {
            dex_fee_addr,
            my_z_addr,
            my_z_addr_encoded,
            evk: ExtendedFullViewingKey::from(&self.z_spending_key),
            z_spending_key: self.z_spending_key,
            z_tx_prover: Arc::new(z_tx_prover),
            light_wallet_db,
            consensus_params: self.protocol_info.consensus_params,
            sync_state_connector,
        };

        let z_coin = ZCoin {
            utxo_arc,
            z_fields: Arc::new(z_fields),
        };

        Ok(z_coin)
    }
}

impl<'a> ZCoinBuilder<'a> {
    #[allow(clippy::too_many_arguments)]
    pub fn new(
        ctx: &'a MmArc,
        ticker: &'a str,
        conf: &'a Json,
        z_coin_params: &'a ZcoinActivationParams,
        secp_priv_key: &'a [u8],
        db_dir_path: PathBuf,
        z_spending_key: ExtendedSpendingKey,
        protocol_info: ZcoinProtocolInfo,
    ) -> ZCoinBuilder<'a> {
        let utxo_mode = match &z_coin_params.mode {
            ZcoinRpcMode::Native => UtxoRpcMode::Native,
            ZcoinRpcMode::Light { electrum_servers, .. } => UtxoRpcMode::Electrum {
                servers: electrum_servers.clone(),
            },
        };
        let utxo_params = UtxoActivationParams {
            mode: utxo_mode,
            utxo_merge_params: None,
            tx_history: false,
            required_confirmations: z_coin_params.required_confirmations,
            requires_notarization: z_coin_params.requires_notarization,
            address_format: None,
            gap_limit: None,
            enable_params: Default::default(),
            priv_key_policy: PrivKeyActivationPolicy::IguanaPrivKey,
            check_utxo_maturity: None,
        };
        ZCoinBuilder {
            ctx,
            ticker,
            conf,
            z_coin_params,
            utxo_params,
            secp_priv_key,
            db_dir_path,
            z_spending_key,
            protocol_info,
        }
    }
}

#[allow(clippy::too_many_arguments)]
async fn z_coin_from_conf_and_params_with_z_key(
    ctx: &MmArc,
    ticker: &str,
    conf: &Json,
    params: &ZcoinActivationParams,
    secp_priv_key: &[u8],
    db_dir_path: PathBuf,
    z_spending_key: ExtendedSpendingKey,
    protocol_info: ZcoinProtocolInfo,
) -> Result<ZCoin, MmError<ZCoinBuildError>> {
    let builder = ZCoinBuilder::new(
        ctx,
        ticker,
        conf,
        params,
        secp_priv_key,
        db_dir_path,
        z_spending_key,
        protocol_info,
    );
    builder.build().await
}

impl MarketCoinOps for ZCoin {
    fn ticker(&self) -> &str { &self.utxo_arc.conf.ticker }

    fn my_address(&self) -> MmResult<String, MyAddressError> { Ok(self.z_fields.my_z_addr_encoded.clone()) }

    fn get_public_key(&self) -> Result<String, MmError<UnexpectedDerivationMethod>> {
        let pubkey = utxo_common::my_public_key(self.as_ref())?;
        Ok(pubkey.to_string())
    }

    fn sign_message_hash(&self, _message: &str) -> Option<[u8; 32]> { None }

    fn sign_message(&self, _message: &str) -> SignatureResult<String> {
        MmError::err(SignatureError::InvalidRequest(
            "Message signing is not supported by the given coin type".to_string(),
        ))
    }

    fn verify_message(&self, _signature_base64: &str, _message: &str, _address: &str) -> VerificationResult<bool> {
        MmError::err(VerificationError::InvalidRequest(
            "Message verification is not supported by the given coin type".to_string(),
        ))
    }

    fn my_balance(&self) -> BalanceFut<CoinBalance> {
        let coin = self.clone();
        let fut = async move {
            let sat = coin
                .my_balance_sat()
                .await
                .mm_err(|e| BalanceError::WalletStorageError(e.to_string()))?;
            Ok(CoinBalance::new(big_decimal_from_sat_unsigned(sat, coin.decimals())))
        };
        Box::new(fut.boxed().compat())
    }

    fn base_coin_balance(&self) -> BalanceFut<BigDecimal> { utxo_common::base_coin_balance(self) }

    fn platform_ticker(&self) -> &str { self.ticker() }

    fn send_raw_tx(&self, tx: &str) -> Box<dyn Future<Item = String, Error = String> + Send> {
        let tx_bytes = try_fus!(hex::decode(tx));
        let z_tx = try_fus!(ZTransaction::read(tx_bytes.as_slice()));

        let this = self.clone();
        let tx = tx.to_owned();

        let fut = async move {
            let mut sync_guard = try_s!(this.wait_for_gen_tx_blockchain_sync().await);
            let tx_hash = utxo_common::send_raw_tx(this.as_ref(), &tx).compat().await?;
            sync_guard.respawn_guard.watch_for_tx(z_tx.txid());
            Ok(tx_hash)
        };
        Box::new(fut.boxed().compat())
    }

    fn send_raw_tx_bytes(&self, tx: &[u8]) -> Box<dyn Future<Item = String, Error = String> + Send> {
        let z_tx = try_fus!(ZTransaction::read(tx));

        let this = self.clone();
        let tx = tx.to_owned();

        let fut = async move {
            let mut sync_guard = try_s!(this.wait_for_gen_tx_blockchain_sync().await);
            let tx_hash = utxo_common::send_raw_tx_bytes(this.as_ref(), &tx).compat().await?;
            sync_guard.respawn_guard.watch_for_tx(z_tx.txid());
            Ok(tx_hash)
        };
        Box::new(fut.boxed().compat())
    }

    fn wait_for_confirmations(
        &self,
        tx: &[u8],
        confirmations: u64,
        requires_nota: bool,
        wait_until: u64,
        check_every: u64,
    ) -> Box<dyn Future<Item = (), Error = String> + Send> {
        utxo_common::wait_for_confirmations(self.as_ref(), tx, confirmations, requires_nota, wait_until, check_every)
    }

    fn wait_for_tx_spend(
        &self,
        transaction: &[u8],
        wait_until: u64,
        from_block: u64,
        _swap_contract_address: &Option<BytesJson>,
    ) -> TransactionFut {
        utxo_common::wait_for_output_spend(
            self.as_ref(),
            transaction,
            utxo_common::DEFAULT_SWAP_VOUT,
            from_block,
            wait_until,
        )
    }

    fn tx_enum_from_bytes(&self, bytes: &[u8]) -> Result<TransactionEnum, MmError<TxMarshalingErr>> {
        ZTransaction::read(bytes)
            .map(TransactionEnum::from)
            .map_to_mm(|e| TxMarshalingErr::InvalidInput(e.to_string()))
    }

    fn current_block(&self) -> Box<dyn Future<Item = u64, Error = String> + Send> {
        utxo_common::current_block(&self.utxo_arc)
    }

    fn display_priv_key(&self) -> Result<String, String> {
        Ok(encode_extended_spending_key(
            z_mainnet_constants::HRP_SAPLING_EXTENDED_SPENDING_KEY,
            &self.z_fields.z_spending_key,
        ))
    }

    fn min_tx_amount(&self) -> BigDecimal { utxo_common::min_tx_amount(self.as_ref()) }

    fn min_trading_vol(&self) -> MmNumber { utxo_common::min_trading_vol(self.as_ref()) }

    fn is_privacy(&self) -> bool { true }
}

#[async_trait]
impl SwapOps for ZCoin {
    fn send_taker_fee(&self, _fee_addr: &[u8], amount: BigDecimal, uuid: &[u8]) -> TransactionFut {
        let selfi = self.clone();
        let uuid = uuid.to_owned();
        let fut = async move {
            let tx = try_tx_s!(z_send_dex_fee(&selfi, amount, &uuid).await);
            Ok(tx.into())
        };
        Box::new(fut.boxed().compat())
    }

    fn send_maker_payment(
        &self,
        time_lock: u32,
        taker_pub: &[u8],
        secret_hash: &[u8],
        amount: BigDecimal,
        _swap_contract_address: &Option<BytesJson>,
        swap_unique_data: &[u8],
    ) -> TransactionFut {
        let selfi = self.clone();
        let maker_key_pair = self.derive_htlc_key_pair(swap_unique_data);
        let taker_pub = try_tx_fus!(Public::from_slice(taker_pub));
        let secret_hash = secret_hash.to_vec();
        let fut = async move {
            let utxo_tx = try_tx_s!(
                z_send_htlc(
                    &selfi,
                    time_lock,
                    maker_key_pair.public(),
                    &taker_pub,
                    &secret_hash,
                    amount
                )
                .await
            );
            Ok(utxo_tx.into())
        };
        Box::new(fut.boxed().compat())
    }

    fn send_taker_payment(
        &self,
        time_lock: u32,
        maker_pub: &[u8],
        secret_hash: &[u8],
        amount: BigDecimal,
        _swap_contract_address: &Option<BytesJson>,
        swap_unique_data: &[u8],
    ) -> TransactionFut {
        let selfi = self.clone();
        let taker_keypair = self.derive_htlc_key_pair(swap_unique_data);
        let maker_pub = try_tx_fus!(Public::from_slice(maker_pub));
        let secret_hash = secret_hash.to_vec();
        let fut = async move {
            let utxo_tx = try_tx_s!(
                z_send_htlc(
                    &selfi,
                    time_lock,
                    taker_keypair.public(),
                    &maker_pub,
                    &secret_hash,
                    amount
                )
                .await
            );
            Ok(utxo_tx.into())
        };
        Box::new(fut.boxed().compat())
    }

    fn send_maker_spends_taker_payment(
        &self,
        taker_payment_tx: &[u8],
        time_lock: u32,
        taker_pub: &[u8],
        secret: &[u8],
        _swap_contract_address: &Option<BytesJson>,
        swap_unique_data: &[u8],
    ) -> TransactionFut {
        let tx = try_tx_fus!(ZTransaction::read(taker_payment_tx));
        let key_pair = self.derive_htlc_key_pair(swap_unique_data);
        let redeem_script = payment_script(
            time_lock,
            &*dhash160(secret),
            &try_tx_fus!(Public::from_slice(taker_pub)),
            key_pair.public(),
        );
        let script_data = ScriptBuilder::default()
            .push_data(secret)
            .push_opcode(Opcode::OP_0)
            .into_script();
        let selfi = self.clone();
        let fut = async move {
            let tx_fut = z_p2sh_spend(
                &selfi,
                tx,
                time_lock,
                SEQUENCE_FINAL,
                redeem_script,
                script_data,
                &key_pair,
            );
            let tx = try_ztx_s!(tx_fut.await);
            Ok(tx.into())
        };
        Box::new(fut.boxed().compat())
    }

    fn create_taker_spends_maker_payment_preimage(
        &self,
        _maker_payment_tx: &[u8],
        _time_lock: u32,
        _maker_pub: &[u8],
        _secret_hash: &[u8],
        _swap_unique_data: &[u8],
    ) -> TransactionFut {
        unimplemented!();
    }

    fn send_taker_spends_maker_payment(
        &self,
        maker_payment_tx: &[u8],
        time_lock: u32,
        maker_pub: &[u8],
        secret: &[u8],
        _swap_contract_address: &Option<BytesJson>,
        swap_unique_data: &[u8],
    ) -> TransactionFut {
        let tx = try_tx_fus!(ZTransaction::read(maker_payment_tx));
        let key_pair = self.derive_htlc_key_pair(swap_unique_data);
        let redeem_script = payment_script(
            time_lock,
            &*dhash160(secret),
            &try_tx_fus!(Public::from_slice(maker_pub)),
            key_pair.public(),
        );
        let script_data = ScriptBuilder::default()
            .push_data(secret)
            .push_opcode(Opcode::OP_0)
            .into_script();
        let selfi = self.clone();
        let fut = async move {
            let tx_fut = z_p2sh_spend(
                &selfi,
                tx,
                time_lock,
                SEQUENCE_FINAL,
                redeem_script,
                script_data,
                &key_pair,
            );
            let tx = try_ztx_s!(tx_fut.await);
            Ok(tx.into())
        };
        Box::new(fut.boxed().compat())
    }

    fn send_taker_spends_maker_payment_preimage(&self, _preimage: &[u8], _secret: &[u8]) -> TransactionFut {
        unimplemented!();
    }

    fn send_taker_refunds_payment(
        &self,
        taker_payment_tx: &[u8],
        time_lock: u32,
        maker_pub: &[u8],
        secret_hash: &[u8],
        _swap_contract_address: &Option<BytesJson>,
        swap_unique_data: &[u8],
    ) -> TransactionFut {
        let tx = try_tx_fus!(ZTransaction::read(taker_payment_tx));
        let key_pair = self.derive_htlc_key_pair(swap_unique_data);
        let redeem_script = payment_script(
            time_lock,
            secret_hash,
            key_pair.public(),
            &try_tx_fus!(Public::from_slice(maker_pub)),
        );
        let script_data = ScriptBuilder::default().push_opcode(Opcode::OP_1).into_script();
        let selfi = self.clone();
        let fut = async move {
            let tx_fut = z_p2sh_spend(
                &selfi,
                tx,
                time_lock,
                SEQUENCE_FINAL - 1,
                redeem_script,
                script_data,
                &key_pair,
            );
            let tx = try_ztx_s!(tx_fut.await);
            Ok(tx.into())
        };
        Box::new(fut.boxed().compat())
    }

    fn send_maker_refunds_payment(
        &self,
        maker_payment_tx: &[u8],
        time_lock: u32,
        taker_pub: &[u8],
        secret_hash: &[u8],
        _swap_contract_address: &Option<BytesJson>,
        swap_unique_data: &[u8],
    ) -> TransactionFut {
        let tx = try_tx_fus!(ZTransaction::read(maker_payment_tx));
        let key_pair = self.derive_htlc_key_pair(swap_unique_data);
        let redeem_script = payment_script(
            time_lock,
            secret_hash,
            key_pair.public(),
            &try_tx_fus!(Public::from_slice(taker_pub)),
        );
        let script_data = ScriptBuilder::default().push_opcode(Opcode::OP_1).into_script();
        let selfi = self.clone();
        let fut = async move {
            let tx_fut = z_p2sh_spend(
                &selfi,
                tx,
                time_lock,
                SEQUENCE_FINAL - 1,
                redeem_script,
                script_data,
                &key_pair,
            );
            let tx = try_ztx_s!(tx_fut.await);
            Ok(tx.into())
        };
        Box::new(fut.boxed().compat())
    }

    fn validate_fee(
        &self,
        fee_tx: &TransactionEnum,
        _expected_sender: &[u8],
        _fee_addr: &[u8],
        amount: &BigDecimal,
        min_block_number: u64,
        uuid: &[u8],
    ) -> Box<dyn Future<Item = (), Error = String> + Send> {
        let z_tx = match fee_tx {
            TransactionEnum::ZTransaction(t) => t.clone(),
            _ => panic!("Unexpected tx {:?}", fee_tx),
        };
        let amount_sat = try_fus!(sat_from_big_decimal(amount, self.utxo_arc.decimals));
        let expected_memo = MemoBytes::from_bytes(uuid).expect("Uuid length < 512");

        let coin = self.clone();
        let fut = async move {
            let tx_hash = H256::from(z_tx.txid().0).reversed();
            let tx_from_rpc = try_s!(
                coin.utxo_rpc_client()
                    .get_verbose_transaction(&tx_hash.into())
                    .compat()
                    .await
            );
            let mut encoded = Vec::with_capacity(1024);
            z_tx.write(&mut encoded).expect("Writing should not fail");
            if encoded != tx_from_rpc.hex.0 {
                return ERR!(
                    "Encoded transaction {:?} does not match the tx {:?} from RPC",
                    encoded,
                    tx_from_rpc
                );
            }

            let block_height = match tx_from_rpc.height {
                Some(h) => {
                    if h < min_block_number {
                        return ERR!("Dex fee tx {:?} confirmed before min block {}", z_tx, min_block_number);
                    } else {
                        BlockHeight::from_u32(h as u32)
                    }
                },
                None => H0,
            };

            for shielded_out in z_tx.shielded_outputs.iter() {
                if let Some((note, address, memo)) =
                    try_sapling_output_recovery(coin.consensus_params_ref(), block_height, &DEX_FEE_OVK, shielded_out)
                {
                    if address != coin.z_fields.dex_fee_addr {
                        let encoded =
                            encode_payment_address(z_mainnet_constants::HRP_SAPLING_PAYMENT_ADDRESS, &address);
                        let expected = encode_payment_address(
                            z_mainnet_constants::HRP_SAPLING_PAYMENT_ADDRESS,
                            &coin.z_fields.dex_fee_addr,
                        );
                        return ERR!(
                            "Dex fee was sent to the invalid address {}, expected {}",
                            encoded,
                            expected
                        );
                    }

                    if note.value != amount_sat {
                        return ERR!("Dex fee has invalid amount {}, expected {}", note.value, amount_sat);
                    }

                    if memo != expected_memo {
                        return ERR!("Dex fee has invalid memo {:?}, expected {:?}", memo, expected_memo);
                    }

                    return Ok(());
                }
            }

            ERR!(
                "The dex fee tx {:?} has no shielded outputs or outputs decryption failed",
                z_tx
            )
        };

        Box::new(fut.boxed().compat())
    }

    fn validate_maker_payment(&self, input: ValidatePaymentInput) -> ValidatePaymentFut<()> {
        utxo_common::validate_maker_payment(self, input)
    }

    fn validate_taker_payment(&self, input: ValidatePaymentInput) -> ValidatePaymentFut<()> {
        utxo_common::validate_taker_payment(self, input)
    }

    fn watcher_validate_taker_payment(
        &self,
        _input: WatcherValidatePaymentInput,
    ) -> Box<dyn Future<Item = (), Error = String> + Send> {
        unimplemented!();
    }

    fn check_if_my_payment_sent(
        &self,
        time_lock: u32,
        other_pub: &[u8],
        secret_hash: &[u8],
        _search_from_block: u64,
        _swap_contract_address: &Option<BytesJson>,
        swap_unique_data: &[u8],
    ) -> Box<dyn Future<Item = Option<TransactionEnum>, Error = String> + Send> {
        utxo_common::check_if_my_payment_sent(self.clone(), time_lock, other_pub, secret_hash, swap_unique_data)
    }

    async fn search_for_swap_tx_spend_my(
        &self,
        input: SearchForSwapTxSpendInput<'_>,
    ) -> Result<Option<FoundSwapTxSpend>, String> {
        utxo_common::search_for_swap_tx_spend_my(self, input, utxo_common::DEFAULT_SWAP_VOUT).await
    }

    async fn search_for_swap_tx_spend_other(
        &self,
        input: SearchForSwapTxSpendInput<'_>,
    ) -> Result<Option<FoundSwapTxSpend>, String> {
        utxo_common::search_for_swap_tx_spend_other(self, input, utxo_common::DEFAULT_SWAP_VOUT).await
    }

    fn extract_secret(&self, secret_hash: &[u8], spend_tx: &[u8]) -> Result<Vec<u8>, String> {
        utxo_common::extract_secret(secret_hash, spend_tx)
    }

    fn negotiate_swap_contract_addr(
        &self,
        _other_side_address: Option<&[u8]>,
    ) -> Result<Option<BytesJson>, MmError<NegotiateSwapContractAddrErr>> {
        Ok(None)
    }

    fn derive_htlc_key_pair(&self, swap_unique_data: &[u8]) -> KeyPair {
        let message = Message::from(dhash256(swap_unique_data).take());
        let signature = self.secp_keypair().private().sign(&message).expect("valid privkey");

        let key = secp_privkey_from_hash(dhash256(&signature));
        key_pair_from_secret(key.as_slice()).expect("valid privkey")
    }
}

#[async_trait]
impl MmCoin for ZCoin {
    fn is_asset_chain(&self) -> bool { self.utxo_arc.conf.asset_chain }

    fn withdraw(&self, _req: WithdrawRequest) -> WithdrawFut {
        Box::new(futures01::future::err(MmError::new(WithdrawError::InternalError(
            "Zcoin doesn't support legacy withdraw".into(),
        ))))
    }

    fn get_raw_transaction(&self, req: RawTransactionRequest) -> RawTransactionFut {
        Box::new(utxo_common::get_raw_transaction(&self.utxo_arc, req).boxed().compat())
    }

    fn decimals(&self) -> u8 { self.utxo_arc.decimals }

    fn convert_to_address(&self, _from: &str, _to_address_format: Json) -> Result<String, String> {
        Err(MmError::new("Address conversion is not available for ZCoin".to_string()).to_string())
    }

    fn validate_address(&self, address: &str) -> ValidateAddressResult {
        match decode_payment_address(z_mainnet_constants::HRP_SAPLING_PAYMENT_ADDRESS, address) {
            Ok(Some(_)) => ValidateAddressResult {
                is_valid: true,
                reason: None,
            },
            Ok(None) => ValidateAddressResult {
                is_valid: false,
                reason: Some("decode_payment_address returned None".to_owned()),
            },
            Err(e) => ValidateAddressResult {
                is_valid: false,
                reason: Some(format!("Error {} on decode_payment_address", e)),
            },
        }
    }

    fn process_history_loop(&self, _ctx: MmArc) -> Box<dyn Future<Item = (), Error = ()> + Send> {
        log::warn!("process_history_loop is not implemented for ZCoin yet!");
        Box::new(futures01::future::err(()))
    }

    fn history_sync_status(&self) -> HistorySyncState { HistorySyncState::NotEnabled }

    fn get_trade_fee(&self) -> Box<dyn Future<Item = TradeFee, Error = String> + Send> {
        utxo_common::get_trade_fee(self.clone())
    }

    async fn get_sender_trade_fee(
        &self,
        _value: TradePreimageValue,
        _stage: FeeApproxStage,
    ) -> TradePreimageResult<TradeFee> {
        Ok(TradeFee {
            coin: self.ticker().to_owned(),
            amount: self.get_one_kbyte_tx_fee().await?.into(),
            paid_from_trading_vol: false,
        })
    }

    fn get_receiver_trade_fee(&self, _stage: FeeApproxStage) -> TradePreimageFut<TradeFee> {
        utxo_common::get_receiver_trade_fee(self.clone())
    }

    async fn get_fee_to_send_taker_fee(
        &self,
        _dex_fee_amount: BigDecimal,
        _stage: FeeApproxStage,
    ) -> TradePreimageResult<TradeFee> {
        Ok(TradeFee {
            coin: self.ticker().to_owned(),
            amount: self.get_one_kbyte_tx_fee().await?.into(),
            paid_from_trading_vol: false,
        })
    }

    fn required_confirmations(&self) -> u64 { utxo_common::required_confirmations(&self.utxo_arc) }

    fn requires_notarization(&self) -> bool { utxo_common::requires_notarization(&self.utxo_arc) }

    fn set_required_confirmations(&self, confirmations: u64) {
        utxo_common::set_required_confirmations(&self.utxo_arc, confirmations)
    }

    fn set_requires_notarization(&self, requires_nota: bool) {
        utxo_common::set_requires_notarization(&self.utxo_arc, requires_nota)
    }

    fn swap_contract_address(&self) -> Option<BytesJson> { utxo_common::swap_contract_address() }

    fn mature_confirmations(&self) -> Option<u32> { Some(self.utxo_arc.conf.mature_confirmations) }

    fn coin_protocol_info(&self) -> Vec<u8> { utxo_common::coin_protocol_info(self) }

    fn is_coin_protocol_supported(&self, info: &Option<Vec<u8>>) -> bool {
        utxo_common::is_coin_protocol_supported(self, info)
    }
}

#[async_trait]
impl UtxoTxGenerationOps for ZCoin {
    async fn get_tx_fee(&self) -> UtxoRpcResult<ActualTxFee> { utxo_common::get_tx_fee(&self.utxo_arc).await }

    async fn calc_interest_if_required(
        &self,
        unsigned: TransactionInputSigner,
        data: AdditionalTxData,
        my_script_pub: Bytes,
    ) -> UtxoRpcResult<(TransactionInputSigner, AdditionalTxData)> {
        utxo_common::calc_interest_if_required(self, unsigned, data, my_script_pub).await
    }
}

#[async_trait]
impl UtxoTxBroadcastOps for ZCoin {
    async fn broadcast_tx(&self, tx: &UtxoTx) -> Result<H256Json, MmError<BroadcastTxErr>> {
        utxo_common::broadcast_tx(self, tx).await
    }
}

/// Please note `ZCoin` is not assumed to work with transparent UTXOs.
/// Remove implementation of the `GetUtxoListOps` trait for `ZCoin`
/// when [`ZCoin::preimage_trade_fee_required_to_send_outputs`] is refactored.
#[async_trait]
#[cfg_attr(test, mockable)]
impl GetUtxoListOps for ZCoin {
    async fn get_unspent_ordered_list(
        &self,
        address: &Address,
    ) -> UtxoRpcResult<(Vec<UnspentInfo>, RecentlySpentOutPointsGuard<'_>)> {
        utxo_common::get_unspent_ordered_list(self, address).await
    }

    async fn get_all_unspent_ordered_list(
        &self,
        address: &Address,
    ) -> UtxoRpcResult<(Vec<UnspentInfo>, RecentlySpentOutPointsGuard<'_>)> {
        utxo_common::get_all_unspent_ordered_list(self, address).await
    }

    async fn get_mature_unspent_ordered_list(
        &self,
        address: &Address,
    ) -> UtxoRpcResult<(MatureUnspentList, RecentlySpentOutPointsGuard<'_>)> {
        utxo_common::get_mature_unspent_ordered_list(self, address).await
    }
}

#[async_trait]
impl UtxoCommonOps for ZCoin {
    async fn get_htlc_spend_fee(&self, tx_size: u64) -> UtxoRpcResult<u64> {
        utxo_common::get_htlc_spend_fee(self, tx_size).await
    }

    fn addresses_from_script(&self, script: &Script) -> Result<Vec<Address>, String> {
        utxo_common::addresses_from_script(self, script)
    }

    fn denominate_satoshis(&self, satoshi: i64) -> f64 { utxo_common::denominate_satoshis(&self.utxo_arc, satoshi) }

    fn my_public_key(&self) -> Result<&Public, MmError<UnexpectedDerivationMethod>> {
        utxo_common::my_public_key(self.as_ref())
    }

    fn address_from_str(&self, address: &str) -> MmResult<Address, AddrFromStrError> {
        utxo_common::checked_address_from_str(self, address)
    }

    async fn get_current_mtp(&self) -> UtxoRpcResult<u32> {
        utxo_common::get_current_mtp(&self.utxo_arc, CoinVariant::Standard).await
    }

    fn is_unspent_mature(&self, output: &RpcTransaction) -> bool {
        utxo_common::is_unspent_mature(self.utxo_arc.conf.mature_confirmations, output)
    }

    async fn calc_interest_of_tx(
        &self,
        _tx: &UtxoTx,
        _input_transactions: &mut HistoryUtxoTxMap,
    ) -> UtxoRpcResult<u64> {
        MmError::err(UtxoRpcError::Internal(
            "ZCoin doesn't support transaction rewards".to_owned(),
        ))
    }

    async fn get_mut_verbose_transaction_from_map_or_rpc<'a, 'b>(
        &'a self,
        tx_hash: H256Json,
        utxo_tx_map: &'b mut HistoryUtxoTxMap,
    ) -> UtxoRpcResult<&'b mut HistoryUtxoTx> {
        utxo_common::get_mut_verbose_transaction_from_map_or_rpc(self, tx_hash, utxo_tx_map).await
    }

    async fn p2sh_spending_tx(&self, input: utxo_common::P2SHSpendingTxInput<'_>) -> Result<UtxoTx, String> {
        utxo_common::p2sh_spending_tx(self, input).await
    }

    fn get_verbose_transactions_from_cache_or_rpc(
        &self,
        tx_ids: HashSet<H256Json>,
    ) -> UtxoRpcFut<HashMap<H256Json, VerboseTransactionFrom>> {
        let selfi = self.clone();
        let fut = async move { utxo_common::get_verbose_transactions_from_cache_or_rpc(&selfi.utxo_arc, tx_ids).await };
        Box::new(fut.boxed().compat())
    }

    async fn preimage_trade_fee_required_to_send_outputs(
        &self,
        outputs: Vec<TransactionOutput>,
        fee_policy: FeePolicy,
        gas_fee: Option<u64>,
        stage: &FeeApproxStage,
    ) -> TradePreimageResult<BigDecimal> {
        utxo_common::preimage_trade_fee_required_to_send_outputs(
            self,
            self.ticker(),
            outputs,
            fee_policy,
            gas_fee,
            stage,
        )
        .await
    }

    fn increase_dynamic_fee_by_stage(&self, dynamic_fee: u64, stage: &FeeApproxStage) -> u64 {
        utxo_common::increase_dynamic_fee_by_stage(self, dynamic_fee, stage)
    }

    async fn p2sh_tx_locktime(&self, htlc_locktime: u32) -> Result<u32, MmError<UtxoRpcError>> {
        utxo_common::p2sh_tx_locktime(self, self.ticker(), htlc_locktime).await
    }

    fn addr_format(&self) -> &UtxoAddressFormat { utxo_common::addr_format(self) }

    fn addr_format_for_standard_scripts(&self) -> UtxoAddressFormat {
        utxo_common::addr_format_for_standard_scripts(self)
    }

    fn address_from_pubkey(&self, pubkey: &Public) -> Address {
        let conf = &self.utxo_arc.conf;
        utxo_common::address_from_pubkey(
            pubkey,
            conf.pub_addr_prefix,
            conf.pub_t_addr_prefix,
            conf.checksum_type,
            conf.bech32_hrp.clone(),
            self.addr_format().clone(),
        )
    }
}

#[async_trait]
impl InitWithdrawCoin for ZCoin {
    async fn init_withdraw(
        &self,
        _ctx: MmArc,
        req: WithdrawRequest,
        task_handle: &WithdrawTaskHandle,
    ) -> Result<TransactionDetails, MmError<WithdrawError>> {
        if req.fee.is_some() {
            return MmError::err(WithdrawError::InternalError(
                "Setting a custom withdraw fee is not supported for ZCoin yet".to_owned(),
            ));
        }

        let to_addr = decode_payment_address(z_mainnet_constants::HRP_SAPLING_PAYMENT_ADDRESS, &req.to)
            .map_to_mm(|e| WithdrawError::InvalidAddress(format!("{}", e)))?
            .or_mm_err(|| WithdrawError::InvalidAddress(format!("Address {} decoded to None", req.to)))?;
        let amount = if req.max {
            let fee = self.get_one_kbyte_tx_fee().await?;
            let balance = self.my_balance().compat().await?;
            balance.spendable - fee
        } else {
            req.amount
        };

        task_handle.update_in_progress_status(WithdrawInProgressStatus::GeneratingTransaction)?;
        let satoshi = sat_from_big_decimal(&amount, self.decimals())?;
        let z_output = ZOutput {
            to_addr,
            amount: Amount::from_u64(satoshi)
                .map_to_mm(|_| NumConversError(format!("Failed to get ZCash amount from {}", amount)))?,
            // TODO add optional viewing_key and memo fields to the WithdrawRequest
            viewing_key: Some(self.z_fields.evk.fvk.ovk),
            memo: None,
        };

        let (tx, data, _sync_guard) = self.gen_tx(vec![], vec![z_output]).await?;
        let mut tx_bytes = Vec::with_capacity(1024);
        tx.write(&mut tx_bytes)
            .map_to_mm(|e| WithdrawError::InternalError(e.to_string()))?;
        let mut tx_hash = tx.txid().0.to_vec();
        tx_hash.reverse();

        let received_by_me = big_decimal_from_sat_unsigned(data.received_by_me, self.decimals());
        let spent_by_me = big_decimal_from_sat_unsigned(data.spent_by_me, self.decimals());

        Ok(TransactionDetails {
            tx_hex: tx_bytes.into(),
            tx_hash: hex::encode(&tx_hash),
            from: vec![self.z_fields.my_z_addr_encoded.clone()],
            to: vec![req.to],
            my_balance_change: &received_by_me - &spent_by_me,
            total_amount: spent_by_me.clone(),
            spent_by_me,
            received_by_me,
            block_height: 0,
            timestamp: 0,
            fee_details: Some(TxFeeDetails::Utxo(UtxoFeeDetails {
                coin: Some(self.ticker().to_owned()),
                amount: big_decimal_from_sat_unsigned(data.fee_amount, self.decimals()),
            })),
            coin: self.ticker().to_owned(),
            internal_id: tx_hash.into(),
            kmd_rewards: None,
            transaction_type: Default::default(),
        })
    }
}

#[test]
fn derive_z_key_from_mm_seed() {
    use crypto::privkey::key_pair_from_seed;
    use zcash_client_backend::encoding::encode_extended_spending_key;

    let seed = "spice describe gravity federal blast come thank unfair canal monkey style afraid";
    let secp_keypair = key_pair_from_seed(seed).unwrap();
    let z_spending_key = ExtendedSpendingKey::master(&*secp_keypair.private().secret);
    let encoded = encode_extended_spending_key(z_mainnet_constants::HRP_SAPLING_EXTENDED_SPENDING_KEY, &z_spending_key);
    assert_eq!(encoded, "secret-extended-key-main1qqqqqqqqqqqqqqytwz2zjt587n63kyz6jawmflttqu5rxavvqx3lzfs0tdr0w7g5tgntxzf5erd3jtvva5s52qx0ms598r89vrmv30r69zehxy2r3vesghtqd6dfwdtnauzuj8u8eeqfx7qpglzu6z54uzque6nzzgnejkgq569ax4lmk0v95rfhxzxlq3zrrj2z2kqylx2jp8g68lqu6alczdxd59lzp4hlfuj3jp54fp06xsaaay0uyass992g507tdd7psua5w6q76dyq3");

    let (_, address) = z_spending_key.default_address().unwrap();
    let encoded_addr = encode_payment_address(z_mainnet_constants::HRP_SAPLING_PAYMENT_ADDRESS, &address);
    assert_eq!(
        encoded_addr,
        "zs182ht30wnnnr8jjhj2j9v5dkx3qsknnr5r00jfwk2nczdtqy7w0v836kyy840kv2r8xle5gcl549"
    );

    let seed = "also shoot benefit prefer juice shell elder veteran woman mimic image kidney";
    let secp_keypair = key_pair_from_seed(seed).unwrap();
    let z_spending_key = ExtendedSpendingKey::master(&*secp_keypair.private().secret);
    let encoded = encode_extended_spending_key(z_mainnet_constants::HRP_SAPLING_EXTENDED_SPENDING_KEY, &z_spending_key);
    assert_eq!(encoded, "secret-extended-key-main1qqqqqqqqqqqqqq8jnhc9stsqwts6pu5ayzgy4szplvy03u227e50n3u8e6dwn5l0q5s3s8xfc03r5wmyh5s5dq536ufwn2k89ngdhnxy64sd989elwas6kr7ygztsdkw6k6xqyvhtu6e0dhm4mav8rus0fy8g0hgy9vt97cfjmus0m2m87p4qz5a00um7gwjwk494gul0uvt3gqyjujcclsqry72z57kr265jsajactgfn9m3vclqvx8fsdnwp4jwj57ffw560vvwks9g9hpu");

    let (_, address) = z_spending_key.default_address().unwrap();
    let encoded_addr = encode_payment_address(z_mainnet_constants::HRP_SAPLING_PAYMENT_ADDRESS, &address);
    assert_eq!(
        encoded_addr,
        "zs1funuwrjr2stlr6fnhkdh7fyz3p7n0p8rxase9jnezdhc286v5mhs6q3myw0phzvad5mvqgfxpam"
    );
}<|MERGE_RESOLUTION|>--- conflicted
+++ resolved
@@ -1,28 +1,29 @@
 use crate::coin_errors::MyAddressError;
 use crate::my_tx_history_v2::{MyTxHistoryErrorV2, MyTxHistoryRequestV2, MyTxHistoryResponseV2};
 use crate::rpc_command::init_withdraw::{InitWithdrawCoin, WithdrawInProgressStatus, WithdrawTaskHandle};
-use crate::utxo::rpc_clients::{ElectrumRpcRequest, UnspentInfo, UtxoRpcClientEnum, UtxoRpcError, UtxoRpcFut,
-                               UtxoRpcResult};
-use crate::utxo::utxo_builder::{UtxoCoinBuilderCommonOps, UtxoCoinWithIguanaPrivKeyBuilder,
-                                UtxoFieldsWithIguanaPrivKeyBuilder};
-use crate::utxo::utxo_common::{addresses_from_script, big_decimal_from_sat, big_decimal_from_sat_unsigned,
-                               payment_script};
-use crate::utxo::{sat_from_big_decimal, utxo_common, ActualTxFee, AdditionalTxData, AddrFromStrError, Address,
-                  BroadcastTxErr, FeePolicy, GetUtxoListOps, HistoryUtxoTx, HistoryUtxoTxMap, MatureUnspentList,
-                  RecentlySpentOutPointsGuard, UtxoActivationParams, UtxoAddressFormat, UtxoArc, UtxoCoinFields,
-                  UtxoCommonOps, UtxoFeeDetails, UtxoRpcMode, UtxoTxBroadcastOps, UtxoTxGenerationOps,
-                  VerboseTransactionFrom};
-use crate::{BalanceError, BalanceFut, CoinBalance, FeeApproxStage, FoundSwapTxSpend, HistorySyncState, MarketCoinOps,
-            MmCoin, NegotiateSwapContractAddrErr, NumConversError, PrivKeyActivationPolicy, RawTransactionFut,
-            RawTransactionRequest, SearchForSwapTxSpendInput, SignatureError, SignatureResult, SwapOps, TradeFee,
-            TradePreimageFut, TradePreimageResult, TradePreimageValue, TransactionDetails, TransactionEnum,
-            TransactionFut, TxFeeDetails, TxMarshalingErr, UnexpectedDerivationMethod, ValidateAddressResult,
-<<<<<<< HEAD
-            ValidatePaymentFut, ValidatePaymentInput, VerificationError, VerificationResult, WithdrawFut,
-=======
-            ValidatePaymentInput, VerificationError, VerificationResult, WatcherValidatePaymentInput, WithdrawFut,
->>>>>>> 67ede861
-            WithdrawRequest};
+use crate::utxo::rpc_clients::{
+    ElectrumRpcRequest, UnspentInfo, UtxoRpcClientEnum, UtxoRpcError, UtxoRpcFut, UtxoRpcResult,
+};
+use crate::utxo::utxo_builder::{
+    UtxoCoinBuilderCommonOps, UtxoCoinWithIguanaPrivKeyBuilder, UtxoFieldsWithIguanaPrivKeyBuilder,
+};
+use crate::utxo::utxo_common::{
+    addresses_from_script, big_decimal_from_sat, big_decimal_from_sat_unsigned, payment_script,
+};
+use crate::utxo::{
+    sat_from_big_decimal, utxo_common, ActualTxFee, AdditionalTxData, AddrFromStrError, Address, BroadcastTxErr,
+    FeePolicy, GetUtxoListOps, HistoryUtxoTx, HistoryUtxoTxMap, MatureUnspentList, RecentlySpentOutPointsGuard,
+    UtxoActivationParams, UtxoAddressFormat, UtxoArc, UtxoCoinFields, UtxoCommonOps, UtxoFeeDetails, UtxoRpcMode,
+    UtxoTxBroadcastOps, UtxoTxGenerationOps, VerboseTransactionFrom,
+};
+use crate::{
+    BalanceError, BalanceFut, CoinBalance, FeeApproxStage, FoundSwapTxSpend, HistorySyncState, MarketCoinOps, MmCoin,
+    NegotiateSwapContractAddrErr, NumConversError, PrivKeyActivationPolicy, RawTransactionFut, RawTransactionRequest,
+    SearchForSwapTxSpendInput, SignatureError, SignatureResult, SwapOps, TradeFee, TradePreimageFut,
+    TradePreimageResult, TradePreimageValue, TransactionDetails, TransactionEnum, TransactionFut, TxFeeDetails,
+    TxMarshalingErr, UnexpectedDerivationMethod, ValidateAddressResult, ValidatePaymentFut, ValidatePaymentInput,
+    VerificationError, VerificationResult, WatcherValidatePaymentInput, WithdrawFut, WithdrawRequest,
+};
 use crate::{Transaction, WithdrawError};
 use async_trait::async_trait;
 use bitcrypto::{dhash160, dhash256};
@@ -42,7 +43,8 @@
 use mm2_core::mm_ctx::MmArc;
 use mm2_err_handle::prelude::*;
 use mm2_number::{BigDecimal, MmNumber};
-#[cfg(test)] use mocktopus::macros::*;
+#[cfg(test)]
+use mocktopus::macros::*;
 use parking_lot::Mutex;
 use primitives::bytes::Bytes;
 use rpc::v1::types::{Bytes as BytesJson, Transaction as RpcTransaction, H256 as H256Json};
@@ -66,8 +68,10 @@
 use zcash_primitives::transaction::builder::Builder as ZTxBuilder;
 use zcash_primitives::transaction::components::{Amount, TxOut};
 use zcash_primitives::transaction::Transaction as ZTransaction;
-use zcash_primitives::{consensus, constants::mainnet as z_mainnet_constants, sapling::PaymentAddress,
-                       zip32::ExtendedFullViewingKey, zip32::ExtendedSpendingKey};
+use zcash_primitives::{
+    consensus, constants::mainnet as z_mainnet_constants, sapling::PaymentAddress, zip32::ExtendedFullViewingKey,
+    zip32::ExtendedSpendingKey,
+};
 use zcash_proofs::prover::LocalTxProver;
 
 mod z_htlc;
@@ -150,17 +154,29 @@
         }
     }
 
-    fn coin_type(&self) -> u32 { self.coin_type }
-
-    fn hrp_sapling_extended_spending_key(&self) -> &str { &self.hrp_sapling_extended_spending_key }
-
-    fn hrp_sapling_extended_full_viewing_key(&self) -> &str { &self.hrp_sapling_extended_full_viewing_key }
-
-    fn hrp_sapling_payment_address(&self) -> &str { &self.hrp_sapling_payment_address }
-
-    fn b58_pubkey_address_prefix(&self) -> [u8; 2] { self.b58_pubkey_address_prefix }
-
-    fn b58_script_address_prefix(&self) -> [u8; 2] { self.b58_script_address_prefix }
+    fn coin_type(&self) -> u32 {
+        self.coin_type
+    }
+
+    fn hrp_sapling_extended_spending_key(&self) -> &str {
+        &self.hrp_sapling_extended_spending_key
+    }
+
+    fn hrp_sapling_extended_full_viewing_key(&self) -> &str {
+        &self.hrp_sapling_extended_full_viewing_key
+    }
+
+    fn hrp_sapling_payment_address(&self) -> &str {
+        &self.hrp_sapling_payment_address
+    }
+
+    fn b58_pubkey_address_prefix(&self) -> [u8; 2] {
+        self.b58_pubkey_address_prefix
+    }
+
+    fn b58_script_address_prefix(&self) -> [u8; 2] {
+        self.b58_script_address_prefix
+    }
 }
 
 pub struct ZCoinFields {
@@ -260,16 +276,24 @@
 
 impl ZCoin {
     #[inline]
-    pub fn utxo_rpc_client(&self) -> &UtxoRpcClientEnum { &self.utxo_arc.rpc_client }
+    pub fn utxo_rpc_client(&self) -> &UtxoRpcClientEnum {
+        &self.utxo_arc.rpc_client
+    }
 
     #[inline]
-    pub fn my_z_address_encoded(&self) -> String { self.z_fields.my_z_addr_encoded.clone() }
+    pub fn my_z_address_encoded(&self) -> String {
+        self.z_fields.my_z_addr_encoded.clone()
+    }
 
     #[inline]
-    pub fn consensus_params(&self) -> ZcoinConsensusParams { self.z_fields.consensus_params.clone() }
+    pub fn consensus_params(&self) -> ZcoinConsensusParams {
+        self.z_fields.consensus_params.clone()
+    }
 
     #[inline]
-    pub fn consensus_params_ref(&self) -> &ZcoinConsensusParams { &self.z_fields.consensus_params }
+    pub fn consensus_params_ref(&self) -> &ZcoinConsensusParams {
+        &self.z_fields.consensus_params
+    }
 
     #[inline]
     pub async fn sync_status(&self) -> Result<SyncStatus, MmError<BlockchainScanStopped>> {
@@ -682,7 +706,9 @@
 }
 
 impl AsRef<UtxoCoinFields> for ZCoin {
-    fn as_ref(&self) -> &UtxoCoinFields { &self.utxo_arc }
+    fn as_ref(&self) -> &UtxoCoinFields {
+        &self.utxo_arc
+    }
 }
 
 #[derive(Clone, Debug, Deserialize, Serialize)]
@@ -728,13 +754,21 @@
 }
 
 impl<'a> UtxoCoinBuilderCommonOps for ZCoinBuilder<'a> {
-    fn ctx(&self) -> &MmArc { self.ctx }
-
-    fn conf(&self) -> &Json { self.conf }
-
-    fn activation_params(&self) -> &UtxoActivationParams { &self.utxo_params }
-
-    fn ticker(&self) -> &str { self.ticker }
+    fn ctx(&self) -> &MmArc {
+        self.ctx
+    }
+
+    fn conf(&self) -> &Json {
+        self.conf
+    }
+
+    fn activation_params(&self) -> &UtxoActivationParams {
+        &self.utxo_params
+    }
+
+    fn ticker(&self) -> &str {
+        self.ticker
+    }
 }
 
 #[async_trait]
@@ -745,7 +779,9 @@
     type ResultCoin = ZCoin;
     type Error = ZCoinBuildError;
 
-    fn priv_key(&self) -> &[u8] { self.secp_priv_key }
+    fn priv_key(&self) -> &[u8] {
+        self.secp_priv_key
+    }
 
     async fn build(self) -> MmResult<Self::ResultCoin, Self::Error> {
         let utxo = self.build_utxo_fields_with_iguana_priv_key(self.priv_key()).await?;
@@ -901,16 +937,22 @@
 }
 
 impl MarketCoinOps for ZCoin {
-    fn ticker(&self) -> &str { &self.utxo_arc.conf.ticker }
-
-    fn my_address(&self) -> MmResult<String, MyAddressError> { Ok(self.z_fields.my_z_addr_encoded.clone()) }
+    fn ticker(&self) -> &str {
+        &self.utxo_arc.conf.ticker
+    }
+
+    fn my_address(&self) -> MmResult<String, MyAddressError> {
+        Ok(self.z_fields.my_z_addr_encoded.clone())
+    }
 
     fn get_public_key(&self) -> Result<String, MmError<UnexpectedDerivationMethod>> {
         let pubkey = utxo_common::my_public_key(self.as_ref())?;
         Ok(pubkey.to_string())
     }
 
-    fn sign_message_hash(&self, _message: &str) -> Option<[u8; 32]> { None }
+    fn sign_message_hash(&self, _message: &str) -> Option<[u8; 32]> {
+        None
+    }
 
     fn sign_message(&self, _message: &str) -> SignatureResult<String> {
         MmError::err(SignatureError::InvalidRequest(
@@ -936,9 +978,13 @@
         Box::new(fut.boxed().compat())
     }
 
-    fn base_coin_balance(&self) -> BalanceFut<BigDecimal> { utxo_common::base_coin_balance(self) }
-
-    fn platform_ticker(&self) -> &str { self.ticker() }
+    fn base_coin_balance(&self) -> BalanceFut<BigDecimal> {
+        utxo_common::base_coin_balance(self)
+    }
+
+    fn platform_ticker(&self) -> &str {
+        self.ticker()
+    }
 
     fn send_raw_tx(&self, tx: &str) -> Box<dyn Future<Item = String, Error = String> + Send> {
         let tx_bytes = try_fus!(hex::decode(tx));
@@ -1015,11 +1061,17 @@
         ))
     }
 
-    fn min_tx_amount(&self) -> BigDecimal { utxo_common::min_tx_amount(self.as_ref()) }
-
-    fn min_trading_vol(&self) -> MmNumber { utxo_common::min_trading_vol(self.as_ref()) }
-
-    fn is_privacy(&self) -> bool { true }
+    fn min_tx_amount(&self) -> BigDecimal {
+        utxo_common::min_tx_amount(self.as_ref())
+    }
+
+    fn min_trading_vol(&self) -> MmNumber {
+        utxo_common::min_trading_vol(self.as_ref())
+    }
+
+    fn is_privacy(&self) -> bool {
+        true
+    }
 }
 
 #[async_trait]
@@ -1403,7 +1455,9 @@
 
 #[async_trait]
 impl MmCoin for ZCoin {
-    fn is_asset_chain(&self) -> bool { self.utxo_arc.conf.asset_chain }
+    fn is_asset_chain(&self) -> bool {
+        self.utxo_arc.conf.asset_chain
+    }
 
     fn withdraw(&self, _req: WithdrawRequest) -> WithdrawFut {
         Box::new(futures01::future::err(MmError::new(WithdrawError::InternalError(
@@ -1415,7 +1469,9 @@
         Box::new(utxo_common::get_raw_transaction(&self.utxo_arc, req).boxed().compat())
     }
 
-    fn decimals(&self) -> u8 { self.utxo_arc.decimals }
+    fn decimals(&self) -> u8 {
+        self.utxo_arc.decimals
+    }
 
     fn convert_to_address(&self, _from: &str, _to_address_format: Json) -> Result<String, String> {
         Err(MmError::new("Address conversion is not available for ZCoin".to_string()).to_string())
@@ -1443,7 +1499,9 @@
         Box::new(futures01::future::err(()))
     }
 
-    fn history_sync_status(&self) -> HistorySyncState { HistorySyncState::NotEnabled }
+    fn history_sync_status(&self) -> HistorySyncState {
+        HistorySyncState::NotEnabled
+    }
 
     fn get_trade_fee(&self) -> Box<dyn Future<Item = TradeFee, Error = String> + Send> {
         utxo_common::get_trade_fee(self.clone())
@@ -1477,9 +1535,13 @@
         })
     }
 
-    fn required_confirmations(&self) -> u64 { utxo_common::required_confirmations(&self.utxo_arc) }
-
-    fn requires_notarization(&self) -> bool { utxo_common::requires_notarization(&self.utxo_arc) }
+    fn required_confirmations(&self) -> u64 {
+        utxo_common::required_confirmations(&self.utxo_arc)
+    }
+
+    fn requires_notarization(&self) -> bool {
+        utxo_common::requires_notarization(&self.utxo_arc)
+    }
 
     fn set_required_confirmations(&self, confirmations: u64) {
         utxo_common::set_required_confirmations(&self.utxo_arc, confirmations)
@@ -1489,11 +1551,17 @@
         utxo_common::set_requires_notarization(&self.utxo_arc, requires_nota)
     }
 
-    fn swap_contract_address(&self) -> Option<BytesJson> { utxo_common::swap_contract_address() }
-
-    fn mature_confirmations(&self) -> Option<u32> { Some(self.utxo_arc.conf.mature_confirmations) }
-
-    fn coin_protocol_info(&self) -> Vec<u8> { utxo_common::coin_protocol_info(self) }
+    fn swap_contract_address(&self) -> Option<BytesJson> {
+        utxo_common::swap_contract_address()
+    }
+
+    fn mature_confirmations(&self) -> Option<u32> {
+        Some(self.utxo_arc.conf.mature_confirmations)
+    }
+
+    fn coin_protocol_info(&self) -> Vec<u8> {
+        utxo_common::coin_protocol_info(self)
+    }
 
     fn is_coin_protocol_supported(&self, info: &Option<Vec<u8>>) -> bool {
         utxo_common::is_coin_protocol_supported(self, info)
@@ -1502,7 +1570,9 @@
 
 #[async_trait]
 impl UtxoTxGenerationOps for ZCoin {
-    async fn get_tx_fee(&self) -> UtxoRpcResult<ActualTxFee> { utxo_common::get_tx_fee(&self.utxo_arc).await }
+    async fn get_tx_fee(&self) -> UtxoRpcResult<ActualTxFee> {
+        utxo_common::get_tx_fee(&self.utxo_arc).await
+    }
 
     async fn calc_interest_if_required(
         &self,
@@ -1559,7 +1629,9 @@
         utxo_common::addresses_from_script(self, script)
     }
 
-    fn denominate_satoshis(&self, satoshi: i64) -> f64 { utxo_common::denominate_satoshis(&self.utxo_arc, satoshi) }
+    fn denominate_satoshis(&self, satoshi: i64) -> f64 {
+        utxo_common::denominate_satoshis(&self.utxo_arc, satoshi)
+    }
 
     fn my_public_key(&self) -> Result<&Public, MmError<UnexpectedDerivationMethod>> {
         utxo_common::my_public_key(self.as_ref())
@@ -1634,7 +1706,9 @@
         utxo_common::p2sh_tx_locktime(self, self.ticker(), htlc_locktime).await
     }
 
-    fn addr_format(&self) -> &UtxoAddressFormat { utxo_common::addr_format(self) }
+    fn addr_format(&self) -> &UtxoAddressFormat {
+        utxo_common::addr_format(self)
+    }
 
     fn addr_format_for_standard_scripts(&self) -> UtxoAddressFormat {
         utxo_common::addr_format_for_standard_scripts(self)
