--- conflicted
+++ resolved
@@ -12,26 +12,16 @@
                   RecentlySpentOutPointsGuard, UtxoActivationParams, UtxoAddressFormat, UtxoArc, UtxoCoinFields,
                   UtxoCommonOps, UtxoFeeDetails, UtxoRpcMode, UtxoTxBroadcastOps, UtxoTxGenerationOps,
                   VerboseTransactionFrom};
-<<<<<<< HEAD
-use crate::{BalanceError, BalanceFut, CoinBalance, CoinFutSpawner, FeeApproxStage, FoundSwapTxSpend, HistorySyncState,
-            MarketCoinOps, MmCoin, MmPlatformCoin, NegotiateSwapContractAddrErr, NumConversError,
-            PrivKeyActivationPolicy, RawTransactionFut, RawTransactionRequest, SearchForSwapTxSpendInput,
-            SignatureError, SignatureResult, SwapOps, TradeFee, TradePreimageFut, TradePreimageResult,
-            TradePreimageValue, TransactionDetails, TransactionEnum, TransactionFut, TxFeeDetails, TxMarshalingErr,
-            UnexpectedDerivationMethod, ValidateAddressResult, ValidateOtherPubKeyErr, ValidatePaymentFut,
-            ValidatePaymentInput, VerificationError, VerificationResult, WatcherValidatePaymentInput, WithdrawFut,
-=======
 use crate::{BalanceError, BalanceFut, CheckIfMyPaymentSentArgs, CoinBalance, CoinFutSpawner, FeeApproxStage,
             FoundSwapTxSpend, HistorySyncState, MarketCoinOps, MmCoin, NegotiateSwapContractAddrErr, NumConversError,
             PaymentInstructions, PaymentInstructionsErr, PrivKeyActivationPolicy, RawTransactionFut,
             RawTransactionRequest, SearchForSwapTxSpendInput, SendMakerPaymentArgs, SendMakerRefundsPaymentArgs,
             SendMakerSpendsTakerPaymentArgs, SendTakerPaymentArgs, SendTakerRefundsPaymentArgs,
             SendTakerSpendsMakerPaymentArgs, SignatureError, SignatureResult, SwapOps, TradeFee, TradePreimageFut,
-            TradePreimageResult, TradePreimageValue, TransactionDetails, TransactionEnum, TransactionFut,
+            TradePreimageResult, TradePreimageValue, TransactionDetails, TransactionEnum, TransactionFut,MmPlatformCoin,
             TxFeeDetails, TxMarshalingErr, UnexpectedDerivationMethod, ValidateAddressResult, ValidateFeeArgs,
             ValidateInstructionsErr, ValidateOtherPubKeyErr, ValidatePaymentFut, ValidatePaymentInput,
             VerificationError, VerificationResult, WatcherOps, WatcherValidatePaymentInput, WithdrawFut,
->>>>>>> f4eb4c96
             WithdrawRequest};
 use crate::{Transaction, WithdrawError};
 use async_trait::async_trait;
