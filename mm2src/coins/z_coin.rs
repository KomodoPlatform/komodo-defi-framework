use crate::coin_errors::MyAddressError;
#[cfg(not(target_arch = "wasm32"))]
use crate::my_tx_history_v2::{MyTxHistoryErrorV2, MyTxHistoryRequestV2, MyTxHistoryResponseV2};
#[cfg(not(target_arch = "wasm32"))]
use crate::rpc_command::init_withdraw::{InitWithdrawCoin, WithdrawInProgressStatus, WithdrawTaskHandle};
use crate::utxo::rpc_clients::{ElectrumRpcRequest, UnspentInfo, UtxoRpcClientEnum, UtxoRpcError, UtxoRpcFut,
                               UtxoRpcResult};
use crate::utxo::utxo_builder::UtxoCoinBuildError;
use crate::utxo::utxo_builder::{UtxoCoinBuilder, UtxoCoinBuilderCommonOps, UtxoFieldsWithGlobalHDBuilder,
                                UtxoFieldsWithHardwareWalletBuilder, UtxoFieldsWithIguanaSecretBuilder};
use crate::utxo::utxo_common::{big_decimal_from_sat_unsigned, payment_script};
use crate::utxo::{sat_from_big_decimal, utxo_common, ActualTxFee, AdditionalTxData, AddrFromStrError, Address,
                  BroadcastTxErr, FeePolicy, GetUtxoListOps, HistoryUtxoTx, HistoryUtxoTxMap, MatureUnspentList,
                  RecentlySpentOutPointsGuard, UtxoActivationParams, UtxoAddressFormat, UtxoArc, UtxoCoinFields,
                  UtxoCommonOps, UtxoRpcMode, UtxoTxBroadcastOps, UtxoTxGenerationOps, VerboseTransactionFrom};
use crate::{BalanceError, BalanceFut, CheckIfMyPaymentSentArgs, CoinBalance, CoinFutSpawner, ConfirmPaymentInput,
<<<<<<< HEAD
            FeeApproxStage, FoundSwapTxSpend, HistorySyncState, MakerSwapTakerCoin, MarketCoinOps, MmCoin,
            NegotiateSwapContractAddrErr, PaymentInstructions, PaymentInstructionsErr, PrivKeyActivationPolicy,
            PrivKeyBuildPolicy, PrivKeyPolicyNotAllowed, RawTransactionFut, RawTransactionRequest, RefundError,
            RefundPaymentArgs, RefundResult, SearchForSwapTxSpendInput, SendMakerPaymentSpendPreimageInput,
            SendPaymentArgs, SignatureError, SignatureResult, SpendPaymentArgs, SwapOps, TakerSwapMakerCoin, TradeFee,
            TradePreimageFut, TradePreimageResult, TradePreimageValue, TransactionEnum, TransactionFut,
            TxMarshalingErr, UnexpectedDerivationMethod, ValidateAddressResult, ValidateFeeArgs,
            ValidateInstructionsErr, ValidateOtherPubKeyErr, ValidatePaymentError, ValidatePaymentFut,
            ValidatePaymentInput, VerificationError, VerificationResult, WatcherOps, WatcherSearchForSwapTxSpendInput,
            WatcherValidatePaymentInput, WatcherValidateTakerFeeInput, WithdrawFut, WithdrawRequest};
=======
            FeeApproxStage, FoundSwapTxSpend, HistorySyncState, MakerSwapTakerCoin, MarketCoinOps, MmCoin, MmCoinEnum,
            NegotiateSwapContractAddrErr, NumConversError, PaymentInstructionArgs, PaymentInstructions,
            PaymentInstructionsErr, PrivKeyActivationPolicy, PrivKeyBuildPolicy, PrivKeyPolicyNotAllowed,
            RawTransactionFut, RawTransactionRequest, RefundError, RefundPaymentArgs, RefundResult,
            SearchForSwapTxSpendInput, SendMakerPaymentSpendPreimageInput, SendPaymentArgs, SignatureError,
            SignatureResult, SpendPaymentArgs, SwapOps, TakerSwapMakerCoin, TradeFee, TradePreimageFut,
            TradePreimageResult, TradePreimageValue, TransactionDetails, TransactionEnum, TransactionFut,
            TxFeeDetails, TxMarshalingErr, UnexpectedDerivationMethod, ValidateAddressResult, ValidateFeeArgs,
            ValidateInstructionsErr, ValidateOtherPubKeyErr, ValidatePaymentError, ValidatePaymentFut,
            ValidatePaymentInput, VerificationError, VerificationResult, WaitForHTLCTxSpendArgs, WatcherOps,
            WatcherReward, WatcherRewardError, WatcherSearchForSwapTxSpendInput, WatcherValidatePaymentInput,
            WatcherValidateTakerFeeInput, WithdrawFut, WithdrawRequest};
>>>>>>> a1fc8f7c
use crate::{Transaction, WithdrawError};
use async_trait::async_trait;
use bitcrypto::dhash256;
use chain::constants::SEQUENCE_FINAL;
use chain::{Transaction as UtxoTx, TransactionOutput};
use common::executor::{AbortableSystem, AbortedError};
use common::sha256_digest;
use common::{log, one_thousand_u32};
use crypto::privkey::{key_pair_from_secret, secp_privkey_from_hash};
use crypto::StandardHDPathToCoin;
use crypto::{Bip32DerPathOps, GlobalHDAccountArc};
use futures::compat::Future01CompatExt;
use futures::lock::Mutex as AsyncMutex;
use futures::{FutureExt, TryFutureExt};
use futures01::Future;
use keys::hash::H256;
use keys::{KeyPair, Message, Public};
use mm2_core::mm_ctx::MmArc;
use mm2_err_handle::prelude::*;
use mm2_number::{BigDecimal, MmNumber};
#[cfg(test)] use mocktopus::macros::*;
use parking_lot::Mutex;
use primitives::bytes::Bytes;
use rpc::v1::types::{Bytes as BytesJson, Transaction as RpcTransaction, H256 as H256Json};
use script::{Builder as ScriptBuilder, Opcode, Script, TransactionInputSigner};
use serde_json::Value as Json;
use serialization::CoinVariant;
use std::collections::{HashMap, HashSet};
use std::iter;
use std::path::PathBuf;
use std::sync::Arc;
#[cfg(target_arch = "wasm32")]
use z_coin_errors::ZCoinBalanceError;
use z_rpc::{SaplingSyncConnector, SaplingSyncGuard};
use zcash_client_backend::encoding::{decode_payment_address, encode_extended_spending_key, encode_payment_address};
use zcash_client_backend::wallet::SpendableNote;
use zcash_primitives::consensus::{BlockHeight, NetworkUpgrade, Parameters, H0};
use zcash_primitives::memo::MemoBytes;
use zcash_primitives::sapling::keys::OutgoingViewingKey;
use zcash_primitives::sapling::note_encryption::try_sapling_output_recovery;
use zcash_primitives::transaction::components::{Amount, TxOut};
use zcash_primitives::transaction::Transaction as ZTransaction;
use zcash_primitives::zip32::ChildIndex as Zip32Child;
use zcash_primitives::{constants::mainnet as z_mainnet_constants, sapling::PaymentAddress,
                       zip32::ExtendedFullViewingKey, zip32::ExtendedSpendingKey};
use zcash_proofs::prover::LocalTxProver;

mod z_htlc;
use z_htlc::{z_p2sh_spend, z_send_dex_fee, z_send_htlc};

mod z_rpc;
pub use z_rpc::SyncStatus;
use z_rpc::{init_light_client, BlockDb};

cfg_native!(
    use crate::{NumConversError, TransactionDetails, TxFeeDetails};
    use crate::utxo::UtxoFeeDetails;
    use crate::utxo::utxo_common::{addresses_from_script, big_decimal_from_sat};

    use common::{async_blocking, calc_total_pages, PagingOptionsEnum};
    use db_common::sqlite::offset_by_id;
    use db_common::sqlite::rusqlite::{Error as SqlError, Row, NO_PARAMS};
    use db_common::sqlite::sql_builder::{name, SqlBuilder, SqlName};
    use zcash_client_backend::data_api::WalletRead;
    use zcash_client_backend::wallet::{AccountId};
    use zcash_client_sqlite::error::SqliteClientError as ZcashClientError;
    use zcash_client_sqlite::error::SqliteClientError;
    use zcash_client_sqlite::wallet::{get_balance};
    use zcash_client_sqlite::wallet::transact::get_spendable_notes;
    use zcash_client_sqlite::WalletDb;
    use zcash_primitives::consensus;
    use zcash_primitives::transaction::builder::Builder as ZTxBuilder;
    use zcash_proofs::default_params_folder;
    use z_rpc::{init_native_client, WalletDbShared};

    use crate::z_coin::z_rpc::{create_wallet_db};
);

mod z_coin_errors;
pub use z_coin_errors::*;

#[cfg(all(test, feature = "zhtlc-native-tests"))]
mod z_coin_native_tests;

/// `ZP2SHSpendError` compatible `TransactionErr` handling macro.
macro_rules! try_ztx_s {
    ($e: expr) => {
        match $e {
            Ok(ok) => ok,
            Err(err) => {
                if let Some(tx) = err.get_inner().get_tx() {
                    return Err(crate::TransactionErr::TxRecoverable(
                        tx,
                        format!("{}:{}] {:?}", file!(), line!(), err),
                    ));
                }

                return Err(crate::TransactionErr::Plain(ERRL!("{:?}", err)));
            },
        }
    };
}

const DEX_FEE_OVK: OutgoingViewingKey = OutgoingViewingKey([7; 32]);
const SAPLING_SPEND_EXPECTED_HASH: &str = "8e48ffd23abb3a5fd9c5589204f32d9c31285a04b78096ba40a79b75677efc13";
const SAPLING_OUTPUT_EXPECTED_HASH: &str = "2f0ebbcbb9bb0bcffe95a397e7eba89c29eb4dde6191c339db88570e3f3fb0e4";
const SAPLING_SPEND_NAME: &str = "sapling-spend.params";
const SAPLING_OUTPUT_NAME: &str = "sapling-output.params";
const DEX_FEE_Z_ADDR: &str = "zs1rp6426e9r6jkq2nsanl66tkd34enewrmr0uvj0zelhkcwmsy0uvxz2fhm9eu9rl3ukxvgzy2v9f";

cfg_native!(
    const TRANSACTIONS_TABLE: &str = "transactions";
    const BLOCKS_TABLE: &str = "blocks";
);

#[derive(Clone, Debug, Serialize, Deserialize)]
pub struct ZcoinConsensusParams {
    // we don't support coins without overwinter and sapling active so these are mandatory
    overwinter_activation_height: u32,
    sapling_activation_height: u32,
    // optional upgrades that we will possibly support in the future
    blossom_activation_height: Option<u32>,
    heartwood_activation_height: Option<u32>,
    canopy_activation_height: Option<u32>,
    coin_type: u32,
    hrp_sapling_extended_spending_key: String,
    hrp_sapling_extended_full_viewing_key: String,
    hrp_sapling_payment_address: String,
    b58_pubkey_address_prefix: [u8; 2],
    b58_script_address_prefix: [u8; 2],
}

#[derive(Clone, Debug, Serialize, Deserialize)]
pub struct CheckPointBlockInfo {
    height: u32,
    hash: H256Json,
    time: u32,
    sapling_tree: BytesJson,
}

#[derive(Clone, Debug, Serialize, Deserialize)]
pub struct ZcoinProtocolInfo {
    consensus_params: ZcoinConsensusParams,
    check_point_block: Option<CheckPointBlockInfo>,
    // `z_derivation_path` can be the same or different from [`UtxoCoinFields::derivation_path`].
    z_derivation_path: Option<StandardHDPathToCoin>,
}

impl Parameters for ZcoinConsensusParams {
    fn activation_height(&self, nu: NetworkUpgrade) -> Option<BlockHeight> {
        match nu {
            NetworkUpgrade::Overwinter => Some(BlockHeight::from(self.overwinter_activation_height)),
            NetworkUpgrade::Sapling => Some(BlockHeight::from(self.sapling_activation_height)),
            NetworkUpgrade::Blossom => self.blossom_activation_height.map(BlockHeight::from),
            NetworkUpgrade::Heartwood => self.heartwood_activation_height.map(BlockHeight::from),
            NetworkUpgrade::Canopy => self.canopy_activation_height.map(BlockHeight::from),
        }
    }

    fn coin_type(&self) -> u32 { self.coin_type }

    fn hrp_sapling_extended_spending_key(&self) -> &str { &self.hrp_sapling_extended_spending_key }

    fn hrp_sapling_extended_full_viewing_key(&self) -> &str { &self.hrp_sapling_extended_full_viewing_key }

    fn hrp_sapling_payment_address(&self) -> &str { &self.hrp_sapling_payment_address }

    fn b58_pubkey_address_prefix(&self) -> [u8; 2] { self.b58_pubkey_address_prefix }

    fn b58_script_address_prefix(&self) -> [u8; 2] { self.b58_script_address_prefix }
}

#[allow(unused)]
pub struct ZCoinFields {
    dex_fee_addr: PaymentAddress,
    my_z_addr: PaymentAddress,
    my_z_addr_encoded: String,
    z_spending_key: ExtendedSpendingKey,
    evk: ExtendedFullViewingKey,
    z_tx_prover: Arc<LocalTxProver>,
    #[cfg(not(target_arch = "wasm32"))]
    light_wallet_db: WalletDbShared,
    consensus_params: ZcoinConsensusParams,
    sync_state_connector: AsyncMutex<SaplingSyncConnector>,
}

impl Transaction for ZTransaction {
    fn tx_hex(&self) -> Vec<u8> {
        let mut hex = Vec::with_capacity(1024);
        self.write(&mut hex).expect("Writing should not fail");
        hex
    }

    fn tx_hash(&self) -> BytesJson {
        let mut bytes = self.txid().0.to_vec();
        bytes.reverse();
        bytes.into()
    }
}

#[derive(Clone)]
pub struct ZCoin {
    utxo_arc: UtxoArc,
    z_fields: Arc<ZCoinFields>,
}

pub struct ZOutput {
    pub to_addr: PaymentAddress,
    pub amount: Amount,
    pub viewing_key: Option<OutgoingViewingKey>,
    pub memo: Option<MemoBytes>,
}

#[cfg(not(target_arch = "wasm32"))]
struct ZCoinSqlTxHistoryItem {
    tx_hash: Vec<u8>,
    internal_id: i64,
    height: i64,
    timestamp: i64,
    received_amount: i64,
    spent_amount: i64,
}

#[cfg(not(target_arch = "wasm32"))]
impl ZCoinSqlTxHistoryItem {
    fn try_from_sql_row(row: &Row<'_>) -> Result<Self, SqlError> {
        let mut tx_hash: Vec<u8> = row.get(0)?;
        tx_hash.reverse();
        Ok(ZCoinSqlTxHistoryItem {
            tx_hash,
            internal_id: row.get(1)?,
            height: row.get(2)?,
            timestamp: row.get(3)?,
            received_amount: row.get(4)?,
            spent_amount: row.get(5)?,
        })
    }
}

#[cfg(not(target_arch = "wasm32"))]
struct SqlTxHistoryRes {
    transactions: Vec<ZCoinSqlTxHistoryItem>,
    total_tx_count: u32,
    skipped: usize,
}

#[derive(Serialize)]
pub struct ZcoinTxDetails {
    /// Transaction hash in hexadecimal format
    tx_hash: String,
    /// Coins are sent from these addresses
    from: HashSet<String>,
    /// Coins are sent to these addresses
    to: HashSet<String>,
    /// The amount spent from "my" address
    spent_by_me: BigDecimal,
    /// The amount received by "my" address
    received_by_me: BigDecimal,
    /// Resulting "my" balance change
    my_balance_change: BigDecimal,
    /// Block height
    block_height: i64,
    confirmations: i64,
    /// Transaction timestamp
    timestamp: i64,
    transaction_fee: BigDecimal,
    /// The coin transaction belongs to
    coin: String,
    /// Internal MM2 id used for internal transaction identification, for some coins it might be equal to transaction hash
    internal_id: i64,
}

impl ZCoin {
    #[inline]
    pub fn utxo_rpc_client(&self) -> &UtxoRpcClientEnum { &self.utxo_arc.rpc_client }

    #[inline]
    pub fn my_z_address_encoded(&self) -> String { self.z_fields.my_z_addr_encoded.clone() }

    #[inline]
    pub fn consensus_params(&self) -> ZcoinConsensusParams { self.z_fields.consensus_params.clone() }

    #[inline]
    pub fn consensus_params_ref(&self) -> &ZcoinConsensusParams { &self.z_fields.consensus_params }

    #[inline]
    pub async fn is_sapling_state_synced(&self) -> bool {
        matches!(self.sync_status().await, Ok(SyncStatus::Finished { block_number: _ }))
    }

    #[inline]
    pub async fn sync_status(&self) -> Result<SyncStatus, MmError<BlockchainScanStopped>> {
        self.z_fields
            .sync_state_connector
            .lock()
            .await
            .current_sync_status()
            .await
    }

    #[inline]
    fn secp_keypair(&self) -> &KeyPair {
        self.utxo_arc
            .priv_key_policy
            .key_pair()
            .expect("Zcoin doesn't support HW wallets")
    }

    async fn wait_for_gen_tx_blockchain_sync(&self) -> Result<SaplingSyncGuard<'_>, MmError<BlockchainScanStopped>> {
        let mut connector_guard = self.z_fields.sync_state_connector.lock().await;
        let sync_respawn_guard = connector_guard.wait_for_gen_tx_blockchain_sync().await?;
        Ok(SaplingSyncGuard {
            _connector_guard: connector_guard,
            respawn_guard: sync_respawn_guard,
        })
    }

    #[cfg(not(target_arch = "wasm32"))]
    async fn my_balance_sat(&self) -> Result<u64, MmError<ZcashClientError>> {
        let db = self.z_fields.light_wallet_db.clone();
        async_blocking(move || {
            let balance = get_balance(&db.lock(), AccountId::default())?.into();
            Ok(balance)
        })
        .await
    }

    #[cfg(target_arch = "wasm32")]
    async fn my_balance_sat(&self) -> Result<u64, MmError<ZCoinBalanceError>> { todo!() }

    #[cfg(not(target_arch = "wasm32"))]
    async fn get_spendable_notes(&self) -> Result<Vec<SpendableNote>, MmError<ZcashClientError>> {
        let db = self.z_fields.light_wallet_db.clone();
        async_blocking(move || {
            let guard = db.lock();
            let latest_db_block = match guard.block_height_extrema()? {
                Some((_, latest)) => latest,
                None => return Ok(Vec::new()),
            };
            get_spendable_notes(&guard, AccountId::default(), latest_db_block).map_err(MmError::new)
        })
        .await
    }

    #[cfg(target_arch = "wasm32")]
    async fn get_spendable_notes(&self) -> Result<Vec<SpendableNote>, MmError<String>> { todo!() }

    /// Returns spendable notes
    #[cfg(not(target_arch = "wasm32"))]
    async fn spendable_notes_ordered(&self) -> Result<Vec<SpendableNote>, MmError<SqliteClientError>> {
        let mut unspents = self.get_spendable_notes().await?;

        unspents.sort_unstable_by(|a, b| a.note_value.cmp(&b.note_value));
        Ok(unspents)
    }

    async fn get_one_kbyte_tx_fee(&self) -> UtxoRpcResult<BigDecimal> {
        let fee = self.get_tx_fee().await?;
        match fee {
            ActualTxFee::Dynamic(fee) | ActualTxFee::FixedPerKb(fee) => {
                Ok(big_decimal_from_sat_unsigned(fee, self.decimals()))
            },
        }
    }

    /// Generates a tx sending outputs from our address
    #[cfg(not(target_arch = "wasm32"))]
    async fn gen_tx(
        &self,
        t_outputs: Vec<TxOut>,
        z_outputs: Vec<ZOutput>,
    ) -> Result<(ZTransaction, AdditionalTxData, SaplingSyncGuard<'_>), MmError<GenTxError>> {
        let sync_guard = self.wait_for_gen_tx_blockchain_sync().await?;

        let tx_fee = self.get_one_kbyte_tx_fee().await?;
        let t_output_sat: u64 = t_outputs.iter().fold(0, |cur, out| cur + u64::from(out.value));
        let z_output_sat: u64 = z_outputs.iter().fold(0, |cur, out| cur + u64::from(out.amount));
        let total_output_sat = t_output_sat + z_output_sat;
        let total_output = big_decimal_from_sat_unsigned(total_output_sat, self.utxo_arc.decimals);
        let total_required = &total_output + &tx_fee;

        let spendable_notes = self.spendable_notes_ordered().await?;
        let mut total_input_amount = BigDecimal::from(0);
        let mut change = BigDecimal::from(0);

        let mut received_by_me = 0u64;

        let mut tx_builder = ZTxBuilder::new(self.consensus_params(), sync_guard.respawn_guard.current_block());

        for spendable_note in spendable_notes {
            total_input_amount += big_decimal_from_sat_unsigned(spendable_note.note_value.into(), self.decimals());

            let note = self
                .z_fields
                .my_z_addr
                .create_note(spendable_note.note_value.into(), spendable_note.rseed)
                .or_mm_err(|| GenTxError::FailedToCreateNote)?;
            tx_builder.add_sapling_spend(
                self.z_fields.z_spending_key.clone(),
                *self.z_fields.my_z_addr.diversifier(),
                note,
                spendable_note
                    .witness
                    .path()
                    .or_mm_err(|| GenTxError::FailedToGetMerklePath)?,
            )?;

            if total_input_amount >= total_required {
                change = &total_input_amount - &total_required;
                break;
            }
        }

        if total_input_amount < total_required {
            return MmError::err(GenTxError::InsufficientBalance {
                coin: self.ticker().into(),
                available: total_input_amount,
                required: total_required,
            });
        }

        for z_out in z_outputs {
            if z_out.to_addr == self.z_fields.my_z_addr {
                received_by_me += u64::from(z_out.amount);
            }

            tx_builder.add_sapling_output(z_out.viewing_key, z_out.to_addr, z_out.amount, z_out.memo)?;
        }

        if change > BigDecimal::from(0u8) {
            let change_sat = sat_from_big_decimal(&change, self.utxo_arc.decimals)?;
            received_by_me += change_sat;

            tx_builder.add_sapling_output(
                Some(self.z_fields.evk.fvk.ovk),
                self.z_fields.my_z_addr.clone(),
                Amount::from_u64(change_sat).map_to_mm(|_| {
                    GenTxError::NumConversion(NumConversError(format!(
                        "Failed to get ZCash amount from {}",
                        change_sat
                    )))
                })?,
                None,
            )?;
        }

        for output in t_outputs {
            tx_builder.add_tx_out(output);
        }

        let (tx, _) = async_blocking({
            let prover = self.z_fields.z_tx_prover.clone();
            move || tx_builder.build(consensus::BranchId::Sapling, prover.as_ref())
        })
        .await?;

        let additional_data = AdditionalTxData {
            received_by_me,
            spent_by_me: sat_from_big_decimal(&total_input_amount, self.decimals())?,
            fee_amount: sat_from_big_decimal(&tx_fee, self.decimals())?,
            unused_change: None,
            kmd_rewards: None,
        };
        Ok((tx, additional_data, sync_guard))
    }

    #[cfg(target_arch = "wasm32")]
    async fn gen_tx(
        &self,
        _t_outputs: Vec<TxOut>,
        _z_outputs: Vec<ZOutput>,
    ) -> Result<(ZTransaction, AdditionalTxData, SaplingSyncGuard<'_>), MmError<GenTxError>> {
        todo!()
    }

    pub async fn send_outputs(
        &self,
        t_outputs: Vec<TxOut>,
        z_outputs: Vec<ZOutput>,
    ) -> Result<ZTransaction, MmError<SendOutputsErr>> {
        let (tx, _, mut sync_guard) = self.gen_tx(t_outputs, z_outputs).await?;
        let mut tx_bytes = Vec::with_capacity(1024);
        tx.write(&mut tx_bytes).expect("Write should not fail");

        self.utxo_rpc_client()
            .send_raw_transaction(tx_bytes.into())
            .compat()
            .await?;

        sync_guard.respawn_guard.watch_for_tx(tx.txid());
        Ok(tx)
    }

    #[cfg(not(target_arch = "wasm32"))]
    async fn tx_history_from_sql(
        &self,
        limit: usize,
        paging_options: PagingOptionsEnum<i64>,
    ) -> Result<SqlTxHistoryRes, MmError<SqlTxHistoryError>> {
        let wallet_db = self.z_fields.light_wallet_db.clone();
        async_blocking(move || {
            let db_guard = wallet_db.lock();
            let conn = db_guard.sql_conn();

            let total_sql = SqlBuilder::select_from(TRANSACTIONS_TABLE)
                .field("COUNT(id_tx)")
                .sql()
                .expect("valid SQL");
            let total_tx_count = conn.query_row(&total_sql, NO_PARAMS, |row| row.get(0))?;

            let mut sql_builder = SqlBuilder::select_from(name!(TRANSACTIONS_TABLE; "txes"));
            sql_builder
                .field("txes.txid")
                .field("txes.id_tx as internal_id")
                .field("txes.block as block");

            let offset = match paging_options {
                PagingOptionsEnum::PageNumber(page) => (page.get() - 1) * limit,
                PagingOptionsEnum::FromId(id) => {
                    offset_by_id(conn, &sql_builder, [id], "id_tx", "block DESC, id_tx ASC", "id_tx = ?1")?
                        .ok_or(SqlTxHistoryError::FromIdDoesNotExist(id))?
                },
            };

            let sql = sql_builder
                .field("blocks.time")
                .field("COALESCE(rn.received_amount, 0)")
                .field("COALESCE(sn.sent_amount, 0)")
                .left()
                .join("(SELECT tx, SUM(value) as received_amount FROM received_notes GROUP BY tx) as rn")
                .on("txes.id_tx = rn.tx")
                // detecting spent amount by "spent" field in received_notes table
                .join("(SELECT spent, SUM(value) as sent_amount FROM received_notes GROUP BY spent) as sn")
                .on("txes.id_tx = sn.spent")
                .join(BLOCKS_TABLE)
                .on("txes.block = blocks.height")
                .group_by("internal_id")
                .order_by("block", true)
                .order_by("internal_id", false)
                .offset(offset)
                .limit(limit)
                .sql()
                .expect("valid query");

            let sql_items = conn
                .prepare(&sql)?
                .query_map(NO_PARAMS, ZCoinSqlTxHistoryItem::try_from_sql_row)?
                .collect::<Result<Vec<_>, _>>()?;

            Ok(SqlTxHistoryRes {
                transactions: sql_items,
                total_tx_count,
                skipped: offset,
            })
        })
        .await
    }

    #[cfg(not(target_arch = "wasm32"))]
    async fn z_transactions_from_cache_or_rpc(
        &self,
        hashes: HashSet<H256Json>,
    ) -> UtxoRpcResult<HashMap<H256Json, ZTransaction>> {
        self.get_verbose_transactions_from_cache_or_rpc(hashes)
            .compat()
            .await?
            .into_iter()
            .map(|(hash, tx)| -> Result<_, std::io::Error> {
                Ok((hash, ZTransaction::read(tx.into_inner().hex.as_slice())?))
            })
            .collect::<Result<_, _>>()
            .map_to_mm(|e| UtxoRpcError::InvalidResponse(e.to_string()))
    }

    #[cfg(not(target_arch = "wasm32"))]
    fn tx_details_from_sql_item(
        &self,
        sql_item: ZCoinSqlTxHistoryItem,
        transactions: &mut HashMap<H256Json, ZTransaction>,
        prev_transactions: &HashMap<H256Json, ZTransaction>,
        current_block: u64,
    ) -> Result<ZcoinTxDetails, MmError<NoInfoAboutTx>> {
        let mut from = HashSet::new();

        let mut confirmations = current_block as i64 - sql_item.height + 1;
        if confirmations < 0 {
            confirmations = 0;
        }

        let mut transparent_input_amount = Amount::zero();
        let hash = H256Json::from(sql_item.tx_hash.as_slice());
        let z_tx = transactions.remove(&hash).or_mm_err(|| NoInfoAboutTx(hash))?;
        for input in z_tx.vin.iter() {
            let mut hash = H256Json::from(*input.prevout.hash());
            hash.0.reverse();
            let prev_tx = prev_transactions.get(&hash).or_mm_err(|| NoInfoAboutTx(hash))?;

            if let Some(spent_output) = prev_tx.vout.get(input.prevout.n() as usize) {
                transparent_input_amount += spent_output.value;
                if let Ok(addresses) = addresses_from_script(self, &spent_output.script_pubkey.0.clone().into()) {
                    from.extend(addresses.into_iter().map(|a| a.to_string()));
                }
            }
        }

        let transparent_output_amount = z_tx
            .vout
            .iter()
            .fold(Amount::zero(), |current, out| current + out.value);

        let mut to = HashSet::new();
        for out in z_tx.vout.iter() {
            if let Ok(addresses) = addresses_from_script(self, &out.script_pubkey.0.clone().into()) {
                to.extend(addresses.into_iter().map(|a| a.to_string()));
            }
        }

        let fee_amount = z_tx.value_balance + transparent_input_amount - transparent_output_amount;
        if sql_item.spent_amount > 0 {
            from.insert(self.my_z_address_encoded());
        }

        if sql_item.received_amount > 0 {
            to.insert(self.my_z_address_encoded());
        }

        for z_out in z_tx.shielded_outputs.iter() {
            if let Some((_, address, _)) = try_sapling_output_recovery(
                self.consensus_params_ref(),
                BlockHeight::from_u32(current_block as u32),
                &self.z_fields.evk.fvk.ovk,
                z_out,
            ) {
                to.insert(encode_payment_address(
                    self.consensus_params_ref().hrp_sapling_payment_address(),
                    &address,
                ));
            }

            if let Some((_, address, _)) = try_sapling_output_recovery(
                self.consensus_params_ref(),
                BlockHeight::from_u32(current_block as u32),
                &DEX_FEE_OVK,
                z_out,
            ) {
                to.insert(encode_payment_address(
                    self.consensus_params_ref().hrp_sapling_payment_address(),
                    &address,
                ));
            }
        }

        let spent_by_me = big_decimal_from_sat(sql_item.spent_amount, self.decimals());
        let received_by_me = big_decimal_from_sat(sql_item.received_amount, self.decimals());
        Ok(ZcoinTxDetails {
            tx_hash: hex::encode(sql_item.tx_hash),
            from,
            to,
            my_balance_change: &received_by_me - &spent_by_me,
            spent_by_me,
            received_by_me,
            block_height: sql_item.height,
            confirmations,
            timestamp: sql_item.timestamp,
            transaction_fee: big_decimal_from_sat(fee_amount.into(), self.decimals()),
            coin: self.ticker().into(),
            internal_id: sql_item.internal_id,
        })
    }

    #[cfg(not(target_arch = "wasm32"))]
    pub async fn tx_history(
        &self,
        request: MyTxHistoryRequestV2<i64>,
    ) -> Result<MyTxHistoryResponseV2<ZcoinTxDetails, i64>, MmError<MyTxHistoryErrorV2>> {
        let current_block = self.utxo_rpc_client().get_block_count().compat().await?;
        let sql_result = self
            .tx_history_from_sql(request.limit, request.paging_options.clone())
            .await?;

        let hashes_for_verbose = sql_result
            .transactions
            .iter()
            .map(|item| H256Json::from(item.tx_hash.as_slice()))
            .collect();
        let mut transactions = self.z_transactions_from_cache_or_rpc(hashes_for_verbose).await?;

        let prev_tx_hashes: HashSet<_> = transactions
            .iter()
            .flat_map(|(_, tx)| {
                tx.vin.iter().map(|vin| {
                    let mut hash = *vin.prevout.hash();
                    hash.reverse();
                    H256Json::from(hash)
                })
            })
            .collect();
        let prev_transactions = self.z_transactions_from_cache_or_rpc(prev_tx_hashes).await?;

        let transactions = sql_result
            .transactions
            .into_iter()
            .map(|sql_item| {
                self.tx_details_from_sql_item(sql_item, &mut transactions, &prev_transactions, current_block)
            })
            .collect::<Result<_, _>>()?;

        Ok(MyTxHistoryResponseV2 {
            coin: self.ticker().into(),
            target: request.target,
            current_block,
            transactions,
            // Zcoin is activated only after the state is synced
            sync_status: HistorySyncState::Finished,
            limit: request.limit,
            skipped: sql_result.skipped,
            total: sql_result.total_tx_count as usize,
            total_pages: calc_total_pages(sql_result.total_tx_count as usize, request.limit),
            paging_options: request.paging_options,
        })
    }
}

impl AsRef<UtxoCoinFields> for ZCoin {
    fn as_ref(&self) -> &UtxoCoinFields { &self.utxo_arc }
}

#[derive(Clone, Debug, Deserialize, Serialize)]
#[serde(tag = "rpc", content = "rpc_data")]
pub enum ZcoinRpcMode {
    Native,
    Light {
        electrum_servers: Vec<ElectrumRpcRequest>,
        light_wallet_d_servers: Vec<String>,
    },
}

#[derive(Clone, Deserialize)]
pub struct ZcoinActivationParams {
    pub mode: ZcoinRpcMode,
    pub required_confirmations: Option<u64>,
    pub requires_notarization: Option<bool>,
    pub zcash_params_path: Option<String>,
    #[serde(default = "one_thousand_u32")]
    pub scan_blocks_per_iteration: u32,
    #[serde(default)]
    pub scan_interval_ms: u64,
}

#[cfg(not(target_arch = "wasm32"))]
pub async fn z_coin_from_conf_and_params(
    ctx: &MmArc,
    ticker: &str,
    conf: &Json,
    params: &ZcoinActivationParams,
    protocol_info: ZcoinProtocolInfo,
    priv_key_policy: PrivKeyBuildPolicy,
) -> Result<ZCoin, MmError<ZCoinBuildError>> {
    let db_dir_path = ctx.dbdir();
    let z_spending_key = None;
    let builder = ZCoinBuilder::new(
        ctx,
        ticker,
        conf,
        params,
        priv_key_policy,
        db_dir_path,
        z_spending_key,
        protocol_info,
    );
    builder.build().await
}

fn verify_checksum_zcash_params(spend_path: &PathBuf, output_path: &PathBuf) -> Result<bool, ZCoinBuildError> {
    let spend_hash = sha256_digest(spend_path)?;
    let out_hash = sha256_digest(output_path)?;
    Ok(spend_hash == SAPLING_SPEND_EXPECTED_HASH && out_hash == SAPLING_OUTPUT_EXPECTED_HASH)
}

fn get_spend_output_paths(params_dir: PathBuf) -> Result<(PathBuf, PathBuf), ZCoinBuildError> {
    if !params_dir.exists() {
        return Err(ZCoinBuildError::ZCashParamsNotFound);
    };
    let spend_path = params_dir.join(SAPLING_SPEND_NAME);
    let output_path = params_dir.join(SAPLING_OUTPUT_NAME);

    if !(spend_path.exists() && output_path.exists()) {
        return Err(ZCoinBuildError::ZCashParamsNotFound);
    }
    Ok((spend_path, output_path))
}

#[allow(unused)]
pub struct ZCoinBuilder<'a> {
    ctx: &'a MmArc,
    ticker: &'a str,
    conf: &'a Json,
    z_coin_params: &'a ZcoinActivationParams,
    utxo_params: UtxoActivationParams,
    priv_key_policy: PrivKeyBuildPolicy,
    #[cfg(not(target_arch = "wasm32"))]
    db_dir_path: PathBuf,
    /// `Some` if `ZCoin` should be initialized with a forced spending key.
    z_spending_key: Option<ExtendedSpendingKey>,
    protocol_info: ZcoinProtocolInfo,
}

impl<'a> UtxoCoinBuilderCommonOps for ZCoinBuilder<'a> {
    fn ctx(&self) -> &MmArc { self.ctx }

    fn conf(&self) -> &Json { self.conf }

    fn activation_params(&self) -> &UtxoActivationParams { &self.utxo_params }

    fn ticker(&self) -> &str { self.ticker }
}

impl<'a> UtxoFieldsWithIguanaSecretBuilder for ZCoinBuilder<'a> {}

impl<'a> UtxoFieldsWithGlobalHDBuilder for ZCoinBuilder<'a> {}

/// Although, `ZCoin` doesn't support [`PrivKeyBuildPolicy::Trezor`] yet,
/// `UtxoCoinBuilder` trait requires `UtxoFieldsWithHardwareWalletBuilder` to be implemented.
impl<'a> UtxoFieldsWithHardwareWalletBuilder for ZCoinBuilder<'a> {}

#[async_trait]
impl<'a> UtxoCoinBuilder for ZCoinBuilder<'a> {
    type ResultCoin = ZCoin;
    type Error = ZCoinBuildError;

    fn priv_key_policy(&self) -> PrivKeyBuildPolicy { self.priv_key_policy.clone() }

    async fn build(self) -> MmResult<Self::ResultCoin, Self::Error> {
        let utxo = self.build_utxo_fields().await?;
        let utxo_arc = UtxoArc::new(utxo);

        let z_spending_key = match self.z_spending_key {
            Some(ref z_spending_key) => z_spending_key.clone(),
            None => extended_spending_key_from_protocol_info_and_policy(&self.protocol_info, &self.priv_key_policy)?,
        };

        let (_, my_z_addr) = z_spending_key
            .default_address()
            .map_err(|_| MmError::new(ZCoinBuildError::GetAddressError))?;

        let dex_fee_addr = decode_payment_address(
            self.protocol_info.consensus_params.hrp_sapling_payment_address(),
            DEX_FEE_Z_ADDR,
        )
        .expect("DEX_FEE_Z_ADDR is a valid z-address")
        .expect("DEX_FEE_Z_ADDR is a valid z-address");

        let my_z_addr_encoded = encode_payment_address(
            self.protocol_info.consensus_params.hrp_sapling_payment_address(),
            &my_z_addr,
        );

        let blocks_db = self.blocks_db().await?;
        let evk = ExtendedFullViewingKey::from(&z_spending_key);
        let wallet_db = self.wallet_db(evk).await?;

        let (sync_state_connector, light_wallet_db) = match &self.z_coin_params.mode {
            #[cfg(not(target_arch = "wasm32"))]
            ZcoinRpcMode::Native => {
                let native_client = self.native_client()?;
                init_native_client(
                    self.ticker.into(),
                    native_client,
                    blocks_db,
                    wallet_db,
                    self.protocol_info.consensus_params.clone(),
                    self.z_coin_params.scan_blocks_per_iteration,
                    self.z_coin_params.scan_interval_ms,
                )
                .await?
            },
            #[cfg(target_arch = "wasm32")]
            ZcoinRpcMode::Native => todo!(),
            ZcoinRpcMode::Light {
                light_wallet_d_servers, ..
            } => {
                init_light_client(
                    self.ticker.into(),
                    light_wallet_d_servers.clone(),
                    blocks_db,
                    wallet_db,
                    self.protocol_info.consensus_params.clone(),
                    self.z_coin_params.scan_blocks_per_iteration,
                    self.z_coin_params.scan_interval_ms,
                )
                .await?
            },
        };
        let z_tx_prover = self.z_tx_prover().await?;
        let z_fields = ZCoinFields {
            dex_fee_addr,
            my_z_addr,
            my_z_addr_encoded,
            evk: ExtendedFullViewingKey::from(&z_spending_key),
            z_spending_key,
            z_tx_prover: Arc::new(z_tx_prover),
            #[cfg(not(target_arch = "wasm32"))]
            light_wallet_db,
            consensus_params: self.protocol_info.consensus_params,
            sync_state_connector,
        };

        let z_coin = ZCoin {
            utxo_arc,
            z_fields: Arc::new(z_fields),
        };

        Ok(z_coin)
    }
}

impl<'a> ZCoinBuilder<'a> {
    #[allow(clippy::too_many_arguments)]
    pub fn new(
        ctx: &'a MmArc,
        ticker: &'a str,
        conf: &'a Json,
        z_coin_params: &'a ZcoinActivationParams,
        priv_key_policy: PrivKeyBuildPolicy,
        #[cfg(not(target_arch = "wasm32"))] db_dir_path: PathBuf,
        z_spending_key: Option<ExtendedSpendingKey>,
        protocol_info: ZcoinProtocolInfo,
    ) -> ZCoinBuilder<'a> {
        let utxo_mode = match &z_coin_params.mode {
            ZcoinRpcMode::Native => UtxoRpcMode::Native,
            ZcoinRpcMode::Light { electrum_servers, .. } => UtxoRpcMode::Electrum {
                servers: electrum_servers.clone(),
            },
        };
        let utxo_params = UtxoActivationParams {
            mode: utxo_mode,
            utxo_merge_params: None,
            tx_history: false,
            required_confirmations: z_coin_params.required_confirmations,
            requires_notarization: z_coin_params.requires_notarization,
            address_format: None,
            gap_limit: None,
            enable_params: Default::default(),
            priv_key_policy: PrivKeyActivationPolicy::ContextPrivKey,
            check_utxo_maturity: None,
        };
        ZCoinBuilder {
            ctx,
            ticker,
            conf,
            z_coin_params,
            utxo_params,
            priv_key_policy,
            #[cfg(not(target_arch = "wasm32"))]
            db_dir_path,
            z_spending_key,
            protocol_info,
        }
    }

    #[cfg(not(target_arch = "wasm32"))]
    fn cache_db_path(&self) -> PathBuf { self.db_dir_path.join(format!("{}_cache.db", self.ticker)) }

    #[cfg(target_arch = "wasm32")]
    fn cache_db_path(&self) -> String { todo!() }

    #[cfg(not(target_arch = "wasm32"))]
    fn wallet_db_path(&self) -> PathBuf { self.db_dir_path.join(format!("{}_wallet.db", self.ticker)) }

    #[cfg(target_arch = "wasm32")]
    fn wallet_db_path(&self) -> PathBuf { todo!() }

    #[cfg(not(target_arch = "wasm32"))]
    async fn wallet_db(
        &self,
        evk: ExtendedFullViewingKey,
    ) -> Result<Arc<Mutex<WalletDb<ZcoinConsensusParams>>>, MmError<ZcoinClientInitError>> {
        let wallet_db = create_wallet_db(
            self.wallet_db_path(),
            self.protocol_info.consensus_params.clone(),
            self.protocol_info.check_point_block.clone(),
            evk,
        )
        .await?;

        Ok(Arc::new(Mutex::new(wallet_db)))
    }

    #[cfg(target_arch = "wasm32")]
    async fn wallet_db(
        &self,
        _evk: ExtendedFullViewingKey,
    ) -> Result<Arc<Mutex<String>>, MmError<ZcoinClientInitError>> {
        todo!()
    }

    #[cfg(not(target_arch = "wasm32"))]
    async fn blocks_db(&self) -> Result<BlockDb, MmError<ZcoinClientInitError>> {
        let cache_db_path = self.cache_db_path();
        async_blocking(|| BlockDb::for_path(cache_db_path).map_to_mm(ZcoinClientInitError::BlocksDbInitFailure)).await
    }

    #[cfg(target_arch = "wasm32")]
    async fn blocks_db(&self) -> Result<BlockDb, MmError<ZcoinClientInitError>> { todo!() }

    #[cfg(not(target_arch = "wasm32"))]
    async fn z_tx_prover(&self) -> Result<LocalTxProver, MmError<ZCoinBuildError>> {
        let params_dir = match &self.z_coin_params.zcash_params_path {
            None => default_params_folder().or_mm_err(|| ZCoinBuildError::ZCashParamsNotFound)?,
            Some(file_path) => PathBuf::from(file_path),
        };

        async_blocking(move || {
            let (spend_path, output_path) = get_spend_output_paths(params_dir)?;
            let verification_successful = verify_checksum_zcash_params(&spend_path, &output_path)?;
            if verification_successful {
                Ok(LocalTxProver::new(&spend_path, &output_path))
            } else {
                MmError::err(ZCoinBuildError::SaplingParamsInvalidChecksum)
            }
        })
        .await
    }

    #[cfg(target_arch = "wasm32")]
    async fn z_tx_prover(&self) -> Result<LocalTxProver, MmError<ZCoinBuildError>> { todo!() }
}

/// Initialize `ZCoin` with a forced `z_spending_key`.
#[cfg(all(test, feature = "zhtlc-native-tests"))]
#[allow(clippy::too_many_arguments)]
async fn z_coin_from_conf_and_params_with_z_key(
    ctx: &MmArc,
    ticker: &str,
    conf: &Json,
    params: &ZcoinActivationParams,
    priv_key_policy: PrivKeyBuildPolicy,
    db_dir_path: PathBuf,
    z_spending_key: ExtendedSpendingKey,
    protocol_info: ZcoinProtocolInfo,
) -> Result<ZCoin, MmError<ZCoinBuildError>> {
    let builder = ZCoinBuilder::new(
        ctx,
        ticker,
        conf,
        params,
        priv_key_policy,
        db_dir_path,
        Some(z_spending_key),
        protocol_info,
    );
    builder.build().await
}

impl MarketCoinOps for ZCoin {
    fn ticker(&self) -> &str { &self.utxo_arc.conf.ticker }

    fn my_address(&self) -> MmResult<String, MyAddressError> { Ok(self.z_fields.my_z_addr_encoded.clone()) }

    fn get_public_key(&self) -> Result<String, MmError<UnexpectedDerivationMethod>> {
        let pubkey = utxo_common::my_public_key(self.as_ref())?;
        Ok(pubkey.to_string())
    }

    fn sign_message_hash(&self, _message: &str) -> Option<[u8; 32]> { None }

    fn sign_message(&self, _message: &str) -> SignatureResult<String> {
        MmError::err(SignatureError::InvalidRequest(
            "Message signing is not supported by the given coin type".to_string(),
        ))
    }

    fn verify_message(&self, _signature_base64: &str, _message: &str, _address: &str) -> VerificationResult<bool> {
        MmError::err(VerificationError::InvalidRequest(
            "Message verification is not supported by the given coin type".to_string(),
        ))
    }

    fn my_balance(&self) -> BalanceFut<CoinBalance> {
        let coin = self.clone();
        let fut = async move {
            let sat = coin
                .my_balance_sat()
                .await
                .mm_err(|e| BalanceError::WalletStorageError(e.to_string()))?;
            Ok(CoinBalance::new(big_decimal_from_sat_unsigned(sat, coin.decimals())))
        };
        Box::new(fut.boxed().compat())
    }

    fn base_coin_balance(&self) -> BalanceFut<BigDecimal> { utxo_common::base_coin_balance(self) }

    fn platform_ticker(&self) -> &str { self.ticker() }

    fn send_raw_tx(&self, tx: &str) -> Box<dyn Future<Item = String, Error = String> + Send> {
        let tx_bytes = try_fus!(hex::decode(tx));
        let z_tx = try_fus!(ZTransaction::read(tx_bytes.as_slice()));

        let this = self.clone();
        let tx = tx.to_owned();

        let fut = async move {
            let mut sync_guard = try_s!(this.wait_for_gen_tx_blockchain_sync().await);
            let tx_hash = utxo_common::send_raw_tx(this.as_ref(), &tx).compat().await?;
            sync_guard.respawn_guard.watch_for_tx(z_tx.txid());
            Ok(tx_hash)
        };
        Box::new(fut.boxed().compat())
    }

    fn send_raw_tx_bytes(&self, tx: &[u8]) -> Box<dyn Future<Item = String, Error = String> + Send> {
        let z_tx = try_fus!(ZTransaction::read(tx));

        let this = self.clone();
        let tx = tx.to_owned();

        let fut = async move {
            let mut sync_guard = try_s!(this.wait_for_gen_tx_blockchain_sync().await);
            let tx_hash = utxo_common::send_raw_tx_bytes(this.as_ref(), &tx).compat().await?;
            sync_guard.respawn_guard.watch_for_tx(z_tx.txid());
            Ok(tx_hash)
        };
        Box::new(fut.boxed().compat())
    }

    fn wait_for_confirmations(&self, input: ConfirmPaymentInput) -> Box<dyn Future<Item = (), Error = String> + Send> {
        utxo_common::wait_for_confirmations(self.as_ref(), input)
    }

    fn wait_for_htlc_tx_spend(&self, args: WaitForHTLCTxSpendArgs<'_>) -> TransactionFut {
        utxo_common::wait_for_output_spend(
            self.as_ref(),
            args.tx_bytes,
            utxo_common::DEFAULT_SWAP_VOUT,
            args.from_block,
            args.wait_until,
            args.check_every,
        )
    }

    fn tx_enum_from_bytes(&self, bytes: &[u8]) -> Result<TransactionEnum, MmError<TxMarshalingErr>> {
        ZTransaction::read(bytes)
            .map(TransactionEnum::from)
            .map_to_mm(|e| TxMarshalingErr::InvalidInput(e.to_string()))
    }

    fn current_block(&self) -> Box<dyn Future<Item = u64, Error = String> + Send> {
        utxo_common::current_block(&self.utxo_arc)
    }

    fn display_priv_key(&self) -> Result<String, String> {
        Ok(encode_extended_spending_key(
            z_mainnet_constants::HRP_SAPLING_EXTENDED_SPENDING_KEY,
            &self.z_fields.z_spending_key,
        ))
    }

    fn min_tx_amount(&self) -> BigDecimal { utxo_common::min_tx_amount(self.as_ref()) }

    fn min_trading_vol(&self) -> MmNumber { utxo_common::min_trading_vol(self.as_ref()) }

    fn is_privacy(&self) -> bool { true }
}

#[async_trait]
impl SwapOps for ZCoin {
    fn send_taker_fee(&self, _fee_addr: &[u8], amount: BigDecimal, uuid: &[u8]) -> TransactionFut {
        let selfi = self.clone();
        let uuid = uuid.to_owned();
        let fut = async move {
            let tx = try_tx_s!(z_send_dex_fee(&selfi, amount, &uuid).await);
            Ok(tx.into())
        };
        Box::new(fut.boxed().compat())
    }

    fn send_maker_payment(&self, maker_payment_args: SendPaymentArgs<'_>) -> TransactionFut {
        let selfi = self.clone();
        let maker_key_pair = self.derive_htlc_key_pair(maker_payment_args.swap_unique_data);
        let taker_pub = try_tx_fus!(Public::from_slice(maker_payment_args.other_pubkey));
        let secret_hash = maker_payment_args.secret_hash.to_vec();
        let time_lock = maker_payment_args.time_lock;
        let amount = maker_payment_args.amount;
        let fut = async move {
            let utxo_tx = try_tx_s!(
                z_send_htlc(
                    &selfi,
                    time_lock,
                    maker_key_pair.public(),
                    &taker_pub,
                    &secret_hash,
                    amount
                )
                .await
            );
            Ok(utxo_tx.into())
        };
        Box::new(fut.boxed().compat())
    }

    fn send_taker_payment(&self, taker_payment_args: SendPaymentArgs<'_>) -> TransactionFut {
        let selfi = self.clone();
        let taker_keypair = self.derive_htlc_key_pair(taker_payment_args.swap_unique_data);
        let maker_pub = try_tx_fus!(Public::from_slice(taker_payment_args.other_pubkey));
        let secret_hash = taker_payment_args.secret_hash.to_vec();
        let time_lock = taker_payment_args.time_lock;
        let amount = taker_payment_args.amount;
        let fut = async move {
            let utxo_tx = try_tx_s!(
                z_send_htlc(
                    &selfi,
                    time_lock,
                    taker_keypair.public(),
                    &maker_pub,
                    &secret_hash,
                    amount
                )
                .await
            );
            Ok(utxo_tx.into())
        };
        Box::new(fut.boxed().compat())
    }

    fn send_maker_spends_taker_payment(&self, maker_spends_payment_args: SpendPaymentArgs<'_>) -> TransactionFut {
        let tx = try_tx_fus!(ZTransaction::read(maker_spends_payment_args.other_payment_tx));
        let key_pair = self.derive_htlc_key_pair(maker_spends_payment_args.swap_unique_data);
        let time_lock = maker_spends_payment_args.time_lock;
        let redeem_script = payment_script(
            time_lock,
            maker_spends_payment_args.secret_hash,
            &try_tx_fus!(Public::from_slice(maker_spends_payment_args.other_pubkey)),
            key_pair.public(),
        );
        let script_data = ScriptBuilder::default()
            .push_data(maker_spends_payment_args.secret)
            .push_opcode(Opcode::OP_0)
            .into_script();
        let selfi = self.clone();
        let fut = async move {
            let tx_fut = z_p2sh_spend(
                &selfi,
                tx,
                time_lock,
                SEQUENCE_FINAL,
                redeem_script,
                script_data,
                &key_pair,
            );
            let tx = try_ztx_s!(tx_fut.await);
            Ok(tx.into())
        };
        Box::new(fut.boxed().compat())
    }

    fn send_taker_spends_maker_payment(&self, taker_spends_payment_args: SpendPaymentArgs<'_>) -> TransactionFut {
        let tx = try_tx_fus!(ZTransaction::read(taker_spends_payment_args.other_payment_tx));
        let key_pair = self.derive_htlc_key_pair(taker_spends_payment_args.swap_unique_data);
        let time_lock = taker_spends_payment_args.time_lock;
        let redeem_script = payment_script(
            time_lock,
            taker_spends_payment_args.secret_hash,
            &try_tx_fus!(Public::from_slice(taker_spends_payment_args.other_pubkey)),
            key_pair.public(),
        );
        let script_data = ScriptBuilder::default()
            .push_data(taker_spends_payment_args.secret)
            .push_opcode(Opcode::OP_0)
            .into_script();
        let selfi = self.clone();
        let fut = async move {
            let tx_fut = z_p2sh_spend(
                &selfi,
                tx,
                time_lock,
                SEQUENCE_FINAL,
                redeem_script,
                script_data,
                &key_pair,
            );
            let tx = try_ztx_s!(tx_fut.await);
            Ok(tx.into())
        };
        Box::new(fut.boxed().compat())
    }

    fn send_taker_refunds_payment(&self, taker_refunds_payment_args: RefundPaymentArgs<'_>) -> TransactionFut {
        let tx = try_tx_fus!(ZTransaction::read(taker_refunds_payment_args.payment_tx));
        let key_pair = self.derive_htlc_key_pair(taker_refunds_payment_args.swap_unique_data);
        let time_lock = taker_refunds_payment_args.time_lock;
        let redeem_script = payment_script(
            time_lock,
            taker_refunds_payment_args.secret_hash,
            key_pair.public(),
            &try_tx_fus!(Public::from_slice(taker_refunds_payment_args.other_pubkey)),
        );
        let script_data = ScriptBuilder::default().push_opcode(Opcode::OP_1).into_script();
        let selfi = self.clone();
        let fut = async move {
            let tx_fut = z_p2sh_spend(
                &selfi,
                tx,
                time_lock,
                SEQUENCE_FINAL - 1,
                redeem_script,
                script_data,
                &key_pair,
            );
            let tx = try_ztx_s!(tx_fut.await);
            Ok(tx.into())
        };
        Box::new(fut.boxed().compat())
    }

    fn send_maker_refunds_payment(&self, maker_refunds_payment_args: RefundPaymentArgs<'_>) -> TransactionFut {
        let tx = try_tx_fus!(ZTransaction::read(maker_refunds_payment_args.payment_tx));
        let key_pair = self.derive_htlc_key_pair(maker_refunds_payment_args.swap_unique_data);
        let time_lock = maker_refunds_payment_args.time_lock;
        let redeem_script = payment_script(
            time_lock,
            maker_refunds_payment_args.secret_hash,
            key_pair.public(),
            &try_tx_fus!(Public::from_slice(maker_refunds_payment_args.other_pubkey)),
        );
        let script_data = ScriptBuilder::default().push_opcode(Opcode::OP_1).into_script();
        let selfi = self.clone();
        let fut = async move {
            let tx_fut = z_p2sh_spend(
                &selfi,
                tx,
                time_lock,
                SEQUENCE_FINAL - 1,
                redeem_script,
                script_data,
                &key_pair,
            );
            let tx = try_ztx_s!(tx_fut.await);
            Ok(tx.into())
        };
        Box::new(fut.boxed().compat())
    }

    fn validate_fee(&self, validate_fee_args: ValidateFeeArgs<'_>) -> ValidatePaymentFut<()> {
        let z_tx = match validate_fee_args.fee_tx {
            TransactionEnum::ZTransaction(t) => t.clone(),
            _ => panic!("Unexpected tx {:?}", validate_fee_args.fee_tx),
        };
        let amount_sat = try_f!(sat_from_big_decimal(validate_fee_args.amount, self.utxo_arc.decimals));
        let expected_memo = MemoBytes::from_bytes(validate_fee_args.uuid).expect("Uuid length < 512");
        let min_block_number = validate_fee_args.min_block_number;

        let coin = self.clone();
        let fut = async move {
            let tx_hash = H256::from(z_tx.txid().0).reversed();
            let tx_from_rpc = coin
                .utxo_rpc_client()
                .get_verbose_transaction(&tx_hash.into())
                .compat()
                .await
                .map_err(|e| MmError::new(ValidatePaymentError::InvalidRpcResponse(e.into_inner().to_string())))?;

            let mut encoded = Vec::with_capacity(1024);
            z_tx.write(&mut encoded).expect("Writing should not fail");
            if encoded != tx_from_rpc.hex.0 {
                return MmError::err(ValidatePaymentError::WrongPaymentTx(format!(
                    "Encoded transaction {:?} does not match the tx {:?} from RPC",
                    encoded, tx_from_rpc
                )));
            }

            let block_height = match tx_from_rpc.height {
                Some(h) => {
                    if h < min_block_number {
                        return MmError::err(ValidatePaymentError::WrongPaymentTx(format!(
                            "Dex fee tx {:?} confirmed before min block {}",
                            z_tx, min_block_number
                        )));
                    } else {
                        BlockHeight::from_u32(h as u32)
                    }
                },
                None => H0,
            };

            for shielded_out in z_tx.shielded_outputs.iter() {
                if let Some((note, address, memo)) =
                    try_sapling_output_recovery(coin.consensus_params_ref(), block_height, &DEX_FEE_OVK, shielded_out)
                {
                    if address != coin.z_fields.dex_fee_addr {
                        let encoded =
                            encode_payment_address(z_mainnet_constants::HRP_SAPLING_PAYMENT_ADDRESS, &address);
                        let expected = encode_payment_address(
                            z_mainnet_constants::HRP_SAPLING_PAYMENT_ADDRESS,
                            &coin.z_fields.dex_fee_addr,
                        );
                        return MmError::err(ValidatePaymentError::WrongPaymentTx(format!(
                            "Dex fee was sent to the invalid address {}, expected {}",
                            encoded, expected
                        )));
                    }

                    if note.value != amount_sat {
                        return MmError::err(ValidatePaymentError::WrongPaymentTx(format!(
                            "Dex fee has invalid amount {}, expected {}",
                            note.value, amount_sat
                        )));
                    }

                    if memo != expected_memo {
                        return MmError::err(ValidatePaymentError::WrongPaymentTx(format!(
                            "Dex fee has invalid memo {:?}, expected {:?}",
                            memo, expected_memo
                        )));
                    }

                    return Ok(());
                }
            }

            MmError::err(ValidatePaymentError::WrongPaymentTx(format!(
                "The dex fee tx {:?} has no shielded outputs or outputs decryption failed",
                z_tx
            )))
        };

        Box::new(fut.boxed().compat())
    }

    #[inline]
    fn validate_maker_payment(&self, input: ValidatePaymentInput) -> ValidatePaymentFut<()> {
        utxo_common::validate_maker_payment(self, input)
    }

    #[inline]
    fn validate_taker_payment(&self, input: ValidatePaymentInput) -> ValidatePaymentFut<()> {
        utxo_common::validate_taker_payment(self, input)
    }

    #[inline]
    fn check_if_my_payment_sent(
        &self,
        if_my_payment_sent_args: CheckIfMyPaymentSentArgs<'_>,
    ) -> Box<dyn Future<Item = Option<TransactionEnum>, Error = String> + Send> {
        utxo_common::check_if_my_payment_sent(
            self.clone(),
            if_my_payment_sent_args.time_lock,
            if_my_payment_sent_args.other_pub,
            if_my_payment_sent_args.secret_hash,
            if_my_payment_sent_args.swap_unique_data,
        )
    }

    #[inline]
    async fn search_for_swap_tx_spend_my(
        &self,
        input: SearchForSwapTxSpendInput<'_>,
    ) -> Result<Option<FoundSwapTxSpend>, String> {
        utxo_common::search_for_swap_tx_spend_my(self, input, utxo_common::DEFAULT_SWAP_VOUT).await
    }

    #[inline]
    async fn search_for_swap_tx_spend_other(
        &self,
        input: SearchForSwapTxSpendInput<'_>,
    ) -> Result<Option<FoundSwapTxSpend>, String> {
        utxo_common::search_for_swap_tx_spend_other(self, input, utxo_common::DEFAULT_SWAP_VOUT).await
    }

    #[inline]
    async fn extract_secret(
        &self,
        secret_hash: &[u8],
        spend_tx: &[u8],
        _watcher_reward: bool,
    ) -> Result<Vec<u8>, String> {
        utxo_common::extract_secret(secret_hash, spend_tx)
    }

    fn check_tx_signed_by_pub(&self, _tx: &[u8], _expected_pub: &[u8]) -> Result<bool, MmError<ValidatePaymentError>> {
        unimplemented!();
    }

    fn is_auto_refundable(&self) -> bool { false }

    async fn wait_for_htlc_refund(&self, _tx: &[u8], _locktime: u64) -> RefundResult<()> {
        MmError::err(RefundError::Internal(
            "wait_for_htlc_refund is not supported for this coin!".into(),
        ))
    }

    #[inline]
    fn negotiate_swap_contract_addr(
        &self,
        _other_side_address: Option<&[u8]>,
    ) -> Result<Option<BytesJson>, MmError<NegotiateSwapContractAddrErr>> {
        Ok(None)
    }

    fn derive_htlc_key_pair(&self, swap_unique_data: &[u8]) -> KeyPair {
        let message = Message::from(dhash256(swap_unique_data).take());
        let signature = self.secp_keypair().private().sign(&message).expect("valid privkey");

        let key = secp_privkey_from_hash(dhash256(&signature));
        key_pair_from_secret(key.as_slice()).expect("valid privkey")
    }

    #[inline]
    fn derive_htlc_pubkey(&self, swap_unique_data: &[u8]) -> Vec<u8> {
        self.derive_htlc_key_pair(swap_unique_data).public_slice().to_vec()
    }

    #[inline]
    fn validate_other_pubkey(&self, raw_pubkey: &[u8]) -> MmResult<(), ValidateOtherPubKeyErr> {
        utxo_common::validate_other_pubkey(raw_pubkey)
    }

    async fn maker_payment_instructions(
        &self,
        _args: PaymentInstructionArgs<'_>,
    ) -> Result<Option<Vec<u8>>, MmError<PaymentInstructionsErr>> {
        Ok(None)
    }

    async fn taker_payment_instructions(
        &self,
        _args: PaymentInstructionArgs<'_>,
    ) -> Result<Option<Vec<u8>>, MmError<PaymentInstructionsErr>> {
        Ok(None)
    }

    fn validate_maker_payment_instructions(
        &self,
        _instructions: &[u8],
        _args: PaymentInstructionArgs,
    ) -> Result<PaymentInstructions, MmError<ValidateInstructionsErr>> {
        MmError::err(ValidateInstructionsErr::UnsupportedCoin(self.ticker().to_string()))
    }

    fn validate_taker_payment_instructions(
        &self,
        _instructions: &[u8],
        _args: PaymentInstructionArgs,
    ) -> Result<PaymentInstructions, MmError<ValidateInstructionsErr>> {
        MmError::err(ValidateInstructionsErr::UnsupportedCoin(self.ticker().to_string()))
    }
}

#[async_trait]
impl TakerSwapMakerCoin for ZCoin {
    async fn on_taker_payment_refund_start(&self, _maker_payment: &[u8]) -> RefundResult<()> { Ok(()) }

    async fn on_taker_payment_refund_success(&self, _maker_payment: &[u8]) -> RefundResult<()> { Ok(()) }
}

#[async_trait]
impl MakerSwapTakerCoin for ZCoin {
    async fn on_maker_payment_refund_start(&self, _taker_payment: &[u8]) -> RefundResult<()> { Ok(()) }

    async fn on_maker_payment_refund_success(&self, _taker_payment: &[u8]) -> RefundResult<()> { Ok(()) }
}

#[async_trait]
impl WatcherOps for ZCoin {
    fn send_maker_payment_spend_preimage(&self, _input: SendMakerPaymentSpendPreimageInput) -> TransactionFut {
        unimplemented!();
    }

    fn send_taker_payment_refund_preimage(&self, _watcher_refunds_payment_args: RefundPaymentArgs) -> TransactionFut {
        unimplemented!();
    }

    fn create_taker_payment_refund_preimage(
        &self,
        _taker_payment_tx: &[u8],
        _time_lock: u32,
        _maker_pub: &[u8],
        _secret_hash: &[u8],
        _swap_contract_address: &Option<BytesJson>,
        _swap_unique_data: &[u8],
    ) -> TransactionFut {
        unimplemented!();
    }

    fn create_maker_payment_spend_preimage(
        &self,
        _maker_payment_tx: &[u8],
        _time_lock: u32,
        _maker_pub: &[u8],
        _secret_hash: &[u8],
        _swap_unique_data: &[u8],
    ) -> TransactionFut {
        unimplemented!();
    }

    fn watcher_validate_taker_fee(&self, _input: WatcherValidateTakerFeeInput) -> ValidatePaymentFut<()> {
        unimplemented!();
    }

    fn watcher_validate_taker_payment(&self, _input: WatcherValidatePaymentInput) -> ValidatePaymentFut<()> {
        unimplemented!();
    }

    async fn watcher_search_for_swap_tx_spend(
        &self,
        _input: WatcherSearchForSwapTxSpendInput<'_>,
    ) -> Result<Option<FoundSwapTxSpend>, String> {
        unimplemented!();
    }

    async fn get_taker_watcher_reward(
        &self,
        _other_coin: &MmCoinEnum,
        _coin_amount: Option<BigDecimal>,
        _other_coin_amount: Option<BigDecimal>,
        _reward_amount: Option<BigDecimal>,
        _wait_until: u64,
    ) -> Result<WatcherReward, MmError<WatcherRewardError>> {
        unimplemented!()
    }

    async fn get_maker_watcher_reward(
        &self,
        _other_coin: &MmCoinEnum,
        _reward_amount: Option<BigDecimal>,
        _wait_until: u64,
    ) -> Result<Option<WatcherReward>, MmError<WatcherRewardError>> {
        unimplemented!()
    }
}

#[async_trait]
impl MmCoin for ZCoin {
    fn is_asset_chain(&self) -> bool { self.utxo_arc.conf.asset_chain }

    fn spawner(&self) -> CoinFutSpawner { CoinFutSpawner::new(&self.as_ref().abortable_system) }

    fn withdraw(&self, _req: WithdrawRequest) -> WithdrawFut {
        Box::new(futures01::future::err(MmError::new(WithdrawError::InternalError(
            "Zcoin doesn't support legacy withdraw".into(),
        ))))
    }

    fn get_raw_transaction(&self, req: RawTransactionRequest) -> RawTransactionFut {
        Box::new(utxo_common::get_raw_transaction(&self.utxo_arc, req).boxed().compat())
    }

    fn get_tx_hex_by_hash(&self, tx_hash: Vec<u8>) -> RawTransactionFut {
        Box::new(
            utxo_common::get_tx_hex_by_hash(&self.utxo_arc, tx_hash)
                .boxed()
                .compat(),
        )
    }

    fn decimals(&self) -> u8 { self.utxo_arc.decimals }

    fn convert_to_address(&self, _from: &str, _to_address_format: Json) -> Result<String, String> {
        Err(MmError::new("Address conversion is not available for ZCoin".to_string()).to_string())
    }

    fn validate_address(&self, address: &str) -> ValidateAddressResult {
        match decode_payment_address(z_mainnet_constants::HRP_SAPLING_PAYMENT_ADDRESS, address) {
            Ok(Some(_)) => ValidateAddressResult {
                is_valid: true,
                reason: None,
            },
            Ok(None) => ValidateAddressResult {
                is_valid: false,
                reason: Some("decode_payment_address returned None".to_owned()),
            },
            Err(e) => ValidateAddressResult {
                is_valid: false,
                reason: Some(format!("Error {} on decode_payment_address", e)),
            },
        }
    }

    fn process_history_loop(&self, _ctx: MmArc) -> Box<dyn Future<Item = (), Error = ()> + Send> {
        log::warn!("process_history_loop is not implemented for ZCoin yet!");
        Box::new(futures01::future::err(()))
    }

    fn history_sync_status(&self) -> HistorySyncState { HistorySyncState::NotEnabled }

    fn get_trade_fee(&self) -> Box<dyn Future<Item = TradeFee, Error = String> + Send> {
        utxo_common::get_trade_fee(self.clone())
    }

    async fn get_sender_trade_fee(
        &self,
        _value: TradePreimageValue,
        _stage: FeeApproxStage,
    ) -> TradePreimageResult<TradeFee> {
        Ok(TradeFee {
            coin: self.ticker().to_owned(),
            amount: self.get_one_kbyte_tx_fee().await?.into(),
            paid_from_trading_vol: false,
        })
    }

    fn get_receiver_trade_fee(&self, _stage: FeeApproxStage) -> TradePreimageFut<TradeFee> {
        utxo_common::get_receiver_trade_fee(self.clone())
    }

    async fn get_fee_to_send_taker_fee(
        &self,
        _dex_fee_amount: BigDecimal,
        _stage: FeeApproxStage,
    ) -> TradePreimageResult<TradeFee> {
        Ok(TradeFee {
            coin: self.ticker().to_owned(),
            amount: self.get_one_kbyte_tx_fee().await?.into(),
            paid_from_trading_vol: false,
        })
    }

    fn required_confirmations(&self) -> u64 { utxo_common::required_confirmations(&self.utxo_arc) }

    fn requires_notarization(&self) -> bool { utxo_common::requires_notarization(&self.utxo_arc) }

    fn set_required_confirmations(&self, confirmations: u64) {
        utxo_common::set_required_confirmations(&self.utxo_arc, confirmations)
    }

    fn set_requires_notarization(&self, requires_nota: bool) {
        utxo_common::set_requires_notarization(&self.utxo_arc, requires_nota)
    }

    fn swap_contract_address(&self) -> Option<BytesJson> { utxo_common::swap_contract_address() }

    fn fallback_swap_contract(&self) -> Option<BytesJson> { utxo_common::fallback_swap_contract() }

    fn mature_confirmations(&self) -> Option<u32> { Some(self.utxo_arc.conf.mature_confirmations) }

    fn coin_protocol_info(&self, _amount_to_receive: Option<MmNumber>) -> Vec<u8> {
        utxo_common::coin_protocol_info(self)
    }

    fn is_coin_protocol_supported(
        &self,
        info: &Option<Vec<u8>>,
        _amount_to_send: Option<MmNumber>,
        _locktime: u64,
        _is_maker: bool,
    ) -> bool {
        utxo_common::is_coin_protocol_supported(self, info)
    }

    fn on_disabled(&self) -> Result<(), AbortedError> { AbortableSystem::abort_all(&self.as_ref().abortable_system) }

    fn on_token_deactivated(&self, _ticker: &str) {}
}

#[async_trait]
impl UtxoTxGenerationOps for ZCoin {
    async fn get_tx_fee(&self) -> UtxoRpcResult<ActualTxFee> { utxo_common::get_tx_fee(&self.utxo_arc).await }

    async fn calc_interest_if_required(
        &self,
        unsigned: TransactionInputSigner,
        data: AdditionalTxData,
        my_script_pub: Bytes,
    ) -> UtxoRpcResult<(TransactionInputSigner, AdditionalTxData)> {
        utxo_common::calc_interest_if_required(self, unsigned, data, my_script_pub).await
    }
}

#[async_trait]
impl UtxoTxBroadcastOps for ZCoin {
    async fn broadcast_tx(&self, tx: &UtxoTx) -> Result<H256Json, MmError<BroadcastTxErr>> {
        utxo_common::broadcast_tx(self, tx).await
    }
}

/// Please note `ZCoin` is not assumed to work with transparent UTXOs.
/// Remove implementation of the `GetUtxoListOps` trait for `ZCoin`
/// when [`ZCoin::preimage_trade_fee_required_to_send_outputs`] is refactored.
#[async_trait]
#[cfg_attr(test, mockable)]
impl GetUtxoListOps for ZCoin {
    async fn get_unspent_ordered_list(
        &self,
        address: &Address,
    ) -> UtxoRpcResult<(Vec<UnspentInfo>, RecentlySpentOutPointsGuard<'_>)> {
        utxo_common::get_unspent_ordered_list(self, address).await
    }

    async fn get_all_unspent_ordered_list(
        &self,
        address: &Address,
    ) -> UtxoRpcResult<(Vec<UnspentInfo>, RecentlySpentOutPointsGuard<'_>)> {
        utxo_common::get_all_unspent_ordered_list(self, address).await
    }

    async fn get_mature_unspent_ordered_list(
        &self,
        address: &Address,
    ) -> UtxoRpcResult<(MatureUnspentList, RecentlySpentOutPointsGuard<'_>)> {
        utxo_common::get_mature_unspent_ordered_list(self, address).await
    }
}

#[async_trait]
impl UtxoCommonOps for ZCoin {
    async fn get_htlc_spend_fee(&self, tx_size: u64, stage: &FeeApproxStage) -> UtxoRpcResult<u64> {
        utxo_common::get_htlc_spend_fee(self, tx_size, stage).await
    }

    fn addresses_from_script(&self, script: &Script) -> Result<Vec<Address>, String> {
        utxo_common::addresses_from_script(self, script)
    }

    fn denominate_satoshis(&self, satoshi: i64) -> f64 { utxo_common::denominate_satoshis(&self.utxo_arc, satoshi) }

    fn my_public_key(&self) -> Result<&Public, MmError<UnexpectedDerivationMethod>> {
        utxo_common::my_public_key(self.as_ref())
    }

    fn address_from_str(&self, address: &str) -> MmResult<Address, AddrFromStrError> {
        utxo_common::checked_address_from_str(self, address)
    }

    async fn get_current_mtp(&self) -> UtxoRpcResult<u32> {
        utxo_common::get_current_mtp(&self.utxo_arc, CoinVariant::Standard).await
    }

    fn is_unspent_mature(&self, output: &RpcTransaction) -> bool {
        utxo_common::is_unspent_mature(self.utxo_arc.conf.mature_confirmations, output)
    }

    async fn calc_interest_of_tx(
        &self,
        _tx: &UtxoTx,
        _input_transactions: &mut HistoryUtxoTxMap,
    ) -> UtxoRpcResult<u64> {
        MmError::err(UtxoRpcError::Internal(
            "ZCoin doesn't support transaction rewards".to_owned(),
        ))
    }

    async fn get_mut_verbose_transaction_from_map_or_rpc<'a, 'b>(
        &'a self,
        tx_hash: H256Json,
        utxo_tx_map: &'b mut HistoryUtxoTxMap,
    ) -> UtxoRpcResult<&'b mut HistoryUtxoTx> {
        utxo_common::get_mut_verbose_transaction_from_map_or_rpc(self, tx_hash, utxo_tx_map).await
    }

    async fn p2sh_spending_tx(&self, input: utxo_common::P2SHSpendingTxInput<'_>) -> Result<UtxoTx, String> {
        utxo_common::p2sh_spending_tx(self, input).await
    }

    fn get_verbose_transactions_from_cache_or_rpc(
        &self,
        tx_ids: HashSet<H256Json>,
    ) -> UtxoRpcFut<HashMap<H256Json, VerboseTransactionFrom>> {
        let selfi = self.clone();
        let fut = async move { utxo_common::get_verbose_transactions_from_cache_or_rpc(&selfi.utxo_arc, tx_ids).await };
        Box::new(fut.boxed().compat())
    }

    async fn preimage_trade_fee_required_to_send_outputs(
        &self,
        outputs: Vec<TransactionOutput>,
        fee_policy: FeePolicy,
        gas_fee: Option<u64>,
        stage: &FeeApproxStage,
    ) -> TradePreimageResult<BigDecimal> {
        utxo_common::preimage_trade_fee_required_to_send_outputs(
            self,
            self.ticker(),
            outputs,
            fee_policy,
            gas_fee,
            stage,
        )
        .await
    }

    fn increase_dynamic_fee_by_stage(&self, dynamic_fee: u64, stage: &FeeApproxStage) -> u64 {
        utxo_common::increase_dynamic_fee_by_stage(self, dynamic_fee, stage)
    }

    async fn p2sh_tx_locktime(&self, htlc_locktime: u32) -> Result<u32, MmError<UtxoRpcError>> {
        utxo_common::p2sh_tx_locktime(self, self.ticker(), htlc_locktime).await
    }

    fn addr_format(&self) -> &UtxoAddressFormat { utxo_common::addr_format(self) }

    fn addr_format_for_standard_scripts(&self) -> UtxoAddressFormat {
        utxo_common::addr_format_for_standard_scripts(self)
    }

    fn address_from_pubkey(&self, pubkey: &Public) -> Address {
        let conf = &self.utxo_arc.conf;
        utxo_common::address_from_pubkey(
            pubkey,
            conf.pub_addr_prefix,
            conf.pub_t_addr_prefix,
            conf.checksum_type,
            conf.bech32_hrp.clone(),
            self.addr_format().clone(),
        )
    }
}

#[cfg(not(target_arch = "wasm32"))]
#[async_trait]
impl InitWithdrawCoin for ZCoin {
    async fn init_withdraw(
        &self,
        _ctx: MmArc,
        req: WithdrawRequest,
        task_handle: &WithdrawTaskHandle,
    ) -> Result<TransactionDetails, MmError<WithdrawError>> {
        if req.fee.is_some() {
            return MmError::err(WithdrawError::InternalError(
                "Setting a custom withdraw fee is not supported for ZCoin yet".to_owned(),
            ));
        }

        let to_addr = decode_payment_address(z_mainnet_constants::HRP_SAPLING_PAYMENT_ADDRESS, &req.to)
            .map_to_mm(|e| WithdrawError::InvalidAddress(format!("{}", e)))?
            .or_mm_err(|| WithdrawError::InvalidAddress(format!("Address {} decoded to None", req.to)))?;
        let amount = if req.max {
            let fee = self.get_one_kbyte_tx_fee().await?;
            let balance = self.my_balance().compat().await?;
            balance.spendable - fee
        } else {
            req.amount
        };

        task_handle.update_in_progress_status(WithdrawInProgressStatus::GeneratingTransaction)?;
        let satoshi = sat_from_big_decimal(&amount, self.decimals())?;

        let memo = req.memo.as_deref().map(interpret_memo_string).transpose()?;
        let z_output = ZOutput {
            to_addr,
            amount: Amount::from_u64(satoshi)
                .map_to_mm(|_| NumConversError(format!("Failed to get ZCash amount from {}", amount)))?,
            // TODO add optional viewing_key and memo fields to the WithdrawRequest
            viewing_key: Some(self.z_fields.evk.fvk.ovk),
            memo,
        };

        let (tx, data, _sync_guard) = self.gen_tx(vec![], vec![z_output]).await?;
        let mut tx_bytes = Vec::with_capacity(1024);
        tx.write(&mut tx_bytes)
            .map_to_mm(|e| WithdrawError::InternalError(e.to_string()))?;
        let mut tx_hash = tx.txid().0.to_vec();
        tx_hash.reverse();

        let received_by_me = big_decimal_from_sat_unsigned(data.received_by_me, self.decimals());
        let spent_by_me = big_decimal_from_sat_unsigned(data.spent_by_me, self.decimals());

        Ok(TransactionDetails {
            tx_hex: tx_bytes.into(),
            tx_hash: hex::encode(&tx_hash),
            from: vec![self.z_fields.my_z_addr_encoded.clone()],
            to: vec![req.to],
            my_balance_change: &received_by_me - &spent_by_me,
            total_amount: spent_by_me.clone(),
            spent_by_me,
            received_by_me,
            block_height: 0,
            timestamp: 0,
            fee_details: Some(TxFeeDetails::Utxo(UtxoFeeDetails {
                coin: Some(self.ticker().to_owned()),
                amount: big_decimal_from_sat_unsigned(data.fee_amount, self.decimals()),
            })),
            coin: self.ticker().to_owned(),
            internal_id: tx_hash.into(),
            kmd_rewards: None,
            transaction_type: Default::default(),
            memo: req.memo,
        })
    }
}

/// Interpret a string or hex-encoded memo, and return a Memo object.
/// Inspired by https://github.com/adityapk00/zecwallet-light-cli/blob/v1.7.20/lib/src/lightwallet/utils.rs#L23
#[allow(clippy::result_large_err)]
pub fn interpret_memo_string(memo_str: &str) -> MmResult<MemoBytes, WithdrawError> {
    // If the string starts with an "0x", and contains only hex chars ([a-f0-9]+) then
    // interpret it as a hex.
    let s_bytes = if let Some(memo_hexadecimal) = memo_str.to_lowercase().strip_prefix("0x") {
        hex::decode(memo_hexadecimal).unwrap_or_else(|_| memo_str.as_bytes().to_vec())
    } else {
        memo_str.as_bytes().to_vec()
    };

    MemoBytes::from_bytes(&s_bytes).map_to_mm(|_| {
        let error = format!("Memo '{:?}' is too long", memo_str);
        WithdrawError::InvalidMemo(error)
    })
}

fn extended_spending_key_from_protocol_info_and_policy(
    protocol_info: &ZcoinProtocolInfo,
    priv_key_policy: &PrivKeyBuildPolicy,
) -> MmResult<ExtendedSpendingKey, ZCoinBuildError> {
    match priv_key_policy {
        PrivKeyBuildPolicy::IguanaPrivKey(iguana) => Ok(ExtendedSpendingKey::master(iguana.as_slice())),
        PrivKeyBuildPolicy::GlobalHDAccount(global_hd) => {
            extended_spending_key_from_global_hd_account(protocol_info, global_hd)
        },
        PrivKeyBuildPolicy::Trezor => {
            let priv_key_err = PrivKeyPolicyNotAllowed::HardwareWalletNotSupported;
            MmError::err(ZCoinBuildError::UtxoBuilderError(
                UtxoCoinBuildError::PrivKeyPolicyNotAllowed(priv_key_err),
            ))
        },
    }
}

fn extended_spending_key_from_global_hd_account(
    protocol_info: &ZcoinProtocolInfo,
    global_hd: &GlobalHDAccountArc,
) -> MmResult<ExtendedSpendingKey, ZCoinBuildError> {
    let path_to_coin = protocol_info
        .z_derivation_path
        .clone()
        .or_mm_err(|| ZCoinBuildError::ZDerivationPathNotSet)?;

    let path_to_account = path_to_coin
        .to_derivation_path()
        .into_iter()
        // Map `bip32::ChildNumber` to `zip32::Zip32Child`.
        .map(|child| Zip32Child::from_index(child.0))
        // Push the hardened `account` index, so the derivation path looks like:
        // `m/purpose'/coin'/account'`.
        .chain(iter::once(Zip32Child::Hardened(global_hd.account_id())));

    let mut spending_key = ExtendedSpendingKey::master(global_hd.root_seed_bytes());
    for zip32_child in path_to_account {
        spending_key = spending_key.derive_child(zip32_child);
    }

    Ok(spending_key)
}

#[test]
fn derive_z_key_from_mm_seed() {
    use crypto::privkey::key_pair_from_seed;
    use zcash_client_backend::encoding::encode_extended_spending_key;

    let seed = "spice describe gravity federal blast come thank unfair canal monkey style afraid";
    let secp_keypair = key_pair_from_seed(seed).unwrap();
    let z_spending_key = ExtendedSpendingKey::master(&*secp_keypair.private().secret);
    let encoded = encode_extended_spending_key(z_mainnet_constants::HRP_SAPLING_EXTENDED_SPENDING_KEY, &z_spending_key);
    assert_eq!(encoded, "secret-extended-key-main1qqqqqqqqqqqqqqytwz2zjt587n63kyz6jawmflttqu5rxavvqx3lzfs0tdr0w7g5tgntxzf5erd3jtvva5s52qx0ms598r89vrmv30r69zehxy2r3vesghtqd6dfwdtnauzuj8u8eeqfx7qpglzu6z54uzque6nzzgnejkgq569ax4lmk0v95rfhxzxlq3zrrj2z2kqylx2jp8g68lqu6alczdxd59lzp4hlfuj3jp54fp06xsaaay0uyass992g507tdd7psua5w6q76dyq3");

    let (_, address) = z_spending_key.default_address().unwrap();
    let encoded_addr = encode_payment_address(z_mainnet_constants::HRP_SAPLING_PAYMENT_ADDRESS, &address);
    assert_eq!(
        encoded_addr,
        "zs182ht30wnnnr8jjhj2j9v5dkx3qsknnr5r00jfwk2nczdtqy7w0v836kyy840kv2r8xle5gcl549"
    );

    let seed = "also shoot benefit prefer juice shell elder veteran woman mimic image kidney";
    let secp_keypair = key_pair_from_seed(seed).unwrap();
    let z_spending_key = ExtendedSpendingKey::master(&*secp_keypair.private().secret);
    let encoded = encode_extended_spending_key(z_mainnet_constants::HRP_SAPLING_EXTENDED_SPENDING_KEY, &z_spending_key);
    assert_eq!(encoded, "secret-extended-key-main1qqqqqqqqqqqqqq8jnhc9stsqwts6pu5ayzgy4szplvy03u227e50n3u8e6dwn5l0q5s3s8xfc03r5wmyh5s5dq536ufwn2k89ngdhnxy64sd989elwas6kr7ygztsdkw6k6xqyvhtu6e0dhm4mav8rus0fy8g0hgy9vt97cfjmus0m2m87p4qz5a00um7gwjwk494gul0uvt3gqyjujcclsqry72z57kr265jsajactgfn9m3vclqvx8fsdnwp4jwj57ffw560vvwks9g9hpu");

    let (_, address) = z_spending_key.default_address().unwrap();
    let encoded_addr = encode_payment_address(z_mainnet_constants::HRP_SAPLING_PAYMENT_ADDRESS, &address);
    assert_eq!(
        encoded_addr,
        "zs1funuwrjr2stlr6fnhkdh7fyz3p7n0p8rxase9jnezdhc286v5mhs6q3myw0phzvad5mvqgfxpam"
    );
}

#[test]
fn test_interpret_memo_string() {
    use std::str::FromStr;
    use zcash_primitives::memo::Memo;

    let actual = interpret_memo_string("68656c6c6f207a63617368").unwrap();
    let expected = Memo::from_str("68656c6c6f207a63617368").unwrap().encode();
    assert_eq!(actual, expected);

    let actual = interpret_memo_string("A custom memo").unwrap();
    let expected = Memo::from_str("A custom memo").unwrap().encode();
    assert_eq!(actual, expected);

    let actual = interpret_memo_string("0x68656c6c6f207a63617368").unwrap();
    let expected = MemoBytes::from_bytes(&hex::decode("68656c6c6f207a63617368").unwrap()).unwrap();
    assert_eq!(actual, expected);
}<|MERGE_RESOLUTION|>--- conflicted
+++ resolved
@@ -14,7 +14,6 @@
                   RecentlySpentOutPointsGuard, UtxoActivationParams, UtxoAddressFormat, UtxoArc, UtxoCoinFields,
                   UtxoCommonOps, UtxoRpcMode, UtxoTxBroadcastOps, UtxoTxGenerationOps, VerboseTransactionFrom};
 use crate::{BalanceError, BalanceFut, CheckIfMyPaymentSentArgs, CoinBalance, CoinFutSpawner, ConfirmPaymentInput,
-<<<<<<< HEAD
             FeeApproxStage, FoundSwapTxSpend, HistorySyncState, MakerSwapTakerCoin, MarketCoinOps, MmCoin,
             NegotiateSwapContractAddrErr, PaymentInstructions, PaymentInstructionsErr, PrivKeyActivationPolicy,
             PrivKeyBuildPolicy, PrivKeyPolicyNotAllowed, RawTransactionFut, RawTransactionRequest, RefundError,
@@ -25,7 +24,6 @@
             ValidateInstructionsErr, ValidateOtherPubKeyErr, ValidatePaymentError, ValidatePaymentFut,
             ValidatePaymentInput, VerificationError, VerificationResult, WatcherOps, WatcherSearchForSwapTxSpendInput,
             WatcherValidatePaymentInput, WatcherValidateTakerFeeInput, WithdrawFut, WithdrawRequest};
-=======
             FeeApproxStage, FoundSwapTxSpend, HistorySyncState, MakerSwapTakerCoin, MarketCoinOps, MmCoin, MmCoinEnum,
             NegotiateSwapContractAddrErr, NumConversError, PaymentInstructionArgs, PaymentInstructions,
             PaymentInstructionsErr, PrivKeyActivationPolicy, PrivKeyBuildPolicy, PrivKeyPolicyNotAllowed,
@@ -38,7 +36,6 @@
             ValidatePaymentInput, VerificationError, VerificationResult, WaitForHTLCTxSpendArgs, WatcherOps,
             WatcherReward, WatcherRewardError, WatcherSearchForSwapTxSpendInput, WatcherValidatePaymentInput,
             WatcherValidateTakerFeeInput, WithdrawFut, WithdrawRequest};
->>>>>>> a1fc8f7c
 use crate::{Transaction, WithdrawError};
 use async_trait::async_trait;
 use bitcrypto::dhash256;
@@ -839,7 +836,6 @@
     z_coin_params: &'a ZcoinActivationParams,
     utxo_params: UtxoActivationParams,
     priv_key_policy: PrivKeyBuildPolicy,
-    #[cfg(not(target_arch = "wasm32"))]
     db_dir_path: PathBuf,
     /// `Some` if `ZCoin` should be initialized with a forced spending key.
     z_spending_key: Option<ExtendedSpendingKey>,
