/// https://docs.reown.com/advanced/multichain/rpc-reference/ethereum-rpc
use super::{ChainSpec, EthCoin, EthPrivKeyPolicy};

use crate::common::Future01CompatExt;
use crate::hd_wallet::AddrToString;
use crate::Eip1559Ops;
use crate::{BytesJson, MarketCoinOps, TransactionErr};

use common::log::info;
use common::u256_to_hex;
use derive_more::Display;
use enum_derives::EnumFromStringify;
use ethcore_transaction::{Action, SignedTransaction};
use ethereum_types::H256;
use ethereum_types::{Address, Public, H160, H520, U256};
use ethkey::{public_to_address, Message, Signature};
use kdf_walletconnect::chain::{WcChainId, WcRequestMethods};
use kdf_walletconnect::error::WalletConnectError;
use kdf_walletconnect::{WalletConnectCtx, WalletConnectOps};
use mm2_err_handle::prelude::*;
use secp256k1::recovery::{RecoverableSignature, RecoveryId};
use secp256k1::{PublicKey, Secp256k1};
use std::iter::FromIterator;
use std::str::FromStr;
use web3::signing::hash_message;

// Wait for 60 seconds for the transaction to appear on the RPC node.
const WAIT_RPC_TIMEOUT_SECS: u64 = 60;

#[derive(Display, Debug, EnumFromStringify)]
pub enum EthWalletConnectError {
    UnsupportedChainId(WcChainId),
    InvalidSignature(String),
    AccountMisMatch(String),
    #[from_stringify("rlp::DecoderError", "hex::FromHexError")]
    TxDecodingFailed(String),
    #[from_stringify("ethkey::Error")]
    InternalError(String),
    InvalidTxData(String),
    SessionError(String),
    WalletConnectError(WalletConnectError),
}

impl From<WalletConnectError> for EthWalletConnectError {
    fn from(value: WalletConnectError) -> Self { Self::WalletConnectError(value) }
}

/// Eth Params required for constructing WalletConnect transaction.
pub struct WcEthTxParams<'a> {
    pub(crate) gas: U256,
    pub(crate) nonce: U256,
    pub(crate) data: &'a [u8],
    pub(crate) my_address: H160,
    pub(crate) action: Action,
    pub(crate) value: U256,
    pub(crate) gas_price: Option<U256>,
    pub(crate) chain_id: u64,
    pub(crate) max_fee_per_gas: Option<U256>,
    pub(crate) max_priority_fee_per_gas: Option<U256>,
}

impl<'a> WcEthTxParams<'a> {
    /// Construct WalletConnect transaction json from from `WcEthTxParams`
    fn prepare_wc_tx_format(&self) -> MmResult<serde_json::Value, EthWalletConnectError> {
        let mut tx_object = serde_json::Map::from_iter([
            ("chainId".to_string(), json!(self.chain_id)),
            ("nonce".to_string(), json!(u256_to_hex(self.nonce))),
            ("from".to_string(), json!(self.my_address.addr_to_string())),
            ("gasLimit".to_string(), json!(u256_to_hex(self.gas))),
            ("value".to_string(), json!(u256_to_hex(self.value))),
            ("data".to_string(), json!(format!("0x{}", hex::encode(self.data)))),
        ]);

        if let Some(gas_price) = self.gas_price {
            tx_object.insert("gasPrice".to_string(), json!(u256_to_hex(gas_price)));
        }

        if let Some(max_fee_per_gas) = self.max_fee_per_gas {
            tx_object.insert("maxFeePerGas".to_string(), json!(u256_to_hex(max_fee_per_gas)));
        }

        if let Some(max_priority_fee_per_gas) = self.max_priority_fee_per_gas {
            tx_object.insert(
                "maxPriorityFeePerGas".to_string(),
                json!(u256_to_hex(max_priority_fee_per_gas)),
            );
        }

        if let Action::Call(addr) = self.action {
            tx_object.insert("to".to_string(), json!(format!("0x{}", hex::encode(addr.as_bytes()))));
        }

        Ok(json!(vec![serde_json::Value::Object(tx_object)]))
    }
}

#[async_trait::async_trait]
impl WalletConnectOps for EthCoin {
    type Error = MmError<EthWalletConnectError>;
    type Params<'a> = WcEthTxParams<'a>;
    type SignTxData = (SignedTransaction, BytesJson);
    type SendTxData = (SignedTransaction, BytesJson);

    async fn wc_chain_id(&self, wc: &WalletConnectCtx) -> Result<WcChainId, Self::Error> {
        let session_topic = self.session_topic()?;
        let chain_id = match self.chain_spec {
            ChainSpec::Evm { chain_id } => chain_id,
            // Todo: Add Tron signing logic
            ChainSpec::Tron { .. } => {
                return Err(MmError::new(EthWalletConnectError::InternalError(
                    "Tron is not supported for this action yet".into(),
                )))
            },
        };
        let chain_id = WcChainId::new_eip155(chain_id.to_string());
        wc.validate_update_active_chain_id(session_topic, &chain_id)
            .await
            .map_mm_err()?;

        Ok(chain_id)
    }

    async fn wc_sign_tx<'a>(
        &self,
        wc: &WalletConnectCtx,
        params: Self::Params<'a>,
    ) -> Result<Self::SignTxData, Self::Error> {
        let bytes = {
            let chain_id = self.wc_chain_id(wc).await?;
            let tx_json = params.prepare_wc_tx_format()?;
            let session_topic = self.session_topic()?;
            let tx_hex: String = wc
                .send_session_request_and_wait(session_topic, &chain_id, WcRequestMethods::EthSignTransaction, tx_json)
                .await
                .map_mm_err()?;
            // if tx_hex.len() < 4 {
            //     return MmError::err(EthWalletConnectError::TxDecodingFailed(
            //         "invalid transaction hex returned from wallet".to_string(),
            //     ));
            // }
            // // First 4 bytes from WalletConnect represents Protoc info
            let normalized_tx_hex = tx_hex.strip_prefix("0x").unwrap_or(&tx_hex);
            hex::decode(normalized_tx_hex)?
        };

        let unverified = rlp::decode(&bytes)?;
        let signed = SignedTransaction::new(unverified)?;
        let bytes = rlp::encode(&signed);

        Ok((signed, BytesJson::from(bytes.to_vec())))
    }

    async fn wc_send_tx<'a>(
        &self,
        wc: &WalletConnectCtx,
        params: Self::Params<'a>,
    ) -> Result<Self::SignTxData, Self::Error> {
        let tx_hash: String = {
            let chain_id = self.wc_chain_id(wc).await?;
            let tx_json = params.prepare_wc_tx_format()?;
            let session_topic = self.session_topic()?;
            wc.send_session_request_and_wait(session_topic, &chain_id, WcRequestMethods::EthSendTransaction, tx_json)
                .await
                .map_mm_err()?
        };

        let tx_hash = tx_hash.strip_prefix("0x").unwrap_or(&tx_hash);
        let maybe_signed_tx = {
            self.wait_for_tx_appears_on_rpc(H256::from_slice(&hex::decode(tx_hash)?), WAIT_RPC_TIMEOUT_SECS, 1.)
                .await
                .mm_err(|err| EthWalletConnectError::InternalError(err.to_string()))?
        };
        let signed_tx = maybe_signed_tx.ok_or(MmError::new(EthWalletConnectError::InternalError(format!(
            "Waited too long until the transaction {tx_hash:?} appear on the RPC node"
        ))))?;
        let tx_hex = BytesJson::from(rlp::encode(&signed_tx).to_vec());

        Ok((signed_tx, tx_hex))
    }

    fn session_topic(&self) -> Result<&str, Self::Error> {
        if let EthPrivKeyPolicy::WalletConnect { ref session_topic, .. } = &self.priv_key_policy {
            return Ok(session_topic);
        }

        MmError::err(EthWalletConnectError::SessionError(format!(
            "{} is not activated via WalletConnect",
            self.ticker()
        )))
    }
}

pub async fn eth_request_wc_personal_sign(
    wc: &WalletConnectCtx,
    session_topic: &str,
    chain_id: u64,
) -> MmResult<(H520, Address), EthWalletConnectError> {
    let chain_id = WcChainId::new_eip155(chain_id.to_string());
    wc.validate_update_active_chain_id(session_topic, &chain_id)
        .await
        .map_mm_err()?;

    let (account_str, _) = wc
        .get_account_and_properties_for_chain_id(session_topic, &chain_id)
        .map_mm_err()?;
    let message = "Authenticate with KDF";
    let params = {
        let message_hex = format!("0x{}", hex::encode(message));
        json!(&[&message_hex, &account_str])
    };
    let data = wc
<<<<<<< HEAD
        .send_session_request_and_wait::<String>(session_topic, &chain_id, WcRequestMethods::EthPersonalSign, params)
        .await?;
=======
        .send_session_request_and_wait::<String>(session_topic, &chain_id, WcRequestMethods::PersonalSign, params)
        .await
        .map_mm_err()?;
>>>>>>> 8a2ccf66

    extract_pubkey_from_signature(&data, message, &account_str)
        .mm_err(|err| WalletConnectError::SessionError(err.to_string()))
        .map_mm_err()
}

fn extract_pubkey_from_signature(
    signature_str: &str,
    message: &str,
    account: &str,
) -> MmResult<(H520, Address), EthWalletConnectError> {
    let account =
        H160::from_str(&account[2..]).map_to_mm(|err| EthWalletConnectError::InternalError(err.to_string()))?;
    let uncompressed: H520 = {
        let message_hash = hash_message(message);
        let signature = Signature::from_str(&signature_str[2..])
            .map_to_mm(|err| EthWalletConnectError::InvalidSignature(err.to_string()))?;
        let pubkey = recover(&signature, &message_hash).map_to_mm(|err| {
            EthWalletConnectError::InvalidSignature(format!(
                "Couldn't recover public key from the signature: '{signature:?}, error: {err:?}'"
            ))
        })?;
        pubkey.serialize_uncompressed().into()
    };

    let mut public = Public::default();
    public.as_mut().copy_from_slice(&uncompressed[1..65]);

    let recovered_address = public_to_address(&public);
    if account != recovered_address {
        return MmError::err(EthWalletConnectError::AccountMisMatch(format!(
            "Recovered address '{recovered_address:?}' should be the same as '{account:?}'"
        )));
    }

    Ok((uncompressed, recovered_address))
}

pub(crate) fn recover(signature: &Signature, message: &Message) -> Result<PublicKey, ethkey::Error> {
    let recovery_id = {
        let recovery_id = signature[64]
            .checked_sub(27)
            .ok_or_else(|| ethkey::Error::InvalidSignature)?;
        RecoveryId::from_i32(recovery_id as i32)?
    };
    let sig = RecoverableSignature::from_compact(&signature[0..64], recovery_id)?;
    let pubkey = Secp256k1::new().recover(&secp256k1::Message::from_slice(&message[..])?, &sig)?;

    Ok(pubkey)
}

/// Sign and send eth transaction with WalletConnect,
/// This fn is primarily for swap transactions so it uses swap tx fee policy
pub(crate) async fn send_transaction_with_walletconnect(
    coin: EthCoin,
    wc: &WalletConnectCtx,
    my_address: Address,
    value: U256,
    action: Action,
    data: &[u8],
    gas: U256,
) -> Result<SignedTransaction, TransactionErr> {
    info!("target: WalletConnect: sign-and-send, get_gas_price…");
    // Todo: Tron will have to use ETH protocol for walletconnect, it will be a different coin than the native one in coins config.
    let chain_id = coin
        .chain_spec
        .chain_id()
        .ok_or(TransactionErr::Plain("Tron is not supported for this action!".into()))?;
    let pay_for_gas_option = try_tx_s!(
        coin.get_swap_pay_for_gas_option(coin.get_swap_transaction_fee_policy())
            .await
    );
    let (max_fee_per_gas, max_priority_fee_per_gas) = pay_for_gas_option.get_fee_per_gas();
    let (nonce, _) = try_tx_s!(coin.clone().get_addr_nonce(my_address).compat().await);

    let params = WcEthTxParams {
        gas,
        nonce,
        data,
        my_address,
        action,
        value,
        gas_price: pay_for_gas_option.get_gas_price(),
        chain_id,
        max_fee_per_gas,
        max_priority_fee_per_gas,
    };
    // Please note that this method may take a long time
    // due to `eth_sendTransaction` requests.
    info!("target: WalletConnect: sign-and-send, signing and sending tx");
    let (signed_tx, _) = try_tx_s!(coin.wc_send_tx(wc, params).await);

    Ok(signed_tx)
}<|MERGE_RESOLUTION|>--- conflicted
+++ resolved
@@ -209,14 +209,9 @@
         json!(&[&message_hex, &account_str])
     };
     let data = wc
-<<<<<<< HEAD
         .send_session_request_and_wait::<String>(session_topic, &chain_id, WcRequestMethods::EthPersonalSign, params)
-        .await?;
-=======
-        .send_session_request_and_wait::<String>(session_topic, &chain_id, WcRequestMethods::PersonalSign, params)
         .await
         .map_mm_err()?;
->>>>>>> 8a2ccf66
 
     extract_pubkey_from_signature(&data, message, &account_str)
         .mm_err(|err| WalletConnectError::SessionError(err.to_string()))
