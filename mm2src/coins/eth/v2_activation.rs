use super::*;
<<<<<<< HEAD
use crate::hd_wallet::{load_hd_accounts_from_storage, HDAccountAddressId, HDAccountsMutex, HDWalletCoinStorage,
                       HDWalletStorageError, DEFAULT_GAP_LIMIT};
=======
use crate::hd_wallet::HDAccountAddressId;
use crate::nft::get_nfts_for_activation;
use crate::nft::nft_errors::{GetNftInfoError, ParseChainTypeError};
use crate::nft::nft_structs::Chain;
>>>>>>> 97f6bd60
#[cfg(target_arch = "wasm32")] use crate::EthMetamaskPolicy;
use common::executor::AbortedError;
use crypto::CryptoCtxError;
use enum_derives::EnumFromTrait;
use instant::Instant;
use mm2_err_handle::common_errors::WithInternal;
#[cfg(target_arch = "wasm32")]
use mm2_metamask::{from_metamask_error, MetamaskError, MetamaskRpcError, WithMetamaskRpcError};
use std::sync::atomic::Ordering;
use url::Url;
use web3_transport::websocket_transport::WebsocketTransport;

#[derive(Clone, Debug, Deserialize, Display, EnumFromTrait, PartialEq, Serialize, SerializeErrorType)]
#[serde(tag = "error_type", content = "error_data")]
pub enum EthActivationV2Error {
    InvalidPayload(String),
    InvalidSwapContractAddr(String),
    InvalidFallbackSwapContract(String),
    InvalidPathToAddress(String),
    #[display(fmt = "Expected either 'chain_id' or 'rpc_chain_id' to be set")]
    #[cfg(target_arch = "wasm32")]
    ExpectedRpcChainId,
    #[display(fmt = "Platform coin {} activation failed. {}", ticker, error)]
    ActivationFailed {
        ticker: String,
        error: String,
    },
    CouldNotFetchBalance(String),
    UnreachableNodes(String),
    #[display(fmt = "Enable request for ETH coin must have at least 1 node")]
    AtLeastOneNodeRequired,
    #[display(fmt = "Error deserializing 'derivation_path': {}", _0)]
    ErrorDeserializingDerivationPath(String),
    PrivKeyPolicyNotAllowed(PrivKeyPolicyNotAllowed),
    #[display(fmt = "Failed spawning balance events. Error: {_0}")]
    FailedSpawningBalanceEvents(String),
    HDWalletStorageError(String),
    #[cfg(target_arch = "wasm32")]
    #[from_trait(WithMetamaskRpcError::metamask_rpc_error)]
    #[display(fmt = "{}", _0)]
    MetamaskError(MetamaskRpcError),
    #[from_trait(WithInternal::internal)]
    #[display(fmt = "Internal: {}", _0)]
    InternalError(String),
    Transport(String),
}

impl From<MyAddressError> for EthActivationV2Error {
    fn from(err: MyAddressError) -> Self { Self::InternalError(err.to_string()) }
}

impl From<AbortedError> for EthActivationV2Error {
    fn from(e: AbortedError) -> Self { EthActivationV2Error::InternalError(e.to_string()) }
}

impl From<CryptoCtxError> for EthActivationV2Error {
    fn from(e: CryptoCtxError) -> Self { EthActivationV2Error::InternalError(e.to_string()) }
}

impl From<UnexpectedDerivationMethod> for EthActivationV2Error {
    fn from(e: UnexpectedDerivationMethod) -> Self { EthActivationV2Error::InternalError(e.to_string()) }
}

<<<<<<< HEAD
impl From<HDWalletStorageError> for EthActivationV2Error {
    fn from(e: HDWalletStorageError) -> Self { EthActivationV2Error::HDWalletStorageError(e.to_string()) }
=======
impl From<EthTokenActivationError> for EthActivationV2Error {
    fn from(e: EthTokenActivationError) -> Self {
        match e {
            EthTokenActivationError::InternalError(err) => EthActivationV2Error::InternalError(err),
            EthTokenActivationError::CouldNotFetchBalance(err) => EthActivationV2Error::CouldNotFetchBalance(err),
            EthTokenActivationError::InvalidPayload(err) => EthActivationV2Error::InvalidPayload(err),
            EthTokenActivationError::Transport(err) | EthTokenActivationError::ClientConnectionFailed(err) => {
                EthActivationV2Error::Transport(err)
            },
        }
    }
>>>>>>> 97f6bd60
}

#[cfg(target_arch = "wasm32")]
impl From<MetamaskError> for EthActivationV2Error {
    fn from(e: MetamaskError) -> Self { from_metamask_error(e) }
}

impl From<ParseChainTypeError> for EthActivationV2Error {
    fn from(e: ParseChainTypeError) -> Self { EthActivationV2Error::InternalError(e.to_string()) }
}

/// An alternative to `crate::PrivKeyActivationPolicy`, typical only for ETH coin.
#[derive(Clone, Deserialize)]
pub enum EthPrivKeyActivationPolicy {
    ContextPrivKey,
    #[cfg(target_arch = "wasm32")]
    Metamask,
}

impl Default for EthPrivKeyActivationPolicy {
    fn default() -> Self { EthPrivKeyActivationPolicy::ContextPrivKey }
}

#[derive(Clone, Debug, Deserialize, Serialize)]
pub enum EthRpcMode {
    Default,
    #[cfg(target_arch = "wasm32")]
    Metamask,
}

impl Default for EthRpcMode {
    fn default() -> Self { EthRpcMode::Default }
}

#[derive(Clone, Deserialize)]
pub struct EthActivationV2Request {
    #[serde(default)]
    pub nodes: Vec<EthNode>,
    #[serde(default)]
    pub rpc_mode: EthRpcMode,
    pub swap_contract_address: Address,
    pub fallback_swap_contract: Option<Address>,
    #[serde(default)]
    pub contract_supports_watchers: bool,
    pub gas_station_url: Option<String>,
    pub gas_station_decimals: Option<u8>,
    #[serde(default)]
    pub gas_station_policy: GasStationPricePolicy,
    pub mm2: Option<u8>,
    pub required_confirmations: Option<u64>,
    #[serde(default)]
    pub priv_key_policy: EthPrivKeyActivationPolicy,
    #[serde(flatten)]
    pub enable_params: EnabledCoinBalanceParams,
    #[serde(default)]
    pub path_to_address: HDAccountAddressId,
    pub gap_limit: Option<u32>,
}

#[derive(Clone, Deserialize)]
pub struct EthNode {
    pub url: String,
    #[serde(default)]
    pub gui_auth: bool,
}

#[derive(Serialize, SerializeErrorType)]
#[serde(tag = "error_type", content = "error_data")]
pub enum EthTokenActivationError {
    InternalError(String),
    ClientConnectionFailed(String),
    CouldNotFetchBalance(String),
<<<<<<< HEAD
    UnexpectedDerivationMethod(UnexpectedDerivationMethod),
=======
    InvalidPayload(String),
    Transport(String),
>>>>>>> 97f6bd60
}

impl From<AbortedError> for EthTokenActivationError {
    fn from(e: AbortedError) -> Self { EthTokenActivationError::InternalError(e.to_string()) }
}

impl From<MyAddressError> for EthTokenActivationError {
    fn from(err: MyAddressError) -> Self { Self::InternalError(err.to_string()) }
}

<<<<<<< HEAD
impl From<UnexpectedDerivationMethod> for Erc20TokenActivationError {
    fn from(e: UnexpectedDerivationMethod) -> Self { Erc20TokenActivationError::UnexpectedDerivationMethod(e) }
}

=======
impl From<GetNftInfoError> for EthTokenActivationError {
    fn from(e: GetNftInfoError) -> Self {
        match e {
            GetNftInfoError::InvalidRequest(err) => EthTokenActivationError::InvalidPayload(err),
            GetNftInfoError::ContractTypeIsNull => EthTokenActivationError::InvalidPayload(
                "The contract type is required and should not be null.".to_string(),
            ),
            GetNftInfoError::Transport(err) | GetNftInfoError::InvalidResponse(err) => {
                EthTokenActivationError::Transport(err)
            },
            GetNftInfoError::Internal(err) | GetNftInfoError::DbError(err) | GetNftInfoError::NumConversError(err) => {
                EthTokenActivationError::InternalError(err)
            },
            GetNftInfoError::GetEthAddressError(err) => EthTokenActivationError::InternalError(err.to_string()),
            GetNftInfoError::ParseRfc3339Err(err) => EthTokenActivationError::InternalError(err.to_string()),
            GetNftInfoError::ProtectFromSpamError(err) => EthTokenActivationError::InternalError(err.to_string()),
            GetNftInfoError::TransferConfirmationsError(err) => EthTokenActivationError::InternalError(err.to_string()),
            GetNftInfoError::TokenNotFoundInWallet {
                token_address,
                token_id,
            } => EthTokenActivationError::InternalError(format!(
                "Token not found in wallet: {}, {}",
                token_address, token_id
            )),
        }
    }
}

impl From<ParseChainTypeError> for EthTokenActivationError {
    fn from(e: ParseChainTypeError) -> Self { EthTokenActivationError::InternalError(e.to_string()) }
}

/// Represents the parameters required for activating either an ERC-20 token or an NFT on the Ethereum platform.
#[derive(Clone, Deserialize)]
#[serde(untagged)]
pub enum EthTokenActivationParams {
    Nft(NftActivationRequest),
    Erc20(Erc20TokenActivationRequest),
}

/// Holds ERC-20 token-specific activation parameters, including optional confirmation requirements.
>>>>>>> 97f6bd60
#[derive(Clone, Deserialize)]
pub struct Erc20TokenActivationRequest {
    pub required_confirmations: Option<u64>,
}

/// Encapsulates the request parameters for NFT activation, specifying the provider to be used.
#[derive(Clone, Deserialize)]
pub struct NftActivationRequest {
    pub provider: NftProviderEnum,
}

/// Defines available NFT providers and their configuration.
#[derive(Clone, Deserialize)]
#[serde(tag = "type", content = "info")]
pub enum NftProviderEnum {
    Moralis { url: Url },
}

/// Represents the protocol type for an Ethereum-based token, distinguishing between ERC-20 tokens and NFTs.
pub enum EthTokenProtocol {
    Erc20(Erc20Protocol),
    Nft(NftProtocol),
}

/// Details for an ERC-20 token protocol.
pub struct Erc20Protocol {
    pub platform: String,
    pub token_addr: Address,
}

/// Details for an NFT protocol.
#[derive(Debug)]
pub struct NftProtocol {
    pub platform: String,
}

#[cfg_attr(test, mockable)]
impl EthCoin {
    pub async fn initialize_erc20_token(
        &self,
        activation_params: Erc20TokenActivationRequest,
        protocol: Erc20Protocol,
        ticker: String,
    ) -> MmResult<EthCoin, EthTokenActivationError> {
        // TODO
        // Check if ctx is required.
        // Remove it to avoid circular references if possible
        let ctx = MmArc::from_weak(&self.ctx)
            .ok_or_else(|| String::from("No context"))
            .map_err(EthTokenActivationError::InternalError)?;

        let conf = coin_conf(&ctx, &ticker);

        let decimals = match conf["decimals"].as_u64() {
            None | Some(0) => get_token_decimals(
                &self
                    .web3()
                    .await
                    .map_err(|e| EthTokenActivationError::ClientConnectionFailed(e.to_string()))?,
                protocol.token_addr,
            )
            .await
            .map_err(EthTokenActivationError::InternalError)?,
            Some(d) => d as u8,
        };

        let web3_instances: Vec<Web3Instance> = self
            .web3_instances
            .lock()
            .await
            .iter()
            .map(|node| {
                let mut transport = node.web3.transport().clone();
                if let Some(auth) = transport.gui_auth_validation_generator_as_mut() {
                    auth.coin_ticker = ticker.clone();
                }
                let web3 = Web3::new(transport);
                Web3Instance {
                    web3,
                    is_parity: node.is_parity,
                }
            })
            .collect();

        let required_confirmations = activation_params
            .required_confirmations
            .unwrap_or_else(|| conf["required_confirmations"].as_u64().unwrap_or(1))
            .into();

        // Create an abortable system linked to the `MmCtx` so if the app is stopped on `MmArc::stop`,
        // all spawned futures related to `ERC20` coin will be aborted as well.
        let abortable_system = ctx.abortable_system.create_subsystem()?;

        let token = EthCoinImpl {
            priv_key_policy: self.priv_key_policy.clone(),
            // We inherit the derivation method from the parent/platform coin
            // If we want a new wallet for each token we can add this as an option in the future
            // storage ticker will be the platform coin ticker
            // Todo: rescan all enabled addresses for this token and use gap limit as well to find other addresses that has this token balance
            // Todo: we should add an option for scan_for_new_addresses methods to scan only for this token or all enabled tokens and the platform coin
            derivation_method: self.derivation_method.clone(),
            coin_type: EthCoinType::Erc20 {
                platform: protocol.platform,
                token_addr: protocol.token_addr,
            },
            sign_message_prefix: self.sign_message_prefix.clone(),
            swap_contract_address: self.swap_contract_address,
            fallback_swap_contract: self.fallback_swap_contract,
            contract_supports_watchers: self.contract_supports_watchers,
            decimals,
            ticker,
            gas_station_url: self.gas_station_url.clone(),
            gas_station_decimals: self.gas_station_decimals,
            gas_station_policy: self.gas_station_policy.clone(),
            web3_instances: AsyncMutex::new(web3_instances),
            history_sync_state: Mutex::new(self.history_sync_state.lock().unwrap().clone()),
            ctx: self.ctx.clone(),
            required_confirmations,
            chain_id: self.chain_id,
            trezor_coin: self.trezor_coin.clone(),
            logs_block_range: self.logs_block_range,
            nonce_lock: self.nonce_lock.clone(),
            erc20_tokens_infos: Default::default(),
            nfts_infos: Default::default(),
            abortable_system,
        };

        Ok(EthCoin(Arc::new(token)))
    }

    /// Initializes a Global NFT instance for a specific blockchain platform (e.g., Ethereum, Polygon).
    ///
    /// A "Global NFT" consolidates information about all NFTs owned by a user into a single `EthCoin` instance,
    /// avoiding the need for separate instances for each NFT.
    /// The function configures the necessary settings for the Global NFT, including web3 connections and confirmation requirements.
    /// It fetches NFT details from a given URL to populate the `nfts_infos` field, which stores information about the user's NFTs.
    ///
    /// This setup allows the Global NFT to function like a coin, supporting swap operations and providing easy access to NFT details via `nfts_infos`.
    pub async fn global_nft_from_platform_coin(&self, url: &Url) -> MmResult<EthCoin, EthTokenActivationError> {
        let chain = Chain::from_ticker(self.ticker())?;
        let ticker = chain.to_nft_ticker().to_string();

        // Create an abortable system linked to the `platform_coin` (which is self) so if the platform coin is disabled,
        // all spawned futures related to global Non-Fungible Token will be aborted as well.
        let abortable_system = self.abortable_system.create_subsystem()?;

        let nft_infos = get_nfts_for_activation(&chain, &self.my_address, url).await?;

        let global_nft = EthCoinImpl {
            ticker,
            coin_type: EthCoinType::Nft {
                platform: self.ticker.clone(),
            },
            priv_key_policy: self.priv_key_policy.clone(),
            my_address: self.my_address,
            sign_message_prefix: self.sign_message_prefix.clone(),
            swap_contract_address: self.swap_contract_address,
            fallback_swap_contract: self.fallback_swap_contract,
            contract_supports_watchers: self.contract_supports_watchers,
            web3_instances: self.web3_instances.lock().await.clone().into(),
            decimals: self.decimals,
            gas_station_url: self.gas_station_url.clone(),
            gas_station_decimals: self.gas_station_decimals,
            gas_station_policy: self.gas_station_policy.clone(),
            history_sync_state: Mutex::new(self.history_sync_state.lock().unwrap().clone()),
            required_confirmations: AtomicU64::new(self.required_confirmations.load(Ordering::Relaxed)),
            ctx: self.ctx.clone(),
            chain_id: self.chain_id,
            logs_block_range: self.logs_block_range,
            nonce_lock: self.nonce_lock.clone(),
            erc20_tokens_infos: Default::default(),
            nfts_infos: Arc::new(AsyncMutex::new(nft_infos)),
            abortable_system,
        };
        Ok(EthCoin(Arc::new(global_nft)))
    }
}

pub async fn eth_coin_from_conf_and_request_v2(
    ctx: &MmArc,
    ticker: &str,
    conf: &Json,
    req: EthActivationV2Request,
    priv_key_policy: EthPrivKeyBuildPolicy,
) -> MmResult<EthCoin, EthActivationV2Error> {
    if req.swap_contract_address == Address::default() {
        return Err(EthActivationV2Error::InvalidSwapContractAddr(
            "swap_contract_address can't be zero address".to_string(),
        )
        .into());
    }

    if let Some(fallback) = req.fallback_swap_contract {
        if fallback == Address::default() {
            return Err(EthActivationV2Error::InvalidFallbackSwapContract(
                "fallback_swap_contract can't be zero address".to_string(),
            )
            .into());
        }
    }

    let (priv_key_policy, derivation_method) =
        build_address_and_priv_key_policy(ctx, ticker, conf, priv_key_policy, &req.path_to_address, req.gap_limit)
            .await?;
    let enabled_address = priv_key_policy
        .activated_key_or_err()
        .map_err(|e| EthActivationV2Error::PrivKeyPolicyNotAllowed(e.into_inner()))?
        .address();
    let enabled_address_str = display_eth_address(&enabled_address);

    let chain_id = conf["chain_id"].as_u64();

    let web3_instances = match (req.rpc_mode, &priv_key_policy) {
        (
            EthRpcMode::Default,
            EthPrivKeyPolicy::Iguana(key_pair)
            | EthPrivKeyPolicy::HDWallet {
                activated_key: key_pair,
                ..
            },
        ) => {
            build_web3_instances(
                ctx,
                ticker.to_string(),
                enabled_address_str,
                key_pair,
                req.nodes.clone(),
            )
            .await?
        },
        (EthRpcMode::Default, EthPrivKeyPolicy::Trezor) => {
            return MmError::err(EthActivationV2Error::PrivKeyPolicyNotAllowed(
                PrivKeyPolicyNotAllowed::HardwareWalletNotSupported,
            ));
        },
        #[cfg(target_arch = "wasm32")]
        (EthRpcMode::Metamask, EthPrivKeyPolicy::Metamask(_)) => {
            let chain_id = chain_id
                .or_else(|| conf["rpc_chain_id"].as_u64())
                .or_mm_err(|| EthActivationV2Error::ExpectedRpcChainId)?;
            build_metamask_transport(ctx, ticker.to_string(), chain_id).await?
        },
        #[cfg(target_arch = "wasm32")]
        (EthRpcMode::Default, EthPrivKeyPolicy::Metamask(_)) | (EthRpcMode::Metamask, _) => {
            let error = r#"priv_key_policy="Metamask" and rpc_mode="Metamask" should be used both"#.to_string();
            return MmError::err(EthActivationV2Error::ActivationFailed {
                ticker: ticker.to_string(),
                error,
            });
        },
    };

    // param from request should override the config
    let required_confirmations = req
        .required_confirmations
        .unwrap_or_else(|| {
            conf["required_confirmations"]
                .as_u64()
                .unwrap_or(DEFAULT_REQUIRED_CONFIRMATIONS as u64)
        })
        .into();

    let sign_message_prefix: Option<String> = json::from_value(conf["sign_message_prefix"].clone()).ok();

    let trezor_coin: Option<String> = json::from_value(conf["trezor_coin"].clone()).ok();

    let nonce_lock = {
        let mut map = NONCE_LOCK.lock().unwrap();
        map.entry(ticker.to_string()).or_insert_with(new_nonce_lock).clone()
    };

    // Create an abortable system linked to the `MmCtx` so if the app is stopped on `MmArc::stop`,
    // all spawned futures related to `ETH` coin will be aborted as well.
    let abortable_system = ctx.abortable_system.create_subsystem()?;

    let coin = EthCoinImpl {
        priv_key_policy,
        derivation_method: Arc::new(derivation_method),
        coin_type: EthCoinType::Eth,
        sign_message_prefix,
        swap_contract_address: req.swap_contract_address,
        fallback_swap_contract: req.fallback_swap_contract,
        contract_supports_watchers: req.contract_supports_watchers,
        decimals: ETH_DECIMALS,
        ticker: ticker.to_string(),
        gas_station_url: req.gas_station_url,
        gas_station_decimals: req.gas_station_decimals.unwrap_or(ETH_GAS_STATION_DECIMALS),
        gas_station_policy: req.gas_station_policy,
        web3_instances: AsyncMutex::new(web3_instances),
        history_sync_state: Mutex::new(HistorySyncState::NotEnabled),
        ctx: ctx.weak(),
        required_confirmations,
        chain_id,
        trezor_coin,
        logs_block_range: conf["logs_block_range"].as_u64().unwrap_or(DEFAULT_LOGS_BLOCK_RANGE),
        nonce_lock,
        erc20_tokens_infos: Default::default(),
        nfts_infos: Default::default(),
        abortable_system,
    };

    let coin = EthCoin(Arc::new(coin));
    coin.spawn_balance_stream_if_enabled(ctx)
        .await
        .map_err(EthActivationV2Error::FailedSpawningBalanceEvents)?;

    Ok(coin)
}

// Todo: This function can be refactored to use builder pattern like UTXO
/// Processes the given `priv_key_policy` and generates corresponding `KeyPair`.
/// This function expects either [`PrivKeyBuildPolicy::IguanaPrivKey`]
/// or [`PrivKeyBuildPolicy::GlobalHDAccount`], otherwise returns `PrivKeyPolicyNotAllowed` error.
pub(crate) async fn build_address_and_priv_key_policy(
    ctx: &MmArc,
    ticker: &str,
    conf: &Json,
    priv_key_policy: EthPrivKeyBuildPolicy,
    path_to_address: &HDAccountAddressId,
    gap_limit: Option<u32>,
) -> MmResult<(EthPrivKeyPolicy, EthDerivationMethod), EthActivationV2Error> {
    match priv_key_policy {
        EthPrivKeyBuildPolicy::IguanaPrivKey(iguana) => {
            let key_pair = KeyPair::from_secret_slice(iguana.as_slice())
                .map_to_mm(|e| EthActivationV2Error::InternalError(e.to_string()))?;
            let address = key_pair.address();
            let derivation_method = DerivationMethod::SingleAddress(address);
            Ok((EthPrivKeyPolicy::Iguana(key_pair), derivation_method))
        },
        EthPrivKeyBuildPolicy::GlobalHDAccount(global_hd_ctx) => {
            // Consider storing `derivation_path` at `EthCoinImpl`.
            let path_to_coin = json::from_value(conf["derivation_path"].clone())
                .map_to_mm(|e| EthActivationV2Error::ErrorDeserializingDerivationPath(e.to_string()))?;
            let raw_priv_key = global_hd_ctx
                .derive_secp256k1_secret(
                    &path_to_address
                        .to_derivation_path(&path_to_coin)
                        .mm_err(|e| EthActivationV2Error::InvalidPathToAddress(e.to_string()))?,
                )
                .mm_err(|e| EthActivationV2Error::InternalError(e.to_string()))?;
            let activated_key = KeyPair::from_secret_slice(raw_priv_key.as_slice())
                .map_to_mm(|e| EthActivationV2Error::InternalError(e.to_string()))?;
            let bip39_secp_priv_key = global_hd_ctx.root_priv_key().clone();

            let hd_wallet_rmd160 = *ctx.rmd160();
            let hd_wallet_storage = HDWalletCoinStorage::init_with_rmd160(ctx, ticker.to_string(), hd_wallet_rmd160)
                .await
                .mm_err(EthActivationV2Error::from)?;
            let accounts = load_hd_accounts_from_storage(&hd_wallet_storage, &path_to_coin).await?;
            let gap_limit = gap_limit.unwrap_or(DEFAULT_GAP_LIMIT);
            let hd_wallet = EthHDWallet {
                hd_wallet_rmd160,
                hd_wallet_storage,
                derivation_path: path_to_coin.clone(),
                accounts: HDAccountsMutex::new(accounts),
                enabled_address: Some(*path_to_address),
                gap_limit,
            };
            let derivation_method = DerivationMethod::HDWallet(hd_wallet);
            Ok((
                EthPrivKeyPolicy::HDWallet {
                    path_to_coin,
                    activated_key,
                    bip39_secp_priv_key,
                },
                derivation_method,
            ))
        },
        #[cfg(target_arch = "wasm32")]
        EthPrivKeyBuildPolicy::Metamask(metamask_ctx) => {
            let address = *metamask_ctx.check_active_eth_account().await?;
            let public_key_uncompressed = metamask_ctx.eth_account_pubkey_uncompressed();
            let public_key = compress_public_key(public_key_uncompressed)?;
            Ok((
                EthPrivKeyPolicy::Metamask(EthMetamaskPolicy {
                    public_key,
                    public_key_uncompressed,
                }),
                DerivationMethod::SingleAddress(address),
            ))
        },
    }
}

async fn build_web3_instances(
    ctx: &MmArc,
    coin_ticker: String,
    address: String,
    key_pair: &KeyPair,
    mut eth_nodes: Vec<EthNode>,
) -> MmResult<Vec<Web3Instance>, EthActivationV2Error> {
    if eth_nodes.is_empty() {
        return MmError::err(EthActivationV2Error::AtLeastOneNodeRequired);
    }

    let mut rng = small_rng();
    eth_nodes.as_mut_slice().shuffle(&mut rng);
    drop_mutability!(eth_nodes);

    let event_handlers = rpc_event_handlers_for_eth_transport(ctx, coin_ticker.clone());

    let mut web3_instances = Vec::with_capacity(eth_nodes.len());
    for eth_node in eth_nodes {
        let uri: Uri = eth_node
            .url
            .parse()
            .map_err(|_| EthActivationV2Error::InvalidPayload(format!("{} could not be parsed.", eth_node.url)))?;

        let transport = match uri.scheme_str() {
            Some("ws") | Some("wss") => {
                const TMP_SOCKET_CONNECTION: Duration = Duration::from_secs(20);

                let node = WebsocketTransportNode {
                    uri: uri.clone(),
                    gui_auth: eth_node.gui_auth,
                };

                let mut websocket_transport = WebsocketTransport::with_event_handlers(node, event_handlers.clone());

                if eth_node.gui_auth {
                    websocket_transport.gui_auth_validation_generator = Some(GuiAuthValidationGenerator {
                        coin_ticker: coin_ticker.clone(),
                        secret: key_pair.secret().clone(),
                        address: address.clone(),
                    });
                }

                // Temporarily start the connection loop (we close the connection once we have the client version below).
                // Ideally, it would be much better to not do this workaround, which requires a lot of refactoring or
                // dropping websocket support on parity nodes.
                let fut = websocket_transport
                    .clone()
                    .start_connection_loop(Some(Instant::now() + TMP_SOCKET_CONNECTION));
                let settings = AbortSettings::info_on_abort(format!("connection loop stopped for {:?}", uri));
                ctx.spawner().spawn_with_settings(fut, settings);

                Web3Transport::Websocket(websocket_transport)
            },
            Some("http") | Some("https") => {
                let node = HttpTransportNode {
                    uri,
                    gui_auth: eth_node.gui_auth,
                };

                build_http_transport(
                    coin_ticker.clone(),
                    address.clone(),
                    key_pair,
                    node,
                    event_handlers.clone(),
                )
            },
            _ => {
                return MmError::err(EthActivationV2Error::InvalidPayload(format!(
                    "Invalid node address '{uri}'. Only http(s) and ws(s) nodes are supported"
                )));
            },
        };

        let web3 = Web3::new(transport);
        let version = match web3.web3().client_version().await {
            Ok(v) => v,
            Err(e) => {
                error!("Couldn't get client version for url {}: {}", eth_node.url, e);
                continue;
            },
        };

        web3_instances.push(Web3Instance {
            web3,
            is_parity: version.contains("Parity") || version.contains("parity"),
        });
    }

    if web3_instances.is_empty() {
        return Err(
            EthActivationV2Error::UnreachableNodes("Failed to get client version for all nodes".to_string()).into(),
        );
    }

    Ok(web3_instances)
}

fn build_http_transport(
    coin_ticker: String,
    address: String,
    key_pair: &KeyPair,
    node: HttpTransportNode,
    event_handlers: Vec<RpcTransportEventHandlerShared>,
) -> Web3Transport {
    use crate::eth::web3_transport::http_transport::HttpTransport;

    let gui_auth = node.gui_auth;
    let mut http_transport = HttpTransport::with_event_handlers(node, event_handlers);

    if gui_auth {
        http_transport.gui_auth_validation_generator = Some(GuiAuthValidationGenerator {
            coin_ticker,
            secret: key_pair.secret().clone(),
            address,
        });
    }
    Web3Transport::from(http_transport)
}

#[cfg(target_arch = "wasm32")]
async fn build_metamask_transport(
    ctx: &MmArc,
    coin_ticker: String,
    chain_id: u64,
) -> MmResult<Vec<Web3Instance>, EthActivationV2Error> {
    let event_handlers = rpc_event_handlers_for_eth_transport(ctx, coin_ticker.clone());

    let eth_config = web3_transport::metamask_transport::MetamaskEthConfig { chain_id };
    let web3 = Web3::new(Web3Transport::new_metamask_with_event_handlers(
        eth_config,
        event_handlers,
    )?);

    // Check if MetaMask supports the given `chain_id`.
    // Please note that this request may take a long time.
    check_metamask_supports_chain_id(coin_ticker, &web3, chain_id).await?;

    // MetaMask doesn't use Parity nodes. So `MetamaskTransport` doesn't support `parity_nextNonce` RPC.
    // An example of the `web3_clientVersion` RPC - `MetaMask/v10.22.1`.
    let web3_instances = vec![Web3Instance { web3, is_parity: false }];

    Ok(web3_instances)
}

/// This method is based on the fact that `MetamaskTransport` tries to switch the `ChainId`
/// if the MetaMask is targeted to another ETH chain.
#[cfg(target_arch = "wasm32")]
async fn check_metamask_supports_chain_id(
    ticker: String,
    web3: &Web3<Web3Transport>,
    expected_chain_id: u64,
) -> MmResult<(), EthActivationV2Error> {
    use jsonrpc_core::ErrorCode;

    /// See the documentation:
    /// https://docs.metamask.io/guide/rpc-api.html#wallet-switchethereumchain
    const CHAIN_IS_NOT_REGISTERED_ERROR: ErrorCode = ErrorCode::ServerError(4902);

    match web3.eth().chain_id().await {
        Ok(chain_id) if chain_id == U256::from(expected_chain_id) => Ok(()),
        // The RPC client should have returned ChainId with which it has been created on [`Web3Transport::new_metamask_with_event_handlers`].
        Ok(unexpected_chain_id) => {
            let error = format!("Expected '{expected_chain_id}' ChainId, found '{unexpected_chain_id}'");
            MmError::err(EthActivationV2Error::InternalError(error))
        },
        Err(web3::Error::Rpc(rpc_err)) if rpc_err.code == CHAIN_IS_NOT_REGISTERED_ERROR => {
            let error = format!("Ethereum chain_id({expected_chain_id}) is not supported");
            MmError::err(EthActivationV2Error::ActivationFailed { ticker, error })
        },
        Err(other) => {
            let error = other.to_string();
            MmError::err(EthActivationV2Error::ActivationFailed { ticker, error })
        },
    }
}

#[cfg(target_arch = "wasm32")]
fn compress_public_key(uncompressed: H520) -> MmResult<H264, EthActivationV2Error> {
    let public_key = PublicKey::from_slice(uncompressed.as_bytes())
        .map_to_mm(|e| EthActivationV2Error::InternalError(e.to_string()))?;
    let compressed = public_key.serialize();
    Ok(H264::from(compressed))
}<|MERGE_RESOLUTION|>--- conflicted
+++ resolved
@@ -1,13 +1,9 @@
 use super::*;
-<<<<<<< HEAD
 use crate::hd_wallet::{load_hd_accounts_from_storage, HDAccountAddressId, HDAccountsMutex, HDWalletCoinStorage,
                        HDWalletStorageError, DEFAULT_GAP_LIMIT};
-=======
-use crate::hd_wallet::HDAccountAddressId;
 use crate::nft::get_nfts_for_activation;
 use crate::nft::nft_errors::{GetNftInfoError, ParseChainTypeError};
 use crate::nft::nft_structs::Chain;
->>>>>>> 97f6bd60
 #[cfg(target_arch = "wasm32")] use crate::EthMetamaskPolicy;
 use common::executor::AbortedError;
 use crypto::CryptoCtxError;
@@ -53,6 +49,7 @@
     #[display(fmt = "Internal: {}", _0)]
     InternalError(String),
     Transport(String),
+    UnexpectedDerivationMethod(UnexpectedDerivationMethod),
 }
 
 impl From<MyAddressError> for EthActivationV2Error {
@@ -71,10 +68,6 @@
     fn from(e: UnexpectedDerivationMethod) -> Self { EthActivationV2Error::InternalError(e.to_string()) }
 }
 
-<<<<<<< HEAD
-impl From<HDWalletStorageError> for EthActivationV2Error {
-    fn from(e: HDWalletStorageError) -> Self { EthActivationV2Error::HDWalletStorageError(e.to_string()) }
-=======
 impl From<EthTokenActivationError> for EthActivationV2Error {
     fn from(e: EthTokenActivationError) -> Self {
         match e {
@@ -84,9 +77,15 @@
             EthTokenActivationError::Transport(err) | EthTokenActivationError::ClientConnectionFailed(err) => {
                 EthActivationV2Error::Transport(err)
             },
+            EthTokenActivationError::UnexpectedDerivationMethod(err) => {
+                EthActivationV2Error::UnexpectedDerivationMethod(err)
+            },
         }
     }
->>>>>>> 97f6bd60
+}
+
+impl From<HDWalletStorageError> for EthActivationV2Error {
+    fn from(e: HDWalletStorageError) -> Self { EthActivationV2Error::HDWalletStorageError(e.to_string()) }
 }
 
 #[cfg(target_arch = "wasm32")]
@@ -159,12 +158,9 @@
     InternalError(String),
     ClientConnectionFailed(String),
     CouldNotFetchBalance(String),
-<<<<<<< HEAD
-    UnexpectedDerivationMethod(UnexpectedDerivationMethod),
-=======
     InvalidPayload(String),
     Transport(String),
->>>>>>> 97f6bd60
+    UnexpectedDerivationMethod(UnexpectedDerivationMethod),
 }
 
 impl From<AbortedError> for EthTokenActivationError {
@@ -175,12 +171,10 @@
     fn from(err: MyAddressError) -> Self { Self::InternalError(err.to_string()) }
 }
 
-<<<<<<< HEAD
-impl From<UnexpectedDerivationMethod> for Erc20TokenActivationError {
-    fn from(e: UnexpectedDerivationMethod) -> Self { Erc20TokenActivationError::UnexpectedDerivationMethod(e) }
-}
-
-=======
+impl From<UnexpectedDerivationMethod> for EthTokenActivationError {
+    fn from(e: UnexpectedDerivationMethod) -> Self { EthTokenActivationError::UnexpectedDerivationMethod(e) }
+}
+
 impl From<GetNftInfoError> for EthTokenActivationError {
     fn from(e: GetNftInfoError) -> Self {
         match e {
@@ -222,7 +216,6 @@
 }
 
 /// Holds ERC-20 token-specific activation parameters, including optional confirmation requirements.
->>>>>>> 97f6bd60
 #[derive(Clone, Deserialize)]
 pub struct Erc20TokenActivationRequest {
     pub required_confirmations: Option<u64>,
@@ -369,7 +362,9 @@
         // all spawned futures related to global Non-Fungible Token will be aborted as well.
         let abortable_system = self.abortable_system.create_subsystem()?;
 
-        let nft_infos = get_nfts_for_activation(&chain, &self.my_address, url).await?;
+        // Todo: support HD wallet for NFTs
+        let my_address = self.derivation_method.single_addr_or_err().await?;
+        let nft_infos = get_nfts_for_activation(&chain, &my_address, url).await?;
 
         let global_nft = EthCoinImpl {
             ticker,
@@ -377,7 +372,7 @@
                 platform: self.ticker.clone(),
             },
             priv_key_policy: self.priv_key_policy.clone(),
-            my_address: self.my_address,
+            derivation_method: self.derivation_method.clone(),
             sign_message_prefix: self.sign_message_prefix.clone(),
             swap_contract_address: self.swap_contract_address,
             fallback_swap_contract: self.fallback_swap_contract,
@@ -391,6 +386,7 @@
             required_confirmations: AtomicU64::new(self.required_confirmations.load(Ordering::Relaxed)),
             ctx: self.ctx.clone(),
             chain_id: self.chain_id,
+            trezor_coin: self.trezor_coin.clone(),
             logs_block_range: self.logs_block_range,
             nonce_lock: self.nonce_lock.clone(),
             erc20_tokens_infos: Default::default(),
