--- conflicted
+++ resolved
@@ -12,12 +12,9 @@
 use mm2_err_handle::common_errors::WithInternal;
 #[cfg(target_arch = "wasm32")]
 use mm2_metamask::{from_metamask_error, MetamaskError, MetamaskRpcError, WithMetamaskRpcError};
-<<<<<<< HEAD
 use rpc_task::RpcTaskError;
-=======
 use std::sync::atomic::Ordering;
 use url::Url;
->>>>>>> efb9c319
 use web3_transport::websocket_transport::WebsocketTransport;
 
 #[derive(Clone, Debug, Deserialize, Display, EnumFromTrait, PartialEq, Serialize, SerializeErrorType)]
@@ -52,7 +49,8 @@
     #[from_trait(WithInternal::internal)]
     #[display(fmt = "Internal: {}", _0)]
     InternalError(String),
-<<<<<<< HEAD
+    Transport(String),
+    UnexpectedDerivationMethod(UnexpectedDerivationMethod),
     CoinDoesntSupportTrezor,
     HwContextNotInitialized,
     #[display(fmt = "Initialization task has timed out {:?}", duration)]
@@ -62,10 +60,6 @@
     HwError(HwRpcError),
     #[display(fmt = "Hardware wallet must be called within rpc task framework")]
     InvalidHardwareWalletCall,
-=======
-    Transport(String),
-    UnexpectedDerivationMethod(UnexpectedDerivationMethod),
->>>>>>> efb9c319
 }
 
 impl From<MyAddressError> for EthActivationV2Error {
