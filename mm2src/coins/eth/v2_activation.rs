--- conflicted
+++ resolved
@@ -767,13 +767,9 @@
             let hd_wallet_storage = HDWalletCoinStorage::init_with_rmd160(ctx, ticker.to_string(), hd_wallet_rmd160)
                 .await
                 .mm_err(EthActivationV2Error::from)?;
-<<<<<<< HEAD
-            let accounts = load_hd_accounts_from_storage(&hd_wallet_storage, &path_to_coin, &global_hd_ctx).await?;
-=======
-            let accounts = load_hd_accounts_from_storage(&hd_wallet_storage, &path_to_coin)
+            let accounts = load_hd_accounts_from_storage(&hd_wallet_storage, &path_to_coin, &global_hd_ctx)
                 .await
                 .map_mm_err()?;
->>>>>>> 8201f312
             let gap_limit = gap_limit.unwrap_or(DEFAULT_GAP_LIMIT);
             let hd_wallet = EthHDWallet {
                 hd_wallet_rmd160,
@@ -809,12 +805,6 @@
             let hd_wallet_storage = HDWalletCoinStorage::init_with_rmd160(ctx, ticker.to_string(), hd_wallet_rmd160)
                 .await
                 .mm_err(EthActivationV2Error::from)?;
-<<<<<<< HEAD
-=======
-            let accounts = load_hd_accounts_from_storage(&hd_wallet_storage, &path_to_coin)
-                .await
-                .map_mm_err()?;
->>>>>>> 8201f312
             let gap_limit = gap_limit.unwrap_or(DEFAULT_GAP_LIMIT);
             let hd_wallet = EthHDWallet {
                 hd_wallet_rmd160,
