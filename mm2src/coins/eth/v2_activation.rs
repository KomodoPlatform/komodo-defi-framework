use super::*;
use crate::eth::erc20::{get_enabled_erc20_by_contract, get_token_decimals};
use crate::eth::web3_transport::http_transport::HttpTransport;
use crate::hd_wallet::{load_hd_accounts_from_storage, HDAccountsMutex, HDPathAccountToAddressId, HDWalletCoinStorage,
                       HDWalletStorageError, DEFAULT_GAP_LIMIT};
use crate::nft::get_nfts_for_activation;
use crate::nft::nft_errors::{GetNftInfoError, ParseChainTypeError};
use crate::nft::nft_structs::Chain;
#[cfg(target_arch = "wasm32")] use crate::EthMetamaskPolicy;
use common::executor::AbortedError;
use crypto::{trezor::TrezorError, Bip32Error, CryptoCtxError, HwError};
use enum_derives::EnumFromTrait;
use instant::Instant;
use mm2_err_handle::common_errors::WithInternal;
#[cfg(target_arch = "wasm32")]
use mm2_metamask::{from_metamask_error, MetamaskError, MetamaskRpcError, WithMetamaskRpcError};
use mm2_p2p::p2p_ctx::P2PContext;
use proxy_signature::RawMessage;
use rpc_task::RpcTaskError;
use std::sync::atomic::Ordering;
use url::Url;
use web3_transport::websocket_transport::WebsocketTransport;

#[derive(Clone, Debug, Deserialize, Display, EnumFromTrait, PartialEq, Serialize, SerializeErrorType)]
#[serde(tag = "error_type", content = "error_data")]
pub enum EthActivationV2Error {
    InvalidPayload(String),
    InvalidSwapContractAddr(String),
    InvalidFallbackSwapContract(String),
    InvalidPathToAddress(String),
    #[display(fmt = "`chain_id` should be set for evm coins or tokens")]
    ChainIdNotSet,
    #[display(fmt = "Platform coin {} activation failed. {}", ticker, error)]
    ActivationFailed {
        ticker: String,
        error: String,
    },
    CouldNotFetchBalance(String),
    UnreachableNodes(String),
    #[display(fmt = "Enable request for ETH coin must have at least 1 node")]
    AtLeastOneNodeRequired,
    #[display(fmt = "Error deserializing 'derivation_path': {}", _0)]
    ErrorDeserializingDerivationPath(String),
    PrivKeyPolicyNotAllowed(PrivKeyPolicyNotAllowed),
    #[display(fmt = "Failed spawning balance events. Error: {_0}")]
    FailedSpawningBalanceEvents(String),
    HDWalletStorageError(String),
    #[cfg(target_arch = "wasm32")]
    #[from_trait(WithMetamaskRpcError::metamask_rpc_error)]
    #[display(fmt = "{}", _0)]
    MetamaskError(MetamaskRpcError),
    #[from_trait(WithInternal::internal)]
    #[display(fmt = "Internal: {}", _0)]
    InternalError(String),
    Transport(String),
    UnexpectedDerivationMethod(UnexpectedDerivationMethod),
    CoinDoesntSupportTrezor,
    HwContextNotInitialized,
    #[display(fmt = "Initialization task has timed out {:?}", duration)]
    TaskTimedOut {
        duration: Duration,
    },
    HwError(HwRpcError),
    #[display(fmt = "Hardware wallet must be called within rpc task framework")]
    InvalidHardwareWalletCall,
    #[display(fmt = "Custom token error: {}", _0)]
    CustomTokenError(CustomTokenError),
}

impl From<MyAddressError> for EthActivationV2Error {
    fn from(err: MyAddressError) -> Self { Self::InternalError(err.to_string()) }
}

impl From<AbortedError> for EthActivationV2Error {
    fn from(e: AbortedError) -> Self { EthActivationV2Error::InternalError(e.to_string()) }
}

impl From<CryptoCtxError> for EthActivationV2Error {
    fn from(e: CryptoCtxError) -> Self { EthActivationV2Error::InternalError(e.to_string()) }
}

impl From<UnexpectedDerivationMethod> for EthActivationV2Error {
    fn from(e: UnexpectedDerivationMethod) -> Self { EthActivationV2Error::InternalError(e.to_string()) }
}

impl From<EthTokenActivationError> for EthActivationV2Error {
    fn from(e: EthTokenActivationError) -> Self {
        match e {
            EthTokenActivationError::InternalError(err) => EthActivationV2Error::InternalError(err),
            EthTokenActivationError::CouldNotFetchBalance(err) => EthActivationV2Error::CouldNotFetchBalance(err),
            EthTokenActivationError::InvalidPayload(err) => EthActivationV2Error::InvalidPayload(err),
            EthTokenActivationError::Transport(err) | EthTokenActivationError::ClientConnectionFailed(err) => {
                EthActivationV2Error::Transport(err)
            },
            EthTokenActivationError::UnexpectedDerivationMethod(err) => {
                EthActivationV2Error::UnexpectedDerivationMethod(err)
            },
            EthTokenActivationError::PrivKeyPolicyNotAllowed(e) => EthActivationV2Error::PrivKeyPolicyNotAllowed(e),
            EthTokenActivationError::CustomTokenError(e) => EthActivationV2Error::CustomTokenError(e),
        }
    }
}

impl From<HDWalletStorageError> for EthActivationV2Error {
    fn from(e: HDWalletStorageError) -> Self { EthActivationV2Error::HDWalletStorageError(e.to_string()) }
}

impl From<HwError> for EthActivationV2Error {
    fn from(e: HwError) -> Self { EthActivationV2Error::InternalError(e.to_string()) }
}

impl From<Bip32Error> for EthActivationV2Error {
    fn from(e: Bip32Error) -> Self { EthActivationV2Error::InternalError(e.to_string()) }
}

impl From<TrezorError> for EthActivationV2Error {
    fn from(e: TrezorError) -> Self { EthActivationV2Error::InternalError(e.to_string()) }
}

impl From<RpcTaskError> for EthActivationV2Error {
    fn from(rpc_err: RpcTaskError) -> Self {
        match rpc_err {
            RpcTaskError::Timeout(duration) => EthActivationV2Error::TaskTimedOut { duration },
            internal_error => EthActivationV2Error::InternalError(internal_error.to_string()),
        }
    }
}

#[cfg(target_arch = "wasm32")]
impl From<MetamaskError> for EthActivationV2Error {
    fn from(e: MetamaskError) -> Self { from_metamask_error(e) }
}

impl From<ParseChainTypeError> for EthActivationV2Error {
    fn from(e: ParseChainTypeError) -> Self { EthActivationV2Error::InternalError(e.to_string()) }
}

impl From<String> for EthActivationV2Error {
    fn from(e: String) -> Self { EthActivationV2Error::InternalError(e) }
}

impl From<EnableCoinBalanceError> for EthActivationV2Error {
    fn from(e: EnableCoinBalanceError) -> Self {
        match e {
            EnableCoinBalanceError::NewAddressDerivingError(err) => {
                EthActivationV2Error::InternalError(err.to_string())
            },
            EnableCoinBalanceError::NewAccountCreationError(err) => {
                EthActivationV2Error::InternalError(err.to_string())
            },
            EnableCoinBalanceError::BalanceError(err) => EthActivationV2Error::CouldNotFetchBalance(err.to_string()),
        }
    }
}

/// An alternative to `crate::PrivKeyActivationPolicy`, typical only for ETH coin.
#[derive(Clone, Deserialize, Default)]
pub enum EthPrivKeyActivationPolicy {
    #[default]
    ContextPrivKey,
    Trezor,
    #[cfg(target_arch = "wasm32")]
    Metamask,
}

impl EthPrivKeyActivationPolicy {
    pub fn is_hw_policy(&self) -> bool { matches!(self, EthPrivKeyActivationPolicy::Trezor) }
}

#[derive(Clone, Debug, Deserialize, Serialize, Default)]
pub enum EthRpcMode {
    #[default]
    Default,
    #[cfg(target_arch = "wasm32")]
    Metamask,
}

#[derive(Clone, Deserialize)]
pub struct EthActivationV2Request {
    #[serde(default)]
    pub nodes: Vec<EthNode>,
    #[serde(default)]
    pub rpc_mode: EthRpcMode,
    pub swap_contract_address: Address,
    #[serde(default)]
    pub swap_v2_contracts: Option<SwapV2Contracts>,
    pub fallback_swap_contract: Option<Address>,
    #[serde(default)]
    pub contract_supports_watchers: bool,
    pub mm2: Option<u8>,
    pub required_confirmations: Option<u64>,
    #[serde(default)]
    pub priv_key_policy: EthPrivKeyActivationPolicy,
    #[serde(flatten)]
    pub enable_params: EnabledCoinBalanceParams,
    #[serde(default)]
    pub path_to_address: HDPathAccountToAddressId,
    pub gap_limit: Option<u32>,
}

#[derive(Clone, Deserialize)]
pub struct EthNode {
    pub url: String,
    #[serde(default)]
    pub komodo_proxy: bool,
}

#[derive(Display, Serialize, SerializeErrorType)]
#[serde(tag = "error_type", content = "error_data")]
pub enum EthTokenActivationError {
    InternalError(String),
    ClientConnectionFailed(String),
    CouldNotFetchBalance(String),
    InvalidPayload(String),
    Transport(String),
    UnexpectedDerivationMethod(UnexpectedDerivationMethod),
    PrivKeyPolicyNotAllowed(PrivKeyPolicyNotAllowed),
    CustomTokenError(CustomTokenError),
}

impl From<AbortedError> for EthTokenActivationError {
    fn from(e: AbortedError) -> Self { EthTokenActivationError::InternalError(e.to_string()) }
}

impl From<MyAddressError> for EthTokenActivationError {
    fn from(err: MyAddressError) -> Self { Self::InternalError(err.to_string()) }
}

impl From<UnexpectedDerivationMethod> for EthTokenActivationError {
    fn from(e: UnexpectedDerivationMethod) -> Self { EthTokenActivationError::UnexpectedDerivationMethod(e) }
}

impl From<GetNftInfoError> for EthTokenActivationError {
    fn from(e: GetNftInfoError) -> Self {
        match e {
            GetNftInfoError::InvalidRequest(err) => EthTokenActivationError::InvalidPayload(err),
            GetNftInfoError::ContractTypeIsNull => EthTokenActivationError::InvalidPayload(
                "The contract type is required and should not be null.".to_string(),
            ),
            GetNftInfoError::Transport(err) | GetNftInfoError::InvalidResponse(err) => {
                EthTokenActivationError::Transport(err)
            },
            GetNftInfoError::Internal(err) | GetNftInfoError::DbError(err) | GetNftInfoError::NumConversError(err) => {
                EthTokenActivationError::InternalError(err)
            },
            GetNftInfoError::GetEthAddressError(err) => EthTokenActivationError::InternalError(err.to_string()),
            GetNftInfoError::ParseRfc3339Err(err) => EthTokenActivationError::InternalError(err.to_string()),
            GetNftInfoError::ProtectFromSpamError(err) => EthTokenActivationError::InternalError(err.to_string()),
            GetNftInfoError::TransferConfirmationsError(err) => EthTokenActivationError::InternalError(err.to_string()),
            GetNftInfoError::TokenNotFoundInWallet {
                token_address,
                token_id,
            } => EthTokenActivationError::InternalError(format!(
                "Token not found in wallet: {}, {}",
                token_address, token_id
            )),
        }
    }
}

impl From<ParseChainTypeError> for EthTokenActivationError {
    fn from(e: ParseChainTypeError) -> Self { EthTokenActivationError::InternalError(e.to_string()) }
}

impl From<String> for EthTokenActivationError {
    fn from(e: String) -> Self { EthTokenActivationError::InternalError(e) }
}

impl From<PrivKeyPolicyNotAllowed> for EthTokenActivationError {
    fn from(e: PrivKeyPolicyNotAllowed) -> Self { EthTokenActivationError::PrivKeyPolicyNotAllowed(e) }
}

impl From<GenerateSignedMessageError> for EthTokenActivationError {
    fn from(e: GenerateSignedMessageError) -> Self {
        match e {
            GenerateSignedMessageError::InternalError(e) => EthTokenActivationError::InternalError(e),
            GenerateSignedMessageError::PrivKeyPolicyNotAllowed(e) => {
                EthTokenActivationError::PrivKeyPolicyNotAllowed(e)
            },
        }
    }
}

#[derive(Display, Serialize)]
pub enum GenerateSignedMessageError {
    #[display(fmt = "Internal: {}", _0)]
    InternalError(String),
    PrivKeyPolicyNotAllowed(PrivKeyPolicyNotAllowed),
}

impl From<PrivKeyPolicyNotAllowed> for GenerateSignedMessageError {
    fn from(e: PrivKeyPolicyNotAllowed) -> Self { GenerateSignedMessageError::PrivKeyPolicyNotAllowed(e) }
}

impl From<SignatureError> for GenerateSignedMessageError {
    fn from(e: SignatureError) -> Self { GenerateSignedMessageError::InternalError(e.to_string()) }
}

/// Represents the parameters required for activating either an ERC-20 token or an NFT on the Ethereum platform.
#[derive(Clone, Deserialize)]
#[serde(untagged)]
pub enum EthTokenActivationParams {
    Nft(NftActivationRequest),
    Erc20(Erc20TokenActivationRequest),
}

/// Holds ERC-20 token-specific activation parameters, including optional confirmation requirements.
#[derive(Clone, Deserialize)]
pub struct Erc20TokenActivationRequest {
    pub required_confirmations: Option<u64>,
}

/// Holds ERC-20 token-specific activation parameters when using the task manager for activation.
#[derive(Clone, Deserialize)]
pub struct InitErc20TokenActivationRequest {
    /// The number of confirmations required for swap transactions.
    pub required_confirmations: Option<u64>,
    /// Parameters for HD wallet account and addresses initialization.
    #[serde(flatten)]
    pub enable_params: EnabledCoinBalanceParams,
    /// This determines which Address of the HD account to be used for swaps for this Token.
    /// If not specified, the first non-change address for the first account is used.
    #[serde(default)]
    pub path_to_address: HDPathAccountToAddressId,
}

impl From<InitErc20TokenActivationRequest> for Erc20TokenActivationRequest {
    fn from(req: InitErc20TokenActivationRequest) -> Self {
        Erc20TokenActivationRequest {
            required_confirmations: req.required_confirmations,
        }
    }
}

/// Encapsulates the request parameters for NFT activation, specifying the provider to be used.
#[derive(Clone, Deserialize)]
pub struct NftActivationRequest {
    pub provider: NftProviderEnum,
}

/// Defines available NFT providers and their configuration.
#[derive(Clone, Deserialize)]
#[serde(tag = "type", content = "info")]
pub enum NftProviderEnum {
    Moralis {
        url: Url,
        #[serde(default)]
        komodo_proxy: bool,
    },
}

/// Represents the protocol type for an Ethereum-based token, distinguishing between ERC-20 tokens and NFTs.
pub enum EthTokenProtocol {
    Erc20(Erc20Protocol),
    Nft(NftProtocol),
}

/// Details for an ERC-20 token protocol.
#[derive(Clone)]
pub struct Erc20Protocol {
    pub platform: String,
    pub token_addr: Address,
}

impl From<Erc20Protocol> for CoinProtocol {
    fn from(erc20_protocol: Erc20Protocol) -> Self {
        CoinProtocol::ERC20 {
            platform: erc20_protocol.platform,
            contract_address: erc20_protocol.token_addr.to_string(),
        }
    }
}

/// Details for an NFT protocol.
#[derive(Debug)]
pub struct NftProtocol {
    pub platform: String,
}

#[cfg_attr(test, mockable)]
impl EthCoin {
    pub async fn initialize_erc20_token(
        &self,
        ticker: String,
        activation_params: Erc20TokenActivationRequest,
        token_conf: Json,
        protocol: Erc20Protocol,
        is_custom: bool,
    ) -> MmResult<EthCoin, EthTokenActivationError> {
        // TODO
        // Check if ctx is required.
        // Remove it to avoid circular references if possible
        let ctx = MmArc::from_weak(&self.ctx)
            .ok_or_else(|| String::from("No context"))
            .map_err(EthTokenActivationError::InternalError)?;

        // Todo: when custom token config storage is added, this might not be needed
        // `is_custom` was added to avoid this unnecessary check for non-custom tokens
        if is_custom {
            match get_enabled_erc20_by_contract(&ctx, protocol.token_addr).await {
                Ok(Some(token)) => {
                    return MmError::err(EthTokenActivationError::CustomTokenError(
                        CustomTokenError::TokenWithSameContractAlreadyActivated {
                            ticker: token.ticker().to_string(),
                            contract_address: display_eth_address(&protocol.token_addr),
                        },
                    ));
                },
                Ok(None) => {},
                Err(e) => return MmError::err(EthTokenActivationError::InternalError(e.to_string())),
            }
        }

        let decimals = match token_conf["decimals"].as_u64() {
            None | Some(0) => get_token_decimals(
                &self
                    .web3()
                    .await
                    .map_err(|e| EthTokenActivationError::ClientConnectionFailed(e.to_string()))?,
                protocol.token_addr,
            )
            .await
            .map_err(EthTokenActivationError::InternalError)?,
            Some(d) => d as u8,
        };

        let required_confirmations = activation_params
            .required_confirmations
            .unwrap_or_else(|| {
                token_conf["required_confirmations"]
                    .as_u64()
                    .unwrap_or(self.required_confirmations())
            })
            .into();

        // Create an abortable system linked to the `MmCtx` so if the app is stopped on `MmArc::stop`,
        // all spawned futures related to `ERC20` coin will be aborted as well.
        let abortable_system = ctx.abortable_system.create_subsystem()?;

        let coin_type = EthCoinType::Erc20 {
            platform: protocol.platform,
            token_addr: protocol.token_addr,
        };
<<<<<<< HEAD
        let platform_fee_estimator_state = FeeEstimatorState::init_fee_estimator(&ctx, &token_conf, &coin_type).await?;
=======
>>>>>>> 25503b1f
        let max_eth_tx_type = get_max_eth_tx_type_conf(&ctx, &token_conf, &coin_type).await?;
        let gas_limit: EthGasLimit = extract_gas_limit_from_conf(&token_conf)
            .map_to_mm(|e| EthTokenActivationError::InternalError(format!("invalid gas_limit config {}", e)))?;
        let gas_limit_v2: EthGasLimitV2 = extract_gas_limit_from_conf(&token_conf)
            .map_to_mm(|e| EthTokenActivationError::InternalError(format!("invalid gas_limit config {}", e)))?;

        let token = EthCoinImpl {
            priv_key_policy: self.priv_key_policy.clone(),
            // We inherit the derivation method from the parent/platform coin
            // If we want a new wallet for each token we can add this as an option in the future
            // storage ticker will be the platform coin ticker
            derivation_method: self.derivation_method.clone(),
            coin_type,
            sign_message_prefix: self.sign_message_prefix.clone(),
            swap_contract_address: self.swap_contract_address,
            swap_v2_contracts: self.swap_v2_contracts,
            fallback_swap_contract: self.fallback_swap_contract,
            contract_supports_watchers: self.contract_supports_watchers,
            decimals,
            ticker,
            web3_instances: AsyncMutex::new(self.web3_instances.lock().await.clone()),
            history_sync_state: Mutex::new(self.history_sync_state.lock().unwrap().clone()),
            swap_txfee_policy: Mutex::new(SwapTxFeePolicy::Internal),
            max_eth_tx_type,
            ctx: self.ctx.clone(),
            required_confirmations,
            chain_id: self.chain_id,
            trezor_coin: self.trezor_coin.clone(),
            logs_block_range: self.logs_block_range,
            address_nonce_locks: self.address_nonce_locks.clone(),
            erc20_tokens_infos: Default::default(),
            nfts_infos: Default::default(),
            gas_limit,
            gas_limit_v2,
            abortable_system,
        };

        Ok(EthCoin(Arc::new(token)))
    }

    /// Initializes a Global NFT instance for a specific blockchain platform (e.g., Ethereum, Polygon).
    ///
    /// A "Global NFT" consolidates information about all NFTs owned by a user into a single `EthCoin` instance,
    /// avoiding the need for separate instances for each NFT.
    /// The function configures the necessary settings for the Global NFT, including web3 connections and confirmation requirements.
    /// It fetches NFT details from a given URL to populate the `nfts_infos` field, which stores information about the user's NFTs.
    ///
    /// This setup allows the Global NFT to function like a coin, supporting swap operations and providing easy access to NFT details via `nfts_infos`.
    pub async fn initialize_global_nft(
        &self,
        original_url: &Url,
        komodo_proxy: bool,
    ) -> MmResult<EthCoin, EthTokenActivationError> {
        let chain = Chain::from_ticker(self.ticker())?;
        let ticker = chain.to_nft_ticker().to_string();

        let ctx = MmArc::from_weak(&self.ctx)
            .ok_or_else(|| String::from("No context"))
            .map_err(EthTokenActivationError::InternalError)?;
        let p2p_ctx = P2PContext::fetch_from_mm_arc(&ctx);

        let conf = coin_conf(&ctx, &ticker);

        let required_confirmations = AtomicU64::new(
            conf["required_confirmations"]
                .as_u64()
                .unwrap_or_else(|| self.required_confirmations.load(Ordering::Relaxed)),
        );

        // Create an abortable system linked to the `platform_coin` (which is self) so if the platform coin is disabled,
        // all spawned futures related to global Non-Fungible Token will be aborted as well.
        let abortable_system = self.abortable_system.create_subsystem()?;

        // Todo: support HD wallet for NFTs, currently we get nfts for enabled address only and there might be some issues when activating NFTs while ETH is activated with HD wallet
        let my_address = self.derivation_method.single_addr_or_err().await?;

        let proxy_sign = if komodo_proxy {
            let uri = Uri::from_str(original_url.as_ref())
                .map_err(|e| EthTokenActivationError::InternalError(e.to_string()))?;
            let proxy_sign = RawMessage::sign(p2p_ctx.keypair(), &uri, 0, common::PROXY_REQUEST_EXPIRATION_SEC)
                .map_err(|e| EthTokenActivationError::InternalError(e.to_string()))?;
            Some(proxy_sign)
        } else {
            None
        };

        let nft_infos = get_nfts_for_activation(&chain, &my_address, original_url, proxy_sign).await?;
        let coin_type = EthCoinType::Nft {
            platform: self.ticker.clone(),
        };
        let max_eth_tx_type = get_max_eth_tx_type_conf(&ctx, &conf, &coin_type).await?;
        let gas_limit: EthGasLimit = extract_gas_limit_from_conf(&conf)
            .map_to_mm(|e| EthTokenActivationError::InternalError(format!("invalid gas_limit config {}", e)))?;
        let gas_limit_v2: EthGasLimitV2 = extract_gas_limit_from_conf(&conf)
            .map_to_mm(|e| EthTokenActivationError::InternalError(format!("invalid gas_limit config {}", e)))?;

        let global_nft = EthCoinImpl {
            ticker,
            coin_type,
            priv_key_policy: self.priv_key_policy.clone(),
            derivation_method: self.derivation_method.clone(),
            sign_message_prefix: self.sign_message_prefix.clone(),
            swap_contract_address: self.swap_contract_address,
            swap_v2_contracts: self.swap_v2_contracts,
            fallback_swap_contract: self.fallback_swap_contract,
            contract_supports_watchers: self.contract_supports_watchers,
            web3_instances: AsyncMutex::new(self.web3_instances.lock().await.clone()),
            decimals: self.decimals,
            history_sync_state: Mutex::new(self.history_sync_state.lock().unwrap().clone()),
            swap_txfee_policy: Mutex::new(SwapTxFeePolicy::Internal),
            max_eth_tx_type,
            required_confirmations,
            ctx: self.ctx.clone(),
            chain_id: self.chain_id,
            trezor_coin: self.trezor_coin.clone(),
            logs_block_range: self.logs_block_range,
            address_nonce_locks: self.address_nonce_locks.clone(),
            erc20_tokens_infos: Default::default(),
            nfts_infos: Arc::new(AsyncMutex::new(nft_infos)),
            gas_limit,
            gas_limit_v2,
            abortable_system,
        };
        Ok(EthCoin(Arc::new(global_nft)))
    }
}

/// Activate eth coin from coin config and private key build policy,
/// version 2 of the activation function, with no intrinsic tokens creation.
pub async fn eth_coin_from_conf_and_request_v2(
    ctx: &MmArc,
    ticker: &str,
    conf: &Json,
    req: EthActivationV2Request,
    priv_key_build_policy: EthPrivKeyBuildPolicy,
) -> MmResult<EthCoin, EthActivationV2Error> {
    if req.swap_contract_address == Address::default() {
        return Err(EthActivationV2Error::InvalidSwapContractAddr(
            "swap_contract_address can't be zero address".to_string(),
        )
        .into());
    }

    if ctx.use_trading_proto_v2() {
        let contracts = req.swap_v2_contracts.as_ref().ok_or_else(|| {
            EthActivationV2Error::InvalidPayload(
                "swap_v2_contracts must be provided when using trading protocol v2".to_string(),
            )
        })?;
        if contracts.maker_swap_v2_contract == Address::default()
            || contracts.taker_swap_v2_contract == Address::default()
            || contracts.nft_maker_swap_v2_contract == Address::default()
        {
            return Err(EthActivationV2Error::InvalidSwapContractAddr(
                "All swap_v2_contracts addresses must be non-zero".to_string(),
            )
            .into());
        }
    }

    if let Some(fallback) = req.fallback_swap_contract {
        if fallback == Address::default() {
            return Err(EthActivationV2Error::InvalidFallbackSwapContract(
                "fallback_swap_contract can't be zero address".to_string(),
            )
            .into());
        }
    }

    let (priv_key_policy, derivation_method) = build_address_and_priv_key_policy(
        ctx,
        ticker,
        conf,
        priv_key_build_policy,
        &req.path_to_address,
        req.gap_limit,
    )
    .await?;

    let chain_id = conf["chain_id"].as_u64().ok_or(EthActivationV2Error::ChainIdNotSet)?;
    let web3_instances = match (req.rpc_mode, &priv_key_policy) {
        (EthRpcMode::Default, EthPrivKeyPolicy::Iguana(_) | EthPrivKeyPolicy::HDWallet { .. })
        | (EthRpcMode::Default, EthPrivKeyPolicy::Trezor) => {
            build_web3_instances(ctx, ticker.to_string(), req.nodes.clone()).await?
        },
        #[cfg(target_arch = "wasm32")]
        (EthRpcMode::Metamask, EthPrivKeyPolicy::Metamask(_)) => {
            build_metamask_transport(ctx, ticker.to_string(), chain_id).await?
        },
        #[cfg(target_arch = "wasm32")]
        (EthRpcMode::Default, EthPrivKeyPolicy::Metamask(_)) | (EthRpcMode::Metamask, _) => {
            let error = r#"priv_key_policy="Metamask" and rpc_mode="Metamask" should be used both"#.to_string();
            return MmError::err(EthActivationV2Error::ActivationFailed {
                ticker: ticker.to_string(),
                error,
            });
        },
    };

    // param from request should override the config
    let required_confirmations = req
        .required_confirmations
        .unwrap_or_else(|| {
            conf["required_confirmations"]
                .as_u64()
                .unwrap_or(DEFAULT_REQUIRED_CONFIRMATIONS as u64)
        })
        .into();

    let sign_message_prefix: Option<String> = json::from_value(conf["sign_message_prefix"].clone()).ok();

    let trezor_coin: Option<String> = json::from_value(conf["trezor_coin"].clone()).ok();

    let address_nonce_locks = {
        let mut map = NONCE_LOCK.lock().unwrap();
        Arc::new(AsyncMutex::new(
            map.entry(ticker.to_string()).or_insert_with(new_nonce_lock).clone(),
        ))
    };

    // Create an abortable system linked to the `MmCtx` so if the app is stopped on `MmArc::stop`,
    // all spawned futures related to `ETH` coin will be aborted as well.
    let abortable_system = ctx.abortable_system.create_subsystem()?;
    let coin_type = EthCoinType::Eth;
    let max_eth_tx_type = get_max_eth_tx_type_conf(ctx, conf, &coin_type).await?;
    let gas_limit: EthGasLimit = extract_gas_limit_from_conf(conf)
        .map_to_mm(|e| EthActivationV2Error::InternalError(format!("invalid gas_limit config {}", e)))?;
    let gas_limit_v2: EthGasLimitV2 = extract_gas_limit_from_conf(conf)
        .map_to_mm(|e| EthActivationV2Error::InternalError(format!("invalid gas_limit config {}", e)))?;

    let coin = EthCoinImpl {
        priv_key_policy,
        derivation_method: Arc::new(derivation_method),
        coin_type,
        sign_message_prefix,
        swap_contract_address: req.swap_contract_address,
        swap_v2_contracts: req.swap_v2_contracts,
        fallback_swap_contract: req.fallback_swap_contract,
        contract_supports_watchers: req.contract_supports_watchers,
        decimals: ETH_DECIMALS,
        ticker: ticker.to_string(),
        web3_instances: AsyncMutex::new(web3_instances),
        history_sync_state: Mutex::new(HistorySyncState::NotEnabled),
        swap_txfee_policy: Mutex::new(SwapTxFeePolicy::Internal),
        max_eth_tx_type,
        ctx: ctx.weak(),
        required_confirmations,
        chain_id,
        trezor_coin,
        logs_block_range: conf["logs_block_range"].as_u64().unwrap_or(DEFAULT_LOGS_BLOCK_RANGE),
        address_nonce_locks,
        erc20_tokens_infos: Default::default(),
        nfts_infos: Default::default(),
        gas_limit,
        gas_limit_v2,
        abortable_system,
    };

    Ok(EthCoin(Arc::new(coin)))
}

/// Processes the given `priv_key_policy` and generates corresponding `KeyPair`.
/// This function expects either [`PrivKeyBuildPolicy::IguanaPrivKey`]
/// or [`PrivKeyBuildPolicy::GlobalHDAccount`], otherwise returns `PrivKeyPolicyNotAllowed` error.
pub(crate) async fn build_address_and_priv_key_policy(
    ctx: &MmArc,
    ticker: &str,
    conf: &Json,
    priv_key_build_policy: EthPrivKeyBuildPolicy,
    path_to_address: &HDPathAccountToAddressId,
    gap_limit: Option<u32>,
) -> MmResult<(EthPrivKeyPolicy, EthDerivationMethod), EthActivationV2Error> {
    match priv_key_build_policy {
        EthPrivKeyBuildPolicy::IguanaPrivKey(iguana) => {
            let key_pair = KeyPair::from_secret_slice(iguana.as_slice())
                .map_to_mm(|e| EthActivationV2Error::InternalError(e.to_string()))?;
            let address = key_pair.address();
            let derivation_method = DerivationMethod::SingleAddress(address);
            Ok((EthPrivKeyPolicy::Iguana(key_pair), derivation_method))
        },
        EthPrivKeyBuildPolicy::GlobalHDAccount(global_hd_ctx) => {
            // Consider storing `derivation_path` at `EthCoinImpl`.
            let path_to_coin = json::from_value(conf["derivation_path"].clone())
                .map_to_mm(|e| EthActivationV2Error::ErrorDeserializingDerivationPath(e.to_string()))?;
            let raw_priv_key = global_hd_ctx
                .derive_secp256k1_secret(
                    &path_to_address
                        .to_derivation_path(&path_to_coin)
                        .mm_err(|e| EthActivationV2Error::InvalidPathToAddress(e.to_string()))?,
                )
                .mm_err(|e| EthActivationV2Error::InternalError(e.to_string()))?;
            let activated_key = KeyPair::from_secret_slice(raw_priv_key.as_slice())
                .map_to_mm(|e| EthActivationV2Error::InternalError(e.to_string()))?;
            let bip39_secp_priv_key = global_hd_ctx.root_priv_key().clone();

            let hd_wallet_rmd160 = *ctx.rmd160();
            let hd_wallet_storage = HDWalletCoinStorage::init_with_rmd160(ctx, ticker.to_string(), hd_wallet_rmd160)
                .await
                .mm_err(EthActivationV2Error::from)?;
            let accounts = load_hd_accounts_from_storage(&hd_wallet_storage, &path_to_coin).await?;
            let gap_limit = gap_limit.unwrap_or(DEFAULT_GAP_LIMIT);
            let hd_wallet = EthHDWallet {
                hd_wallet_rmd160,
                hd_wallet_storage,
                derivation_path: path_to_coin.clone(),
                accounts: HDAccountsMutex::new(accounts),
                enabled_address: *path_to_address,
                gap_limit,
            };
            let derivation_method = DerivationMethod::HDWallet(hd_wallet);
            Ok((
                EthPrivKeyPolicy::HDWallet {
                    path_to_coin,
                    activated_key,
                    bip39_secp_priv_key,
                },
                derivation_method,
            ))
        },
        EthPrivKeyBuildPolicy::Trezor => {
            let path_to_coin = json::from_value(conf["derivation_path"].clone())
                .map_to_mm(|e| EthActivationV2Error::ErrorDeserializingDerivationPath(e.to_string()))?;

            let trezor_coin: Option<String> = json::from_value(conf["trezor_coin"].clone()).ok();
            if trezor_coin.is_none() {
                return MmError::err(EthActivationV2Error::CoinDoesntSupportTrezor);
            }
            let crypto_ctx = CryptoCtx::from_ctx(ctx)?;
            let hw_ctx = crypto_ctx
                .hw_ctx()
                .or_mm_err(|| EthActivationV2Error::HwContextNotInitialized)?;
            let hd_wallet_rmd160 = hw_ctx.rmd160();
            let hd_wallet_storage = HDWalletCoinStorage::init_with_rmd160(ctx, ticker.to_string(), hd_wallet_rmd160)
                .await
                .mm_err(EthActivationV2Error::from)?;
            let accounts = load_hd_accounts_from_storage(&hd_wallet_storage, &path_to_coin).await?;
            let gap_limit = gap_limit.unwrap_or(DEFAULT_GAP_LIMIT);
            let hd_wallet = EthHDWallet {
                hd_wallet_rmd160,
                hd_wallet_storage,
                derivation_path: path_to_coin.clone(),
                accounts: HDAccountsMutex::new(accounts),
                enabled_address: *path_to_address,
                gap_limit,
            };
            let derivation_method = DerivationMethod::HDWallet(hd_wallet);
            Ok((EthPrivKeyPolicy::Trezor, derivation_method))
        },
        #[cfg(target_arch = "wasm32")]
        EthPrivKeyBuildPolicy::Metamask(metamask_ctx) => {
            let address = *metamask_ctx.check_active_eth_account().await?;
            let public_key_uncompressed = metamask_ctx.eth_account_pubkey_uncompressed();
            let public_key = compress_public_key(public_key_uncompressed)?;
            Ok((
                EthPrivKeyPolicy::Metamask(EthMetamaskPolicy {
                    public_key,
                    public_key_uncompressed,
                }),
                DerivationMethod::SingleAddress(address),
            ))
        },
    }
}

async fn build_web3_instances(
    ctx: &MmArc,
    coin_ticker: String,
    mut eth_nodes: Vec<EthNode>,
) -> MmResult<Vec<Web3Instance>, EthActivationV2Error> {
    if eth_nodes.is_empty() {
        return MmError::err(EthActivationV2Error::AtLeastOneNodeRequired);
    }

    let mut rng = small_rng();
    eth_nodes.as_mut_slice().shuffle(&mut rng);
    drop_mutability!(eth_nodes);

    let event_handlers = rpc_event_handlers_for_eth_transport(ctx, coin_ticker.clone());

    let mut web3_instances = Vec::with_capacity(eth_nodes.len());
    for eth_node in eth_nodes {
        let uri: Uri = eth_node
            .url
            .parse()
            .map_err(|_| EthActivationV2Error::InvalidPayload(format!("{} could not be parsed.", eth_node.url)))?;

        let transport = create_transport(ctx, &uri, &eth_node, &event_handlers)?;
        let web3 = Web3::new(transport);
        let version = match web3.web3().client_version().await {
            Ok(v) => v,
            Err(e) => {
                error!("Couldn't get client version for url {}: {}", eth_node.url, e);
                continue;
            },
        };

        web3_instances.push(Web3Instance {
            web3,
            is_parity: version.contains("Parity") || version.contains("parity"),
        });
    }

    if web3_instances.is_empty() {
        return Err(
            EthActivationV2Error::UnreachableNodes("Failed to get client version for all nodes".to_string()).into(),
        );
    }

    Ok(web3_instances)
}

fn create_transport(
    ctx: &MmArc,
    uri: &Uri,
    eth_node: &EthNode,
    event_handlers: &[RpcTransportEventHandlerShared],
) -> MmResult<Web3Transport, EthActivationV2Error> {
    match uri.scheme_str() {
        Some("ws") | Some("wss") => Ok(create_websocket_transport(ctx, uri, eth_node, event_handlers)),
        Some("http") | Some("https") => Ok(create_http_transport(ctx, uri, eth_node, event_handlers)),
        _ => MmError::err(EthActivationV2Error::InvalidPayload(format!(
            "Invalid node address '{uri}'. Only http(s) and ws(s) nodes are supported"
        ))),
    }
}

fn create_websocket_transport(
    ctx: &MmArc,
    uri: &Uri,
    eth_node: &EthNode,
    event_handlers: &[RpcTransportEventHandlerShared],
) -> Web3Transport {
    const TMP_SOCKET_CONNECTION: Duration = Duration::from_secs(20);

    let node = WebsocketTransportNode { uri: uri.clone() };

    let mut websocket_transport = WebsocketTransport::with_event_handlers(node, event_handlers.to_owned());

    if eth_node.komodo_proxy {
        websocket_transport.proxy_sign_keypair = Some(P2PContext::fetch_from_mm_arc(ctx).keypair().clone());
    }

    // Temporarily start the connection loop (we close the connection once we have the client version below).
    // Ideally, it would be much better to not do this workaround, which requires a lot of refactoring or
    // dropping websocket support on parity nodes.
    let fut = websocket_transport
        .clone()
        .start_connection_loop(Some(Instant::now() + TMP_SOCKET_CONNECTION));
    let settings = AbortSettings::info_on_abort(format!("connection loop stopped for {:?}", uri));
    ctx.spawner().spawn_with_settings(fut, settings);

    Web3Transport::Websocket(websocket_transport)
}

fn create_http_transport(
    ctx: &MmArc,
    uri: &Uri,
    eth_node: &EthNode,
    event_handlers: &[RpcTransportEventHandlerShared],
) -> Web3Transport {
    let node = HttpTransportNode {
        uri: uri.clone(),
        komodo_proxy: eth_node.komodo_proxy,
    };

    let komodo_proxy = node.komodo_proxy;
    let mut http_transport = HttpTransport::with_event_handlers(node, event_handlers.to_owned());

    if komodo_proxy {
        http_transport.proxy_sign_keypair = Some(P2PContext::fetch_from_mm_arc(ctx).keypair().clone());
    }

    Web3Transport::from(http_transport)
}

#[cfg(target_arch = "wasm32")]
async fn build_metamask_transport(
    ctx: &MmArc,
    coin_ticker: String,
    chain_id: u64,
) -> MmResult<Vec<Web3Instance>, EthActivationV2Error> {
    let event_handlers = rpc_event_handlers_for_eth_transport(ctx, coin_ticker.clone());

    let eth_config = web3_transport::metamask_transport::MetamaskEthConfig { chain_id };
    let web3 = Web3::new(Web3Transport::new_metamask_with_event_handlers(
        eth_config,
        event_handlers,
    )?);

    // Check if MetaMask supports the given `chain_id`.
    // Please note that this request may take a long time.
    check_metamask_supports_chain_id(coin_ticker, &web3, chain_id).await?;

    // MetaMask doesn't use Parity nodes. So `MetamaskTransport` doesn't support `parity_nextNonce` RPC.
    // An example of the `web3_clientVersion` RPC - `MetaMask/v10.22.1`.
    let web3_instances = vec![Web3Instance { web3, is_parity: false }];

    Ok(web3_instances)
}

/// This method is based on the fact that `MetamaskTransport` tries to switch the `ChainId`
/// if the MetaMask is targeted to another ETH chain.
#[cfg(target_arch = "wasm32")]
async fn check_metamask_supports_chain_id(
    ticker: String,
    web3: &Web3<Web3Transport>,
    expected_chain_id: u64,
) -> MmResult<(), EthActivationV2Error> {
    use jsonrpc_core::ErrorCode;

    /// See the documentation:
    /// https://docs.metamask.io/guide/rpc-api.html#wallet-switchethereumchain
    const CHAIN_IS_NOT_REGISTERED_ERROR: ErrorCode = ErrorCode::ServerError(4902);

    match web3.eth().chain_id().await {
        Ok(chain_id) if chain_id == U256::from(expected_chain_id) => Ok(()),
        // The RPC client should have returned ChainId with which it has been created on [`Web3Transport::new_metamask_with_event_handlers`].
        Ok(unexpected_chain_id) => {
            let error = format!("Expected '{expected_chain_id}' ChainId, found '{unexpected_chain_id}'");
            MmError::err(EthActivationV2Error::InternalError(error))
        },
        Err(web3::Error::Rpc(rpc_err)) if rpc_err.code == CHAIN_IS_NOT_REGISTERED_ERROR => {
            let error = format!("Ethereum chain_id({expected_chain_id}) is not supported");
            MmError::err(EthActivationV2Error::ActivationFailed { ticker, error })
        },
        Err(other) => {
            let error = other.to_string();
            MmError::err(EthActivationV2Error::ActivationFailed { ticker, error })
        },
    }
}

#[cfg(target_arch = "wasm32")]
fn compress_public_key(uncompressed: H520) -> MmResult<H264, EthActivationV2Error> {
    let public_key = PublicKey::from_slice(uncompressed.as_bytes())
        .map_to_mm(|e| EthActivationV2Error::InternalError(e.to_string()))?;
    let compressed = public_key.serialize();
    Ok(H264::from(compressed))
}<|MERGE_RESOLUTION|>--- conflicted
+++ resolved
@@ -441,10 +441,6 @@
             platform: protocol.platform,
             token_addr: protocol.token_addr,
         };
-<<<<<<< HEAD
-        let platform_fee_estimator_state = FeeEstimatorState::init_fee_estimator(&ctx, &token_conf, &coin_type).await?;
-=======
->>>>>>> 25503b1f
         let max_eth_tx_type = get_max_eth_tx_type_conf(&ctx, &token_conf, &coin_type).await?;
         let gas_limit: EthGasLimit = extract_gas_limit_from_conf(&token_conf)
             .map_to_mm(|e| EthTokenActivationError::InternalError(format!("invalid gas_limit config {}", e)))?;
