use super::*;
use crate::eth::web3_transport::http_transport::HttpTransport;
use crate::hd_wallet::{load_hd_accounts_from_storage, HDAccountsMutex, HDPathAccountToAddressId, HDWalletCoinStorage,
                       HDWalletStorageError, DEFAULT_GAP_LIMIT};
use crate::nft::get_nfts_for_activation;
use crate::nft::nft_errors::{GetNftInfoError, ParseChainTypeError};
use crate::nft::nft_structs::Chain;
#[cfg(target_arch = "wasm32")] use crate::EthMetamaskPolicy;
use common::executor::AbortedError;
use crypto::{trezor::TrezorError, Bip32Error, CryptoCtxError, HwError};
use enum_derives::EnumFromTrait;
use instant::Instant;
use mm2_err_handle::common_errors::WithInternal;
#[cfg(target_arch = "wasm32")]
use mm2_metamask::{from_metamask_error, MetamaskError, MetamaskRpcError, WithMetamaskRpcError};
use mm2_net::p2p::P2PContext;
use proxy_signature::RawMessage;
use rpc_task::RpcTaskError;
use std::sync::atomic::Ordering;
use url::Url;
use web3_transport::websocket_transport::WebsocketTransport;

#[derive(Clone, Debug, Deserialize, Display, EnumFromTrait, PartialEq, Serialize, SerializeErrorType)]
#[serde(tag = "error_type", content = "error_data")]
pub enum EthActivationV2Error {
    InvalidPayload(String),
    InvalidSwapContractAddr(String),
    InvalidFallbackSwapContract(String),
    InvalidPathToAddress(String),
    #[display(fmt = "`chain_id` should be set for evm coins or tokens")]
    ChainIdNotSet,
    #[display(fmt = "Platform coin {} activation failed. {}", ticker, error)]
    ActivationFailed {
        ticker: String,
        error: String,
    },
    CouldNotFetchBalance(String),
    UnreachableNodes(String),
    #[display(fmt = "Enable request for ETH coin must have at least 1 node")]
    AtLeastOneNodeRequired,
    #[display(fmt = "Error deserializing 'derivation_path': {}", _0)]
    ErrorDeserializingDerivationPath(String),
    PrivKeyPolicyNotAllowed(PrivKeyPolicyNotAllowed),
    #[display(fmt = "Failed spawning balance events. Error: {_0}")]
    FailedSpawningBalanceEvents(String),
    HDWalletStorageError(String),
    #[cfg(target_arch = "wasm32")]
    #[from_trait(WithMetamaskRpcError::metamask_rpc_error)]
    #[display(fmt = "{}", _0)]
    MetamaskError(MetamaskRpcError),
    #[from_trait(WithInternal::internal)]
    #[display(fmt = "Internal: {}", _0)]
    InternalError(String),
    Transport(String),
    UnexpectedDerivationMethod(UnexpectedDerivationMethod),
    CoinDoesntSupportTrezor,
    HwContextNotInitialized,
    #[display(fmt = "Initialization task has timed out {:?}", duration)]
    TaskTimedOut {
        duration: Duration,
    },
    HwError(HwRpcError),
    #[display(fmt = "Hardware wallet must be called within rpc task framework")]
    InvalidHardwareWalletCall,
}

impl From<MyAddressError> for EthActivationV2Error {
    fn from(err: MyAddressError) -> Self { Self::InternalError(err.to_string()) }
}

impl From<AbortedError> for EthActivationV2Error {
    fn from(e: AbortedError) -> Self { EthActivationV2Error::InternalError(e.to_string()) }
}

impl From<CryptoCtxError> for EthActivationV2Error {
    fn from(e: CryptoCtxError) -> Self { EthActivationV2Error::InternalError(e.to_string()) }
}

impl From<UnexpectedDerivationMethod> for EthActivationV2Error {
    fn from(e: UnexpectedDerivationMethod) -> Self { EthActivationV2Error::InternalError(e.to_string()) }
}

impl From<EthTokenActivationError> for EthActivationV2Error {
    fn from(e: EthTokenActivationError) -> Self {
        match e {
            EthTokenActivationError::InternalError(err) => EthActivationV2Error::InternalError(err),
            EthTokenActivationError::CouldNotFetchBalance(err) => EthActivationV2Error::CouldNotFetchBalance(err),
            EthTokenActivationError::InvalidPayload(err) => EthActivationV2Error::InvalidPayload(err),
            EthTokenActivationError::Transport(err) | EthTokenActivationError::ClientConnectionFailed(err) => {
                EthActivationV2Error::Transport(err)
            },
            EthTokenActivationError::UnexpectedDerivationMethod(err) => {
                EthActivationV2Error::UnexpectedDerivationMethod(err)
            },
            EthTokenActivationError::PrivKeyPolicyNotAllowed(e) => EthActivationV2Error::PrivKeyPolicyNotAllowed(e),
        }
    }
}

impl From<HDWalletStorageError> for EthActivationV2Error {
    fn from(e: HDWalletStorageError) -> Self { EthActivationV2Error::HDWalletStorageError(e.to_string()) }
}

impl From<HwError> for EthActivationV2Error {
    fn from(e: HwError) -> Self { EthActivationV2Error::InternalError(e.to_string()) }
}

impl From<Bip32Error> for EthActivationV2Error {
    fn from(e: Bip32Error) -> Self { EthActivationV2Error::InternalError(e.to_string()) }
}

impl From<TrezorError> for EthActivationV2Error {
    fn from(e: TrezorError) -> Self { EthActivationV2Error::InternalError(e.to_string()) }
}

impl From<RpcTaskError> for EthActivationV2Error {
    fn from(rpc_err: RpcTaskError) -> Self {
        match rpc_err {
            RpcTaskError::Timeout(duration) => EthActivationV2Error::TaskTimedOut { duration },
            internal_error => EthActivationV2Error::InternalError(internal_error.to_string()),
        }
    }
}

#[cfg(target_arch = "wasm32")]
impl From<MetamaskError> for EthActivationV2Error {
    fn from(e: MetamaskError) -> Self { from_metamask_error(e) }
}

impl From<ParseChainTypeError> for EthActivationV2Error {
    fn from(e: ParseChainTypeError) -> Self { EthActivationV2Error::InternalError(e.to_string()) }
}

impl From<String> for EthActivationV2Error {
    fn from(e: String) -> Self { EthActivationV2Error::InternalError(e) }
}

impl From<EnableCoinBalanceError> for EthActivationV2Error {
    fn from(e: EnableCoinBalanceError) -> Self {
        match e {
            EnableCoinBalanceError::NewAddressDerivingError(err) => {
                EthActivationV2Error::InternalError(err.to_string())
            },
            EnableCoinBalanceError::NewAccountCreationError(err) => {
                EthActivationV2Error::InternalError(err.to_string())
            },
            EnableCoinBalanceError::BalanceError(err) => EthActivationV2Error::CouldNotFetchBalance(err.to_string()),
        }
    }
}

/// An alternative to `crate::PrivKeyActivationPolicy`, typical only for ETH coin.
#[derive(Clone, Deserialize, Default)]
pub enum EthPrivKeyActivationPolicy {
    #[default]
    ContextPrivKey,
    Trezor,
    #[cfg(target_arch = "wasm32")]
    Metamask,
}

impl EthPrivKeyActivationPolicy {
    pub fn is_hw_policy(&self) -> bool { matches!(self, EthPrivKeyActivationPolicy::Trezor) }
}

#[derive(Clone, Debug, Deserialize, Serialize, Default)]
pub enum EthRpcMode {
    #[default]
    Default,
    #[cfg(target_arch = "wasm32")]
    Metamask,
}

#[derive(Clone, Deserialize)]
pub struct EthActivationV2Request {
    #[serde(default)]
    pub nodes: Vec<EthNode>,
    #[serde(default)]
    pub rpc_mode: EthRpcMode,
    pub swap_contract_address: Address,
    #[serde(default)]
    pub swap_v2_contracts: Option<SwapV2Contracts>,
    pub fallback_swap_contract: Option<Address>,
    #[serde(default)]
    pub contract_supports_watchers: bool,
    pub mm2: Option<u8>,
    pub required_confirmations: Option<u64>,
    #[serde(default)]
    pub priv_key_policy: EthPrivKeyActivationPolicy,
    #[serde(flatten)]
    pub enable_params: EnabledCoinBalanceParams,
    #[serde(default)]
    pub path_to_address: HDPathAccountToAddressId,
    pub gap_limit: Option<u32>,
}

#[derive(Clone, Deserialize)]
pub struct EthNode {
    pub url: String,
    #[serde(default)]
    pub komodo_proxy: bool,
}

#[derive(Display, Serialize, SerializeErrorType)]
#[serde(tag = "error_type", content = "error_data")]
pub enum EthTokenActivationError {
    InternalError(String),
    ClientConnectionFailed(String),
    CouldNotFetchBalance(String),
    InvalidPayload(String),
    Transport(String),
    UnexpectedDerivationMethod(UnexpectedDerivationMethod),
    PrivKeyPolicyNotAllowed(PrivKeyPolicyNotAllowed),
}

impl From<AbortedError> for EthTokenActivationError {
    fn from(e: AbortedError) -> Self { EthTokenActivationError::InternalError(e.to_string()) }
}

impl From<MyAddressError> for EthTokenActivationError {
    fn from(err: MyAddressError) -> Self { Self::InternalError(err.to_string()) }
}

impl From<UnexpectedDerivationMethod> for EthTokenActivationError {
    fn from(e: UnexpectedDerivationMethod) -> Self { EthTokenActivationError::UnexpectedDerivationMethod(e) }
}

impl From<GetNftInfoError> for EthTokenActivationError {
    fn from(e: GetNftInfoError) -> Self {
        match e {
            GetNftInfoError::InvalidRequest(err) => EthTokenActivationError::InvalidPayload(err),
            GetNftInfoError::ContractTypeIsNull => EthTokenActivationError::InvalidPayload(
                "The contract type is required and should not be null.".to_string(),
            ),
            GetNftInfoError::Transport(err) | GetNftInfoError::InvalidResponse(err) => {
                EthTokenActivationError::Transport(err)
            },
            GetNftInfoError::Internal(err) | GetNftInfoError::DbError(err) | GetNftInfoError::NumConversError(err) => {
                EthTokenActivationError::InternalError(err)
            },
            GetNftInfoError::GetEthAddressError(err) => EthTokenActivationError::InternalError(err.to_string()),
            GetNftInfoError::ParseRfc3339Err(err) => EthTokenActivationError::InternalError(err.to_string()),
            GetNftInfoError::ProtectFromSpamError(err) => EthTokenActivationError::InternalError(err.to_string()),
            GetNftInfoError::TransferConfirmationsError(err) => EthTokenActivationError::InternalError(err.to_string()),
            GetNftInfoError::TokenNotFoundInWallet {
                token_address,
                token_id,
            } => EthTokenActivationError::InternalError(format!(
                "Token not found in wallet: {}, {}",
                token_address, token_id
            )),
        }
    }
}

impl From<ParseChainTypeError> for EthTokenActivationError {
    fn from(e: ParseChainTypeError) -> Self { EthTokenActivationError::InternalError(e.to_string()) }
}

impl From<String> for EthTokenActivationError {
    fn from(e: String) -> Self { EthTokenActivationError::InternalError(e) }
}

impl From<PrivKeyPolicyNotAllowed> for EthTokenActivationError {
    fn from(e: PrivKeyPolicyNotAllowed) -> Self { EthTokenActivationError::PrivKeyPolicyNotAllowed(e) }
}

impl From<GenerateSignedMessageError> for EthTokenActivationError {
    fn from(e: GenerateSignedMessageError) -> Self {
        match e {
            GenerateSignedMessageError::InternalError(e) => EthTokenActivationError::InternalError(e),
            GenerateSignedMessageError::PrivKeyPolicyNotAllowed(e) => {
                EthTokenActivationError::PrivKeyPolicyNotAllowed(e)
            },
        }
    }
}

#[derive(Display, Serialize)]
pub enum GenerateSignedMessageError {
    #[display(fmt = "Internal: {}", _0)]
    InternalError(String),
    PrivKeyPolicyNotAllowed(PrivKeyPolicyNotAllowed),
}

impl From<PrivKeyPolicyNotAllowed> for GenerateSignedMessageError {
    fn from(e: PrivKeyPolicyNotAllowed) -> Self { GenerateSignedMessageError::PrivKeyPolicyNotAllowed(e) }
}

impl From<SignatureError> for GenerateSignedMessageError {
    fn from(e: SignatureError) -> Self { GenerateSignedMessageError::InternalError(e.to_string()) }
}

/// Represents the parameters required for activating either an ERC-20 token or an NFT on the Ethereum platform.
#[derive(Clone, Deserialize)]
#[serde(untagged)]
pub enum EthTokenActivationParams {
    Nft(NftActivationRequest),
    Erc20(Erc20TokenActivationRequest),
}

/// Holds ERC-20 token-specific activation parameters, including optional confirmation requirements.
#[derive(Clone, Deserialize)]
pub struct Erc20TokenActivationRequest {
    pub required_confirmations: Option<u64>,
}

/// Holds ERC-20 token-specific activation parameters when using the task manager for activation.
#[derive(Clone, Deserialize)]
pub struct InitErc20TokenActivationRequest {
    /// The number of confirmations required for swap transactions.
    pub required_confirmations: Option<u64>,
    /// Parameters for HD wallet account and addresses initialization.
    #[serde(flatten)]
    pub enable_params: EnabledCoinBalanceParams,
    /// This determines which Address of the HD account to be used for swaps for this Token.
    /// If not specified, the first non-change address for the first account is used.
    #[serde(default)]
    pub path_to_address: HDPathAccountToAddressId,
}

impl From<InitErc20TokenActivationRequest> for Erc20TokenActivationRequest {
    fn from(req: InitErc20TokenActivationRequest) -> Self {
        Erc20TokenActivationRequest {
            required_confirmations: req.required_confirmations,
        }
    }
}

/// Encapsulates the request parameters for NFT activation, specifying the provider to be used.
#[derive(Clone, Deserialize)]
pub struct NftActivationRequest {
    pub provider: NftProviderEnum,
}

/// Defines available NFT providers and their configuration.
#[derive(Clone, Deserialize)]
#[serde(tag = "type", content = "info")]
pub enum NftProviderEnum {
    Moralis {
        url: Url,
        #[serde(default)]
        komodo_proxy: bool,
    },
}

/// Represents the protocol type for an Ethereum-based token, distinguishing between ERC-20 tokens and NFTs.
pub enum EthTokenProtocol {
    Erc20(Erc20Protocol),
    Nft(NftProtocol),
}

/// Details for an ERC-20 token protocol.
#[derive(Clone)]
pub struct Erc20Protocol {
    pub platform: String,
    pub token_addr: Address,
}

impl From<Erc20Protocol> for CoinProtocol {
    fn from(erc20_protocol: Erc20Protocol) -> Self {
        CoinProtocol::ERC20 {
            platform: erc20_protocol.platform,
            contract_address: erc20_protocol.token_addr.to_string(),
        }
    }
}

/// Details for an NFT protocol.
#[derive(Debug)]
pub struct NftProtocol {
    pub platform: String,
}

#[cfg_attr(test, mockable)]
impl EthCoin {
    pub async fn initialize_erc20_token(
        &self,
        activation_params: Erc20TokenActivationRequest,
        protocol: Erc20Protocol,
        ticker: String,
    ) -> MmResult<EthCoin, EthTokenActivationError> {
        // TODO
        // Check if ctx is required.
        // Remove it to avoid circular references if possible
        let ctx = MmArc::from_weak(&self.ctx)
            .ok_or_else(|| String::from("No context"))
            .map_err(EthTokenActivationError::InternalError)?;

        let conf = coin_conf(&ctx, &ticker);

        let decimals = match conf["decimals"].as_u64() {
            None | Some(0) => get_token_decimals(
                &self
                    .web3()
                    .await
                    .map_err(|e| EthTokenActivationError::ClientConnectionFailed(e.to_string()))?,
                protocol.token_addr,
            )
            .await
            .map_err(EthTokenActivationError::InternalError)?,
            Some(d) => d as u8,
        };

        let required_confirmations = activation_params
            .required_confirmations
            .unwrap_or_else(|| conf["required_confirmations"].as_u64().unwrap_or(1))
            .into();

        // Create an abortable system linked to the `MmCtx` so if the app is stopped on `MmArc::stop`,
        // all spawned futures related to `ERC20` coin will be aborted as well.
        let abortable_system = ctx.abortable_system.create_subsystem()?;

        let coin_type = EthCoinType::Erc20 {
            platform: protocol.platform,
            token_addr: protocol.token_addr,
        };
        let platform_fee_estimator_state = FeeEstimatorState::init_fee_estimator(&ctx, &conf, &coin_type).await?;
        let max_eth_tx_type = get_max_eth_tx_type_conf(&ctx, &conf, &coin_type).await?;
        let gas_limit = extract_gas_limit_from_conf(&conf)
            .map_to_mm(|e| EthTokenActivationError::InternalError(format!("invalid gas_limit config {}", e)))?;

        let token = EthCoinImpl {
            priv_key_policy: self.priv_key_policy.clone(),
            // We inherit the derivation method from the parent/platform coin
            // If we want a new wallet for each token we can add this as an option in the future
            // storage ticker will be the platform coin ticker
            derivation_method: self.derivation_method.clone(),
            coin_type,
            sign_message_prefix: self.sign_message_prefix.clone(),
            swap_contract_address: self.swap_contract_address,
            swap_v2_contracts: self.swap_v2_contracts,
            fallback_swap_contract: self.fallback_swap_contract,
            contract_supports_watchers: self.contract_supports_watchers,
            decimals,
            ticker,
            web3_instances: AsyncMutex::new(self.web3_instances.lock().await.clone()),
            history_sync_state: Mutex::new(self.history_sync_state.lock().unwrap().clone()),
            swap_txfee_policy: Mutex::new(SwapTxFeePolicy::Internal),
            max_eth_tx_type,
            ctx: self.ctx.clone(),
            required_confirmations,
            chain_id: self.chain_id,
            trezor_coin: self.trezor_coin.clone(),
            logs_block_range: self.logs_block_range,
            address_nonce_locks: self.address_nonce_locks.clone(),
            erc20_tokens_infos: Default::default(),
            nfts_infos: Default::default(),
            platform_fee_estimator_state,
            gas_limit,
            abortable_system,
        };

        Ok(EthCoin(Arc::new(token)))
    }

    /// Initializes a Global NFT instance for a specific blockchain platform (e.g., Ethereum, Polygon).
    ///
    /// A "Global NFT" consolidates information about all NFTs owned by a user into a single `EthCoin` instance,
    /// avoiding the need for separate instances for each NFT.
    /// The function configures the necessary settings for the Global NFT, including web3 connections and confirmation requirements.
    /// It fetches NFT details from a given URL to populate the `nfts_infos` field, which stores information about the user's NFTs.
    ///
    /// This setup allows the Global NFT to function like a coin, supporting swap operations and providing easy access to NFT details via `nfts_infos`.
    pub async fn initialize_global_nft(
        &self,
        original_url: &Url,
        komodo_proxy: bool,
    ) -> MmResult<EthCoin, EthTokenActivationError> {
        let chain = Chain::from_ticker(self.ticker())?;
        let ticker = chain.to_nft_ticker().to_string();

        let ctx = MmArc::from_weak(&self.ctx)
            .ok_or_else(|| String::from("No context"))
            .map_err(EthTokenActivationError::InternalError)?;
        let p2p_ctx = P2PContext::fetch_from_mm_arc(&ctx);

        let conf = coin_conf(&ctx, &ticker);

        let web3_instances: Vec<Web3Instance> = self
            .web3_instances
            .lock()
            .await
            .iter()
            .map(|node| {
                let mut transport = node.web3.transport().clone();
                if let Some(auth) = transport.proxy_auth_validation_generator_as_mut() {
                    auth.coin_ticker = ticker.clone();
                }
                let web3 = Web3::new(transport);
                Web3Instance {
                    web3,
                    is_parity: node.is_parity,
                }
            })
            .collect();

        let required_confirmations = AtomicU64::new(
            conf["required_confirmations"]
                .as_u64()
                .unwrap_or_else(|| self.required_confirmations.load(Ordering::Relaxed)),
        );

        // Create an abortable system linked to the `platform_coin` (which is self) so if the platform coin is disabled,
        // all spawned futures related to global Non-Fungible Token will be aborted as well.
        let abortable_system = self.abortable_system.create_subsystem()?;

        // Todo: support HD wallet for NFTs, currently we get nfts for enabled address only and there might be some issues when activating NFTs while ETH is activated with HD wallet
        let my_address = self.derivation_method.single_addr_or_err().await?;

<<<<<<< HEAD
        let proxy_sign = if komodo_proxy {
            let uri = Uri::from_str(original_url.as_ref())
                .map_err(|e| EthTokenActivationError::InternalError(e.to_string()))?;
            let proxy_sign = RawMessage::sign(p2p_ctx.keypair(), &uri, 0, common::PROXY_REQUEST_EXPIRATION_SEC)
                .map_err(|e| EthTokenActivationError::InternalError(e.to_string()))?;
            Some(proxy_sign)
        } else {
            None
        };
=======
        let my_address_str = display_eth_address(&my_address);
        let signed_message = nft_signed_message(*proxy_auth, &chain, my_address_str, self.priv_key_policy()).await?;
>>>>>>> 62dd72de

        let nft_infos = get_nfts_for_activation(&chain, &my_address, original_url, proxy_sign).await?;
        let coin_type = EthCoinType::Nft {
            platform: self.ticker.clone(),
        };
        let platform_fee_estimator_state = FeeEstimatorState::init_fee_estimator(&ctx, &conf, &coin_type).await?;
        let max_eth_tx_type = get_max_eth_tx_type_conf(&ctx, &conf, &coin_type).await?;
        let gas_limit = extract_gas_limit_from_conf(&conf)
            .map_to_mm(|e| EthTokenActivationError::InternalError(format!("invalid gas_limit config {}", e)))?;

        let global_nft = EthCoinImpl {
            ticker,
            coin_type,
            priv_key_policy: self.priv_key_policy.clone(),
            derivation_method: self.derivation_method.clone(),
            sign_message_prefix: self.sign_message_prefix.clone(),
            swap_contract_address: self.swap_contract_address,
            swap_v2_contracts: self.swap_v2_contracts,
            fallback_swap_contract: self.fallback_swap_contract,
            contract_supports_watchers: self.contract_supports_watchers,
            web3_instances: AsyncMutex::new(web3_instances),
            decimals: self.decimals,
            history_sync_state: Mutex::new(self.history_sync_state.lock().unwrap().clone()),
            swap_txfee_policy: Mutex::new(SwapTxFeePolicy::Internal),
            max_eth_tx_type,
            required_confirmations,
            ctx: self.ctx.clone(),
            chain_id: self.chain_id,
            trezor_coin: self.trezor_coin.clone(),
            logs_block_range: self.logs_block_range,
            address_nonce_locks: self.address_nonce_locks.clone(),
            erc20_tokens_infos: Default::default(),
            nfts_infos: Arc::new(AsyncMutex::new(nft_infos)),
            platform_fee_estimator_state,
            gas_limit,
            abortable_system,
        };
        Ok(EthCoin(Arc::new(global_nft)))
    }
}

<<<<<<< HEAD
=======
pub(crate) async fn nft_signed_message(
    proxy_auth: bool,
    chain: &Chain,
    my_address: String,
    priv_key_policy: &EthPrivKeyPolicy,
) -> MmResult<Option<KomodefiProxyAuthValidation>, GenerateSignedMessageError> {
    if !proxy_auth {
        return Ok(None);
    }

    let secret = priv_key_policy.activated_key_or_err()?.secret().clone();
    let validation_generator = ProxyAuthValidationGenerator {
        coin_ticker: chain.to_nft_ticker().to_string(),
        secret,
        address: my_address,
    };

    let signed_message = EthCoin::generate_proxy_auth_signed_validation(validation_generator)?;

    Ok(Some(signed_message))
}

>>>>>>> 62dd72de
/// Activate eth coin from coin config and private key build policy,
/// version 2 of the activation function, with no intrinsic tokens creation
pub async fn eth_coin_from_conf_and_request_v2(
    ctx: &MmArc,
    ticker: &str,
    conf: &Json,
    req: EthActivationV2Request,
    priv_key_build_policy: EthPrivKeyBuildPolicy,
) -> MmResult<EthCoin, EthActivationV2Error> {
    if req.swap_contract_address == Address::default() {
        return Err(EthActivationV2Error::InvalidSwapContractAddr(
            "swap_contract_address can't be zero address".to_string(),
        )
        .into());
    }

    if ctx.use_trading_proto_v2() {
        let contracts = req.swap_v2_contracts.as_ref().ok_or_else(|| {
            EthActivationV2Error::InvalidPayload(
                "swap_v2_contracts must be provided when using trading protocol v2".to_string(),
            )
        })?;
        if contracts.maker_swap_v2_contract == Address::default()
            || contracts.taker_swap_v2_contract == Address::default()
            || contracts.nft_maker_swap_v2_contract == Address::default()
        {
            return Err(EthActivationV2Error::InvalidSwapContractAddr(
                "All swap_v2_contracts addresses must be non-zero".to_string(),
            )
            .into());
        }
    }

    if let Some(fallback) = req.fallback_swap_contract {
        if fallback == Address::default() {
            return Err(EthActivationV2Error::InvalidFallbackSwapContract(
                "fallback_swap_contract can't be zero address".to_string(),
            )
            .into());
        }
    }

    let (priv_key_policy, derivation_method) = build_address_and_priv_key_policy(
        ctx,
        ticker,
        conf,
        priv_key_build_policy,
        &req.path_to_address,
        req.gap_limit,
    )
    .await?;

    let chain_id = conf["chain_id"].as_u64().ok_or(EthActivationV2Error::ChainIdNotSet)?;
    let web3_instances = match (req.rpc_mode, &priv_key_policy) {
        (EthRpcMode::Default, EthPrivKeyPolicy::Iguana(_) | EthPrivKeyPolicy::HDWallet { .. })
        | (EthRpcMode::Default, EthPrivKeyPolicy::Trezor) => {
            build_web3_instances(ctx, ticker.to_string(), req.nodes.clone()).await?
        },
        #[cfg(target_arch = "wasm32")]
        (EthRpcMode::Metamask, EthPrivKeyPolicy::Metamask(_)) => {
            build_metamask_transport(ctx, ticker.to_string(), chain_id).await?
        },
        #[cfg(target_arch = "wasm32")]
        (EthRpcMode::Default, EthPrivKeyPolicy::Metamask(_)) | (EthRpcMode::Metamask, _) => {
            let error = r#"priv_key_policy="Metamask" and rpc_mode="Metamask" should be used both"#.to_string();
            return MmError::err(EthActivationV2Error::ActivationFailed {
                ticker: ticker.to_string(),
                error,
            });
        },
    };

    // param from request should override the config
    let required_confirmations = req
        .required_confirmations
        .unwrap_or_else(|| {
            conf["required_confirmations"]
                .as_u64()
                .unwrap_or(DEFAULT_REQUIRED_CONFIRMATIONS as u64)
        })
        .into();

    let sign_message_prefix: Option<String> = json::from_value(conf["sign_message_prefix"].clone()).ok();

    let trezor_coin: Option<String> = json::from_value(conf["trezor_coin"].clone()).ok();

    let address_nonce_locks = {
        let mut map = NONCE_LOCK.lock().unwrap();
        Arc::new(AsyncMutex::new(
            map.entry(ticker.to_string()).or_insert_with(new_nonce_lock).clone(),
        ))
    };

    // Create an abortable system linked to the `MmCtx` so if the app is stopped on `MmArc::stop`,
    // all spawned futures related to `ETH` coin will be aborted as well.
    let abortable_system = ctx.abortable_system.create_subsystem()?;
    let coin_type = EthCoinType::Eth;
    let platform_fee_estimator_state = FeeEstimatorState::init_fee_estimator(ctx, conf, &coin_type).await?;
    let max_eth_tx_type = get_max_eth_tx_type_conf(ctx, conf, &coin_type).await?;
    let gas_limit = extract_gas_limit_from_conf(conf)
        .map_to_mm(|e| EthActivationV2Error::InternalError(format!("invalid gas_limit config {}", e)))?;

    let coin = EthCoinImpl {
        priv_key_policy,
        derivation_method: Arc::new(derivation_method),
        coin_type,
        sign_message_prefix,
        swap_contract_address: req.swap_contract_address,
        swap_v2_contracts: req.swap_v2_contracts,
        fallback_swap_contract: req.fallback_swap_contract,
        contract_supports_watchers: req.contract_supports_watchers,
        decimals: ETH_DECIMALS,
        ticker: ticker.to_string(),
        web3_instances: AsyncMutex::new(web3_instances),
        history_sync_state: Mutex::new(HistorySyncState::NotEnabled),
        swap_txfee_policy: Mutex::new(SwapTxFeePolicy::Internal),
        max_eth_tx_type,
        ctx: ctx.weak(),
        required_confirmations,
        chain_id,
        trezor_coin,
        logs_block_range: conf["logs_block_range"].as_u64().unwrap_or(DEFAULT_LOGS_BLOCK_RANGE),
        address_nonce_locks,
        erc20_tokens_infos: Default::default(),
        nfts_infos: Default::default(),
        platform_fee_estimator_state,
        gas_limit,
        abortable_system,
    };

    let coin = EthCoin(Arc::new(coin));
    coin.spawn_balance_stream_if_enabled(ctx)
        .await
        .map_err(EthActivationV2Error::FailedSpawningBalanceEvents)?;

    Ok(coin)
}

/// Processes the given `priv_key_policy` and generates corresponding `KeyPair`.
/// This function expects either [`PrivKeyBuildPolicy::IguanaPrivKey`]
/// or [`PrivKeyBuildPolicy::GlobalHDAccount`], otherwise returns `PrivKeyPolicyNotAllowed` error.
pub(crate) async fn build_address_and_priv_key_policy(
    ctx: &MmArc,
    ticker: &str,
    conf: &Json,
    priv_key_build_policy: EthPrivKeyBuildPolicy,
    path_to_address: &HDPathAccountToAddressId,
    gap_limit: Option<u32>,
) -> MmResult<(EthPrivKeyPolicy, EthDerivationMethod), EthActivationV2Error> {
    match priv_key_build_policy {
        EthPrivKeyBuildPolicy::IguanaPrivKey(iguana) => {
            let key_pair = KeyPair::from_secret_slice(iguana.as_slice())
                .map_to_mm(|e| EthActivationV2Error::InternalError(e.to_string()))?;
            let address = key_pair.address();
            let derivation_method = DerivationMethod::SingleAddress(address);
            Ok((EthPrivKeyPolicy::Iguana(key_pair), derivation_method))
        },
        EthPrivKeyBuildPolicy::GlobalHDAccount(global_hd_ctx) => {
            // Consider storing `derivation_path` at `EthCoinImpl`.
            let path_to_coin = json::from_value(conf["derivation_path"].clone())
                .map_to_mm(|e| EthActivationV2Error::ErrorDeserializingDerivationPath(e.to_string()))?;
            let raw_priv_key = global_hd_ctx
                .derive_secp256k1_secret(
                    &path_to_address
                        .to_derivation_path(&path_to_coin)
                        .mm_err(|e| EthActivationV2Error::InvalidPathToAddress(e.to_string()))?,
                )
                .mm_err(|e| EthActivationV2Error::InternalError(e.to_string()))?;
            let activated_key = KeyPair::from_secret_slice(raw_priv_key.as_slice())
                .map_to_mm(|e| EthActivationV2Error::InternalError(e.to_string()))?;
            let bip39_secp_priv_key = global_hd_ctx.root_priv_key().clone();

            let hd_wallet_rmd160 = *ctx.rmd160();
            let hd_wallet_storage = HDWalletCoinStorage::init_with_rmd160(ctx, ticker.to_string(), hd_wallet_rmd160)
                .await
                .mm_err(EthActivationV2Error::from)?;
            let accounts = load_hd_accounts_from_storage(&hd_wallet_storage, &path_to_coin).await?;
            let gap_limit = gap_limit.unwrap_or(DEFAULT_GAP_LIMIT);
            let hd_wallet = EthHDWallet {
                hd_wallet_rmd160,
                hd_wallet_storage,
                derivation_path: path_to_coin.clone(),
                accounts: HDAccountsMutex::new(accounts),
                enabled_address: *path_to_address,
                gap_limit,
            };
            let derivation_method = DerivationMethod::HDWallet(hd_wallet);
            Ok((
                EthPrivKeyPolicy::HDWallet {
                    path_to_coin,
                    activated_key,
                    bip39_secp_priv_key,
                },
                derivation_method,
            ))
        },
        EthPrivKeyBuildPolicy::Trezor => {
            let path_to_coin = json::from_value(conf["derivation_path"].clone())
                .map_to_mm(|e| EthActivationV2Error::ErrorDeserializingDerivationPath(e.to_string()))?;

            let trezor_coin: Option<String> = json::from_value(conf["trezor_coin"].clone()).ok();
            if trezor_coin.is_none() {
                return MmError::err(EthActivationV2Error::CoinDoesntSupportTrezor);
            }
            let crypto_ctx = CryptoCtx::from_ctx(ctx)?;
            let hw_ctx = crypto_ctx
                .hw_ctx()
                .or_mm_err(|| EthActivationV2Error::HwContextNotInitialized)?;
            let hd_wallet_rmd160 = hw_ctx.rmd160();
            let hd_wallet_storage = HDWalletCoinStorage::init_with_rmd160(ctx, ticker.to_string(), hd_wallet_rmd160)
                .await
                .mm_err(EthActivationV2Error::from)?;
            let accounts = load_hd_accounts_from_storage(&hd_wallet_storage, &path_to_coin).await?;
            let gap_limit = gap_limit.unwrap_or(DEFAULT_GAP_LIMIT);
            let hd_wallet = EthHDWallet {
                hd_wallet_rmd160,
                hd_wallet_storage,
                derivation_path: path_to_coin.clone(),
                accounts: HDAccountsMutex::new(accounts),
                enabled_address: *path_to_address,
                gap_limit,
            };
            let derivation_method = DerivationMethod::HDWallet(hd_wallet);
            Ok((EthPrivKeyPolicy::Trezor, derivation_method))
        },
        #[cfg(target_arch = "wasm32")]
        EthPrivKeyBuildPolicy::Metamask(metamask_ctx) => {
            let address = *metamask_ctx.check_active_eth_account().await?;
            let public_key_uncompressed = metamask_ctx.eth_account_pubkey_uncompressed();
            let public_key = compress_public_key(public_key_uncompressed)?;
            Ok((
                EthPrivKeyPolicy::Metamask(EthMetamaskPolicy {
                    public_key,
                    public_key_uncompressed,
                }),
                DerivationMethod::SingleAddress(address),
            ))
        },
    }
}

async fn build_web3_instances(
    ctx: &MmArc,
    coin_ticker: String,
    mut eth_nodes: Vec<EthNode>,
) -> MmResult<Vec<Web3Instance>, EthActivationV2Error> {
    if eth_nodes.is_empty() {
        return MmError::err(EthActivationV2Error::AtLeastOneNodeRequired);
    }

    let mut rng = small_rng();
    eth_nodes.as_mut_slice().shuffle(&mut rng);
    drop_mutability!(eth_nodes);

    let event_handlers = rpc_event_handlers_for_eth_transport(ctx, coin_ticker.clone());

    let p2p_ctx = P2PContext::fetch_from_mm_arc(ctx);
    let mut web3_instances = Vec::with_capacity(eth_nodes.len());
    for eth_node in eth_nodes {
        let uri: Uri = eth_node
            .url
            .parse()
            .map_err(|_| EthActivationV2Error::InvalidPayload(format!("{} could not be parsed.", eth_node.url)))?;

        let transport = match uri.scheme_str() {
            Some("ws") | Some("wss") => {
                const TMP_SOCKET_CONNECTION: Duration = Duration::from_secs(20);

                let node = WebsocketTransportNode { uri: uri.clone() };

                let mut websocket_transport = WebsocketTransport::with_event_handlers(node, event_handlers.clone());

                if eth_node.komodo_proxy {
                    websocket_transport.proxy_sign_keypair = Some(p2p_ctx.keypair().clone());
                }

                // Temporarily start the connection loop (we close the connection once we have the client version below).
                // Ideally, it would be much better to not do this workaround, which requires a lot of refactoring or
                // dropping websocket support on parity nodes.
                let fut = websocket_transport
                    .clone()
                    .start_connection_loop(Some(Instant::now() + TMP_SOCKET_CONNECTION));
                let settings = AbortSettings::info_on_abort(format!("connection loop stopped for {:?}", uri));
                ctx.spawner().spawn_with_settings(fut, settings);

                Web3Transport::Websocket(websocket_transport)
            },
            Some("http") | Some("https") => {
                let node = HttpTransportNode {
                    uri,
                    komodo_proxy: eth_node.komodo_proxy,
                };

                let komodo_proxy = node.komodo_proxy;
                let mut http_transport = HttpTransport::with_event_handlers(node, event_handlers.clone());

                if komodo_proxy {
                    http_transport.proxy_sign_keypair = Some(p2p_ctx.keypair().clone());
                }

                Web3Transport::from(http_transport)
            },
            _ => {
                return MmError::err(EthActivationV2Error::InvalidPayload(format!(
                    "Invalid node address '{uri}'. Only http(s) and ws(s) nodes are supported"
                )));
            },
        };

        let web3 = Web3::new(transport);
        let version = match web3.web3().client_version().await {
            Ok(v) => v,
            Err(e) => {
                error!("Couldn't get client version for url {}: {}", eth_node.url, e);
                continue;
            },
        };

        web3_instances.push(Web3Instance {
            web3,
            is_parity: version.contains("Parity") || version.contains("parity"),
        });
    }

    if web3_instances.is_empty() {
        return Err(
            EthActivationV2Error::UnreachableNodes("Failed to get client version for all nodes".to_string()).into(),
        );
    }

    Ok(web3_instances)
}

#[cfg(target_arch = "wasm32")]
async fn build_metamask_transport(
    ctx: &MmArc,
    coin_ticker: String,
    chain_id: u64,
) -> MmResult<Vec<Web3Instance>, EthActivationV2Error> {
    let event_handlers = rpc_event_handlers_for_eth_transport(ctx, coin_ticker.clone());

    let eth_config = web3_transport::metamask_transport::MetamaskEthConfig { chain_id };
    let web3 = Web3::new(Web3Transport::new_metamask_with_event_handlers(
        eth_config,
        event_handlers,
    )?);

    // Check if MetaMask supports the given `chain_id`.
    // Please note that this request may take a long time.
    check_metamask_supports_chain_id(coin_ticker, &web3, chain_id).await?;

    // MetaMask doesn't use Parity nodes. So `MetamaskTransport` doesn't support `parity_nextNonce` RPC.
    // An example of the `web3_clientVersion` RPC - `MetaMask/v10.22.1`.
    let web3_instances = vec![Web3Instance { web3, is_parity: false }];

    Ok(web3_instances)
}

/// This method is based on the fact that `MetamaskTransport` tries to switch the `ChainId`
/// if the MetaMask is targeted to another ETH chain.
#[cfg(target_arch = "wasm32")]
async fn check_metamask_supports_chain_id(
    ticker: String,
    web3: &Web3<Web3Transport>,
    expected_chain_id: u64,
) -> MmResult<(), EthActivationV2Error> {
    use jsonrpc_core::ErrorCode;

    /// See the documentation:
    /// https://docs.metamask.io/guide/rpc-api.html#wallet-switchethereumchain
    const CHAIN_IS_NOT_REGISTERED_ERROR: ErrorCode = ErrorCode::ServerError(4902);

    match web3.eth().chain_id().await {
        Ok(chain_id) if chain_id == U256::from(expected_chain_id) => Ok(()),
        // The RPC client should have returned ChainId with which it has been created on [`Web3Transport::new_metamask_with_event_handlers`].
        Ok(unexpected_chain_id) => {
            let error = format!("Expected '{expected_chain_id}' ChainId, found '{unexpected_chain_id}'");
            MmError::err(EthActivationV2Error::InternalError(error))
        },
        Err(web3::Error::Rpc(rpc_err)) if rpc_err.code == CHAIN_IS_NOT_REGISTERED_ERROR => {
            let error = format!("Ethereum chain_id({expected_chain_id}) is not supported");
            MmError::err(EthActivationV2Error::ActivationFailed { ticker, error })
        },
        Err(other) => {
            let error = other.to_string();
            MmError::err(EthActivationV2Error::ActivationFailed { ticker, error })
        },
    }
}

#[cfg(target_arch = "wasm32")]
fn compress_public_key(uncompressed: H520) -> MmResult<H264, EthActivationV2Error> {
    let public_key = PublicKey::from_slice(uncompressed.as_bytes())
        .map_to_mm(|e| EthActivationV2Error::InternalError(e.to_string()))?;
    let compressed = public_key.serialize();
    Ok(H264::from(compressed))
}<|MERGE_RESOLUTION|>--- conflicted
+++ resolved
@@ -477,24 +477,6 @@
 
         let conf = coin_conf(&ctx, &ticker);
 
-        let web3_instances: Vec<Web3Instance> = self
-            .web3_instances
-            .lock()
-            .await
-            .iter()
-            .map(|node| {
-                let mut transport = node.web3.transport().clone();
-                if let Some(auth) = transport.proxy_auth_validation_generator_as_mut() {
-                    auth.coin_ticker = ticker.clone();
-                }
-                let web3 = Web3::new(transport);
-                Web3Instance {
-                    web3,
-                    is_parity: node.is_parity,
-                }
-            })
-            .collect();
-
         let required_confirmations = AtomicU64::new(
             conf["required_confirmations"]
                 .as_u64()
@@ -508,7 +490,6 @@
         // Todo: support HD wallet for NFTs, currently we get nfts for enabled address only and there might be some issues when activating NFTs while ETH is activated with HD wallet
         let my_address = self.derivation_method.single_addr_or_err().await?;
 
-<<<<<<< HEAD
         let proxy_sign = if komodo_proxy {
             let uri = Uri::from_str(original_url.as_ref())
                 .map_err(|e| EthTokenActivationError::InternalError(e.to_string()))?;
@@ -518,10 +499,6 @@
         } else {
             None
         };
-=======
-        let my_address_str = display_eth_address(&my_address);
-        let signed_message = nft_signed_message(*proxy_auth, &chain, my_address_str, self.priv_key_policy()).await?;
->>>>>>> 62dd72de
 
         let nft_infos = get_nfts_for_activation(&chain, &my_address, original_url, proxy_sign).await?;
         let coin_type = EthCoinType::Nft {
@@ -542,7 +519,7 @@
             swap_v2_contracts: self.swap_v2_contracts,
             fallback_swap_contract: self.fallback_swap_contract,
             contract_supports_watchers: self.contract_supports_watchers,
-            web3_instances: AsyncMutex::new(web3_instances),
+            web3_instances: AsyncMutex::new(self.web3_instances.lock().await.clone()),
             decimals: self.decimals,
             history_sync_state: Mutex::new(self.history_sync_state.lock().unwrap().clone()),
             swap_txfee_policy: Mutex::new(SwapTxFeePolicy::Internal),
@@ -563,31 +540,6 @@
     }
 }
 
-<<<<<<< HEAD
-=======
-pub(crate) async fn nft_signed_message(
-    proxy_auth: bool,
-    chain: &Chain,
-    my_address: String,
-    priv_key_policy: &EthPrivKeyPolicy,
-) -> MmResult<Option<KomodefiProxyAuthValidation>, GenerateSignedMessageError> {
-    if !proxy_auth {
-        return Ok(None);
-    }
-
-    let secret = priv_key_policy.activated_key_or_err()?.secret().clone();
-    let validation_generator = ProxyAuthValidationGenerator {
-        coin_ticker: chain.to_nft_ticker().to_string(),
-        secret,
-        address: my_address,
-    };
-
-    let signed_message = EthCoin::generate_proxy_auth_signed_validation(validation_generator)?;
-
-    Ok(Some(signed_message))
-}
-
->>>>>>> 62dd72de
 /// Activate eth coin from coin config and private key build policy,
 /// version 2 of the activation function, with no intrinsic tokens creation
 pub async fn eth_coin_from_conf_and_request_v2(
