use super::*;
use crate::eth::web3_transport::http_transport::HttpTransport;
use crate::hd_wallet::{load_hd_accounts_from_storage, HDAccountsMutex, HDPathAccountToAddressId, HDWalletCoinStorage,
                       HDWalletStorageError, DEFAULT_GAP_LIMIT};
use crate::nft::get_nfts_for_activation;
use crate::nft::nft_errors::{GetNftInfoError, ParseChainTypeError};
use crate::nft::nft_structs::Chain;
#[cfg(target_arch = "wasm32")] use crate::EthMetamaskPolicy;
use common::executor::AbortedError;
use crypto::{trezor::TrezorError, Bip32Error, CryptoCtxError, HwError};
use enum_derives::EnumFromTrait;
use instant::Instant;
use mm2_err_handle::common_errors::WithInternal;
#[cfg(target_arch = "wasm32")]
use mm2_metamask::{from_metamask_error, MetamaskError, MetamaskRpcError, WithMetamaskRpcError};
use mm2_net::p2p::P2PContext;
use proxy_signature::RawMessage;
use rpc_task::RpcTaskError;
use std::sync::atomic::Ordering;
use url::Url;
use web3_transport::websocket_transport::WebsocketTransport;

#[derive(Clone, Debug, Deserialize, Display, EnumFromTrait, PartialEq, Serialize, SerializeErrorType)]
#[serde(tag = "error_type", content = "error_data")]
pub enum EthActivationV2Error {
    InvalidPayload(String),
    InvalidSwapContractAddr(String),
    InvalidFallbackSwapContract(String),
    InvalidPathToAddress(String),
    #[display(fmt = "`chain_id` should be set for evm coins or tokens")]
    ChainIdNotSet,
    #[display(fmt = "Platform coin {} activation failed. {}", ticker, error)]
    ActivationFailed {
        ticker: String,
        error: String,
    },
    CouldNotFetchBalance(String),
    UnreachableNodes(String),
    #[display(fmt = "Enable request for ETH coin must have at least 1 node")]
    AtLeastOneNodeRequired,
    #[display(fmt = "Error deserializing 'derivation_path': {}", _0)]
    ErrorDeserializingDerivationPath(String),
    PrivKeyPolicyNotAllowed(PrivKeyPolicyNotAllowed),
    #[display(fmt = "Failed spawning balance events. Error: {_0}")]
    FailedSpawningBalanceEvents(String),
    HDWalletStorageError(String),
    #[cfg(target_arch = "wasm32")]
    #[from_trait(WithMetamaskRpcError::metamask_rpc_error)]
    #[display(fmt = "{}", _0)]
    MetamaskError(MetamaskRpcError),
    #[from_trait(WithInternal::internal)]
    #[display(fmt = "Internal: {}", _0)]
    InternalError(String),
    Transport(String),
    UnexpectedDerivationMethod(UnexpectedDerivationMethod),
    CoinDoesntSupportTrezor,
    HwContextNotInitialized,
    #[display(fmt = "Initialization task has timed out {:?}", duration)]
    TaskTimedOut {
        duration: Duration,
    },
    HwError(HwRpcError),
    #[display(fmt = "Hardware wallet must be called within rpc task framework")]
    InvalidHardwareWalletCall,
}

impl From<MyAddressError> for EthActivationV2Error {
    fn from(err: MyAddressError) -> Self { Self::InternalError(err.to_string()) }
}

impl From<AbortedError> for EthActivationV2Error {
    fn from(e: AbortedError) -> Self { EthActivationV2Error::InternalError(e.to_string()) }
}

impl From<CryptoCtxError> for EthActivationV2Error {
    fn from(e: CryptoCtxError) -> Self { EthActivationV2Error::InternalError(e.to_string()) }
}

impl From<UnexpectedDerivationMethod> for EthActivationV2Error {
    fn from(e: UnexpectedDerivationMethod) -> Self { EthActivationV2Error::InternalError(e.to_string()) }
}

impl From<EthTokenActivationError> for EthActivationV2Error {
    fn from(e: EthTokenActivationError) -> Self {
        match e {
            EthTokenActivationError::InternalError(err) => EthActivationV2Error::InternalError(err),
            EthTokenActivationError::CouldNotFetchBalance(err) => EthActivationV2Error::CouldNotFetchBalance(err),
            EthTokenActivationError::InvalidPayload(err) => EthActivationV2Error::InvalidPayload(err),
            EthTokenActivationError::Transport(err) | EthTokenActivationError::ClientConnectionFailed(err) => {
                EthActivationV2Error::Transport(err)
            },
            EthTokenActivationError::UnexpectedDerivationMethod(err) => {
                EthActivationV2Error::UnexpectedDerivationMethod(err)
            },
            EthTokenActivationError::PrivKeyPolicyNotAllowed(e) => EthActivationV2Error::PrivKeyPolicyNotAllowed(e),
        }
    }
}

impl From<HDWalletStorageError> for EthActivationV2Error {
    fn from(e: HDWalletStorageError) -> Self { EthActivationV2Error::HDWalletStorageError(e.to_string()) }
}

impl From<HwError> for EthActivationV2Error {
    fn from(e: HwError) -> Self { EthActivationV2Error::InternalError(e.to_string()) }
}

impl From<Bip32Error> for EthActivationV2Error {
    fn from(e: Bip32Error) -> Self { EthActivationV2Error::InternalError(e.to_string()) }
}

impl From<TrezorError> for EthActivationV2Error {
    fn from(e: TrezorError) -> Self { EthActivationV2Error::InternalError(e.to_string()) }
}

impl From<RpcTaskError> for EthActivationV2Error {
    fn from(rpc_err: RpcTaskError) -> Self {
        match rpc_err {
            RpcTaskError::Timeout(duration) => EthActivationV2Error::TaskTimedOut { duration },
            internal_error => EthActivationV2Error::InternalError(internal_error.to_string()),
        }
    }
}

#[cfg(target_arch = "wasm32")]
impl From<MetamaskError> for EthActivationV2Error {
    fn from(e: MetamaskError) -> Self { from_metamask_error(e) }
}

impl From<ParseChainTypeError> for EthActivationV2Error {
    fn from(e: ParseChainTypeError) -> Self { EthActivationV2Error::InternalError(e.to_string()) }
}

impl From<String> for EthActivationV2Error {
    fn from(e: String) -> Self { EthActivationV2Error::InternalError(e) }
}

impl From<EnableCoinBalanceError> for EthActivationV2Error {
    fn from(e: EnableCoinBalanceError) -> Self {
        match e {
            EnableCoinBalanceError::NewAddressDerivingError(err) => {
                EthActivationV2Error::InternalError(err.to_string())
            },
            EnableCoinBalanceError::NewAccountCreationError(err) => {
                EthActivationV2Error::InternalError(err.to_string())
            },
            EnableCoinBalanceError::BalanceError(err) => EthActivationV2Error::CouldNotFetchBalance(err.to_string()),
        }
    }
}

/// An alternative to `crate::PrivKeyActivationPolicy`, typical only for ETH coin.
#[derive(Clone, Deserialize, Default)]
pub enum EthPrivKeyActivationPolicy {
    #[default]
    ContextPrivKey,
    Trezor,
    #[cfg(target_arch = "wasm32")]
    Metamask,
}

impl EthPrivKeyActivationPolicy {
    pub fn is_hw_policy(&self) -> bool { matches!(self, EthPrivKeyActivationPolicy::Trezor) }
}

#[derive(Clone, Debug, Deserialize, Serialize, Default)]
pub enum EthRpcMode {
    #[default]
    Default,
    #[cfg(target_arch = "wasm32")]
    Metamask,
}

#[derive(Clone, Deserialize)]
pub struct EthActivationV2Request {
    #[serde(default)]
    pub nodes: Vec<EthNode>,
    #[serde(default)]
    pub rpc_mode: EthRpcMode,
    pub swap_contract_address: Address,
    #[serde(default)]
    pub swap_v2_contracts: Option<SwapV2Contracts>,
    pub fallback_swap_contract: Option<Address>,
    #[serde(default)]
    pub contract_supports_watchers: bool,
    pub mm2: Option<u8>,
    pub required_confirmations: Option<u64>,
    #[serde(default)]
    pub priv_key_policy: EthPrivKeyActivationPolicy,
    #[serde(flatten)]
    pub enable_params: EnabledCoinBalanceParams,
    #[serde(default)]
    pub path_to_address: HDPathAccountToAddressId,
    pub gap_limit: Option<u32>,
}

#[derive(Clone, Deserialize)]
pub struct EthNode {
    pub url: String,
    #[serde(default)]
    pub komodo_proxy: bool,
}

#[derive(Display, Serialize, SerializeErrorType)]
#[serde(tag = "error_type", content = "error_data")]
pub enum EthTokenActivationError {
    InternalError(String),
    ClientConnectionFailed(String),
    CouldNotFetchBalance(String),
    InvalidPayload(String),
    Transport(String),
    UnexpectedDerivationMethod(UnexpectedDerivationMethod),
    PrivKeyPolicyNotAllowed(PrivKeyPolicyNotAllowed),
}

impl From<AbortedError> for EthTokenActivationError {
    fn from(e: AbortedError) -> Self { EthTokenActivationError::InternalError(e.to_string()) }
}

impl From<MyAddressError> for EthTokenActivationError {
    fn from(err: MyAddressError) -> Self { Self::InternalError(err.to_string()) }
}

impl From<UnexpectedDerivationMethod> for EthTokenActivationError {
    fn from(e: UnexpectedDerivationMethod) -> Self { EthTokenActivationError::UnexpectedDerivationMethod(e) }
}

impl From<GetNftInfoError> for EthTokenActivationError {
    fn from(e: GetNftInfoError) -> Self {
        match e {
            GetNftInfoError::InvalidRequest(err) => EthTokenActivationError::InvalidPayload(err),
            GetNftInfoError::ContractTypeIsNull => EthTokenActivationError::InvalidPayload(
                "The contract type is required and should not be null.".to_string(),
            ),
            GetNftInfoError::Transport(err) | GetNftInfoError::InvalidResponse(err) => {
                EthTokenActivationError::Transport(err)
            },
            GetNftInfoError::Internal(err) | GetNftInfoError::DbError(err) | GetNftInfoError::NumConversError(err) => {
                EthTokenActivationError::InternalError(err)
            },
            GetNftInfoError::GetEthAddressError(err) => EthTokenActivationError::InternalError(err.to_string()),
            GetNftInfoError::ParseRfc3339Err(err) => EthTokenActivationError::InternalError(err.to_string()),
            GetNftInfoError::ProtectFromSpamError(err) => EthTokenActivationError::InternalError(err.to_string()),
            GetNftInfoError::TransferConfirmationsError(err) => EthTokenActivationError::InternalError(err.to_string()),
            GetNftInfoError::TokenNotFoundInWallet {
                token_address,
                token_id,
            } => EthTokenActivationError::InternalError(format!(
                "Token not found in wallet: {}, {}",
                token_address, token_id
            )),
        }
    }
}

impl From<ParseChainTypeError> for EthTokenActivationError {
    fn from(e: ParseChainTypeError) -> Self { EthTokenActivationError::InternalError(e.to_string()) }
}

impl From<String> for EthTokenActivationError {
    fn from(e: String) -> Self { EthTokenActivationError::InternalError(e) }
}

impl From<PrivKeyPolicyNotAllowed> for EthTokenActivationError {
    fn from(e: PrivKeyPolicyNotAllowed) -> Self { EthTokenActivationError::PrivKeyPolicyNotAllowed(e) }
}

impl From<GenerateSignedMessageError> for EthTokenActivationError {
    fn from(e: GenerateSignedMessageError) -> Self {
        match e {
            GenerateSignedMessageError::InternalError(e) => EthTokenActivationError::InternalError(e),
            GenerateSignedMessageError::PrivKeyPolicyNotAllowed(e) => {
                EthTokenActivationError::PrivKeyPolicyNotAllowed(e)
            },
        }
    }
}

#[derive(Display, Serialize)]
pub enum GenerateSignedMessageError {
    #[display(fmt = "Internal: {}", _0)]
    InternalError(String),
    PrivKeyPolicyNotAllowed(PrivKeyPolicyNotAllowed),
}

impl From<PrivKeyPolicyNotAllowed> for GenerateSignedMessageError {
    fn from(e: PrivKeyPolicyNotAllowed) -> Self { GenerateSignedMessageError::PrivKeyPolicyNotAllowed(e) }
}

impl From<SignatureError> for GenerateSignedMessageError {
    fn from(e: SignatureError) -> Self { GenerateSignedMessageError::InternalError(e.to_string()) }
}

/// Represents the parameters required for activating either an ERC-20 token or an NFT on the Ethereum platform.
#[derive(Clone, Deserialize)]
#[serde(untagged)]
pub enum EthTokenActivationParams {
    Nft(NftActivationRequest),
    Erc20(Erc20TokenActivationRequest),
}

/// Holds ERC-20 token-specific activation parameters, including optional confirmation requirements.
#[derive(Clone, Deserialize)]
pub struct Erc20TokenActivationRequest {
    pub required_confirmations: Option<u64>,
}

/// Holds ERC-20 token-specific activation parameters when using the task manager for activation.
#[derive(Clone, Deserialize)]
pub struct InitErc20TokenActivationRequest {
    /// The number of confirmations required for swap transactions.
    pub required_confirmations: Option<u64>,
    /// Parameters for HD wallet account and addresses initialization.
    #[serde(flatten)]
    pub enable_params: EnabledCoinBalanceParams,
    /// This determines which Address of the HD account to be used for swaps for this Token.
    /// If not specified, the first non-change address for the first account is used.
    #[serde(default)]
    pub path_to_address: HDPathAccountToAddressId,
}

impl From<InitErc20TokenActivationRequest> for Erc20TokenActivationRequest {
    fn from(req: InitErc20TokenActivationRequest) -> Self {
        Erc20TokenActivationRequest {
            required_confirmations: req.required_confirmations,
        }
    }
}

/// Encapsulates the request parameters for NFT activation, specifying the provider to be used.
#[derive(Clone, Deserialize)]
pub struct NftActivationRequest {
    pub provider: NftProviderEnum,
}

/// Defines available NFT providers and their configuration.
#[derive(Clone, Deserialize)]
#[serde(tag = "type", content = "info")]
pub enum NftProviderEnum {
    Moralis {
        url: Url,
        #[serde(default)]
        komodo_proxy: bool,
    },
}

/// Represents the protocol type for an Ethereum-based token, distinguishing between ERC-20 tokens and NFTs.
pub enum EthTokenProtocol {
    Erc20(Erc20Protocol),
    Nft(NftProtocol),
}

/// Details for an ERC-20 token protocol.
#[derive(Clone)]
pub struct Erc20Protocol {
    pub platform: String,
    pub token_addr: Address,
}

impl From<Erc20Protocol> for CoinProtocol {
    fn from(erc20_protocol: Erc20Protocol) -> Self {
        CoinProtocol::ERC20 {
            platform: erc20_protocol.platform,
            contract_address: erc20_protocol.token_addr.to_string(),
        }
    }
}

/// Details for an NFT protocol.
#[derive(Debug)]
pub struct NftProtocol {
    pub platform: String,
}

#[cfg_attr(test, mockable)]
impl EthCoin {
    pub async fn initialize_erc20_token(
        &self,
        activation_params: Erc20TokenActivationRequest,
        protocol: Erc20Protocol,
        ticker: String,
    ) -> MmResult<EthCoin, EthTokenActivationError> {
        // TODO
        // Check if ctx is required.
        // Remove it to avoid circular references if possible
        let ctx = MmArc::from_weak(&self.ctx)
            .ok_or_else(|| String::from("No context"))
            .map_err(EthTokenActivationError::InternalError)?;

        let conf = coin_conf(&ctx, &ticker);

        let decimals = match conf["decimals"].as_u64() {
            None | Some(0) => get_token_decimals(
                &self
                    .web3()
                    .await
                    .map_err(|e| EthTokenActivationError::ClientConnectionFailed(e.to_string()))?,
                protocol.token_addr,
            )
            .await
            .map_err(EthTokenActivationError::InternalError)?,
            Some(d) => d as u8,
        };

        let required_confirmations = activation_params
            .required_confirmations
            .unwrap_or_else(|| conf["required_confirmations"].as_u64().unwrap_or(1))
            .into();

        // Create an abortable system linked to the `MmCtx` so if the app is stopped on `MmArc::stop`,
        // all spawned futures related to `ERC20` coin will be aborted as well.
        let abortable_system = ctx.abortable_system.create_subsystem()?;

        let coin_type = EthCoinType::Erc20 {
            platform: protocol.platform,
            token_addr: protocol.token_addr,
        };
        let max_eth_tx_type = get_max_eth_tx_type_conf(&ctx, &conf, &coin_type).await?;
        let gas_limit = extract_gas_limit_from_conf(&conf)
            .map_to_mm(|e| EthTokenActivationError::InternalError(format!("invalid gas_limit config {}", e)))?;

        let token = EthCoinImpl {
            priv_key_policy: self.priv_key_policy.clone(),
            // We inherit the derivation method from the parent/platform coin
            // If we want a new wallet for each token we can add this as an option in the future
            // storage ticker will be the platform coin ticker
            derivation_method: self.derivation_method.clone(),
            coin_type,
            sign_message_prefix: self.sign_message_prefix.clone(),
            swap_contract_address: self.swap_contract_address,
            swap_v2_contracts: self.swap_v2_contracts,
            fallback_swap_contract: self.fallback_swap_contract,
            contract_supports_watchers: self.contract_supports_watchers,
            decimals,
            ticker,
            web3_instances: AsyncMutex::new(self.web3_instances.lock().await.clone()),
            history_sync_state: Mutex::new(self.history_sync_state.lock().unwrap().clone()),
            swap_txfee_policy: Mutex::new(SwapTxFeePolicy::Internal),
            max_eth_tx_type,
            ctx: self.ctx.clone(),
            required_confirmations,
            chain_id: self.chain_id,
            trezor_coin: self.trezor_coin.clone(),
            logs_block_range: self.logs_block_range,
            address_nonce_locks: self.address_nonce_locks.clone(),
            erc20_tokens_infos: Default::default(),
            nfts_infos: Default::default(),
<<<<<<< HEAD
=======
            platform_fee_estimator_state,
            gas_limit,
>>>>>>> 932669ae
            abortable_system,
        };

        Ok(EthCoin(Arc::new(token)))
    }

    /// Initializes a Global NFT instance for a specific blockchain platform (e.g., Ethereum, Polygon).
    ///
    /// A "Global NFT" consolidates information about all NFTs owned by a user into a single `EthCoin` instance,
    /// avoiding the need for separate instances for each NFT.
    /// The function configures the necessary settings for the Global NFT, including web3 connections and confirmation requirements.
    /// It fetches NFT details from a given URL to populate the `nfts_infos` field, which stores information about the user's NFTs.
    ///
    /// This setup allows the Global NFT to function like a coin, supporting swap operations and providing easy access to NFT details via `nfts_infos`.
    pub async fn initialize_global_nft(
        &self,
        original_url: &Url,
        komodo_proxy: bool,
    ) -> MmResult<EthCoin, EthTokenActivationError> {
        let chain = Chain::from_ticker(self.ticker())?;
        let ticker = chain.to_nft_ticker().to_string();

        let ctx = MmArc::from_weak(&self.ctx)
            .ok_or_else(|| String::from("No context"))
            .map_err(EthTokenActivationError::InternalError)?;
        let p2p_ctx = P2PContext::fetch_from_mm_arc(&ctx);

        let conf = coin_conf(&ctx, &ticker);

        let required_confirmations = AtomicU64::new(
            conf["required_confirmations"]
                .as_u64()
                .unwrap_or_else(|| self.required_confirmations.load(Ordering::Relaxed)),
        );

        // Create an abortable system linked to the `platform_coin` (which is self) so if the platform coin is disabled,
        // all spawned futures related to global Non-Fungible Token will be aborted as well.
        let abortable_system = self.abortable_system.create_subsystem()?;

        // Todo: support HD wallet for NFTs, currently we get nfts for enabled address only and there might be some issues when activating NFTs while ETH is activated with HD wallet
        let my_address = self.derivation_method.single_addr_or_err().await?;

        let proxy_sign = if komodo_proxy {
            let uri = Uri::from_str(original_url.as_ref())
                .map_err(|e| EthTokenActivationError::InternalError(e.to_string()))?;
            let proxy_sign = RawMessage::sign(p2p_ctx.keypair(), &uri, 0, common::PROXY_REQUEST_EXPIRATION_SEC)
                .map_err(|e| EthTokenActivationError::InternalError(e.to_string()))?;
            Some(proxy_sign)
        } else {
            None
        };

        let nft_infos = get_nfts_for_activation(&chain, &my_address, original_url, proxy_sign).await?;
        let coin_type = EthCoinType::Nft {
            platform: self.ticker.clone(),
        };
        let max_eth_tx_type = get_max_eth_tx_type_conf(&ctx, &conf, &coin_type).await?;
        let gas_limit = extract_gas_limit_from_conf(&conf)
            .map_to_mm(|e| EthTokenActivationError::InternalError(format!("invalid gas_limit config {}", e)))?;

        let global_nft = EthCoinImpl {
            ticker,
            coin_type,
            priv_key_policy: self.priv_key_policy.clone(),
            derivation_method: self.derivation_method.clone(),
            sign_message_prefix: self.sign_message_prefix.clone(),
            swap_contract_address: self.swap_contract_address,
            swap_v2_contracts: self.swap_v2_contracts,
            fallback_swap_contract: self.fallback_swap_contract,
            contract_supports_watchers: self.contract_supports_watchers,
            web3_instances: AsyncMutex::new(self.web3_instances.lock().await.clone()),
            decimals: self.decimals,
            history_sync_state: Mutex::new(self.history_sync_state.lock().unwrap().clone()),
            swap_txfee_policy: Mutex::new(SwapTxFeePolicy::Internal),
            max_eth_tx_type,
            required_confirmations,
            ctx: self.ctx.clone(),
            chain_id: self.chain_id,
            trezor_coin: self.trezor_coin.clone(),
            logs_block_range: self.logs_block_range,
            address_nonce_locks: self.address_nonce_locks.clone(),
            erc20_tokens_infos: Default::default(),
            nfts_infos: Arc::new(AsyncMutex::new(nft_infos)),
<<<<<<< HEAD
=======
            platform_fee_estimator_state,
            gas_limit,
>>>>>>> 932669ae
            abortable_system,
        };
        Ok(EthCoin(Arc::new(global_nft)))
    }
}

/// Activate eth coin from coin config and private key build policy,
/// version 2 of the activation function, with no intrinsic tokens creation
pub async fn eth_coin_from_conf_and_request_v2(
    ctx: &MmArc,
    ticker: &str,
    conf: &Json,
    req: EthActivationV2Request,
    priv_key_build_policy: EthPrivKeyBuildPolicy,
) -> MmResult<EthCoin, EthActivationV2Error> {
    if req.swap_contract_address == Address::default() {
        return Err(EthActivationV2Error::InvalidSwapContractAddr(
            "swap_contract_address can't be zero address".to_string(),
        )
        .into());
    }

    if ctx.use_trading_proto_v2() {
        let contracts = req.swap_v2_contracts.as_ref().ok_or_else(|| {
            EthActivationV2Error::InvalidPayload(
                "swap_v2_contracts must be provided when using trading protocol v2".to_string(),
            )
        })?;
        if contracts.maker_swap_v2_contract == Address::default()
            || contracts.taker_swap_v2_contract == Address::default()
            || contracts.nft_maker_swap_v2_contract == Address::default()
        {
            return Err(EthActivationV2Error::InvalidSwapContractAddr(
                "All swap_v2_contracts addresses must be non-zero".to_string(),
            )
            .into());
        }
    }

    if let Some(fallback) = req.fallback_swap_contract {
        if fallback == Address::default() {
            return Err(EthActivationV2Error::InvalidFallbackSwapContract(
                "fallback_swap_contract can't be zero address".to_string(),
            )
            .into());
        }
    }

    let (priv_key_policy, derivation_method) = build_address_and_priv_key_policy(
        ctx,
        ticker,
        conf,
        priv_key_build_policy,
        &req.path_to_address,
        req.gap_limit,
    )
    .await?;

    let chain_id = conf["chain_id"].as_u64().ok_or(EthActivationV2Error::ChainIdNotSet)?;
    let web3_instances = match (req.rpc_mode, &priv_key_policy) {
        (EthRpcMode::Default, EthPrivKeyPolicy::Iguana(_) | EthPrivKeyPolicy::HDWallet { .. })
        | (EthRpcMode::Default, EthPrivKeyPolicy::Trezor) => {
            build_web3_instances(ctx, ticker.to_string(), req.nodes.clone()).await?
        },
        #[cfg(target_arch = "wasm32")]
        (EthRpcMode::Metamask, EthPrivKeyPolicy::Metamask(_)) => {
            build_metamask_transport(ctx, ticker.to_string(), chain_id).await?
        },
        #[cfg(target_arch = "wasm32")]
        (EthRpcMode::Default, EthPrivKeyPolicy::Metamask(_)) | (EthRpcMode::Metamask, _) => {
            let error = r#"priv_key_policy="Metamask" and rpc_mode="Metamask" should be used both"#.to_string();
            return MmError::err(EthActivationV2Error::ActivationFailed {
                ticker: ticker.to_string(),
                error,
            });
        },
    };

    // param from request should override the config
    let required_confirmations = req
        .required_confirmations
        .unwrap_or_else(|| {
            conf["required_confirmations"]
                .as_u64()
                .unwrap_or(DEFAULT_REQUIRED_CONFIRMATIONS as u64)
        })
        .into();

    let sign_message_prefix: Option<String> = json::from_value(conf["sign_message_prefix"].clone()).ok();

    let trezor_coin: Option<String> = json::from_value(conf["trezor_coin"].clone()).ok();

    let address_nonce_locks = {
        let mut map = NONCE_LOCK.lock().unwrap();
        Arc::new(AsyncMutex::new(
            map.entry(ticker.to_string()).or_insert_with(new_nonce_lock).clone(),
        ))
    };

    // Create an abortable system linked to the `MmCtx` so if the app is stopped on `MmArc::stop`,
    // all spawned futures related to `ETH` coin will be aborted as well.
    let abortable_system = ctx.abortable_system.create_subsystem()?;
    let coin_type = EthCoinType::Eth;
    let max_eth_tx_type = get_max_eth_tx_type_conf(ctx, conf, &coin_type).await?;
    let gas_limit = extract_gas_limit_from_conf(conf)
        .map_to_mm(|e| EthActivationV2Error::InternalError(format!("invalid gas_limit config {}", e)))?;

    let coin = EthCoinImpl {
        priv_key_policy,
        derivation_method: Arc::new(derivation_method),
        coin_type,
        sign_message_prefix,
        swap_contract_address: req.swap_contract_address,
        swap_v2_contracts: req.swap_v2_contracts,
        fallback_swap_contract: req.fallback_swap_contract,
        contract_supports_watchers: req.contract_supports_watchers,
        decimals: ETH_DECIMALS,
        ticker: ticker.to_string(),
        web3_instances: AsyncMutex::new(web3_instances),
        history_sync_state: Mutex::new(HistorySyncState::NotEnabled),
        swap_txfee_policy: Mutex::new(SwapTxFeePolicy::Internal),
        max_eth_tx_type,
        ctx: ctx.weak(),
        required_confirmations,
        chain_id,
        trezor_coin,
        logs_block_range: conf["logs_block_range"].as_u64().unwrap_or(DEFAULT_LOGS_BLOCK_RANGE),
        address_nonce_locks,
        erc20_tokens_infos: Default::default(),
        nfts_infos: Default::default(),
<<<<<<< HEAD
=======
        platform_fee_estimator_state,
        gas_limit,
>>>>>>> 932669ae
        abortable_system,
    };

    Ok(EthCoin(Arc::new(coin)))
}

/// Processes the given `priv_key_policy` and generates corresponding `KeyPair`.
/// This function expects either [`PrivKeyBuildPolicy::IguanaPrivKey`]
/// or [`PrivKeyBuildPolicy::GlobalHDAccount`], otherwise returns `PrivKeyPolicyNotAllowed` error.
pub(crate) async fn build_address_and_priv_key_policy(
    ctx: &MmArc,
    ticker: &str,
    conf: &Json,
    priv_key_build_policy: EthPrivKeyBuildPolicy,
    path_to_address: &HDPathAccountToAddressId,
    gap_limit: Option<u32>,
) -> MmResult<(EthPrivKeyPolicy, EthDerivationMethod), EthActivationV2Error> {
    match priv_key_build_policy {
        EthPrivKeyBuildPolicy::IguanaPrivKey(iguana) => {
            let key_pair = KeyPair::from_secret_slice(iguana.as_slice())
                .map_to_mm(|e| EthActivationV2Error::InternalError(e.to_string()))?;
            let address = key_pair.address();
            let derivation_method = DerivationMethod::SingleAddress(address);
            Ok((EthPrivKeyPolicy::Iguana(key_pair), derivation_method))
        },
        EthPrivKeyBuildPolicy::GlobalHDAccount(global_hd_ctx) => {
            // Consider storing `derivation_path` at `EthCoinImpl`.
            let path_to_coin = json::from_value(conf["derivation_path"].clone())
                .map_to_mm(|e| EthActivationV2Error::ErrorDeserializingDerivationPath(e.to_string()))?;
            let raw_priv_key = global_hd_ctx
                .derive_secp256k1_secret(
                    &path_to_address
                        .to_derivation_path(&path_to_coin)
                        .mm_err(|e| EthActivationV2Error::InvalidPathToAddress(e.to_string()))?,
                )
                .mm_err(|e| EthActivationV2Error::InternalError(e.to_string()))?;
            let activated_key = KeyPair::from_secret_slice(raw_priv_key.as_slice())
                .map_to_mm(|e| EthActivationV2Error::InternalError(e.to_string()))?;
            let bip39_secp_priv_key = global_hd_ctx.root_priv_key().clone();

            let hd_wallet_rmd160 = *ctx.rmd160();
            let hd_wallet_storage = HDWalletCoinStorage::init_with_rmd160(ctx, ticker.to_string(), hd_wallet_rmd160)
                .await
                .mm_err(EthActivationV2Error::from)?;
            let accounts = load_hd_accounts_from_storage(&hd_wallet_storage, &path_to_coin).await?;
            let gap_limit = gap_limit.unwrap_or(DEFAULT_GAP_LIMIT);
            let hd_wallet = EthHDWallet {
                hd_wallet_rmd160,
                hd_wallet_storage,
                derivation_path: path_to_coin.clone(),
                accounts: HDAccountsMutex::new(accounts),
                enabled_address: *path_to_address,
                gap_limit,
            };
            let derivation_method = DerivationMethod::HDWallet(hd_wallet);
            Ok((
                EthPrivKeyPolicy::HDWallet {
                    path_to_coin,
                    activated_key,
                    bip39_secp_priv_key,
                },
                derivation_method,
            ))
        },
        EthPrivKeyBuildPolicy::Trezor => {
            let path_to_coin = json::from_value(conf["derivation_path"].clone())
                .map_to_mm(|e| EthActivationV2Error::ErrorDeserializingDerivationPath(e.to_string()))?;

            let trezor_coin: Option<String> = json::from_value(conf["trezor_coin"].clone()).ok();
            if trezor_coin.is_none() {
                return MmError::err(EthActivationV2Error::CoinDoesntSupportTrezor);
            }
            let crypto_ctx = CryptoCtx::from_ctx(ctx)?;
            let hw_ctx = crypto_ctx
                .hw_ctx()
                .or_mm_err(|| EthActivationV2Error::HwContextNotInitialized)?;
            let hd_wallet_rmd160 = hw_ctx.rmd160();
            let hd_wallet_storage = HDWalletCoinStorage::init_with_rmd160(ctx, ticker.to_string(), hd_wallet_rmd160)
                .await
                .mm_err(EthActivationV2Error::from)?;
            let accounts = load_hd_accounts_from_storage(&hd_wallet_storage, &path_to_coin).await?;
            let gap_limit = gap_limit.unwrap_or(DEFAULT_GAP_LIMIT);
            let hd_wallet = EthHDWallet {
                hd_wallet_rmd160,
                hd_wallet_storage,
                derivation_path: path_to_coin.clone(),
                accounts: HDAccountsMutex::new(accounts),
                enabled_address: *path_to_address,
                gap_limit,
            };
            let derivation_method = DerivationMethod::HDWallet(hd_wallet);
            Ok((EthPrivKeyPolicy::Trezor, derivation_method))
        },
        #[cfg(target_arch = "wasm32")]
        EthPrivKeyBuildPolicy::Metamask(metamask_ctx) => {
            let address = *metamask_ctx.check_active_eth_account().await?;
            let public_key_uncompressed = metamask_ctx.eth_account_pubkey_uncompressed();
            let public_key = compress_public_key(public_key_uncompressed)?;
            Ok((
                EthPrivKeyPolicy::Metamask(EthMetamaskPolicy {
                    public_key,
                    public_key_uncompressed,
                }),
                DerivationMethod::SingleAddress(address),
            ))
        },
    }
}

async fn build_web3_instances(
    ctx: &MmArc,
    coin_ticker: String,
    mut eth_nodes: Vec<EthNode>,
) -> MmResult<Vec<Web3Instance>, EthActivationV2Error> {
    if eth_nodes.is_empty() {
        return MmError::err(EthActivationV2Error::AtLeastOneNodeRequired);
    }

    let mut rng = small_rng();
    eth_nodes.as_mut_slice().shuffle(&mut rng);
    drop_mutability!(eth_nodes);

    let event_handlers = rpc_event_handlers_for_eth_transport(ctx, coin_ticker.clone());

    let p2p_ctx = P2PContext::fetch_from_mm_arc(ctx);
    let mut web3_instances = Vec::with_capacity(eth_nodes.len());
    for eth_node in eth_nodes {
        let uri: Uri = eth_node
            .url
            .parse()
            .map_err(|_| EthActivationV2Error::InvalidPayload(format!("{} could not be parsed.", eth_node.url)))?;

        let transport = match uri.scheme_str() {
            Some("ws") | Some("wss") => {
                const TMP_SOCKET_CONNECTION: Duration = Duration::from_secs(20);

                let node = WebsocketTransportNode { uri: uri.clone() };

                let mut websocket_transport = WebsocketTransport::with_event_handlers(node, event_handlers.clone());

                if eth_node.komodo_proxy {
                    websocket_transport.proxy_sign_keypair = Some(p2p_ctx.keypair().clone());
                }

                // Temporarily start the connection loop (we close the connection once we have the client version below).
                // Ideally, it would be much better to not do this workaround, which requires a lot of refactoring or
                // dropping websocket support on parity nodes.
                let fut = websocket_transport
                    .clone()
                    .start_connection_loop(Some(Instant::now() + TMP_SOCKET_CONNECTION));
                let settings = AbortSettings::info_on_abort(format!("connection loop stopped for {:?}", uri));
                ctx.spawner().spawn_with_settings(fut, settings);

                Web3Transport::Websocket(websocket_transport)
            },
            Some("http") | Some("https") => {
                let node = HttpTransportNode {
                    uri,
                    komodo_proxy: eth_node.komodo_proxy,
                };

                let komodo_proxy = node.komodo_proxy;
                let mut http_transport = HttpTransport::with_event_handlers(node, event_handlers.clone());

                if komodo_proxy {
                    http_transport.proxy_sign_keypair = Some(p2p_ctx.keypair().clone());
                }

                Web3Transport::from(http_transport)
            },
            _ => {
                return MmError::err(EthActivationV2Error::InvalidPayload(format!(
                    "Invalid node address '{uri}'. Only http(s) and ws(s) nodes are supported"
                )));
            },
        };

        let web3 = Web3::new(transport);
        let version = match web3.web3().client_version().await {
            Ok(v) => v,
            Err(e) => {
                error!("Couldn't get client version for url {}: {}", eth_node.url, e);
                continue;
            },
        };

        web3_instances.push(Web3Instance {
            web3,
            is_parity: version.contains("Parity") || version.contains("parity"),
        });
    }

    if web3_instances.is_empty() {
        return Err(
            EthActivationV2Error::UnreachableNodes("Failed to get client version for all nodes".to_string()).into(),
        );
    }

    Ok(web3_instances)
}

#[cfg(target_arch = "wasm32")]
async fn build_metamask_transport(
    ctx: &MmArc,
    coin_ticker: String,
    chain_id: u64,
) -> MmResult<Vec<Web3Instance>, EthActivationV2Error> {
    let event_handlers = rpc_event_handlers_for_eth_transport(ctx, coin_ticker.clone());

    let eth_config = web3_transport::metamask_transport::MetamaskEthConfig { chain_id };
    let web3 = Web3::new(Web3Transport::new_metamask_with_event_handlers(
        eth_config,
        event_handlers,
    )?);

    // Check if MetaMask supports the given `chain_id`.
    // Please note that this request may take a long time.
    check_metamask_supports_chain_id(coin_ticker, &web3, chain_id).await?;

    // MetaMask doesn't use Parity nodes. So `MetamaskTransport` doesn't support `parity_nextNonce` RPC.
    // An example of the `web3_clientVersion` RPC - `MetaMask/v10.22.1`.
    let web3_instances = vec![Web3Instance { web3, is_parity: false }];

    Ok(web3_instances)
}

/// This method is based on the fact that `MetamaskTransport` tries to switch the `ChainId`
/// if the MetaMask is targeted to another ETH chain.
#[cfg(target_arch = "wasm32")]
async fn check_metamask_supports_chain_id(
    ticker: String,
    web3: &Web3<Web3Transport>,
    expected_chain_id: u64,
) -> MmResult<(), EthActivationV2Error> {
    use jsonrpc_core::ErrorCode;

    /// See the documentation:
    /// https://docs.metamask.io/guide/rpc-api.html#wallet-switchethereumchain
    const CHAIN_IS_NOT_REGISTERED_ERROR: ErrorCode = ErrorCode::ServerError(4902);

    match web3.eth().chain_id().await {
        Ok(chain_id) if chain_id == U256::from(expected_chain_id) => Ok(()),
        // The RPC client should have returned ChainId with which it has been created on [`Web3Transport::new_metamask_with_event_handlers`].
        Ok(unexpected_chain_id) => {
            let error = format!("Expected '{expected_chain_id}' ChainId, found '{unexpected_chain_id}'");
            MmError::err(EthActivationV2Error::InternalError(error))
        },
        Err(web3::Error::Rpc(rpc_err)) if rpc_err.code == CHAIN_IS_NOT_REGISTERED_ERROR => {
            let error = format!("Ethereum chain_id({expected_chain_id}) is not supported");
            MmError::err(EthActivationV2Error::ActivationFailed { ticker, error })
        },
        Err(other) => {
            let error = other.to_string();
            MmError::err(EthActivationV2Error::ActivationFailed { ticker, error })
        },
    }
}

#[cfg(target_arch = "wasm32")]
fn compress_public_key(uncompressed: H520) -> MmResult<H264, EthActivationV2Error> {
    let public_key = PublicKey::from_slice(uncompressed.as_bytes())
        .map_to_mm(|e| EthActivationV2Error::InternalError(e.to_string()))?;
    let compressed = public_key.serialize();
    Ok(H264::from(compressed))
}<|MERGE_RESOLUTION|>--- conflicted
+++ resolved
@@ -445,11 +445,7 @@
             address_nonce_locks: self.address_nonce_locks.clone(),
             erc20_tokens_infos: Default::default(),
             nfts_infos: Default::default(),
-<<<<<<< HEAD
-=======
-            platform_fee_estimator_state,
             gas_limit,
->>>>>>> 932669ae
             abortable_system,
         };
 
@@ -533,11 +529,7 @@
             address_nonce_locks: self.address_nonce_locks.clone(),
             erc20_tokens_infos: Default::default(),
             nfts_infos: Arc::new(AsyncMutex::new(nft_infos)),
-<<<<<<< HEAD
-=======
-            platform_fee_estimator_state,
             gas_limit,
->>>>>>> 932669ae
             abortable_system,
         };
         Ok(EthCoin(Arc::new(global_nft)))
@@ -668,11 +660,7 @@
         address_nonce_locks,
         erc20_tokens_infos: Default::default(),
         nfts_infos: Default::default(),
-<<<<<<< HEAD
-=======
-        platform_fee_estimator_state,
         gas_limit,
->>>>>>> 932669ae
         abortable_system,
     };
 
