use super::*;
use crate::nft::get_nfts_for_activation;
use crate::nft::nft_errors::{GetNftInfoError, ParseChainTypeError};
use crate::nft::nft_structs::Chain;
#[cfg(target_arch = "wasm32")] use crate::EthMetamaskPolicy;
use common::executor::AbortedError;
use crypto::{CryptoCtxError, StandardHDCoinAddress};
use enum_derives::EnumFromTrait;
use instant::Instant;
use mm2_err_handle::common_errors::WithInternal;
#[cfg(target_arch = "wasm32")]
use mm2_metamask::{from_metamask_error, MetamaskError, MetamaskRpcError, WithMetamaskRpcError};
<<<<<<< HEAD
use std::sync::atomic::Ordering;
use url::Url;
=======
use web3_transport::websocket_transport::WebsocketTransport;
>>>>>>> 6aa5d66a

#[derive(Clone, Debug, Deserialize, Display, EnumFromTrait, PartialEq, Serialize, SerializeErrorType)]
#[serde(tag = "error_type", content = "error_data")]
pub enum EthActivationV2Error {
    InvalidPayload(String),
    InvalidSwapContractAddr(String),
    InvalidFallbackSwapContract(String),
    #[display(fmt = "Expected either 'chain_id' or 'rpc_chain_id' to be set")]
    #[cfg(target_arch = "wasm32")]
    ExpectedRpcChainId,
    #[display(fmt = "Platform coin {} activation failed. {}", ticker, error)]
    ActivationFailed {
        ticker: String,
        error: String,
    },
    CouldNotFetchBalance(String),
    UnreachableNodes(String),
    #[display(fmt = "Enable request for ETH coin must have at least 1 node")]
    AtLeastOneNodeRequired,
    #[display(fmt = "Error deserializing 'derivation_path': {}", _0)]
    ErrorDeserializingDerivationPath(String),
    PrivKeyPolicyNotAllowed(PrivKeyPolicyNotAllowed),
    #[display(fmt = "Failed spawning balance events. Error: {_0}")]
    FailedSpawningBalanceEvents(String),
    #[cfg(target_arch = "wasm32")]
    #[from_trait(WithMetamaskRpcError::metamask_rpc_error)]
    #[display(fmt = "{}", _0)]
    MetamaskError(MetamaskRpcError),
    #[from_trait(WithInternal::internal)]
    #[display(fmt = "Internal: {}", _0)]
    InternalError(String),
    Transport(String),
}

impl From<MyAddressError> for EthActivationV2Error {
    fn from(err: MyAddressError) -> Self { Self::InternalError(err.to_string()) }
}

impl From<AbortedError> for EthActivationV2Error {
    fn from(e: AbortedError) -> Self { EthActivationV2Error::InternalError(e.to_string()) }
}

impl From<CryptoCtxError> for EthActivationV2Error {
    fn from(e: CryptoCtxError) -> Self { EthActivationV2Error::InternalError(e.to_string()) }
}

impl From<UnexpectedDerivationMethod> for EthActivationV2Error {
    fn from(e: UnexpectedDerivationMethod) -> Self { EthActivationV2Error::InternalError(e.to_string()) }
}

impl From<EthTokenActivationError> for EthActivationV2Error {
    fn from(e: EthTokenActivationError) -> Self {
        match e {
            EthTokenActivationError::InternalError(err) => EthActivationV2Error::InternalError(err),
            EthTokenActivationError::CouldNotFetchBalance(err) => EthActivationV2Error::CouldNotFetchBalance(err),
            EthTokenActivationError::InvalidPayload(err) => EthActivationV2Error::InvalidPayload(err),
            EthTokenActivationError::Transport(err) => EthActivationV2Error::Transport(err),
        }
    }
}

#[cfg(target_arch = "wasm32")]
impl From<MetamaskError> for EthActivationV2Error {
    fn from(e: MetamaskError) -> Self { from_metamask_error(e) }
}

impl From<ParseChainTypeError> for EthActivationV2Error {
    fn from(e: ParseChainTypeError) -> Self { EthActivationV2Error::InternalError(e.to_string()) }
}

/// An alternative to `crate::PrivKeyActivationPolicy`, typical only for ETH coin.
#[derive(Clone, Deserialize)]
pub enum EthPrivKeyActivationPolicy {
    ContextPrivKey,
    #[cfg(target_arch = "wasm32")]
    Metamask,
}

impl Default for EthPrivKeyActivationPolicy {
    fn default() -> Self { EthPrivKeyActivationPolicy::ContextPrivKey }
}

#[derive(Clone, Debug, Deserialize, Serialize)]
pub enum EthRpcMode {
    Default,
    #[cfg(target_arch = "wasm32")]
    Metamask,
}

impl Default for EthRpcMode {
    fn default() -> Self { EthRpcMode::Default }
}

#[derive(Clone, Deserialize)]
pub struct EthActivationV2Request {
    #[serde(default)]
    pub nodes: Vec<EthNode>,
    #[serde(default)]
    pub rpc_mode: EthRpcMode,
    pub swap_contract_address: Address,
    pub fallback_swap_contract: Option<Address>,
    #[serde(default)]
    pub contract_supports_watchers: bool,
    pub gas_station_url: Option<String>,
    pub gas_station_decimals: Option<u8>,
    #[serde(default)]
    pub gas_station_policy: GasStationPricePolicy,
    pub mm2: Option<u8>,
    pub required_confirmations: Option<u64>,
    #[serde(default)]
    pub priv_key_policy: EthPrivKeyActivationPolicy,
    #[serde(default)]
    pub path_to_address: StandardHDCoinAddress,
}

#[derive(Clone, Deserialize)]
pub struct EthNode {
    pub url: String,
    #[serde(default)]
    pub gui_auth: bool,
}

#[derive(Serialize, SerializeErrorType)]
#[serde(tag = "error_type", content = "error_data")]
pub enum EthTokenActivationError {
    InternalError(String),
    ClientConnectionFailed(String),
    CouldNotFetchBalance(String),
    InvalidPayload(String),
    Transport(String),
}

impl From<AbortedError> for EthTokenActivationError {
    fn from(e: AbortedError) -> Self { EthTokenActivationError::InternalError(e.to_string()) }
}

impl From<MyAddressError> for EthTokenActivationError {
    fn from(err: MyAddressError) -> Self { Self::InternalError(err.to_string()) }
}

impl From<GetNftInfoError> for EthTokenActivationError {
    fn from(e: GetNftInfoError) -> Self {
        match e {
            GetNftInfoError::InvalidRequest(err) => EthTokenActivationError::InvalidPayload(err),
            GetNftInfoError::ContractTypeIsNull => EthTokenActivationError::InvalidPayload(
                "The contract type is required and should not be null.".to_string(),
            ),
            GetNftInfoError::Transport(err) | GetNftInfoError::InvalidResponse(err) => {
                EthTokenActivationError::Transport(err)
            },
            GetNftInfoError::Internal(err) | GetNftInfoError::DbError(err) | GetNftInfoError::NumConversError(err) => {
                EthTokenActivationError::InternalError(err)
            },
            GetNftInfoError::GetEthAddressError(err) => EthTokenActivationError::InternalError(err.to_string()),
            GetNftInfoError::ParseRfc3339Err(err) => EthTokenActivationError::InternalError(err.to_string()),
            GetNftInfoError::ProtectFromSpamError(err) => EthTokenActivationError::InternalError(err.to_string()),
            GetNftInfoError::TransferConfirmationsError(err) => EthTokenActivationError::InternalError(err.to_string()),
            GetNftInfoError::TokenNotFoundInWallet {
                token_address,
                token_id,
            } => EthTokenActivationError::InternalError(format!(
                "Token not found in wallet: {}, {}",
                token_address, token_id
            )),
        }
    }
}

impl From<ParseChainTypeError> for EthTokenActivationError {
    fn from(e: ParseChainTypeError) -> Self { EthTokenActivationError::InternalError(e.to_string()) }
}

/// Represents the parameters required for activating either an ERC-20 token or an NFT on the Ethereum platform.
#[derive(Clone, Deserialize)]
#[serde(untagged)]
pub enum EthTokenActivationParams {
    Nft(NftActivationRequest),
    Erc20(Erc20TokenActivationRequest),
}

/// Parameters for activating an ERC-20 token.
#[derive(Clone, Deserialize)]
pub struct Erc20TokenActivationRequest {
    pub required_confirmations: Option<u64>,
}

/// Parameters for activating an NFT.
#[derive(Clone, Deserialize)]
pub struct NftActivationRequest {
    /// This URL is used to fetch necessary NFT details for activation
    pub url: Url,
}

/// Represents the protocol type for an Ethereum-based token, distinguishing between ERC-20 tokens and NFTs.
pub enum EthTokenProtocol {
    Erc20(Erc20Protocol),
    Nft(NftProtocol),
}

/// Details for an ERC-20 token protocol.
pub struct Erc20Protocol {
    pub platform: String,
    pub token_addr: Address,
}

/// Details for an NFT protocol.
#[derive(Debug)]
pub struct NftProtocol {
    pub platform: String,
}

#[cfg_attr(test, mockable)]
impl EthCoin {
    pub async fn initialize_erc20_token(
        &self,
        activation_params: Erc20TokenActivationRequest,
        protocol: Erc20Protocol,
        ticker: String,
    ) -> MmResult<EthCoin, EthTokenActivationError> {
        // TODO
        // Check if ctx is required.
        // Remove it to avoid circular references if possible
        let ctx = MmArc::from_weak(&self.ctx)
            .ok_or_else(|| String::from("No context"))
            .map_err(EthTokenActivationError::InternalError)?;

        let conf = coin_conf(&ctx, &ticker);

        let decimals = match conf["decimals"].as_u64() {
<<<<<<< HEAD
            None | Some(0) => get_token_decimals(&self.web3, protocol.token_addr)
                .await
                .map_err(EthTokenActivationError::InternalError)?,
=======
            None | Some(0) => get_token_decimals(
                &self
                    .web3()
                    .await
                    .map_err(|e| Erc20TokenActivationError::ClientConnectionFailed(e.to_string()))?,
                protocol.token_addr,
            )
            .await
            .map_err(Erc20TokenActivationError::InternalError)?,
>>>>>>> 6aa5d66a
            Some(d) => d as u8,
        };

        let web3_instances: Vec<Web3Instance> = self
            .web3_instances
            .lock()
            .await
            .iter()
            .map(|node| {
                let mut transport = node.web3.transport().clone();
                if let Some(auth) = transport.gui_auth_validation_generator_as_mut() {
                    auth.coin_ticker = ticker.clone();
                }
                let web3 = Web3::new(transport);
                Web3Instance {
                    web3,
                    is_parity: node.is_parity,
                }
            })
            .collect();

        let required_confirmations = activation_params
            .required_confirmations
            .unwrap_or_else(|| conf["required_confirmations"].as_u64().unwrap_or(1))
            .into();

        // Create an abortable system linked to the `MmCtx` so if the app is stopped on `MmArc::stop`,
        // all spawned futures related to `ERC20` coin will be aborted as well.
        let abortable_system = ctx.abortable_system.create_subsystem()?;

        let token = EthCoinImpl {
            priv_key_policy: self.priv_key_policy.clone(),
            my_address: self.my_address,
            coin_type: EthCoinType::Erc20 {
                platform: protocol.platform,
                token_addr: protocol.token_addr,
            },
            sign_message_prefix: self.sign_message_prefix.clone(),
            swap_contract_address: self.swap_contract_address,
            fallback_swap_contract: self.fallback_swap_contract,
            contract_supports_watchers: self.contract_supports_watchers,
            decimals,
            ticker,
            gas_station_url: self.gas_station_url.clone(),
            gas_station_decimals: self.gas_station_decimals,
            gas_station_policy: self.gas_station_policy.clone(),
            web3_instances: AsyncMutex::new(web3_instances),
            history_sync_state: Mutex::new(self.history_sync_state.lock().unwrap().clone()),
            ctx: self.ctx.clone(),
            required_confirmations,
            chain_id: self.chain_id,
            logs_block_range: self.logs_block_range,
            nonce_lock: self.nonce_lock.clone(),
            erc20_tokens_infos: Default::default(),
            nfts_infos: Default::default(),
            abortable_system,
        };

        Ok(EthCoin(Arc::new(token)))
    }

    /// Initializes a Global NFT instance for a specific blockchain platform (e.g., Ethereum, Polygon).
    ///
    /// A "Global NFT" consolidates information about all NFTs owned by a user into a single `EthCoin` instance,
    /// avoiding the need for separate instances for each NFT.
    /// The function configures the necessary settings for the Global NFT, including web3 connections and confirmation requirements.
    /// It fetches NFT details from a given URL to populate the `nfts_infos` field, which stores information about the user's NFTs.
    ///
    /// This setup allows the Global NFT to function like a coin, supporting swap operations and providing easy access to NFT details via `nfts_infos`.
    pub async fn global_nft_from_platform_coin(&self, url: &Url) -> MmResult<EthCoin, EthTokenActivationError> {
        let chain = Chain::from_ticker(self.ticker())?;
        let ticker = chain.to_nft_ticker().to_string();

        // Create an abortable system linked to the `platform_coin` (which is self) so if the platform coin is disabled,
        // all spawned futures related to global Non-Fungible Token will be aborted as well.
        let abortable_system = self.abortable_system.create_subsystem()?;

        let nft_infos = get_nfts_for_activation(&chain, &self.my_address, url).await?;

        let global_nft = EthCoinImpl {
            ticker,
            coin_type: EthCoinType::Nft {
                platform: self.ticker.clone(),
            },
            priv_key_policy: self.priv_key_policy.clone(),
            my_address: self.my_address,
            sign_message_prefix: self.sign_message_prefix.clone(),
            swap_contract_address: self.swap_contract_address,
            fallback_swap_contract: self.fallback_swap_contract,
            contract_supports_watchers: self.contract_supports_watchers,
            web3: self.web3.clone(),
            web3_instances: self.web3_instances.clone(),
            decimals: self.decimals,
            gas_station_url: self.gas_station_url.clone(),
            gas_station_decimals: self.gas_station_decimals,
            gas_station_policy: self.gas_station_policy.clone(),
            history_sync_state: Mutex::new(self.history_sync_state.lock().unwrap().clone()),
            required_confirmations: AtomicU64::new(self.required_confirmations.load(Ordering::Relaxed)),
            ctx: self.ctx.clone(),
            chain_id: self.chain_id,
            logs_block_range: self.logs_block_range,
            nonce_lock: self.nonce_lock.clone(),
            erc20_tokens_infos: Default::default(),
            nfts_infos: Arc::new(AsyncMutex::new(nft_infos)),
            abortable_system,
        };
        Ok(EthCoin(Arc::new(global_nft)))
    }
}

pub async fn eth_coin_from_conf_and_request_v2(
    ctx: &MmArc,
    ticker: &str,
    conf: &Json,
    req: EthActivationV2Request,
    priv_key_policy: EthPrivKeyBuildPolicy,
) -> MmResult<EthCoin, EthActivationV2Error> {
    let ticker = ticker.to_string();

    if req.swap_contract_address == Address::default() {
        return Err(EthActivationV2Error::InvalidSwapContractAddr(
            "swap_contract_address can't be zero address".to_string(),
        )
        .into());
    }

    if let Some(fallback) = req.fallback_swap_contract {
        if fallback == Address::default() {
            return Err(EthActivationV2Error::InvalidFallbackSwapContract(
                "fallback_swap_contract can't be zero address".to_string(),
            )
            .into());
        }
    }

    let (my_address, priv_key_policy) =
        build_address_and_priv_key_policy(conf, priv_key_policy, &req.path_to_address).await?;
    let my_address_str = checksum_address(&format!("{:02x}", my_address));

    let chain_id = conf["chain_id"].as_u64();

    let web3_instances = match (req.rpc_mode, &priv_key_policy) {
        (
            EthRpcMode::Default,
            EthPrivKeyPolicy::Iguana(key_pair)
            | EthPrivKeyPolicy::HDWallet {
                activated_key: key_pair,
                ..
            },
        ) => build_web3_instances(ctx, ticker.clone(), my_address_str, key_pair, req.nodes.clone()).await?,
        (EthRpcMode::Default, EthPrivKeyPolicy::Trezor) => {
            return MmError::err(EthActivationV2Error::PrivKeyPolicyNotAllowed(
                PrivKeyPolicyNotAllowed::HardwareWalletNotSupported,
            ));
        },
        #[cfg(target_arch = "wasm32")]
        (EthRpcMode::Metamask, EthPrivKeyPolicy::Metamask(_)) => {
            let chain_id = chain_id
                .or_else(|| conf["rpc_chain_id"].as_u64())
                .or_mm_err(|| EthActivationV2Error::ExpectedRpcChainId)?;
            build_metamask_transport(ctx, ticker.clone(), chain_id).await?
        },
        #[cfg(target_arch = "wasm32")]
        (EthRpcMode::Default, EthPrivKeyPolicy::Metamask(_)) | (EthRpcMode::Metamask, _) => {
            let error = r#"priv_key_policy="Metamask" and rpc_mode="Metamask" should be used both"#.to_string();
            return MmError::err(EthActivationV2Error::ActivationFailed { ticker, error });
        },
    };

    // param from request should override the config
    let required_confirmations = req
        .required_confirmations
        .unwrap_or_else(|| {
            conf["required_confirmations"]
                .as_u64()
                .unwrap_or(DEFAULT_REQUIRED_CONFIRMATIONS as u64)
        })
        .into();

    let sign_message_prefix: Option<String> = json::from_value(conf["sign_message_prefix"].clone()).ok();

    let nonce_lock = {
        let mut map = NONCE_LOCK.lock().unwrap();
        map.entry(ticker.clone()).or_insert_with(new_nonce_lock).clone()
    };

    // Create an abortable system linked to the `MmCtx` so if the app is stopped on `MmArc::stop`,
    // all spawned futures related to `ETH` coin will be aborted as well.
    let abortable_system = ctx.abortable_system.create_subsystem()?;

    let coin = EthCoinImpl {
        priv_key_policy,
        my_address,
        coin_type: EthCoinType::Eth,
        sign_message_prefix,
        swap_contract_address: req.swap_contract_address,
        fallback_swap_contract: req.fallback_swap_contract,
        contract_supports_watchers: req.contract_supports_watchers,
        decimals: ETH_DECIMALS,
        ticker,
        gas_station_url: req.gas_station_url,
        gas_station_decimals: req.gas_station_decimals.unwrap_or(ETH_GAS_STATION_DECIMALS),
        gas_station_policy: req.gas_station_policy,
        web3_instances: AsyncMutex::new(web3_instances),
        history_sync_state: Mutex::new(HistorySyncState::NotEnabled),
        ctx: ctx.weak(),
        required_confirmations,
        chain_id,
        logs_block_range: conf["logs_block_range"].as_u64().unwrap_or(DEFAULT_LOGS_BLOCK_RANGE),
        nonce_lock,
        erc20_tokens_infos: Default::default(),
        nfts_infos: Default::default(),
        abortable_system,
    };

    let coin = EthCoin(Arc::new(coin));
    coin.spawn_balance_stream_if_enabled(ctx)
        .await
        .map_err(EthActivationV2Error::FailedSpawningBalanceEvents)?;

    Ok(coin)
}

/// Processes the given `priv_key_policy` and generates corresponding `KeyPair`.
/// This function expects either [`PrivKeyBuildPolicy::IguanaPrivKey`]
/// or [`PrivKeyBuildPolicy::GlobalHDAccount`], otherwise returns `PrivKeyPolicyNotAllowed` error.
pub(crate) async fn build_address_and_priv_key_policy(
    conf: &Json,
    priv_key_policy: EthPrivKeyBuildPolicy,
    path_to_address: &StandardHDCoinAddress,
) -> MmResult<(Address, EthPrivKeyPolicy), EthActivationV2Error> {
    match priv_key_policy {
        EthPrivKeyBuildPolicy::IguanaPrivKey(iguana) => {
            let key_pair = KeyPair::from_secret_slice(iguana.as_slice())
                .map_to_mm(|e| EthActivationV2Error::InternalError(e.to_string()))?;
            Ok((key_pair.address(), EthPrivKeyPolicy::Iguana(key_pair)))
        },
        EthPrivKeyBuildPolicy::GlobalHDAccount(global_hd_ctx) => {
            // Consider storing `derivation_path` at `EthCoinImpl`.
            let derivation_path = json::from_value(conf["derivation_path"].clone())
                .map_to_mm(|e| EthActivationV2Error::ErrorDeserializingDerivationPath(e.to_string()))?;
            let raw_priv_key = global_hd_ctx
                .derive_secp256k1_secret(&derivation_path, path_to_address)
                .mm_err(|e| EthActivationV2Error::InternalError(e.to_string()))?;
            let activated_key_pair = KeyPair::from_secret_slice(raw_priv_key.as_slice())
                .map_to_mm(|e| EthActivationV2Error::InternalError(e.to_string()))?;
            let bip39_secp_priv_key = global_hd_ctx.root_priv_key().clone();
            Ok((activated_key_pair.address(), EthPrivKeyPolicy::HDWallet {
                derivation_path,
                activated_key: activated_key_pair,
                bip39_secp_priv_key,
            }))
        },
        #[cfg(target_arch = "wasm32")]
        EthPrivKeyBuildPolicy::Metamask(metamask_ctx) => {
            let address = *metamask_ctx.check_active_eth_account().await?;
            let public_key_uncompressed = metamask_ctx.eth_account_pubkey_uncompressed();
            let public_key = compress_public_key(public_key_uncompressed)?;
            Ok((
                address,
                EthPrivKeyPolicy::Metamask(EthMetamaskPolicy {
                    public_key,
                    public_key_uncompressed,
                }),
            ))
        },
    }
}

async fn build_web3_instances(
    ctx: &MmArc,
    coin_ticker: String,
    address: String,
    key_pair: &KeyPair,
    mut eth_nodes: Vec<EthNode>,
) -> MmResult<Vec<Web3Instance>, EthActivationV2Error> {
    if eth_nodes.is_empty() {
        return MmError::err(EthActivationV2Error::AtLeastOneNodeRequired);
    }

    let mut rng = small_rng();
    eth_nodes.as_mut_slice().shuffle(&mut rng);
    drop_mutability!(eth_nodes);

    let event_handlers = rpc_event_handlers_for_eth_transport(ctx, coin_ticker.clone());

    let mut web3_instances = Vec::with_capacity(eth_nodes.len());
    for eth_node in eth_nodes {
        let uri: Uri = eth_node
            .url
            .parse()
            .map_err(|_| EthActivationV2Error::InvalidPayload(format!("{} could not be parsed.", eth_node.url)))?;

        let transport = match uri.scheme_str() {
            Some("ws") | Some("wss") => {
                const TMP_SOCKET_CONNECTION: Duration = Duration::from_secs(20);

                let node = WebsocketTransportNode {
                    uri: uri.clone(),
                    gui_auth: eth_node.gui_auth,
                };

                let mut websocket_transport = WebsocketTransport::with_event_handlers(node, event_handlers.clone());

                if eth_node.gui_auth {
                    websocket_transport.gui_auth_validation_generator = Some(GuiAuthValidationGenerator {
                        coin_ticker: coin_ticker.clone(),
                        secret: key_pair.secret().clone(),
                        address: address.clone(),
                    });
                }

                // Temporarily start the connection loop (we close the connection once we have the client version below).
                // Ideally, it would be much better to not do this workaround, which requires a lot of refactoring or
                // dropping websocket support on parity nodes.
                let fut = websocket_transport
                    .clone()
                    .start_connection_loop(Some(Instant::now() + TMP_SOCKET_CONNECTION));
                let settings = AbortSettings::info_on_abort(format!("connection loop stopped for {:?}", uri));
                ctx.spawner().spawn_with_settings(fut, settings);

                Web3Transport::Websocket(websocket_transport)
            },
            Some("http") | Some("https") => {
                let node = HttpTransportNode {
                    uri,
                    gui_auth: eth_node.gui_auth,
                };

                build_http_transport(
                    coin_ticker.clone(),
                    address.clone(),
                    key_pair,
                    node,
                    event_handlers.clone(),
                )
            },
            _ => {
                return MmError::err(EthActivationV2Error::InvalidPayload(format!(
                    "Invalid node address '{uri}'. Only http(s) and ws(s) nodes are supported"
                )));
            },
        };

        let web3 = Web3::new(transport);
        let version = match web3.web3().client_version().await {
            Ok(v) => v,
            Err(e) => {
                error!("Couldn't get client version for url {}: {}", eth_node.url, e);
                continue;
            },
        };

        web3_instances.push(Web3Instance {
            web3,
            is_parity: version.contains("Parity") || version.contains("parity"),
        });
    }

    if web3_instances.is_empty() {
        return Err(
            EthActivationV2Error::UnreachableNodes("Failed to get client version for all nodes".to_string()).into(),
        );
    }

    Ok(web3_instances)
}

fn build_http_transport(
    coin_ticker: String,
    address: String,
    key_pair: &KeyPair,
    node: HttpTransportNode,
    event_handlers: Vec<RpcTransportEventHandlerShared>,
) -> Web3Transport {
    use crate::eth::web3_transport::http_transport::HttpTransport;

    let gui_auth = node.gui_auth;
    let mut http_transport = HttpTransport::with_event_handlers(node, event_handlers);

    if gui_auth {
        http_transport.gui_auth_validation_generator = Some(GuiAuthValidationGenerator {
            coin_ticker,
            secret: key_pair.secret().clone(),
            address,
        });
    }
    Web3Transport::from(http_transport)
}

#[cfg(target_arch = "wasm32")]
async fn build_metamask_transport(
    ctx: &MmArc,
    coin_ticker: String,
    chain_id: u64,
) -> MmResult<Vec<Web3Instance>, EthActivationV2Error> {
    let event_handlers = rpc_event_handlers_for_eth_transport(ctx, coin_ticker.clone());

    let eth_config = web3_transport::metamask_transport::MetamaskEthConfig { chain_id };
    let web3 = Web3::new(Web3Transport::new_metamask_with_event_handlers(
        eth_config,
        event_handlers,
    )?);

    // Check if MetaMask supports the given `chain_id`.
    // Please note that this request may take a long time.
    check_metamask_supports_chain_id(coin_ticker, &web3, chain_id).await?;

    // MetaMask doesn't use Parity nodes. So `MetamaskTransport` doesn't support `parity_nextNonce` RPC.
    // An example of the `web3_clientVersion` RPC - `MetaMask/v10.22.1`.
    let web3_instances = vec![Web3Instance { web3, is_parity: false }];

    Ok(web3_instances)
}

/// This method is based on the fact that `MetamaskTransport` tries to switch the `ChainId`
/// if the MetaMask is targeted to another ETH chain.
#[cfg(target_arch = "wasm32")]
async fn check_metamask_supports_chain_id(
    ticker: String,
    web3: &Web3<Web3Transport>,
    expected_chain_id: u64,
) -> MmResult<(), EthActivationV2Error> {
    use jsonrpc_core::ErrorCode;

    /// See the documentation:
    /// https://docs.metamask.io/guide/rpc-api.html#wallet-switchethereumchain
    const CHAIN_IS_NOT_REGISTERED_ERROR: ErrorCode = ErrorCode::ServerError(4902);

    match web3.eth().chain_id().await {
        Ok(chain_id) if chain_id == U256::from(expected_chain_id) => Ok(()),
        // The RPC client should have returned ChainId with which it has been created on [`Web3Transport::new_metamask_with_event_handlers`].
        Ok(unexpected_chain_id) => {
            let error = format!("Expected '{expected_chain_id}' ChainId, found '{unexpected_chain_id}'");
            MmError::err(EthActivationV2Error::InternalError(error))
        },
        Err(web3::Error::Rpc(rpc_err)) if rpc_err.code == CHAIN_IS_NOT_REGISTERED_ERROR => {
            let error = format!("Ethereum chain_id({expected_chain_id}) is not supported");
            MmError::err(EthActivationV2Error::ActivationFailed { ticker, error })
        },
        Err(other) => {
            let error = other.to_string();
            MmError::err(EthActivationV2Error::ActivationFailed { ticker, error })
        },
    }
}

#[cfg(target_arch = "wasm32")]
fn compress_public_key(uncompressed: H520) -> MmResult<H264, EthActivationV2Error> {
    let public_key = PublicKey::from_slice(uncompressed.as_bytes())
        .map_to_mm(|e| EthActivationV2Error::InternalError(e.to_string()))?;
    let compressed = public_key.serialize();
    Ok(H264::from(compressed))
}<|MERGE_RESOLUTION|>--- conflicted
+++ resolved
@@ -10,12 +10,9 @@
 use mm2_err_handle::common_errors::WithInternal;
 #[cfg(target_arch = "wasm32")]
 use mm2_metamask::{from_metamask_error, MetamaskError, MetamaskRpcError, WithMetamaskRpcError};
-<<<<<<< HEAD
 use std::sync::atomic::Ordering;
 use url::Url;
-=======
 use web3_transport::websocket_transport::WebsocketTransport;
->>>>>>> 6aa5d66a
 
 #[derive(Clone, Debug, Deserialize, Display, EnumFromTrait, PartialEq, Serialize, SerializeErrorType)]
 #[serde(tag = "error_type", content = "error_data")]
@@ -245,21 +242,15 @@
         let conf = coin_conf(&ctx, &ticker);
 
         let decimals = match conf["decimals"].as_u64() {
-<<<<<<< HEAD
-            None | Some(0) => get_token_decimals(&self.web3, protocol.token_addr)
-                .await
-                .map_err(EthTokenActivationError::InternalError)?,
-=======
             None | Some(0) => get_token_decimals(
                 &self
                     .web3()
                     .await
-                    .map_err(|e| Erc20TokenActivationError::ClientConnectionFailed(e.to_string()))?,
+                    .map_err(|e| EthTokenActivationError::ClientConnectionFailed(e.to_string()))?,
                 protocol.token_addr,
             )
             .await
-            .map_err(Erc20TokenActivationError::InternalError)?,
->>>>>>> 6aa5d66a
+            .map_err(EthTokenActivationError::InternalError)?,
             Some(d) => d as u8,
         };
 
