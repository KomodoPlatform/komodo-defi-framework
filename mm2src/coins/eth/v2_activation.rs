--- conflicted
+++ resolved
@@ -1,10 +1,7 @@
 use super::*;
 use crate::eth::erc20::{get_enabled_erc20_by_platform_and_contract, get_token_decimals};
-<<<<<<< HEAD
 use crate::eth::eth_utils::nonce_sequencer::PerNetNonceLocks;
-=======
 use crate::eth::wallet_connect::eth_request_wc_personal_sign;
->>>>>>> f5f0b18c
 use crate::eth::web3_transport::http_transport::HttpTransport;
 use crate::hd_wallet::{
     load_hd_accounts_from_storage, HDAccountsMutex, HDPathAccountToAddressId, HDWalletCoinStorage,
@@ -507,7 +504,6 @@
             platform: protocol.platform,
             token_addr: protocol.token_addr,
         };
-<<<<<<< HEAD
         let max_eth_tx_type =
             get_conf_param_or_from_plaform_coin(&ctx, &token_conf, &coin_type, MAX_ETH_TX_TYPE_SUPPORTED)?;
         let estimate_gas_mult = get_conf_param_or_from_plaform_coin(&ctx, &token_conf, &coin_type, ESTIMATE_GAS_MULT)?;
@@ -523,15 +519,6 @@
                 .map_mm_err()?
                 .unwrap_or_default();
         let swap_gas_fee_policy = SwapGasFeePolicy::default();
-=======
-        let max_eth_tx_type = get_max_eth_tx_type_conf(&ctx, &token_conf, &coin_type).await?;
-        let gas_limit: EthGasLimit = extract_gas_limit_from_conf(&token_conf)
-            .map_to_mm(|e| EthTokenActivationError::InternalError(format!("invalid gas_limit config {e}")))
-            .map_mm_err()?;
-        let gas_limit_v2: EthGasLimitV2 = extract_gas_limit_from_conf(&token_conf)
-            .map_to_mm(|e| EthTokenActivationError::InternalError(format!("invalid gas_limit config {e}")))
-            .map_mm_err()?;
->>>>>>> f5f0b18c
 
         let token = EthCoinImpl {
             priv_key_policy: self.priv_key_policy.clone(),
@@ -621,7 +608,6 @@
         let coin_type = EthCoinType::Nft {
             platform: self.ticker.clone(),
         };
-<<<<<<< HEAD
         let max_eth_tx_type = get_conf_param_or_from_plaform_coin(&ctx, &conf, &coin_type, MAX_ETH_TX_TYPE_SUPPORTED)?;
         let estimate_gas_mult = get_conf_param_or_from_plaform_coin(&ctx, &conf, &coin_type, ESTIMATE_GAS_MULT)?;
         let gas_price_adjust = get_conf_param_or_from_plaform_coin(&ctx, &conf, &coin_type, GAS_PRICE_ADJUST)?;
@@ -633,13 +619,6 @@
                 .map_to_mm(|e| EthTokenActivationError::InternalError(format!("invalid gas_limit config {}", e)))?
                 .unwrap_or_default();
         let swap_gas_fee_policy = SwapGasFeePolicy::default();
-=======
-        let max_eth_tx_type = get_max_eth_tx_type_conf(&ctx, &conf, &coin_type).await?;
-        let gas_limit: EthGasLimit = extract_gas_limit_from_conf(&conf)
-            .map_to_mm(|e| EthTokenActivationError::InternalError(format!("invalid gas_limit config {e}")))?;
-        let gas_limit_v2: EthGasLimitV2 = extract_gas_limit_from_conf(&conf)
-            .map_to_mm(|e| EthTokenActivationError::InternalError(format!("invalid gas_limit config {e}")))?;
->>>>>>> f5f0b18c
 
         let global_nft = EthCoinImpl {
             ticker,
@@ -771,7 +750,6 @@
     // all spawned futures related to `ETH` coin will be aborted as well.
     let abortable_system = ctx.abortable_system.create_subsystem()?;
     let coin_type = EthCoinType::Eth;
-<<<<<<< HEAD
     let max_eth_tx_type = get_conf_param_or_from_plaform_coin(ctx, conf, &coin_type, MAX_ETH_TX_TYPE_SUPPORTED)?;
     let estimate_gas_mult = get_conf_param_or_from_plaform_coin(ctx, conf, &coin_type, ESTIMATE_GAS_MULT)?;
     let gas_price_adjust = get_conf_param_or_from_plaform_coin(ctx, conf, &coin_type, GAS_PRICE_ADJUST)?;
@@ -784,13 +762,6 @@
     let swap_gas_fee_policy_default: SwapGasFeePolicy =
         get_conf_param_or_from_plaform_coin(ctx, conf, &coin_type, SWAP_GAS_FEE_POLICY)?.unwrap_or_default();
     let swap_gas_fee_policy: SwapGasFeePolicy = req.swap_gas_fee_policy.unwrap_or(swap_gas_fee_policy_default);
-=======
-    let max_eth_tx_type = get_max_eth_tx_type_conf(ctx, conf, &coin_type).await?;
-    let gas_limit: EthGasLimit = extract_gas_limit_from_conf(conf)
-        .map_to_mm(|e| EthActivationV2Error::InternalError(format!("invalid gas_limit config {e}")))?;
-    let gas_limit_v2: EthGasLimitV2 = extract_gas_limit_from_conf(conf)
-        .map_to_mm(|e| EthActivationV2Error::InternalError(format!("invalid gas_limit config {e}")))?;
->>>>>>> f5f0b18c
 
     let coin = EthCoinImpl {
         priv_key_policy,
