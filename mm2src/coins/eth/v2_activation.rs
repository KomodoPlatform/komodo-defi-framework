--- conflicted
+++ resolved
@@ -546,17 +546,13 @@
             None
         };
 
-<<<<<<< HEAD
-        let nft_infos = get_nfts_for_activation(&chain, &my_address, original_url, proxy_sign).await?;
+        let nft_infos = get_nfts_for_activation(&chain, &my_address, original_url, proxy_sign)
+            .await
+            .map_mm_err()?;
         let mut nfts_by_address = HashMap::new();
         nfts_by_address.insert(my_address, nft_infos);
         drop_mutability!(nfts_by_address);
 
-=======
-        let nft_infos = get_nfts_for_activation(&chain, &my_address, original_url, proxy_sign)
-            .await
-            .map_mm_err()?;
->>>>>>> b59860b3
         let coin_type = EthCoinType::Nft {
             platform: self.ticker.clone(),
         };
