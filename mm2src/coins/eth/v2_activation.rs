--- conflicted
+++ resolved
@@ -292,13 +292,17 @@
                 activated_key: key_pair,
                 ..
             },
-<<<<<<< HEAD
-        ) => build_http_transport(ctx, ticker.to_string(), enabled_address_str, key_pair, &req.nodes).await?,
-        (EthRpcMode::Http, EthPrivKeyPolicy::Trezor) => {
-=======
-        ) => build_web3_instances(ctx, ticker.clone(), my_address_str, key_pair, req.nodes.clone()).await?,
+        ) => {
+            build_web3_instances(
+                ctx,
+                ticker.to_string(),
+                enabled_address_str,
+                key_pair,
+                req.nodes.clone(),
+            )
+            .await?
+        },
         (EthRpcMode::Default, EthPrivKeyPolicy::Trezor) => {
->>>>>>> 3d517b18
             return MmError::err(EthActivationV2Error::PrivKeyPolicyNotAllowed(
                 PrivKeyPolicyNotAllowed::HardwareWalletNotSupported,
             ));
