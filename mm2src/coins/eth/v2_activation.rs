--- conflicted
+++ resolved
@@ -552,12 +552,8 @@
             history_sync_state: Mutex::new(self.history_sync_state.lock().unwrap().clone()),
             swap_txfee_policy: Mutex::new(SwapTxFeePolicy::Internal),
             max_eth_tx_type,
-<<<<<<< HEAD
             use_access_list,
-            required_confirmations: AtomicU64::new(self.required_confirmations.load(Ordering::Relaxed)),
-=======
             required_confirmations,
->>>>>>> 7723b50f
             ctx: self.ctx.clone(),
             chain_id: self.chain_id,
             trezor_coin: self.trezor_coin.clone(),
