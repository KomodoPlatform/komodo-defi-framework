use super::*;
use crate::hd_wallet::{load_hd_accounts_from_storage, HDAccountAddressId, HDAccountsMutex, HDWalletCoinStorage,
                       HDWalletStorageError, DEFAULT_GAP_LIMIT};
#[cfg(target_arch = "wasm32")] use crate::EthMetamaskPolicy;
use common::executor::AbortedError;
use crypto::{trezor::TrezorError, Bip32Error, CryptoCtxError, HwError};
use enum_derives::EnumFromTrait;
use instant::Instant;
use mm2_err_handle::common_errors::WithInternal;
#[cfg(target_arch = "wasm32")]
use mm2_metamask::{from_metamask_error, MetamaskError, MetamaskRpcError, WithMetamaskRpcError};
<<<<<<< HEAD
use rpc_task::RpcTaskError;
=======
use web3_transport::websocket_transport::WebsocketTransport;
>>>>>>> 75ecef04

#[derive(Clone, Debug, Deserialize, Display, EnumFromTrait, PartialEq, Serialize, SerializeErrorType)]
#[serde(tag = "error_type", content = "error_data")]
pub enum EthActivationV2Error {
    InvalidPayload(String),
    InvalidSwapContractAddr(String),
    InvalidFallbackSwapContract(String),
    InvalidPathToAddress(String),
    #[display(fmt = "Expected either 'chain_id' or 'rpc_chain_id' to be set")]
    #[cfg(target_arch = "wasm32")]
    ExpectedRpcChainId,
    #[display(fmt = "Platform coin {} activation failed. {}", ticker, error)]
    ActivationFailed {
        ticker: String,
        error: String,
    },
    CouldNotFetchBalance(String),
    UnreachableNodes(String),
    #[display(fmt = "Enable request for ETH coin must have at least 1 node")]
    AtLeastOneNodeRequired,
    #[display(fmt = "Error deserializing 'derivation_path': {}", _0)]
    ErrorDeserializingDerivationPath(String),
    PrivKeyPolicyNotAllowed(PrivKeyPolicyNotAllowed),
    #[display(fmt = "Failed spawning balance events. Error: {_0}")]
    FailedSpawningBalanceEvents(String),
    HDWalletStorageError(String),
    #[cfg(target_arch = "wasm32")]
    #[from_trait(WithMetamaskRpcError::metamask_rpc_error)]
    #[display(fmt = "{}", _0)]
    MetamaskError(MetamaskRpcError),
    #[from_trait(WithInternal::internal)]
    #[display(fmt = "Internal: {}", _0)]
    InternalError(String),
    CoinDoesntSupportTrezor,
    HwContextNotInitialized,
    #[display(fmt = "Initialization task has timed out {:?}", duration)]
    TaskTimedOut {
        duration: Duration,
    },
    HwError(HwRpcError),
    #[display(fmt = "Hardware wallet must be called within rpc task framework")]
    InvalidHardwareWalletCall,
}

impl From<MyAddressError> for EthActivationV2Error {
    fn from(err: MyAddressError) -> Self { Self::InternalError(err.to_string()) }
}

impl From<AbortedError> for EthActivationV2Error {
    fn from(e: AbortedError) -> Self { EthActivationV2Error::InternalError(e.to_string()) }
}

impl From<CryptoCtxError> for EthActivationV2Error {
    fn from(e: CryptoCtxError) -> Self { EthActivationV2Error::InternalError(e.to_string()) }
}

impl From<UnexpectedDerivationMethod> for EthActivationV2Error {
    fn from(e: UnexpectedDerivationMethod) -> Self { EthActivationV2Error::InternalError(e.to_string()) }
}

impl From<HDWalletStorageError> for EthActivationV2Error {
    fn from(e: HDWalletStorageError) -> Self { EthActivationV2Error::HDWalletStorageError(e.to_string()) }
}

impl From<HwError> for EthActivationV2Error {
    fn from(e: HwError) -> Self { EthActivationV2Error::InternalError(e.to_string()) }
}

impl From<Bip32Error> for EthActivationV2Error {
    fn from(e: Bip32Error) -> Self { EthActivationV2Error::InternalError(e.to_string()) }
}

impl From<TrezorError> for EthActivationV2Error {
    fn from(e: TrezorError) -> Self { EthActivationV2Error::InternalError(e.to_string()) }
}

impl From<RpcTaskError> for EthActivationV2Error {
    fn from(rpc_err: RpcTaskError) -> Self {
        match rpc_err {
            RpcTaskError::Timeout(duration) => EthActivationV2Error::TaskTimedOut { duration },
            internal_error => EthActivationV2Error::InternalError(internal_error.to_string()),
        }
    }
}

#[cfg(target_arch = "wasm32")]
impl From<MetamaskError> for EthActivationV2Error {
    fn from(e: MetamaskError) -> Self { from_metamask_error(e) }
}

/// An alternative to `crate::PrivKeyActivationPolicy`, typical only for ETH coin.
#[derive(Clone, Deserialize)]
pub enum EthPrivKeyActivationPolicy {
    ContextPrivKey,
    #[cfg(target_arch = "wasm32")]
    Metamask,
    Trezor,
}

impl Default for EthPrivKeyActivationPolicy {
    fn default() -> Self { EthPrivKeyActivationPolicy::ContextPrivKey }
}

impl EthPrivKeyActivationPolicy {
    pub fn is_hw_policy(&self) -> bool { matches!(self, EthPrivKeyActivationPolicy::Trezor) }
}

#[derive(Clone, Debug, Deserialize, Serialize)]
pub enum EthRpcMode {
    Default,
    #[cfg(target_arch = "wasm32")]
    Metamask,
}

impl Default for EthRpcMode {
    fn default() -> Self { EthRpcMode::Default }
}

#[derive(Clone, Deserialize)]
pub struct EthActivationV2Request {
    #[serde(default)]
    pub nodes: Vec<EthNode>,
    #[serde(default)]
    pub rpc_mode: EthRpcMode,
    pub swap_contract_address: Address,
    pub fallback_swap_contract: Option<Address>,
    #[serde(default)]
    pub contract_supports_watchers: bool,
    pub gas_station_url: Option<String>,
    pub gas_station_decimals: Option<u8>,
    #[serde(default)]
    pub gas_station_policy: GasStationPricePolicy,
    pub mm2: Option<u8>,
    pub required_confirmations: Option<u64>,
    #[serde(default)]
    pub priv_key_policy: EthPrivKeyActivationPolicy,
    #[serde(flatten)]
    pub enable_params: EnabledCoinBalanceParams,
    #[serde(default)]
    pub path_to_address: HDAccountAddressId,
    pub gap_limit: Option<u32>,
}

#[derive(Clone, Deserialize)]
pub struct EthNode {
    pub url: String,
    #[serde(default)]
    pub gui_auth: bool,
}

#[derive(Serialize, SerializeErrorType)]
#[serde(tag = "error_type", content = "error_data")]
pub enum Erc20TokenActivationError {
    InternalError(String),
    ClientConnectionFailed(String),
    CouldNotFetchBalance(String),
    UnexpectedDerivationMethod(UnexpectedDerivationMethod),
}

impl From<AbortedError> for Erc20TokenActivationError {
    fn from(e: AbortedError) -> Self { Erc20TokenActivationError::InternalError(e.to_string()) }
}

impl From<MyAddressError> for Erc20TokenActivationError {
    fn from(err: MyAddressError) -> Self { Self::InternalError(err.to_string()) }
}

impl From<UnexpectedDerivationMethod> for Erc20TokenActivationError {
    fn from(e: UnexpectedDerivationMethod) -> Self { Erc20TokenActivationError::UnexpectedDerivationMethod(e) }
}

#[derive(Clone, Deserialize)]
pub struct Erc20TokenActivationRequest {
    pub required_confirmations: Option<u64>,
}

pub struct Erc20Protocol {
    pub platform: String,
    pub token_addr: Address,
}

#[cfg_attr(test, mockable)]
impl EthCoin {
    pub async fn initialize_erc20_token(
        &self,
        activation_params: Erc20TokenActivationRequest,
        protocol: Erc20Protocol,
        ticker: String,
    ) -> MmResult<EthCoin, Erc20TokenActivationError> {
        // TODO
        // Check if ctx is required.
        // Remove it to avoid circular references if possible
        let ctx = MmArc::from_weak(&self.ctx)
            .ok_or_else(|| String::from("No context"))
            .map_err(Erc20TokenActivationError::InternalError)?;

        let conf = coin_conf(&ctx, &ticker);

        let decimals = match conf["decimals"].as_u64() {
            None | Some(0) => get_token_decimals(
                &self
                    .web3()
                    .await
                    .map_err(|e| Erc20TokenActivationError::ClientConnectionFailed(e.to_string()))?,
                protocol.token_addr,
            )
            .await
            .map_err(Erc20TokenActivationError::InternalError)?,
            Some(d) => d as u8,
        };

        let web3_instances: Vec<Web3Instance> = self
            .web3_instances
            .lock()
            .await
            .iter()
            .map(|node| {
                let mut transport = node.web3.transport().clone();
                if let Some(auth) = transport.gui_auth_validation_generator_as_mut() {
                    auth.coin_ticker = ticker.clone();
                }
                let web3 = Web3::new(transport);
                Web3Instance {
                    web3,
                    is_parity: node.is_parity,
                }
            })
            .collect();

        let required_confirmations = activation_params
            .required_confirmations
            .unwrap_or_else(|| conf["required_confirmations"].as_u64().unwrap_or(1))
            .into();

        // Create an abortable system linked to the `MmCtx` so if the app is stopped on `MmArc::stop`,
        // all spawned futures related to `ERC20` coin will be aborted as well.
        let abortable_system = ctx.abortable_system.create_subsystem()?;

        let token = EthCoinImpl {
            priv_key_policy: self.priv_key_policy.clone(),
            // We inherit the derivation method from the parent/platform coin
            // If we want a new wallet for each token we can add this as an option in the future
            // storage ticker will be the platform coin ticker
            // Todo: rescan all enabled addresses for this token and use gap limit as well to find other addresses that has this token balance
            // Todo: we should add an option for scan_for_new_addresses methods to scan only for this token or all enabled tokens and the platform coin
            derivation_method: self.derivation_method.clone(),
            coin_type: EthCoinType::Erc20 {
                platform: protocol.platform,
                token_addr: protocol.token_addr,
            },
            sign_message_prefix: self.sign_message_prefix.clone(),
            swap_contract_address: self.swap_contract_address,
            fallback_swap_contract: self.fallback_swap_contract,
            contract_supports_watchers: self.contract_supports_watchers,
            decimals,
            ticker,
            gas_station_url: self.gas_station_url.clone(),
            gas_station_decimals: self.gas_station_decimals,
            gas_station_policy: self.gas_station_policy.clone(),
            web3_instances: AsyncMutex::new(web3_instances),
            history_sync_state: Mutex::new(self.history_sync_state.lock().unwrap().clone()),
            ctx: self.ctx.clone(),
            required_confirmations,
            chain_id: self.chain_id,
            trezor_coin: self.trezor_coin.clone(),
            logs_block_range: self.logs_block_range,
            nonce_lock: self.nonce_lock.clone(),
            erc20_tokens_infos: Default::default(),
            abortable_system,
        };

        Ok(EthCoin(Arc::new(token)))
    }
}

/// Activate eth coin from coin config and private key build policy,
/// version 2 of the activation function, with no intrinsic tokens creation  
pub async fn eth_coin_from_conf_and_request_v2(
    ctx: &MmArc,
    ticker: &str,
    conf: &Json,
    req: EthActivationV2Request,
    priv_key_build_policy: EthPrivKeyBuildPolicy,
) -> MmResult<EthCoin, EthActivationV2Error> {
    if req.swap_contract_address == Address::default() {
        return Err(EthActivationV2Error::InvalidSwapContractAddr(
            "swap_contract_address can't be zero address".to_string(),
        )
        .into());
    }

    if let Some(fallback) = req.fallback_swap_contract {
        if fallback == Address::default() {
            return Err(EthActivationV2Error::InvalidFallbackSwapContract(
                "fallback_swap_contract can't be zero address".to_string(),
            )
            .into());
        }
    }

    let (priv_key_policy, derivation_method) = build_address_and_priv_key_policy(
        ctx,
        ticker,
        conf,
        priv_key_build_policy,
        &req.path_to_address,
        req.gap_limit,
    )
    .await?;

    let chain_id = conf["chain_id"].as_u64();
<<<<<<< HEAD
    let (web3, web3_instances) = match (req.rpc_mode, &priv_key_policy) {
        (
            EthRpcMode::Http,
            EthPrivKeyPolicy::Iguana(_) | EthPrivKeyPolicy::HDWallet { .. } | EthPrivKeyPolicy::Trezor,
        ) => {
            let auth_key_pair = match priv_key_policy {
                EthPrivKeyPolicy::Trezor => {
                    let crypto_ctx = CryptoCtx::from_ctx(ctx)?;
                    let secp256k1_key_pair = crypto_ctx.mm2_internal_key_pair();
                    eth::KeyPair::from_secret_slice(&secp256k1_key_pair.private_bytes()).map_to_mm(|_| {
                        EthActivationV2Error::InternalError("could not get internal keypair".to_string())
                    })?
                },
                _ => priv_key_policy
                    .activated_key_or_err()
                    .mm_err(EthActivationV2Error::PrivKeyPolicyNotAllowed)?
                    .clone(),
            };
            let auth_address = auth_key_pair.address();
            let auth_address_str = display_eth_address(&auth_address);
            build_http_transport(ctx, ticker.to_string(), auth_address_str, &auth_key_pair, &req.nodes).await?
=======

    let web3_instances = match (req.rpc_mode, &priv_key_policy) {
        (
            EthRpcMode::Default,
            EthPrivKeyPolicy::Iguana(key_pair)
            | EthPrivKeyPolicy::HDWallet {
                activated_key: key_pair,
                ..
            },
        ) => {
            build_web3_instances(
                ctx,
                ticker.to_string(),
                enabled_address_str,
                key_pair,
                req.nodes.clone(),
            )
            .await?
        },
        (EthRpcMode::Default, EthPrivKeyPolicy::Trezor) => {
            return MmError::err(EthActivationV2Error::PrivKeyPolicyNotAllowed(
                PrivKeyPolicyNotAllowed::HardwareWalletNotSupported,
            ));
>>>>>>> 75ecef04
        },
        #[cfg(target_arch = "wasm32")]
        (EthRpcMode::Metamask, EthPrivKeyPolicy::Metamask(_)) => {
            let chain_id = chain_id
                .or_else(|| conf["rpc_chain_id"].as_u64())
                .or_mm_err(|| EthActivationV2Error::ExpectedRpcChainId)?;
            build_metamask_transport(ctx, ticker.to_string(), chain_id).await?
        },
        #[cfg(target_arch = "wasm32")]
        (EthRpcMode::Default, EthPrivKeyPolicy::Metamask(_)) | (EthRpcMode::Metamask, _) => {
            let error = r#"priv_key_policy="Metamask" and rpc_mode="Metamask" should be used both"#.to_string();
            return MmError::err(EthActivationV2Error::ActivationFailed {
                ticker: ticker.to_string(),
                error,
            });
        },
    };

    // param from request should override the config
    let required_confirmations = req
        .required_confirmations
        .unwrap_or_else(|| {
            conf["required_confirmations"]
                .as_u64()
                .unwrap_or(DEFAULT_REQUIRED_CONFIRMATIONS as u64)
        })
        .into();

    let sign_message_prefix: Option<String> = json::from_value(conf["sign_message_prefix"].clone()).ok();

    let trezor_coin: Option<String> = json::from_value(conf["trezor_coin"].clone()).ok();

    let nonce_lock = {
        let mut map = NONCE_LOCK.lock().unwrap();
        map.entry(ticker.to_string()).or_insert_with(new_nonce_lock).clone()
    };

    // Create an abortable system linked to the `MmCtx` so if the app is stopped on `MmArc::stop`,
    // all spawned futures related to `ETH` coin will be aborted as well.
    let abortable_system = ctx.abortable_system.create_subsystem()?;

    let coin = EthCoinImpl {
        priv_key_policy,
        derivation_method: Arc::new(derivation_method),
        coin_type: EthCoinType::Eth,
        sign_message_prefix,
        swap_contract_address: req.swap_contract_address,
        fallback_swap_contract: req.fallback_swap_contract,
        contract_supports_watchers: req.contract_supports_watchers,
        decimals: ETH_DECIMALS,
        ticker: ticker.to_string(),
        gas_station_url: req.gas_station_url,
        gas_station_decimals: req.gas_station_decimals.unwrap_or(ETH_GAS_STATION_DECIMALS),
        gas_station_policy: req.gas_station_policy,
        web3_instances: AsyncMutex::new(web3_instances),
        history_sync_state: Mutex::new(HistorySyncState::NotEnabled),
        ctx: ctx.weak(),
        required_confirmations,
        chain_id,
        trezor_coin,
        logs_block_range: conf["logs_block_range"].as_u64().unwrap_or(DEFAULT_LOGS_BLOCK_RANGE),
        nonce_lock,
        erc20_tokens_infos: Default::default(),
        abortable_system,
    };

    let coin = EthCoin(Arc::new(coin));
    coin.spawn_balance_stream_if_enabled(ctx)
        .await
        .map_err(EthActivationV2Error::FailedSpawningBalanceEvents)?;

    Ok(coin)
}

// Todo: This function can be refactored to use builder pattern like UTXO
/// Processes the given `priv_key_policy` and generates corresponding `KeyPair`.
/// This function expects either [`PrivKeyBuildPolicy::IguanaPrivKey`]
/// or [`PrivKeyBuildPolicy::GlobalHDAccount`], otherwise returns `PrivKeyPolicyNotAllowed` error.
pub(crate) async fn build_address_and_priv_key_policy(
    ctx: &MmArc,
    ticker: &str,
    conf: &Json,
    priv_key_build_policy: EthPrivKeyBuildPolicy,
    path_to_address: &HDAccountAddressId,
    gap_limit: Option<u32>,
) -> MmResult<(EthPrivKeyPolicy, EthDerivationMethod), EthActivationV2Error> {
    match priv_key_build_policy {
        EthPrivKeyBuildPolicy::IguanaPrivKey(iguana) => {
            let key_pair = KeyPair::from_secret_slice(iguana.as_slice())
                .map_to_mm(|e| EthActivationV2Error::InternalError(e.to_string()))?;
            let address = key_pair.address();
            let derivation_method = DerivationMethod::SingleAddress(address);
            Ok((EthPrivKeyPolicy::Iguana(key_pair), derivation_method))
        },
        EthPrivKeyBuildPolicy::GlobalHDAccount(global_hd_ctx) => {
            // Consider storing `derivation_path` at `EthCoinImpl`.
            let path_to_coin = json::from_value(conf["derivation_path"].clone())
                .map_to_mm(|e| EthActivationV2Error::ErrorDeserializingDerivationPath(e.to_string()))?;
            let raw_priv_key = global_hd_ctx
                .derive_secp256k1_secret(
                    &path_to_address
                        .to_derivation_path(&path_to_coin)
                        .mm_err(|e| EthActivationV2Error::InvalidPathToAddress(e.to_string()))?,
                )
                .mm_err(|e| EthActivationV2Error::InternalError(e.to_string()))?;
            let activated_key = KeyPair::from_secret_slice(raw_priv_key.as_slice())
                .map_to_mm(|e| EthActivationV2Error::InternalError(e.to_string()))?;
            let bip39_secp_priv_key = global_hd_ctx.root_priv_key().clone();

            let hd_wallet_rmd160 = *ctx.rmd160();
            let hd_wallet_storage = HDWalletCoinStorage::init_with_rmd160(ctx, ticker.to_string(), hd_wallet_rmd160)
                .await
                .mm_err(EthActivationV2Error::from)?;
            let accounts = load_hd_accounts_from_storage(&hd_wallet_storage, &path_to_coin).await?;
            let gap_limit = gap_limit.unwrap_or(DEFAULT_GAP_LIMIT);
            let hd_wallet = EthHDWallet {
                hd_wallet_rmd160,
                hd_wallet_storage,
                derivation_path: path_to_coin.clone(),
                accounts: HDAccountsMutex::new(accounts),
                enabled_address: Some(*path_to_address),
                gap_limit,
            };
            let derivation_method = DerivationMethod::HDWallet(hd_wallet);
            Ok((
                EthPrivKeyPolicy::HDWallet {
                    path_to_coin,
                    activated_key,
                    bip39_secp_priv_key,
                },
                derivation_method,
            ))
        },
        EthPrivKeyBuildPolicy::Trezor => {
            let path_to_coin = json::from_value(conf["derivation_path"].clone())
                .map_to_mm(|e| EthActivationV2Error::ErrorDeserializingDerivationPath(e.to_string()))?;

            let trezor_coin: Option<String> = json::from_value(conf["trezor_coin"].clone()).ok();
            if trezor_coin.is_none() {
                return MmError::err(EthActivationV2Error::CoinDoesntSupportTrezor);
            }
            let crypto_ctx = CryptoCtx::from_ctx(ctx)?;
            let hw_ctx = crypto_ctx
                .hw_ctx()
                .or_mm_err(|| EthActivationV2Error::HwContextNotInitialized)?;
            let hd_wallet_rmd160 = hw_ctx.rmd160();
            let hd_wallet_storage = HDWalletCoinStorage::init_with_rmd160(ctx, ticker.to_string(), hd_wallet_rmd160)
                .await
                .mm_err(EthActivationV2Error::from)?;
            let accounts = load_hd_accounts_from_storage(&hd_wallet_storage, &path_to_coin).await?;
            // Todo: use fn gap_limit(&self) -> u32 { self.activation_params().gap_limit.unwrap_or(DEFAULT_GAP_LIMIT) } like UTXO
            let gap_limit = gap_limit.unwrap_or(DEFAULT_GAP_LIMIT);
            // Todo: Maybe we can make a constructor for HDWallet struct
            let hd_wallet = EthHDWallet {
                hd_wallet_rmd160,
                hd_wallet_storage,
                derivation_path: path_to_coin.clone(),
                accounts: HDAccountsMutex::new(accounts),
                enabled_address: Some(*path_to_address),
                gap_limit,
            };
            let derivation_method = DerivationMethod::HDWallet(hd_wallet);
            Ok((EthPrivKeyPolicy::Trezor, derivation_method))
        },
        #[cfg(target_arch = "wasm32")]
        EthPrivKeyBuildPolicy::Metamask(metamask_ctx) => {
            let address = *metamask_ctx.check_active_eth_account().await?;
            let public_key_uncompressed = metamask_ctx.eth_account_pubkey_uncompressed();
            let public_key = compress_public_key(public_key_uncompressed)?;
            Ok((
                EthPrivKeyPolicy::Metamask(EthMetamaskPolicy {
                    public_key,
                    public_key_uncompressed,
                }),
                DerivationMethod::SingleAddress(address),
            ))
        },
    }
}

async fn build_web3_instances(
    ctx: &MmArc,
    coin_ticker: String,
    address: String,
    key_pair: &KeyPair,
    mut eth_nodes: Vec<EthNode>,
) -> MmResult<Vec<Web3Instance>, EthActivationV2Error> {
    if eth_nodes.is_empty() {
        return MmError::err(EthActivationV2Error::AtLeastOneNodeRequired);
    }

    let mut rng = small_rng();
    eth_nodes.as_mut_slice().shuffle(&mut rng);
    drop_mutability!(eth_nodes);

    let event_handlers = rpc_event_handlers_for_eth_transport(ctx, coin_ticker.clone());

    let mut web3_instances = Vec::with_capacity(eth_nodes.len());
    for eth_node in eth_nodes {
        let uri: Uri = eth_node
            .url
            .parse()
            .map_err(|_| EthActivationV2Error::InvalidPayload(format!("{} could not be parsed.", eth_node.url)))?;

        let transport = match uri.scheme_str() {
            Some("ws") | Some("wss") => {
                const TMP_SOCKET_CONNECTION: Duration = Duration::from_secs(20);

                let node = WebsocketTransportNode {
                    uri: uri.clone(),
                    gui_auth: eth_node.gui_auth,
                };

                let mut websocket_transport = WebsocketTransport::with_event_handlers(node, event_handlers.clone());

                if eth_node.gui_auth {
                    websocket_transport.gui_auth_validation_generator = Some(GuiAuthValidationGenerator {
                        coin_ticker: coin_ticker.clone(),
                        secret: key_pair.secret().clone(),
                        address: address.clone(),
                    });
                }

                // Temporarily start the connection loop (we close the connection once we have the client version below).
                // Ideally, it would be much better to not do this workaround, which requires a lot of refactoring or
                // dropping websocket support on parity nodes.
                let fut = websocket_transport
                    .clone()
                    .start_connection_loop(Some(Instant::now() + TMP_SOCKET_CONNECTION));
                let settings = AbortSettings::info_on_abort(format!("connection loop stopped for {:?}", uri));
                ctx.spawner().spawn_with_settings(fut, settings);

                Web3Transport::Websocket(websocket_transport)
            },
            Some("http") | Some("https") => {
                let node = HttpTransportNode {
                    uri,
                    gui_auth: eth_node.gui_auth,
                };

                build_http_transport(
                    coin_ticker.clone(),
                    address.clone(),
                    key_pair,
                    node,
                    event_handlers.clone(),
                )
            },
            _ => {
                return MmError::err(EthActivationV2Error::InvalidPayload(format!(
                    "Invalid node address '{uri}'. Only http(s) and ws(s) nodes are supported"
                )));
            },
        };

        let web3 = Web3::new(transport);
        let version = match web3.web3().client_version().await {
            Ok(v) => v,
            Err(e) => {
                error!("Couldn't get client version for url {}: {}", eth_node.url, e);
                continue;
            },
        };

        web3_instances.push(Web3Instance {
            web3,
            is_parity: version.contains("Parity") || version.contains("parity"),
        });
    }

    if web3_instances.is_empty() {
        return Err(
            EthActivationV2Error::UnreachableNodes("Failed to get client version for all nodes".to_string()).into(),
        );
    }

    Ok(web3_instances)
}

fn build_http_transport(
    coin_ticker: String,
    address: String,
    key_pair: &KeyPair,
    node: HttpTransportNode,
    event_handlers: Vec<RpcTransportEventHandlerShared>,
) -> Web3Transport {
    use crate::eth::web3_transport::http_transport::HttpTransport;

    let gui_auth = node.gui_auth;
    let mut http_transport = HttpTransport::with_event_handlers(node, event_handlers);

    if gui_auth {
        http_transport.gui_auth_validation_generator = Some(GuiAuthValidationGenerator {
            coin_ticker,
            secret: key_pair.secret().clone(),
            address,
        });
    }
    Web3Transport::from(http_transport)
}

#[cfg(target_arch = "wasm32")]
async fn build_metamask_transport(
    ctx: &MmArc,
    coin_ticker: String,
    chain_id: u64,
) -> MmResult<Vec<Web3Instance>, EthActivationV2Error> {
    let event_handlers = rpc_event_handlers_for_eth_transport(ctx, coin_ticker.clone());

    let eth_config = web3_transport::metamask_transport::MetamaskEthConfig { chain_id };
    let web3 = Web3::new(Web3Transport::new_metamask_with_event_handlers(
        eth_config,
        event_handlers,
    )?);

    // Check if MetaMask supports the given `chain_id`.
    // Please note that this request may take a long time.
    check_metamask_supports_chain_id(coin_ticker, &web3, chain_id).await?;

    // MetaMask doesn't use Parity nodes. So `MetamaskTransport` doesn't support `parity_nextNonce` RPC.
    // An example of the `web3_clientVersion` RPC - `MetaMask/v10.22.1`.
    let web3_instances = vec![Web3Instance { web3, is_parity: false }];

    Ok(web3_instances)
}

/// This method is based on the fact that `MetamaskTransport` tries to switch the `ChainId`
/// if the MetaMask is targeted to another ETH chain.
#[cfg(target_arch = "wasm32")]
async fn check_metamask_supports_chain_id(
    ticker: String,
    web3: &Web3<Web3Transport>,
    expected_chain_id: u64,
) -> MmResult<(), EthActivationV2Error> {
    use jsonrpc_core::ErrorCode;

    /// See the documentation:
    /// https://docs.metamask.io/guide/rpc-api.html#wallet-switchethereumchain
    const CHAIN_IS_NOT_REGISTERED_ERROR: ErrorCode = ErrorCode::ServerError(4902);

    match web3.eth().chain_id().await {
        Ok(chain_id) if chain_id == U256::from(expected_chain_id) => Ok(()),
        // The RPC client should have returned ChainId with which it has been created on [`Web3Transport::new_metamask_with_event_handlers`].
        Ok(unexpected_chain_id) => {
            let error = format!("Expected '{expected_chain_id}' ChainId, found '{unexpected_chain_id}'");
            MmError::err(EthActivationV2Error::InternalError(error))
        },
        Err(web3::Error::Rpc(rpc_err)) if rpc_err.code == CHAIN_IS_NOT_REGISTERED_ERROR => {
            let error = format!("Ethereum chain_id({expected_chain_id}) is not supported");
            MmError::err(EthActivationV2Error::ActivationFailed { ticker, error })
        },
        Err(other) => {
            let error = other.to_string();
            MmError::err(EthActivationV2Error::ActivationFailed { ticker, error })
        },
    }
}

#[cfg(target_arch = "wasm32")]
fn compress_public_key(uncompressed: H520) -> MmResult<H264, EthActivationV2Error> {
    let public_key = PublicKey::from_slice(uncompressed.as_bytes())
        .map_to_mm(|e| EthActivationV2Error::InternalError(e.to_string()))?;
    let compressed = public_key.serialize();
    Ok(H264::from(compressed))
}<|MERGE_RESOLUTION|>--- conflicted
+++ resolved
@@ -9,11 +9,8 @@
 use mm2_err_handle::common_errors::WithInternal;
 #[cfg(target_arch = "wasm32")]
 use mm2_metamask::{from_metamask_error, MetamaskError, MetamaskRpcError, WithMetamaskRpcError};
-<<<<<<< HEAD
 use rpc_task::RpcTaskError;
-=======
 use web3_transport::websocket_transport::WebsocketTransport;
->>>>>>> 75ecef04
 
 #[derive(Clone, Debug, Deserialize, Display, EnumFromTrait, PartialEq, Serialize, SerializeErrorType)]
 #[serde(tag = "error_type", content = "error_data")]
@@ -290,7 +287,7 @@
 }
 
 /// Activate eth coin from coin config and private key build policy,
-/// version 2 of the activation function, with no intrinsic tokens creation  
+/// version 2 of the activation function, with no intrinsic tokens creation
 pub async fn eth_coin_from_conf_and_request_v2(
     ctx: &MmArc,
     ticker: &str,
@@ -325,30 +322,6 @@
     .await?;
 
     let chain_id = conf["chain_id"].as_u64();
-<<<<<<< HEAD
-    let (web3, web3_instances) = match (req.rpc_mode, &priv_key_policy) {
-        (
-            EthRpcMode::Http,
-            EthPrivKeyPolicy::Iguana(_) | EthPrivKeyPolicy::HDWallet { .. } | EthPrivKeyPolicy::Trezor,
-        ) => {
-            let auth_key_pair = match priv_key_policy {
-                EthPrivKeyPolicy::Trezor => {
-                    let crypto_ctx = CryptoCtx::from_ctx(ctx)?;
-                    let secp256k1_key_pair = crypto_ctx.mm2_internal_key_pair();
-                    eth::KeyPair::from_secret_slice(&secp256k1_key_pair.private_bytes()).map_to_mm(|_| {
-                        EthActivationV2Error::InternalError("could not get internal keypair".to_string())
-                    })?
-                },
-                _ => priv_key_policy
-                    .activated_key_or_err()
-                    .mm_err(EthActivationV2Error::PrivKeyPolicyNotAllowed)?
-                    .clone(),
-            };
-            let auth_address = auth_key_pair.address();
-            let auth_address_str = display_eth_address(&auth_address);
-            build_http_transport(ctx, ticker.to_string(), auth_address_str, &auth_key_pair, &req.nodes).await?
-=======
-
     let web3_instances = match (req.rpc_mode, &priv_key_policy) {
         (
             EthRpcMode::Default,
@@ -358,20 +331,25 @@
                 ..
             },
         ) => {
+            let auth_address = key_pair.address();
+            let auth_address_str = display_eth_address(&auth_address);
+            build_web3_instances(ctx, ticker.to_string(), auth_address_str, key_pair, req.nodes.clone()).await?
+        },
+        (EthRpcMode::Default, EthPrivKeyPolicy::Trezor) => {
+            let crypto_ctx = CryptoCtx::from_ctx(ctx)?;
+            let secp256k1_key_pair = crypto_ctx.mm2_internal_key_pair();
+            let auth_key_pair = KeyPair::from_secret_slice(&secp256k1_key_pair.private_bytes())
+                .map_to_mm(|_| EthActivationV2Error::InternalError("could not get internal keypair".to_string()))?;
+            let auth_address = auth_key_pair.address();
+            let auth_address_str = display_eth_address(&auth_address);
             build_web3_instances(
                 ctx,
                 ticker.to_string(),
-                enabled_address_str,
-                key_pair,
+                auth_address_str,
+                &auth_key_pair,
                 req.nodes.clone(),
             )
             .await?
-        },
-        (EthRpcMode::Default, EthPrivKeyPolicy::Trezor) => {
-            return MmError::err(EthActivationV2Error::PrivKeyPolicyNotAllowed(
-                PrivKeyPolicyNotAllowed::HardwareWalletNotSupported,
-            ));
->>>>>>> 75ecef04
         },
         #[cfg(target_arch = "wasm32")]
         (EthRpcMode::Metamask, EthPrivKeyPolicy::Metamask(_)) => {
