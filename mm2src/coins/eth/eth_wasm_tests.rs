use super::*;
use crate::lp_coininit;
use crypto::CryptoCtx;
use mm2_core::mm_ctx::MmCtxBuilder;
<<<<<<< HEAD
use mm2_test_helpers::for_tests::{ETH_DEV_NODE, ETH_DEV_SWAP_CONTRACT};
=======
use mm2_test_helpers::for_tests::{ETH_SEPOLIA_NODE, ETH_SEPOLIA_SWAP_CONTRACT};
>>>>>>> 38d328e8
use wasm_bindgen_test::*;
use web_sys::console;

wasm_bindgen_test_configure!(run_in_browser);

#[wasm_bindgen_test]
fn pass() {
    let ctx = MmCtxBuilder::default().into_mm_arc();
    let _coins_context = CoinsContext::from_ctx(&ctx).unwrap();
}

async fn init_eth_coin_helper() -> Result<(MmArc, MmCoinEnum), String> {
    let conf = json!({
        "coins": [{
            "coin": "ETH",
            "name": "ethereum",
            "fname": "Ethereum",
            "chain_id": 1337,
            "protocol":{
                "type": "ETH"
            },
            "rpcport": 80,
            "mm2": 1
        }]
    });

    let ctx = MmCtxBuilder::new().with_conf(conf).into_mm_arc();
    CryptoCtx::init_with_iguana_passphrase(
        ctx.clone(),
        "spice describe gravity federal blast come thank unfair canal monkey style afraid",
    )
    .unwrap();

    let req = json!({
        "urls":ETH_SEPOLIA_NODE,
        "swap_contract_address":ETH_SEPOLIA_SWAP_CONTRACT
    });
    Ok((ctx.clone(), lp_coininit(&ctx, "ETH", &req).await?))
}

#[wasm_bindgen_test]
async fn test_init_eth_coin() { let (_ctx, _coin) = init_eth_coin_helper().await.unwrap(); }

#[wasm_bindgen_test]
async fn wasm_test_sign_eth_tx() {
    // we need to hold ref to _ctx until the end of the test (because of the weak ref to MmCtx in EthCoinImpl)
    let (_ctx, coin) = init_eth_coin_helper().await.unwrap();
    let sign_req = json::from_value(json!({
        "coin": "ETH",
        "type": "ETH",
        "tx": {
            "to": "0x7Bc1bBDD6A0a722fC9bffC49c921B685ECB84b94".to_string(),
            "value": "1.234",
            "gas_limit": "21000"
        }
    }))
    .unwrap();
    let res = coin.sign_raw_tx(&sign_req).await;
    console::log_1(&format!("res={:?}", res).into());
    assert!(res.is_ok());
}<|MERGE_RESOLUTION|>--- conflicted
+++ resolved
@@ -2,11 +2,7 @@
 use crate::lp_coininit;
 use crypto::CryptoCtx;
 use mm2_core::mm_ctx::MmCtxBuilder;
-<<<<<<< HEAD
-use mm2_test_helpers::for_tests::{ETH_DEV_NODE, ETH_DEV_SWAP_CONTRACT};
-=======
-use mm2_test_helpers::for_tests::{ETH_SEPOLIA_NODE, ETH_SEPOLIA_SWAP_CONTRACT};
->>>>>>> 38d328e8
+use mm2_test_helpers::for_tests::{ETH_SEPOLIA_NODES, ETH_SEPOLIA_SWAP_CONTRACT};
 use wasm_bindgen_test::*;
 use web_sys::console;
 
@@ -41,7 +37,7 @@
     .unwrap();
 
     let req = json!({
-        "urls":ETH_SEPOLIA_NODE,
+        "urls":ETH_SEPOLIA_NODES,
         "swap_contract_address":ETH_SEPOLIA_SWAP_CONTRACT
     });
     Ok((ctx.clone(), lp_coininit(&ctx, "ETH", &req).await?))
