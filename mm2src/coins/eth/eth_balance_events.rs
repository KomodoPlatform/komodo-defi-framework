use super::EthCoin;
use crate::{eth::{u256_to_big_decimal, Erc20TokenDetails},
            hd_wallet::AddrToString,
            BalanceError, CoinWithDerivationMethod};
use common::{executor::Timer, log, Future01CompatExt};
<<<<<<< HEAD
use mm2_err_handle::prelude::*;
use mm2_event_stream::{Broadcaster, Event, EventStreamer, NoDataIn, StreamHandlerInput};
=======
use mm2_err_handle::prelude::MmError;
use mm2_event_stream::{Broadcaster, Event, EventStreamer, NoDataIn, StreamHandlerInput, StreamerId};
>>>>>>> dc6e2f04
use mm2_number::BigDecimal;

use async_trait::async_trait;
use compatible_time::Instant;
use ethereum_types::Address;
use futures::{channel::oneshot, stream::FuturesUnordered, StreamExt};
use serde::Deserialize;
use serde_json::Value as Json;
use std::collections::{HashMap, HashSet};

#[derive(Deserialize)]
#[serde(deny_unknown_fields, default)]
struct EthBalanceStreamingConfig {
    /// The time in seconds to wait before re-polling the balance and streaming.
    pub stream_interval_seconds: f64,
}

impl Default for EthBalanceStreamingConfig {
    fn default() -> Self {
        Self {
            stream_interval_seconds: 10.0,
        }
    }
}

pub struct EthBalanceEventStreamer {
    /// The period in seconds between each balance check.
    interval: f64,
    coin: EthCoin,
}

impl EthBalanceEventStreamer {
    pub fn try_new(config: Option<Json>, coin: EthCoin) -> serde_json::Result<Self> {
        let config: EthBalanceStreamingConfig = config.map(serde_json::from_value).unwrap_or(Ok(Default::default()))?;

        Ok(Self {
            interval: config.stream_interval_seconds,
            coin,
        })
    }
}

struct BalanceData {
    ticker: String,
    address: String,
    balance: BigDecimal,
}

#[derive(Serialize)]
struct BalanceFetchError {
    ticker: String,
    address: String,
    error: MmError<BalanceError>,
}

type BalanceResult = Result<BalanceData, BalanceFetchError>;

/// This implementation differs from others, as they immediately return
/// an error if any of the requests fails. This one completes all futures
/// and returns their results individually.
async fn get_all_balance_results_concurrently(coin: &EthCoin, addresses: HashSet<Address>) -> Vec<BalanceResult> {
    let mut tokens = coin.get_erc_tokens_infos();
    // Workaround for performance purposes.
    //
    // Unlike tokens, the platform coin length is constant (=1). Instead of creating a generic
    // type and mapping the platform coin and the entire token list (which can grow at any time), we map
    // the platform coin to Erc20TokenDetails so that we can use the token list right away without
    // additional mapping.
    tokens.insert(coin.ticker.clone(), Erc20TokenDetails {
        // This is a dummy value, since there is no token address for the platform coin.
        // In the fetch_balance function, we check if the token_ticker is equal to this
        // coin's ticker to avoid using token_address to fetch the balance
        // and to use address_balance instead.
        token_address: Address::default(),
        decimals: coin.decimals,
    });
    drop_mutability!(tokens);

    let mut all_jobs = FuturesUnordered::new();

    for address in addresses {
        let jobs = tokens.iter().map(|(token_ticker, info)| {
            let coin = coin.clone();
            let token_ticker = token_ticker.clone();
            let info = info.clone();
            async move { fetch_balance(&coin, address, token_ticker, &info).await }
        });

        all_jobs.extend(jobs);
    }

    all_jobs.collect().await
}

async fn fetch_balance(
    coin: &EthCoin,
    address: Address,
    token_ticker: String,
    info: &Erc20TokenDetails,
) -> Result<BalanceData, BalanceFetchError> {
    let (balance_as_u256, decimals) = if token_ticker == coin.ticker {
        (
            coin.address_balance(address)
                .compat()
                .await
                .map_err(|error| BalanceFetchError {
                    ticker: token_ticker.clone(),
                    address: address.addr_to_string(),
                    error,
                })?,
            coin.decimals,
        )
    } else {
        (
            coin.get_token_balance(info.token_address)
                .await
                .map_err(|error| BalanceFetchError {
                    ticker: token_ticker.clone(),
                    address: address.addr_to_string(),
                    error,
                })?,
            info.decimals,
        )
    };

    let balance_as_big_decimal = u256_to_big_decimal(balance_as_u256, decimals).map_err(|e| BalanceFetchError {
        ticker: token_ticker.clone(),
        address: address.addr_to_string(),
        error: e.map(BalanceError::from),
    })?;

    Ok(BalanceData {
        ticker: token_ticker,
        address: address.addr_to_string(),
        balance: balance_as_big_decimal,
    })
}

#[async_trait]
impl EventStreamer for EthBalanceEventStreamer {
    type DataInType = NoDataIn;

    fn streamer_id(&self) -> StreamerId {
        StreamerId::Balance {
            coin: self.coin.ticker.to_string(),
        }
    }

    async fn handle(
        self,
        broadcaster: Broadcaster,
        ready_tx: oneshot::Sender<Result<(), String>>,
        _: impl StreamHandlerInput<NoDataIn>,
    ) {
        async fn start_polling(streamer_id: StreamerId, broadcaster: Broadcaster, coin: EthCoin, interval: f64) {
            async fn sleep_remaining_time(interval: f64, now: Instant) {
                // If the interval is x seconds,
                // our goal is to broadcast changed balances every x seconds.
                // To achieve this, we need to subtract the time complexity of each iteration.
                // Given that an iteration already takes 80% of the interval,
                // this will lead to inconsistency in the events.
                let remaining_time = interval - now.elapsed().as_secs_f64();
                // Not worth to make a call for less than `0.1` durations
                if remaining_time >= 0.1 {
                    Timer::sleep(remaining_time).await;
                }
            }

            let mut cache: HashMap<String, HashMap<String, BigDecimal>> = HashMap::new();

            loop {
                let now = Instant::now();

                let addresses = match coin.all_addresses().await {
                    Ok(addresses) => addresses,
                    Err(e) => {
                        log::error!("Failed getting addresses for {}. Error: {}", coin.ticker, e);
                        let e = serde_json::to_value(e).expect("Serialization shouldn't fail.");
                        broadcaster.broadcast(Event::err(streamer_id.clone(), e));
                        sleep_remaining_time(interval, now).await;
                        continue;
                    },
                };

                let mut balance_updates = vec![];
                for result in get_all_balance_results_concurrently(&coin, addresses).await {
                    match result {
                        Ok(res) => {
                            if Some(&res.balance) == cache.get(&res.ticker).and_then(|map| map.get(&res.address)) {
                                continue;
                            }

                            balance_updates.push(json!({
                                "ticker": res.ticker,
                                "address": res.address,
                                "balance": { "spendable": res.balance, "unspendable": BigDecimal::default() }
                            }));
                            cache
                                .entry(res.ticker.clone())
                                .or_insert_with(HashMap::new)
                                .insert(res.address, res.balance);
                        },
                        Err(err) => {
                            log::error!(
                                "Failed getting balance for '{}:{}' with {interval} interval. Error: {}",
                                err.ticker,
                                err.address,
                                err.error
                            );
                            let e = serde_json::to_value(err).expect("Serialization shouldn't fail.");
                            broadcaster.broadcast(Event::err(streamer_id.clone(), e));
                        },
                    };
                }

                if !balance_updates.is_empty() {
                    broadcaster.broadcast(Event::new(streamer_id.clone(), json!(balance_updates)));
                }

                sleep_remaining_time(interval, now).await;
            }
        }

        ready_tx
            .send(Ok(()))
            .expect("Receiver is dropped, which should never happen.");

        start_polling(self.streamer_id(), broadcaster, self.coin, self.interval).await
    }
}<|MERGE_RESOLUTION|>--- conflicted
+++ resolved
@@ -3,13 +3,8 @@
             hd_wallet::AddrToString,
             BalanceError, CoinWithDerivationMethod};
 use common::{executor::Timer, log, Future01CompatExt};
-<<<<<<< HEAD
 use mm2_err_handle::prelude::*;
-use mm2_event_stream::{Broadcaster, Event, EventStreamer, NoDataIn, StreamHandlerInput};
-=======
-use mm2_err_handle::prelude::MmError;
 use mm2_event_stream::{Broadcaster, Event, EventStreamer, NoDataIn, StreamHandlerInput, StreamerId};
->>>>>>> dc6e2f04
 use mm2_number::BigDecimal;
 
 use async_trait::async_trait;
