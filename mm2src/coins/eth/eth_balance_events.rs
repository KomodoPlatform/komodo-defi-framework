--- conflicted
+++ resolved
@@ -14,11 +14,6 @@
 use serde_json::Value as Json;
 use std::collections::{HashMap, HashSet};
 
-<<<<<<< HEAD
-use super::EthCoin;
-use crate::{eth::{u256_to_big_decimal, Erc20TokenDetails},
-            BalanceError, CoinWithDerivationMethod, MmCoin};
-=======
 #[derive(Deserialize)]
 #[serde(deny_unknown_fields, default)]
 struct EthBalanceStreamingConfig {
@@ -50,7 +45,6 @@
         })
     }
 }
->>>>>>> 25503b1f
 
 struct BalanceData {
     ticker: String,
