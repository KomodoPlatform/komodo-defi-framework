use super::{check_decoded_length, extract_id_from_tx_data, validate_amount, validate_from_to_addresses,
            EthPaymentType, PaymentMethod, PrepareTxDataError, SpendTxSearchParams, ZERO_VALUE};
use crate::eth::{decode_contract_call, get_function_input_data, wei_from_big_decimal, EthCoin, EthCoinType,
                 ParseCoinAssocTypes, RefundFundingSecretArgs, RefundTakerPaymentArgs, SendTakerFundingArgs,
                 SignedEthTx, SwapTxTypeWithSecretHash, TakerPaymentStateV2, TransactionErr, ValidateSwapV2TxError,
                 ValidateSwapV2TxResult, ValidateTakerFundingArgs, TAKER_SWAP_V2};
<<<<<<< HEAD
use crate::{FundingTxSpend, GenTakerPaymentPreimageArgs, GenTakerPaymentSpendArgs, SearchForFundingSpendErr,
            WaitForPaymentSpendError};
use common::executor::Timer;
use common::now_sec;
use ethabi::{Function, Token};
=======
use crate::{FindPaymentSpendError, FundingTxSpend, GenTakerFundingSpendArgs, GenTakerPaymentSpendArgs,
            SearchForFundingSpendErr};
use derive_more::Display;
use enum_derives::EnumFromStringify;
use ethabi::{Contract, Function, Token};
>>>>>>> b59860b3
use ethcore_transaction::Action;
use ethereum_types::{Address, Public, U256};
use ethkey::public_to_address;
use futures::compat::Future01CompatExt;
use mm2_err_handle::prelude::{MapToMmResult, MmError, MmResult, MmResultExt};
use std::convert::TryInto;
use web3::types::{BlockNumber, TransactionId};

const ETH_TAKER_PAYMENT: &str = "ethTakerPayment";
const ERC20_TAKER_PAYMENT: &str = "erc20TakerPayment";
const TAKER_PAYMENT_APPROVE: &str = "takerPaymentApprove";

/// state index for `TakerPayment` structure from `EtomicSwapTakerV2.sol`
///
///     struct TakerPayment {
///         bytes20 paymentHash;
///         uint32 preApproveLockTime;
///         uint32 paymentLockTime;
///         TakerPaymentState state;
///     }
const TAKER_PAYMENT_STATE_INDEX: usize = 3;

struct TakerFundingArgs<'a> {
    dex_fee: U256,
    payment_amount: U256,
    maker_address: Address,
    taker_secret_hash: &'a [u8; 32],
    maker_secret_hash: &'a [u8; 32],
    funding_time_lock: u64,
    payment_time_lock: u64,
}

struct TakerRefundTimelockArgs<'a> {
    dex_fee: U256,
    payment_amount: U256,
    maker_address: Address,
    taker_secret_hash: &'a [u8; 32],
    maker_secret_hash: &'a [u8; 32],
    payment_time_lock: u64,
    token_address: Address,
}

struct TakerRefundSecretArgs<'a> {
    dex_fee: U256,
    payment_amount: U256,
    maker_address: Address,
    taker_secret: &'a [u8; 32],
    maker_secret_hash: &'a [u8; 32],
    payment_time_lock: u64,
    token_address: Address,
}

struct TakerValidationArgs<'a> {
    swap_id: Vec<u8>,
    amount: U256,
    dex_fee: U256,
    receiver: Address,
    taker_secret_hash: &'a [u8; 32],
    maker_secret_hash: &'a [u8; 32],
    funding_time_lock: u64,
    payment_time_lock: u64,
}

impl EthCoin {
    /// Calls `"ethTakerPayment"` or `"erc20TakerPayment"` swap contract methods.
    /// Returns taker sent payment transaction.
    pub(crate) async fn send_taker_funding_impl(
        &self,
        args: SendTakerFundingArgs<'_>,
    ) -> Result<SignedEthTx, TransactionErr> {
        let taker_swap_v2_contract = self
            .swap_v2_contracts
            .ok_or_else(|| TransactionErr::Plain(ERRL!("Expected swap_v2_contracts to be Some, but found None")))?
            .taker_swap_v2_contract;
        // TODO add burnFee support
        let dex_fee = try_tx_s!(wei_from_big_decimal(&args.dex_fee.fee_amount().into(), self.decimals));

        let payment_amount = try_tx_s!(wei_from_big_decimal(
            &(args.trading_amount.clone() + args.premium_amount.clone()),
            self.decimals
        ));
        let funding_args = {
            let maker_address = public_to_address(&Public::from_slice(args.maker_pub));
            TakerFundingArgs {
                dex_fee,
                payment_amount,
                maker_address,
                taker_secret_hash: try_tx_s!(args.taker_secret_hash.try_into()),
                maker_secret_hash: try_tx_s!(args.maker_secret_hash.try_into()),
                funding_time_lock: args.funding_time_lock,
                payment_time_lock: args.payment_time_lock,
            }
        };
        match &self.coin_type {
            EthCoinType::Eth => {
                let data = try_tx_s!(self.prepare_taker_eth_funding_data(&funding_args).await);
                let eth_total_payment = payment_amount.checked_add(dex_fee).ok_or_else(|| {
                    TransactionErr::Plain(ERRL!("Overflow occurred while calculating eth_total_payment"))
                })?;
                self.sign_and_send_transaction(
                    eth_total_payment,
                    Action::Call(taker_swap_v2_contract),
                    data,
                    U256::from(self.gas_limit_v2.taker.eth_payment),
                )
                .compat()
                .await
            },
            EthCoinType::Erc20 {
                platform: _,
                token_addr,
            } => {
                let data = try_tx_s!(self.prepare_taker_erc20_funding_data(&funding_args, *token_addr).await);
                self.handle_allowance(taker_swap_v2_contract, payment_amount, args.funding_time_lock)
                    .await?;
                self.sign_and_send_transaction(
                    U256::from(ZERO_VALUE),
                    Action::Call(taker_swap_v2_contract),
                    data,
                    U256::from(self.gas_limit_v2.taker.erc20_payment),
                )
                .compat()
                .await
            },
            EthCoinType::Nft { .. } => Err(TransactionErr::ProtocolNotSupported(ERRL!(
                "NFT protocol is not supported for ETH and ERC20 Swaps"
            ))),
        }
    }

    pub(crate) async fn validate_taker_funding_impl(
        &self,
        args: ValidateTakerFundingArgs<'_, Self>,
    ) -> ValidateSwapV2TxResult {
        if let EthCoinType::Nft { .. } = self.coin_type {
            return MmError::err(ValidateSwapV2TxError::ProtocolNotSupported(
                "NFT protocol is not supported for ETH and ERC20 Swaps".to_string(),
            ));
        }
        let taker_swap_v2_contract = self
            .swap_v2_contracts
            .ok_or_else(|| {
                ValidateSwapV2TxError::Internal("Expected swap_v2_contracts to be Some, but found None".to_string())
            })?
            .taker_swap_v2_contract;
        let taker_secret_hash = args.taker_secret_hash.try_into()?;
        let maker_secret_hash = args.maker_secret_hash.try_into()?;
        validate_amount(&args.trading_amount).map_err(ValidateSwapV2TxError::Internal)?;
        let swap_id = self.etomic_swap_id_v2(args.payment_time_lock, args.maker_secret_hash);

        let tx_from_rpc = self.transaction(TransactionId::Hash(args.funding_tx.tx_hash())).await?;
        let tx_from_rpc = tx_from_rpc.as_ref().ok_or_else(|| {
            ValidateSwapV2TxError::TxDoesNotExist(format!(
                "Didn't find provided tx {:?} on ETH node",
                args.funding_tx.tx_hash()
            ))
        })?;
        let taker_address = public_to_address(args.taker_pub);
        validate_from_to_addresses(tx_from_rpc, taker_address, taker_swap_v2_contract).map_mm_err()?;

        let validation_args = {
            let dex_fee = wei_from_big_decimal(&args.dex_fee.fee_amount().into(), self.decimals).map_mm_err()?;
            let payment_amount =
                wei_from_big_decimal(&(args.trading_amount + args.premium_amount), self.decimals).map_mm_err()?;
            TakerValidationArgs {
                swap_id,
                amount: payment_amount,
                dex_fee,
                receiver: self.my_addr().await,
                taker_secret_hash,
                maker_secret_hash,
                funding_time_lock: args.funding_time_lock,
                payment_time_lock: args.payment_time_lock,
            }
        };
        match self.coin_type {
            EthCoinType::Eth => {
                let function = TAKER_SWAP_V2.function(ETH_TAKER_PAYMENT)?;
                let decoded = decode_contract_call(function, &tx_from_rpc.input.0)?;
                validate_eth_taker_payment_data(&decoded, &validation_args, function, tx_from_rpc.value)?;
            },
            EthCoinType::Erc20 { token_addr, .. } => {
                let function = TAKER_SWAP_V2.function(ERC20_TAKER_PAYMENT)?;
                let decoded = decode_contract_call(function, &tx_from_rpc.input.0)?;
                validate_erc20_taker_payment_data(&decoded, &validation_args, function, token_addr)?;
            },
            EthCoinType::Nft { .. } => {
                return MmError::err(ValidateSwapV2TxError::ProtocolNotSupported(
                    "NFT protocol is not supported for ETH and ERC20 Swaps".to_string(),
                ));
            },
        }
        Ok(())
    }

    /// Taker approves payment calling `takerPaymentApprove` for EVM based chains.
    /// Function accepts taker payment transaction, returns taker approve payment transaction.
    pub(crate) async fn taker_payment_approve(
        &self,
        args: &GenTakerPaymentPreimageArgs<'_, Self>,
    ) -> Result<SignedEthTx, TransactionErr> {
        let gas_limit = match self.coin_type {
            EthCoinType::Eth | EthCoinType::Erc20 { .. } => U256::from(self.gas_limit_v2.taker.approve_payment),
            EthCoinType::Nft { .. } => {
                return Err(TransactionErr::ProtocolNotSupported(ERRL!(
                    "NFT protocol is not supported for ETH and ERC20 Swaps"
                )))
            },
        };
        let (taker_swap_v2_contract, send_func, token_address) = self
            .taker_swap_v2_details(ETH_TAKER_PAYMENT, ERC20_TAKER_PAYMENT)
            .await?;
        let decoded = try_tx_s!(decode_contract_call(send_func, args.funding_tx.unsigned().data()));
        let data = try_tx_s!(
            self.prepare_taker_payment_approve_data(args, decoded, token_address)
                .await
        );
        let approve_tx = self
            .sign_and_send_transaction(
                U256::from(ZERO_VALUE),
                Action::Call(taker_swap_v2_contract),
                data,
                gas_limit,
            )
            .compat()
            .await?;
        Ok(approve_tx)
    }

    pub(crate) async fn refund_taker_payment_with_timelock_impl(
        &self,
        args: RefundTakerPaymentArgs<'_>,
    ) -> Result<SignedEthTx, TransactionErr> {
        let token_address = self
            .get_token_address()
            .map_err(|e| TransactionErr::Plain(ERRL!("{}", e)))?;
        let taker_swap_v2_contract = self
            .swap_v2_contracts
            .ok_or_else(|| TransactionErr::Plain(ERRL!("Expected swap_v2_contracts to be Some, but found None")))?
            .taker_swap_v2_contract;
        let gas_limit = self
            .gas_limit_v2
            .gas_limit(
                &self.coin_type,
                EthPaymentType::TakerPayments,
                PaymentMethod::RefundTimelock,
            )
            .map_err(|e| TransactionErr::Plain(ERRL!("{}", e)))?;

        let (maker_secret_hash, taker_secret_hash) = match args.tx_type_with_secret_hash {
            SwapTxTypeWithSecretHash::TakerPaymentV2 {
                maker_secret_hash,
                taker_secret_hash,
            } => (maker_secret_hash, taker_secret_hash),
            _ => {
                return Err(TransactionErr::Plain(ERRL!(
                    "Unsupported swap tx type for timelock refund"
                )))
            },
        };
        let dex_fee = try_tx_s!(wei_from_big_decimal(
            &args.dex_fee.fee_amount().to_decimal(),
            self.decimals
        ));
        let payment_amount = try_tx_s!(wei_from_big_decimal(
            &(args.trading_amount + args.premium_amount),
            self.decimals
        ));

        let args = {
            let maker_address = public_to_address(&Public::from_slice(args.maker_pub));
            TakerRefundTimelockArgs {
                dex_fee,
                payment_amount,
                maker_address,
                taker_secret_hash: try_tx_s!(taker_secret_hash.try_into()),
                maker_secret_hash: try_tx_s!(maker_secret_hash.try_into()),
                payment_time_lock: args.time_lock,
                token_address,
            }
        };
        let data = try_tx_s!(self.prepare_taker_refund_payment_timelock_data(args).await);

        self.sign_and_send_transaction(
            U256::from(ZERO_VALUE),
            Action::Call(taker_swap_v2_contract),
            data,
            U256::from(gas_limit),
        )
        .compat()
        .await
    }

    pub(crate) async fn refund_taker_funding_secret_impl(
        &self,
        args: RefundFundingSecretArgs<'_, Self>,
    ) -> Result<SignedEthTx, TransactionErr> {
        let token_address = self
            .get_token_address()
            .map_err(|e| TransactionErr::Plain(ERRL!("{}", e)))?;
        let taker_swap_v2_contract = self
            .swap_v2_contracts
            .ok_or_else(|| TransactionErr::Plain(ERRL!("Expected swap_v2_contracts to be Some, but found None")))?
            .taker_swap_v2_contract;
        let gas_limit = self
            .gas_limit_v2
            .gas_limit(
                &self.coin_type,
                EthPaymentType::TakerPayments,
                PaymentMethod::RefundSecret,
            )
            .map_err(|e| TransactionErr::Plain(ERRL!("{}", e)))?;

        let maker_secret_hash = try_tx_s!(args.maker_secret_hash.try_into());
        let dex_fee = try_tx_s!(wei_from_big_decimal(
            &args.dex_fee.fee_amount().to_decimal(),
            self.decimals
        ));
        let payment_amount = try_tx_s!(wei_from_big_decimal(
            &(args.trading_amount + args.premium_amount),
            self.decimals
        ));

        let refund_args = {
            let maker_address = public_to_address(args.maker_pubkey);
            TakerRefundSecretArgs {
                dex_fee,
                payment_amount,
                maker_address,
                taker_secret: args.taker_secret,
                maker_secret_hash,
                payment_time_lock: args.payment_time_lock,
                token_address,
            }
        };
        let data = try_tx_s!(self.prepare_taker_refund_payment_secret_data(&refund_args).await);

        self.sign_and_send_transaction(
            U256::from(ZERO_VALUE),
            Action::Call(taker_swap_v2_contract),
            data,
            U256::from(gas_limit),
        )
        .compat()
        .await
    }

    /// Checks that taker payment state is `TakerApproved`. Called by maker.
    /// Accepts a taker payment transaction and returns it if the state is correct.
    pub(crate) async fn search_for_taker_funding_spend_impl(
        &self,
        tx: &SignedEthTx,
    ) -> Result<Option<FundingTxSpend<Self>>, SearchForFundingSpendErr> {
        let (decoded, taker_swap_v2_contract) = self
            .get_funding_decoded_and_swap_contract(tx)
            .await
            .map_err(|e| SearchForFundingSpendErr::Internal(ERRL!("{}", e)))?;
        let taker_status = self
            .payment_status_v2(
                taker_swap_v2_contract,
                decoded[0].clone(), // id from ethTakerPayment or erc20TakerPayment
                &TAKER_SWAP_V2,
                EthPaymentType::TakerPayments,
                TAKER_PAYMENT_STATE_INDEX,
                // Use the latest confirmed block to ensure smart contract has the correct taker payment state (`TakerPaymentStateV2::TakerApproved`)
                // before the maker sends the spend transaction, which reveals the maker's secret.
                // TPU state machine waits confirmations only for send payment tx, not approve tx.
                BlockNumber::Latest,
            )
            .await
            .map_err(|e| SearchForFundingSpendErr::Internal(ERRL!("{}", e)))?;
        if taker_status == U256::from(TakerPaymentStateV2::TakerApproved as u8) {
            return Ok(Some(FundingTxSpend::TransferredToTakerPayment(tx.clone())));
        }
        Ok(None)
    }

    /// Returns maker spent taker payment transaction. Called by maker.
    /// Taker swap contract's `spendTakerPayment` method is called for EVM-based chains.
    pub(crate) async fn sign_and_broadcast_taker_payment_spend_impl(
        &self,
        gen_args: &GenTakerPaymentSpendArgs<'_, Self>,
        secret: &[u8],
    ) -> Result<SignedEthTx, TransactionErr> {
        let gas_limit = self
            .gas_limit_v2
            .gas_limit(&self.coin_type, EthPaymentType::TakerPayments, PaymentMethod::Spend)
            .map_err(|e| TransactionErr::Plain(ERRL!("{}", e)))?;

        let (taker_swap_v2_contract, taker_payment, token_address) = self
            .taker_swap_v2_details(ETH_TAKER_PAYMENT, ERC20_TAKER_PAYMENT)
            .await?;
        let decoded = try_tx_s!(decode_contract_call(taker_payment, gen_args.taker_tx.unsigned().data()));
        let data = try_tx_s!(
            self.prepare_spend_taker_payment_data(gen_args, secret, decoded, token_address)
                .await
        );
        let spend_payment_tx = self
            .sign_and_send_transaction(
                U256::from(ZERO_VALUE),
                Action::Call(taker_swap_v2_contract),
                data,
                U256::from(gas_limit),
            )
            .compat()
            .await?;
        Ok(spend_payment_tx)
    }

    pub(crate) async fn find_taker_payment_spend_tx_impl(
        &self,
        taker_payment: &SignedEthTx, // it's approve_tx in Eth case, as in sign_and_send_taker_funding_spend we return approve_tx tx for it
        from_block: u64,
        wait_until: u64,
        check_every: f64,
    ) -> MmResult<SignedEthTx, FindPaymentSpendError> {
        let taker_swap_v2_contract = self
            .swap_v2_contracts
            .ok_or_else(|| {
                FindPaymentSpendError::Internal("Expected swap_v2_contracts to be Some, but found None".to_string())
            })?
            .taker_swap_v2_contract;
        let id_array = extract_id_from_tx_data(taker_payment.unsigned().data(), &TAKER_SWAP_V2, TAKER_PAYMENT_APPROVE)
            .await?
            .as_slice()
            .try_into()?;

        let params = SpendTxSearchParams {
            swap_contract_address: taker_swap_v2_contract,
            event_name: "TakerPaymentSpent",
            abi_contract: &TAKER_SWAP_V2,
            swap_id: &id_array,
            from_block,
            wait_until,
            check_every,
        };
        let tx_hash = self.find_transaction_hash_by_event(params).await?;

        let spend_tx = self.wait_for_transaction(tx_hash, wait_until, check_every).await?;
        Ok(spend_tx)
    }

    /// Prepares data for EtomicSwapTakerV2 contract [ethTakerPayment](https://github.com/KomodoPlatform/etomic-swap/blob/5e15641cbf41766cd5b37b4d71842c270773f788/contracts/EtomicSwapTakerV2.sol#L44) method
    async fn prepare_taker_eth_funding_data(&self, args: &TakerFundingArgs<'_>) -> Result<Vec<u8>, PrepareTxDataError> {
        let function = TAKER_SWAP_V2.function(ETH_TAKER_PAYMENT)?;
        let id = self.etomic_swap_id_v2(args.payment_time_lock, args.maker_secret_hash);
        let data = function.encode_input(&[
            Token::FixedBytes(id),
            Token::Uint(args.dex_fee),
            Token::Address(args.maker_address),
            Token::FixedBytes(args.taker_secret_hash.to_vec()),
            Token::FixedBytes(args.maker_secret_hash.to_vec()),
            Token::Uint(args.funding_time_lock.into()),
            Token::Uint(args.payment_time_lock.into()),
        ])?;
        Ok(data)
    }

    /// Prepares data for EtomicSwapTakerV2 contract [erc20TakerPayment](https://github.com/KomodoPlatform/etomic-swap/blob/5e15641cbf41766cd5b37b4d71842c270773f788/contracts/EtomicSwapTakerV2.sol#L83) method
    async fn prepare_taker_erc20_funding_data(
        &self,
        args: &TakerFundingArgs<'_>,
        token_address: Address,
    ) -> Result<Vec<u8>, PrepareTxDataError> {
        let function = TAKER_SWAP_V2.function(ERC20_TAKER_PAYMENT)?;
        let id = self.etomic_swap_id_v2(args.payment_time_lock, args.maker_secret_hash);
        let data = function.encode_input(&[
            Token::FixedBytes(id),
            Token::Uint(args.payment_amount),
            Token::Uint(args.dex_fee),
            Token::Address(token_address),
            Token::Address(args.maker_address),
            Token::FixedBytes(args.taker_secret_hash.to_vec()),
            Token::FixedBytes(args.maker_secret_hash.to_vec()),
            Token::Uint(args.funding_time_lock.into()),
            Token::Uint(args.payment_time_lock.into()),
        ])?;
        Ok(data)
    }

    /// Prepares data for EtomicSwapTakerV2 contract [refundTakerPaymentTimelock](https://github.com/KomodoPlatform/etomic-swap/blob/5e15641cbf41766cd5b37b4d71842c270773f788/contracts/EtomicSwapTakerV2.sol#L208) method
    async fn prepare_taker_refund_payment_timelock_data(
        &self,
        args: TakerRefundTimelockArgs<'_>,
    ) -> Result<Vec<u8>, PrepareTxDataError> {
        let function = TAKER_SWAP_V2.function("refundTakerPaymentTimelock")?;
        let id = self.etomic_swap_id_v2(args.payment_time_lock, args.maker_secret_hash);
        let data = function.encode_input(&[
            Token::FixedBytes(id),
            Token::Uint(args.payment_amount),
            Token::Uint(args.dex_fee),
            Token::Address(args.maker_address),
            Token::FixedBytes(args.taker_secret_hash.to_vec()),
            Token::FixedBytes(args.maker_secret_hash.to_vec()),
            Token::Address(args.token_address),
        ])?;
        Ok(data)
    }

    /// Prepares data for EtomicSwapTakerV2 contract [refundTakerPaymentSecret](https://github.com/KomodoPlatform/etomic-swap/blob/5e15641cbf41766cd5b37b4d71842c270773f788/contracts/EtomicSwapTakerV2.sol#L267) method
    async fn prepare_taker_refund_payment_secret_data(
        &self,
        args: &TakerRefundSecretArgs<'_>,
    ) -> Result<Vec<u8>, PrepareTxDataError> {
        let function = TAKER_SWAP_V2.function("refundTakerPaymentSecret")?;
        let id = self.etomic_swap_id_v2(args.payment_time_lock, args.maker_secret_hash);
        let data = function.encode_input(&[
            Token::FixedBytes(id),
            Token::Uint(args.payment_amount),
            Token::Uint(args.dex_fee),
            Token::Address(args.maker_address),
            Token::FixedBytes(args.taker_secret.to_vec()),
            Token::FixedBytes(args.maker_secret_hash.to_vec()),
            Token::Address(args.token_address),
        ])?;
        Ok(data)
    }

    /// This function constructs the encoded transaction input data required to approve the taker payment ([takerPaymentApprove](https://github.com/KomodoPlatform/etomic-swap/blob/5e15641cbf41766cd5b37b4d71842c270773f788/contracts/EtomicSwapTakerV2.sol#L128)).
    /// The `decoded` parameter should contain the transaction input data from the `ethTakerPayment` or `erc20TakerPayment` function of the EtomicSwapTakerV2 contract.
    async fn prepare_taker_payment_approve_data(
        &self,
        args: &GenTakerPaymentPreimageArgs<'_, Self>,
        decoded: Vec<Token>,
        token_address: Address,
    ) -> Result<Vec<u8>, PrepareTxDataError> {
        let function = TAKER_SWAP_V2.function(TAKER_PAYMENT_APPROVE)?;
        let data = match self.coin_type {
            EthCoinType::Eth => {
                let (dex_fee, amount) =
                    get_dex_fee_and_amount_from_eth_payment_data(&decoded, args.funding_tx.unsigned().value())?;
                function.encode_input(&[
                    decoded[0].clone(),   // id from ethTakerPayment
                    Token::Uint(amount),  // calculated payment amount (tx value - dexFee)
                    Token::Uint(dex_fee), // dexFee from ethTakerPayment
                    decoded[2].clone(),   // receiver from ethTakerPayment
                    Token::FixedBytes(args.taker_secret_hash.to_vec()),
                    Token::FixedBytes(args.maker_secret_hash.to_vec()),
                    Token::Address(token_address), // should be zero address Address::default()
                ])?
            },
            EthCoinType::Erc20 { .. } => {
                check_decoded_length(&decoded, 9)?;
                function.encode_input(&[
                    decoded[0].clone(), // id from erc20TakerPayment
                    decoded[1].clone(), // amount from erc20TakerPayment
                    decoded[2].clone(), // dexFee from erc20TakerPayment
                    decoded[4].clone(), // receiver from erc20TakerPayment
                    Token::FixedBytes(args.taker_secret_hash.to_vec()),
                    Token::FixedBytes(args.maker_secret_hash.to_vec()),
                    Token::Address(token_address), // erc20 token address from EthCoinType::Erc20
                ])?
            },
            EthCoinType::Nft { .. } => {
                return Err(PrepareTxDataError::Internal(
                    "NFT protocol is not supported for ETH and ERC20 Swaps".into(),
                ))
            },
        };
        Ok(data)
    }

    /// Prepares data for EtomicSwapTakerV2 contract [spendTakerPayment](https://github.com/KomodoPlatform/etomic-swap/blob/5e15641cbf41766cd5b37b4d71842c270773f788/contracts/EtomicSwapTakerV2.sol#L164) method
    async fn prepare_spend_taker_payment_data(
        &self,
        args: &GenTakerPaymentSpendArgs<'_, Self>,
        secret: &[u8],
        decoded: Vec<Token>,
        token_address: Address,
    ) -> Result<Vec<u8>, PrepareTxDataError> {
        let function = TAKER_SWAP_V2.function("spendTakerPayment")?;
        let taker_address = public_to_address(args.taker_pub);
        match self.coin_type {
            EthCoinType::Eth => {
                let (dex_fee, amount) =
                    get_dex_fee_and_amount_from_eth_payment_data(&decoded, args.taker_tx.unsigned().value())?;
                let data = function.encode_input(&[
                    decoded[0].clone(),                 // id from ethTakerPayment
                    Token::Uint(amount),                // calculated payment amount (tx value - dexFee)
                    Token::Uint(dex_fee),               // dexFee from ethTakerPayment
                    Token::Address(taker_address),      // taker address
                    decoded[3].clone(),                 // takerSecretHash from ethTakerPayment
                    Token::FixedBytes(secret.to_vec()), // makerSecret
                    Token::Address(token_address),      // tokenAddress
                ])?;
                Ok(data)
            },
            EthCoinType::Erc20 { .. } => {
                check_decoded_length(&decoded, 9)?;
                let data = function.encode_input(&[
                    decoded[0].clone(),                 // id from erc20TakerPayment
                    decoded[1].clone(),                 // amount from erc20TakerPayment
                    decoded[2].clone(),                 // dexFee from erc20TakerPayment
                    Token::Address(taker_address),      // taker address
                    decoded[5].clone(),                 // takerSecretHash from erc20TakerPayment
                    Token::FixedBytes(secret.to_vec()), // makerSecret
                    Token::Address(token_address),      // tokenAddress
                ])?;
                Ok(data)
            },
            EthCoinType::Nft { .. } => Err(PrepareTxDataError::Internal(
                "NFT protocol is not supported for ETH and ERC20 Swaps".to_string(),
            )),
        }
    }

    /// Retrieves the taker smart contract address, the corresponding function, and the token address.
    ///
    /// Depending on the coin type (ETH or ERC20), it fetches the appropriate function name  and token address.
    /// Returns an error if the coin type is NFT or if the `swap_v2_contracts` is None.
    async fn taker_swap_v2_details(
        &self,
        eth_func_name: &str,
        erc20_func_name: &str,
    ) -> Result<(Address, &Function, Address), TransactionErr> {
        let (func, token_address) = match self.coin_type {
            EthCoinType::Eth => (try_tx_s!(TAKER_SWAP_V2.function(eth_func_name)), Address::default()),
            EthCoinType::Erc20 { token_addr, .. } => (try_tx_s!(TAKER_SWAP_V2.function(erc20_func_name)), token_addr),
            EthCoinType::Nft { .. } => {
                return Err(TransactionErr::ProtocolNotSupported(ERRL!(
                    "NFT protocol is not supported for ETH and ERC20 Swaps"
                )))
            },
        };
        let taker_swap_v2_contract = self
            .swap_v2_contracts
            .as_ref()
            .map(|contracts| contracts.taker_swap_v2_contract)
            .ok_or_else(|| TransactionErr::Plain(ERRL!("Expected swap_v2_contracts to be Some, but found None")))?;
        Ok((taker_swap_v2_contract, func, token_address))
    }

    async fn get_funding_decoded_and_swap_contract(
        &self,
        tx: &SignedEthTx,
    ) -> Result<(Vec<Token>, Address), PrepareTxDataError> {
        let decoded = {
            let func = match self.coin_type {
                EthCoinType::Eth => TAKER_SWAP_V2.function(ETH_TAKER_PAYMENT)?,
                EthCoinType::Erc20 { .. } => TAKER_SWAP_V2.function(ERC20_TAKER_PAYMENT)?,
                EthCoinType::Nft { .. } => {
                    return Err(PrepareTxDataError::Internal(
                        "NFT protocol is not supported for ETH and ERC20 Swaps".to_string(),
                    ));
                },
            };
            decode_contract_call(func, tx.unsigned().data())?
        };
        let taker_swap_v2_contract = self
            .swap_v2_contracts
            .as_ref()
            .map(|contracts| contracts.taker_swap_v2_contract)
            .ok_or_else(|| {
                PrepareTxDataError::Internal("Expected swap_v2_contracts to be Some, but found None".to_string())
            })?;

        Ok((decoded, taker_swap_v2_contract))
    }

    /// Extracts the maker's secret from the input of transaction that calls the `spendTakerPayment` smart contract method.
    ///
    ///     function spendTakerPayment(
    ///         bytes32 id,
    ///         uint256 amount,
    ///         uint256 dexFee,
    ///         address taker,
    ///         bytes32 takerSecretHash,
    ///         bytes32 makerSecret,
    ///         address tokenAddress
    ///     )
    pub(crate) async fn extract_secret_v2_impl(&self, spend_tx: &SignedEthTx) -> Result<[u8; 32], String> {
        let function = try_s!(TAKER_SWAP_V2.function("spendTakerPayment"));
        // should be 0xcc90c199
        let expected_signature = function.short_signature();
        let signature = &spend_tx.unsigned().data()[0..4];
        if signature != expected_signature {
            return ERR!(
                "Expected 'spendTakerPayment' contract call signature: {:?}, found {:?}",
                expected_signature,
                signature
            );
        };
        let decoded = try_s!(decode_contract_call(function, spend_tx.unsigned().data()));
        if decoded.len() < 7 {
            return ERR!("Invalid arguments in 'spendTakerPayment' call: {:?}", decoded);
        }
        match &decoded[5] {
            Token::FixedBytes(secret) => Ok(try_s!(secret.as_slice().try_into())),
            _ => ERR!(
                "Expected secret to be fixed bytes, but decoded function data is {:?}",
                decoded
            ),
        }
    }

    /// Retrieves the payment status from a given smart contract address based on the swap ID and state type.
    async fn payment_status_v2(
        &self,
        swap_address: Address,
        swap_id: Token,
        contract_abi: &Contract,
        payment_type: EthPaymentType,
        state_index: usize,
        block_number: BlockNumber,
    ) -> Result<U256, PaymentStatusErr> {
        let function = contract_abi.function(payment_type.as_str())?;
        let data = function.encode_input(&[swap_id])?;
        let bytes = self
            .call_request(
                self.my_addr().await,
                swap_address,
                None,
                Some(data.into()),
                block_number,
            )
            .await?;
        let decoded_tokens = function.decode_output(&bytes.0)?;

        let state = decoded_tokens.get(state_index).ok_or_else(|| {
            PaymentStatusErr::Internal(format!(
                "Payment status must contain 'state' as the {} token",
                state_index
            ))
        })?;
        match state {
            Token::Uint(state) => Ok(*state),
            _ => Err(PaymentStatusErr::InvalidData(format!(
                "Payment status must be Uint, got {:?}",
                state
            ))),
        }
    }
}

#[derive(Debug, Display, EnumFromStringify)]
enum PaymentStatusErr {
    #[from_stringify("ethabi::Error")]
    #[display(fmt = "ABI error: {}", _0)]
    ABIError(String),
    #[from_stringify("web3::Error")]
    #[display(fmt = "Transport error: {}", _0)]
    Transport(String),
    #[display(fmt = "Internal error: {}", _0)]
    Internal(String),
    #[display(fmt = "Invalid data error: {}", _0)]
    InvalidData(String),
}

/// Validation function for ETH taker payment data
fn validate_eth_taker_payment_data(
    decoded: &[Token],
    args: &TakerValidationArgs,
    func: &Function,
    tx_value: U256,
) -> Result<(), MmError<ValidateSwapV2TxError>> {
    let checks = vec![
        (0, Token::FixedBytes(args.swap_id.clone()), "id"),
        (1, Token::Uint(args.dex_fee), "dexFee"),
        (2, Token::Address(args.receiver), "receiver"),
        (3, Token::FixedBytes(args.taker_secret_hash.to_vec()), "takerSecretHash"),
        (4, Token::FixedBytes(args.maker_secret_hash.to_vec()), "makerSecretHash"),
        (5, Token::Uint(U256::from(args.funding_time_lock)), "preApproveLockTime"),
        (6, Token::Uint(U256::from(args.payment_time_lock)), "paymentLockTime"),
    ];

    for (index, expected_token, field_name) in checks {
        let token = get_function_input_data(decoded, func, index).map_to_mm(ValidateSwapV2TxError::Internal)?;
        if token != expected_token {
            return MmError::err(ValidateSwapV2TxError::WrongPaymentTx(format!(
                "ETH Taker Payment `{}` {:?} is invalid, expected {:?}",
                field_name,
                decoded.get(index),
                expected_token
            )));
        }
    }
    let total = args.amount.checked_add(args.dex_fee).ok_or_else(|| {
        ValidateSwapV2TxError::Overflow("Overflow occurred while calculating total payment".to_string())
    })?;
    if total != tx_value {
        return MmError::err(ValidateSwapV2TxError::WrongPaymentTx(format!(
            "ETH Taker Payment amount, is invalid, expected {:?}, got {:?}",
            total, tx_value
        )));
    }
    Ok(())
}

/// Validation function for ERC20 taker payment data
fn validate_erc20_taker_payment_data(
    decoded: &[Token],
    args: &TakerValidationArgs,
    func: &Function,
    token_addr: Address,
) -> Result<(), MmError<ValidateSwapV2TxError>> {
    let checks = vec![
        (0, Token::FixedBytes(args.swap_id.clone()), "id"),
        (1, Token::Uint(args.amount), "amount"),
        (2, Token::Uint(args.dex_fee), "dexFee"),
        (3, Token::Address(token_addr), "tokenAddress"),
        (4, Token::Address(args.receiver), "receiver"),
        (5, Token::FixedBytes(args.taker_secret_hash.to_vec()), "takerSecretHash"),
        (6, Token::FixedBytes(args.maker_secret_hash.to_vec()), "makerSecretHash"),
        (7, Token::Uint(U256::from(args.funding_time_lock)), "preApproveLockTime"),
        (8, Token::Uint(U256::from(args.payment_time_lock)), "paymentLockTime"),
    ];

    for (index, expected_token, field_name) in checks {
        let token = get_function_input_data(decoded, func, index).map_to_mm(ValidateSwapV2TxError::Internal)?;
        if token != expected_token {
            return MmError::err(ValidateSwapV2TxError::WrongPaymentTx(format!(
                "ERC20 Taker Payment `{}` {:?} is invalid, expected {:?}",
                field_name,
                decoded.get(index),
                expected_token
            )));
        }
    }
    Ok(())
}

fn get_dex_fee_and_amount_from_eth_payment_data(
    decoded: &Vec<Token>,
    tx_value: U256,
) -> Result<(U256, U256), PrepareTxDataError> {
    check_decoded_length(decoded, 7)?;
    let dex_fee = match decoded.get(1) {
        Some(Token::Uint(dex_fee)) => *dex_fee,
        _ => {
            return Err(PrepareTxDataError::Internal(format!(
                "Invalid token type for dex fee, got decoded function data: {:?}",
                decoded
            )))
        },
    };
    let amount = tx_value
        .checked_sub(dex_fee)
        .ok_or_else(|| PrepareTxDataError::Internal("Underflow occurred while calculating amount".into()))?;
    Ok((dex_fee, amount))
}<|MERGE_RESOLUTION|>--- conflicted
+++ resolved
@@ -4,19 +4,11 @@
                  ParseCoinAssocTypes, RefundFundingSecretArgs, RefundTakerPaymentArgs, SendTakerFundingArgs,
                  SignedEthTx, SwapTxTypeWithSecretHash, TakerPaymentStateV2, TransactionErr, ValidateSwapV2TxError,
                  ValidateSwapV2TxResult, ValidateTakerFundingArgs, TAKER_SWAP_V2};
-<<<<<<< HEAD
-use crate::{FundingTxSpend, GenTakerPaymentPreimageArgs, GenTakerPaymentSpendArgs, SearchForFundingSpendErr,
-            WaitForPaymentSpendError};
-use common::executor::Timer;
-use common::now_sec;
-use ethabi::{Function, Token};
-=======
-use crate::{FindPaymentSpendError, FundingTxSpend, GenTakerFundingSpendArgs, GenTakerPaymentSpendArgs,
+use crate::{FindPaymentSpendError, FundingTxSpend, GenTakerPaymentPreimageArgs, GenTakerPaymentSpendArgs,
             SearchForFundingSpendErr};
 use derive_more::Display;
 use enum_derives::EnumFromStringify;
 use ethabi::{Contract, Function, Token};
->>>>>>> b59860b3
 use ethcore_transaction::Action;
 use ethereum_types::{Address, Public, U256};
 use ethkey::public_to_address;
