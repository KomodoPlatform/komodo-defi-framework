use crate::coin_errors::{ValidatePaymentError, ValidatePaymentResult};
use ethabi::{Contract, Token};
use ethcore_transaction::Action;
use ethereum_types::{Address, U256};
use ethkey::public_to_address;
use futures::compat::Future01CompatExt;
use mm2_err_handle::prelude::{MapToMmResult, MmError, MmResult};
use mm2_number::BigDecimal;
use std::convert::TryInto;
use web3::types::TransactionId;

pub(crate) mod errors;
use errors::{Erc721FunctionError, HtlcParamsError, PrepareTxDataError};
mod structs;
use structs::{ExpectedHtlcParams, ValidationParams};

use super::ContractType;
<<<<<<< HEAD
use crate::eth::eth_swap_v2::{validate_from_to_and_status, validate_payment_state, EthPaymentType, PaymentStatusErr};
=======
>>>>>>> 9b013392
use crate::eth::{decode_contract_call, EthCoin, EthCoinType, MakerPaymentStateV2, SignedEthTx, ERC1155_CONTRACT,
                 ERC721_CONTRACT, NFT_MAKER_SWAP_V2};
use crate::{ParseCoinAssocTypes, RefundNftMakerPaymentArgs, SendNftMakerPaymentArgs, SpendNftMakerPaymentArgs,
            TransactionErr, ValidateNftMakerPaymentArgs};

impl EthCoin {
    pub(crate) async fn send_nft_maker_payment_v2_impl(
        &self,
        args: SendNftMakerPaymentArgs<'_, Self>,
    ) -> Result<SignedEthTx, TransactionErr> {
        match &self.coin_type {
            EthCoinType::Nft { .. } => {
                try_tx_s!(validate_payment_args(
                    args.taker_secret_hash,
                    args.maker_secret_hash,
                    &args.amount,
                    args.nft_swap_info.contract_type
                ));
                let htlc_data = try_tx_s!(self.prepare_htlc_data(&args));

                let data = try_tx_s!(self.prepare_nft_maker_payment_v2_data(&args, htlc_data).await);
                self.sign_and_send_transaction(
                    0.into(),
                    Action::Call(*args.nft_swap_info.token_address),
                    data,
                    U256::from(self.gas_limit.eth_max_trade_gas), // TODO: fix to a more accurate const or estimated value
                )
                .compat()
                .await
            },
            EthCoinType::Eth | EthCoinType::Erc20 { .. } => Err(TransactionErr::ProtocolNotSupported(ERRL!(
                "ETH and ERC20 Protocols are not supported for NFT Swaps"
            ))),
        }
    }

    pub(crate) async fn validate_nft_maker_payment_v2_impl(
        &self,
        args: ValidateNftMakerPaymentArgs<'_, Self>,
    ) -> ValidatePaymentResult<()> {
        match self.coin_type {
            EthCoinType::Nft { .. } => {
                let contract_type = args.nft_swap_info.contract_type;
                validate_payment_args(
                    args.taker_secret_hash,
                    args.maker_secret_hash,
                    &args.amount,
                    contract_type,
                )
                .map_err(ValidatePaymentError::InternalError)?;
<<<<<<< HEAD
                // TODO use swap contract address from self
=======
>>>>>>> 9b013392
                let etomic_swap_contract = args.nft_swap_info.swap_contract_address;
                let token_address = args.nft_swap_info.token_address;
                let maker_address = public_to_address(args.maker_pub);
                let time_lock_u32 = args
                    .time_lock
                    .try_into()
                    .map_err(ValidatePaymentError::TimelockOverflow)?;
                let swap_id = self.etomic_swap_id(time_lock_u32, args.maker_secret_hash);
                let maker_status = self
                    .payment_status_v2(
                        *etomic_swap_contract,
                        Token::FixedBytes(swap_id.clone()),
                        &NFT_MAKER_SWAP_V2,
<<<<<<< HEAD
                        EthPaymentType::MakerPayments,
                        2,
=======
                        PaymentType::MakerPayments,
>>>>>>> 9b013392
                    )
                    .await?;
                let tx_from_rpc = self
                    .transaction(TransactionId::Hash(args.maker_payment_tx.tx_hash()))
                    .await?;
                let tx_from_rpc = tx_from_rpc.as_ref().ok_or_else(|| {
                    ValidatePaymentError::TxDoesNotExist(format!(
                        "Didn't find provided tx {:?} on ETH node",
                        args.maker_payment_tx.tx_hash()
                    ))
                })?;
<<<<<<< HEAD
                validate_from_to_and_status(
                    tx_from_rpc,
                    maker_address,
                    *token_address,
                    maker_status,
                    MakerPaymentStateV2::PaymentSent as u8,
                )?;
=======
                validate_from_to_and_maker_status(tx_from_rpc, maker_address, *token_address, maker_status).await?;
>>>>>>> 9b013392

                let (decoded, bytes_index) = get_decoded_tx_data_and_bytes_index(contract_type, &tx_from_rpc.input.0)?;

                let amount = if matches!(contract_type, &ContractType::Erc1155) {
                    Some(args.amount.to_string())
                } else {
                    None
                };

                let validation_params = ValidationParams {
                    maker_address,
                    etomic_swap_contract: *etomic_swap_contract,
                    token_id: args.nft_swap_info.token_id,
                    amount,
                };
                validate_decoded_data(&decoded, &validation_params)?;

                let taker_address = public_to_address(args.taker_pub);
                let htlc_params = ExpectedHtlcParams {
                    swap_id,
                    taker_address,
                    token_address: *token_address,
                    taker_secret_hash: args.taker_secret_hash.to_vec(),
                    maker_secret_hash: args.maker_secret_hash.to_vec(),
                    time_lock: U256::from(args.time_lock),
                };
                decode_and_validate_htlc_params(decoded, bytes_index, htlc_params)?;
            },
            EthCoinType::Eth | EthCoinType::Erc20 { .. } => {
                return MmError::err(ValidatePaymentError::InternalError(
                    "EthCoinType must be Nft".to_string(),
                ))
            },
        }
        Ok(())
    }

    pub(crate) async fn spend_nft_maker_payment_v2_impl(
        &self,
        args: SpendNftMakerPaymentArgs<'_, Self>,
    ) -> Result<SignedEthTx, TransactionErr> {
        match self.coin_type {
            EthCoinType::Nft { .. } => {
                let etomic_swap_contract = args.swap_contract_address;
                if args.maker_secret.len() != 32 {
                    return Err(TransactionErr::Plain(ERRL!("maker_secret must be 32 bytes")));
                }
                let (decoded, bytes_index) = try_tx_s!(get_decoded_tx_data_and_bytes_index(
                    args.contract_type,
                    args.maker_payment_tx.unsigned().data()
                ));

                let (state, htlc_params) = try_tx_s!(
                    self.status_and_htlc_params_from_tx_data(
                        *etomic_swap_contract,
                        &NFT_MAKER_SWAP_V2,
                        &decoded,
                        bytes_index,
<<<<<<< HEAD
                        EthPaymentType::MakerPayments,
                        2
=======
                        PaymentType::MakerPayments,
>>>>>>> 9b013392
                    )
                    .await
                );
                let data = try_tx_s!(self.prepare_spend_nft_maker_v2_data(&args, decoded, htlc_params, state));
                self.sign_and_send_transaction(
                    0.into(),
                    Action::Call(*etomic_swap_contract),
                    data,
                    U256::from(self.gas_limit.eth_max_trade_gas), // TODO: fix to a more accurate const or estimated value
                )
                .compat()
                .await
            },
            EthCoinType::Eth | EthCoinType::Erc20 { .. } => Err(TransactionErr::ProtocolNotSupported(ERRL!(
                "ETH and ERC20 Protocols are not supported for NFT Swaps"
            ))),
        }
    }

    pub(crate) async fn refund_nft_maker_payment_v2_timelock_impl(
        &self,
        args: RefundNftMakerPaymentArgs<'_, Self>,
<<<<<<< HEAD
=======
    ) -> Result<SignedEthTx, TransactionErr> {
        match self.coin_type {
            EthCoinType::Nft { .. } => {
                let etomic_swap_contract = args.swap_contract_address;
                let (decoded, bytes_index) = try_tx_s!(get_decoded_tx_data_and_bytes_index(
                    args.contract_type,
                    args.maker_payment_tx.unsigned().data()
                ));

                let (state, htlc_params) = try_tx_s!(
                    self.status_and_htlc_params_from_tx_data(
                        *etomic_swap_contract,
                        &NFT_MAKER_SWAP_V2,
                        &decoded,
                        bytes_index,
                        PaymentType::MakerPayments,
                    )
                    .await
                );
                let data =
                    try_tx_s!(self.prepare_refund_nft_maker_payment_v2_timelock(&args, decoded, htlc_params, state));
                self.sign_and_send_transaction(
                    0.into(),
                    Action::Call(*etomic_swap_contract),
                    data,
                    U256::from(self.gas_limit.eth_max_trade_gas), // TODO: fix to a more accurate const or estimated value
                )
                .compat()
                .await
            },
            EthCoinType::Eth | EthCoinType::Erc20 { .. } => Err(TransactionErr::ProtocolNotSupported(
                "ETH and ERC20 Protocols are not supported for NFT Swaps".to_string(),
            )),
        }
    }

    pub(crate) async fn refund_nft_maker_payment_v2_secret_impl(
        &self,
        args: RefundNftMakerPaymentArgs<'_, Self>,
>>>>>>> 9b013392
    ) -> Result<SignedEthTx, TransactionErr> {
        match self.coin_type {
            EthCoinType::Nft { .. } => {
                let etomic_swap_contract = args.swap_contract_address;
                let (decoded, bytes_index) = try_tx_s!(get_decoded_tx_data_and_bytes_index(
                    args.contract_type,
                    args.maker_payment_tx.unsigned().data()
                ));

                let (state, htlc_params) = try_tx_s!(
                    self.status_and_htlc_params_from_tx_data(
                        *etomic_swap_contract,
                        &NFT_MAKER_SWAP_V2,
                        &decoded,
                        bytes_index,
<<<<<<< HEAD
                        EthPaymentType::MakerPayments,
                        2
                    )
                    .await
                );
                let data =
                    try_tx_s!(self.prepare_refund_nft_maker_payment_v2_timelock(&args, decoded, htlc_params, state));
                self.sign_and_send_transaction(
                    0.into(),
                    Action::Call(*etomic_swap_contract),
                    data,
                    U256::from(self.gas_limit.eth_max_trade_gas), // TODO: fix to a more accurate const or estimated value
                )
                .compat()
                .await
            },
            EthCoinType::Eth | EthCoinType::Erc20 { .. } => Err(TransactionErr::ProtocolNotSupported(ERRL!(
                "ETH and ERC20 Protocols are not supported for NFT Swaps"
            ))),
        }
    }

    pub(crate) async fn refund_nft_maker_payment_v2_secret_impl(
        &self,
        args: RefundNftMakerPaymentArgs<'_, Self>,
    ) -> Result<SignedEthTx, TransactionErr> {
        match self.coin_type {
            EthCoinType::Nft { .. } => {
                let etomic_swap_contract = args.swap_contract_address;
                let (decoded, bytes_index) = try_tx_s!(get_decoded_tx_data_and_bytes_index(
                    args.contract_type,
                    args.maker_payment_tx.unsigned().data()
                ));

                let (state, htlc_params) = try_tx_s!(
                    self.status_and_htlc_params_from_tx_data(
                        *etomic_swap_contract,
                        &NFT_MAKER_SWAP_V2,
                        &decoded,
                        bytes_index,
                        EthPaymentType::MakerPayments,
                        2
=======
                        PaymentType::MakerPayments,
>>>>>>> 9b013392
                    )
                    .await
                );

                let data =
                    try_tx_s!(self.prepare_refund_nft_maker_payment_v2_secret(&args, decoded, htlc_params, state));
                self.sign_and_send_transaction(
                    0.into(),
                    Action::Call(*etomic_swap_contract),
                    data,
                    U256::from(self.gas_limit.eth_max_trade_gas), // TODO: fix to a more accurate const or estimated value
                )
                .compat()
                .await
            },
<<<<<<< HEAD
            EthCoinType::Eth | EthCoinType::Erc20 { .. } => Err(TransactionErr::ProtocolNotSupported(ERRL!(
                "ETH and ERC20 Protocols are not supported for NFT Swaps"
            ))),
=======
            EthCoinType::Eth | EthCoinType::Erc20 { .. } => Err(TransactionErr::ProtocolNotSupported(
                "ETH and ERC20 Protocols are not supported for NFT Swaps".to_string(),
            )),
>>>>>>> 9b013392
        }
    }

    async fn prepare_nft_maker_payment_v2_data(
        &self,
        args: &SendNftMakerPaymentArgs<'_, Self>,
        htlc_data: Vec<u8>,
    ) -> Result<Vec<u8>, PrepareTxDataError> {
        match args.nft_swap_info.contract_type {
            ContractType::Erc1155 => {
                let function = ERC1155_CONTRACT.function("safeTransferFrom")?;
                let amount_u256 = U256::from_dec_str(&args.amount.to_string())
                    .map_err(|e| PrepareTxDataError::Internal(e.to_string()))?;
                let data = function.encode_input(&[
                    Token::Address(self.my_addr().await),
                    Token::Address(*args.nft_swap_info.swap_contract_address),
                    Token::Uint(U256::from(args.nft_swap_info.token_id)),
                    Token::Uint(amount_u256),
                    Token::Bytes(htlc_data),
                ])?;
                Ok(data)
            },
            ContractType::Erc721 => {
                let function = erc721_transfer_with_data()?;
                let data = function.encode_input(&[
                    Token::Address(self.my_addr().await),
                    Token::Address(*args.nft_swap_info.swap_contract_address),
                    Token::Uint(U256::from(args.nft_swap_info.token_id)),
                    Token::Bytes(htlc_data),
                ])?;
                Ok(data)
            },
        }
    }

    fn prepare_htlc_data(&self, args: &SendNftMakerPaymentArgs<'_, Self>) -> Result<Vec<u8>, PrepareTxDataError> {
        let taker_address = public_to_address(args.taker_pub);
        let time_lock_u32 = args
            .time_lock
            .try_into()
            .map_err(|e| PrepareTxDataError::Internal(ERRL!("{}", e)))?;
        let id = self.etomic_swap_id(time_lock_u32, args.maker_secret_hash);
        let encoded = ethabi::encode(&[
            Token::FixedBytes(id),
            Token::Address(taker_address),
            Token::Address(*args.nft_swap_info.token_address),
            Token::FixedBytes(args.taker_secret_hash.to_vec()),
            Token::FixedBytes(args.maker_secret_hash.to_vec()),
            Token::Uint(U256::from(time_lock_u32)),
        ]);
        Ok(encoded)
    }

<<<<<<< HEAD
=======
    /// Retrieves the payment status from a given smart contract address based on the swap ID and state type.
    async fn payment_status_v2(
        &self,
        swap_address: Address,
        swap_id: Token,
        contract_abi: &Contract,
        state_type: PaymentType,
    ) -> Result<U256, PaymentStatusErr> {
        let function_name = state_type.as_str();
        let function = contract_abi.function(function_name)?;
        let data = function.encode_input(&[swap_id])?;
        let bytes = self
            .call_request(self.my_addr().await, swap_address, None, Some(data.into()))
            .await?;
        let decoded_tokens = function.decode_output(&bytes.0)?;

        let state = decoded_tokens
            .get(2)
            .ok_or_else(|| PaymentStatusErr::Internal(ERRL!("Payment status must contain 'state' as the 2nd token")))?;
        match state {
            Token::Uint(state) => Ok(*state),
            _ => Err(PaymentStatusErr::Internal(ERRL!(
                "Payment status must be Uint, got {:?}",
                state
            ))),
        }
    }

>>>>>>> 9b013392
    /// Prepares the encoded transaction data for spending a maker's NFT payment on the blockchain.
    ///
    /// This function selects the appropriate contract function based on the NFT's contract type (ERC1155 or ERC721)
    /// and encodes the input parameters required for the blockchain transaction.
    fn prepare_spend_nft_maker_v2_data(
        &self,
        args: &SpendNftMakerPaymentArgs<'_, Self>,
        decoded: Vec<Token>,
        htlc_params: Vec<Token>,
        state: U256,
    ) -> Result<Vec<u8>, PrepareTxDataError> {
        validate_payment_state(args.maker_payment_tx, state, MakerPaymentStateV2::PaymentSent as u8)?;

        let spend_func = match args.contract_type {
            ContractType::Erc1155 => NFT_MAKER_SWAP_V2.function("spendErc1155MakerPayment")?,
            ContractType::Erc721 => NFT_MAKER_SWAP_V2.function("spendErc721MakerPayment")?,
        };
        // Initialize tokens with common elements
        let mut input_tokens = vec![
            htlc_params[0].clone(), // swapId
            Token::Address(args.maker_payment_tx.sender()),
            Token::FixedBytes(args.taker_secret_hash.to_vec()),
            Token::FixedBytes(args.maker_secret.to_vec()),
            htlc_params[2].clone(), // tokenAddress
            decoded[2].clone(),     // tokenId
        ];
        // Add specific elements based on contract type
        if let ContractType::Erc1155 = args.contract_type {
            input_tokens.push(decoded[3].clone()); // amount
        }

        let data = spend_func.encode_input(&input_tokens)?;
        Ok(data)
    }

    fn prepare_refund_nft_maker_payment_v2_timelock(
        &self,
        args: &RefundNftMakerPaymentArgs<'_, Self>,
        decoded: Vec<Token>,
        htlc_params: Vec<Token>,
        state: U256,
    ) -> Result<Vec<u8>, PrepareTxDataError> {
        validate_payment_state(args.maker_payment_tx, state, MakerPaymentStateV2::PaymentSent as u8)?;

        let refund_func = match args.contract_type {
            ContractType::Erc1155 => NFT_MAKER_SWAP_V2.function("refundErc1155MakerPaymentTimelock")?,
            ContractType::Erc721 => NFT_MAKER_SWAP_V2.function("refundErc721MakerPaymentTimelock")?,
        };
        // Initialize tokens with common elements
        let mut input_tokens = vec![
            htlc_params[0].clone(), // swapId
            htlc_params[1].clone(), // takerAddress
            Token::FixedBytes(args.taker_secret_hash.to_vec()),
            Token::FixedBytes(args.maker_secret_hash.to_vec()),
            htlc_params[2].clone(), // tokenAddress
            decoded[2].clone(),     // tokenId
        ];
        // Add specific elements based on contract type
        if let ContractType::Erc1155 = args.contract_type {
            input_tokens.push(decoded[3].clone()); // amount
        }

        let data = refund_func.encode_input(&input_tokens)?;
        Ok(data)
    }

    fn prepare_refund_nft_maker_payment_v2_secret(
        &self,
        args: &RefundNftMakerPaymentArgs<'_, Self>,
        decoded: Vec<Token>,
        htlc_params: Vec<Token>,
        state: U256,
    ) -> Result<Vec<u8>, PrepareTxDataError> {
        validate_payment_state(args.maker_payment_tx, state, MakerPaymentStateV2::PaymentSent as u8)?;

        let refund_func = match args.contract_type {
            ContractType::Erc1155 => NFT_MAKER_SWAP_V2.function("refundErc1155MakerPaymentSecret")?,
            ContractType::Erc721 => NFT_MAKER_SWAP_V2.function("refundErc721MakerPaymentSecret")?,
        };
        // Initialize tokens with common elements
        let mut input_tokens = vec![
            htlc_params[0].clone(), // swapId
            htlc_params[1].clone(), // takerAddress
            Token::FixedBytes(args.taker_secret.to_vec()),
            Token::FixedBytes(args.maker_secret_hash.to_vec()),
            htlc_params[2].clone(), // tokenAddress
            decoded[2].clone(),     // tokenId
        ];
        // Add specific elements based on contract type
        if let ContractType::Erc1155 = args.contract_type {
            input_tokens.push(decoded[3].clone()); // amount
        }
        let data = refund_func.encode_input(&input_tokens)?;
        Ok(data)
    }

    async fn status_and_htlc_params_from_tx_data(
        &self,
        swap_address: Address,
        contract_abi: &Contract,
        decoded_data: &[Token],
        index: usize,
        payment_type: EthPaymentType,
        state_index: usize,
    ) -> Result<(U256, Vec<Token>), PaymentStatusErr> {
        let data_bytes = match decoded_data.get(index) {
            Some(Token::Bytes(data_bytes)) => data_bytes,
            _ => {
                return Err(PaymentStatusErr::TxDeserializationError(ERRL!(
                    "Failed to decode HTLCParams from data_bytes"
                )))
            },
        };

        let htlc_params = match ethabi::decode(htlc_params(), data_bytes) {
            Ok(htlc_params) => htlc_params,
            Err(_) => {
                return Err(PaymentStatusErr::TxDeserializationError(ERRL!(
                    "Failed to decode HTLCParams from data_bytes"
                )))
            },
        };

        let state = self
            .payment_status_v2(
                swap_address,
                // swap_id has 0 index
                htlc_params[0].clone(),
                contract_abi,
                payment_type,
                state_index,
            )
            .await?;

        Ok((state, htlc_params))
    }
}

/// Validates decoded data from tx input, related to `safeTransferFrom` contract call
fn validate_decoded_data(decoded: &[Token], params: &ValidationParams) -> Result<(), MmError<ValidatePaymentError>> {
    let checks = vec![
        (0, Token::Address(params.maker_address), "maker_address"),
        (1, Token::Address(params.etomic_swap_contract), "etomic_swap_contract"),
        (2, Token::Uint(U256::from(params.token_id)), "token_id"),
    ];

    for (index, expected_token, field_name) in checks {
        if decoded.get(index) != Some(&expected_token) {
            return MmError::err(ValidatePaymentError::WrongPaymentTx(format!(
                "NFT Maker Payment `{}` {:?} is invalid, expected {:?}",
                field_name,
                decoded.get(index),
                expected_token
            )));
        }
    }
    if let Some(amount) = &params.amount {
        let value = U256::from_dec_str(amount).map_to_mm(|e| ValidatePaymentError::InternalError(e.to_string()))?;
        if decoded[3] != Token::Uint(value) {
            return MmError::err(ValidatePaymentError::WrongPaymentTx(format!(
                "NFT Maker Payment `amount` {:?} is invalid, expected {:?}",
                decoded[3],
                Token::Uint(value)
            )));
        }
    }
    Ok(())
}

fn decode_and_validate_htlc_params(
    decoded: Vec<Token>,
    index: usize,
    expected_params: ExpectedHtlcParams,
) -> MmResult<(), HtlcParamsError> {
    let data_bytes = match decoded.get(index) {
        Some(Token::Bytes(bytes)) => bytes,
        _ => {
            return MmError::err(HtlcParamsError::TxDeserializationError(
                "Expected Bytes for HTLCParams data".to_string(),
            ))
        },
    };

    let decoded_params = match ethabi::decode(htlc_params(), data_bytes) {
        Ok(params) => params,
        Err(_) => {
            return MmError::err(HtlcParamsError::TxDeserializationError(
                "Failed to decode HTLCParams from data_bytes".to_string(),
            ))
        },
    };

    let expected_taker_secret_hash = Token::FixedBytes(expected_params.taker_secret_hash.clone());
    let expected_maker_secret_hash = Token::FixedBytes(expected_params.maker_secret_hash.clone());

    let checks = vec![
        (0, Token::FixedBytes(expected_params.swap_id.clone()), "swap_id"),
        (1, Token::Address(expected_params.taker_address), "taker_address"),
        (2, Token::Address(expected_params.token_address), "token_address"),
        (3, expected_taker_secret_hash, "taker_secret_hash"),
        (4, expected_maker_secret_hash, "maker_secret_hash"),
        (5, Token::Uint(expected_params.time_lock), "time_lock"),
    ];

    for (index, expected_token, param_name) in checks.into_iter() {
        if decoded_params[index] != expected_token {
            return MmError::err(HtlcParamsError::WrongPaymentTx(format!(
                "Invalid '{}' {:?}, expected {:?}",
                param_name, decoded_params[index], expected_token
            )));
        }
    }

    Ok(())
}

/// Representation of the Solidity HTLCParams struct.
///
/// struct HTLCParams {
///     bytes32 id;
///     address taker;
///     address tokenAddress;
///     bytes32 takerSecretHash;
///     bytes32 makerSecretHash;
///     uint32 paymentLockTime;
/// }
fn htlc_params() -> &'static [ethabi::ParamType] {
    &[
        ethabi::ParamType::FixedBytes(32),
        ethabi::ParamType::Address,
        ethabi::ParamType::Address,
        ethabi::ParamType::FixedBytes(32),
        ethabi::ParamType::FixedBytes(32),
        ethabi::ParamType::Uint(256),
    ]
}

/// function to check if BigDecimal is a positive integer
#[inline(always)]
fn is_positive_integer(amount: &BigDecimal) -> bool { amount == &amount.with_scale(0) && amount > &BigDecimal::from(0) }

fn validate_payment_args<'a>(
    taker_secret_hash: &'a [u8],
    maker_secret_hash: &'a [u8],
    amount: &BigDecimal,
    contract_type: &ContractType,
) -> Result<(), String> {
    match contract_type {
        ContractType::Erc1155 => {
            if !is_positive_integer(amount) {
                return Err("ERC-1155 amount must be a positive integer".to_string());
            }
        },
        ContractType::Erc721 => {
            if amount != &BigDecimal::from(1) {
                return Err("ERC-721 amount must be 1".to_string());
            }
        },
    }
    if taker_secret_hash.len() != 32 {
        return Err("taker_secret_hash must be 32 bytes".to_string());
    }
    if maker_secret_hash.len() != 32 {
        return Err("maker_secret_hash must be 32 bytes".to_string());
    }

    Ok(())
}

<<<<<<< HEAD
=======
async fn validate_from_to_and_maker_status(
    tx_from_rpc: &Web3Tx,
    expected_from: Address,
    expected_to: Address,
    maker_status: U256,
) -> ValidatePaymentResult<()> {
    if maker_status != U256::from(MakerPaymentStateV2::PaymentSent as u8) {
        return MmError::err(ValidatePaymentError::UnexpectedPaymentState(format!(
            "NFT Maker Payment state is not PAYMENT_STATE_SENT, got {}",
            maker_status
        )));
    }
    if tx_from_rpc.from != Some(expected_from) {
        return MmError::err(ValidatePaymentError::WrongPaymentTx(format!(
            "NFT Maker Payment tx {:?} was sent from wrong address, expected {:?}",
            tx_from_rpc, expected_from
        )));
    }
    // As NFT owner calls "safeTransferFrom" directly, then in Transaction 'to' field we expect token_address
    if tx_from_rpc.to != Some(expected_to) {
        return MmError::err(ValidatePaymentError::WrongPaymentTx(format!(
            "NFT Maker Payment tx {:?} was sent to wrong address, expected {:?}",
            tx_from_rpc, expected_to,
        )));
    }
    Ok(())
}

>>>>>>> 9b013392
/// Identifies the correct `"safeTransferFrom"` function based on the contract type (either ERC1155 or ERC721)
/// and decodes the provided contract call bytes using the ABI of the identified function. Additionally, it returns
/// the index position of the "bytes" field within the function's parameters.
pub(crate) fn get_decoded_tx_data_and_bytes_index(
    contract_type: &ContractType,
    contract_call_bytes: &[u8],
) -> Result<(Vec<Token>, usize), PrepareTxDataError> {
    let (send_func, bytes_index) = match contract_type {
        ContractType::Erc1155 => (ERC1155_CONTRACT.function("safeTransferFrom")?, 4),
        ContractType::Erc721 => (erc721_transfer_with_data()?, 3),
    };
    let decoded = decode_contract_call(send_func, contract_call_bytes)?;
    Ok((decoded, bytes_index))
}

/// ERC721 contract has overloaded versions of the `safeTransferFrom` function,
/// but `Contract::function` method returns only the first if there are overloaded versions of the same function.
/// Provided function retrieves the `safeTransferFrom` variant that includes a `bytes` parameter.
/// This variant is specifically used for transferring ERC721 tokens with additional data.
fn erc721_transfer_with_data<'a>() -> Result<&'a ethabi::Function, Erc721FunctionError> {
    let functions = ERC721_CONTRACT
        .functions_by_name("safeTransferFrom")
        .map_err(|e| Erc721FunctionError::AbiError(ERRL!("{}", e)))?;

    // Find the correct function variant by inspecting the input parameters.
    let function = functions
        .iter()
        .find(|f| {
            f.inputs.len() == 4
                && matches!(
                    f.inputs.last().map(|input| &input.kind),
                    Some(&ethabi::ParamType::Bytes)
                )
        })
        .ok_or_else(|| {
            Erc721FunctionError::FunctionNotFound(
                "Failed to find the correct safeTransferFrom function variant".to_string(),
            )
        })?;
    Ok(function)
}

fn validate_payment_state(tx: &SignedEthTx, state: U256, expected_state: u8) -> Result<(), PrepareTxDataError> {
    if state != U256::from(expected_state) {
        return Err(PrepareTxDataError::Internal(ERRL!(
            "Payment {:?} state is not {}, got {}",
            tx,
            expected_state,
            state
        )));
    }
    Ok(())
}<|MERGE_RESOLUTION|>--- conflicted
+++ resolved
@@ -15,10 +15,7 @@
 use structs::{ExpectedHtlcParams, ValidationParams};
 
 use super::ContractType;
-<<<<<<< HEAD
 use crate::eth::eth_swap_v2::{validate_from_to_and_status, validate_payment_state, EthPaymentType, PaymentStatusErr};
-=======
->>>>>>> 9b013392
 use crate::eth::{decode_contract_call, EthCoin, EthCoinType, MakerPaymentStateV2, SignedEthTx, ERC1155_CONTRACT,
                  ERC721_CONTRACT, NFT_MAKER_SWAP_V2};
 use crate::{ParseCoinAssocTypes, RefundNftMakerPaymentArgs, SendNftMakerPaymentArgs, SpendNftMakerPaymentArgs,
@@ -69,10 +66,7 @@
                     contract_type,
                 )
                 .map_err(ValidatePaymentError::InternalError)?;
-<<<<<<< HEAD
                 // TODO use swap contract address from self
-=======
->>>>>>> 9b013392
                 let etomic_swap_contract = args.nft_swap_info.swap_contract_address;
                 let token_address = args.nft_swap_info.token_address;
                 let maker_address = public_to_address(args.maker_pub);
@@ -86,12 +80,8 @@
                         *etomic_swap_contract,
                         Token::FixedBytes(swap_id.clone()),
                         &NFT_MAKER_SWAP_V2,
-<<<<<<< HEAD
                         EthPaymentType::MakerPayments,
                         2,
-=======
-                        PaymentType::MakerPayments,
->>>>>>> 9b013392
                     )
                     .await?;
                 let tx_from_rpc = self
@@ -103,7 +93,6 @@
                         args.maker_payment_tx.tx_hash()
                     ))
                 })?;
-<<<<<<< HEAD
                 validate_from_to_and_status(
                     tx_from_rpc,
                     maker_address,
@@ -111,9 +100,6 @@
                     maker_status,
                     MakerPaymentStateV2::PaymentSent as u8,
                 )?;
-=======
-                validate_from_to_and_maker_status(tx_from_rpc, maker_address, *token_address, maker_status).await?;
->>>>>>> 9b013392
 
                 let (decoded, bytes_index) = get_decoded_tx_data_and_bytes_index(contract_type, &tx_from_rpc.input.0)?;
 
@@ -172,12 +158,8 @@
                         &NFT_MAKER_SWAP_V2,
                         &decoded,
                         bytes_index,
-<<<<<<< HEAD
                         EthPaymentType::MakerPayments,
                         2
-=======
-                        PaymentType::MakerPayments,
->>>>>>> 9b013392
                     )
                     .await
                 );
@@ -197,11 +179,9 @@
         }
     }
 
-    pub(crate) async fn refund_nft_maker_payment_v2_timelock_impl(
+    pub(crate) async fn refund_nft_maker_payment_v2_secret_impl(
         &self,
         args: RefundNftMakerPaymentArgs<'_, Self>,
-<<<<<<< HEAD
-=======
     ) -> Result<SignedEthTx, TransactionErr> {
         match self.coin_type {
             EthCoinType::Nft { .. } => {
@@ -217,47 +197,6 @@
                         &NFT_MAKER_SWAP_V2,
                         &decoded,
                         bytes_index,
-                        PaymentType::MakerPayments,
-                    )
-                    .await
-                );
-                let data =
-                    try_tx_s!(self.prepare_refund_nft_maker_payment_v2_timelock(&args, decoded, htlc_params, state));
-                self.sign_and_send_transaction(
-                    0.into(),
-                    Action::Call(*etomic_swap_contract),
-                    data,
-                    U256::from(self.gas_limit.eth_max_trade_gas), // TODO: fix to a more accurate const or estimated value
-                )
-                .compat()
-                .await
-            },
-            EthCoinType::Eth | EthCoinType::Erc20 { .. } => Err(TransactionErr::ProtocolNotSupported(
-                "ETH and ERC20 Protocols are not supported for NFT Swaps".to_string(),
-            )),
-        }
-    }
-
-    pub(crate) async fn refund_nft_maker_payment_v2_secret_impl(
-        &self,
-        args: RefundNftMakerPaymentArgs<'_, Self>,
->>>>>>> 9b013392
-    ) -> Result<SignedEthTx, TransactionErr> {
-        match self.coin_type {
-            EthCoinType::Nft { .. } => {
-                let etomic_swap_contract = args.swap_contract_address;
-                let (decoded, bytes_index) = try_tx_s!(get_decoded_tx_data_and_bytes_index(
-                    args.contract_type,
-                    args.maker_payment_tx.unsigned().data()
-                ));
-
-                let (state, htlc_params) = try_tx_s!(
-                    self.status_and_htlc_params_from_tx_data(
-                        *etomic_swap_contract,
-                        &NFT_MAKER_SWAP_V2,
-                        &decoded,
-                        bytes_index,
-<<<<<<< HEAD
                         EthPaymentType::MakerPayments,
                         2
                     )
@@ -300,9 +239,6 @@
                         bytes_index,
                         EthPaymentType::MakerPayments,
                         2
-=======
-                        PaymentType::MakerPayments,
->>>>>>> 9b013392
                     )
                     .await
                 );
@@ -318,15 +254,9 @@
                 .compat()
                 .await
             },
-<<<<<<< HEAD
             EthCoinType::Eth | EthCoinType::Erc20 { .. } => Err(TransactionErr::ProtocolNotSupported(ERRL!(
                 "ETH and ERC20 Protocols are not supported for NFT Swaps"
             ))),
-=======
-            EthCoinType::Eth | EthCoinType::Erc20 { .. } => Err(TransactionErr::ProtocolNotSupported(
-                "ETH and ERC20 Protocols are not supported for NFT Swaps".to_string(),
-            )),
->>>>>>> 9b013392
         }
     }
 
@@ -380,37 +310,6 @@
         Ok(encoded)
     }
 
-<<<<<<< HEAD
-=======
-    /// Retrieves the payment status from a given smart contract address based on the swap ID and state type.
-    async fn payment_status_v2(
-        &self,
-        swap_address: Address,
-        swap_id: Token,
-        contract_abi: &Contract,
-        state_type: PaymentType,
-    ) -> Result<U256, PaymentStatusErr> {
-        let function_name = state_type.as_str();
-        let function = contract_abi.function(function_name)?;
-        let data = function.encode_input(&[swap_id])?;
-        let bytes = self
-            .call_request(self.my_addr().await, swap_address, None, Some(data.into()))
-            .await?;
-        let decoded_tokens = function.decode_output(&bytes.0)?;
-
-        let state = decoded_tokens
-            .get(2)
-            .ok_or_else(|| PaymentStatusErr::Internal(ERRL!("Payment status must contain 'state' as the 2nd token")))?;
-        match state {
-            Token::Uint(state) => Ok(*state),
-            _ => Err(PaymentStatusErr::Internal(ERRL!(
-                "Payment status must be Uint, got {:?}",
-                state
-            ))),
-        }
-    }
-
->>>>>>> 9b013392
     /// Prepares the encoded transaction data for spending a maker's NFT payment on the blockchain.
     ///
     /// This function selects the appropriate contract function based on the NFT's contract type (ERC1155 or ERC721)
@@ -680,37 +579,6 @@
     Ok(())
 }
 
-<<<<<<< HEAD
-=======
-async fn validate_from_to_and_maker_status(
-    tx_from_rpc: &Web3Tx,
-    expected_from: Address,
-    expected_to: Address,
-    maker_status: U256,
-) -> ValidatePaymentResult<()> {
-    if maker_status != U256::from(MakerPaymentStateV2::PaymentSent as u8) {
-        return MmError::err(ValidatePaymentError::UnexpectedPaymentState(format!(
-            "NFT Maker Payment state is not PAYMENT_STATE_SENT, got {}",
-            maker_status
-        )));
-    }
-    if tx_from_rpc.from != Some(expected_from) {
-        return MmError::err(ValidatePaymentError::WrongPaymentTx(format!(
-            "NFT Maker Payment tx {:?} was sent from wrong address, expected {:?}",
-            tx_from_rpc, expected_from
-        )));
-    }
-    // As NFT owner calls "safeTransferFrom" directly, then in Transaction 'to' field we expect token_address
-    if tx_from_rpc.to != Some(expected_to) {
-        return MmError::err(ValidatePaymentError::WrongPaymentTx(format!(
-            "NFT Maker Payment tx {:?} was sent to wrong address, expected {:?}",
-            tx_from_rpc, expected_to,
-        )));
-    }
-    Ok(())
-}
-
->>>>>>> 9b013392
 /// Identifies the correct `"safeTransferFrom"` function based on the contract type (either ERC1155 or ERC721)
 /// and decodes the provided contract call bytes using the ABI of the identified function. Additionally, it returns
 /// the index position of the "bytes" field within the function's parameters.
