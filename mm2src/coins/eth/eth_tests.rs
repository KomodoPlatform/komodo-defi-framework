use super::*;
use common::block_on;
use common::mm_ctx::{MmArc, MmCtxBuilder};
use mocktopus::mocking::*;

/// The gas price for the tests
const GAS_PRICE: u64 = 50_000_000_000;
// `GAS_PRICE` increased by 3%
const GAS_PRICE_APPROXIMATION_ON_START_SWAP: u64 = 51_500_000_000;
// `GAS_PRICE` increased by 5%
const GAS_PRICE_APPROXIMATION_ON_ORDER_ISSUE: u64 = 52_500_000_000;
// `GAS_PRICE` increased by 7%
const GAS_PRICE_APPROXIMATION_ON_TRADE_PREIMAGE: u64 = 53_500_000_000;

fn check_sum(addr: &str, expected: &str) {
    let actual = checksum_address(addr);
    assert_eq!(expected, actual);
}

fn eth_coin_for_test(coin_type: EthCoinType, urls: Vec<String>) -> (MmArc, EthCoin) {
    let key_pair = KeyPair::from_secret_slice(
        &hex::decode("809465b17d0a4ddb3e4c69e8f23c2cabad868f51f8bed5c765ad1d6516c3306f").unwrap(),
    )
    .unwrap();
    let transport = Web3Transport::new(urls).unwrap();
    let web3 = Web3::new(transport);
    let ctx = MmCtxBuilder::new().into_mm_arc();

    let eth_coin = EthCoin(Arc::new(EthCoinImpl {
        coin_type,
        decimals: 18,
        gas_station_url: None,
        history_sync_state: Mutex::new(HistorySyncState::NotEnabled),
        my_address: key_pair.address(),
        key_pair,
        swap_contract_address: Address::from("0x7Bc1bBDD6A0a722fC9bffC49c921B685ECB84b94"),
        ticker: "ETH".into(),
        web3_instances: vec![Web3Instance {
            web3: web3.clone(),
            is_parity: true,
        }],
        web3,
        ctx: ctx.weak(),
        required_confirmations: 1.into(),
    }));
    (ctx, eth_coin)
}

#[test]
/// https://github.com/ethereum/EIPs/blob/master/EIPS/eip-55.md#test-cases
fn test_check_sum_address() {
    check_sum(
        "0xfb6916095ca1df60bb79ce92ce3ea74c37c5d359",
        "0xfB6916095ca1df60bB79Ce92cE3Ea74c37c5d359",
    );
    check_sum(
        "0x52908400098527886e0f7030069857d2e4169ee7",
        "0x52908400098527886E0F7030069857D2E4169EE7",
    );
    check_sum(
        "0x8617e340b3d01fa5f11f306f4090fd50e238070d",
        "0x8617E340B3D01FA5F11F306F4090FD50E238070D",
    );
    check_sum(
        "0xde709f2102306220921060314715629080e2fb77",
        "0xde709f2102306220921060314715629080e2fb77",
    );
    check_sum(
        "0x27b1fdb04752bbc536007a920d24acb045561c26",
        "0x27b1fdb04752bbc536007a920d24acb045561c26",
    );
    check_sum(
        "0x5aAeb6053F3E94C9b9A09f33669435E7Ef1BeAed",
        "0x5aAeb6053F3E94C9b9A09f33669435E7Ef1BeAed",
    );
    check_sum(
        "0xfB6916095ca1df60bB79Ce92cE3Ea74c37c5d359",
        "0xfB6916095ca1df60bB79Ce92cE3Ea74c37c5d359",
    );
    check_sum(
        "0xdbF03B407c01E7cD3CBea99509d93f8DDDC8C6FB",
        "0xdbF03B407c01E7cD3CBea99509d93f8DDDC8C6FB",
    );
    check_sum(
        "0xD1220A0cf47c7B9Be7A2E6BA89F429762e7b9aDb",
        "0xD1220A0cf47c7B9Be7A2E6BA89F429762e7b9aDb",
    );
}

#[test]
fn test_is_valid_checksum_addr() {
    assert!(is_valid_checksum_addr("0xfB6916095ca1df60bB79Ce92cE3Ea74c37c5d359"));
    assert!(is_valid_checksum_addr("0x52908400098527886E0F7030069857D2E4169EE7"));
    assert!(!is_valid_checksum_addr("0x8617e340B3D01FA5F11F306F4090FD50E238070D"));
    assert!(!is_valid_checksum_addr("0xd1220A0cf47c7B9Be7A2E6BA89F429762e7b9aDb"));
}

#[test]
fn display_u256_with_point() {
    let number = U256::from_dec_str("1000000000000000000").unwrap();
    let string = display_u256_with_decimal_point(number, 18);
    assert_eq!("1.", string);

    let number = U256::from_dec_str("10000000000000000000000000000000000000000000000000000000000").unwrap();
    let string = display_u256_with_decimal_point(number, 18);
    assert_eq!("10000000000000000000000000000000000000000.", string);

    let number = U256::from_dec_str("1234567890000000000").unwrap();
    let string = display_u256_with_decimal_point(number, 18);
    assert_eq!("1.23456789", string);

    let number = U256::from_dec_str("1234567890000000000").unwrap();
    let string = display_u256_with_decimal_point(number, 16);
    assert_eq!("123.456789", string);

    let number = U256::from_dec_str("1234567890000000000").unwrap();
    let string = display_u256_with_decimal_point(number, 0);
    assert_eq!("1234567890000000000.", string);

    let number = U256::from_dec_str("1000000000000000").unwrap();
    let string = display_u256_with_decimal_point(number, 18);
    assert_eq!("0.001", string);

    let number = U256::from_dec_str("0").unwrap();
    let string = display_u256_with_decimal_point(number, 18);
    assert_eq!("0.", string);

    let number = U256::from_dec_str("0").unwrap();
    let string = display_u256_with_decimal_point(number, 0);
    assert_eq!("0.", string);
}

#[test]
fn test_wei_from_big_decimal() {
    let amount = "0.000001".parse().unwrap();
    let wei = wei_from_big_decimal(&amount, 18).unwrap();
    let expected_wei: U256 = 1000000000000u64.into();
    assert_eq!(expected_wei, wei);

    let amount = "1.000001".parse().unwrap();
    let wei = wei_from_big_decimal(&amount, 18).unwrap();
    let expected_wei: U256 = 1000001000000000000u64.into();
    assert_eq!(expected_wei, wei);

    let amount = 1.into();
    let wei = wei_from_big_decimal(&amount, 18).unwrap();
    let expected_wei: U256 = 1000000000000000000u64.into();
    assert_eq!(expected_wei, wei);

    let amount = "0.000000000000000001".parse().unwrap();
    let wei = wei_from_big_decimal(&amount, 18).unwrap();
    let expected_wei: U256 = 1u64.into();
    assert_eq!(expected_wei, wei);

    let amount = 1234.into();
    let wei = wei_from_big_decimal(&amount, 9).unwrap();
    let expected_wei: U256 = 1234000000000u64.into();
    assert_eq!(expected_wei, wei);

    let amount = 1234.into();
    let wei = wei_from_big_decimal(&amount, 0).unwrap();
    let expected_wei: U256 = 1234u64.into();
    assert_eq!(expected_wei, wei);

    let amount = 1234.into();
    let wei = wei_from_big_decimal(&amount, 1).unwrap();
    let expected_wei: U256 = 12340u64.into();
    assert_eq!(expected_wei, wei);

    let amount = "1234.12345".parse().unwrap();
    let wei = wei_from_big_decimal(&amount, 1).unwrap();
    let expected_wei: U256 = 12341u64.into();
    assert_eq!(expected_wei, wei);
}

#[test]
#[ignore]
/// temporary ignore, will refactor later to use dev chain and properly check transaction statuses
fn send_and_refund_erc20_payment() {
    let key_pair = KeyPair::from_secret_slice(
        &hex::decode("809465b17d0a4ddb3e4c69e8f23c2cabad868f51f8bed5c765ad1d6516c3306f").unwrap(),
    )
    .unwrap();
    let transport = Web3Transport::new(vec!["http://195.201.0.6:8545".into()]).unwrap();
    let web3 = Web3::new(transport);
    let ctx = MmCtxBuilder::new().into_mm_arc();
    let coin = EthCoin(Arc::new(EthCoinImpl {
        ticker: "ETH".into(),
        coin_type: EthCoinType::Erc20(Address::from("0xc0eb7AeD740E1796992A08962c15661bDEB58003")),
        my_address: key_pair.address(),
        key_pair,
        swap_contract_address: Address::from("0x7Bc1bBDD6A0a722fC9bffC49c921B685ECB84b94"),
        web3_instances: vec![Web3Instance {
            web3: web3.clone(),
            is_parity: true,
        }],
        web3,
        decimals: 18,
        gas_station_url: None,
        history_sync_state: Mutex::new(HistorySyncState::NotStarted),
        ctx: ctx.weak(),
        required_confirmations: 1.into(),
    }));

    let payment = coin
        .send_maker_payment(
            (now_ms() / 1000) as u32 - 200,
            &DEX_FEE_ADDR_RAW_PUBKEY,
            &[1; 20],
            "0.001".parse().unwrap(),
            &coin.swap_contract_address(),
        )
        .wait()
        .unwrap();

    log!([payment]);

    thread::sleep(Duration::from_secs(60));

    let refund = coin
        .send_maker_refunds_payment(
            &payment.tx_hex(),
            (now_ms() / 1000) as u32 - 200,
            &DEX_FEE_ADDR_RAW_PUBKEY,
            &[1; 20],
            &coin.swap_contract_address(),
        )
        .wait()
        .unwrap();

    log!([refund]);
}

#[test]
#[ignore]
/// temporary ignore, will refactor later to use dev chain and properly check transaction statuses
fn send_and_refund_eth_payment() {
    let key_pair = KeyPair::from_secret_slice(
        &hex::decode("809465b17d0a4ddb3e4c69e8f23c2cabad868f51f8bed5c765ad1d6516c3306f").unwrap(),
    )
    .unwrap();
    let transport = Web3Transport::new(vec!["http://195.201.0.6:8545".into()]).unwrap();
    let web3 = Web3::new(transport);
    let ctx = MmCtxBuilder::new().into_mm_arc();
    let coin = EthCoin(Arc::new(EthCoinImpl {
        ticker: "ETH".into(),
        coin_type: EthCoinType::Eth,
        my_address: key_pair.address(),
        key_pair,
        swap_contract_address: Address::from("0x7Bc1bBDD6A0a722fC9bffC49c921B685ECB84b94"),
        web3_instances: vec![Web3Instance {
            web3: web3.clone(),
            is_parity: true,
        }],
        web3,
        decimals: 18,
        gas_station_url: None,
        history_sync_state: Mutex::new(HistorySyncState::NotStarted),
        ctx: ctx.weak(),
        required_confirmations: 1.into(),
    }));

    let payment = coin
        .send_maker_payment(
            (now_ms() / 1000) as u32 - 200,
            &DEX_FEE_ADDR_RAW_PUBKEY,
            &[1; 20],
            "0.001".parse().unwrap(),
            &coin.swap_contract_address(),
        )
        .wait()
        .unwrap();

    log!([payment]);

    thread::sleep(Duration::from_secs(60));

    let refund = coin
        .send_maker_refunds_payment(
            &payment.tx_hex(),
            (now_ms() / 1000) as u32 - 200,
            &DEX_FEE_ADDR_RAW_PUBKEY,
            &[1; 20],
            &coin.swap_contract_address(),
        )
        .wait()
        .unwrap();

    log!([refund]);
}

#[test]
#[ignore]
fn test_nonce_several_urls() {
    let key_pair = KeyPair::from_secret_slice(
        &hex::decode("809465b17d0a4ddb3e4c69e8f23c2cabad868f51f8bed5c765ad1d6516c3306f").unwrap(),
    )
    .unwrap();
    let infura_transport = Web3Transport::new(vec![
        "https://ropsten.infura.io/v3/c01c1b4cf66642528547624e1d6d9d6b".into()
    ])
    .unwrap();
    let linkpool_transport = Web3Transport::new(vec!["https://ropsten-rpc.linkpool.io".into()]).unwrap();
    // get nonce must succeed if some nodes are down at the moment for some reason
    let failing_transport = Web3Transport::new(vec!["http://195.201.0.6:8989".into()]).unwrap();

    let web3_infura = Web3::new(infura_transport);
    let web3_linkpool = Web3::new(linkpool_transport);
    let web3_failing = Web3::new(failing_transport);

    let ctx = MmCtxBuilder::new().into_mm_arc();
    let coin = EthCoin(Arc::new(EthCoinImpl {
        ticker: "ETH".into(),
        coin_type: EthCoinType::Eth,
        my_address: key_pair.address(),
        key_pair,
        swap_contract_address: Address::from("0x7Bc1bBDD6A0a722fC9bffC49c921B685ECB84b94"),
        web3_instances: vec![
            Web3Instance {
                web3: web3_infura.clone(),
                is_parity: false,
            },
            Web3Instance {
                web3: web3_linkpool,
                is_parity: false,
            },
            Web3Instance {
                web3: web3_failing,
                is_parity: false,
            },
        ],
        web3: web3_infura,
        decimals: 18,
        gas_station_url: Some("https://ethgasstation.info/json/ethgasAPI.json".into()),
        history_sync_state: Mutex::new(HistorySyncState::NotStarted),
        ctx: ctx.weak(),
        required_confirmations: 1.into(),
    }));

    log!("My address "[coin.my_address]);
    log!("before payment");
    let payment = coin.send_to_address(coin.my_address, 200000000.into()).wait().unwrap();

    log!([payment]);
    let new_nonce = get_addr_nonce(coin.my_address, coin.web3_instances.clone())
        .wait()
        .unwrap();
    log!([new_nonce]);
}

#[test]
fn test_wait_for_payment_spend_timeout() {
    EthCoinImpl::spend_events.mock_safe(|_, _, _| MockResult::Return(Box::new(futures01::future::ok(vec![]))));

    let key_pair = KeyPair::from_secret_slice(
        &hex::decode("809465b17d0a4ddb3e4c69e8f23c2cabad868f51f8bed5c765ad1d6516c3306f").unwrap(),
    )
    .unwrap();
    let transport = Web3Transport::new(vec!["http://195.201.0.6:8555".into()]).unwrap();
    let web3 = Web3::new(transport);
    let ctx = MmCtxBuilder::new().into_mm_arc();

    let coin = EthCoinImpl {
        coin_type: EthCoinType::Eth,
        decimals: 18,
        gas_station_url: None,
        history_sync_state: Mutex::new(HistorySyncState::NotEnabled),
        my_address: key_pair.address(),
        key_pair,
        swap_contract_address: Address::from("0x7Bc1bBDD6A0a722fC9bffC49c921B685ECB84b94"),
        ticker: "ETH".into(),
        web3_instances: vec![Web3Instance {
            web3: web3.clone(),
            is_parity: true,
        }],
        web3,
        ctx: ctx.weak(),
        required_confirmations: 1.into(),
    };

    let coin = EthCoin(Arc::new(coin));
    let wait_until = (now_ms() / 1000) - 1;
    let from_block = 1;
    // raw transaction bytes of https://etherscan.io/tx/0x0869be3e5d4456a29d488a533ad6c118620fef450f36778aecf31d356ff8b41f
    let tx_bytes = [
        248, 240, 3, 133, 1, 42, 5, 242, 0, 131, 2, 73, 240, 148, 133, 0, 175, 192, 188, 82, 20, 114, 128, 130, 22, 51,
        38, 194, 255, 12, 115, 244, 168, 113, 135, 110, 205, 245, 24, 127, 34, 254, 184, 132, 21, 44, 243, 175, 73, 33,
        143, 82, 117, 16, 110, 27, 133, 82, 200, 114, 233, 42, 140, 198, 35, 21, 201, 249, 187, 180, 20, 46, 148, 40,
        9, 228, 193, 130, 71, 199, 0, 0, 0, 0, 0, 0, 0, 0, 0, 0, 0, 0, 152, 41, 132, 9, 201, 73, 19, 94, 237, 137, 35,
        61, 4, 194, 207, 239, 152, 75, 175, 245, 157, 174, 10, 214, 161, 207, 67, 70, 87, 246, 231, 212, 47, 216, 119,
        68, 237, 197, 125, 141, 0, 0, 0, 0, 0, 0, 0, 0, 0, 0, 0, 0, 0, 0, 0, 0, 0, 0, 0, 0, 0, 0, 0, 0, 0, 0, 0, 0, 0,
        0, 0, 0, 0, 0, 0, 0, 0, 0, 0, 0, 93, 72, 125, 102, 28, 159, 180, 237, 198, 97, 87, 80, 82, 200, 104, 40, 245,
        221, 7, 28, 122, 104, 91, 99, 1, 159, 140, 25, 131, 101, 74, 87, 50, 168, 146, 187, 90, 160, 51, 1, 123, 247,
        6, 108, 165, 181, 188, 40, 56, 47, 211, 229, 221, 73, 5, 15, 89, 81, 117, 225, 216, 108, 98, 226, 119, 232, 94,
        184, 42, 106,
    ];

    assert!(coin
        .wait_for_tx_spend(&tx_bytes, wait_until, from_block, &coin.swap_contract_address())
        .wait()
        .is_err());
}

#[test]
fn test_search_for_swap_tx_spend_was_spent() {
    let key_pair = KeyPair::from_secret_slice(
        &hex::decode("809465b17d0a4ddb3e4c69e8f23c2cabad868f51f8bed5c765ad1d6516c3306f").unwrap(),
    )
    .unwrap();
    let transport = Web3Transport::new(vec![
        "https://ropsten.infura.io/v3/c01c1b4cf66642528547624e1d6d9d6b".into()
    ])
    .unwrap();
    let web3 = Web3::new(transport);
    let ctx = MmCtxBuilder::new().into_mm_arc();

    let swap_contract_address = Address::from("0x7Bc1bBDD6A0a722fC9bffC49c921B685ECB84b94");
    let coin = EthCoin(Arc::new(EthCoinImpl {
        coin_type: EthCoinType::Eth,
        decimals: 18,
        gas_station_url: None,
        history_sync_state: Mutex::new(HistorySyncState::NotEnabled),
        my_address: key_pair.address(),
        key_pair,
        swap_contract_address,
        ticker: "ETH".into(),
        web3_instances: vec![Web3Instance {
            web3: web3.clone(),
            is_parity: true,
        }],
        web3,
        ctx: ctx.weak(),
        required_confirmations: 1.into(),
    }));

    // raw transaction bytes of https://ropsten.etherscan.io/tx/0xb1c987e2ac79581bb8718267b5cb49a18274890494299239d1d0dfdb58d6d76a
    let payment_tx = [
        248, 240, 52, 132, 119, 53, 148, 0, 131, 2, 73, 240, 148, 123, 193, 187, 221, 106, 10, 114, 47, 201, 191, 252,
        73, 201, 33, 182, 133, 236, 184, 75, 148, 135, 71, 13, 228, 223, 130, 0, 0, 184, 132, 21, 44, 243, 175, 188,
        96, 248, 252, 165, 132, 81, 30, 243, 34, 85, 165, 46, 224, 176, 90, 137, 30, 19, 123, 224, 67, 83, 53, 74, 57,
        148, 140, 95, 45, 70, 147, 0, 0, 0, 0, 0, 0, 0, 0, 0, 0, 0, 0, 117, 244, 28, 175, 51, 95, 91, 184, 141, 201,
        45, 116, 26, 102, 210, 119, 151, 124, 143, 52, 215, 128, 89, 116, 30, 25, 35, 128, 122, 186, 177, 228, 149,
        250, 55, 53, 62, 196, 51, 72, 0, 0, 0, 0, 0, 0, 0, 0, 0, 0, 0, 0, 0, 0, 0, 0, 0, 0, 0, 0, 0, 0, 0, 0, 0, 0, 0,
        0, 0, 0, 0, 0, 0, 0, 0, 0, 0, 0, 0, 0, 93, 56, 62, 80, 28, 160, 65, 22, 195, 212, 184, 202, 226, 151, 224, 111,
        174, 31, 160, 219, 39, 69, 137, 37, 8, 127, 177, 4, 104, 248, 27, 41, 245, 176, 131, 188, 215, 136, 160, 91,
        134, 199, 67, 1, 58, 57, 103, 23, 215, 176, 64, 124, 1, 44, 88, 161, 200, 160, 64, 110, 13, 145, 127, 180, 27,
        171, 131, 253, 90, 48, 147,
    ];
    // raw transaction bytes of https://ropsten.etherscan.io/tx/0xcb7c14d3ff309996d582400369393b6fa42314c52245115d4a3f77f072c36da9
    let spend_tx = [
        249, 1, 9, 37, 132, 119, 53, 148, 0, 131, 2, 73, 240, 148, 123, 193, 187, 221, 106, 10, 114, 47, 201, 191, 252,
        73, 201, 33, 182, 133, 236, 184, 75, 148, 128, 184, 164, 2, 237, 41, 43, 188, 96, 248, 252, 165, 132, 81, 30,
        243, 34, 85, 165, 46, 224, 176, 90, 137, 30, 19, 123, 224, 67, 83, 53, 74, 57, 148, 140, 95, 45, 70, 147, 0, 0,
        0, 0, 0, 0, 0, 0, 0, 0, 0, 0, 0, 0, 0, 0, 0, 0, 0, 0, 0, 0, 0, 0, 0, 71, 13, 228, 223, 130, 0, 0, 168, 151, 11,
        232, 224, 253, 63, 180, 26, 114, 23, 184, 27, 10, 161, 80, 178, 251, 73, 204, 80, 174, 97, 118, 149, 204, 186,
        187, 243, 185, 19, 128, 0, 0, 0, 0, 0, 0, 0, 0, 0, 0, 0, 0, 0, 0, 0, 0, 0, 0, 0, 0, 0, 0, 0, 0, 0, 0, 0, 0, 0,
        0, 0, 0, 0, 0, 0, 0, 0, 0, 0, 0, 0, 0, 0, 0, 157, 73, 251, 238, 138, 245, 142, 240, 85, 44, 209, 63, 194, 242,
        109, 242, 246, 6, 76, 176, 27, 160, 29, 157, 226, 23, 81, 174, 34, 82, 93, 182, 41, 248, 119, 42, 221, 214, 38,
        243, 128, 2, 235, 208, 193, 192, 74, 208, 242, 26, 221, 83, 54, 74, 160, 111, 29, 92, 8, 75, 61, 97, 103, 199,
        100, 189, 72, 74, 221, 144, 66, 170, 68, 121, 29, 105, 19, 194, 35, 245, 196, 131, 236, 29, 105, 101, 30,
    ];
    let spend_tx = FoundSwapTxSpend::Spent(signed_eth_tx_from_bytes(&spend_tx).unwrap().into());

    let found_tx = coin
        .search_for_swap_tx_spend(&payment_tx, swap_contract_address, 6051857)
        .unwrap()
        .unwrap();
    assert_eq!(spend_tx, found_tx);
}

#[test]
fn test_search_for_swap_tx_spend_was_refunded() {
    let key_pair = KeyPair::from_secret_slice(
        &hex::decode("809465b17d0a4ddb3e4c69e8f23c2cabad868f51f8bed5c765ad1d6516c3306f").unwrap(),
    )
    .unwrap();
    let transport = Web3Transport::new(vec![
        "https://ropsten.infura.io/v3/c01c1b4cf66642528547624e1d6d9d6b".into()
    ])
    .unwrap();
    let web3 = Web3::new(transport);
    let ctx = MmCtxBuilder::new().into_mm_arc();

    let swap_contract_address = Address::from("0x7Bc1bBDD6A0a722fC9bffC49c921B685ECB84b94");
    let coin = EthCoin(Arc::new(EthCoinImpl {
        coin_type: EthCoinType::Erc20(Address::from("0xc0eb7aed740e1796992a08962c15661bdeb58003")),
        decimals: 18,
        gas_station_url: None,
        history_sync_state: Mutex::new(HistorySyncState::NotEnabled),
        my_address: key_pair.address(),
        key_pair,
        swap_contract_address,
        ticker: "ETH".into(),
        web3_instances: vec![Web3Instance {
            web3: web3.clone(),
            is_parity: true,
        }],
        web3,
        ctx: ctx.weak(),
        required_confirmations: 1.into(),
    }));

    // raw transaction bytes of https://ropsten.etherscan.io/tx/0xe18bbca69dea9a4624e1f5b0b2021d5fe4c8daa03f36084a8ba011b08e5cd938
    let payment_tx = [
        249, 1, 43, 130, 10, 96, 132, 149, 2, 249, 0, 131, 2, 73, 240, 148, 123, 193, 187, 221, 106, 10, 114, 47, 201,
        191, 252, 73, 201, 33, 182, 133, 236, 184, 75, 148, 128, 184, 196, 155, 65, 91, 42, 192, 158, 192, 175, 210,
        198, 159, 244, 116, 46, 255, 28, 236, 147, 240, 68, 91, 16, 19, 6, 59, 187, 149, 138, 179, 151, 121, 47, 14,
        80, 251, 147, 0, 0, 0, 0, 0, 0, 0, 0, 0, 0, 0, 0, 0, 0, 0, 0, 0, 0, 0, 0, 0, 0, 0, 0, 0, 3, 141, 126, 164, 198,
        128, 0, 0, 0, 0, 0, 0, 0, 0, 0, 0, 0, 0, 0, 192, 235, 122, 237, 116, 14, 23, 150, 153, 42, 8, 150, 44, 21, 102,
        27, 222, 181, 128, 3, 0, 0, 0, 0, 0, 0, 0, 0, 0, 0, 0, 0, 216, 153, 121, 65, 221, 19, 70, 233, 35, 17, 24, 213,
        104, 93, 134, 98, 148, 245, 158, 91, 1, 1, 1, 1, 1, 1, 1, 1, 1, 1, 1, 1, 1, 1, 1, 1, 1, 1, 1, 1, 0, 0, 0, 0, 0,
        0, 0, 0, 0, 0, 0, 0, 0, 0, 0, 0, 0, 0, 0, 0, 0, 0, 0, 0, 0, 0, 0, 0, 0, 0, 0, 0, 0, 0, 0, 0, 0, 0, 0, 0, 93,
        23, 98, 207, 27, 160, 4, 198, 61, 242, 141, 248, 157, 72, 229, 2, 162, 163, 250, 159, 26, 66, 37, 42, 159, 35,
        58, 94, 57, 121, 252, 166, 34, 25, 206, 193, 113, 198, 160, 68, 125, 142, 153, 210, 177, 60, 173, 67, 127, 138,
        52, 112, 9, 49, 108, 109, 44, 177, 142, 9, 124, 10, 200, 37, 100, 52, 137, 196, 74, 67, 192,
    ];
    // raw transaction bytes of https://ropsten.etherscan.io/tx/0x9a50ac4d1737f4f04b94177996da7fa942b09469de52cfdadce891cd85afc37c
    let refund_tx = [
        249, 1, 11, 130, 10, 97, 132, 149, 2, 249, 0, 131, 2, 73, 240, 148, 123, 193, 187, 221, 106, 10, 114, 47, 201,
        191, 252, 73, 201, 33, 182, 133, 236, 184, 75, 148, 128, 184, 164, 70, 252, 2, 148, 192, 158, 192, 175, 210,
        198, 159, 244, 116, 46, 255, 28, 236, 147, 240, 68, 91, 16, 19, 6, 59, 187, 149, 138, 179, 151, 121, 47, 14,
        80, 251, 147, 0, 0, 0, 0, 0, 0, 0, 0, 0, 0, 0, 0, 0, 0, 0, 0, 0, 0, 0, 0, 0, 0, 0, 0, 0, 3, 141, 126, 164, 198,
        128, 0, 1, 1, 1, 1, 1, 1, 1, 1, 1, 1, 1, 1, 1, 1, 1, 1, 1, 1, 1, 1, 0, 0, 0, 0, 0, 0, 0, 0, 0, 0, 0, 0, 0, 0,
        0, 0, 0, 0, 0, 0, 0, 0, 0, 0, 192, 235, 122, 237, 116, 14, 23, 150, 153, 42, 8, 150, 44, 21, 102, 27, 222, 181,
        128, 3, 0, 0, 0, 0, 0, 0, 0, 0, 0, 0, 0, 0, 216, 153, 121, 65, 221, 19, 70, 233, 35, 17, 24, 213, 104, 93, 134,
        98, 148, 245, 158, 91, 28, 160, 127, 220, 190, 77, 221, 188, 140, 162, 198, 6, 127, 102, 222, 66, 38, 96, 10,
        19, 27, 208, 119, 219, 60, 231, 2, 118, 91, 169, 99, 78, 209, 135, 160, 51, 115, 90, 189, 124, 172, 205, 134,
        203, 159, 238, 40, 39, 99, 88, 48, 160, 189, 37, 60, 20, 117, 65, 238, 36, 98, 226, 48, 22, 235, 86, 183,
    ];
    let refund_tx = FoundSwapTxSpend::Refunded(signed_eth_tx_from_bytes(&refund_tx).unwrap().into());

    let found_tx = coin
        .search_for_swap_tx_spend(&payment_tx, swap_contract_address, 5886908)
        .unwrap()
        .unwrap();
    assert_eq!(refund_tx, found_tx);
}

#[test]
fn test_withdraw_impl_manual_fee() {
    let (ctx, coin) = eth_coin_for_test(EthCoinType::Eth, vec!["http://dummy.dummy".into()]);

    EthCoin::my_balance.mock_safe(|_| {
        let balance = wei_from_big_decimal(&1000000000.into(), 18).unwrap();
        MockResult::Return(Box::new(futures01::future::ok(balance)))
    });
    get_addr_nonce.mock_safe(|_, _| MockResult::Return(Box::new(futures01::future::ok(0.into()))));

    let withdraw_req = WithdrawRequest {
        amount: 1.into(),
        to: "0x7Bc1bBDD6A0a722fC9bffC49c921B685ECB84b94".to_string(),
        coin: "ETH".to_string(),
        max: false,
        fee: Some(WithdrawFee::EthGas {
            gas: 150000,
            gas_price: 1.into(),
        }),
    };
    coin.my_balance().wait().unwrap();

    let tx_details = block_on(withdraw_impl(ctx, coin.clone(), withdraw_req)).unwrap();
    let expected = Some(
        EthTxFeeDetails {
            coin: "ETH".into(),
            gas_price: "0.000000001".parse().unwrap(),
            gas: 150000,
            total_fee: "0.00015".parse().unwrap(),
        }
        .into(),
    );
    assert_eq!(expected, tx_details.fee_details);
}

#[test]
#[cfg(not(target_arch = "wasm32"))]
fn test_nonce_lock() {
    use common::for_tests::wait_for_log;
    use futures::future::join_all;

    // send several transactions concurrently to check that they are not using same nonce
    // using real ETH dev node
    let (ctx, coin) = eth_coin_for_test(EthCoinType::Eth, vec!["http://195.201.0.6:8565".into()]);
    let mut futures = vec![];
    for _ in 0..5 {
        futures.push(sign_and_send_transaction_impl(
            ctx.clone(),
            coin.clone(),
            1000000000000u64.into(),
            Action::Call(coin.my_address),
            vec![],
            21000.into(),
        ));
    }
    let results = block_on(join_all(futures));
    for result in results {
        result.unwrap();
    }
    // Waiting for NONCE_LOCK… might not appear at all if waiting takes less than 0.5 seconds
    // but all transactions are sent successfully still
    // wait_for_log(&ctx.log, 1.1, &|line| line.contains("Waiting for NONCE_LOCK…")));
    wait_for_log(&ctx.log, 1.1, &|line| line.contains("get_addr_nonce…")).unwrap();
}

<<<<<<< HEAD
=======
#[cfg(feature = "w-bindgen")]
mod wasm_bindgen_tests {
    use super::*;
    use crate::lp_coininit;
    use wasm_bindgen::prelude::*;
    use wasm_bindgen_test::*;
    use web_sys::console;

    #[wasm_bindgen_test]
    fn pass() {
        use super::CoinsContext;
        use common::mm_ctx::MmCtxBuilder;
        let ctx = MmCtxBuilder::default().into_mm_arc();
        let coins_context = CoinsContext::from_ctx(&ctx).unwrap();
        assert_eq!(1, 1);
    }

    #[wasm_bindgen]
    extern "C" {
        fn setInterval(closure: &Closure<FnMut()>, millis: u32) -> f64;
        fn cancelInterval(token: f64);
    }

    wasm_bindgen_test_configure!(run_in_browser);

    pub struct Interval {
        closure: Closure<FnMut()>,
    }

    impl Interval {
        fn new() -> Interval {
            let closure = Closure::new(common::executor::run);
            Interval { closure }
        }
    }

    unsafe impl Send for Interval {}

    unsafe impl Sync for Interval {}

    lazy_static! {
        static ref EXECUTOR_INTERVAL: Interval = Interval::new();
    }

    #[wasm_bindgen_test(async)]
    fn test_send() -> impl Future<Item = (), Error = JsValue> {
        setInterval(&EXECUTOR_INTERVAL.closure, 200);
        Box::pin(async move {
            let key_pair = KeyPair::from_secret_slice(
                &hex::decode("809465b17d0a4ddb3e4c69e8f23c2cabad868f51f8bed5c765ad1d6516c3306f").unwrap(),
            )
            .unwrap();
            let transport = Web3Transport::new(vec!["http://195.201.0.6:8565".into()]).unwrap();
            let web3 = Web3::new(transport);
            let ctx = MmCtxBuilder::new().into_mm_arc();
            let coin = EthCoin(Arc::new(EthCoinImpl {
                ticker: "ETH".into(),
                coin_type: EthCoinType::Eth,
                my_address: key_pair.address(),
                key_pair,
                swap_contract_address: Address::from("0x7Bc1bBDD6A0a722fC9bffC49c921B685ECB84b94"),
                web3_instances: vec![Web3Instance {
                    web3: web3.clone(),
                    is_parity: true,
                }],
                web3,
                decimals: 18,
                gas_station_url: None,
                history_sync_state: Mutex::new(HistorySyncState::NotStarted),
                ctx: ctx.weak(),
                required_confirmations: 1.into(),
            }));
            let tx = coin
                .send_maker_payment(1000, &DEX_FEE_ADDR_RAW_PUBKEY, &[1; 20], "0.001".parse().unwrap())
                .compat()
                .await;
            console::log_1(&format!("{:?}", tx).into());

            let block = coin.current_block().compat().await;
            console::log_1(&format!("{:?}", block).into());
            Ok(())
        })
        .compat()
    }

    #[wasm_bindgen_test(async)]
    fn test_init_eth_coin() -> impl Future<Item = (), Error = JsValue> {
        use common::privkey::key_pair_from_seed;

        setInterval(&EXECUTOR_INTERVAL.closure, 200);
        Box::pin(async move {
            let key_pair =
                key_pair_from_seed("spice describe gravity federal blast come thank unfair canal monkey style afraid")
                    .unwrap();
            let conf = json!({
                "coins": [{
                    "coin": "ETH",
                    "name": "ethereum",
                    "fname": "Ethereum",
                    "protocol":{
                        "type": "ETH"
                    },
                    "rpcport": 80,
                    "mm2": 1
                }]
            });
            let ctx = MmCtxBuilder::new()
                .with_conf(conf)
                .with_secp256k1_key_pair(key_pair)
                .into_mm_arc();

            let req = json!({
                "urls":["http://195.201.0.6:8565"],
                "swap_contract_address":"0xA0b86991c6218b36c1d19D4a2e9Eb0cE3606eB48"
            });
            let coin = lp_coininit(&ctx, "ETH", &req).await.unwrap();
            Ok(())
        })
        .compat()
    }
}

>>>>>>> 70794051
#[test]
fn test_add_ten_pct_one_gwei() {
    let num = wei_from_big_decimal(&"0.1".parse().unwrap(), 9).unwrap();
    let expected = wei_from_big_decimal(&"1.1".parse().unwrap(), 9).unwrap();
    let actual = increase_by_percent_one_gwei(num, GAS_PRICE_PERCENT);
    assert_eq!(expected, actual);

    let num = wei_from_big_decimal(&"9.9".parse().unwrap(), 9).unwrap();
    let expected = wei_from_big_decimal(&"10.9".parse().unwrap(), 9).unwrap();
    let actual = increase_by_percent_one_gwei(num, GAS_PRICE_PERCENT);
    assert_eq!(expected, actual);

    let num = wei_from_big_decimal(&"30.1".parse().unwrap(), 9).unwrap();
    let expected = wei_from_big_decimal(&"33.11".parse().unwrap(), 9).unwrap();
    let actual = increase_by_percent_one_gwei(num, GAS_PRICE_PERCENT);
    assert_eq!(expected, actual);
}

#[test]
fn get_sender_trade_preimage() {
    /// Trade fee for the ETH coin is `2 * 150_000 * gas_price` always.
    fn expected_fee(gas_price: u64) -> TradeFee {
        let amount = u256_to_big_decimal((2 * 150_000 * gas_price).into(), 18).expect("!u256_to_big_decimal");
        TradeFee {
            coin: "ETH".to_owned(),
            amount: amount.into(),
        }
    }

    EthCoinImpl::get_gas_price.mock_safe(|_| MockResult::Return(Box::new(futures01::future::ok(GAS_PRICE.into()))));

    let (_ctx, coin) = eth_coin_for_test(EthCoinType::Eth, vec!["http://dummy.dummy".into()]);

    let actual = coin
        .get_sender_trade_fee(
            TradePreimageValue::UpperBound(150.into()),
            FeeApproxStage::WithoutApprox,
        )
        .wait()
        .expect("!get_sender_trade_fee");
    let expected = expected_fee(GAS_PRICE);
    assert_eq!(actual, expected);

    let value = u256_to_big_decimal(100.into(), 18).expect("!u256_to_big_decimal");
    let actual = coin
        .get_sender_trade_fee(TradePreimageValue::Exact(value), FeeApproxStage::OrderIssue)
        .wait()
        .expect("!get_sender_trade_fee");
    let expected = expected_fee(GAS_PRICE_APPROXIMATION_ON_ORDER_ISSUE);
    assert_eq!(actual, expected);

    let value = u256_to_big_decimal(1.into(), 18).expect("!u256_to_big_decimal");
    let actual = coin
        .get_sender_trade_fee(TradePreimageValue::Exact(value), FeeApproxStage::StartSwap)
        .wait()
        .expect("!get_sender_trade_fee");
    let expected = expected_fee(GAS_PRICE_APPROXIMATION_ON_START_SWAP);
    assert_eq!(actual, expected);

    let value = u256_to_big_decimal(10000000000u64.into(), 18).expect("!u256_to_big_decimal");
    let actual = coin
        .get_sender_trade_fee(TradePreimageValue::Exact(value), FeeApproxStage::TradePreimage)
        .wait()
        .expect("!get_sender_trade_fee");
    let expected = expected_fee(GAS_PRICE_APPROXIMATION_ON_TRADE_PREIMAGE);
    assert_eq!(actual, expected);
}

#[test]
fn get_erc20_sender_trade_preimage() {
    static mut ALLOWANCE: u64 = 0;
    EthCoin::allowance
        .mock_safe(|_, _| MockResult::Return(Box::new(futures01::future::ok(unsafe { ALLOWANCE.into() }))));

    EthCoinImpl::get_gas_price.mock_safe(|_| MockResult::Return(Box::new(futures01::future::ok(GAS_PRICE.into()))));

    fn expected_trade_fee(gas_limit: u64, gas_price: u64) -> TradeFee {
        let amount = u256_to_big_decimal((gas_limit * gas_price).into(), 18).expect("!u256_to_big_decimal");
        TradeFee {
            coin: "ETH".to_owned(),
            amount: amount.into(),
        }
    }

    let (_ctx, coin) = eth_coin_for_test(
        EthCoinType::Erc20(Address::default()),
        vec!["http://dummy.dummy".into()],
    );

    // value is allowed
    unsafe { ALLOWANCE = 1000 };
    let value = u256_to_big_decimal(1000.into(), 18).expect("u256_to_big_decimal");
    let actual = coin
        .get_sender_trade_fee(TradePreimageValue::UpperBound(value), FeeApproxStage::WithoutApprox)
        .wait()
        .expect("!get_sender_trade_fee");
    log!([actual.amount.to_decimal()]);
    assert_eq!(actual, expected_trade_fee(300_000, GAS_PRICE));

    // value is greater than allowance
    unsafe { ALLOWANCE = 999 };
    let value = u256_to_big_decimal(1000.into(), 18).expect("u256_to_big_decimal");
    let actual = coin
        .get_sender_trade_fee(TradePreimageValue::UpperBound(value), FeeApproxStage::StartSwap)
        .wait()
        .expect("!get_sender_trade_fee");
    assert_eq!(
        actual,
        expected_trade_fee(350_000, GAS_PRICE_APPROXIMATION_ON_START_SWAP)
    );

    // value is allowed
    unsafe { ALLOWANCE = 1000 };
    let value = u256_to_big_decimal(999.into(), 18).expect("u256_to_big_decimal");
    let actual = coin
        .get_sender_trade_fee(TradePreimageValue::Exact(value), FeeApproxStage::OrderIssue)
        .wait()
        .expect("!get_sender_trade_fee");
    assert_eq!(
        actual,
        expected_trade_fee(300_000, GAS_PRICE_APPROXIMATION_ON_ORDER_ISSUE)
    );

    // value is greater than allowance
    unsafe { ALLOWANCE = 1000 };
    let value = u256_to_big_decimal(1500.into(), 18).expect("u256_to_big_decimal");
    let actual = coin
        .get_sender_trade_fee(TradePreimageValue::Exact(value), FeeApproxStage::TradePreimage)
        .wait()
        .expect("!get_sender_trade_fee");
    assert_eq!(
        actual,
        expected_trade_fee(350_000, GAS_PRICE_APPROXIMATION_ON_TRADE_PREIMAGE)
    );
}

#[test]
fn get_receiver_trade_preimage() {
    EthCoinImpl::get_gas_price.mock_safe(|_| MockResult::Return(Box::new(futures01::future::ok(GAS_PRICE.into()))));

    let (_ctx, coin) = eth_coin_for_test(EthCoinType::Eth, vec!["http://dummy.dummy".into()]);
    let amount = u256_to_big_decimal((150_000 * GAS_PRICE).into(), 18).expect("!u256_to_big_decimal");
    let expected_fee = TradeFee {
        coin: "ETH".to_owned(),
        amount: amount.into(),
    };

    let actual = coin
        .get_receiver_trade_fee(FeeApproxStage::WithoutApprox)
        .wait()
        .expect("!get_sender_trade_fee");
    assert_eq!(actual, expected_fee);
}

#[test]
fn test_get_fee_to_send_taker_fee() {
    const DEX_FEE_AMOUNT: u64 = 100_000;
    const TRANSFER_GAS_LIMIT: u64 = 40_000;

    EthCoinImpl::get_gas_price.mock_safe(|_| MockResult::Return(Box::new(futures01::future::ok(GAS_PRICE.into()))));
    EthCoinImpl::estimate_gas
        .mock_safe(|_, _, _| MockResult::Return(Box::new(futures01::future::ok(TRANSFER_GAS_LIMIT.into()))));

    // fee to send taker fee is `TRANSFER_GAS_LIMIT * gas_price` always.
    let amount = u256_to_big_decimal((TRANSFER_GAS_LIMIT * GAS_PRICE).into(), 18).expect("!u256_to_big_decimal");
    let expected_fee = TradeFee {
        coin: "ETH".to_owned(),
        amount: amount.into(),
    };

    let dex_fee_amount = u256_to_big_decimal(DEX_FEE_AMOUNT.into(), 18).expect("!u256_to_big_decimal");

    let (_ctx, coin) = eth_coin_for_test(EthCoinType::Eth, vec!["http://dummy.dummy".into()]);
    let actual = coin
        .get_fee_to_send_taker_fee(dex_fee_amount.clone(), FeeApproxStage::WithoutApprox)
        .wait()
        .expect("!get_fee_to_send_taker_fee");
    assert_eq!(actual, expected_fee);

    let (_ctx, coin) = eth_coin_for_test(
        EthCoinType::Erc20(Address::from("0xaD22f63404f7305e4713CcBd4F296f34770513f4")),
        vec!["http://dummy.dummy".into()],
    );
    let actual = coin
        .get_fee_to_send_taker_fee(dex_fee_amount.clone(), FeeApproxStage::WithoutApprox)
        .wait()
        .expect("!get_fee_to_send_taker_fee");
    assert_eq!(actual, expected_fee);
}

/// Some ERC20 tokens return the `error: -32016, message: \"The execution failed due to an exception.\"` error
/// if the balance is insufficient.
/// So [`EthCoin::get_fee_to_send_taker_fee`] must return [`TradePreimageError::NotSufficientBalance`].
#[test]
fn test_get_fee_to_send_taker_fee_insufficient_balance() {
    const DEX_FEE_AMOUNT: u64 = 100_000_000_000;

    EthCoinImpl::get_gas_price.mock_safe(|_| MockResult::Return(Box::new(futures01::future::ok(40.into()))));
    let (_ctx, coin) = eth_coin_for_test(
        EthCoinType::Erc20(Address::from("0xaD22f63404f7305e4713CcBd4F296f34770513f4")),
        vec!["http://eth1.cipig.net:8555".into()],
    );
    let dex_fee_amount = u256_to_big_decimal(DEX_FEE_AMOUNT.into(), 18).expect("!u256_to_big_decimal");

    assert!(
        coin.get_fee_to_send_taker_fee(dex_fee_amount.clone(), FeeApproxStage::WithoutApprox)
            .wait()
            .is_err(),
        "Expected TradePreimageError::NotSufficientBalance"
    );
}

#[test]
fn validate_dex_fee_invalid_sender_eth() {
    let (_ctx, coin) = eth_coin_for_test(EthCoinType::Eth, vec!["http://eth1.cipig.net:8555".into()]);
    // the real dex fee sent on mainnet
    // https://etherscan.io/tx/0x7e9ca16c85efd04ee5e31f2c1914b48f5606d6f9ce96ecce8c96d47d6857278f
    let tx = coin
        .web3
        .eth()
        .transaction(TransactionId::Hash(
            "0x7e9ca16c85efd04ee5e31f2c1914b48f5606d6f9ce96ecce8c96d47d6857278f".into(),
        ))
        .wait()
        .unwrap()
        .unwrap();
    let tx = signed_tx_from_web3_tx(tx).unwrap().into();
    let amount: BigDecimal = "0.000526435076465".parse().unwrap();
    let validate_err = coin
        .validate_fee(&tx, &*DEX_FEE_ADDR_RAW_PUBKEY, &*DEX_FEE_ADDR_RAW_PUBKEY, &amount, 0)
        .wait()
        .unwrap_err();
    assert!(validate_err.contains("was sent from wrong address"));
}

#[test]
fn validate_dex_fee_invalid_sender_erc() {
    let (_ctx, coin) = eth_coin_for_test(
        EthCoinType::Erc20("0xa1d6df714f91debf4e0802a542e13067f31b8262".into()),
        vec!["http://eth1.cipig.net:8555".into()],
    );
    // the real dex fee sent on mainnet
    // https://etherscan.io/tx/0xd6403b41c79f9c9e9c83c03d920ee1735e7854d85d94cef48d95dfeca95cd600
    let tx = coin
        .web3
        .eth()
        .transaction(TransactionId::Hash(
            "0xd6403b41c79f9c9e9c83c03d920ee1735e7854d85d94cef48d95dfeca95cd600".into(),
        ))
        .wait()
        .unwrap()
        .unwrap();
    let tx = signed_tx_from_web3_tx(tx).unwrap().into();
    let amount: BigDecimal = "5.548262548262548262".parse().unwrap();
    let validate_err = coin
        .validate_fee(&tx, &*DEX_FEE_ADDR_RAW_PUBKEY, &*DEX_FEE_ADDR_RAW_PUBKEY, &amount, 0)
        .wait()
        .unwrap_err();
    assert!(validate_err.contains("was sent from wrong address"));
}

fn sender_compressed_pub(tx: &SignedEthTx) -> [u8; 33] {
    let raw_pubkey = tx.public.unwrap();
    let secp_public = PublicKey::parse_slice(&raw_pubkey, None).unwrap();
    secp_public.serialize_compressed()
}

#[test]
fn validate_dex_fee_eth_confirmed_before_min_block() {
    let (_ctx, coin) = eth_coin_for_test(EthCoinType::Eth, vec!["http://eth1.cipig.net:8555".into()]);
    // the real dex fee sent on mainnet
    // https://etherscan.io/tx/0x7e9ca16c85efd04ee5e31f2c1914b48f5606d6f9ce96ecce8c96d47d6857278f
    let tx = coin
        .web3
        .eth()
        .transaction(TransactionId::Hash(
            "0x7e9ca16c85efd04ee5e31f2c1914b48f5606d6f9ce96ecce8c96d47d6857278f".into(),
        ))
        .wait()
        .unwrap()
        .unwrap();
    let tx = signed_tx_from_web3_tx(tx).unwrap();
    let compressed_public = sender_compressed_pub(&tx);
    let tx = tx.into();
    let amount: BigDecimal = "0.000526435076465".parse().unwrap();
    let validate_err = coin
        .validate_fee(&tx, &compressed_public, &*DEX_FEE_ADDR_RAW_PUBKEY, &amount, 11784793)
        .wait()
        .unwrap_err();
    assert!(validate_err.contains("confirmed before min_block"));
}

#[test]
fn validate_dex_fee_erc_confirmed_before_min_block() {
    let (_ctx, coin) = eth_coin_for_test(
        EthCoinType::Erc20("0xa1d6df714f91debf4e0802a542e13067f31b8262".into()),
        vec!["http://eth1.cipig.net:8555".into()],
    );
    // the real dex fee sent on mainnet
    // https://etherscan.io/tx/0xd6403b41c79f9c9e9c83c03d920ee1735e7854d85d94cef48d95dfeca95cd600
    let tx = coin
        .web3
        .eth()
        .transaction(TransactionId::Hash(
            "0xd6403b41c79f9c9e9c83c03d920ee1735e7854d85d94cef48d95dfeca95cd600".into(),
        ))
        .wait()
        .unwrap()
        .unwrap();

    let tx = signed_tx_from_web3_tx(tx).unwrap();
    let compressed_public = sender_compressed_pub(&tx);
    let tx = tx.into();
    let amount: BigDecimal = "5.548262548262548262".parse().unwrap();
    let validate_err = coin
        .validate_fee(&tx, &compressed_public, &*DEX_FEE_ADDR_RAW_PUBKEY, &amount, 11823975)
        .wait()
        .unwrap_err();
    assert!(validate_err.contains("confirmed before min_block"));
}<|MERGE_RESOLUTION|>--- conflicted
+++ resolved
@@ -601,131 +601,6 @@
     wait_for_log(&ctx.log, 1.1, &|line| line.contains("get_addr_nonce…")).unwrap();
 }
 
-<<<<<<< HEAD
-=======
-#[cfg(feature = "w-bindgen")]
-mod wasm_bindgen_tests {
-    use super::*;
-    use crate::lp_coininit;
-    use wasm_bindgen::prelude::*;
-    use wasm_bindgen_test::*;
-    use web_sys::console;
-
-    #[wasm_bindgen_test]
-    fn pass() {
-        use super::CoinsContext;
-        use common::mm_ctx::MmCtxBuilder;
-        let ctx = MmCtxBuilder::default().into_mm_arc();
-        let coins_context = CoinsContext::from_ctx(&ctx).unwrap();
-        assert_eq!(1, 1);
-    }
-
-    #[wasm_bindgen]
-    extern "C" {
-        fn setInterval(closure: &Closure<FnMut()>, millis: u32) -> f64;
-        fn cancelInterval(token: f64);
-    }
-
-    wasm_bindgen_test_configure!(run_in_browser);
-
-    pub struct Interval {
-        closure: Closure<FnMut()>,
-    }
-
-    impl Interval {
-        fn new() -> Interval {
-            let closure = Closure::new(common::executor::run);
-            Interval { closure }
-        }
-    }
-
-    unsafe impl Send for Interval {}
-
-    unsafe impl Sync for Interval {}
-
-    lazy_static! {
-        static ref EXECUTOR_INTERVAL: Interval = Interval::new();
-    }
-
-    #[wasm_bindgen_test(async)]
-    fn test_send() -> impl Future<Item = (), Error = JsValue> {
-        setInterval(&EXECUTOR_INTERVAL.closure, 200);
-        Box::pin(async move {
-            let key_pair = KeyPair::from_secret_slice(
-                &hex::decode("809465b17d0a4ddb3e4c69e8f23c2cabad868f51f8bed5c765ad1d6516c3306f").unwrap(),
-            )
-            .unwrap();
-            let transport = Web3Transport::new(vec!["http://195.201.0.6:8565".into()]).unwrap();
-            let web3 = Web3::new(transport);
-            let ctx = MmCtxBuilder::new().into_mm_arc();
-            let coin = EthCoin(Arc::new(EthCoinImpl {
-                ticker: "ETH".into(),
-                coin_type: EthCoinType::Eth,
-                my_address: key_pair.address(),
-                key_pair,
-                swap_contract_address: Address::from("0x7Bc1bBDD6A0a722fC9bffC49c921B685ECB84b94"),
-                web3_instances: vec![Web3Instance {
-                    web3: web3.clone(),
-                    is_parity: true,
-                }],
-                web3,
-                decimals: 18,
-                gas_station_url: None,
-                history_sync_state: Mutex::new(HistorySyncState::NotStarted),
-                ctx: ctx.weak(),
-                required_confirmations: 1.into(),
-            }));
-            let tx = coin
-                .send_maker_payment(1000, &DEX_FEE_ADDR_RAW_PUBKEY, &[1; 20], "0.001".parse().unwrap())
-                .compat()
-                .await;
-            console::log_1(&format!("{:?}", tx).into());
-
-            let block = coin.current_block().compat().await;
-            console::log_1(&format!("{:?}", block).into());
-            Ok(())
-        })
-        .compat()
-    }
-
-    #[wasm_bindgen_test(async)]
-    fn test_init_eth_coin() -> impl Future<Item = (), Error = JsValue> {
-        use common::privkey::key_pair_from_seed;
-
-        setInterval(&EXECUTOR_INTERVAL.closure, 200);
-        Box::pin(async move {
-            let key_pair =
-                key_pair_from_seed("spice describe gravity federal blast come thank unfair canal monkey style afraid")
-                    .unwrap();
-            let conf = json!({
-                "coins": [{
-                    "coin": "ETH",
-                    "name": "ethereum",
-                    "fname": "Ethereum",
-                    "protocol":{
-                        "type": "ETH"
-                    },
-                    "rpcport": 80,
-                    "mm2": 1
-                }]
-            });
-            let ctx = MmCtxBuilder::new()
-                .with_conf(conf)
-                .with_secp256k1_key_pair(key_pair)
-                .into_mm_arc();
-
-            let req = json!({
-                "urls":["http://195.201.0.6:8565"],
-                "swap_contract_address":"0xA0b86991c6218b36c1d19D4a2e9Eb0cE3606eB48"
-            });
-            let coin = lp_coininit(&ctx, "ETH", &req).await.unwrap();
-            Ok(())
-        })
-        .compat()
-    }
-}
-
->>>>>>> 70794051
 #[test]
 fn test_add_ten_pct_one_gwei() {
     let num = wei_from_big_decimal(&"0.1".parse().unwrap(), 9).unwrap();
