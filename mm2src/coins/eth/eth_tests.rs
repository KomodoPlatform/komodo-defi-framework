--- conflicted
+++ resolved
@@ -25,82 +25,6 @@
     assert_eq!(expected, actual);
 }
 
-<<<<<<< HEAD
-fn eth_coin_for_test(
-    coin_type: EthCoinType,
-    urls: &[&str],
-    fallback_swap_contract: Option<Address>,
-) -> (MmArc, EthCoin) {
-    let key_pair = KeyPair::from_secret_slice(
-        &hex::decode("0dbc09312ec67cf775c00e72dd88c9a7c4b7452d4ee84ee7ca0bb55c4be35446").unwrap(),
-    )
-    .unwrap();
-    eth_coin_from_keypair(coin_type, urls, fallback_swap_contract, key_pair)
-}
-
-fn eth_coin_from_keypair(
-    coin_type: EthCoinType,
-    urls: &[&str],
-    fallback_swap_contract: Option<Address>,
-    key_pair: KeyPair,
-) -> (MmArc, EthCoin) {
-    let mut web3_instances = Vec::with_capacity(urls.len());
-    for url in urls.iter() {
-        let node = HttpTransportNode {
-            uri: url.parse().unwrap(),
-            gui_auth: false,
-        };
-
-        let transport = Web3Transport::new_http(node);
-        let web3 = Web3::new(transport);
-
-        web3_instances.push(Web3Instance { web3, is_parity: false });
-    }
-
-    drop_mutability!(web3_instances);
-
-    let conf = json!({
-        "coins":[
-            eth_testnet_conf(),
-            eth_jst_testnet_conf()
-        ]
-    });
-    let ctx = MmCtxBuilder::new().with_conf(conf).into_mm_arc();
-    let ticker = match coin_type {
-        EthCoinType::Eth => "ETH".to_string(),
-        EthCoinType::Erc20 { .. } => "JST".to_string(),
-        EthCoinType::Nft { ref platform } => platform.to_string(),
-    };
-
-    let eth_coin = EthCoin(Arc::new(EthCoinImpl {
-        coin_type,
-        decimals: 18,
-        gas_station_url: None,
-        gas_station_decimals: ETH_GAS_STATION_DECIMALS,
-        history_sync_state: Mutex::new(HistorySyncState::NotEnabled),
-        gas_station_policy: GasStationPricePolicy::MeanAverageFast,
-        my_address: key_pair.address(),
-        sign_message_prefix: Some(String::from("Ethereum Signed Message:\n")),
-        priv_key_policy: key_pair.into(),
-        swap_contract_address: Address::from_str(ETH_DEV_SWAP_CONTRACT).unwrap(),
-        fallback_swap_contract,
-        contract_supports_watchers: false,
-        ticker,
-        web3_instances: AsyncMutex::new(web3_instances),
-        ctx: ctx.weak(),
-        required_confirmations: 1.into(),
-        chain_id: None,
-        logs_block_range: DEFAULT_LOGS_BLOCK_RANGE,
-        nonce_lock: new_nonce_lock(),
-        erc20_tokens_infos: Default::default(),
-        nfts_infos: Default::default(),
-        abortable_system: AbortableQueue::default(),
-    }));
-    (ctx, eth_coin)
-}
-
-=======
->>>>>>> a0d87236
 #[test]
 /// https://github.com/ethereum/EIPs/blob/master/EIPS/eip-55.md#test-cases
 fn test_check_sum_address() {
