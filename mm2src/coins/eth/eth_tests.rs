use super::*;
<<<<<<< HEAD
use crate::eth::for_tests::{eth_coin_for_test, fill_eth, fill_jst, random_eth_coin_for_test};
use common::{block_on, wait_until_sec};
use ethkey::{Generator, Random};
use mm2_core::mm_ctx::MmCtxBuilder;
use mm2_test_helpers::for_tests::{ETH_DEV_NODE, ETH_DEV_SWAP_CONTRACT, ETH_DEV_TOKEN_CONTRACT, ETH_MAINNET_NODE,
                                  ETH_MAINNET_SWAP_CONTRACT};
=======
use crate::{DexFee, IguanaPrivKey};
use common::{block_on, now_sec};
use crypto::privkey::key_pair_from_seed;
#[cfg(not(target_arch = "wasm32"))]
use ethkey::{Generator, Random};
use mm2_core::mm_ctx::{MmArc, MmCtxBuilder};
use mm2_test_helpers::{for_tests::{eth_jst_testnet_conf, eth_testnet_conf, ETH_DEV_NODE, ETH_DEV_NODES,
                                   ETH_DEV_SWAP_CONTRACT, ETH_DEV_TOKEN_CONTRACT, ETH_MAINNET_NODE},
                       get_passphrase};
>>>>>>> 75ecef04
use mocktopus::mocking::*;

/// The gas price for the tests
const GAS_PRICE: u64 = 50_000_000_000;
// `GAS_PRICE` increased by 3%
const GAS_PRICE_APPROXIMATION_ON_START_SWAP: u64 = 51_500_000_000;
// `GAS_PRICE` increased by 5%
const GAS_PRICE_APPROXIMATION_ON_ORDER_ISSUE: u64 = 52_500_000_000;
// `GAS_PRICE` increased by 7%
const GAS_PRICE_APPROXIMATION_ON_TRADE_PREIMAGE: u64 = 53_500_000_000;

const TAKER_PAYMENT_SPEND_SEARCH_INTERVAL: f64 = 1.;

fn check_sum(addr: &str, expected: &str) {
    let actual = checksum_address(addr);
    assert_eq!(expected, actual);
}

<<<<<<< HEAD
=======
pub fn eth_distributor() -> EthCoin {
    let req = json!({
        "method": "enable",
        "coin": "ETH",
        "urls": ETH_DEV_NODES,
        "swap_contract_address": ETH_DEV_SWAP_CONTRACT,
    });
    let seed = get_passphrase!(".env.client", "ALICE_PASSPHRASE").unwrap();
    let keypair = key_pair_from_seed(&seed).unwrap();
    let priv_key_policy = PrivKeyBuildPolicy::IguanaPrivKey(keypair.private().secret);
    block_on(eth_coin_from_conf_and_request(
        &MM_CTX,
        "ETH",
        &eth_testnet_conf(),
        &req,
        CoinProtocol::ETH,
        priv_key_policy,
    ))
    .unwrap()
}

pub fn jst_distributor() -> EthCoin {
    let req = json!({
        "method": "enable",
        "coin": "ETH",
        "urls": ETH_DEV_NODES,
        "swap_contract_address": ETH_DEV_SWAP_CONTRACT,
    });
    let seed = get_passphrase!(".env.seed", "BOB_PASSPHRASE").unwrap();
    let keypair = key_pair_from_seed(&seed).unwrap();
    let priv_key_policy = PrivKeyBuildPolicy::IguanaPrivKey(keypair.private().secret);
    block_on(eth_coin_from_conf_and_request(
        &MM_CTX,
        "ETH",
        &eth_testnet_conf(),
        &req,
        CoinProtocol::ERC20 {
            platform: "ETH".to_string(),
            contract_address: ETH_DEV_TOKEN_CONTRACT.to_string(),
        },
        priv_key_policy,
    ))
    .unwrap()
}

fn eth_coin_for_test(
    coin_type: EthCoinType,
    urls: &[&str],
    fallback_swap_contract: Option<Address>,
) -> (MmArc, EthCoin) {
    let key_pair = KeyPair::from_secret_slice(
        &hex::decode("809465b17d0a4ddb3e4c69e8f23c2cabad868f51f8bed5c765ad1d6516c3306f").unwrap(),
    )
    .unwrap();
    eth_coin_from_keypair(coin_type, urls, fallback_swap_contract, key_pair)
}

#[cfg(not(target_arch = "wasm32"))]
fn random_eth_coin_for_test(
    coin_type: EthCoinType,
    urls: &[&str],
    fallback_swap_contract: Option<Address>,
) -> (MmArc, EthCoin) {
    let key_pair = Random.generate().unwrap();
    fill_eth(key_pair.address(), 0.001);
    eth_coin_from_keypair(coin_type, urls, fallback_swap_contract, key_pair)
}

fn eth_coin_from_keypair(
    coin_type: EthCoinType,
    urls: &[&str],
    fallback_swap_contract: Option<Address>,
    key_pair: KeyPair,
) -> (MmArc, EthCoin) {
    let mut web3_instances = vec![];
    for url in urls.iter() {
        let node = HttpTransportNode {
            uri: url.parse().unwrap(),
            gui_auth: false,
        };

        let transport = Web3Transport::new_http(node);
        let web3 = Web3::new(transport);

        web3_instances.push(Web3Instance { web3, is_parity: false });
    }

    drop_mutability!(web3_instances);

    let conf = json!({
        "coins":[
            eth_testnet_conf(),
            eth_jst_testnet_conf()
        ]
    });
    let ctx = MmCtxBuilder::new().with_conf(conf).into_mm_arc();
    let ticker = match coin_type {
        EthCoinType::Eth => "ETH".to_string(),
        EthCoinType::Erc20 { .. } => "JST".to_string(),
    };
    let my_address = key_pair.address();

    let eth_coin = EthCoin(Arc::new(EthCoinImpl {
        coin_type,
        decimals: 18,
        gas_station_url: None,
        gas_station_decimals: ETH_GAS_STATION_DECIMALS,
        history_sync_state: Mutex::new(HistorySyncState::NotEnabled),
        gas_station_policy: GasStationPricePolicy::MeanAverageFast,
        sign_message_prefix: Some(String::from("Ethereum Signed Message:\n")),
        priv_key_policy: key_pair.into(),
        derivation_method: Arc::new(DerivationMethod::SingleAddress(my_address)),
        swap_contract_address: Address::from_str(ETH_DEV_SWAP_CONTRACT).unwrap(),
        fallback_swap_contract,
        contract_supports_watchers: false,
        ticker,
        web3_instances: AsyncMutex::new(web3_instances),
        ctx: ctx.weak(),
        required_confirmations: 1.into(),
        chain_id: None,
        trezor_coin: None,
        logs_block_range: DEFAULT_LOGS_BLOCK_RANGE,
        nonce_lock: new_nonce_lock(),
        erc20_tokens_infos: Default::default(),
        abortable_system: AbortableQueue::default(),
    }));
    (ctx, eth_coin)
}

#[cfg(not(target_arch = "wasm32"))]
pub fn fill_eth(to_addr: Address, amount: f64) {
    let wei_per_eth: u64 = 1_000_000_000_000_000_000;
    let amount_in_wei = (amount * wei_per_eth as f64) as u64;
    ETH_DISTRIBUTOR
        .send_to_address(to_addr, amount_in_wei.into())
        .wait()
        .unwrap();
}

>>>>>>> 75ecef04
#[test]
/// https://github.com/ethereum/EIPs/blob/master/EIPS/eip-55.md#test-cases
fn test_check_sum_address() {
    check_sum(
        "0xfb6916095ca1df60bb79ce92ce3ea74c37c5d359",
        "0xfB6916095ca1df60bB79Ce92cE3Ea74c37c5d359",
    );
    check_sum(
        "0x52908400098527886e0f7030069857d2e4169ee7",
        "0x52908400098527886E0F7030069857D2E4169EE7",
    );
    check_sum(
        "0x8617e340b3d01fa5f11f306f4090fd50e238070d",
        "0x8617E340B3D01FA5F11F306F4090FD50E238070D",
    );
    check_sum(
        "0xde709f2102306220921060314715629080e2fb77",
        "0xde709f2102306220921060314715629080e2fb77",
    );
    check_sum(
        "0x27b1fdb04752bbc536007a920d24acb045561c26",
        "0x27b1fdb04752bbc536007a920d24acb045561c26",
    );
    check_sum(
        "0x5aAeb6053F3E94C9b9A09f33669435E7Ef1BeAed",
        "0x5aAeb6053F3E94C9b9A09f33669435E7Ef1BeAed",
    );
    check_sum(
        "0xfB6916095ca1df60bB79Ce92cE3Ea74c37c5d359",
        "0xfB6916095ca1df60bB79Ce92cE3Ea74c37c5d359",
    );
    check_sum(
        "0xdbF03B407c01E7cD3CBea99509d93f8DDDC8C6FB",
        "0xdbF03B407c01E7cD3CBea99509d93f8DDDC8C6FB",
    );
    check_sum(
        "0xD1220A0cf47c7B9Be7A2E6BA89F429762e7b9aDb",
        "0xD1220A0cf47c7B9Be7A2E6BA89F429762e7b9aDb",
    );
}

#[test]
fn test_is_valid_checksum_addr() {
    assert!(is_valid_checksum_addr("0xfB6916095ca1df60bB79Ce92cE3Ea74c37c5d359"));
    assert!(is_valid_checksum_addr("0x52908400098527886E0F7030069857D2E4169EE7"));
    assert!(!is_valid_checksum_addr("0x8617e340B3D01FA5F11F306F4090FD50E238070D"));
    assert!(!is_valid_checksum_addr("0xd1220A0cf47c7B9Be7A2E6BA89F429762e7b9aDb"));
}

#[test]
fn display_u256_with_point() {
    let number = U256::from_dec_str("1000000000000000000").unwrap();
    let string = display_u256_with_decimal_point(number, 18);
    assert_eq!("1.", string);

    let number = U256::from_dec_str("10000000000000000000000000000000000000000000000000000000000").unwrap();
    let string = display_u256_with_decimal_point(number, 18);
    assert_eq!("10000000000000000000000000000000000000000.", string);

    let number = U256::from_dec_str("1234567890000000000").unwrap();
    let string = display_u256_with_decimal_point(number, 18);
    assert_eq!("1.23456789", string);

    let number = U256::from_dec_str("1234567890000000000").unwrap();
    let string = display_u256_with_decimal_point(number, 16);
    assert_eq!("123.456789", string);

    let number = U256::from_dec_str("1234567890000000000").unwrap();
    let string = display_u256_with_decimal_point(number, 0);
    assert_eq!("1234567890000000000.", string);

    let number = U256::from_dec_str("1000000000000000").unwrap();
    let string = display_u256_with_decimal_point(number, 18);
    assert_eq!("0.001", string);

    let number = U256::from_dec_str("0").unwrap();
    let string = display_u256_with_decimal_point(number, 18);
    assert_eq!("0.", string);

    let number = U256::from_dec_str("0").unwrap();
    let string = display_u256_with_decimal_point(number, 0);
    assert_eq!("0.", string);
}

#[test]
fn test_wei_from_big_decimal() {
    let amount = "0.000001".parse().unwrap();
    let wei = wei_from_big_decimal(&amount, 18).unwrap();
    let expected_wei: U256 = 1000000000000u64.into();
    assert_eq!(expected_wei, wei);

    let amount = "1.000001".parse().unwrap();
    let wei = wei_from_big_decimal(&amount, 18).unwrap();
    let expected_wei: U256 = 1000001000000000000u64.into();
    assert_eq!(expected_wei, wei);

    let amount = 1.into();
    let wei = wei_from_big_decimal(&amount, 18).unwrap();
    let expected_wei: U256 = 1000000000000000000u64.into();
    assert_eq!(expected_wei, wei);

    let amount = "0.000000000000000001".parse().unwrap();
    let wei = wei_from_big_decimal(&amount, 18).unwrap();
    let expected_wei: U256 = 1u64.into();
    assert_eq!(expected_wei, wei);

    let amount = 1234.into();
    let wei = wei_from_big_decimal(&amount, 9).unwrap();
    let expected_wei: U256 = 1234000000000u64.into();
    assert_eq!(expected_wei, wei);

    let amount = 1234.into();
    let wei = wei_from_big_decimal(&amount, 0).unwrap();
    let expected_wei: U256 = 1234u64.into();
    assert_eq!(expected_wei, wei);

    let amount = 1234.into();
    let wei = wei_from_big_decimal(&amount, 1).unwrap();
    let expected_wei: U256 = 12340u64.into();
    assert_eq!(expected_wei, wei);

    let amount = "1234.12345".parse().unwrap();
    let wei = wei_from_big_decimal(&amount, 1).unwrap();
    let expected_wei: U256 = 12341u64.into();
    assert_eq!(expected_wei, wei);
}

#[test]
fn test_nonce_several_urls() {
    let key_pair = KeyPair::from_secret_slice(
        &hex::decode("0dbc09312ec67cf775c00e72dd88c9a7c4b7452d4ee84ee7ca0bb55c4be35446").unwrap(),
    )
    .unwrap();

    let node = HttpTransportNode {
        uri: ETH_DEV_NODE.parse().unwrap(),
        gui_auth: false,
    };

    let devnet_transport = Web3Transport::new_http(node);

    let node = HttpTransportNode {
        uri: "https://rpc2.sepolia.org".parse().unwrap(),
        gui_auth: false,
    };

    let sepolia_transport = Web3Transport::new_http(node);

    let node = HttpTransportNode {
        uri: "http://195.201.0.6:8989".parse().unwrap(),
        gui_auth: false,
    };

    // get nonce must succeed if some nodes are down at the moment for some reason
    let failing_transport = Web3Transport::new_http(node);

    let web3_devnet = Web3::new(devnet_transport);
    let web3_sepolia = Web3::new(sepolia_transport);
    let web3_failing = Web3::new(failing_transport);

    let ctx = MmCtxBuilder::new().into_mm_arc();
    let my_address = key_pair.address();
    let coin = EthCoin(Arc::new(EthCoinImpl {
        ticker: "ETH".into(),
        coin_type: EthCoinType::Eth,
        sign_message_prefix: Some(String::from("Ethereum Signed Message:\n")),
        priv_key_policy: key_pair.into(),
        derivation_method: Arc::new(DerivationMethod::SingleAddress(my_address)),
        swap_contract_address: Address::from_str(ETH_DEV_SWAP_CONTRACT).unwrap(),
        fallback_swap_contract: None,
        contract_supports_watchers: false,
        web3_instances: AsyncMutex::new(vec![
            Web3Instance {
                web3: web3_devnet,
                is_parity: false,
            },
            Web3Instance {
                web3: web3_sepolia,
                is_parity: false,
            },
            Web3Instance {
                web3: web3_failing,
                is_parity: false,
            },
        ]),
        decimals: 18,
        gas_station_url: Some("https://ethgasstation.info/json/ethgasAPI.json".into()),
        gas_station_decimals: ETH_GAS_STATION_DECIMALS,
        gas_station_policy: GasStationPricePolicy::MeanAverageFast,
        history_sync_state: Mutex::new(HistorySyncState::NotStarted),
        ctx: ctx.weak(),
        required_confirmations: 1.into(),
        chain_id: None,
        trezor_coin: None,
        logs_block_range: DEFAULT_LOGS_BLOCK_RANGE,
        nonce_lock: new_nonce_lock(),
        erc20_tokens_infos: Default::default(),
        abortable_system: AbortableQueue::default(),
    }));

    log!("My address {}", coin.my_address().unwrap());
    log!("before payment");
    let payment = coin.send_to_address(my_address, 200000000.into()).wait().unwrap();

    log!("{:?}", payment);
    let new_nonce = coin.get_addr_nonce(my_address).wait().unwrap();
    log!("{:?}", new_nonce);
}

#[test]
fn test_wait_for_payment_spend_timeout() {
    EthCoin::spend_events.mock_safe(|_, _, _, _| MockResult::Return(Box::new(futures01::future::ok(vec![]))));
    EthCoin::current_block.mock_safe(|_| MockResult::Return(Box::new(futures01::future::ok(900))));

    let key_pair = KeyPair::from_secret_slice(
        &hex::decode("809465b17d0a4ddb3e4c69e8f23c2cabad868f51f8bed5c765ad1d6516c3306f").unwrap(),
    )
    .unwrap();
    let node = HttpTransportNode {
        uri: ETH_DEV_NODE.parse().unwrap(),
        gui_auth: false,
    };

    let transport = Web3Transport::new_http(node);
    let web3 = Web3::new(transport);
    let ctx = MmCtxBuilder::new().into_mm_arc();
    let my_address = key_pair.address();

    let coin = EthCoinImpl {
        coin_type: EthCoinType::Eth,
        decimals: 18,
        gas_station_url: None,
        gas_station_decimals: ETH_GAS_STATION_DECIMALS,
        gas_station_policy: GasStationPricePolicy::MeanAverageFast,
        history_sync_state: Mutex::new(HistorySyncState::NotEnabled),
        sign_message_prefix: Some(String::from("Ethereum Signed Message:\n")),
        priv_key_policy: key_pair.into(),
        derivation_method: Arc::new(DerivationMethod::SingleAddress(my_address)),
        swap_contract_address: Address::from_str(ETH_DEV_SWAP_CONTRACT).unwrap(),
        fallback_swap_contract: None,
        contract_supports_watchers: false,
        ticker: "ETH".into(),
        web3_instances: AsyncMutex::new(vec![Web3Instance { web3, is_parity: false }]),
        ctx: ctx.weak(),
        required_confirmations: 1.into(),
        chain_id: None,
        trezor_coin: None,
        logs_block_range: DEFAULT_LOGS_BLOCK_RANGE,
        nonce_lock: new_nonce_lock(),
        erc20_tokens_infos: Default::default(),
        abortable_system: AbortableQueue::default(),
    };

    let coin = EthCoin(Arc::new(coin));
    let wait_until = now_sec() - 1;
    let from_block = 1;
    // raw transaction bytes of https://etherscan.io/tx/0x0869be3e5d4456a29d488a533ad6c118620fef450f36778aecf31d356ff8b41f
    let tx_bytes = [
        248, 240, 3, 133, 1, 42, 5, 242, 0, 131, 2, 73, 240, 148, 133, 0, 175, 192, 188, 82, 20, 114, 128, 130, 22, 51,
        38, 194, 255, 12, 115, 244, 168, 113, 135, 110, 205, 245, 24, 127, 34, 254, 184, 132, 21, 44, 243, 175, 73, 33,
        143, 82, 117, 16, 110, 27, 133, 82, 200, 114, 233, 42, 140, 198, 35, 21, 201, 249, 187, 180, 20, 46, 148, 40,
        9, 228, 193, 130, 71, 199, 0, 0, 0, 0, 0, 0, 0, 0, 0, 0, 0, 0, 152, 41, 132, 9, 201, 73, 19, 94, 237, 137, 35,
        61, 4, 194, 207, 239, 152, 75, 175, 245, 157, 174, 10, 214, 161, 207, 67, 70, 87, 246, 231, 212, 47, 216, 119,
        68, 237, 197, 125, 141, 0, 0, 0, 0, 0, 0, 0, 0, 0, 0, 0, 0, 0, 0, 0, 0, 0, 0, 0, 0, 0, 0, 0, 0, 0, 0, 0, 0, 0,
        0, 0, 0, 0, 0, 0, 0, 0, 0, 0, 0, 93, 72, 125, 102, 28, 159, 180, 237, 198, 97, 87, 80, 82, 200, 104, 40, 245,
        221, 7, 28, 122, 104, 91, 99, 1, 159, 140, 25, 131, 101, 74, 87, 50, 168, 146, 187, 90, 160, 51, 1, 123, 247,
        6, 108, 165, 181, 188, 40, 56, 47, 211, 229, 221, 73, 5, 15, 89, 81, 117, 225, 216, 108, 98, 226, 119, 232, 94,
        184, 42, 106,
    ];

    assert!(coin
        .wait_for_htlc_tx_spend(WaitForHTLCTxSpendArgs {
            tx_bytes: &tx_bytes,
            secret_hash: &[],
            wait_until,
            from_block,
            swap_contract_address: &coin.swap_contract_address(),
            check_every: TAKER_PAYMENT_SPEND_SEARCH_INTERVAL,
            watcher_reward: false
        })
        .wait()
        .is_err());
}

#[test]
fn test_gas_station() {
    make_gas_station_request.mock_safe(|_| {
        let data = GasStationData {
            average: 500.into(),
            fast: 1000.into(),
        };
        MockResult::Return(Box::pin(async move { Ok(data) }))
    });
    let res_eth = GasStationData::get_gas_price(
        "https://ethgasstation.info/api/ethgasAPI.json",
        8,
        GasStationPricePolicy::MeanAverageFast,
    )
    .wait()
    .unwrap();
    let one_gwei = U256::from(10u64.pow(9));

    let expected_eth_wei = U256::from(75) * one_gwei;
    assert_eq!(expected_eth_wei, res_eth);

    let res_polygon = GasStationData::get_gas_price(
        "https://gasstation-mainnet.matic.network/",
        9,
        GasStationPricePolicy::Average,
    )
    .wait()
    .unwrap();

    let expected_eth_polygon = U256::from(500) * one_gwei;
    assert_eq!(expected_eth_polygon, res_polygon);
}

#[cfg(not(target_arch = "wasm32"))]
#[test]
fn test_withdraw_impl_manual_fee() {
    let (_ctx, coin) = eth_coin_for_test(EthCoinType::Eth, &["http://dummy.dummy"], None);

    EthCoin::address_balance.mock_safe(|_, _| {
        let balance = wei_from_big_decimal(&1000000000.into(), 18).unwrap();
        MockResult::Return(Box::new(futures01::future::ok(balance)))
    });
    EthCoin::get_addr_nonce.mock_safe(|_, _| MockResult::Return(Box::new(futures01::future::ok((0.into(), vec![])))));

    let withdraw_req = WithdrawRequest {
        amount: 1.into(),
        from: None,
        to: "0x7Bc1bBDD6A0a722fC9bffC49c921B685ECB84b94".to_string(),
        coin: "ETH".to_string(),
        max: false,
        fee: Some(WithdrawFee::EthGas {
            gas: ETH_GAS,
            gas_price: 1.into(),
        }),
        memo: None,
    };
    coin.my_balance().wait().unwrap();

    let tx_details = block_on(withdraw_impl(coin, withdraw_req)).unwrap();
    let expected = Some(
        EthTxFeeDetails {
            coin: "ETH".into(),
            gas_price: "0.000000001".parse().unwrap(),
            gas: ETH_GAS,
            total_fee: "0.00015".parse().unwrap(),
        }
        .into(),
    );
    assert_eq!(expected, tx_details.fee_details);
}

#[cfg(not(target_arch = "wasm32"))]
#[test]
fn test_withdraw_impl_fee_details() {
    let (_ctx, coin) = eth_coin_for_test(
        EthCoinType::Erc20 {
            platform: "ETH".to_string(),
            token_addr: Address::from_str(ETH_DEV_TOKEN_CONTRACT).unwrap(),
        },
        &["http://dummy.dummy"],
        None,
    );

    EthCoin::address_balance.mock_safe(|_, _| {
        let balance = wei_from_big_decimal(&1000000000.into(), 18).unwrap();
        MockResult::Return(Box::new(futures01::future::ok(balance)))
    });
    EthCoin::get_addr_nonce.mock_safe(|_, _| MockResult::Return(Box::new(futures01::future::ok((0.into(), vec![])))));

    let withdraw_req = WithdrawRequest {
        amount: 1.into(),
        from: None,
        to: "0x7Bc1bBDD6A0a722fC9bffC49c921B685ECB84b94".to_string(),
        coin: "JST".to_string(),
        max: false,
        fee: Some(WithdrawFee::EthGas {
            gas: ETH_GAS,
            gas_price: 1.into(),
        }),
        memo: None,
    };
    coin.my_balance().wait().unwrap();

    let tx_details = block_on(withdraw_impl(coin, withdraw_req)).unwrap();
    let expected = Some(
        EthTxFeeDetails {
            coin: "ETH".into(),
            gas_price: "0.000000001".parse().unwrap(),
            gas: ETH_GAS,
            total_fee: "0.00015".parse().unwrap(),
        }
        .into(),
    );
    assert_eq!(expected, tx_details.fee_details);
}

#[test]
#[cfg(not(target_arch = "wasm32"))]
fn test_nonce_lock() {
    use futures::future::join_all;
    use mm2_test_helpers::for_tests::{wait_for_log, ETH_DEV_NODES};

    // send several transactions concurrently to check that they are not using same nonce
    // using real ETH dev node
    let (ctx, coin) = random_eth_coin_for_test(EthCoinType::Eth, ETH_DEV_NODES, None);
    let my_address = block_on(coin.derivation_method.single_addr_or_err()).unwrap();
    let mut futures = vec![];
    for _ in 0..5 {
        futures.push(
            coin.sign_and_send_transaction(1000000000000u64.into(), Action::Call(my_address), vec![], 21000.into())
                .compat(),
        );
    }
    let results = block_on(join_all(futures));
    for result in results {
        result.unwrap();
    }
    // Waiting for NONCE_LOCK… might not appear at all if waiting takes less than 0.5 seconds
    // but all transactions are sent successfully still
    // wait_for_log(&ctx.log, 1.1, &|line| line.contains("Waiting for NONCE_LOCK…")));
    block_on(wait_for_log(&ctx, 1.1, |line| line.contains("get_addr_nonce…"))).unwrap();
}

#[test]
fn test_add_ten_pct_one_gwei() {
    let num = wei_from_big_decimal(&"0.1".parse().unwrap(), 9).unwrap();
    let expected = wei_from_big_decimal(&"1.1".parse().unwrap(), 9).unwrap();
    let actual = increase_by_percent_one_gwei(num, GAS_PRICE_PERCENT);
    assert_eq!(expected, actual);

    let num = wei_from_big_decimal(&"9.9".parse().unwrap(), 9).unwrap();
    let expected = wei_from_big_decimal(&"10.9".parse().unwrap(), 9).unwrap();
    let actual = increase_by_percent_one_gwei(num, GAS_PRICE_PERCENT);
    assert_eq!(expected, actual);

    let num = wei_from_big_decimal(&"30.1".parse().unwrap(), 9).unwrap();
    let expected = wei_from_big_decimal(&"33.11".parse().unwrap(), 9).unwrap();
    let actual = increase_by_percent_one_gwei(num, GAS_PRICE_PERCENT);
    assert_eq!(expected, actual);
}

#[test]
fn get_sender_trade_preimage() {
    /// Trade fee for the ETH coin is `2 * 150_000 * gas_price` always.
    fn expected_fee(gas_price: u64) -> TradeFee {
        let amount = u256_to_big_decimal((2 * ETH_GAS * gas_price).into(), 18).expect("!u256_to_big_decimal");
        TradeFee {
            coin: "ETH".to_owned(),
            amount: amount.into(),
            paid_from_trading_vol: false,
        }
    }

    EthCoin::get_gas_price.mock_safe(|_| MockResult::Return(Box::new(futures01::future::ok(GAS_PRICE.into()))));

    let (_ctx, coin) = eth_coin_for_test(EthCoinType::Eth, &["http://dummy.dummy"], None);

    let actual = block_on(coin.get_sender_trade_fee(
        TradePreimageValue::UpperBound(150.into()),
        FeeApproxStage::WithoutApprox,
    ))
    .expect("!get_sender_trade_fee");
    let expected = expected_fee(GAS_PRICE);
    assert_eq!(actual, expected);

    let value = u256_to_big_decimal(100.into(), 18).expect("!u256_to_big_decimal");
    let actual = block_on(coin.get_sender_trade_fee(TradePreimageValue::Exact(value), FeeApproxStage::OrderIssue))
        .expect("!get_sender_trade_fee");
    let expected = expected_fee(GAS_PRICE_APPROXIMATION_ON_ORDER_ISSUE);
    assert_eq!(actual, expected);

    let value = u256_to_big_decimal(1.into(), 18).expect("!u256_to_big_decimal");
    let actual = block_on(coin.get_sender_trade_fee(TradePreimageValue::Exact(value), FeeApproxStage::StartSwap))
        .expect("!get_sender_trade_fee");
    let expected = expected_fee(GAS_PRICE_APPROXIMATION_ON_START_SWAP);
    assert_eq!(actual, expected);

    let value = u256_to_big_decimal(10000000000u64.into(), 18).expect("!u256_to_big_decimal");
    let actual = block_on(coin.get_sender_trade_fee(TradePreimageValue::Exact(value), FeeApproxStage::TradePreimage))
        .expect("!get_sender_trade_fee");
    let expected = expected_fee(GAS_PRICE_APPROXIMATION_ON_TRADE_PREIMAGE);
    assert_eq!(actual, expected);
}

#[test]
fn get_erc20_sender_trade_preimage() {
    const APPROVE_GAS_LIMIT: u64 = 60_000;
    static mut ALLOWANCE: u64 = 0;
    static mut ESTIMATE_GAS_CALLED: bool = false;

    EthCoin::allowance
        .mock_safe(|_, _| MockResult::Return(Box::new(futures01::future::ok(unsafe { ALLOWANCE.into() }))));

    EthCoin::get_gas_price.mock_safe(|_| MockResult::Return(Box::new(futures01::future::ok(GAS_PRICE.into()))));
    EthCoin::estimate_gas_wrapper.mock_safe(|_, _| {
        unsafe { ESTIMATE_GAS_CALLED = true };
        MockResult::Return(Box::new(futures01::future::ok(APPROVE_GAS_LIMIT.into())))
    });

    fn expected_trade_fee(gas_limit: u64, gas_price: u64) -> TradeFee {
        let amount = u256_to_big_decimal((gas_limit * gas_price).into(), 18).expect("!u256_to_big_decimal");
        TradeFee {
            coin: "ETH".to_owned(),
            amount: amount.into(),
            paid_from_trading_vol: false,
        }
    }

    let (_ctx, coin) = eth_coin_for_test(
        EthCoinType::Erc20 {
            platform: "ETH".to_string(),
            token_addr: Address::default(),
        },
        &["http://dummy.dummy"],
        None,
    );

    // value is allowed
    unsafe { ALLOWANCE = 1000 };
    let value = u256_to_big_decimal(1000.into(), 18).expect("u256_to_big_decimal");
    let actual =
        block_on(coin.get_sender_trade_fee(TradePreimageValue::UpperBound(value), FeeApproxStage::WithoutApprox))
            .expect("!get_sender_trade_fee");
    log!("{:?}", actual.amount.to_decimal());
    unsafe { assert!(!ESTIMATE_GAS_CALLED) }
    assert_eq!(actual, expected_trade_fee(300_000, GAS_PRICE));

    // value is greater than allowance
    unsafe { ALLOWANCE = 999 };
    let value = u256_to_big_decimal(1000.into(), 18).expect("u256_to_big_decimal");
    let actual = block_on(coin.get_sender_trade_fee(TradePreimageValue::UpperBound(value), FeeApproxStage::StartSwap))
        .expect("!get_sender_trade_fee");
    unsafe {
        assert!(ESTIMATE_GAS_CALLED);
        ESTIMATE_GAS_CALLED = false;
    }
    assert_eq!(
        actual,
        expected_trade_fee(360_000, GAS_PRICE_APPROXIMATION_ON_START_SWAP)
    );

    // value is allowed
    unsafe { ALLOWANCE = 1000 };
    let value = u256_to_big_decimal(999.into(), 18).expect("u256_to_big_decimal");
    let actual = block_on(coin.get_sender_trade_fee(TradePreimageValue::Exact(value), FeeApproxStage::OrderIssue))
        .expect("!get_sender_trade_fee");
    unsafe { assert!(!ESTIMATE_GAS_CALLED) }
    assert_eq!(
        actual,
        expected_trade_fee(300_000, GAS_PRICE_APPROXIMATION_ON_ORDER_ISSUE)
    );

    // value is greater than allowance
    unsafe { ALLOWANCE = 1000 };
    let value = u256_to_big_decimal(1500.into(), 18).expect("u256_to_big_decimal");
    let actual = block_on(coin.get_sender_trade_fee(TradePreimageValue::Exact(value), FeeApproxStage::TradePreimage))
        .expect("!get_sender_trade_fee");
    unsafe {
        assert!(ESTIMATE_GAS_CALLED);
        ESTIMATE_GAS_CALLED = false;
    }
    assert_eq!(
        actual,
        expected_trade_fee(360_000, GAS_PRICE_APPROXIMATION_ON_TRADE_PREIMAGE)
    );
}

#[test]
fn get_receiver_trade_preimage() {
    EthCoin::get_gas_price.mock_safe(|_| MockResult::Return(Box::new(futures01::future::ok(GAS_PRICE.into()))));

    let (_ctx, coin) = eth_coin_for_test(EthCoinType::Eth, &["http://dummy.dummy"], None);
    let amount = u256_to_big_decimal((ETH_GAS * GAS_PRICE).into(), 18).expect("!u256_to_big_decimal");
    let expected_fee = TradeFee {
        coin: "ETH".to_owned(),
        amount: amount.into(),
        paid_from_trading_vol: false,
    };

    let actual = coin
        .get_receiver_trade_fee(FeeApproxStage::WithoutApprox)
        .wait()
        .expect("!get_sender_trade_fee");
    assert_eq!(actual, expected_fee);
}

#[test]
fn test_get_fee_to_send_taker_fee() {
    const DEX_FEE_AMOUNT: u64 = 100_000;
    const TRANSFER_GAS_LIMIT: u64 = 40_000;

    EthCoin::get_gas_price.mock_safe(|_| MockResult::Return(Box::new(futures01::future::ok(GAS_PRICE.into()))));
    EthCoin::estimate_gas_wrapper
        .mock_safe(|_, _| MockResult::Return(Box::new(futures01::future::ok(TRANSFER_GAS_LIMIT.into()))));

    // fee to send taker fee is `TRANSFER_GAS_LIMIT * gas_price` always.
    let amount = u256_to_big_decimal((TRANSFER_GAS_LIMIT * GAS_PRICE).into(), 18).expect("!u256_to_big_decimal");
    let expected_fee = TradeFee {
        coin: "ETH".to_owned(),
        amount: amount.into(),
        paid_from_trading_vol: false,
    };

    let dex_fee_amount = u256_to_big_decimal(DEX_FEE_AMOUNT.into(), 18).expect("!u256_to_big_decimal");

    let (_ctx, coin) = eth_coin_for_test(EthCoinType::Eth, &["http://dummy.dummy"], None);
    let actual = block_on(coin.get_fee_to_send_taker_fee(
        DexFee::Standard(MmNumber::from(dex_fee_amount.clone())),
        FeeApproxStage::WithoutApprox,
    ))
    .expect("!get_fee_to_send_taker_fee");
    assert_eq!(actual, expected_fee);

    let (_ctx, coin) = eth_coin_for_test(
        EthCoinType::Erc20 {
            platform: "ETH".to_string(),
            token_addr: Address::from_str("0xaD22f63404f7305e4713CcBd4F296f34770513f4").unwrap(),
        },
        &["http://dummy.dummy"],
        None,
    );
    let actual = block_on(coin.get_fee_to_send_taker_fee(
        DexFee::Standard(MmNumber::from(dex_fee_amount)),
        FeeApproxStage::WithoutApprox,
    ))
    .expect("!get_fee_to_send_taker_fee");
    assert_eq!(actual, expected_fee);
}

/// Some ERC20 tokens return the `error: -32016, message: \"The execution failed due to an exception.\"` error
/// if the balance is insufficient.
/// So [`EthCoin::get_fee_to_send_taker_fee`] must return [`TradePreimageError::NotSufficientBalance`].
///
/// Please note this test doesn't work correctly now,
/// because as of now [`EthCoin::get_fee_to_send_taker_fee`] doesn't process the `Exception` web3 error correctly.
#[test]
#[ignore]
fn test_get_fee_to_send_taker_fee_insufficient_balance() {
    const DEX_FEE_AMOUNT: u64 = 100_000_000_000;

    EthCoin::get_gas_price.mock_safe(|_| MockResult::Return(Box::new(futures01::future::ok(40.into()))));
    let (_ctx, coin) = eth_coin_for_test(
        EthCoinType::Erc20 {
            platform: "ETH".to_string(),
            token_addr: Address::from_str("0xaD22f63404f7305e4713CcBd4F296f34770513f4").unwrap(),
        },
        &[ETH_MAINNET_NODE],
        None,
    );
    let dex_fee_amount = u256_to_big_decimal(DEX_FEE_AMOUNT.into(), 18).expect("!u256_to_big_decimal");

    let error = block_on(coin.get_fee_to_send_taker_fee(
        DexFee::Standard(MmNumber::from(dex_fee_amount)),
        FeeApproxStage::WithoutApprox,
    ))
    .unwrap_err();
    log!("{}", error);
    assert!(
        matches!(error.get_inner(), TradePreimageError::NotSufficientBalance { .. }),
        "Expected TradePreimageError::NotSufficientBalance"
    );
}

#[test]
fn validate_dex_fee_invalid_sender_eth() {
    let (_ctx, coin) = eth_coin_for_test(EthCoinType::Eth, &[ETH_MAINNET_NODE], None);
    // the real dex fee sent on mainnet
    // https://etherscan.io/tx/0x7e9ca16c85efd04ee5e31f2c1914b48f5606d6f9ce96ecce8c96d47d6857278f
    let tx = block_on(block_on(coin.web3()).unwrap().eth().transaction(TransactionId::Hash(
        H256::from_str("0x7e9ca16c85efd04ee5e31f2c1914b48f5606d6f9ce96ecce8c96d47d6857278f").unwrap(),
    )))
    .unwrap()
    .unwrap();
    let tx = signed_tx_from_web3_tx(tx).unwrap().into();
    let amount: BigDecimal = "0.000526435076465".parse().unwrap();
    let validate_fee_args = ValidateFeeArgs {
        fee_tx: &tx,
        expected_sender: &DEX_FEE_ADDR_RAW_PUBKEY,
        fee_addr: &DEX_FEE_ADDR_RAW_PUBKEY,
        dex_fee: &DexFee::Standard(amount.into()),
        min_block_number: 0,
        uuid: &[],
    };
    let error = coin.validate_fee(validate_fee_args).wait().unwrap_err().into_inner();
    match error {
        ValidatePaymentError::WrongPaymentTx(err) => assert!(err.contains("was sent from wrong address")),
        _ => panic!("Expected `WrongPaymentTx` wrong sender address, found {:?}", error),
    }
}

#[test]
fn validate_dex_fee_invalid_sender_erc() {
    let (_ctx, coin) = eth_coin_for_test(
        EthCoinType::Erc20 {
            platform: "ETH".to_string(),
            token_addr: Address::from_str("0xa1d6df714f91debf4e0802a542e13067f31b8262").unwrap(),
        },
        &[ETH_MAINNET_NODE],
        None,
    );
    // the real dex fee sent on mainnet
    // https://etherscan.io/tx/0xd6403b41c79f9c9e9c83c03d920ee1735e7854d85d94cef48d95dfeca95cd600
    let tx = block_on(block_on(coin.web3()).unwrap().eth().transaction(TransactionId::Hash(
        H256::from_str("0xd6403b41c79f9c9e9c83c03d920ee1735e7854d85d94cef48d95dfeca95cd600").unwrap(),
    )))
    .unwrap()
    .unwrap();
    let tx = signed_tx_from_web3_tx(tx).unwrap().into();
    let amount: BigDecimal = "5.548262548262548262".parse().unwrap();
    let validate_fee_args = ValidateFeeArgs {
        fee_tx: &tx,
        expected_sender: &DEX_FEE_ADDR_RAW_PUBKEY,
        fee_addr: &DEX_FEE_ADDR_RAW_PUBKEY,
        dex_fee: &DexFee::Standard(amount.into()),
        min_block_number: 0,
        uuid: &[],
    };
    let error = coin.validate_fee(validate_fee_args).wait().unwrap_err().into_inner();
    match error {
        ValidatePaymentError::WrongPaymentTx(err) => assert!(err.contains("was sent from wrong address")),
        _ => panic!("Expected `WrongPaymentTx` wrong sender address, found {:?}", error),
    }
}

fn sender_compressed_pub(tx: &SignedEthTx) -> [u8; 33] {
    let tx_pubkey = tx.public.unwrap();
    let mut raw_pubkey = [0; 65];
    raw_pubkey[0] = 0x04;
    raw_pubkey[1..].copy_from_slice(tx_pubkey.as_bytes());
    let secp_public = PublicKey::from_slice(&raw_pubkey).unwrap();
    secp_public.serialize()
}

#[test]
fn validate_dex_fee_eth_confirmed_before_min_block() {
    let (_ctx, coin) = eth_coin_for_test(EthCoinType::Eth, &[ETH_MAINNET_NODE], None);
    // the real dex fee sent on mainnet
    // https://etherscan.io/tx/0x7e9ca16c85efd04ee5e31f2c1914b48f5606d6f9ce96ecce8c96d47d6857278f
    let tx = block_on(block_on(coin.web3()).unwrap().eth().transaction(TransactionId::Hash(
        H256::from_str("0x7e9ca16c85efd04ee5e31f2c1914b48f5606d6f9ce96ecce8c96d47d6857278f").unwrap(),
    )))
    .unwrap()
    .unwrap();
    let tx = signed_tx_from_web3_tx(tx).unwrap();
    let compressed_public = sender_compressed_pub(&tx);
    let tx = tx.into();
    let amount: BigDecimal = "0.000526435076465".parse().unwrap();
    let validate_fee_args = ValidateFeeArgs {
        fee_tx: &tx,
        expected_sender: &compressed_public,
        fee_addr: &DEX_FEE_ADDR_RAW_PUBKEY,
        dex_fee: &DexFee::Standard(amount.into()),
        min_block_number: 11784793,
        uuid: &[],
    };
    let error = coin.validate_fee(validate_fee_args).wait().unwrap_err().into_inner();
    match error {
        ValidatePaymentError::WrongPaymentTx(err) => assert!(err.contains("confirmed before min_block")),
        _ => panic!("Expected `WrongPaymentTx` early confirmation, found {:?}", error),
    }
}

#[test]
fn validate_dex_fee_erc_confirmed_before_min_block() {
    let (_ctx, coin) = eth_coin_for_test(
        EthCoinType::Erc20 {
            platform: "ETH".to_string(),
            token_addr: Address::from_str("0xa1d6df714f91debf4e0802a542e13067f31b8262").unwrap(),
        },
        &[ETH_MAINNET_NODE],
        None,
    );
    // the real dex fee sent on mainnet
    // https://etherscan.io/tx/0xd6403b41c79f9c9e9c83c03d920ee1735e7854d85d94cef48d95dfeca95cd600
    let tx = block_on(block_on(coin.web3()).unwrap().eth().transaction(TransactionId::Hash(
        H256::from_str("0xd6403b41c79f9c9e9c83c03d920ee1735e7854d85d94cef48d95dfeca95cd600").unwrap(),
    )))
    .unwrap()
    .unwrap();

    let tx = signed_tx_from_web3_tx(tx).unwrap();
    let compressed_public = sender_compressed_pub(&tx);
    let tx = tx.into();
    let amount: BigDecimal = "5.548262548262548262".parse().unwrap();
    let validate_fee_args = ValidateFeeArgs {
        fee_tx: &tx,
        expected_sender: &compressed_public,
        fee_addr: &DEX_FEE_ADDR_RAW_PUBKEY,
        dex_fee: &DexFee::Standard(amount.into()),
        min_block_number: 11823975,
        uuid: &[],
    };
    let error = coin.validate_fee(validate_fee_args).wait().unwrap_err().into_inner();
    match error {
        ValidatePaymentError::WrongPaymentTx(err) => assert!(err.contains("confirmed before min_block")),
        _ => panic!("Expected `WrongPaymentTx` early confirmation, found {:?}", error),
    }
}

#[test]
fn test_negotiate_swap_contract_addr_no_fallback() {
    let (_, coin) = eth_coin_for_test(EthCoinType::Eth, &[ETH_MAINNET_NODE], None);

    let input = None;
    let error = coin.negotiate_swap_contract_addr(input).unwrap_err().into_inner();
    assert_eq!(NegotiateSwapContractAddrErr::NoOtherAddrAndNoFallback, error);

    let slice: &[u8] = &[1; 1];
    let error = coin.negotiate_swap_contract_addr(Some(slice)).unwrap_err().into_inner();
    assert_eq!(
        NegotiateSwapContractAddrErr::InvalidOtherAddrLen(slice.to_vec().into()),
        error
    );

    let slice: &[u8] = &[1; 20];
    let error = coin.negotiate_swap_contract_addr(Some(slice)).unwrap_err().into_inner();
    assert_eq!(
        NegotiateSwapContractAddrErr::UnexpectedOtherAddr(slice.to_vec().into()),
        error
    );

    let slice: &[u8] = coin.swap_contract_address.as_ref();
    let result = coin.negotiate_swap_contract_addr(Some(slice)).unwrap();
    assert_eq!(Some(slice.to_vec().into()), result);
}

#[test]
fn test_negotiate_swap_contract_addr_has_fallback() {
    let fallback = Address::from_str("0x8500AFc0bc5214728082163326C2FF0C73f4a871").unwrap();

    let (_, coin) = eth_coin_for_test(EthCoinType::Eth, &[ETH_MAINNET_NODE], Some(fallback));

    let input = None;
    let result = coin.negotiate_swap_contract_addr(input).unwrap();
    assert_eq!(Some(fallback.0.to_vec().into()), result);

    let slice: &[u8] = &[1; 1];
    let error = coin.negotiate_swap_contract_addr(Some(slice)).unwrap_err().into_inner();
    assert_eq!(
        NegotiateSwapContractAddrErr::InvalidOtherAddrLen(slice.to_vec().into()),
        error
    );

    let slice: &[u8] = &[1; 20];
    let error = coin.negotiate_swap_contract_addr(Some(slice)).unwrap_err().into_inner();
    assert_eq!(
        NegotiateSwapContractAddrErr::UnexpectedOtherAddr(slice.to_vec().into()),
        error
    );

    let slice: &[u8] = coin.swap_contract_address.as_ref();
    let result = coin.negotiate_swap_contract_addr(Some(slice)).unwrap();
    assert_eq!(Some(slice.to_vec().into()), result);

    let slice: &[u8] = fallback.as_ref();
    let result = coin.negotiate_swap_contract_addr(Some(slice)).unwrap();
    assert_eq!(Some(fallback.0.to_vec().into()), result);
}

#[test]
#[ignore]
fn polygon_check_if_my_payment_sent() {
    let ctx = MmCtxBuilder::new().into_mm_arc();
    let conf = json!({
      "coin": "MATIC",
      "name": "matic",
      "fname": "Polygon",
      "rpcport": 80,
      "mm2": 1,
      "chain_id": 137,
      "avg_blocktime": 0.03,
      "required_confirmations": 3,
      "protocol": {
        "type": "ETH"
      }
    });

    let request = json!({
        "method": "enable",
        "coin": "MATIC",
        "urls": ["https://polygon-mainnet.g.alchemy.com/v2/9YYl6iMLmXXLoflMPHnMTC4Dcm2L2tFH"],
        "swap_contract_address": "0x9130b257d37a52e52f21054c4da3450c72f595ce",
    });

    let priv_key_policy = PrivKeyBuildPolicy::IguanaPrivKey(IguanaPrivKey::from([1; 32]));
    let coin = block_on(eth_coin_from_conf_and_request(
        &ctx,
        "MATIC",
        &conf,
        &request,
        CoinProtocol::ETH,
        priv_key_policy,
    ))
    .unwrap();

    log!("{}", coin.my_address().unwrap());

    let secret_hash = hex::decode("fc33114b389f0ee1212abf2867e99e89126f4860").unwrap();
    let swap_contract_address = "9130b257d37a52e52f21054c4da3450c72f595ce".into();
    let if_my_payment_sent_args = CheckIfMyPaymentSentArgs {
        time_lock: 1638764369,
        other_pub: &[],
        secret_hash: &secret_hash,
        search_from_block: 22185109,
        swap_contract_address: &Some(swap_contract_address),
        swap_unique_data: &[],
        amount: &BigDecimal::default(),
        payment_instructions: &None,
    };
    let my_payment = coin
        .check_if_my_payment_sent(if_my_payment_sent_args)
        .wait()
        .unwrap()
        .unwrap();
    let expected_hash = BytesJson::from("69a20008cea0c15ee483b5bbdff942752634aa072dfd2ff715fe87eec302de11");
    assert_eq!(expected_hash, my_payment.tx_hash());
}

#[test]
fn test_message_hash() {
    let key_pair = KeyPair::from_secret_slice(
        &hex::decode("809465b17d0a4ddb3e4c69e8f23c2cabad868f51f8bed5c765ad1d6516c3306f").unwrap(),
    )
    .unwrap();
    let node = HttpTransportNode {
        uri: ETH_DEV_NODE.parse().unwrap(),
        gui_auth: false,
    };

    let transport = Web3Transport::new_http(node);
    let web3 = Web3::new(transport);
    let ctx = MmCtxBuilder::new().into_mm_arc();
    let my_address = key_pair.address();
    let coin = EthCoin(Arc::new(EthCoinImpl {
        ticker: "ETH".into(),
        coin_type: EthCoinType::Eth,
        sign_message_prefix: Some(String::from("Ethereum Signed Message:\n")),
        priv_key_policy: key_pair.into(),
        derivation_method: Arc::new(DerivationMethod::SingleAddress(my_address)),
        swap_contract_address: Address::from_str(ETH_DEV_SWAP_CONTRACT).unwrap(),
        fallback_swap_contract: None,
        contract_supports_watchers: false,
        web3_instances: AsyncMutex::new(vec![Web3Instance { web3, is_parity: false }]),
        decimals: 18,
        gas_station_url: None,
        gas_station_decimals: ETH_GAS_STATION_DECIMALS,
        gas_station_policy: GasStationPricePolicy::MeanAverageFast,
        history_sync_state: Mutex::new(HistorySyncState::NotStarted),
        ctx: ctx.weak(),
        required_confirmations: 1.into(),
        chain_id: None,
        trezor_coin: None,
        logs_block_range: DEFAULT_LOGS_BLOCK_RANGE,
        nonce_lock: new_nonce_lock(),
        erc20_tokens_infos: Default::default(),
        abortable_system: AbortableQueue::default(),
    }));

    let message_hash = coin.sign_message_hash("test").unwrap();
    assert_eq!(
        hex::encode(message_hash),
        "4a5c5d454721bbbb25540c3317521e71c373ae36458f960d2ad46ef088110e95"
    );
}

#[test]
fn test_sign_verify_message() {
    let key_pair = KeyPair::from_secret_slice(
        &hex::decode("809465b17d0a4ddb3e4c69e8f23c2cabad868f51f8bed5c765ad1d6516c3306f").unwrap(),
    )
    .unwrap();

    let node = HttpTransportNode {
        uri: ETH_DEV_NODE.parse().unwrap(),
        gui_auth: false,
    };

    let transport = Web3Transport::new_http(node);

    let web3 = Web3::new(transport);
    let ctx = MmCtxBuilder::new().into_mm_arc();
    let my_address = key_pair.address();
    let coin = EthCoin(Arc::new(EthCoinImpl {
        ticker: "ETH".into(),
        coin_type: EthCoinType::Eth,
        sign_message_prefix: Some(String::from("Ethereum Signed Message:\n")),
        priv_key_policy: key_pair.into(),
        derivation_method: Arc::new(DerivationMethod::SingleAddress(my_address)),
        swap_contract_address: Address::from_str(ETH_DEV_SWAP_CONTRACT).unwrap(),
        fallback_swap_contract: None,
        contract_supports_watchers: false,
        web3_instances: AsyncMutex::new(vec![Web3Instance { web3, is_parity: false }]),
        decimals: 18,
        gas_station_url: None,
        gas_station_decimals: ETH_GAS_STATION_DECIMALS,
        gas_station_policy: GasStationPricePolicy::MeanAverageFast,
        history_sync_state: Mutex::new(HistorySyncState::NotStarted),
        ctx: ctx.weak(),
        required_confirmations: 1.into(),
        chain_id: None,
        trezor_coin: None,
        logs_block_range: DEFAULT_LOGS_BLOCK_RANGE,
        nonce_lock: new_nonce_lock(),
        erc20_tokens_infos: Default::default(),
        abortable_system: AbortableQueue::default(),
    }));

    let message = "test";
    let signature = coin.sign_message(message).unwrap();
    assert_eq!(signature, "0xcdf11a9c4591fb7334daa4b21494a2590d3f7de41c7d2b333a5b61ca59da9b311b492374cc0ba4fbae53933260fa4b1c18f15d95b694629a7b0620eec77a938600");

    let is_valid = coin
        .verify_message(&signature, message, "0xbAB36286672fbdc7B250804bf6D14Be0dF69fa29")
        .unwrap();
    assert!(is_valid);
}

#[test]
fn test_eth_extract_secret() {
    let key_pair = KeyPair::from_secret_slice(
        &hex::decode("809465b17d0a4ddb3e4c69e8f23c2cabad868f51f8bed5c765ad1d6516c3306f").unwrap(),
    )
    .unwrap();
    let node = HttpTransportNode {
        uri: "https://ropsten.infura.io/v3/c01c1b4cf66642528547624e1d6d9d6b"
            .parse()
            .unwrap(),
        gui_auth: false,
    };

    let transport = Web3Transport::new_http(node);

    let web3 = Web3::new(transport);
    let ctx = MmCtxBuilder::new().into_mm_arc();

    let swap_contract_address = Address::from_str("0x7Bc1bBDD6A0a722fC9bffC49c921B685ECB84b94").unwrap();
    let my_address = key_pair.address();
    let coin = EthCoin(Arc::new(EthCoinImpl {
        coin_type: EthCoinType::Erc20 {
            platform: "ETH".to_string(),
            token_addr: Address::from_str("0xc0eb7aed740e1796992a08962c15661bdeb58003").unwrap(),
        },
        decimals: 18,
        gas_station_url: None,
        gas_station_decimals: ETH_GAS_STATION_DECIMALS,
        gas_station_policy: GasStationPricePolicy::MeanAverageFast,
        history_sync_state: Mutex::new(HistorySyncState::NotEnabled),
        sign_message_prefix: Some(String::from("Ethereum Signed Message:\n")),
        priv_key_policy: key_pair.into(),
        derivation_method: Arc::new(DerivationMethod::SingleAddress(my_address)),
        swap_contract_address,
        fallback_swap_contract: None,
        contract_supports_watchers: false,
        ticker: "ETH".into(),
        web3_instances: AsyncMutex::new(vec![Web3Instance { web3, is_parity: true }]),
        ctx: ctx.weak(),
        required_confirmations: 1.into(),
        chain_id: None,
        trezor_coin: None,
        logs_block_range: DEFAULT_LOGS_BLOCK_RANGE,
        nonce_lock: new_nonce_lock(),
        erc20_tokens_infos: Default::default(),
        abortable_system: AbortableQueue::default(),
    }));

    // raw transaction bytes of https://ropsten.etherscan.io/tx/0xcb7c14d3ff309996d582400369393b6fa42314c52245115d4a3f77f072c36da9
    let tx_bytes = &[
        249, 1, 9, 37, 132, 119, 53, 148, 0, 131, 2, 73, 240, 148, 123, 193, 187, 221, 106, 10, 114, 47, 201, 191, 252,
        73, 201, 33, 182, 133, 236, 184, 75, 148, 128, 184, 164, 2, 237, 41, 43, 188, 96, 248, 252, 165, 132, 81, 30,
        243, 34, 85, 165, 46, 224, 176, 90, 137, 30, 19, 123, 224, 67, 83, 53, 74, 57, 148, 140, 95, 45, 70, 147, 0, 0,
        0, 0, 0, 0, 0, 0, 0, 0, 0, 0, 0, 0, 0, 0, 0, 0, 0, 0, 0, 0, 0, 0, 0, 71, 13, 228, 223, 130, 0, 0, 168, 151, 11,
        232, 224, 253, 63, 180, 26, 114, 23, 184, 27, 10, 161, 80, 178, 251, 73, 204, 80, 174, 97, 118, 149, 204, 186,
        187, 243, 185, 19, 128, 0, 0, 0, 0, 0, 0, 0, 0, 0, 0, 0, 0, 0, 0, 0, 0, 0, 0, 0, 0, 0, 0, 0, 0, 0, 0, 0, 0, 0,
        0, 0, 0, 0, 0, 0, 0, 0, 0, 0, 0, 0, 0, 0, 0, 157, 73, 251, 238, 138, 245, 142, 240, 85, 44, 209, 63, 194, 242,
        109, 242, 246, 6, 76, 176, 27, 160, 29, 157, 226, 23, 81, 174, 34, 82, 93, 182, 41, 248, 119, 42, 221, 214, 38,
        243, 128, 2, 235, 208, 193, 192, 74, 208, 242, 26, 221, 83, 54, 74, 160, 111, 29, 92, 8, 75, 61, 97, 103, 199,
        100, 189, 72, 74, 221, 144, 66, 170, 68, 121, 29, 105, 19, 194, 35, 245, 196, 131, 236, 29, 105, 101, 30,
    ];

    let secret = block_on(coin.extract_secret(&[0u8; 20], tx_bytes.as_slice(), false));
    assert!(secret.is_ok());
    let expect_secret = &[
        168, 151, 11, 232, 224, 253, 63, 180, 26, 114, 23, 184, 27, 10, 161, 80, 178, 251, 73, 204, 80, 174, 97, 118,
        149, 204, 186, 187, 243, 185, 19, 128,
    ];
    assert_eq!(expect_secret.as_slice(), &secret.unwrap());

    // Test for unexpected contract signature
    // raw transaction bytes of ethPayment contract https://etherscan
    // .io/tx/0x0869be3e5d4456a29d488a533ad6c118620fef450f36778aecf31d356ff8b41f
    let tx_bytes = [
        248, 240, 3, 133, 1, 42, 5, 242, 0, 131, 2, 73, 240, 148, 133, 0, 175, 192, 188, 82, 20, 114, 128, 130, 22, 51,
        38, 194, 255, 12, 115, 244, 168, 113, 135, 110, 205, 245, 24, 127, 34, 254, 184, 132, 21, 44, 243, 175, 73, 33,
        143, 82, 117, 16, 110, 27, 133, 82, 200, 114, 233, 42, 140, 198, 35, 21, 201, 249, 187, 180, 20, 46, 148, 40,
        9, 228, 193, 130, 71, 199, 0, 0, 0, 0, 0, 0, 0, 0, 0, 0, 0, 0, 152, 41, 132, 9, 201, 73, 19, 94, 237, 137, 35,
        61, 4, 194, 207, 239, 152, 75, 175, 245, 157, 174, 10, 214, 161, 207, 67, 70, 87, 246, 231, 212, 47, 216, 119,
        68, 237, 197, 125, 141, 0, 0, 0, 0, 0, 0, 0, 0, 0, 0, 0, 0, 0, 0, 0, 0, 0, 0, 0, 0, 0, 0, 0, 0, 0, 0, 0, 0, 0,
        0, 0, 0, 0, 0, 0, 0, 0, 0, 0, 0, 93, 72, 125, 102, 28, 159, 180, 237, 198, 97, 87, 80, 82, 200, 104, 40, 245,
        221, 7, 28, 122, 104, 91, 99, 1, 159, 140, 25, 131, 101, 74, 87, 50, 168, 146, 187, 90, 160, 51, 1, 123, 247,
        6, 108, 165, 181, 188, 40, 56, 47, 211, 229, 221, 73, 5, 15, 89, 81, 117, 225, 216, 108, 98, 226, 119, 232, 94,
        184, 42, 106,
    ];
    let secret = block_on(coin.extract_secret(&[0u8; 20], tx_bytes.as_slice(), false))
        .err()
        .unwrap();
    assert!(secret.contains("Expected 'receiverSpend' contract call signature"));
}

#[test]
fn test_eth_validate_valid_and_invalid_pubkey() {
    let ctx = MmCtxBuilder::new().into_mm_arc();
    let conf = json!({
      "coin": "MATIC",
      "name": "matic",
      "fname": "Polygon",
      "rpcport": 80,
      "mm2": 1,
      "chain_id": 137,
      "avg_blocktime": 0.03,
      "required_confirmations": 3,
      "protocol": {
        "type": "ETH"
      }
    });

    let request = json!({
        "method": "enable",
        "coin": "MATIC",
        "urls": ["https://polygon-mainnet.g.alchemy.com/v2/9YYl6iMLmXXLoflMPHnMTC4Dcm2L2tFH"],
        "swap_contract_address": "0x9130b257d37a52e52f21054c4da3450c72f595ce",
    });

    let priv_key = [
        3, 98, 177, 3, 108, 39, 234, 144, 131, 178, 103, 103, 127, 80, 230, 166, 53, 68, 147, 215, 42, 216, 144, 72,
        172, 110, 180, 13, 123, 179, 10, 49,
    ];
    let priv_key_policy = PrivKeyBuildPolicy::IguanaPrivKey(IguanaPrivKey::from(priv_key));
    let coin = block_on(eth_coin_from_conf_and_request(
        &ctx,
        "MATIC",
        &conf,
        &request,
        CoinProtocol::ETH,
        priv_key_policy,
    ))
    .unwrap();
    // Test expected to pass at this point as we're using a valid pubkey to validate against a valid pubkey
    assert!(coin
        .validate_other_pubkey(&[
            3, 23, 183, 225, 206, 31, 159, 148, 195, 42, 67, 115, 146, 41, 248, 140, 11, 3, 51, 41, 111, 180, 110, 143,
            114, 134, 88, 73, 198, 174, 52, 184, 78
        ])
        .is_ok());
    // Test expected to fail at this point as we're using a valid pubkey to validate against an invalid pubkeys
    assert!(coin.validate_other_pubkey(&[1u8; 20]).is_err());
    assert!(coin.validate_other_pubkey(&[1u8; 8]).is_err());
}<|MERGE_RESOLUTION|>--- conflicted
+++ resolved
@@ -1,22 +1,11 @@
 use super::*;
-<<<<<<< HEAD
-use crate::eth::for_tests::{eth_coin_for_test, fill_eth, fill_jst, random_eth_coin_for_test};
-use common::{block_on, wait_until_sec};
-use ethkey::{Generator, Random};
-use mm2_core::mm_ctx::MmCtxBuilder;
-use mm2_test_helpers::for_tests::{ETH_DEV_NODE, ETH_DEV_SWAP_CONTRACT, ETH_DEV_TOKEN_CONTRACT, ETH_MAINNET_NODE,
-                                  ETH_MAINNET_SWAP_CONTRACT};
-=======
+use crate::eth::for_tests::eth_coin_for_test;
+#[cfg(not(target_arch = "wasm32"))]
+use crate::eth::for_tests::random_eth_coin_for_test;
 use crate::{DexFee, IguanaPrivKey};
 use common::{block_on, now_sec};
-use crypto::privkey::key_pair_from_seed;
-#[cfg(not(target_arch = "wasm32"))]
-use ethkey::{Generator, Random};
-use mm2_core::mm_ctx::{MmArc, MmCtxBuilder};
-use mm2_test_helpers::{for_tests::{eth_jst_testnet_conf, eth_testnet_conf, ETH_DEV_NODE, ETH_DEV_NODES,
-                                   ETH_DEV_SWAP_CONTRACT, ETH_DEV_TOKEN_CONTRACT, ETH_MAINNET_NODE},
-                       get_passphrase};
->>>>>>> 75ecef04
+use mm2_core::mm_ctx::MmCtxBuilder;
+use mm2_test_helpers::for_tests::{ETH_DEV_NODE, ETH_DEV_SWAP_CONTRACT, ETH_DEV_TOKEN_CONTRACT, ETH_MAINNET_NODE};
 use mocktopus::mocking::*;
 
 /// The gas price for the tests
@@ -35,148 +24,6 @@
     assert_eq!(expected, actual);
 }
 
-<<<<<<< HEAD
-=======
-pub fn eth_distributor() -> EthCoin {
-    let req = json!({
-        "method": "enable",
-        "coin": "ETH",
-        "urls": ETH_DEV_NODES,
-        "swap_contract_address": ETH_DEV_SWAP_CONTRACT,
-    });
-    let seed = get_passphrase!(".env.client", "ALICE_PASSPHRASE").unwrap();
-    let keypair = key_pair_from_seed(&seed).unwrap();
-    let priv_key_policy = PrivKeyBuildPolicy::IguanaPrivKey(keypair.private().secret);
-    block_on(eth_coin_from_conf_and_request(
-        &MM_CTX,
-        "ETH",
-        &eth_testnet_conf(),
-        &req,
-        CoinProtocol::ETH,
-        priv_key_policy,
-    ))
-    .unwrap()
-}
-
-pub fn jst_distributor() -> EthCoin {
-    let req = json!({
-        "method": "enable",
-        "coin": "ETH",
-        "urls": ETH_DEV_NODES,
-        "swap_contract_address": ETH_DEV_SWAP_CONTRACT,
-    });
-    let seed = get_passphrase!(".env.seed", "BOB_PASSPHRASE").unwrap();
-    let keypair = key_pair_from_seed(&seed).unwrap();
-    let priv_key_policy = PrivKeyBuildPolicy::IguanaPrivKey(keypair.private().secret);
-    block_on(eth_coin_from_conf_and_request(
-        &MM_CTX,
-        "ETH",
-        &eth_testnet_conf(),
-        &req,
-        CoinProtocol::ERC20 {
-            platform: "ETH".to_string(),
-            contract_address: ETH_DEV_TOKEN_CONTRACT.to_string(),
-        },
-        priv_key_policy,
-    ))
-    .unwrap()
-}
-
-fn eth_coin_for_test(
-    coin_type: EthCoinType,
-    urls: &[&str],
-    fallback_swap_contract: Option<Address>,
-) -> (MmArc, EthCoin) {
-    let key_pair = KeyPair::from_secret_slice(
-        &hex::decode("809465b17d0a4ddb3e4c69e8f23c2cabad868f51f8bed5c765ad1d6516c3306f").unwrap(),
-    )
-    .unwrap();
-    eth_coin_from_keypair(coin_type, urls, fallback_swap_contract, key_pair)
-}
-
-#[cfg(not(target_arch = "wasm32"))]
-fn random_eth_coin_for_test(
-    coin_type: EthCoinType,
-    urls: &[&str],
-    fallback_swap_contract: Option<Address>,
-) -> (MmArc, EthCoin) {
-    let key_pair = Random.generate().unwrap();
-    fill_eth(key_pair.address(), 0.001);
-    eth_coin_from_keypair(coin_type, urls, fallback_swap_contract, key_pair)
-}
-
-fn eth_coin_from_keypair(
-    coin_type: EthCoinType,
-    urls: &[&str],
-    fallback_swap_contract: Option<Address>,
-    key_pair: KeyPair,
-) -> (MmArc, EthCoin) {
-    let mut web3_instances = vec![];
-    for url in urls.iter() {
-        let node = HttpTransportNode {
-            uri: url.parse().unwrap(),
-            gui_auth: false,
-        };
-
-        let transport = Web3Transport::new_http(node);
-        let web3 = Web3::new(transport);
-
-        web3_instances.push(Web3Instance { web3, is_parity: false });
-    }
-
-    drop_mutability!(web3_instances);
-
-    let conf = json!({
-        "coins":[
-            eth_testnet_conf(),
-            eth_jst_testnet_conf()
-        ]
-    });
-    let ctx = MmCtxBuilder::new().with_conf(conf).into_mm_arc();
-    let ticker = match coin_type {
-        EthCoinType::Eth => "ETH".to_string(),
-        EthCoinType::Erc20 { .. } => "JST".to_string(),
-    };
-    let my_address = key_pair.address();
-
-    let eth_coin = EthCoin(Arc::new(EthCoinImpl {
-        coin_type,
-        decimals: 18,
-        gas_station_url: None,
-        gas_station_decimals: ETH_GAS_STATION_DECIMALS,
-        history_sync_state: Mutex::new(HistorySyncState::NotEnabled),
-        gas_station_policy: GasStationPricePolicy::MeanAverageFast,
-        sign_message_prefix: Some(String::from("Ethereum Signed Message:\n")),
-        priv_key_policy: key_pair.into(),
-        derivation_method: Arc::new(DerivationMethod::SingleAddress(my_address)),
-        swap_contract_address: Address::from_str(ETH_DEV_SWAP_CONTRACT).unwrap(),
-        fallback_swap_contract,
-        contract_supports_watchers: false,
-        ticker,
-        web3_instances: AsyncMutex::new(web3_instances),
-        ctx: ctx.weak(),
-        required_confirmations: 1.into(),
-        chain_id: None,
-        trezor_coin: None,
-        logs_block_range: DEFAULT_LOGS_BLOCK_RANGE,
-        nonce_lock: new_nonce_lock(),
-        erc20_tokens_infos: Default::default(),
-        abortable_system: AbortableQueue::default(),
-    }));
-    (ctx, eth_coin)
-}
-
-#[cfg(not(target_arch = "wasm32"))]
-pub fn fill_eth(to_addr: Address, amount: f64) {
-    let wei_per_eth: u64 = 1_000_000_000_000_000_000;
-    let amount_in_wei = (amount * wei_per_eth as f64) as u64;
-    ETH_DISTRIBUTOR
-        .send_to_address(to_addr, amount_in_wei.into())
-        .wait()
-        .unwrap();
-}
-
->>>>>>> 75ecef04
 #[test]
 /// https://github.com/ethereum/EIPs/blob/master/EIPS/eip-55.md#test-cases
 fn test_check_sum_address() {
