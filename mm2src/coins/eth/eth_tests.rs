use super::*;
use crate::IguanaPrivKey;
use common::block_on;
use futures_util::future;
use mm2_core::mm_ctx::MmCtxBuilder;

cfg_native!(
    use crate::eth::for_tests::{eth_coin_for_test, eth_coin_from_keypair};
    use crate::DexFee;

    use common::{now_sec, block_on_f01};
    use ethkey::{Generator, Random};
    use mm2_test_helpers::for_tests::{ETH_MAINNET_CHAIN_ID, ETH_MAINNET_NODE, ETH_SEPOLIA_CHAIN_ID, ETH_SEPOLIA_NODES,
                                  ETH_SEPOLIA_TOKEN_CONTRACT};
    use mocktopus::mocking::*;

    /// The gas price for the tests
    const GAS_PRICE: u64 = 50_000_000_000;
    /// `GAS_PRICE` increased by 3%
    const GAS_PRICE_APPROXIMATION_ON_START_SWAP: u64 = 51_500_000_000;
    /// `GAS_PRICE` increased by 5%
    const GAS_PRICE_APPROXIMATION_ON_ORDER_ISSUE: u64 = 52_500_000_000;
    /// `GAS_PRICE` increased by 7%
    const GAS_PRICE_APPROXIMATION_ON_TRADE_PREIMAGE: u64 = 53_500_000_000;
);

// old way to add some extra gas to the returned value from gas station (non-existent now), still used in tests
const GAS_PRICE_PERCENT: u64 = 10;

fn check_sum(addr: &str, expected: &str) {
    let actual = checksum_address(addr);
    assert_eq!(expected, actual);
}

#[test]
/// https://github.com/ethereum/EIPs/blob/master/EIPS/eip-55.md#test-cases
fn test_check_sum_address() {
    check_sum(
        "0xfb6916095ca1df60bb79ce92ce3ea74c37c5d359",
        "0xfB6916095ca1df60bB79Ce92cE3Ea74c37c5d359",
    );
    check_sum(
        "0x52908400098527886e0f7030069857d2e4169ee7",
        "0x52908400098527886E0F7030069857D2E4169EE7",
    );
    check_sum(
        "0x8617e340b3d01fa5f11f306f4090fd50e238070d",
        "0x8617E340B3D01FA5F11F306F4090FD50E238070D",
    );
    check_sum(
        "0xde709f2102306220921060314715629080e2fb77",
        "0xde709f2102306220921060314715629080e2fb77",
    );
    check_sum(
        "0x27b1fdb04752bbc536007a920d24acb045561c26",
        "0x27b1fdb04752bbc536007a920d24acb045561c26",
    );
    check_sum(
        "0x5aAeb6053F3E94C9b9A09f33669435E7Ef1BeAed",
        "0x5aAeb6053F3E94C9b9A09f33669435E7Ef1BeAed",
    );
    check_sum(
        "0xfB6916095ca1df60bB79Ce92cE3Ea74c37c5d359",
        "0xfB6916095ca1df60bB79Ce92cE3Ea74c37c5d359",
    );
    check_sum(
        "0xdbF03B407c01E7cD3CBea99509d93f8DDDC8C6FB",
        "0xdbF03B407c01E7cD3CBea99509d93f8DDDC8C6FB",
    );
    check_sum(
        "0xD1220A0cf47c7B9Be7A2E6BA89F429762e7b9aDb",
        "0xD1220A0cf47c7B9Be7A2E6BA89F429762e7b9aDb",
    );
}

#[test]
fn test_is_valid_checksum_addr() {
    assert!(is_valid_checksum_addr("0xfB6916095ca1df60bB79Ce92cE3Ea74c37c5d359"));
    assert!(is_valid_checksum_addr("0x52908400098527886E0F7030069857D2E4169EE7"));
    assert!(!is_valid_checksum_addr("0x8617e340B3D01FA5F11F306F4090FD50E238070D"));
    assert!(!is_valid_checksum_addr("0xd1220A0cf47c7B9Be7A2E6BA89F429762e7b9aDb"));
}

#[test]
fn display_u256_with_point() {
    let number = U256::from_dec_str("1000000000000000000").unwrap();
    let string = display_u256_with_decimal_point(number, 18);
    assert_eq!("1.", string);

    let number = U256::from_dec_str("10000000000000000000000000000000000000000000000000000000000").unwrap();
    let string = display_u256_with_decimal_point(number, 18);
    assert_eq!("10000000000000000000000000000000000000000.", string);

    let number = U256::from_dec_str("1234567890000000000").unwrap();
    let string = display_u256_with_decimal_point(number, 18);
    assert_eq!("1.23456789", string);

    let number = U256::from_dec_str("1234567890000000000").unwrap();
    let string = display_u256_with_decimal_point(number, 16);
    assert_eq!("123.456789", string);

    let number = U256::from_dec_str("1234567890000000000").unwrap();
    let string = display_u256_with_decimal_point(number, 0);
    assert_eq!("1234567890000000000.", string);

    let number = U256::from_dec_str("1000000000000000").unwrap();
    let string = display_u256_with_decimal_point(number, 18);
    assert_eq!("0.001", string);

    let number = U256::from_dec_str("0").unwrap();
    let string = display_u256_with_decimal_point(number, 18);
    assert_eq!("0.", string);

    let number = U256::from_dec_str("0").unwrap();
    let string = display_u256_with_decimal_point(number, 0);
    assert_eq!("0.", string);
}

#[test]
fn test_wei_from_big_decimal() {
    let amount = "0.000001".parse().unwrap();
    let wei = wei_from_big_decimal(&amount, 18).unwrap();
    let expected_wei: U256 = 1000000000000u64.into();
    assert_eq!(expected_wei, wei);

    let amount = "1.000001".parse().unwrap();
    let wei = wei_from_big_decimal(&amount, 18).unwrap();
    let expected_wei: U256 = 1000001000000000000u64.into();
    assert_eq!(expected_wei, wei);

    let amount = 1.into();
    let wei = wei_from_big_decimal(&amount, 18).unwrap();
    let expected_wei: U256 = 1000000000000000000u64.into();
    assert_eq!(expected_wei, wei);

    let amount = "0.000000000000000001".parse().unwrap();
    let wei = wei_from_big_decimal(&amount, 18).unwrap();
    let expected_wei: U256 = 1u64.into();
    assert_eq!(expected_wei, wei);

    let amount = 1234.into();
    let wei = wei_from_big_decimal(&amount, 9).unwrap();
    let expected_wei: U256 = 1234000000000u64.into();
    assert_eq!(expected_wei, wei);

    let amount = 1234.into();
    let wei = wei_from_big_decimal(&amount, 0).unwrap();
    let expected_wei: U256 = 1234u64.into();
    assert_eq!(expected_wei, wei);

    let amount = 1234.into();
    let wei = wei_from_big_decimal(&amount, 1).unwrap();
    let expected_wei: U256 = 12340u64.into();
    assert_eq!(expected_wei, wei);

    let amount = "1234.12345".parse().unwrap();
    let wei = wei_from_big_decimal(&amount, 1).unwrap();
    let expected_wei: U256 = 12341u64.into();
    assert_eq!(expected_wei, wei);
}

#[cfg(not(target_arch = "wasm32"))]
#[test]
fn test_wait_for_payment_spend_timeout() {
    const TAKER_PAYMENT_SPEND_SEARCH_INTERVAL: f64 = 1.;

    EthCoin::events_from_block.mock_safe(|_, _, _, _, _, _| MockResult::Return(Box::pin(future::ok(vec![]))));
    EthCoin::current_block.mock_safe(|_| MockResult::Return(Box::new(futures01::future::ok(900))));

    let key_pair = Random.generate().unwrap();
    let (_ctx, coin) = eth_coin_from_keypair(
        EthCoinType::Eth,
        ETH_SEPOLIA_NODES,
        None,
        key_pair,
        ETH_SEPOLIA_CHAIN_ID,
    );

    let wait_until = now_sec() - 1;
    let from_block = 1;
    // raw transaction bytes of https://etherscan.io/tx/0x0869be3e5d4456a29d488a533ad6c118620fef450f36778aecf31d356ff8b41f
    let tx_bytes = [
        248, 240, 3, 133, 1, 42, 5, 242, 0, 131, 2, 73, 240, 148, 133, 0, 175, 192, 188, 82, 20, 114, 128, 130, 22, 51,
        38, 194, 255, 12, 115, 244, 168, 113, 135, 110, 205, 245, 24, 127, 34, 254, 184, 132, 21, 44, 243, 175, 73, 33,
        143, 82, 117, 16, 110, 27, 133, 82, 200, 114, 233, 42, 140, 198, 35, 21, 201, 249, 187, 180, 20, 46, 148, 40,
        9, 228, 193, 130, 71, 199, 0, 0, 0, 0, 0, 0, 0, 0, 0, 0, 0, 0, 152, 41, 132, 9, 201, 73, 19, 94, 237, 137, 35,
        61, 4, 194, 207, 239, 152, 75, 175, 245, 157, 174, 10, 214, 161, 207, 67, 70, 87, 246, 231, 212, 47, 216, 119,
        68, 237, 197, 125, 141, 0, 0, 0, 0, 0, 0, 0, 0, 0, 0, 0, 0, 0, 0, 0, 0, 0, 0, 0, 0, 0, 0, 0, 0, 0, 0, 0, 0, 0,
        0, 0, 0, 0, 0, 0, 0, 0, 0, 0, 0, 93, 72, 125, 102, 28, 159, 180, 237, 198, 97, 87, 80, 82, 200, 104, 40, 245,
        221, 7, 28, 122, 104, 91, 99, 1, 159, 140, 25, 131, 101, 74, 87, 50, 168, 146, 187, 90, 160, 51, 1, 123, 247,
        6, 108, 165, 181, 188, 40, 56, 47, 211, 229, 221, 73, 5, 15, 89, 81, 117, 225, 216, 108, 98, 226, 119, 232, 94,
        184, 42, 106,
    ];

    assert!(block_on(coin.wait_for_htlc_tx_spend(WaitForHTLCTxSpendArgs {
        tx_bytes: &tx_bytes,
        secret_hash: &[],
        wait_until,
        from_block,
        swap_contract_address: &coin.swap_contract_address(),
        check_every: TAKER_PAYMENT_SPEND_SEARCH_INTERVAL,
        watcher_reward: false
    }))
    .is_err());
}

#[cfg(not(target_arch = "wasm32"))]
#[test]
fn test_withdraw_impl_manual_fee() {
    let (_ctx, coin) = eth_coin_for_test(EthCoinType::Eth, &["http://dummy.dummy"], None, ETH_SEPOLIA_CHAIN_ID);

    EthCoin::address_balance.mock_safe(|_, _| {
        let balance = wei_from_big_decimal(&1000000000.into(), 18).unwrap();
        MockResult::Return(Box::new(futures01::future::ok(balance)))
    });
    EthCoin::get_addr_nonce.mock_safe(|_, _| MockResult::Return(Box::new(futures01::future::ok((0.into(), vec![])))));

    let withdraw_req = WithdrawRequest {
        amount: 1.into(),
        to: "0x7Bc1bBDD6A0a722fC9bffC49c921B685ECB84b94".to_string(),
        coin: "ETH".to_string(),
        fee: Some(WithdrawFee::EthGas {
            gas: gas_limit::ETH_MAX_TRADE_GAS,
            gas_price: 1.into(),
        }),
<<<<<<< HEAD
        memo: None,
        ibc_source_channel: None,
        broadcast: false,
=======
        ..Default::default()
>>>>>>> 84f5c923
    };
    block_on_f01(coin.get_balance()).unwrap();

    let tx_details = block_on(withdraw_impl(coin, withdraw_req)).unwrap();
    let expected = Some(
        EthTxFeeDetails {
            coin: "ETH".into(),
            gas_price: "0.000000001".parse().unwrap(),
            gas: gas_limit::ETH_MAX_TRADE_GAS,
            total_fee: "0.00015".parse().unwrap(),
            max_fee_per_gas: None,
            max_priority_fee_per_gas: None,
        }
        .into(),
    );
    assert_eq!(expected, tx_details.fee_details);
}

#[cfg(not(target_arch = "wasm32"))]
#[test]
fn test_withdraw_impl_fee_details() {
    let (_ctx, coin) = eth_coin_for_test(
        EthCoinType::Erc20 {
            platform: "ETH".to_string(),
            token_addr: Address::from_str(ETH_SEPOLIA_TOKEN_CONTRACT).unwrap(),
        },
        &["http://dummy.dummy"],
        None,
        ETH_SEPOLIA_CHAIN_ID,
    );

    EthCoin::address_balance.mock_safe(|_, _| {
        let balance = wei_from_big_decimal(&1000000000.into(), 18).unwrap();
        MockResult::Return(Box::new(futures01::future::ok(balance)))
    });
    EthCoin::get_addr_nonce.mock_safe(|_, _| MockResult::Return(Box::new(futures01::future::ok((0.into(), vec![])))));

    let withdraw_req = WithdrawRequest {
        amount: 1.into(),
        to: "0x7Bc1bBDD6A0a722fC9bffC49c921B685ECB84b94".to_string(),
        coin: "JST".to_string(),
        fee: Some(WithdrawFee::EthGas {
            gas: gas_limit::ETH_MAX_TRADE_GAS,
            gas_price: 1.into(),
        }),
<<<<<<< HEAD
        memo: None,
        ibc_source_channel: None,
        broadcast: false,
=======
        ..Default::default()
>>>>>>> 84f5c923
    };
    block_on_f01(coin.get_balance()).unwrap();

    let tx_details = block_on(withdraw_impl(coin, withdraw_req)).unwrap();
    let expected = Some(
        EthTxFeeDetails {
            coin: "ETH".into(),
            gas_price: "0.000000001".parse().unwrap(),
            gas: gas_limit::ETH_MAX_TRADE_GAS,
            total_fee: "0.00015".parse().unwrap(),
            max_fee_per_gas: None,
            max_priority_fee_per_gas: None,
        }
        .into(),
    );
    assert_eq!(expected, tx_details.fee_details);
}

#[test]
fn test_add_ten_pct_one_gwei() {
    let num = wei_from_big_decimal(&"0.1".parse().unwrap(), 9).unwrap();
    let expected = wei_from_big_decimal(&"1.1".parse().unwrap(), 9).unwrap();
    let actual = increase_by_percent_one_gwei(num, GAS_PRICE_PERCENT);
    assert_eq!(expected, actual);

    let num = wei_from_big_decimal(&"9.9".parse().unwrap(), 9).unwrap();
    let expected = wei_from_big_decimal(&"10.9".parse().unwrap(), 9).unwrap();
    let actual = increase_by_percent_one_gwei(num, GAS_PRICE_PERCENT);
    assert_eq!(expected, actual);

    let num = wei_from_big_decimal(&"30.1".parse().unwrap(), 9).unwrap();
    let expected = wei_from_big_decimal(&"33.11".parse().unwrap(), 9).unwrap();
    let actual = increase_by_percent_one_gwei(num, GAS_PRICE_PERCENT);
    assert_eq!(expected, actual);
}

#[cfg(not(target_arch = "wasm32"))]
#[test]
fn get_sender_trade_preimage() {
    /// Trade fee for the ETH coin is `2 * 150_000 * gas_price` always.
    fn expected_fee(gas_price: u64, gas_limit: u64) -> TradeFee {
        let amount = u256_to_big_decimal((gas_limit * gas_price).into(), 18).expect("!u256_to_big_decimal");
        TradeFee {
            coin: "ETH".to_owned(),
            amount: amount.into(),
            paid_from_trading_vol: false,
        }
    }

    EthCoin::get_gas_price.mock_safe(|_| MockResult::Return(Box::pin(futures::future::ok(GAS_PRICE.into()))));

    let (_ctx, coin) = eth_coin_for_test(EthCoinType::Eth, &["http://dummy.dummy"], None, ETH_SEPOLIA_CHAIN_ID);

    let actual = block_on(coin.get_sender_trade_fee(
        TradePreimageValue::UpperBound(150.into()),
        FeeApproxStage::WithoutApprox,
        true,
    ))
    .expect("!get_sender_trade_fee");
    let expected = expected_fee(GAS_PRICE, gas_limit::ETH_PAYMENT + gas_limit::ETH_SENDER_REFUND);
    assert_eq!(actual, expected);

    let value = u256_to_big_decimal(100.into(), 18).expect("!u256_to_big_decimal");
    let actual =
        block_on(coin.get_sender_trade_fee(TradePreimageValue::Exact(value), FeeApproxStage::OrderIssue, true))
            .expect("!get_sender_trade_fee");
    let expected = expected_fee(
        GAS_PRICE_APPROXIMATION_ON_ORDER_ISSUE,
        gas_limit::ETH_PAYMENT + gas_limit::ETH_SENDER_REFUND,
    );
    assert_eq!(actual, expected);

    let value = u256_to_big_decimal(1.into(), 18).expect("!u256_to_big_decimal");
    let actual = block_on(coin.get_sender_trade_fee(TradePreimageValue::Exact(value), FeeApproxStage::StartSwap, true))
        .expect("!get_sender_trade_fee");
    let expected = expected_fee(
        GAS_PRICE_APPROXIMATION_ON_START_SWAP,
        gas_limit::ETH_PAYMENT + gas_limit::ETH_SENDER_REFUND,
    );
    assert_eq!(actual, expected);

    let value = u256_to_big_decimal(10000000000u64.into(), 18).expect("!u256_to_big_decimal");
    let actual =
        block_on(coin.get_sender_trade_fee(TradePreimageValue::Exact(value), FeeApproxStage::TradePreimage, true))
            .expect("!get_sender_trade_fee");
    let expected = expected_fee(
        GAS_PRICE_APPROXIMATION_ON_TRADE_PREIMAGE,
        gas_limit::ETH_PAYMENT + gas_limit::ETH_SENDER_REFUND,
    );
    assert_eq!(actual, expected);
}

#[cfg(not(target_arch = "wasm32"))]
#[test]
fn get_erc20_sender_trade_preimage() {
    const APPROVE_GAS_LIMIT: u64 = 60_000;
    static mut ALLOWANCE: u64 = 0;
    static mut ESTIMATE_GAS_CALLED: bool = false;

    EthCoin::allowance
        .mock_safe(|_, _| MockResult::Return(Box::new(futures01::future::ok(unsafe { ALLOWANCE.into() }))));

    EthCoin::get_gas_price.mock_safe(|_| MockResult::Return(Box::pin(futures::future::ok(GAS_PRICE.into()))));
    EthCoin::estimate_gas_wrapper.mock_safe(|_, _| {
        unsafe { ESTIMATE_GAS_CALLED = true };
        MockResult::Return(Box::new(futures01::future::ok(APPROVE_GAS_LIMIT.into())))
    });

    fn expected_trade_fee(gas_limit: u64, gas_price: u64) -> TradeFee {
        let amount = u256_to_big_decimal((gas_limit * gas_price).into(), 18).expect("!u256_to_big_decimal");
        TradeFee {
            coin: "ETH".to_owned(),
            amount: amount.into(),
            paid_from_trading_vol: false,
        }
    }

    let (_ctx, coin) = eth_coin_for_test(
        EthCoinType::Erc20 {
            platform: "ETH".to_string(),
            token_addr: Address::default(),
        },
        &["http://dummy.dummy"],
        None,
        ETH_SEPOLIA_CHAIN_ID,
    );

    // value is allowed
    unsafe { ALLOWANCE = 1000 };
    let value = u256_to_big_decimal(1000.into(), 18).expect("u256_to_big_decimal");
    let actual = block_on(coin.get_sender_trade_fee(
        TradePreimageValue::UpperBound(value),
        FeeApproxStage::WithoutApprox,
        true,
    ))
    .expect("!get_sender_trade_fee");
    log!("{:?}", actual.amount.to_decimal());
    unsafe { assert!(!ESTIMATE_GAS_CALLED) }
    assert_eq!(
        actual,
        expected_trade_fee(gas_limit::ERC20_PAYMENT + gas_limit::ERC20_SENDER_REFUND, GAS_PRICE)
    );

    // value is greater than allowance
    unsafe { ALLOWANCE = 999 };
    let value = u256_to_big_decimal(1000.into(), 18).expect("u256_to_big_decimal");
    let actual =
        block_on(coin.get_sender_trade_fee(TradePreimageValue::UpperBound(value), FeeApproxStage::StartSwap, true))
            .expect("!get_sender_trade_fee");
    unsafe {
        assert!(ESTIMATE_GAS_CALLED);
        ESTIMATE_GAS_CALLED = false;
    }
    assert_eq!(
        actual,
        expected_trade_fee(
            gas_limit::ERC20_PAYMENT + gas_limit::ERC20_SENDER_REFUND + APPROVE_GAS_LIMIT,
            GAS_PRICE_APPROXIMATION_ON_START_SWAP
        )
    );

    // value is allowed
    unsafe { ALLOWANCE = 1000 };
    let value = u256_to_big_decimal(999.into(), 18).expect("u256_to_big_decimal");
    let actual =
        block_on(coin.get_sender_trade_fee(TradePreimageValue::Exact(value), FeeApproxStage::OrderIssue, true))
            .expect("!get_sender_trade_fee");
    unsafe { assert!(!ESTIMATE_GAS_CALLED) }
    assert_eq!(
        actual,
        expected_trade_fee(
            gas_limit::ERC20_PAYMENT + gas_limit::ERC20_SENDER_REFUND,
            GAS_PRICE_APPROXIMATION_ON_ORDER_ISSUE
        )
    );

    // value is greater than allowance
    unsafe { ALLOWANCE = 1000 };
    let value = u256_to_big_decimal(1500.into(), 18).expect("u256_to_big_decimal");
    let actual =
        block_on(coin.get_sender_trade_fee(TradePreimageValue::Exact(value), FeeApproxStage::TradePreimage, true))
            .expect("!get_sender_trade_fee");
    unsafe {
        assert!(ESTIMATE_GAS_CALLED);
        ESTIMATE_GAS_CALLED = false;
    }
    assert_eq!(
        actual,
        expected_trade_fee(
            gas_limit::ERC20_PAYMENT + gas_limit::ERC20_SENDER_REFUND + APPROVE_GAS_LIMIT,
            GAS_PRICE_APPROXIMATION_ON_TRADE_PREIMAGE
        )
    );
}

#[cfg(not(target_arch = "wasm32"))]
#[test]
fn get_receiver_trade_preimage() {
    EthCoin::get_gas_price.mock_safe(|_| MockResult::Return(Box::pin(futures::future::ok(GAS_PRICE.into()))));

    let (_ctx, coin) = eth_coin_for_test(EthCoinType::Eth, &["http://dummy.dummy"], None, ETH_SEPOLIA_CHAIN_ID);
    let amount =
        u256_to_big_decimal((gas_limit::ETH_RECEIVER_SPEND * GAS_PRICE).into(), 18).expect("!u256_to_big_decimal");
    let expected_fee = TradeFee {
        coin: "ETH".to_owned(),
        amount: amount.into(),
        paid_from_trading_vol: false,
    };

    let actual =
        block_on_f01(coin.get_receiver_trade_fee(FeeApproxStage::WithoutApprox)).expect("!get_sender_trade_fee");
    assert_eq!(actual, expected_fee);
}

#[cfg(not(target_arch = "wasm32"))]
#[test]
fn test_get_fee_to_send_taker_fee() {
    const DEX_FEE_AMOUNT: u64 = 100_000;
    const TRANSFER_GAS_LIMIT: u64 = 40_000;

    EthCoin::get_gas_price.mock_safe(|_| MockResult::Return(Box::pin(futures::future::ok(GAS_PRICE.into()))));
    EthCoin::estimate_gas_wrapper
        .mock_safe(|_, _| MockResult::Return(Box::new(futures01::future::ok(TRANSFER_GAS_LIMIT.into()))));

    // fee to send taker fee is `TRANSFER_GAS_LIMIT * gas_price` always.
    let amount = u256_to_big_decimal((TRANSFER_GAS_LIMIT * GAS_PRICE).into(), 18).expect("!u256_to_big_decimal");
    let expected_fee = TradeFee {
        coin: "ETH".to_owned(),
        amount: amount.into(),
        paid_from_trading_vol: false,
    };

    let dex_fee_amount = u256_to_big_decimal(DEX_FEE_AMOUNT.into(), 18).expect("!u256_to_big_decimal");

    let (_ctx, coin) = eth_coin_for_test(EthCoinType::Eth, &["http://dummy.dummy"], None, ETH_SEPOLIA_CHAIN_ID);
    let actual = block_on(coin.get_fee_to_send_taker_fee(
        DexFee::Standard(MmNumber::from(dex_fee_amount.clone())),
        FeeApproxStage::WithoutApprox,
    ))
    .expect("!get_fee_to_send_taker_fee");
    assert_eq!(actual, expected_fee);

    let (_ctx, coin) = eth_coin_for_test(
        EthCoinType::Erc20 {
            platform: "ETH".to_string(),
            token_addr: Address::from_str("0xaD22f63404f7305e4713CcBd4F296f34770513f4").unwrap(),
        },
        &["http://dummy.dummy"],
        None,
        ETH_SEPOLIA_CHAIN_ID,
    );
    let actual = block_on(coin.get_fee_to_send_taker_fee(
        DexFee::Standard(MmNumber::from(dex_fee_amount)),
        FeeApproxStage::WithoutApprox,
    ))
    .expect("!get_fee_to_send_taker_fee");
    assert_eq!(actual, expected_fee);
}

/// Some ERC20 tokens return the `error: -32016, message: \"The execution failed due to an exception.\"` error
/// if the balance is insufficient.
/// So [`EthCoin::get_fee_to_send_taker_fee`] must return [`TradePreimageError::NotSufficientBalance`].
///
/// Please note this test doesn't work correctly now,
/// because as of now [`EthCoin::get_fee_to_send_taker_fee`] doesn't process the `Exception` web3 error correctly.
#[cfg(not(target_arch = "wasm32"))]
#[test]
#[ignore]
fn test_get_fee_to_send_taker_fee_insufficient_balance() {
    const DEX_FEE_AMOUNT: u64 = 100_000_000_000;

    EthCoin::get_gas_price.mock_safe(|_| MockResult::Return(Box::pin(futures::future::ok(40.into()))));
    let (_ctx, coin) = eth_coin_for_test(
        EthCoinType::Erc20 {
            platform: "ETH".to_string(),
            token_addr: Address::from_str("0xaD22f63404f7305e4713CcBd4F296f34770513f4").unwrap(),
        },
        &[ETH_MAINNET_NODE],
        None,
        ETH_MAINNET_CHAIN_ID,
    );
    let dex_fee_amount = u256_to_big_decimal(DEX_FEE_AMOUNT.into(), 18).expect("!u256_to_big_decimal");

    let error = block_on(coin.get_fee_to_send_taker_fee(
        DexFee::Standard(MmNumber::from(dex_fee_amount)),
        FeeApproxStage::WithoutApprox,
    ))
    .unwrap_err();
    log!("{}", error);
    assert!(
        matches!(error.get_inner(), TradePreimageError::NotSufficientBalance { .. }),
        "Expected TradePreimageError::NotSufficientBalance"
    );
}

#[cfg(not(target_arch = "wasm32"))]
#[test]
fn validate_dex_fee_invalid_sender_eth() {
    let (_ctx, coin) = eth_coin_for_test(EthCoinType::Eth, &[ETH_MAINNET_NODE], None, ETH_MAINNET_CHAIN_ID);
    // the real dex fee sent on mainnet
    // https://etherscan.io/tx/0x7e9ca16c85efd04ee5e31f2c1914b48f5606d6f9ce96ecce8c96d47d6857278f
    let tx = block_on(block_on(coin.web3()).unwrap().eth().transaction(TransactionId::Hash(
        H256::from_str("0x7e9ca16c85efd04ee5e31f2c1914b48f5606d6f9ce96ecce8c96d47d6857278f").unwrap(),
    )))
    .unwrap()
    .unwrap();
    let tx = signed_tx_from_web3_tx(tx).unwrap().into();
    let amount: BigDecimal = "0.000526435076465".parse().unwrap();
    let validate_fee_args = ValidateFeeArgs {
        fee_tx: &tx,
        expected_sender: &DEX_FEE_ADDR_RAW_PUBKEY,
        fee_addr: &DEX_FEE_ADDR_RAW_PUBKEY,
        dex_fee: &DexFee::Standard(amount.into()),
        min_block_number: 0,
        uuid: &[],
    };
    let error = block_on(coin.validate_fee(validate_fee_args)).unwrap_err().into_inner();
    match error {
        ValidatePaymentError::WrongPaymentTx(err) => assert!(err.contains("was sent from wrong address")),
        _ => panic!("Expected `WrongPaymentTx` wrong sender address, found {:?}", error),
    }
}

#[cfg(not(target_arch = "wasm32"))]
#[test]
fn validate_dex_fee_invalid_sender_erc() {
    let (_ctx, coin) = eth_coin_for_test(
        EthCoinType::Erc20 {
            platform: "ETH".to_string(),
            token_addr: Address::from_str("0xa1d6df714f91debf4e0802a542e13067f31b8262").unwrap(),
        },
        &[ETH_MAINNET_NODE],
        None,
        ETH_MAINNET_CHAIN_ID,
    );
    // the real dex fee sent on mainnet
    // https://etherscan.io/tx/0xd6403b41c79f9c9e9c83c03d920ee1735e7854d85d94cef48d95dfeca95cd600
    let tx = block_on(block_on(coin.web3()).unwrap().eth().transaction(TransactionId::Hash(
        H256::from_str("0xd6403b41c79f9c9e9c83c03d920ee1735e7854d85d94cef48d95dfeca95cd600").unwrap(),
    )))
    .unwrap()
    .unwrap();
    let tx = signed_tx_from_web3_tx(tx).unwrap().into();
    let amount: BigDecimal = "5.548262548262548262".parse().unwrap();
    let validate_fee_args = ValidateFeeArgs {
        fee_tx: &tx,
        expected_sender: &DEX_FEE_ADDR_RAW_PUBKEY,
        fee_addr: &DEX_FEE_ADDR_RAW_PUBKEY,
        dex_fee: &DexFee::Standard(amount.into()),
        min_block_number: 0,
        uuid: &[],
    };
    let error = block_on(coin.validate_fee(validate_fee_args)).unwrap_err().into_inner();
    match error {
        ValidatePaymentError::WrongPaymentTx(err) => assert!(err.contains("was sent from wrong address")),
        _ => panic!("Expected `WrongPaymentTx` wrong sender address, found {:?}", error),
    }
}

#[cfg(not(target_arch = "wasm32"))]
fn sender_compressed_pub(tx: &SignedEthTx) -> [u8; 33] {
    let tx_pubkey = tx.public.unwrap();
    let mut raw_pubkey = [0; 65];
    raw_pubkey[0] = 0x04;
    raw_pubkey[1..].copy_from_slice(tx_pubkey.as_bytes());
    let secp_public = PublicKey::from_slice(&raw_pubkey).unwrap();
    secp_public.serialize()
}

#[cfg(not(target_arch = "wasm32"))]
#[test]
fn validate_dex_fee_eth_confirmed_before_min_block() {
    let (_ctx, coin) = eth_coin_for_test(EthCoinType::Eth, &[ETH_MAINNET_NODE], None, ETH_MAINNET_CHAIN_ID);
    // the real dex fee sent on mainnet
    // https://etherscan.io/tx/0x7e9ca16c85efd04ee5e31f2c1914b48f5606d6f9ce96ecce8c96d47d6857278f
    let tx = block_on(block_on(coin.web3()).unwrap().eth().transaction(TransactionId::Hash(
        H256::from_str("0x7e9ca16c85efd04ee5e31f2c1914b48f5606d6f9ce96ecce8c96d47d6857278f").unwrap(),
    )))
    .unwrap()
    .unwrap();
    let tx = signed_tx_from_web3_tx(tx).unwrap();
    let compressed_public = sender_compressed_pub(&tx);
    let tx = tx.into();
    let amount: BigDecimal = "0.000526435076465".parse().unwrap();
    let validate_fee_args = ValidateFeeArgs {
        fee_tx: &tx,
        expected_sender: &compressed_public,
        fee_addr: &DEX_FEE_ADDR_RAW_PUBKEY,
        dex_fee: &DexFee::Standard(amount.into()),
        min_block_number: 11784793,
        uuid: &[],
    };
    let error = block_on(coin.validate_fee(validate_fee_args)).unwrap_err().into_inner();
    match error {
        ValidatePaymentError::WrongPaymentTx(err) => assert!(err.contains("confirmed before min_block")),
        _ => panic!("Expected `WrongPaymentTx` early confirmation, found {:?}", error),
    }
}

#[cfg(not(target_arch = "wasm32"))]
#[test]
fn validate_dex_fee_erc_confirmed_before_min_block() {
    let (_ctx, coin) = eth_coin_for_test(
        EthCoinType::Erc20 {
            platform: "ETH".to_string(),
            token_addr: Address::from_str("0xa1d6df714f91debf4e0802a542e13067f31b8262").unwrap(),
        },
        &[ETH_MAINNET_NODE],
        None,
        ETH_MAINNET_CHAIN_ID,
    );
    // the real dex fee sent on mainnet
    // https://etherscan.io/tx/0xd6403b41c79f9c9e9c83c03d920ee1735e7854d85d94cef48d95dfeca95cd600
    let tx = block_on(block_on(coin.web3()).unwrap().eth().transaction(TransactionId::Hash(
        H256::from_str("0xd6403b41c79f9c9e9c83c03d920ee1735e7854d85d94cef48d95dfeca95cd600").unwrap(),
    )))
    .unwrap()
    .unwrap();

    let tx = signed_tx_from_web3_tx(tx).unwrap();
    let compressed_public = sender_compressed_pub(&tx);
    let tx = tx.into();
    let amount: BigDecimal = "5.548262548262548262".parse().unwrap();
    let validate_fee_args = ValidateFeeArgs {
        fee_tx: &tx,
        expected_sender: &compressed_public,
        fee_addr: &DEX_FEE_ADDR_RAW_PUBKEY,
        dex_fee: &DexFee::Standard(amount.into()),
        min_block_number: 11823975,
        uuid: &[],
    };
    let error = block_on(coin.validate_fee(validate_fee_args)).unwrap_err().into_inner();
    match error {
        ValidatePaymentError::WrongPaymentTx(err) => assert!(err.contains("confirmed before min_block")),
        _ => panic!("Expected `WrongPaymentTx` early confirmation, found {:?}", error),
    }
}

#[cfg(not(target_arch = "wasm32"))]
#[test]
fn test_negotiate_swap_contract_addr_no_fallback() {
    let (_, coin) = eth_coin_for_test(EthCoinType::Eth, &[ETH_MAINNET_NODE], None, ETH_MAINNET_CHAIN_ID);

    let input = None;
    let error = coin.negotiate_swap_contract_addr(input).unwrap_err().into_inner();
    assert_eq!(NegotiateSwapContractAddrErr::NoOtherAddrAndNoFallback, error);

    let slice: &[u8] = &[1; 1];
    let error = coin.negotiate_swap_contract_addr(Some(slice)).unwrap_err().into_inner();
    assert_eq!(
        NegotiateSwapContractAddrErr::InvalidOtherAddrLen(slice.to_vec().into()),
        error
    );

    let slice: &[u8] = &[1; 20];
    let error = coin.negotiate_swap_contract_addr(Some(slice)).unwrap_err().into_inner();
    assert_eq!(
        NegotiateSwapContractAddrErr::UnexpectedOtherAddr(slice.to_vec().into()),
        error
    );

    let slice: &[u8] = coin.swap_contract_address.as_ref();
    let result = coin.negotiate_swap_contract_addr(Some(slice)).unwrap();
    assert_eq!(Some(slice.to_vec().into()), result);
}

#[cfg(not(target_arch = "wasm32"))]
#[test]
fn test_negotiate_swap_contract_addr_has_fallback() {
    let fallback = Address::from_str("0x8500AFc0bc5214728082163326C2FF0C73f4a871").unwrap();

    let (_, coin) = eth_coin_for_test(
        EthCoinType::Eth,
        &[ETH_MAINNET_NODE],
        Some(fallback),
        ETH_MAINNET_CHAIN_ID,
    );

    let input = None;
    let result = coin.negotiate_swap_contract_addr(input).unwrap();
    assert_eq!(Some(fallback.0.to_vec().into()), result);

    let slice: &[u8] = &[1; 1];
    let error = coin.negotiate_swap_contract_addr(Some(slice)).unwrap_err().into_inner();
    assert_eq!(
        NegotiateSwapContractAddrErr::InvalidOtherAddrLen(slice.to_vec().into()),
        error
    );

    let slice: &[u8] = &[1; 20];
    let error = coin.negotiate_swap_contract_addr(Some(slice)).unwrap_err().into_inner();
    assert_eq!(
        NegotiateSwapContractAddrErr::UnexpectedOtherAddr(slice.to_vec().into()),
        error
    );

    let slice: &[u8] = coin.swap_contract_address.as_ref();
    let result = coin.negotiate_swap_contract_addr(Some(slice)).unwrap();
    assert_eq!(Some(slice.to_vec().into()), result);

    let slice: &[u8] = fallback.as_ref();
    let result = coin.negotiate_swap_contract_addr(Some(slice)).unwrap();
    assert_eq!(Some(fallback.0.to_vec().into()), result);
}

#[test]
#[ignore]
fn polygon_check_if_my_payment_sent() {
    let ctx = MmCtxBuilder::new().into_mm_arc();
    let conf = json!({
      "coin": "MATIC",
      "name": "matic",
      "fname": "Polygon",
      "rpcport": 80,
      "mm2": 1,
      "chain_id": 137,
      "avg_blocktime": 0.03,
      "required_confirmations": 3,
      "protocol": {
        "type": "ETH"
      }
    });

    let request = json!({
        "method": "enable",
        "coin": "MATIC",
        "urls": ["https://polygon-mainnet.g.alchemy.com/v2/9YYl6iMLmXXLoflMPHnMTC4Dcm2L2tFH"],
        "swap_contract_address": "0x9130b257d37a52e52f21054c4da3450c72f595ce",
    });

    let priv_key_policy = PrivKeyBuildPolicy::IguanaPrivKey(IguanaPrivKey::from([1; 32]));
    let coin = block_on(eth_coin_from_conf_and_request(
        &ctx,
        "MATIC",
        &conf,
        &request,
        CoinProtocol::ETH,
        priv_key_policy,
    ))
    .unwrap();

    log!("{}", coin.my_address().unwrap());

    let secret_hash = hex::decode("fc33114b389f0ee1212abf2867e99e89126f4860").unwrap();
    let swap_contract_address = "9130b257d37a52e52f21054c4da3450c72f595ce".into();
    let if_my_payment_sent_args = CheckIfMyPaymentSentArgs {
        time_lock: 1638764369,
        other_pub: &[],
        secret_hash: &secret_hash,
        search_from_block: 22185109,
        swap_contract_address: &Some(swap_contract_address),
        swap_unique_data: &[],
        amount: &BigDecimal::default(),
        payment_instructions: &None,
    };
    let my_payment = block_on(coin.check_if_my_payment_sent(if_my_payment_sent_args))
        .unwrap()
        .unwrap();
    let expected_hash = BytesJson::from("69a20008cea0c15ee483b5bbdff942752634aa072dfd2ff715fe87eec302de11");
    assert_eq!(expected_hash, my_payment.tx_hash_as_bytes());
}

#[cfg(not(target_arch = "wasm32"))]
#[test]
fn test_message_hash() {
    let key_pair = Random.generate().unwrap();
    let (_ctx, coin) = eth_coin_from_keypair(
        EthCoinType::Eth,
        ETH_SEPOLIA_NODES,
        None,
        key_pair,
        ETH_SEPOLIA_CHAIN_ID,
    );

    let message_hash = coin.sign_message_hash("test").unwrap();
    assert_eq!(
        hex::encode(message_hash),
        "4a5c5d454721bbbb25540c3317521e71c373ae36458f960d2ad46ef088110e95"
    );
}

#[cfg(not(target_arch = "wasm32"))]
#[test]
fn test_sign_verify_message() {
    let key_pair = KeyPair::from_secret_slice(
        &hex::decode("809465b17d0a4ddb3e4c69e8f23c2cabad868f51f8bed5c765ad1d6516c3306f").unwrap(),
    )
    .unwrap();
    let (_ctx, coin) = eth_coin_from_keypair(
        EthCoinType::Eth,
        ETH_SEPOLIA_NODES,
        None,
        key_pair,
        ETH_SEPOLIA_CHAIN_ID,
    );

    let message = "test";
    let signature = coin.sign_message(message).unwrap();
    assert_eq!(signature, "0xcdf11a9c4591fb7334daa4b21494a2590d3f7de41c7d2b333a5b61ca59da9b311b492374cc0ba4fbae53933260fa4b1c18f15d95b694629a7b0620eec77a938600");

    let is_valid = coin
        .verify_message(&signature, message, "0xbAB36286672fbdc7B250804bf6D14Be0dF69fa29")
        .unwrap();
    assert!(is_valid);
}

#[cfg(not(target_arch = "wasm32"))]
#[test]
fn test_eth_extract_secret() {
    let key_pair = Random.generate().unwrap();
    let coin_type = EthCoinType::Erc20 {
        platform: "ETH".to_string(),
        token_addr: Address::from_str("0xc0eb7aed740e1796992a08962c15661bdeb58003").unwrap(),
    };
    let (_ctx, coin) = eth_coin_from_keypair(coin_type, &["http://dummy.dummy"], None, key_pair, ETH_SEPOLIA_CHAIN_ID);

    // raw transaction bytes of https://ropsten.etherscan.io/tx/0xcb7c14d3ff309996d582400369393b6fa42314c52245115d4a3f77f072c36da9
    let tx_bytes = &[
        249, 1, 9, 37, 132, 119, 53, 148, 0, 131, 2, 73, 240, 148, 123, 193, 187, 221, 106, 10, 114, 47, 201, 191, 252,
        73, 201, 33, 182, 133, 236, 184, 75, 148, 128, 184, 164, 2, 237, 41, 43, 188, 96, 248, 252, 165, 132, 81, 30,
        243, 34, 85, 165, 46, 224, 176, 90, 137, 30, 19, 123, 224, 67, 83, 53, 74, 57, 148, 140, 95, 45, 70, 147, 0, 0,
        0, 0, 0, 0, 0, 0, 0, 0, 0, 0, 0, 0, 0, 0, 0, 0, 0, 0, 0, 0, 0, 0, 0, 71, 13, 228, 223, 130, 0, 0, 168, 151, 11,
        232, 224, 253, 63, 180, 26, 114, 23, 184, 27, 10, 161, 80, 178, 251, 73, 204, 80, 174, 97, 118, 149, 204, 186,
        187, 243, 185, 19, 128, 0, 0, 0, 0, 0, 0, 0, 0, 0, 0, 0, 0, 0, 0, 0, 0, 0, 0, 0, 0, 0, 0, 0, 0, 0, 0, 0, 0, 0,
        0, 0, 0, 0, 0, 0, 0, 0, 0, 0, 0, 0, 0, 0, 0, 157, 73, 251, 238, 138, 245, 142, 240, 85, 44, 209, 63, 194, 242,
        109, 242, 246, 6, 76, 176, 27, 160, 29, 157, 226, 23, 81, 174, 34, 82, 93, 182, 41, 248, 119, 42, 221, 214, 38,
        243, 128, 2, 235, 208, 193, 192, 74, 208, 242, 26, 221, 83, 54, 74, 160, 111, 29, 92, 8, 75, 61, 97, 103, 199,
        100, 189, 72, 74, 221, 144, 66, 170, 68, 121, 29, 105, 19, 194, 35, 245, 196, 131, 236, 29, 105, 101, 30,
    ];

    let secret = block_on(coin.extract_secret(&[0u8; 20], tx_bytes.as_slice(), false));
    assert!(secret.is_ok());
    let expect_secret = &[
        168, 151, 11, 232, 224, 253, 63, 180, 26, 114, 23, 184, 27, 10, 161, 80, 178, 251, 73, 204, 80, 174, 97, 118,
        149, 204, 186, 187, 243, 185, 19, 128,
    ];
    assert_eq!(expect_secret.as_slice(), &secret.unwrap());

    // Test for unexpected contract signature
    // raw transaction bytes of ethPayment contract https://etherscan
    // .io/tx/0x0869be3e5d4456a29d488a533ad6c118620fef450f36778aecf31d356ff8b41f
    let tx_bytes = [
        248, 240, 3, 133, 1, 42, 5, 242, 0, 131, 2, 73, 240, 148, 133, 0, 175, 192, 188, 82, 20, 114, 128, 130, 22, 51,
        38, 194, 255, 12, 115, 244, 168, 113, 135, 110, 205, 245, 24, 127, 34, 254, 184, 132, 21, 44, 243, 175, 73, 33,
        143, 82, 117, 16, 110, 27, 133, 82, 200, 114, 233, 42, 140, 198, 35, 21, 201, 249, 187, 180, 20, 46, 148, 40,
        9, 228, 193, 130, 71, 199, 0, 0, 0, 0, 0, 0, 0, 0, 0, 0, 0, 0, 152, 41, 132, 9, 201, 73, 19, 94, 237, 137, 35,
        61, 4, 194, 207, 239, 152, 75, 175, 245, 157, 174, 10, 214, 161, 207, 67, 70, 87, 246, 231, 212, 47, 216, 119,
        68, 237, 197, 125, 141, 0, 0, 0, 0, 0, 0, 0, 0, 0, 0, 0, 0, 0, 0, 0, 0, 0, 0, 0, 0, 0, 0, 0, 0, 0, 0, 0, 0, 0,
        0, 0, 0, 0, 0, 0, 0, 0, 0, 0, 0, 93, 72, 125, 102, 28, 159, 180, 237, 198, 97, 87, 80, 82, 200, 104, 40, 245,
        221, 7, 28, 122, 104, 91, 99, 1, 159, 140, 25, 131, 101, 74, 87, 50, 168, 146, 187, 90, 160, 51, 1, 123, 247,
        6, 108, 165, 181, 188, 40, 56, 47, 211, 229, 221, 73, 5, 15, 89, 81, 117, 225, 216, 108, 98, 226, 119, 232, 94,
        184, 42, 106,
    ];
    let secret = block_on(coin.extract_secret(&[0u8; 20], tx_bytes.as_slice(), false))
        .err()
        .unwrap();
    assert!(secret.contains("Expected 'receiverSpend' contract call signature"));
}

#[test]
fn test_eth_validate_valid_and_invalid_pubkey() {
    let ctx = MmCtxBuilder::new().into_mm_arc();
    let conf = json!({
      "coin": "MATIC",
      "name": "matic",
      "fname": "Polygon",
      "rpcport": 80,
      "mm2": 1,
      "chain_id": 137,
      "avg_blocktime": 0.03,
      "required_confirmations": 3,
      "protocol": {
        "type": "ETH"
      }
    });

    let request = json!({
        "method": "enable",
        "coin": "MATIC",
        "urls": ["https://polygon-mainnet.g.alchemy.com/v2/9YYl6iMLmXXLoflMPHnMTC4Dcm2L2tFH"],
        "swap_contract_address": "0x9130b257d37a52e52f21054c4da3450c72f595ce",
    });

    let priv_key = [
        3, 98, 177, 3, 108, 39, 234, 144, 131, 178, 103, 103, 127, 80, 230, 166, 53, 68, 147, 215, 42, 216, 144, 72,
        172, 110, 180, 13, 123, 179, 10, 49,
    ];
    let priv_key_policy = PrivKeyBuildPolicy::IguanaPrivKey(IguanaPrivKey::from(priv_key));
    let coin = block_on(eth_coin_from_conf_and_request(
        &ctx,
        "MATIC",
        &conf,
        &request,
        CoinProtocol::ETH,
        priv_key_policy,
    ))
    .unwrap();
    // Test expected to pass at this point as we're using a valid pubkey to validate against a valid pubkey
    assert!(coin
        .validate_other_pubkey(&[
            3, 23, 183, 225, 206, 31, 159, 148, 195, 42, 67, 115, 146, 41, 248, 140, 11, 3, 51, 41, 111, 180, 110, 143,
            114, 134, 88, 73, 198, 174, 52, 184, 78
        ])
        .is_ok());
    // Test expected to fail at this point as we're using a valid pubkey to validate against an invalid pubkeys
    assert!(coin.validate_other_pubkey(&[1u8; 20]).is_err());
    assert!(coin.validate_other_pubkey(&[1u8; 8]).is_err());
}

#[test]
#[cfg(not(target_arch = "wasm32"))]
fn test_fee_history() {
    use mm2_test_helpers::for_tests::ETH_SEPOLIA_NODES;

    let (_ctx, coin) = eth_coin_for_test(EthCoinType::Eth, ETH_SEPOLIA_NODES, None, ETH_SEPOLIA_CHAIN_ID);
    // check fee history without percentiles decoded okay
    let res = block_on(coin.eth_fee_history(U256::from(1u64), BlockNumber::Latest, &[]));
    assert!(res.is_ok());
}

#[test]
#[cfg(not(target_arch = "wasm32"))]
fn test_gas_limit_conf() {
    use mm2_test_helpers::for_tests::ETH_SEPOLIA_SWAP_CONTRACT;

    let conf = json!({
        "coins": [{
            "coin": "ETH",
            "name": "ethereum",
            "fname": "Ethereum",
            "chain_id": 1337,
            "protocol":{
                "type": "ETH"
            },
            "chain_id": 1,
            "rpcport": 80,
            "mm2": 1,
            "gas_limit": {
                "erc20_payment": 120000,
                "erc20_receiver_spend": 130000,
                "erc20_sender_refund": 110000
            }
        }]
    });

    let ctx = MmCtxBuilder::new().with_conf(conf).into_mm_arc();
    CryptoCtx::init_with_iguana_passphrase(ctx.clone(), "123456").unwrap();

    let req = json!({
        "urls":ETH_SEPOLIA_NODES,
        "swap_contract_address":ETH_SEPOLIA_SWAP_CONTRACT
    });
    let coin = block_on(lp_coininit(&ctx, "ETH", &req)).unwrap();
    let eth_coin = match coin {
        MmCoinEnum::EthCoin(eth_coin) => eth_coin,
        _ => panic!("not eth coin"),
    };
    assert!(
        eth_coin.gas_limit.eth_send_coins == 21_000
            && eth_coin.gas_limit.erc20_payment == 120000
            && eth_coin.gas_limit.erc20_receiver_spend == 130000
            && eth_coin.gas_limit.erc20_sender_refund == 110000
            && eth_coin.gas_limit.eth_max_trade_gas == 150_000
    );
}

#[test]
fn test_h256_to_str() {
    let h = H256::from_str("5136701f11060010841c9708c3eb26f6606a070b8ae43f4b98b6d7b10a545258").unwrap();
    let b: BytesJson = h.0.to_vec().into();
    println!("H256=0x{:02x}", b);
}<|MERGE_RESOLUTION|>--- conflicted
+++ resolved
@@ -223,13 +223,9 @@
             gas: gas_limit::ETH_MAX_TRADE_GAS,
             gas_price: 1.into(),
         }),
-<<<<<<< HEAD
         memo: None,
         ibc_source_channel: None,
-        broadcast: false,
-=======
         ..Default::default()
->>>>>>> 84f5c923
     };
     block_on_f01(coin.get_balance()).unwrap();
 
@@ -275,13 +271,9 @@
             gas: gas_limit::ETH_MAX_TRADE_GAS,
             gas_price: 1.into(),
         }),
-<<<<<<< HEAD
         memo: None,
         ibc_source_channel: None,
-        broadcast: false,
-=======
         ..Default::default()
->>>>>>> 84f5c923
     };
     block_on_f01(coin.get_balance()).unwrap();
 
