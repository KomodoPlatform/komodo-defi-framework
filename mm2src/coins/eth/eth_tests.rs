use super::*;
use crate::eth::for_tests::eth_coin_for_test;
#[cfg(not(target_arch = "wasm32"))]
use crate::eth::for_tests::random_eth_coin_for_test;
use crate::{DexFee, IguanaPrivKey};
use common::{block_on, now_sec};
<<<<<<< HEAD
use mm2_core::mm_ctx::MmCtxBuilder;
use mm2_test_helpers::for_tests::{ETH_DEV_CHAIN_ID, ETH_DEV_NODE, ETH_DEV_SWAP_CONTRACT, ETH_DEV_TOKEN_CONTRACT,
                                  ETH_MAINNET_CHAIN_ID, ETH_MAINNET_NODE};
=======
#[cfg(not(target_arch = "wasm32"))]
use ethkey::{Generator, Random};
use mm2_core::mm_ctx::{MmArc, MmCtxBuilder};
use mm2_test_helpers::for_tests::{eth_jst_testnet_conf, eth_testnet_conf, ETH_DEV_NODES, ETH_DEV_SWAP_CONTRACT,
                                  ETH_DEV_TOKEN_CONTRACT, ETH_MAINNET_NODE};
>>>>>>> 25b146e4
use mocktopus::mocking::*;

/// The gas price for the tests
const GAS_PRICE: u64 = 50_000_000_000;
// `GAS_PRICE` increased by 3%
const GAS_PRICE_APPROXIMATION_ON_START_SWAP: u64 = 51_500_000_000;
// `GAS_PRICE` increased by 5%
const GAS_PRICE_APPROXIMATION_ON_ORDER_ISSUE: u64 = 52_500_000_000;
// `GAS_PRICE` increased by 7%
const GAS_PRICE_APPROXIMATION_ON_TRADE_PREIMAGE: u64 = 53_500_000_000;

const TAKER_PAYMENT_SPEND_SEARCH_INTERVAL: f64 = 1.;

fn check_sum(addr: &str, expected: &str) {
    let actual = checksum_address(addr);
    assert_eq!(expected, actual);
}

<<<<<<< HEAD
=======
fn eth_coin_for_test(
    coin_type: EthCoinType,
    urls: &[&str],
    fallback_swap_contract: Option<Address>,
) -> (MmArc, EthCoin) {
    let key_pair = KeyPair::from_secret_slice(
        &hex::decode("0dbc09312ec67cf775c00e72dd88c9a7c4b7452d4ee84ee7ca0bb55c4be35446").unwrap(),
    )
    .unwrap();
    eth_coin_from_keypair(coin_type, urls, fallback_swap_contract, key_pair)
}

fn eth_coin_from_keypair(
    coin_type: EthCoinType,
    urls: &[&str],
    fallback_swap_contract: Option<Address>,
    key_pair: KeyPair,
) -> (MmArc, EthCoin) {
    let mut web3_instances = vec![];
    for url in urls.iter() {
        let node = HttpTransportNode {
            uri: url.parse().unwrap(),
            gui_auth: false,
        };

        let transport = Web3Transport::new_http(node);
        let web3 = Web3::new(transport);

        web3_instances.push(Web3Instance { web3, is_parity: false });
    }

    drop_mutability!(web3_instances);

    let conf = json!({
        "coins":[
            eth_testnet_conf(),
            eth_jst_testnet_conf()
        ]
    });
    let ctx = MmCtxBuilder::new().with_conf(conf).into_mm_arc();
    let ticker = match coin_type {
        EthCoinType::Eth => "ETH".to_string(),
        EthCoinType::Erc20 { .. } => "JST".to_string(),
        EthCoinType::Nft { ref platform } => platform.to_string(),
    };

    let eth_coin = EthCoin(Arc::new(EthCoinImpl {
        coin_type,
        decimals: 18,
        gas_station_url: None,
        gas_station_decimals: ETH_GAS_STATION_DECIMALS,
        history_sync_state: Mutex::new(HistorySyncState::NotEnabled),
        gas_station_policy: GasStationPricePolicy::MeanAverageFast,
        my_address: key_pair.address(),
        sign_message_prefix: Some(String::from("Ethereum Signed Message:\n")),
        priv_key_policy: key_pair.into(),
        swap_contract_address: Address::from_str(ETH_DEV_SWAP_CONTRACT).unwrap(),
        fallback_swap_contract,
        contract_supports_watchers: false,
        ticker,
        web3_instances: AsyncMutex::new(web3_instances),
        ctx: ctx.weak(),
        required_confirmations: 1.into(),
        chain_id: None,
        logs_block_range: DEFAULT_LOGS_BLOCK_RANGE,
        nonce_lock: new_nonce_lock(),
        erc20_tokens_infos: Default::default(),
        nfts_infos: Default::default(),
        abortable_system: AbortableQueue::default(),
    }));
    (ctx, eth_coin)
}

>>>>>>> 25b146e4
#[test]
/// https://github.com/ethereum/EIPs/blob/master/EIPS/eip-55.md#test-cases
fn test_check_sum_address() {
    check_sum(
        "0xfb6916095ca1df60bb79ce92ce3ea74c37c5d359",
        "0xfB6916095ca1df60bB79Ce92cE3Ea74c37c5d359",
    );
    check_sum(
        "0x52908400098527886e0f7030069857d2e4169ee7",
        "0x52908400098527886E0F7030069857D2E4169EE7",
    );
    check_sum(
        "0x8617e340b3d01fa5f11f306f4090fd50e238070d",
        "0x8617E340B3D01FA5F11F306F4090FD50E238070D",
    );
    check_sum(
        "0xde709f2102306220921060314715629080e2fb77",
        "0xde709f2102306220921060314715629080e2fb77",
    );
    check_sum(
        "0x27b1fdb04752bbc536007a920d24acb045561c26",
        "0x27b1fdb04752bbc536007a920d24acb045561c26",
    );
    check_sum(
        "0x5aAeb6053F3E94C9b9A09f33669435E7Ef1BeAed",
        "0x5aAeb6053F3E94C9b9A09f33669435E7Ef1BeAed",
    );
    check_sum(
        "0xfB6916095ca1df60bB79Ce92cE3Ea74c37c5d359",
        "0xfB6916095ca1df60bB79Ce92cE3Ea74c37c5d359",
    );
    check_sum(
        "0xdbF03B407c01E7cD3CBea99509d93f8DDDC8C6FB",
        "0xdbF03B407c01E7cD3CBea99509d93f8DDDC8C6FB",
    );
    check_sum(
        "0xD1220A0cf47c7B9Be7A2E6BA89F429762e7b9aDb",
        "0xD1220A0cf47c7B9Be7A2E6BA89F429762e7b9aDb",
    );
}

#[test]
fn test_is_valid_checksum_addr() {
    assert!(is_valid_checksum_addr("0xfB6916095ca1df60bB79Ce92cE3Ea74c37c5d359"));
    assert!(is_valid_checksum_addr("0x52908400098527886E0F7030069857D2E4169EE7"));
    assert!(!is_valid_checksum_addr("0x8617e340B3D01FA5F11F306F4090FD50E238070D"));
    assert!(!is_valid_checksum_addr("0xd1220A0cf47c7B9Be7A2E6BA89F429762e7b9aDb"));
}

#[test]
fn display_u256_with_point() {
    let number = U256::from_dec_str("1000000000000000000").unwrap();
    let string = display_u256_with_decimal_point(number, 18);
    assert_eq!("1.", string);

    let number = U256::from_dec_str("10000000000000000000000000000000000000000000000000000000000").unwrap();
    let string = display_u256_with_decimal_point(number, 18);
    assert_eq!("10000000000000000000000000000000000000000.", string);

    let number = U256::from_dec_str("1234567890000000000").unwrap();
    let string = display_u256_with_decimal_point(number, 18);
    assert_eq!("1.23456789", string);

    let number = U256::from_dec_str("1234567890000000000").unwrap();
    let string = display_u256_with_decimal_point(number, 16);
    assert_eq!("123.456789", string);

    let number = U256::from_dec_str("1234567890000000000").unwrap();
    let string = display_u256_with_decimal_point(number, 0);
    assert_eq!("1234567890000000000.", string);

    let number = U256::from_dec_str("1000000000000000").unwrap();
    let string = display_u256_with_decimal_point(number, 18);
    assert_eq!("0.001", string);

    let number = U256::from_dec_str("0").unwrap();
    let string = display_u256_with_decimal_point(number, 18);
    assert_eq!("0.", string);

    let number = U256::from_dec_str("0").unwrap();
    let string = display_u256_with_decimal_point(number, 0);
    assert_eq!("0.", string);
}

#[test]
fn test_wei_from_big_decimal() {
    let amount = "0.000001".parse().unwrap();
    let wei = wei_from_big_decimal(&amount, 18).unwrap();
    let expected_wei: U256 = 1000000000000u64.into();
    assert_eq!(expected_wei, wei);

    let amount = "1.000001".parse().unwrap();
    let wei = wei_from_big_decimal(&amount, 18).unwrap();
    let expected_wei: U256 = 1000001000000000000u64.into();
    assert_eq!(expected_wei, wei);

    let amount = 1.into();
    let wei = wei_from_big_decimal(&amount, 18).unwrap();
    let expected_wei: U256 = 1000000000000000000u64.into();
    assert_eq!(expected_wei, wei);

    let amount = "0.000000000000000001".parse().unwrap();
    let wei = wei_from_big_decimal(&amount, 18).unwrap();
    let expected_wei: U256 = 1u64.into();
    assert_eq!(expected_wei, wei);

    let amount = 1234.into();
    let wei = wei_from_big_decimal(&amount, 9).unwrap();
    let expected_wei: U256 = 1234000000000u64.into();
    assert_eq!(expected_wei, wei);

    let amount = 1234.into();
    let wei = wei_from_big_decimal(&amount, 0).unwrap();
    let expected_wei: U256 = 1234u64.into();
    assert_eq!(expected_wei, wei);

    let amount = 1234.into();
    let wei = wei_from_big_decimal(&amount, 1).unwrap();
    let expected_wei: U256 = 12340u64.into();
    assert_eq!(expected_wei, wei);

    let amount = "1234.12345".parse().unwrap();
    let wei = wei_from_big_decimal(&amount, 1).unwrap();
    let expected_wei: U256 = 12341u64.into();
    assert_eq!(expected_wei, wei);
}

#[test]
<<<<<<< HEAD
fn test_nonce_several_urls() {
    let key_pair = KeyPair::from_secret_slice(
        &hex::decode("0dbc09312ec67cf775c00e72dd88c9a7c4b7452d4ee84ee7ca0bb55c4be35446").unwrap(),
    )
    .unwrap();

    let node = HttpTransportNode {
        uri: ETH_DEV_NODE.parse().unwrap(),
        gui_auth: false,
    };

    let devnet_transport = Web3Transport::new_http(node);

    let node = HttpTransportNode {
        uri: "https://rpc2.sepolia.org".parse().unwrap(),
        gui_auth: false,
    };

    let sepolia_transport = Web3Transport::new_http(node);

    let node = HttpTransportNode {
        uri: "http://195.201.0.6:8989".parse().unwrap(),
        gui_auth: false,
    };

    // get nonce must succeed if some nodes are down at the moment for some reason
    let failing_transport = Web3Transport::new_http(node);

    let web3_devnet = Web3::new(devnet_transport);
    let web3_sepolia = Web3::new(sepolia_transport);
    let web3_failing = Web3::new(failing_transport);

    let ctx = MmCtxBuilder::new().into_mm_arc();
    let my_address = key_pair.address();
    let coin = EthCoin(Arc::new(EthCoinImpl {
        ticker: "ETH".into(),
        coin_type: EthCoinType::Eth,
        sign_message_prefix: Some(String::from("Ethereum Signed Message:\n")),
        priv_key_policy: key_pair.into(),
        derivation_method: Arc::new(DerivationMethod::SingleAddress(my_address)),
        swap_contract_address: Address::from_str(ETH_DEV_SWAP_CONTRACT).unwrap(),
        fallback_swap_contract: None,
        contract_supports_watchers: false,
        web3_instances: AsyncMutex::new(vec![
            Web3Instance {
                web3: web3_devnet,
                is_parity: false,
            },
            Web3Instance {
                web3: web3_sepolia,
                is_parity: false,
            },
            Web3Instance {
                web3: web3_failing,
                is_parity: false,
            },
        ]),
        decimals: 18,
        gas_station_url: Some("https://ethgasstation.info/json/ethgasAPI.json".into()),
        gas_station_decimals: ETH_GAS_STATION_DECIMALS,
        gas_station_policy: GasStationPricePolicy::MeanAverageFast,
        history_sync_state: Mutex::new(HistorySyncState::NotStarted),
        ctx: ctx.weak(),
        required_confirmations: 1.into(),
        chain_id: ETH_DEV_CHAIN_ID,
        trezor_coin: None,
        logs_block_range: DEFAULT_LOGS_BLOCK_RANGE,
        address_nonce_locks: Arc::new(AsyncMutex::new(new_nonce_lock())),
        erc20_tokens_infos: Default::default(),
        nfts_infos: Default::default(),
        abortable_system: AbortableQueue::default(),
    }));

    log!("My address {}", coin.my_address().unwrap());
    log!("before payment");
    let payment = coin.send_to_address(my_address, 200000000.into()).wait().unwrap();

    log!("{:?}", payment);
    let new_nonce = coin.get_addr_nonce(my_address).wait().unwrap();
    log!("{:?}", new_nonce);
}

#[test]
=======
>>>>>>> 25b146e4
fn test_wait_for_payment_spend_timeout() {
    EthCoin::spend_events.mock_safe(|_, _, _, _| MockResult::Return(Box::new(futures01::future::ok(vec![]))));
    EthCoin::current_block.mock_safe(|_| MockResult::Return(Box::new(futures01::future::ok(900))));

<<<<<<< HEAD
    let key_pair = KeyPair::from_secret_slice(
        &hex::decode("809465b17d0a4ddb3e4c69e8f23c2cabad868f51f8bed5c765ad1d6516c3306f").unwrap(),
    )
    .unwrap();
    let node = HttpTransportNode {
        uri: ETH_DEV_NODE.parse().unwrap(),
        gui_auth: false,
    };

    let transport = Web3Transport::new_http(node);
    let web3 = Web3::new(transport);
    let ctx = MmCtxBuilder::new().into_mm_arc();
    let my_address = key_pair.address();

    let coin = EthCoinImpl {
        coin_type: EthCoinType::Eth,
        decimals: 18,
        gas_station_url: None,
        gas_station_decimals: ETH_GAS_STATION_DECIMALS,
        gas_station_policy: GasStationPricePolicy::MeanAverageFast,
        history_sync_state: Mutex::new(HistorySyncState::NotEnabled),
        sign_message_prefix: Some(String::from("Ethereum Signed Message:\n")),
        priv_key_policy: key_pair.into(),
        derivation_method: Arc::new(DerivationMethod::SingleAddress(my_address)),
        swap_contract_address: Address::from_str(ETH_DEV_SWAP_CONTRACT).unwrap(),
        fallback_swap_contract: None,
        contract_supports_watchers: false,
        ticker: "ETH".into(),
        web3_instances: AsyncMutex::new(vec![Web3Instance { web3, is_parity: false }]),
        ctx: ctx.weak(),
        required_confirmations: 1.into(),
        chain_id: ETH_DEV_CHAIN_ID,
        trezor_coin: None,
        logs_block_range: DEFAULT_LOGS_BLOCK_RANGE,
        address_nonce_locks: Arc::new(AsyncMutex::new(new_nonce_lock())),
        erc20_tokens_infos: Default::default(),
        nfts_infos: Default::default(),
        abortable_system: AbortableQueue::default(),
    };
=======
    let key_pair = Random.generate().unwrap();
    let (_ctx, coin) = eth_coin_from_keypair(EthCoinType::Eth, ETH_DEV_NODES, None, key_pair);
>>>>>>> 25b146e4

    let wait_until = now_sec() - 1;
    let from_block = 1;
    // raw transaction bytes of https://etherscan.io/tx/0x0869be3e5d4456a29d488a533ad6c118620fef450f36778aecf31d356ff8b41f
    let tx_bytes = [
        248, 240, 3, 133, 1, 42, 5, 242, 0, 131, 2, 73, 240, 148, 133, 0, 175, 192, 188, 82, 20, 114, 128, 130, 22, 51,
        38, 194, 255, 12, 115, 244, 168, 113, 135, 110, 205, 245, 24, 127, 34, 254, 184, 132, 21, 44, 243, 175, 73, 33,
        143, 82, 117, 16, 110, 27, 133, 82, 200, 114, 233, 42, 140, 198, 35, 21, 201, 249, 187, 180, 20, 46, 148, 40,
        9, 228, 193, 130, 71, 199, 0, 0, 0, 0, 0, 0, 0, 0, 0, 0, 0, 0, 152, 41, 132, 9, 201, 73, 19, 94, 237, 137, 35,
        61, 4, 194, 207, 239, 152, 75, 175, 245, 157, 174, 10, 214, 161, 207, 67, 70, 87, 246, 231, 212, 47, 216, 119,
        68, 237, 197, 125, 141, 0, 0, 0, 0, 0, 0, 0, 0, 0, 0, 0, 0, 0, 0, 0, 0, 0, 0, 0, 0, 0, 0, 0, 0, 0, 0, 0, 0, 0,
        0, 0, 0, 0, 0, 0, 0, 0, 0, 0, 0, 93, 72, 125, 102, 28, 159, 180, 237, 198, 97, 87, 80, 82, 200, 104, 40, 245,
        221, 7, 28, 122, 104, 91, 99, 1, 159, 140, 25, 131, 101, 74, 87, 50, 168, 146, 187, 90, 160, 51, 1, 123, 247,
        6, 108, 165, 181, 188, 40, 56, 47, 211, 229, 221, 73, 5, 15, 89, 81, 117, 225, 216, 108, 98, 226, 119, 232, 94,
        184, 42, 106,
    ];

    assert!(coin
        .wait_for_htlc_tx_spend(WaitForHTLCTxSpendArgs {
            tx_bytes: &tx_bytes,
            secret_hash: &[],
            wait_until,
            from_block,
            swap_contract_address: &coin.swap_contract_address(),
            check_every: TAKER_PAYMENT_SPEND_SEARCH_INTERVAL,
            watcher_reward: false
        })
        .wait()
        .is_err());
}

#[test]
fn test_gas_station() {
    make_gas_station_request.mock_safe(|_| {
        let data = GasStationData {
            average: 500.into(),
            fast: 1000.into(),
        };
        MockResult::Return(Box::pin(async move { Ok(data) }))
    });
    let res_eth = GasStationData::get_gas_price(
        "https://ethgasstation.info/api/ethgasAPI.json",
        8,
        GasStationPricePolicy::MeanAverageFast,
    )
    .wait()
    .unwrap();
    let one_gwei = U256::from(10u64.pow(9));

    let expected_eth_wei = U256::from(75) * one_gwei;
    assert_eq!(expected_eth_wei, res_eth);

    let res_polygon = GasStationData::get_gas_price(
        "https://gasstation-mainnet.matic.network/",
        9,
        GasStationPricePolicy::Average,
    )
    .wait()
    .unwrap();

    let expected_eth_polygon = U256::from(500) * one_gwei;
    assert_eq!(expected_eth_polygon, res_polygon);
}

#[cfg(not(target_arch = "wasm32"))]
#[test]
fn test_withdraw_impl_manual_fee() {
    let (_ctx, coin) = eth_coin_for_test(EthCoinType::Eth, &["http://dummy.dummy"], None, ETH_DEV_CHAIN_ID);

    EthCoin::address_balance.mock_safe(|_, _| {
        let balance = wei_from_big_decimal(&1000000000.into(), 18).unwrap();
        MockResult::Return(Box::new(futures01::future::ok(balance)))
    });
    EthCoin::get_addr_nonce.mock_safe(|_, _| MockResult::Return(Box::new(futures01::future::ok((0.into(), vec![])))));

    let withdraw_req = WithdrawRequest {
        amount: 1.into(),
        from: None,
        to: "0x7Bc1bBDD6A0a722fC9bffC49c921B685ECB84b94".to_string(),
        coin: "ETH".to_string(),
        max: false,
        fee: Some(WithdrawFee::EthGas {
            gas: ETH_GAS,
            gas_price: 1.into(),
        }),
        memo: None,
    };
    coin.get_balance().wait().unwrap();

    let tx_details = block_on(withdraw_impl(coin, withdraw_req)).unwrap();
    let expected = Some(
        EthTxFeeDetails {
            coin: "ETH".into(),
            gas_price: "0.000000001".parse().unwrap(),
            gas: ETH_GAS,
            total_fee: "0.00015".parse().unwrap(),
        }
        .into(),
    );
    assert_eq!(expected, tx_details.fee_details);
}

#[cfg(not(target_arch = "wasm32"))]
#[test]
fn test_withdraw_impl_fee_details() {
    let (_ctx, coin) = eth_coin_for_test(
        EthCoinType::Erc20 {
            platform: "ETH".to_string(),
            token_addr: Address::from_str(ETH_DEV_TOKEN_CONTRACT).unwrap(),
        },
        &["http://dummy.dummy"],
        None,
        ETH_DEV_CHAIN_ID,
    );

    EthCoin::address_balance.mock_safe(|_, _| {
        let balance = wei_from_big_decimal(&1000000000.into(), 18).unwrap();
        MockResult::Return(Box::new(futures01::future::ok(balance)))
    });
    EthCoin::get_addr_nonce.mock_safe(|_, _| MockResult::Return(Box::new(futures01::future::ok((0.into(), vec![])))));

    let withdraw_req = WithdrawRequest {
        amount: 1.into(),
        from: None,
        to: "0x7Bc1bBDD6A0a722fC9bffC49c921B685ECB84b94".to_string(),
        coin: "JST".to_string(),
        max: false,
        fee: Some(WithdrawFee::EthGas {
            gas: ETH_GAS,
            gas_price: 1.into(),
        }),
        memo: None,
    };
    coin.get_balance().wait().unwrap();

    let tx_details = block_on(withdraw_impl(coin, withdraw_req)).unwrap();
    let expected = Some(
        EthTxFeeDetails {
            coin: "ETH".into(),
            gas_price: "0.000000001".parse().unwrap(),
            gas: ETH_GAS,
            total_fee: "0.00015".parse().unwrap(),
        }
        .into(),
    );
    assert_eq!(expected, tx_details.fee_details);
}

#[test]
<<<<<<< HEAD
#[cfg(not(target_arch = "wasm32"))]
fn test_nonce_lock() {
    use futures::future::join_all;
    use mm2_test_helpers::for_tests::{wait_for_log, ETH_DEV_NODES};

    // send several transactions concurrently to check that they are not using same nonce
    // using real ETH dev node
    let (ctx, coin) = random_eth_coin_for_test(EthCoinType::Eth, ETH_DEV_NODES, None, ETH_DEV_CHAIN_ID);
    let my_address = block_on(coin.derivation_method.single_addr_or_err()).unwrap();
    let mut futures = vec![];
    for _ in 0..5 {
        futures.push(
            coin.sign_and_send_transaction(1000000000000u64.into(), Action::Call(my_address), vec![], 21000.into())
                .compat(),
        );
    }
    let results = block_on(join_all(futures));
    for result in results {
        result.unwrap();
    }
    // Waiting for NONCE_LOCK… might not appear at all if waiting takes less than 0.5 seconds
    // but all transactions are sent successfully still
    // wait_for_log(&ctx.log, 1.1, &|line| line.contains("Waiting for NONCE_LOCK…")));
    block_on(wait_for_log(&ctx, 1.1, |line| line.contains("get_addr_nonce…"))).unwrap();
}

#[test]
=======
>>>>>>> 25b146e4
fn test_add_ten_pct_one_gwei() {
    let num = wei_from_big_decimal(&"0.1".parse().unwrap(), 9).unwrap();
    let expected = wei_from_big_decimal(&"1.1".parse().unwrap(), 9).unwrap();
    let actual = increase_by_percent_one_gwei(num, GAS_PRICE_PERCENT);
    assert_eq!(expected, actual);

    let num = wei_from_big_decimal(&"9.9".parse().unwrap(), 9).unwrap();
    let expected = wei_from_big_decimal(&"10.9".parse().unwrap(), 9).unwrap();
    let actual = increase_by_percent_one_gwei(num, GAS_PRICE_PERCENT);
    assert_eq!(expected, actual);

    let num = wei_from_big_decimal(&"30.1".parse().unwrap(), 9).unwrap();
    let expected = wei_from_big_decimal(&"33.11".parse().unwrap(), 9).unwrap();
    let actual = increase_by_percent_one_gwei(num, GAS_PRICE_PERCENT);
    assert_eq!(expected, actual);
}

#[test]
fn get_sender_trade_preimage() {
    /// Trade fee for the ETH coin is `2 * 150_000 * gas_price` always.
    fn expected_fee(gas_price: u64) -> TradeFee {
        let amount = u256_to_big_decimal((2 * ETH_GAS * gas_price).into(), 18).expect("!u256_to_big_decimal");
        TradeFee {
            coin: "ETH".to_owned(),
            amount: amount.into(),
            paid_from_trading_vol: false,
        }
    }

    EthCoin::get_gas_price.mock_safe(|_| MockResult::Return(Box::new(futures01::future::ok(GAS_PRICE.into()))));

    let (_ctx, coin) = eth_coin_for_test(EthCoinType::Eth, &["http://dummy.dummy"], None, ETH_DEV_CHAIN_ID);

    let actual = block_on(coin.get_sender_trade_fee(
        TradePreimageValue::UpperBound(150.into()),
        FeeApproxStage::WithoutApprox,
    ))
    .expect("!get_sender_trade_fee");
    let expected = expected_fee(GAS_PRICE);
    assert_eq!(actual, expected);

    let value = u256_to_big_decimal(100.into(), 18).expect("!u256_to_big_decimal");
    let actual = block_on(coin.get_sender_trade_fee(TradePreimageValue::Exact(value), FeeApproxStage::OrderIssue))
        .expect("!get_sender_trade_fee");
    let expected = expected_fee(GAS_PRICE_APPROXIMATION_ON_ORDER_ISSUE);
    assert_eq!(actual, expected);

    let value = u256_to_big_decimal(1.into(), 18).expect("!u256_to_big_decimal");
    let actual = block_on(coin.get_sender_trade_fee(TradePreimageValue::Exact(value), FeeApproxStage::StartSwap))
        .expect("!get_sender_trade_fee");
    let expected = expected_fee(GAS_PRICE_APPROXIMATION_ON_START_SWAP);
    assert_eq!(actual, expected);

    let value = u256_to_big_decimal(10000000000u64.into(), 18).expect("!u256_to_big_decimal");
    let actual = block_on(coin.get_sender_trade_fee(TradePreimageValue::Exact(value), FeeApproxStage::TradePreimage))
        .expect("!get_sender_trade_fee");
    let expected = expected_fee(GAS_PRICE_APPROXIMATION_ON_TRADE_PREIMAGE);
    assert_eq!(actual, expected);
}

#[test]
fn get_erc20_sender_trade_preimage() {
    const APPROVE_GAS_LIMIT: u64 = 60_000;
    static mut ALLOWANCE: u64 = 0;
    static mut ESTIMATE_GAS_CALLED: bool = false;

    EthCoin::allowance
        .mock_safe(|_, _| MockResult::Return(Box::new(futures01::future::ok(unsafe { ALLOWANCE.into() }))));

    EthCoin::get_gas_price.mock_safe(|_| MockResult::Return(Box::new(futures01::future::ok(GAS_PRICE.into()))));
    EthCoin::estimate_gas_wrapper.mock_safe(|_, _| {
        unsafe { ESTIMATE_GAS_CALLED = true };
        MockResult::Return(Box::new(futures01::future::ok(APPROVE_GAS_LIMIT.into())))
    });

    fn expected_trade_fee(gas_limit: u64, gas_price: u64) -> TradeFee {
        let amount = u256_to_big_decimal((gas_limit * gas_price).into(), 18).expect("!u256_to_big_decimal");
        TradeFee {
            coin: "ETH".to_owned(),
            amount: amount.into(),
            paid_from_trading_vol: false,
        }
    }

    let (_ctx, coin) = eth_coin_for_test(
        EthCoinType::Erc20 {
            platform: "ETH".to_string(),
            token_addr: Address::default(),
        },
        &["http://dummy.dummy"],
        None,
        ETH_DEV_CHAIN_ID,
    );

    // value is allowed
    unsafe { ALLOWANCE = 1000 };
    let value = u256_to_big_decimal(1000.into(), 18).expect("u256_to_big_decimal");
    let actual =
        block_on(coin.get_sender_trade_fee(TradePreimageValue::UpperBound(value), FeeApproxStage::WithoutApprox))
            .expect("!get_sender_trade_fee");
    log!("{:?}", actual.amount.to_decimal());
    unsafe { assert!(!ESTIMATE_GAS_CALLED) }
    assert_eq!(actual, expected_trade_fee(300_000, GAS_PRICE));

    // value is greater than allowance
    unsafe { ALLOWANCE = 999 };
    let value = u256_to_big_decimal(1000.into(), 18).expect("u256_to_big_decimal");
    let actual = block_on(coin.get_sender_trade_fee(TradePreimageValue::UpperBound(value), FeeApproxStage::StartSwap))
        .expect("!get_sender_trade_fee");
    unsafe {
        assert!(ESTIMATE_GAS_CALLED);
        ESTIMATE_GAS_CALLED = false;
    }
    assert_eq!(
        actual,
        expected_trade_fee(360_000, GAS_PRICE_APPROXIMATION_ON_START_SWAP)
    );

    // value is allowed
    unsafe { ALLOWANCE = 1000 };
    let value = u256_to_big_decimal(999.into(), 18).expect("u256_to_big_decimal");
    let actual = block_on(coin.get_sender_trade_fee(TradePreimageValue::Exact(value), FeeApproxStage::OrderIssue))
        .expect("!get_sender_trade_fee");
    unsafe { assert!(!ESTIMATE_GAS_CALLED) }
    assert_eq!(
        actual,
        expected_trade_fee(300_000, GAS_PRICE_APPROXIMATION_ON_ORDER_ISSUE)
    );

    // value is greater than allowance
    unsafe { ALLOWANCE = 1000 };
    let value = u256_to_big_decimal(1500.into(), 18).expect("u256_to_big_decimal");
    let actual = block_on(coin.get_sender_trade_fee(TradePreimageValue::Exact(value), FeeApproxStage::TradePreimage))
        .expect("!get_sender_trade_fee");
    unsafe {
        assert!(ESTIMATE_GAS_CALLED);
        ESTIMATE_GAS_CALLED = false;
    }
    assert_eq!(
        actual,
        expected_trade_fee(360_000, GAS_PRICE_APPROXIMATION_ON_TRADE_PREIMAGE)
    );
}

#[test]
fn get_receiver_trade_preimage() {
    EthCoin::get_gas_price.mock_safe(|_| MockResult::Return(Box::new(futures01::future::ok(GAS_PRICE.into()))));

    let (_ctx, coin) = eth_coin_for_test(EthCoinType::Eth, &["http://dummy.dummy"], None, ETH_DEV_CHAIN_ID);
    let amount = u256_to_big_decimal((ETH_GAS * GAS_PRICE).into(), 18).expect("!u256_to_big_decimal");
    let expected_fee = TradeFee {
        coin: "ETH".to_owned(),
        amount: amount.into(),
        paid_from_trading_vol: false,
    };

    let actual = coin
        .get_receiver_trade_fee(FeeApproxStage::WithoutApprox)
        .wait()
        .expect("!get_sender_trade_fee");
    assert_eq!(actual, expected_fee);
}

#[test]
fn test_get_fee_to_send_taker_fee() {
    const DEX_FEE_AMOUNT: u64 = 100_000;
    const TRANSFER_GAS_LIMIT: u64 = 40_000;

    EthCoin::get_gas_price.mock_safe(|_| MockResult::Return(Box::new(futures01::future::ok(GAS_PRICE.into()))));
    EthCoin::estimate_gas_wrapper
        .mock_safe(|_, _| MockResult::Return(Box::new(futures01::future::ok(TRANSFER_GAS_LIMIT.into()))));

    // fee to send taker fee is `TRANSFER_GAS_LIMIT * gas_price` always.
    let amount = u256_to_big_decimal((TRANSFER_GAS_LIMIT * GAS_PRICE).into(), 18).expect("!u256_to_big_decimal");
    let expected_fee = TradeFee {
        coin: "ETH".to_owned(),
        amount: amount.into(),
        paid_from_trading_vol: false,
    };

    let dex_fee_amount = u256_to_big_decimal(DEX_FEE_AMOUNT.into(), 18).expect("!u256_to_big_decimal");

    let (_ctx, coin) = eth_coin_for_test(EthCoinType::Eth, &["http://dummy.dummy"], None, ETH_DEV_CHAIN_ID);
    let actual = block_on(coin.get_fee_to_send_taker_fee(
        DexFee::Standard(MmNumber::from(dex_fee_amount.clone())),
        FeeApproxStage::WithoutApprox,
    ))
    .expect("!get_fee_to_send_taker_fee");
    assert_eq!(actual, expected_fee);

    let (_ctx, coin) = eth_coin_for_test(
        EthCoinType::Erc20 {
            platform: "ETH".to_string(),
            token_addr: Address::from_str("0xaD22f63404f7305e4713CcBd4F296f34770513f4").unwrap(),
        },
        &["http://dummy.dummy"],
        None,
        ETH_DEV_CHAIN_ID,
    );
    let actual = block_on(coin.get_fee_to_send_taker_fee(
        DexFee::Standard(MmNumber::from(dex_fee_amount)),
        FeeApproxStage::WithoutApprox,
    ))
    .expect("!get_fee_to_send_taker_fee");
    assert_eq!(actual, expected_fee);
}

/// Some ERC20 tokens return the `error: -32016, message: \"The execution failed due to an exception.\"` error
/// if the balance is insufficient.
/// So [`EthCoin::get_fee_to_send_taker_fee`] must return [`TradePreimageError::NotSufficientBalance`].
///
/// Please note this test doesn't work correctly now,
/// because as of now [`EthCoin::get_fee_to_send_taker_fee`] doesn't process the `Exception` web3 error correctly.
#[test]
#[ignore]
fn test_get_fee_to_send_taker_fee_insufficient_balance() {
    const DEX_FEE_AMOUNT: u64 = 100_000_000_000;

    EthCoin::get_gas_price.mock_safe(|_| MockResult::Return(Box::new(futures01::future::ok(40.into()))));
    let (_ctx, coin) = eth_coin_for_test(
        EthCoinType::Erc20 {
            platform: "ETH".to_string(),
            token_addr: Address::from_str("0xaD22f63404f7305e4713CcBd4F296f34770513f4").unwrap(),
        },
        &[ETH_MAINNET_NODE],
        None,
        ETH_MAINNET_CHAIN_ID,
    );
    let dex_fee_amount = u256_to_big_decimal(DEX_FEE_AMOUNT.into(), 18).expect("!u256_to_big_decimal");

    let error = block_on(coin.get_fee_to_send_taker_fee(
        DexFee::Standard(MmNumber::from(dex_fee_amount)),
        FeeApproxStage::WithoutApprox,
    ))
    .unwrap_err();
    log!("{}", error);
    assert!(
        matches!(error.get_inner(), TradePreimageError::NotSufficientBalance { .. }),
        "Expected TradePreimageError::NotSufficientBalance"
    );
}

#[test]
fn validate_dex_fee_invalid_sender_eth() {
    let (_ctx, coin) = eth_coin_for_test(EthCoinType::Eth, &[ETH_MAINNET_NODE], None, ETH_MAINNET_CHAIN_ID);
    // the real dex fee sent on mainnet
    // https://etherscan.io/tx/0x7e9ca16c85efd04ee5e31f2c1914b48f5606d6f9ce96ecce8c96d47d6857278f
    let tx = block_on(block_on(coin.web3()).unwrap().eth().transaction(TransactionId::Hash(
        H256::from_str("0x7e9ca16c85efd04ee5e31f2c1914b48f5606d6f9ce96ecce8c96d47d6857278f").unwrap(),
    )))
    .unwrap()
    .unwrap();
    let tx = signed_tx_from_web3_tx(tx).unwrap().into();
    let amount: BigDecimal = "0.000526435076465".parse().unwrap();
    let validate_fee_args = ValidateFeeArgs {
        fee_tx: &tx,
        expected_sender: &DEX_FEE_ADDR_RAW_PUBKEY,
        fee_addr: &DEX_FEE_ADDR_RAW_PUBKEY,
        dex_fee: &DexFee::Standard(amount.into()),
        min_block_number: 0,
        uuid: &[],
    };
    let error = coin.validate_fee(validate_fee_args).wait().unwrap_err().into_inner();
    match error {
        ValidatePaymentError::WrongPaymentTx(err) => assert!(err.contains("was sent from wrong address")),
        _ => panic!("Expected `WrongPaymentTx` wrong sender address, found {:?}", error),
    }
}

#[test]
fn validate_dex_fee_invalid_sender_erc() {
    let (_ctx, coin) = eth_coin_for_test(
        EthCoinType::Erc20 {
            platform: "ETH".to_string(),
            token_addr: Address::from_str("0xa1d6df714f91debf4e0802a542e13067f31b8262").unwrap(),
        },
        &[ETH_MAINNET_NODE],
        None,
        ETH_MAINNET_CHAIN_ID,
    );
    // the real dex fee sent on mainnet
    // https://etherscan.io/tx/0xd6403b41c79f9c9e9c83c03d920ee1735e7854d85d94cef48d95dfeca95cd600
    let tx = block_on(block_on(coin.web3()).unwrap().eth().transaction(TransactionId::Hash(
        H256::from_str("0xd6403b41c79f9c9e9c83c03d920ee1735e7854d85d94cef48d95dfeca95cd600").unwrap(),
    )))
    .unwrap()
    .unwrap();
    let tx = signed_tx_from_web3_tx(tx).unwrap().into();
    let amount: BigDecimal = "5.548262548262548262".parse().unwrap();
    let validate_fee_args = ValidateFeeArgs {
        fee_tx: &tx,
        expected_sender: &DEX_FEE_ADDR_RAW_PUBKEY,
        fee_addr: &DEX_FEE_ADDR_RAW_PUBKEY,
        dex_fee: &DexFee::Standard(amount.into()),
        min_block_number: 0,
        uuid: &[],
    };
    let error = coin.validate_fee(validate_fee_args).wait().unwrap_err().into_inner();
    match error {
        ValidatePaymentError::WrongPaymentTx(err) => assert!(err.contains("was sent from wrong address")),
        _ => panic!("Expected `WrongPaymentTx` wrong sender address, found {:?}", error),
    }
}

fn sender_compressed_pub(tx: &SignedEthTx) -> [u8; 33] {
    let tx_pubkey = tx.public.unwrap();
    let mut raw_pubkey = [0; 65];
    raw_pubkey[0] = 0x04;
    raw_pubkey[1..].copy_from_slice(tx_pubkey.as_bytes());
    let secp_public = PublicKey::from_slice(&raw_pubkey).unwrap();
    secp_public.serialize()
}

#[test]
fn validate_dex_fee_eth_confirmed_before_min_block() {
    let (_ctx, coin) = eth_coin_for_test(EthCoinType::Eth, &[ETH_MAINNET_NODE], None, ETH_MAINNET_CHAIN_ID);
    // the real dex fee sent on mainnet
    // https://etherscan.io/tx/0x7e9ca16c85efd04ee5e31f2c1914b48f5606d6f9ce96ecce8c96d47d6857278f
    let tx = block_on(block_on(coin.web3()).unwrap().eth().transaction(TransactionId::Hash(
        H256::from_str("0x7e9ca16c85efd04ee5e31f2c1914b48f5606d6f9ce96ecce8c96d47d6857278f").unwrap(),
    )))
    .unwrap()
    .unwrap();
    let tx = signed_tx_from_web3_tx(tx).unwrap();
    let compressed_public = sender_compressed_pub(&tx);
    let tx = tx.into();
    let amount: BigDecimal = "0.000526435076465".parse().unwrap();
    let validate_fee_args = ValidateFeeArgs {
        fee_tx: &tx,
        expected_sender: &compressed_public,
        fee_addr: &DEX_FEE_ADDR_RAW_PUBKEY,
        dex_fee: &DexFee::Standard(amount.into()),
        min_block_number: 11784793,
        uuid: &[],
    };
    let error = coin.validate_fee(validate_fee_args).wait().unwrap_err().into_inner();
    match error {
        ValidatePaymentError::WrongPaymentTx(err) => assert!(err.contains("confirmed before min_block")),
        _ => panic!("Expected `WrongPaymentTx` early confirmation, found {:?}", error),
    }
}

#[test]
fn validate_dex_fee_erc_confirmed_before_min_block() {
    let (_ctx, coin) = eth_coin_for_test(
        EthCoinType::Erc20 {
            platform: "ETH".to_string(),
            token_addr: Address::from_str("0xa1d6df714f91debf4e0802a542e13067f31b8262").unwrap(),
        },
        &[ETH_MAINNET_NODE],
        None,
        ETH_MAINNET_CHAIN_ID,
    );
    // the real dex fee sent on mainnet
    // https://etherscan.io/tx/0xd6403b41c79f9c9e9c83c03d920ee1735e7854d85d94cef48d95dfeca95cd600
    let tx = block_on(block_on(coin.web3()).unwrap().eth().transaction(TransactionId::Hash(
        H256::from_str("0xd6403b41c79f9c9e9c83c03d920ee1735e7854d85d94cef48d95dfeca95cd600").unwrap(),
    )))
    .unwrap()
    .unwrap();

    let tx = signed_tx_from_web3_tx(tx).unwrap();
    let compressed_public = sender_compressed_pub(&tx);
    let tx = tx.into();
    let amount: BigDecimal = "5.548262548262548262".parse().unwrap();
    let validate_fee_args = ValidateFeeArgs {
        fee_tx: &tx,
        expected_sender: &compressed_public,
        fee_addr: &DEX_FEE_ADDR_RAW_PUBKEY,
        dex_fee: &DexFee::Standard(amount.into()),
        min_block_number: 11823975,
        uuid: &[],
    };
    let error = coin.validate_fee(validate_fee_args).wait().unwrap_err().into_inner();
    match error {
        ValidatePaymentError::WrongPaymentTx(err) => assert!(err.contains("confirmed before min_block")),
        _ => panic!("Expected `WrongPaymentTx` early confirmation, found {:?}", error),
    }
}

#[test]
fn test_negotiate_swap_contract_addr_no_fallback() {
    let (_, coin) = eth_coin_for_test(EthCoinType::Eth, &[ETH_MAINNET_NODE], None, ETH_MAINNET_CHAIN_ID);

    let input = None;
    let error = coin.negotiate_swap_contract_addr(input).unwrap_err().into_inner();
    assert_eq!(NegotiateSwapContractAddrErr::NoOtherAddrAndNoFallback, error);

    let slice: &[u8] = &[1; 1];
    let error = coin.negotiate_swap_contract_addr(Some(slice)).unwrap_err().into_inner();
    assert_eq!(
        NegotiateSwapContractAddrErr::InvalidOtherAddrLen(slice.to_vec().into()),
        error
    );

    let slice: &[u8] = &[1; 20];
    let error = coin.negotiate_swap_contract_addr(Some(slice)).unwrap_err().into_inner();
    assert_eq!(
        NegotiateSwapContractAddrErr::UnexpectedOtherAddr(slice.to_vec().into()),
        error
    );

    let slice: &[u8] = coin.swap_contract_address.as_ref();
    let result = coin.negotiate_swap_contract_addr(Some(slice)).unwrap();
    assert_eq!(Some(slice.to_vec().into()), result);
}

#[test]
fn test_negotiate_swap_contract_addr_has_fallback() {
    let fallback = Address::from_str("0x8500AFc0bc5214728082163326C2FF0C73f4a871").unwrap();

    let (_, coin) = eth_coin_for_test(
        EthCoinType::Eth,
        &[ETH_MAINNET_NODE],
        Some(fallback),
        ETH_MAINNET_CHAIN_ID,
    );

    let input = None;
    let result = coin.negotiate_swap_contract_addr(input).unwrap();
    assert_eq!(Some(fallback.0.to_vec().into()), result);

    let slice: &[u8] = &[1; 1];
    let error = coin.negotiate_swap_contract_addr(Some(slice)).unwrap_err().into_inner();
    assert_eq!(
        NegotiateSwapContractAddrErr::InvalidOtherAddrLen(slice.to_vec().into()),
        error
    );

    let slice: &[u8] = &[1; 20];
    let error = coin.negotiate_swap_contract_addr(Some(slice)).unwrap_err().into_inner();
    assert_eq!(
        NegotiateSwapContractAddrErr::UnexpectedOtherAddr(slice.to_vec().into()),
        error
    );

    let slice: &[u8] = coin.swap_contract_address.as_ref();
    let result = coin.negotiate_swap_contract_addr(Some(slice)).unwrap();
    assert_eq!(Some(slice.to_vec().into()), result);

    let slice: &[u8] = fallback.as_ref();
    let result = coin.negotiate_swap_contract_addr(Some(slice)).unwrap();
    assert_eq!(Some(fallback.0.to_vec().into()), result);
}

#[test]
#[ignore]
fn polygon_check_if_my_payment_sent() {
    let ctx = MmCtxBuilder::new().into_mm_arc();
    let conf = json!({
      "coin": "MATIC",
      "name": "matic",
      "fname": "Polygon",
      "rpcport": 80,
      "mm2": 1,
      "chain_id": 137,
      "avg_blocktime": 0.03,
      "required_confirmations": 3,
      "protocol": {
        "type": "ETH"
      }
    });

    let request = json!({
        "method": "enable",
        "coin": "MATIC",
        "urls": ["https://polygon-mainnet.g.alchemy.com/v2/9YYl6iMLmXXLoflMPHnMTC4Dcm2L2tFH"],
        "swap_contract_address": "0x9130b257d37a52e52f21054c4da3450c72f595ce",
    });

    let priv_key_policy = PrivKeyBuildPolicy::IguanaPrivKey(IguanaPrivKey::from([1; 32]));
    let coin = block_on(eth_coin_from_conf_and_request(
        &ctx,
        "MATIC",
        &conf,
        &request,
        CoinProtocol::ETH,
        priv_key_policy,
    ))
    .unwrap();

<<<<<<< HEAD
    log!("{}", coin.my_address().unwrap());
=======
    log!("{:02x}", coin.my_address);
>>>>>>> 25b146e4

    let secret_hash = hex::decode("fc33114b389f0ee1212abf2867e99e89126f4860").unwrap();
    let swap_contract_address = "9130b257d37a52e52f21054c4da3450c72f595ce".into();
    let if_my_payment_sent_args = CheckIfMyPaymentSentArgs {
        time_lock: 1638764369,
        other_pub: &[],
        secret_hash: &secret_hash,
        search_from_block: 22185109,
        swap_contract_address: &Some(swap_contract_address),
        swap_unique_data: &[],
        amount: &BigDecimal::default(),
        payment_instructions: &None,
    };
    let my_payment = coin
        .check_if_my_payment_sent(if_my_payment_sent_args)
        .wait()
        .unwrap()
        .unwrap();
    let expected_hash = BytesJson::from("69a20008cea0c15ee483b5bbdff942752634aa072dfd2ff715fe87eec302de11");
    assert_eq!(expected_hash, my_payment.tx_hash());
}

#[test]
fn test_message_hash() {
<<<<<<< HEAD
    let key_pair = KeyPair::from_secret_slice(
        &hex::decode("809465b17d0a4ddb3e4c69e8f23c2cabad868f51f8bed5c765ad1d6516c3306f").unwrap(),
    )
    .unwrap();
    let node = HttpTransportNode {
        uri: ETH_DEV_NODE.parse().unwrap(),
        gui_auth: false,
    };

    let transport = Web3Transport::new_http(node);
    let web3 = Web3::new(transport);
    let ctx = MmCtxBuilder::new().into_mm_arc();
    let my_address = key_pair.address();
    let coin = EthCoin(Arc::new(EthCoinImpl {
        ticker: "ETH".into(),
        coin_type: EthCoinType::Eth,
        sign_message_prefix: Some(String::from("Ethereum Signed Message:\n")),
        priv_key_policy: key_pair.into(),
        derivation_method: Arc::new(DerivationMethod::SingleAddress(my_address)),
        swap_contract_address: Address::from_str(ETH_DEV_SWAP_CONTRACT).unwrap(),
        fallback_swap_contract: None,
        contract_supports_watchers: false,
        web3_instances: AsyncMutex::new(vec![Web3Instance { web3, is_parity: false }]),
        decimals: 18,
        gas_station_url: None,
        gas_station_decimals: ETH_GAS_STATION_DECIMALS,
        gas_station_policy: GasStationPricePolicy::MeanAverageFast,
        history_sync_state: Mutex::new(HistorySyncState::NotStarted),
        ctx: ctx.weak(),
        required_confirmations: 1.into(),
        chain_id: ETH_DEV_CHAIN_ID,
        trezor_coin: None,
        logs_block_range: DEFAULT_LOGS_BLOCK_RANGE,
        address_nonce_locks: Arc::new(AsyncMutex::new(new_nonce_lock())),
        erc20_tokens_infos: Default::default(),
        nfts_infos: Default::default(),
        abortable_system: AbortableQueue::default(),
    }));
=======
    let key_pair = Random.generate().unwrap();
    let (_ctx, coin) = eth_coin_from_keypair(EthCoinType::Eth, ETH_DEV_NODES, None, key_pair);
>>>>>>> 25b146e4

    let message_hash = coin.sign_message_hash("test").unwrap();
    assert_eq!(
        hex::encode(message_hash),
        "4a5c5d454721bbbb25540c3317521e71c373ae36458f960d2ad46ef088110e95"
    );
}

#[test]
fn test_sign_verify_message() {
    let key_pair = KeyPair::from_secret_slice(
        &hex::decode("809465b17d0a4ddb3e4c69e8f23c2cabad868f51f8bed5c765ad1d6516c3306f").unwrap(),
    )
    .unwrap();
<<<<<<< HEAD

    let node = HttpTransportNode {
        uri: ETH_DEV_NODE.parse().unwrap(),
        gui_auth: false,
    };

    let transport = Web3Transport::new_http(node);

    let web3 = Web3::new(transport);
    let ctx = MmCtxBuilder::new().into_mm_arc();
    let my_address = key_pair.address();
    let coin = EthCoin(Arc::new(EthCoinImpl {
        ticker: "ETH".into(),
        coin_type: EthCoinType::Eth,
        sign_message_prefix: Some(String::from("Ethereum Signed Message:\n")),
        priv_key_policy: key_pair.into(),
        derivation_method: Arc::new(DerivationMethod::SingleAddress(my_address)),
        swap_contract_address: Address::from_str(ETH_DEV_SWAP_CONTRACT).unwrap(),
        fallback_swap_contract: None,
        contract_supports_watchers: false,
        web3_instances: AsyncMutex::new(vec![Web3Instance { web3, is_parity: false }]),
        decimals: 18,
        gas_station_url: None,
        gas_station_decimals: ETH_GAS_STATION_DECIMALS,
        gas_station_policy: GasStationPricePolicy::MeanAverageFast,
        history_sync_state: Mutex::new(HistorySyncState::NotStarted),
        ctx: ctx.weak(),
        required_confirmations: 1.into(),
        chain_id: ETH_DEV_CHAIN_ID,
        trezor_coin: None,
        logs_block_range: DEFAULT_LOGS_BLOCK_RANGE,
        address_nonce_locks: Arc::new(AsyncMutex::new(new_nonce_lock())),
        erc20_tokens_infos: Default::default(),
        nfts_infos: Default::default(),
        abortable_system: AbortableQueue::default(),
    }));
=======
    let (_ctx, coin) = eth_coin_from_keypair(EthCoinType::Eth, ETH_DEV_NODES, None, key_pair);
>>>>>>> 25b146e4

    let message = "test";
    let signature = coin.sign_message(message).unwrap();
    assert_eq!(signature, "0xcdf11a9c4591fb7334daa4b21494a2590d3f7de41c7d2b333a5b61ca59da9b311b492374cc0ba4fbae53933260fa4b1c18f15d95b694629a7b0620eec77a938600");

    let is_valid = coin
        .verify_message(&signature, message, "0xbAB36286672fbdc7B250804bf6D14Be0dF69fa29")
        .unwrap();
    assert!(is_valid);
}

#[test]
fn test_eth_extract_secret() {
    let key_pair = Random.generate().unwrap();
    let coin_type = EthCoinType::Erc20 {
        platform: "ETH".to_string(),
        token_addr: Address::from_str("0xc0eb7aed740e1796992a08962c15661bdeb58003").unwrap(),
    };
<<<<<<< HEAD

    let transport = Web3Transport::new_http(node);

    let web3 = Web3::new(transport);
    let ctx = MmCtxBuilder::new().into_mm_arc();

    let swap_contract_address = Address::from_str("0x7Bc1bBDD6A0a722fC9bffC49c921B685ECB84b94").unwrap();
    let my_address = key_pair.address();
    let coin = EthCoin(Arc::new(EthCoinImpl {
        coin_type: EthCoinType::Erc20 {
            platform: "ETH".to_string(),
            token_addr: Address::from_str("0xc0eb7aed740e1796992a08962c15661bdeb58003").unwrap(),
        },
        decimals: 18,
        gas_station_url: None,
        gas_station_decimals: ETH_GAS_STATION_DECIMALS,
        gas_station_policy: GasStationPricePolicy::MeanAverageFast,
        history_sync_state: Mutex::new(HistorySyncState::NotEnabled),
        sign_message_prefix: Some(String::from("Ethereum Signed Message:\n")),
        priv_key_policy: key_pair.into(),
        derivation_method: Arc::new(DerivationMethod::SingleAddress(my_address)),
        swap_contract_address,
        fallback_swap_contract: None,
        contract_supports_watchers: false,
        ticker: "ETH".into(),
        web3_instances: AsyncMutex::new(vec![Web3Instance { web3, is_parity: true }]),
        ctx: ctx.weak(),
        required_confirmations: 1.into(),
        chain_id: 3,
        trezor_coin: None,
        logs_block_range: DEFAULT_LOGS_BLOCK_RANGE,
        address_nonce_locks: Arc::new(AsyncMutex::new(new_nonce_lock())),
        erc20_tokens_infos: Default::default(),
        nfts_infos: Default::default(),
        abortable_system: AbortableQueue::default(),
    }));
=======
    let (_ctx, coin) = eth_coin_from_keypair(coin_type, &["http://dummy.dummy"], None, key_pair);
>>>>>>> 25b146e4

    // raw transaction bytes of https://ropsten.etherscan.io/tx/0xcb7c14d3ff309996d582400369393b6fa42314c52245115d4a3f77f072c36da9
    let tx_bytes = &[
        249, 1, 9, 37, 132, 119, 53, 148, 0, 131, 2, 73, 240, 148, 123, 193, 187, 221, 106, 10, 114, 47, 201, 191, 252,
        73, 201, 33, 182, 133, 236, 184, 75, 148, 128, 184, 164, 2, 237, 41, 43, 188, 96, 248, 252, 165, 132, 81, 30,
        243, 34, 85, 165, 46, 224, 176, 90, 137, 30, 19, 123, 224, 67, 83, 53, 74, 57, 148, 140, 95, 45, 70, 147, 0, 0,
        0, 0, 0, 0, 0, 0, 0, 0, 0, 0, 0, 0, 0, 0, 0, 0, 0, 0, 0, 0, 0, 0, 0, 71, 13, 228, 223, 130, 0, 0, 168, 151, 11,
        232, 224, 253, 63, 180, 26, 114, 23, 184, 27, 10, 161, 80, 178, 251, 73, 204, 80, 174, 97, 118, 149, 204, 186,
        187, 243, 185, 19, 128, 0, 0, 0, 0, 0, 0, 0, 0, 0, 0, 0, 0, 0, 0, 0, 0, 0, 0, 0, 0, 0, 0, 0, 0, 0, 0, 0, 0, 0,
        0, 0, 0, 0, 0, 0, 0, 0, 0, 0, 0, 0, 0, 0, 0, 157, 73, 251, 238, 138, 245, 142, 240, 85, 44, 209, 63, 194, 242,
        109, 242, 246, 6, 76, 176, 27, 160, 29, 157, 226, 23, 81, 174, 34, 82, 93, 182, 41, 248, 119, 42, 221, 214, 38,
        243, 128, 2, 235, 208, 193, 192, 74, 208, 242, 26, 221, 83, 54, 74, 160, 111, 29, 92, 8, 75, 61, 97, 103, 199,
        100, 189, 72, 74, 221, 144, 66, 170, 68, 121, 29, 105, 19, 194, 35, 245, 196, 131, 236, 29, 105, 101, 30,
    ];

    let secret = block_on(coin.extract_secret(&[0u8; 20], tx_bytes.as_slice(), false));
    assert!(secret.is_ok());
    let expect_secret = &[
        168, 151, 11, 232, 224, 253, 63, 180, 26, 114, 23, 184, 27, 10, 161, 80, 178, 251, 73, 204, 80, 174, 97, 118,
        149, 204, 186, 187, 243, 185, 19, 128,
    ];
    assert_eq!(expect_secret.as_slice(), &secret.unwrap());

    // Test for unexpected contract signature
    // raw transaction bytes of ethPayment contract https://etherscan
    // .io/tx/0x0869be3e5d4456a29d488a533ad6c118620fef450f36778aecf31d356ff8b41f
    let tx_bytes = [
        248, 240, 3, 133, 1, 42, 5, 242, 0, 131, 2, 73, 240, 148, 133, 0, 175, 192, 188, 82, 20, 114, 128, 130, 22, 51,
        38, 194, 255, 12, 115, 244, 168, 113, 135, 110, 205, 245, 24, 127, 34, 254, 184, 132, 21, 44, 243, 175, 73, 33,
        143, 82, 117, 16, 110, 27, 133, 82, 200, 114, 233, 42, 140, 198, 35, 21, 201, 249, 187, 180, 20, 46, 148, 40,
        9, 228, 193, 130, 71, 199, 0, 0, 0, 0, 0, 0, 0, 0, 0, 0, 0, 0, 152, 41, 132, 9, 201, 73, 19, 94, 237, 137, 35,
        61, 4, 194, 207, 239, 152, 75, 175, 245, 157, 174, 10, 214, 161, 207, 67, 70, 87, 246, 231, 212, 47, 216, 119,
        68, 237, 197, 125, 141, 0, 0, 0, 0, 0, 0, 0, 0, 0, 0, 0, 0, 0, 0, 0, 0, 0, 0, 0, 0, 0, 0, 0, 0, 0, 0, 0, 0, 0,
        0, 0, 0, 0, 0, 0, 0, 0, 0, 0, 0, 93, 72, 125, 102, 28, 159, 180, 237, 198, 97, 87, 80, 82, 200, 104, 40, 245,
        221, 7, 28, 122, 104, 91, 99, 1, 159, 140, 25, 131, 101, 74, 87, 50, 168, 146, 187, 90, 160, 51, 1, 123, 247,
        6, 108, 165, 181, 188, 40, 56, 47, 211, 229, 221, 73, 5, 15, 89, 81, 117, 225, 216, 108, 98, 226, 119, 232, 94,
        184, 42, 106,
    ];
    let secret = block_on(coin.extract_secret(&[0u8; 20], tx_bytes.as_slice(), false))
        .err()
        .unwrap();
    assert!(secret.contains("Expected 'receiverSpend' contract call signature"));
}

#[test]
fn test_eth_validate_valid_and_invalid_pubkey() {
    let ctx = MmCtxBuilder::new().into_mm_arc();
    let conf = json!({
      "coin": "MATIC",
      "name": "matic",
      "fname": "Polygon",
      "rpcport": 80,
      "mm2": 1,
      "chain_id": 137,
      "avg_blocktime": 0.03,
      "required_confirmations": 3,
      "protocol": {
        "type": "ETH"
      }
    });

    let request = json!({
        "method": "enable",
        "coin": "MATIC",
        "urls": ["https://polygon-mainnet.g.alchemy.com/v2/9YYl6iMLmXXLoflMPHnMTC4Dcm2L2tFH"],
        "swap_contract_address": "0x9130b257d37a52e52f21054c4da3450c72f595ce",
    });

    let priv_key = [
        3, 98, 177, 3, 108, 39, 234, 144, 131, 178, 103, 103, 127, 80, 230, 166, 53, 68, 147, 215, 42, 216, 144, 72,
        172, 110, 180, 13, 123, 179, 10, 49,
    ];
    let priv_key_policy = PrivKeyBuildPolicy::IguanaPrivKey(IguanaPrivKey::from(priv_key));
    let coin = block_on(eth_coin_from_conf_and_request(
        &ctx,
        "MATIC",
        &conf,
        &request,
        CoinProtocol::ETH,
        priv_key_policy,
    ))
    .unwrap();
    // Test expected to pass at this point as we're using a valid pubkey to validate against a valid pubkey
    assert!(coin
        .validate_other_pubkey(&[
            3, 23, 183, 225, 206, 31, 159, 148, 195, 42, 67, 115, 146, 41, 248, 140, 11, 3, 51, 41, 111, 180, 110, 143,
            114, 134, 88, 73, 198, 174, 52, 184, 78
        ])
        .is_ok());
    // Test expected to fail at this point as we're using a valid pubkey to validate against an invalid pubkeys
    assert!(coin.validate_other_pubkey(&[1u8; 20]).is_err());
    assert!(coin.validate_other_pubkey(&[1u8; 8]).is_err());
}<|MERGE_RESOLUTION|>--- conflicted
+++ resolved
@@ -1,20 +1,12 @@
 use super::*;
-use crate::eth::for_tests::eth_coin_for_test;
-#[cfg(not(target_arch = "wasm32"))]
-use crate::eth::for_tests::random_eth_coin_for_test;
+use crate::eth::for_tests::{eth_coin_for_test, eth_coin_from_keypair};
 use crate::{DexFee, IguanaPrivKey};
 use common::{block_on, now_sec};
-<<<<<<< HEAD
-use mm2_core::mm_ctx::MmCtxBuilder;
-use mm2_test_helpers::for_tests::{ETH_DEV_CHAIN_ID, ETH_DEV_NODE, ETH_DEV_SWAP_CONTRACT, ETH_DEV_TOKEN_CONTRACT,
-                                  ETH_MAINNET_CHAIN_ID, ETH_MAINNET_NODE};
-=======
 #[cfg(not(target_arch = "wasm32"))]
 use ethkey::{Generator, Random};
-use mm2_core::mm_ctx::{MmArc, MmCtxBuilder};
-use mm2_test_helpers::for_tests::{eth_jst_testnet_conf, eth_testnet_conf, ETH_DEV_NODES, ETH_DEV_SWAP_CONTRACT,
-                                  ETH_DEV_TOKEN_CONTRACT, ETH_MAINNET_NODE};
->>>>>>> 25b146e4
+use mm2_core::mm_ctx::MmCtxBuilder;
+use mm2_test_helpers::for_tests::{ETH_DEV_CHAIN_ID, ETH_DEV_NODES, ETH_DEV_TOKEN_CONTRACT, ETH_MAINNET_CHAIN_ID,
+                                  ETH_MAINNET_NODE};
 use mocktopus::mocking::*;
 
 /// The gas price for the tests
@@ -33,82 +25,6 @@
     assert_eq!(expected, actual);
 }
 
-<<<<<<< HEAD
-=======
-fn eth_coin_for_test(
-    coin_type: EthCoinType,
-    urls: &[&str],
-    fallback_swap_contract: Option<Address>,
-) -> (MmArc, EthCoin) {
-    let key_pair = KeyPair::from_secret_slice(
-        &hex::decode("0dbc09312ec67cf775c00e72dd88c9a7c4b7452d4ee84ee7ca0bb55c4be35446").unwrap(),
-    )
-    .unwrap();
-    eth_coin_from_keypair(coin_type, urls, fallback_swap_contract, key_pair)
-}
-
-fn eth_coin_from_keypair(
-    coin_type: EthCoinType,
-    urls: &[&str],
-    fallback_swap_contract: Option<Address>,
-    key_pair: KeyPair,
-) -> (MmArc, EthCoin) {
-    let mut web3_instances = vec![];
-    for url in urls.iter() {
-        let node = HttpTransportNode {
-            uri: url.parse().unwrap(),
-            gui_auth: false,
-        };
-
-        let transport = Web3Transport::new_http(node);
-        let web3 = Web3::new(transport);
-
-        web3_instances.push(Web3Instance { web3, is_parity: false });
-    }
-
-    drop_mutability!(web3_instances);
-
-    let conf = json!({
-        "coins":[
-            eth_testnet_conf(),
-            eth_jst_testnet_conf()
-        ]
-    });
-    let ctx = MmCtxBuilder::new().with_conf(conf).into_mm_arc();
-    let ticker = match coin_type {
-        EthCoinType::Eth => "ETH".to_string(),
-        EthCoinType::Erc20 { .. } => "JST".to_string(),
-        EthCoinType::Nft { ref platform } => platform.to_string(),
-    };
-
-    let eth_coin = EthCoin(Arc::new(EthCoinImpl {
-        coin_type,
-        decimals: 18,
-        gas_station_url: None,
-        gas_station_decimals: ETH_GAS_STATION_DECIMALS,
-        history_sync_state: Mutex::new(HistorySyncState::NotEnabled),
-        gas_station_policy: GasStationPricePolicy::MeanAverageFast,
-        my_address: key_pair.address(),
-        sign_message_prefix: Some(String::from("Ethereum Signed Message:\n")),
-        priv_key_policy: key_pair.into(),
-        swap_contract_address: Address::from_str(ETH_DEV_SWAP_CONTRACT).unwrap(),
-        fallback_swap_contract,
-        contract_supports_watchers: false,
-        ticker,
-        web3_instances: AsyncMutex::new(web3_instances),
-        ctx: ctx.weak(),
-        required_confirmations: 1.into(),
-        chain_id: None,
-        logs_block_range: DEFAULT_LOGS_BLOCK_RANGE,
-        nonce_lock: new_nonce_lock(),
-        erc20_tokens_infos: Default::default(),
-        nfts_infos: Default::default(),
-        abortable_system: AbortableQueue::default(),
-    }));
-    (ctx, eth_coin)
-}
-
->>>>>>> 25b146e4
 #[test]
 /// https://github.com/ethereum/EIPs/blob/master/EIPS/eip-55.md#test-cases
 fn test_check_sum_address() {
@@ -237,140 +153,12 @@
 }
 
 #[test]
-<<<<<<< HEAD
-fn test_nonce_several_urls() {
-    let key_pair = KeyPair::from_secret_slice(
-        &hex::decode("0dbc09312ec67cf775c00e72dd88c9a7c4b7452d4ee84ee7ca0bb55c4be35446").unwrap(),
-    )
-    .unwrap();
-
-    let node = HttpTransportNode {
-        uri: ETH_DEV_NODE.parse().unwrap(),
-        gui_auth: false,
-    };
-
-    let devnet_transport = Web3Transport::new_http(node);
-
-    let node = HttpTransportNode {
-        uri: "https://rpc2.sepolia.org".parse().unwrap(),
-        gui_auth: false,
-    };
-
-    let sepolia_transport = Web3Transport::new_http(node);
-
-    let node = HttpTransportNode {
-        uri: "http://195.201.0.6:8989".parse().unwrap(),
-        gui_auth: false,
-    };
-
-    // get nonce must succeed if some nodes are down at the moment for some reason
-    let failing_transport = Web3Transport::new_http(node);
-
-    let web3_devnet = Web3::new(devnet_transport);
-    let web3_sepolia = Web3::new(sepolia_transport);
-    let web3_failing = Web3::new(failing_transport);
-
-    let ctx = MmCtxBuilder::new().into_mm_arc();
-    let my_address = key_pair.address();
-    let coin = EthCoin(Arc::new(EthCoinImpl {
-        ticker: "ETH".into(),
-        coin_type: EthCoinType::Eth,
-        sign_message_prefix: Some(String::from("Ethereum Signed Message:\n")),
-        priv_key_policy: key_pair.into(),
-        derivation_method: Arc::new(DerivationMethod::SingleAddress(my_address)),
-        swap_contract_address: Address::from_str(ETH_DEV_SWAP_CONTRACT).unwrap(),
-        fallback_swap_contract: None,
-        contract_supports_watchers: false,
-        web3_instances: AsyncMutex::new(vec![
-            Web3Instance {
-                web3: web3_devnet,
-                is_parity: false,
-            },
-            Web3Instance {
-                web3: web3_sepolia,
-                is_parity: false,
-            },
-            Web3Instance {
-                web3: web3_failing,
-                is_parity: false,
-            },
-        ]),
-        decimals: 18,
-        gas_station_url: Some("https://ethgasstation.info/json/ethgasAPI.json".into()),
-        gas_station_decimals: ETH_GAS_STATION_DECIMALS,
-        gas_station_policy: GasStationPricePolicy::MeanAverageFast,
-        history_sync_state: Mutex::new(HistorySyncState::NotStarted),
-        ctx: ctx.weak(),
-        required_confirmations: 1.into(),
-        chain_id: ETH_DEV_CHAIN_ID,
-        trezor_coin: None,
-        logs_block_range: DEFAULT_LOGS_BLOCK_RANGE,
-        address_nonce_locks: Arc::new(AsyncMutex::new(new_nonce_lock())),
-        erc20_tokens_infos: Default::default(),
-        nfts_infos: Default::default(),
-        abortable_system: AbortableQueue::default(),
-    }));
-
-    log!("My address {}", coin.my_address().unwrap());
-    log!("before payment");
-    let payment = coin.send_to_address(my_address, 200000000.into()).wait().unwrap();
-
-    log!("{:?}", payment);
-    let new_nonce = coin.get_addr_nonce(my_address).wait().unwrap();
-    log!("{:?}", new_nonce);
-}
-
-#[test]
-=======
->>>>>>> 25b146e4
 fn test_wait_for_payment_spend_timeout() {
     EthCoin::spend_events.mock_safe(|_, _, _, _| MockResult::Return(Box::new(futures01::future::ok(vec![]))));
     EthCoin::current_block.mock_safe(|_| MockResult::Return(Box::new(futures01::future::ok(900))));
 
-<<<<<<< HEAD
-    let key_pair = KeyPair::from_secret_slice(
-        &hex::decode("809465b17d0a4ddb3e4c69e8f23c2cabad868f51f8bed5c765ad1d6516c3306f").unwrap(),
-    )
-    .unwrap();
-    let node = HttpTransportNode {
-        uri: ETH_DEV_NODE.parse().unwrap(),
-        gui_auth: false,
-    };
-
-    let transport = Web3Transport::new_http(node);
-    let web3 = Web3::new(transport);
-    let ctx = MmCtxBuilder::new().into_mm_arc();
-    let my_address = key_pair.address();
-
-    let coin = EthCoinImpl {
-        coin_type: EthCoinType::Eth,
-        decimals: 18,
-        gas_station_url: None,
-        gas_station_decimals: ETH_GAS_STATION_DECIMALS,
-        gas_station_policy: GasStationPricePolicy::MeanAverageFast,
-        history_sync_state: Mutex::new(HistorySyncState::NotEnabled),
-        sign_message_prefix: Some(String::from("Ethereum Signed Message:\n")),
-        priv_key_policy: key_pair.into(),
-        derivation_method: Arc::new(DerivationMethod::SingleAddress(my_address)),
-        swap_contract_address: Address::from_str(ETH_DEV_SWAP_CONTRACT).unwrap(),
-        fallback_swap_contract: None,
-        contract_supports_watchers: false,
-        ticker: "ETH".into(),
-        web3_instances: AsyncMutex::new(vec![Web3Instance { web3, is_parity: false }]),
-        ctx: ctx.weak(),
-        required_confirmations: 1.into(),
-        chain_id: ETH_DEV_CHAIN_ID,
-        trezor_coin: None,
-        logs_block_range: DEFAULT_LOGS_BLOCK_RANGE,
-        address_nonce_locks: Arc::new(AsyncMutex::new(new_nonce_lock())),
-        erc20_tokens_infos: Default::default(),
-        nfts_infos: Default::default(),
-        abortable_system: AbortableQueue::default(),
-    };
-=======
     let key_pair = Random.generate().unwrap();
-    let (_ctx, coin) = eth_coin_from_keypair(EthCoinType::Eth, ETH_DEV_NODES, None, key_pair);
->>>>>>> 25b146e4
+    let (_ctx, coin) = eth_coin_from_keypair(EthCoinType::Eth, ETH_DEV_NODES, None, key_pair, ETH_DEV_CHAIN_ID);
 
     let wait_until = now_sec() - 1;
     let from_block = 1;
@@ -520,36 +308,6 @@
 }
 
 #[test]
-<<<<<<< HEAD
-#[cfg(not(target_arch = "wasm32"))]
-fn test_nonce_lock() {
-    use futures::future::join_all;
-    use mm2_test_helpers::for_tests::{wait_for_log, ETH_DEV_NODES};
-
-    // send several transactions concurrently to check that they are not using same nonce
-    // using real ETH dev node
-    let (ctx, coin) = random_eth_coin_for_test(EthCoinType::Eth, ETH_DEV_NODES, None, ETH_DEV_CHAIN_ID);
-    let my_address = block_on(coin.derivation_method.single_addr_or_err()).unwrap();
-    let mut futures = vec![];
-    for _ in 0..5 {
-        futures.push(
-            coin.sign_and_send_transaction(1000000000000u64.into(), Action::Call(my_address), vec![], 21000.into())
-                .compat(),
-        );
-    }
-    let results = block_on(join_all(futures));
-    for result in results {
-        result.unwrap();
-    }
-    // Waiting for NONCE_LOCK… might not appear at all if waiting takes less than 0.5 seconds
-    // but all transactions are sent successfully still
-    // wait_for_log(&ctx.log, 1.1, &|line| line.contains("Waiting for NONCE_LOCK…")));
-    block_on(wait_for_log(&ctx, 1.1, |line| line.contains("get_addr_nonce…"))).unwrap();
-}
-
-#[test]
-=======
->>>>>>> 25b146e4
 fn test_add_ten_pct_one_gwei() {
     let num = wei_from_big_decimal(&"0.1".parse().unwrap(), 9).unwrap();
     let expected = wei_from_big_decimal(&"1.1".parse().unwrap(), 9).unwrap();
@@ -1031,11 +789,7 @@
     ))
     .unwrap();
 
-<<<<<<< HEAD
     log!("{}", coin.my_address().unwrap());
-=======
-    log!("{:02x}", coin.my_address);
->>>>>>> 25b146e4
 
     let secret_hash = hex::decode("fc33114b389f0ee1212abf2867e99e89126f4860").unwrap();
     let swap_contract_address = "9130b257d37a52e52f21054c4da3450c72f595ce".into();
@@ -1060,49 +814,8 @@
 
 #[test]
 fn test_message_hash() {
-<<<<<<< HEAD
-    let key_pair = KeyPair::from_secret_slice(
-        &hex::decode("809465b17d0a4ddb3e4c69e8f23c2cabad868f51f8bed5c765ad1d6516c3306f").unwrap(),
-    )
-    .unwrap();
-    let node = HttpTransportNode {
-        uri: ETH_DEV_NODE.parse().unwrap(),
-        gui_auth: false,
-    };
-
-    let transport = Web3Transport::new_http(node);
-    let web3 = Web3::new(transport);
-    let ctx = MmCtxBuilder::new().into_mm_arc();
-    let my_address = key_pair.address();
-    let coin = EthCoin(Arc::new(EthCoinImpl {
-        ticker: "ETH".into(),
-        coin_type: EthCoinType::Eth,
-        sign_message_prefix: Some(String::from("Ethereum Signed Message:\n")),
-        priv_key_policy: key_pair.into(),
-        derivation_method: Arc::new(DerivationMethod::SingleAddress(my_address)),
-        swap_contract_address: Address::from_str(ETH_DEV_SWAP_CONTRACT).unwrap(),
-        fallback_swap_contract: None,
-        contract_supports_watchers: false,
-        web3_instances: AsyncMutex::new(vec![Web3Instance { web3, is_parity: false }]),
-        decimals: 18,
-        gas_station_url: None,
-        gas_station_decimals: ETH_GAS_STATION_DECIMALS,
-        gas_station_policy: GasStationPricePolicy::MeanAverageFast,
-        history_sync_state: Mutex::new(HistorySyncState::NotStarted),
-        ctx: ctx.weak(),
-        required_confirmations: 1.into(),
-        chain_id: ETH_DEV_CHAIN_ID,
-        trezor_coin: None,
-        logs_block_range: DEFAULT_LOGS_BLOCK_RANGE,
-        address_nonce_locks: Arc::new(AsyncMutex::new(new_nonce_lock())),
-        erc20_tokens_infos: Default::default(),
-        nfts_infos: Default::default(),
-        abortable_system: AbortableQueue::default(),
-    }));
-=======
     let key_pair = Random.generate().unwrap();
-    let (_ctx, coin) = eth_coin_from_keypair(EthCoinType::Eth, ETH_DEV_NODES, None, key_pair);
->>>>>>> 25b146e4
+    let (_ctx, coin) = eth_coin_from_keypair(EthCoinType::Eth, ETH_DEV_NODES, None, key_pair, ETH_DEV_CHAIN_ID);
 
     let message_hash = coin.sign_message_hash("test").unwrap();
     assert_eq!(
@@ -1117,46 +830,7 @@
         &hex::decode("809465b17d0a4ddb3e4c69e8f23c2cabad868f51f8bed5c765ad1d6516c3306f").unwrap(),
     )
     .unwrap();
-<<<<<<< HEAD
-
-    let node = HttpTransportNode {
-        uri: ETH_DEV_NODE.parse().unwrap(),
-        gui_auth: false,
-    };
-
-    let transport = Web3Transport::new_http(node);
-
-    let web3 = Web3::new(transport);
-    let ctx = MmCtxBuilder::new().into_mm_arc();
-    let my_address = key_pair.address();
-    let coin = EthCoin(Arc::new(EthCoinImpl {
-        ticker: "ETH".into(),
-        coin_type: EthCoinType::Eth,
-        sign_message_prefix: Some(String::from("Ethereum Signed Message:\n")),
-        priv_key_policy: key_pair.into(),
-        derivation_method: Arc::new(DerivationMethod::SingleAddress(my_address)),
-        swap_contract_address: Address::from_str(ETH_DEV_SWAP_CONTRACT).unwrap(),
-        fallback_swap_contract: None,
-        contract_supports_watchers: false,
-        web3_instances: AsyncMutex::new(vec![Web3Instance { web3, is_parity: false }]),
-        decimals: 18,
-        gas_station_url: None,
-        gas_station_decimals: ETH_GAS_STATION_DECIMALS,
-        gas_station_policy: GasStationPricePolicy::MeanAverageFast,
-        history_sync_state: Mutex::new(HistorySyncState::NotStarted),
-        ctx: ctx.weak(),
-        required_confirmations: 1.into(),
-        chain_id: ETH_DEV_CHAIN_ID,
-        trezor_coin: None,
-        logs_block_range: DEFAULT_LOGS_BLOCK_RANGE,
-        address_nonce_locks: Arc::new(AsyncMutex::new(new_nonce_lock())),
-        erc20_tokens_infos: Default::default(),
-        nfts_infos: Default::default(),
-        abortable_system: AbortableQueue::default(),
-    }));
-=======
-    let (_ctx, coin) = eth_coin_from_keypair(EthCoinType::Eth, ETH_DEV_NODES, None, key_pair);
->>>>>>> 25b146e4
+    let (_ctx, coin) = eth_coin_from_keypair(EthCoinType::Eth, ETH_DEV_NODES, None, key_pair, ETH_DEV_CHAIN_ID);
 
     let message = "test";
     let signature = coin.sign_message(message).unwrap();
@@ -1175,46 +849,7 @@
         platform: "ETH".to_string(),
         token_addr: Address::from_str("0xc0eb7aed740e1796992a08962c15661bdeb58003").unwrap(),
     };
-<<<<<<< HEAD
-
-    let transport = Web3Transport::new_http(node);
-
-    let web3 = Web3::new(transport);
-    let ctx = MmCtxBuilder::new().into_mm_arc();
-
-    let swap_contract_address = Address::from_str("0x7Bc1bBDD6A0a722fC9bffC49c921B685ECB84b94").unwrap();
-    let my_address = key_pair.address();
-    let coin = EthCoin(Arc::new(EthCoinImpl {
-        coin_type: EthCoinType::Erc20 {
-            platform: "ETH".to_string(),
-            token_addr: Address::from_str("0xc0eb7aed740e1796992a08962c15661bdeb58003").unwrap(),
-        },
-        decimals: 18,
-        gas_station_url: None,
-        gas_station_decimals: ETH_GAS_STATION_DECIMALS,
-        gas_station_policy: GasStationPricePolicy::MeanAverageFast,
-        history_sync_state: Mutex::new(HistorySyncState::NotEnabled),
-        sign_message_prefix: Some(String::from("Ethereum Signed Message:\n")),
-        priv_key_policy: key_pair.into(),
-        derivation_method: Arc::new(DerivationMethod::SingleAddress(my_address)),
-        swap_contract_address,
-        fallback_swap_contract: None,
-        contract_supports_watchers: false,
-        ticker: "ETH".into(),
-        web3_instances: AsyncMutex::new(vec![Web3Instance { web3, is_parity: true }]),
-        ctx: ctx.weak(),
-        required_confirmations: 1.into(),
-        chain_id: 3,
-        trezor_coin: None,
-        logs_block_range: DEFAULT_LOGS_BLOCK_RANGE,
-        address_nonce_locks: Arc::new(AsyncMutex::new(new_nonce_lock())),
-        erc20_tokens_infos: Default::default(),
-        nfts_infos: Default::default(),
-        abortable_system: AbortableQueue::default(),
-    }));
-=======
-    let (_ctx, coin) = eth_coin_from_keypair(coin_type, &["http://dummy.dummy"], None, key_pair);
->>>>>>> 25b146e4
+    let (_ctx, coin) = eth_coin_from_keypair(coin_type, &["http://dummy.dummy"], None, key_pair, ETH_DEV_CHAIN_ID);
 
     // raw transaction bytes of https://ropsten.etherscan.io/tx/0xcb7c14d3ff309996d582400369393b6fa42314c52245115d4a3f77f072c36da9
     let tx_bytes = &[
