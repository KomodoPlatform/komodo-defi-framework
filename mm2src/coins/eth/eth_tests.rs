use super::*;
use crate::{DexFee, IguanaPrivKey};
use common::{block_on, now_sec};
use crypto::privkey::key_pair_from_seed;
use ethkey::{Generator, Random};
use mm2_core::mm_ctx::{MmArc, MmCtxBuilder};
use mm2_test_helpers::{for_tests::{eth_jst_testnet_conf, eth_testnet_conf, ETH_DEV_NODE, ETH_DEV_NODES,
                                   ETH_DEV_SWAP_CONTRACT, ETH_DEV_TOKEN_CONTRACT, ETH_MAINNET_NODE},
                       get_passphrase};
use mocktopus::mocking::*;

/// The gas price for the tests
const GAS_PRICE: u64 = 50_000_000_000;
// `GAS_PRICE` increased by 3%
const GAS_PRICE_APPROXIMATION_ON_START_SWAP: u64 = 51_500_000_000;
// `GAS_PRICE` increased by 5%
const GAS_PRICE_APPROXIMATION_ON_ORDER_ISSUE: u64 = 52_500_000_000;
// `GAS_PRICE` increased by 7%
const GAS_PRICE_APPROXIMATION_ON_TRADE_PREIMAGE: u64 = 53_500_000_000;

const TAKER_PAYMENT_SPEND_SEARCH_INTERVAL: f64 = 1.;

lazy_static! {
    static ref ETH_DISTRIBUTOR: EthCoin = eth_distributor();
    static ref JST_DISTRIBUTOR: EthCoin = jst_distributor();
    static ref MM_CTX: MmArc = MmCtxBuilder::new().into_mm_arc();
}

fn check_sum(addr: &str, expected: &str) {
    let actual = checksum_address(addr);
    assert_eq!(expected, actual);
}

pub fn eth_distributor() -> EthCoin {
    let req = json!({
        "method": "enable",
        "coin": "ETH",
        "urls": ETH_DEV_NODES,
        "swap_contract_address": ETH_DEV_SWAP_CONTRACT,
    });
    let seed = get_passphrase!(".env.client", "ALICE_PASSPHRASE").unwrap();
    let keypair = key_pair_from_seed(&seed).unwrap();
    let priv_key_policy = PrivKeyBuildPolicy::IguanaPrivKey(keypair.private().secret);
    block_on(eth_coin_from_conf_and_request(
        &MM_CTX,
        "ETH",
        &eth_testnet_conf(),
        &req,
        CoinProtocol::ETH,
        priv_key_policy,
    ))
    .unwrap()
}

pub fn jst_distributor() -> EthCoin {
    let req = json!({
        "method": "enable",
        "coin": "ETH",
        "urls": ETH_DEV_NODES,
        "swap_contract_address": ETH_DEV_SWAP_CONTRACT,
    });
    let seed = get_passphrase!(".env.seed", "BOB_PASSPHRASE").unwrap();
    let keypair = key_pair_from_seed(&seed).unwrap();
    let priv_key_policy = PrivKeyBuildPolicy::IguanaPrivKey(keypair.private().secret);
    block_on(eth_coin_from_conf_and_request(
        &MM_CTX,
        "ETH",
        &eth_testnet_conf(),
        &req,
        CoinProtocol::ERC20 {
            platform: "ETH".to_string(),
            contract_address: ETH_DEV_TOKEN_CONTRACT.to_string(),
        },
        priv_key_policy,
    ))
    .unwrap()
}

fn eth_coin_for_test(
    coin_type: EthCoinType,
    urls: &[&str],
    fallback_swap_contract: Option<Address>,
) -> (MmArc, EthCoin) {
    let key_pair = KeyPair::from_secret_slice(
        &hex::decode("809465b17d0a4ddb3e4c69e8f23c2cabad868f51f8bed5c765ad1d6516c3306f").unwrap(),
    )
    .unwrap();
    eth_coin_from_keypair(coin_type, urls, fallback_swap_contract, key_pair)
}

fn random_eth_coin_for_test(
    coin_type: EthCoinType,
    urls: &[&str],
    fallback_swap_contract: Option<Address>,
) -> (MmArc, EthCoin) {
    let key_pair = Random.generate().unwrap();
    fill_eth(key_pair.address(), 0.001);
    eth_coin_from_keypair(coin_type, urls, fallback_swap_contract, key_pair)
}

fn eth_coin_from_keypair(
    coin_type: EthCoinType,
    urls: &[&str],
    fallback_swap_contract: Option<Address>,
    key_pair: KeyPair,
) -> (MmArc, EthCoin) {
    let mut nodes = vec![];
    for url in urls.iter() {
        nodes.push(HttpTransportNode {
            uri: url.parse().unwrap(),
            gui_auth: false,
        });
    }
    drop_mutability!(nodes);

    let transport = Web3Transport::with_nodes(nodes);
    let web3 = Web3::new(transport);
    let conf = json!({
        "coins":[
            eth_testnet_conf(),
            eth_jst_testnet_conf()
        ]
    });
    let ctx = MmCtxBuilder::new().with_conf(conf).into_mm_arc();
    let ticker = match coin_type {
        EthCoinType::Eth => "ETH".to_string(),
        EthCoinType::Erc20 { .. } => "JST".to_string(),
        EthCoinType::Nft { ref platform } => platform.to_string(),
    };

    let eth_coin = EthCoin(Arc::new(EthCoinImpl {
        coin_type,
        decimals: 18,
        gas_station_url: None,
        gas_station_decimals: ETH_GAS_STATION_DECIMALS,
        history_sync_state: Mutex::new(HistorySyncState::NotEnabled),
        gas_station_policy: GasStationPricePolicy::MeanAverageFast,
        my_address: key_pair.address(),
        sign_message_prefix: Some(String::from("Ethereum Signed Message:\n")),
        priv_key_policy: key_pair.into(),
        swap_contract_address: Address::from_str(ETH_DEV_SWAP_CONTRACT).unwrap(),
        fallback_swap_contract,
        contract_supports_watchers: false,
        ticker,
        web3_instances: vec![Web3Instance {
            web3: web3.clone(),
            is_parity: false,
        }],
        web3,
        ctx: ctx.weak(),
        required_confirmations: 1.into(),
        chain_id: None,
        logs_block_range: DEFAULT_LOGS_BLOCK_RANGE,
        nonce_lock: new_nonce_lock(),
        erc20_tokens_infos: Default::default(),
        nfts_infos: Default::default(),
        abortable_system: AbortableQueue::default(),
    }));
    (ctx, eth_coin)
}

pub fn fill_eth(to_addr: Address, amount: f64) {
    let wei_per_eth: u64 = 1_000_000_000_000_000_000;
    let amount_in_wei = (amount * wei_per_eth as f64) as u64;
    ETH_DISTRIBUTOR
        .send_to_address(to_addr, amount_in_wei.into())
        .wait()
        .unwrap();
}

#[test]
/// https://github.com/ethereum/EIPs/blob/master/EIPS/eip-55.md#test-cases
fn test_check_sum_address() {
    check_sum(
        "0xfb6916095ca1df60bb79ce92ce3ea74c37c5d359",
        "0xfB6916095ca1df60bB79Ce92cE3Ea74c37c5d359",
    );
    check_sum(
        "0x52908400098527886e0f7030069857d2e4169ee7",
        "0x52908400098527886E0F7030069857D2E4169EE7",
    );
    check_sum(
        "0x8617e340b3d01fa5f11f306f4090fd50e238070d",
        "0x8617E340B3D01FA5F11F306F4090FD50E238070D",
    );
    check_sum(
        "0xde709f2102306220921060314715629080e2fb77",
        "0xde709f2102306220921060314715629080e2fb77",
    );
    check_sum(
        "0x27b1fdb04752bbc536007a920d24acb045561c26",
        "0x27b1fdb04752bbc536007a920d24acb045561c26",
    );
    check_sum(
        "0x5aAeb6053F3E94C9b9A09f33669435E7Ef1BeAed",
        "0x5aAeb6053F3E94C9b9A09f33669435E7Ef1BeAed",
    );
    check_sum(
        "0xfB6916095ca1df60bB79Ce92cE3Ea74c37c5d359",
        "0xfB6916095ca1df60bB79Ce92cE3Ea74c37c5d359",
    );
    check_sum(
        "0xdbF03B407c01E7cD3CBea99509d93f8DDDC8C6FB",
        "0xdbF03B407c01E7cD3CBea99509d93f8DDDC8C6FB",
    );
    check_sum(
        "0xD1220A0cf47c7B9Be7A2E6BA89F429762e7b9aDb",
        "0xD1220A0cf47c7B9Be7A2E6BA89F429762e7b9aDb",
    );
}

#[test]
fn test_is_valid_checksum_addr() {
    assert!(is_valid_checksum_addr("0xfB6916095ca1df60bB79Ce92cE3Ea74c37c5d359"));
    assert!(is_valid_checksum_addr("0x52908400098527886E0F7030069857D2E4169EE7"));
    assert!(!is_valid_checksum_addr("0x8617e340B3D01FA5F11F306F4090FD50E238070D"));
    assert!(!is_valid_checksum_addr("0xd1220A0cf47c7B9Be7A2E6BA89F429762e7b9aDb"));
}

#[test]
fn display_u256_with_point() {
    let number = U256::from_dec_str("1000000000000000000").unwrap();
    let string = display_u256_with_decimal_point(number, 18);
    assert_eq!("1.", string);

    let number = U256::from_dec_str("10000000000000000000000000000000000000000000000000000000000").unwrap();
    let string = display_u256_with_decimal_point(number, 18);
    assert_eq!("10000000000000000000000000000000000000000.", string);

    let number = U256::from_dec_str("1234567890000000000").unwrap();
    let string = display_u256_with_decimal_point(number, 18);
    assert_eq!("1.23456789", string);

    let number = U256::from_dec_str("1234567890000000000").unwrap();
    let string = display_u256_with_decimal_point(number, 16);
    assert_eq!("123.456789", string);

    let number = U256::from_dec_str("1234567890000000000").unwrap();
    let string = display_u256_with_decimal_point(number, 0);
    assert_eq!("1234567890000000000.", string);

    let number = U256::from_dec_str("1000000000000000").unwrap();
    let string = display_u256_with_decimal_point(number, 18);
    assert_eq!("0.001", string);

    let number = U256::from_dec_str("0").unwrap();
    let string = display_u256_with_decimal_point(number, 18);
    assert_eq!("0.", string);

    let number = U256::from_dec_str("0").unwrap();
    let string = display_u256_with_decimal_point(number, 0);
    assert_eq!("0.", string);
}

#[test]
fn test_wei_from_big_decimal() {
    let amount = "0.000001".parse().unwrap();
    let wei = wei_from_big_decimal(&amount, 18).unwrap();
    let expected_wei: U256 = 1000000000000u64.into();
    assert_eq!(expected_wei, wei);

    let amount = "1.000001".parse().unwrap();
    let wei = wei_from_big_decimal(&amount, 18).unwrap();
    let expected_wei: U256 = 1000001000000000000u64.into();
    assert_eq!(expected_wei, wei);

    let amount = 1.into();
    let wei = wei_from_big_decimal(&amount, 18).unwrap();
    let expected_wei: U256 = 1000000000000000000u64.into();
    assert_eq!(expected_wei, wei);

    let amount = "0.000000000000000001".parse().unwrap();
    let wei = wei_from_big_decimal(&amount, 18).unwrap();
    let expected_wei: U256 = 1u64.into();
    assert_eq!(expected_wei, wei);

    let amount = 1234.into();
    let wei = wei_from_big_decimal(&amount, 9).unwrap();
    let expected_wei: U256 = 1234000000000u64.into();
    assert_eq!(expected_wei, wei);

    let amount = 1234.into();
    let wei = wei_from_big_decimal(&amount, 0).unwrap();
    let expected_wei: U256 = 1234u64.into();
    assert_eq!(expected_wei, wei);

    let amount = 1234.into();
    let wei = wei_from_big_decimal(&amount, 1).unwrap();
    let expected_wei: U256 = 12340u64.into();
    assert_eq!(expected_wei, wei);

    let amount = "1234.12345".parse().unwrap();
    let wei = wei_from_big_decimal(&amount, 1).unwrap();
    let expected_wei: U256 = 12341u64.into();
    assert_eq!(expected_wei, wei);
}

#[test]
<<<<<<< HEAD
fn send_and_refund_erc20_payment() {
    let key_pair = Random.generate().unwrap();
    fill_eth(key_pair.address(), 0.001);
    fill_jst(key_pair.address(), 0.0001);

    let transport = Web3Transport::single_node(ETH_DEV_NODE, false);
    let web3 = Web3::new(transport);
    let ctx = MmCtxBuilder::new().into_mm_arc();
    let coin = EthCoin(Arc::new(EthCoinImpl {
        ticker: "ETH".into(),
        coin_type: EthCoinType::Erc20 {
            platform: "ETH".to_string(),
            token_addr: Address::from_str(ETH_DEV_TOKEN_CONTRACT).unwrap(),
        },
        my_address: key_pair.address(),
        sign_message_prefix: Some(String::from("Ethereum Signed Message:\n")),
        priv_key_policy: key_pair.into(),
        swap_contract_address: Address::from_str(ETH_DEV_SWAP_CONTRACT).unwrap(),
        fallback_swap_contract: None,
        contract_supports_watchers: false,
        web3_instances: vec![Web3Instance {
            web3: web3.clone(),
            is_parity: false,
        }],
        web3,
        decimals: 18,
        gas_station_url: None,
        gas_station_decimals: ETH_GAS_STATION_DECIMALS,
        gas_station_policy: GasStationPricePolicy::MeanAverageFast,
        history_sync_state: Mutex::new(HistorySyncState::NotStarted),
        ctx: ctx.weak(),
        required_confirmations: 1.into(),
        chain_id: None,
        logs_block_range: DEFAULT_LOGS_BLOCK_RANGE,
        nonce_lock: new_nonce_lock(),
        erc20_tokens_infos: Default::default(),
        nfts_infos: Default::default(),
        abortable_system: AbortableQueue::default(),
    }));

    let time_lock = now_sec() - 200;
    let secret_hash = &[1; 20];
    let maker_payment_args = SendPaymentArgs {
        time_lock_duration: 0,
        time_lock,
        other_pubkey: &DEX_FEE_ADDR_RAW_PUBKEY,
        secret_hash,
        amount: "0.0001".parse().unwrap(),
        swap_contract_address: &coin.swap_contract_address(),
        swap_unique_data: &[],
        payment_instructions: &None,
        watcher_reward: None,
        wait_for_confirmation_until: wait_until_sec(15),
    };
    let payment = coin.send_maker_payment(maker_payment_args).wait().unwrap();
    log!("{:?}", payment);

    let swap_id = coin.etomic_swap_id(time_lock.try_into().unwrap(), secret_hash);
    let status = block_on(
        coin.payment_status(
            Address::from_str(ETH_DEV_SWAP_CONTRACT).unwrap(),
            Token::FixedBytes(swap_id.clone()),
        )
        .compat(),
    )
    .unwrap();
    assert_eq!(status, U256::from(PaymentState::Sent as u8));

    let maker_refunds_payment_args = RefundPaymentArgs {
        payment_tx: &payment.tx_hex(),
        time_lock,
        other_pubkey: &DEX_FEE_ADDR_RAW_PUBKEY,
        secret_hash,
        swap_contract_address: &coin.swap_contract_address(),
        swap_unique_data: &[],
        watcher_reward: false,
    };
    let refund = block_on(coin.send_maker_refunds_payment(maker_refunds_payment_args)).unwrap();
    log!("{:?}", refund);

    let status = block_on(
        coin.payment_status(
            Address::from_str(ETH_DEV_SWAP_CONTRACT).unwrap(),
            Token::FixedBytes(swap_id),
        )
        .compat(),
    )
    .unwrap();
    assert_eq!(status, U256::from(PaymentState::Refunded as u8));
}

#[test]
fn send_and_refund_eth_payment() {
    let key_pair = Random.generate().unwrap();
    fill_eth(key_pair.address(), 0.001);
    let transport = Web3Transport::single_node(ETH_DEV_NODE, false);
    let web3 = Web3::new(transport);
    let ctx = MmCtxBuilder::new().into_mm_arc();
    let coin = EthCoin(Arc::new(EthCoinImpl {
        ticker: "ETH".into(),
        coin_type: EthCoinType::Eth,
        my_address: key_pair.address(),
        sign_message_prefix: Some(String::from("Ethereum Signed Message:\n")),
        priv_key_policy: key_pair.into(),
        swap_contract_address: Address::from_str(ETH_DEV_SWAP_CONTRACT).unwrap(),
        fallback_swap_contract: None,
        contract_supports_watchers: false,
        web3_instances: vec![Web3Instance {
            web3: web3.clone(),
            is_parity: false,
        }],
        web3,
        decimals: 18,
        gas_station_url: None,
        gas_station_decimals: ETH_GAS_STATION_DECIMALS,
        gas_station_policy: GasStationPricePolicy::MeanAverageFast,
        history_sync_state: Mutex::new(HistorySyncState::NotStarted),
        ctx: ctx.weak(),
        required_confirmations: 1.into(),
        chain_id: None,
        logs_block_range: DEFAULT_LOGS_BLOCK_RANGE,
        nonce_lock: new_nonce_lock(),
        erc20_tokens_infos: Default::default(),
        nfts_infos: Default::default(),
        abortable_system: AbortableQueue::default(),
    }));

    let time_lock = now_sec() - 200;
    let secret_hash = &[1; 20];
    let send_maker_payment_args = SendPaymentArgs {
        time_lock_duration: 0,
        time_lock,
        other_pubkey: &DEX_FEE_ADDR_RAW_PUBKEY,
        secret_hash,
        amount: "0.0001".parse().unwrap(),
        swap_contract_address: &coin.swap_contract_address(),
        swap_unique_data: &[],
        payment_instructions: &None,
        watcher_reward: None,
        wait_for_confirmation_until: 0,
    };
    let payment = coin.send_maker_payment(send_maker_payment_args).wait().unwrap();

    log!("{:?}", payment);

    let swap_id = coin.etomic_swap_id(time_lock.try_into().unwrap(), secret_hash);
    let status = block_on(
        coin.payment_status(
            Address::from_str(ETH_DEV_SWAP_CONTRACT).unwrap(),
            Token::FixedBytes(swap_id.clone()),
        )
        .compat(),
    )
    .unwrap();
    assert_eq!(status, U256::from(PaymentState::Sent as u8));

    let maker_refunds_payment_args = RefundPaymentArgs {
        payment_tx: &payment.tx_hex(),
        time_lock,
        other_pubkey: &DEX_FEE_ADDR_RAW_PUBKEY,
        secret_hash,
        swap_contract_address: &coin.swap_contract_address(),
        swap_unique_data: &[],
        watcher_reward: false,
    };
    let refund = block_on(coin.send_maker_refunds_payment(maker_refunds_payment_args)).unwrap();

    log!("{:?}", refund);

    let status = block_on(
        coin.payment_status(
            Address::from_str(ETH_DEV_SWAP_CONTRACT).unwrap(),
            Token::FixedBytes(swap_id),
        )
        .compat(),
    )
    .unwrap();
    assert_eq!(status, U256::from(PaymentState::Refunded as u8));
}

#[test]
=======
>>>>>>> af571608
fn test_nonce_several_urls() {
    let key_pair = KeyPair::from_secret_slice(
        &hex::decode("0dbc09312ec67cf775c00e72dd88c9a7c4b7452d4ee84ee7ca0bb55c4be35446").unwrap(),
    )
    .unwrap();

    let devnet_transport = Web3Transport::single_node(ETH_DEV_NODE, false);
    let sepolia_transport = Web3Transport::single_node("https://rpc2.sepolia.org", false);
    // get nonce must succeed if some nodes are down at the moment for some reason
    let failing_transport = Web3Transport::single_node("http://195.201.0.6:8989", false);

    let web3_devnet = Web3::new(devnet_transport);
    let web3_sepolia = Web3::new(sepolia_transport);
    let web3_failing = Web3::new(failing_transport);

    let ctx = MmCtxBuilder::new().into_mm_arc();
    let coin = EthCoin(Arc::new(EthCoinImpl {
        ticker: "ETH".into(),
        coin_type: EthCoinType::Eth,
        my_address: key_pair.address(),
        sign_message_prefix: Some(String::from("Ethereum Signed Message:\n")),
        priv_key_policy: key_pair.into(),
        swap_contract_address: Address::from_str(ETH_DEV_SWAP_CONTRACT).unwrap(),
        fallback_swap_contract: None,
        contract_supports_watchers: false,
        web3_instances: vec![
            Web3Instance {
                web3: web3_devnet.clone(),
                is_parity: false,
            },
            Web3Instance {
                web3: web3_sepolia,
                is_parity: false,
            },
            Web3Instance {
                web3: web3_failing,
                is_parity: false,
            },
        ],
        web3: web3_devnet,
        decimals: 18,
        gas_station_url: Some("https://ethgasstation.info/json/ethgasAPI.json".into()),
        gas_station_decimals: ETH_GAS_STATION_DECIMALS,
        gas_station_policy: GasStationPricePolicy::MeanAverageFast,
        history_sync_state: Mutex::new(HistorySyncState::NotStarted),
        ctx: ctx.weak(),
        required_confirmations: 1.into(),
        chain_id: None,
        logs_block_range: DEFAULT_LOGS_BLOCK_RANGE,
        nonce_lock: new_nonce_lock(),
        erc20_tokens_infos: Default::default(),
        nfts_infos: Default::default(),
        abortable_system: AbortableQueue::default(),
    }));

    log!("My address {:?}", coin.my_address);
    log!("before payment");
    let payment = coin.send_to_address(coin.my_address, 200000000.into()).wait().unwrap();

    log!("{:?}", payment);
    let new_nonce = get_addr_nonce(coin.my_address, coin.web3_instances.clone())
        .wait()
        .unwrap();
    log!("{:?}", new_nonce);
}

#[test]
fn test_wait_for_payment_spend_timeout() {
    EthCoin::spend_events.mock_safe(|_, _, _, _| MockResult::Return(Box::new(futures01::future::ok(vec![]))));
    EthCoin::current_block.mock_safe(|_| MockResult::Return(Box::new(futures01::future::ok(900))));

    let key_pair = KeyPair::from_secret_slice(
        &hex::decode("809465b17d0a4ddb3e4c69e8f23c2cabad868f51f8bed5c765ad1d6516c3306f").unwrap(),
    )
    .unwrap();
    let transport = Web3Transport::single_node(ETH_DEV_NODE, false);
    let web3 = Web3::new(transport);
    let ctx = MmCtxBuilder::new().into_mm_arc();

    let coin = EthCoinImpl {
        coin_type: EthCoinType::Eth,
        decimals: 18,
        gas_station_url: None,
        gas_station_decimals: ETH_GAS_STATION_DECIMALS,
        gas_station_policy: GasStationPricePolicy::MeanAverageFast,
        history_sync_state: Mutex::new(HistorySyncState::NotEnabled),
        my_address: key_pair.address(),
        sign_message_prefix: Some(String::from("Ethereum Signed Message:\n")),
        priv_key_policy: key_pair.into(),
        swap_contract_address: Address::from_str(ETH_DEV_SWAP_CONTRACT).unwrap(),
        fallback_swap_contract: None,
        contract_supports_watchers: false,
        ticker: "ETH".into(),
        web3_instances: vec![Web3Instance {
            web3: web3.clone(),
            is_parity: false,
        }],
        web3,
        ctx: ctx.weak(),
        required_confirmations: 1.into(),
        chain_id: None,
        logs_block_range: DEFAULT_LOGS_BLOCK_RANGE,
        nonce_lock: new_nonce_lock(),
        erc20_tokens_infos: Default::default(),
        nfts_infos: Default::default(),
        abortable_system: AbortableQueue::default(),
    };

    let coin = EthCoin(Arc::new(coin));
    let wait_until = now_sec() - 1;
    let from_block = 1;
    // raw transaction bytes of https://etherscan.io/tx/0x0869be3e5d4456a29d488a533ad6c118620fef450f36778aecf31d356ff8b41f
    let tx_bytes = [
        248, 240, 3, 133, 1, 42, 5, 242, 0, 131, 2, 73, 240, 148, 133, 0, 175, 192, 188, 82, 20, 114, 128, 130, 22, 51,
        38, 194, 255, 12, 115, 244, 168, 113, 135, 110, 205, 245, 24, 127, 34, 254, 184, 132, 21, 44, 243, 175, 73, 33,
        143, 82, 117, 16, 110, 27, 133, 82, 200, 114, 233, 42, 140, 198, 35, 21, 201, 249, 187, 180, 20, 46, 148, 40,
        9, 228, 193, 130, 71, 199, 0, 0, 0, 0, 0, 0, 0, 0, 0, 0, 0, 0, 152, 41, 132, 9, 201, 73, 19, 94, 237, 137, 35,
        61, 4, 194, 207, 239, 152, 75, 175, 245, 157, 174, 10, 214, 161, 207, 67, 70, 87, 246, 231, 212, 47, 216, 119,
        68, 237, 197, 125, 141, 0, 0, 0, 0, 0, 0, 0, 0, 0, 0, 0, 0, 0, 0, 0, 0, 0, 0, 0, 0, 0, 0, 0, 0, 0, 0, 0, 0, 0,
        0, 0, 0, 0, 0, 0, 0, 0, 0, 0, 0, 93, 72, 125, 102, 28, 159, 180, 237, 198, 97, 87, 80, 82, 200, 104, 40, 245,
        221, 7, 28, 122, 104, 91, 99, 1, 159, 140, 25, 131, 101, 74, 87, 50, 168, 146, 187, 90, 160, 51, 1, 123, 247,
        6, 108, 165, 181, 188, 40, 56, 47, 211, 229, 221, 73, 5, 15, 89, 81, 117, 225, 216, 108, 98, 226, 119, 232, 94,
        184, 42, 106,
    ];

    assert!(coin
        .wait_for_htlc_tx_spend(WaitForHTLCTxSpendArgs {
            tx_bytes: &tx_bytes,
            secret_hash: &[],
            wait_until,
            from_block,
            swap_contract_address: &coin.swap_contract_address(),
            check_every: TAKER_PAYMENT_SPEND_SEARCH_INTERVAL,
            watcher_reward: false
        })
        .wait()
        .is_err());
}

#[test]
<<<<<<< HEAD
fn test_search_for_swap_tx_spend_was_spent() {
    let key_pair = KeyPair::from_secret_slice(
        &hex::decode("809465b17d0a4ddb3e4c69e8f23c2cabad868f51f8bed5c765ad1d6516c3306f").unwrap(),
    )
    .unwrap();
    let transport = Web3Transport::single_node(ETH_MAINNET_NODE, false);
    let web3 = Web3::new(transport);
    let ctx = MmCtxBuilder::new().into_mm_arc();

    let swap_contract_address = Address::from_str(ETH_MAINNET_SWAP_CONTRACT).unwrap();
    let coin = EthCoin(Arc::new(EthCoinImpl {
        coin_type: EthCoinType::Eth,
        decimals: 18,
        gas_station_url: None,
        gas_station_decimals: ETH_GAS_STATION_DECIMALS,
        gas_station_policy: GasStationPricePolicy::MeanAverageFast,
        history_sync_state: Mutex::new(HistorySyncState::NotEnabled),
        my_address: key_pair.address(),
        sign_message_prefix: Some(String::from("Ethereum Signed Message:\n")),
        priv_key_policy: key_pair.into(),
        swap_contract_address,
        fallback_swap_contract: None,
        contract_supports_watchers: false,
        ticker: "ETH".into(),
        web3_instances: vec![Web3Instance {
            web3: web3.clone(),
            is_parity: false,
        }],
        web3,
        ctx: ctx.weak(),
        required_confirmations: 1.into(),
        chain_id: None,
        logs_block_range: DEFAULT_LOGS_BLOCK_RANGE,
        nonce_lock: new_nonce_lock(),
        erc20_tokens_infos: Default::default(),
        nfts_infos: Default::default(),
        abortable_system: AbortableQueue::default(),
    }));

    // raw transaction bytes of https://etherscan.io/tx/0x2814718945e90fe4301e2a74eaaa46b4fdbdba1536e1d94e3b0bd665b2dd091d
    let payment_tx = [
        248, 241, 1, 133, 8, 158, 68, 19, 192, 131, 2, 73, 240, 148, 36, 171, 228, 199, 31, 198, 88, 201, 19, 19, 182,
        85, 44, 212, 12, 216, 8, 179, 234, 128, 135, 29, 133, 195, 185, 99, 4, 0, 184, 132, 21, 44, 243, 175, 130, 126,
        209, 71, 198, 107, 13, 87, 207, 36, 150, 22, 77, 57, 198, 35, 248, 38, 203, 5, 242, 55, 219, 79, 252, 124, 162,
        67, 251, 160, 210, 247, 0, 0, 0, 0, 0, 0, 0, 0, 0, 0, 0, 0, 229, 230, 210, 113, 0, 71, 77, 52, 204, 15, 135,
        238, 56, 119, 86, 57, 80, 25, 1, 156, 70, 83, 37, 132, 127, 196, 109, 164, 129, 132, 149, 187, 70, 120, 38, 83,
        173, 7, 235, 127, 0, 0, 0, 0, 0, 0, 0, 0, 0, 0, 0, 0, 0, 0, 0, 0, 0, 0, 0, 0, 0, 0, 0, 0, 0, 0, 0, 0, 0, 0, 0,
        0, 0, 0, 0, 0, 0, 0, 0, 0, 99, 54, 210, 77, 38, 160, 254, 78, 202, 143, 121, 136, 202, 110, 251, 121, 110, 25,
        124, 62, 205, 40, 168, 154, 212, 180, 118, 59, 28, 135, 255, 44, 20, 62, 49, 109, 170, 215, 160, 72, 251, 237,
        69, 215, 60, 8, 59, 204, 150, 18, 163, 242, 159, 79, 115, 146, 19, 78, 61, 142, 91, 221, 195, 178, 80, 197,
        162, 242, 179, 182, 235,
    ];

    // raw transaction bytes of https://etherscan.io/tx/0xe9c2c8126e8b947eb3bbc6008ef9e3880e7c54f5bc5ccdc34ad412c4d271c76b
    let spend_tx = [
        249, 1, 10, 4, 133, 8, 154, 252, 216, 0, 131, 2, 73, 240, 148, 36, 171, 228, 199, 31, 198, 88, 201, 19, 19,
        182, 85, 44, 212, 12, 216, 8, 179, 234, 128, 128, 184, 164, 2, 237, 41, 43, 130, 126, 209, 71, 198, 107, 13,
        87, 207, 36, 150, 22, 77, 57, 198, 35, 248, 38, 203, 5, 242, 55, 219, 79, 252, 124, 162, 67, 251, 160, 210,
        247, 0, 0, 0, 0, 0, 0, 0, 0, 0, 0, 0, 0, 0, 0, 0, 0, 0, 0, 0, 0, 0, 0, 0, 0, 0, 29, 133, 195, 185, 99, 4, 0,
        50, 250, 104, 200, 70, 202, 119, 58, 239, 14, 250, 118, 21, 252, 240, 40, 50, 95, 151, 187, 141, 226, 240, 198,
        32, 99, 37, 100, 241, 251, 122, 89, 0, 0, 0, 0, 0, 0, 0, 0, 0, 0, 0, 0, 0, 0, 0, 0, 0, 0, 0, 0, 0, 0, 0, 0, 0,
        0, 0, 0, 0, 0, 0, 0, 0, 0, 0, 0, 0, 0, 0, 0, 0, 0, 0, 0, 127, 82, 6, 91, 85, 191, 21, 5, 181, 176, 40, 104, 25,
        86, 135, 213, 121, 230, 186, 218, 38, 160, 19, 239, 26, 4, 109, 84, 68, 160, 43, 178, 4, 249, 52, 209, 146, 13,
        53, 179, 63, 117, 17, 184, 115, 83, 75, 59, 89, 18, 198, 47, 37, 101, 160, 85, 163, 23, 247, 219, 101, 69, 138,
        8, 152, 81, 205, 76, 253, 225, 123, 167, 12, 147, 151, 215, 248, 198, 91, 254, 47, 99, 203, 102, 5, 212, 217,
    ];
    let spend_tx = FoundSwapTxSpend::Spent(signed_eth_tx_from_bytes(&spend_tx).unwrap().into());

    let found_tx =
        block_on(coin.search_for_swap_tx_spend(&payment_tx, swap_contract_address, &[0; 20], 15643279, false))
            .unwrap()
            .unwrap();
    assert_eq!(spend_tx, found_tx);
}

#[test]
=======
>>>>>>> af571608
fn test_gas_station() {
    make_gas_station_request.mock_safe(|_| {
        let data = GasStationData {
            average: 500.into(),
            fast: 1000.into(),
        };
        MockResult::Return(Box::pin(async move { Ok(data) }))
    });
    let res_eth = GasStationData::get_gas_price(
        "https://ethgasstation.info/api/ethgasAPI.json",
        8,
        GasStationPricePolicy::MeanAverageFast,
    )
    .wait()
    .unwrap();
    let one_gwei = U256::from(10u64.pow(9));

    let expected_eth_wei = U256::from(75) * one_gwei;
    assert_eq!(expected_eth_wei, res_eth);

    let res_polygon = GasStationData::get_gas_price(
        "https://gasstation-mainnet.matic.network/",
        9,
        GasStationPricePolicy::Average,
    )
    .wait()
    .unwrap();

    let expected_eth_polygon = U256::from(500) * one_gwei;
    assert_eq!(expected_eth_polygon, res_polygon);
}

#[test]
<<<<<<< HEAD
fn test_search_for_swap_tx_spend_was_refunded() {
    let key_pair = KeyPair::from_secret_slice(
        &hex::decode("809465b17d0a4ddb3e4c69e8f23c2cabad868f51f8bed5c765ad1d6516c3306f").unwrap(),
    )
    .unwrap();
    let transport = Web3Transport::single_node(ETH_MAINNET_NODE, false);
    let web3 = Web3::new(transport);
    let ctx = MmCtxBuilder::new().into_mm_arc();

    let swap_contract_address = Address::from_str(ETH_MAINNET_SWAP_CONTRACT).unwrap();
    let coin = EthCoin(Arc::new(EthCoinImpl {
        coin_type: EthCoinType::Erc20 {
            platform: "ETH".to_string(),
            token_addr: Address::from_str("0x0D8775F648430679A709E98d2b0Cb6250d2887EF").unwrap(),
        },
        decimals: 18,
        gas_station_url: None,
        gas_station_decimals: ETH_GAS_STATION_DECIMALS,
        gas_station_policy: GasStationPricePolicy::MeanAverageFast,
        history_sync_state: Mutex::new(HistorySyncState::NotEnabled),
        my_address: key_pair.address(),
        sign_message_prefix: Some(String::from("Ethereum Signed Message:\n")),
        priv_key_policy: key_pair.into(),
        swap_contract_address,
        fallback_swap_contract: None,
        contract_supports_watchers: false,
        ticker: "BAT".into(),
        web3_instances: vec![Web3Instance {
            web3: web3.clone(),
            is_parity: false,
        }],
        web3,
        ctx: ctx.weak(),
        required_confirmations: 1.into(),
        chain_id: None,
        logs_block_range: DEFAULT_LOGS_BLOCK_RANGE,
        nonce_lock: new_nonce_lock(),
        erc20_tokens_infos: Default::default(),
        nfts_infos: Default::default(),
        abortable_system: AbortableQueue::default(),
    }));

    // raw transaction bytes of https://etherscan.io/tx/0x02c261dcb1c8615c029b9abc712712b80ef8c1ef20d2cbcdd9bde859e7913476
    let payment_tx = [
        249, 1, 42, 25, 133, 26, 13, 225, 144, 65, 131, 2, 73, 240, 148, 36, 171, 228, 199, 31, 198, 88, 201, 19, 19,
        182, 85, 44, 212, 12, 216, 8, 179, 234, 128, 128, 184, 196, 155, 65, 91, 42, 22, 125, 52, 19, 176, 17, 106,
        187, 142, 153, 244, 194, 212, 205, 57, 166, 77, 249, 188, 153, 80, 0, 108, 74, 232, 132, 82, 114, 88, 36, 125,
        193, 0, 0, 0, 0, 0, 0, 0, 0, 0, 0, 0, 0, 0, 0, 0, 0, 0, 0, 0, 0, 0, 0, 0, 0, 6, 240, 91, 89, 211, 178, 0, 0, 0,
        0, 0, 0, 0, 0, 0, 0, 0, 0, 0, 0, 13, 135, 117, 246, 72, 67, 6, 121, 167, 9, 233, 141, 43, 12, 182, 37, 13, 40,
        135, 239, 0, 0, 0, 0, 0, 0, 0, 0, 0, 0, 0, 0, 1, 18, 103, 159, 197, 230, 51, 138, 82, 9, 138, 176, 149, 190,
        225, 233, 161, 91, 198, 48, 186, 149, 40, 18, 123, 207, 245, 36, 103, 114, 54, 243, 115, 156, 239, 1, 51, 17,
        244, 32, 0, 0, 0, 0, 0, 0, 0, 0, 0, 0, 0, 0, 0, 0, 0, 0, 0, 0, 0, 0, 0, 0, 0, 0, 0, 0, 0, 0, 0, 0, 0, 0, 0, 0,
        0, 0, 0, 0, 0, 0, 97, 150, 38, 250, 37, 160, 177, 67, 137, 53, 80, 200, 208, 22, 66, 120, 249, 77, 95, 165, 27,
        167, 30, 61, 254, 250, 17, 46, 111, 83, 165, 117, 188, 180, 148, 99, 58, 7, 160, 12, 198, 11, 101, 228, 74,
        229, 5, 50, 87, 185, 28, 16, 35, 182, 55, 163, 141, 135, 255, 195, 44, 130, 37, 145, 39, 90, 98, 131, 205, 110,
        197,
    ];

    // raw transaction bytes of https://etherscan.io/tx/0x3ce6a40d7ad41bd24055cf4cdd564d42d2f36095ec8b6180717b4f0a922a97f4
    let refund_tx = [
        249, 1, 10, 26, 133, 25, 252, 245, 23, 130, 131, 2, 73, 240, 148, 36, 171, 228, 199, 31, 198, 88, 201, 19, 19,
        182, 85, 44, 212, 12, 216, 8, 179, 234, 128, 128, 184, 164, 70, 252, 2, 148, 22, 125, 52, 19, 176, 17, 106,
        187, 142, 153, 244, 194, 212, 205, 57, 166, 77, 249, 188, 153, 80, 0, 108, 74, 232, 132, 82, 114, 88, 36, 125,
        193, 0, 0, 0, 0, 0, 0, 0, 0, 0, 0, 0, 0, 0, 0, 0, 0, 0, 0, 0, 0, 0, 0, 0, 0, 6, 240, 91, 89, 211, 178, 0, 0,
        186, 149, 40, 18, 123, 207, 245, 36, 103, 114, 54, 243, 115, 156, 239, 1, 51, 17, 244, 32, 0, 0, 0, 0, 0, 0, 0,
        0, 0, 0, 0, 0, 0, 0, 0, 0, 0, 0, 0, 0, 0, 0, 0, 0, 13, 135, 117, 246, 72, 67, 6, 121, 167, 9, 233, 141, 43, 12,
        182, 37, 13, 40, 135, 239, 0, 0, 0, 0, 0, 0, 0, 0, 0, 0, 0, 0, 1, 18, 103, 159, 197, 230, 51, 138, 82, 9, 138,
        176, 149, 190, 225, 233, 161, 91, 198, 48, 37, 160, 175, 56, 178, 83, 9, 93, 241, 61, 203, 189, 163, 249, 203,
        143, 126, 176, 116, 113, 203, 21, 88, 19, 135, 218, 207, 185, 178, 234, 185, 244, 250, 183, 160, 17, 135, 205,
        189, 131, 59, 111, 198, 16, 171, 98, 33, 59, 51, 31, 161, 162, 89, 71, 50, 160, 165, 114, 149, 47, 219, 82, 29,
        183, 80, 80, 157,
    ];
    let refund_tx = FoundSwapTxSpend::Refunded(signed_eth_tx_from_bytes(&refund_tx).unwrap().into());

    let found_tx =
        block_on(coin.search_for_swap_tx_spend(&payment_tx, swap_contract_address, &[0; 20], 13638713, false))
            .unwrap()
            .unwrap();
    assert_eq!(refund_tx, found_tx);
}

#[test]
=======
>>>>>>> af571608
fn test_withdraw_impl_manual_fee() {
    let (_ctx, coin) = eth_coin_for_test(EthCoinType::Eth, &["http://dummy.dummy"], None);

    EthCoin::my_balance.mock_safe(|_| {
        let balance = wei_from_big_decimal(&1000000000.into(), 18).unwrap();
        MockResult::Return(Box::new(futures01::future::ok(balance)))
    });
    get_addr_nonce.mock_safe(|_, _| MockResult::Return(Box::new(futures01::future::ok((0.into(), vec![])))));

    let withdraw_req = WithdrawRequest {
        amount: 1.into(),
        from: None,
        to: "0x7Bc1bBDD6A0a722fC9bffC49c921B685ECB84b94".to_string(),
        coin: "ETH".to_string(),
        max: false,
        fee: Some(WithdrawFee::EthGas {
            gas: ETH_GAS,
            gas_price: 1.into(),
        }),
        memo: None,
    };
    coin.my_balance().wait().unwrap();

    let tx_details = block_on(withdraw_impl(coin, withdraw_req)).unwrap();
    let expected = Some(
        EthTxFeeDetails {
            coin: "ETH".into(),
            gas_price: "0.000000001".parse().unwrap(),
            gas: ETH_GAS,
            total_fee: "0.00015".parse().unwrap(),
        }
        .into(),
    );
    assert_eq!(expected, tx_details.fee_details);
}

#[test]
fn test_withdraw_impl_fee_details() {
    let (_ctx, coin) = eth_coin_for_test(
        EthCoinType::Erc20 {
            platform: "ETH".to_string(),
            token_addr: Address::from_str(ETH_DEV_TOKEN_CONTRACT).unwrap(),
        },
        &["http://dummy.dummy"],
        None,
    );

    EthCoin::my_balance.mock_safe(|_| {
        let balance = wei_from_big_decimal(&1000000000.into(), 18).unwrap();
        MockResult::Return(Box::new(futures01::future::ok(balance)))
    });
    get_addr_nonce.mock_safe(|_, _| MockResult::Return(Box::new(futures01::future::ok((0.into(), vec![])))));

    let withdraw_req = WithdrawRequest {
        amount: 1.into(),
        from: None,
        to: "0x7Bc1bBDD6A0a722fC9bffC49c921B685ECB84b94".to_string(),
        coin: "JST".to_string(),
        max: false,
        fee: Some(WithdrawFee::EthGas {
            gas: ETH_GAS,
            gas_price: 1.into(),
        }),
        memo: None,
    };
    coin.my_balance().wait().unwrap();

    let tx_details = block_on(withdraw_impl(coin, withdraw_req)).unwrap();
    let expected = Some(
        EthTxFeeDetails {
            coin: "ETH".into(),
            gas_price: "0.000000001".parse().unwrap(),
            gas: ETH_GAS,
            total_fee: "0.00015".parse().unwrap(),
        }
        .into(),
    );
    assert_eq!(expected, tx_details.fee_details);
}

#[test]
#[cfg(not(target_arch = "wasm32"))]
fn test_nonce_lock() {
    use futures::future::join_all;
    use mm2_test_helpers::for_tests::{wait_for_log, ETH_DEV_NODES};

    // send several transactions concurrently to check that they are not using same nonce
    // using real ETH dev node
    let (ctx, coin) = random_eth_coin_for_test(EthCoinType::Eth, ETH_DEV_NODES, None);
    let mut futures = vec![];
    for _ in 0..5 {
        futures.push(
            coin.sign_and_send_transaction(
                1000000000000u64.into(),
                Action::Call(coin.my_address),
                vec![],
                21000.into(),
            )
            .compat(),
        );
    }
    let results = block_on(join_all(futures));
    for result in results {
        result.unwrap();
    }
    // Waiting for NONCE_LOCK… might not appear at all if waiting takes less than 0.5 seconds
    // but all transactions are sent successfully still
    // wait_for_log(&ctx.log, 1.1, &|line| line.contains("Waiting for NONCE_LOCK…")));
    block_on(wait_for_log(&ctx, 1.1, |line| line.contains("get_addr_nonce…"))).unwrap();
}

#[test]
fn test_add_ten_pct_one_gwei() {
    let num = wei_from_big_decimal(&"0.1".parse().unwrap(), 9).unwrap();
    let expected = wei_from_big_decimal(&"1.1".parse().unwrap(), 9).unwrap();
    let actual = increase_by_percent_one_gwei(num, GAS_PRICE_PERCENT);
    assert_eq!(expected, actual);

    let num = wei_from_big_decimal(&"9.9".parse().unwrap(), 9).unwrap();
    let expected = wei_from_big_decimal(&"10.9".parse().unwrap(), 9).unwrap();
    let actual = increase_by_percent_one_gwei(num, GAS_PRICE_PERCENT);
    assert_eq!(expected, actual);

    let num = wei_from_big_decimal(&"30.1".parse().unwrap(), 9).unwrap();
    let expected = wei_from_big_decimal(&"33.11".parse().unwrap(), 9).unwrap();
    let actual = increase_by_percent_one_gwei(num, GAS_PRICE_PERCENT);
    assert_eq!(expected, actual);
}

#[test]
fn get_sender_trade_preimage() {
    /// Trade fee for the ETH coin is `2 * 150_000 * gas_price` always.
    fn expected_fee(gas_price: u64) -> TradeFee {
        let amount = u256_to_big_decimal((2 * ETH_GAS * gas_price).into(), 18).expect("!u256_to_big_decimal");
        TradeFee {
            coin: "ETH".to_owned(),
            amount: amount.into(),
            paid_from_trading_vol: false,
        }
    }

    EthCoin::get_gas_price.mock_safe(|_| MockResult::Return(Box::new(futures01::future::ok(GAS_PRICE.into()))));

    let (_ctx, coin) = eth_coin_for_test(EthCoinType::Eth, &["http://dummy.dummy"], None);

    let actual = block_on(coin.get_sender_trade_fee(
        TradePreimageValue::UpperBound(150.into()),
        FeeApproxStage::WithoutApprox,
    ))
    .expect("!get_sender_trade_fee");
    let expected = expected_fee(GAS_PRICE);
    assert_eq!(actual, expected);

    let value = u256_to_big_decimal(100.into(), 18).expect("!u256_to_big_decimal");
    let actual = block_on(coin.get_sender_trade_fee(TradePreimageValue::Exact(value), FeeApproxStage::OrderIssue))
        .expect("!get_sender_trade_fee");
    let expected = expected_fee(GAS_PRICE_APPROXIMATION_ON_ORDER_ISSUE);
    assert_eq!(actual, expected);

    let value = u256_to_big_decimal(1.into(), 18).expect("!u256_to_big_decimal");
    let actual = block_on(coin.get_sender_trade_fee(TradePreimageValue::Exact(value), FeeApproxStage::StartSwap))
        .expect("!get_sender_trade_fee");
    let expected = expected_fee(GAS_PRICE_APPROXIMATION_ON_START_SWAP);
    assert_eq!(actual, expected);

    let value = u256_to_big_decimal(10000000000u64.into(), 18).expect("!u256_to_big_decimal");
    let actual = block_on(coin.get_sender_trade_fee(TradePreimageValue::Exact(value), FeeApproxStage::TradePreimage))
        .expect("!get_sender_trade_fee");
    let expected = expected_fee(GAS_PRICE_APPROXIMATION_ON_TRADE_PREIMAGE);
    assert_eq!(actual, expected);
}

#[test]
fn get_erc20_sender_trade_preimage() {
    const APPROVE_GAS_LIMIT: u64 = 60_000;
    static mut ALLOWANCE: u64 = 0;
    static mut ESTIMATE_GAS_CALLED: bool = false;

    EthCoin::allowance
        .mock_safe(|_, _| MockResult::Return(Box::new(futures01::future::ok(unsafe { ALLOWANCE.into() }))));

    EthCoin::get_gas_price.mock_safe(|_| MockResult::Return(Box::new(futures01::future::ok(GAS_PRICE.into()))));
    EthCoin::estimate_gas.mock_safe(|_, _| {
        unsafe { ESTIMATE_GAS_CALLED = true };
        MockResult::Return(Box::new(futures01::future::ok(APPROVE_GAS_LIMIT.into())))
    });

    fn expected_trade_fee(gas_limit: u64, gas_price: u64) -> TradeFee {
        let amount = u256_to_big_decimal((gas_limit * gas_price).into(), 18).expect("!u256_to_big_decimal");
        TradeFee {
            coin: "ETH".to_owned(),
            amount: amount.into(),
            paid_from_trading_vol: false,
        }
    }

    let (_ctx, coin) = eth_coin_for_test(
        EthCoinType::Erc20 {
            platform: "ETH".to_string(),
            token_addr: Address::default(),
        },
        &["http://dummy.dummy"],
        None,
    );

    // value is allowed
    unsafe { ALLOWANCE = 1000 };
    let value = u256_to_big_decimal(1000.into(), 18).expect("u256_to_big_decimal");
    let actual =
        block_on(coin.get_sender_trade_fee(TradePreimageValue::UpperBound(value), FeeApproxStage::WithoutApprox))
            .expect("!get_sender_trade_fee");
    log!("{:?}", actual.amount.to_decimal());
    unsafe { assert!(!ESTIMATE_GAS_CALLED) }
    assert_eq!(actual, expected_trade_fee(300_000, GAS_PRICE));

    // value is greater than allowance
    unsafe { ALLOWANCE = 999 };
    let value = u256_to_big_decimal(1000.into(), 18).expect("u256_to_big_decimal");
    let actual = block_on(coin.get_sender_trade_fee(TradePreimageValue::UpperBound(value), FeeApproxStage::StartSwap))
        .expect("!get_sender_trade_fee");
    unsafe {
        assert!(ESTIMATE_GAS_CALLED);
        ESTIMATE_GAS_CALLED = false;
    }
    assert_eq!(
        actual,
        expected_trade_fee(360_000, GAS_PRICE_APPROXIMATION_ON_START_SWAP)
    );

    // value is allowed
    unsafe { ALLOWANCE = 1000 };
    let value = u256_to_big_decimal(999.into(), 18).expect("u256_to_big_decimal");
    let actual = block_on(coin.get_sender_trade_fee(TradePreimageValue::Exact(value), FeeApproxStage::OrderIssue))
        .expect("!get_sender_trade_fee");
    unsafe { assert!(!ESTIMATE_GAS_CALLED) }
    assert_eq!(
        actual,
        expected_trade_fee(300_000, GAS_PRICE_APPROXIMATION_ON_ORDER_ISSUE)
    );

    // value is greater than allowance
    unsafe { ALLOWANCE = 1000 };
    let value = u256_to_big_decimal(1500.into(), 18).expect("u256_to_big_decimal");
    let actual = block_on(coin.get_sender_trade_fee(TradePreimageValue::Exact(value), FeeApproxStage::TradePreimage))
        .expect("!get_sender_trade_fee");
    unsafe {
        assert!(ESTIMATE_GAS_CALLED);
        ESTIMATE_GAS_CALLED = false;
    }
    assert_eq!(
        actual,
        expected_trade_fee(360_000, GAS_PRICE_APPROXIMATION_ON_TRADE_PREIMAGE)
    );
}

#[test]
fn get_receiver_trade_preimage() {
    EthCoin::get_gas_price.mock_safe(|_| MockResult::Return(Box::new(futures01::future::ok(GAS_PRICE.into()))));

    let (_ctx, coin) = eth_coin_for_test(EthCoinType::Eth, &["http://dummy.dummy"], None);
    let amount = u256_to_big_decimal((ETH_GAS * GAS_PRICE).into(), 18).expect("!u256_to_big_decimal");
    let expected_fee = TradeFee {
        coin: "ETH".to_owned(),
        amount: amount.into(),
        paid_from_trading_vol: false,
    };

    let actual = coin
        .get_receiver_trade_fee(FeeApproxStage::WithoutApprox)
        .wait()
        .expect("!get_sender_trade_fee");
    assert_eq!(actual, expected_fee);
}

#[test]
fn test_get_fee_to_send_taker_fee() {
    const DEX_FEE_AMOUNT: u64 = 100_000;
    const TRANSFER_GAS_LIMIT: u64 = 40_000;

    EthCoin::get_gas_price.mock_safe(|_| MockResult::Return(Box::new(futures01::future::ok(GAS_PRICE.into()))));
    EthCoin::estimate_gas
        .mock_safe(|_, _| MockResult::Return(Box::new(futures01::future::ok(TRANSFER_GAS_LIMIT.into()))));

    // fee to send taker fee is `TRANSFER_GAS_LIMIT * gas_price` always.
    let amount = u256_to_big_decimal((TRANSFER_GAS_LIMIT * GAS_PRICE).into(), 18).expect("!u256_to_big_decimal");
    let expected_fee = TradeFee {
        coin: "ETH".to_owned(),
        amount: amount.into(),
        paid_from_trading_vol: false,
    };

    let dex_fee_amount = u256_to_big_decimal(DEX_FEE_AMOUNT.into(), 18).expect("!u256_to_big_decimal");

    let (_ctx, coin) = eth_coin_for_test(EthCoinType::Eth, &["http://dummy.dummy"], None);
    let actual = block_on(coin.get_fee_to_send_taker_fee(
        DexFee::Standard(MmNumber::from(dex_fee_amount.clone())),
        FeeApproxStage::WithoutApprox,
    ))
    .expect("!get_fee_to_send_taker_fee");
    assert_eq!(actual, expected_fee);

    let (_ctx, coin) = eth_coin_for_test(
        EthCoinType::Erc20 {
            platform: "ETH".to_string(),
            token_addr: Address::from_str("0xaD22f63404f7305e4713CcBd4F296f34770513f4").unwrap(),
        },
        &["http://dummy.dummy"],
        None,
    );
    let actual = block_on(coin.get_fee_to_send_taker_fee(
        DexFee::Standard(MmNumber::from(dex_fee_amount)),
        FeeApproxStage::WithoutApprox,
    ))
    .expect("!get_fee_to_send_taker_fee");
    assert_eq!(actual, expected_fee);
}

/// Some ERC20 tokens return the `error: -32016, message: \"The execution failed due to an exception.\"` error
/// if the balance is insufficient.
/// So [`EthCoin::get_fee_to_send_taker_fee`] must return [`TradePreimageError::NotSufficientBalance`].
///
/// Please note this test doesn't work correctly now,
/// because as of now [`EthCoin::get_fee_to_send_taker_fee`] doesn't process the `Exception` web3 error correctly.
#[test]
#[ignore]
fn test_get_fee_to_send_taker_fee_insufficient_balance() {
    const DEX_FEE_AMOUNT: u64 = 100_000_000_000;

    EthCoin::get_gas_price.mock_safe(|_| MockResult::Return(Box::new(futures01::future::ok(40.into()))));
    let (_ctx, coin) = eth_coin_for_test(
        EthCoinType::Erc20 {
            platform: "ETH".to_string(),
            token_addr: Address::from_str("0xaD22f63404f7305e4713CcBd4F296f34770513f4").unwrap(),
        },
        &[ETH_MAINNET_NODE],
        None,
    );
    let dex_fee_amount = u256_to_big_decimal(DEX_FEE_AMOUNT.into(), 18).expect("!u256_to_big_decimal");

    let error = block_on(coin.get_fee_to_send_taker_fee(
        DexFee::Standard(MmNumber::from(dex_fee_amount)),
        FeeApproxStage::WithoutApprox,
    ))
    .unwrap_err();
    log!("{}", error);
    assert!(
        matches!(error.get_inner(), TradePreimageError::NotSufficientBalance { .. }),
        "Expected TradePreimageError::NotSufficientBalance"
    );
}

#[test]
fn validate_dex_fee_invalid_sender_eth() {
    let (_ctx, coin) = eth_coin_for_test(EthCoinType::Eth, &[ETH_MAINNET_NODE], None);
    // the real dex fee sent on mainnet
    // https://etherscan.io/tx/0x7e9ca16c85efd04ee5e31f2c1914b48f5606d6f9ce96ecce8c96d47d6857278f
    let tx = block_on(coin.web3.eth().transaction(TransactionId::Hash(
        H256::from_str("0x7e9ca16c85efd04ee5e31f2c1914b48f5606d6f9ce96ecce8c96d47d6857278f").unwrap(),
    )))
    .unwrap()
    .unwrap();
    let tx = signed_tx_from_web3_tx(tx).unwrap().into();
    let amount: BigDecimal = "0.000526435076465".parse().unwrap();
    let validate_fee_args = ValidateFeeArgs {
        fee_tx: &tx,
        expected_sender: &DEX_FEE_ADDR_RAW_PUBKEY,
        fee_addr: &DEX_FEE_ADDR_RAW_PUBKEY,
        dex_fee: &DexFee::Standard(amount.into()),
        min_block_number: 0,
        uuid: &[],
    };
    let error = coin.validate_fee(validate_fee_args).wait().unwrap_err().into_inner();
    match error {
        ValidatePaymentError::WrongPaymentTx(err) => assert!(err.contains("was sent from wrong address")),
        _ => panic!("Expected `WrongPaymentTx` wrong sender address, found {:?}", error),
    }
}

#[test]
fn validate_dex_fee_invalid_sender_erc() {
    let (_ctx, coin) = eth_coin_for_test(
        EthCoinType::Erc20 {
            platform: "ETH".to_string(),
            token_addr: Address::from_str("0xa1d6df714f91debf4e0802a542e13067f31b8262").unwrap(),
        },
        &[ETH_MAINNET_NODE],
        None,
    );
    // the real dex fee sent on mainnet
    // https://etherscan.io/tx/0xd6403b41c79f9c9e9c83c03d920ee1735e7854d85d94cef48d95dfeca95cd600
    let tx = block_on(coin.web3.eth().transaction(TransactionId::Hash(
        H256::from_str("0xd6403b41c79f9c9e9c83c03d920ee1735e7854d85d94cef48d95dfeca95cd600").unwrap(),
    )))
    .unwrap()
    .unwrap();
    let tx = signed_tx_from_web3_tx(tx).unwrap().into();
    let amount: BigDecimal = "5.548262548262548262".parse().unwrap();
    let validate_fee_args = ValidateFeeArgs {
        fee_tx: &tx,
        expected_sender: &DEX_FEE_ADDR_RAW_PUBKEY,
        fee_addr: &DEX_FEE_ADDR_RAW_PUBKEY,
        dex_fee: &DexFee::Standard(amount.into()),
        min_block_number: 0,
        uuid: &[],
    };
    let error = coin.validate_fee(validate_fee_args).wait().unwrap_err().into_inner();
    match error {
        ValidatePaymentError::WrongPaymentTx(err) => assert!(err.contains("was sent from wrong address")),
        _ => panic!("Expected `WrongPaymentTx` wrong sender address, found {:?}", error),
    }
}

fn sender_compressed_pub(tx: &SignedEthTx) -> [u8; 33] {
    let tx_pubkey = tx.public.unwrap();
    let mut raw_pubkey = [0; 65];
    raw_pubkey[0] = 0x04;
    raw_pubkey[1..].copy_from_slice(tx_pubkey.as_bytes());
    let secp_public = PublicKey::from_slice(&raw_pubkey).unwrap();
    secp_public.serialize()
}

#[test]
fn validate_dex_fee_eth_confirmed_before_min_block() {
    let (_ctx, coin) = eth_coin_for_test(EthCoinType::Eth, &[ETH_MAINNET_NODE], None);
    // the real dex fee sent on mainnet
    // https://etherscan.io/tx/0x7e9ca16c85efd04ee5e31f2c1914b48f5606d6f9ce96ecce8c96d47d6857278f
    let tx = block_on(coin.web3.eth().transaction(TransactionId::Hash(
        H256::from_str("0x7e9ca16c85efd04ee5e31f2c1914b48f5606d6f9ce96ecce8c96d47d6857278f").unwrap(),
    )))
    .unwrap()
    .unwrap();
    let tx = signed_tx_from_web3_tx(tx).unwrap();
    let compressed_public = sender_compressed_pub(&tx);
    let tx = tx.into();
    let amount: BigDecimal = "0.000526435076465".parse().unwrap();
    let validate_fee_args = ValidateFeeArgs {
        fee_tx: &tx,
        expected_sender: &compressed_public,
        fee_addr: &DEX_FEE_ADDR_RAW_PUBKEY,
        dex_fee: &DexFee::Standard(amount.into()),
        min_block_number: 11784793,
        uuid: &[],
    };
    let error = coin.validate_fee(validate_fee_args).wait().unwrap_err().into_inner();
    match error {
        ValidatePaymentError::WrongPaymentTx(err) => assert!(err.contains("confirmed before min_block")),
        _ => panic!("Expected `WrongPaymentTx` early confirmation, found {:?}", error),
    }
}

#[test]
fn validate_dex_fee_erc_confirmed_before_min_block() {
    let (_ctx, coin) = eth_coin_for_test(
        EthCoinType::Erc20 {
            platform: "ETH".to_string(),
            token_addr: Address::from_str("0xa1d6df714f91debf4e0802a542e13067f31b8262").unwrap(),
        },
        &[ETH_MAINNET_NODE],
        None,
    );
    // the real dex fee sent on mainnet
    // https://etherscan.io/tx/0xd6403b41c79f9c9e9c83c03d920ee1735e7854d85d94cef48d95dfeca95cd600
    let tx = block_on(coin.web3.eth().transaction(TransactionId::Hash(
        H256::from_str("0xd6403b41c79f9c9e9c83c03d920ee1735e7854d85d94cef48d95dfeca95cd600").unwrap(),
    )))
    .unwrap()
    .unwrap();

    let tx = signed_tx_from_web3_tx(tx).unwrap();
    let compressed_public = sender_compressed_pub(&tx);
    let tx = tx.into();
    let amount: BigDecimal = "5.548262548262548262".parse().unwrap();
    let validate_fee_args = ValidateFeeArgs {
        fee_tx: &tx,
        expected_sender: &compressed_public,
        fee_addr: &DEX_FEE_ADDR_RAW_PUBKEY,
        dex_fee: &DexFee::Standard(amount.into()),
        min_block_number: 11823975,
        uuid: &[],
    };
    let error = coin.validate_fee(validate_fee_args).wait().unwrap_err().into_inner();
    match error {
        ValidatePaymentError::WrongPaymentTx(err) => assert!(err.contains("confirmed before min_block")),
        _ => panic!("Expected `WrongPaymentTx` early confirmation, found {:?}", error),
    }
}

#[test]
fn test_negotiate_swap_contract_addr_no_fallback() {
    let (_, coin) = eth_coin_for_test(EthCoinType::Eth, &[ETH_MAINNET_NODE], None);

    let input = None;
    let error = coin.negotiate_swap_contract_addr(input).unwrap_err().into_inner();
    assert_eq!(NegotiateSwapContractAddrErr::NoOtherAddrAndNoFallback, error);

    let slice: &[u8] = &[1; 1];
    let error = coin.negotiate_swap_contract_addr(Some(slice)).unwrap_err().into_inner();
    assert_eq!(
        NegotiateSwapContractAddrErr::InvalidOtherAddrLen(slice.to_vec().into()),
        error
    );

    let slice: &[u8] = &[1; 20];
    let error = coin.negotiate_swap_contract_addr(Some(slice)).unwrap_err().into_inner();
    assert_eq!(
        NegotiateSwapContractAddrErr::UnexpectedOtherAddr(slice.to_vec().into()),
        error
    );

    let slice: &[u8] = coin.swap_contract_address.as_ref();
    let result = coin.negotiate_swap_contract_addr(Some(slice)).unwrap();
    assert_eq!(Some(slice.to_vec().into()), result);
}

#[test]
fn test_negotiate_swap_contract_addr_has_fallback() {
    let fallback = Address::from_str("0x8500AFc0bc5214728082163326C2FF0C73f4a871").unwrap();

    let (_, coin) = eth_coin_for_test(EthCoinType::Eth, &[ETH_MAINNET_NODE], Some(fallback));

    let input = None;
    let result = coin.negotiate_swap_contract_addr(input).unwrap();
    assert_eq!(Some(fallback.0.to_vec().into()), result);

    let slice: &[u8] = &[1; 1];
    let error = coin.negotiate_swap_contract_addr(Some(slice)).unwrap_err().into_inner();
    assert_eq!(
        NegotiateSwapContractAddrErr::InvalidOtherAddrLen(slice.to_vec().into()),
        error
    );

    let slice: &[u8] = &[1; 20];
    let error = coin.negotiate_swap_contract_addr(Some(slice)).unwrap_err().into_inner();
    assert_eq!(
        NegotiateSwapContractAddrErr::UnexpectedOtherAddr(slice.to_vec().into()),
        error
    );

    let slice: &[u8] = coin.swap_contract_address.as_ref();
    let result = coin.negotiate_swap_contract_addr(Some(slice)).unwrap();
    assert_eq!(Some(slice.to_vec().into()), result);

    let slice: &[u8] = fallback.as_ref();
    let result = coin.negotiate_swap_contract_addr(Some(slice)).unwrap();
    assert_eq!(Some(fallback.0.to_vec().into()), result);
}

#[test]
#[ignore]
fn polygon_check_if_my_payment_sent() {
    let ctx = MmCtxBuilder::new().into_mm_arc();
    let conf = json!({
      "coin": "MATIC",
      "name": "matic",
      "fname": "Polygon",
      "rpcport": 80,
      "mm2": 1,
      "chain_id": 137,
      "avg_blocktime": 0.03,
      "required_confirmations": 3,
      "protocol": {
        "type": "ETH"
      }
    });

    let request = json!({
        "method": "enable",
        "coin": "MATIC",
        "urls": ["https://polygon-mainnet.g.alchemy.com/v2/9YYl6iMLmXXLoflMPHnMTC4Dcm2L2tFH"],
        "swap_contract_address": "0x9130b257d37a52e52f21054c4da3450c72f595ce",
    });

    let priv_key_policy = PrivKeyBuildPolicy::IguanaPrivKey(IguanaPrivKey::from([1; 32]));
    let coin = block_on(eth_coin_from_conf_and_request(
        &ctx,
        "MATIC",
        &conf,
        &request,
        CoinProtocol::ETH,
        priv_key_policy,
    ))
    .unwrap();

    println!("{:02x}", coin.my_address);

    let secret_hash = hex::decode("fc33114b389f0ee1212abf2867e99e89126f4860").unwrap();
    let swap_contract_address = "9130b257d37a52e52f21054c4da3450c72f595ce".into();
    let if_my_payment_sent_args = CheckIfMyPaymentSentArgs {
        time_lock: 1638764369,
        other_pub: &[],
        secret_hash: &secret_hash,
        search_from_block: 22185109,
        swap_contract_address: &Some(swap_contract_address),
        swap_unique_data: &[],
        amount: &BigDecimal::default(),
        payment_instructions: &None,
    };
    let my_payment = coin
        .check_if_my_payment_sent(if_my_payment_sent_args)
        .wait()
        .unwrap()
        .unwrap();
    let expected_hash = BytesJson::from("69a20008cea0c15ee483b5bbdff942752634aa072dfd2ff715fe87eec302de11");
    assert_eq!(expected_hash, my_payment.tx_hash());
}

#[test]
fn test_message_hash() {
    let key_pair = KeyPair::from_secret_slice(
        &hex::decode("809465b17d0a4ddb3e4c69e8f23c2cabad868f51f8bed5c765ad1d6516c3306f").unwrap(),
    )
    .unwrap();
    let transport = Web3Transport::single_node(ETH_DEV_NODE, false);
    let web3 = Web3::new(transport);
    let ctx = MmCtxBuilder::new().into_mm_arc();
    let coin = EthCoin(Arc::new(EthCoinImpl {
        ticker: "ETH".into(),
        coin_type: EthCoinType::Eth,
        my_address: key_pair.address(),
        sign_message_prefix: Some(String::from("Ethereum Signed Message:\n")),
        priv_key_policy: key_pair.into(),
        swap_contract_address: Address::from_str(ETH_DEV_SWAP_CONTRACT).unwrap(),
        fallback_swap_contract: None,
        contract_supports_watchers: false,
        web3_instances: vec![Web3Instance {
            web3: web3.clone(),
            is_parity: false,
        }],
        web3,
        decimals: 18,
        gas_station_url: None,
        gas_station_decimals: ETH_GAS_STATION_DECIMALS,
        gas_station_policy: GasStationPricePolicy::MeanAverageFast,
        history_sync_state: Mutex::new(HistorySyncState::NotStarted),
        ctx: ctx.weak(),
        required_confirmations: 1.into(),
        chain_id: None,
        logs_block_range: DEFAULT_LOGS_BLOCK_RANGE,
        nonce_lock: new_nonce_lock(),
        erc20_tokens_infos: Default::default(),
        nfts_infos: Default::default(),
        abortable_system: AbortableQueue::default(),
    }));

    let message_hash = coin.sign_message_hash("test").unwrap();
    assert_eq!(
        hex::encode(message_hash),
        "4a5c5d454721bbbb25540c3317521e71c373ae36458f960d2ad46ef088110e95"
    );
}

#[test]
fn test_sign_verify_message() {
    let key_pair = KeyPair::from_secret_slice(
        &hex::decode("809465b17d0a4ddb3e4c69e8f23c2cabad868f51f8bed5c765ad1d6516c3306f").unwrap(),
    )
    .unwrap();
    let transport = Web3Transport::single_node(ETH_DEV_NODE, false);

    let web3 = Web3::new(transport);
    let ctx = MmCtxBuilder::new().into_mm_arc();
    let coin = EthCoin(Arc::new(EthCoinImpl {
        ticker: "ETH".into(),
        coin_type: EthCoinType::Eth,
        my_address: key_pair.address(),
        sign_message_prefix: Some(String::from("Ethereum Signed Message:\n")),
        priv_key_policy: key_pair.into(),
        swap_contract_address: Address::from_str(ETH_DEV_SWAP_CONTRACT).unwrap(),
        fallback_swap_contract: None,
        contract_supports_watchers: false,
        web3_instances: vec![Web3Instance {
            web3: web3.clone(),
            is_parity: false,
        }],
        web3,
        decimals: 18,
        gas_station_url: None,
        gas_station_decimals: ETH_GAS_STATION_DECIMALS,
        gas_station_policy: GasStationPricePolicy::MeanAverageFast,
        history_sync_state: Mutex::new(HistorySyncState::NotStarted),
        ctx: ctx.weak(),
        required_confirmations: 1.into(),
        chain_id: None,
        logs_block_range: DEFAULT_LOGS_BLOCK_RANGE,
        nonce_lock: new_nonce_lock(),
        erc20_tokens_infos: Default::default(),
        nfts_infos: Default::default(),
        abortable_system: AbortableQueue::default(),
    }));

    let message = "test";
    let signature = coin.sign_message(message).unwrap();
    assert_eq!(signature, "0xcdf11a9c4591fb7334daa4b21494a2590d3f7de41c7d2b333a5b61ca59da9b311b492374cc0ba4fbae53933260fa4b1c18f15d95b694629a7b0620eec77a938600");

    let is_valid = coin
        .verify_message(&signature, message, "0xbAB36286672fbdc7B250804bf6D14Be0dF69fa29")
        .unwrap();
    assert!(is_valid);
}

#[test]
fn test_eth_extract_secret() {
    let key_pair = KeyPair::from_secret_slice(
        &hex::decode("809465b17d0a4ddb3e4c69e8f23c2cabad868f51f8bed5c765ad1d6516c3306f").unwrap(),
    )
    .unwrap();
    let transport = Web3Transport::single_node("https://ropsten.infura.io/v3/c01c1b4cf66642528547624e1d6d9d6b", false);
    let web3 = Web3::new(transport);
    let ctx = MmCtxBuilder::new().into_mm_arc();

    let swap_contract_address = Address::from_str("0x7Bc1bBDD6A0a722fC9bffC49c921B685ECB84b94").unwrap();
    let coin = EthCoin(Arc::new(EthCoinImpl {
        coin_type: EthCoinType::Erc20 {
            platform: "ETH".to_string(),
            token_addr: Address::from_str("0xc0eb7aed740e1796992a08962c15661bdeb58003").unwrap(),
        },
        decimals: 18,
        gas_station_url: None,
        gas_station_decimals: ETH_GAS_STATION_DECIMALS,
        gas_station_policy: GasStationPricePolicy::MeanAverageFast,
        history_sync_state: Mutex::new(HistorySyncState::NotEnabled),
        my_address: key_pair.address(),
        sign_message_prefix: Some(String::from("Ethereum Signed Message:\n")),
        priv_key_policy: key_pair.into(),
        swap_contract_address,
        fallback_swap_contract: None,
        contract_supports_watchers: false,
        ticker: "ETH".into(),
        web3_instances: vec![Web3Instance {
            web3: web3.clone(),
            is_parity: true,
        }],
        web3,
        ctx: ctx.weak(),
        required_confirmations: 1.into(),
        chain_id: None,
        logs_block_range: DEFAULT_LOGS_BLOCK_RANGE,
        nonce_lock: new_nonce_lock(),
        erc20_tokens_infos: Default::default(),
        nfts_infos: Default::default(),
        abortable_system: AbortableQueue::default(),
    }));

    // raw transaction bytes of https://ropsten.etherscan.io/tx/0xcb7c14d3ff309996d582400369393b6fa42314c52245115d4a3f77f072c36da9
    let tx_bytes = &[
        249, 1, 9, 37, 132, 119, 53, 148, 0, 131, 2, 73, 240, 148, 123, 193, 187, 221, 106, 10, 114, 47, 201, 191, 252,
        73, 201, 33, 182, 133, 236, 184, 75, 148, 128, 184, 164, 2, 237, 41, 43, 188, 96, 248, 252, 165, 132, 81, 30,
        243, 34, 85, 165, 46, 224, 176, 90, 137, 30, 19, 123, 224, 67, 83, 53, 74, 57, 148, 140, 95, 45, 70, 147, 0, 0,
        0, 0, 0, 0, 0, 0, 0, 0, 0, 0, 0, 0, 0, 0, 0, 0, 0, 0, 0, 0, 0, 0, 0, 71, 13, 228, 223, 130, 0, 0, 168, 151, 11,
        232, 224, 253, 63, 180, 26, 114, 23, 184, 27, 10, 161, 80, 178, 251, 73, 204, 80, 174, 97, 118, 149, 204, 186,
        187, 243, 185, 19, 128, 0, 0, 0, 0, 0, 0, 0, 0, 0, 0, 0, 0, 0, 0, 0, 0, 0, 0, 0, 0, 0, 0, 0, 0, 0, 0, 0, 0, 0,
        0, 0, 0, 0, 0, 0, 0, 0, 0, 0, 0, 0, 0, 0, 0, 157, 73, 251, 238, 138, 245, 142, 240, 85, 44, 209, 63, 194, 242,
        109, 242, 246, 6, 76, 176, 27, 160, 29, 157, 226, 23, 81, 174, 34, 82, 93, 182, 41, 248, 119, 42, 221, 214, 38,
        243, 128, 2, 235, 208, 193, 192, 74, 208, 242, 26, 221, 83, 54, 74, 160, 111, 29, 92, 8, 75, 61, 97, 103, 199,
        100, 189, 72, 74, 221, 144, 66, 170, 68, 121, 29, 105, 19, 194, 35, 245, 196, 131, 236, 29, 105, 101, 30,
    ];

    let secret = block_on(coin.extract_secret(&[0u8; 20], tx_bytes.as_slice(), false));
    assert!(secret.is_ok());
    let expect_secret = &[
        168, 151, 11, 232, 224, 253, 63, 180, 26, 114, 23, 184, 27, 10, 161, 80, 178, 251, 73, 204, 80, 174, 97, 118,
        149, 204, 186, 187, 243, 185, 19, 128,
    ];
    assert_eq!(expect_secret.as_slice(), &secret.unwrap());

    // Test for unexpected contract signature
    // raw transaction bytes of ethPayment contract https://etherscan
    // .io/tx/0x0869be3e5d4456a29d488a533ad6c118620fef450f36778aecf31d356ff8b41f
    let tx_bytes = [
        248, 240, 3, 133, 1, 42, 5, 242, 0, 131, 2, 73, 240, 148, 133, 0, 175, 192, 188, 82, 20, 114, 128, 130, 22, 51,
        38, 194, 255, 12, 115, 244, 168, 113, 135, 110, 205, 245, 24, 127, 34, 254, 184, 132, 21, 44, 243, 175, 73, 33,
        143, 82, 117, 16, 110, 27, 133, 82, 200, 114, 233, 42, 140, 198, 35, 21, 201, 249, 187, 180, 20, 46, 148, 40,
        9, 228, 193, 130, 71, 199, 0, 0, 0, 0, 0, 0, 0, 0, 0, 0, 0, 0, 152, 41, 132, 9, 201, 73, 19, 94, 237, 137, 35,
        61, 4, 194, 207, 239, 152, 75, 175, 245, 157, 174, 10, 214, 161, 207, 67, 70, 87, 246, 231, 212, 47, 216, 119,
        68, 237, 197, 125, 141, 0, 0, 0, 0, 0, 0, 0, 0, 0, 0, 0, 0, 0, 0, 0, 0, 0, 0, 0, 0, 0, 0, 0, 0, 0, 0, 0, 0, 0,
        0, 0, 0, 0, 0, 0, 0, 0, 0, 0, 0, 93, 72, 125, 102, 28, 159, 180, 237, 198, 97, 87, 80, 82, 200, 104, 40, 245,
        221, 7, 28, 122, 104, 91, 99, 1, 159, 140, 25, 131, 101, 74, 87, 50, 168, 146, 187, 90, 160, 51, 1, 123, 247,
        6, 108, 165, 181, 188, 40, 56, 47, 211, 229, 221, 73, 5, 15, 89, 81, 117, 225, 216, 108, 98, 226, 119, 232, 94,
        184, 42, 106,
    ];
    let secret = block_on(coin.extract_secret(&[0u8; 20], tx_bytes.as_slice(), false))
        .err()
        .unwrap();
    assert!(secret.contains("Expected 'receiverSpend' contract call signature"));
}

#[test]
fn test_eth_validate_valid_and_invalid_pubkey() {
    let ctx = MmCtxBuilder::new().into_mm_arc();
    let conf = json!({
      "coin": "MATIC",
      "name": "matic",
      "fname": "Polygon",
      "rpcport": 80,
      "mm2": 1,
      "chain_id": 137,
      "avg_blocktime": 0.03,
      "required_confirmations": 3,
      "protocol": {
        "type": "ETH"
      }
    });

    let request = json!({
        "method": "enable",
        "coin": "MATIC",
        "urls": ["https://polygon-mainnet.g.alchemy.com/v2/9YYl6iMLmXXLoflMPHnMTC4Dcm2L2tFH"],
        "swap_contract_address": "0x9130b257d37a52e52f21054c4da3450c72f595ce",
    });

    let priv_key = [
        3, 98, 177, 3, 108, 39, 234, 144, 131, 178, 103, 103, 127, 80, 230, 166, 53, 68, 147, 215, 42, 216, 144, 72,
        172, 110, 180, 13, 123, 179, 10, 49,
    ];
    let priv_key_policy = PrivKeyBuildPolicy::IguanaPrivKey(IguanaPrivKey::from(priv_key));
    let coin = block_on(eth_coin_from_conf_and_request(
        &ctx,
        "MATIC",
        &conf,
        &request,
        CoinProtocol::ETH,
        priv_key_policy,
    ))
    .unwrap();
    // Test expected to pass at this point as we're using a valid pubkey to validate against a valid pubkey
    assert!(coin
        .validate_other_pubkey(&[
            3, 23, 183, 225, 206, 31, 159, 148, 195, 42, 67, 115, 146, 41, 248, 140, 11, 3, 51, 41, 111, 180, 110, 143,
            114, 134, 88, 73, 198, 174, 52, 184, 78
        ])
        .is_ok());
    // Test expected to fail at this point as we're using a valid pubkey to validate against an invalid pubkeys
    assert!(coin.validate_other_pubkey(&[1u8; 20]).is_err());
    assert!(coin.validate_other_pubkey(&[1u8; 8]).is_err());
}<|MERGE_RESOLUTION|>--- conflicted
+++ resolved
@@ -296,190 +296,6 @@
 }
 
 #[test]
-<<<<<<< HEAD
-fn send_and_refund_erc20_payment() {
-    let key_pair = Random.generate().unwrap();
-    fill_eth(key_pair.address(), 0.001);
-    fill_jst(key_pair.address(), 0.0001);
-
-    let transport = Web3Transport::single_node(ETH_DEV_NODE, false);
-    let web3 = Web3::new(transport);
-    let ctx = MmCtxBuilder::new().into_mm_arc();
-    let coin = EthCoin(Arc::new(EthCoinImpl {
-        ticker: "ETH".into(),
-        coin_type: EthCoinType::Erc20 {
-            platform: "ETH".to_string(),
-            token_addr: Address::from_str(ETH_DEV_TOKEN_CONTRACT).unwrap(),
-        },
-        my_address: key_pair.address(),
-        sign_message_prefix: Some(String::from("Ethereum Signed Message:\n")),
-        priv_key_policy: key_pair.into(),
-        swap_contract_address: Address::from_str(ETH_DEV_SWAP_CONTRACT).unwrap(),
-        fallback_swap_contract: None,
-        contract_supports_watchers: false,
-        web3_instances: vec![Web3Instance {
-            web3: web3.clone(),
-            is_parity: false,
-        }],
-        web3,
-        decimals: 18,
-        gas_station_url: None,
-        gas_station_decimals: ETH_GAS_STATION_DECIMALS,
-        gas_station_policy: GasStationPricePolicy::MeanAverageFast,
-        history_sync_state: Mutex::new(HistorySyncState::NotStarted),
-        ctx: ctx.weak(),
-        required_confirmations: 1.into(),
-        chain_id: None,
-        logs_block_range: DEFAULT_LOGS_BLOCK_RANGE,
-        nonce_lock: new_nonce_lock(),
-        erc20_tokens_infos: Default::default(),
-        nfts_infos: Default::default(),
-        abortable_system: AbortableQueue::default(),
-    }));
-
-    let time_lock = now_sec() - 200;
-    let secret_hash = &[1; 20];
-    let maker_payment_args = SendPaymentArgs {
-        time_lock_duration: 0,
-        time_lock,
-        other_pubkey: &DEX_FEE_ADDR_RAW_PUBKEY,
-        secret_hash,
-        amount: "0.0001".parse().unwrap(),
-        swap_contract_address: &coin.swap_contract_address(),
-        swap_unique_data: &[],
-        payment_instructions: &None,
-        watcher_reward: None,
-        wait_for_confirmation_until: wait_until_sec(15),
-    };
-    let payment = coin.send_maker_payment(maker_payment_args).wait().unwrap();
-    log!("{:?}", payment);
-
-    let swap_id = coin.etomic_swap_id(time_lock.try_into().unwrap(), secret_hash);
-    let status = block_on(
-        coin.payment_status(
-            Address::from_str(ETH_DEV_SWAP_CONTRACT).unwrap(),
-            Token::FixedBytes(swap_id.clone()),
-        )
-        .compat(),
-    )
-    .unwrap();
-    assert_eq!(status, U256::from(PaymentState::Sent as u8));
-
-    let maker_refunds_payment_args = RefundPaymentArgs {
-        payment_tx: &payment.tx_hex(),
-        time_lock,
-        other_pubkey: &DEX_FEE_ADDR_RAW_PUBKEY,
-        secret_hash,
-        swap_contract_address: &coin.swap_contract_address(),
-        swap_unique_data: &[],
-        watcher_reward: false,
-    };
-    let refund = block_on(coin.send_maker_refunds_payment(maker_refunds_payment_args)).unwrap();
-    log!("{:?}", refund);
-
-    let status = block_on(
-        coin.payment_status(
-            Address::from_str(ETH_DEV_SWAP_CONTRACT).unwrap(),
-            Token::FixedBytes(swap_id),
-        )
-        .compat(),
-    )
-    .unwrap();
-    assert_eq!(status, U256::from(PaymentState::Refunded as u8));
-}
-
-#[test]
-fn send_and_refund_eth_payment() {
-    let key_pair = Random.generate().unwrap();
-    fill_eth(key_pair.address(), 0.001);
-    let transport = Web3Transport::single_node(ETH_DEV_NODE, false);
-    let web3 = Web3::new(transport);
-    let ctx = MmCtxBuilder::new().into_mm_arc();
-    let coin = EthCoin(Arc::new(EthCoinImpl {
-        ticker: "ETH".into(),
-        coin_type: EthCoinType::Eth,
-        my_address: key_pair.address(),
-        sign_message_prefix: Some(String::from("Ethereum Signed Message:\n")),
-        priv_key_policy: key_pair.into(),
-        swap_contract_address: Address::from_str(ETH_DEV_SWAP_CONTRACT).unwrap(),
-        fallback_swap_contract: None,
-        contract_supports_watchers: false,
-        web3_instances: vec![Web3Instance {
-            web3: web3.clone(),
-            is_parity: false,
-        }],
-        web3,
-        decimals: 18,
-        gas_station_url: None,
-        gas_station_decimals: ETH_GAS_STATION_DECIMALS,
-        gas_station_policy: GasStationPricePolicy::MeanAverageFast,
-        history_sync_state: Mutex::new(HistorySyncState::NotStarted),
-        ctx: ctx.weak(),
-        required_confirmations: 1.into(),
-        chain_id: None,
-        logs_block_range: DEFAULT_LOGS_BLOCK_RANGE,
-        nonce_lock: new_nonce_lock(),
-        erc20_tokens_infos: Default::default(),
-        nfts_infos: Default::default(),
-        abortable_system: AbortableQueue::default(),
-    }));
-
-    let time_lock = now_sec() - 200;
-    let secret_hash = &[1; 20];
-    let send_maker_payment_args = SendPaymentArgs {
-        time_lock_duration: 0,
-        time_lock,
-        other_pubkey: &DEX_FEE_ADDR_RAW_PUBKEY,
-        secret_hash,
-        amount: "0.0001".parse().unwrap(),
-        swap_contract_address: &coin.swap_contract_address(),
-        swap_unique_data: &[],
-        payment_instructions: &None,
-        watcher_reward: None,
-        wait_for_confirmation_until: 0,
-    };
-    let payment = coin.send_maker_payment(send_maker_payment_args).wait().unwrap();
-
-    log!("{:?}", payment);
-
-    let swap_id = coin.etomic_swap_id(time_lock.try_into().unwrap(), secret_hash);
-    let status = block_on(
-        coin.payment_status(
-            Address::from_str(ETH_DEV_SWAP_CONTRACT).unwrap(),
-            Token::FixedBytes(swap_id.clone()),
-        )
-        .compat(),
-    )
-    .unwrap();
-    assert_eq!(status, U256::from(PaymentState::Sent as u8));
-
-    let maker_refunds_payment_args = RefundPaymentArgs {
-        payment_tx: &payment.tx_hex(),
-        time_lock,
-        other_pubkey: &DEX_FEE_ADDR_RAW_PUBKEY,
-        secret_hash,
-        swap_contract_address: &coin.swap_contract_address(),
-        swap_unique_data: &[],
-        watcher_reward: false,
-    };
-    let refund = block_on(coin.send_maker_refunds_payment(maker_refunds_payment_args)).unwrap();
-
-    log!("{:?}", refund);
-
-    let status = block_on(
-        coin.payment_status(
-            Address::from_str(ETH_DEV_SWAP_CONTRACT).unwrap(),
-            Token::FixedBytes(swap_id),
-        )
-        .compat(),
-    )
-    .unwrap();
-    assert_eq!(status, U256::from(PaymentState::Refunded as u8));
-}
-
-#[test]
-=======
->>>>>>> af571608
 fn test_nonce_several_urls() {
     let key_pair = KeyPair::from_secret_slice(
         &hex::decode("0dbc09312ec67cf775c00e72dd88c9a7c4b7452d4ee84ee7ca0bb55c4be35446").unwrap(),
@@ -620,85 +436,6 @@
 }
 
 #[test]
-<<<<<<< HEAD
-fn test_search_for_swap_tx_spend_was_spent() {
-    let key_pair = KeyPair::from_secret_slice(
-        &hex::decode("809465b17d0a4ddb3e4c69e8f23c2cabad868f51f8bed5c765ad1d6516c3306f").unwrap(),
-    )
-    .unwrap();
-    let transport = Web3Transport::single_node(ETH_MAINNET_NODE, false);
-    let web3 = Web3::new(transport);
-    let ctx = MmCtxBuilder::new().into_mm_arc();
-
-    let swap_contract_address = Address::from_str(ETH_MAINNET_SWAP_CONTRACT).unwrap();
-    let coin = EthCoin(Arc::new(EthCoinImpl {
-        coin_type: EthCoinType::Eth,
-        decimals: 18,
-        gas_station_url: None,
-        gas_station_decimals: ETH_GAS_STATION_DECIMALS,
-        gas_station_policy: GasStationPricePolicy::MeanAverageFast,
-        history_sync_state: Mutex::new(HistorySyncState::NotEnabled),
-        my_address: key_pair.address(),
-        sign_message_prefix: Some(String::from("Ethereum Signed Message:\n")),
-        priv_key_policy: key_pair.into(),
-        swap_contract_address,
-        fallback_swap_contract: None,
-        contract_supports_watchers: false,
-        ticker: "ETH".into(),
-        web3_instances: vec![Web3Instance {
-            web3: web3.clone(),
-            is_parity: false,
-        }],
-        web3,
-        ctx: ctx.weak(),
-        required_confirmations: 1.into(),
-        chain_id: None,
-        logs_block_range: DEFAULT_LOGS_BLOCK_RANGE,
-        nonce_lock: new_nonce_lock(),
-        erc20_tokens_infos: Default::default(),
-        nfts_infos: Default::default(),
-        abortable_system: AbortableQueue::default(),
-    }));
-
-    // raw transaction bytes of https://etherscan.io/tx/0x2814718945e90fe4301e2a74eaaa46b4fdbdba1536e1d94e3b0bd665b2dd091d
-    let payment_tx = [
-        248, 241, 1, 133, 8, 158, 68, 19, 192, 131, 2, 73, 240, 148, 36, 171, 228, 199, 31, 198, 88, 201, 19, 19, 182,
-        85, 44, 212, 12, 216, 8, 179, 234, 128, 135, 29, 133, 195, 185, 99, 4, 0, 184, 132, 21, 44, 243, 175, 130, 126,
-        209, 71, 198, 107, 13, 87, 207, 36, 150, 22, 77, 57, 198, 35, 248, 38, 203, 5, 242, 55, 219, 79, 252, 124, 162,
-        67, 251, 160, 210, 247, 0, 0, 0, 0, 0, 0, 0, 0, 0, 0, 0, 0, 229, 230, 210, 113, 0, 71, 77, 52, 204, 15, 135,
-        238, 56, 119, 86, 57, 80, 25, 1, 156, 70, 83, 37, 132, 127, 196, 109, 164, 129, 132, 149, 187, 70, 120, 38, 83,
-        173, 7, 235, 127, 0, 0, 0, 0, 0, 0, 0, 0, 0, 0, 0, 0, 0, 0, 0, 0, 0, 0, 0, 0, 0, 0, 0, 0, 0, 0, 0, 0, 0, 0, 0,
-        0, 0, 0, 0, 0, 0, 0, 0, 0, 99, 54, 210, 77, 38, 160, 254, 78, 202, 143, 121, 136, 202, 110, 251, 121, 110, 25,
-        124, 62, 205, 40, 168, 154, 212, 180, 118, 59, 28, 135, 255, 44, 20, 62, 49, 109, 170, 215, 160, 72, 251, 237,
-        69, 215, 60, 8, 59, 204, 150, 18, 163, 242, 159, 79, 115, 146, 19, 78, 61, 142, 91, 221, 195, 178, 80, 197,
-        162, 242, 179, 182, 235,
-    ];
-
-    // raw transaction bytes of https://etherscan.io/tx/0xe9c2c8126e8b947eb3bbc6008ef9e3880e7c54f5bc5ccdc34ad412c4d271c76b
-    let spend_tx = [
-        249, 1, 10, 4, 133, 8, 154, 252, 216, 0, 131, 2, 73, 240, 148, 36, 171, 228, 199, 31, 198, 88, 201, 19, 19,
-        182, 85, 44, 212, 12, 216, 8, 179, 234, 128, 128, 184, 164, 2, 237, 41, 43, 130, 126, 209, 71, 198, 107, 13,
-        87, 207, 36, 150, 22, 77, 57, 198, 35, 248, 38, 203, 5, 242, 55, 219, 79, 252, 124, 162, 67, 251, 160, 210,
-        247, 0, 0, 0, 0, 0, 0, 0, 0, 0, 0, 0, 0, 0, 0, 0, 0, 0, 0, 0, 0, 0, 0, 0, 0, 0, 29, 133, 195, 185, 99, 4, 0,
-        50, 250, 104, 200, 70, 202, 119, 58, 239, 14, 250, 118, 21, 252, 240, 40, 50, 95, 151, 187, 141, 226, 240, 198,
-        32, 99, 37, 100, 241, 251, 122, 89, 0, 0, 0, 0, 0, 0, 0, 0, 0, 0, 0, 0, 0, 0, 0, 0, 0, 0, 0, 0, 0, 0, 0, 0, 0,
-        0, 0, 0, 0, 0, 0, 0, 0, 0, 0, 0, 0, 0, 0, 0, 0, 0, 0, 0, 127, 82, 6, 91, 85, 191, 21, 5, 181, 176, 40, 104, 25,
-        86, 135, 213, 121, 230, 186, 218, 38, 160, 19, 239, 26, 4, 109, 84, 68, 160, 43, 178, 4, 249, 52, 209, 146, 13,
-        53, 179, 63, 117, 17, 184, 115, 83, 75, 59, 89, 18, 198, 47, 37, 101, 160, 85, 163, 23, 247, 219, 101, 69, 138,
-        8, 152, 81, 205, 76, 253, 225, 123, 167, 12, 147, 151, 215, 248, 198, 91, 254, 47, 99, 203, 102, 5, 212, 217,
-    ];
-    let spend_tx = FoundSwapTxSpend::Spent(signed_eth_tx_from_bytes(&spend_tx).unwrap().into());
-
-    let found_tx =
-        block_on(coin.search_for_swap_tx_spend(&payment_tx, swap_contract_address, &[0; 20], 15643279, false))
-            .unwrap()
-            .unwrap();
-    assert_eq!(spend_tx, found_tx);
-}
-
-#[test]
-=======
->>>>>>> af571608
 fn test_gas_station() {
     make_gas_station_request.mock_safe(|_| {
         let data = GasStationData {
@@ -732,91 +469,6 @@
 }
 
 #[test]
-<<<<<<< HEAD
-fn test_search_for_swap_tx_spend_was_refunded() {
-    let key_pair = KeyPair::from_secret_slice(
-        &hex::decode("809465b17d0a4ddb3e4c69e8f23c2cabad868f51f8bed5c765ad1d6516c3306f").unwrap(),
-    )
-    .unwrap();
-    let transport = Web3Transport::single_node(ETH_MAINNET_NODE, false);
-    let web3 = Web3::new(transport);
-    let ctx = MmCtxBuilder::new().into_mm_arc();
-
-    let swap_contract_address = Address::from_str(ETH_MAINNET_SWAP_CONTRACT).unwrap();
-    let coin = EthCoin(Arc::new(EthCoinImpl {
-        coin_type: EthCoinType::Erc20 {
-            platform: "ETH".to_string(),
-            token_addr: Address::from_str("0x0D8775F648430679A709E98d2b0Cb6250d2887EF").unwrap(),
-        },
-        decimals: 18,
-        gas_station_url: None,
-        gas_station_decimals: ETH_GAS_STATION_DECIMALS,
-        gas_station_policy: GasStationPricePolicy::MeanAverageFast,
-        history_sync_state: Mutex::new(HistorySyncState::NotEnabled),
-        my_address: key_pair.address(),
-        sign_message_prefix: Some(String::from("Ethereum Signed Message:\n")),
-        priv_key_policy: key_pair.into(),
-        swap_contract_address,
-        fallback_swap_contract: None,
-        contract_supports_watchers: false,
-        ticker: "BAT".into(),
-        web3_instances: vec![Web3Instance {
-            web3: web3.clone(),
-            is_parity: false,
-        }],
-        web3,
-        ctx: ctx.weak(),
-        required_confirmations: 1.into(),
-        chain_id: None,
-        logs_block_range: DEFAULT_LOGS_BLOCK_RANGE,
-        nonce_lock: new_nonce_lock(),
-        erc20_tokens_infos: Default::default(),
-        nfts_infos: Default::default(),
-        abortable_system: AbortableQueue::default(),
-    }));
-
-    // raw transaction bytes of https://etherscan.io/tx/0x02c261dcb1c8615c029b9abc712712b80ef8c1ef20d2cbcdd9bde859e7913476
-    let payment_tx = [
-        249, 1, 42, 25, 133, 26, 13, 225, 144, 65, 131, 2, 73, 240, 148, 36, 171, 228, 199, 31, 198, 88, 201, 19, 19,
-        182, 85, 44, 212, 12, 216, 8, 179, 234, 128, 128, 184, 196, 155, 65, 91, 42, 22, 125, 52, 19, 176, 17, 106,
-        187, 142, 153, 244, 194, 212, 205, 57, 166, 77, 249, 188, 153, 80, 0, 108, 74, 232, 132, 82, 114, 88, 36, 125,
-        193, 0, 0, 0, 0, 0, 0, 0, 0, 0, 0, 0, 0, 0, 0, 0, 0, 0, 0, 0, 0, 0, 0, 0, 0, 6, 240, 91, 89, 211, 178, 0, 0, 0,
-        0, 0, 0, 0, 0, 0, 0, 0, 0, 0, 0, 13, 135, 117, 246, 72, 67, 6, 121, 167, 9, 233, 141, 43, 12, 182, 37, 13, 40,
-        135, 239, 0, 0, 0, 0, 0, 0, 0, 0, 0, 0, 0, 0, 1, 18, 103, 159, 197, 230, 51, 138, 82, 9, 138, 176, 149, 190,
-        225, 233, 161, 91, 198, 48, 186, 149, 40, 18, 123, 207, 245, 36, 103, 114, 54, 243, 115, 156, 239, 1, 51, 17,
-        244, 32, 0, 0, 0, 0, 0, 0, 0, 0, 0, 0, 0, 0, 0, 0, 0, 0, 0, 0, 0, 0, 0, 0, 0, 0, 0, 0, 0, 0, 0, 0, 0, 0, 0, 0,
-        0, 0, 0, 0, 0, 0, 97, 150, 38, 250, 37, 160, 177, 67, 137, 53, 80, 200, 208, 22, 66, 120, 249, 77, 95, 165, 27,
-        167, 30, 61, 254, 250, 17, 46, 111, 83, 165, 117, 188, 180, 148, 99, 58, 7, 160, 12, 198, 11, 101, 228, 74,
-        229, 5, 50, 87, 185, 28, 16, 35, 182, 55, 163, 141, 135, 255, 195, 44, 130, 37, 145, 39, 90, 98, 131, 205, 110,
-        197,
-    ];
-
-    // raw transaction bytes of https://etherscan.io/tx/0x3ce6a40d7ad41bd24055cf4cdd564d42d2f36095ec8b6180717b4f0a922a97f4
-    let refund_tx = [
-        249, 1, 10, 26, 133, 25, 252, 245, 23, 130, 131, 2, 73, 240, 148, 36, 171, 228, 199, 31, 198, 88, 201, 19, 19,
-        182, 85, 44, 212, 12, 216, 8, 179, 234, 128, 128, 184, 164, 70, 252, 2, 148, 22, 125, 52, 19, 176, 17, 106,
-        187, 142, 153, 244, 194, 212, 205, 57, 166, 77, 249, 188, 153, 80, 0, 108, 74, 232, 132, 82, 114, 88, 36, 125,
-        193, 0, 0, 0, 0, 0, 0, 0, 0, 0, 0, 0, 0, 0, 0, 0, 0, 0, 0, 0, 0, 0, 0, 0, 0, 6, 240, 91, 89, 211, 178, 0, 0,
-        186, 149, 40, 18, 123, 207, 245, 36, 103, 114, 54, 243, 115, 156, 239, 1, 51, 17, 244, 32, 0, 0, 0, 0, 0, 0, 0,
-        0, 0, 0, 0, 0, 0, 0, 0, 0, 0, 0, 0, 0, 0, 0, 0, 0, 13, 135, 117, 246, 72, 67, 6, 121, 167, 9, 233, 141, 43, 12,
-        182, 37, 13, 40, 135, 239, 0, 0, 0, 0, 0, 0, 0, 0, 0, 0, 0, 0, 1, 18, 103, 159, 197, 230, 51, 138, 82, 9, 138,
-        176, 149, 190, 225, 233, 161, 91, 198, 48, 37, 160, 175, 56, 178, 83, 9, 93, 241, 61, 203, 189, 163, 249, 203,
-        143, 126, 176, 116, 113, 203, 21, 88, 19, 135, 218, 207, 185, 178, 234, 185, 244, 250, 183, 160, 17, 135, 205,
-        189, 131, 59, 111, 198, 16, 171, 98, 33, 59, 51, 31, 161, 162, 89, 71, 50, 160, 165, 114, 149, 47, 219, 82, 29,
-        183, 80, 80, 157,
-    ];
-    let refund_tx = FoundSwapTxSpend::Refunded(signed_eth_tx_from_bytes(&refund_tx).unwrap().into());
-
-    let found_tx =
-        block_on(coin.search_for_swap_tx_spend(&payment_tx, swap_contract_address, &[0; 20], 13638713, false))
-            .unwrap()
-            .unwrap();
-    assert_eq!(refund_tx, found_tx);
-}
-
-#[test]
-=======
->>>>>>> af571608
 fn test_withdraw_impl_manual_fee() {
     let (_ctx, coin) = eth_coin_for_test(EthCoinType::Eth, &["http://dummy.dummy"], None);
 
