use super::*;
use crate::IguanaPrivKey;
use common::block_on;
use mm2_core::mm_ctx::MmCtxBuilder;

cfg_native!(
    use crate::eth::for_tests::{eth_coin_for_test, eth_coin_from_keypair};
    use crate::DexFee;

    use common::{now_sec, block_on_f01};
    use ethkey::{Generator, Random};
<<<<<<< HEAD
    use mm2_test_helpers::for_tests::{ETH_MAINNET_CHAIN_ID, ETH_MAINNET_NODES, ETH_SEPOLIA_CHAIN_ID, ETH_SEPOLIA_NODES,
                                  ETH_SEPOLIA_TOKEN_CONTRACT, eth_sepolia_conf};
=======
    use mm2_test_helpers::for_tests::{
        ETH_MAINNET_CHAIN_ID, ETH_MAINNET_NODES, ETH_SEPOLIA_CHAIN_ID, ETH_SEPOLIA_NODES, ETH_SEPOLIA_TOKEN_CONTRACT,
    };
>>>>>>> f5f0b18c
    use mocktopus::mocking::*;

    /// The gas price for the tests
    const GAS_PRICE: u64 = 50_000_000_000;
    /// `GAS_PRICE` increased by 3%
    const GAS_PRICE_APPROXIMATION_ON_START_SWAP: u64 = 51_500_000_000;
    /// `GAS_PRICE` increased by 5%
    const GAS_PRICE_APPROXIMATION_ON_ORDER_ISSUE: u64 = 52_500_000_000;
    /// `GAS_PRICE` increased by 7%
    const GAS_PRICE_APPROXIMATION_ON_TRADE_PREIMAGE: u64 = 53_500_000_000;
);

// old way to add some extra gas to the returned value from gas station (non-existent now), still used in tests
const GAS_PRICE_PERCENT: u64 = 10;
const MATIC_CHAIN_ID: u64 = 137;

const ETH: &str = "ETH";

fn check_sum(addr: &str, expected: &str) {
    let actual = checksum_address(addr);
    assert_eq!(expected, actual);
}

#[test]
/// https://github.com/ethereum/EIPs/blob/master/EIPS/eip-55.md#test-cases
fn test_check_sum_address() {
    check_sum(
        "0xfb6916095ca1df60bb79ce92ce3ea74c37c5d359",
        "0xfB6916095ca1df60bB79Ce92cE3Ea74c37c5d359",
    );
    check_sum(
        "0x52908400098527886e0f7030069857d2e4169ee7",
        "0x52908400098527886E0F7030069857D2E4169EE7",
    );
    check_sum(
        "0x8617e340b3d01fa5f11f306f4090fd50e238070d",
        "0x8617E340B3D01FA5F11F306F4090FD50E238070D",
    );
    check_sum(
        "0xde709f2102306220921060314715629080e2fb77",
        "0xde709f2102306220921060314715629080e2fb77",
    );
    check_sum(
        "0x27b1fdb04752bbc536007a920d24acb045561c26",
        "0x27b1fdb04752bbc536007a920d24acb045561c26",
    );
    check_sum(
        "0x5aAeb6053F3E94C9b9A09f33669435E7Ef1BeAed",
        "0x5aAeb6053F3E94C9b9A09f33669435E7Ef1BeAed",
    );
    check_sum(
        "0xfB6916095ca1df60bB79Ce92cE3Ea74c37c5d359",
        "0xfB6916095ca1df60bB79Ce92cE3Ea74c37c5d359",
    );
    check_sum(
        "0xdbF03B407c01E7cD3CBea99509d93f8DDDC8C6FB",
        "0xdbF03B407c01E7cD3CBea99509d93f8DDDC8C6FB",
    );
    check_sum(
        "0xD1220A0cf47c7B9Be7A2E6BA89F429762e7b9aDb",
        "0xD1220A0cf47c7B9Be7A2E6BA89F429762e7b9aDb",
    );
}

#[test]
fn test_is_valid_checksum_addr() {
    assert!(is_valid_checksum_addr("0xfB6916095ca1df60bB79Ce92cE3Ea74c37c5d359"));
    assert!(is_valid_checksum_addr("0x52908400098527886E0F7030069857D2E4169EE7"));
    assert!(!is_valid_checksum_addr("0x8617e340B3D01FA5F11F306F4090FD50E238070D"));
    assert!(!is_valid_checksum_addr("0xd1220A0cf47c7B9Be7A2E6BA89F429762e7b9aDb"));
}

#[test]
fn display_u256_with_point() {
    let number = U256::from_dec_str("1000000000000000000").unwrap();
    let string = display_u256_with_decimal_point(number, 18);
    assert_eq!("1.", string);

    let number = U256::from_dec_str("10000000000000000000000000000000000000000000000000000000000").unwrap();
    let string = display_u256_with_decimal_point(number, 18);
    assert_eq!("10000000000000000000000000000000000000000.", string);

    let number = U256::from_dec_str("1234567890000000000").unwrap();
    let string = display_u256_with_decimal_point(number, 18);
    assert_eq!("1.23456789", string);

    let number = U256::from_dec_str("1234567890000000000").unwrap();
    let string = display_u256_with_decimal_point(number, 16);
    assert_eq!("123.456789", string);

    let number = U256::from_dec_str("1234567890000000000").unwrap();
    let string = display_u256_with_decimal_point(number, 0);
    assert_eq!("1234567890000000000.", string);

    let number = U256::from_dec_str("1000000000000000").unwrap();
    let string = display_u256_with_decimal_point(number, 18);
    assert_eq!("0.001", string);

    let number = U256::from_dec_str("0").unwrap();
    let string = display_u256_with_decimal_point(number, 18);
    assert_eq!("0.", string);

    let number = U256::from_dec_str("0").unwrap();
    let string = display_u256_with_decimal_point(number, 0);
    assert_eq!("0.", string);
}

#[test]
fn test_wei_from_big_decimal() {
    let amount = "0.000001".parse().unwrap();
    let wei = u256_from_big_decimal(&amount, 18).unwrap();
    let expected_wei: U256 = 1000000000000u64.into();
    assert_eq!(expected_wei, wei);

    let amount = "1.000001".parse().unwrap();
    let wei = u256_from_big_decimal(&amount, 18).unwrap();
    let expected_wei: U256 = 1000001000000000000u64.into();
    assert_eq!(expected_wei, wei);

    let amount = 1.into();
    let wei = u256_from_big_decimal(&amount, 18).unwrap();
    let expected_wei: U256 = 1000000000000000000u64.into();
    assert_eq!(expected_wei, wei);

    let amount = "0.000000000000000001".parse().unwrap();
    let wei = u256_from_big_decimal(&amount, 18).unwrap();
    let expected_wei: U256 = 1u64.into();
    assert_eq!(expected_wei, wei);

    let amount = 1234.into();
    let wei = u256_from_big_decimal(&amount, 9).unwrap();
    let expected_wei: U256 = 1234000000000u64.into();
    assert_eq!(expected_wei, wei);

    let amount = 1234.into();
    let wei = u256_from_big_decimal(&amount, 0).unwrap();
    let expected_wei: U256 = 1234u64.into();
    assert_eq!(expected_wei, wei);

    let amount = 1234.into();
    let wei = u256_from_big_decimal(&amount, 1).unwrap();
    let expected_wei: U256 = 12340u64.into();
    assert_eq!(expected_wei, wei);

    let amount = "1234.12345".parse().unwrap();
    let wei = u256_from_big_decimal(&amount, 1).unwrap();
    let expected_wei: U256 = 12341u64.into();
    assert_eq!(expected_wei, wei);
}

#[cfg(not(target_arch = "wasm32"))]
#[test]
fn test_wait_for_payment_spend_timeout() {
    use futures::future;

    const TAKER_PAYMENT_SPEND_SEARCH_INTERVAL: f64 = 1.;

    EthCoin::events_from_block.mock_safe(|_, _, _, _, _, _| MockResult::Return(Box::pin(future::ok(vec![]))));
    EthCoin::current_block.mock_safe(|_| MockResult::Return(Box::new(futures01::future::ok(900))));

    let key_pair = Random.generate().unwrap();
    let (_ctx, coin) = eth_coin_from_keypair(
        EthCoinType::Eth,
        ETH_SEPOLIA_NODES,
        None,
        key_pair,
        ETH_SEPOLIA_CHAIN_ID,
        eth_sepolia_conf(),
    );

    let wait_until = now_sec() - 1;
    let from_block = 1;
    // raw transaction bytes of https://etherscan.io/tx/0x0869be3e5d4456a29d488a533ad6c118620fef450f36778aecf31d356ff8b41f
    let tx_bytes = [
        248, 240, 3, 133, 1, 42, 5, 242, 0, 131, 2, 73, 240, 148, 133, 0, 175, 192, 188, 82, 20, 114, 128, 130, 22, 51,
        38, 194, 255, 12, 115, 244, 168, 113, 135, 110, 205, 245, 24, 127, 34, 254, 184, 132, 21, 44, 243, 175, 73, 33,
        143, 82, 117, 16, 110, 27, 133, 82, 200, 114, 233, 42, 140, 198, 35, 21, 201, 249, 187, 180, 20, 46, 148, 40,
        9, 228, 193, 130, 71, 199, 0, 0, 0, 0, 0, 0, 0, 0, 0, 0, 0, 0, 152, 41, 132, 9, 201, 73, 19, 94, 237, 137, 35,
        61, 4, 194, 207, 239, 152, 75, 175, 245, 157, 174, 10, 214, 161, 207, 67, 70, 87, 246, 231, 212, 47, 216, 119,
        68, 237, 197, 125, 141, 0, 0, 0, 0, 0, 0, 0, 0, 0, 0, 0, 0, 0, 0, 0, 0, 0, 0, 0, 0, 0, 0, 0, 0, 0, 0, 0, 0, 0,
        0, 0, 0, 0, 0, 0, 0, 0, 0, 0, 0, 93, 72, 125, 102, 28, 159, 180, 237, 198, 97, 87, 80, 82, 200, 104, 40, 245,
        221, 7, 28, 122, 104, 91, 99, 1, 159, 140, 25, 131, 101, 74, 87, 50, 168, 146, 187, 90, 160, 51, 1, 123, 247,
        6, 108, 165, 181, 188, 40, 56, 47, 211, 229, 221, 73, 5, 15, 89, 81, 117, 225, 216, 108, 98, 226, 119, 232, 94,
        184, 42, 106,
    ];

    assert!(block_on(coin.wait_for_htlc_tx_spend(WaitForHTLCTxSpendArgs {
        tx_bytes: &tx_bytes,
        secret_hash: &[],
        wait_until,
        from_block,
        swap_contract_address: &coin.swap_contract_address(),
        check_every: TAKER_PAYMENT_SPEND_SEARCH_INTERVAL,
        watcher_reward: false
    }))
    .is_err());
}

#[cfg(not(target_arch = "wasm32"))]
#[test]
fn test_withdraw_impl_manual_fee() {
    let (_ctx, coin) = eth_coin_for_test(EthCoinType::Eth, &["http://dummy.dummy"], None, ETH_SEPOLIA_CHAIN_ID);

    EthCoin::address_balance.mock_safe(|_, _| {
        let balance = u256_from_big_decimal(&1000000000.into(), 18).unwrap();
        MockResult::Return(Box::new(futures01::future::ok(balance)))
    });
    EthCoin::get_addr_nonce.mock_safe(|_, _| MockResult::Return(Box::new(futures01::future::ok((0.into(), vec![])))));

    let withdraw_req = WithdrawRequest {
        amount: 1.into(),
        to: "0x7Bc1bBDD6A0a722fC9bffC49c921B685ECB84b94".to_string(),
        coin: ETH.to_string(),
        fee: Some(WithdrawFee::EthGas {
            gas: gas_limit::ETH_MAX_TRADE_GAS,
            gas_price: 1.into(),
        }),
        ..Default::default()
    };
    block_on_f01(coin.get_balance()).unwrap();

    let tx_details = block_on(withdraw_impl(coin, withdraw_req)).unwrap();
    let expected = Some(
        EthTxFeeDetails {
            coin: ETH.into(),
            gas_price: "0.000000001".parse().unwrap(),
            gas: gas_limit::ETH_MAX_TRADE_GAS,
            total_fee: "0.00015".parse().unwrap(),
            max_fee_per_gas: None,
            max_priority_fee_per_gas: None,
        }
        .into(),
    );
    assert_eq!(expected, tx_details.fee_details);
}

#[cfg(not(target_arch = "wasm32"))]
#[test]
fn test_withdraw_impl_fee_details() {
    let (_ctx, coin) = eth_coin_for_test(
        EthCoinType::Erc20 {
            platform: ETH.to_string(),
            token_addr: Address::from_str(ETH_SEPOLIA_TOKEN_CONTRACT).unwrap(),
        },
        &["http://dummy.dummy"],
        None,
        ETH_SEPOLIA_CHAIN_ID,
    );

    EthCoin::address_balance.mock_safe(|_, _| {
        let balance = u256_from_big_decimal(&1000000000.into(), 18).unwrap();
        MockResult::Return(Box::new(futures01::future::ok(balance)))
    });
    EthCoin::get_addr_nonce.mock_safe(|_, _| MockResult::Return(Box::new(futures01::future::ok((0.into(), vec![])))));

    let withdraw_req = WithdrawRequest {
        amount: 1.into(),
        to: "0x7Bc1bBDD6A0a722fC9bffC49c921B685ECB84b94".to_string(),
        coin: "JST".to_string(),
        fee: Some(WithdrawFee::EthGas {
            gas: gas_limit::ETH_MAX_TRADE_GAS,
            gas_price: 1.into(),
        }),
        ..Default::default()
    };
    block_on_f01(coin.get_balance()).unwrap();

    let tx_details = block_on(withdraw_impl(coin, withdraw_req)).unwrap();
    let expected = Some(
        EthTxFeeDetails {
            coin: ETH.into(),
            gas_price: "0.000000001".parse().unwrap(),
            gas: gas_limit::ETH_MAX_TRADE_GAS,
            total_fee: "0.00015".parse().unwrap(),
            max_fee_per_gas: None,
            max_priority_fee_per_gas: None,
        }
        .into(),
    );
    assert_eq!(expected, tx_details.fee_details);
}

#[test]
fn test_add_ten_pct() {
    let num = u256_from_big_decimal(&"0.1".parse().unwrap(), 9).unwrap();
    let expected = u256_from_big_decimal(&"0.11".parse().unwrap(), 9).unwrap();
    let actual = increase_by_percent(num, GAS_PRICE_PERCENT);
    assert_eq!(expected, actual);

    let num = u256_from_big_decimal(&"9.9".parse().unwrap(), 9).unwrap();
    let expected = u256_from_big_decimal(&"10.89".parse().unwrap(), 9).unwrap();
    let actual = increase_by_percent(num, GAS_PRICE_PERCENT);
    assert_eq!(expected, actual);

    let num = u256_from_big_decimal(&"30.1".parse().unwrap(), 9).unwrap();
    let expected = u256_from_big_decimal(&"33.11".parse().unwrap(), 9).unwrap();
    let actual = increase_by_percent(num, GAS_PRICE_PERCENT);
    assert_eq!(expected, actual);
}

#[cfg(not(target_arch = "wasm32"))]
#[test]
fn get_sender_trade_preimage() {
    /// Trade fee for the ETH coin is `2 * 150_000 * gas_price` always.
    fn expected_fee(gas_price: u64, gas_limit: u64) -> TradeFee {
        let amount = u256_to_big_decimal((gas_limit * gas_price).into(), 18).expect("!u256_to_big_decimal");
        TradeFee {
            coin: ETH.to_owned(),
            amount: amount.into(),
            paid_from_trading_vol: false,
        }
    }

    EthCoin::get_gas_price.mock_safe(|_| MockResult::Return(Box::pin(futures::future::ok(GAS_PRICE.into()))));

    let (_ctx, coin) = eth_coin_for_test(EthCoinType::Eth, &["http://dummy.dummy"], None, ETH_SEPOLIA_CHAIN_ID);

    let actual = block_on(coin.get_sender_trade_fee(
        TradePreimageValue::UpperBound(150.into()),
        FeeApproxStage::WithoutApprox,
    ))
    .expect("!get_sender_trade_fee");
    let expected = expected_fee(GAS_PRICE, gas_limit::ETH_PAYMENT);
    assert_eq!(actual, expected);

    let value = u256_to_big_decimal(100.into(), 18).expect("!u256_to_big_decimal");
    let actual = block_on(coin.get_sender_trade_fee(TradePreimageValue::Exact(value), FeeApproxStage::OrderIssue))
        .expect("!get_sender_trade_fee");
    let expected = expected_fee(GAS_PRICE_APPROXIMATION_ON_ORDER_ISSUE, gas_limit::ETH_PAYMENT);
    assert_eq!(actual, expected);

    let value = u256_to_big_decimal(1.into(), 18).expect("!u256_to_big_decimal");
    let actual = block_on(coin.get_sender_trade_fee(TradePreimageValue::Exact(value), FeeApproxStage::StartSwap))
        .expect("!get_sender_trade_fee");
    let expected = expected_fee(GAS_PRICE_APPROXIMATION_ON_START_SWAP, gas_limit::ETH_PAYMENT);
    assert_eq!(actual, expected);

    let value = u256_to_big_decimal(10000000000u64.into(), 18).expect("!u256_to_big_decimal");
    let actual =
        block_on(coin.get_sender_trade_fee(TradePreimageValue::Exact(value), FeeApproxStage::TradePreimageMax))
            .expect("!get_sender_trade_fee");
    let expected = expected_fee(
        GAS_PRICE_APPROXIMATION_ON_TRADE_PREIMAGE,
        gas_limit::ETH_PAYMENT + gas_limit::ETH_SENDER_REFUND,
    );
    assert_eq!(actual, expected);
}

#[cfg(not(target_arch = "wasm32"))]
#[test]
fn get_erc20_sender_trade_preimage() {
    const APPROVE_GAS_LIMIT: u64 = 60_000;
    static mut ALLOWANCE: u64 = 0;
    static mut ESTIMATE_GAS_CALLED: bool = false;

    EthCoin::allowance
        .mock_safe(|_, _| MockResult::Return(Box::new(futures01::future::ok(unsafe { ALLOWANCE.into() }))));

    EthCoin::get_gas_price.mock_safe(|_| MockResult::Return(Box::pin(futures::future::ok(GAS_PRICE.into()))));
    EthCoin::estimate_gas_wrapper.mock_safe(|_, _| {
        unsafe { ESTIMATE_GAS_CALLED = true };
        MockResult::Return(Box::new(futures01::future::ok(APPROVE_GAS_LIMIT.into())))
    });

    fn expected_trade_fee(gas_limit: u64, gas_price: u64) -> TradeFee {
        let amount = u256_to_big_decimal((gas_limit * gas_price).into(), 18).expect("!u256_to_big_decimal");
        TradeFee {
            coin: ETH.to_owned(),
            amount: amount.into(),
            paid_from_trading_vol: false,
        }
    }

    let (_ctx, coin) = eth_coin_for_test(
        EthCoinType::Erc20 {
            platform: ETH.to_string(),
            token_addr: Address::default(),
        },
        &["http://dummy.dummy"],
        None,
        ETH_SEPOLIA_CHAIN_ID,
    );

    // value is allowed
    unsafe { ALLOWANCE = 1000 };
    let value = u256_to_big_decimal(1000.into(), 18).expect("u256_to_big_decimal");
    let actual =
        block_on(coin.get_sender_trade_fee(TradePreimageValue::UpperBound(value), FeeApproxStage::WithoutApprox))
            .expect("!get_sender_trade_fee");
    log!("{:?}", actual.amount.to_decimal());
    unsafe { assert!(!ESTIMATE_GAS_CALLED) }
    assert_eq!(actual, expected_trade_fee(gas_limit::ERC20_PAYMENT, GAS_PRICE));

    // value is greater than allowance
    unsafe { ALLOWANCE = 999 };
    let value = u256_to_big_decimal(1000.into(), 18).expect("u256_to_big_decimal");
    let actual = block_on(coin.get_sender_trade_fee(TradePreimageValue::UpperBound(value), FeeApproxStage::StartSwap))
        .expect("!get_sender_trade_fee");
    unsafe {
        assert!(ESTIMATE_GAS_CALLED);
        ESTIMATE_GAS_CALLED = false;
    }
    assert_eq!(
        actual,
        expected_trade_fee(
            gas_limit::ERC20_PAYMENT + APPROVE_GAS_LIMIT,
            GAS_PRICE_APPROXIMATION_ON_START_SWAP
        )
    );

    // value is allowed
    unsafe { ALLOWANCE = 1000 };
    let value = u256_to_big_decimal(999.into(), 18).expect("u256_to_big_decimal");
    let actual = block_on(coin.get_sender_trade_fee(TradePreimageValue::Exact(value), FeeApproxStage::OrderIssue))
        .expect("!get_sender_trade_fee");
    unsafe { assert!(!ESTIMATE_GAS_CALLED) }
    assert_eq!(
        actual,
        expected_trade_fee(gas_limit::ERC20_PAYMENT, GAS_PRICE_APPROXIMATION_ON_ORDER_ISSUE)
    );

    // value is greater than allowance
    unsafe { ALLOWANCE = 1000 };
    let value = u256_to_big_decimal(1500.into(), 18).expect("u256_to_big_decimal");
    let actual = block_on(coin.get_sender_trade_fee(TradePreimageValue::Exact(value), FeeApproxStage::TradePreimage))
        .expect("!get_sender_trade_fee");
    unsafe {
        assert!(ESTIMATE_GAS_CALLED);
        ESTIMATE_GAS_CALLED = false;
    }
    assert_eq!(
        actual,
        expected_trade_fee(
            gas_limit::ERC20_PAYMENT + gas_limit::ERC20_SENDER_REFUND + APPROVE_GAS_LIMIT,
            GAS_PRICE_APPROXIMATION_ON_TRADE_PREIMAGE
        )
    );
}

#[cfg(not(target_arch = "wasm32"))]
#[test]
fn get_receiver_trade_preimage() {
    EthCoin::get_gas_price.mock_safe(|_| MockResult::Return(Box::pin(futures::future::ok(GAS_PRICE.into()))));

    let (_ctx, coin) = eth_coin_for_test(EthCoinType::Eth, &["http://dummy.dummy"], None, ETH_SEPOLIA_CHAIN_ID);
    let amount =
        u256_to_big_decimal((gas_limit::ETH_RECEIVER_SPEND * GAS_PRICE).into(), 18).expect("!u256_to_big_decimal");
    let expected_fee = TradeFee {
        coin: ETH.to_owned(),
        amount: amount.into(),
        paid_from_trading_vol: false,
    };

    let actual =
        block_on_f01(coin.get_receiver_trade_fee(FeeApproxStage::WithoutApprox)).expect("!get_sender_trade_fee");
    assert_eq!(actual, expected_fee);
}

#[cfg(not(target_arch = "wasm32"))]
#[test]
fn test_get_fee_to_send_taker_fee() {
    const DEX_FEE_AMOUNT: u64 = 100_000;
    const TRANSFER_GAS_LIMIT: u64 = 40_000;

    EthCoin::get_gas_price.mock_safe(|_| MockResult::Return(Box::pin(futures::future::ok(GAS_PRICE.into()))));
    EthCoin::estimate_gas_wrapper
        .mock_safe(|_, _| MockResult::Return(Box::new(futures01::future::ok(TRANSFER_GAS_LIMIT.into()))));

    // fee to send taker fee is `TRANSFER_GAS_LIMIT * gas_price` always.
    let amount = u256_to_big_decimal((TRANSFER_GAS_LIMIT * GAS_PRICE).into(), 18).expect("!u256_to_big_decimal");
    let expected_fee = TradeFee {
        coin: ETH.to_owned(),
        amount: amount.into(),
        paid_from_trading_vol: false,
    };

    let dex_fee_amount = u256_to_big_decimal(DEX_FEE_AMOUNT.into(), 18).expect("!u256_to_big_decimal");

    let (_ctx, coin) = eth_coin_for_test(EthCoinType::Eth, &["http://dummy.dummy"], None, ETH_SEPOLIA_CHAIN_ID);
    let actual = block_on(coin.get_fee_to_send_taker_fee(
        DexFee::Standard(MmNumber::from(&dex_fee_amount)),
        FeeApproxStage::WithoutApprox,
    ))
    .expect("!get_fee_to_send_taker_fee");
    assert_eq!(actual, expected_fee);

    let (_ctx, coin) = eth_coin_for_test(
        EthCoinType::Erc20 {
            platform: ETH.to_string(),
            token_addr: Address::from_str("0xaD22f63404f7305e4713CcBd4F296f34770513f4").unwrap(),
        },
        &["http://dummy.dummy"],
        None,
        ETH_SEPOLIA_CHAIN_ID,
    );
    let actual = block_on(coin.get_fee_to_send_taker_fee(
        DexFee::Standard(MmNumber::from(dex_fee_amount)),
        FeeApproxStage::WithoutApprox,
    ))
    .expect("!get_fee_to_send_taker_fee");
    assert_eq!(actual, expected_fee);
}

/// Some ERC20 tokens return the `error: -32016, message: \"The execution failed due to an exception.\"` error
/// if the balance is insufficient.
/// So [`EthCoin::get_fee_to_send_taker_fee`] must return [`TradePreimageError::NotSufficientBalance`].
///
/// Please note this test doesn't work correctly now,
/// because as of now [`EthCoin::get_fee_to_send_taker_fee`] doesn't process the `Exception` web3 error correctly.
#[cfg(not(target_arch = "wasm32"))]
#[test]
#[ignore]
fn test_get_fee_to_send_taker_fee_insufficient_balance() {
    const DEX_FEE_AMOUNT: u64 = 100_000_000_000;

    EthCoin::get_gas_price.mock_safe(|_| MockResult::Return(Box::pin(futures::future::ok(40.into()))));
    let (_ctx, coin) = eth_coin_for_test(
        EthCoinType::Erc20 {
            platform: ETH.to_string(),
            token_addr: Address::from_str("0xaD22f63404f7305e4713CcBd4F296f34770513f4").unwrap(),
        },
        ETH_MAINNET_NODES,
        None,
        ETH_MAINNET_CHAIN_ID,
    );
    let dex_fee_amount = u256_to_big_decimal(DEX_FEE_AMOUNT.into(), 18).expect("!u256_to_big_decimal");

    let error = block_on(coin.get_fee_to_send_taker_fee(
        DexFee::Standard(MmNumber::from(dex_fee_amount)),
        FeeApproxStage::WithoutApprox,
    ))
    .unwrap_err();
    log!("{}", error);
    assert!(
        matches!(error.get_inner(), TradePreimageError::NotSufficientBalance { .. }),
        "Expected TradePreimageError::NotSufficientBalance"
    );
}

#[cfg(not(target_arch = "wasm32"))]
#[test]
fn validate_dex_fee_invalid_sender_eth() {
    let (_ctx, coin) = eth_coin_for_test(EthCoinType::Eth, ETH_MAINNET_NODES, None, ETH_MAINNET_CHAIN_ID);
    // the real dex fee sent on mainnet
    // https://etherscan.io/tx/0x7e9ca16c85efd04ee5e31f2c1914b48f5606d6f9ce96ecce8c96d47d6857278f
    let tx = block_on(block_on(coin.web3()).unwrap().eth().transaction(TransactionId::Hash(
        H256::from_str("0x7e9ca16c85efd04ee5e31f2c1914b48f5606d6f9ce96ecce8c96d47d6857278f").unwrap(),
    )))
    .unwrap()
    .unwrap();
    let tx = signed_tx_from_web3_tx(tx).unwrap().into();
    let amount: BigDecimal = "0.000526435076465".parse().unwrap();
    let validate_fee_args = ValidateFeeArgs {
        fee_tx: &tx,
        expected_sender: &DEX_FEE_ADDR_RAW_PUBKEY,
        dex_fee: &DexFee::Standard(amount.into()),
        min_block_number: 0,
        uuid: &[],
    };
    let error = block_on(coin.validate_fee(validate_fee_args)).unwrap_err().into_inner();
    match error {
        ValidatePaymentError::WrongPaymentTx(err) => assert!(err.contains("was sent from wrong address")),
        _ => panic!("Expected `WrongPaymentTx` wrong sender address, found {:?}", error),
    }
}

#[cfg(not(target_arch = "wasm32"))]
#[test]
fn validate_dex_fee_invalid_sender_erc() {
    let (_ctx, coin) = eth_coin_for_test(
        EthCoinType::Erc20 {
            platform: ETH.to_string(),
            token_addr: Address::from_str("0xa1d6df714f91debf4e0802a542e13067f31b8262").unwrap(),
        },
        ETH_MAINNET_NODES,
        None,
        ETH_MAINNET_CHAIN_ID,
    );
    // the real dex fee sent on mainnet
    // https://etherscan.io/tx/0xd6403b41c79f9c9e9c83c03d920ee1735e7854d85d94cef48d95dfeca95cd600
    let tx = block_on(block_on(coin.web3()).unwrap().eth().transaction(TransactionId::Hash(
        H256::from_str("0xd6403b41c79f9c9e9c83c03d920ee1735e7854d85d94cef48d95dfeca95cd600").unwrap(),
    )))
    .unwrap()
    .unwrap();
    let tx = signed_tx_from_web3_tx(tx).unwrap().into();
    let amount: BigDecimal = "5.548262548262548262".parse().unwrap();
    let validate_fee_args = ValidateFeeArgs {
        fee_tx: &tx,
        expected_sender: &DEX_FEE_ADDR_RAW_PUBKEY,
        dex_fee: &DexFee::Standard(amount.into()),
        min_block_number: 0,
        uuid: &[],
    };
    let error = block_on(coin.validate_fee(validate_fee_args)).unwrap_err().into_inner();
    match error {
        ValidatePaymentError::WrongPaymentTx(err) => assert!(err.contains("was sent from wrong address")),
        _ => panic!("Expected `WrongPaymentTx` wrong sender address, found {:?}", error),
    }
}

#[cfg(not(target_arch = "wasm32"))]
fn sender_compressed_pub(tx: &SignedEthTx) -> [u8; 33] {
    let tx_pubkey = tx.public.unwrap();
    let mut raw_pubkey = [0; 65];
    raw_pubkey[0] = 0x04;
    raw_pubkey[1..].copy_from_slice(tx_pubkey.as_bytes());
    let secp_public = PublicKey::from_slice(&raw_pubkey).unwrap();
    secp_public.serialize()
}

#[cfg(not(target_arch = "wasm32"))]
#[test]
fn validate_dex_fee_eth_confirmed_before_min_block() {
    let (_ctx, coin) = eth_coin_for_test(EthCoinType::Eth, ETH_MAINNET_NODES, None, ETH_MAINNET_CHAIN_ID);
    // the real dex fee sent on mainnet
    // https://etherscan.io/tx/0x7e9ca16c85efd04ee5e31f2c1914b48f5606d6f9ce96ecce8c96d47d6857278f
    let tx = block_on(block_on(coin.web3()).unwrap().eth().transaction(TransactionId::Hash(
        H256::from_str("0x7e9ca16c85efd04ee5e31f2c1914b48f5606d6f9ce96ecce8c96d47d6857278f").unwrap(),
    )))
    .unwrap()
    .unwrap();
    let tx = signed_tx_from_web3_tx(tx).unwrap();
    let compressed_public = sender_compressed_pub(&tx);
    let tx = tx.into();
    let amount: BigDecimal = "0.000526435076465".parse().unwrap();
    let validate_fee_args = ValidateFeeArgs {
        fee_tx: &tx,
        expected_sender: &compressed_public,
        dex_fee: &DexFee::Standard(amount.into()),
        min_block_number: 11784793,
        uuid: &[],
    };
    let error = block_on(coin.validate_fee(validate_fee_args)).unwrap_err().into_inner();
    match error {
        ValidatePaymentError::WrongPaymentTx(err) => assert!(err.contains("confirmed before min_block")),
        _ => panic!("Expected `WrongPaymentTx` early confirmation, found {:?}", error),
    }
}

#[cfg(not(target_arch = "wasm32"))]
#[test]
fn validate_dex_fee_erc_confirmed_before_min_block() {
    let (_ctx, coin) = eth_coin_for_test(
        EthCoinType::Erc20 {
            platform: ETH.to_string(),
            token_addr: Address::from_str("0xa1d6df714f91debf4e0802a542e13067f31b8262").unwrap(),
        },
        ETH_MAINNET_NODES,
        None,
        ETH_MAINNET_CHAIN_ID,
    );
    // the real dex fee sent on mainnet
    // https://etherscan.io/tx/0xd6403b41c79f9c9e9c83c03d920ee1735e7854d85d94cef48d95dfeca95cd600
    let tx = block_on(block_on(coin.web3()).unwrap().eth().transaction(TransactionId::Hash(
        H256::from_str("0xd6403b41c79f9c9e9c83c03d920ee1735e7854d85d94cef48d95dfeca95cd600").unwrap(),
    )))
    .unwrap()
    .unwrap();

    let tx = signed_tx_from_web3_tx(tx).unwrap();
    let compressed_public = sender_compressed_pub(&tx);
    let tx = tx.into();
    let amount: BigDecimal = "5.548262548262548262".parse().unwrap();
    let validate_fee_args = ValidateFeeArgs {
        fee_tx: &tx,
        expected_sender: &compressed_public,
        dex_fee: &DexFee::Standard(amount.into()),
        min_block_number: 11823975,
        uuid: &[],
    };
    let error = block_on(coin.validate_fee(validate_fee_args)).unwrap_err().into_inner();
    match error {
        ValidatePaymentError::WrongPaymentTx(err) => assert!(err.contains("confirmed before min_block")),
        _ => panic!("Expected `WrongPaymentTx` early confirmation, found {:?}", error),
    }
}

#[cfg(not(target_arch = "wasm32"))]
#[test]
fn test_negotiate_swap_contract_addr_no_fallback() {
    let (_, coin) = eth_coin_for_test(EthCoinType::Eth, ETH_MAINNET_NODES, None, ETH_MAINNET_CHAIN_ID);

    let input = None;
    let error = coin.negotiate_swap_contract_addr(input).unwrap_err().into_inner();
    assert_eq!(NegotiateSwapContractAddrErr::NoOtherAddrAndNoFallback, error);

    let slice: &[u8] = &[1; 1];
    let error = coin.negotiate_swap_contract_addr(Some(slice)).unwrap_err().into_inner();
    assert_eq!(
        NegotiateSwapContractAddrErr::InvalidOtherAddrLen(slice.to_vec().into()),
        error
    );

    let slice: &[u8] = &[1; 20];
    let error = coin.negotiate_swap_contract_addr(Some(slice)).unwrap_err().into_inner();
    assert_eq!(
        NegotiateSwapContractAddrErr::UnexpectedOtherAddr(slice.to_vec().into()),
        error
    );

    let slice: &[u8] = coin.swap_contract_address.as_ref();
    let result = coin.negotiate_swap_contract_addr(Some(slice)).unwrap();
    assert_eq!(Some(slice.to_vec().into()), result);
}

#[cfg(not(target_arch = "wasm32"))]
#[test]
fn test_negotiate_swap_contract_addr_has_fallback() {
    let fallback = Address::from_str("0x8500AFc0bc5214728082163326C2FF0C73f4a871").unwrap();

    let (_, coin) = eth_coin_for_test(
        EthCoinType::Eth,
        ETH_MAINNET_NODES,
        Some(fallback),
        ETH_MAINNET_CHAIN_ID,
    );

    let input = None;
    let result = coin.negotiate_swap_contract_addr(input).unwrap();
    assert_eq!(Some(fallback.0.to_vec().into()), result);

    let slice: &[u8] = &[1; 1];
    let error = coin.negotiate_swap_contract_addr(Some(slice)).unwrap_err().into_inner();
    assert_eq!(
        NegotiateSwapContractAddrErr::InvalidOtherAddrLen(slice.to_vec().into()),
        error
    );

    let slice: &[u8] = &[1; 20];
    let error = coin.negotiate_swap_contract_addr(Some(slice)).unwrap_err().into_inner();
    assert_eq!(
        NegotiateSwapContractAddrErr::UnexpectedOtherAddr(slice.to_vec().into()),
        error
    );

    let slice: &[u8] = coin.swap_contract_address.as_ref();
    let result = coin.negotiate_swap_contract_addr(Some(slice)).unwrap();
    assert_eq!(Some(slice.to_vec().into()), result);

    let slice: &[u8] = fallback.as_ref();
    let result = coin.negotiate_swap_contract_addr(Some(slice)).unwrap();
    assert_eq!(Some(fallback.0.to_vec().into()), result);
}

#[test]
#[ignore]
fn polygon_check_if_my_payment_sent() {
    let ctx = MmCtxBuilder::new().into_mm_arc();
    let conf = json!({
      "coin": "MATIC",
      "name": "matic",
      "fname": "Polygon",
      "rpcport": 80,
      "mm2": 1,
      "avg_blocktime": 0.03,
      "required_confirmations": 3,
      "protocol": {
        "type": "ETH",
        "protocol_data": {
            "chain_id": MATIC_CHAIN_ID
        }
      }
    });

    let request = json!({
        "method": "enable",
        "coin": "MATIC",
        "urls": ["https://polygon-mainnet.g.alchemy.com/v2/9YYl6iMLmXXLoflMPHnMTC4Dcm2L2tFH"],
        "swap_contract_address": "0x9130b257d37a52e52f21054c4da3450c72f595ce",
    });

    let priv_key_policy = PrivKeyBuildPolicy::IguanaPrivKey(IguanaPrivKey::from([1; 32]));
    let coin = block_on(eth_coin_from_conf_and_request(
        &ctx,
        "MATIC",
        &conf,
        &request,
        CoinProtocol::ETH {
            chain_id: MATIC_CHAIN_ID,
        },
        priv_key_policy,
    ))
    .unwrap();

    log!("{}", coin.my_address().unwrap());

    let secret_hash = hex::decode("fc33114b389f0ee1212abf2867e99e89126f4860").unwrap();
    let swap_contract_address = "9130b257d37a52e52f21054c4da3450c72f595ce".into();
    let if_my_payment_sent_args = CheckIfMyPaymentSentArgs {
        time_lock: 1638764369,
        other_pub: &[],
        secret_hash: &secret_hash,
        search_from_block: 22185109,
        swap_contract_address: &Some(swap_contract_address),
        swap_unique_data: &[],
        amount: &BigDecimal::default(),
        payment_instructions: &None,
    };
    let my_payment = block_on(coin.check_if_my_payment_sent(if_my_payment_sent_args))
        .unwrap()
        .unwrap();
    let expected_hash = BytesJson::from("69a20008cea0c15ee483b5bbdff942752634aa072dfd2ff715fe87eec302de11");
    assert_eq!(expected_hash, my_payment.tx_hash_as_bytes());
}

#[cfg(not(target_arch = "wasm32"))]
#[test]
fn test_message_hash() {
    let key_pair = Random.generate().unwrap();
    let (_ctx, coin) = eth_coin_from_keypair(
        EthCoinType::Eth,
        ETH_SEPOLIA_NODES,
        None,
        key_pair,
        ETH_SEPOLIA_CHAIN_ID,
        eth_sepolia_conf(),
    );

    let message_hash = coin.sign_message_hash("test").unwrap();
    assert_eq!(
        hex::encode(message_hash),
        "4a5c5d454721bbbb25540c3317521e71c373ae36458f960d2ad46ef088110e95"
    );
}

#[cfg(not(target_arch = "wasm32"))]
#[test]
fn test_sign_verify_message() {
    let key_pair = KeyPair::from_secret_slice(
        &hex::decode("809465b17d0a4ddb3e4c69e8f23c2cabad868f51f8bed5c765ad1d6516c3306f").unwrap(),
    )
    .unwrap();
    let (_ctx, coin) = eth_coin_from_keypair(
        EthCoinType::Eth,
        ETH_SEPOLIA_NODES,
        None,
        key_pair,
        ETH_SEPOLIA_CHAIN_ID,
        eth_sepolia_conf(),
    );

    let message = "test";
    let signature = coin.sign_message(message, None).unwrap();
    assert_eq!(signature, "0xcdf11a9c4591fb7334daa4b21494a2590d3f7de41c7d2b333a5b61ca59da9b311b492374cc0ba4fbae53933260fa4b1c18f15d95b694629a7b0620eec77a938600");

    let is_valid = coin
        .verify_message(&signature, message, "0xbAB36286672fbdc7B250804bf6D14Be0dF69fa29")
        .unwrap();
    assert!(is_valid);
}

#[cfg(not(target_arch = "wasm32"))]
#[test]
fn test_eth_extract_secret() {
    let key_pair = Random.generate().unwrap();
    let coin_type = EthCoinType::Erc20 {
        platform: ETH.to_string(),
        token_addr: Address::from_str("0xc0eb7aed740e1796992a08962c15661bdeb58003").unwrap(),
    };
    let (_ctx, coin) = eth_coin_from_keypair(
        coin_type,
        &["http://dummy.dummy"],
        None,
        key_pair,
        ETH_SEPOLIA_CHAIN_ID,
        eth_sepolia_conf(),
    );

    // raw transaction bytes of https://ropsten.etherscan.io/tx/0xcb7c14d3ff309996d582400369393b6fa42314c52245115d4a3f77f072c36da9
    let tx_bytes = &[
        249, 1, 9, 37, 132, 119, 53, 148, 0, 131, 2, 73, 240, 148, 123, 193, 187, 221, 106, 10, 114, 47, 201, 191, 252,
        73, 201, 33, 182, 133, 236, 184, 75, 148, 128, 184, 164, 2, 237, 41, 43, 188, 96, 248, 252, 165, 132, 81, 30,
        243, 34, 85, 165, 46, 224, 176, 90, 137, 30, 19, 123, 224, 67, 83, 53, 74, 57, 148, 140, 95, 45, 70, 147, 0, 0,
        0, 0, 0, 0, 0, 0, 0, 0, 0, 0, 0, 0, 0, 0, 0, 0, 0, 0, 0, 0, 0, 0, 0, 71, 13, 228, 223, 130, 0, 0, 168, 151, 11,
        232, 224, 253, 63, 180, 26, 114, 23, 184, 27, 10, 161, 80, 178, 251, 73, 204, 80, 174, 97, 118, 149, 204, 186,
        187, 243, 185, 19, 128, 0, 0, 0, 0, 0, 0, 0, 0, 0, 0, 0, 0, 0, 0, 0, 0, 0, 0, 0, 0, 0, 0, 0, 0, 0, 0, 0, 0, 0,
        0, 0, 0, 0, 0, 0, 0, 0, 0, 0, 0, 0, 0, 0, 0, 157, 73, 251, 238, 138, 245, 142, 240, 85, 44, 209, 63, 194, 242,
        109, 242, 246, 6, 76, 176, 27, 160, 29, 157, 226, 23, 81, 174, 34, 82, 93, 182, 41, 248, 119, 42, 221, 214, 38,
        243, 128, 2, 235, 208, 193, 192, 74, 208, 242, 26, 221, 83, 54, 74, 160, 111, 29, 92, 8, 75, 61, 97, 103, 199,
        100, 189, 72, 74, 221, 144, 66, 170, 68, 121, 29, 105, 19, 194, 35, 245, 196, 131, 236, 29, 105, 101, 30,
    ];

    let secret = block_on(coin.extract_secret(&[0u8; 20], tx_bytes.as_slice(), false));
    assert!(secret.is_ok());
    let expect_secret = &[
        168, 151, 11, 232, 224, 253, 63, 180, 26, 114, 23, 184, 27, 10, 161, 80, 178, 251, 73, 204, 80, 174, 97, 118,
        149, 204, 186, 187, 243, 185, 19, 128,
    ];
    assert_eq!(expect_secret.as_slice(), &secret.unwrap());

    // Test for unexpected contract signature
    // raw transaction bytes of ethPayment contract https://etherscan
    // .io/tx/0x0869be3e5d4456a29d488a533ad6c118620fef450f36778aecf31d356ff8b41f
    let tx_bytes = [
        248, 240, 3, 133, 1, 42, 5, 242, 0, 131, 2, 73, 240, 148, 133, 0, 175, 192, 188, 82, 20, 114, 128, 130, 22, 51,
        38, 194, 255, 12, 115, 244, 168, 113, 135, 110, 205, 245, 24, 127, 34, 254, 184, 132, 21, 44, 243, 175, 73, 33,
        143, 82, 117, 16, 110, 27, 133, 82, 200, 114, 233, 42, 140, 198, 35, 21, 201, 249, 187, 180, 20, 46, 148, 40,
        9, 228, 193, 130, 71, 199, 0, 0, 0, 0, 0, 0, 0, 0, 0, 0, 0, 0, 152, 41, 132, 9, 201, 73, 19, 94, 237, 137, 35,
        61, 4, 194, 207, 239, 152, 75, 175, 245, 157, 174, 10, 214, 161, 207, 67, 70, 87, 246, 231, 212, 47, 216, 119,
        68, 237, 197, 125, 141, 0, 0, 0, 0, 0, 0, 0, 0, 0, 0, 0, 0, 0, 0, 0, 0, 0, 0, 0, 0, 0, 0, 0, 0, 0, 0, 0, 0, 0,
        0, 0, 0, 0, 0, 0, 0, 0, 0, 0, 0, 93, 72, 125, 102, 28, 159, 180, 237, 198, 97, 87, 80, 82, 200, 104, 40, 245,
        221, 7, 28, 122, 104, 91, 99, 1, 159, 140, 25, 131, 101, 74, 87, 50, 168, 146, 187, 90, 160, 51, 1, 123, 247,
        6, 108, 165, 181, 188, 40, 56, 47, 211, 229, 221, 73, 5, 15, 89, 81, 117, 225, 216, 108, 98, 226, 119, 232, 94,
        184, 42, 106,
    ];
    let secret = block_on(coin.extract_secret(&[0u8; 20], tx_bytes.as_slice(), false))
        .err()
        .unwrap();
    assert!(secret.contains("Expected 'receiverSpend' contract call signature"));
}

#[test]
fn test_eth_validate_valid_and_invalid_pubkey() {
    let ctx = MmCtxBuilder::new().into_mm_arc();
    let conf = json!({
      "coin": "MATIC",
      "name": "matic",
      "fname": "Polygon",
      "rpcport": 80,
      "mm2": 1,
      "avg_blocktime": 0.03,
      "required_confirmations": 3,
      "protocol": {
        "type": "ETH",
        "protocol_data": {
            "chain_id": MATIC_CHAIN_ID
        }
      }
    });

    let request = json!({
        "method": "enable",
        "coin": "MATIC",
        "urls": ["https://polygon-mainnet.g.alchemy.com/v2/9YYl6iMLmXXLoflMPHnMTC4Dcm2L2tFH"],
        "swap_contract_address": "0x9130b257d37a52e52f21054c4da3450c72f595ce",
    });

    let priv_key = [
        3, 98, 177, 3, 108, 39, 234, 144, 131, 178, 103, 103, 127, 80, 230, 166, 53, 68, 147, 215, 42, 216, 144, 72,
        172, 110, 180, 13, 123, 179, 10, 49,
    ];
    let priv_key_policy = PrivKeyBuildPolicy::IguanaPrivKey(IguanaPrivKey::from(priv_key));
    let coin = block_on(eth_coin_from_conf_and_request(
        &ctx,
        "MATIC",
        &conf,
        &request,
        CoinProtocol::ETH {
            chain_id: MATIC_CHAIN_ID,
        },
        priv_key_policy,
    ))
    .unwrap();
    // Test expected to pass at this point as we're using a valid pubkey to validate against a valid pubkey
    assert!(coin
        .validate_other_pubkey(&[
            3, 23, 183, 225, 206, 31, 159, 148, 195, 42, 67, 115, 146, 41, 248, 140, 11, 3, 51, 41, 111, 180, 110, 143,
            114, 134, 88, 73, 198, 174, 52, 184, 78
        ])
        .is_ok());
    // Test expected to fail at this point as we're using a valid pubkey to validate against an invalid pubkeys
    assert!(coin.validate_other_pubkey(&[1u8; 20]).is_err());
    assert!(coin.validate_other_pubkey(&[1u8; 8]).is_err());
}

#[test]
fn test_get_enabled_erc20_by_contract_and_platform() {
    use super::erc20::get_enabled_erc20_by_platform_and_contract;
    use crate::rpc_command::get_enabled_coins::{get_enabled_coins_rpc, GetEnabledCoinsRequest};
    const BNB_TOKEN: &str = "1INCH-BEP20";
    const ETH_TOKEN: &str = "1INCH-ERC20";

    let conf = json!({
        "coins": [{
      "coin": "BNB",
      "name": "binancesmartchain",
      "fname": "Binance Coin",
      "avg_blocktime": 3,
      "rpcport": 80,
      "mm2": 1,
      "use_access_list": true,
      "max_eth_tx_type": 2,
      "required_confirmations": 3,
      "protocol": {
        "type": "ETH",
        "protocol_data": {
            "chain_id": 56
        }
      },
      "derivation_path": "m/44'/60'",
      "trezor_coin": "Binance Smart Chain",
      "links": {
        "homepage": "https://www.binance.org"
      }
    },{
      "coin": BNB_TOKEN,
      "name": "1inch_bep20",
      "fname": "1Inch",
      "rpcport": 80,
      "mm2": 1,
      "avg_blocktime": 3,
      "required_confirmations": 3,
      "protocol": {
        "type": "ERC20",
        "protocol_data": {
          "platform": "BNB",
          "contract_address": "0x111111111117dC0aa78b770fA6A738034120C302"
        }
      },
      "derivation_path": "m/44'/60'",
      "use_access_list": true,
      "max_eth_tx_type": 2,
      "gas_limit": {
          "eth_send_erc20": 60000,
          "erc20_payment": 110000,
          "erc20_receiver_spend": 85000,
          "erc20_sender_refund": 85000
      }
    },{
      "coin": "ETH",
      "name": "ethereum",
      "fname": "Ethereum",
      "rpcport": 80,
      "mm2": 1,
      "sign_message_prefix": "Ethereum Signed Message:\n",
      "required_confirmations": 3,
      "avg_blocktime": 15,
      "protocol": {
        "type": "ETH",
        "protocol_data": {
            "chain_id": 1
        }
      },
      "derivation_path": "m/44'/60'"
    },{
      "coin": ETH_TOKEN,
      "name": "1inch_erc20",
      "fname": "1Inch",
      "rpcport": 80,
      "mm2": 1,
      "avg_blocktime": 15,
      "required_confirmations": 3,
      "decimals": 18,
      "protocol": {
        "type": "ERC20",
        "protocol_data": {
          "platform": "ETH",
          "contract_address": "0x111111111117dC0aa78b770fA6A738034120C302"
        }
      },
      "derivation_path": "m/44'/60'"
    }]
    });

    let ctx = MmCtxBuilder::new().with_conf(conf).into_mm_arc();
    CryptoCtx::init_with_iguana_passphrase(
        ctx.clone(),
        "spice describe gravity federal blast come thank unfair canal monkey style afraid",
    )
    .unwrap();

    let req_bnb_token = json!({
        "urls":["https://bsc-dataseed1.binance.org","https://bsc-dataseed1.defibit.io"],
        "swap_contract_address":"0x9130b257d37a52e52f21054c4da3450c72f595ce",
    });
    block_on(lp_coininit(&ctx, BNB_TOKEN, &req_bnb_token)).unwrap();

    let req_eth_token = json!({
        "urls":["https://ethereum-rpc.publicnode.com", "https://eth.drpc.org"],
        "swap_contract_address":"0x9130b257d37a52e52f21054c4da3450c72f595ce",
    });
    block_on(lp_coininit(&ctx, ETH_TOKEN, &req_eth_token)).unwrap();

    let coins = block_on(get_enabled_coins_rpc(ctx.clone(), GetEnabledCoinsRequest)).unwrap();
    assert_eq!(coins.coins.len(), 2);

    let contract_address = Address::from_str("0x111111111117dC0aa78b770fA6A738034120C302").unwrap();
    let res = block_on(get_enabled_erc20_by_platform_and_contract(&ctx, ETH, &contract_address)).unwrap();
    assert!(res.is_some());
    assert_eq!(res.unwrap().platform_ticker(), ETH);
}

#[test]
#[cfg(not(target_arch = "wasm32"))]
fn test_fee_history() {
    use mm2_test_helpers::for_tests::ETH_SEPOLIA_NODES;

    let (_ctx, coin) = eth_coin_for_test(EthCoinType::Eth, ETH_SEPOLIA_NODES, None, ETH_SEPOLIA_CHAIN_ID);
    // check fee history without percentiles decoded okay
    let res = block_on(coin.eth_fee_history(U256::from(1u64), BlockNumber::Latest, &[]));
    assert!(res.is_ok());
}

#[test]
#[cfg(not(target_arch = "wasm32"))]
fn test_gas_limit_conf() {
    use mm2_test_helpers::for_tests::ETH_SEPOLIA_SWAP_CONTRACT;

    let conf = json!({
        "coins": [{
            "coin": "ETH",
            "name": "ethereum",
            "fname": "Ethereum",
            "protocol":{
                "type": "ETH",
                "protocol_data": {
                    "chain_id": ETH_SEPOLIA_CHAIN_ID
                }
            },
            "rpcport": 80,
            "mm2": 1,
            "gas_limit": {
                "erc20_payment": 120000,
                "erc20_receiver_spend": 130000,
                "erc20_sender_refund": 110000
            }
        }]
    });

    let ctx = MmCtxBuilder::new().with_conf(conf).into_mm_arc();
    CryptoCtx::init_with_iguana_passphrase(ctx.clone(), "123456").unwrap();

    let req = json!({
        "urls":ETH_SEPOLIA_NODES,
        "swap_contract_address":ETH_SEPOLIA_SWAP_CONTRACT
    });
    let coin = block_on(lp_coininit(&ctx, ETH, &req)).unwrap();
    let eth_coin = match coin {
        MmCoinEnum::EthCoin(eth_coin) => eth_coin,
        _ => panic!("not eth coin"),
    };
    assert!(
        eth_coin.gas_limit.eth_send_coins == 21_000
            && eth_coin.gas_limit.erc20_payment == 120000
            && eth_coin.gas_limit.erc20_receiver_spend == 130000
            && eth_coin.gas_limit.erc20_sender_refund == 110000
            && eth_coin.gas_limit.eth_max_trade_gas == 150_000
    );
}

#[test]
fn test_h256_to_str() {
    let h = H256::from_str("5136701f11060010841c9708c3eb26f6606a070b8ae43f4b98b6d7b10a545258").unwrap();
    let b: BytesJson = h.0.to_vec().into();
<<<<<<< HEAD
    println!("H256=0x{:02x}", b);
}

#[cfg(not(target_arch = "wasm32"))]
#[test]
fn test_eth_conf_params() {
    let key_pair = Random.generate().unwrap();
    let (_ctx, coin) = eth_coin_from_keypair(
        EthCoinType::Eth,
        ETH_SEPOLIA_NODES,
        None,
        key_pair,
        ETH_SEPOLIA_CHAIN_ID,
        json!({
            "coin": "ETH",
            "name": "ethereum",
            "derivation_path": "m/44'/60'",
            "protocol": {
                "type": "ETH",
                "protocol_data": {
                    "chain_id": ETH_SEPOLIA_CHAIN_ID,
                }
            },
            "swap_gas_fee_policy": "High",
            "max_eth_tx_type": 2,
            "estimate_gas_mult": 1.25,
            "gas_price_adjust": {
                "legacy_price_mult": 0.25,
                "base_fee_mult": [0.1, 0.2, 0.3],
                "priority_fee_mult": [0.4, 0.5, 0.6]
            },
            "gas_limit": {
                "eth_send_coins": 21_000,
                "eth_send_erc20": 120_123,
                "eth_payment": 75_456,
                "erc20_payment": 110_999,
                "eth_receiver_spend": 50_111,
                "erc20_receiver_spend":120_333,
                "eth_sender_refund": 65_222,
                "erc20_sender_refund": 135_777,
                "eth_max_trade_gas": 150_234,
            },
            "gas_limit_v2": {
                "maker": {
                    "eth_payment": 110_111,
                    "erc20_payment": 120_111,
                    "eth_taker_spend": 130_111,
                    "erc20_taker_spend": 140_111,
                    "eth_maker_refund_timelock": 105_111,
                    "erc20_maker_refund_timelock": 115_111,
                    "eth_maker_refund_secret": 125_111,
                    "erc20_maker_refund_secret": 135_111
                },
                "taker": {
                    "eth_payment": 110_222,
                    "erc20_payment": 111_222,
                    "eth_maker_spend": 112_222,
                    "erc20_maker_spend": 113_222,
                    "eth_taker_refund_timelock": 114_222,
                    "erc20_taker_refund_timelock": 115_222,
                    "eth_taker_refund_secret": 116_222,
                    "erc20_taker_refund_secret": 117_222,
                    "approve_payment": 118_222
                },
                "nft_maker": {
                    "erc721_payment": 120_333,
                    "erc1155_payment": 121_333,
                    "erc721_taker_spend": 122_333,
                    "erc1155_taker_spend": 123_333,
                    "erc721_maker_refund_timelock": 124_333,
                    "erc1155_maker_refund_timelock": 125_333,
                    "erc721_maker_refund_secret": 126_333,
                    "erc1155_maker_refund_secret": 127_333
                }
            }
        }),
    );
    assert_eq!(coin.max_eth_tx_type, Some(2));
    assert_eq!(coin.estimate_gas_mult, Some(1.25));
    assert_eq!(coin.gas_limit.eth_send_erc20, 120_123);
    assert_eq!(coin.gas_limit.eth_max_trade_gas, 150_234);
    assert_eq!(coin.gas_limit_v2.maker.eth_maker_refund_timelock, 105_111);
    assert_eq!(coin.gas_limit_v2.taker.eth_taker_refund_secret, 116_222);
    assert_eq!(coin.gas_limit_v2.nft_maker.erc1155_maker_refund_timelock, 125_333);
    assert_eq!(coin.gas_price_adjust.as_ref().unwrap().legacy_price_mult, 0.25);
    assert_eq!(coin.gas_price_adjust.as_ref().unwrap().base_fee_mult, [0.1, 0.2, 0.3]);
    assert_eq!(coin.gas_price_adjust.as_ref().unwrap().priority_fee_mult, [
        0.4, 0.5, 0.6
    ]);
    assert!(matches!(
        *coin.swap_gas_fee_policy.lock().unwrap(),
        SwapGasFeePolicy::High
    ));
=======
    println!("H256=0x{b:02x}");
>>>>>>> f5f0b18c
}<|MERGE_RESOLUTION|>--- conflicted
+++ resolved
@@ -9,14 +9,10 @@
 
     use common::{now_sec, block_on_f01};
     use ethkey::{Generator, Random};
-<<<<<<< HEAD
-    use mm2_test_helpers::for_tests::{ETH_MAINNET_CHAIN_ID, ETH_MAINNET_NODES, ETH_SEPOLIA_CHAIN_ID, ETH_SEPOLIA_NODES,
-                                  ETH_SEPOLIA_TOKEN_CONTRACT, eth_sepolia_conf};
-=======
     use mm2_test_helpers::for_tests::{
         ETH_MAINNET_CHAIN_ID, ETH_MAINNET_NODES, ETH_SEPOLIA_CHAIN_ID, ETH_SEPOLIA_NODES, ETH_SEPOLIA_TOKEN_CONTRACT,
+        eth_sepolia_conf,
     };
->>>>>>> f5f0b18c
     use mocktopus::mocking::*;
 
     /// The gas price for the tests
@@ -1162,8 +1158,7 @@
 fn test_h256_to_str() {
     let h = H256::from_str("5136701f11060010841c9708c3eb26f6606a070b8ae43f4b98b6d7b10a545258").unwrap();
     let b: BytesJson = h.0.to_vec().into();
-<<<<<<< HEAD
-    println!("H256=0x{:02x}", b);
+    println!("H256=0x{b:02x}");
 }
 
 #[cfg(not(target_arch = "wasm32"))]
@@ -1249,14 +1244,12 @@
     assert_eq!(coin.gas_limit_v2.nft_maker.erc1155_maker_refund_timelock, 125_333);
     assert_eq!(coin.gas_price_adjust.as_ref().unwrap().legacy_price_mult, 0.25);
     assert_eq!(coin.gas_price_adjust.as_ref().unwrap().base_fee_mult, [0.1, 0.2, 0.3]);
-    assert_eq!(coin.gas_price_adjust.as_ref().unwrap().priority_fee_mult, [
-        0.4, 0.5, 0.6
-    ]);
+    assert_eq!(
+        coin.gas_price_adjust.as_ref().unwrap().priority_fee_mult,
+        [0.4, 0.5, 0.6]
+    );
     assert!(matches!(
         *coin.swap_gas_fee_policy.lock().unwrap(),
         SwapGasFeePolicy::High
     ));
-=======
-    println!("H256=0x{b:02x}");
->>>>>>> f5f0b18c
 }